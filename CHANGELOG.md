<!--
Guiding Principles:

Changelogs are for humans, not machines.
There should be an entry for every single version.
The same types of changes should be grouped.
Versions and sections should be linkable.
The latest version comes first.
The release date of each version is displayed.
Mention whether you follow Semantic Versioning.

Usage:

Change log entries are to be added to the Unreleased section under the
appropriate stanza (see below). Each entry is required to include a tag and
the Github issue reference in the following format:

* (<tag>) \#<issue-number> message

The tag should consist of where the change is being made ex. (x/staking), (store)
The issue numbers will later be link-ified during the release process so you do
not have to worry about including a link manually, but you can if you wish.

Types of changes (Stanzas):

"Features" for new features.
"Improvements" for changes in existing functionality.
"Deprecated" for soon-to-be removed features.
"Bug Fixes" for any bug fixes.
"Client Breaking" for breaking Protobuf, gRPC and REST routes used by end-users.
"CLI Breaking" for breaking CLI commands.
"API Breaking" for breaking exported APIs used by developers building on SDK.
"State Machine Breaking" for any changes that result in a different AppState given same genesisState and txList.
Ref: https://keepachangelog.com/en/1.0.0/
-->

# Changelog

## [Unreleased]

### Features

<<<<<<< HEAD
* (x/staking) [#18142](https://github.com/cosmos/cosmos-sdk/pull/18142) introduce `key_rotation_fee` param to calculate fees while rotating the keys
=======
* (server) [#18110](https://github.com/cosmos/cosmos-sdk/pull/18110) Start gRPC & API server in standalone mode
>>>>>>> 31f5bc07
* (client) [#18101](https://github.com/cosmos/cosmos-sdk/pull/18101) Add a `keyring-default-keyname` in `client.toml` for specifying a default key name, and skip the need to use the `--from` flag when signing transactions.
* (tests) [#17868](https://github.com/cosmos/cosmos-sdk/pull/17868) Added helper method `SubmitTestTx` in testutil to broadcast test txns to test e2e tests.
* (x/protocolpool) [#17657](https://github.com/cosmos/cosmos-sdk/pull/17657) Create a new `x/protocolpool` module that is responsible for handling community pool funds. This module is split out into a new module from x/distribution.
* (baseapp) [#16581](https://github.com/cosmos/cosmos-sdk/pull/16581) Implement Optimistic Execution as an experimental feature (not enabled by default).
* (client/keys) [#17639](https://github.com/cosmos/cosmos-sdk/pull/17639) Allows using and saving public keys encoded as base64
* (client) [#17513](https://github.com/cosmos/cosmos-sdk/pull/17513) Allow overwritting `client.toml`. Use `client.CreateClientConfig` in place of `client.ReadFromClientConfig` and provide a custom template and a custom config.
* (x/bank) [#17569](https://github.com/cosmos/cosmos-sdk/pull/17569) Introduce a new message type, `MsgBurn `, to burn coins.
* (server) [#17094](https://github.com/cosmos/cosmos-sdk/pull/17094) Add duration `shutdown-grace` for resource clean up (closing database handles) before exit.
* (baseapp) [#18071](https://github.com/cosmos/cosmos-sdk/pull/18071) Add hybrid handlers to `MsgServiceRouter`.

### Improvements

* (x/staking/keeper) [#]18049(https://github.com/cosmos/cosmos-sdk/pull/18049) return early if Slash encounters zero tokens to burn.
* (x/staking/keeper) [#18035](https://github.com/cosmos/cosmos-sdk/pull/18035) Hoisted out of the redelegation loop, the non-changing validator and delegator addresses parsing.
* (keyring) [#17913](https://github.com/cosmos/cosmos-sdk/pull/17913) Add `NewAutoCLIKeyring` for creating an AutoCLI keyring from a SDK keyring.
* (codec) [#17913](https://github.com/cosmos/cosmos-sdk/pull/17913) `codectypes.NewAnyWithValue` supports proto v2 messages.
* (client) [#17503](https://github.com/cosmos/cosmos-sdk/pull/17503) Add `client.Context{}.WithAddressCodec`, `WithValidatorAddressCodec`, `WithConsensusAddressCodec` to provide address codecs to the client context. See the [UPGRADING.md](./UPGRADING.md) for more details.
* (crypto/keyring) [#17503](https://github.com/cosmos/cosmos-sdk/pull/17503) Simplify keyring interfaces to use `[]byte` instead of `sdk.Address` for addresses.
* (all) [#16537](https://github.com/cosmos/cosmos-sdk/pull/16537) Properly propagated `fmt.Errorf` errors and using `errors.New` where appropriate.
* (rpc) [#17470](https://github.com/cosmos/cosmos-sdk/pull/17470) Avoid open 0.0.0.0 to public by default and add `listen-ip-address` argument for `testnet init-files` cmd.
* (types) [#17670](https://github.com/cosmos/cosmos-sdk/pull/17670) Use `ctx.CometInfo` in place of `ctx.VoteInfos`
* [#17733](https://github.com/cosmos/cosmos-sdk/pull/17733) Ensure `buf export` exports all proto dependencies
  
### Bug Fixes

* (x/slashing) [#18016](https://github.com/cosmos/cosmos-sdk/pull/18016) Fixed builder function for missed blocks key (`validatorMissedBlockBitArrayPrefixKey`) in slashing/migration/v4
* (x/gov) [#17873](https://github.com/cosmos/cosmos-sdk/pull/17873) Fail any inactive and active proposals whose messages cannot be decoded.

### API Breaking Changes

* (x/gov/testutil) [#17986](https://github.com/cosmos/cosmos-sdk/pull/18036) `MsgDeposit` has been removed because of AutoCLI migration.
* (x/staking/testutil) [#17986](https://github.com/cosmos/cosmos-sdk/pull/17986) `MsgRedelegateExec`, `MsgUnbondExec` has been removed because of AutoCLI migration.
* (x/bank/testutil) [#17868](https://github.com/cosmos/cosmos-sdk/pull/17868) `MsgSendExec` has been removed because of AutoCLI migration.
* (x/distribution) [#17657](https://github.com/cosmos/cosmos-sdk/pull/17657) The `FundCommunityPool` and `DistributeFromFeePool` keeper methods are now removed from x/distribution.
* (x/distribution) [#17657](https://github.com/cosmos/cosmos-sdk/pull/17657) The distribution module keeper now takes a new argument `PoolKeeper` in addition.
* (app) [#17838](https://github.com/cosmos/cosmos-sdk/pull/17838) Params module was removed from simapp and all imports of the params module removed throughout the repo. 
    * The Cosmos SDK has migrated away from using params, if your app still uses it, then you can leave it plugged into your app
* (x/staking) [#17778](https://github.com/cosmos/cosmos-sdk/pull/17778) Use collections for `Params`
    * remove from `Keeper`: `GetParams`, `SetParams`
* (types/simulation) [#17737](https://github.com/cosmos/cosmos-sdk/pull/17737) Remove unused parameter from `RandomFees`
* (x/staking) [#17486](https://github.com/cosmos/cosmos-sdk/pull/17486) Use collections for `RedelegationQueueKey`:
    * remove from `types`: `GetRedelegationTimeKey`
    * remove from `Keeper`: `RedelegationQueueIterator`
* (x/staking) [#17562](https://github.com/cosmos/cosmos-sdk/pull/17562) Use collections for `ValidatorQueue`
    * remove from `types`: `GetValidatorQueueKey`, `ParseValidatorQueueKey`
    * remove from `Keeper`: `ValidatorQueueIterator`
* (x/staking) [#17498](https://github.com/cosmos/cosmos-sdk/pull/17498) Use collections for `LastValidatorPower`:
    * remove from `types`: `GetLastValidatorPowerKey`
    * remove from `Keeper`: `LastValidatorsIterator`, `IterateLastValidators`
* (x/staking) [#17291](https://github.com/cosmos/cosmos-sdk/pull/17291) Use collections for `UnbondingDelegationByValIndex`:
    * remove from `types`: `GetUBDKeyFromValIndexKey`, `GetUBDsByValIndexKey`, `GetUBDByValIndexKey`
* (x/slashing) [#17568](https://github.com/cosmos/cosmos-sdk/pull/17568) Use collections for `ValidatorMissedBlockBitmap`:
    * remove from `types`: `ValidatorMissedBlockBitmapPrefixKey`, `ValidatorMissedBlockBitmapKey`
* (x/staking) [#17481](https://github.com/cosmos/cosmos-sdk/pull/17481) Use collections for `UnbondingQueue`:
    * remove from `Keeper`: `UBDQueueIterator`
    * remove from `types`: `GetUnbondingDelegationTimeKey`
* (x/staking) [#17123](https://github.com/cosmos/cosmos-sdk/pull/17123) Use collections for `Validators`
* (x/staking) [#17270](https://github.com/cosmos/cosmos-sdk/pull/17270) Use collections for `UnbondingDelegation`:
    * remove from `types`: `GetUBDsKey`
    * remove from `Keeper`: `IterateUnbondingDelegations`, `IterateDelegatorUnbondingDelegations`
* (client/keys) [#17503](https://github.com/cosmos/cosmos-sdk/pull/17503) `clientkeys.NewKeyOutput`, `MkConsKeyOutput`, `MkValKeyOutput`, `MkAccKeyOutput`, `MkAccKeysOutput` now take their corresponding address codec instead of using the global SDK config.
* (x/staking) [#17336](https://github.com/cosmos/cosmos-sdk/pull/17336) Use collections for `RedelegationByValDstIndexKey`:
    * remove from `types`: `GetREDByValDstIndexKey`, `GetREDsToValDstIndexKey`
* (x/staking) [#17332](https://github.com/cosmos/cosmos-sdk/pull/17332) Use collections for `RedelegationByValSrcIndexKey`:
    * remove from `types`: `GetREDKeyFromValSrcIndexKey`, `GetREDsFromValSrcIndexKey`
* (x/staking) [#17315](https://github.com/cosmos/cosmos-sdk/pull/17315) Use collections for `RedelegationKey`:
    * remove from `keeper`: `GetRedelegation`
* (types) `module.BeginBlockAppModule` has been replaced by Core API `appmodule.HasBeginBlocker`.
* (types) `module.EndBlockAppModule` has been replaced by Core API `appmodule.HasEndBlocker` or `module.HasABCIEndBlock` when needing validator updates.
* (x/slashing) [#17044](https://github.com/cosmos/cosmos-sdk/pull/17044) Use collections for `AddrPubkeyRelation`:
    * remove from `types`: `AddrPubkeyRelationKey`
    * remove from `Keeper`: `AddPubkey`
* (x/staking) [#17260](https://github.com/cosmos/cosmos-sdk/pull/17260) Use collections for `DelegationKey`:
    * remove from `types`: `GetDelegationKey`, `GetDelegationsKey`
* (x/staking) [#17288](https://github.com/cosmos/cosmos-sdk/pull/17288) Use collections for `UnbondingIndex`:
    * remove from `types`: `GetUnbondingIndexKey`.
* (x/staking) [#17256](https://github.com/cosmos/cosmos-sdk/pull/17256) Use collections for `UnbondingID`.
* (x/staking) [#17260](https://github.com/cosmos/cosmos-sdk/pull/17260) Use collections for `ValidatorByConsAddr`:
    * remove from `types`: `GetValidatorByConsAddrKey`
* (x/staking) [#17248](https://github.com/cosmos/cosmos-sdk/pull/17248) Use collections for `UnbondingType`.
    * remove from `types`: `GetUnbondingTypeKey`.
* (client) [#17259](https://github.com/cosmos/cosmos-sdk/pull/17259) Remove deprecated `clientCtx.PrintObjectLegacy`. Use `clientCtx.PrintProto` or `clientCtx.PrintRaw` instead.
* (x/distribution) [#17115](https://github.com/cosmos/cosmos-sdk/pull/17115) Use collections for `PreviousProposer` and `ValidatorSlashEvents`:
    * remove from `Keeper`: `GetPreviousProposerConsAddr`, `SetPreviousProposerConsAddr`, `GetValidatorHistoricalReferenceCount`, `GetValidatorSlashEvent`, `SetValidatorSlashEvent`.
* (x/feegrant) [#16535](https://github.com/cosmos/cosmos-sdk/pull/16535) Use collections for `FeeAllowance`, `FeeAllowanceQueue`.
* (x/staking) [#17063](https://github.com/cosmos/cosmos-sdk/pull/17063) Use collections for `HistoricalInfo`:
    * remove `Keeper`: `GetHistoricalInfo`, `SetHistoricalInfo`
* (x/staking) [#17062](https://github.com/cosmos/cosmos-sdk/pull/17062) Use collections for `ValidatorUpdates`:
    * remove `Keeper`: `SetValidatorUpdates`, `GetValidatorUpdates`
* (x/slashing) [#17023](https://github.com/cosmos/cosmos-sdk/pull/17023) Use collections for `ValidatorSigningInfo`:
    * remove `Keeper`: `SetValidatorSigningInfo`, `GetValidatorSigningInfo`, `IterateValidatorSigningInfos`
* (x/staking) [#17026](https://github.com/cosmos/cosmos-sdk/pull/17026) Use collections for `LastTotalPower`:
    * remove `Keeper`: `SetLastTotalPower`, `GetLastTotalPower`
* (x/distribution) [#16440](https://github.com/cosmos/cosmos-sdk/pull/16440) use collections for `DelegatorWithdrawAddresState`:
    * remove `Keeper`: `SetDelegatorWithdrawAddr`, `DeleteDelegatorWithdrawAddr`, `IterateDelegatorWithdrawAddrs`.
* (x/distribution) [#16459](https://github.com/cosmos/cosmos-sdk/pull/16459) use collections for `ValidatorCurrentRewards` state management:
    * remove `Keeper`: `IterateValidatorCurrentRewards`, `GetValidatorCurrentRewards`, `SetValidatorCurrentRewards`, `DeleteValidatorCurrentRewards`
* (x/authz) [#16509](https://github.com/cosmos/cosmos-sdk/pull/16509) `AcceptResponse` has been moved to sdk/types/authz and the `Updated` field is now of the type `sdk.Msg` instead of `authz.Authorization`.
* (x/distribution) [#16483](https://github.com/cosmos/cosmos-sdk/pull/16483) use collections for `DelegatorStartingInfo` state management:
    * remove `Keeper`: `IterateDelegatorStartingInfo`, `GetDelegatorStartingInfo`, `SetDelegatorStartingInfo`, `DeleteDelegatorStartingInfo`, `HasDelegatorStartingInfo`
* (x/distribution) [#16571](https://github.com/cosmos/cosmos-sdk/pull/16571) use collections for `ValidatorAccumulatedCommission` state management:
    * remove `Keeper`: `IterateValidatorAccumulatedCommission`, `GetValidatorAccumulatedCommission`, `SetValidatorAccumulatedCommission`, `DeleteValidatorAccumulatedCommission`
* (x/distribution) [#16590](https://github.com/cosmos/cosmos-sdk/pull/16590) use collections for `ValidatorOutstandingRewards` state management:
    * remove `Keeper`: `IterateValidatorOutstandingRewards`, `GetValidatorOutstandingRewards`, `SetValidatorOutstandingRewards`, `DeleteValidatorOutstandingRewards`
* (x/distribution) [#16607](https://github.com/cosmos/cosmos-sdk/pull/16607) use collections for `ValidatorHistoricalRewards` state management:
    * remove `Keeper`: `IterateValidatorHistoricalRewards`, `GetValidatorHistoricalRewards`, `SetValidatorHistoricalRewards`, `DeleteValidatorHistoricalRewards`, `DeleteValidatorHistoricalReward`, `DeleteAllValidatorHistoricalRewards`
* (x/slashing) [#16441](https://github.com/cosmos/cosmos-sdk/pull/16441) Params state is migrated to collections. `GetParams` has been removed.
* (types) [#16918](https://github.com/cosmos/cosmos-sdk/pull/16918) Remove `IntProto` and `DecProto`. Instead, `math.Int` and `math.LegacyDec` should be used respectively. Both types support `Marshal` and `Unmarshal` which should be used for binary marshaling.
* (client) [#17215](https://github.com/cosmos/cosmos-sdk/pull/17215) `server.StartCmd`,`server.ExportCmd`,`server.NewRollbackCmd`,`pruning.Cmd`,`genutilcli.InitCmd`,`genutilcli.GenTxCmd`,`genutilcli.CollectGenTxsCmd`,`genutilcli.AddGenesisAccountCmd`, do not take a home directory anymore. It is inferred from the root command.
* (baseapp) [#16244](https://github.com/cosmos/cosmos-sdk/pull/16244) `SetProtocolVersion` has been renamed to `SetAppVersion`. It now updates the consensus params in baseapp's `ParamStore`.
* (types) [#17348](https://github.com/cosmos/cosmos-sdk/pull/17348) Remove the `WrapServiceResult` function.
    * The `*sdk.Result` returned by the msg server router will not contain the `.Data` field.
* (x/staking) [#17335](https://github.com/cosmos/cosmos-sdk/pull/17335) Remove usage of `"github.com/cosmos/cosmos-sdk/x/staking/types".Infraction_*` in favour of `"cosmossdk.io/api/cosmos/staking/v1beta1".Infraction_` in order to remove dependency between modules on staking
* (x/gov) [#17496](https://github.com/cosmos/cosmos-sdk/pull/17469) in `x/gov/types/v1beta1/vote.go` `NewVote` was removed, constructing the struct is required for this type
* (types) [#17426](https://github.com/cosmos/cosmos-sdk/pull/17426) `NewContext` does not take a `cmtproto.Header{}` any longer. 
    * `WithChainID` / `WithBlockHeight` / `WithBlockHeader` must be used to set values on the context
* (x/bank) [#17569](https://github.com/cosmos/cosmos-sdk/pull/17569) `BurnCoins` takes an address instead of a module name
* (x/distribution) [#17670](https://github.com/cosmos/cosmos-sdk/pull/17670) `AllocateTokens` takes `comet.VoteInfos` instead of `[]abci.VoteInfo`
* (types) [#17738](https://github.com/cosmos/cosmos-sdk/pull/17738) `WithBlockTime()` was removed & `BlockTime()` were deprecated in favor of `WithHeaderInfo()` & `HeaderInfo()`. `BlockTime` now gets data from `HeaderInfo()` instead of `BlockHeader()`.
* (client) [#17746](https://github.com/cosmos/cosmos-sdk/pull/17746) `txEncodeAmino` & `txDecodeAmino` txs via grpc and rest were removed
    * `RegisterLegacyAmino` was removed from `AppModuleBasic`
* (x/staking) [#17655](https://github.com/cosmos/cosmos-sdk/pull/17655) `QueryHistoricalInfo` was adjusted to return `HistoricalRecord` and marked `Hist` as deprecated.
* (types) [#17885](https://github.com/cosmos/cosmos-sdk/pull/17885) `InitGenesis` & `ExportGenesis` now take `context.Context` instead of `sdk.Context`
* (x/auth) [#17985](https://github.com/cosmos/cosmos-sdk/pull/17985) Remove `StdTxConfig`
    * Remove depreacted `MakeTestingEncodingParams` from `simapp/params`
* (x/consensus) [#18041](https://github.com/cosmos/cosmos-sdk/pull/18041) `ToProtoConsensusParams()` returns an error 
* (x/slashing) [#18115](https://github.com/cosmos/cosmos-sdk/pull/18115) `NewValidatorSigningInfo` takes strings instead of `sdk.AccAddress`

### CLI Breaking Changes

* (x/auth/vesting) [#18100](https://github.com/cosmos/cosmos-sdk/pull/18100) `appd tx vesting create-vesting-account` takes an amount of coin as last argument instead of second. Coins are space separated.
* (x/distribution) [#17963](https://github.com/cosmos/cosmos-sdk/pull/17963) `appd tx distribution withdraw-rewards` now only withdraws rewards for the delegator's own delegations. For withdrawing validators commission, use `appd tx distribution withdraw-validator-commission`.

### State Machine Breaking

* (x/distribution) [#17657](https://github.com/cosmos/cosmos-sdk/pull/17657) Migrate community pool funds from x/distribution to x/protocolpool.
* (x/distribution) [#17115](https://github.com/cosmos/cosmos-sdk/pull/17115) Migrate `PreviousProposer` to collections.
* (x/upgrade) [#16244](https://github.com/cosmos/cosmos-sdk/pull/16244) upgrade module no longer stores the app version but gets and sets the app version stored in the `ParamStore` of baseapp.
* (x/staking) [#17655](https://github.com/cosmos/cosmos-sdk/pull/17655) `HistoricalInfo` was replaced with `HistoricalRecord`, it removes the validator set and comet header and only keep what is needed for IBC. 

### Client Breaking Changes

* (x/distribution) [#17657](https://github.com/cosmos/cosmos-sdk/pull/17657) Deprecate `CommunityPool` and `FundCommunityPool` rpc methods. Use x/protocolpool module's rpc methods instead.
* (x/gov) [#17910](https://github.com/cosmos/cosmos-sdk/pull/17910) remove telemetry for counting votes and proposals

## [v0.50.0-rc.1](https://github.com/cosmos/cosmos-sdk/releases/tag/v0.50.0-rc.1) - 2023-09-25

### Features

* (baseapp & types) [#17712](https://github.com/cosmos/cosmos-sdk/pull/17712) Introduce `PreBlock`, which runs before begin blocker other modules, and allows to modify consensus parameters, and the changes are visible to the following state machine logics. Additionally it can be used for vote extensions.
* (genutil) [#17571](https://github.com/cosmos/cosmos-sdk/pull/17571) Allow creation of `AppGenesis` without a file lookup.
* (keyring) [#17424](https://github.com/cosmos/cosmos-sdk/pull/17424) Allows to import private keys encoded in hex. 
* (client/rpc) [#17274](https://github.com/cosmos/cosmos-sdk/pull/17274) Add `QueryEventForTxCmd` cmd to subscribe and wait event for transaction by hash.
* (codec) [#17042](https://github.com/cosmos/cosmos-sdk/pull/17042) Add `CollValueV2` which supports encoding of protov2 messages in collections.
* (x/gov) [#16976](https://github.com/cosmos/cosmos-sdk/pull/16976) Add `failed_reason` field to `Proposal` under `x/gov` to indicate the reason for a failed proposal. Referenced from [#238](https://github.com/bnb-chain/greenfield-cosmos-sdk/pull/238) under `bnb-chain/greenfield-cosmos-sdk`.
* (baseapp) [#16898](https://github.com/cosmos/cosmos-sdk/pull/16898) Add `preFinalizeBlockHook` to allow vote extensions persistence.
* (cli) [#16887](https://github.com/cosmos/cosmos-sdk/pull/16887) Add two new CLI commands: `<appd> tx simulate` for simulating a transaction; `<appd> query block-results` for querying CometBFT RPC for block results.
* (x/bank) [#16852](https://github.com/cosmos/cosmos-sdk/pull/16852) Add `DenomMetadataByQueryString` query in bank module to support metadata query by query string.
* (types) [#16257](https://github.com/cosmos/cosmos-sdk/pull/16257) Allow setting the base denom in the denom registry.
* (baseapp) [#16239](https://github.com/cosmos/cosmos-sdk/pull/16239) Add Gas Limits to allow node operators to resource bound queries.
* (cli) [#16209](https://github.com/cosmos/cosmos-sdk/pull/16209) Make `StartCmd` more customizable.
* (types/simulation) [#16074](https://github.com/cosmos/cosmos-sdk/pull/16074) Add generic SimulationStoreDecoder for modules using collections.
* (genutil) [#16046](https://github.com/cosmos/cosmos-sdk/pull/16046) Add "module-name" flag to genutil `add-genesis-account` to enable intializing module accounts at genesis.* [#15970](https://github.com/cosmos/cosmos-sdk/pull/15970) Enable SIGN_MODE_TEXTUAL.
* (types) [#15958](https://github.com/cosmos/cosmos-sdk/pull/15958) Add `module.NewBasicManagerFromManager` for creating a basic module manager from a module manager.
* (types/module) [#15829](https://github.com/cosmos/cosmos-sdk/pull/15829) Add new endblocker interface to handle valset updates.
* (runtime) [#15818](https://github.com/cosmos/cosmos-sdk/pull/15818) Provide logger through `depinject` instead of appBuilder.
* (types) [#15735](https://github.com/cosmos/cosmos-sdk/pull/15735) Make `ValidateBasic() error` method of `Msg` interface optional. Modules should validate messages directly in their message handlers ([RFC 001](https://docs.cosmos.network/main/rfc/rfc-001-tx-validation)).
* (x/genutil) [#15679](https://github.com/cosmos/cosmos-sdk/pull/15679) Allow applications to specify a custom genesis migration function for the `genesis migrate` command.
* (telemetry) [#15657](https://github.com/cosmos/cosmos-sdk/pull/15657) Emit more data (go version, sdk version, upgrade height) in prom metrics.
* (client) [#15597](https://github.com/cosmos/cosmos-sdk/pull/15597) Add status endpoint for clients.
* (testutil/integration) [#15556](https://github.com/cosmos/cosmos-sdk/pull/15556) Introduce `testutil/integration` package for module integration testing.
* (runtime) [#15547](https://github.com/cosmos/cosmos-sdk/pull/15547) Allow runtime to pass event core api service to modules.
* (client) [#15458](https://github.com/cosmos/cosmos-sdk/pull/15458) Add a `CmdContext` field to client.Context initialized to cobra command's context.
* (x/genutil) [#15301](https://github.com/cosmos/cosmos-sdk/pull/15031) Add application genesis. The genesis is now entirely managed by the application and passed to CometBFT at note instantiation. Functions that were taking a `cmttypes.GenesisDoc{}` now takes a `genutiltypes.AppGenesis{}`.
* (core) [#15133](https://github.com/cosmos/cosmos-sdk/pull/15133) Implement RegisterServices in the module manager.
* (x/bank) [#14894](https://github.com/cosmos/cosmos-sdk/pull/14894) Return a human readable denomination for IBC vouchers when querying bank balances. Added a `ResolveDenom` parameter to `types.QueryAllBalancesRequest` and `--resolve-denom` flag to `GetBalancesCmd()`.
* (core) [#14860](https://github.com/cosmos/cosmos-sdk/pull/14860) Add `Precommit` and `PrepareCheckState` AppModule callbacks.
* (x/gov) [#14720](https://github.com/cosmos/cosmos-sdk/pull/14720) Upstream expedited proposals from Osmosis.
* (cli) [#14659](https://github.com/cosmos/cosmos-sdk/pull/14659) Added ability to query blocks by events with queries directly passed to Tendermint, which will allow for full query operator support, e.g. `>`.
* (x/auth) [#14650](https://github.com/cosmos/cosmos-sdk/pull/14650) Add Textual SignModeHandler. It is however **NOT** enabled by default, and should only be used for **TESTING** purposes until `SIGN_MODE_TEXTUAL` is fully released.
* (x/crisis) [#14588](https://github.com/cosmos/cosmos-sdk/pull/14588) Use CacheContext() in AssertInvariants().
* (mempool) [#14484](https://github.com/cosmos/cosmos-sdk/pull/14484) Add priority nonce mempool option for transaction replacement.
* (query) [#14468](https://github.com/cosmos/cosmos-sdk/pull/14468) Implement pagination for collections.
* (x/gov) [#14373](https://github.com/cosmos/cosmos-sdk/pull/14373) Add new proto field `constitution` of type `string` to gov module genesis state, which allows chain builders to lay a strong foundation by specifying purpose.
* (client) [#14342](https://github.com/cosmos/cosmos-sdk/pull/14342) Add `<app> config` command is now a sub-command, for setting, getting and migrating Cosmos SDK configuration files.
* (x/distribution) [#14322](https://github.com/cosmos/cosmos-sdk/pull/14322) Introduce a new gRPC message handler, `DepositValidatorRewardsPool`, that allows explicit funding of a validator's reward pool.
* (x/bank) [#14224](https://github.com/cosmos/cosmos-sdk/pull/14224) Allow injection of restrictions on transfers using `AppendSendRestriction` or `PrependSendRestriction`.
* [#13473](https://github.com/cosmos/cosmos-sdk/pull/13473) ADR-038: Go plugin system proposal.

### Improvements

* (x/gov) [#17780](https://github.com/cosmos/cosmos-sdk/pull/17780) Recover panics and turn them into errors when executing x/gov proposals.
* (baseapp) [#17667](https://github.com/cosmos/cosmos-sdk/pull/17667) Close databases opened by SDK in `baseApp.Close()`.
* (types/module) [#17554](https://github.com/cosmos/cosmos-sdk/pull/17554) Introduce `HasABCIGenesis` which is implemented by a module only when a validatorset update needs to be returned.
* (cli) [#17389](https://github.com/cosmos/cosmos-sdk/pull/17389) gRPC CometBFT commands have been added under `<aapd> q consensus comet`. CometBFT commands placement in the SDK has been simplified. See the exhaustive list below.
    * `client/rpc.StatusCommand()` is now at `server.StatusCommand()`
* (x/group, x/gov) [#17220](https://github.com/cosmos/cosmos-sdk/pull/17220) Add `--skip-metadata` flag in `draft-proposal` to skip metadata prompt.
* (testutil) [#17216](https://github.com/cosmos/cosmos-sdk/issues/17216) Add `DefaultContextWithKeys` to `testutil` package.
* (cli) [#17187](https://github.com/cosmos/cosmos-sdk/pull/17187) Do not use `ctx.PrintObjectLegacy` in commands anymore.
    * `<appd> q gov proposer [proposal-id]` now returns a proposal id as int instead of string.
* (x/staking) [#17164](https://github.com/cosmos/cosmos-sdk/pull/17164) Add `BondedTokensAndPubKeyByConsAddr` to the keeper to enable vote extension verification.
* (x/group, x/gov) [#17109](https://github.com/cosmos/cosmos-sdk/pull/17109) Let proposal summary be 40x longer than metadata limit.
* (version) [#17096](https://github.com/cosmos/cosmos-sdk/pull/17096) Improve `getSDKVersion()` to handle module replacements.
* (types) [#16890](https://github.com/cosmos/cosmos-sdk/pull/16890) Remove `GetTxCmd() *cobra.Command` and `GetQueryCmd() *cobra.Command` from `module.AppModuleBasic` interface.
* (x/authz) [#16869](https://github.com/cosmos/cosmos-sdk/pull/16869) Improve error message when grant not found.
* (cli) [#16856](https://github.com/cosmos/cosmos-sdk/pull/16856) Improve `simd prune` UX by using the app default home directory and set pruning method as first variable argument (defaults to default).
* (all) [#16497](https://github.com/cosmos/cosmos-sdk/pull/16497) Removed all exported vestiges of `sdk.MustSortJSON` and `sdk.SortJSON`.
* (server) [#16238](https://github.com/cosmos/cosmos-sdk/pull/16238) Don't setup p2p node keys if starting a node in GRPC only mode.
* (cli) [#16206](https://github.com/cosmos/cosmos-sdk/pull/16206) Make ABCI handshake profileable.
* (types) [#16076](https://github.com/cosmos/cosmos-sdk/pull/16076) Optimize `ChainAnteDecorators`/`ChainPostDecorators` to instantiate the functions once instead of on every invocation of the returned `AnteHandler`/`PostHandler`.
* (server) [#16071](https://github.com/cosmos/cosmos-sdk/pull/16071) When `mempool.max-txs` is set to a negative value, use a no-op mempool (effectively disable the app mempool).
* (types/query) [#16041](https://github.com/cosmos/cosmos-sdk/pull/16041) Change pagination max limit to a variable in order to be modifed by application devs.
* (simapp) [#15958](https://github.com/cosmos/cosmos-sdk/pull/15958) Refactor SimApp for removing the global basic manager.
* (all modules) [#15901](https://github.com/cosmos/cosmos-sdk/issues/15901) All core Cosmos SDK modules query commands have migrated to [AutoCLI](https://docs.cosmos.network/main/core/autocli), ensuring parity between gRPC and CLI queries.
* (x/auth) [#15867](https://github.com/cosmos/cosmos-sdk/pull/15867) Support better logging for signature verification failure.
* (store/cachekv) [#15767](https://github.com/cosmos/cosmos-sdk/pull/15767) Reduce peak RAM usage during and after `InitGenesis`.
* (x/bank) [#15764](https://github.com/cosmos/cosmos-sdk/pull/15764) Speedup x/bank `InitGenesis`.
* (x/slashing) [#15580](https://github.com/cosmos/cosmos-sdk/pull/15580) Refactor the validator's missed block signing window to be a chunked bitmap instead of a "logical" bitmap, significantly reducing the storage footprint.
* (x/gov) [#15554](https://github.com/cosmos/cosmos-sdk/pull/15554) Add proposal result log in `active_proposal` event. When a proposal passes but fails to execute, the proposal result is logged in the `active_proposal` event.
* (x/consensus) [#15553](https://github.com/cosmos/cosmos-sdk/pull/15553) Migrate consensus module to use collections.
* (server) [#15358](https://github.com/cosmos/cosmos-sdk/pull/15358) Add `server.InterceptConfigsAndCreateContext` as alternative to `server.InterceptConfigsPreRunHandler` which does not set the server context and the default SDK logger.
* (mempool) [#15328](https://github.com/cosmos/cosmos-sdk/pull/15328) Improve the `PriorityNonceMempool`:
    * Support generic transaction prioritization, instead of `ctx.Priority()`
    * Improve construction through the use of a single `PriorityNonceMempoolConfig` instead of option functions
* (x/authz) [#15164](https://github.com/cosmos/cosmos-sdk/pull/15164) Add `MsgCancelUnbondingDelegation` to staking authorization.
* (server) [#15041](https://github.com/cosmos/cosmos-sdk/pull/15041) Remove unnecessary sleeps from gRPC and API server initiation. The servers will start and accept requests as soon as they're ready.
* (baseapp) [#15023](https://github.com/cosmos/cosmos-sdk/pull/15023) & [#15213](https://github.com/cosmos/cosmos-sdk/pull/15213) Add `MessageRouter` interface to baseapp and pass it to authz, gov and groups instead of concrete type. 
* [#15011](https://github.com/cosmos/cosmos-sdk/pull/15011) Introduce `cosmossdk.io/log` package to provide a consistent logging interface through the SDK. CometBFT logger is now replaced by `cosmossdk.io/log.Logger`.
* (x/staking) [#14864](https://github.com/cosmos/cosmos-sdk/pull/14864) `create-validator` CLI command now takes a json file as an arg instead of having a bunch of required flags to it.
* (x/auth) [#14758](https://github.com/cosmos/cosmos-sdk/pull/14758) Allow transaction event queries to directly passed to Tendermint, which will allow for full query operator support, e.g. `>`.
* (x/evidence) [#14757](https://github.com/cosmos/cosmos-sdk/pull/14757) Evidence messages do not need to implement a `.Type()` anymore.
* (x/auth/tx) [#14751](https://github.com/cosmos/cosmos-sdk/pull/14751) Remove `.Type()` and `Route()` methods from all msgs and `legacytx.LegacyMsg` interface.
* (cli) [#14659](https://github.com/cosmos/cosmos-sdk/pull/14659) Added ability to query blocks by either height/hash `<app> q block --type=height|hash <height|hash>`.
* (x/staking) [#14590](https://github.com/cosmos/cosmos-sdk/pull/14590) Return undelegate amount in MsgUndelegateResponse.
* [#14529](https://github.com/cosmos/cosmos-sdk/pull/14529) Add new property `BondDenom` to `SimulationState` struct.
* (store) [#14439](https://github.com/cosmos/cosmos-sdk/pull/14439) Remove global metric gatherer from store. 
    * By default store has a no op metric gatherer, the application developer must set another metric gatherer or us the provided one in `store/metrics`.
* (store) [#14438](https://github.com/cosmos/cosmos-sdk/pull/14438) Pass logger from baseapp to store. 
* (baseapp) [#14417](https://github.com/cosmos/cosmos-sdk/pull/14417) The store pacakge no longer has a dependency on baseapp. 
* (module) [#14415](https://github.com/cosmos/cosmos-sdk/pull/14415) Loosen assertions in SetOrderBeginBlockers() and SetOrderEndBlockers().
* (store) [#14410](https://github.com/cosmos/cosmos-sdk/pull/14410) `rootmulti.Store.loadVersion` has validation to check if all the module stores' height is correct, it will error if any module store has incorrect height.
* [#14406](https://github.com/cosmos/cosmos-sdk/issues/14406) Migrate usage of `types/store.go` to `store/types/..`.
* (context)[#14384](https://github.com/cosmos/cosmos-sdk/pull/14384) Refactor(context): Pass EventManager to the context as an interface.
* (types) [#14354](https://github.com/cosmos/cosmos-sdk/pull/14354) Improve performance on Context.KVStore and Context.TransientStore by 40%.
* (crypto/keyring) [#14151](https://github.com/cosmos/cosmos-sdk/pull/14151) Move keys presentation from `crypto/keyring` to `client/keys`
* (signing) [#14087](https://github.com/cosmos/cosmos-sdk/pull/14087) Add SignModeHandlerWithContext interface with a new `GetSignBytesWithContext` to get the sign bytes using `context.Context` as an argument to access state.
* (server) [#14062](https://github.com/cosmos/cosmos-sdk/pull/14062) Remove rosetta from server start.
* (crypto) [#3129](https://github.com/cosmos/cosmos-sdk/pull/3129) New armor and keyring key derivation uses aead and encryption uses chacha20poly.

### State Machine Breaking

* (x/group,x/gov) [#16235](https://github.com/cosmos/cosmos-sdk/pull/16235) A group and gov proposal is rejected if the proposal metadata title and summary do not match the proposal title and summary.
* (baseapp) [#15930](https://github.com/cosmos/cosmos-sdk/pull/15930) change vote info provided by prepare and process proposal to the one in the block.
* (x/staking) [#15731](https://github.com/cosmos/cosmos-sdk/pull/15731) Introducing a new index to retrieve the delegations by validator efficiently.
* (x/staking) [#15701](https://github.com/cosmos/cosmos-sdk/pull/15701) The `HistoricalInfoKey` has been updated to use a binary format.
* (x/slashing) [#15580](https://github.com/cosmos/cosmos-sdk/pull/15580) The validator slashing window now stores "chunked" bitmap entries for each validator's signing window instead of a single boolean entry per signing window index.
* (x/staking) [#14590](https://github.com/cosmos/cosmos-sdk/pull/14590) `MsgUndelegateResponse` now includes undelegated amount. `x/staking` module's `keeper.Undelegate` now returns 3 values (completionTime,undelegateAmount,error) instead of 2.
* (x/feegrant) [#14294](https://github.com/cosmos/cosmos-sdk/pull/14294) Moved the logic of rejecting duplicate grant from `msg_server` to `keeper` method.

### API Breaking Changes

* (x/auth) [#17787](https://github.com/cosmos/cosmos-sdk/pull/17787) Remove Tip functionality.
* (types) `module.EndBlockAppModule` has been replaced by Core API `appmodule.HasEndBlocker` or `module.HasABCIEndBlock` when needing validator updates.
* (types) `module.BeginBlockAppModule` has been replaced by Core API `appmodule.HasBeginBlocker`.
* (types) [#17358](https://github.com/cosmos/cosmos-sdk/pull/17358) Remove deprecated `sdk.Handler`, use `baseapp.MsgServiceHandler` instead.
* (client) [#17197](https://github.com/cosmos/cosmos-sdk/pull/17197) `keys.Commands` does not take a home directory anymore. It is inferred from the root command.
* (x/staking) [#17157](https://github.com/cosmos/cosmos-sdk/pull/17157) `GetValidatorsByPowerIndexKey` and `ValidateBasic` for historical info takes a validator address codec in order to be able to decode/encode addresses. 
    * `GetOperator()` now returns the address as it is represented in state, by default this is an encoded address
    * `GetConsAddr() ([]byte, error)` returns `[]byte` instead of sdk.ConsAddres. 
    * `FromABCIEvidence` & `GetConsensusAddress(consAc address.Codec)` now take a consensus address codec to be able to decode the incoming address. 
    * (x/distribution) `Delegate` & `SlashValidator` helper function added the mock staking keeper as a parameter passed to the function
* (x/staking) [#17098](https://github.com/cosmos/cosmos-sdk/pull/17098) `NewMsgCreateValidator`, `NewValidator`, `NewMsgCancelUnbondingDelegation`, `NewMsgUndelegate`, `NewMsgBeginRedelegate`, `NewMsgDelegate` and `NewMsgEditValidator`  takes a string instead of `sdk.ValAddress` or `sdk.AccAddress`:
    * `NewRedelegation` and `NewUnbondingDelegation` takes a validatorAddressCodec and a delegatorAddressCodec in order to decode the addresses.
    * `NewRedelegationResponse` takes a string instead of `sdk.ValAddress` or `sdk.AccAddress`.
    * `NewMsgCreateValidator.Validate()` takes an address codec in order to decode the address.
    * `BuildCreateValidatorMsg` takes a ValidatorAddressCodec in order to decode addresses.
* (x/slashing) [#17098](https://github.com/cosmos/cosmos-sdk/pull/17098) `NewMsgUnjail` takes a string instead of `sdk.ValAddress`
* (x/genutil) [#17098](https://github.com/cosmos/cosmos-sdk/pull/17098) `GenAppStateFromConfig`, AddGenesisAccountCmd and `GenTxCmd` takes an addresscodec to decode addresses.
* (x/distribution) [#17098](https://github.com/cosmos/cosmos-sdk/pull/17098) `NewMsgDepositValidatorRewardsPool`, `NewMsgFundCommunityPool`, `NewMsgWithdrawValidatorCommission` and `NewMsgWithdrawDelegatorReward` takes a string instead of `sdk.ValAddress` or `sdk.AccAddress`.
* (x/staking) [#16959](https://github.com/cosmos/cosmos-sdk/pull/16959) Add validator and consensus address codec as staking keeper arguments.
* (x/staking) [#16958](https://github.com/cosmos/cosmos-sdk/pull/16958) DelegationI interface `GetDelegatorAddr` & `GetValidatorAddr` have been migrated to return string instead of sdk.AccAddress and sdk.ValAddress respectively. stakingtypes.NewDelegation takes a string instead of sdk.AccAddress and sdk.ValAddress.
* (testutil) [#16899](https://github.com/cosmos/cosmos-sdk/pull/16899) The *cli testutil* `QueryBalancesExec` has been removed. Use the gRPC or REST query instead.
* (x/staking) [#16795](https://github.com/cosmos/cosmos-sdk/pull/16795) `DelegationToDelegationResponse`, `DelegationsToDelegationResponses`, `RedelegationsToRedelegationResponses` are no longer exported.
* (x/auth/vesting) [#16741](https://github.com/cosmos/cosmos-sdk/pull/16741) Vesting account constructor now return an error with the result of their validate function.
* (x/auth) [#16650](https://github.com/cosmos/cosmos-sdk/pull/16650) The *cli testutil* `QueryAccountExec` has been removed. Use the gRPC or REST query instead.
* (x/auth) [#16621](https://github.com/cosmos/cosmos-sdk/pull/16621) Pass address codec to auth new keeper constructor.
* (x/auth) [#16423](https://github.com/cosmos/cosmos-sdk/pull/16423) `helpers.AddGenesisAccount` has been moved to `x/genutil` to remove the cyclic dependency between `x/auth` and `x/genutil`.
* (baseapp) [#16342](https://github.com/cosmos/cosmos-sdk/pull/16342) NewContext was renamed to NewContextLegacy. The replacement (NewContext) now does not take a header, instead you should set the header via `WithHeaderInfo` or `WithBlockHeight`. Note that `WithBlockHeight` will soon be depreacted and its recommneded to use `WithHeaderInfo`.
* (x/mint) [#16329](https://github.com/cosmos/cosmos-sdk/pull/16329) Use collections for state management:
    * Removed: keeper `GetParams`, `SetParams`, `GetMinter`, `SetMinter`.
* (x/crisis) [#16328](https://github.com/cosmos/cosmos-sdk/pull/16328) Use collections for state management:
    * Removed: keeper `GetConstantFee`, `SetConstantFee` 
* (x/staking) [#16324](https://github.com/cosmos/cosmos-sdk/pull/16324) `NewKeeper` now takes a `KVStoreService` instead of a `StoreKey`, and methods in the `Keeper` now take a `context.Context` instead of a `sdk.Context` and return an `error`. Notable changes:
    * `Validator` method now returns `types.ErrNoValidatorFound` instead of `nil` when not found.
* (x/distribution) [#16302](https://github.com/cosmos/cosmos-sdk/pull/16302) Use collections for FeePool state management.
    * Removed: keeper `GetFeePool`, `SetFeePool`, `GetFeePoolCommunityCoins`
* (types) [#16272](https://github.com/cosmos/cosmos-sdk/pull/16272) `FeeGranter` in the `FeeTx` interface returns `[]byte` instead of `string`. 
* (x/gov) [#16268](https://github.com/cosmos/cosmos-sdk/pull/16268) Use collections for proposal state management (part 2):
    * this finalizes the gov collections migration
    * Removed: types all the key related functions
    * Removed: keeper `InsertActiveProposalsQueue`, `RemoveActiveProposalsQueue`, `InsertInactiveProposalsQueue`, `RemoveInactiveProposalsQueue`, `IterateInactiveProposalsQueue`, `IterateActiveProposalsQueue`, `ActiveProposalsQueueIterator`, `InactiveProposalsQueueIterator`
* (x/slashing) [#16246](https://github.com/cosmos/cosmos-sdk/issues/16246) `NewKeeper` now takes a `KVStoreService` instead of a `StoreKey`, and methods in the `Keeper` now take a `context.Context` instead of a `sdk.Context` and return an `error`. `GetValidatorSigningInfo` now returns an error instead of a `found bool`, the error can be `nil` (found), `ErrNoSigningInfoFound` (not found) and any other error.
* (module) [#16227](https://github.com/cosmos/cosmos-sdk/issues/16227) `manager.RunMigrations()` now take a `context.Context` instead of a `sdk.Context`.
* (x/crisis) [#16216](https://github.com/cosmos/cosmos-sdk/issues/16216) `NewKeeper` now takes a `KVStoreService` instead of a `StoreKey`, methods in the `Keeper` now take a `context.Context` instead of a `sdk.Context` and return an `error` instead of panicking.
* (x/distribution) [#16211](https://github.com/cosmos/cosmos-sdk/pull/16211) Use collections for params state management.
* (cli) [#16209](https://github.com/cosmos/cosmos-sdk/pull/16209) Add API `StartCmdWithOptions` to create customized start command.
* (x/mint) [#16179](https://github.com/cosmos/cosmos-sdk/issues/16179) `NewKeeper` now takes a `KVStoreService` instead of a `StoreKey`, and methods in the `Keeper` now take a `context.Context` instead of a `sdk.Context` and return an `error`.
* (x/gov) [#16171](https://github.com/cosmos/cosmos-sdk/pull/16171) Use collections for proposal state management (part 1):
    * Removed: keeper: `GetProposal`, `UnmarshalProposal`, `MarshalProposal`, `IterateProposal`, `GetProposal`, `GetProposalFiltered`, `GetProposals`, `GetProposalID`, `SetProposalID`
    * Removed: errors unused errors
* (x/gov) [#16164](https://github.com/cosmos/cosmos-sdk/pull/16164) Use collections for vote state management:
    * Removed: types `VoteKey`, `VoteKeys`
    * Removed: keeper `IterateVotes`, `IterateAllVotes`, `GetVotes`, `GetVote`, `SetVote`
* (sims) [#16155](https://github.com/cosmos/cosmos-sdk/pull/16155) 
    * `simulation.NewOperationMsg` now marshals the operation msg as proto bytes instead of legacy amino JSON bytes.
    * `simulation.NewOperationMsg` is now 2-arity instead of 3-arity with the obsolete argument `codec.ProtoCodec` removed.
    * The field `OperationMsg.Msg` is now of type `[]byte` instead of `json.RawMessage`.
* (x/gov) [#16127](https://github.com/cosmos/cosmos-sdk/pull/16127) Use collections for deposit state management:
    * The following methods are removed from the gov keeper: `GetDeposit`, `GetAllDeposits`, `IterateAllDeposits`.
    * The following functions are removed from the gov types: `DepositKey`, `DepositsKey`.
* (x/gov) [#16118](https://github.com/cosmos/cosmos-sdk/pull/16118/) Use collections for constituion and params state management.
* (x/gov) [#16106](https://github.com/cosmos/cosmos-sdk/pull/16106) Remove gRPC query methods from Keeper.
* (x/*all*) [#16052](https://github.com/cosmos/cosmos-sdk/pull/16062) `GetSignBytes` implementations on messages and global legacy amino codec definitions have been removed from all modules.
* (sims) [#16052](https://github.com/cosmos/cosmos-sdk/pull/16062) `GetOrGenerate` no longer requires a codec argument is now 4-arity instead of 5-arity.
* (types/math) [#16040](https://github.com/cosmos/cosmos-sdk/pull/16798) Remove aliases in `types/math.go` (part 2).
* (types/math) [#16040](https://github.com/cosmos/cosmos-sdk/pull/16040) Remove aliases in `types/math.go` (part 1).
* (x/auth) [#16016](https://github.com/cosmos/cosmos-sdk/pull/16016) Use collections for accounts state management:
    * removed: keeper `HasAccountByID`, `AccountAddressByID`, `SetParams
* (x/genutil) [#15999](https://github.com/cosmos/cosmos-sdk/pull/15999) Genutil now takes the `GenesisTxHanlder` interface instead of deliverTx. The interface is implemented on baseapp
* (x/gov) [#15988](https://github.com/cosmos/cosmos-sdk/issues/15988) `NewKeeper` now takes a `KVStoreService` instead of a `StoreKey`, methods in the `Keeper` now take a `context.Context` instead of a `sdk.Context` and return an `error` (instead of panicking or returning a `found bool`). Iterators callback functions now return an error instead of a `bool`.
* (x/auth) [#15985](https://github.com/cosmos/cosmos-sdk/pull/15985) The `AccountKeeper` does not expose the `QueryServer` and `MsgServer` APIs anymore.
* (x/authz) [#15962](https://github.com/cosmos/cosmos-sdk/issues/15962) `NewKeeper` now takes a `KVStoreService` instead of a `StoreKey`, methods in the `Keeper` now take a `context.Context` instead of a `sdk.Context`. The `Authorization` interface's `Accept` method now takes a `context.Context` instead of a `sdk.Context`.
* (x/distribution) [#15948](https://github.com/cosmos/cosmos-sdk/issues/15948) `NewKeeper` now takes a `KVStoreService` instead of a `StoreKey` and methods in the `Keeper` now take a `context.Context` instead of a `sdk.Context`. Keeper methods also now return an `error`.
* (x/bank) [#15891](https://github.com/cosmos/cosmos-sdk/issues/15891) `NewKeeper` now takes a `KVStoreService` instead of a `StoreKey` and methods in the `Keeper` now take a `context.Context` instead of a `sdk.Context`. Also `FundAccount` and `FundModuleAccount` from the `testutil` package accept a `context.Context` instead of a `sdk.Context`, and it's position was moved to the first place.
* (x/slashing) [#15875](https://github.com/cosmos/cosmos-sdk/pull/15875) `x/slashing.NewAppModule` now requires an `InterfaceRegistry` parameter.
* (x/crisis) [#15852](https://github.com/cosmos/cosmos-sdk/pull/15852) Crisis keeper now takes a instance of the address codec to be able to decode user addresses
* (x/auth) [#15822](https://github.com/cosmos/cosmos-sdk/pull/15822) The type of struct field `ante.HandlerOptions.SignModeHandler` has been changed to `x/tx/signing.HandlerMap`.
* (client) [#15822](https://github.com/cosmos/cosmos-sdk/pull/15822) The return type of the interface method `TxConfig.SignModeHandler` has been changed to `x/tx/signing.HandlerMap`.
    * The signature of `VerifySignature` has been changed to accept a `x/tx/signing.HandlerMap` and other structs from `x/tx` as arguments.
    * The signature of `NewTxConfigWithTextual` has been deprecated and its signature changed to accept a `SignModeOptions`.
    * The signature of `NewSigVerificationDecorator` has been changed to accept a `x/tx/signing.HandlerMap`.
* (x/bank) [#15818](https://github.com/cosmos/cosmos-sdk/issues/15818) `BaseViewKeeper`'s `Logger` method now doesn't require a context. `NewBaseKeeper`, `NewBaseSendKeeper` and `NewBaseViewKeeper` now also require a `log.Logger` to be passed in.
* (x/genutil) [#15679](https://github.com/cosmos/cosmos-sdk/pull/15679) `MigrateGenesisCmd` now takes a `MigrationMap` instead of having the SDK genesis migration hardcoded.
* (client) [#15673](https://github.com/cosmos/cosmos-sdk/pull/15673) Move `client/keys.OutputFormatJSON` and `client/keys.OutputFormatText` to `client/flags` package.
* (x/*all*) [#15648](https://github.com/cosmos/cosmos-sdk/issues/15648) Make `SetParams` consistent across all modules and validate the params at the message handling instead of `SetParams` method.
* (codec) [#15600](https://github.com/cosmos/cosmos-sdk/pull/15600) [#15873](https://github.com/cosmos/cosmos-sdk/pull/15873) add support for getting signers to `codec.Codec` and `InterfaceRegistry`:
    * `InterfaceRegistry` is has unexported methods and implements `protodesc.Resolver` plus the `RangeFiles` and `SigningContext` methods. All implementations of `InterfaceRegistry` by other users must now embed the official implementation.
    * `Codec` has new methods `InterfaceRegistry`, `GetMsgAnySigners`, `GetMsgV1Signers`, and `GetMsgV2Signers` as well as unexported methods. All implementations of `Codec` by other users must now embed an official implementation from the `codec` package.
    * `AminoCodec` is marked as deprecated and no longer implements `Codec.
* (client) [#15597](https://github.com/cosmos/cosmos-sdk/pull/15597) `RegisterNodeService` now requires a config parameter.
* (x/nft) [#15588](https://github.com/cosmos/cosmos-sdk/pull/15588) `NewKeeper` now takes a `KVStoreService` instead of a `StoreKey` and methods in the `Keeper` now take a `context.Context` instead of a `sdk.Context`. 
* (baseapp) [#15568](https://github.com/cosmos/cosmos-sdk/pull/15568) `SetIAVLLazyLoading` is removed from baseapp.
* (x/genutil) [#15567](https://github.com/cosmos/cosmos-sdk/pull/15567) `CollectGenTxsCmd` & `GenTxCmd` takes a address.Codec to be able to decode addresses.
* (x/bank) [#15567](https://github.com/cosmos/cosmos-sdk/pull/15567) `GenesisBalance.GetAddress` now returns a string instead of `sdk.AccAddress`
    * `MsgSendExec` test helper function now takes a address.Codec 
* (x/auth) [#15520](https://github.com/cosmos/cosmos-sdk/pull/15520) `NewAccountKeeper` now takes a `KVStoreService` instead of a `StoreKey` and methods in the `Keeper` now take a `context.Context` instead of a `sdk.Context`. 
* (baseapp) [#15519](https://github.com/cosmos/cosmos-sdk/pull/15519/files) `runTxMode`s were renamed to `execMode`. `ModeDeliver` as changed to `ModeFinalize` and a new `ModeVoteExtension` was added for vote extensions.
* (baseapp) [#15519](https://github.com/cosmos/cosmos-sdk/pull/15519/files) Writing of state to the multistore was moved to `FinalizeBlock`. `Commit` still handles the commiting values to disk. 
* (baseapp) [#15519](https://github.com/cosmos/cosmos-sdk/pull/15519/files) Calls to BeginBlock and EndBlock have been replaced with core api beginblock & endblock. 
* (baseapp) [#15519](https://github.com/cosmos/cosmos-sdk/pull/15519/files) BeginBlock and EndBlock are now internal to baseapp. For testing, user must call `FinalizeBlock`. BeginBlock and EndBlock calls are internal to Baseapp. 
* (baseapp) [#15519](https://github.com/cosmos/cosmos-sdk/pull/15519/files) All calls to ABCI methods now accept a pointer of the abci request and response types
* (x/consensus) [#15517](https://github.com/cosmos/cosmos-sdk/pull/15517) `NewKeeper` now takes a `KVStoreService` instead of a `StoreKey`.
* (x/bank) [#15477](https://github.com/cosmos/cosmos-sdk/pull/15477) `banktypes.NewMsgMultiSend` and `keeper.InputOutputCoins` only accept one input.
* (server) [#15358](https://github.com/cosmos/cosmos-sdk/pull/15358) Remove `server.ErrorCode` that was not used anywhere.
* (x/capability) [#15344](https://github.com/cosmos/cosmos-sdk/pull/15344) Capability module was removed and is now housed in [IBC-GO](https://github.com/cosmos/ibc-go). 
* (mempool) [#15328](https://github.com/cosmos/cosmos-sdk/pull/15328) The `PriorityNonceMempool` is now generic over type `C comparable` and takes a single `PriorityNonceMempoolConfig[C]` argument. See `DefaultPriorityNonceMempoolConfig` for how to construct the configuration and a `TxPriority` type.
* [#15299](https://github.com/cosmos/cosmos-sdk/pull/15299) Remove `StdTx` transaction and signing APIs. No SDK version has actually supported `StdTx` since before Stargate.
* [#15284](https://github.com/cosmos/cosmos-sdk/pull/15284)
* (x/gov) [#15284](https://github.com/cosmos/cosmos-sdk/pull/15284) `NewKeeper` now requires `codec.Codec`.
* (x/authx) [#15284](https://github.com/cosmos/cosmos-sdk/pull/15284) `NewKeeper` now requires `codec.Codec`.
    * `types/tx.Tx` no longer implements `sdk.Tx`.
    * `sdk.Tx` now requires a new method `GetMsgsV2()`.
    * `sdk.Msg.GetSigners` was deprecated and is no longer supported. Use the `cosmos.msg.v1.signer` protobuf annotation instead.
    * `TxConfig` has a new method `SigningContext() *signing.Context`.
    * `SigVerifiableTx.GetSigners()` now returns `([][]byte, error)` instead of `[]sdk.AccAddress`.
    * `AccountKeeper` now has an `AddressCodec() address.Codec` method and the expected `AccountKeeper` for `x/auth/ante` expects this method.
* [#15211](https://github.com/cosmos/cosmos-sdk/pull/15211) Remove usage of `github.com/cometbft/cometbft/libs/bytes.HexBytes` in favor of `[]byte` thorough the SDK.
* (crypto) [#15070](https://github.com/cosmos/cosmos-sdk/pull/15070) `GenerateFromPassword` and `Cost` from `bcrypt.go` now take a `uint32` instead of a `int` type.  
* (types) [#15067](https://github.com/cosmos/cosmos-sdk/pull/15067) Remove deprecated alias from `types/errors`. Use `cosmossdk.io/errors` instead.
* (server) [#15041](https://github.com/cosmos/cosmos-sdk/pull/15041) Refactor how gRPC and API servers are started to remove unnecessary sleeps:
    * `api.Server#Start` now accepts a `context.Context`. The caller is responsible for ensuring that the context is canceled such that the API server can gracefully exit. The caller does not need to stop the server.
    * To start the gRPC server you must first create the server via `NewGRPCServer`, after which you can start the gRPC server via `StartGRPCServer` which accepts a `context.Context`. The caller is responsible for ensuring that the context is canceled such that the gRPC server can gracefully exit. The caller does not need to stop the server.
    * Rename `WaitForQuitSignals` to `ListenForQuitSignals`. Note, this function is no longer blocking. Thus the caller is expected to provide a `context.CancelFunc` which indicates that when a signal is caught, that any spawned processes can gracefully exit.
    * Remove `ServerStartTime` constant.
* [#15011](https://github.com/cosmos/cosmos-sdk/pull/15011) All functions that were taking a CometBFT logger, now take `cosmossdk.io/log.Logger` instead.
* (simapp) [#14977](https://github.com/cosmos/cosmos-sdk/pull/14977) Move simulation helpers functions (`AppStateFn` and `AppStateRandomizedFn`) to `testutil/sims`. These takes an extra genesisState argument which is the default state of the app.
* (x/bank) [#14894](https://github.com/cosmos/cosmos-sdk/pull/14894) Allow a human readable denomination for coins when querying bank balances. Added a `ResolveDenom` parameter to `types.QueryAllBalancesRequest`.
* [#14847](https://github.com/cosmos/cosmos-sdk/pull/14847) App and ModuleManager methods `InitGenesis`, `ExportGenesis`, `BeginBlock` and `EndBlock` now also return an error.
* (x/upgrade) [#14764](https://github.com/cosmos/cosmos-sdk/pull/14764) The `x/upgrade` module is extracted to have a separate go.mod file which allows it to be a standalone module. 
* (x/auth) [#14758](https://github.com/cosmos/cosmos-sdk/pull/14758) Refactor transaction searching:
    * Refactor `QueryTxsByEvents` to accept a `query` of type `string` instead of `events` of type `[]string`
    * Refactor CLI methods to accept `--query` flag instead of `--events`
    * Pass `prove=false` to Tendermint's `TxSearch` RPC method
* (simulation) [#14751](https://github.com/cosmos/cosmos-sdk/pull/14751) Remove the `MsgType` field from `simulation.OperationInput` struct.
* (store) [#14746](https://github.com/cosmos/cosmos-sdk/pull/14746) Extract Store in its own go.mod and rename the package to `cosmossdk.io/store`.
* (x/nft) [#14725](https://github.com/cosmos/cosmos-sdk/pull/14725) Extract NFT in its own go.mod and rename the package to `cosmossdk.io/x/nft`.
* (x/gov) [#14720](https://github.com/cosmos/cosmos-sdk/pull/14720) Add an expedited field in the gov v1 proposal and `MsgNewMsgProposal`.
* (x/feegrant) [#14649](https://github.com/cosmos/cosmos-sdk/pull/14649) Extract Feegrant in its own go.mod and rename the package to `cosmossdk.io/x/feegrant`.
* (tx) [#14634](https://github.com/cosmos/cosmos-sdk/pull/14634) Move the `tx` go module to `x/tx`.
* (store/streaming)[#14603](https://github.com/cosmos/cosmos-sdk/pull/14603) `StoreDecoderRegistry` moved from store to `types/simulations` this breaks the `AppModuleSimulation` interface. 
* (snapshots) [#14597](https://github.com/cosmos/cosmos-sdk/pull/14597) Move `snapshots` to `store/snapshots`, rename and bump proto package to v1.
* (x/staking) [#14590](https://github.com/cosmos/cosmos-sdk/pull/14590) `MsgUndelegateResponse` now includes undelegated amount. `x/staking` module's `keeper.Undelegate` now returns 3 values (completionTime,undelegateAmount,error)  instead of 2.
* (crypto/keyring) [#14151](https://github.com/cosmos/cosmos-sdk/pull/14151) Move keys presentation from `crypto/keyring` to `client/keys`
* (baseapp) [#14050](https://github.com/cosmos/cosmos-sdk/pull/14050) Refactor `ABCIListener` interface to accept Go contexts.
* (x/auth) [#13850](https://github.com/cosmos/cosmos-sdk/pull/13850/) Remove `MarshalYAML` methods from module (`x/...`) types.
* (modules) [#13850](https://github.com/cosmos/cosmos-sdk/pull/13850) and [#14046](https://github.com/cosmos/cosmos-sdk/pull/14046) Remove gogoproto stringer annotations. This removes the custom `String()` methods on all types that were using the annotations.
* (x/evidence) [14724](https://github.com/cosmos/cosmos-sdk/pull/14724) Extract Evidence in its own go.mod and rename the package to `cosmossdk.io/x/evidence`.
* (crypto/keyring) [#13734](https://github.com/cosmos/cosmos-sdk/pull/13834) The keyring's `Sign` method now takes a new `signMode` argument. It is only used if the signing key is a Ledger hardware device. You can set it to 0 in all other cases.
* (snapshots) [14048](https://github.com/cosmos/cosmos-sdk/pull/14048) Move the Snapshot package to the store package. This is done in an effort group all storage related logic under one package.
* (signing) [#13701](https://github.com/cosmos/cosmos-sdk/pull/) Add `context.Context` as an argument `x/auth/signing.VerifySignature`.
* (store) [#11825](https://github.com/cosmos/cosmos-sdk/pull/11825) Make extension snapshotter interface safer to use, renamed the util function `WriteExtensionItem` to `WriteExtensionPayload`.

### Client Breaking Changes

* (abci) [#15845](https://github.com/cosmos/cosmos-sdk/pull/15845) Remove duplicating events in `logs`.
* (abci) [#15845](https://github.com/cosmos/cosmos-sdk/pull/15845) Add `msg_index` to all event attributes to associate events and messages.
* (x/staking) [#15701](https://github.com/cosmos/cosmos-sdk/pull/15701) `HistoricalInfoKey` now has a binary format.
* (store/streaming) [#15519](https://github.com/cosmos/cosmos-sdk/pull/15519/files) State Streaming removed emitting of beginblock, endblock and delivertx in favour of emitting FinalizeBlock. 
* (baseapp) [#15519](https://github.com/cosmos/cosmos-sdk/pull/15519/files) BeginBlock & EndBlock events have begin or endblock in the events in order to identify which stage they are emitted from since they are returned to comet as FinalizeBlock events.
* (grpc-web) [#14652](https://github.com/cosmos/cosmos-sdk/pull/14652) Use same port for gRPC-Web and the API server.

### CLI Breaking Changes

* (all) The migration of modules to [AutoCLI](https://docs.cosmos.network/main/core/autocli) led to no changes in UX but a [small change in CLI outputs](https://github.com/cosmos/cosmos-sdk/issues/16651) where results can be nested.
* (all) Query pagination flags have been renamed with the migration to AutoCLI:
    * `--reverse` -> `--page-reverse`
    * `--offset` -> `--page-offset`
    * `--limit` -> `--page-limit`
    * `--count-total` -> `--page-count-total`
* (cli) [#17184](https://github.com/cosmos/cosmos-sdk/pull/17184) All json keys returned by the `status` command are now snake case instead of pascal case.
* (server) [#17177](https://github.com/cosmos/cosmos-sdk/pull/17177) Remove `iavl-lazy-loading` configuration.
* (x/gov) [#16987](https://github.com/cosmos/cosmos-sdk/pull/16987) In `<appd> query gov proposals` the proposal status flag have renamed from `--status` to `--proposal-status`. Additonally, that flags now uses the ENUM values: `PROPOSAL_STATUS_DEPOSIT_PERIOD`, `PROPOSAL_STATUS_VOTING_PERIOD`, `PROPOSAL_STATUS_PASSED`, `PROPOSAL_STATUS_REJECTED`, `PROPOSAL_STATUS_FAILED`.
* (x/bank) [#16899](https://github.com/cosmos/cosmos-sdk/pull/16899) With the migration to AutoCLI some bank commands have been split in two: 
    * Use `total-supply` (or `total`) for querying the total supply and `total-supply-of` for querying the supply of a specific denom. 
    * Use `denoms-metadata` for querying all denom metadata and `denom-metadata` for querying a specific denom metadata.
* (rosetta) [#16276](https://github.com/cosmos/cosmos-sdk/issues/16276) Rosetta migration to standalone repo.
* (cli) [#15826](https://github.com/cosmos/cosmos-sdk/pull/15826) Remove `<appd> q account` command. Use `<appd> q auth account` instead.
* (cli) [#15299](https://github.com/cosmos/cosmos-sdk/pull/15299) Remove `--amino` flag from `sign` and `multi-sign` commands. Amino `StdTx` has been deprecated for a while. Amino JSON signing still works as expected. 
* (x/gov) [#14880](https://github.com/cosmos/cosmos-sdk/pull/14880) Remove `<app> tx gov submit-legacy-proposal cancel-software-upgrade` and `software-upgrade` commands. These commands are now in the `x/upgrade` module and using gov v1. Use `tx upgrade software-upgrade` instead.
* (x/staking) [#14864](https://github.com/cosmos/cosmos-sdk/pull/14864) `create-validator` CLI command now takes a json file as an arg instead of having a bunch of required flags to it.
* (cli) [#14659](https://github.com/cosmos/cosmos-sdk/pull/14659) `<app> q block <height>` is removed as it just output json. The new command allows either height/hash and is `<app> q block --type=height|hash <height|hash>`. 
* (grpc-web) [#14652](https://github.com/cosmos/cosmos-sdk/pull/14652) Remove `grpc-web.address` flag.
* (client) [#14342](https://github.com/cosmos/cosmos-sdk/pull/14342) `<app> config` command is now a sub-command. Use `<app> config --help` to learn more.

### Bug Fixes

* (baseapp) [#17769](https://github.com/cosmos/cosmos-sdk/pull/17769) Ensure we respect block size constraints in the `DefaultProposalHandler`'s `PrepareProposal` handler when a nil or no-op mempool is used. We provide a `TxSelector` type to assist in making transaction selection generalized. We also fix a comparison bug in tx selection when `req.maxTxBytes` is reached.
* (mempool) [#17668](https://github.com/cosmos/cosmos-sdk/pull/17668) Fix `PriorityNonceIterator.Next()` nil pointer ref for min priority at the end of iteration.
* (config) [#17649](https://github.com/cosmos/cosmos-sdk/pull/17649) Fix `mempool.max-txs` configuration is invalid in `app.config`.
* (baseapp) [#17518](https://github.com/cosmos/cosmos-sdk/pull/17518) Utilizing voting power from vote extensions (CometBFT) instead of the current bonded tokens (x/staking) to determine if a set of vote extensions are valid.
* (runtime) [#17284](https://github.com/cosmos/cosmos-sdk/pull/17284) Properly allow to combine depinject-enabled modules and non-depinject-enabled modules in app v2.
* (baseapp) [#17251](https://github.com/cosmos/cosmos-sdk/pull/17251) VerifyVoteExtensions and ExtendVote initialize their own contexts/states, allowing VerifyVoteExtensions being called without ExtendVote.
* (x/distribution) [#17236](https://github.com/cosmos/cosmos-sdk/pull/17236) Using "validateCommunityTax" in "Params.ValidateBasic", preventing panic when field "CommunityTax" is nil.
* (x/auth) [#17209](https://github.com/cosmos/cosmos-sdk/pull/17209) Internal error on AccountInfo when account's public key is not set.
* (server) [#17181](https://github.com/cosmos/cosmos-sdk/pull/17181) Fix `db_backend` lookup fallback from `config.toml`.
* (x/bank) [#17170](https://github.com/cosmos/cosmos-sdk/pull/17170) Avoid empty spendable error message on send coins.
* (baseapp) [#17159](https://github.com/cosmos/cosmos-sdk/pull/17159) Validators can propose blocks that exceed the gas limit.
* (x/group) [#17146](https://github.com/cosmos/cosmos-sdk/pull/17146) Rename x/group legacy ORM package's error codespace from "orm" to "legacy_orm", preventing collisions with ORM's error codespace "orm".
* (types/query) [#16905](https://github.com/cosmos/cosmos-sdk/pull/16905) Collections Pagination now applies proper count when filtering results.
* (x/bank) [#16841](https://github.com/cosmos/cosmos-sdk/pull/16841) Correctly process legacy `DenomAddressIndex` values.
* (x/auth/vesting) [#16733](https://github.com/cosmos/cosmos-sdk/pull/16733) Panic on overflowing and negative EndTimes when creating a PeriodicVestingAccount.
* (x/consensus) [#16713](https://github.com/cosmos/cosmos-sdk/pull/16713) Add missing ABCI param in `MsgUpdateParams`.
* (baseapp) [#16700](https://github.com/cosmos/cosmos-sdk/pull/16700) Fix consensus failure in returning no response to malformed transactions.
* [#16639](https://github.com/cosmos/cosmos-sdk/pull/16639) Make sure we don't execute blocks beyond the halt height.
* (baseapp) [#16613](https://github.com/cosmos/cosmos-sdk/pull/16613) Ensure each message in a transaction has a registered handler, otherwise `CheckTx` will fail.
* (baseapp) [#16596](https://github.com/cosmos/cosmos-sdk/pull/16596) Return error during `ExtendVote` and `VerifyVoteExtension` if the request height is earlier than `VoteExtensionsEnableHeight`.
* [#16547](https://github.com/cosmos/cosmos-sdk/pull/16547) Ensure a transaction's gas limit cannot exceed the block gas limit.
* (baseapp) [#16259](https://github.com/cosmos/cosmos-sdk/pull/16259) Ensure the `Context` block height is correct after `InitChain` and prior to the second block.
* (x/gov) [#16231](https://github.com/cosmos/cosmos-sdk/pull/16231) Fix Rawlog JSON formatting of proposal_vote option field.* (cli) [#16138](https://github.com/cosmos/cosmos-sdk/pull/16138) Fix snapshot commands panic if snapshot don't exists.
* (x/staking) [#16043](https://github.com/cosmos/cosmos-sdk/pull/16043) Call `AfterUnbondingInitiated` hook for new unbonding entries only and fix `UnbondingDelegation` entries handling. This is a behavior change compared to Cosmos SDK v0.47.x, now the hook is called only for new unbonding entries.
* (types) [#16010](https://github.com/cosmos/cosmos-sdk/pull/16010) Let `module.CoreAppModuleBasicAdaptor` fallback to legacy genesis handling.
* (types) [#15691](https://github.com/cosmos/cosmos-sdk/pull/15691) Make `Coin.Validate()` check that `.Amount` is not nil.
* (x/crypto) [#15258](https://github.com/cosmos/cosmos-sdk/pull/15258) Write keyhash file with permissions 0600 instead of 0555.
* (x/auth) [#15059](https://github.com/cosmos/cosmos-sdk/pull/15059) `ante.CountSubKeys` returns 0 when passing a nil `Pubkey`.
* (x/capability) [#15030](https://github.com/cosmos/cosmos-sdk/pull/15030) Prevent `x/capability` from consuming `GasMeter` gas during `InitMemStore`
* (types/coin) [#14739](https://github.com/cosmos/cosmos-sdk/pull/14739) Deprecate the method `Coin.IsEqual` in favour of  `Coin.Equal`. The difference between the two methods is that the first one results in a panic when denoms are not equal. This panic lead to unexpected behavior.

### Deprecated

* (types) [#16980](https://github.com/cosmos/cosmos-sdk/pull/16980) Deprecate `IntProto` and `DecProto`. Instead, `math.Int` and `math.LegacyDec` should be used respectively. Both types support `Marshal` and `Unmarshal` for binary serialization.
* (x/staking) [#14567](https://github.com/cosmos/cosmos-sdk/pull/14567) The `delegator_address` field of `MsgCreateValidator` has been deprecated.
   The validator address bytes and delegator address bytes refer to the same account while creating validator (defer only in bech32 notation).

## [v0.47.5](https://github.com/cosmos/cosmos-sdk/releases/tag/v0.47.5) - 2023-09-01

### Features

* (client/rpc) [#17274](https://github.com/cosmos/cosmos-sdk/pull/17274) Add `QueryEventForTxCmd` cmd to subscribe and wait event for transaction by hash.
* (keyring) [#17424](https://github.com/cosmos/cosmos-sdk/pull/17424) Allows to import private keys encoded in hex. 

### Improvements

* (x/gov) [#17387](https://github.com/cosmos/cosmos-sdk/pull/17387) Add `MsgSubmitProposal` `SetMsgs` method. 
* (x/gov) [#17354](https://github.com/cosmos/cosmos-sdk/issues/17354) Emit `VoterAddr` in `proposal_vote` event.
* (x/group, x/gov) [#17220](https://github.com/cosmos/cosmos-sdk/pull/17220) Add `--skip-metadata` flag in `draft-proposal` to skip metadata prompt.
* (x/genutil) [#17296](https://github.com/cosmos/cosmos-sdk/pull/17296) Add `MigrateHandler` to allow reuse migrate genesis related function.
    * In v0.46, v0.47 this function is additive to the `genesis migrate` command. However in v0.50+, adding custom migrations to the `genesis migrate` command is directly possible.

### Bug Fixes

* (server) [#17181](https://github.com/cosmos/cosmos-sdk/pull/17181) Fix `db_backend` lookup fallback from `config.toml`.
* (runtime) [#17284](https://github.com/cosmos/cosmos-sdk/pull/17284) Properly allow to combine depinject-enabled modules and non-depinject-enabled modules in app v2.
* (baseapp) [#17159](https://github.com/cosmos/cosmos-sdk/pull/17159) Validators can propose blocks that exceed the gas limit.
* (baseapp) [#16547](https://github.com/cosmos/cosmos-sdk/pull/16547) Ensure a transaction's gas limit cannot exceed the block gas limit.
* (x/gov,x/group) [#17220](https://github.com/cosmos/cosmos-sdk/pull/17220) Do not try validate `msgURL` as web URL in `draft-proposal` command.
* (cli) [#17188](https://github.com/cosmos/cosmos-sdk/pull/17188) Fix `--output-document` flag in `tx multi-sign`.
* (x/auth) [#17209](https://github.com/cosmos/cosmos-sdk/pull/17209) Internal error on AccountInfo when account's public key is not set.

## [v0.47.4](https://github.com/cosmos/cosmos-sdk/releases/tag/v0.47.4) - 2023-07-17

### Features

* (sims) [#16656](https://github.com/cosmos/cosmos-sdk/pull/16656) Add custom max gas for block for sim config with unlimited as default.

### Improvements

* (cli) [#16856](https://github.com/cosmos/cosmos-sdk/pull/16856) Improve `simd prune` UX by using the app default home directory and set pruning method as first variable argument (defaults to default). `pruning.PruningCmd` rest unchanged for API compability, use `pruning.Cmd` instead.
* (testutil) [#16704](https://github.com/cosmos/cosmos-sdk/pull/16704) Make app config configurator for testing configurable with external modules.
* (deps) [#16565](https://github.com/cosmos/cosmos-sdk/pull/16565) Bump CometBFT to [v0.37.2](https://github.com/cometbft/cometbft/blob/v0.37.2/CHANGELOG.md).

### Bug Fixes

* (x/auth) [#16994](https://github.com/cosmos/cosmos-sdk/pull/16994) Fix regression where querying transactions events with `<=` or `>=` would not work.
* (server) [#16827](https://github.com/cosmos/cosmos-sdk/pull/16827) Properly use `--trace` flag (before it was setting the trace level instead of displaying the stacktraces).
* (x/auth) [#16554](https://github.com/cosmos/cosmos-sdk/pull/16554) `ModuleAccount.Validate` now reports a nil `.BaseAccount` instead of panicking.
* [#16588](https://github.com/cosmos/cosmos-sdk/pull/16588) Propogate snapshotter failures to the caller, (it would create an empty snapshot silently before).
* (x/slashing) [#16784](https://github.com/cosmos/cosmos-sdk/pull/16784) Emit event with the correct reason in `SlashWithInfractionReason`.

## [v0.47.3](https://github.com/cosmos/cosmos-sdk/releases/tag/v0.47.3) - 2023-06-08

### Features

* (baseapp) [#16290](https://github.com/cosmos/cosmos-sdk/pull/16290) Add circuit breaker setter in baseapp.
* (x/group) [#16191](https://github.com/cosmos/cosmos-sdk/pull/16191) Add EventProposalPruned event to group module whenever a proposal is pruned.
* (tx) [#15992](https://github.com/cosmos/cosmos-sdk/pull/15992) Add `WithExtensionOptions` in tx Factory to allow `SetExtensionOptions` with given extension options.

### Improvements

* (baseapp) [#16407](https://github.com/cosmos/cosmos-sdk/pull/16407) Make `DefaultProposalHandler.ProcessProposalHandler` return a ProcessProposal NoOp when using none or a NoOp mempool.
* (deps) [#16083](https://github.com/cosmos/cosmos-sdk/pull/16083) Bumps `proto-builder` image to 0.13.0.
* (client) [#16075](https://github.com/cosmos/cosmos-sdk/pull/16075) Partly revert [#15953](https://github.com/cosmos/cosmos-sdk/issues/15953) and `factory.Prepare` now does nothing in offline mode.
* (server) [#15984](https://github.com/cosmos/cosmos-sdk/pull/15984) Use `cosmossdk.io/log` package for logging instead of CometBFT logger. NOTE: v0.45 and v0.46 were not using CometBFT logger either. This keeps the same underlying logger (zerolog) as in v0.45.x+ and v0.46.x+ but now properly supporting filtered logging.
* (gov) [#15979](https://github.com/cosmos/cosmos-sdk/pull/15979) Improve gov error message when failing to convert v1 proposal to v1beta1.
* (store) [#16067](https://github.com/cosmos/cosmos-sdk/pull/16067) Add local snapshots management commands.
* (server) [#16061](https://github.com/cosmos/cosmos-sdk/pull/16061) Add Comet bootstrap command.
* (snapshots) [#16060](https://github.com/cosmos/cosmos-sdk/pull/16060) Support saving and restoring snapshot locally.
* (x/staking) [#16068](https://github.com/cosmos/cosmos-sdk/pull/16068) Update simulation to allow non-EOA accounts to stake.
* (server) [#16142](https://github.com/cosmos/cosmos-sdk/pull/16142) Remove JSON Indentation from the GRPC to REST gateway's responses. (Saving bandwidth)
* (types) [#16145](https://github.com/cosmos/cosmos-sdk/pull/16145) Rename interface `ExtensionOptionI` back to `TxExtensionOptionI` to avoid breaking change.
* (baseapp) [#16193](https://github.com/cosmos/cosmos-sdk/pull/16193) Add `Close` method to `BaseApp` for custom app to cleanup resource in graceful shutdown.

### Bug Fixes

* Fix [barberry](https://forum.cosmos.network/t/cosmos-sdk-security-advisory-barberry/10825) security vulnerability.
* (server) [#16395](https://github.com/cosmos/cosmos-sdk/pull/16395) Do not override some Comet config is purposely set differently in `InterceptConfigsPreRunHandler`.
* (store) [#16449](https://github.com/cosmos/cosmos-sdk/pull/16449) Fix StateSync Restore by excluding memory store.
* (cli) [#16312](https://github.com/cosmos/cosmos-sdk/pull/16312) Allow any addresses in `client.ValidatePromptAddress`.
* (x/group) [#16017](https://github.com/cosmos/cosmos-sdk/pull/16017) Correctly apply account number in group v2 migration.

### API Breaking Changes

* (testutil) [#14991](https://github.com/cosmos/cosmos-sdk/pull/14991) The `testutil/testdata_pulsar` package has moved to `testutil/testdata/testpb`.  Chains will not notice this breaking change as this package contains testing utilities only used by the SDK internally.

## [v0.47.2](https://github.com/cosmos/cosmos-sdk/releases/tag/v0.47.2) - 2023-04-27

### Improvements

* (x/evidence) [#15908](https://github.com/cosmos/cosmos-sdk/pull/15908) Update the equivocation handler to work with ICS by removing a pubkey check that was performing a no-op for consumer chains.
* (x/slashing) [#15908](https://github.com/cosmos/cosmos-sdk/pull/15908) Remove the validators' pubkey check in the signature handler in order to work with ICS.
* (deps) [#15957](https://github.com/cosmos/cosmos-sdk/pull/15957) Bump CometBFT to [v0.37.1](https://github.com/cometbft/cometbft/blob/v0.37.1/CHANGELOG.md#v0371).
* (store) [#15683](https://github.com/cosmos/cosmos-sdk/pull/15683) `rootmulti.Store.CacheMultiStoreWithVersion` now can handle loading archival states that don't persist any of the module stores the current state has.
* [#15448](https://github.com/cosmos/cosmos-sdk/pull/15448) Automatically populate the block timestamp for historical queries. In contexts where the block timestamp is needed for previous states, the timestamp will now be set. Note, when querying against a node it must be re-synced in order to be able to automatically populate the block timestamp. Otherwise, the block timestamp will be populated for heights going forward once upgraded.
* [#14019](https://github.com/cosmos/cosmos-sdk/issues/14019) Remove the interface casting to allow other implementations of a `CommitMultiStore`.
* (simtestutil) [#15903](https://github.com/cosmos/cosmos-sdk/pull/15903) Add `AppStateFnWithExtendedCbs` with moduleStateCb callback function to allow access moduleState.

### Bug Fixes

* (baseapp) [#15789](https://github.com/cosmos/cosmos-sdk/pull/15789) Ensure `PrepareProposal` and `ProcessProposal` respect `InitialHeight` set by CometBFT when set to a value greater than 1.
* (types) [#15433](https://github.com/cosmos/cosmos-sdk/pull/15433) Allow disabling of account address caches (for printing bech32 account addresses).
* (client/keys) [#15876](https://github.com/cosmos/cosmos-sdk/pull/15876) Fix the JSON output `<appd> keys list --output json` when there are no keys.

## [v0.47.1](https://github.com/cosmos/cosmos-sdk/releases/tag/v0.47.1) - 2023-03-23

### Features

* (x/bank) [#15265](https://github.com/cosmos/cosmos-sdk/pull/15265) Update keeper interface to include `GetAllDenomMetaData`.
* (x/groups) [#14879](https://github.com/cosmos/cosmos-sdk/pull/14879) Add `Query/Groups` query to get all the groups.
* (x/gov,cli) [#14718](https://github.com/cosmos/cosmos-sdk/pull/14718) Added `AddGovPropFlagsToCmd` and `ReadGovPropFlags` functions.
* (cli) [#14655](https://github.com/cosmos/cosmos-sdk/pull/14655) Add a new command to list supported algos.
* (x/genutil,cli) [#15147](https://github.com/cosmos/cosmos-sdk/pull/15147) Add `--initial-height` flag to cli init cmd to provide `genesis.json` with user-defined initial block height.

### Improvements

* (x/distribution) [#15462](https://github.com/cosmos/cosmos-sdk/pull/15462) Add delegator address to the event for withdrawing delegation rewards.
* [#14609](https://github.com/cosmos/cosmos-sdk/pull/14609) Add `RetryForBlocks` method to use in tests that require waiting for a transaction to be included in a block.

### Bug Fixes

* (baseapp) [#15487](https://github.com/cosmos/cosmos-sdk/pull/15487) Reset state before calling PrepareProposal and ProcessProposal.
* (cli) [#15123](https://github.com/cosmos/cosmos-sdk/pull/15123) Fix the CLI `offline` mode behavior to be really offline. The API of `clienttx.NewFactoryCLI` is updated to return an error. 

### Deprecated

* (x/genutil) [#15316](https://github.com/cosmos/cosmos-sdk/pull/15316) Remove requirement on node & IP being included in a gentx.

## [v0.47.0](https://github.com/cosmos/cosmos-sdk/releases/tag/v0.47.0) - 2023-03-14

### Features

* (x/gov) [#15151](https://github.com/cosmos/cosmos-sdk/pull/15151) Add `burn_vote_quorum`, `burn_proposal_deposit_prevote` and `burn_vote_veto` params to allow applications to decide if they would like to burn deposits
* (client) [#14509](https://github.com/cosmos/cosmos-sdk/pull/#14509) Added `AddKeyringFlags` function.
* (x/bank) [#14045](https://github.com/cosmos/cosmos-sdk/pull/14045) Add CLI command `spendable-balances`, which also accepts the flag `--denom`.
* (x/slashing, x/staking) [#14363](https://github.com/cosmos/cosmos-sdk/pull/14363) Add the infraction a validator commited type as an argument to a `SlashWithInfractionReason` keeper method.
* (client) [#14051](https://github.com/cosmos/cosmos-sdk/pull/14051) Add `--grpc` client option.
* (x/genutil) [#14149](https://github.com/cosmos/cosmos-sdk/pull/14149) Add `genutilcli.GenesisCoreCommand` command, which contains all genesis-related sub-commands.
* (x/evidence) [#13740](https://github.com/cosmos/cosmos-sdk/pull/13740) Add new proto field `hash` of type `string` to `QueryEvidenceRequest` which helps to decode the hash properly while using query API.
* (core) [#13306](https://github.com/cosmos/cosmos-sdk/pull/13306) Add a `FormatCoins` function to in `core/coins` to format sdk Coins following the Value Renderers spec.
* (math) [#13306](https://github.com/cosmos/cosmos-sdk/pull/13306) Add `FormatInt` and `FormatDec` functiosn in `math` to format integers and decimals following the Value Renderers spec.
* (x/staking) [#13122](https://github.com/cosmos/cosmos-sdk/pull/13122) Add `UnbondingCanComplete` and `PutUnbondingOnHold` to `x/staking` module.
* [#13437](https://github.com/cosmos/cosmos-sdk/pull/13437) Add new flag `--modules-to-export` in `simd export` command to export only selected modules.
* [#13298](https://github.com/cosmos/cosmos-sdk/pull/13298) Add `AddGenesisAccount` helper func in x/auth module which helps adding accounts to genesis state.
* (x/authz) [#12648](https://github.com/cosmos/cosmos-sdk/pull/12648) Add an allow list, an optional list of addresses allowed to receive bank assets via authz MsgSend grant.
* (sdk.Coins) [#12627](https://github.com/cosmos/cosmos-sdk/pull/12627) Make a Denoms method on sdk.Coins.
* (testutil) [#12973](https://github.com/cosmos/cosmos-sdk/pull/12973) Add generic `testutil.RandSliceElem` function which selects a random element from the list.
* (client) [#12936](https://github.com/cosmos/cosmos-sdk/pull/12936) Add capability to preprocess transactions before broadcasting from a higher level chain.
* (cli) [#13064](https://github.com/cosmos/cosmos-sdk/pull/13064) Add `debug prefixes` to list supported HRP prefixes via .
* (ledger) [#12935](https://github.com/cosmos/cosmos-sdk/pull/12935) Generalize Ledger integration to allow for different apps or keytypes that use SECP256k1.
* (x/bank) [#11981](https://github.com/cosmos/cosmos-sdk/pull/11981) Create the `SetSendEnabled` endpoint for managing the bank's SendEnabled settings.
* (x/auth) [#13210](https://github.com/cosmos/cosmos-sdk/pull/13210) Add `Query/AccountInfo` endpoint for simplified access to basic account info.
* (x/consensus) [#12905](https://github.com/cosmos/cosmos-sdk/pull/12905) Create a new `x/consensus` module that is now responsible for maintaining Tendermint consensus parameters instead of `x/param`. Legacy types remain in order to facilitate parameter migration from the deprecated `x/params`. App developers should ensure that they execute `baseapp.MigrateParams` during their chain upgrade. These legacy types will be removed in a future release.
* (client/tx) [#13670](https://github.com/cosmos/cosmos-sdk/pull/13670) Add validation in `BuildUnsignedTx` to prevent simple inclusion of valid mnemonics

### Improvements

* [#14995](https://github.com/cosmos/cosmos-sdk/pull/14995) Allow unknown fields in `ParseTypedEvent`.
* (store) [#14931](https://github.com/cosmos/cosmos-sdk/pull/14931) Exclude in-memory KVStores, i.e. `StoreTypeMemory`, from CommitInfo commitments.
* (cli) [#14919](https://github.com/cosmos/cosmos-sdk/pull/14919) Fix never assigned error when write validators.
* (x/group) [#14923](https://github.com/cosmos/cosmos-sdk/pull/14923) Fix error while using pagination in `x/group` from CLI.
* (types/coin) [#14715](https://github.com/cosmos/cosmos-sdk/pull/14715) `sdk.Coins.Add` now returns an empty set of coins `sdk.Coins{}` if both coins set are empty.
    * This is a behavior change, as previously `sdk.Coins.Add` would return `nil` in this case.
* (reflection) [#14838](https://github.com/cosmos/cosmos-sdk/pull/14838) We now require that all proto files' import path (i.e. the OS path) matches their fully-qualified package name. For example, proto files with package name `cosmos.my.pkg.v1` should live in the folder `cosmos/my/pkg/v1/*.proto` relatively to the protoc import root folder (usually the root `proto/` folder).
* (baseapp) [#14505](https://github.com/cosmos/cosmos-sdk/pull/14505) PrepareProposal and ProcessProposal now use deliverState for the first block in order to access changes made in InitChain.
* (x/group) [#14527](https://github.com/cosmos/cosmos-sdk/pull/14527) Fix wrong address set in `EventUpdateGroupPolicy`.
* (cli) [#14509](https://github.com/cosmos/cosmos-sdk/pull/14509) Added missing options to keyring-backend flag usage.
* (server) [#14441](https://github.com/cosmos/cosmos-sdk/pull/14441) Fix `--log_format` flag not working.
* (ante) [#14448](https://github.com/cosmos/cosmos-sdk/pull/14448) Return anteEvents when postHandler fail.
* (baseapp) [#13983](https://github.com/cosmos/cosmos-sdk/pull/13983) Don't emit duplicate ante-handler events when a post-handler is defined.
* (x/staking) [#14064](https://github.com/cosmos/cosmos-sdk/pull/14064) Set all fields in `redelegation.String()`.
* (x/upgrade) [#13936](https://github.com/cosmos/cosmos-sdk/pull/13936) Make downgrade verification work again.
* (x/group) [#13742](https://github.com/cosmos/cosmos-sdk/pull/13742) Fix `validate-genesis` when group policy accounts exist.
* (store) [#13516](https://github.com/cosmos/cosmos-sdk/pull/13516) Fix state listener that was observing writes at wrong time.
* (simstestutil) [#15305](https://github.com/cosmos/cosmos-sdk/pull/15305) Add `AppStateFnWithExtendedCb` with callback function to extend rawState.
* (simapp) [#14977](https://github.com/cosmos/cosmos-sdk/pull/14977) Move simulation helpers functions (`AppStateFn` and `AppStateRandomizedFn`) to `testutil/sims`. These takes an extra genesisState argument which is the default state of the app.
* (cli) [#14953](https://github.com/cosmos/cosmos-sdk/pull/14953) Enable profiling block replay during abci handshake with `--cpu-profile`.
* (store) [#14410](https://github.com/cosmos/cosmos-sdk/pull/14410) `rootmulti.Store.loadVersion` has validation to check if all the module stores' height is correct, it will error if any module store has incorrect height.
* (store) [#14189](https://github.com/cosmos/cosmos-sdk/pull/14189) Add config `iavl-lazy-loading` to enable lazy loading of iavl store, to improve start up time of archive nodes, add method `SetLazyLoading` to `CommitMultiStore` interface.
* (deps) [#14830](https://github.com/cosmos/cosmos-sdk/pull/14830) Bump to IAVL `v0.19.5-rc.1`.
* (tools) [#14793](https://github.com/cosmos/cosmos-sdk/pull/14793) Dockerfile optimization.
* (x/gov) [#13010](https://github.com/cosmos/cosmos-sdk/pull/13010) Partial cherry-pick of this issue for adding proposer migration.
* [#14691](https://github.com/cosmos/cosmos-sdk/pull/14691) Change behavior of `sdk.StringifyEvents` to not flatten events attributes by events type.
    * This change only affects ABCI message logs, and not the events field.
* [#14692](https://github.com/cosmos/cosmos-sdk/pull/14692) Improve RPC queries error message when app is at height 0.
* [#14017](https://github.com/cosmos/cosmos-sdk/pull/14017) Simplify ADR-028 and `address.Module`.
    * This updates the [ADR-028](https://docs.cosmos.network/main/architecture/adr-028-public-key-addresses) and enhance the `address.Module` API to support module addresses and sub-module addresses in a backward compatible way.
* (snapshots) [#14608](https://github.com/cosmos/cosmos-sdk/pull/14608/) Deprecate unused structs `SnapshotKVItem` and `SnapshotSchema`.
* [#15243](https://github.com/cosmos/cosmos-sdk/pull/15243) `LatestBlockResponse` & `BlockByHeightResponse` types' field `sdk_block` was incorrectly cast `proposer_address` bytes to validator operator address, now to consensus address
* (x/group, x/gov) [#14483](https://github.com/cosmos/cosmos-sdk/pull/14483) Add support for `[]string` and `[]int` in `draft-proposal` prompt.
* (protobuf) [#14476](https://github.com/cosmos/cosmos-sdk/pull/14476) Clean up protobuf annotations `{accepts,implements}_interface`.
* (x/gov, x/group) [#14472](https://github.com/cosmos/cosmos-sdk/pull/14472) The recommended metadata format for x/gov and x/group proposals now uses an array of strings (instead of a single string) for the `authors` field.
* (crypto) [#14460](https://github.com/cosmos/cosmos-sdk/pull/14460) Check the signature returned by a ledger device against the public key in the keyring.
* [#14356](https://github.com/cosmos/cosmos-sdk/pull/14356) Add `events.GetAttributes` and `event.GetAttribute` methods to simplify the retrieval of an attribute from event(s).
* (types) [#14332](https://github.com/cosmos/cosmos-sdk/issues/14332) Reduce state export time by 50%.
* (types) [#14163](https://github.com/cosmos/cosmos-sdk/pull/14163) Refactor `(coins Coins) Validate()` to avoid unnecessary map.
* [#13881](https://github.com/cosmos/cosmos-sdk/pull/13881) Optimize iteration on nested cached KV stores and other operations in general.
* (x/gov) [#14347](https://github.com/cosmos/cosmos-sdk/pull/14347) Support `v1.Proposal` message in `v1beta1.Proposal.Content`.
* [#13882](https://github.com/cosmos/cosmos-sdk/pull/13882) Add tx `encode` and `decode` endpoints to amino tx service.
  > Note: These endpoints encodes and decodes only amino txs.
* (config) [#13894](https://github.com/cosmos/cosmos-sdk/pull/13894) Support state streaming configuration in `app.toml` template and default configuration.
* (x/nft) [#13836](https://github.com/cosmos/cosmos-sdk/pull/13836) Remove the validation for `classID` and `nftID` from the NFT module.
* [#13789](https://github.com/cosmos/cosmos-sdk/pull/13789) Add tx `encode` and `decode` endpoints to tx service.
  > Note: These endpoints will only encode and decode proto messages, Amino encoding and decoding is not supported.
* [#13619](https://github.com/cosmos/cosmos-sdk/pull/13619) Add new function called LogDeferred to report errors in defers. Use the function in x/bank files.
* (deps) [#13397](https://github.com/cosmos/cosmos-sdk/pull/13397) Bump Go version minimum requirement to `1.19`.
* [#13070](https://github.com/cosmos/cosmos-sdk/pull/13070) Migrate from `gogo/protobuf` to `cosmos/gogoproto`.
* [#12995](https://github.com/cosmos/cosmos-sdk/pull/12995) Add `FormatTime` and `ParseTimeString` methods.
* [#12952](https://github.com/cosmos/cosmos-sdk/pull/12952) Replace keyring module to Cosmos fork.
* [#12352](https://github.com/cosmos/cosmos-sdk/pull/12352) Move the `RegisterSwaggerAPI` logic into a separate helper function in the server package.
* [#12876](https://github.com/cosmos/cosmos-sdk/pull/12876) Remove proposer-based rewards.
* [#12846](https://github.com/cosmos/cosmos-sdk/pull/12846) Remove `RandomizedParams` from the `AppModuleSimulation` interface which is no longer needed.
* (ci) [#12854](https://github.com/cosmos/cosmos-sdk/pull/12854) Use ghcr.io to host the proto builder image. Update proto builder image to go 1.19
* (x/bank) [#12706](https://github.com/cosmos/cosmos-sdk/pull/12706) Added the `chain-id` flag to the `AddTxFlagsToCmd` API. There is no longer a need to explicitly register this flag on commands whens `AddTxFlagsToCmd` is already called.
* [#12717](https://github.com/cosmos/cosmos-sdk/pull/12717) Use injected encoding params in simapp.
* [#12634](https://github.com/cosmos/cosmos-sdk/pull/12634) Move `sdk.Dec` to math package.
* [#12187](https://github.com/cosmos/cosmos-sdk/pull/12187) Add batch operation for x/nft module.
* [#12455](https://github.com/cosmos/cosmos-sdk/pull/12455) Show attempts count in error for signing.
* [#13101](https://github.com/cosmos/cosmos-sdk/pull/13101) Remove weights from `simapp/params` and `testutil/sims`. They are now in their respective modules.
* [#12398](https://github.com/cosmos/cosmos-sdk/issues/12398) Refactor all `x` modules to unit-test via mocks and decouple `simapp`.
* [#13144](https://github.com/cosmos/cosmos-sdk/pull/13144) Add validator distribution info grpc gateway get endpoint.
* [#13168](https://github.com/cosmos/cosmos-sdk/pull/13168) Migrate tendermintdev/proto-builder to ghcr.io. New image `ghcr.io/cosmos/proto-builder:0.8`
* [#13178](https://github.com/cosmos/cosmos-sdk/pull/13178) Add `cosmos.msg.v1.service` protobuf annotation to allow tooling to distinguish between Msg and Query services via reflection.
* [#13236](https://github.com/cosmos/cosmos-sdk/pull/13236) Integrate Filter Logging
* [#13528](https://github.com/cosmos/cosmos-sdk/pull/13528) Update `ValidateMemoDecorator` to only check memo against `MaxMemoCharacters` param when a memo is present.
* [#13651](https://github.com/cosmos/cosmos-sdk/pull/13651) Update `server/config/config.GetConfig` function.
* [#13781](https://github.com/cosmos/cosmos-sdk/pull/13781) Remove `client/keys.KeysCdc`.
* [#13802](https://github.com/cosmos/cosmos-sdk/pull/13802) Add --output-document flag to the export CLI command to allow writing genesis state to a file.
* [#13794](https://github.com/cosmos/cosmos-sdk/pull/13794) `types/module.Manager` now supports the
`cosmossdk.io/core/appmodule.AppModule` API via the new `NewManagerFromMap` constructor.
* [#14175](https://github.com/cosmos/cosmos-sdk/pull/14175) Add `server.DefaultBaseappOptions(appopts)` function to reduce boiler plate in root.go. 

### State Machine Breaking

* (baseapp, x/auth/posthandler) [#13940](https://github.com/cosmos/cosmos-sdk/pull/13940) Update `PostHandler` to receive the `runTx` success boolean.
* (store) [#14378](https://github.com/cosmos/cosmos-sdk/pull/14378) The `CacheKV` store is thread-safe again, which includes improved iteration and deletion logic. Iteration is on a strictly isolated view now, which is breaking from previous behavior.
* (x/bank) [#14538](https://github.com/cosmos/cosmos-sdk/pull/14538) Validate denom in bank balances GRPC queries.
* (x/group) [#14465](https://github.com/cosmos/cosmos-sdk/pull/14465) Add title and summary to proposal struct.
* (x/gov) [#14390](https://github.com/cosmos/cosmos-sdk/pull/14390) Add title, proposer and summary to proposal struct.
* (x/group) [#14071](https://github.com/cosmos/cosmos-sdk/pull/14071) Don't re-tally proposal after voting period end if they have been marked as ACCEPTED or REJECTED.
* (x/group) [#13742](https://github.com/cosmos/cosmos-sdk/pull/13742) Migrate group policy account from module accounts to base account.
* (x/auth)[#13780](https://github.com/cosmos/cosmos-sdk/pull/13780) `id` (type of int64) in `AccountAddressByID` grpc query is now deprecated, update to account-id(type of uint64) to use `AccountAddressByID`.
* (codec) [#13307](https://github.com/cosmos/cosmos-sdk/pull/13307) Register all modules' `Msg`s with group's ModuleCdc so that Amino sign bytes are correctly generated.* (x/gov) 
* (codec) [#13196](https://github.com/cosmos/cosmos-sdk/pull/13196) Register all modules' `Msg`s with gov's ModuleCdc so that Amino sign bytes are correctly generated.
* (group) [#13592](https://github.com/cosmos/cosmos-sdk/pull/13592) Fix group types registration with Amino.
* (x/distribution) [#12852](https://github.com/cosmos/cosmos-sdk/pull/12852) Deprecate `CommunityPoolSpendProposal`. Please execute a `MsgCommunityPoolSpend` message via the new v1 `x/gov` module instead. This message can be used to directly fund the `x/gov` module account.
* (x/bank) [#12610](https://github.com/cosmos/cosmos-sdk/pull/12610) `MsgMultiSend` now allows only a single input.
* (x/bank) [#12630](https://github.com/cosmos/cosmos-sdk/pull/12630) Migrate `x/bank` to self-managed parameters and deprecate its usage of `x/params`.
* (x/auth) [#12475](https://github.com/cosmos/cosmos-sdk/pull/12475) Migrate `x/auth` to self-managed parameters and deprecate its usage of `x/params`.
* (x/slashing) [#12399](https://github.com/cosmos/cosmos-sdk/pull/12399) Migrate `x/slashing` to self-managed parameters and deprecate its usage of `x/params`.
* (x/mint) [#12363](https://github.com/cosmos/cosmos-sdk/pull/12363) Migrate `x/mint` to self-managed parameters and deprecate it's usage of `x/params`.
* (x/distribution) [#12434](https://github.com/cosmos/cosmos-sdk/pull/12434) Migrate `x/distribution` to self-managed parameters and deprecate it's usage of `x/params`.
* (x/crisis) [#12445](https://github.com/cosmos/cosmos-sdk/pull/12445) Migrate `x/crisis` to self-managed parameters and deprecate it's usage of `x/params`.
* (x/gov) [#12631](https://github.com/cosmos/cosmos-sdk/pull/12631) Migrate `x/gov` to self-managed parameters and deprecate it's usage of `x/params`.
* (x/staking) [#12409](https://github.com/cosmos/cosmos-sdk/pull/12409) Migrate `x/staking` to self-managed parameters and deprecate it's usage of `x/params`.
* (x/bank) [#11859](https://github.com/cosmos/cosmos-sdk/pull/11859) Move the SendEnabled information out of the Params and into the state store directly.
* (x/gov) [#12771](https://github.com/cosmos/cosmos-sdk/pull/12771) Initial deposit requirement for proposals at submission time.
* (x/staking) [#12967](https://github.com/cosmos/cosmos-sdk/pull/12967) `unbond` now creates only one unbonding delegation entry when multiple unbondings exist at a single height (e.g. through multiple messages in a transaction).
* (x/auth/vesting) [#13502](https://github.com/cosmos/cosmos-sdk/pull/13502) Add Amino Msg registration for `MsgCreatePeriodicVestingAccount`.

### API Breaking Changes

* Migrate to CometBFT. Follow the migration instructions in the [upgrade guide](./UPGRADING.md#migration-to-cometbft-part-1).
* (simulation) [#14728](https://github.com/cosmos/cosmos-sdk/pull/14728) Rename the `ParamChanges` field to `LegacyParamChange` and `Contents` to `LegacyProposalContents` in `simulation.SimulationState`. Additionally it adds a `ProposalMsgs` field to `simulation.SimulationState`.
* (x/gov) [#14782](https://github.com/cosmos/cosmos-sdk/pull/14782) Move the `metadata` argument in `govv1.NewProposal` alongside `title` and `summary`.
* (x/upgrade) [#14216](https://github.com/cosmos/cosmos-sdk/pull/14216) Change upgrade keeper receiver to upgrade keeper pointers.
* (x/auth) [#13780](https://github.com/cosmos/cosmos-sdk/pull/13780) Querying with `id` (type of int64) in `AccountAddressByID` grpc query now throws error, use account-id(type of uint64) instead.
* (store) [#13516](https://github.com/cosmos/cosmos-sdk/pull/13516) Update State Streaming APIs:
    * Add method `ListenCommit` to `ABCIListener`
    * Move `ListeningEnabled` and  `AddListener` methods to `CommitMultiStore`
    * Remove `CacheWrapWithListeners` from `CacheWrap` and `CacheWrapper` interfaces
    * Remove listening APIs from the caching layer (it should only listen to the `rootmulti.Store`)
    * Add three new options to file streaming service constructor.
    * Modify `ABCIListener` such that any error from any method will always halt the app via `panic`
* (x/auth) [#13877](https://github.com/cosmos/cosmos-sdk/pull/13877) Rename `AccountKeeper`'s `GetNextAccountNumber` to `NextAccountNumber`.
* (x/evidence) [#13740](https://github.com/cosmos/cosmos-sdk/pull/13740) The `NewQueryEvidenceRequest` function now takes `hash` as a HEX encoded `string`.
* (server) [#13485](https://github.com/cosmos/cosmos-sdk/pull/13485) The `Application` service now requires the `RegisterNodeService` method to be implemented.
* [#13437](https://github.com/cosmos/cosmos-sdk/pull/13437) Add a list of modules to export argument in `ExportAppStateAndValidators`.
* (simapp) [#13402](https://github.com/cosmos/cosmos-sdk/pull/13402) Move simulation flags to `x/simulation/client/cli`.
* (simapp) [#13402](https://github.com/cosmos/cosmos-sdk/pull/13402) Move simulation helpers functions (`SetupSimulation`, `SimulationOperations`, `CheckExportSimulation`, `PrintStats`, `GetSimulationLog`) to `testutil/sims`.
* (simapp) [#13402](https://github.com/cosmos/cosmos-sdk/pull/13402) Move `testutil/rest` package to `testutil`.
* (types) [#13380](https://github.com/cosmos/cosmos-sdk/pull/13380) Remove deprecated `sdk.NewLevelDB`.
* (simapp) [#13378](https://github.com/cosmos/cosmos-sdk/pull/13378) Move `simapp.App` to `runtime.AppI`.
* (tx) [#12659](https://github.com/cosmos/cosmos-sdk/pull/12659) Remove broadcast mode `block`.
* (simapp) [#12747](https://github.com/cosmos/cosmos-sdk/pull/12747) Remove `simapp.MakeTestEncodingConfig`. Please use `moduletestutil.MakeTestEncodingConfig` (`types/module/testutil`) in tests instead.
* (x/bank) [#12648](https://github.com/cosmos/cosmos-sdk/pull/12648) `NewSendAuthorization` takes a new argument of an optional list of addresses allowed to receive bank assests via authz MsgSend grant. You can pass `nil` for the same behavior as before, i.e. any recipient is allowed.
* (x/bank) [#12593](https://github.com/cosmos/cosmos-sdk/pull/12593) Add `SpendableCoin` method to `BaseViewKeeper`
* (x/slashing) [#12581](https://github.com/cosmos/cosmos-sdk/pull/12581) Remove `x/slashing` legacy querier.
* (types) [#12355](https://github.com/cosmos/cosmos-sdk/pull/12355) Remove the compile-time `types.DBbackend` variable. Removes usage of the same in server/util.go
* (x/gov) [#12368](https://github.com/cosmos/cosmos-sdk/pull/12369) Gov keeper is now passed by reference instead of copy to make post-construction mutation of Hooks and Proposal Handlers possible at a framework level.
* (simapp) [#12270](https://github.com/cosmos/cosmos-sdk/pull/12270) Remove `invCheckPeriod uint` attribute from `SimApp` struct as per migration of `x/crisis` to app wiring
* (simapp) [#12334](https://github.com/cosmos/cosmos-sdk/pull/12334) Move `simapp.ConvertAddrsToValAddrs` and `simapp.CreateTestPubKeys ` to respectively `simtestutil.ConvertAddrsToValAddrs` and `simtestutil.CreateTestPubKeys` (`testutil/sims`)
* (simapp) [#12312](https://github.com/cosmos/cosmos-sdk/pull/12312) Move `simapp.EmptyAppOptions` to `simtestutil.EmptyAppOptions` (`testutil/sims`)
* (simapp) [#12312](https://github.com/cosmos/cosmos-sdk/pull/12312) Remove `skipUpgradeHeights map[int64]bool` and `homePath string` from `NewSimApp` constructor as per migration of `x/upgrade` to app-wiring.
* (testutil) [#12278](https://github.com/cosmos/cosmos-sdk/pull/12278) Move all functions from `simapp/helpers` to `testutil/sims`
* (testutil) [#12233](https://github.com/cosmos/cosmos-sdk/pull/12233) Move `simapp.TestAddr` to `simtestutil.TestAddr` (`testutil/sims`)
* (x/staking) [#12102](https://github.com/cosmos/cosmos-sdk/pull/12102) Staking keeper now is passed by reference instead of copy. Keeper's SetHooks no longer returns keeper. It updates the keeper in place instead.
* (linting) [#12141](https://github.com/cosmos/cosmos-sdk/pull/12141) Fix usability related linting for database. This means removing the infix Prefix from `prefix.NewPrefixWriter` and such so that it is `prefix.NewWriter` and making `db.DBConnection` and such into `db.Connection`
* (x/distribution) [#12434](https://github.com/cosmos/cosmos-sdk/pull/12434) `x/distribution` module `SetParams` keeper method definition is now updated to return `error`.
* (x/staking) [#12409](https://github.com/cosmos/cosmos-sdk/pull/12409) `x/staking` module `SetParams` keeper method definition is now updated to return `error`.
* (x/crisis) [#12445](https://github.com/cosmos/cosmos-sdk/pull/12445) `x/crisis` module `SetConstantFee` keeper method definition is now updated to return `error`.
* (x/gov) [#12631](https://github.com/cosmos/cosmos-sdk/pull/12631) `x/gov` module refactored to use `Params` as single struct instead of `DepositParams`, `TallyParams` & `VotingParams`.
* (x/gov) [#12631](https://github.com/cosmos/cosmos-sdk/pull/12631) Migrate `x/gov` to self-managed parameters and deprecate it's usage of `x/params`.
* (x/bank) [#12630](https://github.com/cosmos/cosmos-sdk/pull/12630) `x/bank` module `SetParams` keeper method definition is now updated to return `error`.
* (x/bank) [#11859](https://github.com/cosmos/cosmos-sdk/pull/11859) Move the SendEnabled information out of the Params and into the state store directly.
  The information can now be accessed using the BankKeeper.
  Setting can be done using MsgSetSendEnabled as a governance proposal.
  A SendEnabled query has been added to both GRPC and CLI.
* (appModule) Remove `Route`, `QuerierRoute` and `LegacyQuerierHandler` from AppModule Interface.
* (x/modules) Remove all LegacyQueries and related code from modules
* (store) [#11825](https://github.com/cosmos/cosmos-sdk/pull/11825) Make extension snapshotter interface safer to use, renamed the util function `WriteExtensionItem` to `WriteExtensionPayload`.
* (x/genutil)[#12956](https://github.com/cosmos/cosmos-sdk/pull/12956) `genutil.AppModuleBasic` has a new attribute: genesis transaction validation function. The existing validation logic is implemented in `genutiltypes.DefaultMessageValidator`. Use `genutil.NewAppModuleBasic` to create a new genutil Module Basic.
* (codec) [#12964](https://github.com/cosmos/cosmos-sdk/pull/12964) `ProtoCodec.MarshalInterface` now returns an error when serializing unregistered types and a subsequent `ProtoCodec.UnmarshalInterface` would fail.
* (x/staking) [#12973](https://github.com/cosmos/cosmos-sdk/pull/12973) Removed `stakingkeeper.RandomValidator`. Use `testutil.RandSliceElem(r, sk.GetAllValidators(ctx))` instead.
* (x/gov) [#13160](https://github.com/cosmos/cosmos-sdk/pull/13160) Remove custom marshaling of proposl and voteoption.
* (types) [#13430](https://github.com/cosmos/cosmos-sdk/pull/13430) Remove unused code `ResponseCheckTx` and `ResponseDeliverTx`
* (store) [#13529](https://github.com/cosmos/cosmos-sdk/pull/13529) Add method `LatestVersion` to `MultiStore` interface, add method `SetQueryMultiStore` to baesapp to support alternative `MultiStore` implementation for query service.
* (pruning) [#13609](https://github.com/cosmos/cosmos-sdk/pull/13609) Move pruning package to be under store package
* [#13794](https://github.com/cosmos/cosmos-sdk/pull/13794) Most methods on `types/module.AppModule` have been moved to 
extension interfaces. `module.Manager.Modules` is now of type `map[string]interface{}` to support in parallel the new 
`cosmossdk.io/core/appmodule.AppModule` API.

### CLI Breaking Changes

* (genesis) [#14149](https://github.com/cosmos/cosmos-sdk/pull/14149) Add `simd genesis` command, which contains all genesis-related sub-commands.
* (x/genutil) [#13535](https://github.com/cosmos/cosmos-sdk/pull/13535) Replace in `simd init`, the `--staking-bond-denom` flag with `--default-denom` which is used for all default denomination in the genesis, instead of only staking.

### Bug Fixes

* (x/auth/vesting) [#15373](https://github.com/cosmos/cosmos-sdk/pull/15373) Add extra checks when creating a periodic vesting account.
* (x/auth) [#13838](https://github.com/cosmos/cosmos-sdk/pull/13838) Fix calling `String()` and `MarshalYAML` panics when pubkey is set on a `BaseAccount``. 
* (x/evidence) [#13740](https://github.com/cosmos/cosmos-sdk/pull/13740) Fix evidence query API to decode the hash properly.
* (bank) [#13691](https://github.com/cosmos/cosmos-sdk/issues/13691) Fix unhandled error for vesting account transfers, when total vesting amount exceeds total balance.
* [#13553](https://github.com/cosmos/cosmos-sdk/pull/13553) Ensure all parameter validation for decimal types handles nil decimal values.
* [#13145](https://github.com/cosmos/cosmos-sdk/pull/13145) Fix panic when calling `String()` to a Record struct type.
* [#13116](https://github.com/cosmos/cosmos-sdk/pull/13116) Fix a dead-lock in the `Group-TotalWeight` `x/group` invariant.
* (types) [#12154](https://github.com/cosmos/cosmos-sdk/pull/12154) Add `baseAccountGetter` to avoid invalid account error when create vesting account.
* (x/staking) [#12303](https://github.com/cosmos/cosmos-sdk/pull/12303) Use bytes instead of string comparison in delete validator queue
* (store/rootmulti) [#12487](https://github.com/cosmos/cosmos-sdk/pull/12487) Fix non-deterministic map iteration.
* (sdk/dec_coins) [#12903](https://github.com/cosmos/cosmos-sdk/pull/12903) Fix nil `DecCoin` creation when converting `Coins` to `DecCoins`
* (store) [#12945](https://github.com/cosmos/cosmos-sdk/pull/12945) Fix nil end semantics in store/cachekv/iterator when iterating a dirty cache.
* (x/gov) [#13051](https://github.com/cosmos/cosmos-sdk/pull/13051) In SubmitPropsal, when a legacy msg fails it's handler call, wrap the error as ErrInvalidProposalContent (instead of ErrNoProposalHandlerExists).
* (snapshot) [#13400](https://github.com/cosmos/cosmos-sdk/pull/13400) Fix snapshot checksum issue in golang 1.19. 
* (server) [#13778](https://github.com/cosmos/cosmos-sdk/pull/13778) Set Cosmos SDK default endpoints to localhost to avoid unknown exposure of endpoints.
* (x/auth) [#13877](https://github.com/cosmos/cosmos-sdk/pull/13877) Handle missing account numbers during `InitGenesis`.
* (x/gov) [#13918](https://github.com/cosmos/cosmos-sdk/pull/13918) Propagate message errors when executing a proposal.

### Deprecated

* (x/evidence) [#13740](https://github.com/cosmos/cosmos-sdk/pull/13740) The `evidence_hash` field of `QueryEvidenceRequest` has been deprecated and now contains a new field `hash` with type `string`.
* (x/bank) [#11859](https://github.com/cosmos/cosmos-sdk/pull/11859) The Params.SendEnabled field is deprecated and unusable.
  The information can now be accessed using the BankKeeper.
  Setting can be done using MsgSetSendEnabled as a governance proposal.
  A SendEnabled query has been added to both GRPC and CLI.

## [v0.46.15](https://github.com/cosmos/cosmos-sdk/releases/tag/v0.46.14) - 2023-08-21

### Improvements

* (x/gov) [#17387](https://github.com/cosmos/cosmos-sdk/pull/17387) Add `MsgSubmitProposal` `SetMsgs` method. 
* (x/gov) [#17354](https://github.com/cosmos/cosmos-sdk/issues/17354) Emit `VoterAddr` in `proposal_vote` event.
* (x/genutil) [#17296](https://github.com/cosmos/cosmos-sdk/pull/17296) Add `MigrateHandler` to allow reuse migrate genesis related function.
    * In v0.46, v0.47 this function is additive to the `genesis migrate` command. However in v0.50+, adding custom migrations to the `genesis migrate` command is directly possible.

## Bug Fixes

* (server) [#17181](https://github.com/cosmos/cosmos-sdk/pull/17181) Fix `db_backend` lookup fallback from `config.toml`.

## [v0.46.14](https://github.com/cosmos/cosmos-sdk/releases/tag/v0.46.14) - 2023-07-17

### Features

* (sims) [#16656](https://github.com/cosmos/cosmos-sdk/pull/16656) Add custom max gas for block for sim config with unlimited as default.

### Improvements

* (cli) [#16856](https://github.com/cosmos/cosmos-sdk/pull/16856) Improve `simd prune` UX by using the app default home directory and set pruning method as first variable argument (defaults to default). `pruning.PruningCmd` rest unchanged for API compability, use `pruning.Cmd` instead.
* (deps) [#16553](https://github.com/cosmos/cosmos-sdk/pull/16553) Bump CometBFT to [v0.34.29](https://github.com/cometbft/cometbft/blob/v0.34.29/CHANGELOG.md#v03429).

### Bug Fixes

* (x/auth) [#16994](https://github.com/cosmos/cosmos-sdk/pull/16994) Fix regression where querying transactions events with `<=` or `>=` would not work.
* (x/auth) [#16554](https://github.com/cosmos/cosmos-sdk/pull/16554) `ModuleAccount.Validate` now reports a nil `.BaseAccount` instead of panicking.
* [#16588](https://github.com/cosmos/cosmos-sdk/pull/16588) Propogate snapshotter failures to the caller, (it would create an empty snapshot silently before).
* (types) [#15433](https://github.com/cosmos/cosmos-sdk/pull/15433) Allow disabling of account address caches (for printing bech32 account addresses).

## [v0.46.13](https://github.com/cosmos/cosmos-sdk/releases/tag/v0.46.13) - 2023-06-08

### Features 

* (snapshots) [#16060](https://github.com/cosmos/cosmos-sdk/pull/16060) Support saving and restoring snapshot locally.
* (baseapp) [#16290](https://github.com/cosmos/cosmos-sdk/pull/16290) Add circuit breaker setter in baseapp.
* (x/group) [#16191](https://github.com/cosmos/cosmos-sdk/pull/16191) Add EventProposalPruned event to group module whenever a proposal is pruned.

### Improvements

* (deps) [#15973](https://github.com/cosmos/cosmos-sdk/pull/15973) Bump CometBFT to [v0.34.28](https://github.com/cometbft/cometbft/blob/v0.34.28/CHANGELOG.md#v03428).
* (store) [#15683](https://github.com/cosmos/cosmos-sdk/pull/15683) `rootmulti.Store.CacheMultiStoreWithVersion` now can handle loading archival states that don't persist any of the module stores the current state has.
* (simapp) [#15903](https://github.com/cosmos/cosmos-sdk/pull/15903) Add `AppStateFnWithExtendedCbs` with moduleStateCb callback function to allow access moduleState. Note, this function is present in `simtestutil` from `v0.47.2+`.
* (gov) [#15979](https://github.com/cosmos/cosmos-sdk/pull/15979) Improve gov error message when failing to convert v1 proposal to v1beta1.
* (server) [#16061](https://github.com/cosmos/cosmos-sdk/pull/16061) Add Comet bootstrap command.
* (store) [#16067](https://github.com/cosmos/cosmos-sdk/pull/16067) Add local snapshots management commands.
* (baseapp) [#16193](https://github.com/cosmos/cosmos-sdk/pull/16193) Add `Close` method to `BaseApp` for custom app to cleanup resource in graceful shutdown.

### Bug Fixes

* Fix [barberry](https://forum.cosmos.network/t/cosmos-sdk-security-advisory-barberry/10825) security vulnerability.
* (cli) [#16312](https://github.com/cosmos/cosmos-sdk/pull/16312) Allow any addresses in `client.ValidatePromptAddress`.
* (store/iavl) [#15717](https://github.com/cosmos/cosmos-sdk/pull/15717) Upstream error on empty version (this change was present on all version but v0.46).

## [v0.46.12](https://github.com/cosmos/cosmos-sdk/releases/tag/v0.46.12) - 2023-04-04

### Features

* (x/groups) [#14879](https://github.com/cosmos/cosmos-sdk/pull/14879) Add `Query/Groups` query to get all the groups.

### Improvements

* (simapp) [#15305](https://github.com/cosmos/cosmos-sdk/pull/15305) Add `AppStateFnWithExtendedCb` with callback function to extend rawState and `AppStateRandomizedFnWithState` with extra genesisState argument which is the genesis state of the app.
* (x/distribution) [#15462](https://github.com/cosmos/cosmos-sdk/pull/15462) Add delegator address to the event for withdrawing delegation rewards.
* [#14019](https://github.com/cosmos/cosmos-sdk/issues/14019) Remove the interface casting to allow other implementations of a `CommitMultiStore`.

## [v0.46.11](https://github.com/cosmos/cosmos-sdk/releases/tag/v0.46.11) - 2023-03-03

### Improvements

* (deps) Migrate to [CometBFT](https://github.com/cometbft/cometbft). Follow the instructions in the [release notes](./RELEASE_NOTES.md).
* (store) [#15152](https://github.com/cosmos/cosmos-sdk/pull/15152) Remove unmaintained and experimental `store/v2alpha1`.
* (store) [#14410](https://github.com/cosmos/cosmos-sdk/pull/14410) `rootmulti.Store.loadVersion` has validation to check if all the module stores' height is correct, it will error if any module store has incorrect height.

### Bug Fixes

* [#15243](https://github.com/cosmos/cosmos-sdk/pull/15243) `LatestBlockResponse` & `BlockByHeightResponse` types' field `sdk_block` was incorrectly cast `proposer_address` bytes to validator operator address, now to consensus address.

## [v0.46.10](https://github.com/cosmos/cosmos-sdk/releases/tag/v0.46.10) - 2023-02-16

### Improvements

* (cli) [#14953](https://github.com/cosmos/cosmos-sdk/pull/14953) Enable profiling block replay during abci handshake with `--cpu-profile`.

## [v0.46.9](https://github.com/cosmos/cosmos-sdk/releases/tag/v0.46.9) - 2023-02-07

### Improvements

* (store/cache) [#13881](https://github.com/cosmos/cosmos-sdk/pull/13881) Optimize iteration on nested cached KV stores and other operations in general.
* (deps) [#14846](https://github.com/cosmos/cosmos-sdk/pull/14846) Bump btcd.
* (deps) Bump Tendermint version to [v0.34.26](https://github.com/informalsystems/tendermint/releases/tag/v0.34.26).
* (store/cache) [#14189](https://github.com/cosmos/cosmos-sdk/pull/14189) Add config `iavl-lazy-loading` to enable lazy loading of iavl store, to improve start up time of archive nodes, add method `SetLazyLoading` to `CommitMultiStore` interface.
    * A new field has been added to the app.toml. This alllows nodes with larger databases to startup quicker 

    ```toml
    # IAVLLazyLoading enable/disable the lazy loading of iavl store.
    # Default is false.
    iavl-lazy-loading = ""  
  ```

### Bug Fixes

* (cli) [#14919](https://github.com/cosmos/cosmos-sdk/pull/#14919) Fix never assigned error when write validators.
* (store) [#14798](https://github.com/cosmos/cosmos-sdk/pull/14798) Copy btree to avoid the problem of modify while iteration.
* (cli) [#14799](https://github.com/cosmos/cosmos-sdk/pull/14799) Fix Evidence CLI query flag parsing (backport #13458)

## [v0.46.8](https://github.com/cosmos/cosmos-sdk/releases/tag/v0.46.8) - 2023-01-23

### Improvements

* (store/cache) [#13881](https://github.com/cosmos/cosmos-sdk/pull/13881) Optimize iteration on nested cached KV stores and other operations in general.
* (x/gov) [#14347](https://github.com/cosmos/cosmos-sdk/pull/14347) Support `v1.Proposal` message in `v1beta1.Proposal.Content`.
* (deps) Use Informal System fork of Tendermint version to [v0.34.24](https://github.com/informalsystems/tendermint/releases/tag/v0.34.24).

### Bug Fixes

* (x/group) [#14526](https://github.com/cosmos/cosmos-sdk/pull/14526) Fix wrong address set in `EventUpdateGroupPolicy`.
* (ante) [#14448](https://github.com/cosmos/cosmos-sdk/pull/14448) Return anteEvents when postHandler fail.

### API Breaking Changes

* (x/gov) [#14422](https://github.com/cosmos/cosmos-sdk/pull/14422) Remove `Migrate_V046_6_To_V046_7` function which shouldn't be used for chains which already migrated to 0.46.

## [v0.46.7](https://github.com/cosmos/cosmos-sdk/releases/tag/v0.46.7) - 2022-12-13

### Features

* (client) [#14051](https://github.com/cosmos/cosmos-sdk/pull/14051) Add `--grpc` client option.

### Improvements

* (deps) Bump Tendermint version to [v0.34.24](https://github.com/tendermint/tendermint/releases/tag/v0.34.24).
* [#13651](https://github.com/cosmos/cosmos-sdk/pull/13651) Update `server/config/config.GetConfig` function.
* [#14175](https://github.com/cosmos/cosmos-sdk/pull/14175) Add `server.DefaultBaseappOptions(appopts)` function to reduce boiler plate in root.go.

### State Machine Breaking

* (x/gov) [#14214](https://github.com/cosmos/cosmos-sdk/pull/14214) Fix gov v0.46 migration to v1 votes.
    * Also provide a helper function `govv046.Migrate_V0466_To_V0467` for migrating a chain already on v0.46 with versions <=v0.46.6 to the latest v0.46.7 correct state.
* (x/group) [#14071](https://github.com/cosmos/cosmos-sdk/pull/14071) Don't re-tally proposal after voting period end if they have been marked as ACCEPTED or REJECTED.

### API Breaking Changes

* (store) [#13516](https://github.com/cosmos/cosmos-sdk/pull/13516) Update State Streaming APIs:
    * Add method `ListenCommit` to `ABCIListener`
    * Move `ListeningEnabled` and  `AddListener` methods to `CommitMultiStore`
    * Remove `CacheWrapWithListeners` from `CacheWrap` and `CacheWrapper` interfaces
    * Remove listening APIs from the caching layer (it should only listen to the `rootmulti.Store`)
    * Add three new options to file streaming service constructor.
    * Modify `ABCIListener` such that any error from any method will always halt the app via `panic`
* (store) [#13529](https://github.com/cosmos/cosmos-sdk/pull/13529) Add method `LatestVersion` to `MultiStore` interface, add method `SetQueryMultiStore` to baesapp to support alternative `MultiStore` implementation for query service.

### Bug Fixes

* (baseapp) [#13983](https://github.com/cosmos/cosmos-sdk/pull/13983) Don't emit duplicate ante-handler events when a post-handler is defined.
* (baseapp) [#14049](https://github.com/cosmos/cosmos-sdk/pull/14049) Fix state sync when interval is zero.
* (store) [#13516](https://github.com/cosmos/cosmos-sdk/pull/13516) Fix state listener that was observing writes at wrong time.

## [v0.46.6](https://github.com/cosmos/cosmos-sdk/releases/tag/v0.46.6) - 2022-11-18

### Improvements

* (config) [#13894](https://github.com/cosmos/cosmos-sdk/pull/13894) Support state streaming configuration in `app.toml` template and default configuration.

### Bug Fixes

* (x/gov) [#13918](https://github.com/cosmos/cosmos-sdk/pull/13918) Fix propagation of message errors when executing a proposal.

## [v0.46.5](https://github.com/cosmos/cosmos-sdk/releases/tag/v0.46.5) - 2022-11-17

### Features

* (x/bank) [#13891](https://github.com/cosmos/cosmos-sdk/pull/13891) Provide a helper function `Migrate_V0464_To_V0465` for migrating a chain **already on v0.46 with versions <=v0.46.4** to the latest v0.46.5 correct state.

### Improvements

* [#13826](https://github.com/cosmos/cosmos-sdk/pull/13826) Support custom `GasConfig` configuration for applications.
* (deps) Bump Tendermint version to [v0.34.23](https://github.com/tendermint/tendermint/releases/tag/v0.34.23).

### State Machine Breaking

* (x/group) [#13876](https://github.com/cosmos/cosmos-sdk/pull/13876) Fix group MinExecutionPeriod that is checked on execution now, instead of voting period end.

### API Breaking Changes

* (x/group) [#13876](https://github.com/cosmos/cosmos-sdk/pull/13876) Add `GetMinExecutionPeriod` method on DecisionPolicy interface.

### Bug Fixes

* (x/group) [#13869](https://github.com/cosmos/cosmos-sdk/pull/13869) Group members weight must be positive and a finite number.
* (x/bank) [#13821](https://github.com/cosmos/cosmos-sdk/pull/13821) Fix bank store migration of coin metadata.
* (x/group) [#13808](https://github.com/cosmos/cosmos-sdk/pull/13808) Fix propagation of message events to the current context in `EndBlocker`.
* (x/gov) [#13728](https://github.com/cosmos/cosmos-sdk/pull/13728) Fix propagation of message events to the current context in `EndBlocker`.
* (store) [#13803](https://github.com/cosmos/cosmos-sdk/pull/13803) Add an error log if IAVL set operation failed.
* [#13861](https://github.com/cosmos/cosmos-sdk/pull/13861) Allow `_` characters in tx event queries, i.e. `GetTxsEvent`.

## [v0.46.4](https://github.com/cosmos/cosmos-sdk/releases/tag/v0.46.4) - 2022-11-01

### Features

* (x/auth) [#13612](https://github.com/cosmos/cosmos-sdk/pull/13612) Add `Query/ModuleAccountByName` endpoint for accessing the module account info by module name.

### Improvements

* (deps) Bump IAVL version to [v0.19.4](https://github.com/cosmos/iavl/releases/tag/v0.19.4).

### Bug Fixes

* (x/auth/tx) [#12474](https://github.com/cosmos/cosmos-sdk/pull/12474) Remove condition in GetTxsEvent that disallowed multiple equal signs, which would break event queries with base64 strings (i.e. query by signature).
* (store) [#13530](https://github.com/cosmos/cosmos-sdk/pull/13530) Fix app-hash mismatch if upgrade migration commit is interrupted.

### CLI Breaking Changes

* [#13656](https://github.com/cosmos/cosmos-sdk/pull/13659) Rename `server.FlagIAVLFastNode` to `server.FlagDisableIAVLFastNode` for clarity.

### API Breaking Changes

* (context) [#13063](https://github.com/cosmos/cosmos-sdk/pull/13063) Update `Context#CacheContext` to automatically emit all events on the parent context's `EventManager`.

## [v0.46.3](https://github.com/cosmos/cosmos-sdk/releases/tag/v0.46.3) - 2022-10-20

ATTENTION:

This is a security release for the [Dragonberry security advisory](https://forum.cosmos.network/t/ibc-security-advisory-dragonberry/7702).

All users should upgrade immediately.

Users *must* add a replace directive in their go.mod for the new `ics23` package in the SDK:

```go
replace github.com/confio/ics23/go => github.com/cosmos/cosmos-sdk/ics23/go v0.8.0
```

### Features

* [#13435](https://github.com/cosmos/cosmos-sdk/pull/13435) Extend error context when a simulation fails.
* (grpc) [#13485](https://github.com/cosmos/cosmos-sdk/pull/13485) Implement a new gRPC query, `/cosmos/base/node/v1beta1/config`, which provides operator configuration.
* (cli) [#13147](https://github.com/cosmos/cosmos-sdk/pull/13147) Add the `--append` flag to the `sign-batch` CLI cmd to combine the messages and sign those txs which are created with `--generate-only`.
* (cli) [#13454](https://github.com/cosmos/cosmos-sdk/pull/13454) `sign-batch` CLI can now read multiple transaction files.

### Improvements

* [#13586](https://github.com/cosmos/cosmos-sdk/pull/13586) Bump Tendermint to `v0.34.22`.
* (auth) [#13460](https://github.com/cosmos/cosmos-sdk/pull/13460) The `q auth address-by-id` CLI command has been renamed to `q auth address-by-acc-num` to be more explicit. However, the old `address-by-id` version is still kept as an alias, for backwards compatibility.
* [#13433](https://github.com/cosmos/cosmos-sdk/pull/13433) Remove dead code in cacheMergeIterator `Domain()`.

### Bug Fixes

* Implement dragonberry security patch.
    * For applying the patch please refer to the [RELEASE NOTES](./RELEASE_NOTES.md)
* (store) [#13459](https://github.com/cosmos/cosmos-sdk/pull/13459) Don't let state listener observe the uncommitted writes.
* [#12548](https://github.com/cosmos/cosmos-sdk/pull/12548) Prevent signing from wrong key while using multisig.

### API Breaking Changes

* (server) [#13485](https://github.com/cosmos/cosmos-sdk/pull/13485) The `Application` service now requires the `RegisterNodeService` method to be implemented.

## [v0.46.2](https://github.com/cosmos/cosmos-sdk/releases/tag/v0.46.2) - 2022-10-03

### API Breaking Changes

* (cli) [#13089](https://github.com/cosmos/cosmos-sdk/pull/13089) Fix rollback command don't actually delete multistore versions, added method `RollbackToVersion` to interface `CommitMultiStore` and added method `CommitMultiStore` to `Application` interface.
* (cli) [#13089](https://github.com/cosmos/cosmos-sdk/pull/13089) `NewRollbackCmd` now takes an `appCreator types.AppCreator`.

### Features

* (cli) [#13207](https://github.com/cosmos/cosmos-sdk/pull/13207) Reduce user's password prompts when calling keyring `List()` function.
* (cli) [#13353](https://github.com/cosmos/cosmos-sdk/pull/13353) Add `tx group draft-proposal` command for generating group proposal JSONs (skeleton).
* (cli) [#13304](https://github.com/cosmos/cosmos-sdk/pull/13304) Add `tx gov draft-proposal` command for generating proposal JSONs (skeleton).
* (x/authz) [#13047](https://github.com/cosmos/cosmos-sdk/pull/13047) Add a GetAuthorization function to the keeper.
* (cli) [#12742](https://github.com/cosmos/cosmos-sdk/pull/12742) Add the `prune` CLI cmd to manually prune app store history versions based on the pruning options.

### Improvements

* [#13323](https://github.com/cosmos/cosmos-sdk/pull/13323) Ensure `withdraw_rewards` rewards are emitted from all actions that result in rewards being withdrawn.
* [#13233](https://github.com/cosmos/cosmos-sdk/pull/13233) Add `--append` to `add-genesis-account` sub-command to append new tokens after an account is already created.
* (x/group) [#13214](https://github.com/cosmos/cosmos-sdk/pull/13214) Add `withdraw-proposal` command to group module's CLI transaction commands.
* (x/auth) [#13048](https://github.com/cosmos/cosmos-sdk/pull/13048) Add handling of AccountNumberStoreKeyPrefix to the simulation decoder.
* (simapp) [#13107](https://github.com/cosmos/cosmos-sdk/pull/13107) Call `SetIAVLCacheSize` with the configured value in simapp.
* [#13301](https://github.com/cosmos/cosmos-sdk/pull/13301) Keep the balance query endpoint compatible with legacy blocks
* [#13321](https://github.com/cosmos/cosmos-sdk/pull/13321) Add flag to disable fast node migration and usage.

### Bug Fixes

* (types) [#13265](https://github.com/cosmos/cosmos-sdk/pull/13265) Correctly coalesce coins even with repeated denominations & simplify logic.
* (x/auth) [#13200](https://github.com/cosmos/cosmos-sdk/pull/13200) Fix wrong sequences in `sign-batch`.
* (export) [#13029](https://github.com/cosmos/cosmos-sdk/pull/13029) Fix exporting the blockParams regression.
* [#13046](https://github.com/cosmos/cosmos-sdk/pull/13046) Fix missing return statement in BaseApp.Query.
* (store) [#13336](https://github.com/cosmos/cosmos-sdk/pull/13334) Call streaming listeners for deliver tx event, it was removed accidentally.
* (grpc) [#13417](https://github.com/cosmos/cosmos-sdk/pull/13417) fix grpc query panic that could crash the node (backport #13352).
* (grpc) [#13418](https://github.com/cosmos/cosmos-sdk/pull/13418) Add close for grpc only mode.

## [v0.46.1](https://github.com/cosmos/cosmos-sdk/releases/tag/v0.46.1) - 2022-08-24

### Improvements

* [#12953](https://github.com/cosmos/cosmos-sdk/pull/12953) Change the default priority mechanism to be based on gas price.
* [#12981](https://github.com/cosmos/cosmos-sdk/pull/12981) Return proper error when parsing telemetry configuration.
* [#12969](https://github.com/cosmos/cosmos-sdk/pull/12969) Bump Tendermint to `v0.34.21` and IAVL to `v0.19.1`.
* [#12885](https://github.com/cosmos/cosmos-sdk/pull/12885) Amortize cost of processing cache KV store.
* (events) [#12850](https://github.com/cosmos/cosmos-sdk/pull/12850) Add a new `fee_payer` attribute to the `tx` event that is emitted from the `DeductFeeDecorator` AnteHandler decorator.
* (x/params) [#12615](https://github.com/cosmos/cosmos-sdk/pull/12615) Add `GetParamSetIfExists` function to params `Subspace` to prevent panics on breaking changes.
* (x/bank) [#12674](https://github.com/cosmos/cosmos-sdk/pull/12674) Add convenience function `CreatePrefixedAccountStoreKey()` to construct key to access account's balance for a given denom.
* [#12877](https://github.com/cosmos/cosmos-sdk/pull/12877) Bumped cosmossdk.io/math to v1.0.0-beta.3
* [#12693](https://github.com/cosmos/cosmos-sdk/pull/12693) Make sure the order of each node is consistent when emitting proto events.

### Bug Fixes

* (x/group) [#12888](https://github.com/cosmos/cosmos-sdk/pull/12888) Fix event propagation to the current context of `x/group` message execution `[]sdk.Result`.
* (x/upgrade) [#12906](https://github.com/cosmos/cosmos-sdk/pull/12906) Fix upgrade failure by moving downgrade verification logic after store migration.

## [v0.46.0](https://github.com/cosmos/cosmos-sdk/releases/tag/v0.46.0) - 2022-07-26

### Features

* (types) [#11985](https://github.com/cosmos/cosmos-sdk/pull/11985) Add a `Priority` field on `sdk.Context`, which represents the CheckTx priority field. It is only used during CheckTx.
* (gRPC) [#11889](https://github.com/cosmos/cosmos-sdk/pull/11889) Support custom read and write gRPC options in `app.toml`. See `max-recv-msg-size` and `max-send-msg-size` respectively.
* (cli) [#11738](https://github.com/cosmos/cosmos-sdk/pull/11738) Add `tx auth multi-sign` as alias of `tx auth multisign` for consistency with `multi-send`.
* (cli) [#11738](https://github.com/cosmos/cosmos-sdk/pull/11738) Add `tx bank multi-send` command for bulk send of coins to multiple accounts.
* (grpc) [#11642](https://github.com/cosmos/cosmos-sdk/pull/11642) Implement `ABCIQuery` in the Tendermint gRPC service, which proxies ABCI `Query` requests directly to the application.
* (x/upgrade) [#11551](https://github.com/cosmos/cosmos-sdk/pull/11551) Update `ScheduleUpgrade` for chains to schedule an automated upgrade on `BeginBlock` without having to go though governance.
* (tx) [#11533](https://github.com/cosmos/cosmos-sdk/pull/11533) Register [`EIP191`](https://eips.ethereum.org/EIPS/eip-191) as an available `SignMode` for chains to use.
* (x/genutil) [#11500](https://github.com/cosmos/cosmos-sdk/pull/11500) Fix GenTx validation and adjust error messages
* [#11430](https://github.com/cosmos/cosmos-sdk/pull/11430) Introduce a new `grpc-only` flag, such that when enabled, will start the node in a query-only mode. Note, gRPC MUST be enabled with this flag.
* (x/bank) [#11417](https://github.com/cosmos/cosmos-sdk/pull/11417) Introduce a new `SpendableBalances` gRPC query that retrieves an account's total (paginated) spendable balances.
* [#11441](https://github.com/cosmos/cosmos-sdk/pull/11441) Added a new method, `IsLTE`, for `types.Coin`. This method is used to check if a `types.Coin` is less than or equal to another `types.Coin`.
* (x/upgrade) [#11116](https://github.com/cosmos/cosmos-sdk/pull/11116) `MsgSoftwareUpgrade` and `MsgCancelUpgrade` have been added to support v1beta2 msgs-based gov proposals.
* [#10977](https://github.com/cosmos/cosmos-sdk/pull/10977) Now every cosmos message protobuf definition must be extended with a `cosmos.msg.v1.signer` option to signal the signer fields in a language agnostic way.
* [#10710](https://github.com/cosmos/cosmos-sdk/pull/10710) Chain-id shouldn't be required for creating a transaction with both --generate-only and --offline flags.
* [#10703](https://github.com/cosmos/cosmos-sdk/pull/10703) Create a new grantee account, if the grantee of an authorization does not exist.
* [#10592](https://github.com/cosmos/cosmos-sdk/pull/10592) Add a `DecApproxEq` function that checks to see if `|d1 - d2| < tol` for some Dec `d1, d2, tol`.
* [#9933](https://github.com/cosmos/cosmos-sdk/pull/9933) Introduces the notion of a Cosmos "Scalar" type, which would just be simple aliases that give human-understandable meaning to the underlying type, both in Go code and in Proto definitions.
* [#9884](https://github.com/cosmos/cosmos-sdk/pull/9884) Provide a new gRPC query handler, `/cosmos/params/v1beta1/subspaces`, that allows the ability to query for all registered subspaces and their respective keys.
* [#9776](https://github.com/cosmos/cosmos-sdk/pull/9776) Add flag `staking-bond-denom` to specify the staking bond denomination value when initializing a new chain.
* [#9533](https://github.com/cosmos/cosmos-sdk/pull/9533) Added a new gRPC method, `DenomOwners`, in `x/bank` to query for all account holders of a specific denomination.
* (bank) [#9618](https://github.com/cosmos/cosmos-sdk/pull/9618) Update bank.Metadata: add URI and URIHash attributes.
* (store) [#8664](https://github.com/cosmos/cosmos-sdk/pull/8664) Implementation of ADR-038 file StreamingService
* [#9837](https://github.com/cosmos/cosmos-sdk/issues/9837) `--generate-only` flag can be used with a keyname from the keyring.
* [#10326](https://github.com/cosmos/cosmos-sdk/pull/10326) `x/authz` add all grants by granter query.
* [#10944](https://github.com/cosmos/cosmos-sdk/pull/10944) `x/authz` add all grants by grantee query
* [#10348](https://github.com/cosmos/cosmos-sdk/pull/10348) Add `fee.{payer,granter}` and `tip` fields to StdSignDoc for signing tipped transactions.
* [#10208](https://github.com/cosmos/cosmos-sdk/pull/10208) Add `TipsTxMiddleware` for transferring tips.
* [#10379](https://github.com/cosmos/cosmos-sdk/pull/10379) Add validation to `x/upgrade` CLI `software-upgrade` command `--plan-info` value.
* [#10507](https://github.com/cosmos/cosmos-sdk/pull/10507) Add antehandler for tx priority.
* [#10311](https://github.com/cosmos/cosmos-sdk/pull/10311) Adds cli to use tips transactions. It adds an `--aux` flag to all CLI tx commands to generate the aux signer data (with optional tip), and a new `tx aux-to-fee` subcommand to let the fee payer gather aux signer data and broadcast the tx
* [#11019](https://github.com/cosmos/cosmos-sdk/pull/11019) Add `MsgCreatePermanentLockedAccount` and CLI method for creating permanent locked account
* [#10947](https://github.com/cosmos/cosmos-sdk/pull/10947) Add `AllowancesByGranter` query to the feegrant module
* [#10407](https://github.com/cosmos/cosmos-sdk/pull/10407) Add validation to `x/upgrade` module's `BeginBlock` to check accidental binary downgrades
* (gov) [#11036](https://github.com/cosmos/cosmos-sdk/pull/11036) Add in-place migrations for 0.43->0.46. Add a `migrate v0.46` CLI command for v0.43->0.46 JSON genesis migration.
* [#11006](https://github.com/cosmos/cosmos-sdk/pull/11006) Add `debug pubkey-raw` command to allow inspecting of pubkeys in legacy bech32 format
* (x/authz) [#10714](https://github.com/cosmos/cosmos-sdk/pull/10714) Add support for pruning expired authorizations
* [#11179](https://github.com/cosmos/cosmos-sdk/pull/11179) Add state rollback command.
* [#11234](https://github.com/cosmos/cosmos-sdk/pull/11234) Add `GRPCClient` field to Client Context. If `GRPCClient` field is set to nil, the `Invoke` method would use ABCI query, otherwise use gprc.
* (authz)[#11060](https://github.com/cosmos/cosmos-sdk/pull/11060) Support grant with no expire time.
* (rosetta) [#11590](https://github.com/cosmos/cosmos-sdk/pull/11590) Add fee suggestion for rosetta and enable offline mode. Also force set events about Fees to Success to pass reconciliation test.
* (types) [#11959](https://github.com/cosmos/cosmos-sdk/pull/11959) Added `sdk.Coins.Find` helper method to find a coin by denom.
* (upgrade) [#12603](https://github.com/cosmos/cosmos-sdk/pull/12603) feat: Move AppModule.BeginBlock and AppModule.EndBlock to extension interfaces
* (telemetry) [#12405](https://github.com/cosmos/cosmos-sdk/pull/12405) Add *query* calls metric to telemetry.
* (query) [#12253](https://github.com/cosmos/cosmos-sdk/pull/12253) Add `GenericFilteredPaginate` to the `query` package to improve UX.

### API Breaking Changes

* (x/auth/ante) [#11985](https://github.com/cosmos/cosmos-sdk/pull/11985) The `MempoolFeeDecorator` has been removed. Instead, the `DeductFeeDecorator` takes a new argument of type `TxFeeChecker`, to define custom fee models. If `nil` is passed to this `TxFeeChecker` argument, then it will default to `checkTxFeeWithValidatorMinGasPrices`, which is the exact same behavior as the old `MempoolFeeDecorator` (i.e. checking fees against validator's own min gas price).
* (x/auth/ante) [#11985](https://github.com/cosmos/cosmos-sdk/pull/11985) The `ExtensionOptionsDecorator` takes an argument of type `ExtensionOptionChecker`. For backwards-compatibility, you can pass `nil`, which defaults to the old behavior of rejecting all tx extensions.
* (crypto/keyring) [#11932](https://github.com/cosmos/cosmos-sdk/pull/11932) Remove `Unsafe*` interfaces from keyring package. Please use interface casting if you wish to access those unsafe functions.
* (types) [#11881](https://github.com/cosmos/cosmos-sdk/issues/11881) Rename `AccAddressFromHex` to `AccAddressFromHexUnsafe`.
* (types) [#11788](https://github.com/cosmos/cosmos-sdk/pull/11788) The `Int` and `Uint` types have been moved to their own dedicated module, `math`. Aliases are kept in the SDK's root `types` package, however, it is encouraged to utilize the new `math` module. As a result, the `Int#ToDec` API has been removed.
* (grpc) [#11642](https://github.com/cosmos/cosmos-sdk/pull/11642) The `RegisterTendermintService` method in the `tmservice` package now requires a `abciQueryFn` query function parameter.
* [#11496](https://github.com/cosmos/cosmos-sdk/pull/11496) Refactor abstractions for snapshot and pruning; snapshot intervals eventually pruned; unit tests.
* (types) [#11689](https://github.com/cosmos/cosmos-sdk/pull/11689) Make `Coins#Sub` and `Coins#SafeSub` consistent with `Coins#Add`.
* (store)[#11152](https://github.com/cosmos/cosmos-sdk/pull/11152) Remove `keep-every` from pruning options.
* [#10950](https://github.com/cosmos/cosmos-sdk/pull/10950) Add `envPrefix` parameter to `cmd.Execute`.
* (x/mint) [#10441](https://github.com/cosmos/cosmos-sdk/pull/10441) The `NewAppModule` function now accepts an inflation calculation function as an argument.
* [#9695](https://github.com/cosmos/cosmos-sdk/pull/9695) Migrate keys from `Info` (serialized as amino) -> `Record` (serialized as proto)
    * Add new `codec.Codec` argument in:
        * `keyring.NewInMemory`
        * `keyring.New`
    * Rename:
        * `SavePubKey` to `SaveOfflineKey`.
        * `NewMultiInfo`, `NewLedgerInfo` to `NewLegacyMultiInfo`, `newLegacyLedgerInfo` respectively. Move them into `legacy_info.go`.
        * `NewOfflineInfo` to `newLegacyOfflineInfo` and move it to `migration_test.go`.
    * Return:
    _`keyring.Record, error` in `SaveOfflineKey`, `SaveLedgerKey`, `SaveMultiSig`, `Key` and `KeyByAddress`.
    _`keyring.Record` instead of `Info` in `NewMnemonic` and `List`.
    * Remove `algo` argument from :
        * `SaveOfflineKey`
    * Take `keyring.Record` instead of `Info` as first argument in:
        * `MkConsKeyOutput`
        * `MkValKeyOutput`
        * `MkAccKeyOutput`
* [#10022](https://github.com/cosmos/cosmos-sdk/pull/10022) `AuthKeeper` interface in `x/auth` now includes a function `HasAccount`.
* [#9759](https://github.com/cosmos/cosmos-sdk/pull/9759) `NewAccountKeeeper` in `x/auth` now takes an additional `bech32Prefix` argument that represents `sdk.Bech32MainPrefix`.
* [#9628](https://github.com/cosmos/cosmos-sdk/pull/9628) Rename `x/{mod}/legacy` to `x/{mod}/migrations`.
* [#9571](https://github.com/cosmos/cosmos-sdk/pull/9571) Implemented error handling for staking hooks, which now return an error on failure.
* [#9427](https://github.com/cosmos/cosmos-sdk/pull/9427) Move simapp `FundAccount` and `FundModuleAccount` to `x/bank/testutil`
* (client/tx) [#9421](https://github.com/cosmos/cosmos-sdk/pull/9421/) `BuildUnsignedTx`, `BuildSimTx`, `PrintUnsignedStdTx` functions are moved to
  the Tx Factory as methods.
* (client/keys) [#9601](https://github.com/cosmos/cosmos-sdk/pull/9601) Added `keys rename` CLI command and `Keyring.Rename` interface method to rename a key in the keyring.
* (x/slashing) [#9458](https://github.com/cosmos/cosmos-sdk/pull/9458) Coins burned from slashing is now returned from Slash function and included in Slash event.
* [#9246](https://github.com/cosmos/cosmos-sdk/pull/9246) The `New` method for the network package now returns an error.
* [#9519](https://github.com/cosmos/cosmos-sdk/pull/9519) `DeleteDeposits` renamed to `DeleteAndBurnDeposits`, `RefundDeposits` renamed to `RefundAndDeleteDeposits`
* (codec) [#9521](https://github.com/cosmos/cosmos-sdk/pull/9521) Removed deprecated `clientCtx.JSONCodec` from `client.Context`.
* (codec) [#9521](https://github.com/cosmos/cosmos-sdk/pull/9521) Rename `EncodingConfig.Marshaler` to `Codec`.
* [#9594](https://github.com/cosmos/cosmos-sdk/pull/9594) `RESTHandlerFn` argument is removed from the `gov/NewProposalHandler`.
* [#9594](https://github.com/cosmos/cosmos-sdk/pull/9594) `types/rest` package moved to `testutil/rest`.
* [#9432](https://github.com/cosmos/cosmos-sdk/pull/9432) `ConsensusParamsKeyTable` moved from `params/keeper` to `params/types`
* [#9576](https://github.com/cosmos/cosmos-sdk/pull/9576) Add debug error message to `sdkerrors.QueryResult` when enabled
* [#9650](https://github.com/cosmos/cosmos-sdk/pull/9650) Removed deprecated message handler implementation from the SDK modules.
* [#10248](https://github.com/cosmos/cosmos-sdk/pull/10248) Remove unused `KeyPowerReduction` variable from x/staking types.
* (x/bank) [#9832](https://github.com/cosmos/cosmos-sdk/pull/9832) `AddressFromBalancesStore` renamed to `AddressAndDenomFromBalancesStore`.
* (tests) [#9938](https://github.com/cosmos/cosmos-sdk/pull/9938) `simapp.Setup` accepts additional `testing.T` argument.
* (baseapp) [#11979](https://github.com/cosmos/cosmos-sdk/pull/11979) Rename baseapp simulation helper methods `baseapp.{Check,Deliver}` to `baseapp.Sim{Check,Deliver}`.
* (x/gov) [#10373](https://github.com/cosmos/cosmos-sdk/pull/10373) Removed gov `keeper.{MustMarshal, MustUnmarshal}`.
* [#10348](https://github.com/cosmos/cosmos-sdk/pull/10348) StdSignBytes takes a new argument of type `*tx.Tip` for signing over tips using LEGACY_AMINO_JSON.
* [#10208](https://github.com/cosmos/cosmos-sdk/pull/10208) The `x/auth/signing.Tx` interface now also includes a new `GetTip() *tx.Tip` method for verifying tipped transactions. The `x/auth/types` expected BankKeeper interface now expects the `SendCoins` method too.
* [#10612](https://github.com/cosmos/cosmos-sdk/pull/10612) `baseapp.NewBaseApp` constructor function doesn't take the `sdk.TxDecoder` anymore. This logic has been moved into the TxDecoderMiddleware.
* [#10692](https://github.com/cosmos/cosmos-sdk/pull/10612) `SignerData` takes 2 new fields, `Address` and `PubKey`, which need to get populated when using SIGN_MODE_DIRECT_AUX.
* [#10748](https://github.com/cosmos/cosmos-sdk/pull/10748) Move legacy `x/gov` api to `v1beta1` directory.
* [#10816](https://github.com/cosmos/cosmos-sdk/pull/10816) Reuse blocked addresses from the bank module. No need to pass them to distribution.
* [#10852](https://github.com/cosmos/cosmos-sdk/pull/10852) Move `x/gov/types` to `x/gov/types/v1beta2`.
* [#10922](https://github.com/cosmos/cosmos-sdk/pull/10922), [/#10957](https://github.com/cosmos/cosmos-sdk/pull/10957) Move key `server.Generate*` functions to testutil and support custom mnemonics in in-process testing network. Moved `TestMnemonic` from `testutil` package to `testdata`.
* (x/bank) [#10771](https://github.com/cosmos/cosmos-sdk/pull/10771) Add safety check on bank module perms to allow module-specific mint restrictions (e.g. only minting a certain denom).
* (x/bank) [#10771](https://github.com/cosmos/cosmos-sdk/pull/10771) Add `bank.BaseKeeper.WithMintCoinsRestriction` function to restrict use of bank `MintCoins` usage.
* [#10868](https://github.com/cosmos/cosmos-sdk/pull/10868), [#10989](https://github.com/cosmos/cosmos-sdk/pull/10989) The Gov keeper accepts now 2 more mandatory arguments, the ServiceMsgRouter and a maximum proposal metadata length.
* [#10868](https://github.com/cosmos/cosmos-sdk/pull/10868), [#10989](https://github.com/cosmos/cosmos-sdk/pull/10989), [#11093](https://github.com/cosmos/cosmos-sdk/pull/11093) The Gov keeper accepts now 2 more mandatory arguments, the ServiceMsgRouter and a gov Config including the max metadata length.
* [#11124](https://github.com/cosmos/cosmos-sdk/pull/11124) Add `GetAllVersions` to application store
* (x/authz) [#10447](https://github.com/cosmos/cosmos-sdk/pull/10447) authz `NewGrant` takes a new argument: block time, to correctly validate expire time.
* [#10961](https://github.com/cosmos/cosmos-sdk/pull/10961) Support third-party modules to add extension snapshots to state-sync.
* [#11274](https://github.com/cosmos/cosmos-sdk/pull/11274) `types/errors.New` now is an alias for `types/errors.Register` and should only be used in initialization code.
* (authz)[#11060](https://github.com/cosmos/cosmos-sdk/pull/11060) `authz.NewMsgGrant` `expiration` is now a pointer. When `nil` is used then no expiration will be set (grant won't expire).
* (x/distribution)[#11457](https://github.com/cosmos/cosmos-sdk/pull/11457) Add amount field to `distr.MsgWithdrawDelegatorRewardResponse` and `distr.MsgWithdrawValidatorCommissionResponse`.
* [#11334](https://github.com/cosmos/cosmos-sdk/pull/11334) Move `x/gov/types/v1beta2` to `x/gov/types/v1`.
* (x/auth/middleware) [#11413](https://github.com/cosmos/cosmos-sdk/pull/11413) Refactor tx middleware to be extensible on tx fee logic. Merged `MempoolFeeMiddleware` and `TxPriorityMiddleware` functionalities into `DeductFeeMiddleware`, make the logic extensible using the `TxFeeChecker` option, the current fee logic is preserved by the default `checkTxFeeWithValidatorMinGasPrices` implementation. Change `RejectExtensionOptionsMiddleware` to `NewExtensionOptionsMiddleware` which is extensible with the `ExtensionOptionChecker` option. Unpack the tx extension options `Any`s to interface `TxExtensionOptionI`.
* (migrations) [#11556](https://github.com/cosmos/cosmos-sdk/pull/11556#issuecomment-1091385011) Remove migration code from 0.42 and below. To use previous migrations, checkout previous versions of the cosmos-sdk.

### Client Breaking Changes

* [#11797](https://github.com/cosmos/cosmos-sdk/pull/11797) Remove all RegisterRESTRoutes (previously deprecated)
* [#11089](https://github.com/cosmos/cosmos-sdk/pull/11089) interacting with the node through `grpc.Dial` requires clients to pass a codec refer to [doc](docs/docs/run-node/02-interact-node.md).
* [#9594](https://github.com/cosmos/cosmos-sdk/pull/9594) Remove legacy REST API. Please see the [REST Endpoints Migration guide](https://docs.cosmos.network/v0.45/migrations/rest.html) to migrate to the new REST endpoints.
* [#9995](https://github.com/cosmos/cosmos-sdk/pull/9995) Increased gas cost for creating proposals.
* [#11029](https://github.com/cosmos/cosmos-sdk/pull/11029) The deprecated Vote Option field is removed in gov v1beta2 and nil in v1beta1. Use Options instead.
* [#11013](https://github.com/cosmos/cosmos-sdk/pull/11013) The `tx gov submit-proposal` command has changed syntax to support the new Msg-based gov proposals. To access the old CLI command, please use `tx gov submit-legacy-proposal`.
* [#11170](https://github.com/cosmos/cosmos-sdk/issues/11170) Fixes issue related to grpc-gateway of supply by ibc-denom.

### CLI Breaking Changes

* (cli) [#11818](https://github.com/cosmos/cosmos-sdk/pull/11818) CLI transactions preview now respect the chosen `--output` flag format (json or text).
* [#9695](https://github.com/cosmos/cosmos-sdk/pull/9695) `<app> keys migrate` CLI command now takes no arguments.
* [#9246](https://github.com/cosmos/cosmos-sdk/pull/9246) Removed the CLI flag `--setup-config-only` from the `testnet` command and added the subcommand `init-files`.
* [#9780](https://github.com/cosmos/cosmos-sdk/pull/9780) Use sigs.k8s.io for yaml, which might lead to minor YAML output changes
* [#10625](https://github.com/cosmos/cosmos-sdk/pull/10625) Rename `--fee-account` CLI flag to `--fee-granter`
* [#10684](https://github.com/cosmos/cosmos-sdk/pull/10684) Rename `edit-validator` command's `--moniker` flag to `--new-moniker`
* (authz)[#11060](https://github.com/cosmos/cosmos-sdk/pull/11060) Changed the default value of the `--expiration` `tx grant` CLI Flag: was now + 1year, update: null (no expire date).

### Improvements

* (types) [#12201](https://github.com/cosmos/cosmos-sdk/pull/12201) Add `MustAccAddressFromBech32` util function
* [#11696](https://github.com/cosmos/cosmos-sdk/pull/11696) Rename `helpers.GenTx` to `GenSignedMockTx` to avoid confusion with genutil's `GenTxCmd`.
* (x/auth/vesting) [#11652](https://github.com/cosmos/cosmos-sdk/pull/11652) Add util functions for `Period(s)`
* [#11630](https://github.com/cosmos/cosmos-sdk/pull/11630) Add SafeSub method to sdk.Coin.
* [#11511](https://github.com/cosmos/cosmos-sdk/pull/11511) Add api server flags to start command.
* [#11484](https://github.com/cosmos/cosmos-sdk/pull/11484) Implement getter for keyring backend option.
* [#11449](https://github.com/cosmos/cosmos-sdk/pull/11449) Improved error messages when node isn't synced.
* [#11349](https://github.com/cosmos/cosmos-sdk/pull/11349) Add `RegisterAminoMsg` function that checks that a msg name is <40 chars (else this would break ledger nano signing) then registers the concrete msg type with amino, it should be used for registering `sdk.Msg`s with amino instead of `cdc.RegisterConcrete`.
* [#11089](https://github.com/cosmos/cosmos-sdk/pull/11089]) Now cosmos-sdk consumers can upgrade gRPC to its newest versions.
* [#10439](https://github.com/cosmos/cosmos-sdk/pull/10439) Check error for `RegisterQueryHandlerClient` in all modules `RegisterGRPCGatewayRoutes`.
* [#9780](https://github.com/cosmos/cosmos-sdk/pull/9780) Remove gogoproto `moretags` YAML annotations and add `sigs.k8s.io/yaml` for YAML marshalling.
* (x/bank) [#10134](https://github.com/cosmos/cosmos-sdk/pull/10134) Add `HasDenomMetadata` function to bank `Keeper` to check if a client coin denom metadata exists in state.
* (x/bank) [#10022](https://github.com/cosmos/cosmos-sdk/pull/10022) `BankKeeper.SendCoins` now takes less execution time.
* (deps) [#9987](https://github.com/cosmos/cosmos-sdk/pull/9987) Bump Go version minimum requirement to `1.17`
* (cli) [#9856](https://github.com/cosmos/cosmos-sdk/pull/9856) Overwrite `--sequence` and `--account-number` flags with default flag values when used with `offline=false` in `sign-batch` command.
* (rosetta) [#10001](https://github.com/cosmos/cosmos-sdk/issues/10001) Add documentation for rosetta-cli dockerfile and rename folder for the rosetta-ci dockerfile
* [#9699](https://github.com/cosmos/cosmos-sdk/pull/9699) Add `:`, `.`, `-`, and `_` as allowed characters in the default denom regular expression.
* (genesis) [#9697](https://github.com/cosmos/cosmos-sdk/pull/9697) Ensure `InitGenesis` returns with non-empty validator set.
* [#10468](https://github.com/cosmos/cosmos-sdk/pull/10468) Allow futureOps to queue additional operations in simulations
* [#10625](https://github.com/cosmos/cosmos-sdk/pull/10625) Add `--fee-payer` CLI flag
* (cli) [#10683](https://github.com/cosmos/cosmos-sdk/pull/10683) In CLI, allow 1 SIGN_MODE_DIRECT signer in transactions with multiple signers.
* (deps) [#10706](https://github.com/cosmos/cosmos-sdk/issues/10706) Bump rosetta-sdk-go to v0.7.2 and rosetta-cli to v0.7.3
* (types/errors) [#10779](https://github.com/cosmos/cosmos-sdk/pull/10779) Move most functionality in `types/errors` to a standalone `errors` go module, except the `RootCodespace` errors and ABCI response helpers. All functions and types that used to live in `types/errors` are now aliased so this is not a breaking change.
* (gov) [#10854](https://github.com/cosmos/cosmos-sdk/pull/10854) v1beta2's vote doesn't include the deprecate `option VoteOption` anymore. Instead, it only uses `WeightedVoteOption`.
* (types) [#11004](https://github.com/cosmos/cosmos-sdk/pull/11004) Added mutable versions of many of the sdk.Dec types operations. This improves performance when used by avoiding reallocating a new bigint for each operation.
* (x/auth) [#10880](https://github.com/cosmos/cosmos-sdk/pull/10880) Added a new query to the tx query service that returns a block with transactions fully decoded.
* (types) [#11200](https://github.com/cosmos/cosmos-sdk/pull/11200) Added `Min()` and `Max()` operations on sdk.Coins.
* (gov) [#11287](https://github.com/cosmos/cosmos-sdk/pull/11287) Fix error message when no flags are provided while executing `submit-legacy-proposal` transaction.
* (x/auth) [#11482](https://github.com/cosmos/cosmos-sdk/pull/11482) Improve panic message when attempting to register a method handler for a message that does not implement sdk.Msg
* (x/staking) [#11596](https://github.com/cosmos/cosmos-sdk/pull/11596) Add (re)delegation getters
* (errors) [#11960](https://github.com/cosmos/cosmos-sdk/pull/11960) Removed 'redacted' error message from defaultErrEncoder
* (ante) [#12013](https://github.com/cosmos/cosmos-sdk/pull/12013) Index ante events for failed tx.
* [#12668](https://github.com/cosmos/cosmos-sdk/pull/12668) Add `authz_msg_index` event attribute to message events emitted when executing via `MsgExec` through `x/authz`.
* [#12626](https://github.com/cosmos/cosmos-sdk/pull/12626) Upgrade IAVL to v0.19.0 with fast index and error propagation. NOTE: first start will take a while to propagate into new model.
* [#12576](https://github.com/cosmos/cosmos-sdk/pull/12576) Remove dependency on cosmos/keyring and upgrade to 99designs/keyring v1.2.1
* [#12590](https://github.com/cosmos/cosmos-sdk/pull/12590) Allow zero gas in simulation mode.
* [#12453](https://github.com/cosmos/cosmos-sdk/pull/12453) Add `NewInMemoryWithKeyring` function which allows the creation of in memory `keystore` instances with a specified set of existing items.
* [#11390](https://github.com/cosmos/cosmos-sdk/pull/11390) `LatestBlockResponse` & `BlockByHeightResponse` types' `Block` filed has been deprecated and they now contains new field `sdk_block` with `proposer_address` as `string`
* [#12089](https://github.com/cosmos/cosmos-sdk/pull/12089) Mark the `TipDecorator` as beta, don't include it in simapp by default.
* [#12153](https://github.com/cosmos/cosmos-sdk/pull/12153) Add a new `NewSimulationManagerFromAppModules` constructor, to simplify simulation wiring.

### Bug Fixes

* [#11969](https://github.com/cosmos/cosmos-sdk/pull/11969) Fix the panic error in `x/upgrade` when `AppVersion` is not set.
* (tests) [#11940](https://github.com/cosmos/cosmos-sdk/pull/11940) Fix some client tests in the `x/gov` module
* [#11772](https://github.com/cosmos/cosmos-sdk/pull/11772) Limit types.Dec length to avoid overflow.
* [#11724](https://github.com/cosmos/cosmos-sdk/pull/11724) Fix data race issues with api.Server
* [#11693](https://github.com/cosmos/cosmos-sdk/pull/11693) Add validation for gentx cmd.
* [#11645](https://github.com/cosmos/cosmos-sdk/pull/11645) Fix `--home` flag ignored when running help.
* [#11558](https://github.com/cosmos/cosmos-sdk/pull/11558) Fix `--dry-run` not working when using tx command.
* [#11354](https://github.com/cosmos/cosmos-sdk/pull/11355) Added missing pagination flag for `bank q total` query.
* [#11197](https://github.com/cosmos/cosmos-sdk/pull/11197) Signing with multisig now works with multisig address which is not in the keyring.
* (makefile) [#11285](https://github.com/cosmos/cosmos-sdk/pull/11285) Fix lint-fix make target.
* (client) [#11283](https://github.com/cosmos/cosmos-sdk/issues/11283) Support multiple keys for tx simulation and setting automatic gas for txs.
* (store) [#11177](https://github.com/cosmos/cosmos-sdk/pull/11177) Update the prune `everything` strategy to store the last two heights.
* [#10844](https://github.com/cosmos/cosmos-sdk/pull/10844) Automatic recovering non-consistent keyring storage during public key import.
* (store) [#11117](https://github.com/cosmos/cosmos-sdk/pull/11117) Fix data race in store trace component
* (cli) [#11065](https://github.com/cosmos/cosmos-sdk/pull/11065) Ensure the `tendermint-validator-set` query command respects the `-o` output flag.
* (grpc) [#10985](https://github.com/cosmos/cosmos-sdk/pull/10992) The `/cosmos/tx/v1beta1/txs/{hash}` endpoint returns a 404 when a tx does not exist.
* (rosetta) [#10340](https://github.com/cosmos/cosmos-sdk/pull/10340) Use `GenesisChunked(ctx)` instead `Genesis(ctx)` to get genesis block height
* [#9651](https://github.com/cosmos/cosmos-sdk/pull/9651) Change inconsistent limit of `0` to `MaxUint64` on InfiniteGasMeter and add GasRemaining func to GasMeter.
* [#9639](https://github.com/cosmos/cosmos-sdk/pull/9639) Check store keys length before accessing them by making sure that `key` is of length `m+1` (for `key[n:m]`)
* (types) [#9627](https://github.com/cosmos/cosmos-sdk/pull/9627) Fix nil pointer panic on `NewBigIntFromInt`
* (x/genutil) [#9574](https://github.com/cosmos/cosmos-sdk/pull/9575) Actually use the `gentx` client tx flags (like `--keyring-dir`)
* (x/distribution) [#9599](https://github.com/cosmos/cosmos-sdk/pull/9599) Withdraw rewards event now includes a value attribute even if there are 0 rewards (due to situations like 100% commission).
* (x/genutil) [#9638](https://github.com/cosmos/cosmos-sdk/pull/9638) Added missing validator key save when recovering from mnemonic
* [#9762](https://github.com/cosmos/cosmos-sdk/pull/9762) The init command uses the chain-id from the client config if --chain-id is not provided
* [#9980](https://github.com/cosmos/cosmos-sdk/pull/9980) Returning the error when the invalid argument is passed to bank query total supply cli.
* (server) [#10016](https://github.com/cosmos/cosmos-sdk/issues/10016) Fix marshaling of index-events into server config file.
* [#10184](https://github.com/cosmos/cosmos-sdk/pull/10184) Fixed CLI tx commands to no longer explicitly require the chain-id flag as this value can come from a user config.
* (x/upgrade) [#10189](https://github.com/cosmos/cosmos-sdk/issues/10189) Removed potential sources of non-determinism in upgrades
* [#10258](https://github.com/cosmos/cosmos-sdk/issues/10258) Fixes issue related to segmentation fault on mac m1 arm64
* [#10466](https://github.com/cosmos/cosmos-sdk/issues/10466) Fixes error with simulation tests when genesis start time is randomly created after the year 2262
* [#10394](https://github.com/cosmos/cosmos-sdk/issues/10394) Fixes issue related to grpc-gateway of account balance by
  ibc-denom.
* [#10842](https://github.com/cosmos/cosmos-sdk/pull/10842) Fix error when `--generate-only`, `--max-msgs` fags set while executing `WithdrawAllRewards` command.
* [#10897](https://github.com/cosmos/cosmos-sdk/pull/10897) Fix: set a non-zero value on gas overflow.
* [#9790](https://github.com/cosmos/cosmos-sdk/pull/10687) Fix behavior of `DecCoins.MulDecTruncate`.
* [#10990](https://github.com/cosmos/cosmos-sdk/pull/10990) Fixes missing `iavl-cache-size` config parsing in `GetConfig` method.
* (x/authz) [#10447](https://github.com/cosmos/cosmos-sdk/pull/10447) Fix authz `NewGrant` expiration check.
* (x/authz) [#10633](https://github.com/cosmos/cosmos-sdk/pull/10633) Fixed authorization not found error when executing message.
* [#11222](https://github.com/cosmos/cosmos-sdk/pull/11222) reject query with block height in the future
* [#11229](https://github.com/cosmos/cosmos-sdk/pull/11229) Handled the error message of `transaction encountered error` from tendermint.
* (x/authz) [#11252](https://github.com/cosmos/cosmos-sdk/pull/11252) Allow insufficient funds error for authz simulation
* (cli) [#11313](https://github.com/cosmos/cosmos-sdk/pull/11313) Fixes `--gas auto` when executing CLI transactions in `--generate-only` mode
* (cli) [#11337](https://github.com/cosmos/cosmos-sdk/pull/11337) Fixes `show-address` cli cmd
* (crypto) [#11298](https://github.com/cosmos/cosmos-sdk/pull/11298) Fix cgo secp signature verification and update libscep256k1 library.
* (x/authz) [#11512](https://github.com/cosmos/cosmos-sdk/pull/11512) Fix response of a panic to error, when subtracting balances.
* (rosetta) [#11590](https://github.com/cosmos/cosmos-sdk/pull/11590) `/block` returns an error with nil pointer when a request has both of index and hash and increase timeout for huge genesis.
* (x/feegrant) [#11813](https://github.com/cosmos/cosmos-sdk/pull/11813) Fix pagination total count in `AllowancesByGranter` query.
* (simapp) [#11855](https://github.com/cosmos/cosmos-sdk/pull/11855) Use `sdkmath.Int` instead of `int64` for `SimulationState.InitialStake`.
* (x/capability) [#11737](https://github.com/cosmos/cosmos-sdk/pull/11737) Use a fixed length encoding of `Capability` pointer for `FwdCapabilityKey`
* [#11983](https://github.com/cosmos/cosmos-sdk/pull/11983) (x/feegrant, x/authz) rename grants query commands to `grants-by-grantee`, `grants-by-granter` cmds.
* (testutil/sims) [#12374](https://github.com/cosmos/cosmos-sdk/pull/12374) fix the non-determinstic behavior in simulations caused by `GenSignedMockTx` and check empty coins slice before it is used to create `banktype.MsgSend`.
* [#12448](https://github.com/cosmos/cosmos-sdk/pull/12448) Start telemetry independently from the API server.
* [#12509](https://github.com/cosmos/cosmos-sdk/pull/12509) Fix `Register{Tx,Tendermint}Service` not being called, resulting in some endpoints like the Simulate endpoint not working.
* [#12416](https://github.com/cosmos/cosmos-sdk/pull/12416) Prevent zero gas transactions in the `DeductFeeDecorator` AnteHandler decorator.
* (x/mint) [#12384](https://github.com/cosmos/cosmos-sdk/pull/12384) Ensure `GoalBonded` must be positive when performing `x/mint` parameter validation.
* (x/auth) [#12261](https://github.com/cosmos/cosmos-sdk/pull/12261) Deprecate pagination in GetTxsEventRequest/Response in favor of page and limit to align with tendermint `SignClient.TxSearch`
* (vesting) [#12190](https://github.com/cosmos/cosmos-sdk/pull/12190) Replace https://github.com/cosmos/cosmos-sdk/pull/12190 to use `NewBaseAccountWithAddress` in all vesting account message handlers.
* (linting) [#12132](https://github.com/cosmos/cosmos-sdk/pull/12132) Change sdk.Int to math.Int
* (cli) [#12127](https://github.com/cosmos/cosmos-sdk/pull/12127) Fix the CLI not always taking into account `--fee-payer` and `--fee-granter` flags.
* (migrations) [#12028](https://github.com/cosmos/cosmos-sdk/pull/12028) Fix v0.45->v0.46 in-place store migrations.
* (baseapp) [#12089](https://github.com/cosmos/cosmos-sdk/pull/12089) Include antehandler and runMsgs events in SimulateTx.
* (cli) [#12095](https://github.com/cosmos/cosmos-sdk/pull/12095) Fix running a tx with --dry-run returns an error
* (x/auth) [#12108](https://github.com/cosmos/cosmos-sdk/pull/12108) Fix GetBlockWithTxs error when querying block with 0 tx
* (genutil) [#12140](https://github.com/cosmos/cosmos-sdk/pull/12140) Fix staking's genesis JSON migrate in the `simd migrate v0.46` CLI command.
* (types) [#12154](https://github.com/cosmos/cosmos-sdk/pull/12154) Add `baseAccountGetter` to avoid invalid account error when create vesting account.
* (x/crisis) [#12208](https://github.com/cosmos/cosmos-sdk/pull/12208) Fix progress index of crisis invariant assertion logs.
* (types) [#12229](https://github.com/cosmos/cosmos-sdk/pull/12229) Increase sdk.Dec maxApproxRootIterations to 300

### State Machine Breaking

* (x/gov) [#13576](https://github.com/cosmos/cosmos-sdk/pull/13576) Proposals in voting period are tracked in a separate store.
* (baseapp) [#11985](https://github.com/cosmos/cosmos-sdk/pull/11985) Add a `postHandler` to baseapp. This `postHandler` is like antehandler, but is run *after* the `runMsgs` execution. It is in the same store branch that `runMsgs`, meaning that both `runMsgs` and `postHandler`
* (x/gov) [#11998](https://github.com/cosmos/cosmos-sdk/pull/11998) Tweak the `x/gov` `ModuleAccountInvariant` invariant to ensure deposits are `<=` total module account balance instead of strictly equal.
* (x/upgrade) [#11800](https://github.com/cosmos/cosmos-sdk/pull/11800) Fix `GetLastCompleteUpgrade` to properly return the latest upgrade.
* [#10564](https://github.com/cosmos/cosmos-sdk/pull/10564) Fix bug when updating allowance inside AllowedMsgAllowance
* (x/auth)[#9596](https://github.com/cosmos/cosmos-sdk/pull/9596) Enable creating periodic vesting accounts with a transactions instead of requiring them to be created in genesis.
* (x/bank) [#9611](https://github.com/cosmos/cosmos-sdk/pull/9611) Introduce a new index to act as a reverse index between a denomination and address allowing to query for token holders of a specific denomination. `DenomOwners` is updated to use the new reverse index.
* (x/bank) [#9832](https://github.com/cosmos/cosmos-sdk/pull/9832) Account balance is stored as `sdk.Int` rather than `sdk.Coin`.
* (x/bank) [#9890](https://github.com/cosmos/cosmos-sdk/pull/9890) Remove duplicate denom from denom metadata key.
* (x/upgrade) [#10189](https://github.com/cosmos/cosmos-sdk/issues/10189) Removed potential sources of non-determinism in upgrades
* [#10422](https://github.com/cosmos/cosmos-sdk/pull/10422) and [#10529](https://github.com/cosmos/cosmos-sdk/pull/10529) Add `MinCommissionRate` param to `x/staking` module.
* (x/gov) [#10763](https://github.com/cosmos/cosmos-sdk/pull/10763) modify the fields in `TallyParams` to use `string` instead of `bytes`
* [#10770](https://github.com/cosmos/cosmos-sdk/pull/10770) revert tx when block gas limit exceeded
* (x/gov) [#10868](https://github.com/cosmos/cosmos-sdk/pull/10868) Bump gov to v1. Both v1beta1 and v1beta2 queries and Msgs are accepted.
* [#11011](https://github.com/cosmos/cosmos-sdk/pull/11011) Remove burning of deposits when qourum is not reached on a governance proposal and when the deposit is not fully met.
* [#11019](https://github.com/cosmos/cosmos-sdk/pull/11019) Add `MsgCreatePermanentLockedAccount` and CLI method for creating permanent locked account
* (x/staking) [#10885] (https://github.com/cosmos/cosmos-sdk/pull/10885) Add new `CancelUnbondingDelegation`
  transaction to `x/staking` module. Delegators can now cancel unbonding delegation entry and delegate back to validator.
* (x/feegrant) [#10830](https://github.com/cosmos/cosmos-sdk/pull/10830) Expired allowances will be pruned from state.
* (x/authz,x/feegrant) [#11214](https://github.com/cosmos/cosmos-sdk/pull/11214) Fix Amino JSON encoding of authz and feegrant Msgs to be consistent with other modules.
* (authz)[#11060](https://github.com/cosmos/cosmos-sdk/pull/11060) Support grant with no expire time.

### Deprecated

* (x/upgrade) [#9906](https://github.com/cosmos/cosmos-sdk/pull/9906) Deprecate `UpgradeConsensusState` gRPC query since this functionality is only used for IBC, which now has its own [IBC replacement](https://github.com/cosmos/ibc-go/blob/2c880a22e9f9cc75f62b527ca94aa75ce1106001/proto/ibc/core/client/v1/query.proto#L54)
* (types) [#10948](https://github.com/cosmos/cosmos-sdk/issues/10948) Deprecate the types.DBBackend variable and types.NewLevelDB function. They are replaced by a new entry in `app.toml`: `app-db-backend` and `tendermint/tm-db`s `NewDB` function. If `app-db-backend` is defined, then it is used. Otherwise, if `types.DBBackend` is defined, it is used (until removed: [#11241](https://github.com/cosmos/cosmos-sdk/issues/11241)). Otherwise, Tendermint config's `db-backend` is used.

## [v0.45.16](https://github.com/cosmos/cosmos-sdk/releases/tag/v0.45.16) - 2023-05-11

### Security Bug Fixes

* (x/feegrant) [#16097](https://github.com/cosmos/cosmos-sdk/pull/16097) Fix infinite feegrant allowance bug.

## [v0.45.15](https://github.com/cosmos/cosmos-sdk/releases/tag/v0.45.15) - 2023-03-22

### Improvements

* (deps) Migrate to [CometBFT](https://github.com/cometbft/cometbft). Follow the instructions in the [release notes](./RELEASE_NOTES.md).
* (deps) [#15127](https://github.com/cosmos/cosmos-sdk/pull/15127) Bump btcd.
* (store) [#14410](https://github.com/cosmos/cosmos-sdk/pull/14410) `rootmulti.Store.loadVersion` has validation to check if all the module stores' height is correct, it will error if any module store has incorrect height.

## [v0.45.14](https://github.com/cosmos/cosmos-sdk/releases/tag/v0.45.14) - 2023-02-16

### Features

* [#14583](https://github.com/cosmos/cosmos-sdk/pull/14583) Add support for Core API.

## v0.45.13 - 2023-02-08

### Improvements

* (deps) Bump Tendermint version to [v0.34.26](https://github.com/informalsystems/tendermint/releases/tag/v0.34.26).

### Bug Fixes

* (store) [#14798](https://github.com/cosmos/cosmos-sdk/pull/14798) Copy btree to avoid the problem of modify while iteration.

## v0.45.12 - 2023-01-23

### Improvements

* [#13881](https://github.com/cosmos/cosmos-sdk/pull/13881) Optimize iteration on nested cached KV stores and other operations in general.
* (store) [#11646](https://github.com/cosmos/cosmos-sdk/pull/11646) Add store name in tracekv-emitted store traces
* (deps) Bump Tendermint version to [v0.34.24](https://github.com/tendermint/tendermint/releases/tag/v0.34.24) and use Informal Systems fork.

### API Breaking Changes

* (store) [#13516](https://github.com/cosmos/cosmos-sdk/pull/13516) Update State Streaming APIs:
    * Add method `ListenCommit` to `ABCIListener`
    * Move `ListeningEnabled` and  `AddListener` methods to `CommitMultiStore`
    * Remove `CacheWrapWithListeners` from `CacheWrap` and `CacheWrapper` interfaces
    * Remove listening APIs from the caching layer (it should only listen to the `rootmulti.Store`)
    * Add three new options to file streaming service constructor.
    * Modify `ABCIListener` such that any error from any method will always halt the app via `panic`

### Bug Fixes

* (store) [#12945](https://github.com/cosmos/cosmos-sdk/pull/12945) Fix nil end semantics in store/cachekv/iterator when iterating a dirty cache.
* (store) [#13516](https://github.com/cosmos/cosmos-sdk/pull/13516) Fix state listener that was observing writes at wrong time.

## v0.45.11 - 2022-11-09

### Improvements

* [#13896](https://github.com/cosmos/cosmos-sdk/pull/13896) Queries on pruned height returns error instead of empty values.
* (deps) Bump Tendermint version to [v0.34.23](https://github.com/tendermint/tendermint/releases/tag/v0.34.23).
* (deps) Bump IAVL version to [v0.19.4](https://github.com/cosmos/iavl/releases/tag/v0.19.4).

### Bug Fixes

* [#13673](https://github.com/cosmos/cosmos-sdk/pull/13673) Fix `--dry-run` flag not working when using tx command.

### CLI Breaking Changes

* [#13656](https://github.com/cosmos/cosmos-sdk/pull/13660) Rename `server.FlagIAVLFastNode` to `server.FlagDisableIAVLFastNode` for clarity.

### API Breaking Changes

* [#13673](https://github.com/cosmos/cosmos-sdk/pull/13673) The `GetFromFields` function now takes `Context` as an argument and removes `genOnly`.

## [v0.45.10](https://github.com/cosmos/cosmos-sdk/releases/tag/v0.45.10) - 2022-10-24

### Features

* (grpc) [#13485](https://github.com/cosmos/cosmos-sdk/pull/13485) Implement a new gRPC query, `/cosmos/base/node/v1beta1/config`, which provides operator configuration. Applications that wish to expose operator minimum gas prices via gRPC should have their application implement the `ApplicationQueryService` interface (see `SimApp#RegisterNodeService` as an example).
* [#13557](https://github.com/cosmos/cosmos-sdk/pull/#13557) - Add `GenSignedMockTx`. This can be used as workaround for #12437 revertion. `v0.46+` contains as well a `GenSignedMockTx` that behaves the same way.
* (x/auth) [#13612](https://github.com/cosmos/cosmos-sdk/pull/13612) Add `Query/ModuleAccountByName` endpoint for accessing the module account info by module name.

### Improvements

* [#13585](https://github.com/cosmos/cosmos-sdk/pull/13585) Bump Tendermint to `v0.34.22`.

### Bug Fixes

* [#13588](https://github.com/cosmos/cosmos-sdk/pull/13588) Fix regression in distrubtion.WithdrawDelegationRewards when rewards are zero.
* [#13564](https://github.com/cosmos/cosmos-sdk/pull/13564) - Fix `make proto-gen`.
* (server) [#13610](https://github.com/cosmos/cosmos-sdk/pull/13610) Read the pruning-keep-every field again.

## [v0.45.9](https://github.com/cosmos/cosmos-sdk/releases/tag/v0.45.9) - 2022-10-14

ATTENTION:

This is a security release for the [Dragonberry security advisory](https://forum.cosmos.network/t/ibc-security-advisory-dragonberry/7702).

All users should upgrade immediately.

Users *must* add a replace directive in their go.mod for the new `ics23` package in the SDK:

```go
replace github.com/confio/ics23/go => github.com/cosmos/cosmos-sdk/ics23/go v0.8.0
```

### Features

* [#13435](https://github.com/cosmos/cosmos-sdk/pull/13435) Extend error context when a simulation fails.

### Improvements

* [#13369](https://github.com/cosmos/cosmos-sdk/pull/13369) Improve UX for `keyring.List` by returning all retrieved keys.
* [#13323](https://github.com/cosmos/cosmos-sdk/pull/13323) Ensure `withdraw_rewards` rewards are emitted from all actions that result in rewards being withdrawn.
* [#13321](https://github.com/cosmos/cosmos-sdk/pull/13321) Add flag to disable fast node migration and usage.
* (store) [#13326](https://github.com/cosmos/cosmos-sdk/pull/13326) Implementation of ADR-038 file StreamingService, backport #8664.
* (store) [#13540](https://github.com/cosmos/cosmos-sdk/pull/13540) Default fastnode migration to false to prevent suprises. Operators must enable it, unless they have it enabled already.

### API Breaking Changes

* (cli) [#13089](https://github.com/cosmos/cosmos-sdk/pull/13089) Fix rollback command don't actually delete multistore versions, added method `RollbackToVersion` to interface `CommitMultiStore` and added method `CommitMultiStore` to `Application` interface.

### Bug Fixes

* Implement dragonberry security patch.
    * For applying the patch please refer to the [RELEASE NOTES](./RELEASE_NOTES.md)
* (store) [#13459](https://github.com/cosmos/cosmos-sdk/pull/13459) Don't let state listener observe the uncommitted writes.

### Notes

Reverted #12437 due to API breaking changes.

## [v0.45.8](https://github.com/cosmos/cosmos-sdk/releases/tag/v0.45.8) - 2022-08-25

### Improvements

* [#12981](https://github.com/cosmos/cosmos-sdk/pull/12981) Return proper error when parsing telemetry configuration.
* [#12885](https://github.com/cosmos/cosmos-sdk/pull/12885) Amortize cost of processing cache KV store.
* [#12970](https://github.com/cosmos/cosmos-sdk/pull/12970) Bump Tendermint to `v0.34.21` and IAVL to `v0.19.1`.
* [#12693](https://github.com/cosmos/cosmos-sdk/pull/12693) Make sure the order of each node is consistent when emitting proto events.

### Bug Fixes

* [#13046](https://github.com/cosmos/cosmos-sdk/pull/13046) Fix missing return statement in BaseApp.Query.

## [v0.45.7](https://github.com/cosmos/cosmos-sdk/releases/tag/v0.45.7) - 2022-08-04

### Features

* (upgrade) [#12603](https://github.com/cosmos/cosmos-sdk/pull/12603) feat: Move AppModule.BeginBlock and AppModule.EndBlock to extension interfaces

### Improvements

* (events) [#12850](https://github.com/cosmos/cosmos-sdk/pull/12850) Add a new `fee_payer` attribute to the `tx` event that is emitted from the `DeductFeeDecorator` AnteHandler decorator.
* (x/params) [#12724](https://github.com/cosmos/cosmos-sdk/pull/12724) Add `GetParamSetIfExists` function to params `Subspace` to prevent panics on breaking changes.
* [#12668](https://github.com/cosmos/cosmos-sdk/pull/12668) Add `authz_msg_index` event attribute to message events emitted when executing via `MsgExec` through `x/authz`.
* [#12697](https://github.com/cosmos/cosmos-sdk/pull/12697) Upgrade IAVL to v0.19.0 with fast index and error propagation. NOTE: first start will take a while to propagate into new model.
    * Note: after upgrading to this version it may take up to 15 minutes to migrate from 0.17 to 0.19. This time is used to create the fast cache introduced into IAVL for performance
* [#12784](https://github.com/cosmos/cosmos-sdk/pull/12784) Upgrade Tendermint to 0.34.20.
* (x/bank) [#12674](https://github.com/cosmos/cosmos-sdk/pull/12674) Add convenience function `CreatePrefixedAccountStoreKey()` to construct key to access account's balance for a given denom.

### Bug Fixes

* (x/mint) [#12384](https://github.com/cosmos/cosmos-sdk/pull/12384) Ensure `GoalBonded` must be positive when performing `x/mint` parameter validation.
* (simapp) [#12437](https://github.com/cosmos/cosmos-sdk/pull/12437) fix the non-determinstic behavior in simulations caused by `GenTx` and check
empty coins slice before it is used to create `banktype.MsgSend`.
* (x/capability) [12818](https://github.com/cosmos/cosmos-sdk/pull/12818) Use fixed length hex for pointer at FwdCapabilityKey.

## [v0.45.6](https://github.com/cosmos/cosmos-sdk/releases/tag/v0.45.6) - 2022-06-28

### Improvements

* (simapp) [#12314](https://github.com/cosmos/cosmos-sdk/pull/12314) Increase `DefaultGenTxGas` from `1000000` to `10000000`
* [#12371](https://github.com/cosmos/cosmos-sdk/pull/12371) Update min required Golang version to 1.18.

### Bug Fixes

* [#12317](https://github.com/cosmos/cosmos-sdk/pull/12317) Rename `edit-validator` command's `--moniker` flag to `--new-moniker`
* (x/upgrade) [#12264](https://github.com/cosmos/cosmos-sdk/pull/12264) Fix `GetLastCompleteUpgrade` to properly return the latest upgrade.
* (x/crisis) [#12208](https://github.com/cosmos/cosmos-sdk/pull/12208) Fix progress index of crisis invariant assertion logs.

### Features

* (query) [#12253](https://github.com/cosmos/cosmos-sdk/pull/12253) Add `GenericFilteredPaginate` to the `query` package to improve UX.

## [v0.45.5](https://github.com/cosmos/cosmos-sdk/releases/tag/v0.45.5) - 2022-06-09

### Improvements

* (x/feegrant) [#11813](https://github.com/cosmos/cosmos-sdk/pull/11813) Fix pagination total count in `AllowancesByGranter` query.
* (errors) [#12002](https://github.com/cosmos/cosmos-sdk/pull/12002) Removed 'redacted' error message from defaultErrEncoder.
* (ante) [#12017](https://github.com/cosmos/cosmos-sdk/pull/12017) Index ante events for failed tx (backport #12013).
* [#12153](https://github.com/cosmos/cosmos-sdk/pull/12153) Add a new `NewSimulationManagerFromAppModules` constructor, to simplify simulation wiring.

### Bug Fixes

* [#11796](https://github.com/cosmos/cosmos-sdk/pull/11796) Handle EOF error case in `readLineFromBuf`, which allows successful reading of passphrases from STDIN.
* [#11772](https://github.com/cosmos/cosmos-sdk/pull/11772) Limit types.Dec length to avoid overflow.
* [#10947](https://github.com/cosmos/cosmos-sdk/pull/10947) Add `AllowancesByGranter` query to the feegrant module
* [#9639](https://github.com/cosmos/cosmos-sdk/pull/9639) Check store keys length before accessing them by making sure that `key` is of length `m+1` (for `key[n:m]`)
* [#11983](https://github.com/cosmos/cosmos-sdk/pull/11983) (x/feegrant, x/authz) rename grants query commands to `grants-by-grantee`, `grants-by-granter` cmds.

## Improvements

* [#11886](https://github.com/cosmos/cosmos-sdk/pull/11886) Improve error messages

## [v0.45.4](https://github.com/cosmos/cosmos-sdk/releases/tag/v0.45.4) - 2022-04-25

### Bug Fixes

* [#11624](https://github.com/cosmos/cosmos-sdk/pull/11624) Handle the error returned from `NewNode` in the `server` package.
* [#11724](https://github.com/cosmos/cosmos-sdk/pull/11724) Fix data race issues with `api.Server`.

### Improvements

* (types) [#12201](https://github.com/cosmos/cosmos-sdk/pull/12201) Add `MustAccAddressFromBech32` util function
* [#11693](https://github.com/cosmos/cosmos-sdk/pull/11693) Add validation for gentx cmd.
* [#11686](https://github.com/cosmos/cosmos-sdk/pull/11686) Update the min required Golang version to `1.17`.
* (x/auth/vesting) [#11652](https://github.com/cosmos/cosmos-sdk/pull/11652) Add util functions for `Period(s)`

## [v0.45.3](https://github.com/cosmos/cosmos-sdk/releases/tag/v0.45.3) - 2022-04-12

### Improvements

* [#11562](https://github.com/cosmos/cosmos-sdk/pull/11562) Updated Tendermint to v0.34.19; `unsafe-reset-all` command has been moved to the `tendermint` sub-command.

### Features

* (x/upgrade) [#11551](https://github.com/cosmos/cosmos-sdk/pull/11551) Update `ScheduleUpgrade` for chains to schedule an automated upgrade on `BeginBlock` without having to go though governance.

## [v0.45.2](https://github.com/cosmos/cosmos-sdk/releases/tag/v0.45.2) - 2022-04-05

### Features

* (tx) [#11533](https://github.com/cosmos/cosmos-sdk/pull/11533) Register [`EIP191`](https://eips.ethereum.org/EIPS/eip-191) as an available `SignMode` for chains to use.
* [#11430](https://github.com/cosmos/cosmos-sdk/pull/11430) Introduce a new `grpc-only` flag, such that when enabled, will start the node in a query-only mode. Note, gRPC MUST be enabled with this flag.
* (x/bank) [#11417](https://github.com/cosmos/cosmos-sdk/pull/11417) Introduce a new `SpendableBalances` gRPC query that retrieves an account's total (paginated) spendable balances.
* (x/bank) [#10771](https://github.com/cosmos/cosmos-sdk/pull/10771) Add safety check on bank module perms to allow module-specific mint restrictions (e.g. only minting a certain denom).
* (x/bank) [#10771](https://github.com/cosmos/cosmos-sdk/pull/10771) Add `bank.BankKeeper.WithMintCoinsRestriction` function to restrict use of bank `MintCoins` usage. This function is not on the bank `Keeper` interface, so it's not API-breaking, but only additive on the keeper implementation.
* [#10944](https://github.com/cosmos/cosmos-sdk/pull/10944) `x/authz` add all grants by grantee query
* [#11124](https://github.com/cosmos/cosmos-sdk/pull/11124) Add `GetAllVersions` to application store
* (x/auth) [#10880](https://github.com/cosmos/cosmos-sdk/pull/10880) Added a new query to the tx query service that returns a block with transactions fully decoded.
* [#11314](https://github.com/cosmos/cosmos-sdk/pull/11314) Add state rollback command.

### Bug Fixes

* [#11354](https://github.com/cosmos/cosmos-sdk/pull/11355) Added missing pagination flag for `bank q total` query.
* [#11197](https://github.com/cosmos/cosmos-sdk/pull/11197) Signing with multisig now works with multisig address which is not in the keyring.
* (client) [#11283](https://github.com/cosmos/cosmos-sdk/issues/11283) Support multiple keys for tx simulation and setting automatic gas for txs.
* (store) [#11177](https://github.com/cosmos/cosmos-sdk/pull/11177) Update the prune `everything` strategy to store the last two heights.
* (store) [#11117](https://github.com/cosmos/cosmos-sdk/pull/11117) Fix data race in store trace component
* (x/authz) [#11252](https://github.com/cosmos/cosmos-sdk/pull/11252) Allow insufficient funds error for authz simulation
* (crypto) [#11298](https://github.com/cosmos/cosmos-sdk/pull/11298) Fix cgo secp signature verification and update libscep256k1 library.
* (crypto) [#12122](https://github.com/cosmos/cosmos-sdk/pull/12122) Fix keyring migration issue.

### Improvements

* [#9576](https://github.com/cosmos/cosmos-sdk/pull/9576) Add debug error message to query result when enabled
* (types) [#11200](https://github.com/cosmos/cosmos-sdk/pull/11200) Added `Min()` and `Max()` operations on sdk.Coins.
* [#11267](https://github.com/cosmos/cosmos-sdk/pull/11267) Add hooks to allow app modules to add things to state-sync (backport #10961).

## [v0.45.1](https://github.com/cosmos/cosmos-sdk/releases/tag/v0.45.1) - 2022-02-03

### Bug Fixes

* (grpc) [#10985](https://github.com/cosmos/cosmos-sdk/pull/10992) The `/cosmos/tx/v1beta1/txs/{hash}` endpoint returns a 404 when a tx does not exist.
* [#10990](https://github.com/cosmos/cosmos-sdk/pull/10990) Fixes missing `iavl-cache-size` config parsing in `GetConfig` method.
* [#11222](https://github.com/cosmos/cosmos-sdk/pull/11222) reject query with block height in the future

### Improvements

* [#10407](https://github.com/cosmos/cosmos-sdk/pull/10407) Added validation to `x/upgrade` module's `BeginBlock` to check accidental binary downgrades
* [#10768](https://github.com/cosmos/cosmos-sdk/pull/10768) Extra logging in in-place store migrations.

## [v0.45.0](https://github.com/cosmos/cosmos-sdk/releases/tag/v0.45.0) - 2022-01-18

### State Machine Breaking

* [#10833](https://github.com/cosmos/cosmos-sdk/pull/10833) fix reported tx gas used when block gas limit exceeded.
* (auth) [#10536](https://github.com/cosmos/cosmos-sdk/pull/10536]) Enable `SetSequence` for `ModuleAccount`.
* (store) [#10218](https://github.com/cosmos/cosmos-sdk/pull/10218) Charge gas even when there are no entries while seeking.
* (store) [#10247](https://github.com/cosmos/cosmos-sdk/pull/10247) Charge gas for the key length in gas meter.
* (x/gov) [#10740](https://github.com/cosmos/cosmos-sdk/pull/10740) Increase maximum proposal description size from 5k characters to 10k characters.
* [#10814](https://github.com/cosmos/cosmos-sdk/pull/10814) revert tx when block gas limit exceeded.

### API Breaking Changes

* [#10561](https://github.com/cosmos/cosmos-sdk/pull/10561) The `CommitMultiStore` interface contains a new `SetIAVLCacheSize` method
* [#10922](https://github.com/cosmos/cosmos-sdk/pull/10922), [/#10956](https://github.com/cosmos/cosmos-sdk/pull/10956) Deprecate key `server.Generate*` functions and move them to `testutil` and support custom mnemonics in in-process testing network. Moved `TestMnemonic` from `testutil` package to `testdata`.
* [#11049](https://github.com/cosmos/cosmos-sdk/pull/11049) Add custom tendermint config variables into root command. Allows App developers to set config.toml variables.

### Features

* [#10614](https://github.com/cosmos/cosmos-sdk/pull/10614) Support in-place migration ordering

### Improvements

* [#10486](https://github.com/cosmos/cosmos-sdk/pull/10486) store/cachekv's `Store.Write` conservatively
  looks up keys, but also uses the [map clearing idiom](https://bencher.orijtech.com/perfclinic/mapclearing/)
  to reduce the RAM usage, CPU time usage, and garbage collection pressure from clearing maps,
  instead of allocating new maps.
* (module) [#10711](https://github.com/cosmos/cosmos-sdk/pull/10711) Panic at startup if the app developer forgot to add modules in the `SetOrder{BeginBlocker, EndBlocker, InitGenesis, ExportGenesis}` functions. This means that all modules, even those who have empty implementations for those methods, need to be added to `SetOrder*`.
* (types) [#10076](https://github.com/cosmos/cosmos-sdk/pull/10076) Significantly speedup and lower allocations for `Coins.String()`.
* (auth) [#10022](https://github.com/cosmos/cosmos-sdk/pull/10022) `AuthKeeper` interface in `x/auth` now includes a function `HasAccount`.
* [#10393](https://github.com/cosmos/cosmos-sdk/pull/10393) Add `HasSupply` method to bank keeper to ensure that input denom actually exists on chain.

### Bug Fixes

* (std/codec) [/#10595](https://github.com/cosmos/cosmos-sdk/pull/10595) Add evidence to std/codec to be able to decode evidence in client interactions.
* (types) [#9627](https://github.com/cosmos/cosmos-sdk/pull/9627) Fix nil pointer panic on `NewBigIntFromInt`.
* [#10725](https://github.com/cosmos/cosmos-sdk/pull/10725) populate `ctx.ConsensusParams` for begin/end blockers.
* [#9829](https://github.com/cosmos/cosmos-sdk/pull/9829) Fixed Coin denom sorting not being checked during `Balance.Validate` check. Refactored the Validation logic to use `Coins.Validate` for `Balance.Coins`
* [#10061](https://github.com/cosmos/cosmos-sdk/pull/10061) and [#10515](https://github.com/cosmos/cosmos-sdk/pull/10515) Ensure that `LegacyAminoPubKey` struct correctly unmarshals from JSON

## [v0.44.8](https://github.com/cosmos/cosmos-sdk/releases/tag/v0.44.8) - 2022-04-12

### Improvements

* [#11563](https://github.com/cosmos/cosmos-sdk/pull/11563) Updated Tendermint to v0.34.19; `unsafe-reset-all` command has been moved to the `tendermint` sub-command.

## [v0.44.7](https://github.com/cosmos/cosmos-sdk/releases/tag/v0.44.7) - 2022-04-04

### Features

* (x/bank) [#10771](https://github.com/cosmos/cosmos-sdk/pull/10771) Add safety check on bank module perms to allow module-specific mint restrictions (e.g. only minting a certain denom).
* (x/bank) [#10771](https://github.com/cosmos/cosmos-sdk/pull/10771) Add `bank.BankKeeper.WithMintCoinsRestriction` function to restrict use of bank `MintCoins` usage. This function is not on the bank `Keeper` interface, so it's not API-breaking, but only additive on the keeper implementation.

### Bug Fixes

* [#11354](https://github.com/cosmos/cosmos-sdk/pull/11355) Added missing pagination flag for `bank q total` query.
* (store) [#11177](https://github.com/cosmos/cosmos-sdk/pull/11177) Update the prune `everything` strategy to store the last two heights.
* (store) [#11117](https://github.com/cosmos/cosmos-sdk/pull/11117) Fix data race in store trace component
* (x/authz) [#11252](https://github.com/cosmos/cosmos-sdk/pull/11252) Allow insufficient funds error for authz simulation

### Improvements

* [#9576](https://github.com/cosmos/cosmos-sdk/pull/9576) Add debug error message to query result when enabled

## [v0.44.6](https://github.com/cosmos/cosmos-sdk/releases/tag/v0.44.6) - 2022-02-02

### Features

* [#11124](https://github.com/cosmos/cosmos-sdk/pull/11124) Add `GetAllVersions` to application store

### Bug Fixes

* (grpc) [#10985](https://github.com/cosmos/cosmos-sdk/pull/10992) The `/cosmos/tx/v1beta1/txs/{hash}` endpoint returns a 404 when a tx does not exist.
* (std/codec) [/#10595](https://github.com/cosmos/cosmos-sdk/pull/10595) Add evidence to std/codec to be able to decode evidence in client interactions.
* [#10725](https://github.com/cosmos/cosmos-sdk/pull/10725) populate `ctx.ConsensusParams` for begin/end blockers.
* [#10061](https://github.com/cosmos/cosmos-sdk/pull/10061) and [#10515](https://github.com/cosmos/cosmos-sdk/pull/10515) Ensure that `LegacyAminoPubKey` struct correctly unmarshals from JSON

### Improvements

* [#10823](https://github.com/cosmos/cosmos-sdk/pull/10823) updated ambiguous cli description for creating feegrant.

## [v0.44.5-patch](https://github.com/cosmos/cosmos-sdk/releases/tag/v0.44.5-patch) - 2021-10-14

ATTENTION:

This is a security release for the [Dragonberry security advisory](https://forum.cosmos.network/t/ibc-security-advisory-dragonberry/7702).

All users should upgrade immediately.

Users *must* add a replace directive in their go.mod for the new `ics23` package in the SDK:

```go
replace github.com/confio/ics23/go => github.com/cosmos/cosmos-sdk/ics23/go v0.8.0
```

## [v0.44.5](https://github.com/cosmos/cosmos-sdk/releases/tag/v0.44.5) - 2021-12-02

### Improvements

* (baseapp) [#10631](https://github.com/cosmos/cosmos-sdk/pull/10631) Emit ante events even for the failed txs.
* (store) [#10741](https://github.com/cosmos/cosmos-sdk/pull/10741) Significantly speedup iterator creation after delete heavy workloads. Significantly improves IBC migration times.

### Bug Fixes

* [#10648](https://github.com/cosmos/cosmos-sdk/pull/10648) Upgrade IAVL to 0.17.3 to solve race condition bug in IAVL.

## [v0.44.4](https://github.com/cosmos/cosmos-sdk/releases/tag/v0.44.4) - 2021-11-25

### Improvements

* (types) [#10630](https://github.com/cosmos/cosmos-sdk/pull/10630) Add an `Events` field to the `TxResponse` type that captures *all* events emitted by a transaction, unlike `Logs` which only contains events emitted during message execution.
* (x/upgrade) [#10532](https://github.com/cosmos/cosmos-sdk/pull/10532) Add `keeper.DumpUpgradeInfoWithInfoToDisk` to include `Plan.Info` in the upgrade-info file.
* (store) [#10544](https://github.com/cosmos/cosmos-sdk/pull/10544) Use the new IAVL iterator structure which significantly improves iterator performance.

### Bug Fixes

* [#10827](https://github.com/cosmos/cosmos-sdk/pull/10827) Create query `Context` with requested block height
* [#10414](https://github.com/cosmos/cosmos-sdk/pull/10414) Use `sdk.GetConfig().GetFullBIP44Path()` instead `sdk.FullFundraiserPath` to generate key
* (bank) [#10394](https://github.com/cosmos/cosmos-sdk/pull/10394) Fix: query account balance by ibc denom.
* [\10608](https://github.com/cosmos/cosmos-sdk/pull/10608) Change the order of module migration by pushing x/auth to the end. Auth module depends on other modules and should be run last. We have updated the documentation to provide more details how to change module migration order. This is technically a breaking change, but only impacts updates between the upgrades with version change, hence migrating from the previous patch release doesn't cause new migration and doesn't break the state.
* [#10674](https://github.com/cosmos/cosmos-sdk/pull/10674) Fix issue with `Error.Wrap` and `Error.Wrapf` usage with `errors.Is`.

## [v0.44.3](https://github.com/cosmos/cosmos-sdk/releases/tag/v0.44.3) - 2021-10-21

### Improvements

* [#10768](https://github.com/cosmos/cosmos-sdk/pull/10768) Added extra logging for tracking in-place store migrations
* [#10262](https://github.com/cosmos/cosmos-sdk/pull/10262) Remove unnecessary logging in `x/feegrant` simulation.
* [#10327](https://github.com/cosmos/cosmos-sdk/pull/10327) Add null guard for possible nil `Amount` in tx fee `Coins`
* [#10339](https://github.com/cosmos/cosmos-sdk/pull/10339) Improve performance of `removeZeroCoins` by only allocating memory when necessary
* [#10045](https://github.com/cosmos/cosmos-sdk/pull/10045) Revert [#8549](https://github.com/cosmos/cosmos-sdk/pull/8549). Do not route grpc queries through Tendermint.
* (deps) [#10375](https://github.com/cosmos/cosmos-sdk/pull/10375) Bump Tendermint to [v0.34.14](https://github.com/tendermint/tendermint/releases/tag/v0.34.14).
* [#10024](https://github.com/cosmos/cosmos-sdk/pull/10024) `store/cachekv` performance improvement by reduced growth factor for iterator ranging by using binary searches to find dirty items when unsorted key count >= 1024.

### Bug Fixes

* (client) [#10226](https://github.com/cosmos/cosmos-sdk/pull/10226) Fix --home flag parsing.
* (rosetta) [#10340](https://github.com/cosmos/cosmos-sdk/pull/10340) Use `GenesisChunked(ctx)` instead `Genesis(ctx)` to get genesis block height

## [v0.44.2](https://github.com/cosmos/cosmos-sdk/releases/tag/v0.44.2) - 2021-10-12

Security Release. No breaking changes related to 0.44.x.

## [v0.44.1](https://github.com/cosmos/cosmos-sdk/releases/tag/v0.44.1) - 2021-09-29

### Improvements

* (store) [#10040](https://github.com/cosmos/cosmos-sdk/pull/10040) Bump IAVL to v0.17.1 which includes performance improvements on a batch load.
* (types) [#10021](https://github.com/cosmos/cosmos-sdk/pull/10021) Speedup coins.AmountOf(), by removing many intermittent regex calls.
* [#10077](https://github.com/cosmos/cosmos-sdk/pull/10077) Remove telemetry on `GasKV` and `CacheKV` store Get/Set operations, significantly improving their performance.
* (store) [#10026](https://github.com/cosmos/cosmos-sdk/pull/10026) Improve CacheKVStore datastructures / algorithms, to no longer take O(N^2) time when interleaving iterators and insertions.

### Bug Fixes

* [#9969](https://github.com/cosmos/cosmos-sdk/pull/9969) fix: use keyring in config for add-genesis-account cmd.
* (x/genutil) [#10104](https://github.com/cosmos/cosmos-sdk/pull/10104) Ensure the `init` command reads the `--home` flag value correctly.
* (x/feegrant) [#10049](https://github.com/cosmos/cosmos-sdk/issues/10049) Fixed the error message when `period` or `period-limit` flag is not set on a feegrant grant transaction.

### Client Breaking Changes

* [#9879](https://github.com/cosmos/cosmos-sdk/pull/9879) Modify ABCI Queries to use `abci.QueryRequest` Height field if it is non-zero, otherwise continue using context height.

## [v0.44.0](https://github.com/cosmos/cosmos-sdk/releases/tag/v0.44.0) - 2021-09-01

### Features

* [#9860](https://github.com/cosmos/cosmos-sdk/pull/9860) Emit transaction fee in ante handler fee decorator. The event type is `tx` and the attribute is `fee`.

### Improvements

* (deps) [#9956](https://github.com/cosmos/cosmos-sdk/pull/9956) Bump Tendermint to [v0.34.12](https://github.com/tendermint/tendermint/releases/tag/v0.34.12).

### Deprecated

* (x/upgrade) [#9906](https://github.com/cosmos/cosmos-sdk/pull/9906) Deprecate `UpgradeConsensusState` gRPC query since this functionality is only used for IBC, which now has its own [IBC replacement](https://github.com/cosmos/ibc-go/blob/2c880a22e9f9cc75f62b527ca94aa75ce1106001/proto/ibc/core/client/v1/query.proto#L54)

### Bug Fixes

* [#9965](https://github.com/cosmos/cosmos-sdk/pull/9965) Fixed `simd version` command output to report the right release tag.
* (x/upgrade) [#10189](https://github.com/cosmos/cosmos-sdk/issues/10189) Removed potential sources of non-determinism in upgrades.

### Client Breaking Changes

* [#10041](https://github.com/cosmos/cosmos-sdk/pull/10041) Remove broadcast & encode legacy REST endpoints. Please see the [REST Endpoints Migration guide](https://docs.cosmos.network/v0.45/migrations/rest.html) to migrate to the new REST endpoints.

## [v0.43.0](https://github.com/cosmos/cosmos-sdk/releases/tag/v0.43.0) - 2021-08-10

### Features

* [#6711](https://github.com/cosmos/cosmos-sdk/pull/6711) Make integration test suites reusable by apps, tests are exported in each module's `client/testutil` package.
* [#8077](https://github.com/cosmos/cosmos-sdk/pull/8077) Added support for grpc-web, enabling browsers to communicate with a chain's gRPC server
* [#8965](https://github.com/cosmos/cosmos-sdk/pull/8965) cosmos reflection now provides more information on the application such as: deliverable msgs, sdk.Config info etc (still in alpha stage).
* [#8520](https://github.com/cosmos/cosmos-sdk/pull/8520) Add support for permanently locked vesting accounts.
* [#8559](https://github.com/cosmos/cosmos-sdk/pull/8559) Added Protobuf compatible secp256r1 ECDSA signatures.
* [#8786](https://github.com/cosmos/cosmos-sdk/pull/8786) Enabled secp256r1 in x/auth.
* (rosetta) [#8729](https://github.com/cosmos/cosmos-sdk/pull/8729) Data API fully supports balance tracking. Construction API can now construct any message supported by the application.
* [#8754](https://github.com/cosmos/cosmos-sdk/pull/8875) Added support for reverse iteration to pagination.
* (types) [#9079](https://github.com/cosmos/cosmos-sdk/issues/9079) Add `AddAmount`/`SubAmount` methods to `sdk.Coin`.
* [#9088](https://github.com/cosmos/cosmos-sdk/pull/9088) Added implementation to ADR-28 Derived Addresses.
* [#9133](https://github.com/cosmos/cosmos-sdk/pull/9133) Added hooks for governance actions.
* (x/staking) [#9214](https://github.com/cosmos/cosmos-sdk/pull/9214) Added `new_shares` attribute inside `EventTypeDelegate` event.
* [#9382](https://github.com/cosmos/cosmos-sdk/pull/9382) feat: add Dec.Float64() function.
* [#9457](https://github.com/cosmos/cosmos-sdk/pull/9457) Add amino support for x/authz and x/feegrant Msgs.
* [#9498](https://github.com/cosmos/cosmos-sdk/pull/9498) Added `Codec: codec.Codec` attribute to `client/Context` structure.
* [#9540](https://github.com/cosmos/cosmos-sdk/pull/9540) Add output flag for query txs command.
* (errors) [#8845](https://github.com/cosmos/cosmos-sdk/pull/8845) Add `Error.Wrap` handy method
* [#8518](https://github.com/cosmos/cosmos-sdk/pull/8518) Help users of multisig wallets debug signature issues.
* [#9573](https://github.com/cosmos/cosmos-sdk/pull/9573) ADR 040 implementation: New DB interface
* [#9952](https://github.com/cosmos/cosmos-sdk/pull/9952) ADR 040: Implement in-memory DB backend
* [#9848](https://github.com/cosmos/cosmos-sdk/pull/9848) ADR-040: Implement BadgerDB backend
* [#9851](https://github.com/cosmos/cosmos-sdk/pull/9851) ADR-040: Implement RocksDB backend
* [#10308](https://github.com/cosmos/cosmos-sdk/pull/10308) ADR-040: Implement DBConnection.Revert
* [#9892](https://github.com/cosmos/cosmos-sdk/pull/9892) ADR-040: KV Store with decoupled storage and state commitment

### Client Breaking Changes

* [#8363](https://github.com/cosmos/cosmos-sdk/pull/8363) Addresses no longer have a fixed 20-byte length. From the SDK modules' point of view, any 1-255 bytes-long byte array is a valid address.
* (crypto/ed25519) [#8690] Adopt zip1215 ed2559 verification rules.
* [#8849](https://github.com/cosmos/cosmos-sdk/pull/8849) Upgrade module no longer supports time based upgrades.
* [#7477](https://github.com/cosmos/cosmos-sdk/pull/7477) Changed Bech32 Public Key serialization in the client facing functionality (CLI, MsgServer, QueryServer):
    * updated the keyring display structure (it uses protobuf JSON serialization) - the output is more verbose.
    * Renamed `MarshalAny` and `UnmarshalAny` to `MarshalInterface` and `UnmarshalInterface` respectively. These functions must take an interface as parameter (not a concrete type nor `Any` object). Underneath they use `Any` wrapping for correct protobuf serialization.
    * CLI: removed `--text` flag from `show-node-id` command; the text format for public keys is not used any more - instead we use ProtoJSON.
* (store) [#8790](https://github.com/cosmos/cosmos-sdk/pull/8790) Reduce gas costs by 10x for transient store operations.
* [#9139](https://github.com/cosmos/cosmos-sdk/pull/9139) Querying events:
    * via `ServiceMsg` TypeURLs (e.g. `message.action='/cosmos.bank.v1beta1.Msg/Send'`) does not work anymore,
    * via legacy `msg.Type()` (e.g. `message.action='send'`) is being deprecated, new `Msg`s won't emit these events.
    * Please use concrete `Msg` TypeURLs instead (e.g. `message.action='/cosmos.bank.v1beta1.MsgSend'`).
* [#9859](https://github.com/cosmos/cosmos-sdk/pull/9859) The `default` pruning strategy now keeps the last 362880 blocks instead of 100. 362880 equates to roughly enough blocks to cover the entire unbonding period assuming a 21 day unbonding period and 5s block time.
* [#9785](https://github.com/cosmos/cosmos-sdk/issues/9785) Missing coin denomination in logs

### API Breaking Changes

* (keyring) [#8662](https://github.com/cosmos/cosmos-sdk/pull/8662) `NewMnemonic` now receives an additional `passphrase` argument to secure the key generated by the bip39 mnemonic.
* (x/bank) [#8473](https://github.com/cosmos/cosmos-sdk/pull/8473) Bank keeper does not expose unsafe balance changing methods such as `SetBalance`, `SetSupply` etc.
* (x/staking) [#8473](https://github.com/cosmos/cosmos-sdk/pull/8473) On genesis init, if non bonded pool and bonded pool balance, coming from the bank module, does not match what is saved in the staking state, the initialization will panic.
* (x/gov) [#8473](https://github.com/cosmos/cosmos-sdk/pull/8473) On genesis init, if the gov module account balance, coming from bank module state, does not match the one in gov module state, the initialization will panic.
* (x/distribution) [#8473](https://github.com/cosmos/cosmos-sdk/pull/8473) On genesis init, if the distribution module account balance, coming from bank module state, does not match the one in distribution module state, the initialization will panic.
* (client/keys) [#8500](https://github.com/cosmos/cosmos-sdk/pull/8500) `InfoImporter` interface is removed from legacy keybase.
* (x/staking) [#8505](https://github.com/cosmos/cosmos-sdk/pull/8505) `sdk.PowerReduction` has been renamed to `sdk.DefaultPowerReduction`, and most staking functions relying on power reduction take a new function argument, instead of relying on that global variable.
* [#8629](https://github.com/cosmos/cosmos-sdk/pull/8629) Deprecated `SetFullFundraiserPath` from `Config` in favor of `SetPurpose` and `SetCoinType`.
* (x/upgrade) [#8673](https://github.com/cosmos/cosmos-sdk/pull/8673) Remove IBC logic from x/upgrade. Deprecates IBC fields in an Upgrade Plan, an error will be thrown if they are set. IBC upgrade logic moved to 02-client and an IBC UpgradeProposal is added.
* (x/bank) [#8517](https://github.com/cosmos/cosmos-sdk/pull/8517) `SupplyI` interface and `Supply` are removed and uses `sdk.Coins` for supply tracking
* (x/upgrade) [#8743](https://github.com/cosmos/cosmos-sdk/pull/8743) `UpgradeHandler` includes a new argument `VersionMap` which helps facilitate in-place migrations.
* (x/auth) [#8129](https://github.com/cosmos/cosmos-sdk/pull/8828) Updated `SigVerifiableTx.GetPubKeys` method signature to return error.
* (x/upgrade) [\7487](https://github.com/cosmos/cosmos-sdk/pull/8897) Upgrade `Keeper` takes new argument `ProtocolVersionSetter` which implements setting a protocol version on baseapp.
* (baseapp) [\7487](https://github.com/cosmos/cosmos-sdk/pull/8897) BaseApp's fields appVersion and version were swapped to match Tendermint's fields.
* [#8682](https://github.com/cosmos/cosmos-sdk/pull/8682) `ante.NewAnteHandler` updated to receive all positional params as `ante.HandlerOptions` struct. If required fields aren't set, throws error accordingly.
* (x/staking/types) [#7447](https://github.com/cosmos/cosmos-sdk/issues/7447) Remove bech32 PubKey support:
    * `ValidatorI` interface update: `GetConsPubKey` renamed to `TmConsPubKey` (this is to clarify the return type: consensus public key must be a tendermint key); `TmConsPubKey`, `GetConsAddr` methods return error.
    * `Validator` updated according to the `ValidatorI` changes described above.
    * `ToTmValidator` function: added `error` to return values.
    * `Validator.ConsensusPubkey` type changed from `string` to `codectypes.Any`.
    * `MsgCreateValidator.Pubkey` type changed from `string` to `codectypes.Any`.
* (client) [#8926](https://github.com/cosmos/cosmos-sdk/pull/8926) `client/tx.PrepareFactory` has been converted to a private function, as it's only used internally.
* (auth/tx) [#8926](https://github.com/cosmos/cosmos-sdk/pull/8926) The `ProtoTxProvider` interface used as a workaround for transaction simulation has been removed.
* (x/bank) [#8798](https://github.com/cosmos/cosmos-sdk/pull/8798) `GetTotalSupply` is removed in favour of `GetPaginatedTotalSupply`
* (keyring) [#8739](https://github.com/cosmos/cosmos-sdk/pull/8739) Rename InfoImporter -> LegacyInfoImporter.
* (x/bank/types) [#9061](https://github.com/cosmos/cosmos-sdk/pull/9061) `AddressFromBalancesStore` now returns an error for invalid key instead of panic.
* (x/auth) [#9144](https://github.com/cosmos/cosmos-sdk/pull/9144) The `NewTxTimeoutHeightDecorator` antehandler has been converted from a struct to a function.
* (codec) [#9226](https://github.com/cosmos/cosmos-sdk/pull/9226) Rename codec interfaces and methods, to follow a general Go interfaces:
    * `codec.Marshaler` → `codec.Codec` (this defines objects which serialize other objects)
    * `codec.BinaryMarshaler` → `codec.BinaryCodec`
    * `codec.JSONMarshaler` → `codec.JSONCodec`
    * Removed `BinaryBare` suffix from `BinaryCodec` methods (`MarshalBinaryBare`, `UnmarshalBinaryBare`, ...)
    * Removed `Binary` infix from `BinaryCodec` methods (`MarshalBinaryLengthPrefixed`, `UnmarshalBinaryLengthPrefixed`, ...)
* [#9139](https://github.com/cosmos/cosmos-sdk/pull/9139) `ServiceMsg` TypeURLs (e.g. `/cosmos.bank.v1beta1.Msg/Send`) have been removed, as they don't comply to the Probobuf `Any` spec. Please use `Msg` type TypeURLs (e.g. `/cosmos.bank.v1beta1.MsgSend`). This has multiple consequences:
    * The `sdk.ServiceMsg` struct has been removed.
    * `sdk.Msg` now only contains `ValidateBasic` and `GetSigners` methods. The remaining methods `GetSignBytes`, `Route` and `Type` are moved to `legacytx.LegacyMsg`.
    * The `RegisterCustomTypeURL` function and the `cosmos.base.v1beta1.ServiceMsg` interface have been removed from the interface registry.
* (codec) [#9251](https://github.com/cosmos/cosmos-sdk/pull/9251) Rename `clientCtx.JSONMarshaler` to `clientCtx.JSONCodec` as per #9226.
* (x/bank) [#9271](https://github.com/cosmos/cosmos-sdk/pull/9271) SendEnabledCoin(s) renamed to IsSendEnabledCoin(s) to better reflect its functionality.
* (x/bank) [#9550](https://github.com/cosmos/cosmos-sdk/pull/9550) `server.InterceptConfigsPreRunHandler` now takes 2 additional arguments: customAppConfigTemplate and customAppConfig. If you don't need to customize these, simply put `""` and `nil`.
* [#8245](https://github.com/cosmos/cosmos-sdk/pull/8245) Removed `simapp.MakeCodecs` and use `simapp.MakeTestEncodingConfig` instead.
* (x/capability) [#9836](https://github.com/cosmos/cosmos-sdk/pull/9836) Removed `InitializeAndSeal(ctx sdk.Context)` and replaced with `Seal()`. App must add x/capability module to the begin blockers which will assure that the x/capability keeper is properly initialized. The x/capability begin blocker must be run before any other module which uses x/capability.

### State Machine Breaking

* (x/{bank,distrib,gov,slashing,staking}) [#8363](https://github.com/cosmos/cosmos-sdk/issues/8363) Store keys have been modified to allow for variable-length addresses.
* (x/evidence) [#8502](https://github.com/cosmos/cosmos-sdk/pull/8502) `HandleEquivocationEvidence` persists the evidence to state.
* (x/gov) [#7733](https://github.com/cosmos/cosmos-sdk/pull/7733) ADR 037 Implementation: Governance Split Votes, use `MsgWeightedVote` to send a split vote. Sending a regular `MsgVote` will convert the underlying vote option into a weighted vote with weight 1.
* (x/bank) [#8656](https://github.com/cosmos/cosmos-sdk/pull/8656) balance and supply are now correctly tracked via `coin_spent`, `coin_received`, `coinbase` and `burn` events.
* (x/bank) [#8517](https://github.com/cosmos/cosmos-sdk/pull/8517) Supply is now stored and tracked as `sdk.Coins`
* (x/bank) [#9051](https://github.com/cosmos/cosmos-sdk/pull/9051) Supply value is stored as `sdk.Int` rather than `string`.

### CLI Breaking Changes

* [#8880](https://github.com/cosmos/cosmos-sdk/pull/8880) The CLI `simd migrate v0.40 ...` command has been renamed to `simd migrate v0.42`.
* [#8628](https://github.com/cosmos/cosmos-sdk/issues/8628) Commands no longer print outputs using `stderr` by default
* [#9134](https://github.com/cosmos/cosmos-sdk/pull/9134) Renamed the CLI flag `--memo` to `--note`.
* [#9291](https://github.com/cosmos/cosmos-sdk/pull/9291) Migration scripts prior to v0.38 have been removed from the CLI `migrate` command. The oldest supported migration is v0.39->v0.42.
* [#9371](https://github.com/cosmos/cosmos-sdk/pull/9371) Non-zero default fees/Server will error if there's an empty value for min-gas-price in app.toml
* [#9827](https://github.com/cosmos/cosmos-sdk/pull/9827) Ensure input parity of validator public key input between `tx staking create-validator` and `gentx`.
* [#9621](https://github.com/cosmos/cosmos-sdk/pull/9621) Rollback [#9371](https://github.com/cosmos/cosmos-sdk/pull/9371) and log warning if there's an empty value for min-gas-price in app.toml

### Improvements

* (store) [#8012](https://github.com/cosmos/cosmos-sdk/pull/8012) Implementation of ADR-038 WriteListener and listen.KVStore
* (x/bank) [#8614](https://github.com/cosmos/cosmos-sdk/issues/8614) Add `Name` and `Symbol` fields to denom metadata
* (x/auth) [#8522](https://github.com/cosmos/cosmos-sdk/pull/8522) Allow to query all stored accounts
* (crypto/types) [#8600](https://github.com/cosmos/cosmos-sdk/pull/8600) `CompactBitArray`: optimize the `NumTrueBitsBefore` method and add an `Equal` method.
* (x/upgrade) [#8743](https://github.com/cosmos/cosmos-sdk/pull/8743) Add tracking module versions as per ADR-041
* (types) [#8962](https://github.com/cosmos/cosmos-sdk/issues/8962) Add `Abs()` method to `sdk.Int`.
* (x/bank) [#8950](https://github.com/cosmos/cosmos-sdk/pull/8950) Improve efficiency on supply updates.
* (store) [#8811](https://github.com/cosmos/cosmos-sdk/pull/8811) store/cachekv: use typed `types/kv.List` instead of `container/list.List`. The change brings time spent on the time assertion cummulatively to 580ms down from 6.88s.
* (keyring) [#8826](https://github.com/cosmos/cosmos-sdk/pull/8826) add trust to macOS Keychain for calling apps by default, avoiding repeating keychain popups that appears when dealing with keyring (key add, list, ...) operations.
* (makefile) [#7933](https://github.com/cosmos/cosmos-sdk/issues/7933) Use Docker to generate swagger files.
* (crypto/types) [#9196](https://github.com/cosmos/cosmos-sdk/pull/9196) Fix negative index accesses in CompactUnmarshal,GetIndex,SetIndex
* (makefile) [#9192](https://github.com/cosmos/cosmos-sdk/pull/9192) Reuse proto containers in proto related jobs.
* [#9205](https://github.com/cosmos/cosmos-sdk/pull/9205) Improve readability in `abci` handleQueryP2P
* [#9231](https://github.com/cosmos/cosmos-sdk/pull/9231) Remove redundant staking errors.
* [#9314](https://github.com/cosmos/cosmos-sdk/pull/9314) Update Rosetta SDK to upstream's latest release.
* (gRPC-Web) [#9493](https://github.com/cosmos/cosmos-sdk/pull/9493) Add `EnableUnsafeCORS` flag to grpc-web config.
* (x/params) [#9481](https://github.com/cosmos/cosmos-sdk/issues/9481) Speedup simulator for parameter change proposals.
* (x/staking) [#9423](https://github.com/cosmos/cosmos-sdk/pull/9423) Staking delegations now returns empty list instead of rpc error when no records found.
* (x/auth) [#9553](https://github.com/cosmos/cosmos-sdk/pull/9553) The `--multisig` flag now accepts both a name and address.
* [#8549](https://github.com/cosmos/cosmos-sdk/pull/8549) Make gRPC requests go through tendermint Query
* [#8093](https://github.com/cosmos/cosmos-sdk/pull/8093) Limit usage of context.background.
* [#8460](https://github.com/cosmos/cosmos-sdk/pull/8460) Ensure b.ReportAllocs() in all the benchmarks
* [#8461](https://github.com/cosmos/cosmos-sdk/pull/8461) Fix upgrade tx commands not showing up in CLI

### Bug Fixes

* (gRPC) [#8945](https://github.com/cosmos/cosmos-sdk/pull/8945) gRPC reflection now works correctly.
* (keyring) [#8635](https://github.com/cosmos/cosmos-sdk/issues/8635) Remove hardcoded default passphrase value on `NewMnemonic`
* (x/bank) [#8434](https://github.com/cosmos/cosmos-sdk/pull/8434) Fix legacy REST API `GET /bank/total` and `GET /bank/total/{denom}` in swagger
* (x/slashing) [#8427](https://github.com/cosmos/cosmos-sdk/pull/8427) Fix query signing infos command
* (x/bank/types) [#9112](https://github.com/cosmos/cosmos-sdk/pull/9112) fix AddressFromBalancesStore address length overflow
* (x/bank) [#9229](https://github.com/cosmos/cosmos-sdk/pull/9229) Now zero coin balances cannot be added to balances & supply stores. If any denom becomes zero corresponding key gets deleted from store. State migration: [#9664](https://github.com/cosmos/cosmos-sdk/pull/9664).
* [#9363](https://github.com/cosmos/cosmos-sdk/pull/9363) Check store key uniqueness in app wiring.
* [#9460](https://github.com/cosmos/cosmos-sdk/pull/9460) Fix lint error in `MigratePrefixAddress`.
* [#9480](https://github.com/cosmos/cosmos-sdk/pull/9480) Fix added keys when using `--dry-run`.
* (types) [#9511](https://github.com/cosmos/cosmos-sdk/pull/9511) Change `maxBitLen` of `sdk.Int` and `sdk.Dec` to handle max ERC20 value.
* [#9454](https://github.com/cosmos/cosmos-sdk/pull/9454) Fix testnet command with --node-dir-prefix accepts `-` and change `node-dir-prefix token` to `testtoken`.
* (keyring) [#9562](https://github.com/cosmos/cosmos-sdk/pull/9563) fix keyring kwallet backend when using with empty wallet.
* (keyring) [#9583](https://github.com/cosmos/cosmos-sdk/pull/9583) Fix correct population of legacy `Vote.Option` field for votes with 1 VoteOption of weight 1.
* (x/distinction) [#8918](https://github.com/cosmos/cosmos-sdk/pull/8918) Fix module's parameters validation.
* (x/gov/types) [#8586](https://github.com/cosmos/cosmos-sdk/pull/8586) Fix bug caused by NewProposal that unnecessarily creates a Proposal object that’s discarded on any error.
* [#8580](https://github.com/cosmos/cosmos-sdk/pull/8580) Use more cheaper method from the math/big package that provides a way to trivially check if a value is zero with .BitLen() == 0
* [#8567](https://github.com/cosmos/cosmos-sdk/pull/8567) Fix bug by introducing pagination to GetValidatorSetByHeight response
* (x/bank) [#8531](https://github.com/cosmos/cosmos-sdk/pull/8531) Fix bug caused by ignoring errors returned by Balance.GetAddress()
* (server) [#8399](https://github.com/cosmos/cosmos-sdk/pull/8399) fix gRPC-web flag default value
* [#8282](https://github.com/cosmos/cosmos-sdk/pull/8282) fix zero time checks
* (cli) [#9593](https://github.com/cosmos/cosmos-sdk/pull/9593) Check if chain-id is blank before verifying signatures in multisign and error.
* [#9720](https://github.com/cosmos/cosmos-sdk/pull/9720) Feegrant grant cli granter now accepts key name as well as address in general and accepts only address in --generate-only mode
* [#9793](https://github.com/cosmos/cosmos-sdk/pull/9793) Fixed ECDSA/secp256r1 transaction malleability.
* (server) [#9704](https://github.com/cosmos/cosmos-sdk/pull/9704) Start GRPCWebServer in goroutine, avoid blocking other services from starting.
* (bank) [#9687](https://github.com/cosmos/cosmos-sdk/issues/9687) fixes [#9159](https://github.com/cosmos/cosmos-sdk/issues/9159). Added migration to prune balances with zero coins.

### Deprecated

* (grpc) [#8926](https://github.com/cosmos/cosmos-sdk/pull/8926) The `tx` field in `SimulateRequest` has been deprecated, prefer to pass `tx_bytes` instead.
* (sdk types) [#9498](https://github.com/cosmos/cosmos-sdk/pull/9498) `clientContext.JSONCodec` will be removed in the next version. use `clientContext.Codec` instead.

## [v0.42.10](https://github.com/cosmos/cosmos-sdk/releases/tag/v0.42.10) - 2021-09-28

### Improvements

* (store) [#10026](https://github.com/cosmos/cosmos-sdk/pull/10026) Improve CacheKVStore datastructures / algorithms, to no longer take O(N^2) time when interleaving iterators and insertions.
* (store) [#10040](https://github.com/cosmos/cosmos-sdk/pull/10040) Bump IAVL to v0.17.1 which includes performance improvements on a batch load.
* [#10211](https://github.com/cosmos/cosmos-sdk/pull/10211) Backport of the mechanism to reject redundant IBC transactions from [ibc-go \#235](https://github.com/cosmos/ibc-go/pull/235).

### Bug Fixes

* [#9969](https://github.com/cosmos/cosmos-sdk/pull/9969) fix: use keyring in config for add-genesis-account cmd.

### Client Breaking Changes

* [#9879](https://github.com/cosmos/cosmos-sdk/pull/9879) Modify ABCI Queries to use `abci.QueryRequest` Height field if it is non-zero, otherwise continue using context height.

### API Breaking Changes

* [#10077](https://github.com/cosmos/cosmos-sdk/pull/10077) Remove telemetry on `GasKV` and `CacheKV` store Get/Set operations, significantly improving their performance.

## [v0.42.9](https://github.com/cosmos/cosmos-sdk/releases/tag/v0.42.9) - 2021-08-04

### Bug Fixes

* [#9835](https://github.com/cosmos/cosmos-sdk/pull/9835) Moved capability initialization logic to BeginBlocker to fix nondeterminsim issue mentioned in [#9800](https://github.com/cosmos/cosmos-sdk/issues/9800). Applications must now include the capability module in their BeginBlocker order before any module that uses capabilities gets run.
* [#9201](https://github.com/cosmos/cosmos-sdk/pull/9201) Fixed `<app> init --recover` flag.

### API Breaking Changes

* [#9835](https://github.com/cosmos/cosmos-sdk/pull/9835) The `InitializeAndSeal` API has not changed, however it no longer initializes the in-memory state. `InitMemStore` has been introduced to serve this function, which will be called either in `InitChain` or `BeginBlock` (whichever is first after app start). Nodes may run this version on a network running 0.42.x, however, they must update their app.go files to include the capability module in their begin blockers.

### Client Breaking Changes

* [#9781](https://github.com/cosmos/cosmos-sdk/pull/9781) Improve`withdraw-all-rewards` UX when broadcast mode `async` or `async` is used.

## [v0.42.8](https://github.com/cosmos/cosmos-sdk/releases/tag/v0.42.8) - 2021-07-30

### Features

* [#9750](https://github.com/cosmos/cosmos-sdk/pull/9750) Emit events for tx signature and sequence, so clients can now query txs by signature (`tx.signature='<base64_sig>'`) or by address and sequence combo (`tx.acc_seq='<addr>/<seq>'`).

### Improvements

* (cli) [#9717](https://github.com/cosmos/cosmos-sdk/pull/9717) Added CLI flag `--output json/text` to `tx` cli commands.

### Bug Fixes

* [#9766](https://github.com/cosmos/cosmos-sdk/pull/9766) Fix hardcoded ledger signing algorithm on `keys add` command.

## [v0.42.7](https://github.com/cosmos/cosmos-sdk/releases/tag/v0.42.7) - 2021-07-09

### Improvements

* (baseapp) [#9578](https://github.com/cosmos/cosmos-sdk/pull/9578) Return `Baseapp`'s `trace` value for logging error stack traces.

### Bug Fixes

* (x/ibc) [#9640](https://github.com/cosmos/cosmos-sdk/pull/9640) Fix IBC Transfer Ack Success event as it was initially emitting opposite value.
* [#9645](https://github.com/cosmos/cosmos-sdk/pull/9645) Use correct Prometheus format for metric labels.
* [#9299](https://github.com/cosmos/cosmos-sdk/pull/9299) Fix `[appd] keys parse cosmos1...` freezing.
* (keyring) [#9563](https://github.com/cosmos/cosmos-sdk/pull/9563) fix keyring kwallet backend when using with empty wallet.
* (x/capability) [#9392](https://github.com/cosmos/cosmos-sdk/pull/9392) initialization fix, which fixes the consensus error when using statesync.

## [v0.42.6](https://github.com/cosmos/cosmos-sdk/releases/tag/v0.42.6) - 2021-06-18

### Improvements

* [#9428](https://github.com/cosmos/cosmos-sdk/pull/9428) Optimize bank InitGenesis. Added `k.initBalances`.
* [#9429](https://github.com/cosmos/cosmos-sdk/pull/9429) Add `cosmos_sdk_version` to node_info
* [#9541](https://github.com/cosmos/cosmos-sdk/pull/9541) Bump tendermint dependency to v0.34.11.

### Bug Fixes

* [#9385](https://github.com/cosmos/cosmos-sdk/pull/9385) Fix IBC `query ibc client header` cli command. Support historical queries for query header/node-state commands.
* [#9401](https://github.com/cosmos/cosmos-sdk/pull/9401) Fixes incorrect export of IBC identifier sequences. Previously, the next identifier sequence for clients/connections/channels was not set during genesis export. This resulted in the next identifiers being generated on the new chain to reuse old identifiers (the sequences began again from 0).
* [#9408](https://github.com/cosmos/cosmos-sdk/pull/9408) Update simapp to use correct default broadcast mode.
* [#9513](https://github.com/cosmos/cosmos-sdk/pull/9513) Fixes testnet CLI command. Testnet now updates the supply in genesis. Previously, when using add-genesis-account and testnet together, inconsistent genesis files would be produced, as only add-genesis-account was updating the supply.
* (x/gov) [#8813](https://github.com/cosmos/cosmos-sdk/pull/8813) fix `GET /cosmos/gov/v1beta1/proposals/{proposal_id}/deposits` to include initial deposit

### Features

* [#9383](https://github.com/cosmos/cosmos-sdk/pull/9383) New CLI command `query ibc-transfer escrow-address <port> <channel id>` to get the escrow address for a channel; can be used to then query balance of escrowed tokens
* (baseapp, types) [#9390](https://github.com/cosmos/cosmos-sdk/pull/9390) Add current block header hash to `Context`
* (store) [#9403](https://github.com/cosmos/cosmos-sdk/pull/9403) Add `RefundGas` function to `GasMeter` interface

## [v0.42.5](https://github.com/cosmos/cosmos-sdk/releases/tag/v0.42.5) - 2021-05-18

### Bug Fixes

* [#9514](https://github.com/cosmos/cosmos-sdk/issues/9514) Fix panic when retrieving the `BlockGasMeter` on `(Re)CheckTx` mode.
* [#9235](https://github.com/cosmos/cosmos-sdk/pull/9235) CreateMembershipProof/CreateNonMembershipProof now returns an error
  if input key is empty, or input data contains empty key.
* [#9108](https://github.com/cosmos/cosmos-sdk/pull/9108) Fixed the bug with querying multisig account, which is not showing threshold and public_keys.
* [#9345](https://github.com/cosmos/cosmos-sdk/pull/9345) Fix ARM support.
* [#9040](https://github.com/cosmos/cosmos-sdk/pull/9040) Fix ENV variables binding to CLI flags for client config.

### Features

* [#8953](https://github.com/cosmos/cosmos-sdk/pull/8953) Add the `config` CLI subcommand back to the SDK, which saves client-side configuration in a `client.toml` file.

## [v0.42.4](https://github.com/cosmos/cosmos-sdk/releases/tag/v0.42.4) - 2021-04-08

### Client Breaking Changes

* [#9026](https://github.com/cosmos/cosmos-sdk/pull/9026) By default, the `tx sign` and `tx sign-batch` CLI commands use SIGN_MODE_DIRECT to sign transactions for local pubkeys. For multisigs and ledger keys, the default LEGACY_AMINO_JSON is used.

### Bug Fixes

* (gRPC) [#9015](https://github.com/cosmos/cosmos-sdk/pull/9015) Fix invalid status code when accessing gRPC endpoints.
* [#9026](https://github.com/cosmos/cosmos-sdk/pull/9026) Fixed the bug that caused the `gentx` command to fail for Ledger keys.

### Improvements

* [#9081](https://github.com/cosmos/cosmos-sdk/pull/9081) Upgrade Tendermint to v0.34.9 that includes a security issue fix for Tendermint light clients.

## [v0.42.3](https://github.com/cosmos/cosmos-sdk/releases/tag/v0.42.3) - 2021-03-24

This release fixes a security vulnerability identified in x/bank.

## [v0.42.2](https://github.com/cosmos/cosmos-sdk/releases/tag/v0.42.2) - 2021-03-19

### Improvements

* (grpc) [#8815](https://github.com/cosmos/cosmos-sdk/pull/8815) Add orderBy parameter to `TxsByEvents` endpoint.
* (cli) [#8826](https://github.com/cosmos/cosmos-sdk/pull/8826) Add trust to macOS Keychain for caller app by default.
* (store) [#8811](https://github.com/cosmos/cosmos-sdk/pull/8811) store/cachekv: use typed types/kv.List instead of container/list.List

### Bug Fixes

* (crypto) [#8841](https://github.com/cosmos/cosmos-sdk/pull/8841) Fix legacy multisig amino marshaling, allowing migrations to work between v0.39 and v0.40+.
* (cli tx) [\8873](https://github.com/cosmos/cosmos-sdk/pull/8873) add missing `--output-document` option to `app tx multisign-batch`.

## [v0.42.1](https://github.com/cosmos/cosmos-sdk/releases/tag/v0.42.1) - 2021-03-10

This release fixes security vulnerability identified in the simapp.

## [v0.42.0](https://github.com/cosmos/cosmos-sdk/releases/tag/v0.42.0) - 2021-03-08

**IMPORTANT**: This release contains an important security fix for all non Cosmos Hub chains running Stargate version of the Cosmos SDK (>0.40). Non-hub chains should not be using any version of the SDK in the v0.40.x or v0.41.x release series. See [#8461](https://github.com/cosmos/cosmos-sdk/pull/8461) for more details.

### Improvements

* (x/ibc) [#8624](https://github.com/cosmos/cosmos-sdk/pull/8624) Emit full header in IBC UpdateClient message.
* (x/crisis) [#8621](https://github.com/cosmos/cosmos-sdk/issues/8621) crisis invariants names now print to loggers.

### Bug fixes

* (x/evidence) [#8461](https://github.com/cosmos/cosmos-sdk/pull/8461) Fix bech32 prefix in evidence validator address conversion
* (x/gov) [#8806](https://github.com/cosmos/cosmos-sdk/issues/8806) Fix q gov proposals command's mishandling of the --status parameter's values.

## [v0.41.4](https://github.com/cosmos/cosmos-sdk/releases/tag/v0.41.3) - 2021-03-02

**IMPORTANT**: Due to a bug in the v0.41.x series with how evidence handles validator consensus addresses #8461, SDK based chains that are not using the default bech32 prefix (cosmos, aka all chains except for t
he Cosmos Hub) should not use this release or any release in the v0.41.x series. Please see #8668 for tracking & timeline for the v0.42.0 release, which will include a fix for this issue.

### Features

* [#7787](https://github.com/cosmos/cosmos-sdk/pull/7787) Add multisign-batch command.

### Bug fixes

* [#8730](https://github.com/cosmos/cosmos-sdk/pull/8730) Allow REST endpoint to query txs with multisig addresses.
* [#8680](https://github.com/cosmos/cosmos-sdk/issues/8680) Fix missing timestamp in GetTxsEvent response [#8732](https://github.com/cosmos/cosmos-sdk/pull/8732).
* [#8681](https://github.com/cosmos/cosmos-sdk/issues/8681) Fix missing error message when calling GetTxsEvent [#8732](https://github.com/cosmos/cosmos-sdk/pull/8732)
* (server) [#8641](https://github.com/cosmos/cosmos-sdk/pull/8641) Fix Tendermint and application configuration reading from file
* (client/keys) [#8639](https://github.com/cosmos/cosmos-sdk/pull/8639) Fix keys migrate for mulitisig, offline, and ledger keys. The migrate command now takes a positional old_home_dir argument.

### Improvements

* (store/cachekv), (x/bank/types) [#8719](https://github.com/cosmos/cosmos-sdk/pull/8719) algorithmically fix pathologically slow code
* [#8701](https://github.com/cosmos/cosmos-sdk/pull/8701) Upgrade tendermint v0.34.8.
* [#8714](https://github.com/cosmos/cosmos-sdk/pull/8714) Allow accounts to have a balance of 0 at genesis.

## [v0.41.3](https://github.com/cosmos/cosmos-sdk/releases/tag/v0.41.3) - 2021-02-18

### Bug Fixes

* [#8617](https://github.com/cosmos/cosmos-sdk/pull/8617) Fix build failures caused by a small API breakage introduced in tendermint v0.34.7.

## [v0.41.2](https://github.com/cosmos/cosmos-sdk/releases/tag/v0.41.2) - 2021-02-18

### Improvements

* Bump tendermint dependency to v0.34.7.

## [v0.41.1](https://github.com/cosmos/cosmos-sdk/releases/tag/v0.41.1) - 2021-02-17

### Bug Fixes

* (grpc) [#8549](https://github.com/cosmos/cosmos-sdk/pull/8549) Make gRPC requests go through ABCI and disallow concurrency.
* (x/staking) [#8546](https://github.com/cosmos/cosmos-sdk/pull/8546) Fix caching bug where concurrent calls to GetValidator could cause a node to crash
* (server) [#8481](https://github.com/cosmos/cosmos-sdk/pull/8481) Don't create files when running `{appd} tendermint show-*` subcommands.
* (client/keys) [#8436](https://github.com/cosmos/cosmos-sdk/pull/8436) Fix keybase->keyring keys migration.
* (crypto/hd) [#8607](https://github.com/cosmos/cosmos-sdk/pull/8607) Make DerivePrivateKeyForPath error and not panic on trailing slashes.

### Improvements

* (x/ibc) [#8458](https://github.com/cosmos/cosmos-sdk/pull/8458) Add `packet_connection` attribute to ibc events to enable relayer filtering
* [#8396](https://github.com/cosmos/cosmos-sdk/pull/8396) Add support for ARM platform
* (x/bank) [#8479](https://github.com/cosmos/cosmos-sdk/pull/8479) Aditional client denom metadata validation for `base` and `display` denoms.
* (codec/types) [#8605](https://github.com/cosmos/cosmos-sdk/pull/8605) Avoid unnecessary allocations for NewAnyWithCustomTypeURL on error.

## [v0.41.0](https://github.com/cosmos/cosmos-sdk/releases/tag/v0.41.0) - 2021-01-26

### State Machine Breaking

* (x/ibc) [#8266](https://github.com/cosmos/cosmos-sdk/issues/8266) Add amino JSON support for IBC MsgTransfer in order to support Ledger text signing transfer transactions.
* (x/ibc) [#8404](https://github.com/cosmos/cosmos-sdk/pull/8404) Reorder IBC `ChanOpenAck` and `ChanOpenConfirm` handler execution to perform core handler first, followed by application callbacks.

### Bug Fixes

* (simapp) [#8418](https://github.com/cosmos/cosmos-sdk/pull/8418) Add balance coin to supply when adding a new genesis account
* (x/bank) [#8417](https://github.com/cosmos/cosmos-sdk/pull/8417) Validate balances and coin denom metadata on genesis

## [v0.40.1](https://github.com/cosmos/cosmos-sdk/releases/tag/v0.40.1) - 2021-01-19

### Improvements

* (x/bank) [#8302](https://github.com/cosmos/cosmos-sdk/issues/8302) Add gRPC and CLI queries for client denomination metadata.
* (tendermint) Bump Tendermint version to [v0.34.3](https://github.com/tendermint/tendermint/releases/tag/v0.34.3).

### Bug Fixes

* [#8085](https://github.com/cosmos/cosmos-sdk/pull/8058) fix zero time checks
* [#8280](https://github.com/cosmos/cosmos-sdk/pull/8280) fix GET /upgrade/current query
* (x/auth) [#8287](https://github.com/cosmos/cosmos-sdk/pull/8287) Fix `tx sign --signature-only` to return correct sequence value in signature.
* (build) [\8300](https://github.com/cosmos/cosmos-sdk/pull/8300), [\8301](https://github.com/cosmos/cosmos-sdk/pull/8301) Fix reproducible builds
* (types/errors) [#8355](https://github.com/cosmos/cosmos-sdk/pull/8355) Fix errorWrap `Is` method.
* (x/ibc) [#8341](https://github.com/cosmos/cosmos-sdk/pull/8341) Fix query latest consensus state.
* (proto) [#8350](https://github.com/cosmos/cosmos-sdk/pull/8350), [#8361](https://github.com/cosmos/cosmos-sdk/pull/8361) Update gogo proto deps with v1.3.2 security fixes
* (x/ibc) [#8359](https://github.com/cosmos/cosmos-sdk/pull/8359) Add missing UnpackInterfaces functions to IBC Query Responses. Fixes 'cannot unpack Any' error for IBC types.
* (x/bank) [#8317](https://github.com/cosmos/cosmos-sdk/pull/8317) Fix panic when querying for a not found client denomination metadata.

## [v0.40.0](https://github.com/cosmos/cosmos-sdk/releases/tag/v0.40.0) - 2021-01-08

v0.40.0, known as the Stargate release of the Cosmos SDK, is one of the largest releases
of the Cosmos SDK since launch. Please read through this changelog and [release notes](https://github.com/cosmos/cosmos-sdk/blob/v0.40.0/RELEASE_NOTES.md) to make
sure you are aware of any relevant breaking changes.

### Client Breaking Changes

* **CLI**
    * (client/keys) [#5889](https://github.com/cosmos/cosmos-sdk/pull/5889) remove `keys update` command.
    * (x/auth) [#5844](https://github.com/cosmos/cosmos-sdk/pull/5844) `tx sign` command now returns an error when signing is attempted with offline/multisig keys.
    * (x/auth) [#6108](https://github.com/cosmos/cosmos-sdk/pull/6108) `tx sign` command's `--validate-signatures` flag is migrated into a `tx validate-signatures` standalone command.
    * (x/auth) [#7788](https://github.com/cosmos/cosmos-sdk/pull/7788) Remove `tx auth` subcommands, all auth subcommands exist as `tx <subcommand>`
    * (x/genutil) [#6651](https://github.com/cosmos/cosmos-sdk/pull/6651) The `gentx` command has been improved. No longer are `--from` and `--name` flags required. Instead, a single argument, `name`, is required which refers to the key pair in the Keyring. In addition, an optional
    `--moniker` flag can be provided to override the moniker found in `config.toml`.
    * (x/upgrade) [#7697](https://github.com/cosmos/cosmos-sdk/pull/7697) Rename flag name "--time" to "--upgrade-time", "--info" to "--upgrade-info", to keep it consistent with help message.
* **REST / Queriers**
    * (api) [#6426](https://github.com/cosmos/cosmos-sdk/pull/6426) The ability to start an out-of-process API REST server has now been removed. Instead, the API server is now started in-process along with the application and Tendermint. Configuration options have been added to `app.toml` to enable/disable the API server along with additional HTTP server options.
    * (client) [#7246](https://github.com/cosmos/cosmos-sdk/pull/7246) The rest server endpoint `/swagger-ui/` is replaced by `/swagger/`, and contains swagger documentation for gRPC Gateway routes in addition to legacy REST routes. Swagger API is exposed only if set in `app.toml`.
    * (x/auth) [#5702](https://github.com/cosmos/cosmos-sdk/pull/5702) The `x/auth` querier route has changed from `"acc"` to `"auth"`.
    * (x/bank) [#5572](https://github.com/cosmos/cosmos-sdk/pull/5572) The `/bank/balances/{address}` endpoint now returns all account balances or a single balance by denom when the `denom` query parameter is present.
    * (x/evidence) [#5952](https://github.com/cosmos/cosmos-sdk/pull/5952) Remove CLI and REST handlers for querying `x/evidence` parameters.
    * (x/gov) [#6295](https://github.com/cosmos/cosmos-sdk/pull/6295) Fix typo in querying governance params.
* **General**
    * (baseapp) [#6384](https://github.com/cosmos/cosmos-sdk/pull/6384) The `Result.Data` is now a Protocol Buffer encoded binary blob of type `TxData`. The `TxData` contains `Data` which contains a list of Protocol Buffer encoded message data and the corresponding message type.
    * (client) [#5783](https://github.com/cosmos/cosmos-sdk/issues/5783) Unify all coins representations on JSON client requests for governance proposals.
    * (crypto) [#7419](https://github.com/cosmos/cosmos-sdk/pull/7419) The SDK doesn't use Tendermint's `crypto.PubKey`
    interface anymore, and uses instead it's own `PubKey` interface, defined in `crypto/types`. Replace all instances of
    `crypto.PubKey` by `cryptotypes.Pubkey`.
    * (store/rootmulti) [#6390](https://github.com/cosmos/cosmos-sdk/pull/6390) Proofs of empty stores are no longer supported.
    * (store/types) [#5730](https://github.com/cosmos/cosmos-sdk/pull/5730) store.types.Cp() is removed in favour of types.CopyBytes().
    * (x/auth) [#6054](https://github.com/cosmos/cosmos-sdk/pull/6054) Remove custom JSON marshaling for base accounts as multsigs cannot be bech32 decoded.
    * (x/auth/vesting) [#6859](https://github.com/cosmos/cosmos-sdk/pull/6859) Custom JSON marshaling of vesting accounts was removed. Vesting accounts are now marshaled using their default proto or amino JSON representation.
    * (x/bank) [#5785](https://github.com/cosmos/cosmos-sdk/issues/5785) In x/bank errors, JSON strings coerced to valid UTF-8 bytes at JSON marshalling time
    are now replaced by human-readable expressions. This change can potentially break compatibility with all those client side tools
    that parse log messages.
    * (x/evidence) [#7538](https://github.com/cosmos/cosmos-sdk/pull/7538) The ABCI's `Result.Data` field for
    `MsgSubmitEvidence` responses does not contain the raw evidence's hash, but the protobuf encoded
    `MsgSubmitEvidenceResponse` struct.
    * (x/gov) [#7533](https://github.com/cosmos/cosmos-sdk/pull/7533) The ABCI's `Result.Data` field for
    `MsgSubmitProposal` responses does not contain a raw binary encoding of the `proposalID`, but the protobuf encoded
    `MsgSubmitSubmitProposalResponse` struct.
    * (x/gov) [#6859](https://github.com/cosmos/cosmos-sdk/pull/6859) `ProposalStatus` and `VoteOption` are now JSON serialized using its protobuf name, so expect names like `PROPOSAL_STATUS_DEPOSIT_PERIOD` as opposed to `DepositPeriod`.
    * (x/staking) [#7499](https://github.com/cosmos/cosmos-sdk/pull/7499) `BondStatus` is now a protobuf `enum` instead
    of an `int32`, and JSON serialized using its protobuf name, so expect names like `BOND_STATUS_UNBONDING` as opposed
    to `Unbonding`.
    * (x/staking) [#7556](https://github.com/cosmos/cosmos-sdk/pull/7556) The ABCI's `Result.Data` field for
    `MsgBeginRedelegate` and `MsgUndelegate` responses does not contain custom binary marshaled `completionTime`, but the
    protobuf encoded `MsgBeginRedelegateResponse` and `MsgUndelegateResponse` structs respectively

### API Breaking Changes

* **Baseapp / Client**
    * (AppModule) [#7518](https://github.com/cosmos/cosmos-sdk/pull/7518) [#7584](https://github.com/cosmos/cosmos-sdk/pull/7584) Rename `AppModule.RegisterQueryServices` to `AppModule.RegisterServices`, as this method now registers multiple services (the gRPC query service and the protobuf Msg service). A `Configurator` struct is used to hold the different services.
    * (baseapp) [#5865](https://github.com/cosmos/cosmos-sdk/pull/5865) The `SimulationResponse` returned from tx simulation is now JSON encoded instead of Amino binary.
    * (client) [#6290](https://github.com/cosmos/cosmos-sdk/pull/6290) `CLIContext` is renamed to `Context`. `Context` and all related methods have been moved from package context to client.
    * (client) [#6525](https://github.com/cosmos/cosmos-sdk/pull/6525) Removed support for `indent` in JSON responses. Clients should consider piping to an external tool such as `jq`.
    * (client) [#8107](https://github.com/cosmos/cosmos-sdk/pull/8107) Renamed `PrintOutput` and `PrintOutputLegacy`
    methods of the `context.Client` object to `PrintProto` and `PrintObjectLegacy`.
    * (client/flags) [#6632](https://github.com/cosmos/cosmos-sdk/pull/6632) Remove NewCompletionCmd(), the function is now available in tendermint.
    * (client/input) [#5904](https://github.com/cosmos/cosmos-sdk/pull/5904) Removal of unnecessary `GetCheckPassword`, `PrintPrefixed` functions.
    * (client/keys) [#5889](https://github.com/cosmos/cosmos-sdk/pull/5889) Rename `NewKeyBaseFromDir()` -> `NewLegacyKeyBaseFromDir()`.
    * (client/keys) [#5820](https://github.com/cosmos/cosmos-sdk/pull/5820/) Removed method CloseDB from Keybase interface.
    * (client/rpc) [#6290](https://github.com/cosmos/cosmos-sdk/pull/6290) `client` package and subdirs reorganization.
    * (client/lcd) [#6290](https://github.com/cosmos/cosmos-sdk/pull/6290) `CliCtx` of struct `RestServer` in package client/lcd has been renamed to `ClientCtx`.
    * (codec) [#6330](https://github.com/cosmos/cosmos-sdk/pull/6330) `codec.RegisterCrypto` has been moved to the `crypto/codec` package and the global `codec.Cdc` Amino instance has been deprecated and moved to the `codec/legacy_global` package.
    * (codec) [#8080](https://github.com/cosmos/cosmos-sdk/pull/8080) Updated the `codec.Marshaler` interface
        * Moved `MarshalAny` and `UnmarshalAny` helper functions to `codec.Marshaler` and renamed to `MarshalInterface` and
      `UnmarshalInterface` respectively. These functions must take interface as a parameter (not a concrete type nor `Any`
      object). Underneath they use `Any` wrapping for correct protobuf serialization.
    * (crypto) [#6780](https://github.com/cosmos/cosmos-sdk/issues/6780) Move ledger code to its own package.
    * (crypto/types/multisig) [#6373](https://github.com/cosmos/cosmos-sdk/pull/6373) `multisig.Multisignature` has been renamed to `AminoMultisignature`
    * (codec) `*codec.LegacyAmino` is now a wrapper around Amino which provides backwards compatibility with protobuf `Any`. ALL legacy code should use `*codec.LegacyAmino` instead of `*amino.Codec` directly
    * (crypto) [#5880](https://github.com/cosmos/cosmos-sdk/pull/5880) Merge `crypto/keys/mintkey` into `crypto`.
    * (crypto/hd) [#5904](https://github.com/cosmos/cosmos-sdk/pull/5904) `crypto/keys/hd` moved to `crypto/hd`.
    * (crypto/keyring):
    _ [#5866](https://github.com/cosmos/cosmos-sdk/pull/5866) Rename `crypto/keys/` to `crypto/keyring/`.
    _ [#5904](https://github.com/cosmos/cosmos-sdk/pull/5904) `Keybase` -> `Keyring` interfaces migration. `LegacyKeybase` interface is added in order
    to guarantee limited backward compatibility with the old Keybase interface for the sole purpose of migrating keys across the new keyring backends. `NewLegacy`
    constructor is provided [#5889](https://github.com/cosmos/cosmos-sdk/pull/5889) to allow for smooth migration of keys from the legacy LevelDB based implementation
    to new keyring backends. Plus, the package and the new keyring no longer depends on the sdk.Config singleton. Please consult the [package documentation](https://github.com/cosmos/cosmos-sdk/tree/master/crypto/keyring/doc.go) for more
    information on how to implement the new `Keyring` interface. \* [#5858](https://github.com/cosmos/cosmos-sdk/pull/5858) Make Keyring store keys by name and address's hexbytes representation.
    * (export) [#5952](https://github.com/cosmos/cosmos-sdk/pull/5952) `AppExporter` now returns ABCI consensus parameters to be included in marshaled exported state. These parameters must be returned from the application via the `BaseApp`.
    * (simapp) Deprecating and renaming `MakeEncodingConfig` to `MakeTestEncodingConfig` (both in `simapp` and `simapp/params` packages).
    * (store) [#5803](https://github.com/cosmos/cosmos-sdk/pull/5803) The `store.CommitMultiStore` interface now includes the new `snapshots.Snapshotter` interface as well.
    * (types) [#5579](https://github.com/cosmos/cosmos-sdk/pull/5579) The `keepRecent` field has been removed from the `PruningOptions` type.
    The `PruningOptions` type now only includes fields `KeepEvery` and `SnapshotEvery`, where `KeepEvery`
    determines which committed heights are flushed to disk and `SnapshotEvery` determines which of these
    heights are kept after pruning. The `IsValid` method should be called whenever using these options. Methods
    `SnapshotVersion` and `FlushVersion` accept a version arugment and determine if the version should be
    flushed to disk or kept as a snapshot. Note, `KeepRecent` is automatically inferred from the options
    and provided directly the IAVL store.
    * (types) [#5533](https://github.com/cosmos/cosmos-sdk/pull/5533) Refactored `AppModuleBasic` and `AppModuleGenesis`
    to now accept a `codec.JSONMarshaler` for modular serialization of genesis state.
    * (types/rest) [#5779](https://github.com/cosmos/cosmos-sdk/pull/5779) Drop unused Parse{Int64OrReturnBadRequest,QueryParamBool}() functions.
* **Modules**
    * (modules) [#7243](https://github.com/cosmos/cosmos-sdk/pull/7243) Rename `RegisterCodec` to `RegisterLegacyAminoCodec` and `codec.New()` is now renamed to `codec.NewLegacyAmino()`
    * (modules) [#6564](https://github.com/cosmos/cosmos-sdk/pull/6564) Constant `DefaultParamspace` is removed from all modules, use ModuleName instead.
    * (modules) [#5989](https://github.com/cosmos/cosmos-sdk/pull/5989) `AppModuleBasic.GetTxCmd` now takes a single `CLIContext` parameter.
    * (modules) [#5664](https://github.com/cosmos/cosmos-sdk/pull/5664) Remove amino `Codec` from simulation `StoreDecoder`, which now returns a function closure in order to unmarshal the key-value pairs.
    * (modules) [#5555](https://github.com/cosmos/cosmos-sdk/pull/5555) Move `x/auth/client/utils/` types and functions to `x/auth/client/`.
    * (modules) [#5572](https://github.com/cosmos/cosmos-sdk/pull/5572) Move account balance logic and APIs from `x/auth` to `x/bank`.
    * (modules) [#6326](https://github.com/cosmos/cosmos-sdk/pull/6326) `AppModuleBasic.GetQueryCmd` now takes a single `client.Context` parameter.
    * (modules) [#6336](https://github.com/cosmos/cosmos-sdk/pull/6336) `AppModuleBasic.RegisterQueryService` method was added to support gRPC queries, and `QuerierRoute` and `NewQuerierHandler` were deprecated.
    * (modules) [#6311](https://github.com/cosmos/cosmos-sdk/issues/6311) Remove `alias.go` usage
    * (modules) [#6447](https://github.com/cosmos/cosmos-sdk/issues/6447) Rename `blacklistedAddrs` to `blockedAddrs`.
    * (modules) [#6834](https://github.com/cosmos/cosmos-sdk/issues/6834) Add `RegisterInterfaces` method to `AppModuleBasic` to support registration of protobuf interface types.
    * (modules) [#6734](https://github.com/cosmos/cosmos-sdk/issues/6834) Add `TxEncodingConfig` parameter to `AppModuleBasic.ValidateGenesis` command to support JSON tx decoding in `genutil`.
    * (modules) [#7764](https://github.com/cosmos/cosmos-sdk/pull/7764) Added module initialization options:
        * `server/types.AppExporter` requires extra argument: `AppOptions`.
        * `server.AddCommands` requires extra argument: `addStartFlags types.ModuleInitFlags`
        * `x/crisis.NewAppModule` has a new attribute: `skipGenesisInvariants`. [PR](https://github.com/cosmos/cosmos-sdk/pull/7764)
    * (types) [#6327](https://github.com/cosmos/cosmos-sdk/pull/6327) `sdk.Msg` now inherits `proto.Message`, as a result all `sdk.Msg` types now use pointer semantics.
    * (types) [#7032](https://github.com/cosmos/cosmos-sdk/pull/7032) All types ending with `ID` (e.g. `ProposalID`) now end with `Id` (e.g. `ProposalId`), to match default Protobuf generated format. Also see [#7033](https://github.com/cosmos/cosmos-sdk/pull/7033) for more details.
    * (x/auth) [#6029](https://github.com/cosmos/cosmos-sdk/pull/6029) Module accounts have been moved from `x/supply` to `x/auth`.
    * (x/auth) [#6443](https://github.com/cosmos/cosmos-sdk/issues/6443) Move `FeeTx` and `TxWithMemo` interfaces from `x/auth/ante` to `types`.
    * (x/auth) [#7006](https://github.com/cosmos/cosmos-sdk/pull/7006) All `AccountRetriever` methods now take `client.Context` as a parameter instead of as a struct member.
    * (x/auth) [#6270](https://github.com/cosmos/cosmos-sdk/pull/6270) The passphrase argument has been removed from the signature of the following functions and methods: `BuildAndSign`, ` MakeSignature`, ` SignStdTx`, `TxBuilder.BuildAndSign`, `TxBuilder.Sign`, `TxBuilder.SignStdTx`
    * (x/auth) [#6428](https://github.com/cosmos/cosmos-sdk/issues/6428):
        * `NewAnteHandler` and `NewSigVerificationDecorator` both now take a `SignModeHandler` parameter.
        * `SignatureVerificationGasConsumer` now has the signature: `func(meter sdk.GasMeter, sig signing.SignatureV2, params types.Params) error`.
        * The `SigVerifiableTx` interface now has a `GetSignaturesV2() ([]signing.SignatureV2, error)` method and no longer has the `GetSignBytes` method.
    * (x/auth/tx) [#8106](https://github.com/cosmos/cosmos-sdk/pull/8106) change related to missing append functionality in
    client transaction signing
        * added `overwriteSig` argument to `x/auth/client.SignTx` and `client/tx.Sign` functions.
        * removed `x/auth/tx.go:wrapper.GetSignatures`. The `wrapper` provides `TxBuilder` functionality, and it's a private
      structure. That function was not used at all and it's not exposed through the `TxBuilder` interface.
    * (x/bank) [#7327](https://github.com/cosmos/cosmos-sdk/pull/7327) AddCoins and SubtractCoins no longer return a resultingValue and will only return an error.
    * (x/capability) [#7918](https://github.com/cosmos/cosmos-sdk/pull/7918) Add x/capability safety checks:
        * All outward facing APIs will now check that capability is not nil and name is not empty before performing any state-machine changes
        * `SetIndex` has been renamed to `InitializeIndex`
    * (x/evidence) [#7251](https://github.com/cosmos/cosmos-sdk/pull/7251) New evidence types and light client evidence handling. The module function names changed.
    * (x/evidence) [#5952](https://github.com/cosmos/cosmos-sdk/pull/5952) Remove APIs for getting and setting `x/evidence` parameters. `BaseApp` now uses a `ParamStore` to manage Tendermint consensus parameters which is managed via the `x/params` `Substore` type.
    * (x/gov) [#6147](https://github.com/cosmos/cosmos-sdk/pull/6147) The `Content` field on `Proposal` and `MsgSubmitProposal`
    is now `Any` in concordance with [ADR 019](docs/architecture/adr-019-protobuf-state-encoding.md) and `GetContent` should now
    be used to retrieve the actual proposal `Content`. Also the `NewMsgSubmitProposal` constructor now may return an `error`
    * (x/ibc) [#6374](https://github.com/cosmos/cosmos-sdk/pull/6374) `VerifyMembership` and `VerifyNonMembership` now take a `specs []string` argument to specify the proof format used for verification. Most SDK chains can simply use `commitmenttypes.GetSDKSpecs()` for this argument.
    * (x/params) [#5619](https://github.com/cosmos/cosmos-sdk/pull/5619) The `x/params` keeper now accepts a `codec.Marshaller` instead of
    a reference to an amino codec. Amino is still used for JSON serialization.
    * (x/staking) [#6451](https://github.com/cosmos/cosmos-sdk/pull/6451) `DefaultParamspace` and `ParamKeyTable` in staking module are moved from keeper to types to enforce consistency.
    * (x/staking) [#7419](https://github.com/cosmos/cosmos-sdk/pull/7419) The `TmConsPubKey` method on ValidatorI has been
    removed and replaced instead by `ConsPubKey` (which returns a SDK `cryptotypes.PubKey`) and `TmConsPublicKey` (which
    returns a Tendermint proto PublicKey).
    * (x/staking/types) [#7447](https://github.com/cosmos/cosmos-sdk/issues/7447) Remove bech32 PubKey support:
        * `ValidatorI` interface update. `GetConsPubKey` renamed to `TmConsPubKey` (consensus public key must be a tendermint key). `TmConsPubKey`, `GetConsAddr` methods return error.
        * `Validator` update. Methods changed in `ValidatorI` (as described above) and `ToTmValidator` return error.
        * `Validator.ConsensusPubkey` type changed from `string` to `codectypes.Any`.
        * `MsgCreateValidator.Pubkey` type changed from `string` to `codectypes.Any`.
    * (x/supply) [#6010](https://github.com/cosmos/cosmos-sdk/pull/6010) All `x/supply` types and APIs have been moved to `x/bank`.
    * [#6409](https://github.com/cosmos/cosmos-sdk/pull/6409) Rename all IsEmpty methods to Empty across the codebase and enforce consistency.
    * [#6231](https://github.com/cosmos/cosmos-sdk/pull/6231) Simplify `AppModule` interface, `Route` and `NewHandler` methods become only `Route`
    and returns a new `Route` type.
    * (x/slashing) [#6212](https://github.com/cosmos/cosmos-sdk/pull/6212) Remove `Get*` prefixes from key construction functions
    * (server) [#6079](https://github.com/cosmos/cosmos-sdk/pull/6079) Remove `UpgradeOldPrivValFile` (deprecated in Tendermint Core v0.28).
    * [#5719](https://github.com/cosmos/cosmos-sdk/pull/5719) Bump Go requirement to 1.14+

### State Machine Breaking

* **General**

    * (client) [#7268](https://github.com/cosmos/cosmos-sdk/pull/7268) / [#7147](https://github.com/cosmos/cosmos-sdk/pull/7147) Introduce new protobuf based PubKeys, and migrate PubKey in BaseAccount to use this new protobuf based PubKey format

* **Modules**
    * (modules) [#5572](https://github.com/cosmos/cosmos-sdk/pull/5572) Separate balance from accounts per ADR 004.
    _ Account balances are now persisted and retrieved via the `x/bank` module.
    _ Vesting account interface has been modified to account for changes.
    _ Callers to `NewBaseVestingAccount` are responsible for verifying account balance in relation to
    the original vesting amount.
    _ The `SendKeeper` and `ViewKeeper` interfaces in `x/bank` have been modified to account for changes.
    * (x/auth) [#5533](https://github.com/cosmos/cosmos-sdk/pull/5533) Migrate the `x/auth` module to use Protocol Buffers for state
    serialization instead of Amino.
    _ The `BaseAccount.PubKey` field is now represented as a Bech32 string instead of a `crypto.Pubkey`.
    _ `NewBaseAccountWithAddress` now returns a reference to a `BaseAccount`.
    _ The `x/auth` module now accepts a `Codec` interface which extends the `codec.Marshaler` interface by
    requiring a concrete codec to know how to serialize accounts.
    _ The `AccountRetriever` type now accepts a `Codec` in its constructor in order to know how to
    serialize accounts.
    * (x/bank) [#6518](https://github.com/cosmos/cosmos-sdk/pull/6518) Support for global and per-denomination send enabled flags.
        * Existing send_enabled global flag has been moved into a Params structure as `default_send_enabled`.
        * An array of: `{denom: string, enabled: bool}` is added to bank Params to support per-denomination override of global default value.
    * (x/distribution) [#5610](https://github.com/cosmos/cosmos-sdk/pull/5610) Migrate the `x/distribution` module to use Protocol Buffers for state
    serialization instead of Amino. The exact codec used is `codec.HybridCodec` which utilizes Protobuf for binary encoding and Amino
    for JSON encoding.
    _ `ValidatorHistoricalRewards.ReferenceCount` is now of types `uint32` instead of `uint16`.
    _ `ValidatorSlashEvents` is now a struct with `slashevents`.
    _ `ValidatorOutstandingRewards` is now a struct with `rewards`.
    _ `ValidatorAccumulatedCommission` is now a struct with `commission`. \* The `Keeper` constructor now takes a `codec.Marshaler` instead of a concrete Amino codec. This exact type
    provided is specified by `ModuleCdc`.
    * (x/evidence) [#5634](https://github.com/cosmos/cosmos-sdk/pull/5634) Migrate the `x/evidence` module to use Protocol Buffers for state
    serialization instead of Amino.
    _ The `internal` sub-package has been removed in order to expose the types proto file.
    _ The module now accepts a `Codec` interface which extends the `codec.Marshaler` interface by
    requiring a concrete codec to know how to serialize `Evidence` types. \* The `MsgSubmitEvidence` message has been removed in favor of `MsgSubmitEvidenceBase`. The application-level
    codec must now define the concrete `MsgSubmitEvidence` type which must implement the module's `MsgSubmitEvidence`
    interface.
    * (x/evidence) [#5952](https://github.com/cosmos/cosmos-sdk/pull/5952) Remove parameters from `x/evidence` genesis and module state. The `x/evidence` module now solely uses Tendermint consensus parameters to determine of evidence is valid or not.
    * (x/gov) [#5737](https://github.com/cosmos/cosmos-sdk/pull/5737) Migrate the `x/gov` module to use Protocol
    Buffers for state serialization instead of Amino.
    _ `MsgSubmitProposal` will be removed in favor of the application-level proto-defined `MsgSubmitProposal` which
    implements the `MsgSubmitProposalI` interface. Applications should extend the `NewMsgSubmitProposalBase` type
    to define their own concrete `MsgSubmitProposal` types.
    _ The module now accepts a `Codec` interface which extends the `codec.Marshaler` interface by
    requiring a concrete codec to know how to serialize `Proposal` types.
    * (x/mint) [#5634](https://github.com/cosmos/cosmos-sdk/pull/5634) Migrate the `x/mint` module to use Protocol Buffers for state
    serialization instead of Amino. \* The `internal` sub-package has been removed in order to expose the types proto file.
    * (x/slashing) [#5627](https://github.com/cosmos/cosmos-sdk/pull/5627) Migrate the `x/slashing` module to use Protocol Buffers for state
    serialization instead of Amino. The exact codec used is `codec.HybridCodec` which utilizes Protobuf for binary encoding and Amino
    for JSON encoding. \* The `Keeper` constructor now takes a `codec.Marshaler` instead of a concrete Amino codec. This exact type
    provided is specified by `ModuleCdc`.
    * (x/staking) [#6844](https://github.com/cosmos/cosmos-sdk/pull/6844) Validators are now inserted into the unbonding queue based on their unbonding time and height. The relevant keeper APIs are modified to reflect these changes by now also requiring a height.
    * (x/staking) [#6061](https://github.com/cosmos/cosmos-sdk/pull/6061) Allow a validator to immediately unjail when no signing info is present due to
    falling below their minimum self-delegation and never having been bonded. The validator may immediately unjail once they've met their minimum self-delegation.
    * (x/staking) [#5600](https://github.com/cosmos/cosmos-sdk/pull/5600) Migrate the `x/staking` module to use Protocol Buffers for state
    serialization instead of Amino. The exact codec used is `codec.HybridCodec` which utilizes Protobuf for binary encoding and Amino
    for JSON encoding.
    _ `BondStatus` is now of type `int32` instead of `byte`.
    _ Types of `int16` in the `Params` type are now of type `int32`.
    _ Every reference of `crypto.Pubkey` in context of a `Validator` is now of type string. `GetPubKeyFromBech32` must be used to get the `crypto.Pubkey`.
    _ The `Keeper` constructor now takes a `codec.Marshaler` instead of a concrete Amino codec. This exact type
    provided is specified by `ModuleCdc`.
    * (x/staking) [#7979](https://github.com/cosmos/cosmos-sdk/pull/7979) keeper pubkey storage serialization migration
    from bech32 to protobuf.
    * (x/supply) [#6010](https://github.com/cosmos/cosmos-sdk/pull/6010) Removed the `x/supply` module by merging the existing types and APIs into the `x/bank` module.
    * (x/supply) [#5533](https://github.com/cosmos/cosmos-sdk/pull/5533) Migrate the `x/supply` module to use Protocol Buffers for state
    serialization instead of Amino.
    _ The `internal` sub-package has been removed in order to expose the types proto file.
    _ The `x/supply` module now accepts a `Codec` interface which extends the `codec.Marshaler` interface by
    requiring a concrete codec to know how to serialize `SupplyI` types. \* The `SupplyI` interface has been modified to no longer return `SupplyI` on methods. Instead the
    concrete type's receiver should modify the type.
    * (x/upgrade) [#5659](https://github.com/cosmos/cosmos-sdk/pull/5659) Migrate the `x/upgrade` module to use Protocol
    Buffers for state serialization instead of Amino.
    _ The `internal` sub-package has been removed in order to expose the types proto file.
    _ The `x/upgrade` module now accepts a `codec.Marshaler` interface.

### Features

* **Baseapp / Client / REST**
    * (x/auth) [#6213](https://github.com/cosmos/cosmos-sdk/issues/6213) Introduce new protobuf based path for transaction signing, see [ADR020](https://github.com/cosmos/cosmos-sdk/blob/master/docs/architecture/adr-020-protobuf-transaction-encoding.md) for more details
    * (x/auth) [#6350](https://github.com/cosmos/cosmos-sdk/pull/6350) New sign-batch command to sign StdTx batch files.
    * (baseapp) [#5803](https://github.com/cosmos/cosmos-sdk/pull/5803) Added support for taking state snapshots at regular height intervals, via options `snapshot-interval` and `snapshot-keep-recent`.
    * (baseapp) [#7519](https://github.com/cosmos/cosmos-sdk/pull/7519) Add `ServiceMsgRouter` to BaseApp to handle routing of protobuf service `Msg`s. The two new types defined in ADR 031, `sdk.ServiceMsg` and `sdk.MsgRequest` are introduced with this router.
    * (client) [#5921](https://github.com/cosmos/cosmos-sdk/issues/5921) Introduce new gRPC and gRPC Gateway based APIs for querying app & module data. See [ADR021](https://github.com/cosmos/cosmos-sdk/blob/master/docs/architecture/adr-021-protobuf-query-encoding.md) for more details
    * (cli) [#7485](https://github.com/cosmos/cosmos-sdk/pull/7485) Introduce a new optional `--keyring-dir` flag that allows clients to specify a Keyring directory if it does not reside in the directory specified by `--home`.
    * (cli) [#7221](https://github.com/cosmos/cosmos-sdk/pull/7221) Add the option of emitting amino encoded json from the CLI
    * (codec) [#7519](https://github.com/cosmos/cosmos-sdk/pull/7519) `InterfaceRegistry` now inherits `jsonpb.AnyResolver`, and has a `RegisterCustomTypeURL` method to support ADR 031 packing of `Any`s. `AnyResolver` is now a required parameter to `RejectUnknownFields`.
    * (coin) [#6755](https://github.com/cosmos/cosmos-sdk/pull/6755) Add custom regex validation for `Coin` denom by overwriting `CoinDenomRegex` when using `/types/coin.go`.
    * (config) [#7265](https://github.com/cosmos/cosmos-sdk/pull/7265) Support Tendermint block pruning through a new `min-retain-blocks` configuration that can be set in either `app.toml` or via the CLI. This parameter is used in conjunction with other criteria to determine the height at which Tendermint should prune blocks.
    * (events) [#7121](https://github.com/cosmos/cosmos-sdk/pull/7121) The application now derives what events are indexed by Tendermint via the `index-events` configuration in `app.toml`, which is a list of events taking the form `{eventType}.{attributeKey}`.
    * (tx) [#6089](https://github.com/cosmos/cosmos-sdk/pull/6089) Transactions can now have a `TimeoutHeight` set which allows the transaction to be rejected if it's committed at a height greater than the timeout.
    * (rest) [#6167](https://github.com/cosmos/cosmos-sdk/pull/6167) Support `max-body-bytes` CLI flag for the REST service.
    * (genesis) [#7089](https://github.com/cosmos/cosmos-sdk/pull/7089) The `export` command now adds a `initial_height` field in the exported JSON. Baseapp's `CommitMultiStore` now also has a `SetInitialVersion` setter, so it can set the initial store version inside `InitChain` and start a new chain from a given height.
* **General**
    * (crypto/multisig) [#6241](https://github.com/cosmos/cosmos-sdk/pull/6241) Add Multisig type directly to the repo. Previously this was in tendermint.
    * (codec/types) [#8106](https://github.com/cosmos/cosmos-sdk/pull/8106) Adding `NewAnyWithCustomTypeURL` to correctly
    marshal Messages in TxBuilder.
    * (tests) [#6489](https://github.com/cosmos/cosmos-sdk/pull/6489) Introduce package `testutil`, new in-process testing network framework for use in integration and unit tests.
    * (tx) Add new auth/tx gRPC & gRPC-Gateway endpoints for basic querying & broadcasting support
        * [#7842](https://github.com/cosmos/cosmos-sdk/pull/7842) Add TxsByEvent gRPC endpoint
        * [#7852](https://github.com/cosmos/cosmos-sdk/pull/7852) Add tx broadcast gRPC endpoint
    * (tx) [#7688](https://github.com/cosmos/cosmos-sdk/pull/7688) Add a new Tx gRPC service with methods `Simulate` and `GetTx` (by hash).
    * (store) [#5803](https://github.com/cosmos/cosmos-sdk/pull/5803) Added `rootmulti.Store` methods for taking and restoring snapshots, based on `iavl.Store` export/import.
    * (store) [#6324](https://github.com/cosmos/cosmos-sdk/pull/6324) IAVL store query proofs now return CommitmentOp which wraps an ics23 CommitmentProof
    * (store) [#6390](https://github.com/cosmos/cosmos-sdk/pull/6390) `RootMulti` store query proofs now return `CommitmentOp` which wraps `CommitmentProofs`
        * `store.Query` now only returns chained `ics23.CommitmentProof` wrapped in `merkle.Proof`
        * `ProofRuntime` only decodes and verifies `ics23.CommitmentProof`
* **Modules**
    * (modules) [#5921](https://github.com/cosmos/cosmos-sdk/issues/5921) Introduction of Query gRPC service definitions along with REST annotations for gRPC Gateway for each module
    * (modules) [#7540](https://github.com/cosmos/cosmos-sdk/issues/7540) Protobuf service definitions can now be used for
    packing `Msg`s in transactions as defined in [ADR 031](./docs/architecture/adr-031-msg-service.md). All modules now
    define a `Msg` protobuf service.
    * (x/auth/vesting) [#7209](https://github.com/cosmos/cosmos-sdk/pull/7209) Create new `MsgCreateVestingAccount` message type along with CLI handler that allows for the creation of delayed and continuous vesting types.
    * (x/capability) [#5828](https://github.com/cosmos/cosmos-sdk/pull/5828) Capability module integration as outlined in [ADR 3 - Dynamic Capability Store](https://github.com/cosmos/tree/master/docs/architecture/adr-003-dynamic-capability-store.md).
    * (x/crisis) `x/crisis` has a new function: `AddModuleInitFlags`, which will register optional crisis module flags for the start command.
    * (x/ibc) [#5277](https://github.com/cosmos/cosmos-sdk/pull/5277) `x/ibc` changes from IBC alpha. For more details check the [`x/ibc/core/spec`](https://github.com/cosmos/cosmos-sdk/tree/master/x/ibc/core/spec) directory, or the ICS specs below:
        * [ICS 002 - Client Semantics](https://github.com/cosmos/ics/tree/master/spec/ics-002-client-semantics) subpackage
        * [ICS 003 - Connection Semantics](https://github.com/cosmos/ics/blob/master/spec/ics-003-connection-semantics) subpackage
        * [ICS 004 - Channel and Packet Semantics](https://github.com/cosmos/ics/blob/master/spec/ics-004-channel-and-packet-semantics) subpackage
        * [ICS 005 - Port Allocation](https://github.com/cosmos/ics/blob/master/spec/ics-005-port-allocation) subpackage
        * [ICS 006 - Solo Machine Client](https://github.com/cosmos/ics/tree/master/spec/ics-006-solo-machine-client) subpackage
        * [ICS 007 - Tendermint Client](https://github.com/cosmos/ics/blob/master/spec/ics-007-tendermint-client) subpackage
        * [ICS 009 - Loopback Client](https://github.com/cosmos/ics/tree/master/spec/ics-009-loopback-client) subpackage
        * [ICS 020 - Fungible Token Transfer](https://github.com/cosmos/ics/tree/master/spec/ics-020-fungible-token-transfer) subpackage
        * [ICS 023 - Vector Commitments](https://github.com/cosmos/ics/tree/master/spec/ics-023-vector-commitments) subpackage
        * [ICS 024 - Host State Machine Requirements](https://github.com/cosmos/ics/tree/master/spec/ics-024-host-requirements) subpackage
    * (x/ibc) [#6374](https://github.com/cosmos/cosmos-sdk/pull/6374) ICS-23 Verify functions will now accept and verify ics23 CommitmentProofs exclusively
    * (x/params) [#6005](https://github.com/cosmos/cosmos-sdk/pull/6005) Add new CLI command for querying raw x/params parameters by subspace and key.

### Bug Fixes

* **Baseapp / Client / REST**
    * (client) [#5964](https://github.com/cosmos/cosmos-sdk/issues/5964) `--trust-node` is now false by default - for real. Users must ensure it is set to true if they don't want to enable the verifier.
    * (client) [#6402](https://github.com/cosmos/cosmos-sdk/issues/6402) Fix `keys add` `--algo` flag which only worked for Tendermint's `secp256k1` default key signing algorithm.
    * (client) [#7699](https://github.com/cosmos/cosmos-sdk/pull/7699) Fix panic in context when setting invalid nodeURI. `WithNodeURI` does not set the `Client` in the context.
    * (export) [#6510](https://github.com/cosmos/cosmos-sdk/pull/6510/) Field TimeIotaMs now is included in genesis file while exporting.
    * (rest) [#5906](https://github.com/cosmos/cosmos-sdk/pull/5906) Fix an issue that make some REST calls panic when sending invalid or incomplete requests.
    * (crypto) [#7966](https://github.com/cosmos/cosmos-sdk/issues/7966) `Bip44Params` `String()` function now correctly
    returns the absolute HD path by adding the `m/` prefix.
    * (crypto/keyring) [#5844](https://github.com/cosmos/cosmos-sdk/pull/5844) `Keyring.Sign()` methods no longer decode amino signatures when method receivers
    are offline/multisig keys.
    * (store) [#7415](https://github.com/cosmos/cosmos-sdk/pull/7415) Allow new stores to be registered during on-chain upgrades.
* **Modules**
  _ (modules) [#5569](https://github.com/cosmos/cosmos-sdk/issues/5569) `InitGenesis`, for the relevant modules, now ensures module accounts exist.
  _ (x/auth) [#5892](https://github.com/cosmos/cosmos-sdk/pull/5892) Add `RegisterKeyTypeCodec` to register new
  types (eg. keys) to the `auth` module internal amino codec.
  _ (x/bank) [#6536](https://github.com/cosmos/cosmos-sdk/pull/6536) Fix bug in `WriteGeneratedTxResponse` function used by multiple
  REST endpoints. Now it writes a Tx in StdTx format.
  _ (x/genutil) [#5938](https://github.com/cosmos/cosmos-sdk/pull/5938) Fix `InitializeNodeValidatorFiles` error handling.
  _ (x/gentx) [#8183](https://github.com/cosmos/cosmos-sdk/pull/8183) change gentx cmd amount to arg from flag
  _ (x/gov) [#7641](https://github.com/cosmos/cosmos-sdk/pull/7641) Fix tally calculation precision error.
  _ (x/staking) [#6529](https://github.com/cosmos/cosmos-sdk/pull/6529) Export validator addresses (previously was empty).
  _ (x/staking) [#5949](https://github.com/cosmos/cosmos-sdk/pull/5949) Skip staking `HistoricalInfoKey` in simulations as headers are not exported. \* (x/staking) [#6061](https://github.com/cosmos/cosmos-sdk/pull/6061) Allow a validator to immediately unjail when no signing info is present due to
  falling below their minimum self-delegation and never having been bonded. The validator may immediately unjail once they've met their minimum self-delegation.
* **General**
    * (types) [#7038](https://github.com/cosmos/cosmos-sdk/issues/7038) Fix infinite looping of `ApproxRoot` by including a hard-coded maximum iterations limit of 100.
    * (types) [#7084](https://github.com/cosmos/cosmos-sdk/pull/7084) Fix panic when calling `BigInt()` on an uninitialized `Int`.
    * (simulation) [#7129](https://github.com/cosmos/cosmos-sdk/issues/7129) Fix support for custom `Account` and key types on auth's simulation.

### Improvements

* **Baseapp / Client / REST**
    * (baseapp) [#6186](https://github.com/cosmos/cosmos-sdk/issues/6186) Support emitting events during `AnteHandler` execution.
    * (baseapp) [#6053](https://github.com/cosmos/cosmos-sdk/pull/6053) Customizable panic recovery handling added for `app.runTx()` method (as proposed in the [ADR 22](https://github.com/cosmos/cosmos-sdk/blob/master/docs/architecture/adr-022-custom-panic-handling.md)). Adds ability for developers to register custom panic handlers extending standard ones.
    * (client) [#5810](https://github.com/cosmos/cosmos-sdk/pull/5810) Added a new `--offline` flag that allows commands to be executed without an
    internet connection. Previously, `--generate-only` served this purpose in addition to only allowing txs to be generated. Now, `--generate-only` solely
    allows txs to be generated without being broadcasted and disallows Keybase use and `--offline` allows the use of Keybase but does not allow any
    functionality that requires an online connection.
    * (cli) [#7764](https://github.com/cosmos/cosmos-sdk/pull/7764) Update x/banking and x/crisis InitChain to improve node startup time
    * (client) [#5856](https://github.com/cosmos/cosmos-sdk/pull/5856) Added the possibility to set `--offline` flag with config command.
    * (client) [#5895](https://github.com/cosmos/cosmos-sdk/issues/5895) show config options in the config command's help screen.
    * (client/keys) [#8043](https://github.com/cosmos/cosmos-sdk/pull/8043) Add support for export of unarmored private key
    * (client/tx) [#7801](https://github.com/cosmos/cosmos-sdk/pull/7801) Update sign-batch multisig to work online
    * (x/genutil) [#8099](https://github.com/cosmos/cosmos-sdk/pull/8099) `init` now supports a `--recover` flag to recover
    the private validator key from a given mnemonic
* **Modules**
    * (x/auth) [#5702](https://github.com/cosmos/cosmos-sdk/pull/5702) Add parameter querying support for `x/auth`.
    * (x/auth/ante) [#6040](https://github.com/cosmos/cosmos-sdk/pull/6040) `AccountKeeper` interface used for `NewAnteHandler` and handler's decorators to add support of using custom `AccountKeeper` implementations.
    * (x/evidence) [#5952](https://github.com/cosmos/cosmos-sdk/pull/5952) Tendermint Consensus parameters can now be changed via parameter change proposals through `x/gov`.
    * (x/evidence) [#5961](https://github.com/cosmos/cosmos-sdk/issues/5961) Add `StoreDecoder` simulation for evidence module.
    * (x/ibc) [#5948](https://github.com/cosmos/cosmos-sdk/issues/5948) Add `InitGenesis` and `ExportGenesis` functions for `ibc` module.
    * (x/ibc-transfer) [#6871](https://github.com/cosmos/cosmos-sdk/pull/6871) Implement [ADR 001 - Coin Source Tracing](./docs/architecture/adr-001-coin-source-tracing.md).
    * (x/staking) [#6059](https://github.com/cosmos/cosmos-sdk/pull/6059) Updated `HistoricalEntries` parameter default to 100.
    * (x/staking) [#5584](https://github.com/cosmos/cosmos-sdk/pull/5584) Add util function `ToTmValidator` that converts a `staking.Validator` type to `*tmtypes.Validator`.
    * (x/staking) [#6163](https://github.com/cosmos/cosmos-sdk/pull/6163) CLI and REST call to unbonding delegations and delegations now accept
    pagination.
    * (x/staking) [#8178](https://github.com/cosmos/cosmos-sdk/pull/8178) Update default historical header number for stargate
* **General**
    * (crypto) [#7987](https://github.com/cosmos/cosmos-sdk/pull/7987) Fix the inconsistency of CryptoCdc, only use
    `codec/legacy.Cdc`.
    * (logging) [#8072](https://github.com/cosmos/cosmos-sdk/pull/8072) Refactor logging:
    _ Use [zerolog](https://github.com/rs/zerolog) over Tendermint's go-kit logging wrapper.
    _ Introduce Tendermint's `--log_format=plain|json` flag. Using format `json` allows for emitting structured JSON
    logs which can be consumed by an external logging facility (e.g. Loggly). Both formats log to STDERR. \* The existing `--log_level` flag and it's default value now solely relates to the global logging
    level (e.g. `info`, `debug`, etc...) instead of `<module>:<level>`.
    * (rest) [#7649](https://github.com/cosmos/cosmos-sdk/pull/7649) Return an unsigned tx in legacy GET /tx endpoint when signature conversion fails
    * (simulation) [#6002](https://github.com/cosmos/cosmos-sdk/pull/6002) Add randomized consensus params into simulation.
    * (store) [#6481](https://github.com/cosmos/cosmos-sdk/pull/6481) Move `SimpleProofsFromMap` from Tendermint into the SDK.
    * (store) [#6719](https://github.com/cosmos/cosmos-sdk/6754) Add validity checks to stores for nil and empty keys.
    * (SDK) Updated dependencies
        * Updated iavl dependency to v0.15.3
        * Update tendermint to v0.34.1
    * (types) [#7027](https://github.com/cosmos/cosmos-sdk/pull/7027) `Coin(s)` and `DecCoin(s)` updates:
        * Bump denomination max length to 128
        * Allow uppercase letters and numbers in denominations to support [ADR 001](./docs/architecture/adr-001-coin-source-tracing.md)
        * Added `Validate` function that returns a descriptive error
    * (types) [#5581](https://github.com/cosmos/cosmos-sdk/pull/5581) Add convenience functions {,Must}Bech32ifyAddressBytes.
    * (types/module) [#5724](https://github.com/cosmos/cosmos-sdk/issues/5724) The `types/module` package does no longer depend on `x/simulation`.
    * (types) [#5585](https://github.com/cosmos/cosmos-sdk/pull/5585) IBC additions:
        * `Coin` denomination max lenght has been increased to 32.
        * Added `CapabilityKey` alias for `StoreKey` to match IBC spec.
    * (types/rest) [#5900](https://github.com/cosmos/cosmos-sdk/pull/5900) Add Check\*Error function family to spare developers from replicating tons of boilerplate code.
    * (types) [#6128](https://github.com/cosmos/cosmos-sdk/pull/6137) Add `String()` method to `GasMeter`.
    * (types) [#6195](https://github.com/cosmos/cosmos-sdk/pull/6195) Add codespace to broadcast(sync/async) response.
    * (types) [#6897](https://github.com/cosmos/cosmos-sdk/issues/6897) Add KV type from tendermint to `types` directory.
    * (version) [#7848](https://github.com/cosmos/cosmos-sdk/pull/7848) [#7941](https://github.com/cosmos/cosmos-sdk/pull/7941)
    `version --long` output now shows the list of build dependencies and replaced build dependencies.

## Previous Releases

[CHANGELOG of previous versions](https://github.com/cosmos/cosmos-sdk/blob/c17c3caab86a1426a1eef4541e8203f5f54a1a54/CHANGELOG.md#v0391---2020-08-11) (pre Stargate).<|MERGE_RESOLUTION|>--- conflicted
+++ resolved
@@ -40,11 +40,8 @@
 
 ### Features
 
-<<<<<<< HEAD
 * (x/staking) [#18142](https://github.com/cosmos/cosmos-sdk/pull/18142) introduce `key_rotation_fee` param to calculate fees while rotating the keys
-=======
 * (server) [#18110](https://github.com/cosmos/cosmos-sdk/pull/18110) Start gRPC & API server in standalone mode
->>>>>>> 31f5bc07
 * (client) [#18101](https://github.com/cosmos/cosmos-sdk/pull/18101) Add a `keyring-default-keyname` in `client.toml` for specifying a default key name, and skip the need to use the `--from` flag when signing transactions.
 * (tests) [#17868](https://github.com/cosmos/cosmos-sdk/pull/17868) Added helper method `SubmitTestTx` in testutil to broadcast test txns to test e2e tests.
 * (x/protocolpool) [#17657](https://github.com/cosmos/cosmos-sdk/pull/17657) Create a new `x/protocolpool` module that is responsible for handling community pool funds. This module is split out into a new module from x/distribution.
