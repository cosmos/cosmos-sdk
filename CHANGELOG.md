<!--
Guiding Principles:

Changelogs are for humans, not machines.
There should be an entry for every single version.
The same types of changes should be grouped.
Versions and sections should be linkable.
The latest version comes first.
The release date of each version is displayed.
Mention whether you follow Semantic Versioning.

Usage:

Change log entries are to be added to the Unreleased section under the
appropriate stanza (see below). Each entry should ideally include a tag and
the Github issue reference in the following format:

* (<tag>) \#<issue-number> message

The issue numbers will later be link-ified during the release process so you do
not have to worry about including a link manually, but you can if you wish.

Types of changes (Stanzas):

"Features" for new features.
"Improvements" for changes in existing functionality.
"Deprecated" for soon-to-be removed features.
"Bug Fixes" for any bug fixes.
"Client Breaking" for breaking CLI commands and REST routes used by end-users.
"API Breaking" for breaking exported APIs used by developers building on SDK.
"State Machine Breaking" for any changes that result in a different AppState given same genesisState and txList.
Ref: https://keepachangelog.com/en/1.0.0/
-->

# Changelog

## [Unreleased]

### Bug Fixes

<<<<<<< HEAD
* (simapp) [\#8418](https://github.com/cosmos/cosmos-sdk/pull/8418) Add balance coin to supply when adding a new genesis account
=======
* (x/bank) [\#8417](https://github.com/cosmos/cosmos-sdk/pull/8417) Validate balances and coin denom metadata on genesis
>>>>>>> 5b45deb9

## [v0.40.1](https://github.com/cosmos/cosmos-sdk/releases/tag/v0.40.1) - 2021-01-19

### Improvements

* (x/bank) [\#8302](https://github.com/cosmos/cosmos-sdk/issues/8302) Add gRPC and CLI queries for client denomination metadata.
* (tendermint) Bump Tendermint version to [v0.34.3](https://github.com/tendermint/tendermint/releases/tag/v0.34.3).

### Bug Fixes

* [\#8085](https://github.com/cosmos/cosmos-sdk/pull/8058) fix zero time checks
* [\#8280](https://github.com/cosmos/cosmos-sdk/pull/8280) fix GET /upgrade/current query
* (x/auth) [\#8287](https://github.com/cosmos/cosmos-sdk/pull/8287) Fix `tx sign --signature-only` to return correct sequence value in signature.
* (build) [\8300](https://github.com/cosmos/cosmos-sdk/pull/8300), [\8301](https://github.com/cosmos/cosmos-sdk/pull/8301) Fix reproducible builds
* (types/errors) [\#8355][https://github.com/cosmos/cosmos-sdk/pull/8355] Fix errorWrap `Is` method.
* (x/ibc) [\#8341](https://github.com/cosmos/cosmos-sdk/pull/8341) Fix query latest consensus state.
* (proto) [\#8350][https://github.com/cosmos/cosmos-sdk/pull/8350], [\#8361](https://github.com/cosmos/cosmos-sdk/pull/8361) Update gogo proto deps with v1.3.2 security fixes
* (x/ibc) [\#8359](https://github.com/cosmos/cosmos-sdk/pull/8359) Add missing UnpackInterfaces functions to IBC Query Responses. Fixes 'cannot unpack Any' error for IBC types.
* (x/bank) [\#8317](https://github.com/cosmos/cosmos-sdk/pull/8317) Fix panic when querying for a not found client denomination metadata.


## [v0.40.0](https://github.com/cosmos/cosmos-sdk/releases/tag/v0.40.0) - 2021-01-08

v0.40.0, known as the Stargate release of the Cosmos SDK, is one of the largest releases
of the Cosmos SDK since launch. Please read through this changelog and [release notes](./RELEASE_NOTES.md) to make
sure you are aware of any relevant breaking changes.

### Client Breaking Changes

* __Modules__

* __CLI__
  * (client/keys) [\#5889](https://github.com/cosmos/cosmos-sdk/pull/5889) remove `keys update` command.
  * (x/auth) [\#5844](https://github.com/cosmos/cosmos-sdk/pull/5844) `tx sign` command now returns an error when signing is attempted with offline/multisig keys.
  * (x/auth) [\#6108](https://github.com/cosmos/cosmos-sdk/pull/6108) `tx sign` command's `--validate-signatures` flag is migrated into a `tx validate-signatures` standalone command.
  * (x/auth) [#7788](https://github.com/cosmos/cosmos-sdk/pull/7788) Remove `tx auth` subcommands, all auth subcommands exist as `tx <subcommand>`
  * (x/genutil) [\#6651](https://github.com/cosmos/cosmos-sdk/pull/6651) The `gentx` command has been improved. No longer are `--from` and `--name` flags required. Instead, a single argument, `name`, is required which refers to the key pair in the Keyring. In addition, an optional
  `--moniker` flag can be provided to override the moniker found in `config.toml`.
  * (x/upgrade) [#7697](https://github.com/cosmos/cosmos-sdk/pull/7697) Rename flag name "--time" to "--upgrade-time", "--info" to "--upgrade-info", to keep it consistent with help message.
* __REST / Queriers__
  * (api) [\#6426](https://github.com/cosmos/cosmos-sdk/pull/6426) The ability to start an out-of-process API REST server has now been removed. Instead, the API server is now started in-process along with the application and Tendermint. Configuration options have been added to `app.toml` to enable/disable the API server along with additional HTTP server options.
  * (client) [\#7246](https://github.com/cosmos/cosmos-sdk/pull/7246) The rest server endpoint `/swagger-ui/` is replaced by `/swagger/`, and contains swagger documentation for gRPC Gateway routes in addition to legacy REST routes. Swagger API is exposed only if set in `app.toml`.
  * (x/auth) [\#5702](https://github.com/cosmos/cosmos-sdk/pull/5702) The `x/auth` querier route has changed from `"acc"` to `"auth"`.
  * (x/bank) [\#5572](https://github.com/cosmos/cosmos-sdk/pull/5572) The `/bank/balances/{address}` endpoint now returns all account balances or a single balance by denom when the `denom` query parameter is present.
  * (x/evidence) [\#5952](https://github.com/cosmos/cosmos-sdk/pull/5952) Remove CLI and REST handlers for querying `x/evidence` parameters.
  * (x/gov) [#6295](https://github.com/cosmos/cosmos-sdk/pull/6295) Fix typo in querying governance params.
* __General__
  * (baseapp) [\#6384](https://github.com/cosmos/cosmos-sdk/pull/6384) The `Result.Data` is now a Protocol Buffer encoded binary blob of type `TxData`. The `TxData` contains `Data` which contains a list of Protocol Buffer encoded message data and the corresponding message type.
  * (client) [\#5783](https://github.com/cosmos/cosmos-sdk/issues/5783) Unify all coins representations on JSON client requests for governance proposals.
  * (crypto) [\#7419](https://github.com/cosmos/cosmos-sdk/pull/7419) The SDK doesn't use Tendermint's `crypto.PubKey`
      interface anymore, and uses instead it's own `PubKey` interface, defined in `crypto/types`. Replace all instances of
      `crypto.PubKey` by `cryptotypes.Pubkey`.
  * (store/rootmulti) [\#6390](https://github.com/cosmos/cosmos-sdk/pull/6390) Proofs of empty stores are no longer supported.
  * (store/types) [\#5730](https://github.com/cosmos/cosmos-sdk/pull/5730) store.types.Cp() is removed in favour of types.CopyBytes().
  * (x/auth) [\#6054](https://github.com/cosmos/cosmos-sdk/pull/6054) Remove custom JSON marshaling for base accounts as multsigs cannot be bech32 decoded.
  * (x/auth/vesting) [\#6859](https://github.com/cosmos/cosmos-sdk/pull/6859) Custom JSON marshaling of vesting accounts was removed. Vesting accounts are now marshaled using their default proto or amino JSON representation.
  * (x/bank) [\#5785](https://github.com/cosmos/cosmos-sdk/issues/5785) In x/bank errors, JSON strings coerced to valid UTF-8 bytes at JSON marshalling time
  are now replaced by human-readable expressions. This change can potentially break compatibility with all those client side tools
  that parse log messages.
  * (x/evidence) [\#7538](https://github.com/cosmos/cosmos-sdk/pull/7538) The ABCI's `Result.Data` field for
    `MsgSubmitEvidence` responses does not contain the raw evidence's hash, but the protobuf encoded
    `MsgSubmitEvidenceResponse` struct.
  * (x/gov) [\#7533](https://github.com/cosmos/cosmos-sdk/pull/7533) The ABCI's `Result.Data` field for
    `MsgSubmitProposal` responses does not contain a raw binary encoding of the `proposalID`, but the protobuf encoded
    `MsgSubmitSubmitProposalResponse` struct.
  * (x/gov) [\#6859](https://github.com/cosmos/cosmos-sdk/pull/6859) `ProposalStatus` and `VoteOption` are now JSON serialized using its protobuf name, so expect names like `PROPOSAL_STATUS_DEPOSIT_PERIOD` as opposed to `DepositPeriod`.
  * (x/staking) [\#7499](https://github.com/cosmos/cosmos-sdk/pull/7499) `BondStatus` is now a protobuf `enum` instead
    of an `int32`, and JSON serialized using its protobuf name, so expect names like `BOND_STATUS_UNBONDING` as opposed
    to `Unbonding`.
  * (x/staking) [\#7556](https://github.com/cosmos/cosmos-sdk/pull/7556) The ABCI's `Result.Data` field for
    `MsgBeginRedelegate` and `MsgUndelegate` responses does not contain custom binary marshaled `completionTime`, but the
    protobuf encoded `MsgBeginRedelegateResponse` and `MsgUndelegateResponse` structs respectively

### API Breaking Changes

* __Baseapp / Client__
  * (AppModule) [\#7518](https://github.com/cosmos/cosmos-sdk/pull/7518) [\#7584](https://github.com/cosmos/cosmos-sdk/pull/7584) Rename `AppModule.RegisterQueryServices` to `AppModule.RegisterServices`, as this method now registers multiple services (the gRPC query service and the protobuf Msg service). A `Configurator` struct is used to hold the different services.
  * (baseapp) [\#5865](https://github.com/cosmos/cosmos-sdk/pull/5865) The `SimulationResponse` returned from tx simulation is now JSON encoded instead of Amino binary.
  * (client) [\#6290](https://github.com/cosmos/cosmos-sdk/pull/6290) `CLIContext` is renamed to `Context`. `Context` and all related methods have been moved from package context to client.
  * (client) [\#6525](https://github.com/cosmos/cosmos-sdk/pull/6525) Removed support for `indent` in JSON responses. Clients should consider piping to an external tool such as `jq`.
  * (client) [\#8107](https://github.com/cosmos/cosmos-sdk/pull/8107) Renamed `PrintOutput` and `PrintOutputLegacy`
      methods of the `context.Client` object to `PrintProto` and `PrintObjectLegacy`.
  * (client/flags) [\#6632](https://github.com/cosmos/cosmos-sdk/pull/6632) Remove NewCompletionCmd(), the function is now available in tendermint.
  * (client/input) [\#5904](https://github.com/cosmos/cosmos-sdk/pull/5904) Removal of unnecessary `GetCheckPassword`, `PrintPrefixed` functions.
  * (client/keys) [\#5889](https://github.com/cosmos/cosmos-sdk/pull/5889) Rename `NewKeyBaseFromDir()` -> `NewLegacyKeyBaseFromDir()`.
  * (client/keys) [\#5820](https://github.com/cosmos/cosmos-sdk/pull/5820/) Removed method CloseDB from Keybase interface.
  * (client/rpc) [\#6290](https://github.com/cosmos/cosmos-sdk/pull/6290) `client` package and subdirs reorganization.
  * (client/lcd) [\#6290](https://github.com/cosmos/cosmos-sdk/pull/6290) `CliCtx` of struct `RestServer` in package client/lcd has been renamed to `ClientCtx`.
  * (codec) [\#6330](https://github.com/cosmos/cosmos-sdk/pull/6330) `codec.RegisterCrypto` has been moved to the `crypto/codec` package and the global `codec.Cdc` Amino instance has been deprecated and moved to the `codec/legacy_global` package.
  * (codec) [\#8080](https://github.com/cosmos/cosmos-sdk/pull/8080) Updated the `codec.Marshaler` interface
    * Moved `MarshalAny` and `UnmarshalAny` helper functions to `codec.Marshaler` and renamed to `MarshalInterface` and
      `UnmarshalInterface` respectively. These functions must take interface as a parameter (not a concrete type nor `Any`
      object). Underneath they use `Any` wrapping for correct protobuf serialization.
  * (crypto) [\#6780](https://github.com/cosmos/cosmos-sdk/issues/6780) Move ledger code to its own package.
  * (crypto/types/multisig) [\#6373](https://github.com/cosmos/cosmos-sdk/pull/6373) `multisig.Multisignature` has been renamed  to `AminoMultisignature`
  * (codec) `*codec.LegacyAmino` is now a wrapper around Amino which provides backwards compatibility with protobuf `Any`. ALL legacy code should use `*codec.LegacyAmino` instead of `*amino.Codec` directly
  * (crypto) [\#5880](https://github.com/cosmos/cosmos-sdk/pull/5880) Merge `crypto/keys/mintkey` into `crypto`.
  * (crypto/hd) [\#5904](https://github.com/cosmos/cosmos-sdk/pull/5904) `crypto/keys/hd` moved to `crypto/hd`.
  * (crypto/keyring):
    * [\#5866](https://github.com/cosmos/cosmos-sdk/pull/5866) Rename `crypto/keys/` to `crypto/keyring/`.
    * [\#5904](https://github.com/cosmos/cosmos-sdk/pull/5904) `Keybase` -> `Keyring` interfaces migration. `LegacyKeybase` interface is added in order
  to guarantee limited backward compatibility with the old Keybase interface for the sole purpose of migrating keys across the new keyring backends. `NewLegacy`
  constructor is provided [\#5889](https://github.com/cosmos/cosmos-sdk/pull/5889) to allow for smooth migration of keys from the legacy LevelDB based implementation
  to new keyring backends. Plus, the package and the new keyring no longer depends on the sdk.Config singleton. Please consult the [package documentation](https://github.com/cosmos/cosmos-sdk/tree/master/crypto/keyring/doc.go) for more
  information on how to implement the new `Keyring` interface.
    * [\#5858](https://github.com/cosmos/cosmos-sdk/pull/5858) Make Keyring store keys by name and address's hexbytes representation.
  * (export) [\#5952](https://github.com/cosmos/cosmos-sdk/pull/5952) `AppExporter` now returns ABCI consensus parameters to be included in marshaled exported state. These parameters must be returned from the application via the `BaseApp`.
  * (simapp) Deprecating and renaming `MakeEncodingConfig` to `MakeTestEncodingConfig` (both in `simapp` and `simapp/params` packages).
  * (store) [\#5803](https://github.com/cosmos/cosmos-sdk/pull/5803) The `store.CommitMultiStore` interface now includes the new `snapshots.Snapshotter` interface as well.
  * (types) [\#5579](https://github.com/cosmos/cosmos-sdk/pull/5579) The `keepRecent` field has been removed from the `PruningOptions` type.
  The `PruningOptions` type now only includes fields `KeepEvery` and `SnapshotEvery`, where `KeepEvery`
  determines which committed heights are flushed to disk and `SnapshotEvery` determines which of these
  heights are kept after pruning. The `IsValid` method should be called whenever using these options. Methods
  `SnapshotVersion` and `FlushVersion` accept a version arugment and determine if the version should be
  flushed to disk or kept as a snapshot. Note, `KeepRecent` is automatically inferred from the options
  and provided directly the IAVL store.
  * (types) [\#5533](https://github.com/cosmos/cosmos-sdk/pull/5533) Refactored `AppModuleBasic` and `AppModuleGenesis`
  to now accept a `codec.JSONMarshaler` for modular serialization of genesis state.
  * (types/rest) [\#5779](https://github.com/cosmos/cosmos-sdk/pull/5779) Drop unused Parse{Int64OrReturnBadRequest,QueryParamBool}() functions.
* __Modules__
  * (modules) [\#7243](https://github.com/cosmos/cosmos-sdk/pull/7243) Rename `RegisterCodec` to `RegisterLegacyAminoCodec` and `codec.New()` is now renamed to `codec.NewLegacyAmino()`
  * (modules) [\#6564](https://github.com/cosmos/cosmos-sdk/pull/6564) Constant `DefaultParamspace` is removed from all modules, use ModuleName instead.
  * (modules) [\#5989](https://github.com/cosmos/cosmos-sdk/pull/5989) `AppModuleBasic.GetTxCmd` now takes a single `CLIContext` parameter.
  * (modules) [\#5664](https://github.com/cosmos/cosmos-sdk/pull/5664) Remove amino `Codec` from simulation `StoreDecoder`, which now returns a function closure in order to unmarshal the key-value pairs.
  * (modules) [\#5555](https://github.com/cosmos/cosmos-sdk/pull/5555) Move `x/auth/client/utils/` types and functions to `x/auth/client/`.
  * (modules) [\#5572](https://github.com/cosmos/cosmos-sdk/pull/5572) Move account balance logic and APIs from `x/auth` to `x/bank`.
  * (modules) [\#6326](https://github.com/cosmos/cosmos-sdk/pull/6326) `AppModuleBasic.GetQueryCmd` now takes a single `client.Context` parameter.
  * (modules) [\#6336](https://github.com/cosmos/cosmos-sdk/pull/6336) `AppModuleBasic.RegisterQueryService` method was added to support gRPC queries, and `QuerierRoute` and `NewQuerierHandler` were deprecated.
  * (modules) [\#6311](https://github.com/cosmos/cosmos-sdk/issues/6311) Remove `alias.go` usage
  * (modules) [\#6447](https://github.com/cosmos/cosmos-sdk/issues/6447) Rename `blacklistedAddrs` to `blockedAddrs`.
  * (modules) [\#6834](https://github.com/cosmos/cosmos-sdk/issues/6834) Add `RegisterInterfaces` method to `AppModuleBasic` to support registration of protobuf interface types.
  * (modules) [\#6734](https://github.com/cosmos/cosmos-sdk/issues/6834) Add `TxEncodingConfig` parameter to `AppModuleBasic.ValidateGenesis` command to support JSON tx decoding in `genutil`.
  * (modules) [#7764](https://github.com/cosmos/cosmos-sdk/pull/7764) Added module initialization options:
    * `server/types.AppExporter` requires extra argument: `AppOptions`.
    * `server.AddCommands` requires extra argument: `addStartFlags types.ModuleInitFlags`
    * `x/crisis.NewAppModule` has a new attribute: `skipGenesisInvariants`. [PR](https://github.com/cosmos/cosmos-sdk/pull/7764)
  * (types) [\#6327](https://github.com/cosmos/cosmos-sdk/pull/6327) `sdk.Msg` now inherits `proto.Message`, as a result all `sdk.Msg` types now use pointer semantics.
  * (types) [\#7032](https://github.com/cosmos/cosmos-sdk/pull/7032) All types ending with `ID` (e.g. `ProposalID`) now end with `Id` (e.g. `ProposalId`), to match default Protobuf generated format. Also see [\#7033](https://github.com/cosmos/cosmos-sdk/pull/7033) for more details.
  * (x/auth) [\#6029](https://github.com/cosmos/cosmos-sdk/pull/6029) Module accounts have been moved from `x/supply` to `x/auth`.
  * (x/auth) [\#6443](https://github.com/cosmos/cosmos-sdk/issues/6443) Move `FeeTx` and `TxWithMemo` interfaces from `x/auth/ante` to `types`.
  * (x/auth) [\#7006](https://github.com/cosmos/cosmos-sdk/pull/7006) All `AccountRetriever` methods now take `client.Context` as a parameter instead of as a struct member.
  * (x/auth) [\#6270](https://github.com/cosmos/cosmos-sdk/pull/6270) The passphrase argument has been removed from the signature of the following functions and methods: `BuildAndSign`, ` MakeSignature`, ` SignStdTx`, `TxBuilder.BuildAndSign`, `TxBuilder.Sign`, `TxBuilder.SignStdTx`
  * (x/auth) [\#6428](https://github.com/cosmos/cosmos-sdk/issues/6428):
    * `NewAnteHandler` and `NewSigVerificationDecorator` both now take a `SignModeHandler` parameter.
    * `SignatureVerificationGasConsumer` now has the signature: `func(meter sdk.GasMeter, sig signing.SignatureV2, params types.Params) error`.
    * The `SigVerifiableTx` interface now has a `GetSignaturesV2() ([]signing.SignatureV2, error)` method and no longer has the `GetSignBytes` method.
  * (x/auth/tx) [\#8106](https://github.com/cosmos/cosmos-sdk/pull/8106) change related to missing append functionality in
      client transaction signing
    + added `overwriteSig` argument to `x/auth/client.SignTx` and `client/tx.Sign` functions.
    + removed `x/auth/tx.go:wrapper.GetSignatures`. The `wrapper` provides `TxBuilder` functionality, and it's a private
      structure. That function was not used at all and it's not exposed through the `TxBuilder` interface.
  * (x/bank) [\#7327](https://github.com/cosmos/cosmos-sdk/pull/7327) AddCoins and SubtractCoins no longer return a resultingValue and will only return an error.
  * (x/capability) [#7918](https://github.com/cosmos/cosmos-sdk/pull/7918) Add x/capability safety checks:
    * All outward facing APIs will now check that capability is not nil and name is not empty before performing any state-machine changes
    * `SetIndex` has been renamed to `InitializeIndex`
  * (x/evidence) [\#7251](https://github.com/cosmos/cosmos-sdk/pull/7251) New evidence types and light client evidence handling. The module function names changed.
  * (x/evidence) [\#5952](https://github.com/cosmos/cosmos-sdk/pull/5952) Remove APIs for getting and setting `x/evidence` parameters. `BaseApp` now uses a `ParamStore` to manage Tendermint consensus parameters which is managed via the `x/params` `Substore` type.
  * (x/gov) [\#6147](https://github.com/cosmos/cosmos-sdk/pull/6147) The `Content` field on `Proposal` and `MsgSubmitProposal`
    is now `Any` in concordance with [ADR 019](docs/architecture/adr-019-protobuf-state-encoding.md) and `GetContent` should now
    be used to retrieve the actual proposal `Content`. Also the `NewMsgSubmitProposal` constructor now may return an `error`
  * (x/ibc) [\#6374](https://github.com/cosmos/cosmos-sdk/pull/6374) `VerifyMembership` and `VerifyNonMembership` now take a `specs []string` argument to specify the proof format used for verification. Most SDK chains can simply use `commitmenttypes.GetSDKSpecs()` for this argument.
  * (x/params) [\#5619](https://github.com/cosmos/cosmos-sdk/pull/5619) The `x/params` keeper now accepts a `codec.Marshaller` instead of
  a reference to an amino codec. Amino is still used for JSON serialization.
  * (x/staking) [\#6451](https://github.com/cosmos/cosmos-sdk/pull/6451) `DefaultParamspace` and `ParamKeyTable` in staking module are moved from keeper to types to enforce consistency.
  * (x/staking) [\#7419](https://github.com/cosmos/cosmos-sdk/pull/7419) The `TmConsPubKey` method on ValidatorI has been
      removed and replaced instead by `ConsPubKey` (which returns a SDK `cryptotypes.PubKey`) and `TmConsPublicKey` (which
      returns a Tendermint proto PublicKey).
  * (x/staking/types) [\#7447](https://github.com/cosmos/cosmos-sdk/issues/7447) Remove bech32 PubKey support:
    * `ValidatorI` interface update. `GetConsPubKey` renamed to `TmConsPubKey` (consensus public key must be a tendermint key). `TmConsPubKey`, `GetConsAddr` methods return error.
    * `Validator` update. Methods changed in `ValidatorI` (as described above) and `ToTmValidator` return error.
    * `Validator.ConsensusPubkey` type changed from `string` to `codectypes.Any`.
    * `MsgCreateValidator.Pubkey` type changed from `string` to `codectypes.Any`.
  * (x/supply) [\#6010](https://github.com/cosmos/cosmos-sdk/pull/6010) All `x/supply` types and APIs have been moved to `x/bank`.
  * [\#6409](https://github.com/cosmos/cosmos-sdk/pull/6409) Rename all IsEmpty methods to Empty across the codebase and enforce consistency.
  * [\#6231](https://github.com/cosmos/cosmos-sdk/pull/6231) Simplify `AppModule` interface, `Route` and `NewHandler` methods become only `Route`
  and returns a new `Route` type.
  * (x/slashing) [\#6212](https://github.com/cosmos/cosmos-sdk/pull/6212) Remove `Get*` prefixes from key construction functions
  * (server) [\#6079](https://github.com/cosmos/cosmos-sdk/pull/6079) Remove `UpgradeOldPrivValFile` (deprecated in Tendermint Core v0.28).
  * [\#5719](https://github.com/cosmos/cosmos-sdk/pull/5719) Bump Go requirement to 1.14+


### State Machine Breaking

* __General__
  * (client) [\#7268](https://github.com/cosmos/cosmos-sdk/pull/7268) / [\#7147](https://github.com/cosmos/cosmos-sdk/pull/7147) Introduce new protobuf based PubKeys, and migrate PubKey in BaseAccount to use this new protobuf based PubKey format

* __Modules__
  * (modules) [\#5572](https://github.com/cosmos/cosmos-sdk/pull/5572) Separate balance from accounts per ADR 004.
    * Account balances are now persisted and retrieved via the `x/bank` module.
    * Vesting account interface has been modified to account for changes.
    * Callers to `NewBaseVestingAccount` are responsible for verifying account balance in relation to
    the original vesting amount.
    * The `SendKeeper` and `ViewKeeper` interfaces in `x/bank` have been modified to account for changes.
  * (x/auth) [\#5533](https://github.com/cosmos/cosmos-sdk/pull/5533) Migrate the `x/auth` module to use Protocol Buffers for state
  serialization instead of Amino.
    * The `BaseAccount.PubKey` field is now represented as a Bech32 string instead of a `crypto.Pubkey`.
    * `NewBaseAccountWithAddress` now returns a reference to a `BaseAccount`.
    * The `x/auth` module now accepts a `Codec` interface which extends the `codec.Marshaler` interface by
    requiring a concrete codec to know how to serialize accounts.
    * The `AccountRetriever` type now accepts a `Codec` in its constructor in order to know how to
    serialize accounts.
  * (x/bank) [\#6518](https://github.com/cosmos/cosmos-sdk/pull/6518) Support for global and per-denomination send enabled flags.
    * Existing send_enabled global flag has been moved into a Params structure as `default_send_enabled`.
    * An array of: `{denom: string, enabled: bool}` is added to bank Params to support per-denomination override of global default value.
  * (x/distribution) [\#5610](https://github.com/cosmos/cosmos-sdk/pull/5610) Migrate the `x/distribution` module to use Protocol Buffers for state
  serialization instead of Amino. The exact codec used is `codec.HybridCodec` which utilizes Protobuf for binary encoding and Amino
  for JSON encoding.
    * `ValidatorHistoricalRewards.ReferenceCount` is now of types `uint32` instead of `uint16`.
    * `ValidatorSlashEvents` is now a struct with `slashevents`.
    * `ValidatorOutstandingRewards` is now a struct with `rewards`.
    * `ValidatorAccumulatedCommission` is now a struct with `commission`.
    * The `Keeper` constructor now takes a `codec.Marshaler` instead of a concrete Amino codec. This exact type
    provided is specified by `ModuleCdc`.
  * (x/evidence) [\#5634](https://github.com/cosmos/cosmos-sdk/pull/5634) Migrate the `x/evidence` module to use Protocol Buffers for state
  serialization instead of Amino.
    * The `internal` sub-package has been removed in order to expose the types proto file.
    * The module now accepts a `Codec` interface which extends the `codec.Marshaler` interface by
    requiring a concrete codec to know how to serialize `Evidence` types.
    * The `MsgSubmitEvidence` message has been removed in favor of `MsgSubmitEvidenceBase`. The application-level
    codec must now define the concrete `MsgSubmitEvidence` type which must implement the module's `MsgSubmitEvidence`
    interface.
  * (x/evidence) [\#5952](https://github.com/cosmos/cosmos-sdk/pull/5952) Remove parameters from `x/evidence` genesis and module state. The `x/evidence` module now solely uses Tendermint consensus parameters to determine of evidence is valid or not.
  * (x/gov) [\#5737](https://github.com/cosmos/cosmos-sdk/pull/5737) Migrate the `x/gov` module to use Protocol
  Buffers for state serialization instead of Amino.
    * `MsgSubmitProposal` will be removed in favor of the application-level proto-defined `MsgSubmitProposal` which
    implements the `MsgSubmitProposalI` interface. Applications should extend the `NewMsgSubmitProposalBase` type
    to define their own concrete `MsgSubmitProposal` types.
    * The module now accepts a `Codec` interface which extends the `codec.Marshaler` interface by
    requiring a concrete codec to know how to serialize `Proposal` types.
  * (x/mint) [\#5634](https://github.com/cosmos/cosmos-sdk/pull/5634) Migrate the `x/mint` module to use Protocol Buffers for state
  serialization instead of Amino.
    * The `internal` sub-package has been removed in order to expose the types proto file.
  * (x/slashing) [\#5627](https://github.com/cosmos/cosmos-sdk/pull/5627) Migrate the `x/slashing` module to use Protocol Buffers for state
  serialization instead of Amino. The exact codec used is `codec.HybridCodec` which utilizes Protobuf for binary encoding and Amino
  for JSON encoding.
    * The `Keeper` constructor now takes a `codec.Marshaler` instead of a concrete Amino codec. This exact type
    provided is specified by `ModuleCdc`.
  * (x/staking) [\#6844](https://github.com/cosmos/cosmos-sdk/pull/6844) Validators are now inserted into the unbonding queue based on their unbonding time and height. The relevant keeper APIs are modified to reflect these changes by now also requiring a height.
  * (x/staking) [\#6061](https://github.com/cosmos/cosmos-sdk/pull/6061) Allow a validator to immediately unjail when no signing info is present due to
  falling below their minimum self-delegation and never having been bonded. The validator may immediately unjail once they've met their minimum self-delegation.
  * (x/staking) [\#5600](https://github.com/cosmos/cosmos-sdk/pull/5600) Migrate the `x/staking` module to use Protocol Buffers for state
  serialization instead of Amino. The exact codec used is `codec.HybridCodec` which utilizes Protobuf for binary encoding and Amino
  for JSON encoding.
    * `BondStatus` is now of type `int32` instead of `byte`.
    * Types of `int16` in the `Params` type are now of type `int32`.
    * Every reference of `crypto.Pubkey` in context of a `Validator` is now of type string. `GetPubKeyFromBech32` must be used to get the `crypto.Pubkey`.
    * The `Keeper` constructor now takes a `codec.Marshaler` instead of a concrete Amino codec. This exact type
    provided is specified by `ModuleCdc`.
  * (x/staking) [\#7979](https://github.com/cosmos/cosmos-sdk/pull/7979) keeper pubkey storage serialization migration
      from bech32 to protobuf.
  * (x/supply) [\#6010](https://github.com/cosmos/cosmos-sdk/pull/6010) Removed the `x/supply` module by merging the existing types and APIs into the `x/bank` module.
  * (x/supply) [\#5533](https://github.com/cosmos/cosmos-sdk/pull/5533) Migrate the `x/supply` module to use Protocol Buffers for state
  serialization instead of Amino.
    * The `internal` sub-package has been removed in order to expose the types proto file.
    * The `x/supply` module now accepts a `Codec` interface which extends the `codec.Marshaler` interface by
    requiring a concrete codec to know how to serialize `SupplyI` types.
    * The `SupplyI` interface has been modified to no longer return `SupplyI` on methods. Instead the
    concrete type's receiver should modify the type.
  * (x/upgrade) [\#5659](https://github.com/cosmos/cosmos-sdk/pull/5659) Migrate the `x/upgrade` module to use Protocol
  Buffers for state serialization instead of Amino.
    * The `internal` sub-package has been removed in order to expose the types proto file.
    * The `x/upgrade` module now accepts a `codec.Marshaler` interface.

### Features

* __Baseapp / Client / REST__
  * (x/auth) [\#6213](https://github.com/cosmos/cosmos-sdk/issues/6213) Introduce new protobuf based path for transaction signing, see [ADR020](https://github.com/cosmos/cosmos-sdk/blob/master/docs/architecture/adr-020-protobuf-transaction-encoding.md) for more details
  * (x/auth) [\#6350](https://github.com/cosmos/cosmos-sdk/pull/6350) New sign-batch command to sign StdTx batch files.
  * (baseapp) [\#5803](https://github.com/cosmos/cosmos-sdk/pull/5803) Added support for taking state snapshots at regular height intervals, via options `snapshot-interval` and `snapshot-keep-recent`.
  * (baseapp) [\#7519](https://github.com/cosmos/cosmos-sdk/pull/7519) Add `ServiceMsgRouter` to BaseApp to handle routing of protobuf service `Msg`s. The two new types defined in ADR 031, `sdk.ServiceMsg` and `sdk.MsgRequest` are introduced with this router.
  * (client) [\#5921](https://github.com/cosmos/cosmos-sdk/issues/5921) Introduce new gRPC and gRPC Gateway based APIs for querying app & module data. See [ADR021](https://github.com/cosmos/cosmos-sdk/blob/master/docs/architecture/adr-021-protobuf-query-encoding.md) for more details
  * (cli) [\#7485](https://github.com/cosmos/cosmos-sdk/pull/7485) Introduce a new optional `--keyring-dir` flag that allows clients to specify a Keyring directory if it does not reside in the directory specified by `--home`.
  * (cli) [\#7221](https://github.com/cosmos/cosmos-sdk/pull/7221) Add the option of emitting amino encoded json from the CLI
  * (codec) [\#7519](https://github.com/cosmos/cosmos-sdk/pull/7519) `InterfaceRegistry` now inherits `jsonpb.AnyResolver`, and has a `RegisterCustomTypeURL` method to support ADR 031 packing of `Any`s. `AnyResolver` is now a required parameter to `RejectUnknownFields`.
  * (coin) [\#6755](https://github.com/cosmos/cosmos-sdk/pull/6755) Add custom regex validation for `Coin` denom by overwriting `CoinDenomRegex` when using `/types/coin.go`.
  * (config) [\#7265](https://github.com/cosmos/cosmos-sdk/pull/7265) Support Tendermint block pruning through a new `min-retain-blocks` configuration that can be set in either `app.toml` or via the CLI. This parameter is used in conjunction with other criteria to determine the height at which Tendermint should prune blocks.
  * (events) [\#7121](https://github.com/cosmos/cosmos-sdk/pull/7121) The application now derives what events are indexed by Tendermint via the `index-events` configuration in `app.toml`, which is a list of events taking the form `{eventType}.{attributeKey}`.
  * (tx) [\#6089](https://github.com/cosmos/cosmos-sdk/pull/6089) Transactions can now have a `TimeoutHeight` set which allows the transaction to be rejected if it's committed at a height greater than the timeout.
  * (rest) [\#6167](https://github.com/cosmos/cosmos-sdk/pull/6167) Support `max-body-bytes` CLI flag for the REST service.
  * (genesis) [\#7089](https://github.com/cosmos/cosmos-sdk/pull/7089) The `export` command now adds a `initial_height` field in the exported JSON. Baseapp's `CommitMultiStore` now also has a `SetInitialVersion` setter, so it can set the initial store version inside `InitChain` and start a new chain from a given height.
* __General__
  * (crypto/multisig) [\#6241](https://github.com/cosmos/cosmos-sdk/pull/6241) Add Multisig type directly to the repo. Previously this was in tendermint.
  * (codec/types) [\#8106](https://github.com/cosmos/cosmos-sdk/pull/8106) Adding `NewAnyWithCustomTypeURL` to correctly
     marshal Messages in TxBuilder.
  * (tests) [\#6489](https://github.com/cosmos/cosmos-sdk/pull/6489) Introduce package `testutil`, new in-process testing network framework for use in integration and unit tests.
  * (tx) Add new auth/tx gRPC & gRPC-Gateway endpoints for basic querying & broadcasting support
    * [\#7842](https://github.com/cosmos/cosmos-sdk/pull/7842) Add TxsByEvent gRPC endpoint
    * [\#7852](https://github.com/cosmos/cosmos-sdk/pull/7852) Add tx broadcast gRPC endpoint
  * (tx) [\#7688](https://github.com/cosmos/cosmos-sdk/pull/7688) Add a new Tx gRPC service with methods `Simulate` and `GetTx` (by hash).
  * (store) [\#5803](https://github.com/cosmos/cosmos-sdk/pull/5803) Added `rootmulti.Store` methods for taking and restoring snapshots, based on `iavl.Store` export/import.
  * (store) [\#6324](https://github.com/cosmos/cosmos-sdk/pull/6324) IAVL store query proofs now return CommitmentOp which wraps an ics23 CommitmentProof
  * (store) [\#6390](https://github.com/cosmos/cosmos-sdk/pull/6390) `RootMulti` store query proofs now return `CommitmentOp` which wraps `CommitmentProofs`
    * `store.Query` now only returns chained `ics23.CommitmentProof` wrapped in `merkle.Proof`
    * `ProofRuntime` only decodes and verifies `ics23.CommitmentProof`
* __Modules__
  * (modules) [\#5921](https://github.com/cosmos/cosmos-sdk/issues/5921) Introduction of Query gRPC service definitions along with REST annotations for gRPC Gateway for each module
  * (modules) [\#7540](https://github.com/cosmos/cosmos-sdk/issues/7540) Protobuf service definitions can now be used for
    packing `Msg`s in transactions as defined in [ADR 031](./docs/architecture/adr-031-msg-service.md). All modules now
    define a `Msg` protobuf service.
  * (x/auth/vesting) [\#7209](https://github.com/cosmos/cosmos-sdk/pull/7209) Create new `MsgCreateVestingAccount` message type along with CLI handler that allows for the creation of delayed and continuous vesting types.
  * (x/capability) [\#5828](https://github.com/cosmos/cosmos-sdk/pull/5828) Capability module integration as outlined in [ADR 3 - Dynamic Capability Store](https://github.com/cosmos/tree/master/docs/architecture/adr-003-dynamic-capability-store.md).
  * (x/crisis) `x/crisis` has a new function: `AddModuleInitFlags`, which will register optional crisis module flags for the start command.
  * (x/ibc) [\#5277](https://github.com/cosmos/cosmos-sdk/pull/5277) `x/ibc` changes from IBC alpha. For more details check the the [`x/ibc/core/spec`](https://github.com/cosmos/cosmos-sdk/tree/master/x/ibc/core/spec) directory, or the ICS specs below:
    * [ICS 002 - Client Semantics](https://github.com/cosmos/ics/tree/master/spec/ics-002-client-semantics) subpackage
    * [ICS 003 - Connection Semantics](https://github.com/cosmos/ics/blob/master/spec/ics-003-connection-semantics) subpackage
    * [ICS 004 - Channel and Packet Semantics](https://github.com/cosmos/ics/blob/master/spec/ics-004-channel-and-packet-semantics) subpackage
    * [ICS 005 - Port Allocation](https://github.com/cosmos/ics/blob/master/spec/ics-005-port-allocation) subpackage
    * [ICS 006 - Solo Machine Client](https://github.com/cosmos/ics/tree/master/spec/ics-006-solo-machine-client) subpackage
    * [ICS 007 - Tendermint Client](https://github.com/cosmos/ics/blob/master/spec/ics-007-tendermint-client) subpackage
    * [ICS 009 - Loopback Client](https://github.com/cosmos/ics/tree/master/spec/ics-009-loopback-client) subpackage
    * [ICS 020 - Fungible Token Transfer](https://github.com/cosmos/ics/tree/master/spec/ics-020-fungible-token-transfer) subpackage
    * [ICS 023 - Vector Commitments](https://github.com/cosmos/ics/tree/master/spec/ics-023-vector-commitments) subpackage
    * [ICS 024 - Host State Machine Requirements](https://github.com/cosmos/ics/tree/master/spec/ics-024-host-requirements) subpackage
  * (x/ibc) [\#6374](https://github.com/cosmos/cosmos-sdk/pull/6374) ICS-23 Verify functions will now accept and verify ics23 CommitmentProofs exclusively
  * (x/params) [\#6005](https://github.com/cosmos/cosmos-sdk/pull/6005) Add new CLI command for querying raw x/params parameters by subspace and key.

### Bug Fixes

* __Baseapp / Client / REST__
  * (client) [\#5964](https://github.com/cosmos/cosmos-sdk/issues/5964) `--trust-node` is now false by default - for real. Users must ensure it is set to true if they don't want to enable the verifier.
  * (client) [\#6402](https://github.com/cosmos/cosmos-sdk/issues/6402) Fix `keys add` `--algo` flag which only worked for Tendermint's `secp256k1` default key signing algorithm.
  * (client) [\#7699](https://github.com/cosmos/cosmos-sdk/pull/7699) Fix panic in context when setting invalid nodeURI. `WithNodeURI` does not set the `Client` in the context.
  * (export) [\#6510](https://github.com/cosmos/cosmos-sdk/pull/6510/) Field TimeIotaMs now is included in genesis file while exporting.
  * (rest) [\#5906](https://github.com/cosmos/cosmos-sdk/pull/5906) Fix an issue that make some REST calls panic when sending invalid or incomplete requests.
  * (crypto) [\#7966](https://github.com/cosmos/cosmos-sdk/issues/7966) `Bip44Params` `String()` function now correctly
      returns the absolute HD path by adding the `m/` prefix.
  * (crypto/keyring) [\#5844](https://github.com/cosmos/cosmos-sdk/pull/5844) `Keyring.Sign()` methods no longer decode amino signatures when method receivers
  are offline/multisig keys.
  * (store) [\#7415](https://github.com/cosmos/cosmos-sdk/pull/7415) Allow new stores to be registered during on-chain upgrades.
* __Modules__
  * (modules) [\#5569](https://github.com/cosmos/cosmos-sdk/issues/5569) `InitGenesis`, for the relevant modules, now ensures module accounts exist.
  * (x/auth) [\#5892](https://github.com/cosmos/cosmos-sdk/pull/5892) Add `RegisterKeyTypeCodec` to register new
  types (eg. keys) to the `auth` module internal amino codec.
  * (x/bank) [\#6536](https://github.com/cosmos/cosmos-sdk/pull/6536) Fix bug in `WriteGeneratedTxResponse` function used by multiple
  REST endpoints. Now it writes a Tx in StdTx format.
  * (x/genutil) [\#5938](https://github.com/cosmos/cosmos-sdk/pull/5938) Fix `InitializeNodeValidatorFiles` error handling.
  * (x/gentx) [\#8183](https://github.com/cosmos/cosmos-sdk/pull/8183) change gentx cmd amount to arg from flag
  * (x/gov) [#7641](https://github.com/cosmos/cosmos-sdk/pull/7641) Fix tally calculation precision error.
  * (x/staking) [\#6529](https://github.com/cosmos/cosmos-sdk/pull/6529) Export validator addresses (previously was empty).
  * (x/staking) [\#5949](https://github.com/cosmos/cosmos-sdk/pull/5949) Skip staking `HistoricalInfoKey` in simulations as headers are not exported.
  * (x/staking) [\#6061](https://github.com/cosmos/cosmos-sdk/pull/6061) Allow a validator to immediately unjail when no signing info is present due to
falling below their minimum self-delegation and never having been bonded. The validator may immediately unjail once they've met their minimum self-delegation.
* __General__
  * (types) [\#7038](https://github.com/cosmos/cosmos-sdk/issues/7038) Fix infinite looping of `ApproxRoot` by including a hard-coded maximum iterations limit of 100.
  * (types) [\#7084](https://github.com/cosmos/cosmos-sdk/pull/7084) Fix panic when calling `BigInt()` on an uninitialized `Int`.
  * (simulation) [\#7129](https://github.com/cosmos/cosmos-sdk/issues/7129) Fix support for custom `Account` and key types on auth's simulation.


### Improvements
* __Baseapp / Client / REST__
  * (baseapp) [\#6186](https://github.com/cosmos/cosmos-sdk/issues/6186) Support emitting events during `AnteHandler` execution.
  * (baseapp) [\#6053](https://github.com/cosmos/cosmos-sdk/pull/6053) Customizable panic recovery handling added for `app.runTx()` method (as proposed in the [ADR 22](https://github.com/cosmos/cosmos-sdk/blob/master/docs/architecture/adr-022-custom-panic-handling.md)). Adds ability for developers to register custom panic handlers extending standard ones.
  * (client) [\#5810](https://github.com/cosmos/cosmos-sdk/pull/5810) Added a new `--offline` flag that allows commands to be executed without an
  internet connection. Previously, `--generate-only` served this purpose in addition to only allowing txs to be generated. Now, `--generate-only` solely
  allows txs to be generated without being broadcasted and disallows Keybase use and `--offline` allows the use of Keybase but does not allow any
  functionality that requires an online connection.
  * (cli) [#7764](https://github.com/cosmos/cosmos-sdk/pull/7764) Update x/banking and x/crisis InitChain to improve node startup time
  * (client) [\#5856](https://github.com/cosmos/cosmos-sdk/pull/5856) Added the possibility to set `--offline` flag with config command.
  * (client) [\#5895](https://github.com/cosmos/cosmos-sdk/issues/5895) show config options in the config command's help screen.
  * (client/keys) [\#8043](https://github.com/cosmos/cosmos-sdk/pull/8043) Add support for export of unarmored private key
  * (client/tx) [\#7801](https://github.com/cosmos/cosmos-sdk/pull/7801) Update sign-batch multisig to work online
  * (x/genutil) [\#8099](https://github.com/cosmos/cosmos-sdk/pull/8099) `init` now supports a `--recover` flag to recover
      the private validator key from a given mnemonic
* __Modules__
  * (x/auth) [\#5702](https://github.com/cosmos/cosmos-sdk/pull/5702) Add parameter querying support for `x/auth`.
  * (x/auth/ante) [\#6040](https://github.com/cosmos/cosmos-sdk/pull/6040) `AccountKeeper` interface used for `NewAnteHandler` and handler's decorators to add support of using custom `AccountKeeper` implementations.
  * (x/evidence) [\#5952](https://github.com/cosmos/cosmos-sdk/pull/5952) Tendermint Consensus parameters can now be changed via parameter change proposals through `x/gov`.
  * (x/evidence) [\#5961](https://github.com/cosmos/cosmos-sdk/issues/5961) Add `StoreDecoder` simulation for evidence module.
  * (x/ibc) [\#5948](https://github.com/cosmos/cosmos-sdk/issues/5948) Add `InitGenesis` and `ExportGenesis` functions for `ibc` module.
  * (x/ibc-transfer) [\#6871](https://github.com/cosmos/cosmos-sdk/pull/6871) Implement [ADR 001 - Coin Source Tracing](./docs/architecture/adr-001-coin-source-tracing.md).
  * (x/staking) [\#6059](https://github.com/cosmos/cosmos-sdk/pull/6059) Updated `HistoricalEntries` parameter default to 100.
  * (x/staking) [\#5584](https://github.com/cosmos/cosmos-sdk/pull/5584) Add util function `ToTmValidator` that converts a `staking.Validator` type to `*tmtypes.Validator`.
  * (x/staking) [\#6163](https://github.com/cosmos/cosmos-sdk/pull/6163) CLI and REST call to unbonding delegations and delegations now accept
  pagination.
  * (x/staking) [\#8178](https://github.com/cosmos/cosmos-sdk/pull/8178) Update default historical header number for stargate
* __General__
  * (crypto) [\#7987](https://github.com/cosmos/cosmos-sdk/pull/7987) Fix the inconsistency of CryptoCdc, only use
      `codec/legacy.Cdc`.
  * (logging) [\#8072](https://github.com/cosmos/cosmos-sdk/pull/8072) Refactor logging:
    * Use [zerolog](https://github.com/rs/zerolog) over Tendermint's go-kit logging wrapper.
    * Introduce Tendermint's `--log_format=plain|json` flag. Using format `json` allows for emitting structured JSON
    logs which can be consumed by an external logging facility (e.g. Loggly). Both formats log to STDERR.
    * The existing `--log_level` flag and it's default value now solely relates to the global logging
    level (e.g. `info`, `debug`, etc...) instead of `<module>:<level>`.
  * (rest) [#7649](https://github.com/cosmos/cosmos-sdk/pull/7649) Return an unsigned tx in legacy GET /tx endpoint when signature conversion fails
  * (simulation) [\#6002](https://github.com/cosmos/cosmos-sdk/pull/6002) Add randomized consensus params into simulation.
  * (store) [\#6481](https://github.com/cosmos/cosmos-sdk/pull/6481) Move `SimpleProofsFromMap` from Tendermint into the SDK.
  * (store) [\#6719](https://github.com/cosmos/cosmos-sdk/6754) Add validity checks to stores for nil and empty keys.
  * (SDK) Updated dependencies
    * Updated iavl dependency to v0.15.3
    * Update tendermint to v0.34.1
  * (types) [\#7027](https://github.com/cosmos/cosmos-sdk/pull/7027) `Coin(s)` and `DecCoin(s)` updates:
    * Bump denomination max length to 128
    * Allow uppercase letters and numbers in denominations to support [ADR 001](./docs/architecture/adr-001-coin-source-tracing.md)
    * Added `Validate` function that returns a descriptive error
  * (types) [\#5581](https://github.com/cosmos/cosmos-sdk/pull/5581) Add convenience functions {,Must}Bech32ifyAddressBytes.
  * (types/module) [\#5724](https://github.com/cosmos/cosmos-sdk/issues/5724) The `types/module` package does no longer depend on `x/simulation`.
  * (types) [\#5585](https://github.com/cosmos/cosmos-sdk/pull/5585) IBC additions:
    * `Coin` denomination max lenght has been increased to 32.
    * Added `CapabilityKey` alias for `StoreKey` to match IBC spec.
  * (types/rest) [\#5900](https://github.com/cosmos/cosmos-sdk/pull/5900) Add Check*Error function family to spare developers from replicating tons of boilerplate code.
  * (types) [\#6128](https://github.com/cosmos/cosmos-sdk/pull/6137) Add `String()` method to `GasMeter`.
  * (types) [\#6195](https://github.com/cosmos/cosmos-sdk/pull/6195) Add codespace to broadcast(sync/async) response.
  * (types) \#6897 Add KV type from tendermint to `types` directory.
  * (version) [\#7848](https://github.com/cosmos/cosmos-sdk/pull/7848) [\#7941](https://github.com/cosmos/cosmos-sdk/pull/7941)
    `version --long` output now shows the list of build dependencies and replaced build dependencies.

## [v0.39.1](https://github.com/cosmos/cosmos-sdk/releases/tag/v0.39.1) - 2020-08-11

### Client Breaking

* (x/auth) [\#6861](https://github.com/cosmos/cosmos-sdk/pull/6861) Remove public key Bech32 encoding for all account types for JSON serialization, instead relying on direct Amino encoding. In addition, JSON serialization utilizes Amino instead of the Go stdlib, so integers are treated as strings.

### Improvements

* (client) [\#6853](https://github.com/cosmos/cosmos-sdk/pull/6853) Add --unsafe-cors flag.

## [v0.39.0](https://github.com/cosmos/cosmos-sdk/releases/tag/v0.39.0) - 2020-07-20

### Improvements

* (deps) Bump IAVL version to [v0.14.0](https://github.com/cosmos/iavl/releases/tag/v0.14.0)
* (client) [\#5585](https://github.com/cosmos/cosmos-sdk/pull/5585) `CLIContext` additions:
  * Introduce `QueryABCI` that returns the full `abci.ResponseQuery` with inclusion Merkle proofs.
  * Added `prove` flag for Merkle proof verification.
* (x/staking) [\#6791)](https://github.com/cosmos/cosmos-sdk/pull/6791) Close {UBDQueue,RedelegationQueu}Iterator once used.

### API Breaking Changes

* (baseapp) [\#5837](https://github.com/cosmos/cosmos-sdk/issues/5837) Transaction simulation now returns a `SimulationResponse` which contains the `GasInfo` and `Result` from the execution.

### Client Breaking Changes

* (x/auth) [\#6745](https://github.com/cosmos/cosmos-sdk/issues/6745) Remove BaseAccount's custom JSON {,un}marshalling.

### Bug Fixes

* (store) [\#6475](https://github.com/cosmos/cosmos-sdk/pull/6475) Revert IAVL pruning functionality introduced in
[v0.13.0](https://github.com/cosmos/iavl/releases/tag/v0.13.0),
where the IAVL no longer keeps states in-memory in which it flushes periodically. IAVL now commits and
flushes every state to disk as it did pre-v0.13.0. The SDK's multi-store will track and ensure the proper
heights are pruned. The operator can set the pruning options via a `pruning` config via the CLI or
through `app.toml`. The `pruning` flag exposes `default|everything|nothing|custom` as options --
see docs for further details. If the operator chooses `custom`, they may provide granular pruning
options `pruning-keep-recent`, `pruning-keep-every`, and `pruning-interval`. The former two options
dictate how many recent versions are kept on disk and the offset of what versions are kept after that
respectively, and the latter defines the height interval in which versions are deleted in a batch.
**Note, there are some client-facing API breaking changes with regard to IAVL, stores, and pruning settings.**
* (x/distribution) [\#6210](https://github.com/cosmos/cosmos-sdk/pull/6210) Register `MsgFundCommunityPool` in distribution amino codec.
* (types) [\#5741](https://github.com/cosmos/cosmos-sdk/issues/5741) Prevent `ChainAnteDecorators()` from panicking when empty `AnteDecorator` slice is supplied.
* (baseapp) [\#6306](https://github.com/cosmos/cosmos-sdk/issues/6306) Prevent events emitted by the antehandler from being persisted between transactions.
* (client/keys) [\#5091](https://github.com/cosmos/cosmos-sdk/issues/5091) `keys parse` does not honor client app's configuration.
* (x/bank) [\#6674](https://github.com/cosmos/cosmos-sdk/pull/6674) Create account if recipient does not exist on handing `MsgMultiSend`.
* (x/auth) [\#6287](https://github.com/cosmos/cosmos-sdk/pull/6287) Fix nonce stuck when sending multiple transactions from an account in a same block.

## [v0.38.5] - 2020-07-02

### Improvements

* (tendermint) Bump Tendermint version to [v0.33.6](https://github.com/tendermint/tendermint/releases/tag/v0.33.6).

## [v0.38.4] - 2020-05-21

### Bug Fixes

* (x/auth) [\#5950](https://github.com/cosmos/cosmos-sdk/pull/5950) Fix `IncrementSequenceDecorator` to use is `IsReCheckTx` instead of `IsCheckTx` to allow account sequence incrementing.

## [v0.38.3] - 2020-04-09

### Improvements

* (tendermint) Bump Tendermint version to [v0.33.3](https://github.com/tendermint/tendermint/releases/tag/v0.33.3).

## [v0.38.2] - 2020-03-25

### Bug Fixes

* (baseapp) [\#5718](https://github.com/cosmos/cosmos-sdk/pull/5718) Remove call to `ctx.BlockGasMeter` during failed message validation which resulted in a panic when the tx execution mode was `CheckTx`.
* (x/genutil) [\#5775](https://github.com/cosmos/cosmos-sdk/pull/5775) Fix `ExportGenesis` in `x/genutil` to export default genesis state (`[]`) instead of `null`.
* (client) [\#5618](https://github.com/cosmos/cosmos-sdk/pull/5618) Fix crash on the client when the verifier is not set.
* (crypto/keys/mintkey) [\#5823](https://github.com/cosmos/cosmos-sdk/pull/5823) fix errors handling in `UnarmorPubKeyBytes` (underlying armoring function's return error was not being checked).
* (x/distribution) [\#5620](https://github.com/cosmos/cosmos-sdk/pull/5620) Fix nil pointer deref in distribution tax/reward validation helpers.

### Improvements

* (rest) [\#5648](https://github.com/cosmos/cosmos-sdk/pull/5648) Enhance /txs usability:
  * Add `tx.minheight` key to filter transaction with an inclusive minimum block height
  * Add `tx.maxheight` key to filter transaction with an inclusive maximum block height
* (crypto/keys) [\#5739](https://github.com/cosmos/cosmos-sdk/pull/5739) Print an error message if the password input failed.

## [v0.38.1] - 2020-02-11

### Improvements

* (modules) [\#5597](https://github.com/cosmos/cosmos-sdk/pull/5597) Add `amount` event attribute to the `complete_unbonding`
and `complete_redelegation` events that reflect the total balances of the completed unbondings and redelegations
respectively.

### Bug Fixes

* (types) [\#5579](https://github.com/cosmos/cosmos-sdk/pull/5579) The IAVL `Store#Commit` method has been refactored to
delete a flushed version if it is not a snapshot version. The root multi-store now keeps track of `commitInfo` instead
of `types.CommitID`. During `Commit` of the root multi-store, `lastCommitInfo` is updated from the saved state
and is only flushed to disk if it is a snapshot version. During `Query` of the root multi-store, if the request height
is the latest height, we'll use the store's `lastCommitInfo`. Otherwise, we fetch `commitInfo` from disk.
* (x/bank) [\#5531](https://github.com/cosmos/cosmos-sdk/issues/5531) Added missing amount event to MsgMultiSend, emitted for each output.
* (x/gov) [\#5622](https://github.com/cosmos/cosmos-sdk/pull/5622) Track any events emitted from a proposal's handler upon successful execution.

## [v0.38.0] - 2020-01-23

### State Machine Breaking

* (genesis) [\#5506](https://github.com/cosmos/cosmos-sdk/pull/5506) The `x/distribution` genesis state
  now includes `params` instead of individual parameters.
* (genesis) [\#5017](https://github.com/cosmos/cosmos-sdk/pull/5017) The `x/genaccounts` module has been
deprecated and all components removed except the `legacy/` package. This requires changes to the
genesis state. Namely, `accounts` now exist under `app_state.auth.accounts`. The corresponding migration
logic has been implemented for v0.38 target version. Applications can migrate via:
`$ {appd} migrate v0.38 genesis.json`.
* (modules) [\#5299](https://github.com/cosmos/cosmos-sdk/pull/5299) Handling of `ABCIEvidenceTypeDuplicateVote`
  during `BeginBlock` along with the corresponding parameters (`MaxEvidenceAge`) have moved from the
  `x/slashing` module to the `x/evidence` module.

### API Breaking Changes

* (modules) [\#5506](https://github.com/cosmos/cosmos-sdk/pull/5506) Remove individual setters of `x/distribution` parameters. Instead, follow the module spec in getting parameters, setting new value(s) and finally calling `SetParams`.
* (types) [\#5495](https://github.com/cosmos/cosmos-sdk/pull/5495) Remove redundant `(Must)Bech32ify*` and `(Must)Get*KeyBech32` functions in favor of `(Must)Bech32ifyPubKey` and `(Must)GetPubKeyFromBech32` respectively, both of which take a `Bech32PubKeyType` (string).
* (types) [\#5430](https://github.com/cosmos/cosmos-sdk/pull/5430) `DecCoins#Add` parameter changed from `DecCoins`
to `...DecCoin`, `Coins#Add` parameter changed from `Coins` to `...Coin`.
* (baseapp/types) [\#5421](https://github.com/cosmos/cosmos-sdk/pull/5421) The `Error` interface (`types/errors.go`)
has been removed in favor of the concrete type defined in `types/errors/` which implements the standard `error` interface.
  * As a result, the `Handler` and `Querier` implementations now return a standard `error`.
  Within `BaseApp`, `runTx` now returns a `(GasInfo, *Result, error)` tuple and `runMsgs` returns a
  `(*Result, error)` tuple. A reference to a `Result` is now used to indicate success whereas an error
  signals an invalid message or failed message execution. As a result, the fields `Code`, `Codespace`,
  `GasWanted`, and `GasUsed` have been removed the `Result` type. The latter two fields are now found
  in the `GasInfo` type which is always returned regardless of execution outcome.
  * Note to developers: Since all handlers and queriers must now return a standard `error`, the `types/errors/`
  package contains all the relevant and pre-registered errors that you typically work with. A typical
  error returned will look like `sdkerrors.Wrap(sdkerrors.ErrUnknownRequest, "...")`. You can retrieve
  relevant ABCI information from the error via `ABCIInfo`.
* (client) [\#5442](https://github.com/cosmos/cosmos-sdk/pull/5442) Remove client/alias.go as it's not necessary and
components can be imported directly from the packages.
* (store) [\#4748](https://github.com/cosmos/cosmos-sdk/pull/4748) The `CommitMultiStore` interface
now requires a `SetInterBlockCache` method. Applications that do not wish to support this can simply
have this method perform a no-op.
* (modules) [\#4665](https://github.com/cosmos/cosmos-sdk/issues/4665) Refactored `x/gov` module structure and dev-UX:
  * Prepare for module spec integration
  * Update gov keys to use big endian encoding instead of little endian
* (modules) [\#5017](https://github.com/cosmos/cosmos-sdk/pull/5017) The `x/genaccounts` module has been deprecated and all components removed except the `legacy/` package.
* [\#4486](https://github.com/cosmos/cosmos-sdk/issues/4486) Vesting account types decoupled from the `x/auth` module and now live under `x/auth/vesting`. Applications wishing to use vesting account types must be sure to register types via `RegisterCodec` under the new vesting package.
* [\#4486](https://github.com/cosmos/cosmos-sdk/issues/4486) The `NewBaseVestingAccount` constructor returns an error
if the provided arguments are invalid.
* (x/auth) [\#5006](https://github.com/cosmos/cosmos-sdk/pull/5006) Modular `AnteHandler` via composable decorators:
  * The `AnteHandler` interface now returns `(newCtx Context, err error)` instead of `(newCtx Context, result sdk.Result, abort bool)`
  * The `NewAnteHandler` function returns an `AnteHandler` function that returns the new `AnteHandler`
  interface and has been moved into the `auth/ante` directory.
  * `ValidateSigCount`, `ValidateMemo`, `ProcessPubKey`, `EnsureSufficientMempoolFee`, and `GetSignBytes`
  have all been removed as public functions.
  * Invalid Signatures may return `InvalidPubKey` instead of `Unauthorized` error, since the transaction
  will first hit `SetPubKeyDecorator` before the `SigVerificationDecorator` runs.
  * `StdTx#GetSignatures` will return an array of just signature byte slices `[][]byte` instead of
  returning an array of `StdSignature` structs. To replicate the old behavior, use the public field
  `StdTx.Signatures` to get back the array of StdSignatures `[]StdSignature`.
* (modules) [\#5299](https://github.com/cosmos/cosmos-sdk/pull/5299) `HandleDoubleSign` along with params `MaxEvidenceAge` and `DoubleSignJailEndTime` have moved from the `x/slashing` module to the `x/evidence` module.
* (keys) [\#4941](https://github.com/cosmos/cosmos-sdk/issues/4941) Keybase concrete types constructors such as `NewKeyBaseFromDir` and `NewInMemory` now accept optional parameters of type `KeybaseOption`. These
optional parameters are also added on the keys sub-commands functions, which are now public, and allows
these options to be set on the commands or ignored to default to previous behavior.
* [\#5547](https://github.com/cosmos/cosmos-sdk/pull/5547) `NewKeyBaseFromHomeFlag` constructor has been removed.
* [\#5439](https://github.com/cosmos/cosmos-sdk/pull/5439) Further modularization was done to the `keybase`
package to make it more suitable for use with different key formats and algorithms:
  * The `WithKeygenFunc` function added as a `KeybaseOption` which allows a custom bytes to key
    implementation to be defined when keys are created.
  * The `WithDeriveFunc` function added as a `KeybaseOption` allows custom logic for deriving a key
    from a mnemonic, bip39 password, and HD Path.
  * BIP44 is no longer build into `keybase.CreateAccount()`. It is however the default when using
    the `client/keys` add command.
  * `SupportedAlgos` and `SupportedAlgosLedger` functions return a slice of `SigningAlgo`s that are
    supported by the keybase and the ledger integration respectively.
* (simapp) [\#5419](https://github.com/cosmos/cosmos-sdk/pull/5419) The `helpers.GenTx()` now accepts a gas argument.
* (baseapp) [\#5455](https://github.com/cosmos/cosmos-sdk/issues/5455) A `sdk.Context` is now passed into the `router.Route()` function.

### Client Breaking Changes

* (rest) [\#5270](https://github.com/cosmos/cosmos-sdk/issues/5270) All account types now implement custom JSON serialization.
* (rest) [\#4783](https://github.com/cosmos/cosmos-sdk/issues/4783) The balance field in the DelegationResponse type is now sdk.Coin instead of sdk.Int
* (x/auth) [\#5006](https://github.com/cosmos/cosmos-sdk/pull/5006) The gas required to pass the `AnteHandler` has
increased significantly due to modular `AnteHandler` support. Increase GasLimit accordingly.
* (rest) [\#5336](https://github.com/cosmos/cosmos-sdk/issues/5336) `MsgEditValidator` uses `description` instead of `Description` as a JSON key.
* (keys) [\#5097](https://github.com/cosmos/cosmos-sdk/pull/5097) Due to the keybase -> keyring transition, keys need to be migrated. See `keys migrate` command for more info.
* (x/auth) [\#5424](https://github.com/cosmos/cosmos-sdk/issues/5424) Drop `decode-tx` command from x/auth/client/cli, duplicate of the `decode` command.

### Features

* (store) [\#5435](https://github.com/cosmos/cosmos-sdk/pull/5435) New iterator for paginated requests. Iterator limits DB reads to the range of the requested page.
* (x/evidence) [\#5240](https://github.com/cosmos/cosmos-sdk/pull/5240) Initial implementation of the `x/evidence` module.
* (cli) [\#5212](https://github.com/cosmos/cosmos-sdk/issues/5212) The `q gov proposals` command now supports pagination.
* (store) [\#4724](https://github.com/cosmos/cosmos-sdk/issues/4724) Multistore supports substore migrations upon load. New `rootmulti.Store.LoadLatestVersionAndUpgrade` method in
`Baseapp` supports `StoreLoader` to enable various upgrade strategies. It no
longer panics if the store to load contains substores that we didn't explicitly mount.
* [\#4972](https://github.com/cosmos/cosmos-sdk/issues/4972) A `TxResponse` with a corresponding code
and tx hash will be returned for specific Tendermint errors:
  * `CodeTxInMempoolCache`
  * `CodeMempoolIsFull`
  * `CodeTxTooLarge`
* [\#3872](https://github.com/cosmos/cosmos-sdk/issues/3872) Implement a RESTful endpoint and cli command to decode transactions.
* (keys) [\#4754](https://github.com/cosmos/cosmos-sdk/pull/4754) Introduce new Keybase implementation that can
leverage operating systems' built-in functionalities to securely store secrets. MacOS users may encounter
the following [issue](https://github.com/keybase/go-keychain/issues/47) with the `go-keychain` library. If
you encounter this issue, you must upgrade your xcode command line tools to version >= `10.2`. You can
upgrade via: `sudo rm -rf /Library/Developer/CommandLineTools; xcode-select --install`. Verify the
correct version via: `pkgutil --pkg-info=com.apple.pkg.CLTools_Executables`.
* [\#5355](https://github.com/cosmos/cosmos-sdk/pull/5355) Client commands accept a new `--keyring-backend` option through which users can specify which backend should be used
by the new key store:
  * `os`: use OS default credentials storage (default).
  * `file`: use encrypted file-based store.
  * `kwallet`: use [KDE Wallet](https://utils.kde.org/projects/kwalletmanager/) service.
  * `pass`: use the [pass](https://www.passwordstore.org/) command line password manager.
  * `test`: use password-less key store. *For testing purposes only. Use it at your own risk.*
* (keys) [\#5097](https://github.com/cosmos/cosmos-sdk/pull/5097) New `keys migrate` command to assist users migrate their keys
to the new keyring.
* (keys) [\#5366](https://github.com/cosmos/cosmos-sdk/pull/5366) `keys list` now accepts a `--list-names` option to list key names only, whilst the `keys delete`
command can delete multiple keys by passing their names as arguments. The aforementioned commands can then be piped together, e.g.
`appcli keys list -n | xargs appcli keys delete`
* (modules) [\#4233](https://github.com/cosmos/cosmos-sdk/pull/4233) Add upgrade module that coordinates software upgrades of live chains.
* [\#4486](https://github.com/cosmos/cosmos-sdk/issues/4486) Introduce new `PeriodicVestingAccount` vesting account type
that allows for arbitrary vesting periods.
* (baseapp) [\#5196](https://github.com/cosmos/cosmos-sdk/pull/5196) Baseapp has a new `runTxModeReCheck` to allow applications to skip expensive and unnecessary re-checking of transactions.
* (types) [\#5196](https://github.com/cosmos/cosmos-sdk/pull/5196) Context has new `IsRecheckTx() bool` and `WithIsReCheckTx(bool) Context` methods to to be used in the `AnteHandler`.
* (x/auth/ante) [\#5196](https://github.com/cosmos/cosmos-sdk/pull/5196) AnteDecorators have been updated to avoid unnecessary checks when `ctx.IsReCheckTx() == true`
* (x/auth) [\#5006](https://github.com/cosmos/cosmos-sdk/pull/5006) Modular `AnteHandler` via composable decorators:
  * The `AnteDecorator` interface has been introduced to allow users to implement modular `AnteHandler`
  functionality that can be composed together to create a single `AnteHandler` rather than implementing
  a custom `AnteHandler` completely from scratch, where each `AnteDecorator` allows for custom behavior in
  tightly defined and logically isolated manner. These custom `AnteDecorator` can then be chained together
  with default `AnteDecorator` or third-party `AnteDecorator` to create a modularized `AnteHandler`
  which will run each `AnteDecorator` in the order specified in `ChainAnteDecorators`. For details
  on the new architecture, refer to the [ADR](docs/architecture/adr-010-modular-antehandler.md).
  * `ChainAnteDecorators` function has been introduced to take in a list of `AnteDecorators` and chain
  them in sequence and return a single `AnteHandler`:
    * `SetUpContextDecorator`: Sets `GasMeter` in context and creates defer clause to recover from any
    `OutOfGas` panics in future AnteDecorators and return `OutOfGas` error to `BaseApp`. It MUST be the
    first `AnteDecorator` in the chain for any application that uses gas (or another one that sets the gas meter).
    * `ValidateBasicDecorator`: Calls tx.ValidateBasic and returns any non-nil error.
    * `ValidateMemoDecorator`: Validates tx memo with application parameters and returns any non-nil error.
    * `ConsumeGasTxSizeDecorator`: Consumes gas proportional to the tx size based on application parameters.
    * `MempoolFeeDecorator`: Checks if fee is above local mempool `minFee` parameter during `CheckTx`.
    * `DeductFeeDecorator`: Deducts the `FeeAmount` from first signer of the transaction.
    * `SetPubKeyDecorator`: Sets pubkey of account in any account that does not already have pubkey saved in state machine.
    * `SigGasConsumeDecorator`: Consume parameter-defined amount of gas for each signature.
    * `SigVerificationDecorator`: Verify each signature is valid, return if there is an error.
    * `ValidateSigCountDecorator`: Validate the number of signatures in tx based on app-parameters.
    * `IncrementSequenceDecorator`: Increments the account sequence for each signer to prevent replay attacks.
* (cli) [\#5223](https://github.com/cosmos/cosmos-sdk/issues/5223) Cosmos Ledger App v2.0.0 is now supported. The changes are backwards compatible and App v1.5.x is still supported.
* (x/staking) [\#5380](https://github.com/cosmos/cosmos-sdk/pull/5380) Introduced ability to store historical info entries in staking keeper, allows applications to introspect specified number of past headers and validator sets
  * Introduces new parameter `HistoricalEntries` which allows applications to determine how many recent historical info entries they want to persist in store. Default value is 0.
  * Introduces cli commands and rest routes to query historical information at a given height
* (modules) [\#5249](https://github.com/cosmos/cosmos-sdk/pull/5249) Funds are now allowed to be directly sent to the community pool (via the distribution module account).
* (keys) [\#4941](https://github.com/cosmos/cosmos-sdk/issues/4941) Introduce keybase option to allow overriding the default private key implementation of a key generated through the `keys add` cli command.
* (keys) [\#5439](https://github.com/cosmos/cosmos-sdk/pull/5439) Flags `--algo` and `--hd-path` are added to
  `keys add` command in order to make use of keybase modularized. By default, it uses (0, 0) bip44
  HD path and secp256k1 keys, so is non-breaking.
* (types) [\#5447](https://github.com/cosmos/cosmos-sdk/pull/5447) Added `ApproxRoot` function to sdk.Decimal type in order to get the nth root for a decimal number, where n is a positive integer.
  * An `ApproxSqrt` function was also added for convenience around the common case of n=2.

### Improvements

* (iavl) [\#5538](https://github.com/cosmos/cosmos-sdk/pull/5538) Remove manual IAVL pruning in favor of IAVL's internal pruning strategy.
* (server) [\#4215](https://github.com/cosmos/cosmos-sdk/issues/4215) The `--pruning` flag
has been moved to the configuration file, to allow easier node configuration.
* (cli) [\#5116](https://github.com/cosmos/cosmos-sdk/issues/5116) The `CLIContext` now supports multiple verifiers
when connecting to multiple chains. The connecting chain's `CLIContext` will have to have the correct
chain ID and node URI or client set. To use a `CLIContext` with a verifier for another chain:
  ```go
  // main or parent chain (chain as if you're running without IBC)
  mainCtx := context.NewCLIContext()

  // connecting IBC chain
  sideCtx := context.NewCLIContext().
    WithChainID(sideChainID).
    WithNodeURI(sideChainNodeURI) // or .WithClient(...)

  sideCtx = sideCtx.WithVerifier(
    context.CreateVerifier(sideCtx, context.DefaultVerifierCacheSize),
  )
  ```
* (modules) [\#5017](https://github.com/cosmos/cosmos-sdk/pull/5017) The `x/auth` package now supports
generalized genesis accounts through the `GenesisAccount` interface.
* (modules) [\#4762](https://github.com/cosmos/cosmos-sdk/issues/4762) Deprecate remove and add permissions in ModuleAccount.
* (modules) [\#4760](https://github.com/cosmos/cosmos-sdk/issues/4760) update `x/auth` to match module spec.
* (modules) [\#4814](https://github.com/cosmos/cosmos-sdk/issues/4814) Add security contact to Validator description.
* (modules) [\#4875](https://github.com/cosmos/cosmos-sdk/issues/4875) refactor integration tests to use SimApp and separate test package
* (sdk) [\#4566](https://github.com/cosmos/cosmos-sdk/issues/4566) Export simulation's parameters and app state to JSON in order to reproduce bugs and invariants.
* (sdk) [\#4640](https://github.com/cosmos/cosmos-sdk/issues/4640) improve import/export simulation errors by extending `DiffKVStores` to return an array of `KVPairs` that are then compared to check for inconsistencies.
* (sdk) [\#4717](https://github.com/cosmos/cosmos-sdk/issues/4717) refactor `x/slashing` to match the new module spec
* (sdk) [\#4758](https://github.com/cosmos/cosmos-sdk/issues/4758) update `x/genaccounts` to match module spec
* (simulation) [\#4824](https://github.com/cosmos/cosmos-sdk/issues/4824) `PrintAllInvariants` flag will print all failed invariants
* (simulation) [\#4490](https://github.com/cosmos/cosmos-sdk/issues/4490) add `InitialBlockHeight` flag to resume a simulation from a given block

  * Support exporting the simulation stats to a given JSON file
* (simulation) [\#4847](https://github.com/cosmos/cosmos-sdk/issues/4847), [\#4838](https://github.com/cosmos/cosmos-sdk/pull/4838) and [\#4869](https://github.com/cosmos/cosmos-sdk/pull/4869) `SimApp` and simulation refactors:
  * Implement `SimulationManager` for executing modules' simulation functionalities in a modularized way
  * Add `RegisterStoreDecoders` to the `SimulationManager` for decoding each module's types
  * Add `GenerateGenesisStates` to the `SimulationManager` to generate a randomized `GenState` for each module
  * Add `RandomizedParams` to the `SimulationManager` that registers each modules' parameters in order to
  simulate `ParamChangeProposal`s' `Content`s
  * Add `WeightedOperations` to the `SimulationManager` that define simulation operations (modules' `Msg`s) with their
  respective weights (i.e chance of being simulated).
  * Add `ProposalContents` to the `SimulationManager` to register each module's governance proposal `Content`s.
* (simulation) [\#4893](https://github.com/cosmos/cosmos-sdk/issues/4893) Change `SimApp` keepers to be public and add getter functions for keys and codec
* (simulation) [\#4906](https://github.com/cosmos/cosmos-sdk/issues/4906) Add simulation `Config` struct that wraps simulation flags
* (simulation) [\#4935](https://github.com/cosmos/cosmos-sdk/issues/4935) Update simulation to reflect a proper `ABCI` application without bypassing `BaseApp` semantics
* (simulation) [\#5378](https://github.com/cosmos/cosmos-sdk/pull/5378) Simulation tests refactor:
  * Add `App` interface for general SDK-based app's methods.
  * Refactor and cleanup simulation tests into util functions to simplify their implementation for other SDK apps.
* (store) [\#4792](https://github.com/cosmos/cosmos-sdk/issues/4792) panic on non-registered store
* (types) [\#4821](https://github.com/cosmos/cosmos-sdk/issues/4821) types/errors package added with support for stacktraces. It is meant as a more feature-rich replacement for sdk.Errors in the mid-term.
* (store) [\#1947](https://github.com/cosmos/cosmos-sdk/issues/1947) Implement inter-block (persistent)
caching through `CommitKVStoreCacheManager`. Any application wishing to utilize an inter-block cache
must set it in their app via a `BaseApp` option. The `BaseApp` docs have been drastically improved
to detail this new feature and how state transitions occur.
* (docs/spec) All module specs moved into their respective module dir in x/ (i.e. docs/spec/staking -->> x/staking/spec)
* (docs/) [\#5379](https://github.com/cosmos/cosmos-sdk/pull/5379) Major documentation refactor, including:
  * (docs/intro/) Add and improve introduction material for newcomers.
  * (docs/basics/) Add documentation about basic concepts of the cosmos sdk such as the anatomy of an SDK application, the transaction lifecycle or accounts.
  * (docs/core/) Add documentation about core conepts of the cosmos sdk such as `baseapp`, `server`, `store`s, `context` and more.
  * (docs/building-modules/) Add reference documentation on concepts relevant for module developers (`keeper`, `handler`, `messages`, `queries`,...).
  * (docs/interfaces/) Add documentation on building interfaces for the Cosmos SDK.
  * Redesigned user interface that features new dynamically generated sidebar, build-time code embedding from GitHub, new homepage as well as many other improvements.
* (types) [\#5428](https://github.com/cosmos/cosmos-sdk/pull/5428) Add `Mod` (modulo) method and `RelativePow` (exponentation) function for `Uint`.
* (modules) [\#5506](https://github.com/cosmos/cosmos-sdk/pull/5506) Remove redundancy in `x/distribution`s use of parameters. There
  now exists a single `Params` type with a getter and setter along with a getter for each individual parameter.

### Bug Fixes

* (client) [\#5303](https://github.com/cosmos/cosmos-sdk/issues/5303) Fix ignored error in tx generate only mode.
* (cli) [\#4763](https://github.com/cosmos/cosmos-sdk/issues/4763) Fix flag `--min-self-delegation` for staking `EditValidator`
* (keys) Fix ledger custom coin type support bug.
* (x/gov) [\#5107](https://github.com/cosmos/cosmos-sdk/pull/5107) Sum validator operator's all voting power when tally votes
* (rest) [\#5212](https://github.com/cosmos/cosmos-sdk/issues/5212) Fix pagination in the `/gov/proposals` handler.

## [v0.37.14] - 2020-08-12

### Improvements

* (tendermint) Bump Tendermint version to [v0.32.13](https://github.com/tendermint/tendermint/releases/tag/v0.32.13).


## [v0.37.13] - 2020-06-03

### Improvements

* (tendermint) Bump Tendermint version to [v0.32.12](https://github.com/tendermint/tendermint/releases/tag/v0.32.12).
* (cosmos-ledger-go) Bump Cosmos Ledger Wallet library version to [v0.11.1](https://github.com/cosmos/ledger-cosmos-go/releases/tag/v0.11.1).

## [v0.37.12] - 2020-05-05

### Improvements

* (tendermint) Bump Tendermint version to [v0.32.11](https://github.com/tendermint/tendermint/releases/tag/v0.32.11).

## [v0.37.11] - 2020-04-22

### Bug Fixes

* (x/staking) [\#6021](https://github.com/cosmos/cosmos-sdk/pull/6021) --trust-node's false default value prevents creation of the genesis transaction.

## [v0.37.10] - 2020-04-22

### Bug Fixes

* (client/context) [\#5964](https://github.com/cosmos/cosmos-sdk/issues/5964) Fix incorrect instantiation of tmlite verifier when --trust-node is off.

## [v0.37.9] - 2020-04-09

### Improvements

* (tendermint) Bump Tendermint version to [v0.32.10](https://github.com/tendermint/tendermint/releases/tag/v0.32.10).

## [v0.37.8] - 2020-03-11

### Bug Fixes

* (rest) [\#5508](https://github.com/cosmos/cosmos-sdk/pull/5508) Fix `x/distribution` endpoints to properly return height in the response.
* (x/genutil) [\#5499](https://github.com/cosmos/cosmos-sdk/pull/) Ensure `DefaultGenesis` returns valid and non-nil default genesis state.
* (x/genutil) [\#5775](https://github.com/cosmos/cosmos-sdk/pull/5775) Fix `ExportGenesis` in `x/genutil` to export default genesis state (`[]`) instead of `null`.
* (genesis) [\#5086](https://github.com/cosmos/cosmos-sdk/issues/5086) Ensure `gentxs` are always an empty array instead of `nil`.

### Improvements

* (rest) [\#5648](https://github.com/cosmos/cosmos-sdk/pull/5648) Enhance /txs usability:
  * Add `tx.minheight` key to filter transaction with an inclusive minimum block height
  * Add `tx.maxheight` key to filter transaction with an inclusive maximum block height

## [v0.37.7] - 2020-02-10

### Improvements

* (modules) [\#5597](https://github.com/cosmos/cosmos-sdk/pull/5597) Add `amount` event attribute to the `complete_unbonding`
and `complete_redelegation` events that reflect the total balances of the completed unbondings and redelegations
respectively.

### Bug Fixes

* (x/gov) [\#5622](https://github.com/cosmos/cosmos-sdk/pull/5622) Track any events emitted from a proposal's handler upon successful execution.
* (x/bank) [\#5531](https://github.com/cosmos/cosmos-sdk/issues/5531) Added missing amount event to MsgMultiSend, emitted for each output.

## [v0.37.6] - 2020-01-21

### Improvements

* (tendermint) Bump Tendermint version to [v0.32.9](https://github.com/tendermint/tendermint/releases/tag/v0.32.9)

## [v0.37.5] - 2020-01-07

### Features

* (types) [\#5360](https://github.com/cosmos/cosmos-sdk/pull/5360) Implement `SortableDecBytes` which
  allows the `Dec` type be sortable.

### Improvements

* (tendermint) Bump Tendermint version to [v0.32.8](https://github.com/tendermint/tendermint/releases/tag/v0.32.8)
* (cli) [\#5482](https://github.com/cosmos/cosmos-sdk/pull/5482) Remove old "tags" nomenclature from the `q txs` command in
  favor of the new events system. Functionality remains unchanged except that `=` is used instead of `:` to be
  consistent with the API's use of event queries.

### Bug Fixes

* (iavl) [\#5276](https://github.com/cosmos/cosmos-sdk/issues/5276) Fix potential race condition in `iavlIterator#Close`.
* (baseapp) [\#5350](https://github.com/cosmos/cosmos-sdk/issues/5350) Allow a node to restart successfully
  after a `halt-height` or `halt-time` has been triggered.
* (types) [\#5395](https://github.com/cosmos/cosmos-sdk/issues/5395) Fix `Uint#LTE`.
* (types) [\#5408](https://github.com/cosmos/cosmos-sdk/issues/5408) `NewDecCoins` constructor now sorts the coins.

## [v0.37.4] - 2019-11-04

### Improvements

* (tendermint) Bump Tendermint version to [v0.32.7](https://github.com/tendermint/tendermint/releases/tag/v0.32.7)
* (ledger) [\#4716](https://github.com/cosmos/cosmos-sdk/pull/4716) Fix ledger custom coin type support bug.

### Bug Fixes

* (baseapp) [\#5200](https://github.com/cosmos/cosmos-sdk/issues/5200) Remove duplicate events from previous messages.

## [v0.37.3] - 2019-10-10

### Bug Fixes

* (genesis) [\#5095](https://github.com/cosmos/cosmos-sdk/issues/5095) Fix genesis file migration from v0.34 to
v0.36/v0.37 not converting validator consensus pubkey to bech32 format.

### Improvements

* (tendermint) Bump Tendermint version to [v0.32.6](https://github.com/tendermint/tendermint/releases/tag/v0.32.6)

## [v0.37.1] - 2019-09-19

### Features

* (cli) [\#4973](https://github.com/cosmos/cosmos-sdk/pull/4973) Enable application CPU profiling
via the `--cpu-profile` flag.
* [\#4979](https://github.com/cosmos/cosmos-sdk/issues/4979) Introduce a new `halt-time` config and
CLI option to the `start` command. When provided, an application will halt during `Commit` when the
block time is >= the `halt-time`.

### Improvements

* [\#4990](https://github.com/cosmos/cosmos-sdk/issues/4990) Add `Events` to the `ABCIMessageLog` to
provide context and grouping of events based on the messages they correspond to. The `Events` field
in `TxResponse` is deprecated and will be removed in the next major release.

### Bug Fixes

* [\#4979](https://github.com/cosmos/cosmos-sdk/issues/4979) Use `Signal(os.Interrupt)` over
`os.Exit(0)` during configured halting to allow any `defer` calls to be executed.
* [\#5034](https://github.com/cosmos/cosmos-sdk/issues/5034) Binary search in NFT Module wasn't working on larger sets.

## [v0.37.0] - 2019-08-21

### Bug Fixes

* (baseapp) [\#4903](https://github.com/cosmos/cosmos-sdk/issues/4903) Various height query fixes:
  * Move height with proof check from `CLIContext` to `BaseApp` as the height
  can automatically be injected there.
  * Update `handleQueryStore` to resemble `handleQueryCustom`
* (simulation) [\#4912](https://github.com/cosmos/cosmos-sdk/issues/4912) Fix SimApp ModuleAccountAddrs
to properly return black listed addresses for bank keeper initialization.
* (cli) [\#4919](https://github.com/cosmos/cosmos-sdk/pull/4919) Don't crash CLI
if user doesn't answer y/n confirmation request.
* (cli) [\#4927](https://github.com/cosmos/cosmos-sdk/issues/4927) Fix the `q gov vote`
command to handle empty (pruned) votes correctly.

### Improvements

* (rest) [\#4924](https://github.com/cosmos/cosmos-sdk/pull/4924) Return response
height even upon error as it may be useful for the downstream caller and have
`/auth/accounts/{address}` return a 200 with an empty account upon error when
that error is that the account doesn't exist.

## [v0.36.0] - 2019-08-13

### Breaking Changes

* (rest) [\#4837](https://github.com/cosmos/cosmos-sdk/pull/4837) Remove /version and /node_version
  endpoints in favor of refactoring /node_info to also include application version info.
* All REST responses now wrap the original resource/result. The response
  will contain two fields: height and result.
* [\#3565](https://github.com/cosmos/cosmos-sdk/issues/3565) Updates to the governance module:
  * Rename JSON field from `proposal_content` to `content`
  * Rename JSON field from `proposal_id` to `id`
  * Disable `ProposalTypeSoftwareUpgrade` temporarily
* [\#3775](https://github.com/cosmos/cosmos-sdk/issues/3775) unify sender transaction tag for ease of querying
* [\#4255](https://github.com/cosmos/cosmos-sdk/issues/4255) Add supply module that passively tracks the supplies of a chain
  - Renamed `x/distribution` `ModuleName`
  - Genesis JSON and CLI now use `distribution` instead of `distr`
  - Introduce `ModuleAccount` type, which tracks the flow of coins held within a module
  - Replaced `FeeCollectorKeeper` for a `ModuleAccount`
  - Replaced the staking `Pool`, which coins are now held by the `BondedPool` and `NotBonded` module accounts
  - The `NotBonded` module account now only keeps track of the not bonded tokens within staking, instead of the whole chain
  - [\#3628](https://github.com/cosmos/cosmos-sdk/issues/3628) Replaced governance's burn and deposit accounts for a `ModuleAccount`
  - Added a `ModuleAccount` for the distribution module
  - Added a `ModuleAccount` for the mint module
  [\#4472](https://github.com/cosmos/cosmos-sdk/issues/4472) validation for crisis genesis
* [\#3985](https://github.com/cosmos/cosmos-sdk/issues/3985) `ValidatorPowerRank` uses potential consensus power instead of tendermint power
* [\#4104](https://github.com/cosmos/cosmos-sdk/issues/4104) Gaia has been moved to its own repository: https://github.com/cosmos/gaia
* [\#4104](https://github.com/cosmos/cosmos-sdk/issues/4104) Rename gaiad.toml to app.toml. The internal contents of the application
  config remain unchanged.
* [\#4159](https://github.com/cosmos/cosmos-sdk/issues/4159) create the default module patterns and module manager
* [\#4230](https://github.com/cosmos/cosmos-sdk/issues/4230) Change the type of ABCIMessageLog#MsgIndex to uint16 for proper serialization.
* [\#4250](https://github.com/cosmos/cosmos-sdk/issues/4250) BaseApp.Query() returns app's version string set via BaseApp.SetAppVersion()
  when handling /app/version queries instead of the version string passed as build
  flag at compile time.
* [\#4262](https://github.com/cosmos/cosmos-sdk/issues/4262) GoSumHash is no longer returned by the version command.
* [\#4263](https://github.com/cosmos/cosmos-sdk/issues/4263) RestServer#Start now takes read and write timeout arguments.
* [\#4305](https://github.com/cosmos/cosmos-sdk/issues/4305) `GenerateOrBroadcastMsgs` no longer takes an `offline` parameter.
* [\#4342](https://github.com/cosmos/cosmos-sdk/pull/4342) Upgrade go-amino to v0.15.0
* [\#4351](https://github.com/cosmos/cosmos-sdk/issues/4351) InitCmd, AddGenesisAccountCmd, and CollectGenTxsCmd take node's and client's default home directories as arguments.
* [\#4387](https://github.com/cosmos/cosmos-sdk/issues/4387) Refactor the usage of tags (now called events) to reflect the
  new ABCI events semantics:
  - Move `x/{module}/tags/tags.go` => `x/{module}/types/events.go`
  - Update `docs/specs`
  - Refactor tags in favor of new `Event(s)` type(s)
  - Update `Context` to use new `EventManager`
  - (Begin|End)Blocker no longer return tags, but rather uses new `EventManager`
  - Message handlers no longer return tags, but rather uses new `EventManager`
  Any component (e.g. BeginBlocker, message handler, etc...) wishing to emit an event must do so
  through `ctx.EventManger().EmitEvent(s)`.
  To reset or wipe emitted events: `ctx = ctx.WithEventManager(sdk.NewEventManager())`
  To get all emitted events: `events := ctx.EventManager().Events()`
* [\#4437](https://github.com/cosmos/cosmos-sdk/issues/4437) Replace governance module store keys to use `[]byte` instead of `string`.
* [\#4451](https://github.com/cosmos/cosmos-sdk/issues/4451) Improve modularization of clients and modules:
  * Module directory structure improved and standardized
  * Aliases autogenerated
  * Auth and bank related commands are now mounted under the respective moduels
  * Client initialization and mounting standardized
* [\#4479](https://github.com/cosmos/cosmos-sdk/issues/4479) Remove codec argument redundency in client usage where
  the CLIContext's codec should be used instead.
* [\#4488](https://github.com/cosmos/cosmos-sdk/issues/4488) Decouple client tx, REST, and ultil packages from auth. These packages have
  been restructured and retrofitted into the `x/auth` module.
* [\#4521](https://github.com/cosmos/cosmos-sdk/issues/4521) Flatten x/bank structure by hiding module internals.
* [\#4525](https://github.com/cosmos/cosmos-sdk/issues/4525) Remove --cors flag, the feature is long gone.
* [\#4536](https://github.com/cosmos/cosmos-sdk/issues/4536) The `/auth/accounts/{address}` now returns a `height` in the response.
  The account is now nested under `account`.
* [\#4543](https://github.com/cosmos/cosmos-sdk/issues/4543) Account getters are no longer part of client.CLIContext() and have now moved
  to reside in the auth-specific AccountRetriever.
* [\#4588](https://github.com/cosmos/cosmos-sdk/issues/4588) Context does not depend on x/auth anymore. client/context is stripped out of the following features:
  - GetAccountDecoder()
  - CLIContext.WithAccountDecoder()
  - CLIContext.WithAccountStore()
  x/auth.AccountDecoder is unnecessary and consequently removed.
* [\#4602](https://github.com/cosmos/cosmos-sdk/issues/4602) client/input.{Buffer,Override}Stdin() functions are removed. Thanks to cobra's new release they are now redundant.
* [\#4633](https://github.com/cosmos/cosmos-sdk/issues/4633) Update old Tx search by tags APIs to use new Events
  nomenclature.
* [\#4649](https://github.com/cosmos/cosmos-sdk/issues/4649) Refactor x/crisis as per modules new specs.
* [\#3685](https://github.com/cosmos/cosmos-sdk/issues/3685) The default signature verification gas logic (`DefaultSigVerificationGasConsumer`) now specifies explicit key types rather than string pattern matching. This means that zones that depended on string matching to allow other keys will need to write a custom `SignatureVerificationGasConsumer` function.
* [\#4663](https://github.com/cosmos/cosmos-sdk/issues/4663) Refactor bank keeper by removing private functions
  - `InputOutputCoins`, `SetCoins`, `SubtractCoins` and `AddCoins` are now part of the `SendKeeper` instead of the `Keeper` interface
* (tendermint) [\#4721](https://github.com/cosmos/cosmos-sdk/pull/4721) Upgrade Tendermint to v0.32.1

### Features

* [\#4843](https://github.com/cosmos/cosmos-sdk/issues/4843) Add RegisterEvidences function in the codec package to register
  Tendermint evidence types with a given codec.
* (rest) [\#3867](https://github.com/cosmos/cosmos-sdk/issues/3867) Allow querying for genesis transaction when height query param is set to zero.
* [\#2020](https://github.com/cosmos/cosmos-sdk/issues/2020) New keys export/import command line utilities to export/import private keys in ASCII format
  that rely on Keybase's new underlying ExportPrivKey()/ImportPrivKey() API calls.
* [\#3565](https://github.com/cosmos/cosmos-sdk/issues/3565) Implement parameter change proposal support.
  Parameter change proposals can be submitted through the CLI
  or a REST endpoint. See docs for further usage.
* [\#3850](https://github.com/cosmos/cosmos-sdk/issues/3850) Add `rewards` and `commission` to distribution tx tags.
* [\#3981](https://github.com/cosmos/cosmos-sdk/issues/3981) Add support to gracefully halt a node at a given height
  via the node's `halt-height` config or CLI value.
* [\#4144](https://github.com/cosmos/cosmos-sdk/issues/4144) Allow for configurable BIP44 HD path and coin type.
* [\#4250](https://github.com/cosmos/cosmos-sdk/issues/4250) New BaseApp.{,Set}AppVersion() methods to get/set app's version string.
* [\#4263](https://github.com/cosmos/cosmos-sdk/issues/4263) Add `--read-timeout` and `--write-timeout` args to the `rest-server` command
  to support custom RPC R/W timeouts.
* [\#4271](https://github.com/cosmos/cosmos-sdk/issues/4271) Implement Coins#IsAnyGT
* [\#4318](https://github.com/cosmos/cosmos-sdk/issues/4318) Support height queries. Queries against nodes that have the queried
  height pruned will return an error.
* [\#4409](https://github.com/cosmos/cosmos-sdk/issues/4409) Implement a command that migrates exported state from one version to the next.
  The `migrate` command currently supports migrating from v0.34 to v0.36 by implementing
  necessary types for both versions.
* [\#4570](https://github.com/cosmos/cosmos-sdk/issues/4570) Move /bank/balances/{address} REST handler to x/bank/client/rest. The exposed interface is unchanged.
* Community pool spend proposal per Cosmos Hub governance proposal [\#7](https://github.com/cosmos/cosmos-sdk/issues/7) "Activate the Community Pool"

### Improvements

* (simulation) PrintAllInvariants flag will print all failed invariants
* (simulation) Add `InitialBlockHeight` flag to resume a simulation from a given block
* (simulation) [\#4670](https://github.com/cosmos/cosmos-sdk/issues/4670) Update simulation statistics to JSON format

  - Support exporting the simulation stats to a given JSON file
* [\#4775](https://github.com/cosmos/cosmos-sdk/issues/4775) Refactor CI config
* Upgrade IAVL to v0.12.4
* (tendermint) Upgrade Tendermint to v0.32.2
* (modules) [\#4751](https://github.com/cosmos/cosmos-sdk/issues/4751) update `x/genutils` to match module spec
* (keys) [\#4611](https://github.com/cosmos/cosmos-sdk/issues/4611) store keys in simapp now use a map instead of using individual literal keys
* [\#2286](https://github.com/cosmos/cosmos-sdk/issues/2286) Improve performance of CacheKVStore iterator.
* [\#3512](https://github.com/cosmos/cosmos-sdk/issues/3512) Implement Logger method on each module's keeper.
* [\#3655](https://github.com/cosmos/cosmos-sdk/issues/3655) Improve signature verification failure error message.
* [\#3774](https://github.com/cosmos/cosmos-sdk/issues/3774) add category tag to transactions for ease of filtering
* [\#3914](https://github.com/cosmos/cosmos-sdk/issues/3914) Implement invariant benchmarks and add target to makefile.
* [\#3928](https://github.com/cosmos/cosmos-sdk/issues/3928) remove staking references from types package
* [\#3978](https://github.com/cosmos/cosmos-sdk/issues/3978) Return ErrUnknownRequest in message handlers for unknown
  or invalid routed messages.
* [\#4190](https://github.com/cosmos/cosmos-sdk/issues/4190) Client responses that return (re)delegation(s) now return balances
  instead of shares.
* [\#4194](https://github.com/cosmos/cosmos-sdk/issues/4194) ValidatorSigningInfo now includes the validator's consensus address.
* [\#4235](https://github.com/cosmos/cosmos-sdk/issues/4235) Add parameter change proposal messages to simulation.
* [\#4235](https://github.com/cosmos/cosmos-sdk/issues/4235) Update the minting module params to implement params.ParamSet so
  individual keys can be set via proposals instead of passing a struct.
* [\#4259](https://github.com/cosmos/cosmos-sdk/issues/4259) `Coins` that are `nil` are now JSON encoded as an empty array `[]`.
  Decoding remains unchanged and behavior is left intact.
* [\#4305](https://github.com/cosmos/cosmos-sdk/issues/4305) The `--generate-only` CLI flag fully respects offline tx processing.
* [\#4379](https://github.com/cosmos/cosmos-sdk/issues/4379) close db write batch.
* [\#4384](https://github.com/cosmos/cosmos-sdk/issues/4384)- Allow splitting withdrawal transaction in several chunks
* [\#4403](https://github.com/cosmos/cosmos-sdk/issues/4403) Allow for parameter change proposals to supply only desired fields to be updated
  in objects instead of the entire object (only applies to values that are objects).
* [\#4415](https://github.com/cosmos/cosmos-sdk/issues/4415) /client refactor, reduce genutil dependancy on staking
* [\#4439](https://github.com/cosmos/cosmos-sdk/issues/4439) Implement governance module iterators.
* [\#4465](https://github.com/cosmos/cosmos-sdk/issues/4465) Unknown subcommands print relevant error message
* [\#4466](https://github.com/cosmos/cosmos-sdk/issues/4466) Commission validation added to validate basic of MsgCreateValidator by changing CommissionMsg to CommissionRates
* [\#4501](https://github.com/cosmos/cosmos-sdk/issues/4501) Support height queriers in rest client
* [\#4535](https://github.com/cosmos/cosmos-sdk/issues/4535) Improve import-export simulation errors by decoding the `KVPair.Value` into its
  respective type
* [\#4536](https://github.com/cosmos/cosmos-sdk/issues/4536) cli context queries return query height and accounts are returned with query height
* [\#4553](https://github.com/cosmos/cosmos-sdk/issues/4553) undelegate max entries check first
* [\#4556](https://github.com/cosmos/cosmos-sdk/issues/4556) Added IsValid function to Coin
* [\#4564](https://github.com/cosmos/cosmos-sdk/issues/4564) client/input.GetConfirmation()'s default is changed to No.
* [\#4573](https://github.com/cosmos/cosmos-sdk/issues/4573) Returns height in response for query endpoints.
* [\#4580](https://github.com/cosmos/cosmos-sdk/issues/4580) Update `Context#BlockHeight` to properly set the block height via `WithBlockHeader`.
* [\#4584](https://github.com/cosmos/cosmos-sdk/issues/4584) Update bank Keeper to use expected keeper interface of the AccountKeeper.
* [\#4584](https://github.com/cosmos/cosmos-sdk/issues/4584) Move `Account` and `VestingAccount` interface types to `x/auth/exported`.
* [\#4082](https://github.com/cosmos/cosmos-sdk/issues/4082) supply module queriers for CLI and REST endpoints
* [\#4601](https://github.com/cosmos/cosmos-sdk/issues/4601) Implement generic pangination helper function to be used in
  REST handlers and queriers.
* [\#4629](https://github.com/cosmos/cosmos-sdk/issues/4629) Added warning event that gets emitted if validator misses a block.
* [\#4674](https://github.com/cosmos/cosmos-sdk/issues/4674) Export `Simapp` genState generators and util functions by making them public
* [\#4706](https://github.com/cosmos/cosmos-sdk/issues/4706) Simplify context
  Replace complex Context construct with a simpler immutible struct.
  Only breaking change is not to support `Value` and `GetValue` as first class calls.
  We do embed ctx.Context() as a raw context.Context instead to be used as you see fit.

  Migration guide:

  ```go
  ctx = ctx.WithValue(contextKeyBadProposal, false)
  ```

  Now becomes:

  ```go
  ctx = ctx.WithContext(context.WithValue(ctx.Context(), contextKeyBadProposal, false))
  ```

  A bit more verbose, but also allows `context.WithTimeout()`, etc and only used
  in one function in this repo, in test code.
* [\#3685](https://github.com/cosmos/cosmos-sdk/issues/3685)  Add `SetAddressVerifier` and `GetAddressVerifier` to `sdk.Config` to allow SDK users to configure custom address format verification logic (to override the default limitation of 20-byte addresses).
* [\#3685](https://github.com/cosmos/cosmos-sdk/issues/3685)  Add an additional parameter to NewAnteHandler for a custom `SignatureVerificationGasConsumer` (the default logic is now in `DefaultSigVerificationGasConsumer). This allows SDK users to configure their own logic for which key types are accepted and how those key types consume gas.
* Remove `--print-response` flag as it is no longer used.
* Revert [\#2284](https://github.com/cosmos/cosmos-sdk/pull/2284) to allow create_empty_blocks in the config
* (tendermint) [\#4718](https://github.com/cosmos/cosmos-sdk/issues/4718) Upgrade tendermint/iavl to v0.12.3

### Bug Fixes

* [\#4891](https://github.com/cosmos/cosmos-sdk/issues/4891) Disable querying with proofs enabled when the query height <= 1.
* (rest) [\#4858](https://github.com/cosmos/cosmos-sdk/issues/4858) Do not return an error in BroadcastTxCommit when the tx broadcasting
  was successful. This allows the proper REST response to be returned for a
  failed tx during `block` broadcasting mode.
* (store) [\#4880](https://github.com/cosmos/cosmos-sdk/pull/4880) Fix error check in
  IAVL `Store#DeleteVersion`.
* (tendermint) [\#4879](https://github.com/cosmos/cosmos-sdk/issues/4879) Don't terminate the process immediately after startup when run in standalone mode.
* (simulation) [\#4861](https://github.com/cosmos/cosmos-sdk/pull/4861) Fix non-determinism simulation
  by using CLI flags as input and updating Makefile target.
* [\#4868](https://github.com/cosmos/cosmos-sdk/issues/4868) Context#CacheContext now sets a new EventManager. This prevents unwanted events
  from being emitted.
* (cli) [\#4870](https://github.com/cosmos/cosmos-sdk/issues/4870) Disable the `withdraw-all-rewards` command when `--generate-only` is supplied
* (modules) [\#4831](https://github.com/cosmos/cosmos-sdk/issues/4831) Prevent community spend proposal from transferring funds to a module account
* (keys) [\#4338](https://github.com/cosmos/cosmos-sdk/issues/4338) fix multisig key output for CLI
* (modules) [\#4795](https://github.com/cosmos/cosmos-sdk/issues/4795) restrict module accounts from receiving transactions.
  Allowing this would cause an invariant on the module account coins.
* (modules) [\#4823](https://github.com/cosmos/cosmos-sdk/issues/4823) Update the `DefaultUnbondingTime` from 3 days to 3 weeks to be inline with documentation.
* (abci) [\#4639](https://github.com/cosmos/cosmos-sdk/issues/4639) Fix `CheckTx` by verifying the message route
* Return height in responses when querying against BaseApp
* [\#1351](https://github.com/cosmos/cosmos-sdk/issues/1351) Stable AppHash allows no_empty_blocks
* [\#3705](https://github.com/cosmos/cosmos-sdk/issues/3705) Return `[]` instead of `null` when querying delegator rewards.
* [\#3966](https://github.com/cosmos/cosmos-sdk/issues/3966) fixed multiple assigns to action tags
  [\#3793](https://github.com/cosmos/cosmos-sdk/issues/3793) add delegator tag for MsgCreateValidator and deleted unused moniker and identity tags
* [\#4194](https://github.com/cosmos/cosmos-sdk/issues/4194) Fix pagination and results returned from /slashing/signing_infos
* [\#4230](https://github.com/cosmos/cosmos-sdk/issues/4230) Properly set and display the message index through the TxResponse.
* [\#4234](https://github.com/cosmos/cosmos-sdk/pull/4234) Allow `tx send --generate-only` to
  actually work offline.
* [\#4271](https://github.com/cosmos/cosmos-sdk/issues/4271) Fix addGenesisAccount by using Coins#IsAnyGT for vesting amount validation.
* [\#4273](https://github.com/cosmos/cosmos-sdk/issues/4273) Fix usage of AppendTags in x/staking/handler.go
* [\#4303](https://github.com/cosmos/cosmos-sdk/issues/4303) Fix NewCoins() underlying function for duplicate coins detection.
* [\#4307](https://github.com/cosmos/cosmos-sdk/pull/4307) Don't pass height to RPC calls as
  Tendermint will automatically use the latest height.
* [\#4362](https://github.com/cosmos/cosmos-sdk/issues/4362) simulation setup bugfix for multisim 7601778
* [\#4383](https://github.com/cosmos/cosmos-sdk/issues/4383) - currentStakeRoundUp is now always atleast currentStake + smallest-decimal-precision
* [\#4394](https://github.com/cosmos/cosmos-sdk/issues/4394) Fix signature count check to use the TxSigLimit param instead of
  a default.
* [\#4455](https://github.com/cosmos/cosmos-sdk/issues/4455) Use `QueryWithData()` to query unbonding delegations.
* [\#4493](https://github.com/cosmos/cosmos-sdk/issues/4493) Fix validator-outstanding-rewards command. It now takes as an argument
  a validator address.
* [\#4598](https://github.com/cosmos/cosmos-sdk/issues/4598) Fix redelegation and undelegation txs that were not checking for the correct bond denomination.
* [\#4619](https://github.com/cosmos/cosmos-sdk/issues/4619) Close iterators in `GetAllMatureValidatorQueue` and `UnbondAllMatureValidatorQueue`
  methods.
* [\#4654](https://github.com/cosmos/cosmos-sdk/issues/4654) validator slash event stored by period and height
* [\#4681](https://github.com/cosmos/cosmos-sdk/issues/4681) panic on invalid amount on `MintCoins` and `BurnCoins`
  * skip minting if inflation is set to zero
* Sort state JSON during export and initialization

## 0.35.0

### Bug Fixes

* Fix gas consumption bug in `Undelegate` preventing the ability to sync from
genesis.

## 0.34.10

### Bug Fixes

* Bump Tendermint version to [v0.31.11](https://github.com/tendermint/tendermint/releases/tag/v0.31.11) to address the vulnerability found in the `consensus` package.

## 0.34.9

### Bug Fixes

* Bump Tendermint version to [v0.31.10](https://github.com/tendermint/tendermint/releases/tag/v0.31.10) to address p2p panic errors.

## 0.34.8

### Bug Fixes

* Bump Tendermint version to v0.31.9 to fix the p2p panic error.
* Update gaiareplay's use of an internal Tendermint API

## 0.34.7

### Bug Fixes

#### SDK

* Fix gas consumption bug in `Undelegate` preventing the ability to sync from
genesis.

## 0.34.6

### Bug Fixes

#### SDK

* Unbonding from a validator is now only considered "complete" after the full
unbonding period has elapsed regardless of the validator's status.

## 0.34.5

### Bug Fixes

#### SDK

* [\#4273](https://github.com/cosmos/cosmos-sdk/issues/4273) Fix usage of `AppendTags` in x/staking/handler.go

### Improvements

### SDK

* [\#2286](https://github.com/cosmos/cosmos-sdk/issues/2286) Improve performance of `CacheKVStore` iterator.
* [\#3655](https://github.com/cosmos/cosmos-sdk/issues/3655) Improve signature verification failure error message.
* [\#4384](https://github.com/cosmos/cosmos-sdk/issues/4384) Allow splitting withdrawal transaction in several chunks.

#### Gaia CLI

* [\#4227](https://github.com/cosmos/cosmos-sdk/issues/4227) Support for Ledger App v1.5.
* [#4345](https://github.com/cosmos/cosmos-sdk/pull/4345) Update `ledger-cosmos-go`
to v0.10.3.

## 0.34.4

### Bug Fixes

#### SDK

* [#4234](https://github.com/cosmos/cosmos-sdk/pull/4234) Allow `tx send --generate-only` to
actually work offline.

#### Gaia

* [\#4219](https://github.com/cosmos/cosmos-sdk/issues/4219) Return an error when an empty mnemonic is provided during key recovery.

### Improvements

#### Gaia

* [\#2007](https://github.com/cosmos/cosmos-sdk/issues/2007) Return 200 status code on empty results

### New features

#### SDK

* [\#3850](https://github.com/cosmos/cosmos-sdk/issues/3850) Add `rewards` and `commission` to distribution tx tags.

## 0.34.3

### Bug Fixes

#### Gaia

* [\#4196](https://github.com/cosmos/cosmos-sdk/pull/4196) Set default invariant
check period to zero.

## 0.34.2

### Improvements

#### SDK

* [\#4135](https://github.com/cosmos/cosmos-sdk/pull/4135) Add further clarification
to generate only usage.

### Bug Fixes

#### SDK

* [\#4135](https://github.com/cosmos/cosmos-sdk/pull/4135) Fix `NewResponseFormatBroadcastTxCommit`
* [\#4053](https://github.com/cosmos/cosmos-sdk/issues/4053) Add `--inv-check-period`
flag to gaiad to set period at which invariants checks will run.
* [\#4099](https://github.com/cosmos/cosmos-sdk/issues/4099) Update the /staking/validators endpoint to support
status and pagination query flags.

## 0.34.1

### Bug Fixes

#### Gaia

* [#4163](https://github.com/cosmos/cosmos-sdk/pull/4163) Fix v0.33.x export script to port gov data correctly.

## 0.34.0

### Breaking Changes

#### Gaia

* [\#3463](https://github.com/cosmos/cosmos-sdk/issues/3463) Revert bank module handler fork (re-enables transfers)
* [\#3875](https://github.com/cosmos/cosmos-sdk/issues/3875) Replace `async` flag with `--broadcast-mode` flag where the default
  value is `sync`. The `block` mode should not be used. The REST client now
  uses `mode` parameter instead of the `return` parameter.

#### Gaia CLI

* [\#3938](https://github.com/cosmos/cosmos-sdk/issues/3938) Remove REST server's SSL support altogether.

#### SDK

* [\#3245](https://github.com/cosmos/cosmos-sdk/issues/3245) Rename validator.GetJailed() to validator.IsJailed()
* [\#3516](https://github.com/cosmos/cosmos-sdk/issues/3516) Remove concept of shares from staking unbonding and redelegation UX;
  replaced by direct coin amount.

#### Tendermint

* [\#4029](https://github.com/cosmos/cosmos-sdk/issues/4029) Upgrade Tendermint to v0.31.3

### New features

#### SDK

* [\#2935](https://github.com/cosmos/cosmos-sdk/issues/2935) New module Crisis which can test broken invariant with messages
* [\#3813](https://github.com/cosmos/cosmos-sdk/issues/3813) New sdk.NewCoins safe constructor to replace bare sdk.Coins{} declarations.
* [\#3858](https://github.com/cosmos/cosmos-sdk/issues/3858) add website, details and identity to gentx cli command
* Implement coin conversion and denomination registration utilities

#### Gaia

* [\#2935](https://github.com/cosmos/cosmos-sdk/issues/2935) Optionally assert invariants on a blockly basis using `gaiad --assert-invariants-blockly`
* [\#3886](https://github.com/cosmos/cosmos-sdk/issues/3886) Implement minting module querier and CLI/REST clients.

#### Gaia CLI

* [\#3937](https://github.com/cosmos/cosmos-sdk/issues/3937) Add command to query community-pool

#### Gaia REST API

* [\#3937](https://github.com/cosmos/cosmos-sdk/issues/3937) Add route to fetch community-pool
* [\#3949](https://github.com/cosmos/cosmos-sdk/issues/3949) added /slashing/signing_infos to get signing_info for all validators

### Improvements

#### Gaia

* [\#3808](https://github.com/cosmos/cosmos-sdk/issues/3808) `gaiad` and `gaiacli` integration tests use ./build/ binaries.
* \[\#3819](https://github.com/cosmos/cosmos-sdk/issues/3819) Simulation refactor, log output now stored in ~/.gaiad/simulation/
  * Simulation moved to its own module (not a part of mock)
  * Logger type instead of passing function variables everywhere
  * Logger json output (for reloadable simulation running)
  * Cleanup bank simulation messages / remove dup code in bank simulation
  * Simulations saved in `~/.gaiad/simulations/`
  * "Lean" simulation output option to exclude No-ops and !ok functions (`--SimulationLean` flag)
* [\#3893](https://github.com/cosmos/cosmos-sdk/issues/3893) Improve `gaiacli tx sign` command
  * Add shorthand flags -a and -s for the account and sequence numbers respectively
  * Mark the account and sequence numbers required during "offline" mode
  * Always do an RPC query for account and sequence number during "online" mode
* [\#4018](https://github.com/cosmos/cosmos-sdk/issues/4018) create genesis port script for release v.0.34.0

#### Gaia CLI

* [\#3833](https://github.com/cosmos/cosmos-sdk/issues/3833) Modify stake to atom in gaia's doc.
* [\#3841](https://github.com/cosmos/cosmos-sdk/issues/3841) Add indent to JSON of `gaiacli keys [add|show|list]`
* [\#3859](https://github.com/cosmos/cosmos-sdk/issues/3859) Add newline to echo of `gaiacli keys ...`
* [\#3959](https://github.com/cosmos/cosmos-sdk/issues/3959) Improving error messages when signing with ledger devices fails

#### SDK

* [\#3238](https://github.com/cosmos/cosmos-sdk/issues/3238) Add block time to tx responses when querying for
  txs by tags or hash.
* \[\#3752](https://github.com/cosmos/cosmos-sdk/issues/3752) Explanatory docs for minting mechanism (`docs/spec/mint/01_concepts.md`)
* [\#3801](https://github.com/cosmos/cosmos-sdk/issues/3801) `baseapp` safety improvements
* [\#3820](https://github.com/cosmos/cosmos-sdk/issues/3820) Make Coins.IsAllGT() more robust and consistent.
* [\#3828](https://github.com/cosmos/cosmos-sdk/issues/3828) New sdkch tool to maintain changelogs
* [\#3864](https://github.com/cosmos/cosmos-sdk/issues/3864) Make Coins.IsAllGTE() more consistent.
* [\#3907](https://github.com/cosmos/cosmos-sdk/issues/3907): dep -> go mod migration
  * Drop dep in favor of go modules.
  * Upgrade to Go 1.12.1.
* [\#3917](https://github.com/cosmos/cosmos-sdk/issues/3917) Allow arbitrary decreases to validator commission rates.
* [\#3937](https://github.com/cosmos/cosmos-sdk/issues/3937) Implement community pool querier.
* [\#3940](https://github.com/cosmos/cosmos-sdk/issues/3940) Codespace should be lowercase.
* [\#3986](https://github.com/cosmos/cosmos-sdk/issues/3986) Update the Stringer implementation of the Proposal type.
* [\#926](https://github.com/cosmos/cosmos-sdk/issues/926) circuit breaker high level explanation
* [\#3896](https://github.com/cosmos/cosmos-sdk/issues/3896) Fixed various linters warnings in the context of the gometalinter -> golangci-lint migration
* [\#3916](https://github.com/cosmos/cosmos-sdk/issues/3916) Hex encode data in tx responses

### Bug Fixes

#### Gaia

* [\#3825](https://github.com/cosmos/cosmos-sdk/issues/3825) Validate genesis before running gentx
* [\#3889](https://github.com/cosmos/cosmos-sdk/issues/3889) When `--generate-only` is provided, the Keybase is not used and as a result
  the `--from` value must be a valid Bech32 cosmos address.
* 3974 Fix go env setting in installation.md
* 3996 Change 'make get_tools' to 'make tools' in DOCS_README.md.

#### Gaia CLI

* [\#3883](https://github.com/cosmos/cosmos-sdk/issues/3883) Remove Height Flag from CLI Queries
* [\#3899](https://github.com/cosmos/cosmos-sdk/issues/3899) Using 'gaiacli config node' breaks ~/config/config.toml

#### SDK

* [\#3837](https://github.com/cosmos/cosmos-sdk/issues/3837) Fix `WithdrawValidatorCommission` to properly set the validator's remaining commission.
* [\#3870](https://github.com/cosmos/cosmos-sdk/issues/3870) Fix DecCoins#TruncateDecimal to never return zero coins in
  either the truncated coins or the change coins.
* [\#3915](https://github.com/cosmos/cosmos-sdk/issues/3915) Remove ';' delimiting support from ParseDecCoins
* [\#3977](https://github.com/cosmos/cosmos-sdk/issues/3977) Fix docker image build
* [\#4020](https://github.com/cosmos/cosmos-sdk/issues/4020) Fix queryDelegationRewards by returning an error
when the validator or delegation do not exist.
* [\#4050](https://github.com/cosmos/cosmos-sdk/issues/4050) Fix DecCoins APIs
where rounding or truncation could result in zero decimal coins.
* [\#4088](https://github.com/cosmos/cosmos-sdk/issues/4088) Fix `calculateDelegationRewards`
by accounting for rounding errors when multiplying stake by slashing fractions.

## 0.33.2

### Improvements

#### Tendermint

* Upgrade Tendermint to `v0.31.0-dev0-fix0` which includes critical security fixes.

## 0.33.1

### Bug Fixes

#### Gaia

* [\#3999](https://github.com/cosmos/cosmos-sdk/pull/3999) Fix distribution delegation for zero height export bug

## 0.33.0

BREAKING CHANGES

* Gaia REST API
  * [\#3641](https://github.com/cosmos/cosmos-sdk/pull/3641) Remove the ability to use a Keybase from the REST API client:
    * `password` and `generate_only` have been removed from the `base_req` object
    * All txs that used to sign or use the Keybase now only generate the tx
    * `keys` routes completely removed
  * [\#3692](https://github.com/cosmos/cosmos-sdk/pull/3692) Update tx encoding and broadcasting endpoints:
    * Remove duplicate broadcasting endpoints in favor of POST @ `/txs`
      * The `Tx` field now accepts a `StdTx` and not raw tx bytes
    * Move encoding endpoint to `/txs/encode`

* Gaia
  * [\#3787](https://github.com/cosmos/cosmos-sdk/pull/3787) Fork the `x/bank` module into the Gaia application with only a
  modified message handler, where the modified message handler behaves the same as
  the standard `x/bank` message handler except for `MsgMultiSend` that must burn
  exactly 9 atoms and transfer 1 atom, and `MsgSend` is disabled.
  * [\#3789](https://github.com/cosmos/cosmos-sdk/pull/3789) Update validator creation flow:
    * Remove `NewMsgCreateValidatorOnBehalfOf` and corresponding business logic
    * Ensure the validator address equals the delegator address during
    `MsgCreateValidator#ValidateBasic`

* SDK
  * [\#3750](https://github.com/cosmos/cosmos-sdk/issues/3750) Track outstanding rewards per-validator instead of globally,
           and fix the main simulation issue, which was that slashes of
           re-delegations to a validator were not correctly accounted for
           in fee distribution when the redelegation in question had itself
            been slashed (from a fault committed by a different validator)
           in the same BeginBlock. Outstanding rewards are now available
           on a per-validator basis in REST.
  * [\#3669](https://github.com/cosmos/cosmos-sdk/pull/3669) Ensure consistency in message naming, codec registration, and JSON
  tags.
  * [\#3788](https://github.com/cosmos/cosmos-sdk/pull/3788) Change order of operations for greater accuracy when calculating delegation share token value
  * [\#3788](https://github.com/cosmos/cosmos-sdk/pull/3788) DecCoins.Cap -> DecCoins.Intersect
  * [\#3666](https://github.com/cosmos/cosmos-sdk/pull/3666) Improve coins denom validation.
  * [\#3751](https://github.com/cosmos/cosmos-sdk/pull/3751) Disable (temporarily) support for ED25519 account key pairs.

* Tendermint
  * [\#3804] Update to Tendermint `v0.31.0-dev0`

FEATURES

* SDK
  * [\#3719](https://github.com/cosmos/cosmos-sdk/issues/3719) DBBackend can now be set at compile time.
    Defaults: goleveldb. Supported: cleveldb.

IMPROVEMENTS

* Gaia REST API
  * Update the `TxResponse` type allowing for the `Logs` result to be JSON decoded automatically.

* Gaia CLI
  * [\#3653](https://github.com/cosmos/cosmos-sdk/pull/3653) Prompt user confirmation prior to signing and broadcasting a transaction.
  * [\#3670](https://github.com/cosmos/cosmos-sdk/pull/3670) CLI support for showing bech32 addresses in Ledger devices
  * [\#3711](https://github.com/cosmos/cosmos-sdk/pull/3711) Update `tx sign` to use `--from` instead of the deprecated `--name`
  CLI flag.
  * [\#3738](https://github.com/cosmos/cosmos-sdk/pull/3738) Improve multisig UX:
    * `gaiacli keys show -o json` now includes constituent pubkeys, respective weights and threshold
    * `gaiacli keys show --show-multisig` now displays constituent pubkeys, respective weights and threshold
    * `gaiacli tx sign --validate-signatures` now displays multisig signers with their respective weights
  * [\#3730](https://github.com/cosmos/cosmos-sdk/issues/3730) Improve workflow for
  `gaiad gentx` with offline public keys, by outputting stdtx file that needs to be signed.
  * [\#3761](https://github.com/cosmos/cosmos-sdk/issues/3761) Querying account related information using custom querier in auth module

* SDK
  * [\#3753](https://github.com/cosmos/cosmos-sdk/issues/3753) Remove no-longer-used governance penalty parameter
  * [\#3679](https://github.com/cosmos/cosmos-sdk/issues/3679) Consistent operators across Coins, DecCoins, Int, Dec
            replaced: Minus->Sub Plus->Add Div->Quo
  * [\#3665](https://github.com/cosmos/cosmos-sdk/pull/3665) Overhaul sdk.Uint type in preparation for Coins Int -> Uint migration.
  * [\#3691](https://github.com/cosmos/cosmos-sdk/issues/3691) Cleanup error messages
  * [\#3456](https://github.com/cosmos/cosmos-sdk/issues/3456) Integrate in the Int.ToDec() convenience function
  * [\#3300](https://github.com/cosmos/cosmos-sdk/pull/3300) Update the spec-spec, spec file reorg, and TOC updates.
  * [\#3694](https://github.com/cosmos/cosmos-sdk/pull/3694) Push tagged docker images on docker hub when tag is created.
  * [\#3716](https://github.com/cosmos/cosmos-sdk/pull/3716) Update file permissions the client keys directory and contents to `0700`.
  * [\#3681](https://github.com/cosmos/cosmos-sdk/issues/3681) Migrate ledger-cosmos-go from ZondaX to Cosmos organization

* Tendermint
  * [\#3699](https://github.com/cosmos/cosmos-sdk/pull/3699) Upgrade to Tendermint 0.30.1

BUG FIXES

* Gaia CLI
  * [\#3731](https://github.com/cosmos/cosmos-sdk/pull/3731) `keys add --interactive` bip32 passphrase regression fix
  * [\#3714](https://github.com/cosmos/cosmos-sdk/issues/3714) Fix USB raw access issues with gaiacli when installed via snap

* Gaia
  * [\#3777](https://github.com/cosmso/cosmos-sdk/pull/3777) `gaiad export` no longer panics when the database is empty
  * [\#3806](https://github.com/cosmos/cosmos-sdk/pull/3806) Properly return errors from a couple of struct Unmarshal functions

* SDK
  * [\#3728](https://github.com/cosmos/cosmos-sdk/issues/3728) Truncate decimal multiplication & division in distribution to ensure
           no more than the collected fees / inflation are distributed
  * [\#3727](https://github.com/cosmos/cosmos-sdk/issues/3727) Return on zero-length (including []byte{}) PrefixEndBytes() calls
  * [\#3559](https://github.com/cosmos/cosmos-sdk/issues/3559) fix occasional failing due to non-determinism in lcd test TestBonding
    where validator is unexpectedly slashed throwing off test calculations
  * [\#3411](https://github.com/cosmos/cosmos-sdk/pull/3411) Include the `RequestInitChain.Time` in the block header init during
  `InitChain`.
  * [\#3717](https://github.com/cosmos/cosmos-sdk/pull/3717) Update the vesting specification and implementation to cap deduction from
  `DelegatedVesting` by at most `DelegatedVesting`. This accounts for the case where
  the undelegation amount may exceed the original delegation amount due to
  truncation of undelegation tokens.
  * [\#3717](https://github.com/cosmos/cosmos-sdk/pull/3717) Ignore unknown proposers in allocating rewards for proposers, in case
    unbonding period was just 1 block and proposer was already deleted.
  * [\#3726](https://github.com/cosmos/cosmos-sdk/pull/3724) Cap(clip) reward to remaining coins in AllocateTokens.

## 0.32.0

BREAKING CHANGES

* Gaia REST API
  * [\#3642](https://github.com/cosmos/cosmos-sdk/pull/3642) `GET /tx/{hash}` now returns `404` instead of `500` if the transaction is not found

* SDK
 * [\#3580](https://github.com/cosmos/cosmos-sdk/issues/3580) Migrate HTTP request/response types and utilities to types/rest.
 * [\#3592](https://github.com/cosmos/cosmos-sdk/issues/3592) Drop deprecated keybase implementation's New() constructor in
   favor of a new crypto/keys.New(string, string) implementation that
   returns a lazy keybase instance. Remove client.MockKeyBase,
   superseded by crypto/keys.NewInMemory()
 * [\#3621](https://github.com/cosmos/cosmos-sdk/issues/3621) staking.GenesisState.Bonds -> Delegations

IMPROVEMENTS

* SDK
  * [\#3311](https://github.com/cosmos/cosmos-sdk/pull/3311) Reconcile the `DecCoin/s` API with the `Coin/s` API.
  * [\#3614](https://github.com/cosmos/cosmos-sdk/pull/3614) Add coin denom length checks to the coins constructors.
  * [\#3621](https://github.com/cosmos/cosmos-sdk/issues/3621) remove many inter-module dependancies
  * [\#3601](https://github.com/cosmos/cosmos-sdk/pull/3601) JSON-stringify the ABCI log response which includes the log and message
  index.
  * [\#3604](https://github.com/cosmos/cosmos-sdk/pull/3604) Improve SDK funds related error messages and allow for unicode in
  JSON ABCI log.
  * [\#3620](https://github.com/cosmos/cosmos-sdk/pull/3620) Version command shows build tags
  * [\#3638](https://github.com/cosmos/cosmos-sdk/pull/3638) Add Bcrypt benchmarks & justification of security parameter choice
  * [\#3648](https://github.com/cosmos/cosmos-sdk/pull/3648) Add JSON struct tags to vesting accounts.

* Tendermint
  * [\#3618](https://github.com/cosmos/cosmos-sdk/pull/3618) Upgrade to Tendermint 0.30.03

BUG FIXES

* SDK
  * [\#3646](https://github.com/cosmos/cosmos-sdk/issues/3646) `x/mint` now uses total token supply instead of total bonded tokens to calculate inflation


## 0.31.2

BREAKING CHANGES

* SDK
 * [\#3592](https://github.com/cosmos/cosmos-sdk/issues/3592) Drop deprecated keybase implementation's
   New constructor in favor of a new
   crypto/keys.New(string, string) implementation that
   returns a lazy keybase instance. Remove client.MockKeyBase,
   superseded by crypto/keys.NewInMemory()

IMPROVEMENTS

* SDK
  * [\#3604](https://github.com/cosmos/cosmos-sdk/pulls/3604) Improve SDK funds related error messages and allow for unicode in
  JSON ABCI log.

* Tendermint
  * [\#3563](https://github.com/cosmos/cosmos-sdk/3563) Update to Tendermint version `0.30.0-rc0`


BUG FIXES

* Gaia
  * [\#3585] Fix setting the tx hash in `NewResponseFormatBroadcastTxCommit`.
  * [\#3585] Return an empty `TxResponse` when Tendermint returns an empty
  `ResultBroadcastTx`.

* SDK
  * [\#3582](https://github.com/cosmos/cosmos-sdk/pull/3582) Running `make test_unit` was failing due to a missing tag
  * [\#3617](https://github.com/cosmos/cosmos-sdk/pull/3582) Fix fee comparison when the required fees does not contain any denom
  present in the tx fees.

## 0.31.0

BREAKING CHANGES

* Gaia REST API (`gaiacli advanced rest-server`)
  * [\#3284](https://github.com/cosmos/cosmos-sdk/issues/3284) Rename the `name`
  field to `from` in the `base_req` body.
  * [\#3485](https://github.com/cosmos/cosmos-sdk/pull/3485) Error responses are now JSON objects.
  * [\#3477][distribution] endpoint changed "all_delegation_rewards" -> "delegator_total_rewards"

* Gaia CLI  (`gaiacli`)
  - [#3399](https://github.com/cosmos/cosmos-sdk/pull/3399) Add `gaiad validate-genesis` command to facilitate checking of genesis files
  - [\#1894](https://github.com/cosmos/cosmos-sdk/issues/1894) `version` prints out short info by default. Add `--long` flag. Proper handling of `--format` flag introduced.
  - [\#3465](https://github.com/cosmos/cosmos-sdk/issues/3465) `gaiacli rest-server` switched back to insecure mode by default:
    - `--insecure` flag is removed.
    - `--tls` is now used to enable secure layer.
  - [\#3451](https://github.com/cosmos/cosmos-sdk/pull/3451) `gaiacli` now returns transactions in plain text including tags.
  - [\#3497](https://github.com/cosmos/cosmos-sdk/issues/3497) `gaiad init` now takes moniker as required arguments, not as parameter.
  * [\#3501](https://github.com/cosmos/cosmos-sdk/issues/3501) Change validator
  address Bech32 encoding to consensus address in `tendermint-validator-set`.

* Gaia
  *  [\#3457](https://github.com/cosmos/cosmos-sdk/issues/3457) Changed governance tally validatorGovInfo to use sdk.Int power instead of sdk.Dec
  *  [\#3495](https://github.com/cosmos/cosmos-sdk/issues/3495) Added Validator Minimum Self Delegation
  *  Reintroduce OR semantics for tx fees

* SDK
  * [\#2513](https://github.com/cosmos/cosmos-sdk/issues/2513) Tendermint updates are adjusted by 10^-6 relative to staking tokens,
  * [\#3487](https://github.com/cosmos/cosmos-sdk/pull/3487) Move HTTP/REST utilities out of client/utils into a new dedicated client/rest package.
  * [\#3490](https://github.com/cosmos/cosmos-sdk/issues/3490) ReadRESTReq() returns bool to avoid callers to write error responses twice.
  * [\#3502](https://github.com/cosmos/cosmos-sdk/pull/3502) Fixes issue when comparing genesis states
  * [\#3514](https://github.com/cosmos/cosmos-sdk/pull/3514) Various clean ups:
    - Replace all GetKeyBase\* functions family in favor of NewKeyBaseFromDir and NewKeyBaseFromHomeFlag.
    - Remove Get prefix from all TxBuilder's getters.
  * [\#3522](https://github.com/cosmos/cosmos-sdk/pull/3522) Get rid of double negatives: Coins.IsNotNegative() -> Coins.IsAnyNegative().
  * [\#3561](https://github.com/cosmos/cosmos-sdk/issues/3561) Don't unnecessarily store denominations in staking


FEATURES

* Gaia REST API

* [\#2358](https://github.com/cosmos/cosmos-sdk/issues/2358) Add distribution module REST interface

* Gaia CLI  (`gaiacli`)
  * [\#3429](https://github.com/cosmos/cosmos-sdk/issues/3429) Support querying
  for all delegator distribution rewards.
  * [\#3449](https://github.com/cosmos/cosmos-sdk/issues/3449) Proof verification now works with absence proofs
  * [\#3484](https://github.com/cosmos/cosmos-sdk/issues/3484) Add support
  vesting accounts to the add-genesis-account command.

* Gaia
  - [\#3397](https://github.com/cosmos/cosmos-sdk/pull/3397) Implement genesis file sanitization to avoid failures at chain init.
  * [\#3428](https://github.com/cosmos/cosmos-sdk/issues/3428) Run the simulation from a particular genesis state loaded from a file

* SDK
  * [\#3270](https://github.com/cosmos/cosmos-sdk/issues/3270) [x/staking] limit number of ongoing unbonding delegations /redelegations per pair/trio
  * [\#3477][distribution] new query endpoint "delegator_validators"
  * [\#3514](https://github.com/cosmos/cosmos-sdk/pull/3514) Provided a lazy loading implementation of Keybase that locks the underlying
    storage only for the time needed to perform the required operation. Also added Keybase reference to TxBuilder struct.
  * [types] [\#2580](https://github.com/cosmos/cosmos-sdk/issues/2580) Addresses now Bech32 empty addresses to an empty string


IMPROVEMENTS

* Gaia REST API
  * [\#3284](https://github.com/cosmos/cosmos-sdk/issues/3284) Update Gaia Lite
  REST service to support the following:
    * Automatic account number and sequence population when fields are omitted
    * Generate only functionality no longer requires access to a local Keybase
    * `from` field in the `base_req` body can be a Keybase name or account address
  * [\#3423](https://github.com/cosmos/cosmos-sdk/issues/3423) Allow simulation
  (auto gas) to work with generate only.
  * [\#3514](https://github.com/cosmos/cosmos-sdk/pull/3514) REST server calls to keybase does not lock the underlying storage anymore.
  * [\#3523](https://github.com/cosmos/cosmos-sdk/pull/3523) Added `/tx/encode` endpoint to serialize a JSON tx to base64-encoded Amino.

* Gaia CLI  (`gaiacli`)
  * [\#3476](https://github.com/cosmos/cosmos-sdk/issues/3476) New `withdraw-all-rewards` command to withdraw all delegations rewards for delegators.
  * [\#3497](https://github.com/cosmos/cosmos-sdk/issues/3497) `gaiad gentx` supports `--ip` and `--node-id` flags to override defaults.
  * [\#3518](https://github.com/cosmos/cosmos-sdk/issues/3518) Fix flow in
  `keys add` to show the mnemonic by default.
  * [\#3517](https://github.com/cosmos/cosmos-sdk/pull/3517) Increased test coverage
  * [\#3523](https://github.com/cosmos/cosmos-sdk/pull/3523) Added `tx encode` command to serialize a JSON tx to base64-encoded Amino.

* Gaia
  * [\#3418](https://github.com/cosmos/cosmos-sdk/issues/3418) Add vesting account
  genesis validation checks to `GaiaValidateGenesisState`.
  * [\#3420](https://github.com/cosmos/cosmos-sdk/issues/3420) Added maximum length to governance proposal descriptions and titles
  * [\#3256](https://github.com/cosmos/cosmos-sdk/issues/3256) Add gas consumption
  for tx size in the ante handler.
  * [\#3454](https://github.com/cosmos/cosmos-sdk/pull/3454) Add `--jail-whitelist` to `gaiad export` to enable testing of complex exports
  * [\#3424](https://github.com/cosmos/cosmos-sdk/issues/3424) Allow generation of gentxs with empty memo field.
  * [\#3507](https://github.com/cosmos/cosmos-sdk/issues/3507) General cleanup, removal of unnecessary struct fields, undelegation bugfix, and comment clarification in x/staking and x/slashing

* SDK
  * [\#2605] x/params add subkey accessing
  * [\#2986](https://github.com/cosmos/cosmos-sdk/pull/2986) Store Refactor
  * [\#3435](https://github.com/cosmos/cosmos-sdk/issues/3435) Test that store implementations do not allow nil values
  * [\#2509](https://github.com/cosmos/cosmos-sdk/issues/2509) Sanitize all usage of Dec.RoundInt64()
  * [\#556](https://github.com/cosmos/cosmos-sdk/issues/556) Increase `BaseApp`
  test coverage.
  * [\#3357](https://github.com/cosmos/cosmos-sdk/issues/3357) develop state-transitions.md for staking spec, missing states added to `state.md`
  * [\#3552](https://github.com/cosmos/cosmos-sdk/pull/3552) Validate bit length when
  deserializing `Int` types.


BUG FIXES

* Gaia CLI  (`gaiacli`)
  - [\#3417](https://github.com/cosmos/cosmos-sdk/pull/3417) Fix `q slashing signing-info` panic by ensuring safety of user input and properly returning not found error
  - [\#3345](https://github.com/cosmos/cosmos-sdk/issues/3345) Upgrade ledger-cosmos-go dependency to v0.9.3 to pull
    https://github.com/ZondaX/ledger-cosmos-go/commit/ed9aa39ce8df31bad1448c72d3d226bf2cb1a8d1 in order to fix a derivation path issue that causes `gaiacli keys add --recover`
    to malfunction.
  - [\#3419](https://github.com/cosmos/cosmos-sdk/pull/3419) Fix `q distr slashes` panic
  - [\#3453](https://github.com/cosmos/cosmos-sdk/pull/3453) The `rest-server` command didn't respect persistent flags such as `--chain-id` and `--trust-node` if they were
    passed on the command line.
  - [\#3441](https://github.com/cosmos/cosmos-sdk/pull/3431) Improved resource management and connection handling (ledger devices). Fixes issue with DER vs BER signatures.

* Gaia
  * [\#3486](https://github.com/cosmos/cosmos-sdk/pull/3486) Use AmountOf in
    vesting accounts instead of zipping/aligning denominations.


## 0.30.0

BREAKING CHANGES

* Gaia REST API (`gaiacli advanced rest-server`)
  * [gaia-lite] [\#2182] Renamed and merged all redelegations endpoints into `/staking/redelegations`
  * [\#3176](https://github.com/cosmos/cosmos-sdk/issues/3176) `tx/sign` endpoint now expects `BaseReq` fields as nested object.
  * [\#2222] all endpoints renamed from `/stake` -> `/staking`
  * [\#1268] `LooseTokens` -> `NotBondedTokens`
  * [\#3289] misc renames:
    * `Validator.UnbondingMinTime` -> `Validator.UnbondingCompletionTime`
    * `Delegation` -> `Value` in `MsgCreateValidator` and `MsgDelegate`
    * `MsgBeginUnbonding` -> `MsgUndelegate`

* Gaia CLI  (`gaiacli`)
  * [\#810](https://github.com/cosmos/cosmos-sdk/issues/810) Don't fallback to any default values for chain ID.
    * Users need to supply chain ID either via config file or the `--chain-id` flag.
    * Change `chain_id` and `trust_node` in `gaiacli` configuration to `chain-id` and `trust-node` respectively.
  * [\#3069](https://github.com/cosmos/cosmos-sdk/pull/3069) `--fee` flag renamed to `--fees` to support multiple coins
  * [\#3156](https://github.com/cosmos/cosmos-sdk/pull/3156) Remove unimplemented `gaiacli init` command
  * [\#2222] `gaiacli tx stake` -> `gaiacli tx staking`, `gaiacli query stake` -> `gaiacli query staking`
  * [\#1894](https://github.com/cosmos/cosmos-sdk/issues/1894) `version` command now shows latest commit, vendor dir hash, and build machine info.
  * [\#3320](https://github.com/cosmos/cosmos-sdk/pull/3320) Ensure all `gaiacli query` commands respect the `--output` and `--indent` flags

* Gaia
  * https://github.com/cosmos/cosmos-sdk/issues/2838 - Move store keys to constants
  * [\#3162](https://github.com/cosmos/cosmos-sdk/issues/3162) The `--gas` flag now takes `auto` instead of `simulate`
    in order to trigger a simulation of the tx before the actual execution.
  * [\#3285](https://github.com/cosmos/cosmos-sdk/pull/3285) New `gaiad tendermint version` to print libs versions
  * [\#1894](https://github.com/cosmos/cosmos-sdk/pull/1894) `version` command now shows latest commit, vendor dir hash, and build machine info.
  * [\#3249\(https://github.com/cosmos/cosmos-sdk/issues/3249) `tendermint`'s `show-validator` and `show-address` `--json` flags removed in favor of `--output-format=json`.

* SDK
  * [distribution] [\#3359](https://github.com/cosmos/cosmos-sdk/issues/3359) Always round down when calculating rewards-to-be-withdrawn in F1 fee distribution
  * [#3336](https://github.com/cosmos/cosmos-sdk/issues/3336) Ensure all SDK
  messages have their signature bytes contain canonical fields `value` and `type`.
  * [\#3333](https://github.com/cosmos/cosmos-sdk/issues/3333) - F1 storage efficiency improvements - automatic withdrawals when unbonded, historical reward reference counting
  * [staking] [\#2513](https://github.com/cosmos/cosmos-sdk/issues/2513) Validator power type from Dec -> Int
  * [staking] [\#3233](https://github.com/cosmos/cosmos-sdk/issues/3233) key and value now contain duplicate fields to simplify code
  * [\#3064](https://github.com/cosmos/cosmos-sdk/issues/3064) Sanitize `sdk.Coin` denom. Coins denoms are now case insensitive, i.e. 100fooToken equals to 100FOOTOKEN.
  * [\#3195](https://github.com/cosmos/cosmos-sdk/issues/3195) Allows custom configuration for syncable strategy
  * [\#3242](https://github.com/cosmos/cosmos-sdk/issues/3242) Fix infinite gas
    meter utilization during aborted ante handler executions.
  * [x/distribution] [\#3292](https://github.com/cosmos/cosmos-sdk/issues/3292) Enable or disable withdraw addresses with a parameter in the param store
  * [staking] [\#2222](https://github.com/cosmos/cosmos-sdk/issues/2222) `/stake` -> `/staking` module rename
  * [staking] [\#1268](https://github.com/cosmos/cosmos-sdk/issues/1268) `LooseTokens` -> `NotBondedTokens`
  * [staking] [\#1402](https://github.com/cosmos/cosmos-sdk/issues/1402) Redelegation and unbonding-delegation structs changed to include multiple an array of entries
  * [staking] [\#3289](https://github.com/cosmos/cosmos-sdk/issues/3289) misc renames:
    * `Validator.UnbondingMinTime` -> `Validator.UnbondingCompletionTime`
    * `Delegation` -> `Value` in `MsgCreateValidator` and `MsgDelegate`
    * `MsgBeginUnbonding` -> `MsgUndelegate`
  * [\#3315] Increase decimal precision to 18
  * [\#3323](https://github.com/cosmos/cosmos-sdk/issues/3323) Update to Tendermint 0.29.0
  * [\#3328](https://github.com/cosmos/cosmos-sdk/issues/3328) [x/gov] Remove redundant action tag

* Tendermint
  * [\#3298](https://github.com/cosmos/cosmos-sdk/issues/3298) Upgrade to Tendermint 0.28.0

FEATURES

* Gaia REST API (`gaiacli advanced rest-server`)
  * [\#3067](https://github.com/cosmos/cosmos-sdk/issues/3067) Add support for fees on transactions
  * [\#3069](https://github.com/cosmos/cosmos-sdk/pull/3069) Add a custom memo on transactions
  * [\#3027](https://github.com/cosmos/cosmos-sdk/issues/3027) Implement
  `/gov/proposals/{proposalID}/proposer` to query for a proposal's proposer.

* Gaia CLI  (`gaiacli`)
  * [\#2399](https://github.com/cosmos/cosmos-sdk/issues/2399) Implement `params` command to query slashing parameters.
  * [\#2730](https://github.com/cosmos/cosmos-sdk/issues/2730) Add tx search pagination parameter
  * [\#3027](https://github.com/cosmos/cosmos-sdk/issues/3027) Implement
  `query gov proposer [proposal-id]` to query for a proposal's proposer.
  * [\#3198](https://github.com/cosmos/cosmos-sdk/issues/3198) New `keys add --multisig` flag to store multisig keys locally.
  * [\#3198](https://github.com/cosmos/cosmos-sdk/issues/3198) New `multisign` command to generate multisig signatures.
  * [\#3198](https://github.com/cosmos/cosmos-sdk/issues/3198) New `sign --multisig` flag to enable multisig mode.
  * [\#2715](https://github.com/cosmos/cosmos-sdk/issues/2715) Reintroduce gaia server's insecure mode.
  * [\#3334](https://github.com/cosmos/cosmos-sdk/pull/3334) New `gaiad completion` and `gaiacli completion` to generate Bash/Zsh completion scripts.
  * [\#2607](https://github.com/cosmos/cosmos-sdk/issues/2607) Make `gaiacli config` handle the boolean `indent` flag to beautify commands JSON output.

* Gaia
  * [\#2182] [x/staking] Added querier for querying a single redelegation
  * [\#3305](https://github.com/cosmos/cosmos-sdk/issues/3305) Add support for
    vesting accounts at genesis.
  * [\#3198](https://github.com/cosmos/cosmos-sdk/issues/3198) [x/auth] Add multisig transactions support
  * [\#3198](https://github.com/cosmos/cosmos-sdk/issues/3198) `add-genesis-account` can take both account addresses and key names

* SDK
  - [\#3099](https://github.com/cosmos/cosmos-sdk/issues/3099) Implement F1 fee distribution
  - [\#2926](https://github.com/cosmos/cosmos-sdk/issues/2926) Add TxEncoder to client TxBuilder.
  * [\#2694](https://github.com/cosmos/cosmos-sdk/issues/2694) Vesting account implementation.
  * [\#2996](https://github.com/cosmos/cosmos-sdk/issues/2996) Update the `AccountKeeper` to contain params used in the context of
  the ante handler.
  * [\#3179](https://github.com/cosmos/cosmos-sdk/pull/3179) New CodeNoSignatures error code.
  * [\#3319](https://github.com/cosmos/cosmos-sdk/issues/3319) [x/distribution] Queriers for all distribution state worth querying; distribution query commands
  * [\#3356](https://github.com/cosmos/cosmos-sdk/issues/3356) [x/auth] bech32-ify accounts address in error message.

IMPROVEMENTS

* Gaia REST API
  * [\#3176](https://github.com/cosmos/cosmos-sdk/issues/3176) Validate tx/sign endpoint POST body.
  * [\#2948](https://github.com/cosmos/cosmos-sdk/issues/2948) Swagger UI now makes requests to light client node

* Gaia CLI  (`gaiacli`)
  * [\#3224](https://github.com/cosmos/cosmos-sdk/pull/3224) Support adding offline public keys to the keystore

* Gaia
  * [\#2186](https://github.com/cosmos/cosmos-sdk/issues/2186) Add Address Interface
  * [\#3158](https://github.com/cosmos/cosmos-sdk/pull/3158) Validate slashing genesis
  * [\#3172](https://github.com/cosmos/cosmos-sdk/pull/3172) Support minimum fees in a local testnet.
  * [\#3250](https://github.com/cosmos/cosmos-sdk/pull/3250) Refactor integration tests and increase coverage
  * [\#3248](https://github.com/cosmos/cosmos-sdk/issues/3248) Refactor tx fee
  model:
    * Validators specify minimum gas prices instead of minimum fees
    * Clients may provide either fees or gas prices directly
    * The gas prices of a tx must meet a validator's minimum
    * `gaiad start` and `gaia.toml` take --minimum-gas-prices flag and minimum-gas-price config key respectively.
  * [\#2859](https://github.com/cosmos/cosmos-sdk/issues/2859) Rename `TallyResult` in gov proposals to `FinalTallyResult`
  * [\#3286](https://github.com/cosmos/cosmos-sdk/pull/3286) Fix `gaiad gentx` printout of account's addresses, i.e. user bech32 instead of hex.
  * [\#3249\(https://github.com/cosmos/cosmos-sdk/issues/3249) `--json` flag removed, users should use `--output=json` instead.

* SDK
  * [\#3137](https://github.com/cosmos/cosmos-sdk/pull/3137) Add tag documentation
    for each module along with cleaning up a few existing tags in the governance,
    slashing, and staking modules.
  * [\#3093](https://github.com/cosmos/cosmos-sdk/issues/3093) Ante handler does no longer read all accounts in one go when processing signatures as signature
    verification may fail before last signature is checked.
  * [staking] [\#1402](https://github.com/cosmos/cosmos-sdk/issues/1402) Add for multiple simultaneous redelegations or unbonding-delegations within an unbonding period
  * [staking] [\#1268](https://github.com/cosmos/cosmos-sdk/issues/1268) staking spec rewrite

* CI
  * [\#2498](https://github.com/cosmos/cosmos-sdk/issues/2498) Added macos CI job to CircleCI
  * [#142](https://github.com/tendermint/devops/issues/142) Increased the number of blocks to be tested during multi-sim
  * [#147](https://github.com/tendermint/devops/issues/142) Added docker image build to CI

BUG FIXES

* Gaia CLI  (`gaiacli`)
  * [\#3141](https://github.com/cosmos/cosmos-sdk/issues/3141) Fix the bug in GetAccount when `len(res) == 0` and `err == nil`
  * [\#810](https://github.com/cosmos/cosmos-sdk/pull/3316) Fix regression in gaiacli config file handling

* Gaia
  * [\#3148](https://github.com/cosmos/cosmos-sdk/issues/3148) Fix `gaiad export` by adding a boolean to `NewGaiaApp` determining whether or not to load the latest version
  * [\#3181](https://github.com/cosmos/cosmos-sdk/issues/3181) Correctly reset total accum update height and jailed-validator bond height / unbonding height on export-for-zero-height
  * [\#3172](https://github.com/cosmos/cosmos-sdk/pull/3172) Fix parsing `gaiad.toml`
  when it already exists.
  * [\#3223](https://github.com/cosmos/cosmos-sdk/issues/3223) Fix unset governance proposal queues when importing state from old chain
  * [#3187](https://github.com/cosmos/cosmos-sdk/issues/3187) Fix `gaiad export`
  by resetting each validator's slashing period.

## 0.29.1

BUG FIXES

* SDK
  * [\#3207](https://github.com/cosmos/cosmos-sdk/issues/3207) - Fix token printing bug

## 0.29.0

BREAKING CHANGES

* Gaia
  * [\#3148](https://github.com/cosmos/cosmos-sdk/issues/3148) Fix `gaiad export` by adding a boolean to `NewGaiaApp` determining whether or not to load the latest version

* SDK
  * [\#3163](https://github.com/cosmos/cosmos-sdk/issues/3163) Withdraw commission on self bond removal


## 0.28.1

BREAKING CHANGES

* Gaia REST API (`gaiacli advanced rest-server`)
  * [lcd] [\#3045](https://github.com/cosmos/cosmos-sdk/pull/3045) Fix quoted json return on GET /keys (keys list)
  * [gaia-lite] [\#2191](https://github.com/cosmos/cosmos-sdk/issues/2191) Split `POST /stake/delegators/{delegatorAddr}/delegations` into `POST /stake/delegators/{delegatorAddr}/delegations`, `POST /stake/delegators/{delegatorAddr}/unbonding_delegations` and `POST /stake/delegators/{delegatorAddr}/redelegations`
  * [gaia-lite] [\#3056](https://github.com/cosmos/cosmos-sdk/pull/3056) `generate_only` and `simulate` have moved from query arguments to POST requests body.
* Tendermint
  * [tendermint] Now using Tendermint 0.27.3

FEATURES

* Gaia REST API (`gaiacli advanced rest-server`)
  * [slashing] [\#2399](https://github.com/cosmos/cosmos-sdk/issues/2399)  Implement `/slashing/parameters` endpoint to query slashing parameters.
* Gaia CLI  (`gaiacli`)
  * [gaiacli] [\#2399](https://github.com/cosmos/cosmos-sdk/issues/2399) Implement `params` command to query slashing parameters.
* SDK
  - [client] [\#2926](https://github.com/cosmos/cosmos-sdk/issues/2926) Add TxEncoder to client TxBuilder.
* Other
  - Introduced the logjack tool for saving logs w/ rotation

IMPROVEMENTS

* Gaia REST API (`gaiacli advanced rest-server`)
  * [\#2879](https://github.com/cosmos/cosmos-sdk/issues/2879), [\#2880](https://github.com/cosmos/cosmos-sdk/issues/2880) Update deposit and vote endpoints to perform a direct txs query
    when a given proposal is inactive and thus having votes and deposits removed
    from state.
* Gaia CLI  (`gaiacli`)
  * [\#2879](https://github.com/cosmos/cosmos-sdk/issues/2879), [\#2880](https://github.com/cosmos/cosmos-sdk/issues/2880) Update deposit and vote CLI commands to perform a direct txs query
    when a given proposal is inactive and thus having votes and deposits removed
    from state.
* Gaia
  * [\#3021](https://github.com/cosmos/cosmos-sdk/pull/3021) Add `--gentx-dir` to `gaiad collect-gentxs` to specify a directory from which collect and load gentxs. Add `--output-document` to `gaiad init` to allow one to redirect output to file.


## 0.28.0

BREAKING CHANGES

* Gaia CLI  (`gaiacli`)
  * [cli] [\#2595](https://github.com/cosmos/cosmos-sdk/issues/2595) Remove `keys new` in favor of `keys add` incorporating existing functionality with addition of key recovery functionality.
  * [cli] [\#2987](https://github.com/cosmos/cosmos-sdk/pull/2987) Add shorthand `-a` to `gaiacli keys show` and update docs
  * [cli] [\#2971](https://github.com/cosmos/cosmos-sdk/pull/2971) Additional verification when running `gaiad gentx`
  * [cli] [\#2734](https://github.com/cosmos/cosmos-sdk/issues/2734) Rewrite `gaiacli config`. It is now a non-interactive config utility.

* Gaia
  * [#128](https://github.com/tendermint/devops/issues/128) Updated CircleCI job to trigger website build on every push to master/develop.
  * [\#2994](https://github.com/cosmos/cosmos-sdk/pull/2994) Change wrong-password error message.
  * [\#3009](https://github.com/cosmos/cosmos-sdk/issues/3009) Added missing Gaia genesis verification
  * [#128](https://github.com/tendermint/devops/issues/128) Updated CircleCI job to trigger website build on every push to master/develop.
  * [\#2994](https://github.com/cosmos/cosmos-sdk/pull/2994) Change wrong-password error message.
  * [\#3009](https://github.com/cosmos/cosmos-sdk/issues/3009) Added missing Gaia genesis verification
  * [gas] [\#3052](https://github.com/cosmos/cosmos-sdk/issues/3052) Updated gas costs to more reasonable numbers

* SDK
  * [auth] [\#2952](https://github.com/cosmos/cosmos-sdk/issues/2952) Signatures are no longer serialized on chain with the account number and sequence number
  * [auth] [\#2952](https://github.com/cosmos/cosmos-sdk/issues/2952) Signatures are no longer serialized on chain with the account number and sequence number
  * [stake] [\#3055](https://github.com/cosmos/cosmos-sdk/issues/3055) Use address instead of bond height / intratxcounter for deduplication

FEATURES

* Gaia CLI  (`gaiacli`)
  * [\#2961](https://github.com/cosmos/cosmos-sdk/issues/2961) Add --force flag to gaiacli keys delete command to skip passphrase check and force key deletion unconditionally.

IMPROVEMENTS

* Gaia CLI  (`gaiacli`)
  * [\#2991](https://github.com/cosmos/cosmos-sdk/issues/2991) Fully validate transaction signatures during `gaiacli tx sign --validate-signatures`

* SDK
  * [\#1277](https://github.com/cosmos/cosmos-sdk/issues/1277) Complete bank module specification
  * [\#2963](https://github.com/cosmos/cosmos-sdk/issues/2963) Complete auth module specification
  * [\#2914](https://github.com/cosmos/cosmos-sdk/issues/2914) No longer withdraw validator rewards on bond/unbond, but rather move
  the rewards to the respective validator's pools.


BUG FIXES

* Gaia CLI  (`gaiacli`)
  * [\#2921](https://github.com/cosmos/cosmos-sdk/issues/2921) Fix `keys delete` inability to delete offline and ledger keys.

* Gaia
  * [\#3003](https://github.com/cosmos/cosmos-sdk/issues/3003) CollectStdTxs() must validate DelegatorAddr against genesis accounts.

* SDK
  * [\#2967](https://github.com/cosmos/cosmos-sdk/issues/2967) Change ordering of `mint.BeginBlocker` and `distr.BeginBlocker`, recalculate inflation each block
  * [\#3068](https://github.com/cosmos/cosmos-sdk/issues/3068) check for uint64 gas overflow during `Std#ValidateBasic`.
  * [\#3071](https://github.com/cosmos/cosmos-sdk/issues/3071) Catch overflow on block gas meter


## 0.27.0

BREAKING CHANGES

* Gaia REST API (`gaiacli advanced rest-server`)
  * [gaia-lite] [\#2819](https://github.com/cosmos/cosmos-sdk/pull/2819) Txs query param format is now: `/txs?tag=value` (removed '' wrapping the query parameter `value`)

* Gaia CLI  (`gaiacli`)
  * [cli] [\#2728](https://github.com/cosmos/cosmos-sdk/pull/2728) Seperate `tx` and `query` subcommands by module
  * [cli] [\#2727](https://github.com/cosmos/cosmos-sdk/pull/2727) Fix unbonding command flow
  * [cli] [\#2786](https://github.com/cosmos/cosmos-sdk/pull/2786) Fix redelegation command flow
  * [cli] [\#2829](https://github.com/cosmos/cosmos-sdk/pull/2829) add-genesis-account command now validates state when adding accounts
  * [cli] [\#2804](https://github.com/cosmos/cosmos-sdk/issues/2804) Check whether key exists before passing it on to `tx create-validator`.
  * [cli] [\#2874](https://github.com/cosmos/cosmos-sdk/pull/2874) `gaiacli tx sign` takes an optional `--output-document` flag to support output redirection.
  * [cli] [\#2875](https://github.com/cosmos/cosmos-sdk/pull/2875) Refactor `gaiad gentx` and avoid redirection to `gaiacli tx sign` for tx signing.

* Gaia
  * [mint] [\#2825] minting now occurs every block, inflation parameter updates still hourly

* SDK
  * [\#2752](https://github.com/cosmos/cosmos-sdk/pull/2752) Don't hardcode bondable denom.
  * [\#2701](https://github.com/cosmos/cosmos-sdk/issues/2701) Account numbers and sequence numbers in `auth` are now `uint64` instead of `int64`
  * [\#2019](https://github.com/cosmos/cosmos-sdk/issues/2019) Cap total number of signatures. Current per-transaction limit is 7, and if that is exceeded transaction is rejected.
  * [\#2801](https://github.com/cosmos/cosmos-sdk/pull/2801) Remove AppInit structure.
  * [\#2798](https://github.com/cosmos/cosmos-sdk/issues/2798) Governance API has miss-spelled English word in JSON response ('depositer' -> 'depositor')
  * [\#2943](https://github.com/cosmos/cosmos-sdk/pull/2943) Transaction action tags equal the message type. Staking EndBlocker tags are included.

* Tendermint
  * Update to Tendermint 0.27.0

FEATURES

* Gaia REST API (`gaiacli advanced rest-server`)
  * [gov] [\#2479](https://github.com/cosmos/cosmos-sdk/issues/2479) Added governance parameter
    query REST endpoints.

* Gaia CLI  (`gaiacli`)
  * [gov][cli] [\#2479](https://github.com/cosmos/cosmos-sdk/issues/2479) Added governance
    parameter query commands.
  * [stake][cli] [\#2027] Add CLI query command for getting all delegations to a specific validator.
  * [\#2840](https://github.com/cosmos/cosmos-sdk/pull/2840) Standardize CLI exports from modules

* Gaia
  * [app] [\#2791](https://github.com/cosmos/cosmos-sdk/issues/2791) Support export at a specific height, with `gaiad export --height=HEIGHT`.
  * [x/gov] [#2479](https://github.com/cosmos/cosmos-sdk/issues/2479) Implemented querier
  for getting governance parameters.
  * [app] [\#2663](https://github.com/cosmos/cosmos-sdk/issues/2663) - Runtime-assertable invariants
  * [app] [\#2791](https://github.com/cosmos/cosmos-sdk/issues/2791) Support export at a specific height, with `gaiad export --height=HEIGHT`.
  * [app] [\#2812](https://github.com/cosmos/cosmos-sdk/issues/2812) Support export alterations to prepare for restarting at zero-height

* SDK
  * [simulator] [\#2682](https://github.com/cosmos/cosmos-sdk/issues/2682) MsgEditValidator now looks at the validator's max rate, thus it now succeeds a significant portion of the time
  * [core] [\#2775](https://github.com/cosmos/cosmos-sdk/issues/2775) Add deliverTx maximum block gas limit


IMPROVEMENTS

* Gaia REST API (`gaiacli advanced rest-server`)
  * [gaia-lite] [\#2819](https://github.com/cosmos/cosmos-sdk/pull/2819) Tx search now supports multiple tags as query parameters
  * [\#2836](https://github.com/cosmos/cosmos-sdk/pull/2836) Expose LCD router to allow users to register routes there.

* Gaia CLI  (`gaiacli`)
  * [\#2749](https://github.com/cosmos/cosmos-sdk/pull/2749) Add --chain-id flag to gaiad testnet
  * [\#2819](https://github.com/cosmos/cosmos-sdk/pull/2819) Tx search now supports multiple tags as query parameters

* Gaia
  * [\#2772](https://github.com/cosmos/cosmos-sdk/issues/2772) Update BaseApp to not persist state when the ante handler fails on DeliverTx.
  * [\#2773](https://github.com/cosmos/cosmos-sdk/issues/2773) Require moniker to be provided on `gaiad init`.
  * [\#2672](https://github.com/cosmos/cosmos-sdk/issues/2672) [Makefile] Updated for better Windows compatibility and ledger support logic, get_tools was rewritten as a cross-compatible Makefile.
  * [\#2766](https://github.com/cosmos/cosmos-sdk/issues/2766) [Makefile] Added goimports tool to get_tools. Get_tools now only builds new versions if binaries are missing.
  * [#110](https://github.com/tendermint/devops/issues/110) Updated CircleCI job to trigger website build when cosmos docs are updated.

* SDK
 & [x/mock/simulation] [\#2720] major cleanup, introduction of helper objects, reorganization
 * [\#2821](https://github.com/cosmos/cosmos-sdk/issues/2821) Codespaces are now strings
 * [types] [\#2776](https://github.com/cosmos/cosmos-sdk/issues/2776) Improve safety of `Coin` and `Coins` types. Various functions
 and methods will panic when a negative amount is discovered.
 * [\#2815](https://github.com/cosmos/cosmos-sdk/issues/2815) Gas unit fields changed from `int64` to `uint64`.
 * [\#2821](https://github.com/cosmos/cosmos-sdk/issues/2821) Codespaces are now strings
 * [\#2779](https://github.com/cosmos/cosmos-sdk/issues/2779) Introduce `ValidateBasic` to the `Tx` interface and call it in the ante
 handler.
 * [\#2825](https://github.com/cosmos/cosmos-sdk/issues/2825) More staking and distribution invariants
 * [\#2912](https://github.com/cosmos/cosmos-sdk/issues/2912) Print commit ID in hex when commit is synced.

* Tendermint
 * [\#2796](https://github.com/cosmos/cosmos-sdk/issues/2796) Update to go-amino 0.14.1


BUG FIXES

* Gaia REST API (`gaiacli advanced rest-server`)
  * [gaia-lite] [\#2868](https://github.com/cosmos/cosmos-sdk/issues/2868) Added handler for governance tally endpoint
  * [\#2907](https://github.com/cosmos/cosmos-sdk/issues/2907) Refactor and fix the way Gaia Lite is started.

* Gaia
  * [\#2723] Use `cosmosvalcons` Bech32 prefix in `tendermint show-address`
  * [\#2742](https://github.com/cosmos/cosmos-sdk/issues/2742) Fix time format of TimeoutCommit override
  * [\#2898](https://github.com/cosmos/cosmos-sdk/issues/2898) Remove redundant '$' in docker-compose.yml

* SDK
  * [\#2733](https://github.com/cosmos/cosmos-sdk/issues/2733) [x/gov, x/mock/simulation] Fix governance simulation, update x/gov import/export
  * [\#2854](https://github.com/cosmos/cosmos-sdk/issues/2854) [x/bank] Remove unused bank.MsgIssue, prevent possible panic
  * [\#2884](https://github.com/cosmos/cosmos-sdk/issues/2884) [docs/examples] Fix `basecli version` panic

* Tendermint
  * [\#2797](https://github.com/tendermint/tendermint/pull/2797) AddressBook requires addresses to have IDs; Do not crap out immediately after sending pex addrs in seed mode

## 0.26.0

BREAKING CHANGES

* Gaia
  * [gaiad init] [\#2602](https://github.com/cosmos/cosmos-sdk/issues/2602) New genesis workflow

* SDK
  * [simulation] [\#2665](https://github.com/cosmos/cosmos-sdk/issues/2665) only argument to sdk.Invariant is now app

* Tendermint
  * Upgrade to version 0.26.0

FEATURES

* Gaia CLI  (`gaiacli`)
  * [cli] [\#2569](https://github.com/cosmos/cosmos-sdk/pull/2569) Add commands to query validator unbondings and redelegations
  * [cli] [\#2569](https://github.com/cosmos/cosmos-sdk/pull/2569) Add commands to query validator unbondings and redelegations
  * [cli] [\#2524](https://github.com/cosmos/cosmos-sdk/issues/2524) Add support offline mode to `gaiacli tx sign`. Lookups are not performed if the flag `--offline` is on.
  * [cli] [\#2558](https://github.com/cosmos/cosmos-sdk/issues/2558) Rename --print-sigs to --validate-signatures. It now performs a complete set of sanity checks and reports to the user. Also added --print-signature-only to print the signature only, not the whole transaction.
  * [cli] [\#2704](https://github.com/cosmos/cosmos-sdk/pull/2704) New add-genesis-account convenience command to populate genesis.json with genesis accounts.

* SDK
  * [\#1336](https://github.com/cosmos/cosmos-sdk/issues/1336) Mechanism for SDK Users to configure their own Bech32 prefixes instead of using the default cosmos prefixes.

IMPROVEMENTS

* Gaia
 * [\#2637](https://github.com/cosmos/cosmos-sdk/issues/2637) [x/gov] Switched inactive and active proposal queues to an iterator based queue

* SDK
 * [\#2573](https://github.com/cosmos/cosmos-sdk/issues/2573) [x/distribution] add accum invariance
 * [\#2556](https://github.com/cosmos/cosmos-sdk/issues/2556) [x/mock/simulation] Fix debugging output
 * [\#2396](https://github.com/cosmos/cosmos-sdk/issues/2396) [x/mock/simulation] Change parameters to get more slashes
 * [\#2617](https://github.com/cosmos/cosmos-sdk/issues/2617) [x/mock/simulation] Randomize all genesis parameters
 * [\#2669](https://github.com/cosmos/cosmos-sdk/issues/2669) [x/stake] Added invarant check to make sure validator's power aligns with its spot in the power store.
 * [\#1924](https://github.com/cosmos/cosmos-sdk/issues/1924) [x/mock/simulation] Use a transition matrix for block size
 * [\#2660](https://github.com/cosmos/cosmos-sdk/issues/2660) [x/mock/simulation] Staking transactions get tested far more frequently
 * [\#2610](https://github.com/cosmos/cosmos-sdk/issues/2610) [x/stake] Block redelegation to and from the same validator
 * [\#2652](https://github.com/cosmos/cosmos-sdk/issues/2652) [x/auth] Add benchmark for get and set account
 * [\#2685](https://github.com/cosmos/cosmos-sdk/issues/2685) [store] Add general merkle absence proof (also for empty substores)
 * [\#2708](https://github.com/cosmos/cosmos-sdk/issues/2708) [store] Disallow setting nil values

BUG FIXES

* Gaia
 * [\#2670](https://github.com/cosmos/cosmos-sdk/issues/2670) [x/stake] fixed incorrect `IterateBondedValidators` and split into two functions: `IterateBondedValidators` and `IterateLastBlockConsValidators`
 * [\#2691](https://github.com/cosmos/cosmos-sdk/issues/2691) Fix local testnet creation by using a single canonical genesis time
 * [\#2648](https://github.com/cosmos/cosmos-sdk/issues/2648) [gaiad] Fix `gaiad export` / `gaiad import` consistency, test in CI

* SDK
 * [\#2625](https://github.com/cosmos/cosmos-sdk/issues/2625) [x/gov] fix AppendTag function usage error
 * [\#2677](https://github.com/cosmos/cosmos-sdk/issues/2677) [x/stake, x/distribution] various staking/distribution fixes as found by the simulator
 * [\#2674](https://github.com/cosmos/cosmos-sdk/issues/2674) [types] Fix coin.IsLT() impl, coins.IsLT() impl, and renamed coins.Is\* to coins.IsAll\* (see [\#2686](https://github.com/cosmos/cosmos-sdk/issues/2686))
 * [\#2711](https://github.com/cosmos/cosmos-sdk/issues/2711) [x/stake] Add commission data to `MsgCreateValidator` signature bytes.
 * Temporarily disable insecure mode for Gaia Lite

## 0.25.0

*October 24th, 2018*

BREAKING CHANGES

* Gaia REST API (`gaiacli advanced rest-server`)
    * [x/stake] Validator.Owner renamed to Validator.Operator
    * [\#595](https://github.com/cosmos/cosmos-sdk/issues/595) Connections to the REST server are now secured using Transport Layer Security by default. The --insecure flag is provided to switch back to insecure HTTP.
    * [gaia-lite] [\#2258](https://github.com/cosmos/cosmos-sdk/issues/2258) Split `GET stake/delegators/{delegatorAddr}` into `GET stake/delegators/{delegatorAddr}/delegations`, `GET stake/delegators/{delegatorAddr}/unbonding_delegations` and `GET stake/delegators/{delegatorAddr}/redelegations`

* Gaia CLI  (`gaiacli`)
    * [x/stake] Validator.Owner renamed to Validator.Operator
    * [cli] unsafe_reset_all, show_validator, and show_node_id have been renamed to unsafe-reset-all, show-validator, and show-node-id
    * [cli] [\#1983](https://github.com/cosmos/cosmos-sdk/issues/1983) --print-response now defaults to true in commands that create and send a transaction
    * [cli] [\#1983](https://github.com/cosmos/cosmos-sdk/issues/1983) you can now pass --pubkey or --address to gaiacli keys show to return a plaintext representation of the key's address or public key for use with other commands
    * [cli] [\#2061](https://github.com/cosmos/cosmos-sdk/issues/2061) changed proposalID in governance REST endpoints to proposal-id
    * [cli] [\#2014](https://github.com/cosmos/cosmos-sdk/issues/2014) `gaiacli advanced` no longer exists - to access `ibc`, `rest-server`, and `validator-set` commands use `gaiacli ibc`, `gaiacli rest-server`, and `gaiacli tendermint`, respectively
    * [makefile] `get_vendor_deps` no longer updates lock file it just updates vendor directory. Use `update_vendor_deps` to update the lock file. [#2152](https://github.com/cosmos/cosmos-sdk/pull/2152)
    * [cli] [\#2221](https://github.com/cosmos/cosmos-sdk/issues/2221) All commands that
    utilize a validator's operator address must now use the new Bech32 prefix,
    `cosmosvaloper`.
    * [cli] [\#2190](https://github.com/cosmos/cosmos-sdk/issues/2190) `gaiacli init --gen-txs` is now `gaiacli init --with-txs` to reduce confusion
    * [cli] [\#2073](https://github.com/cosmos/cosmos-sdk/issues/2073) --from can now be either an address or a key name
    * [cli] [\#1184](https://github.com/cosmos/cosmos-sdk/issues/1184) Subcommands reorganisation, see [\#2390](https://github.com/cosmos/cosmos-sdk/pull/2390) for a comprehensive list of changes.
    * [cli] [\#2524](https://github.com/cosmos/cosmos-sdk/issues/2524) Add support offline mode to `gaiacli tx sign`. Lookups are not performed if the flag `--offline` is on.
    * [cli] [\#2570](https://github.com/cosmos/cosmos-sdk/pull/2570) Add commands to query deposits on proposals

* Gaia
    * Make the transient store key use a distinct store key. [#2013](https://github.com/cosmos/cosmos-sdk/pull/2013)
    * [x/stake] [\#1901](https://github.com/cosmos/cosmos-sdk/issues/1901) Validator type's Owner field renamed to Operator; Validator's GetOwner() renamed accordingly to comply with the SDK's Validator interface.
    * [docs] [#2001](https://github.com/cosmos/cosmos-sdk/pull/2001) Update slashing spec for slashing period
    * [x/stake, x/slashing] [#1305](https://github.com/cosmos/cosmos-sdk/issues/1305) - Rename "revoked" to "jailed"
    * [x/stake] [#1676] Revoked and jailed validators put into the unbonding state
    * [x/stake] [#1877] Redelegations/unbonding-delegation from unbonding validator have reduced time
    * [x/slashing] [\#1789](https://github.com/cosmos/cosmos-sdk/issues/1789) Slashing changes for Tendermint validator set offset (NextValSet)
    * [x/stake] [\#2040](https://github.com/cosmos/cosmos-sdk/issues/2040) Validator
    operator type has now changed to `sdk.ValAddress`
    * [x/stake] [\#2221](https://github.com/cosmos/cosmos-sdk/issues/2221) New
    Bech32 prefixes have been introduced for a validator's consensus address and
    public key: `cosmosvalcons` and `cosmosvalconspub` respectively. Also, existing Bech32 prefixes have been
    renamed for accounts and validator operators:
      * `cosmosaccaddr` / `cosmosaccpub` => `cosmos` / `cosmospub`
      * `cosmosvaladdr` / `cosmosvalpub` => `cosmosvaloper` / `cosmosvaloperpub`
    * [x/stake] [#1013] TendermintUpdates now uses transient store
    * [x/stake] [\#2435](https://github.com/cosmos/cosmos-sdk/issues/2435) Remove empty bytes from the ValidatorPowerRank store key
    * [x/gov] [\#2195](https://github.com/cosmos/cosmos-sdk/issues/2195) Governance uses BFT Time
    * [x/gov] [\#2256](https://github.com/cosmos/cosmos-sdk/issues/2256) Removed slashing for governance non-voting validators
    * [simulation] [\#2162](https://github.com/cosmos/cosmos-sdk/issues/2162) Added back correct supply invariants
    * [x/slashing] [\#2430](https://github.com/cosmos/cosmos-sdk/issues/2430) Simulate more slashes, check if validator is jailed before jailing
    * [x/stake] [\#2393](https://github.com/cosmos/cosmos-sdk/issues/2393) Removed `CompleteUnbonding` and `CompleteRedelegation` Msg types, and instead added unbonding/redelegation queues to endblocker
    * [x/mock/simulation] [\#2501](https://github.com/cosmos/cosmos-sdk/issues/2501) Simulate transactions & invariants for fee distribution, and fix bugs discovered in the process
      * [x/auth] Simulate random fee payments
      * [cmd/gaia/app] Simulate non-zero inflation
      * [x/stake] Call hooks correctly in several cases related to delegation/validator updates
      * [x/stake] Check full supply invariants, including yet-to-be-withdrawn fees
      * [x/stake] Remove no-longer-in-use store key
      * [x/slashing] Call hooks correctly when a validator is slashed
      * [x/slashing] Truncate withdrawals (unbonding, redelegation) and burn change
      * [x/mock/simulation] Ensure the simulation cannot set a proposer address of nil
      * [x/mock/simulation] Add more event logs on begin block / end block for clarity
      * [x/mock/simulation] Correctly set validator power in abci.RequestBeginBlock
      * [x/minting] Correctly call stake keeper to track inflated supply
      * [x/distribution] Sanity check for nonexistent rewards
      * [x/distribution] Truncate withdrawals and return change to the community pool
      * [x/distribution] Add sanity checks for incorrect accum / total accum relations
      * [x/distribution] Correctly calculate total power using Tendermint updates
      * [x/distribution] Simulate withdrawal transactions
      * [x/distribution] Fix a bug where the fee pool was not correctly tracked on WithdrawDelegatorRewardsAll
    * [x/stake] [\#1673](https://github.com/cosmos/cosmos-sdk/issues/1673) Validators are no longer deleted until they can no longer possibly be slashed
    * [\#1890](https://github.com/cosmos/cosmos-sdk/issues/1890) Start chain with initial state + sequence of transactions
      * [cli] Rename `gaiad init gentx` to `gaiad gentx`.
      * [cli] Add `--skip-genesis` flag to `gaiad init` to prevent `genesis.json` generation.
      * Drop `GenesisTx` in favor of a signed `StdTx` with only one `MsgCreateValidator` message.
      * [cli] Port `gaiad init` and `gaiad testnet` to work with `StdTx` genesis transactions.
      * [cli] Add `--moniker` flag to `gaiad init` to override moniker when generating `genesis.json` - i.e. it takes effect when running with the `--with-txs` flag, it is ignored otherwise.

* SDK
    * [core] [\#2219](https://github.com/cosmos/cosmos-sdk/issues/2219) Update to Tendermint 0.24.0
      * Validator set updates delayed by one block
      * BFT timestamp that can safely be used by applications
      * Fixed maximum block size enforcement
    * [core] [\#1807](https://github.com/cosmos/cosmos-sdk/issues/1807) Switch from use of rational to decimal
    * [types] [\#1901](https://github.com/cosmos/cosmos-sdk/issues/1901) Validator interface's GetOwner() renamed to GetOperator()
    * [x/slashing] [#2122](https://github.com/cosmos/cosmos-sdk/pull/2122) - Implement slashing period
    * [types] [\#2119](https://github.com/cosmos/cosmos-sdk/issues/2119) Parsed error messages and ABCI log errors to make     them more human readable.
    * [types] [\#2407](https://github.com/cosmos/cosmos-sdk/issues/2407) MulInt method added to big decimal in order to improve efficiency of slashing
    * [simulation] Rename TestAndRunTx to Operation [#2153](https://github.com/cosmos/cosmos-sdk/pull/2153)
    * [simulation] Remove log and testing.TB from Operation and Invariants, in favor of using errors [\#2282](https://github.com/cosmos/cosmos-sdk/issues/2282)
    * [simulation] Remove usage of keys and addrs in the types, in favor of simulation.Account [\#2384](https://github.com/cosmos/cosmos-sdk/issues/2384)
    * [tools] Removed gocyclo [#2211](https://github.com/cosmos/cosmos-sdk/issues/2211)
    * [baseapp] Remove `SetTxDecoder` in favor of requiring the decoder be set in baseapp initialization. [#1441](https://github.com/cosmos/cosmos-sdk/issues/1441)
    * [baseapp] [\#1921](https://github.com/cosmos/cosmos-sdk/issues/1921) Add minimumFees field to BaseApp.
    * [store] Change storeInfo within the root multistore to use tmhash instead of ripemd160 [\#2308](https://github.com/cosmos/cosmos-sdk/issues/2308)
    * [codec] [\#2324](https://github.com/cosmos/cosmos-sdk/issues/2324) All referrences to wire have been renamed to codec. Additionally, wire.NewCodec is now codec.New().
    * [types] [\#2343](https://github.com/cosmos/cosmos-sdk/issues/2343) Make sdk.Msg have a names field, to facilitate automatic tagging.
    * [baseapp] [\#2366](https://github.com/cosmos/cosmos-sdk/issues/2366) Automatically add action tags to all messages
    * [x/auth] [\#2377](https://github.com/cosmos/cosmos-sdk/issues/2377) auth.StdSignMsg -> txbuilder.StdSignMsg
    * [x/staking] [\#2244](https://github.com/cosmos/cosmos-sdk/issues/2244) staking now holds a consensus-address-index instead of a consensus-pubkey-index
    * [x/staking] [\#2236](https://github.com/cosmos/cosmos-sdk/issues/2236) more distribution hooks for distribution
    * [x/stake] [\#2394](https://github.com/cosmos/cosmos-sdk/issues/2394) Split up UpdateValidator into distinct state transitions applied only in EndBlock
    * [x/slashing] [\#2480](https://github.com/cosmos/cosmos-sdk/issues/2480) Fix signing info handling bugs & faulty slashing
    * [x/stake] [\#2412](https://github.com/cosmos/cosmos-sdk/issues/2412) Added an unbonding validator queue to EndBlock to automatically update validator.Status when finished Unbonding
    * [x/stake] [\#2500](https://github.com/cosmos/cosmos-sdk/issues/2500) Block conflicting redelegations until we add an index
    * [x/params] Global Paramstore refactored
    * [types] [\#2506](https://github.com/cosmos/cosmos-sdk/issues/2506) sdk.Dec MarshalJSON now marshals as a normal Decimal, with 10 digits of decimal precision
    * [x/stake] [\#2508](https://github.com/cosmos/cosmos-sdk/issues/2508) Utilize Tendermint power for validator power key
    * [x/stake] [\#2531](https://github.com/cosmos/cosmos-sdk/issues/2531) Remove all inflation logic
    * [x/mint] [\#2531](https://github.com/cosmos/cosmos-sdk/issues/2531) Add minting module and inflation logic
    * [x/auth] [\#2540](https://github.com/cosmos/cosmos-sdk/issues/2540) Rename `AccountMapper` to `AccountKeeper`.
    * [types] [\#2456](https://github.com/cosmos/cosmos-sdk/issues/2456) Renamed msg.Name() and msg.Type() to msg.Type() and msg.Route() respectively

* Tendermint
  * Update tendermint version from v0.23.0 to v0.25.0, notable changes
    * Mempool now won't build too large blocks, or too computationally expensive blocks
    * Maximum tx sizes and gas are now removed, and are implicitly the blocks maximums
    * ABCI validators no longer send the pubkey. The pubkey is only sent in validator updates
    * Validator set changes are now delayed by one block
    * Block header now includes the next validator sets hash
    * BFT time is implemented
    * Secp256k1 signature format has changed
    * There is now a threshold multisig format
    * See the [tendermint changelog](https://github.com/tendermint/tendermint/blob/master/CHANGELOG.md) for other changes.

FEATURES

* Gaia REST API (`gaiacli advanced rest-server`)
  * [gaia-lite] Endpoints to query staking pool and params
  * [gaia-lite] [\#2110](https://github.com/cosmos/cosmos-sdk/issues/2110) Add support for `simulate=true` requests query argument to endpoints that send txs to run simulations of transactions
  * [gaia-lite] [\#966](https://github.com/cosmos/cosmos-sdk/issues/966) Add support for `generate_only=true` query argument to generate offline unsigned transactions
  * [gaia-lite] [\#1953](https://github.com/cosmos/cosmos-sdk/issues/1953) Add /sign endpoint to sign transactions generated with `generate_only=true`.
  * [gaia-lite] [\#1954](https://github.com/cosmos/cosmos-sdk/issues/1954) Add /broadcast endpoint to broadcast transactions signed by the /sign endpoint.
  * [gaia-lite] [\#2113](https://github.com/cosmos/cosmos-sdk/issues/2113) Rename `/accounts/{address}/send` to `/bank/accounts/{address}/transfers`, rename `/accounts/{address}` to `/auth/accounts/{address}`, replace `proposal-id` with `proposalId` in all gov endpoints
  * [gaia-lite] [\#2478](https://github.com/cosmos/cosmos-sdk/issues/2478) Add query gov proposal's deposits endpoint
  * [gaia-lite] [\#2477](https://github.com/cosmos/cosmos-sdk/issues/2477) Add query validator's outgoing redelegations and unbonding delegations endpoints

* Gaia CLI  (`gaiacli`)
  * [cli] Cmds to query staking pool and params
  * [gov][cli] [\#2062](https://github.com/cosmos/cosmos-sdk/issues/2062) added `--proposal` flag to `submit-proposal` that allows a JSON file containing a proposal to be passed in
  * [\#2040](https://github.com/cosmos/cosmos-sdk/issues/2040) Add `--bech` to `gaiacli keys show` and respective REST endpoint to
  provide desired Bech32 prefix encoding
  * [cli] [\#2047](https://github.com/cosmos/cosmos-sdk/issues/2047) [\#2306](https://github.com/cosmos/cosmos-sdk/pull/2306) Passing --gas=simulate triggers a simulation of the tx before the actual execution.
  The gas estimate obtained via the simulation will be used as gas limit in the actual execution.
  * [cli] [\#2047](https://github.com/cosmos/cosmos-sdk/issues/2047) The --gas-adjustment flag can be used to adjust the estimate obtained via the simulation triggered by --gas=simulate.
  * [cli] [\#2110](https://github.com/cosmos/cosmos-sdk/issues/2110) Add --dry-run flag to perform a simulation of a transaction without broadcasting it. The --gas flag is ignored as gas would be automatically estimated.
  * [cli] [\#2204](https://github.com/cosmos/cosmos-sdk/issues/2204) Support generating and broadcasting messages with multiple signatures via command line:
    * [\#966](https://github.com/cosmos/cosmos-sdk/issues/966) Add --generate-only flag to build an unsigned transaction and write it to STDOUT.
    * [\#1953](https://github.com/cosmos/cosmos-sdk/issues/1953) New `sign` command to sign transactions generated with the --generate-only flag.
    * [\#1954](https://github.com/cosmos/cosmos-sdk/issues/1954) New `broadcast` command to broadcast transactions generated offline and signed with the `sign` command.
  * [cli] [\#2220](https://github.com/cosmos/cosmos-sdk/issues/2220) Add `gaiacli config` feature to interactively create CLI config files to reduce the number of required flags
  * [stake][cli] [\#1672](https://github.com/cosmos/cosmos-sdk/issues/1672) Introduced
  new commission flags for validator commands `create-validator` and `edit-validator`.
  * [stake][cli] [\#1890](https://github.com/cosmos/cosmos-sdk/issues/1890) Add `--genesis-format` flag to `gaiacli tx create-validator` to produce transactions in genesis-friendly format.
  * [cli][\#2554](https://github.com/cosmos/cosmos-sdk/issues/2554) Make `gaiacli keys show` multisig ready.

* Gaia
  * [cli] [\#2170](https://github.com/cosmos/cosmos-sdk/issues/2170) added ability to show the node's address via `gaiad tendermint show-address`
  * [simulation] [\#2313](https://github.com/cosmos/cosmos-sdk/issues/2313) Reworked `make test_sim_gaia_slow` to `make test_sim_gaia_full`, now simulates from multiple starting seeds in parallel
  * [cli] [\#1921] (https://github.com/cosmos/cosmos-sdk/issues/1921)
    * New configuration file `gaiad.toml` is now created to host Gaia-specific configuration.
    * New --minimum_fees/minimum_fees flag/config option to set a minimum fee.

* SDK
  * [querier] added custom querier functionality, so ABCI query requests can be handled by keepers
  * [simulation] [\#1924](https://github.com/cosmos/cosmos-sdk/issues/1924) allow operations to specify future operations
  * [simulation] [\#1924](https://github.com/cosmos/cosmos-sdk/issues/1924) Add benchmarking capabilities, with makefile commands "test_sim_gaia_benchmark, test_sim_gaia_profile"
  * [simulation] [\#2349](https://github.com/cosmos/cosmos-sdk/issues/2349) Add time-based future scheduled operations to simulator
  * [x/auth] [\#2376](https://github.com/cosmos/cosmos-sdk/issues/2376) Remove FeePayer() from StdTx
  * [x/stake] [\#1672](https://github.com/cosmos/cosmos-sdk/issues/1672) Implement
  basis for the validator commission model.
  * [x/auth] Support account removal in the account mapper.


IMPROVEMENTS
* [tools] Improved terraform and ansible scripts for infrastructure deployment
* [tools] Added ansible script to enable process core dumps

* Gaia REST API (`gaiacli advanced rest-server`)
    * [x/stake] [\#2000](https://github.com/cosmos/cosmos-sdk/issues/2000) Added tests for new staking endpoints
    * [gaia-lite] [\#2445](https://github.com/cosmos/cosmos-sdk/issues/2445) Standarized REST error responses
    * [gaia-lite] Added example to Swagger specification for /keys/seed.
    * [x/stake] Refactor REST utils

* Gaia CLI  (`gaiacli`)
    * [cli] [\#2060](https://github.com/cosmos/cosmos-sdk/issues/2060) removed `--select` from `block` command
    * [cli] [\#2128](https://github.com/cosmos/cosmos-sdk/issues/2128) fixed segfault when exporting directly after `gaiad init`
    * [cli] [\#1255](https://github.com/cosmos/cosmos-sdk/issues/1255) open KeyBase in read-only mode
     for query-purpose CLI commands
    * [docs] Added commands for querying governance deposits, votes and tally

* Gaia
    * [x/stake] [#2023](https://github.com/cosmos/cosmos-sdk/pull/2023) Terminate iteration loop in `UpdateBondedValidators` and `UpdateBondedValidatorsFull` when the first revoked validator is encountered and perform a sanity check.
    * [x/auth] Signature verification's gas cost now accounts for pubkey type. [#2046](https://github.com/tendermint/tendermint/pull/2046)
    * [x/stake] [x/slashing] Ensure delegation invariants to jailed validators [#1883](https://github.com/cosmos/cosmos-sdk/issues/1883).
    * [x/stake] Improve speed of GetValidator, which was shown to be a performance bottleneck. [#2046](https://github.com/tendermint/tendermint/pull/2200)
    * [x/stake] [\#2435](https://github.com/cosmos/cosmos-sdk/issues/2435) Improve memory efficiency of getting the various store keys
    * [genesis] [\#2229](https://github.com/cosmos/cosmos-sdk/issues/2229) Ensure that there are no duplicate accounts or validators in the genesis state.
    * [genesis] [\#2450](https://github.com/cosmos/cosmos-sdk/issues/2450) Validate staking genesis parameters.
    * Add SDK validation to `config.toml` (namely disabling `create_empty_blocks`) [\#1571](https://github.com/cosmos/cosmos-sdk/issues/1571)
    * [\#1941](https://github.com/cosmos/cosmos-sdk/issues/1941)(https://github.com/cosmos/cosmos-sdk/issues/1941) Version is now inferred via `git describe --tags`.
    * [x/distribution] [\#1671](https://github.com/cosmos/cosmos-sdk/issues/1671) add distribution types and tests

* SDK
    * [tools] Make get_vendor_deps deletes `.vendor-new` directories, in case scratch files are present.
    * [spec] Added simple piggy bank distribution spec
    * [cli] [\#1632](https://github.com/cosmos/cosmos-sdk/issues/1632) Add integration tests to ensure `basecoind init && basecoind` start sequences run successfully for both `democoin` and `basecoin` examples.
    * [store] Speedup IAVL iteration, and consequently everything that requires IAVL iteration. [#2143](https://github.com/cosmos/cosmos-sdk/issues/2143)
    * [store] [\#1952](https://github.com/cosmos/cosmos-sdk/issues/1952), [\#2281](https://github.com/cosmos/cosmos-sdk/issues/2281) Update IAVL dependency to v0.11.0
    * [simulation] Make timestamps randomized [#2153](https://github.com/cosmos/cosmos-sdk/pull/2153)
    * [simulation] Make logs not just pure strings, speeding it up by a large factor at greater block heights [\#2282](https://github.com/cosmos/cosmos-sdk/issues/2282)
    * [simulation] Add a concept of weighting the operations [\#2303](https://github.com/cosmos/cosmos-sdk/issues/2303)
    * [simulation] Logs get written to file if large, and also get printed on panics [\#2285](https://github.com/cosmos/cosmos-sdk/issues/2285)
    * [simulation] Bank simulations now makes testing auth configurable [\#2425](https://github.com/cosmos/cosmos-sdk/issues/2425)
    * [gaiad] [\#1992](https://github.com/cosmos/cosmos-sdk/issues/1992) Add optional flag to `gaiad testnet` to make config directory of daemon (default `gaiad`) and cli (default `gaiacli`) configurable
    * [x/stake] Add stake `Queriers` for Gaia-lite endpoints. This increases the staking endpoints performance by reusing the staking `keeper` logic for queries. [#2249](https://github.com/cosmos/cosmos-sdk/pull/2149)
    * [store] [\#2017](https://github.com/cosmos/cosmos-sdk/issues/2017) Refactor
    gas iterator gas consumption to only consume gas for iterator creation and `Next`
    calls which includes dynamic consumption of value length.
    * [types/decimal] [\#2378](https://github.com/cosmos/cosmos-sdk/issues/2378) - Added truncate functionality to decimal
    * [client] [\#1184](https://github.com/cosmos/cosmos-sdk/issues/1184) Remove unused `client/tx/sign.go`.
    * [tools] [\#2464](https://github.com/cosmos/cosmos-sdk/issues/2464) Lock binary dependencies to a specific version
    * #2573 [x/distribution] add accum invariance

BUG FIXES

* Gaia CLI  (`gaiacli`)
    * [cli] [\#1997](https://github.com/cosmos/cosmos-sdk/issues/1997) Handle panics gracefully when `gaiacli stake {delegation,unbond}` fail to unmarshal delegation.
    * [cli] [\#2265](https://github.com/cosmos/cosmos-sdk/issues/2265) Fix JSON formatting of the `gaiacli send` command.
    * [cli] [\#2547](https://github.com/cosmos/cosmos-sdk/issues/2547) Mark --to and --amount as required flags for `gaiacli tx send`.

* Gaia
  * [x/stake] Return correct Tendermint validator update set on `EndBlocker` by not
  including non previously bonded validators that have zero power. [#2189](https://github.com/cosmos/cosmos-sdk/issues/2189)
  * [docs] Fixed light client section links

* SDK
    * [\#1988](https://github.com/cosmos/cosmos-sdk/issues/1988) Make us compile on OpenBSD (disable ledger) [#1988] (https://github.com/cosmos/cosmos-sdk/issues/1988)
    * [\#2105](https://github.com/cosmos/cosmos-sdk/issues/2105) Fix DB Iterator leak, which may leak a go routine.
    * [ledger] [\#2064](https://github.com/cosmos/cosmos-sdk/issues/2064) Fix inability to sign and send transactions via the LCD by
    loading a Ledger device at runtime.
    * [\#2158](https://github.com/cosmos/cosmos-sdk/issues/2158) Fix non-deterministic ordering of validator iteration when slashing in `gov EndBlocker`
    * [simulation] [\#1924](https://github.com/cosmos/cosmos-sdk/issues/1924) Make simulation stop on SIGTERM
    * [\#2388](https://github.com/cosmos/cosmos-sdk/issues/2388) Remove dependency on deprecated tendermint/tmlibs repository.
    * [\#2416](https://github.com/cosmos/cosmos-sdk/issues/2416) Refactored `InitializeTestLCD` to properly include proposing validator in genesis state.
    * #2573 [x/distribution] accum invariance bugfix
    * #2573 [x/slashing] unbonding-delegation slashing invariance bugfix

## 0.24.2

*August 22nd, 2018*

BUG FIXES

* Tendermint
  - Fix unbounded consensus WAL growth

## 0.24.1

*August 21st, 2018*

BUG FIXES

* Gaia
  - [x/slashing] Evidence tracking now uses validator address instead of validator pubkey

## 0.24.0

*August 13th, 2018*

BREAKING CHANGES

* Gaia REST API (`gaiacli advanced rest-server`)
  - [x/stake] [\#1880](https://github.com/cosmos/cosmos-sdk/issues/1880) More REST-ful endpoints (large refactor)
  - [x/slashing] [\#1866](https://github.com/cosmos/cosmos-sdk/issues/1866) `/slashing/signing_info` takes cosmosvalpub instead of cosmosvaladdr
  - use time.Time instead of int64 for time. See Tendermint v0.23.0
  - Signatures are no longer Amino encoded with prefixes (just encoded as raw
    bytes) - see Tendermint v0.23.0

* Gaia CLI  (`gaiacli`)
  -  [x/stake] change `--keybase-sig` to `--identity`
  -  [x/stake] [\#1828](https://github.com/cosmos/cosmos-sdk/issues/1828) Force user to specify amount on create-validator command by removing default
  -  [x/gov] Change `--proposalID` to `--proposal-id`
  -  [x/stake, x/gov] [\#1606](https://github.com/cosmos/cosmos-sdk/issues/1606) Use `--from` instead of adhoc flags like `--address-validator`
        and `--proposer` to indicate the sender address.
  -  [\#1551](https://github.com/cosmos/cosmos-sdk/issues/1551) Remove `--name` completely
  -  Genesis/key creation (`gaiad init`) now supports user-provided key passwords

* Gaia
  - [x/stake] Inflation doesn't use rationals in calculation (performance boost)
  - [x/stake] Persist a map from `addr->pubkey` in the state since BeginBlock
    doesn't provide pubkeys.
  - [x/gov] [\#1781](https://github.com/cosmos/cosmos-sdk/issues/1781) Added tags sub-package, changed tags to use dash-case
  - [x/gov] [\#1688](https://github.com/cosmos/cosmos-sdk/issues/1688) Governance parameters are now stored in globalparams store
  - [x/gov] [\#1859](https://github.com/cosmos/cosmos-sdk/issues/1859) Slash validators who do not vote on a proposal
  - [x/gov] [\#1914](https://github.com/cosmos/cosmos-sdk/issues/1914) added TallyResult type that gets stored in Proposal after tallying is finished

* SDK
  - [baseapp] Msgs are no longer run on CheckTx, removed `ctx.IsCheckTx()`
  - [baseapp] NewBaseApp constructor takes sdk.TxDecoder as argument instead of wire.Codec
  - [types] sdk.NewCoin takes sdk.Int, sdk.NewInt64Coin takes int64
  - [x/auth] Default TxDecoder can be found in `x/auth` rather than baseapp
  - [client] [\#1551](https://github.com/cosmos/cosmos-sdk/issues/1551): Refactored `CoreContext` to `TxContext` and `QueryContext`
      - Removed all tx related fields and logic (building & signing) to separate
        structure `TxContext` in `x/auth/client/context`

* Tendermint
    - v0.22.5 -> See [Tendermint PR](https://github.com/tendermint/tendermint/pull/1966)
        - change all the cryptography imports.
    - v0.23.0 -> See
      [Changelog](https://github.com/tendermint/tendermint/blob/v0.23.0/CHANGELOG.md#0230)
      and [SDK PR](https://github.com/cosmos/cosmos-sdk/pull/1927)
        - BeginBlock no longer includes crypto.Pubkey
        - use time.Time instead of int64 for time.

FEATURES

* Gaia REST API (`gaiacli advanced rest-server`)
    - [x/gov] Can now query governance proposals by ProposalStatus

* Gaia CLI  (`gaiacli`)
    - [x/gov] added `query-proposals` command. Can filter by `depositer`, `voter`, and `status`
    - [x/stake] [\#2043](https://github.com/cosmos/cosmos-sdk/issues/2043) Added staking query cli cmds for unbonding-delegations and redelegations

* Gaia
  - [networks] Added ansible scripts to upgrade seed nodes on a network

* SDK
  - [x/mock/simulation] Randomized simulation framework
     - Modules specify invariants and operations, preferably in an x/[module]/simulation package
     - Modules can test random combinations of their own operations
     - Applications can integrate operations and invariants from modules together for an integrated simulation
     - Simulates Tendermint's algorithm for validator set updates
     - Simulates validator signing/downtime with a Markov chain, and occaisional double-signatures
     - Includes simulated operations & invariants for staking, slashing, governance, and bank modules
  - [store] [\#1481](https://github.com/cosmos/cosmos-sdk/issues/1481) Add transient store
  - [baseapp] Initialize validator set on ResponseInitChain
  - [baseapp] added BaseApp.Seal - ability to seal baseapp parameters once they've been set
  - [cosmos-sdk-cli] New `cosmos-sdk-cli` tool to quickly initialize a new
    SDK-based project
  - [scripts] added log output monitoring to DataDog using Ansible scripts

IMPROVEMENTS

* Gaia
  - [spec] [\#967](https://github.com/cosmos/cosmos-sdk/issues/967) Inflation and distribution specs drastically improved
  - [x/gov] [\#1773](https://github.com/cosmos/cosmos-sdk/issues/1773) Votes on a proposal can now be queried
  - [x/gov] Initial governance parameters can now be set in the genesis file
  - [x/stake] [\#1815](https://github.com/cosmos/cosmos-sdk/issues/1815) Sped up the processing of `EditValidator` txs.
  - [config] [\#1930](https://github.com/cosmos/cosmos-sdk/issues/1930) Transactions indexer indexes all tags by default.
  - [ci] [#2057](https://github.com/cosmos/cosmos-sdk/pull/2057) Run `make localnet-start` on every commit and ensure network reaches at least 10 blocks

* SDK
  - [baseapp] [\#1587](https://github.com/cosmos/cosmos-sdk/issues/1587) Allow any alphanumeric character in route
  - [baseapp] Allow any alphanumeric character in route
  - [tools] Remove `rm -rf vendor/` from `make get_vendor_deps`
  - [x/auth] Recover ErrorOutOfGas panic in order to set sdk.Result attributes correctly
  - [x/auth] [\#2376](https://github.com/cosmos/cosmos-sdk/issues/2376) No longer runs any signature in a multi-msg, if any account/sequence number is wrong.
  - [x/auth] [\#2376](https://github.com/cosmos/cosmos-sdk/issues/2376) No longer charge gas for subtracting fees
  - [x/bank] Unit tests are now table-driven
  - [tests] Add tests to example apps in docs
  - [tests] Fixes ansible scripts to work with AWS too
  - [tests] [\#1806](https://github.com/cosmos/cosmos-sdk/issues/1806) CLI tests are now behind the build flag 'cli_test', so go test works on a new repo

BUG FIXES

* Gaia CLI  (`gaiacli`)
  -  [\#1766](https://github.com/cosmos/cosmos-sdk/issues/1766) Fixes bad example for keybase identity
  -  [x/stake] [\#2021](https://github.com/cosmos/cosmos-sdk/issues/2021) Fixed repeated CLI commands in staking

* Gaia
  - [x/stake] [#2077](https://github.com/cosmos/cosmos-sdk/pull/2077) Fixed invalid cliff power comparison
  - [\#1804](https://github.com/cosmos/cosmos-sdk/issues/1804) Fixes gen-tx genesis generation logic temporarily until upstream updates
  - [\#1799](https://github.com/cosmos/cosmos-sdk/issues/1799) Fix `gaiad export`
  - [\#1839](https://github.com/cosmos/cosmos-sdk/issues/1839) Fixed bug where intra-tx counter wasn't set correctly for genesis validators
  - [x/stake] [\#1858](https://github.com/cosmos/cosmos-sdk/issues/1858) Fixed bug where the cliff validator was not updated correctly
  - [tests] [\#1675](https://github.com/cosmos/cosmos-sdk/issues/1675) Fix non-deterministic `test_cover`
  - [tests] [\#1551](https://github.com/cosmos/cosmos-sdk/issues/1551) Fixed invalid LCD test JSON payload in `doIBCTransfer`
  - [basecoin] Fixes coin transaction failure and account query [discussion](https://forum.cosmos.network/t/unmarshalbinarybare-expected-to-read-prefix-bytes-75fbfab8-since-it-is-registered-concrete-but-got-0a141dfa/664/6)
  - [x/gov] [\#1757](https://github.com/cosmos/cosmos-sdk/issues/1757) Fix VoteOption conversion to String
  * [x/stake] [#2083] Fix broken invariant of bonded validator power decrease

## 0.23.1

*July 27th, 2018*

BUG FIXES
  * [tendermint] Update to v0.22.8
    - [consensus, blockchain] Register the Evidence interface so it can be
      marshalled/unmarshalled by the blockchain and consensus reactors

## 0.23.0

*July 25th, 2018*

BREAKING CHANGES
* [x/stake] Fixed the period check for the inflation calculation

IMPROVEMENTS
* [cli] Improve error messages for all txs when the account doesn't exist
* [tendermint] Update to v0.22.6
    - Updates the crypto imports/API (#1966)
* [x/stake] Add revoked to human-readable validator

BUG FIXES
* [tendermint] Update to v0.22.6
    - Fixes some security vulnerabilities reported in the [Bug Bounty](https://hackerone.com/tendermint)
*  [\#1797](https://github.com/cosmos/cosmos-sdk/issues/1797) Fix off-by-one error in slashing for downtime
*  [\#1787](https://github.com/cosmos/cosmos-sdk/issues/1787) Fixed bug where Tally fails due to revoked/unbonding validator
*  [\#1666](https://github.com/cosmos/cosmos-sdk/issues/1666) Add intra-tx counter to the genesis validators

## 0.22.0

*July 16th, 2018*

BREAKING CHANGES
* [x/gov] Increase VotingPeriod, DepositPeriod, and MinDeposit

IMPROVEMENTS
* [gaiad] Default config updates:
    - `timeout_commit=5000` so blocks only made every 5s
    - `prof_listen_addr=localhost:6060` so profile server is on by default
    - `p2p.send_rate` and `p2p.recv_rate` increases 10x (~5MB/s)

BUG FIXES
* [server] Fix to actually overwrite default tendermint config

## 0.21.1

*July 14th, 2018*

BUG FIXES
* [build] Added Ledger build support via `LEDGER_ENABLED=true|false`
  * True by default except when cross-compiling

## 0.21.0

*July 13th, 2018*

BREAKING CHANGES
* [x/stake] Specify DelegatorAddress in MsgCreateValidator
* [x/stake] Remove the use of global shares in the pool
   * Remove the use of `PoolShares` type in `x/stake/validator` type - replace with `Status` `Tokens` fields
* [x/auth] NewAccountMapper takes a constructor instead of a prototype
* [keys] Keybase.Update function now takes in a function to get the newpass, rather than the password itself

FEATURES
* [baseapp] NewBaseApp now takes option functions as parameters

IMPROVEMENTS
* Updated docs folder to accommodate cosmos.network docs project
* [store] Added support for tracing multi-store operations via `--trace-store`
* [store] Pruning strategy configurable with pruning flag on gaiad start

BUG FIXES
* [\#1630](https://github.com/cosmos/cosmos-sdk/issues/1630) - redelegation nolonger removes tokens from the delegator liquid account
* [keys] [\#1629](https://github.com/cosmos/cosmos-sdk/issues/1629) - updating password no longer asks for a new password when the first entered password was incorrect
* [lcd] importing an account would create a random account
* [server] 'gaiad init' command family now writes provided name as the moniker in `config.toml`
* [build] Added Ledger build support via `LEDGER_ENABLED=true|false`
  * True by default except when cross-compiling

## 0.20.0

*July 10th, 2018*

BREAKING CHANGES
* msg.GetSignBytes() returns sorted JSON (by key)
* msg.GetSignBytes() field changes
    * `msg_bytes` -> `msgs`
    * `fee_bytes` -> `fee`
* Update Tendermint to v0.22.2
    * Default ports changed from 466xx to 266xx
    * Amino JSON uses type names instead of prefix bytes
    * ED25519 addresses are the first 20-bytes of the SHA256 of the raw 32-byte
      pubkey (Instead of RIPEMD160)
    * go-crypto, abci, tmlibs have been merged into Tendermint
      * The keys sub-module is now in the SDK
    * Various other fixes
* [auth] Signers of a transaction now only sign over their own account and sequence number
* [auth] Removed MsgChangePubKey
* [auth] Removed SetPubKey from account mapper
* [auth] AltBytes renamed to Memo, now a string, max 100 characters, costs a bit of gas
* [types] `GetMsg()` -> `GetMsgs()` as txs wrap many messages
* [types] Removed GetMemo from Tx (it is still on StdTx)
* [types] renamed rational.Evaluate to rational.Round{Int64, Int}
* [types] Renamed `sdk.Address` to `sdk.AccAddress`/`sdk.ValAddress`
* [types] `sdk.AccAddress`/`sdk.ValAddress` natively marshals to Bech32 in String, Sprintf (when used with `%s`), and MarshalJSON
* [keys] Keybase and Ledger support from go-crypto merged into the SDK in the `crypto` folder
* [cli] Rearranged commands under subcommands
* [x/slashing] Update slashing for unbonding period
  * Slash according to power at time of infraction instead of power at
    time of discovery
  * Iterate through unbonding delegations & redelegations which contributed
    to an infraction, slash them proportional to their stake at the time
  * Add REST endpoint to unrevoke a validator previously revoked for downtime
  * Add REST endpoint to retrieve liveness signing information for a validator
* [x/stake] Remove Tick and add EndBlocker
* [x/stake] most index keys nolonger hold a value - inputs are rearranged to form the desired key
* [x/stake] store-value for delegation, validator, ubd, and red do not hold duplicate information contained store-key
* [x/stake] Introduce concept of unbonding for delegations and validators
  * `gaiacli stake unbond` replaced with `gaiacli stake begin-unbonding`
  * Introduced:
    * `gaiacli stake complete-unbonding`
    * `gaiacli stake begin-redelegation`
    * `gaiacli stake complete-redelegation`
* [lcd] Switch key creation output to return bech32
* [lcd] Removed shorthand CLI flags (`a`, `c`, `n`, `o`)
* [gaiad] genesis transactions now use bech32 addresses / pubkeys
* [gov] VoteStatus renamed to ProposalStatus
* [gov] VoteOption, ProposalType, and ProposalStatus all marshal to string form in JSON

DEPRECATED
* [cli] Deprecated `--name` flag in commands that send txs, in favor of `--from`

FEATURES
* [x/gov] Implemented MVP
  * Supported proposal types: just binary (pass/fail) TextProposals for now
  * Proposals need deposits to be votable; deposits are burned if proposal fails
  * Delegators delegate votes to validator by default but can override (for their stake)
* [gaiacli] Ledger support added
  - You can now use a Ledger with `gaiacli --ledger` for all key-related commands
  - Ledger keys can be named and tracked locally in the key DB
* [gaiacli] You can now attach a simple text-only memo to any transaction, with the `--memo` flag
* [gaiacli] added the following flags for commands that post transactions to the chain:
  * async -- send the tx without waiting for a tendermint response
  * json  -- return the output in json format for increased readability
  * print-response -- return the tx response. (includes fields like gas cost)
* [lcd] Queried TXs now include the tx hash to identify each tx
* [mockapp] CompleteSetup() no longer takes a testing parameter
* [x/bank] Add benchmarks for signing and delivering a block with a single bank transaction
  * Run with `cd x/bank && go test --bench=.`
* [tools] make get_tools installs tendermint's linter, and gometalinter
* [tools] Switch gometalinter to the stable version
* [tools] Add the following linters
  * misspell
  * gofmt
  * go vet -composites=false
  * unconvert
  * ineffassign
  * errcheck
  * unparam
  * gocyclo
* [tools] Added `make format` command to automate fixing misspell and gofmt errors.
* [server] Default config now creates a profiler at port 6060, and increase p2p send/recv rates
* [types] Switches internal representation of Int/Uint/Rat to use pointers
* [types] Added MinInt and MinUint functions
* [gaiad] `unsafe_reset_all` now resets addrbook.json
* [democoin] add x/oracle, x/assoc
* [tests] created a randomized testing framework.
  - Currently bank has limited functionality in the framework
  - Auth has its invariants checked within the framework
* [tests] Add WaitForNextNBlocksTM helper method
* [keys] New keys now have 24 word recovery keys, for heightened security
- [keys] Add a temporary method for exporting the private key

IMPROVEMENTS
* [x/bank] Now uses go-wire codec instead of 'encoding/json'
* [x/auth] Now uses go-wire codec instead of 'encoding/json'
* revised use of endblock and beginblock
* [stake] module reorganized to include `types` and `keeper` package
* [stake] keeper always loads the store (instead passing around which doesn't really boost efficiency)
* [stake] edit-validator changes now can use the keyword [do-not-modify] to not modify unspecified `--flag` (aka won't set them to `""` value)
* [stake] offload more generic functionality from the handler into the keeper
* [stake] clearer staking logic
* [types] added common tag constants
* [keys] improve error message when deleting non-existent key
* [gaiacli] improve error messages on `send` and `account` commands
* added contributing guidelines
* [docs] Added commands for governance CLI on testnet README

BUG FIXES
* [x/slashing] [\#1510](https://github.com/cosmos/cosmos-sdk/issues/1510) Unrevoked validators cannot un-revoke themselves
* [x/stake] [\#1513](https://github.com/cosmos/cosmos-sdk/issues/1513) Validators slashed to zero power are unbonded and removed from the store
* [x/stake] [\#1567](https://github.com/cosmos/cosmos-sdk/issues/1567) Validators decreased in power but not unbonded are now updated in Tendermint
* [x/stake] error strings lower case
* [x/stake] pool loose tokens now accounts for unbonding and unbonding tokens not associated with any validator
* [x/stake] fix revoke bytes ordering (was putting revoked candidates at the top of the list)
* [x/stake] bond count was counting revoked validators as bonded, fixed
* [gaia] Added self delegation for validators in the genesis creation
* [lcd] tests now don't depend on raw json text
* Retry on HTTP request failure in CLI tests, add option to retry tests in Makefile
* Fixed bug where chain ID wasn't passed properly in x/bank REST handler, removed Viper hack from ante handler
* Fixed bug where `democli account` didn't decode the account data correctly
* [\#872](https://github.com/cosmos/cosmos-sdk/issues/872)  - recovery phrases no longer all end in `abandon`
* [\#887](https://github.com/cosmos/cosmos-sdk/issues/887)  - limit the size of rationals that can be passed in from user input
* [\#1052](https://github.com/cosmos/cosmos-sdk/issues/1052) - Make all now works
* [\#1258](https://github.com/cosmos/cosmos-sdk/issues/1258) - printing big.rat's can no longer overflow int64
* [\#1259](https://github.com/cosmos/cosmos-sdk/issues/1259) - fix bug where certain tests that could have a nil pointer in defer
* [\#1343](https://github.com/cosmos/cosmos-sdk/issues/1343) - fixed unnecessary parallelism in CI
* [\#1353](https://github.com/cosmos/cosmos-sdk/issues/1353) - CLI: Show pool shares fractions in human-readable format
* [\#1367](https://github.com/cosmos/cosmos-sdk/issues/1367) - set ChainID in InitChain
* [\#1461](https://github.com/cosmos/cosmos-sdk/issues/1461) - CLI tests now no longer reset your local environment data
* [\#1505](https://github.com/cosmos/cosmos-sdk/issues/1505) - `gaiacli stake validator` no longer panics if validator doesn't exist
* [\#1565](https://github.com/cosmos/cosmos-sdk/issues/1565) - fix cliff validator persisting when validator set shrinks from max
* [\#1287](https://github.com/cosmos/cosmos-sdk/issues/1287) - prevent zero power validators at genesis
* [x/stake] fix bug when unbonding/redelegating using `--shares-percent`
* [\#1010](https://github.com/cosmos/cosmos-sdk/issues/1010) - two validators can't bond with the same pubkey anymore


## 0.19.0

*June 13, 2018*

BREAKING CHANGES
* msg.GetSignBytes() now returns bech32-encoded addresses in all cases
* [lcd] REST end-points now include gas
* sdk.Coin now uses sdk.Int, a big.Int wrapper with 256bit range cap

FEATURES
* [x/auth] Added AccountNumbers to BaseAccount and StdTxs to allow for replay protection with account pruning
* [lcd] added an endpoint to query for the SDK version of the connected node

IMPROVEMENTS
* export command now writes current validator set for Tendermint
* [tests] Application module tests now use a mock application
* [gaiacli] Fix error message when account isn't found when running gaiacli account
* [lcd] refactored to eliminate use of global variables, and interdependent tests
* [tests] Added testnet command to gaiad
* [tests] Added localnet targets to Makefile
* [x/stake] More stake tests added to test ByPower index

FIXES
* Fixes consensus fault on testnet - see postmortem [here](https://github.com/cosmos/cosmos-sdk/issues/1197#issuecomment-396823021)
* [x/stake] bonded inflation removed, non-bonded inflation partially implemented
* [lcd] Switch to bech32 for addresses on all human readable inputs and outputs
* [lcd] fixed tx indexing/querying
* [cli] Added `--gas` flag to specify transaction gas limit
* [gaia] Registered slashing message handler
* [x/slashing] Set signInfo.StartHeight correctly for newly bonded validators

FEATURES
* [docs] Reorganize documentation
* [docs] Update staking spec, create WIP spec for slashing, and fees

## 0.18.0

*June 9, 2018*

BREAKING CHANGES

* [stake] candidate -> validator throughout (details in refactor comment)
* [stake] delegate-bond -> delegation throughout
* [stake] `gaiacli query validator` takes and argument instead of using the `--address-candidate` flag
* [stake] introduce `gaiacli query delegations`
* [stake] staking refactor
  * ValidatorsBonded store now take sorted pubKey-address instead of validator owner-address,
    is sorted like Tendermint by pk's address
  * store names more understandable
  * removed temporary ToKick store, just needs a local map!
  * removed distinction between candidates and validators
    * everything is now a validator
    * only validators with a status == bonded are actively validating/receiving rewards
  * Introduction of Unbonding fields, lowlevel logic throughout (not fully implemented with queue)
  * Introduction of PoolShares type within validators,
    replaces three rational fields (BondedShares, UnbondingShares, UnbondedShares
* [x/auth] move stuff specific to auth anteHandler to the auth module rather than the types folder. This includes:
  * StdTx (and its related stuff i.e. StdSignDoc, etc)
  * StdFee
  * StdSignature
  * Account interface
  * Related to this organization, I also:
* [x/auth] got rid of AccountMapper interface (in favor of the struct already in auth module)
* [x/auth] removed the FeeHandler function from the AnteHandler, Replaced with FeeKeeper
* [x/auth] Removed GetSignatures() from Tx interface (as different Tx styles might use something different than StdSignature)
* [store] Removed SubspaceIterator and ReverseSubspaceIterator from KVStore interface and replaced them with helper functions in /types
* [cli] rearranged commands under subcommands
* [stake] remove Tick and add EndBlocker
* Switch to bech32cosmos on all human readable inputs and outputs


FEATURES

* [x/auth] Added ability to change pubkey to auth module
* [baseapp] baseapp now has settable functions for filtering peers by address/port & public key
* [sdk] Gas consumption is now measured as transactions are executed
  * Transactions which run out of gas stop execution and revert state changes
  * A "simulate" query has been added to determine how much gas a transaction will need
  * Modules can include their own gas costs for execution of particular message types
* [stake] Seperation of fee distribution to a new module
* [stake] Creation of a validator/delegation generics in `/types`
* [stake] Helper Description of the store in x/stake/store.md
* [stake] removed use of caches in the stake keeper
* [stake] Added REST API
* [Makefile] Added terraform/ansible playbooks to easily create remote testnets on Digital Ocean


BUG FIXES

* [stake] staking delegator shares exchange rate now relative to equivalent-bonded-tokens the validator has instead of bonded tokens
  ^ this is important for unbonded validators in the power store!
* [cli] fixed cli-bash tests
* [ci] added cli-bash tests
* [basecoin] updated basecoin for stake and slashing
* [docs] fixed references to old cli commands
* [docs] Downgraded Swagger to v2 for downstream compatibility
* auto-sequencing transactions correctly
* query sequence via account store
* fixed duplicate pub_key in stake.Validator
* Auto-sequencing now works correctly
* [gaiacli] Fix error message when account isn't found when running gaiacli account


## 0.17.5

*June 5, 2018*

Update to Tendermint v0.19.9 (Fix evidence reactor, mempool deadlock, WAL panic,
memory leak)

## 0.17.4

*May 31, 2018*

Update to Tendermint v0.19.7 (WAL fixes and more)

## 0.17.3

*May 29, 2018*

Update to Tendermint v0.19.6 (fix fast-sync halt)

## 0.17.5

*June 5, 2018*

Update to Tendermint v0.19.9 (Fix evidence reactor, mempool deadlock, WAL panic,
memory leak)

## 0.17.4

*May 31, 2018*

Update to Tendermint v0.19.7 (WAL fixes and more)

## 0.17.3

*May 29, 2018*

Update to Tendermint v0.19.6 (fix fast-sync halt)

## 0.17.2

_May 20, 2018_

Update to Tendermint v0.19.5 (reduce WAL use, bound the mempool and some rpcs, improve logging)

## 0.17.1 (May 17, 2018)

Update to Tendermint v0.19.4 (fixes a consensus bug and improves logging)

## 0.17.0 (May 15, 2018)

BREAKING CHANGES

* [stake] MarshalJSON -> MarshalBinaryLengthPrefixed
* Queries against the store must be prefixed with the path "/store"

FEATURES

* [gaiacli] Support queries for candidates, delegator-bonds
* [gaiad] Added `gaiad export` command to export current state to JSON
* [x/bank] Tx tags with sender/recipient for indexing & later retrieval
* [x/stake] Tx tags with delegator/candidate for delegation & unbonding, and candidate info for declare candidate / edit validator

IMPROVEMENTS

* [gaiad] Update for Tendermint v0.19.3 (improve `/dump_consensus_state` and add
  `/consensus_state`)
* [spec/ibc] Added spec!
* [spec/stake] Cleanup structure, include details about slashing and
  auto-unbonding
* [spec/governance] Fixup some names and pseudocode
* NOTE: specs are still a work-in-progress ...

BUG FIXES

* Auto-sequencing now works correctly


## 0.16.0 (May 14th, 2018)

BREAKING CHANGES

* Move module REST/CLI packages to x/[module]/client/rest and x/[module]/client/cli
* Gaia simple-staking bond and unbond functions replaced
* [stake] Delegator bonds now store the height at which they were updated
* All module keepers now require a codespace, see basecoin or democoin for usage
* Many changes to names throughout
  * Type as a prefix naming convention applied (ex. BondMsg -> MsgBond)
  * Removed redundancy in names (ex. stake.StakingKeeper -> stake.Keeper)
* Removed SealedAccountMapper
* gaiad init now requires use of `--name` flag
* Removed Get from Msg interface
* types/rational now extends big.Rat

FEATURES:

* Gaia stake commands include, CreateValidator, EditValidator, Delegate, Unbond
* MountStoreWithDB without providing a custom store works.
* Repo is now lint compliant / GoMetaLinter with tendermint-lint integrated into CI
* Better key output, pubkey go-amino hex bytes now output by default
* gaiad init overhaul
  * Create genesis transactions with `gaiad init gen-tx`
  * New genesis account keys are automatically added to the client keybase (introduce `--client-home` flag)
  * Initialize with genesis txs using `--gen-txs` flag
* Context now has access to the application-configured logger
* Add (non-proof) subspace query helper functions
* Add more staking query functions: candidates, delegator-bonds

BUG FIXES

* Gaia now uses stake, ported from github.com/cosmos/gaia


## 0.15.1 (April 29, 2018)

IMPROVEMENTS:

* Update Tendermint to v0.19.1 (includes many rpc fixes)


## 0.15.0 (April 29, 2018)

NOTE: v0.15.0 is a large breaking change that updates the encoding scheme to use
[Amino](github.com/tendermint/go-amino).

For details on how this changes encoding for public keys and addresses,
see the [docs](https://github.com/tendermint/tendermint/blob/v0.19.1/docs/specification/new-spec/encoding.md#public-key-cryptography).

BREAKING CHANGES

* Remove go-wire, use go-amino
* [store] Add `SubspaceIterator` and `ReverseSubspaceIterator` to `KVStore` interface
* [basecoin] NewBasecoinApp takes a `dbm.DB` and uses namespaced DBs for substores

FEATURES:

* Add CacheContext
* Add auto sequencing to client
* Add FeeHandler to ante handler

BUG FIXES

* MountStoreWithDB without providing a custom store works.

## 0.14.1 (April 9, 2018)

BUG FIXES

* [gaiacli] Fix all commands (just a duplicate of basecli for now)

## 0.14.0 (April 9, 2018)

BREAKING CHANGES:

* [client/builder] Renamed to `client/core` and refactored to use a CoreContext
  struct
* [server] Refactor to improve useability and de-duplicate code
* [types] `Result.ToQuery -> Error.QueryResult`
* [makefile] `make build` and `make install` only build/install `gaiacli` and
  `gaiad`. Use `make build_examples` and `make install_examples` for
  `basecoind/basecli` and `democoind/democli`
* [staking] Various fixes/improvements

FEATURES:

* [democoin] Added Proof-of-Work module

BUG FIXES

* [client] Reuse Tendermint RPC client to avoid excessive open files
* [client] Fix setting log level
* [basecoin] Sort coins in genesis

## 0.13.1 (April 3, 2018)

BUG FIXES

* [x/ibc] Fix CLI and relay for IBC txs
* [x/stake] Various fixes/improvements

## 0.13.0 (April 2, 2018)

BREAKING CHANGES

* [basecoin] Remove cool/sketchy modules -> moved to new `democoin`
* [basecoin] NewBasecoinApp takes a `map[string]dbm.DB` as temporary measure
  to allow mounting multiple stores with their own DB until they can share one
* [x/staking] Renamed to `simplestake`
* [builder] Functions don't take `passphrase` as argument
* [server] GenAppParams returns generated seed and address
* [basecoind] `init` command outputs JSON of everything necessary for testnet
* [basecoind] `basecoin.db -> data/basecoin.db`
* [basecli] `data/keys.db -> keys/keys.db`

FEATURES

* [types] `Coin` supports direct arithmetic operations
* [basecoind] Add `show_validator` and `show_node_id` commands
* [x/stake] Initial merge of full staking module!
* [democoin] New example application to demo custom modules

IMPROVEMENTS

* [makefile] `make install`
* [testing] Use `/tmp` for directories so they don't get left in the repo

BUG FIXES

* [basecoin] Allow app to be restarted
* [makefile] Fix build on Windows
* [basecli] Get confirmation before overriding key with same name

## 0.12.0 (March 27 2018)

BREAKING CHANGES

* Revert to old go-wire for now
* glide -> godep
* [types] ErrBadNonce -> ErrInvalidSequence
* [types] Replace tx.GetFeePayer with FeePayer(tx) - returns the first signer
* [types] NewStdTx takes the Fee
* [types] ParseAccount -> AccountDecoder; ErrTxParse -> ErrTxDecoder
* [x/auth] AnteHandler deducts fees
* [x/bank] Move some errors to `types`
* [x/bank] Remove sequence and signature from Input

FEATURES

* [examples/basecoin] New cool module to demonstrate use of state and custom transactions
* [basecoind] `show_node_id` command
* [lcd] Implement the Light Client Daemon and endpoints
* [types/stdlib] Queue functionality
* [store] Subspace iterator on IAVLTree
* [types] StdSignDoc is the document that gets signed (chainid, msg, sequence, fee)
* [types] CodeInvalidPubKey
* [types] StdFee, and StdTx takes the StdFee
* [specs] Progression of MVPs for IBC
* [x/ibc] Initial shell of IBC functionality (no proofs)
* [x/simplestake] Simple staking module with bonding/unbonding

IMPROVEMENTS

* Lots more tests!
* [client/builder] Helpers for forming and signing transactions
* [types] sdk.Address
* [specs] Staking

BUG FIXES

* [x/auth] Fix setting pubkey on new account
* [x/auth] Require signatures to include the sequences
* [baseapp] Dont panic on nil handler
* [basecoin] Check for empty bytes in account and tx

## 0.11.0 (March 1, 2017)

BREAKING CHANGES

* [examples] dummy -> kvstore
* [examples] Remove gaia
* [examples/basecoin] MakeTxCodec -> MakeCodec
* [types] CommitMultiStore interface has new `GetCommitKVStore(key StoreKey) CommitKVStore` method

FEATURES

* [examples/basecoin] CLI for `basecli` and `basecoind` (!)
* [baseapp] router.AddRoute returns Router

IMPROVEMENTS

* [baseapp] Run msg handlers on CheckTx
* [docs] Add spec for REST API
* [all] More tests!

BUG FIXES

* [baseapp] Fix panic on app restart
* [baseapp] InitChain does not call Commit
* [basecoin] Remove IBCStore because mounting multiple stores is currently broken

## 0.10.0 (February 20, 2017)

BREAKING CHANGES

* [baseapp] NewBaseApp(logger, db)
* [baseapp] NewContext(isCheckTx, header)
* [x/bank] CoinMapper -> CoinKeeper

FEATURES

* [examples/gaia] Mock CLI !
* [baseapp] InitChainer, BeginBlocker, EndBlocker
* [baseapp] MountStoresIAVL

IMPROVEMENTS

* [docs] Various improvements.
* [basecoin] Much simpler :)

BUG FIXES

* [baseapp] initialize and reset msCheck and msDeliver properly

## 0.9.0 (February 13, 2017)

BREAKING CHANGES

* Massive refactor. Basecoin works. Still needs <3

## 0.8.1

* Updates for dependencies

## 0.8.0 (December 18, 2017)

* Updates for dependencies

## 0.7.1 (October 11, 2017)

IMPROVEMENTS:

* server/commands: GetInitCmd takes list of options

## 0.7.0 (October 11, 2017)

BREAKING CHANGES:

* Everything has changed, and it's all about to change again, so don't bother using it yet!

## 0.6.2 (July 27, 2017)

IMPROVEMENTS:

* auto-test all tutorials to detect breaking changes
* move deployment scripts from `/scripts` to `/publish` for clarity

BUG FIXES:

* `basecoin init` ensures the address in genesis.json is valid
* fix bug that certain addresses couldn't receive ibc packets

## 0.6.1 (June 28, 2017)

Make lots of small cli fixes that arose when people were using the tools for
the testnet.

IMPROVEMENTS:

* basecoin
  * `basecoin start` supports all flags that `tendermint node` does, such as
    `--rpc.laddr`, `--p2p.seeds`, and `--p2p.skip_upnp`
  * fully supports `--log_level` and `--trace` for logger configuration
  * merkleeyes no longers spams the logs... unless you want it
    * Example: `basecoin start --log_level="merkleeyes:info,state:info,*:error"`
    * Example: `basecoin start --log_level="merkleeyes:debug,state:info,*:error"`
* basecli
  * `basecli init` is more intelligent and only complains if there really was
    a connected chain, not just random files
  * support `localhost:46657` or `http://localhost:46657` format for nodes,
    not just `tcp://localhost:46657`
  * Add `--genesis` to init to specify chain-id and validator hash
    * Example: `basecli init --node=localhost:46657 --genesis=$HOME/.basecoin/genesis.json`
  * `basecli rpc` has a number of methods to easily accept tendermint rpc, and verifies what it can

BUG FIXES:

* basecli
  * `basecli query account` accepts hex account address with or without `0x`
    prefix
  * gives error message when running commands on an unitialized chain, rather
    than some unintelligable panic

## 0.6.0 (June 22, 2017)

Make the basecli command the only way to use client-side, to enforce best
security practices. Lots of enhancements to get it up to production quality.

BREAKING CHANGES:

* ./cmd/commands -> ./cmd/basecoin/commands
* basecli
  * `basecli proof state get` -> `basecli query key`
  * `basecli proof tx get` -> `basecli query tx`
  * `basecli proof state get --app=account` -> `basecli query account`
  * use `--chain-id` not `--chainid` for consistency
  * update to use `--trace` not `--debug` for stack traces on errors
  * complete overhaul on how tx and query subcommands are added. (see counter or trackomatron for examples)
  * no longer supports counter app (see new countercli)
* basecoin
  * `basecoin init` takes an argument, an address to allocate funds to in the genesis
  * removed key2.json
  * removed all client side functionality from it (use basecli now for proofs)
    * no tx subcommand
    * no query subcommand
    * no account (query) subcommand
    * a few other random ones...
  * enhanced relay subcommand
    * relay start did what relay used to do
    * relay init registers both chains on one another (to set it up so relay start just works)
* docs
  * removed `example-plugin`, put `counter` inside `docs/guide`
* app
  * Implements ABCI handshake by proxying merkleeyes.Info()

IMPROVEMENTS:

* `basecoin init` support `--chain-id`
* intergrates tendermint 0.10.0 (not the rc-2, but the real thing)
* commands return error code (1) on failure for easier script testing
* add `reset_all` to basecli, and never delete keys on `init`
* new shutil based unit tests, with better coverage of the cli actions
* just `make fresh` when things are getting stale ;)

BUG FIXES:

* app: no longer panics on missing app_options in genesis (thanks, anton)
* docs: updated all docs... again
* ibc: fix panic on getting BlockID from commit without 100% precommits (still a TODO)

## 0.5.2 (June 2, 2017)

BUG FIXES:

* fix parsing of the log level from Tendermint config (#97)

## 0.5.1 (May 30, 2017)

BUG FIXES:

* fix ibc demo app to use proper tendermint flags, 0.10.0-rc2 compatibility
* Make sure all cli uses new json.Marshal not wire.JSONBytes

## 0.5.0 (May 27, 2017)

BREAKING CHANGES:

* only those related to the tendermint 0.9 -> 0.10 upgrade

IMPROVEMENTS:

* basecoin cli
  * integrates tendermint 0.10.0 and unifies cli (init, unsafe_reset_all, ...)
  * integrate viper, all command line flags can also be defined in environmental variables or config.toml
* genesis file
  * you can define accounts with either address or pub_key
  * sorts coins for you, so no silent errors if not in alphabetical order
* [light-client](https://github.com/tendermint/light-client) integration
  * no longer must you trust the node you connect to, prove everything!
  * new [basecli command](./cmd/basecli/README.md)
  * integrated [key management](https://github.com/tendermint/go-crypto/blob/master/cmd/README.md), stored encrypted locally
  * tracks validator set changes and proves everything from one initial validator seed
  * `basecli proof state` gets complete proofs for any abci state
  * `basecli proof tx` gets complete proof where a tx was stored in the chain
  * `basecli proxy` exposes tendermint rpc, but only passes through results after doing complete verification

BUG FIXES:

* no more silently ignored error with invalid coin names (eg. "17.22foo coin" used to parse as "17 foo", not warning/error)

## 0.4.1 (April 26, 2017)

BUG FIXES:

* Fix bug in `basecoin unsafe_reset_X` where the `priv_validator.json` was not being reset

## 0.4.0 (April 21, 2017)

BREAKING CHANGES:

* CLI now uses Cobra, which forced changes to some of the flag names and orderings

IMPROVEMENTS:

* `basecoin init` doesn't generate error if already initialized
* Much more testing

## 0.3.1 (March 23, 2017)

IMPROVEMENTS:

* CLI returns exit code 1 and logs error before exiting

## 0.3.0 (March 23, 2017)

BREAKING CHANGES:

* Remove `--data` flag and use `BCHOME` to set the home directory (defaults to `~/.basecoin`)
* Remove `--in-proc` flag and start Tendermint in-process by default (expect Tendermint files in $BCHOME/tendermint).
  To start just the ABCI app/server, use `basecoin start --without-tendermint`.
* Consolidate genesis files so the Basecoin genesis is an object under `app_options` in Tendermint genesis. For instance:

```
{
  "app_hash": "",
  "chain_id": "foo_bar_chain",
  "genesis_time": "0001-01-01T00:00:00.000Z",
  "validators": [
    {
      "amount": 10,
      "name": "",
      "pub_key": [
	1,
	"7B90EA87E7DC0C7145C8C48C08992BE271C7234134343E8A8E8008E617DE7B30"
      ]
    }
  ],
  "app_options": {
    "accounts": [{
      "pub_key": {
        "type": "ed25519",
        "data": "6880db93598e283a67c4d88fc67a8858aa2de70f713fe94a5109e29c137100c2"
      },
      "coins": [
        {
          "denom": "blank",
          "amount": 12345
        },
        {
          "denom": "ETH",
          "amount": 654321
        }
      ]
    }],
    "plugin_options": ["plugin1/key1", "value1", "plugin1/key2", "value2"]
  }
}
```

Note the array of key-value pairs is now under `app_options.plugin_options` while the `app_options` themselves are well formed.
We also changed `chainID` to `chain_id` and consolidated to have just one of them.

FEATURES:

* Introduce `basecoin init` and `basecoin unsafe_reset_all`

## 0.2.0 (March 6, 2017)

BREAKING CHANGES:

* Update to ABCI v0.4.0 and Tendermint v0.9.0
* Coins are specified on the CLI as `Xcoin`, eg. `5gold`
* `Cost` is now `Fee`

FEATURES:

* CLI for sending transactions and querying the state,
  designed to be easily extensible as plugins are implemented
* Run Basecoin in-process with Tendermint
* Add `/account` path in Query
* IBC plugin for InterBlockchain Communication
* Demo script of IBC between two chains

IMPROVEMENTS:

* Use new Tendermint `/commit` endpoint for crafting IBC transactions
* More unit tests
* Use go-crypto S structs and go-data for more standard JSON
* Demo uses fewer sleeps

BUG FIXES:

* Various little fixes in coin arithmetic
* More commit validation in IBC
* Return results from transactions

## PreHistory

##### January 14-18, 2017

* Update to Tendermint v0.8.0
* Cleanup a bit and release blog post

##### September 22, 2016

* Basecoin compiles again

<!-- Release links -->

[Unreleased]: https://github.com/cosmos/cosmos-sdk/compare/v0.38.2...HEAD
[v0.38.2]: https://github.com/cosmos/cosmos-sdk/releases/tag/v0.38.2
[v0.38.1]: https://github.com/cosmos/cosmos-sdk/releases/tag/v0.38.1
[v0.38.0]: https://github.com/cosmos/cosmos-sdk/releases/tag/v0.38.0
[v0.37.9]: https://github.com/cosmos/cosmos-sdk/releases/tag/v0.37.9
[v0.37.8]: https://github.com/cosmos/cosmos-sdk/releases/tag/v0.37.8
[v0.37.7]: https://github.com/cosmos/cosmos-sdk/releases/tag/v0.37.7
[v0.37.6]: https://github.com/cosmos/cosmos-sdk/releases/tag/v0.37.6
[v0.37.5]: https://github.com/cosmos/cosmos-sdk/releases/tag/v0.37.5
[v0.37.4]: https://github.com/cosmos/cosmos-sdk/releases/tag/v0.37.4
[v0.37.3]: https://github.com/cosmos/cosmos-sdk/releases/tag/v0.37.3
[v0.37.1]: https://github.com/cosmos/cosmos-sdk/releases/tag/v0.37.1
[v0.37.0]: https://github.com/cosmos/cosmos-sdk/releases/tag/v0.37.0
[v0.36.0]: https://github.com/cosmos/cosmos-sdk/releases/tag/v0.36.0<|MERGE_RESOLUTION|>--- conflicted
+++ resolved
@@ -38,11 +38,8 @@
 
 ### Bug Fixes
 
-<<<<<<< HEAD
 * (simapp) [\#8418](https://github.com/cosmos/cosmos-sdk/pull/8418) Add balance coin to supply when adding a new genesis account
-=======
 * (x/bank) [\#8417](https://github.com/cosmos/cosmos-sdk/pull/8417) Validate balances and coin denom metadata on genesis
->>>>>>> 5b45deb9
 
 ## [v0.40.1](https://github.com/cosmos/cosmos-sdk/releases/tag/v0.40.1) - 2021-01-19
 
