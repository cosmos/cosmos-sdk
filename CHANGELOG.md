<!--
Guiding Principles:

Changelogs are for humans, not machines.
There should be an entry for every single version.
The same types of changes should be grouped.
Versions and sections should be linkable.
The latest version comes first.
The release date of each version is displayed.
Mention whether you follow Semantic Versioning.

Usage:

Change log entries are to be added to the Unreleased section under the
appropriate stanza (see below). Each entry is required to include a tag and
the Github issue reference in the following format:

* (<tag>) \#<issue-number> message

The tag should consist of where the change is being made ex. (x/staking), (store)
The issue numbers will later be link-ified during the release process so you do
not have to worry about including a link manually, but you can if you wish.

Types of changes (Stanzas):

"Features" for new features.
"Improvements" for changes in existing functionality.
"Deprecated" for soon-to-be removed features.
"Bug Fixes" for any bug fixes.
"Client Breaking" for breaking Protobuf, gRPC and REST routes used by end-users.
"CLI Breaking" for breaking CLI commands.
"API Breaking" for breaking exported APIs used by developers building on SDK.
"State Machine Breaking" for any changes that result in a different AppState given same genesisState and txList.
Ref: https://keepachangelog.com/en/1.0.0/
-->

# Changelog

## [Unreleased]

### Features

* (client/keys) [#24071](https://github.com/cosmos/cosmos-sdk/pull/24071) Add support for importing hex key using standard input.
* (types) [#23780](https://github.com/cosmos/cosmos-sdk/pull/23780) Add a ValueCodec for the math.Uint type that can be used in collections maps.
* (perf)[#24045](https://github.com/cosmos/cosmos-sdk/pull/24045) Sims: Replace runsim command with Go stdlib testing. CLI: `Commit` default true, `Lean`, `SimulateEveryOperation`, `PrintAllInvariants`, `DBBackend` params removed
* (crypto/keyring) [#24040](https://github.com/cosmos/cosmos-sdk/pull/24040) Expose the db keyring used in the keystore.
* (types) [#23919](https://github.com/cosmos/cosmos-sdk/pull/23919) Add MustValAddressFromBech32 function.
* (all) [#23708](https://github.com/cosmos/cosmos-sdk/pull/23708) Add unordered transaction support.
    * Adds a `--timeout-timestamp` flag that allows users to specify a block time at which the unordered transactions should expire from the mempool.
* (x/epochs) [#23815](https://github.com/cosmos/cosmos-sdk/pull/23815) Upstream `x/epochs` from Osmosis
* (client) [#23811](https://github.com/cosmos/cosmos-sdk/pull/23811) Add auto cli for node service.
* (genutil) [#24018](https://github.com/cosmos/cosmos-sdk/pull/24018) Allow manually setting the consensus key type in genesis
* (client) [#18557](https://github.com/cosmos/cosmos-sdk/pull/18557) Add `--qrcode` flag to `keys show` command to support displaying keys address QR code.
* (x/auth) [#24030](https://github.com/cosmos/cosmos-sdk/pull/24030) Allow usage of ed25519 keys for transaction signing.

### Improvements

<<<<<<< HEAD
* (testutil/integration) [#24104](https://github.com/cosmos/cosmos-sdk/pull/24104) Remove double context in integration tests v1.
    * Use integrationApp.Context() instead of creating a context prior.
=======
* (x/bank) [#24106](https://github.com/cosmos/cosmos-sdk/pull/24106) `SendCoins` now checks for `SendRestrictions` before instead of after deducting coins using `subUnlockedCoins`.
>>>>>>> a2b7cea8
* (crypto/ledger) [#24036](https://github.com/cosmos/cosmos-sdk/pull/24036) Improve error message when deriving paths using index > 100
* (gRPC) [#23844](https://github.com/cosmos/cosmos-sdk/pull/23844) Add debug log prints for each gRPC request.
* (server) [#24072](https://github.com/cosmos/cosmos-sdk/pull/24072) Return BlockHeader by shallow copy in server Context.
* (x/bank) [#24053](https://github.com/cosmos/cosmos-sdk/pull/24053) Resolve a foot-gun by swapping send restrictions check in `InputOutputCoins` before coin deduction.


### Bug Fixes

* (server) [#24068](https://github.com/cosmos/cosmos-sdk/pull/24068) Allow align block header with skip check header in grpc server.
* (x/gov) [#24044](https://github.com/cosmos/cosmos-sdk/pull/24044) Fix some places in which we call Remove inside a Walk (x/gov).
* (baseapp) [#24042](https://github.com/cosmos/cosmos-sdk/pull/24042) Fixed a data race inside BaseApp.getContext, found by end-to-end (e2e) tests.
* (client/server) [#24059](https://github.com/cosmos/cosmos-sdk/pull/24059) Consistently set viper prefix in client and server. It defaults for the binary name for both client and server.
* (client/keys) [#24041](https://github.com/cosmos/cosmos-sdk/pull/24041) `keys delete` won't terminate when a key is not found, but will log the error.
* (baseapp) [#24027](https://github.com/cosmos/cosmos-sdk/pull/24027) Ensure that `BaseApp.Init` checks that the commit multistore is set to protect against nil dereferences.
* (x/group) [GHSA-47ww-ff84-4jrg](https://github.com/cosmos/cosmos-sdk/security/advisories/GHSA-47ww-ff84-4jrg) Fix x/group can halt when erroring in EndBlocker
* (x/distribution) [#23934](https://github.com/cosmos/cosmos-sdk/pull/23934) Fix vulnerability in `incrementReferenceCount` in distribution.
* (baseapp) [#23879](https://github.com/cosmos/cosmos-sdk/pull/23879) Ensure finalize block response is not empty in the defer check of FinalizeBlock to avoid panic by nil pointer.
* (query) [#23883](https://github.com/cosmos/cosmos-sdk/pull/23883) Fix NPE in query pagination.
* (client) [#23860](https://github.com/cosmos/cosmos-sdk/pull/23860) Add missing `unordered` field for legacy amino signing of tx body.
* (x/bank) [#23836](https://github.com/cosmos/cosmos-sdk/pull/23836) Fix `DenomMetadata` rpc allow value with slashes.
* (query) [87d3a43](https://github.com/cosmos/cosmos-sdk/commit/87d3a432af95f4cf96aa02351ed5fcc51cca6e7b) Fix collection filtered pagination.
* (sims) [#23952](https://github.com/cosmos/cosmos-sdk/pull/23952) Use liveness matrix for validator sign status in sims
* (baseapp) [#24055](https://github.com/cosmos/cosmos-sdk/pull/24055) Align block header when query with latest height.
* (baseapp) [#24074](https://github.com/cosmos/cosmos-sdk/pull/24074) Use CometBFT's ComputeProtoSizeForTxs in defaultTxSelector.SelectTxForProposal for consistency.

## [v0.50.12](https://github.com/cosmos/cosmos-sdk/releases/tag/v0.50.12) - 2025-02-20

### Bug Fixes

* [GHSA-x5vx-95h7-rv4p](https://github.com/cosmos/cosmos-sdk/security/advisories/GHSA-x5vx-95h7-rv4p) Fix Group module can halt chain when handling a malicious proposal.

## [v0.50.11](https://github.com/cosmos/cosmos-sdk/releases/tag/v0.50.11) - 2024-12-16

### Features

* (crypto/keyring) [#21653](https://github.com/cosmos/cosmos-sdk/pull/21653) New Linux-only backend that adds Linux kernel's `keyctl` support.

### Improvements

* (server) [#21941](https://github.com/cosmos/cosmos-sdk/pull/21941) Regenerate addrbook.json for in place testnet.

### Bug Fixes

* Fix [ABS-0043/ABS-0044](https://github.com/cosmos/cosmos-sdk/security/advisories/GHSA-8wcc-m6j2-qxvm) Limit recursion depth for unknown field detection and unpack any
* (server) [#22564](https://github.com/cosmos/cosmos-sdk/pull/22564) Fix fallback genesis path in server
* (x/group) [#22425](https://github.com/cosmos/cosmos-sdk/pull/22425) Proper address rendering in error
* (sims) [#21906](https://github.com/cosmos/cosmos-sdk/pull/21906) Skip sims test when running dry on validators
* (cli) [#21919](https://github.com/cosmos/cosmos-sdk/pull/21919) Query address-by-acc-num by account_id instead of id.
* (x/group) [#22229](https://github.com/cosmos/cosmos-sdk/pull/22229) Accept `1` and `try` in CLI for group proposal exec.

## [v0.50.10](https://github.com/cosmos/cosmos-sdk/releases/tag/v0.50.10) - 2024-09-20

### Features

* (cli) [#20779](https://github.com/cosmos/cosmos-sdk/pull/20779) Added `module-hash-by-height` command to query and retrieve module hashes at a specified blockchain height, enhancing debugging capabilities.
* (cli) [#21372](https://github.com/cosmos/cosmos-sdk/pull/21372) Added a `bulk-add-genesis-account` genesis command to add many genesis accounts at once.
* (types/collections) [#21724](https://github.com/cosmos/cosmos-sdk/pull/21724) Added `LegacyDec` collection value.

### Improvements

* (x/bank) [#21460](https://github.com/cosmos/cosmos-sdk/pull/21460) Added `Sender` attribute in `MsgMultiSend` event.
* (genutil) [#21701](https://github.com/cosmos/cosmos-sdk/pull/21701) Improved error messages for genesis validation.
* (testutil/integration) [#21816](https://github.com/cosmos/cosmos-sdk/pull/21816) Allow to pass baseapp options in `NewIntegrationApp`.

### Bug Fixes

* (runtime) [#21769](https://github.com/cosmos/cosmos-sdk/pull/21769) Fix baseapp options ordering to avoid overwriting options set by modules.
* (x/consensus) [#21493](https://github.com/cosmos/cosmos-sdk/pull/21493) Fix regression that prevented to upgrade to > v0.50.7 without consensus version params.
* (baseapp) [#21256](https://github.com/cosmos/cosmos-sdk/pull/21256) Halt height will not commit the block indicated, meaning that if halt-height is set to 10, only blocks until 9 (included) will be committed. This is to go back to the original behavior before a change was introduced in v0.50.0.
* (baseapp) [#21444](https://github.com/cosmos/cosmos-sdk/pull/21444) Follow-up, Return PreBlocker events in FinalizeBlockResponse.
* (baseapp) [#21413](https://github.com/cosmos/cosmos-sdk/pull/21413) Fix data race in sdk mempool.

## [v0.50.9](https://github.com/cosmos/cosmos-sdk/releases/tag/v0.50.9) - 2024-08-07

## Bug Fixes

* (baseapp) [#21159](https://github.com/cosmos/cosmos-sdk/pull/21159) Return PreBlocker events in FinalizeBlockResponse.
* [#20939](https://github.com/cosmos/cosmos-sdk/pull/20939) Fix collection reverse iterator to include `pagination.key` in the result.
* (client/grpc) [#20969](https://github.com/cosmos/cosmos-sdk/pull/20969) Fix `node.NewQueryServer` method not setting `cfg`.
* (testutil/integration) [#21006](https://github.com/cosmos/cosmos-sdk/pull/21006) Fix `NewIntegrationApp` method not writing default genesis to state.
* (runtime) [#21080](https://github.com/cosmos/cosmos-sdk/pull/21080) Fix `app.yaml` / `app.json` incompatibility with `depinject v1.0.0`.

## [v0.50.8](https://github.com/cosmos/cosmos-sdk/releases/tag/v0.50.8) - 2024-07-15

## Features

* (client) [#20690](https://github.com/cosmos/cosmos-sdk/pull/20690) Import mnemonic from file

## Improvements

* (x/authz,x/feegrant) [#20590](https://github.com/cosmos/cosmos-sdk/pull/20590) Provide updated keeper in depinject for authz and feegrant modules.
* [#20631](https://github.com/cosmos/cosmos-sdk/pull/20631) Fix json parsing in the wait-tx command.
* (x/auth) [#20438](https://github.com/cosmos/cosmos-sdk/pull/20438) Add `--skip-signature-verification` flag to multisign command to allow nested multisigs.

## Bug Fixes

* (simulation) [#17911](https://github.com/cosmos/cosmos-sdk/pull/17911) Fix all problems with executing command `make test-sim-custom-genesis-fast` for simulation test.
* (simulation) [#18196](https://github.com/cosmos/cosmos-sdk/pull/18196) Fix the problem of `validator set is empty after InitGenesis` in simulation test.

## [v0.50.7](https://github.com/cosmos/cosmos-sdk/releases/tag/v0.50.7) - 2024-06-04

### Improvements

* (debug) [#20328](https://github.com/cosmos/cosmos-sdk/pull/20328) Add consensus address for debug cmd.
* (runtime) [#20264](https://github.com/cosmos/cosmos-sdk/pull/20264) Expose grpc query router via depinject.
* (x/consensus) [#20381](https://github.com/cosmos/cosmos-sdk/pull/20381) Use Comet utility for consensus module consensus param updates.
* (client) [#20356](https://github.com/cosmos/cosmos-sdk/pull/20356) Overwrite client context when available in `SetCmdClientContext`.

### Bug Fixes

* (baseapp) [#20346](https://github.com/cosmos/cosmos-sdk/pull/20346) Correctly assign `execModeSimulate` to context for `simulateTx`.
* (baseapp) [#20144](https://github.com/cosmos/cosmos-sdk/pull/20144) Remove txs from mempool when AnteHandler fails in recheck.
* (baseapp) [#20107](https://github.com/cosmos/cosmos-sdk/pull/20107) Avoid header height overwrite block height.
* (cli) [#20020](https://github.com/cosmos/cosmos-sdk/pull/20020) Make bootstrap-state command support both new and legacy genesis format.
* (testutil/sims) [#20151](https://github.com/cosmos/cosmos-sdk/pull/20151) Set all signatures and don't overwrite the previous one in `GenSignedMockTx`.

## [v0.50.6](https://github.com/cosmos/cosmos-sdk/releases/tag/v0.50.6) - 2024-04-22

### Features

* (types) [#19759](https://github.com/cosmos/cosmos-sdk/pull/19759) Align SignerExtractionAdapter in PriorityNonceMempool Remove.
* (client) [#19870](https://github.com/cosmos/cosmos-sdk/pull/19870) Add new query command `wait-tx`. Alias `event-query-tx-for` to `wait-tx` for backward compatibility.

### Improvements

* (telemetry) [#19903](https://github.com/cosmos/cosmos-sdk/pull/19903) Conditionally emit metrics based on enablement.
    * **Introduction of `Now` Function**: Added a new function called `Now` to the telemetry package. It returns the current system time if telemetry is enabled, or a zero time if telemetry is not enabled.
    * **Atomic Global Variable**: Implemented an atomic global variable to manage the state of telemetry's enablement. This ensures thread safety for the telemetry state.
    * **Conditional Telemetry Emission**: All telemetry functions have been updated to emit metrics only when telemetry is enabled. They perform a check with `isTelemetryEnabled()` and return early if telemetry is disabled, minimizing unnecessary operations and overhead.
* (deps) [#19810](https://github.com/cosmos/cosmos-sdk/pull/19810) Upgrade prometheus version and fix API breaking change due to prometheus bump.
* (deps) [#19810](https://github.com/cosmos/cosmos-sdk/pull/19810) Bump `cosmossdk.io/store` to v1.1.0.
* (server) [#19884](https://github.com/cosmos/cosmos-sdk/pull/19884) Add start customizability to start command options.
* (x/gov) [#19853](https://github.com/cosmos/cosmos-sdk/pull/19853) Emit `depositor` in `EventTypeProposalDeposit`.
* (x/gov) [#19844](https://github.com/cosmos/cosmos-sdk/pull/19844) Emit the proposer of governance proposals.
* (baseapp) [#19616](https://github.com/cosmos/cosmos-sdk/pull/19616) Don't share gas meter in tx execution.

## Bug Fixes

* (x/authz) [#20114](https://github.com/cosmos/cosmos-sdk/pull/20114) Follow up of [GHSA-4j93-fm92-rp4m](https://github.com/cosmos/cosmos-sdk/security/advisories/GHSA-4j93-fm92-rp4m) for `x/authz`.
* (crypto) [#19691](https://github.com/cosmos/cosmos-sdk/pull/19745) Fix tx sign doesn't throw an error when incorrect Ledger is used.
* (baseapp) [#19970](https://github.com/cosmos/cosmos-sdk/pull/19970) Fix default config values to use no-op mempool as default.
* (crypto) [#20027](https://github.com/cosmos/cosmos-sdk/pull/20027) secp256r1 keys now implement gogoproto's customtype interface.
* (x/bank) [#20028](https://github.com/cosmos/cosmos-sdk/pull/20028) Align query with multi denoms for send-enabled.

## [v0.50.5](https://github.com/cosmos/cosmos-sdk/releases/tag/v0.50.5) - 2024-03-12

### Features

* (baseapp) [#19626](https://github.com/cosmos/cosmos-sdk/pull/19626) Add `DisableBlockGasMeter` option to `BaseApp`, which removes the block gas meter during transaction execution.

### Improvements

* (x/distribution) [#19707](https://github.com/cosmos/cosmos-sdk/pull/19707) Add autocli config for `DelegationTotalRewards` for CLI consistency with `q rewards` commands in previous versions.
* (x/auth) [#19651](https://github.com/cosmos/cosmos-sdk/pull/19651) Allow empty public keys in `GetSignBytesAdapter`.

### Bug Fixes

* (x/gov) [#19725](https://github.com/cosmos/cosmos-sdk/pull/19725) Fetch a failed proposal tally from proposal.FinalTallyResult in the gprc query.
* (types) [#19709](https://github.com/cosmos/cosmos-sdk/pull/19709) Fix skip staking genesis export when using `CoreAppModuleAdaptor` / `CoreAppModuleBasicAdaptor` for it.
* (x/auth) [#19549](https://github.com/cosmos/cosmos-sdk/pull/19549) Accept custom get signers when injecting `x/auth/tx`.
* (x/staking) Fix a possible bypass of delegator slashing: [GHSA-86h5-xcpx-cfqc](https://github.com/cosmos/cosmos-sdk/security/advisories/GHSA-86h5-xcpx-cfqc)
* (baseapp) Fix a bug in `baseapp.ValidateVoteExtensions` helper ([GHSA-95rx-m9m5-m94v](https://github.com/cosmos/cosmos-sdk/security/advisories/GHSA-95rx-m9m5-m94v)). The helper has been fixed and for avoiding API breaking changes `currentHeight` and `chainID` arguments are ignored. Those arguments are removed from the helper in v0.51+.

## [v0.50.4](https://github.com/cosmos/cosmos-sdk/releases/tag/v0.50.4) - 2024-02-19

### Features

* (server) [#19280](https://github.com/cosmos/cosmos-sdk/pull/19280) Adds in-place testnet CLI command.

### Improvements

* (client) [#19393](https://github.com/cosmos/cosmos-sdk/pull/19393/) Add `ReadDefaultValuesFromDefaultClientConfig` to populate the default values from the default client config in client.Context without creating a app folder.

### Bug Fixes

* (x/auth/vesting) [GHSA-4j93-fm92-rp4m](#bug-fixes) Add `BlockedAddr` check in `CreatePeriodicVestingAccount`.
* (baseapp) [#19338](https://github.com/cosmos/cosmos-sdk/pull/19338) Set HeaderInfo in context when calling `setState`.
* (baseapp): [#19200](https://github.com/cosmos/cosmos-sdk/pull/19200) Ensure that sdk side ve math matches cometbft.
* [#19106](https://github.com/cosmos/cosmos-sdk/pull/19106) Allow empty public keys when setting signatures. Public keys aren't needed for every transaction.
* (baseapp) [#19198](https://github.com/cosmos/cosmos-sdk/pull/19198) Remove usage of pointers in logs in all optimistic execution goroutines.
* (baseapp) [#19177](https://github.com/cosmos/cosmos-sdk/pull/19177) Fix baseapp `DefaultProposalHandler` same-sender non-sequential sequence.
* (crypto) [#19371](https://github.com/cosmos/cosmos-sdk/pull/19371) Avoid CLI redundant log in stdout, log to stderr instead.

## [v0.50.3](https://github.com/cosmos/cosmos-sdk/releases/tag/v0.50.3) - 2024-01-15

### Features

* (types) [#18991](https://github.com/cosmos/cosmos-sdk/pull/18991) Add SignerExtractionAdapter to PriorityNonceMempool/Config and provide Default implementation matching existing behavior.
* (gRPC) [#19043](https://github.com/cosmos/cosmos-sdk/pull/19043) Add `halt_height` to the gRPC `/cosmos/base/node/v1beta1/config` request.

### Improvements

* (x/bank) [#18956](https://github.com/cosmos/cosmos-sdk/pull/18956) Introduced a new `DenomOwnersByQuery` query method for `DenomOwners`, which accepts the denom value as a query string parameter, resolving issues with denoms containing slashes.
* (x/gov) [#18707](https://github.com/cosmos/cosmos-sdk/pull/18707) Improve genesis validation.
* (x/auth/tx) [#18772](https://github.com/cosmos/cosmos-sdk/pull/18772) Remove misleading gas wanted from tx simulation failure log.
* (client/tx) [#18852](https://github.com/cosmos/cosmos-sdk/pull/18852) Add `WithFromName` to tx factory.
* (types) [#18888](https://github.com/cosmos/cosmos-sdk/pull/18888) Speedup DecCoin.Sort() if len(coins) <= 1
* (types) [#18875](https://github.com/cosmos/cosmos-sdk/pull/18875) Speedup coins.Sort() if len(coins) <= 1
* (baseapp) [#18915](https://github.com/cosmos/cosmos-sdk/pull/18915) Add a new `ExecModeVerifyVoteExtension` exec mode and ensure it's populated in the `Context` during `VerifyVoteExtension` execution.
* (testutil) [#18930](https://github.com/cosmos/cosmos-sdk/pull/18930) Add NodeURI for clientCtx.

### Bug Fixes

* (baseapp) [#19058](https://github.com/cosmos/cosmos-sdk/pull/19058) Fix baseapp posthandler branch would fail if the `runMsgs` had returned an error.
* (baseapp) [#18609](https://github.com/cosmos/cosmos-sdk/issues/18609) Fixed accounting in the block gas meter after module's beginBlock and before DeliverTx, ensuring transaction processing always starts with the expected zeroed out block gas meter.
* (baseapp) [#18895](https://github.com/cosmos/cosmos-sdk/pull/18895) Fix de-duplicating vote extensions during validation in ValidateVoteExtensions.

## [v0.50.2](https://github.com/cosmos/cosmos-sdk/releases/tag/v0.50.2) - 2023-12-11

### Features

* (debug) [#18219](https://github.com/cosmos/cosmos-sdk/pull/18219) Add debug commands for application codec types.
* (client/keys) [#17639](https://github.com/cosmos/cosmos-sdk/pull/17639) Allows using and saving public keys encoded as base64.
* (server) [#17094](https://github.com/cosmos/cosmos-sdk/pull/17094) Add a `shutdown-grace` flag for waiting a given time before exit.

### Improvements

* (telemetry) [#18646] (https://github.com/cosmos/cosmos-sdk/pull/18646) Enable statsd and dogstatsd telemetry sinks.
* (server) [#18478](https://github.com/cosmos/cosmos-sdk/pull/18478) Add command flag to disable colored logs.
* (x/gov) [#18025](https://github.com/cosmos/cosmos-sdk/pull/18025) Improve `<appd> q gov proposer` by querying directly a proposal instead of tx events. It is an alias of `q gov proposal` as the proposer is a field of the proposal.
* (version) [#18063](https://github.com/cosmos/cosmos-sdk/pull/18063) Allow to define extra info to be displayed in `<appd> version --long` command.
* (codec/unknownproto)[#18541](https://github.com/cosmos/cosmos-sdk/pull/18541) Remove the use of "protoc-gen-gogo/descriptor" in favour of using the official protobuf descriptorpb types inside unknownproto.

### Bug Fixes

* (x/auth) [#18564](https://github.com/cosmos/cosmos-sdk/pull/18564) Fix total fees calculation when batch signing.
* (server) [#18537](https://github.com/cosmos/cosmos-sdk/pull/18537) Fix panic when defining minimum gas config as `100stake;100uatom`. Use a `,` delimiter instead of `;`. Fixes the server config getter to use the correct delimiter.
* [#18531](https://github.com/cosmos/cosmos-sdk/pull/18531) Baseapp's `GetConsensusParams` returns an empty struct instead of panicking if no params are found.
* (client/tx) [#18472](https://github.com/cosmos/cosmos-sdk/pull/18472) Utilizes the correct Pubkey when simulating a transaction.
* (baseapp) [#18486](https://github.com/cosmos/cosmos-sdk/pull/18486) Fixed FinalizeBlock calls not being passed to ABCIListeners.
* (baseapp) [#18627](https://github.com/cosmos/cosmos-sdk/pull/18627) Post handlers are run on non successful transaction executions too.
* (baseapp) [#18654](https://github.com/cosmos/cosmos-sdk/pull/18654) Fixes an issue in which `gogoproto.Merge` does not work with gogoproto messages with custom types.

## [v0.50.1](https://github.com/cosmos/cosmos-sdk/releases/tag/v0.50.1) - 2023-11-07

> v0.50.0 has been retracted due to a mistake in tagging the release. Please use v0.50.1 instead.

### Features

* (baseapp) [#18071](https://github.com/cosmos/cosmos-sdk/pull/18071) Add hybrid handlers to `MsgServiceRouter`.
* (server) [#18162](https://github.com/cosmos/cosmos-sdk/pull/18162) Start gRPC & API server in standalone mode.
* (baseapp & types) [#17712](https://github.com/cosmos/cosmos-sdk/pull/17712) Introduce `PreBlock`, which runs before begin blocker other modules, and allows to modify consensus parameters, and the changes are visible to the following state machine logics. Additionally it can be used for vote extensions.
* (genutil) [#17571](https://github.com/cosmos/cosmos-sdk/pull/17571) Allow creation of `AppGenesis` without a file lookup.
* (codec) [#17042](https://github.com/cosmos/cosmos-sdk/pull/17042) Add `CollValueV2` which supports encoding of protov2 messages in collections.
* (x/gov) [#16976](https://github.com/cosmos/cosmos-sdk/pull/16976) Add `failed_reason` field to `Proposal` under `x/gov` to indicate the reason for a failed proposal. Referenced from [#238](https://github.com/bnb-chain/greenfield-cosmos-sdk/pull/238) under `bnb-chain/greenfield-cosmos-sdk`.
* (baseapp) [#16898](https://github.com/cosmos/cosmos-sdk/pull/16898) Add `preFinalizeBlockHook` to allow vote extensions persistence.
* (cli) [#16887](https://github.com/cosmos/cosmos-sdk/pull/16887) Add two new CLI commands: `<appd> tx simulate` for simulating a transaction; `<appd> query block-results` for querying CometBFT RPC for block results.
* (x/bank) [#16852](https://github.com/cosmos/cosmos-sdk/pull/16852) Add `DenomMetadataByQueryString` query in bank module to support metadata query by query string.
* (baseapp) [#16581](https://github.com/cosmos/cosmos-sdk/pull/16581) Implement Optimistic Execution as an experimental feature (not enabled by default).
* (types) [#16257](https://github.com/cosmos/cosmos-sdk/pull/16257) Allow setting the base denom in the denom registry.
* (baseapp) [#16239](https://github.com/cosmos/cosmos-sdk/pull/16239) Add Gas Limits to allow node operators to resource bound queries.
* (cli) [#16209](https://github.com/cosmos/cosmos-sdk/pull/16209) Make `StartCmd` more customizable.
* (types/simulation) [#16074](https://github.com/cosmos/cosmos-sdk/pull/16074) Add generic SimulationStoreDecoder for modules using collections.
* (genutil) [#16046](https://github.com/cosmos/cosmos-sdk/pull/16046) Add "module-name" flag to genutil `add-genesis-account` to enable intializing module accounts at genesis.* [#15970](https://github.com/cosmos/cosmos-sdk/pull/15970) Enable SIGN_MODE_TEXTUAL.
* (types) [#15958](https://github.com/cosmos/cosmos-sdk/pull/15958) Add `module.NewBasicManagerFromManager` for creating a basic module manager from a module manager.
* (types/module) [#15829](https://github.com/cosmos/cosmos-sdk/pull/15829) Add new endblocker interface to handle valset updates.
* (runtime) [#15818](https://github.com/cosmos/cosmos-sdk/pull/15818) Provide logger through `depinject` instead of appBuilder.
* (types) [#15735](https://github.com/cosmos/cosmos-sdk/pull/15735) Make `ValidateBasic() error` method of `Msg` interface optional. Modules should validate messages directly in their message handlers ([RFC 001](https://docs.cosmos.network/main/rfc/rfc-001-tx-validation)).
* (x/genutil) [#15679](https://github.com/cosmos/cosmos-sdk/pull/15679) Allow applications to specify a custom genesis migration function for the `genesis migrate` command.
* (telemetry) [#15657](https://github.com/cosmos/cosmos-sdk/pull/15657) Emit more data (go version, sdk version, upgrade height) in prom metrics.
* (client) [#15597](https://github.com/cosmos/cosmos-sdk/pull/15597) Add status endpoint for clients.
* (testutil/integration) [#15556](https://github.com/cosmos/cosmos-sdk/pull/15556) Introduce `testutil/integration` package for module integration testing.
* (runtime) [#15547](https://github.com/cosmos/cosmos-sdk/pull/15547) Allow runtime to pass event core api service to modules.
* (client) [#15458](https://github.com/cosmos/cosmos-sdk/pull/15458) Add a `CmdContext` field to client.Context initialized to cobra command's context.
* (x/genutil) [#15301](https://github.com/cosmos/cosmos-sdk/pull/15031) Add application genesis. The genesis is now entirely managed by the application and passed to CometBFT at note instantiation. Functions that were taking a `cmttypes.GenesisDoc{}` now takes a `genutiltypes.AppGenesis{}`.
* (core) [#15133](https://github.com/cosmos/cosmos-sdk/pull/15133) Implement RegisterServices in the module manager.
* (x/bank) [#14894](https://github.com/cosmos/cosmos-sdk/pull/14894) Return a human readable denomination for IBC vouchers when querying bank balances. Added a `ResolveDenom` parameter to `types.QueryAllBalancesRequest` and `--resolve-denom` flag to `GetBalancesCmd()`.
* (core) [#14860](https://github.com/cosmos/cosmos-sdk/pull/14860) Add `Precommit` and `PrepareCheckState` AppModule callbacks.
* (x/gov) [#14720](https://github.com/cosmos/cosmos-sdk/pull/14720) Upstream expedited proposals from Osmosis.
* (cli) [#14659](https://github.com/cosmos/cosmos-sdk/pull/14659) Added ability to query blocks by events with queries directly passed to Tendermint, which will allow for full query operator support, e.g. `>`.
* (x/auth) [#14650](https://github.com/cosmos/cosmos-sdk/pull/14650) Add Textual SignModeHandler. Enable `SIGN_MODE_TEXTUAL` by following the [UPGRADING.md](./UPGRADING.md) instructions.
* (x/crisis) [#14588](https://github.com/cosmos/cosmos-sdk/pull/14588) Use CacheContext() in AssertInvariants().
* (mempool) [#14484](https://github.com/cosmos/cosmos-sdk/pull/14484) Add priority nonce mempool option for transaction replacement.
* (query) [#14468](https://github.com/cosmos/cosmos-sdk/pull/14468) Implement pagination for collections.
* (x/gov) [#14373](https://github.com/cosmos/cosmos-sdk/pull/14373) Add new proto field `constitution` of type `string` to gov module genesis state, which allows chain builders to lay a strong foundation by specifying purpose.
* (client) [#14342](https://github.com/cosmos/cosmos-sdk/pull/14342) Add `<app> config` command is now a sub-command, for setting, getting and migrating Cosmos SDK configuration files.
* (x/distribution) [#14322](https://github.com/cosmos/cosmos-sdk/pull/14322) Introduce a new gRPC message handler, `DepositValidatorRewardsPool`, that allows explicit funding of a validator's reward pool.
* (x/bank) [#14224](https://github.com/cosmos/cosmos-sdk/pull/14224) Allow injection of restrictions on transfers using `AppendSendRestriction` or `PrependSendRestriction`.

### Improvements

* (x/gov) [#18189](https://github.com/cosmos/cosmos-sdk/pull/18189) Limit the accepted deposit coins for a proposal to the minimum proposal deposit denoms.
* (x/staking) [#18049](https://github.com/cosmos/cosmos-sdk/pull/18049) Return early if Slash encounters zero tokens to burn.
* (x/staking) [#18035](https://github.com/cosmos/cosmos-sdk/pull/18035) Hoisted out of the redelegation loop, the non-changing validator and delegator addresses parsing.
* (keyring) [#17913](https://github.com/cosmos/cosmos-sdk/pull/17913) Add `NewAutoCLIKeyring` for creating an AutoCLI keyring from a SDK keyring.
* (x/consensus) [#18041](https://github.com/cosmos/cosmos-sdk/pull/18041) Let `ToProtoConsensusParams()` return an error.
* (x/gov) [#17780](https://github.com/cosmos/cosmos-sdk/pull/17780) Recover panics and turn them into errors when executing x/gov proposals.
* (baseapp) [#17667](https://github.com/cosmos/cosmos-sdk/pull/17667) Close databases opened by SDK in `baseApp.Close()`.
* (types/module) [#17554](https://github.com/cosmos/cosmos-sdk/pull/17554) Introduce `HasABCIGenesis` which is implemented by a module only when a validatorset update needs to be returned.
* (cli) [#17389](https://github.com/cosmos/cosmos-sdk/pull/17389) gRPC CometBFT commands have been added under `<aapd> q consensus comet`. CometBFT commands placement in the SDK has been simplified. See the exhaustive list below.
    * `client/rpc.StatusCommand()` is now at `server.StatusCommand()`
* (testutil) [#17216](https://github.com/cosmos/cosmos-sdk/issues/17216) Add `DefaultContextWithKeys` to `testutil` package.
* (cli) [#17187](https://github.com/cosmos/cosmos-sdk/pull/17187) Do not use `ctx.PrintObjectLegacy` in commands anymore.
    * `<appd> q gov proposer [proposal-id]` now returns a proposal id as int instead of string.
* (x/staking) [#17164](https://github.com/cosmos/cosmos-sdk/pull/17164) Add `BondedTokensAndPubKeyByConsAddr` to the keeper to enable vote extension verification.
* (x/group, x/gov) [#17109](https://github.com/cosmos/cosmos-sdk/pull/17109) Let proposal summary be 40x longer than metadata limit.
* (version) [#17096](https://github.com/cosmos/cosmos-sdk/pull/17096) Improve `getSDKVersion()` to handle module replacements.
* (types) [#16890](https://github.com/cosmos/cosmos-sdk/pull/16890) Remove `GetTxCmd() *cobra.Command` and `GetQueryCmd() *cobra.Command` from `module.AppModuleBasic` interface.
* (x/authz) [#16869](https://github.com/cosmos/cosmos-sdk/pull/16869) Improve error message when grant not found.
* (all) [#16497](https://github.com/cosmos/cosmos-sdk/pull/16497) Removed all exported vestiges of `sdk.MustSortJSON` and `sdk.SortJSON`.
* (server) [#16238](https://github.com/cosmos/cosmos-sdk/pull/16238) Don't setup p2p node keys if starting a node in GRPC only mode.
* (cli) [#16206](https://github.com/cosmos/cosmos-sdk/pull/16206) Make ABCI handshake profileable.
* (types) [#16076](https://github.com/cosmos/cosmos-sdk/pull/16076) Optimize `ChainAnteDecorators`/`ChainPostDecorators` to instantiate the functions once instead of on every invocation of the returned `AnteHandler`/`PostHandler`.
* (server) [#16071](https://github.com/cosmos/cosmos-sdk/pull/16071) When `mempool.max-txs` is set to a negative value, use a no-op mempool (effectively disable the app mempool).
* (types/query) [#16041](https://github.com/cosmos/cosmos-sdk/pull/16041) Change pagination max limit to a variable in order to be modifed by application devs.
* (simapp) [#15958](https://github.com/cosmos/cosmos-sdk/pull/15958) Refactor SimApp for removing the global basic manager.
* (all modules) [#15901](https://github.com/cosmos/cosmos-sdk/issues/15901) All core Cosmos SDK modules query commands have migrated to [AutoCLI](https://docs.cosmos.network/main/core/autocli), ensuring parity between gRPC and CLI queries.
* (x/auth) [#15867](https://github.com/cosmos/cosmos-sdk/pull/15867) Support better logging for signature verification failure.
* (store/cachekv) [#15767](https://github.com/cosmos/cosmos-sdk/pull/15767) Reduce peak RAM usage during and after `InitGenesis`.
* (x/bank) [#15764](https://github.com/cosmos/cosmos-sdk/pull/15764) Speedup x/bank `InitGenesis`.
* (x/slashing) [#15580](https://github.com/cosmos/cosmos-sdk/pull/15580) Refactor the validator's missed block signing window to be a chunked bitmap instead of a "logical" bitmap, significantly reducing the storage footprint.
* (x/gov) [#15554](https://github.com/cosmos/cosmos-sdk/pull/15554) Add proposal result log in `active_proposal` event. When a proposal passes but fails to execute, the proposal result is logged in the `active_proposal` event.
* (x/consensus) [#15553](https://github.com/cosmos/cosmos-sdk/pull/15553) Migrate consensus module to use collections.
* (server) [#15358](https://github.com/cosmos/cosmos-sdk/pull/15358) Add `server.InterceptConfigsAndCreateContext` as alternative to `server.InterceptConfigsPreRunHandler` which does not set the server context and the default SDK logger.
* (mempool) [#15328](https://github.com/cosmos/cosmos-sdk/pull/15328) Improve the `PriorityNonceMempool`:
    * Support generic transaction prioritization, instead of `ctx.Priority()`
    * Improve construction through the use of a single `PriorityNonceMempoolConfig` instead of option functions
* (x/authz) [#15164](https://github.com/cosmos/cosmos-sdk/pull/15164) Add `MsgCancelUnbondingDelegation` to staking authorization.
* (server) [#15041](https://github.com/cosmos/cosmos-sdk/pull/15041) Remove unnecessary sleeps from gRPC and API server initiation. The servers will start and accept requests as soon as they're ready.
* (baseapp) [#15023](https://github.com/cosmos/cosmos-sdk/pull/15023) & [#15213](https://github.com/cosmos/cosmos-sdk/pull/15213) Add `MessageRouter` interface to baseapp and pass it to authz, gov and groups instead of concrete type.
* [#15011](https://github.com/cosmos/cosmos-sdk/pull/15011) Introduce `cosmossdk.io/log` package to provide a consistent logging interface through the SDK. CometBFT logger is now replaced by `cosmossdk.io/log.Logger`.
* (x/staking) [#14864](https://github.com/cosmos/cosmos-sdk/pull/14864) `<appd> tx staking create-validator` CLI command now takes a json file as an arg instead of using required flags.
* (x/auth) [#14758](https://github.com/cosmos/cosmos-sdk/pull/14758) Allow transaction event queries to directly passed to Tendermint, which will allow for full query operator support, e.g. `>`.
* (x/evidence) [#14757](https://github.com/cosmos/cosmos-sdk/pull/14757) Evidence messages do not need to implement a `.Type()` anymore.
* (x/auth/tx) [#14751](https://github.com/cosmos/cosmos-sdk/pull/14751) Remove `.Type()` and `Route()` methods from all msgs and `legacytx.LegacyMsg` interface.
* (cli) [#14659](https://github.com/cosmos/cosmos-sdk/pull/14659) Added ability to query blocks by either height/hash `<app> q block --type=height|hash <height|hash>`.
* (x/staking) [#14590](https://github.com/cosmos/cosmos-sdk/pull/14590) Return undelegate amount in MsgUndelegateResponse.
* [#14529](https://github.com/cosmos/cosmos-sdk/pull/14529) Add new property `BondDenom` to `SimulationState` struct.
* (store) [#14439](https://github.com/cosmos/cosmos-sdk/pull/14439) Remove global metric gatherer from store.
    * By default store has a no op metric gatherer, the application developer must set another metric gatherer or us the provided one in `store/metrics`.
* (store) [#14438](https://github.com/cosmos/cosmos-sdk/pull/14438) Pass logger from baseapp to store.
* (baseapp) [#14417](https://github.com/cosmos/cosmos-sdk/pull/14417) The store package no longer has a dependency on baseapp.
* (module) [#14415](https://github.com/cosmos/cosmos-sdk/pull/14415) Loosen assertions in SetOrderBeginBlockers() and SetOrderEndBlockers().
* (store) [#14410](https://github.com/cosmos/cosmos-sdk/pull/14410) `rootmulti.Store.loadVersion` has validation to check if all the module stores' height is correct, it will error if any module store has incorrect height.
* [#14406](https://github.com/cosmos/cosmos-sdk/issues/14406) Migrate usage of `types/store.go` to `store/types/..`.
* (context)[#14384](https://github.com/cosmos/cosmos-sdk/pull/14384) Refactor(context): Pass EventManager to the context as an interface.
* (types) [#14354](https://github.com/cosmos/cosmos-sdk/pull/14354) Improve performance on Context.KVStore and Context.TransientStore by 40%.
* (crypto/keyring) [#14151](https://github.com/cosmos/cosmos-sdk/pull/14151) Move keys presentation from `crypto/keyring` to `client/keys`
* (signing) [#14087](https://github.com/cosmos/cosmos-sdk/pull/14087) Add SignModeHandlerWithContext interface with a new `GetSignBytesWithContext` to get the sign bytes using `context.Context` as an argument to access state.
* (server) [#14062](https://github.com/cosmos/cosmos-sdk/pull/14062) Remove rosetta from server start.
* (crypto) [#3129](https://github.com/cosmos/cosmos-sdk/pull/3129) New armor and keyring key derivation uses aead and encryption uses chacha20poly.

### State Machine Breaking

* (x/gov) [#18146](https://github.com/cosmos/cosmos-sdk/pull/18146) Add denom check to reject denoms outside of those listed in `MinDeposit`. A new `MinDepositRatio` param is added (with a default value of `0.001`) and now deposits are required to be at least `MinDepositRatio*MinDeposit` to be accepted.
* (x/group,x/gov) [#16235](https://github.com/cosmos/cosmos-sdk/pull/16235) A group and gov proposal is rejected if the proposal metadata title and summary do not match the proposal title and summary.
* (baseapp) [#15930](https://github.com/cosmos/cosmos-sdk/pull/15930) change vote info provided by prepare and process proposal to the one in the block.
* (x/staking) [#15731](https://github.com/cosmos/cosmos-sdk/pull/15731) Introducing a new index to retrieve the delegations by validator efficiently.
* (x/staking) [#15701](https://github.com/cosmos/cosmos-sdk/pull/15701) The `HistoricalInfoKey` has been updated to use a binary format.
* (x/slashing) [#15580](https://github.com/cosmos/cosmos-sdk/pull/15580) The validator slashing window now stores "chunked" bitmap entries for each validator's signing window instead of a single boolean entry per signing window index.
* (x/staking) [#14590](https://github.com/cosmos/cosmos-sdk/pull/14590) `MsgUndelegateResponse` now includes undelegated amount. `x/staking` module's `keeper.Undelegate` now returns 3 values (completionTime,undelegateAmount,error) instead of 2.
* (x/feegrant) [#14294](https://github.com/cosmos/cosmos-sdk/pull/14294) Moved the logic of rejecting duplicate grant from `msg_server` to `keeper` method.

### API Breaking Changes

* (x/auth) [#17787](https://github.com/cosmos/cosmos-sdk/pull/17787) Remove Tip functionality.
* (types) `module.EndBlockAppModule` has been replaced by Core API `appmodule.HasEndBlocker` or `module.HasABCIEndBlock` when needing validator updates.
* (types) `module.BeginBlockAppModule` has been replaced by Core API `appmodule.HasBeginBlocker`.
* (types) [#17358](https://github.com/cosmos/cosmos-sdk/pull/17358) Remove deprecated `sdk.Handler`, use `baseapp.MsgServiceHandler` instead.
* (client) [#17197](https://github.com/cosmos/cosmos-sdk/pull/17197) `keys.Commands` does not take a home directory anymore. It is inferred from the root command.
* (x/staking) [#17157](https://github.com/cosmos/cosmos-sdk/pull/17157) `GetValidatorsByPowerIndexKey` and `ValidateBasic` for historical info takes a validator address codec in order to be able to decode/encode addresses.
    * `GetOperator()` now returns the address as it is represented in state, by default this is an encoded address
    * `GetConsAddr() ([]byte, error)` returns `[]byte` instead of sdk.ConsAddres.
    * `FromABCIEvidence` & `GetConsensusAddress(consAc address.Codec)` now take a consensus address codec to be able to decode the incoming address.
    * (x/distribution) `Delegate` & `SlashValidator` helper function added the mock staking keeper as a parameter passed to the function
* (x/staking) [#17098](https://github.com/cosmos/cosmos-sdk/pull/17098) `NewMsgCreateValidator`, `NewValidator`, `NewMsgCancelUnbondingDelegation`, `NewMsgUndelegate`, `NewMsgBeginRedelegate`, `NewMsgDelegate` and `NewMsgEditValidator`  takes a string instead of `sdk.ValAddress` or `sdk.AccAddress`:
    * `NewRedelegation` and `NewUnbondingDelegation` takes a validatorAddressCodec and a delegatorAddressCodec in order to decode the addresses.
    * `NewRedelegationResponse` takes a string instead of `sdk.ValAddress` or `sdk.AccAddress`.
    * `NewMsgCreateValidator.Validate()` takes an address codec in order to decode the address.
    * `BuildCreateValidatorMsg` takes a ValidatorAddressCodec in order to decode addresses.
* (x/slashing) [#17098](https://github.com/cosmos/cosmos-sdk/pull/17098) `NewMsgUnjail` takes a string instead of `sdk.ValAddress`
* (x/genutil) [#17098](https://github.com/cosmos/cosmos-sdk/pull/17098) `GenAppStateFromConfig`, AddGenesisAccountCmd and `GenTxCmd` takes an addresscodec to decode addresses.
* (x/distribution) [#17098](https://github.com/cosmos/cosmos-sdk/pull/17098) `NewMsgDepositValidatorRewardsPool`, `NewMsgFundCommunityPool`, `NewMsgWithdrawValidatorCommission` and `NewMsgWithdrawDelegatorReward` takes a string instead of `sdk.ValAddress` or `sdk.AccAddress`.
* (x/staking) [#16959](https://github.com/cosmos/cosmos-sdk/pull/16959) Add validator and consensus address codec as staking keeper arguments.
* (x/staking) [#16958](https://github.com/cosmos/cosmos-sdk/pull/16958) DelegationI interface `GetDelegatorAddr` & `GetValidatorAddr` have been migrated to return string instead of sdk.AccAddress and sdk.ValAddress respectively. stakingtypes.NewDelegation takes a string instead of sdk.AccAddress and sdk.ValAddress.
* (testutil) [#16899](https://github.com/cosmos/cosmos-sdk/pull/16899) The *cli testutil* `QueryBalancesExec` has been removed. Use the gRPC or REST query instead.
* (x/staking) [#16795](https://github.com/cosmos/cosmos-sdk/pull/16795) `DelegationToDelegationResponse`, `DelegationsToDelegationResponses`, `RedelegationsToRedelegationResponses` are no longer exported.
* (x/auth/vesting) [#16741](https://github.com/cosmos/cosmos-sdk/pull/16741) Vesting account constructor now return an error with the result of their validate function.
* (x/auth) [#16650](https://github.com/cosmos/cosmos-sdk/pull/16650) The *cli testutil* `QueryAccountExec` has been removed. Use the gRPC or REST query instead.
* (x/auth) [#16621](https://github.com/cosmos/cosmos-sdk/pull/16621) Pass address codec to auth new keeper constructor.
* (x/auth) [#16423](https://github.com/cosmos/cosmos-sdk/pull/16423) `helpers.AddGenesisAccount` has been moved to `x/genutil` to remove the cyclic dependency between `x/auth` and `x/genutil`.
* (baseapp) [#16342](https://github.com/cosmos/cosmos-sdk/pull/16342) NewContext was renamed to NewContextLegacy. The replacement (NewContext) now does not take a header, instead you should set the header via `WithHeaderInfo` or `WithBlockHeight`. Note that `WithBlockHeight` will soon be depreacted and its recommneded to use `WithHeaderInfo`.
* (x/mint) [#16329](https://github.com/cosmos/cosmos-sdk/pull/16329) Use collections for state management:
    * Removed: keeper `GetParams`, `SetParams`, `GetMinter`, `SetMinter`.
* (x/crisis) [#16328](https://github.com/cosmos/cosmos-sdk/pull/16328) Use collections for state management:
    * Removed: keeper `GetConstantFee`, `SetConstantFee`
* (x/staking) [#16324](https://github.com/cosmos/cosmos-sdk/pull/16324) `NewKeeper` now takes a `KVStoreService` instead of a `StoreKey`, and methods in the `Keeper` now take a `context.Context` instead of a `sdk.Context` and return an `error`. Notable changes:
    * `Validator` method now returns `types.ErrNoValidatorFound` instead of `nil` when not found.
* (x/distribution) [#16302](https://github.com/cosmos/cosmos-sdk/pull/16302) Use collections for FeePool state management.
    * Removed: keeper `GetFeePool`, `SetFeePool`, `GetFeePoolCommunityCoins`
* (types) [#16272](https://github.com/cosmos/cosmos-sdk/pull/16272) `FeeGranter` in the `FeeTx` interface returns `[]byte` instead of `string`.
* (x/gov) [#16268](https://github.com/cosmos/cosmos-sdk/pull/16268) Use collections for proposal state management (part 2):
    * this finalizes the gov collections migration
    * Removed: types all the key related functions
    * Removed: keeper `InsertActiveProposalsQueue`, `RemoveActiveProposalsQueue`, `InsertInactiveProposalsQueue`, `RemoveInactiveProposalsQueue`, `IterateInactiveProposalsQueue`, `IterateActiveProposalsQueue`, `ActiveProposalsQueueIterator`, `InactiveProposalsQueueIterator`
* (x/slashing) [#16246](https://github.com/cosmos/cosmos-sdk/issues/16246) `NewKeeper` now takes a `KVStoreService` instead of a `StoreKey`, and methods in the `Keeper` now take a `context.Context` instead of a `sdk.Context` and return an `error`. `GetValidatorSigningInfo` now returns an error instead of a `found bool`, the error can be `nil` (found), `ErrNoSigningInfoFound` (not found) and any other error.
* (module) [#16227](https://github.com/cosmos/cosmos-sdk/issues/16227) `manager.RunMigrations()` now take a `context.Context` instead of a `sdk.Context`.
* (x/crisis) [#16216](https://github.com/cosmos/cosmos-sdk/issues/16216) `NewKeeper` now takes a `KVStoreService` instead of a `StoreKey`, methods in the `Keeper` now take a `context.Context` instead of a `sdk.Context` and return an `error` instead of panicking.
* (x/distribution) [#16211](https://github.com/cosmos/cosmos-sdk/pull/16211) Use collections for params state management.
* (cli) [#16209](https://github.com/cosmos/cosmos-sdk/pull/16209) Add API `StartCmdWithOptions` to create customized start command.
* (x/mint) [#16179](https://github.com/cosmos/cosmos-sdk/issues/16179) `NewKeeper` now takes a `KVStoreService` instead of a `StoreKey`, and methods in the `Keeper` now take a `context.Context` instead of a `sdk.Context` and return an `error`.
* (x/gov) [#16171](https://github.com/cosmos/cosmos-sdk/pull/16171) Use collections for proposal state management (part 1):
    * Removed: keeper: `GetProposal`, `UnmarshalProposal`, `MarshalProposal`, `IterateProposal`, `GetProposal`, `GetProposalFiltered`, `GetProposals`, `GetProposalID`, `SetProposalID`
    * Removed: errors unused errors
* (x/gov) [#16164](https://github.com/cosmos/cosmos-sdk/pull/16164) Use collections for vote state management:
    * Removed: types `VoteKey`, `VoteKeys`
    * Removed: keeper `IterateVotes`, `IterateAllVotes`, `GetVotes`, `GetVote`, `SetVote`
* (sims) [#16155](https://github.com/cosmos/cosmos-sdk/pull/16155)
    * `simulation.NewOperationMsg` now marshals the operation msg as proto bytes instead of legacy amino JSON bytes.
    * `simulation.NewOperationMsg` is now 2-arity instead of 3-arity with the obsolete argument `codec.ProtoCodec` removed.
    * The field `OperationMsg.Msg` is now of type `[]byte` instead of `json.RawMessage`.
* (x/gov) [#16127](https://github.com/cosmos/cosmos-sdk/pull/16127) Use collections for deposit state management:
    * The following methods are removed from the gov keeper: `GetDeposit`, `GetAllDeposits`, `IterateAllDeposits`.
    * The following functions are removed from the gov types: `DepositKey`, `DepositsKey`.
* (x/gov) [#16118](https://github.com/cosmos/cosmos-sdk/pull/16118/) Use collections for constituion and params state management.
* (x/gov) [#16106](https://github.com/cosmos/cosmos-sdk/pull/16106) Remove gRPC query methods from gov keeper.
* (x/*all*) [#16052](https://github.com/cosmos/cosmos-sdk/pull/16062) `GetSignBytes` implementations on messages and global legacy amino codec definitions have been removed from all modules.
* (sims) [#16052](https://github.com/cosmos/cosmos-sdk/pull/16062) `GetOrGenerate` no longer requires a codec argument is now 4-arity instead of 5-arity.
* (types/math) [#16040](https://github.com/cosmos/cosmos-sdk/pull/16798) Remove aliases in `types/math.go` (part 2).
* (types/math) [#16040](https://github.com/cosmos/cosmos-sdk/pull/16040) Remove aliases in `types/math.go` (part 1).
* (x/auth) [#16016](https://github.com/cosmos/cosmos-sdk/pull/16016) Use collections for accounts state management:
    * removed: keeper `HasAccountByID`, `AccountAddressByID`, `SetParams
* (x/genutil) [#15999](https://github.com/cosmos/cosmos-sdk/pull/15999) Genutil now takes the `GenesisTxHanlder` interface instead of deliverTx. The interface is implemented on baseapp
* (x/gov) [#15988](https://github.com/cosmos/cosmos-sdk/issues/15988) `NewKeeper` now takes a `KVStoreService` instead of a `StoreKey`, methods in the `Keeper` now take a `context.Context` instead of a `sdk.Context` and return an `error` (instead of panicking or returning a `found bool`). Iterators callback functions now return an error instead of a `bool`.
* (x/auth) [#15985](https://github.com/cosmos/cosmos-sdk/pull/15985) The `AccountKeeper` does not expose the `QueryServer` and `MsgServer` APIs anymore.
* (x/authz) [#15962](https://github.com/cosmos/cosmos-sdk/issues/15962) `NewKeeper` now takes a `KVStoreService` instead of a `StoreKey`, methods in the `Keeper` now take a `context.Context` instead of a `sdk.Context`. The `Authorization` interface's `Accept` method now takes a `context.Context` instead of a `sdk.Context`.
* (x/distribution) [#15948](https://github.com/cosmos/cosmos-sdk/issues/15948) `NewKeeper` now takes a `KVStoreService` instead of a `StoreKey` and methods in the `Keeper` now take a `context.Context` instead of a `sdk.Context`. Keeper methods also now return an `error`.
* (x/bank) [#15891](https://github.com/cosmos/cosmos-sdk/issues/15891) `NewKeeper` now takes a `KVStoreService` instead of a `StoreKey` and methods in the `Keeper` now take a `context.Context` instead of a `sdk.Context`. Also `FundAccount` and `FundModuleAccount` from the `testutil` package accept a `context.Context` instead of a `sdk.Context`, and it's position was moved to the first place.
* (x/slashing) [#15875](https://github.com/cosmos/cosmos-sdk/pull/15875) `x/slashing.NewAppModule` now requires an `InterfaceRegistry` parameter.
* (x/crisis) [#15852](https://github.com/cosmos/cosmos-sdk/pull/15852) Crisis keeper now takes a instance of the address codec to be able to decode user addresses
* (x/auth) [#15822](https://github.com/cosmos/cosmos-sdk/pull/15822) The type of struct field `ante.HandlerOptions.SignModeHandler` has been changed to `x/tx/signing.HandlerMap`.
* (client) [#15822](https://github.com/cosmos/cosmos-sdk/pull/15822) The return type of the interface method `TxConfig.SignModeHandler` has been changed to `x/tx/signing.HandlerMap`.
    * The signature of `VerifySignature` has been changed to accept a `x/tx/signing.HandlerMap` and other structs from `x/tx` as arguments.
    * The signature of `NewTxConfigWithTextual` has been deprecated and its signature changed to accept a `SignModeOptions`.
    * The signature of `NewSigVerificationDecorator` has been changed to accept a `x/tx/signing.HandlerMap`.
* (x/bank) [#15818](https://github.com/cosmos/cosmos-sdk/issues/15818) `BaseViewKeeper`'s `Logger` method now doesn't require a context. `NewBaseKeeper`, `NewBaseSendKeeper` and `NewBaseViewKeeper` now also require a `log.Logger` to be passed in.
* (x/genutil) [#15679](https://github.com/cosmos/cosmos-sdk/pull/15679) `MigrateGenesisCmd` now takes a `MigrationMap` instead of having the SDK genesis migration hardcoded.
* (client) [#15673](https://github.com/cosmos/cosmos-sdk/pull/15673) Move `client/keys.OutputFormatJSON` and `client/keys.OutputFormatText` to `client/flags` package.
* (x/*all*) [#15648](https://github.com/cosmos/cosmos-sdk/issues/15648) Make `SetParams` consistent across all modules and validate the params at the message handling instead of `SetParams` method.
* (codec) [#15600](https://github.com/cosmos/cosmos-sdk/pull/15600) [#15873](https://github.com/cosmos/cosmos-sdk/pull/15873) add support for getting signers to `codec.Codec` and `InterfaceRegistry`:
    * `InterfaceRegistry` is has unexported methods and implements `protodesc.Resolver` plus the `RangeFiles` and `SigningContext` methods. All implementations of `InterfaceRegistry` by other users must now embed the official implementation.
    * `Codec` has new methods `InterfaceRegistry`, `GetMsgAnySigners`, `GetMsgV1Signers`, and `GetMsgV2Signers` as well as unexported methods. All implementations of `Codec` by other users must now embed an official implementation from the `codec` package.
    * `AminoCodec` is marked as deprecated and no longer implements `Codec.
* (client) [#15597](https://github.com/cosmos/cosmos-sdk/pull/15597) `RegisterNodeService` now requires a config parameter.
* (x/nft) [#15588](https://github.com/cosmos/cosmos-sdk/pull/15588) `NewKeeper` now takes a `KVStoreService` instead of a `StoreKey` and methods in the `Keeper` now take a `context.Context` instead of a `sdk.Context`.
* (baseapp) [#15568](https://github.com/cosmos/cosmos-sdk/pull/15568) `SetIAVLLazyLoading` is removed from baseapp.
* (x/genutil) [#15567](https://github.com/cosmos/cosmos-sdk/pull/15567) `CollectGenTxsCmd` & `GenTxCmd` takes a address.Codec to be able to decode addresses.
* (x/bank) [#15567](https://github.com/cosmos/cosmos-sdk/pull/15567) `GenesisBalance.GetAddress` now returns a string instead of `sdk.AccAddress`
    * `MsgSendExec` test helper function now takes a address.Codec
* (x/auth) [#15520](https://github.com/cosmos/cosmos-sdk/pull/15520) `NewAccountKeeper` now takes a `KVStoreService` instead of a `StoreKey` and methods in the `Keeper` now take a `context.Context` instead of a `sdk.Context`.
* (baseapp) [#15519](https://github.com/cosmos/cosmos-sdk/pull/15519/files) `runTxMode`s were renamed to `execMode`. `ModeDeliver` as changed to `ModeFinalize` and a new `ModeVoteExtension` was added for vote extensions.
* (baseapp) [#15519](https://github.com/cosmos/cosmos-sdk/pull/15519/files) Writing of state to the multistore was moved to `FinalizeBlock`. `Commit` still handles the committing values to disk.
* (baseapp) [#15519](https://github.com/cosmos/cosmos-sdk/pull/15519/files) Calls to BeginBlock and EndBlock have been replaced with core api beginblock & endblock.
* (baseapp) [#15519](https://github.com/cosmos/cosmos-sdk/pull/15519/files) BeginBlock and EndBlock are now internal to baseapp. For testing, user must call `FinalizeBlock`. BeginBlock and EndBlock calls are internal to Baseapp.
* (baseapp) [#15519](https://github.com/cosmos/cosmos-sdk/pull/15519/files) All calls to ABCI methods now accept a pointer of the abci request and response types
* (x/consensus) [#15517](https://github.com/cosmos/cosmos-sdk/pull/15517) `NewKeeper` now takes a `KVStoreService` instead of a `StoreKey`.
* (x/bank) [#15477](https://github.com/cosmos/cosmos-sdk/pull/15477) `banktypes.NewMsgMultiSend` and `keeper.InputOutputCoins` only accept one input.
* (server) [#15358](https://github.com/cosmos/cosmos-sdk/pull/15358) Remove `server.ErrorCode` that was not used anywhere.
* (x/capability) [#15344](https://github.com/cosmos/cosmos-sdk/pull/15344) Capability module was removed and is now housed in [IBC-GO](https://github.com/cosmos/ibc-go).
* (mempool) [#15328](https://github.com/cosmos/cosmos-sdk/pull/15328) The `PriorityNonceMempool` is now generic over type `C comparable` and takes a single `PriorityNonceMempoolConfig[C]` argument. See `DefaultPriorityNonceMempoolConfig` for how to construct the configuration and a `TxPriority` type.
* [#15299](https://github.com/cosmos/cosmos-sdk/pull/15299) Remove `StdTx` transaction and signing APIs. No SDK version has actually supported `StdTx` since before Stargate.
* [#15284](https://github.com/cosmos/cosmos-sdk/pull/15284)
* (x/gov) [#15284](https://github.com/cosmos/cosmos-sdk/pull/15284) `NewKeeper` now requires `codec.Codec`.
* (x/authx) [#15284](https://github.com/cosmos/cosmos-sdk/pull/15284) `NewKeeper` now requires `codec.Codec`.
    * `types/tx.Tx` no longer implements `sdk.Tx`.
    * `sdk.Tx` now requires a new method `GetMsgsV2()`.
    * `sdk.Msg.GetSigners` was deprecated and is no longer supported. Use the `cosmos.msg.v1.signer` protobuf annotation instead.
    * `TxConfig` has a new method `SigningContext() *signing.Context`.
    * `SigVerifiableTx.GetSigners()` now returns `([][]byte, error)` instead of `[]sdk.AccAddress`.
    * `AccountKeeper` now has an `AddressCodec() address.Codec` method and the expected `AccountKeeper` for `x/auth/ante` expects this method.
* [#15211](https://github.com/cosmos/cosmos-sdk/pull/15211) Remove usage of `github.com/cometbft/cometbft/libs/bytes.HexBytes` in favor of `[]byte` thorough the SDK.
* (crypto) [#15070](https://github.com/cosmos/cosmos-sdk/pull/15070) `GenerateFromPassword` and `Cost` from `bcrypt.go` now take a `uint32` instead of a `int` type.
* (types) [#15067](https://github.com/cosmos/cosmos-sdk/pull/15067) Remove deprecated alias from `types/errors`. Use `cosmossdk.io/errors` instead.
* (server) [#15041](https://github.com/cosmos/cosmos-sdk/pull/15041) Refactor how gRPC and API servers are started to remove unnecessary sleeps:
    * `api.Server#Start` now accepts a `context.Context`. The caller is responsible for ensuring that the context is canceled such that the API server can gracefully exit. The caller does not need to stop the server.
    * To start the gRPC server you must first create the server via `NewGRPCServer`, after which you can start the gRPC server via `StartGRPCServer` which accepts a `context.Context`. The caller is responsible for ensuring that the context is canceled such that the gRPC server can gracefully exit. The caller does not need to stop the server.
    * Rename `WaitForQuitSignals` to `ListenForQuitSignals`. Note, this function is no longer blocking. Thus the caller is expected to provide a `context.CancelFunc` which indicates that when a signal is caught, that any spawned processes can gracefully exit.
    * Remove `ServerStartTime` constant.
* [#15011](https://github.com/cosmos/cosmos-sdk/pull/15011) All functions that were taking a CometBFT logger, now take `cosmossdk.io/log.Logger` instead.
* (simapp) [#14977](https://github.com/cosmos/cosmos-sdk/pull/14977) Move simulation helpers functions (`AppStateFn` and `AppStateRandomizedFn`) to `testutil/sims`. These takes an extra genesisState argument which is the default state of the app.
* (x/bank) [#14894](https://github.com/cosmos/cosmos-sdk/pull/14894) Allow a human readable denomination for coins when querying bank balances. Added a `ResolveDenom` parameter to `types.QueryAllBalancesRequest`.
* [#14847](https://github.com/cosmos/cosmos-sdk/pull/14847) App and ModuleManager methods `InitGenesis`, `ExportGenesis`, `BeginBlock` and `EndBlock` now also return an error.
* (x/upgrade) [#14764](https://github.com/cosmos/cosmos-sdk/pull/14764) The `x/upgrade` module is extracted to have a separate go.mod file which allows it to be a standalone module.
* (x/auth) [#14758](https://github.com/cosmos/cosmos-sdk/pull/14758) Refactor transaction searching:
    * Refactor `QueryTxsByEvents` to accept a `query` of type `string` instead of `events` of type `[]string`
    * Refactor CLI methods to accept `--query` flag instead of `--events`
    * Pass `prove=false` to Tendermint's `TxSearch` RPC method
* (simulation) [#14751](https://github.com/cosmos/cosmos-sdk/pull/14751) Remove the `MsgType` field from `simulation.OperationInput` struct.
* (store) [#14746](https://github.com/cosmos/cosmos-sdk/pull/14746) Extract Store in its own go.mod and rename the package to `cosmossdk.io/store`.
* (x/nft) [#14725](https://github.com/cosmos/cosmos-sdk/pull/14725) Extract NFT in its own go.mod and rename the package to `cosmossdk.io/x/nft`.
* (x/gov) [#14720](https://github.com/cosmos/cosmos-sdk/pull/14720) Add an expedited field in the gov v1 proposal and `MsgNewMsgProposal`.
* (x/feegrant) [#14649](https://github.com/cosmos/cosmos-sdk/pull/14649) Extract Feegrant in its own go.mod and rename the package to `cosmossdk.io/x/feegrant`.
* (tx) [#14634](https://github.com/cosmos/cosmos-sdk/pull/14634) Move the `tx` go module to `x/tx`.
* (store/streaming)[#14603](https://github.com/cosmos/cosmos-sdk/pull/14603) `StoreDecoderRegistry` moved from store to `types/simulations` this breaks the `AppModuleSimulation` interface.
* (snapshots) [#14597](https://github.com/cosmos/cosmos-sdk/pull/14597) Move `snapshots` to `store/snapshots`, rename and bump proto package to v1.
* (x/staking) [#14590](https://github.com/cosmos/cosmos-sdk/pull/14590) `MsgUndelegateResponse` now includes undelegated amount. `x/staking` module's `keeper.Undelegate` now returns 3 values (completionTime,undelegateAmount,error)  instead of 2.
* (crypto/keyring) [#14151](https://github.com/cosmos/cosmos-sdk/pull/14151) Move keys presentation from `crypto/keyring` to `client/keys`
* (baseapp) [#14050](https://github.com/cosmos/cosmos-sdk/pull/14050) Refactor `ABCIListener` interface to accept Go contexts.
* (x/auth) [#13850](https://github.com/cosmos/cosmos-sdk/pull/13850/) Remove `MarshalYAML` methods from module (`x/...`) types.
* (modules) [#13850](https://github.com/cosmos/cosmos-sdk/pull/13850) and [#14046](https://github.com/cosmos/cosmos-sdk/pull/14046) Remove gogoproto stringer annotations. This removes the custom `String()` methods on all types that were using the annotations.
* (x/evidence) [14724](https://github.com/cosmos/cosmos-sdk/pull/14724) Extract Evidence in its own go.mod and rename the package to `cosmossdk.io/x/evidence`.
* (crypto/keyring) [#13734](https://github.com/cosmos/cosmos-sdk/pull/13834) The keyring's `Sign` method now takes a new `signMode` argument. It is only used if the signing key is a Ledger hardware device. You can set it to 0 in all other cases.
* (snapshots) [14048](https://github.com/cosmos/cosmos-sdk/pull/14048) Move the Snapshot package to the store package. This is done in an effort group all storage related logic under one package.
* (signing) [#13701](https://github.com/cosmos/cosmos-sdk/pull/) Add `context.Context` as an argument `x/auth/signing.VerifySignature`.
* (store) [#11825](https://github.com/cosmos/cosmos-sdk/pull/11825) Make extension snapshotter interface safer to use, renamed the util function `WriteExtensionItem` to `WriteExtensionPayload`.

### Client Breaking Changes

* (x/gov) [#17910](https://github.com/cosmos/cosmos-sdk/pull/17910) Remove telemetry for counting votes and proposals. It was incorrectly counting votes. Use alternatives, such as state streaming.
* (abci) [#15845](https://github.com/cosmos/cosmos-sdk/pull/15845) Remove duplicating events in `logs`.
* (abci) [#15845](https://github.com/cosmos/cosmos-sdk/pull/15845) Add `msg_index` to all event attributes to associate events and messages.
* (x/staking) [#15701](https://github.com/cosmos/cosmos-sdk/pull/15701) `HistoricalInfoKey` now has a binary format.
* (store/streaming) [#15519](https://github.com/cosmos/cosmos-sdk/pull/15519/files) State Streaming removed emitting of beginblock, endblock and delivertx in favour of emitting FinalizeBlock.
* (baseapp) [#15519](https://github.com/cosmos/cosmos-sdk/pull/15519/files) BeginBlock & EndBlock events have begin or endblock in the events in order to identify which stage they are emitted from since they are returned to comet as FinalizeBlock events.
* (grpc-web) [#14652](https://github.com/cosmos/cosmos-sdk/pull/14652) Use same port for gRPC-Web and the API server.

### CLI Breaking Changes

* (all) The migration of modules to [AutoCLI](https://docs.cosmos.network/main/core/autocli) led to no changes in UX but a [small change in CLI outputs](https://github.com/cosmos/cosmos-sdk/issues/16651) where results can be nested.
* (all) Query pagination flags have been renamed with the migration to AutoCLI:
    * `--reverse` -> `--page-reverse`
    * `--offset` -> `--page-offset`
    * `--limit` -> `--page-limit`
    * `--count-total` -> `--page-count-total`
* (cli) [#17184](https://github.com/cosmos/cosmos-sdk/pull/17184) All json keys returned by the `status` command are now snake case instead of pascal case.
* (server) [#17177](https://github.com/cosmos/cosmos-sdk/pull/17177) Remove `iavl-lazy-loading` configuration.
* (x/gov) [#16987](https://github.com/cosmos/cosmos-sdk/pull/16987) In `<appd> query gov proposals` the proposal status flag have renamed from `--status` to `--proposal-status`. Additionally, that flags now uses the ENUM values: `PROPOSAL_STATUS_DEPOSIT_PERIOD`, `PROPOSAL_STATUS_VOTING_PERIOD`, `PROPOSAL_STATUS_PASSED`, `PROPOSAL_STATUS_REJECTED`, `PROPOSAL_STATUS_FAILED`.
* (x/bank) [#16899](https://github.com/cosmos/cosmos-sdk/pull/16899) With the migration to AutoCLI some bank commands have been split in two:
    * Use `total-supply` (or `total`) for querying the total supply and `total-supply-of` for querying the supply of a specific denom.
    * Use `denoms-metadata` for querying all denom metadata and `denom-metadata` for querying a specific denom metadata.
* (rosetta) [#16276](https://github.com/cosmos/cosmos-sdk/issues/16276) Rosetta migration to standalone repo.
* (cli) [#15826](https://github.com/cosmos/cosmos-sdk/pull/15826) Remove `<appd> q account` command. Use `<appd> q auth account` instead.
* (cli) [#15299](https://github.com/cosmos/cosmos-sdk/pull/15299) Remove `--amino` flag from `sign` and `multi-sign` commands. Amino `StdTx` has been deprecated for a while. Amino JSON signing still works as expected.
* (x/gov) [#14880](https://github.com/cosmos/cosmos-sdk/pull/14880) Remove `<app> tx gov submit-legacy-proposal cancel-software-upgrade` and `software-upgrade` commands. These commands are now in the `x/upgrade` module and using gov v1. Use `tx upgrade software-upgrade` instead.
* (x/staking) [#14864](https://github.com/cosmos/cosmos-sdk/pull/14864) `<appd> tx staking create-validator` CLI command now takes a json file as an arg instead of using required flags.
* (cli) [#14659](https://github.com/cosmos/cosmos-sdk/pull/14659) `<app> q block <height>` is removed as it just output json. The new command allows either height/hash and is `<app> q block --type=height|hash <height|hash>`.
* (grpc-web) [#14652](https://github.com/cosmos/cosmos-sdk/pull/14652) Remove `grpc-web.address` flag.
* (client) [#14342](https://github.com/cosmos/cosmos-sdk/pull/14342) `<app> config` command is now a sub-command using Confix. Use `<app> config --help` to learn more.

### Bug Fixes

* (server) [#18254](https://github.com/cosmos/cosmos-sdk/pull/18254) Don't hardcode gRPC address to localhost.
* (x/gov) [#18173](https://github.com/cosmos/cosmos-sdk/pull/18173) Gov hooks now return an error and are *blocking* when they fail. Expect for `AfterProposalFailedMinDeposit` and `AfterProposalVotingPeriodEnded` which log the error and continue.
* (x/gov) [#17873](https://github.com/cosmos/cosmos-sdk/pull/17873) Fail any inactive and active proposals that cannot be decoded.
* (x/slashing) [#18016](https://github.com/cosmos/cosmos-sdk/pull/18016) Fixed builder function for missed blocks key (`validatorMissedBlockBitArrayPrefixKey`) in slashing/migration/v4.
* (x/bank) [#18107](https://github.com/cosmos/cosmos-sdk/pull/18107) Add missing keypair of SendEnabled to restore legacy param set before migration.
* (baseapp) [#17769](https://github.com/cosmos/cosmos-sdk/pull/17769) Ensure we respect block size constraints in the `DefaultProposalHandler`'s `PrepareProposal` handler when a nil or no-op mempool is used. We provide a `TxSelector` type to assist in making transaction selection generalized. We also fix a comparison bug in tx selection when `req.maxTxBytes` is reached.
* (mempool) [#17668](https://github.com/cosmos/cosmos-sdk/pull/17668) Fix `PriorityNonceIterator.Next()` nil pointer ref for min priority at the end of iteration.
* (config) [#17649](https://github.com/cosmos/cosmos-sdk/pull/17649) Fix `mempool.max-txs` configuration is invalid in `app.config`.
* (baseapp) [#17518](https://github.com/cosmos/cosmos-sdk/pull/17518) Utilizing voting power from vote extensions (CometBFT) instead of the current bonded tokens (x/staking) to determine if a set of vote extensions are valid.
* (baseapp) [#17251](https://github.com/cosmos/cosmos-sdk/pull/17251) VerifyVoteExtensions and ExtendVote initialize their own contexts/states, allowing VerifyVoteExtensions being called without ExtendVote.
* (x/distribution) [#17236](https://github.com/cosmos/cosmos-sdk/pull/17236) Using "validateCommunityTax" in "Params.ValidateBasic", preventing panic when field "CommunityTax" is nil.
* (x/bank) [#17170](https://github.com/cosmos/cosmos-sdk/pull/17170) Avoid empty spendable error message on send coins.
* (x/group) [#17146](https://github.com/cosmos/cosmos-sdk/pull/17146) Rename x/group legacy ORM package's error codespace from "orm" to "legacy_orm", preventing collisions with ORM's error codespace "orm".
* (types/query) [#16905](https://github.com/cosmos/cosmos-sdk/pull/16905) Collections Pagination now applies proper count when filtering results.
* (x/bank) [#16841](https://github.com/cosmos/cosmos-sdk/pull/16841) Correctly process legacy `DenomAddressIndex` values.
* (x/auth/vesting) [#16733](https://github.com/cosmos/cosmos-sdk/pull/16733) Panic on overflowing and negative EndTimes when creating a PeriodicVestingAccount.
* (x/consensus) [#16713](https://github.com/cosmos/cosmos-sdk/pull/16713) Add missing ABCI param in `MsgUpdateParams`.
* (baseapp) [#16700](https://github.com/cosmos/cosmos-sdk/pull/16700) Fix consensus failure in returning no response to malformed transactions.
* [#16639](https://github.com/cosmos/cosmos-sdk/pull/16639) Make sure we don't execute blocks beyond the halt height.
* (baseapp) [#16613](https://github.com/cosmos/cosmos-sdk/pull/16613) Ensure each message in a transaction has a registered handler, otherwise `CheckTx` will fail.
* (baseapp) [#16596](https://github.com/cosmos/cosmos-sdk/pull/16596) Return error during `ExtendVote` and `VerifyVoteExtension` if the request height is earlier than `VoteExtensionsEnableHeight`.
* (baseapp) [#16259](https://github.com/cosmos/cosmos-sdk/pull/16259) Ensure the `Context` block height is correct after `InitChain` and prior to the second block.
* (x/gov) [#16231](https://github.com/cosmos/cosmos-sdk/pull/16231) Fix Rawlog JSON formatting of proposal_vote option field.* (cli) [#16138](https://github.com/cosmos/cosmos-sdk/pull/16138) Fix snapshot commands panic if snapshot don't exists.
* (x/staking) [#16043](https://github.com/cosmos/cosmos-sdk/pull/16043) Call `AfterUnbondingInitiated` hook for new unbonding entries only and fix `UnbondingDelegation` entries handling. This is a behavior change compared to Cosmos SDK v0.47.x, now the hook is called only for new unbonding entries.
* (types) [#16010](https://github.com/cosmos/cosmos-sdk/pull/16010) Let `module.CoreAppModuleBasicAdaptor` fallback to legacy genesis handling.
* (types) [#15691](https://github.com/cosmos/cosmos-sdk/pull/15691) Make `Coin.Validate()` check that `.Amount` is not nil.
* (x/crypto) [#15258](https://github.com/cosmos/cosmos-sdk/pull/15258) Write keyhash file with permissions 0600 instead of 0555.
* (x/auth) [#15059](https://github.com/cosmos/cosmos-sdk/pull/15059) `ante.CountSubKeys` returns 0 when passing a nil `Pubkey`.
* (x/capability) [#15030](https://github.com/cosmos/cosmos-sdk/pull/15030) Prevent `x/capability` from consuming `GasMeter` gas during `InitMemStore`
* (types/coin) [#14739](https://github.com/cosmos/cosmos-sdk/pull/14739) Deprecate the method `Coin.IsEqual` in favour of  `Coin.Equal`. The difference between the two methods is that the first one results in a panic when denoms are not equal. This panic lead to unexpected behavior.

### Deprecated

* (types) [#16980](https://github.com/cosmos/cosmos-sdk/pull/16980) Deprecate `IntProto` and `DecProto`. Instead, `math.Int` and `math.LegacyDec` should be used respectively. Both types support `Marshal` and `Unmarshal` for binary serialization.
* (x/staking) [#14567](https://github.com/cosmos/cosmos-sdk/pull/14567) The `delegator_address` field of `MsgCreateValidator` has been deprecated.
  The validator address bytes and delegator address bytes refer to the same account while creating validator (defer only in bech32 notation).

## Previous Versions

[CHANGELOG of previous versions](https://github.com/cosmos/cosmos-sdk/blob/main/CHANGELOG.md#v0470---2023-03-14).<|MERGE_RESOLUTION|>--- conflicted
+++ resolved
@@ -55,12 +55,9 @@
 
 ### Improvements
 
-<<<<<<< HEAD
 * (testutil/integration) [#24104](https://github.com/cosmos/cosmos-sdk/pull/24104) Remove double context in integration tests v1.
     * Use integrationApp.Context() instead of creating a context prior.
-=======
 * (x/bank) [#24106](https://github.com/cosmos/cosmos-sdk/pull/24106) `SendCoins` now checks for `SendRestrictions` before instead of after deducting coins using `subUnlockedCoins`.
->>>>>>> a2b7cea8
 * (crypto/ledger) [#24036](https://github.com/cosmos/cosmos-sdk/pull/24036) Improve error message when deriving paths using index > 100
 * (gRPC) [#23844](https://github.com/cosmos/cosmos-sdk/pull/23844) Add debug log prints for each gRPC request.
 * (server) [#24072](https://github.com/cosmos/cosmos-sdk/pull/24072) Return BlockHeader by shallow copy in server Context.
