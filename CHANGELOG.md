<!--
Guiding Principles:

Changelogs are for humans, not machines.
There should be an entry for every single version.
The same types of changes should be grouped.
Versions and sections should be linkable.
The latest version comes first.
The release date of each version is displayed.
Mention whether you follow Semantic Versioning.

Usage:

Change log entries are to be added to the Unreleased section under the
appropriate stanza (see below). Each entry is required to include a tag and
the Github issue reference in the following format:

* (<tag>) \#<issue-number> message

The tag should consist of where the change is being made ex. (x/staking), (store)
The issue numbers will later be link-ified during the release process so you do
not have to worry about including a link manually, but you can if you wish.

Types of changes (Stanzas):

"Features" for new features.
"Improvements" for changes in existing functionality.
"Deprecated" for soon-to-be removed features.
"Bug Fixes" for any bug fixes.
"Client Breaking" for breaking Protobuf, gRPC and REST routes used by end-users.
"CLI Breaking" for breaking CLI commands.
"API Breaking" for breaking exported APIs used by developers building on SDK.
"State Machine Breaking" for any changes that result in a different AppState given same genesisState and txList.
Ref: https://keepachangelog.com/en/1.0.0/
-->

# Changelog

## [Unreleased]

<<<<<<< HEAD
### Improvements

* (x/gov) [#18025](https://github.com/cosmos/cosmos-sdk/pull/18025) Improve `<appd> q gov proposer` by querying directly a proposal instead of tx events. It is an alias of `q gov proposal` as the proposer is a field of the proposal.
=======
### Features

* (server) [#17094](https://github.com/cosmos/cosmos-sdk/pull/17094) Add a `shutdown-grace` flag for waiting a given time before exit.
>>>>>>> 445f10d4

## [v0.50.1](https://github.com/cosmos/cosmos-sdk/releases/tag/v0.50.1) - 2023-11-07

> v0.50.0 has been retracted due to a mistake in tagging the release. Please use v0.50.1 instead.

### Features

* (baseapp) [#18071](https://github.com/cosmos/cosmos-sdk/pull/18071) Add hybrid handlers to `MsgServiceRouter`.
* (server) [#18162](https://github.com/cosmos/cosmos-sdk/pull/18162) Start gRPC & API server in standalone mode.
* (baseapp & types) [#17712](https://github.com/cosmos/cosmos-sdk/pull/17712) Introduce `PreBlock`, which runs before begin blocker other modules, and allows to modify consensus parameters, and the changes are visible to the following state machine logics. Additionally it can be used for vote extensions.
* (genutil) [#17571](https://github.com/cosmos/cosmos-sdk/pull/17571) Allow creation of `AppGenesis` without a file lookup.
* (codec) [#17042](https://github.com/cosmos/cosmos-sdk/pull/17042) Add `CollValueV2` which supports encoding of protov2 messages in collections.
* (x/gov) [#16976](https://github.com/cosmos/cosmos-sdk/pull/16976) Add `failed_reason` field to `Proposal` under `x/gov` to indicate the reason for a failed proposal. Referenced from [#238](https://github.com/bnb-chain/greenfield-cosmos-sdk/pull/238) under `bnb-chain/greenfield-cosmos-sdk`.
* (baseapp) [#16898](https://github.com/cosmos/cosmos-sdk/pull/16898) Add `preFinalizeBlockHook` to allow vote extensions persistence.
* (cli) [#16887](https://github.com/cosmos/cosmos-sdk/pull/16887) Add two new CLI commands: `<appd> tx simulate` for simulating a transaction; `<appd> query block-results` for querying CometBFT RPC for block results.
* (x/bank) [#16852](https://github.com/cosmos/cosmos-sdk/pull/16852) Add `DenomMetadataByQueryString` query in bank module to support metadata query by query string.
* (baseapp) [#16581](https://github.com/cosmos/cosmos-sdk/pull/16581) Implement Optimistic Execution as an experimental feature (not enabled by default).
* (types) [#16257](https://github.com/cosmos/cosmos-sdk/pull/16257) Allow setting the base denom in the denom registry.
* (baseapp) [#16239](https://github.com/cosmos/cosmos-sdk/pull/16239) Add Gas Limits to allow node operators to resource bound queries.
* (cli) [#16209](https://github.com/cosmos/cosmos-sdk/pull/16209) Make `StartCmd` more customizable.
* (types/simulation) [#16074](https://github.com/cosmos/cosmos-sdk/pull/16074) Add generic SimulationStoreDecoder for modules using collections.
* (genutil) [#16046](https://github.com/cosmos/cosmos-sdk/pull/16046) Add "module-name" flag to genutil `add-genesis-account` to enable intializing module accounts at genesis.* [#15970](https://github.com/cosmos/cosmos-sdk/pull/15970) Enable SIGN_MODE_TEXTUAL.
* (types) [#15958](https://github.com/cosmos/cosmos-sdk/pull/15958) Add `module.NewBasicManagerFromManager` for creating a basic module manager from a module manager.
* (types/module) [#15829](https://github.com/cosmos/cosmos-sdk/pull/15829) Add new endblocker interface to handle valset updates.
* (runtime) [#15818](https://github.com/cosmos/cosmos-sdk/pull/15818) Provide logger through `depinject` instead of appBuilder.
* (types) [#15735](https://github.com/cosmos/cosmos-sdk/pull/15735) Make `ValidateBasic() error` method of `Msg` interface optional. Modules should validate messages directly in their message handlers ([RFC 001](https://docs.cosmos.network/main/rfc/rfc-001-tx-validation)).
* (x/genutil) [#15679](https://github.com/cosmos/cosmos-sdk/pull/15679) Allow applications to specify a custom genesis migration function for the `genesis migrate` command.
* (telemetry) [#15657](https://github.com/cosmos/cosmos-sdk/pull/15657) Emit more data (go version, sdk version, upgrade height) in prom metrics.
* (client) [#15597](https://github.com/cosmos/cosmos-sdk/pull/15597) Add status endpoint for clients.
* (testutil/integration) [#15556](https://github.com/cosmos/cosmos-sdk/pull/15556) Introduce `testutil/integration` package for module integration testing.
* (runtime) [#15547](https://github.com/cosmos/cosmos-sdk/pull/15547) Allow runtime to pass event core api service to modules.
* (client) [#15458](https://github.com/cosmos/cosmos-sdk/pull/15458) Add a `CmdContext` field to client.Context initialized to cobra command's context.
* (x/genutil) [#15301](https://github.com/cosmos/cosmos-sdk/pull/15031) Add application genesis. The genesis is now entirely managed by the application and passed to CometBFT at note instantiation. Functions that were taking a `cmttypes.GenesisDoc{}` now takes a `genutiltypes.AppGenesis{}`.
* (core) [#15133](https://github.com/cosmos/cosmos-sdk/pull/15133) Implement RegisterServices in the module manager.
* (x/bank) [#14894](https://github.com/cosmos/cosmos-sdk/pull/14894) Return a human readable denomination for IBC vouchers when querying bank balances. Added a `ResolveDenom` parameter to `types.QueryAllBalancesRequest` and `--resolve-denom` flag to `GetBalancesCmd()`.
* (core) [#14860](https://github.com/cosmos/cosmos-sdk/pull/14860) Add `Precommit` and `PrepareCheckState` AppModule callbacks.
* (x/gov) [#14720](https://github.com/cosmos/cosmos-sdk/pull/14720) Upstream expedited proposals from Osmosis.
* (cli) [#14659](https://github.com/cosmos/cosmos-sdk/pull/14659) Added ability to query blocks by events with queries directly passed to Tendermint, which will allow for full query operator support, e.g. `>`.
* (x/auth) [#14650](https://github.com/cosmos/cosmos-sdk/pull/14650) Add Textual SignModeHandler. Enable `SIGN_MODE_TEXTUAL` by following the [UPGRADING.md](./UPGRADING.md) instructions.
* (x/crisis) [#14588](https://github.com/cosmos/cosmos-sdk/pull/14588) Use CacheContext() in AssertInvariants().
* (mempool) [#14484](https://github.com/cosmos/cosmos-sdk/pull/14484) Add priority nonce mempool option for transaction replacement.
* (query) [#14468](https://github.com/cosmos/cosmos-sdk/pull/14468) Implement pagination for collections.
* (x/gov) [#14373](https://github.com/cosmos/cosmos-sdk/pull/14373) Add new proto field `constitution` of type `string` to gov module genesis state, which allows chain builders to lay a strong foundation by specifying purpose.
* (client) [#14342](https://github.com/cosmos/cosmos-sdk/pull/14342) Add `<app> config` command is now a sub-command, for setting, getting and migrating Cosmos SDK configuration files.
* (x/distribution) [#14322](https://github.com/cosmos/cosmos-sdk/pull/14322) Introduce a new gRPC message handler, `DepositValidatorRewardsPool`, that allows explicit funding of a validator's reward pool.
* (x/bank) [#14224](https://github.com/cosmos/cosmos-sdk/pull/14224) Allow injection of restrictions on transfers using `AppendSendRestriction` or `PrependSendRestriction`.

### Improvements

* (x/gov) [#18189](https://github.com/cosmos/cosmos-sdk/pull/18189) Limit the accepted deposit coins for a proposal to the minimum proposal deposit denoms.
* (x/staking) [#18049](https://github.com/cosmos/cosmos-sdk/pull/18049) Return early if Slash encounters zero tokens to burn.
* (x/staking) [#18035](https://github.com/cosmos/cosmos-sdk/pull/18035) Hoisted out of the redelegation loop, the non-changing validator and delegator addresses parsing.
* (keyring) [#17913](https://github.com/cosmos/cosmos-sdk/pull/17913) Add `NewAutoCLIKeyring` for creating an AutoCLI keyring from a SDK keyring.
* (x/consensus) [#18041](https://github.com/cosmos/cosmos-sdk/pull/18041) Let `ToProtoConsensusParams()` return an error.
* (x/gov) [#17780](https://github.com/cosmos/cosmos-sdk/pull/17780) Recover panics and turn them into errors when executing x/gov proposals.
* (baseapp) [#17667](https://github.com/cosmos/cosmos-sdk/pull/17667) Close databases opened by SDK in `baseApp.Close()`.
* (types/module) [#17554](https://github.com/cosmos/cosmos-sdk/pull/17554) Introduce `HasABCIGenesis` which is implemented by a module only when a validatorset update needs to be returned.
* (cli) [#17389](https://github.com/cosmos/cosmos-sdk/pull/17389) gRPC CometBFT commands have been added under `<aapd> q consensus comet`. CometBFT commands placement in the SDK has been simplified. See the exhaustive list below.
    * `client/rpc.StatusCommand()` is now at `server.StatusCommand()`
* (testutil) [#17216](https://github.com/cosmos/cosmos-sdk/issues/17216) Add `DefaultContextWithKeys` to `testutil` package.
* (cli) [#17187](https://github.com/cosmos/cosmos-sdk/pull/17187) Do not use `ctx.PrintObjectLegacy` in commands anymore.
    * `<appd> q gov proposer [proposal-id]` now returns a proposal id as int instead of string.
* (x/staking) [#17164](https://github.com/cosmos/cosmos-sdk/pull/17164) Add `BondedTokensAndPubKeyByConsAddr` to the keeper to enable vote extension verification.
* (x/group, x/gov) [#17109](https://github.com/cosmos/cosmos-sdk/pull/17109) Let proposal summary be 40x longer than metadata limit.
* (version) [#17096](https://github.com/cosmos/cosmos-sdk/pull/17096) Improve `getSDKVersion()` to handle module replacements.
* (types) [#16890](https://github.com/cosmos/cosmos-sdk/pull/16890) Remove `GetTxCmd() *cobra.Command` and `GetQueryCmd() *cobra.Command` from `module.AppModuleBasic` interface.
* (x/authz) [#16869](https://github.com/cosmos/cosmos-sdk/pull/16869) Improve error message when grant not found.
* (all) [#16497](https://github.com/cosmos/cosmos-sdk/pull/16497) Removed all exported vestiges of `sdk.MustSortJSON` and `sdk.SortJSON`.
* (server) [#16238](https://github.com/cosmos/cosmos-sdk/pull/16238) Don't setup p2p node keys if starting a node in GRPC only mode.
* (cli) [#16206](https://github.com/cosmos/cosmos-sdk/pull/16206) Make ABCI handshake profileable.
* (types) [#16076](https://github.com/cosmos/cosmos-sdk/pull/16076) Optimize `ChainAnteDecorators`/`ChainPostDecorators` to instantiate the functions once instead of on every invocation of the returned `AnteHandler`/`PostHandler`.
* (server) [#16071](https://github.com/cosmos/cosmos-sdk/pull/16071) When `mempool.max-txs` is set to a negative value, use a no-op mempool (effectively disable the app mempool).
* (types/query) [#16041](https://github.com/cosmos/cosmos-sdk/pull/16041) Change pagination max limit to a variable in order to be modifed by application devs.
* (simapp) [#15958](https://github.com/cosmos/cosmos-sdk/pull/15958) Refactor SimApp for removing the global basic manager.
* (all modules) [#15901](https://github.com/cosmos/cosmos-sdk/issues/15901) All core Cosmos SDK modules query commands have migrated to [AutoCLI](https://docs.cosmos.network/main/core/autocli), ensuring parity between gRPC and CLI queries.
* (x/auth) [#15867](https://github.com/cosmos/cosmos-sdk/pull/15867) Support better logging for signature verification failure.
* (store/cachekv) [#15767](https://github.com/cosmos/cosmos-sdk/pull/15767) Reduce peak RAM usage during and after `InitGenesis`.
* (x/bank) [#15764](https://github.com/cosmos/cosmos-sdk/pull/15764) Speedup x/bank `InitGenesis`.
* (x/slashing) [#15580](https://github.com/cosmos/cosmos-sdk/pull/15580) Refactor the validator's missed block signing window to be a chunked bitmap instead of a "logical" bitmap, significantly reducing the storage footprint.
* (x/gov) [#15554](https://github.com/cosmos/cosmos-sdk/pull/15554) Add proposal result log in `active_proposal` event. When a proposal passes but fails to execute, the proposal result is logged in the `active_proposal` event.
* (x/consensus) [#15553](https://github.com/cosmos/cosmos-sdk/pull/15553) Migrate consensus module to use collections.
* (server) [#15358](https://github.com/cosmos/cosmos-sdk/pull/15358) Add `server.InterceptConfigsAndCreateContext` as alternative to `server.InterceptConfigsPreRunHandler` which does not set the server context and the default SDK logger.
* (mempool) [#15328](https://github.com/cosmos/cosmos-sdk/pull/15328) Improve the `PriorityNonceMempool`:
    * Support generic transaction prioritization, instead of `ctx.Priority()`
    * Improve construction through the use of a single `PriorityNonceMempoolConfig` instead of option functions
* (x/authz) [#15164](https://github.com/cosmos/cosmos-sdk/pull/15164) Add `MsgCancelUnbondingDelegation` to staking authorization.
* (server) [#15041](https://github.com/cosmos/cosmos-sdk/pull/15041) Remove unnecessary sleeps from gRPC and API server initiation. The servers will start and accept requests as soon as they're ready.
* (baseapp) [#15023](https://github.com/cosmos/cosmos-sdk/pull/15023) & [#15213](https://github.com/cosmos/cosmos-sdk/pull/15213) Add `MessageRouter` interface to baseapp and pass it to authz, gov and groups instead of concrete type. 
* [#15011](https://github.com/cosmos/cosmos-sdk/pull/15011) Introduce `cosmossdk.io/log` package to provide a consistent logging interface through the SDK. CometBFT logger is now replaced by `cosmossdk.io/log.Logger`.
* (x/staking) [#14864](https://github.com/cosmos/cosmos-sdk/pull/14864) `<appd> tx staking create-validator` CLI command now takes a json file as an arg instead of using required flags.
* (x/auth) [#14758](https://github.com/cosmos/cosmos-sdk/pull/14758) Allow transaction event queries to directly passed to Tendermint, which will allow for full query operator support, e.g. `>`.
* (x/evidence) [#14757](https://github.com/cosmos/cosmos-sdk/pull/14757) Evidence messages do not need to implement a `.Type()` anymore.
* (x/auth/tx) [#14751](https://github.com/cosmos/cosmos-sdk/pull/14751) Remove `.Type()` and `Route()` methods from all msgs and `legacytx.LegacyMsg` interface.
* (cli) [#14659](https://github.com/cosmos/cosmos-sdk/pull/14659) Added ability to query blocks by either height/hash `<app> q block --type=height|hash <height|hash>`.
* (x/staking) [#14590](https://github.com/cosmos/cosmos-sdk/pull/14590) Return undelegate amount in MsgUndelegateResponse.
* [#14529](https://github.com/cosmos/cosmos-sdk/pull/14529) Add new property `BondDenom` to `SimulationState` struct.
* (store) [#14439](https://github.com/cosmos/cosmos-sdk/pull/14439) Remove global metric gatherer from store. 
    * By default store has a no op metric gatherer, the application developer must set another metric gatherer or us the provided one in `store/metrics`.
* (store) [#14438](https://github.com/cosmos/cosmos-sdk/pull/14438) Pass logger from baseapp to store. 
* (baseapp) [#14417](https://github.com/cosmos/cosmos-sdk/pull/14417) The store pacakge no longer has a dependency on baseapp. 
* (module) [#14415](https://github.com/cosmos/cosmos-sdk/pull/14415) Loosen assertions in SetOrderBeginBlockers() and SetOrderEndBlockers().
* (store) [#14410](https://github.com/cosmos/cosmos-sdk/pull/14410) `rootmulti.Store.loadVersion` has validation to check if all the module stores' height is correct, it will error if any module store has incorrect height.
* [#14406](https://github.com/cosmos/cosmos-sdk/issues/14406) Migrate usage of `types/store.go` to `store/types/..`.
* (context)[#14384](https://github.com/cosmos/cosmos-sdk/pull/14384) Refactor(context): Pass EventManager to the context as an interface.
* (types) [#14354](https://github.com/cosmos/cosmos-sdk/pull/14354) Improve performance on Context.KVStore and Context.TransientStore by 40%.
* (crypto/keyring) [#14151](https://github.com/cosmos/cosmos-sdk/pull/14151) Move keys presentation from `crypto/keyring` to `client/keys`
* (signing) [#14087](https://github.com/cosmos/cosmos-sdk/pull/14087) Add SignModeHandlerWithContext interface with a new `GetSignBytesWithContext` to get the sign bytes using `context.Context` as an argument to access state.
* (server) [#14062](https://github.com/cosmos/cosmos-sdk/pull/14062) Remove rosetta from server start.
* (crypto) [#3129](https://github.com/cosmos/cosmos-sdk/pull/3129) New armor and keyring key derivation uses aead and encryption uses chacha20poly.

### State Machine Breaking

* (x/gov) [#18146](https://github.com/cosmos/cosmos-sdk/pull/18146) Add denom check to reject denoms outside of those listed in `MinDeposit`. A new `MinDepositRatio` param is added (with a default value of `0.001`) and now deposits are required to be at least `MinDepositRatio*MinDeposit` to be accepted.
* (x/group,x/gov) [#16235](https://github.com/cosmos/cosmos-sdk/pull/16235) A group and gov proposal is rejected if the proposal metadata title and summary do not match the proposal title and summary.
* (baseapp) [#15930](https://github.com/cosmos/cosmos-sdk/pull/15930) change vote info provided by prepare and process proposal to the one in the block.
* (x/staking) [#15731](https://github.com/cosmos/cosmos-sdk/pull/15731) Introducing a new index to retrieve the delegations by validator efficiently.
* (x/staking) [#15701](https://github.com/cosmos/cosmos-sdk/pull/15701) The `HistoricalInfoKey` has been updated to use a binary format.
* (x/slashing) [#15580](https://github.com/cosmos/cosmos-sdk/pull/15580) The validator slashing window now stores "chunked" bitmap entries for each validator's signing window instead of a single boolean entry per signing window index.
* (x/staking) [#14590](https://github.com/cosmos/cosmos-sdk/pull/14590) `MsgUndelegateResponse` now includes undelegated amount. `x/staking` module's `keeper.Undelegate` now returns 3 values (completionTime,undelegateAmount,error) instead of 2.
* (x/feegrant) [#14294](https://github.com/cosmos/cosmos-sdk/pull/14294) Moved the logic of rejecting duplicate grant from `msg_server` to `keeper` method.

### API Breaking Changes

* (x/auth) [#17787](https://github.com/cosmos/cosmos-sdk/pull/17787) Remove Tip functionality.
* (types) `module.EndBlockAppModule` has been replaced by Core API `appmodule.HasEndBlocker` or `module.HasABCIEndBlock` when needing validator updates.
* (types) `module.BeginBlockAppModule` has been replaced by Core API `appmodule.HasBeginBlocker`.
* (types) [#17358](https://github.com/cosmos/cosmos-sdk/pull/17358) Remove deprecated `sdk.Handler`, use `baseapp.MsgServiceHandler` instead.
* (client) [#17197](https://github.com/cosmos/cosmos-sdk/pull/17197) `keys.Commands` does not take a home directory anymore. It is inferred from the root command.
* (x/staking) [#17157](https://github.com/cosmos/cosmos-sdk/pull/17157) `GetValidatorsByPowerIndexKey` and `ValidateBasic` for historical info takes a validator address codec in order to be able to decode/encode addresses. 
    * `GetOperator()` now returns the address as it is represented in state, by default this is an encoded address
    * `GetConsAddr() ([]byte, error)` returns `[]byte` instead of sdk.ConsAddres. 
    * `FromABCIEvidence` & `GetConsensusAddress(consAc address.Codec)` now take a consensus address codec to be able to decode the incoming address. 
    * (x/distribution) `Delegate` & `SlashValidator` helper function added the mock staking keeper as a parameter passed to the function
* (x/staking) [#17098](https://github.com/cosmos/cosmos-sdk/pull/17098) `NewMsgCreateValidator`, `NewValidator`, `NewMsgCancelUnbondingDelegation`, `NewMsgUndelegate`, `NewMsgBeginRedelegate`, `NewMsgDelegate` and `NewMsgEditValidator`  takes a string instead of `sdk.ValAddress` or `sdk.AccAddress`:
    * `NewRedelegation` and `NewUnbondingDelegation` takes a validatorAddressCodec and a delegatorAddressCodec in order to decode the addresses.
    * `NewRedelegationResponse` takes a string instead of `sdk.ValAddress` or `sdk.AccAddress`.
    * `NewMsgCreateValidator.Validate()` takes an address codec in order to decode the address.
    * `BuildCreateValidatorMsg` takes a ValidatorAddressCodec in order to decode addresses.
* (x/slashing) [#17098](https://github.com/cosmos/cosmos-sdk/pull/17098) `NewMsgUnjail` takes a string instead of `sdk.ValAddress`
* (x/genutil) [#17098](https://github.com/cosmos/cosmos-sdk/pull/17098) `GenAppStateFromConfig`, AddGenesisAccountCmd and `GenTxCmd` takes an addresscodec to decode addresses.
* (x/distribution) [#17098](https://github.com/cosmos/cosmos-sdk/pull/17098) `NewMsgDepositValidatorRewardsPool`, `NewMsgFundCommunityPool`, `NewMsgWithdrawValidatorCommission` and `NewMsgWithdrawDelegatorReward` takes a string instead of `sdk.ValAddress` or `sdk.AccAddress`.
* (x/staking) [#16959](https://github.com/cosmos/cosmos-sdk/pull/16959) Add validator and consensus address codec as staking keeper arguments.
* (x/staking) [#16958](https://github.com/cosmos/cosmos-sdk/pull/16958) DelegationI interface `GetDelegatorAddr` & `GetValidatorAddr` have been migrated to return string instead of sdk.AccAddress and sdk.ValAddress respectively. stakingtypes.NewDelegation takes a string instead of sdk.AccAddress and sdk.ValAddress.
* (testutil) [#16899](https://github.com/cosmos/cosmos-sdk/pull/16899) The *cli testutil* `QueryBalancesExec` has been removed. Use the gRPC or REST query instead.
* (x/staking) [#16795](https://github.com/cosmos/cosmos-sdk/pull/16795) `DelegationToDelegationResponse`, `DelegationsToDelegationResponses`, `RedelegationsToRedelegationResponses` are no longer exported.
* (x/auth/vesting) [#16741](https://github.com/cosmos/cosmos-sdk/pull/16741) Vesting account constructor now return an error with the result of their validate function.
* (x/auth) [#16650](https://github.com/cosmos/cosmos-sdk/pull/16650) The *cli testutil* `QueryAccountExec` has been removed. Use the gRPC or REST query instead.
* (x/auth) [#16621](https://github.com/cosmos/cosmos-sdk/pull/16621) Pass address codec to auth new keeper constructor.
* (x/auth) [#16423](https://github.com/cosmos/cosmos-sdk/pull/16423) `helpers.AddGenesisAccount` has been moved to `x/genutil` to remove the cyclic dependency between `x/auth` and `x/genutil`.
* (baseapp) [#16342](https://github.com/cosmos/cosmos-sdk/pull/16342) NewContext was renamed to NewContextLegacy. The replacement (NewContext) now does not take a header, instead you should set the header via `WithHeaderInfo` or `WithBlockHeight`. Note that `WithBlockHeight` will soon be depreacted and its recommneded to use `WithHeaderInfo`.
* (x/mint) [#16329](https://github.com/cosmos/cosmos-sdk/pull/16329) Use collections for state management:
    * Removed: keeper `GetParams`, `SetParams`, `GetMinter`, `SetMinter`.
* (x/crisis) [#16328](https://github.com/cosmos/cosmos-sdk/pull/16328) Use collections for state management:
    * Removed: keeper `GetConstantFee`, `SetConstantFee` 
* (x/staking) [#16324](https://github.com/cosmos/cosmos-sdk/pull/16324) `NewKeeper` now takes a `KVStoreService` instead of a `StoreKey`, and methods in the `Keeper` now take a `context.Context` instead of a `sdk.Context` and return an `error`. Notable changes:
    * `Validator` method now returns `types.ErrNoValidatorFound` instead of `nil` when not found.
* (x/distribution) [#16302](https://github.com/cosmos/cosmos-sdk/pull/16302) Use collections for FeePool state management.
    * Removed: keeper `GetFeePool`, `SetFeePool`, `GetFeePoolCommunityCoins`
* (types) [#16272](https://github.com/cosmos/cosmos-sdk/pull/16272) `FeeGranter` in the `FeeTx` interface returns `[]byte` instead of `string`. 
* (x/gov) [#16268](https://github.com/cosmos/cosmos-sdk/pull/16268) Use collections for proposal state management (part 2):
    * this finalizes the gov collections migration
    * Removed: types all the key related functions
    * Removed: keeper `InsertActiveProposalsQueue`, `RemoveActiveProposalsQueue`, `InsertInactiveProposalsQueue`, `RemoveInactiveProposalsQueue`, `IterateInactiveProposalsQueue`, `IterateActiveProposalsQueue`, `ActiveProposalsQueueIterator`, `InactiveProposalsQueueIterator`
* (x/slashing) [#16246](https://github.com/cosmos/cosmos-sdk/issues/16246) `NewKeeper` now takes a `KVStoreService` instead of a `StoreKey`, and methods in the `Keeper` now take a `context.Context` instead of a `sdk.Context` and return an `error`. `GetValidatorSigningInfo` now returns an error instead of a `found bool`, the error can be `nil` (found), `ErrNoSigningInfoFound` (not found) and any other error.
* (module) [#16227](https://github.com/cosmos/cosmos-sdk/issues/16227) `manager.RunMigrations()` now take a `context.Context` instead of a `sdk.Context`.
* (x/crisis) [#16216](https://github.com/cosmos/cosmos-sdk/issues/16216) `NewKeeper` now takes a `KVStoreService` instead of a `StoreKey`, methods in the `Keeper` now take a `context.Context` instead of a `sdk.Context` and return an `error` instead of panicking.
* (x/distribution) [#16211](https://github.com/cosmos/cosmos-sdk/pull/16211) Use collections for params state management.
* (cli) [#16209](https://github.com/cosmos/cosmos-sdk/pull/16209) Add API `StartCmdWithOptions` to create customized start command.
* (x/mint) [#16179](https://github.com/cosmos/cosmos-sdk/issues/16179) `NewKeeper` now takes a `KVStoreService` instead of a `StoreKey`, and methods in the `Keeper` now take a `context.Context` instead of a `sdk.Context` and return an `error`.
* (x/gov) [#16171](https://github.com/cosmos/cosmos-sdk/pull/16171) Use collections for proposal state management (part 1):
    * Removed: keeper: `GetProposal`, `UnmarshalProposal`, `MarshalProposal`, `IterateProposal`, `GetProposal`, `GetProposalFiltered`, `GetProposals`, `GetProposalID`, `SetProposalID`
    * Removed: errors unused errors
* (x/gov) [#16164](https://github.com/cosmos/cosmos-sdk/pull/16164) Use collections for vote state management:
    * Removed: types `VoteKey`, `VoteKeys`
    * Removed: keeper `IterateVotes`, `IterateAllVotes`, `GetVotes`, `GetVote`, `SetVote`
* (sims) [#16155](https://github.com/cosmos/cosmos-sdk/pull/16155) 
    * `simulation.NewOperationMsg` now marshals the operation msg as proto bytes instead of legacy amino JSON bytes.
    * `simulation.NewOperationMsg` is now 2-arity instead of 3-arity with the obsolete argument `codec.ProtoCodec` removed.
    * The field `OperationMsg.Msg` is now of type `[]byte` instead of `json.RawMessage`.
* (x/gov) [#16127](https://github.com/cosmos/cosmos-sdk/pull/16127) Use collections for deposit state management:
    * The following methods are removed from the gov keeper: `GetDeposit`, `GetAllDeposits`, `IterateAllDeposits`.
    * The following functions are removed from the gov types: `DepositKey`, `DepositsKey`.
* (x/gov) [#16118](https://github.com/cosmos/cosmos-sdk/pull/16118/) Use collections for constituion and params state management.
* (x/gov) [#16106](https://github.com/cosmos/cosmos-sdk/pull/16106) Remove gRPC query methods from gov keeper.
* (x/*all*) [#16052](https://github.com/cosmos/cosmos-sdk/pull/16062) `GetSignBytes` implementations on messages and global legacy amino codec definitions have been removed from all modules.
* (sims) [#16052](https://github.com/cosmos/cosmos-sdk/pull/16062) `GetOrGenerate` no longer requires a codec argument is now 4-arity instead of 5-arity.
* (types/math) [#16040](https://github.com/cosmos/cosmos-sdk/pull/16798) Remove aliases in `types/math.go` (part 2).
* (types/math) [#16040](https://github.com/cosmos/cosmos-sdk/pull/16040) Remove aliases in `types/math.go` (part 1).
* (x/auth) [#16016](https://github.com/cosmos/cosmos-sdk/pull/16016) Use collections for accounts state management:
    * removed: keeper `HasAccountByID`, `AccountAddressByID`, `SetParams
* (x/genutil) [#15999](https://github.com/cosmos/cosmos-sdk/pull/15999) Genutil now takes the `GenesisTxHanlder` interface instead of deliverTx. The interface is implemented on baseapp
* (x/gov) [#15988](https://github.com/cosmos/cosmos-sdk/issues/15988) `NewKeeper` now takes a `KVStoreService` instead of a `StoreKey`, methods in the `Keeper` now take a `context.Context` instead of a `sdk.Context` and return an `error` (instead of panicking or returning a `found bool`). Iterators callback functions now return an error instead of a `bool`.
* (x/auth) [#15985](https://github.com/cosmos/cosmos-sdk/pull/15985) The `AccountKeeper` does not expose the `QueryServer` and `MsgServer` APIs anymore.
* (x/authz) [#15962](https://github.com/cosmos/cosmos-sdk/issues/15962) `NewKeeper` now takes a `KVStoreService` instead of a `StoreKey`, methods in the `Keeper` now take a `context.Context` instead of a `sdk.Context`. The `Authorization` interface's `Accept` method now takes a `context.Context` instead of a `sdk.Context`.
* (x/distribution) [#15948](https://github.com/cosmos/cosmos-sdk/issues/15948) `NewKeeper` now takes a `KVStoreService` instead of a `StoreKey` and methods in the `Keeper` now take a `context.Context` instead of a `sdk.Context`. Keeper methods also now return an `error`.
* (x/bank) [#15891](https://github.com/cosmos/cosmos-sdk/issues/15891) `NewKeeper` now takes a `KVStoreService` instead of a `StoreKey` and methods in the `Keeper` now take a `context.Context` instead of a `sdk.Context`. Also `FundAccount` and `FundModuleAccount` from the `testutil` package accept a `context.Context` instead of a `sdk.Context`, and it's position was moved to the first place.
* (x/slashing) [#15875](https://github.com/cosmos/cosmos-sdk/pull/15875) `x/slashing.NewAppModule` now requires an `InterfaceRegistry` parameter.
* (x/crisis) [#15852](https://github.com/cosmos/cosmos-sdk/pull/15852) Crisis keeper now takes a instance of the address codec to be able to decode user addresses
* (x/auth) [#15822](https://github.com/cosmos/cosmos-sdk/pull/15822) The type of struct field `ante.HandlerOptions.SignModeHandler` has been changed to `x/tx/signing.HandlerMap`.
* (client) [#15822](https://github.com/cosmos/cosmos-sdk/pull/15822) The return type of the interface method `TxConfig.SignModeHandler` has been changed to `x/tx/signing.HandlerMap`.
    * The signature of `VerifySignature` has been changed to accept a `x/tx/signing.HandlerMap` and other structs from `x/tx` as arguments.
    * The signature of `NewTxConfigWithTextual` has been deprecated and its signature changed to accept a `SignModeOptions`.
    * The signature of `NewSigVerificationDecorator` has been changed to accept a `x/tx/signing.HandlerMap`.
* (x/bank) [#15818](https://github.com/cosmos/cosmos-sdk/issues/15818) `BaseViewKeeper`'s `Logger` method now doesn't require a context. `NewBaseKeeper`, `NewBaseSendKeeper` and `NewBaseViewKeeper` now also require a `log.Logger` to be passed in.
* (x/genutil) [#15679](https://github.com/cosmos/cosmos-sdk/pull/15679) `MigrateGenesisCmd` now takes a `MigrationMap` instead of having the SDK genesis migration hardcoded.
* (client) [#15673](https://github.com/cosmos/cosmos-sdk/pull/15673) Move `client/keys.OutputFormatJSON` and `client/keys.OutputFormatText` to `client/flags` package.
* (x/*all*) [#15648](https://github.com/cosmos/cosmos-sdk/issues/15648) Make `SetParams` consistent across all modules and validate the params at the message handling instead of `SetParams` method.
* (codec) [#15600](https://github.com/cosmos/cosmos-sdk/pull/15600) [#15873](https://github.com/cosmos/cosmos-sdk/pull/15873) add support for getting signers to `codec.Codec` and `InterfaceRegistry`:
    * `InterfaceRegistry` is has unexported methods and implements `protodesc.Resolver` plus the `RangeFiles` and `SigningContext` methods. All implementations of `InterfaceRegistry` by other users must now embed the official implementation.
    * `Codec` has new methods `InterfaceRegistry`, `GetMsgAnySigners`, `GetMsgV1Signers`, and `GetMsgV2Signers` as well as unexported methods. All implementations of `Codec` by other users must now embed an official implementation from the `codec` package.
    * `AminoCodec` is marked as deprecated and no longer implements `Codec.
* (client) [#15597](https://github.com/cosmos/cosmos-sdk/pull/15597) `RegisterNodeService` now requires a config parameter.
* (x/nft) [#15588](https://github.com/cosmos/cosmos-sdk/pull/15588) `NewKeeper` now takes a `KVStoreService` instead of a `StoreKey` and methods in the `Keeper` now take a `context.Context` instead of a `sdk.Context`. 
* (baseapp) [#15568](https://github.com/cosmos/cosmos-sdk/pull/15568) `SetIAVLLazyLoading` is removed from baseapp.
* (x/genutil) [#15567](https://github.com/cosmos/cosmos-sdk/pull/15567) `CollectGenTxsCmd` & `GenTxCmd` takes a address.Codec to be able to decode addresses.
* (x/bank) [#15567](https://github.com/cosmos/cosmos-sdk/pull/15567) `GenesisBalance.GetAddress` now returns a string instead of `sdk.AccAddress`
    * `MsgSendExec` test helper function now takes a address.Codec 
* (x/auth) [#15520](https://github.com/cosmos/cosmos-sdk/pull/15520) `NewAccountKeeper` now takes a `KVStoreService` instead of a `StoreKey` and methods in the `Keeper` now take a `context.Context` instead of a `sdk.Context`. 
* (baseapp) [#15519](https://github.com/cosmos/cosmos-sdk/pull/15519/files) `runTxMode`s were renamed to `execMode`. `ModeDeliver` as changed to `ModeFinalize` and a new `ModeVoteExtension` was added for vote extensions.
* (baseapp) [#15519](https://github.com/cosmos/cosmos-sdk/pull/15519/files) Writing of state to the multistore was moved to `FinalizeBlock`. `Commit` still handles the commiting values to disk. 
* (baseapp) [#15519](https://github.com/cosmos/cosmos-sdk/pull/15519/files) Calls to BeginBlock and EndBlock have been replaced with core api beginblock & endblock. 
* (baseapp) [#15519](https://github.com/cosmos/cosmos-sdk/pull/15519/files) BeginBlock and EndBlock are now internal to baseapp. For testing, user must call `FinalizeBlock`. BeginBlock and EndBlock calls are internal to Baseapp. 
* (baseapp) [#15519](https://github.com/cosmos/cosmos-sdk/pull/15519/files) All calls to ABCI methods now accept a pointer of the abci request and response types
* (x/consensus) [#15517](https://github.com/cosmos/cosmos-sdk/pull/15517) `NewKeeper` now takes a `KVStoreService` instead of a `StoreKey`.
* (x/bank) [#15477](https://github.com/cosmos/cosmos-sdk/pull/15477) `banktypes.NewMsgMultiSend` and `keeper.InputOutputCoins` only accept one input.
* (server) [#15358](https://github.com/cosmos/cosmos-sdk/pull/15358) Remove `server.ErrorCode` that was not used anywhere.
* (x/capability) [#15344](https://github.com/cosmos/cosmos-sdk/pull/15344) Capability module was removed and is now housed in [IBC-GO](https://github.com/cosmos/ibc-go). 
* (mempool) [#15328](https://github.com/cosmos/cosmos-sdk/pull/15328) The `PriorityNonceMempool` is now generic over type `C comparable` and takes a single `PriorityNonceMempoolConfig[C]` argument. See `DefaultPriorityNonceMempoolConfig` for how to construct the configuration and a `TxPriority` type.
* [#15299](https://github.com/cosmos/cosmos-sdk/pull/15299) Remove `StdTx` transaction and signing APIs. No SDK version has actually supported `StdTx` since before Stargate.
* [#15284](https://github.com/cosmos/cosmos-sdk/pull/15284)
* (x/gov) [#15284](https://github.com/cosmos/cosmos-sdk/pull/15284) `NewKeeper` now requires `codec.Codec`.
* (x/authx) [#15284](https://github.com/cosmos/cosmos-sdk/pull/15284) `NewKeeper` now requires `codec.Codec`.
    * `types/tx.Tx` no longer implements `sdk.Tx`.
    * `sdk.Tx` now requires a new method `GetMsgsV2()`.
    * `sdk.Msg.GetSigners` was deprecated and is no longer supported. Use the `cosmos.msg.v1.signer` protobuf annotation instead.
    * `TxConfig` has a new method `SigningContext() *signing.Context`.
    * `SigVerifiableTx.GetSigners()` now returns `([][]byte, error)` instead of `[]sdk.AccAddress`.
    * `AccountKeeper` now has an `AddressCodec() address.Codec` method and the expected `AccountKeeper` for `x/auth/ante` expects this method.
* [#15211](https://github.com/cosmos/cosmos-sdk/pull/15211) Remove usage of `github.com/cometbft/cometbft/libs/bytes.HexBytes` in favor of `[]byte` thorough the SDK.
* (crypto) [#15070](https://github.com/cosmos/cosmos-sdk/pull/15070) `GenerateFromPassword` and `Cost` from `bcrypt.go` now take a `uint32` instead of a `int` type.  
* (types) [#15067](https://github.com/cosmos/cosmos-sdk/pull/15067) Remove deprecated alias from `types/errors`. Use `cosmossdk.io/errors` instead.
* (server) [#15041](https://github.com/cosmos/cosmos-sdk/pull/15041) Refactor how gRPC and API servers are started to remove unnecessary sleeps:
    * `api.Server#Start` now accepts a `context.Context`. The caller is responsible for ensuring that the context is canceled such that the API server can gracefully exit. The caller does not need to stop the server.
    * To start the gRPC server you must first create the server via `NewGRPCServer`, after which you can start the gRPC server via `StartGRPCServer` which accepts a `context.Context`. The caller is responsible for ensuring that the context is canceled such that the gRPC server can gracefully exit. The caller does not need to stop the server.
    * Rename `WaitForQuitSignals` to `ListenForQuitSignals`. Note, this function is no longer blocking. Thus the caller is expected to provide a `context.CancelFunc` which indicates that when a signal is caught, that any spawned processes can gracefully exit.
    * Remove `ServerStartTime` constant.
* [#15011](https://github.com/cosmos/cosmos-sdk/pull/15011) All functions that were taking a CometBFT logger, now take `cosmossdk.io/log.Logger` instead.
* (simapp) [#14977](https://github.com/cosmos/cosmos-sdk/pull/14977) Move simulation helpers functions (`AppStateFn` and `AppStateRandomizedFn`) to `testutil/sims`. These takes an extra genesisState argument which is the default state of the app.
* (x/bank) [#14894](https://github.com/cosmos/cosmos-sdk/pull/14894) Allow a human readable denomination for coins when querying bank balances. Added a `ResolveDenom` parameter to `types.QueryAllBalancesRequest`.
* [#14847](https://github.com/cosmos/cosmos-sdk/pull/14847) App and ModuleManager methods `InitGenesis`, `ExportGenesis`, `BeginBlock` and `EndBlock` now also return an error.
* (x/upgrade) [#14764](https://github.com/cosmos/cosmos-sdk/pull/14764) The `x/upgrade` module is extracted to have a separate go.mod file which allows it to be a standalone module. 
* (x/auth) [#14758](https://github.com/cosmos/cosmos-sdk/pull/14758) Refactor transaction searching:
    * Refactor `QueryTxsByEvents` to accept a `query` of type `string` instead of `events` of type `[]string`
    * Refactor CLI methods to accept `--query` flag instead of `--events`
    * Pass `prove=false` to Tendermint's `TxSearch` RPC method
* (simulation) [#14751](https://github.com/cosmos/cosmos-sdk/pull/14751) Remove the `MsgType` field from `simulation.OperationInput` struct.
* (store) [#14746](https://github.com/cosmos/cosmos-sdk/pull/14746) Extract Store in its own go.mod and rename the package to `cosmossdk.io/store`.
* (x/nft) [#14725](https://github.com/cosmos/cosmos-sdk/pull/14725) Extract NFT in its own go.mod and rename the package to `cosmossdk.io/x/nft`.
* (x/gov) [#14720](https://github.com/cosmos/cosmos-sdk/pull/14720) Add an expedited field in the gov v1 proposal and `MsgNewMsgProposal`.
* (x/feegrant) [#14649](https://github.com/cosmos/cosmos-sdk/pull/14649) Extract Feegrant in its own go.mod and rename the package to `cosmossdk.io/x/feegrant`.
* (tx) [#14634](https://github.com/cosmos/cosmos-sdk/pull/14634) Move the `tx` go module to `x/tx`.
* (store/streaming)[#14603](https://github.com/cosmos/cosmos-sdk/pull/14603) `StoreDecoderRegistry` moved from store to `types/simulations` this breaks the `AppModuleSimulation` interface. 
* (snapshots) [#14597](https://github.com/cosmos/cosmos-sdk/pull/14597) Move `snapshots` to `store/snapshots`, rename and bump proto package to v1.
* (x/staking) [#14590](https://github.com/cosmos/cosmos-sdk/pull/14590) `MsgUndelegateResponse` now includes undelegated amount. `x/staking` module's `keeper.Undelegate` now returns 3 values (completionTime,undelegateAmount,error)  instead of 2.
* (crypto/keyring) [#14151](https://github.com/cosmos/cosmos-sdk/pull/14151) Move keys presentation from `crypto/keyring` to `client/keys`
* (baseapp) [#14050](https://github.com/cosmos/cosmos-sdk/pull/14050) Refactor `ABCIListener` interface to accept Go contexts.
* (x/auth) [#13850](https://github.com/cosmos/cosmos-sdk/pull/13850/) Remove `MarshalYAML` methods from module (`x/...`) types.
* (modules) [#13850](https://github.com/cosmos/cosmos-sdk/pull/13850) and [#14046](https://github.com/cosmos/cosmos-sdk/pull/14046) Remove gogoproto stringer annotations. This removes the custom `String()` methods on all types that were using the annotations.
* (x/evidence) [14724](https://github.com/cosmos/cosmos-sdk/pull/14724) Extract Evidence in its own go.mod and rename the package to `cosmossdk.io/x/evidence`.
* (crypto/keyring) [#13734](https://github.com/cosmos/cosmos-sdk/pull/13834) The keyring's `Sign` method now takes a new `signMode` argument. It is only used if the signing key is a Ledger hardware device. You can set it to 0 in all other cases.
* (snapshots) [14048](https://github.com/cosmos/cosmos-sdk/pull/14048) Move the Snapshot package to the store package. This is done in an effort group all storage related logic under one package.
* (signing) [#13701](https://github.com/cosmos/cosmos-sdk/pull/) Add `context.Context` as an argument `x/auth/signing.VerifySignature`.
* (store) [#11825](https://github.com/cosmos/cosmos-sdk/pull/11825) Make extension snapshotter interface safer to use, renamed the util function `WriteExtensionItem` to `WriteExtensionPayload`.

### Client Breaking Changes

* (x/gov) [#17910](https://github.com/cosmos/cosmos-sdk/pull/17910) Remove telemetry for counting votes and proposals. It was incorrectly counting votes. Use alternatives, such as state streaming.
* (abci) [#15845](https://github.com/cosmos/cosmos-sdk/pull/15845) Remove duplicating events in `logs`.
* (abci) [#15845](https://github.com/cosmos/cosmos-sdk/pull/15845) Add `msg_index` to all event attributes to associate events and messages.
* (x/staking) [#15701](https://github.com/cosmos/cosmos-sdk/pull/15701) `HistoricalInfoKey` now has a binary format.
* (store/streaming) [#15519](https://github.com/cosmos/cosmos-sdk/pull/15519/files) State Streaming removed emitting of beginblock, endblock and delivertx in favour of emitting FinalizeBlock. 
* (baseapp) [#15519](https://github.com/cosmos/cosmos-sdk/pull/15519/files) BeginBlock & EndBlock events have begin or endblock in the events in order to identify which stage they are emitted from since they are returned to comet as FinalizeBlock events.
* (grpc-web) [#14652](https://github.com/cosmos/cosmos-sdk/pull/14652) Use same port for gRPC-Web and the API server.

### CLI Breaking Changes

* (all) The migration of modules to [AutoCLI](https://docs.cosmos.network/main/core/autocli) led to no changes in UX but a [small change in CLI outputs](https://github.com/cosmos/cosmos-sdk/issues/16651) where results can be nested.
* (all) Query pagination flags have been renamed with the migration to AutoCLI:
    * `--reverse` -> `--page-reverse`
    * `--offset` -> `--page-offset`
    * `--limit` -> `--page-limit`
    * `--count-total` -> `--page-count-total`
* (cli) [#17184](https://github.com/cosmos/cosmos-sdk/pull/17184) All json keys returned by the `status` command are now snake case instead of pascal case.
* (server) [#17177](https://github.com/cosmos/cosmos-sdk/pull/17177) Remove `iavl-lazy-loading` configuration.
* (x/gov) [#16987](https://github.com/cosmos/cosmos-sdk/pull/16987) In `<appd> query gov proposals` the proposal status flag have renamed from `--status` to `--proposal-status`. Additonally, that flags now uses the ENUM values: `PROPOSAL_STATUS_DEPOSIT_PERIOD`, `PROPOSAL_STATUS_VOTING_PERIOD`, `PROPOSAL_STATUS_PASSED`, `PROPOSAL_STATUS_REJECTED`, `PROPOSAL_STATUS_FAILED`.
* (x/bank) [#16899](https://github.com/cosmos/cosmos-sdk/pull/16899) With the migration to AutoCLI some bank commands have been split in two: 
    * Use `total-supply` (or `total`) for querying the total supply and `total-supply-of` for querying the supply of a specific denom. 
    * Use `denoms-metadata` for querying all denom metadata and `denom-metadata` for querying a specific denom metadata.
* (rosetta) [#16276](https://github.com/cosmos/cosmos-sdk/issues/16276) Rosetta migration to standalone repo.
* (cli) [#15826](https://github.com/cosmos/cosmos-sdk/pull/15826) Remove `<appd> q account` command. Use `<appd> q auth account` instead.
* (cli) [#15299](https://github.com/cosmos/cosmos-sdk/pull/15299) Remove `--amino` flag from `sign` and `multi-sign` commands. Amino `StdTx` has been deprecated for a while. Amino JSON signing still works as expected. 
* (x/gov) [#14880](https://github.com/cosmos/cosmos-sdk/pull/14880) Remove `<app> tx gov submit-legacy-proposal cancel-software-upgrade` and `software-upgrade` commands. These commands are now in the `x/upgrade` module and using gov v1. Use `tx upgrade software-upgrade` instead.
* (x/staking) [#14864](https://github.com/cosmos/cosmos-sdk/pull/14864) `<appd> tx staking create-validator` CLI command now takes a json file as an arg instead of using required flags.
* (cli) [#14659](https://github.com/cosmos/cosmos-sdk/pull/14659) `<app> q block <height>` is removed as it just output json. The new command allows either height/hash and is `<app> q block --type=height|hash <height|hash>`. 
* (grpc-web) [#14652](https://github.com/cosmos/cosmos-sdk/pull/14652) Remove `grpc-web.address` flag.
* (client) [#14342](https://github.com/cosmos/cosmos-sdk/pull/14342) `<app> config` command is now a sub-command using Confix. Use `<app> config --help` to learn more.

### Bug Fixes

* (server) [#18254](https://github.com/cosmos/cosmos-sdk/pull/18254) Don't hardcode gRPC address to localhost.
* (x/gov) [#18173](https://github.com/cosmos/cosmos-sdk/pull/18173) Gov hooks now return an error and are *blocking* when they fail. Expect for `AfterProposalFailedMinDeposit` and `AfterProposalVotingPeriodEnded` which log the error and continue.
* (x/gov) [#17873](https://github.com/cosmos/cosmos-sdk/pull/17873) Fail any inactive and active proposals that cannot be decoded.
* (x/slashing) [#18016](https://github.com/cosmos/cosmos-sdk/pull/18016) Fixed builder function for missed blocks key (`validatorMissedBlockBitArrayPrefixKey`) in slashing/migration/v4.
* (x/bank) [#18107](https://github.com/cosmos/cosmos-sdk/pull/18107) Add missing keypair of SendEnabled to restore legacy param set before migration.
* (baseapp) [#17769](https://github.com/cosmos/cosmos-sdk/pull/17769) Ensure we respect block size constraints in the `DefaultProposalHandler`'s `PrepareProposal` handler when a nil or no-op mempool is used. We provide a `TxSelector` type to assist in making transaction selection generalized. We also fix a comparison bug in tx selection when `req.maxTxBytes` is reached.
* (mempool) [#17668](https://github.com/cosmos/cosmos-sdk/pull/17668) Fix `PriorityNonceIterator.Next()` nil pointer ref for min priority at the end of iteration.
* (config) [#17649](https://github.com/cosmos/cosmos-sdk/pull/17649) Fix `mempool.max-txs` configuration is invalid in `app.config`.
* (baseapp) [#17518](https://github.com/cosmos/cosmos-sdk/pull/17518) Utilizing voting power from vote extensions (CometBFT) instead of the current bonded tokens (x/staking) to determine if a set of vote extensions are valid.
* (baseapp) [#17251](https://github.com/cosmos/cosmos-sdk/pull/17251) VerifyVoteExtensions and ExtendVote initialize their own contexts/states, allowing VerifyVoteExtensions being called without ExtendVote.
* (x/distribution) [#17236](https://github.com/cosmos/cosmos-sdk/pull/17236) Using "validateCommunityTax" in "Params.ValidateBasic", preventing panic when field "CommunityTax" is nil.
* (x/bank) [#17170](https://github.com/cosmos/cosmos-sdk/pull/17170) Avoid empty spendable error message on send coins.
* (x/group) [#17146](https://github.com/cosmos/cosmos-sdk/pull/17146) Rename x/group legacy ORM package's error codespace from "orm" to "legacy_orm", preventing collisions with ORM's error codespace "orm".
* (types/query) [#16905](https://github.com/cosmos/cosmos-sdk/pull/16905) Collections Pagination now applies proper count when filtering results.
* (x/bank) [#16841](https://github.com/cosmos/cosmos-sdk/pull/16841) Correctly process legacy `DenomAddressIndex` values.
* (x/auth/vesting) [#16733](https://github.com/cosmos/cosmos-sdk/pull/16733) Panic on overflowing and negative EndTimes when creating a PeriodicVestingAccount.
* (x/consensus) [#16713](https://github.com/cosmos/cosmos-sdk/pull/16713) Add missing ABCI param in `MsgUpdateParams`.
* (baseapp) [#16700](https://github.com/cosmos/cosmos-sdk/pull/16700) Fix consensus failure in returning no response to malformed transactions.
* [#16639](https://github.com/cosmos/cosmos-sdk/pull/16639) Make sure we don't execute blocks beyond the halt height.
* (baseapp) [#16613](https://github.com/cosmos/cosmos-sdk/pull/16613) Ensure each message in a transaction has a registered handler, otherwise `CheckTx` will fail.
* (baseapp) [#16596](https://github.com/cosmos/cosmos-sdk/pull/16596) Return error during `ExtendVote` and `VerifyVoteExtension` if the request height is earlier than `VoteExtensionsEnableHeight`.
* (baseapp) [#16259](https://github.com/cosmos/cosmos-sdk/pull/16259) Ensure the `Context` block height is correct after `InitChain` and prior to the second block.
* (x/gov) [#16231](https://github.com/cosmos/cosmos-sdk/pull/16231) Fix Rawlog JSON formatting of proposal_vote option field.* (cli) [#16138](https://github.com/cosmos/cosmos-sdk/pull/16138) Fix snapshot commands panic if snapshot don't exists.
* (x/staking) [#16043](https://github.com/cosmos/cosmos-sdk/pull/16043) Call `AfterUnbondingInitiated` hook for new unbonding entries only and fix `UnbondingDelegation` entries handling. This is a behavior change compared to Cosmos SDK v0.47.x, now the hook is called only for new unbonding entries.
* (types) [#16010](https://github.com/cosmos/cosmos-sdk/pull/16010) Let `module.CoreAppModuleBasicAdaptor` fallback to legacy genesis handling.
* (types) [#15691](https://github.com/cosmos/cosmos-sdk/pull/15691) Make `Coin.Validate()` check that `.Amount` is not nil.
* (x/crypto) [#15258](https://github.com/cosmos/cosmos-sdk/pull/15258) Write keyhash file with permissions 0600 instead of 0555.
* (x/auth) [#15059](https://github.com/cosmos/cosmos-sdk/pull/15059) `ante.CountSubKeys` returns 0 when passing a nil `Pubkey`.
* (x/capability) [#15030](https://github.com/cosmos/cosmos-sdk/pull/15030) Prevent `x/capability` from consuming `GasMeter` gas during `InitMemStore`
* (types/coin) [#14739](https://github.com/cosmos/cosmos-sdk/pull/14739) Deprecate the method `Coin.IsEqual` in favour of  `Coin.Equal`. The difference between the two methods is that the first one results in a panic when denoms are not equal. This panic lead to unexpected behavior.

### Deprecated

* (types) [#16980](https://github.com/cosmos/cosmos-sdk/pull/16980) Deprecate `IntProto` and `DecProto`. Instead, `math.Int` and `math.LegacyDec` should be used respectively. Both types support `Marshal` and `Unmarshal` for binary serialization.
* (x/staking) [#14567](https://github.com/cosmos/cosmos-sdk/pull/14567) The `delegator_address` field of `MsgCreateValidator` has been deprecated.
   The validator address bytes and delegator address bytes refer to the same account while creating validator (defer only in bech32 notation).

## Previous Versions

[CHANGELOG of previous versions](https://github.com/cosmos/cosmos-sdk/blob/main/CHANGELOG.md#v0470---2023-03-14).<|MERGE_RESOLUTION|>--- conflicted
+++ resolved
@@ -38,15 +38,13 @@
 
 ## [Unreleased]
 
-<<<<<<< HEAD
+### Features
+
+* (server) [#17094](https://github.com/cosmos/cosmos-sdk/pull/17094) Add a `shutdown-grace` flag for waiting a given time before exit.
+
 ### Improvements
 
 * (x/gov) [#18025](https://github.com/cosmos/cosmos-sdk/pull/18025) Improve `<appd> q gov proposer` by querying directly a proposal instead of tx events. It is an alias of `q gov proposal` as the proposer is a field of the proposal.
-=======
-### Features
-
-* (server) [#17094](https://github.com/cosmos/cosmos-sdk/pull/17094) Add a `shutdown-grace` flag for waiting a given time before exit.
->>>>>>> 445f10d4
 
 ## [v0.50.1](https://github.com/cosmos/cosmos-sdk/releases/tag/v0.50.1) - 2023-11-07
 
