<!--
Guiding Principles:

Changelogs are for humans, not machines.
There should be an entry for every single version.
The same types of changes should be grouped.
Versions and sections should be linkable.
The latest version comes first.
The release date of each version is displayed.
Mention whether you follow Semantic Versioning.

Usage:

Change log entries are to be added to the Unreleased section under the
appropriate stanza (see below). Each entry is required to include a tag and
the Github issue reference in the following format:

* (<tag>) \#<issue-number> message

The tag should consist of where the change is being made ex. (x/staking), (store)
The issue numbers will later be link-ified during the release process so you do
not have to worry about including a link manually, but you can if you wish.

Types of changes (Stanzas):

"Features" for new features.
"Improvements" for changes in existing functionality.
"Deprecated" for soon-to-be removed features.
"Bug Fixes" for any bug fixes.
"Client Breaking" for breaking Protobuf, gRPC and REST routes used by end-users.
"CLI Breaking" for breaking CLI commands.
"API Breaking" for breaking exported APIs used by developers building on SDK.
"State Machine Breaking" for any changes that result in a different AppState given same genesisState and txList.
Ref: https://keepachangelog.com/en/1.0.0/
-->

# Changelog

## [Unreleased]

### Features

* (client) [#18557](https://github.com/cosmos/cosmos-sdk/pull/18557) Add `--qrcode` flag to `keys show` command to support displaying keys address QR code.
* (x/staking) [#18142](https://github.com/cosmos/cosmos-sdk/pull/18142) Introduce `key_rotation_fee` param to calculate fees while rotating the keys
* (client) [#18101](https://github.com/cosmos/cosmos-sdk/pull/18101) Add a `keyring-default-keyname` in `client.toml` for specifying a default key name, and skip the need to use the `--from` flag when signing transactions.
* (tests) [#17868](https://github.com/cosmos/cosmos-sdk/pull/17868) Added helper method `SubmitTestTx` in testutil to broadcast test txns to test e2e tests.
* (x/protocolpool) [#17657](https://github.com/cosmos/cosmos-sdk/pull/17657) Create a new `x/protocolpool` module that is responsible for handling community pool funds. This module is split out into a new module from x/distribution.
* (client/keys) [#17639](https://github.com/cosmos/cosmos-sdk/pull/17639) Allows using and saving public keys encoded as base64
* (client) [#17513](https://github.com/cosmos/cosmos-sdk/pull/17513) Allow overwritting `client.toml`. Use `client.CreateClientConfig` in place of `client.ReadFromClientConfig` and provide a custom template and a custom config.
* (x/bank) [#17569](https://github.com/cosmos/cosmos-sdk/pull/17569) Introduce a new message type, `MsgBurn`, to burn coins.
* (server) [#17094](https://github.com/cosmos/cosmos-sdk/pull/17094) Add duration `shutdown-grace` for resource clean up (closing database handles) before exit.
* (x/auth/vesting) [#17810](https://github.com/cosmos/cosmos-sdk/pull/17810) Add the ability to specify a start time for continuous vesting accounts.
* (runtime) [#18475](https://github.com/cosmos/cosmos-sdk/pull/18475) Adds an implementation for core.branch.Service.
* (server) [#18478](https://github.com/cosmos/cosmos-sdk/pull/18478) CMD flag to disable colored logs.
* (baseapp) [#18499](https://github.com/cosmos/cosmos-sdk/pull/18499) Add `MsgRouter` response type from message name function.

### Improvements

* (types) [#18440](https://github.com/cosmos/cosmos-sdk/pull/18440) Add `AmountOfNoValidation` to `sdk.DecCoins`.
* (x/gov) [#18025](https://github.com/cosmos/cosmos-sdk/pull/18025) Improve `<appd> q gov proposer` by querying directly a proposal instead of tx events. It is an alias of `q gov proposal` as the proposer is a field of the proposal.
* (client) [#17503](https://github.com/cosmos/cosmos-sdk/pull/17503) Add `client.Context{}.WithAddressCodec`, `WithValidatorAddressCodec`, `WithConsensusAddressCodec` to provide address codecs to the client context. See the [UPGRADING.md](./UPGRADING.md) for more details.
* (crypto/keyring) [#17503](https://github.com/cosmos/cosmos-sdk/pull/17503) Simplify keyring interfaces to use `[]byte` instead of `sdk.Address` for addresses.
* (all) [#16537](https://github.com/cosmos/cosmos-sdk/pull/16537) Properly propagated `fmt.Errorf` errors and using `errors.New` where appropriate.
* (rpc) [#17470](https://github.com/cosmos/cosmos-sdk/pull/17470) Avoid open 0.0.0.0 to public by default and add `listen-ip-address` argument for `testnet init-files` cmd.
* (types) [#17670](https://github.com/cosmos/cosmos-sdk/pull/17670) Use `ctx.CometInfo` in place of `ctx.VoteInfos`
* [#17733](https://github.com/cosmos/cosmos-sdk/pull/17733) Ensure `buf export` exports all proto dependencies
* (version) [#18063](https://github.com/cosmos/cosmos-sdk/pull/18063) Include additional information in the Info struct. This change enhances the Info struct by adding support for additional information through the ExtraInfo field
* (crypto/keys) [#18026](https://github.com/cosmos/cosmos-sdk/pull/18026) Made public key generation constant time on `secp256k1`
* (crypto | x/auth) [#14372](https://github.com/cosmos/cosmos-sdk/pull/18194) Key checks on signatures antehandle.
* (codec/unknownproto)[#18541](https://github.com/cosmos/cosmos-sdk/pull/18541) Remove the use of "protoc-gen-gogo/descriptor" in favour of using the official protobuf descriptorpb types inside unknownproto.
* (staking) [#18506](https://github.com/cosmos/cosmos-sdk/pull/18506) Detect the length of the ed25519 pubkey in CreateValidator to prevent panic.
* (types) [#18372](https://github.com/cosmos/cosmos-sdk/pull/18372) Removed global configuration for coin type and purpose. Setters and getters should be removed and access directly to defined types.

### Bug Fixes

* (client) [#18622](https://github.com/cosmos/cosmos-sdk/pull/18622) Fixed a potential under/overflow from `uint64->int64` when computing gas fees as a LegacyDec.
* (client/keys) [#18562](https://github.com/cosmos/cosmos-sdk/pull/18562) `keys delete` won't terminate when a key is not found
* (server) [#18537](https://github.com/cosmos/cosmos-sdk/pull/18537) Fix panic when defining minimum gas config as `100stake;100uatom`. Use a `,` delimiter instead of `;`. Fixes the server config getter to use the correct delimiter.
* [#18531](https://github.com/cosmos/cosmos-sdk/pull/18531) Baseapp's `GetConsensusParams` returns an empty struct instead of panicking if no params are found.
* (client/tx) [#18472](https://github.com/cosmos/cosmos-sdk/pull/18472) Utilizes the correct Pubkey when simulating a transaction.
* (baseapp) [#18486](https://github.com/cosmos/cosmos-sdk/pull/18486) Fixed FinalizeBlock calls not being passed to ABCIListeners
* (baseapp) [#18383](https://github.com/cosmos/cosmos-sdk/pull/18383) Fixed a data race inside BaseApp.getContext, found by end-to-end (e2e) tests.
* (client/server) [#18345](https://github.com/cosmos/cosmos-sdk/pull/18345) Consistently set viper prefix in client and server. It defaults for the binary name for both client and server.
* (simulation) [#17911](https://github.com/cosmos/cosmos-sdk/pull/17911) Fix all problems with executing command `make test-sim-custom-genesis-fast` for simulation test.
* (simulation) [#18196](https://github.com/cosmos/cosmos-sdk/pull/18196) Fix the problem of `validator set is empty after InitGenesis` in simulation test.
* (baseapp) [#18551](https://github.com/cosmos/cosmos-sdk/pull/18551) Fix SelectTxForProposal the calculation method of tx bytes size is inconsistent with CometBFT
<<<<<<< HEAD
* (baseapp) [#18653](https://github.com/cosmos/cosmos-sdk/pull/18653) Fix protocompat hybrid handler merging on gogoproto handlers for messages with custom types.
=======
* (baseapp) [#18653](https://github.com/cosmos/cosmos-sdk/pull/18654) Fixes an issue in which gogoproto.Merge does not work with gogoproto messages with custom types.
>>>>>>> 833547f2

### API Breaking Changes

* (server) [#18303](https://github.com/cosmos/cosmos-sdk/pull/18303) `x/genutil` now handles the application export. `server.AddCommands` does not take an `AppExporter` but instead `genutilcli.Commands` does.
* (x/gov/testutil) [#17986](https://github.com/cosmos/cosmos-sdk/pull/18036) `MsgDeposit` has been removed because of AutoCLI migration.
* (x/staking/testutil) [#17986](https://github.com/cosmos/cosmos-sdk/pull/17986) `MsgRedelegateExec`, `MsgUnbondExec` has been removed because of AutoCLI migration.
* (x/bank/testutil) [#17868](https://github.com/cosmos/cosmos-sdk/pull/17868) `MsgSendExec` has been removed because of AutoCLI migration.
* (app) [#17838](https://github.com/cosmos/cosmos-sdk/pull/17838) Params module was removed from simapp and all imports of the params module removed throughout the repo. 
    * The Cosmos SDK has migrated away from using params, if your app still uses it, then you can leave it plugged into your app
* (x/staking) [#17778](https://github.com/cosmos/cosmos-sdk/pull/17778) Use collections for `Params`
    * remove from `Keeper`: `GetParams`, `SetParams`
* (types/simulation) [#17737](https://github.com/cosmos/cosmos-sdk/pull/17737) Remove unused parameter from `RandomFees`
* (x/staking) [#17486](https://github.com/cosmos/cosmos-sdk/pull/17486) Use collections for `RedelegationQueueKey`:
    * remove from `types`: `GetRedelegationTimeKey`
    * remove from `Keeper`: `RedelegationQueueIterator`
* (x/staking) [#17562](https://github.com/cosmos/cosmos-sdk/pull/17562) Use collections for `ValidatorQueue`
    * remove from `types`: `GetValidatorQueueKey`, `ParseValidatorQueueKey`
    * remove from `Keeper`: `ValidatorQueueIterator`
* (x/staking) [#17498](https://github.com/cosmos/cosmos-sdk/pull/17498) Use collections for `LastValidatorPower`:
    * remove from `types`: `GetLastValidatorPowerKey`
    * remove from `Keeper`: `LastValidatorsIterator`, `IterateLastValidators`
* (x/staking) [#17291](https://github.com/cosmos/cosmos-sdk/pull/17291) Use collections for `UnbondingDelegationByValIndex`:
    * remove from `types`: `GetUBDKeyFromValIndexKey`, `GetUBDsByValIndexKey`, `GetUBDByValIndexKey`
* (x/slashing) [#17568](https://github.com/cosmos/cosmos-sdk/pull/17568) Use collections for `ValidatorMissedBlockBitmap`:
    * remove from `types`: `ValidatorMissedBlockBitmapPrefixKey`, `ValidatorMissedBlockBitmapKey`
* (x/staking) [#17481](https://github.com/cosmos/cosmos-sdk/pull/17481) Use collections for `UnbondingQueue`:
    * remove from `Keeper`: `UBDQueueIterator`
    * remove from `types`: `GetUnbondingDelegationTimeKey`
* (x/staking) [#17123](https://github.com/cosmos/cosmos-sdk/pull/17123) Use collections for `Validators`
* (x/staking) [#17270](https://github.com/cosmos/cosmos-sdk/pull/17270) Use collections for `UnbondingDelegation`:
    * remove from `types`: `GetUBDsKey`
    * remove from `Keeper`: `IterateUnbondingDelegations`, `IterateDelegatorUnbondingDelegations`
* (client/keys) [#17503](https://github.com/cosmos/cosmos-sdk/pull/17503) `clientkeys.NewKeyOutput`, `MkConsKeyOutput`, `MkValKeyOutput`, `MkAccKeyOutput`, `MkAccKeysOutput` now take their corresponding address codec instead of using the global SDK config.
* (x/staking) [#17336](https://github.com/cosmos/cosmos-sdk/pull/17336) Use collections for `RedelegationByValDstIndexKey`:
    * remove from `types`: `GetREDByValDstIndexKey`, `GetREDsToValDstIndexKey`
* (x/staking) [#17332](https://github.com/cosmos/cosmos-sdk/pull/17332) Use collections for `RedelegationByValSrcIndexKey`:
    * remove from `types`: `GetREDKeyFromValSrcIndexKey`, `GetREDsFromValSrcIndexKey`
* (x/staking) [#17315](https://github.com/cosmos/cosmos-sdk/pull/17315) Use collections for `RedelegationKey`:
    * remove from `keeper`: `GetRedelegation`
* (types) `module.BeginBlockAppModule` has been replaced by Core API `appmodule.HasBeginBlocker`.
* (types) `module.EndBlockAppModule` has been replaced by Core API `appmodule.HasEndBlocker` or `module.HasABCIEndBlock` when needing validator updates.
* (x/slashing) [#17044](https://github.com/cosmos/cosmos-sdk/pull/17044) Use collections for `AddrPubkeyRelation`:
    * remove from `types`: `AddrPubkeyRelationKey`
    * remove from `Keeper`: `AddPubkey`
* (x/staking) [#17260](https://github.com/cosmos/cosmos-sdk/pull/17260) Use collections for `DelegationKey`:
    * remove from `types`: `GetDelegationKey`, `GetDelegationsKey`
* (x/staking) [#17288](https://github.com/cosmos/cosmos-sdk/pull/17288) Use collections for `UnbondingIndex`:
    * remove from `types`: `GetUnbondingIndexKey`.
* (x/staking) [#17256](https://github.com/cosmos/cosmos-sdk/pull/17256) Use collections for `UnbondingID`.
* (x/staking) [#17260](https://github.com/cosmos/cosmos-sdk/pull/17260) Use collections for `ValidatorByConsAddr`:
    * remove from `types`: `GetValidatorByConsAddrKey`
* (x/staking) [#17248](https://github.com/cosmos/cosmos-sdk/pull/17248) Use collections for `UnbondingType`.
    * remove from `types`: `GetUnbondingTypeKey`.
* (client) [#17259](https://github.com/cosmos/cosmos-sdk/pull/17259) Remove deprecated `clientCtx.PrintObjectLegacy`. Use `clientCtx.PrintProto` or `clientCtx.PrintRaw` instead.
* (x/feegrant) [#16535](https://github.com/cosmos/cosmos-sdk/pull/16535) Use collections for `FeeAllowance`, `FeeAllowanceQueue`.
* (x/staking) [#17063](https://github.com/cosmos/cosmos-sdk/pull/17063) Use collections for `HistoricalInfo`:
    * remove `Keeper`: `GetHistoricalInfo`, `SetHistoricalInfo`
* (x/staking) [#17062](https://github.com/cosmos/cosmos-sdk/pull/17062) Use collections for `ValidatorUpdates`:
    * remove `Keeper`: `SetValidatorUpdates`, `GetValidatorUpdates`
* (x/slashing) [#17023](https://github.com/cosmos/cosmos-sdk/pull/17023) Use collections for `ValidatorSigningInfo`:
    * remove `Keeper`: `SetValidatorSigningInfo`, `GetValidatorSigningInfo`, `IterateValidatorSigningInfos`
* (x/staking) [#17026](https://github.com/cosmos/cosmos-sdk/pull/17026) Use collections for `LastTotalPower`:
    * remove `Keeper`: `SetLastTotalPower`, `GetLastTotalPower`
* (x/authz) [#16509](https://github.com/cosmos/cosmos-sdk/pull/16509) `AcceptResponse` has been moved to sdk/types/authz and the `Updated` field is now of the type `sdk.Msg` instead of `authz.Authorization`.
* (x/slashing) [#16441](https://github.com/cosmos/cosmos-sdk/pull/16441) Params state is migrated to collections. `GetParams` has been removed.
* (types) [#16918](https://github.com/cosmos/cosmos-sdk/pull/16918) Remove `IntProto` and `DecProto`. Instead, `math.Int` and `math.LegacyDec` should be used respectively. Both types support `Marshal` and `Unmarshal` which should be used for binary marshaling.
* (client) [#17215](https://github.com/cosmos/cosmos-sdk/pull/17215) `server.StartCmd`,`server.ExportCmd`,`server.NewRollbackCmd`,`pruning.Cmd`,`genutilcli.InitCmd`,`genutilcli.GenTxCmd`,`genutilcli.CollectGenTxsCmd`,`genutilcli.AddGenesisAccountCmd`, do not take a home directory anymore. It is inferred from the root command.
* (baseapp) [#16244](https://github.com/cosmos/cosmos-sdk/pull/16244) `SetProtocolVersion` has been renamed to `SetAppVersion`. It now updates the consensus params in baseapp's `ParamStore`.
* (types) [#17348](https://github.com/cosmos/cosmos-sdk/pull/17348) Remove the `WrapServiceResult` function.
    * The `*sdk.Result` returned by the msg server router will not contain the `.Data` field.
* (x/staking) [#17335](https://github.com/cosmos/cosmos-sdk/pull/17335) Remove usage of `"cosmossdk.io/x/staking/types".Infraction_*` in favour of `"cosmossdk.io/api/cosmos/staking/v1beta1".Infraction_` in order to remove dependency between modules on staking
* (x/gov) [#17496](https://github.com/cosmos/cosmos-sdk/pull/17469) in `x/gov/types/v1beta1/vote.go` `NewVote` was removed, constructing the struct is required for this type
* (types) [#17426](https://github.com/cosmos/cosmos-sdk/pull/17426) `NewContext` does not take a `cmtproto.Header{}` any longer. 
    * `WithChainID` / `WithBlockHeight` / `WithBlockHeader` must be used to set values on the context
* (x/bank) [#17569](https://github.com/cosmos/cosmos-sdk/pull/17569) `BurnCoins` takes an address instead of a module name
* (types) [#17738](https://github.com/cosmos/cosmos-sdk/pull/17738) `WithBlockTime()` was removed & `BlockTime()` were deprecated in favor of `WithHeaderInfo()` & `HeaderInfo()`. `BlockTime` now gets data from `HeaderInfo()` instead of `BlockHeader()`.
* (client) [#17746](https://github.com/cosmos/cosmos-sdk/pull/17746) `txEncodeAmino` & `txDecodeAmino` txs via grpc and rest were removed
    * `RegisterLegacyAmino` was removed from `AppModuleBasic`
* (x/staking) [#17655](https://github.com/cosmos/cosmos-sdk/pull/17655) `QueryHistoricalInfo` was adjusted to return `HistoricalRecord` and marked `Hist` as deprecated.
* (types) [#17885](https://github.com/cosmos/cosmos-sdk/pull/17885) `InitGenesis` & `ExportGenesis` now take `context.Context` instead of `sdk.Context`
* (x/auth) [#17985](https://github.com/cosmos/cosmos-sdk/pull/17985) Remove `StdTxConfig`
    * Remove depreacted `MakeTestingEncodingParams` from `simapp/params`
* (x/group) [#17937](https://github.com/cosmos/cosmos-sdk/pull/17937) Groups module was moved to its own go.mod `cosmossdk.io/x/group`
* (x/gov) [#18197](https://github.com/cosmos/cosmos-sdk/pull/18197) Gov module was moved to its own go.mod `cosmossdk.io/x/gov`
* (x/distribution) [#18199](https://github.com/cosmos/cosmos-sdk/pull/18199) Distribution module was moved to its own go.mod `cosmossdk.io/x/distribution`
* (x/slashing) [#18201](https://github.com/cosmos/cosmos-sdk/pull/18201) Slashing module was moved to its own go.mod `cosmossdk.io/x/slashing`
* (x/staking) [#18257](https://github.com/cosmos/cosmos-sdk/pull/18257) Staking module was moved to its own go.mod `cosmossdk.io/x/staking`
* (x/authz) [#18265](https://github.com/cosmos/cosmos-sdk/pull/18265) Authz module was moved to its own go.mod `cosmossdk.io/x/authz`
* (x/mint) [#18283](https://github.com/cosmos/cosmos-sdk/pull/18283) Mint module was moved to its own go.mod `cosmossdk.io/x/mint`
* (x/consensus) [#18041](https://github.com/cosmos/cosmos-sdk/pull/18041) `ToProtoConsensusParams()` returns an error 
* (x/slashing) [#18115](https://github.com/cosmos/cosmos-sdk/pull/18115) `NewValidatorSigningInfo` takes strings instead of `sdk.AccAddress`
* (types) [#18268](https://github.com/cosmos/cosmos-sdk/pull/18268) Remove global setting of basedenom. Use the staking module parameter instead
* (x/auth) [#18351](https://github.com/cosmos/cosmos-sdk/pull/18351) Auth module was moved to its own go.mod `cosmossdk.io/x/auth`

### CLI Breaking Changes

* (server) [#18303](https://github.com/cosmos/cosmos-sdk/pull/18303) `appd export` has moved with other genesis commands, use `appd genesis export` instead.
* (x/auth/vesting) [#18100](https://github.com/cosmos/cosmos-sdk/pull/18100) `appd tx vesting create-vesting-account` takes an amount of coin as last argument instead of second. Coins are space separated.

### State Machine Breaking

* (baseapp) [#18627](https://github.com/cosmos/cosmos-sdk/pull/18627) Post handlers are run on non successful transaction executions too.
* (x/upgrade) [#16244](https://github.com/cosmos/cosmos-sdk/pull/16244) Upgrade module no longer stores the app version but gets and sets the app version stored in the `ParamStore` of baseapp.
* (x/staking) [#17655](https://github.com/cosmos/cosmos-sdk/pull/17655) `HistoricalInfo` was replaced with `HistoricalRecord`, it removes the validator set and comet header and only keep what is needed for IBC. 

## [v0.50.1](https://github.com/cosmos/cosmos-sdk/releases/tag/v0.50.1) - 2023-11-07

> v0.50.0 has been retracted due to a mistake in tagging the release. Please use v0.50.1 instead.

### Features

* (baseapp) [#18071](https://github.com/cosmos/cosmos-sdk/pull/18071) Add hybrid handlers to `MsgServiceRouter`.
* (server) [#18162](https://github.com/cosmos/cosmos-sdk/pull/18162) Start gRPC & API server in standalone mode.
* (baseapp & types) [#17712](https://github.com/cosmos/cosmos-sdk/pull/17712) Introduce `PreBlock`, which runs before begin blocker other modules, and allows to modify consensus parameters, and the changes are visible to the following state machine logics. Additionally it can be used for vote extensions.
* (genutil) [#17571](https://github.com/cosmos/cosmos-sdk/pull/17571) Allow creation of `AppGenesis` without a file lookup.
* (codec) [#17042](https://github.com/cosmos/cosmos-sdk/pull/17042) Add `CollValueV2` which supports encoding of protov2 messages in collections.
* (x/gov) [#16976](https://github.com/cosmos/cosmos-sdk/pull/16976) Add `failed_reason` field to `Proposal` under `x/gov` to indicate the reason for a failed proposal. Referenced from [#238](https://github.com/bnb-chain/greenfield-cosmos-sdk/pull/238) under `bnb-chain/greenfield-cosmos-sdk`.
* (baseapp) [#16898](https://github.com/cosmos/cosmos-sdk/pull/16898) Add `preFinalizeBlockHook` to allow vote extensions persistence.
* (cli) [#16887](https://github.com/cosmos/cosmos-sdk/pull/16887) Add two new CLI commands: `<appd> tx simulate` for simulating a transaction; `<appd> query block-results` for querying CometBFT RPC for block results.
* (x/bank) [#16852](https://github.com/cosmos/cosmos-sdk/pull/16852) Add `DenomMetadataByQueryString` query in bank module to support metadata query by query string.
* (baseapp) [#16581](https://github.com/cosmos/cosmos-sdk/pull/16581) Implement Optimistic Execution as an experimental feature (not enabled by default).
* (types) [#16257](https://github.com/cosmos/cosmos-sdk/pull/16257) Allow setting the base denom in the denom registry.
* (baseapp) [#16239](https://github.com/cosmos/cosmos-sdk/pull/16239) Add Gas Limits to allow node operators to resource bound queries.
* (cli) [#16209](https://github.com/cosmos/cosmos-sdk/pull/16209) Make `StartCmd` more customizable.
* (types/simulation) [#16074](https://github.com/cosmos/cosmos-sdk/pull/16074) Add generic SimulationStoreDecoder for modules using collections.
* (genutil) [#16046](https://github.com/cosmos/cosmos-sdk/pull/16046) Add "module-name" flag to genutil `add-genesis-account` to enable intializing module accounts at genesis.* [#15970](https://github.com/cosmos/cosmos-sdk/pull/15970) Enable SIGN_MODE_TEXTUAL.
* (types) [#15958](https://github.com/cosmos/cosmos-sdk/pull/15958) Add `module.NewBasicManagerFromManager` for creating a basic module manager from a module manager.
* (types/module) [#15829](https://github.com/cosmos/cosmos-sdk/pull/15829) Add new endblocker interface to handle valset updates.
* (runtime) [#15818](https://github.com/cosmos/cosmos-sdk/pull/15818) Provide logger through `depinject` instead of appBuilder.
* (types) [#15735](https://github.com/cosmos/cosmos-sdk/pull/15735) Make `ValidateBasic() error` method of `Msg` interface optional. Modules should validate messages directly in their message handlers ([RFC 001](https://docs.cosmos.network/main/rfc/rfc-001-tx-validation)).
* (x/genutil) [#15679](https://github.com/cosmos/cosmos-sdk/pull/15679) Allow applications to specify a custom genesis migration function for the `genesis migrate` command.
* (telemetry) [#15657](https://github.com/cosmos/cosmos-sdk/pull/15657) Emit more data (go version, sdk version, upgrade height) in prom metrics.
* (client) [#15597](https://github.com/cosmos/cosmos-sdk/pull/15597) Add status endpoint for clients.
* (testutil/integration) [#15556](https://github.com/cosmos/cosmos-sdk/pull/15556) Introduce `testutil/integration` package for module integration testing.
* (runtime) [#15547](https://github.com/cosmos/cosmos-sdk/pull/15547) Allow runtime to pass event core api service to modules.
* (client) [#15458](https://github.com/cosmos/cosmos-sdk/pull/15458) Add a `CmdContext` field to client.Context initialized to cobra command's context.
* (x/genutil) [#15301](https://github.com/cosmos/cosmos-sdk/pull/15031) Add application genesis. The genesis is now entirely managed by the application and passed to CometBFT at note instantiation. Functions that were taking a `cmttypes.GenesisDoc{}` now takes a `genutiltypes.AppGenesis{}`.
* (core) [#15133](https://github.com/cosmos/cosmos-sdk/pull/15133) Implement RegisterServices in the module manager.
* (x/bank) [#14894](https://github.com/cosmos/cosmos-sdk/pull/14894) Return a human readable denomination for IBC vouchers when querying bank balances. Added a `ResolveDenom` parameter to `types.QueryAllBalancesRequest` and `--resolve-denom` flag to `GetBalancesCmd()`.
* (core) [#14860](https://github.com/cosmos/cosmos-sdk/pull/14860) Add `Precommit` and `PrepareCheckState` AppModule callbacks.
* (x/gov) [#14720](https://github.com/cosmos/cosmos-sdk/pull/14720) Upstream expedited proposals from Osmosis.
* (cli) [#14659](https://github.com/cosmos/cosmos-sdk/pull/14659) Added ability to query blocks by events with queries directly passed to Tendermint, which will allow for full query operator support, e.g. `>`.
* (x/auth) [#14650](https://github.com/cosmos/cosmos-sdk/pull/14650) Add Textual SignModeHandler. Enable `SIGN_MODE_TEXTUAL` by following the [UPGRADING.md](./UPGRADING.md) instructions.
* (x/crisis) [#14588](https://github.com/cosmos/cosmos-sdk/pull/14588) Use CacheContext() in AssertInvariants().
* (mempool) [#14484](https://github.com/cosmos/cosmos-sdk/pull/14484) Add priority nonce mempool option for transaction replacement.
* (query) [#14468](https://github.com/cosmos/cosmos-sdk/pull/14468) Implement pagination for collections.
* (x/gov) [#14373](https://github.com/cosmos/cosmos-sdk/pull/14373) Add new proto field `constitution` of type `string` to gov module genesis state, which allows chain builders to lay a strong foundation by specifying purpose.
* (client) [#14342](https://github.com/cosmos/cosmos-sdk/pull/14342) Add `<app> config` command is now a sub-command, for setting, getting and migrating Cosmos SDK configuration files.
* (x/distribution) [#14322](https://github.com/cosmos/cosmos-sdk/pull/14322) Introduce a new gRPC message handler, `DepositValidatorRewardsPool`, that allows explicit funding of a validator's reward pool.
* (x/bank) [#14224](https://github.com/cosmos/cosmos-sdk/pull/14224) Allow injection of restrictions on transfers using `AppendSendRestriction` or `PrependSendRestriction`.

### Improvements

* [#18204](https://github.com/cosmos/cosmos-sdk/pull/18204) Use streaming json parser to parse chain-id from genesis file.
* (x/gov) [#18189](https://github.com/cosmos/cosmos-sdk/pull/18189) Limit the accepted deposit coins for a proposal to the minimum proposal deposit denoms.
* (x/staking) [#18049](https://github.com/cosmos/cosmos-sdk/pull/18049) Return early if Slash encounters zero tokens to burn.
* (x/staking) [#18035](https://github.com/cosmos/cosmos-sdk/pull/18035) Hoisted out of the redelegation loop, the non-changing validator and delegator addresses parsing.
* (keyring) [#17913](https://github.com/cosmos/cosmos-sdk/pull/17913) Add `NewAutoCLIKeyring` for creating an AutoCLI keyring from a SDK keyring.
* (x/consensus) [#18041](https://github.com/cosmos/cosmos-sdk/pull/18041) Let `ToProtoConsensusParams()` return an error.
* (x/gov) [#17780](https://github.com/cosmos/cosmos-sdk/pull/17780) Recover panics and turn them into errors when executing x/gov proposals.
* (baseapp) [#17667](https://github.com/cosmos/cosmos-sdk/pull/17667) Close databases opened by SDK in `baseApp.Close()`.
* (types/module) [#17554](https://github.com/cosmos/cosmos-sdk/pull/17554) Introduce `HasABCIGenesis` which is implemented by a module only when a validatorset update needs to be returned.
* (cli) [#17389](https://github.com/cosmos/cosmos-sdk/pull/17389) gRPC CometBFT commands have been added under `<aapd> q consensus comet`. CometBFT commands placement in the SDK has been simplified. See the exhaustive list below.
    * `client/rpc.StatusCommand()` is now at `server.StatusCommand()`
* (testutil) [#17216](https://github.com/cosmos/cosmos-sdk/issues/17216) Add `DefaultContextWithKeys` to `testutil` package.
* (cli) [#17187](https://github.com/cosmos/cosmos-sdk/pull/17187) Do not use `ctx.PrintObjectLegacy` in commands anymore.
    * `<appd> q gov proposer [proposal-id]` now returns a proposal id as int instead of string.
* (x/staking) [#17164](https://github.com/cosmos/cosmos-sdk/pull/17164) Add `BondedTokensAndPubKeyByConsAddr` to the keeper to enable vote extension verification.
* (x/group, x/gov) [#17109](https://github.com/cosmos/cosmos-sdk/pull/17109) Let proposal summary be 40x longer than metadata limit.
* (version) [#17096](https://github.com/cosmos/cosmos-sdk/pull/17096) Improve `getSDKVersion()` to handle module replacements.
* (types) [#16890](https://github.com/cosmos/cosmos-sdk/pull/16890) Remove `GetTxCmd() *cobra.Command` and `GetQueryCmd() *cobra.Command` from `module.AppModuleBasic` interface.
* (x/authz) [#16869](https://github.com/cosmos/cosmos-sdk/pull/16869) Improve error message when grant not found.
* (all) [#16497](https://github.com/cosmos/cosmos-sdk/pull/16497) Removed all exported vestiges of `sdk.MustSortJSON` and `sdk.SortJSON`.
* (server) [#16238](https://github.com/cosmos/cosmos-sdk/pull/16238) Don't setup p2p node keys if starting a node in GRPC only mode.
* (cli) [#16206](https://github.com/cosmos/cosmos-sdk/pull/16206) Make ABCI handshake profileable.
* (types) [#16076](https://github.com/cosmos/cosmos-sdk/pull/16076) Optimize `ChainAnteDecorators`/`ChainPostDecorators` to instantiate the functions once instead of on every invocation of the returned `AnteHandler`/`PostHandler`.
* (server) [#16071](https://github.com/cosmos/cosmos-sdk/pull/16071) When `mempool.max-txs` is set to a negative value, use a no-op mempool (effectively disable the app mempool).
* (types/query) [#16041](https://github.com/cosmos/cosmos-sdk/pull/16041) Change pagination max limit to a variable in order to be modifed by application devs.
* (simapp) [#15958](https://github.com/cosmos/cosmos-sdk/pull/15958) Refactor SimApp for removing the global basic manager.
* (all modules) [#15901](https://github.com/cosmos/cosmos-sdk/issues/15901) All core Cosmos SDK modules query commands have migrated to [AutoCLI](https://docs.cosmos.network/main/core/autocli), ensuring parity between gRPC and CLI queries.
* (x/auth) [#15867](https://github.com/cosmos/cosmos-sdk/pull/15867) Support better logging for signature verification failure.
* (store/cachekv) [#15767](https://github.com/cosmos/cosmos-sdk/pull/15767) Reduce peak RAM usage during and after `InitGenesis`.
* (x/bank) [#15764](https://github.com/cosmos/cosmos-sdk/pull/15764) Speedup x/bank `InitGenesis`.
* (x/slashing) [#15580](https://github.com/cosmos/cosmos-sdk/pull/15580) Refactor the validator's missed block signing window to be a chunked bitmap instead of a "logical" bitmap, significantly reducing the storage footprint.
* (x/gov) [#15554](https://github.com/cosmos/cosmos-sdk/pull/15554) Add proposal result log in `active_proposal` event. When a proposal passes but fails to execute, the proposal result is logged in the `active_proposal` event.
* (x/consensus) [#15553](https://github.com/cosmos/cosmos-sdk/pull/15553) Migrate consensus module to use collections.
* (server) [#15358](https://github.com/cosmos/cosmos-sdk/pull/15358) Add `server.InterceptConfigsAndCreateContext` as alternative to `server.InterceptConfigsPreRunHandler` which does not set the server context and the default SDK logger.
* (mempool) [#15328](https://github.com/cosmos/cosmos-sdk/pull/15328) Improve the `PriorityNonceMempool`:
    * Support generic transaction prioritization, instead of `ctx.Priority()`
    * Improve construction through the use of a single `PriorityNonceMempoolConfig` instead of option functions
* (x/authz) [#15164](https://github.com/cosmos/cosmos-sdk/pull/15164) Add `MsgCancelUnbondingDelegation` to staking authorization.
* (server) [#15041](https://github.com/cosmos/cosmos-sdk/pull/15041) Remove unnecessary sleeps from gRPC and API server initiation. The servers will start and accept requests as soon as they're ready.
* (baseapp) [#15023](https://github.com/cosmos/cosmos-sdk/pull/15023) & [#15213](https://github.com/cosmos/cosmos-sdk/pull/15213) Add `MessageRouter` interface to baseapp and pass it to authz, gov and groups instead of concrete type. 
* [#15011](https://github.com/cosmos/cosmos-sdk/pull/15011) Introduce `cosmossdk.io/log` package to provide a consistent logging interface through the SDK. CometBFT logger is now replaced by `cosmossdk.io/log.Logger`.
* (x/staking) [#14864](https://github.com/cosmos/cosmos-sdk/pull/14864) `<appd> tx staking create-validator` CLI command now takes a json file as an arg instead of using required flags.
* (x/auth) [#14758](https://github.com/cosmos/cosmos-sdk/pull/14758) Allow transaction event queries to directly passed to Tendermint, which will allow for full query operator support, e.g. `>`.
* (x/evidence) [#14757](https://github.com/cosmos/cosmos-sdk/pull/14757) Evidence messages do not need to implement a `.Type()` anymore.
* (x/auth/tx) [#14751](https://github.com/cosmos/cosmos-sdk/pull/14751) Remove `.Type()` and `Route()` methods from all msgs and `legacytx.LegacyMsg` interface.
* (cli) [#14659](https://github.com/cosmos/cosmos-sdk/pull/14659) Added ability to query blocks by either height/hash `<app> q block --type=height|hash <height|hash>`.
* (x/staking) [#14590](https://github.com/cosmos/cosmos-sdk/pull/14590) Return undelegate amount in MsgUndelegateResponse.
* [#14529](https://github.com/cosmos/cosmos-sdk/pull/14529) Add new property `BondDenom` to `SimulationState` struct.
* (store) [#14439](https://github.com/cosmos/cosmos-sdk/pull/14439) Remove global metric gatherer from store. 
    * By default store has a no op metric gatherer, the application developer must set another metric gatherer or us the provided one in `store/metrics`.
* (store) [#14438](https://github.com/cosmos/cosmos-sdk/pull/14438) Pass logger from baseapp to store. 
* (baseapp) [#14417](https://github.com/cosmos/cosmos-sdk/pull/14417) The store pacakge no longer has a dependency on baseapp. 
* (module) [#14415](https://github.com/cosmos/cosmos-sdk/pull/14415) Loosen assertions in SetOrderBeginBlockers() and SetOrderEndBlockers().
* (store) [#14410](https://github.com/cosmos/cosmos-sdk/pull/14410) `rootmulti.Store.loadVersion` has validation to check if all the module stores' height is correct, it will error if any module store has incorrect height.
* [#14406](https://github.com/cosmos/cosmos-sdk/issues/14406) Migrate usage of `types/store.go` to `store/types/..`.
* (context)[#14384](https://github.com/cosmos/cosmos-sdk/pull/14384) Refactor(context): Pass EventManager to the context as an interface.
* (types) [#14354](https://github.com/cosmos/cosmos-sdk/pull/14354) Improve performance on Context.KVStore and Context.TransientStore by 40%.
* (crypto/keyring) [#14151](https://github.com/cosmos/cosmos-sdk/pull/14151) Move keys presentation from `crypto/keyring` to `client/keys`
* (signing) [#14087](https://github.com/cosmos/cosmos-sdk/pull/14087) Add SignModeHandlerWithContext interface with a new `GetSignBytesWithContext` to get the sign bytes using `context.Context` as an argument to access state.
* (server) [#14062](https://github.com/cosmos/cosmos-sdk/pull/14062) Remove rosetta from server start.
* (crypto) [#3129](https://github.com/cosmos/cosmos-sdk/pull/3129) New armor and keyring key derivation uses aead and encryption uses chacha20poly.

### State Machine Breaking

* (x/gov) [#18146](https://github.com/cosmos/cosmos-sdk/pull/18146) Add denom check to reject denoms outside of those listed in `MinDeposit`. A new `MinDepositRatio` param is added (with a default value of `0.001`) and now deposits are required to be at least `MinDepositRatio*MinDeposit` to be accepted.
* (x/group,x/gov) [#16235](https://github.com/cosmos/cosmos-sdk/pull/16235) A group and gov proposal is rejected if the proposal metadata title and summary do not match the proposal title and summary.
* (baseapp) [#15930](https://github.com/cosmos/cosmos-sdk/pull/15930) change vote info provided by prepare and process proposal to the one in the block.
* (x/staking) [#15731](https://github.com/cosmos/cosmos-sdk/pull/15731) Introducing a new index to retrieve the delegations by validator efficiently.
* (x/staking) [#15701](https://github.com/cosmos/cosmos-sdk/pull/15701) The `HistoricalInfoKey` has been updated to use a binary format.
* (x/slashing) [#15580](https://github.com/cosmos/cosmos-sdk/pull/15580) The validator slashing window now stores "chunked" bitmap entries for each validator's signing window instead of a single boolean entry per signing window index.
* (x/staking) [#14590](https://github.com/cosmos/cosmos-sdk/pull/14590) `MsgUndelegateResponse` now includes undelegated amount. `x/staking` module's `keeper.Undelegate` now returns 3 values (completionTime,undelegateAmount,error) instead of 2.
* (x/feegrant) [#14294](https://github.com/cosmos/cosmos-sdk/pull/14294) Moved the logic of rejecting duplicate grant from `msg_server` to `keeper` method.

### API Breaking Changes

* (x/auth) [#17787](https://github.com/cosmos/cosmos-sdk/pull/17787) Remove Tip functionality.
* (types) `module.EndBlockAppModule` has been replaced by Core API `appmodule.HasEndBlocker` or `module.HasABCIEndBlock` when needing validator updates.
* (types) `module.BeginBlockAppModule` has been replaced by Core API `appmodule.HasBeginBlocker`.
* (types) [#17358](https://github.com/cosmos/cosmos-sdk/pull/17358) Remove deprecated `sdk.Handler`, use `baseapp.MsgServiceHandler` instead.
* (client) [#17197](https://github.com/cosmos/cosmos-sdk/pull/17197) `keys.Commands` does not take a home directory anymore. It is inferred from the root command.
* (x/staking) [#17157](https://github.com/cosmos/cosmos-sdk/pull/17157) `GetValidatorsByPowerIndexKey` and `ValidateBasic` for historical info takes a validator address codec in order to be able to decode/encode addresses. 
    * `GetOperator()` now returns the address as it is represented in state, by default this is an encoded address
    * `GetConsAddr() ([]byte, error)` returns `[]byte` instead of sdk.ConsAddres. 
    * `FromABCIEvidence` & `GetConsensusAddress(consAc address.Codec)` now take a consensus address codec to be able to decode the incoming address. 
    * (x/distribution) `Delegate` & `SlashValidator` helper function added the mock staking keeper as a parameter passed to the function
* (x/staking) [#17098](https://github.com/cosmos/cosmos-sdk/pull/17098) `NewMsgCreateValidator`, `NewValidator`, `NewMsgCancelUnbondingDelegation`, `NewMsgUndelegate`, `NewMsgBeginRedelegate`, `NewMsgDelegate` and `NewMsgEditValidator`  takes a string instead of `sdk.ValAddress` or `sdk.AccAddress`:
    * `NewRedelegation` and `NewUnbondingDelegation` takes a validatorAddressCodec and a delegatorAddressCodec in order to decode the addresses.
    * `NewRedelegationResponse` takes a string instead of `sdk.ValAddress` or `sdk.AccAddress`.
    * `NewMsgCreateValidator.Validate()` takes an address codec in order to decode the address.
    * `BuildCreateValidatorMsg` takes a ValidatorAddressCodec in order to decode addresses.
* (x/slashing) [#17098](https://github.com/cosmos/cosmos-sdk/pull/17098) `NewMsgUnjail` takes a string instead of `sdk.ValAddress`
* (x/genutil) [#17098](https://github.com/cosmos/cosmos-sdk/pull/17098) `GenAppStateFromConfig`, AddGenesisAccountCmd and `GenTxCmd` takes an addresscodec to decode addresses.
* (x/distribution) [#17098](https://github.com/cosmos/cosmos-sdk/pull/17098) `NewMsgDepositValidatorRewardsPool`, `NewMsgFundCommunityPool`, `NewMsgWithdrawValidatorCommission` and `NewMsgWithdrawDelegatorReward` takes a string instead of `sdk.ValAddress` or `sdk.AccAddress`.
* (x/staking) [#16959](https://github.com/cosmos/cosmos-sdk/pull/16959) Add validator and consensus address codec as staking keeper arguments.
* (x/staking) [#16958](https://github.com/cosmos/cosmos-sdk/pull/16958) DelegationI interface `GetDelegatorAddr` & `GetValidatorAddr` have been migrated to return string instead of sdk.AccAddress and sdk.ValAddress respectively. stakingtypes.NewDelegation takes a string instead of sdk.AccAddress and sdk.ValAddress.
* (testutil) [#16899](https://github.com/cosmos/cosmos-sdk/pull/16899) The *cli testutil* `QueryBalancesExec` has been removed. Use the gRPC or REST query instead.
* (x/staking) [#16795](https://github.com/cosmos/cosmos-sdk/pull/16795) `DelegationToDelegationResponse`, `DelegationsToDelegationResponses`, `RedelegationsToRedelegationResponses` are no longer exported.
* (x/auth/vesting) [#16741](https://github.com/cosmos/cosmos-sdk/pull/16741) Vesting account constructor now return an error with the result of their validate function.
* (x/auth) [#16650](https://github.com/cosmos/cosmos-sdk/pull/16650) The *cli testutil* `QueryAccountExec` has been removed. Use the gRPC or REST query instead.
* (x/auth) [#16621](https://github.com/cosmos/cosmos-sdk/pull/16621) Pass address codec to auth new keeper constructor.
* (x/auth) [#16423](https://github.com/cosmos/cosmos-sdk/pull/16423) `helpers.AddGenesisAccount` has been moved to `x/genutil` to remove the cyclic dependency between `x/auth` and `x/genutil`.
* (baseapp) [#16342](https://github.com/cosmos/cosmos-sdk/pull/16342) NewContext was renamed to NewContextLegacy. The replacement (NewContext) now does not take a header, instead you should set the header via `WithHeaderInfo` or `WithBlockHeight`. Note that `WithBlockHeight` will soon be depreacted and its recommneded to use `WithHeaderInfo`.
* (x/mint) [#16329](https://github.com/cosmos/cosmos-sdk/pull/16329) Use collections for state management:
    * Removed: keeper `GetParams`, `SetParams`, `GetMinter`, `SetMinter`.
* (x/crisis) [#16328](https://github.com/cosmos/cosmos-sdk/pull/16328) Use collections for state management:
    * Removed: keeper `GetConstantFee`, `SetConstantFee` 
* (x/staking) [#16324](https://github.com/cosmos/cosmos-sdk/pull/16324) `NewKeeper` now takes a `KVStoreService` instead of a `StoreKey`, and methods in the `Keeper` now take a `context.Context` instead of a `sdk.Context` and return an `error`. Notable changes:
    * `Validator` method now returns `types.ErrNoValidatorFound` instead of `nil` when not found.
* (x/distribution) [#16302](https://github.com/cosmos/cosmos-sdk/pull/16302) Use collections for FeePool state management.
    * Removed: keeper `GetFeePool`, `SetFeePool`, `GetFeePoolCommunityCoins`
* (types) [#16272](https://github.com/cosmos/cosmos-sdk/pull/16272) `FeeGranter` in the `FeeTx` interface returns `[]byte` instead of `string`. 
* (x/gov) [#16268](https://github.com/cosmos/cosmos-sdk/pull/16268) Use collections for proposal state management (part 2):
    * this finalizes the gov collections migration
    * Removed: types all the key related functions
    * Removed: keeper `InsertActiveProposalsQueue`, `RemoveActiveProposalsQueue`, `InsertInactiveProposalsQueue`, `RemoveInactiveProposalsQueue`, `IterateInactiveProposalsQueue`, `IterateActiveProposalsQueue`, `ActiveProposalsQueueIterator`, `InactiveProposalsQueueIterator`
* (x/slashing) [#16246](https://github.com/cosmos/cosmos-sdk/issues/16246) `NewKeeper` now takes a `KVStoreService` instead of a `StoreKey`, and methods in the `Keeper` now take a `context.Context` instead of a `sdk.Context` and return an `error`. `GetValidatorSigningInfo` now returns an error instead of a `found bool`, the error can be `nil` (found), `ErrNoSigningInfoFound` (not found) and any other error.
* (module) [#16227](https://github.com/cosmos/cosmos-sdk/issues/16227) `manager.RunMigrations()` now take a `context.Context` instead of a `sdk.Context`.
* (x/crisis) [#16216](https://github.com/cosmos/cosmos-sdk/issues/16216) `NewKeeper` now takes a `KVStoreService` instead of a `StoreKey`, methods in the `Keeper` now take a `context.Context` instead of a `sdk.Context` and return an `error` instead of panicking.
* (x/distribution) [#16211](https://github.com/cosmos/cosmos-sdk/pull/16211) Use collections for params state management.
* (cli) [#16209](https://github.com/cosmos/cosmos-sdk/pull/16209) Add API `StartCmdWithOptions` to create customized start command.
* (x/mint) [#16179](https://github.com/cosmos/cosmos-sdk/issues/16179) `NewKeeper` now takes a `KVStoreService` instead of a `StoreKey`, and methods in the `Keeper` now take a `context.Context` instead of a `sdk.Context` and return an `error`.
* (x/gov) [#16171](https://github.com/cosmos/cosmos-sdk/pull/16171) Use collections for proposal state management (part 1):
    * Removed: keeper: `GetProposal`, `UnmarshalProposal`, `MarshalProposal`, `IterateProposal`, `GetProposal`, `GetProposalFiltered`, `GetProposals`, `GetProposalID`, `SetProposalID`
    * Removed: errors unused errors
* (x/gov) [#16164](https://github.com/cosmos/cosmos-sdk/pull/16164) Use collections for vote state management:
    * Removed: types `VoteKey`, `VoteKeys`
    * Removed: keeper `IterateVotes`, `IterateAllVotes`, `GetVotes`, `GetVote`, `SetVote`
* (sims) [#16155](https://github.com/cosmos/cosmos-sdk/pull/16155) 
    * `simulation.NewOperationMsg` now marshals the operation msg as proto bytes instead of legacy amino JSON bytes.
    * `simulation.NewOperationMsg` is now 2-arity instead of 3-arity with the obsolete argument `codec.ProtoCodec` removed.
    * The field `OperationMsg.Msg` is now of type `[]byte` instead of `json.RawMessage`.
* (x/gov) [#16127](https://github.com/cosmos/cosmos-sdk/pull/16127) Use collections for deposit state management:
    * The following methods are removed from the gov keeper: `GetDeposit`, `GetAllDeposits`, `IterateAllDeposits`.
    * The following functions are removed from the gov types: `DepositKey`, `DepositsKey`.
* (x/gov) [#16118](https://github.com/cosmos/cosmos-sdk/pull/16118/) Use collections for constituion and params state management.
* (x/gov) [#16106](https://github.com/cosmos/cosmos-sdk/pull/16106) Remove gRPC query methods from gov keeper.
* (x/*all*) [#16052](https://github.com/cosmos/cosmos-sdk/pull/16062) `GetSignBytes` implementations on messages and global legacy amino codec definitions have been removed from all modules.
* (sims) [#16052](https://github.com/cosmos/cosmos-sdk/pull/16062) `GetOrGenerate` no longer requires a codec argument is now 4-arity instead of 5-arity.
* (types/math) [#16040](https://github.com/cosmos/cosmos-sdk/pull/16798) Remove aliases in `types/math.go` (part 2).
* (types/math) [#16040](https://github.com/cosmos/cosmos-sdk/pull/16040) Remove aliases in `types/math.go` (part 1).
* (x/auth) [#16016](https://github.com/cosmos/cosmos-sdk/pull/16016) Use collections for accounts state management:
    * removed: keeper `HasAccountByID`, `AccountAddressByID`, `SetParams
* (x/genutil) [#15999](https://github.com/cosmos/cosmos-sdk/pull/15999) Genutil now takes the `GenesisTxHanlder` interface instead of deliverTx. The interface is implemented on baseapp
* (x/gov) [#15988](https://github.com/cosmos/cosmos-sdk/issues/15988) `NewKeeper` now takes a `KVStoreService` instead of a `StoreKey`, methods in the `Keeper` now take a `context.Context` instead of a `sdk.Context` and return an `error` (instead of panicking or returning a `found bool`). Iterators callback functions now return an error instead of a `bool`.
* (x/auth) [#15985](https://github.com/cosmos/cosmos-sdk/pull/15985) The `AccountKeeper` does not expose the `QueryServer` and `MsgServer` APIs anymore.
* (x/authz) [#15962](https://github.com/cosmos/cosmos-sdk/issues/15962) `NewKeeper` now takes a `KVStoreService` instead of a `StoreKey`, methods in the `Keeper` now take a `context.Context` instead of a `sdk.Context`. The `Authorization` interface's `Accept` method now takes a `context.Context` instead of a `sdk.Context`.
* (x/distribution) [#15948](https://github.com/cosmos/cosmos-sdk/issues/15948) `NewKeeper` now takes a `KVStoreService` instead of a `StoreKey` and methods in the `Keeper` now take a `context.Context` instead of a `sdk.Context`. Keeper methods also now return an `error`.
* (x/bank) [#15891](https://github.com/cosmos/cosmos-sdk/issues/15891) `NewKeeper` now takes a `KVStoreService` instead of a `StoreKey` and methods in the `Keeper` now take a `context.Context` instead of a `sdk.Context`. Also `FundAccount` and `FundModuleAccount` from the `testutil` package accept a `context.Context` instead of a `sdk.Context`, and it's position was moved to the first place.
* (x/slashing) [#15875](https://github.com/cosmos/cosmos-sdk/pull/15875) `x/slashing.NewAppModule` now requires an `InterfaceRegistry` parameter.
* (x/crisis) [#15852](https://github.com/cosmos/cosmos-sdk/pull/15852) Crisis keeper now takes a instance of the address codec to be able to decode user addresses
* (x/auth) [#15822](https://github.com/cosmos/cosmos-sdk/pull/15822) The type of struct field `ante.HandlerOptions.SignModeHandler` has been changed to `x/tx/signing.HandlerMap`.
* (client) [#15822](https://github.com/cosmos/cosmos-sdk/pull/15822) The return type of the interface method `TxConfig.SignModeHandler` has been changed to `x/tx/signing.HandlerMap`.
    * The signature of `VerifySignature` has been changed to accept a `x/tx/signing.HandlerMap` and other structs from `x/tx` as arguments.
    * The signature of `NewTxConfigWithTextual` has been deprecated and its signature changed to accept a `SignModeOptions`.
    * The signature of `NewSigVerificationDecorator` has been changed to accept a `x/tx/signing.HandlerMap`.
* (x/bank) [#15818](https://github.com/cosmos/cosmos-sdk/issues/15818) `BaseViewKeeper`'s `Logger` method now doesn't require a context. `NewBaseKeeper`, `NewBaseSendKeeper` and `NewBaseViewKeeper` now also require a `log.Logger` to be passed in.
* (x/genutil) [#15679](https://github.com/cosmos/cosmos-sdk/pull/15679) `MigrateGenesisCmd` now takes a `MigrationMap` instead of having the SDK genesis migration hardcoded.
* (client) [#15673](https://github.com/cosmos/cosmos-sdk/pull/15673) Move `client/keys.OutputFormatJSON` and `client/keys.OutputFormatText` to `client/flags` package.
* (x/*all*) [#15648](https://github.com/cosmos/cosmos-sdk/issues/15648) Make `SetParams` consistent across all modules and validate the params at the message handling instead of `SetParams` method.
* (codec) [#15600](https://github.com/cosmos/cosmos-sdk/pull/15600) [#15873](https://github.com/cosmos/cosmos-sdk/pull/15873) add support for getting signers to `codec.Codec` and `InterfaceRegistry`:
    * `InterfaceRegistry` is has unexported methods and implements `protodesc.Resolver` plus the `RangeFiles` and `SigningContext` methods. All implementations of `InterfaceRegistry` by other users must now embed the official implementation.
    * `Codec` has new methods `InterfaceRegistry`, `GetMsgAnySigners`, `GetMsgV1Signers`, and `GetMsgV2Signers` as well as unexported methods. All implementations of `Codec` by other users must now embed an official implementation from the `codec` package.
    * `AminoCodec` is marked as deprecated and no longer implements `Codec.
* (client) [#15597](https://github.com/cosmos/cosmos-sdk/pull/15597) `RegisterNodeService` now requires a config parameter.
* (x/nft) [#15588](https://github.com/cosmos/cosmos-sdk/pull/15588) `NewKeeper` now takes a `KVStoreService` instead of a `StoreKey` and methods in the `Keeper` now take a `context.Context` instead of a `sdk.Context`. 
* (baseapp) [#15568](https://github.com/cosmos/cosmos-sdk/pull/15568) `SetIAVLLazyLoading` is removed from baseapp.
* (x/genutil) [#15567](https://github.com/cosmos/cosmos-sdk/pull/15567) `CollectGenTxsCmd` & `GenTxCmd` takes a address.Codec to be able to decode addresses.
* (x/bank) [#15567](https://github.com/cosmos/cosmos-sdk/pull/15567) `GenesisBalance.GetAddress` now returns a string instead of `sdk.AccAddress`
    * `MsgSendExec` test helper function now takes a address.Codec 
* (x/auth) [#15520](https://github.com/cosmos/cosmos-sdk/pull/15520) `NewAccountKeeper` now takes a `KVStoreService` instead of a `StoreKey` and methods in the `Keeper` now take a `context.Context` instead of a `sdk.Context`. 
* (baseapp) [#15519](https://github.com/cosmos/cosmos-sdk/pull/15519/files) `runTxMode`s were renamed to `execMode`. `ModeDeliver` as changed to `ModeFinalize` and a new `ModeVoteExtension` was added for vote extensions.
* (baseapp) [#15519](https://github.com/cosmos/cosmos-sdk/pull/15519/files) Writing of state to the multistore was moved to `FinalizeBlock`. `Commit` still handles the commiting values to disk. 
* (baseapp) [#15519](https://github.com/cosmos/cosmos-sdk/pull/15519/files) Calls to BeginBlock and EndBlock have been replaced with core api beginblock & endblock. 
* (baseapp) [#15519](https://github.com/cosmos/cosmos-sdk/pull/15519/files) BeginBlock and EndBlock are now internal to baseapp. For testing, user must call `FinalizeBlock`. BeginBlock and EndBlock calls are internal to Baseapp. 
* (baseapp) [#15519](https://github.com/cosmos/cosmos-sdk/pull/15519/files) All calls to ABCI methods now accept a pointer of the abci request and response types
* (x/consensus) [#15517](https://github.com/cosmos/cosmos-sdk/pull/15517) `NewKeeper` now takes a `KVStoreService` instead of a `StoreKey`.
* (x/bank) [#15477](https://github.com/cosmos/cosmos-sdk/pull/15477) `banktypes.NewMsgMultiSend` and `keeper.InputOutputCoins` only accept one input.
* (server) [#15358](https://github.com/cosmos/cosmos-sdk/pull/15358) Remove `server.ErrorCode` that was not used anywhere.
* (x/capability) [#15344](https://github.com/cosmos/cosmos-sdk/pull/15344) Capability module was removed and is now housed in [IBC-GO](https://github.com/cosmos/ibc-go). 
* (mempool) [#15328](https://github.com/cosmos/cosmos-sdk/pull/15328) The `PriorityNonceMempool` is now generic over type `C comparable` and takes a single `PriorityNonceMempoolConfig[C]` argument. See `DefaultPriorityNonceMempoolConfig` for how to construct the configuration and a `TxPriority` type.
* [#15299](https://github.com/cosmos/cosmos-sdk/pull/15299) Remove `StdTx` transaction and signing APIs. No SDK version has actually supported `StdTx` since before Stargate.
* [#15284](https://github.com/cosmos/cosmos-sdk/pull/15284)
* (x/gov) [#15284](https://github.com/cosmos/cosmos-sdk/pull/15284) `NewKeeper` now requires `codec.Codec`.
* (x/authx) [#15284](https://github.com/cosmos/cosmos-sdk/pull/15284) `NewKeeper` now requires `codec.Codec`.
    * `types/tx.Tx` no longer implements `sdk.Tx`.
    * `sdk.Tx` now requires a new method `GetMsgsV2()`.
    * `sdk.Msg.GetSigners` was deprecated and is no longer supported. Use the `cosmos.msg.v1.signer` protobuf annotation instead.
    * `TxConfig` has a new method `SigningContext() *signing.Context`.
    * `SigVerifiableTx.GetSigners()` now returns `([][]byte, error)` instead of `[]sdk.AccAddress`.
    * `AccountKeeper` now has an `AddressCodec() address.Codec` method and the expected `AccountKeeper` for `x/auth/ante` expects this method.
* [#15211](https://github.com/cosmos/cosmos-sdk/pull/15211) Remove usage of `github.com/cometbft/cometbft/libs/bytes.HexBytes` in favor of `[]byte` thorough the SDK.
* (crypto) [#15070](https://github.com/cosmos/cosmos-sdk/pull/15070) `GenerateFromPassword` and `Cost` from `bcrypt.go` now take a `uint32` instead of a `int` type.  
* (types) [#15067](https://github.com/cosmos/cosmos-sdk/pull/15067) Remove deprecated alias from `types/errors`. Use `cosmossdk.io/errors` instead.
* (server) [#15041](https://github.com/cosmos/cosmos-sdk/pull/15041) Refactor how gRPC and API servers are started to remove unnecessary sleeps:
    * `api.Server#Start` now accepts a `context.Context`. The caller is responsible for ensuring that the context is canceled such that the API server can gracefully exit. The caller does not need to stop the server.
    * To start the gRPC server you must first create the server via `NewGRPCServer`, after which you can start the gRPC server via `StartGRPCServer` which accepts a `context.Context`. The caller is responsible for ensuring that the context is canceled such that the gRPC server can gracefully exit. The caller does not need to stop the server.
    * Rename `WaitForQuitSignals` to `ListenForQuitSignals`. Note, this function is no longer blocking. Thus the caller is expected to provide a `context.CancelFunc` which indicates that when a signal is caught, that any spawned processes can gracefully exit.
    * Remove `ServerStartTime` constant.
* [#15011](https://github.com/cosmos/cosmos-sdk/pull/15011) All functions that were taking a CometBFT logger, now take `cosmossdk.io/log.Logger` instead.
* (simapp) [#14977](https://github.com/cosmos/cosmos-sdk/pull/14977) Move simulation helpers functions (`AppStateFn` and `AppStateRandomizedFn`) to `testutil/sims`. These takes an extra genesisState argument which is the default state of the app.
* (x/bank) [#14894](https://github.com/cosmos/cosmos-sdk/pull/14894) Allow a human readable denomination for coins when querying bank balances. Added a `ResolveDenom` parameter to `types.QueryAllBalancesRequest`.
* [#14847](https://github.com/cosmos/cosmos-sdk/pull/14847) App and ModuleManager methods `InitGenesis`, `ExportGenesis`, `BeginBlock` and `EndBlock` now also return an error.
* (x/upgrade) [#14764](https://github.com/cosmos/cosmos-sdk/pull/14764) The `x/upgrade` module is extracted to have a separate go.mod file which allows it to be a standalone module. 
* (x/auth) [#14758](https://github.com/cosmos/cosmos-sdk/pull/14758) Refactor transaction searching:
    * Refactor `QueryTxsByEvents` to accept a `query` of type `string` instead of `events` of type `[]string`
    * Refactor CLI methods to accept `--query` flag instead of `--events`
    * Pass `prove=false` to Tendermint's `TxSearch` RPC method
* (simulation) [#14751](https://github.com/cosmos/cosmos-sdk/pull/14751) Remove the `MsgType` field from `simulation.OperationInput` struct.
* (store) [#14746](https://github.com/cosmos/cosmos-sdk/pull/14746) Extract Store in its own go.mod and rename the package to `cosmossdk.io/store`.
* (x/nft) [#14725](https://github.com/cosmos/cosmos-sdk/pull/14725) Extract NFT in its own go.mod and rename the package to `cosmossdk.io/x/nft`.
* (x/gov) [#14720](https://github.com/cosmos/cosmos-sdk/pull/14720) Add an expedited field in the gov v1 proposal and `MsgNewMsgProposal`.
* (x/feegrant) [#14649](https://github.com/cosmos/cosmos-sdk/pull/14649) Extract Feegrant in its own go.mod and rename the package to `cosmossdk.io/x/feegrant`.
* (tx) [#14634](https://github.com/cosmos/cosmos-sdk/pull/14634) Move the `tx` go module to `x/tx`.
* (store/streaming)[#14603](https://github.com/cosmos/cosmos-sdk/pull/14603) `StoreDecoderRegistry` moved from store to `types/simulations` this breaks the `AppModuleSimulation` interface. 
* (snapshots) [#14597](https://github.com/cosmos/cosmos-sdk/pull/14597) Move `snapshots` to `store/snapshots`, rename and bump proto package to v1.
* (x/staking) [#14590](https://github.com/cosmos/cosmos-sdk/pull/14590) `MsgUndelegateResponse` now includes undelegated amount. `x/staking` module's `keeper.Undelegate` now returns 3 values (completionTime,undelegateAmount,error)  instead of 2.
* (crypto/keyring) [#14151](https://github.com/cosmos/cosmos-sdk/pull/14151) Move keys presentation from `crypto/keyring` to `client/keys`
* (baseapp) [#14050](https://github.com/cosmos/cosmos-sdk/pull/14050) Refactor `ABCIListener` interface to accept Go contexts.
* (x/auth) [#13850](https://github.com/cosmos/cosmos-sdk/pull/13850/) Remove `MarshalYAML` methods from module (`x/...`) types.
* (modules) [#13850](https://github.com/cosmos/cosmos-sdk/pull/13850) and [#14046](https://github.com/cosmos/cosmos-sdk/pull/14046) Remove gogoproto stringer annotations. This removes the custom `String()` methods on all types that were using the annotations.
* (x/evidence) [14724](https://github.com/cosmos/cosmos-sdk/pull/14724) Extract Evidence in its own go.mod and rename the package to `cosmossdk.io/x/evidence`.
* (crypto/keyring) [#13734](https://github.com/cosmos/cosmos-sdk/pull/13834) The keyring's `Sign` method now takes a new `signMode` argument. It is only used if the signing key is a Ledger hardware device. You can set it to 0 in all other cases.
* (snapshots) [14048](https://github.com/cosmos/cosmos-sdk/pull/14048) Move the Snapshot package to the store package. This is done in an effort group all storage related logic under one package.
* (signing) [#13701](https://github.com/cosmos/cosmos-sdk/pull/) Add `context.Context` as an argument `x/auth/signing.VerifySignature`.
* (store) [#11825](https://github.com/cosmos/cosmos-sdk/pull/11825) Make extension snapshotter interface safer to use, renamed the util function `WriteExtensionItem` to `WriteExtensionPayload`.

### Client Breaking Changes

* (x/gov) [#17910](https://github.com/cosmos/cosmos-sdk/pull/17910) Remove telemetry for counting votes and proposals. It was incorrectly counting votes. Use alternatives, such as state streaming.
* (abci) [#15845](https://github.com/cosmos/cosmos-sdk/pull/15845) Remove duplicating events in `logs`.
* (abci) [#15845](https://github.com/cosmos/cosmos-sdk/pull/15845) Add `msg_index` to all event attributes to associate events and messages.
* (x/staking) [#15701](https://github.com/cosmos/cosmos-sdk/pull/15701) `HistoricalInfoKey` now has a binary format.
* (store/streaming) [#15519](https://github.com/cosmos/cosmos-sdk/pull/15519/files) State Streaming removed emitting of beginblock, endblock and delivertx in favour of emitting FinalizeBlock. 
* (baseapp) [#15519](https://github.com/cosmos/cosmos-sdk/pull/15519/files) BeginBlock & EndBlock events have begin or endblock in the events in order to identify which stage they are emitted from since they are returned to comet as FinalizeBlock events.
* (grpc-web) [#14652](https://github.com/cosmos/cosmos-sdk/pull/14652) Use same port for gRPC-Web and the API server.

### CLI Breaking Changes

* (all) The migration of modules to [AutoCLI](https://docs.cosmos.network/main/core/autocli) led to no changes in UX but a [small change in CLI outputs](https://github.com/cosmos/cosmos-sdk/issues/16651) where results can be nested.
* (all) Query pagination flags have been renamed with the migration to AutoCLI:
    * `--reverse` -> `--page-reverse`
    * `--offset` -> `--page-offset`
    * `--limit` -> `--page-limit`
    * `--count-total` -> `--page-count-total`
* (cli) [#17184](https://github.com/cosmos/cosmos-sdk/pull/17184) All json keys returned by the `status` command are now snake case instead of pascal case.
* (server) [#17177](https://github.com/cosmos/cosmos-sdk/pull/17177) Remove `iavl-lazy-loading` configuration.
* (x/gov) [#16987](https://github.com/cosmos/cosmos-sdk/pull/16987) In `<appd> query gov proposals` the proposal status flag have renamed from `--status` to `--proposal-status`. Additonally, that flags now uses the ENUM values: `PROPOSAL_STATUS_DEPOSIT_PERIOD`, `PROPOSAL_STATUS_VOTING_PERIOD`, `PROPOSAL_STATUS_PASSED`, `PROPOSAL_STATUS_REJECTED`, `PROPOSAL_STATUS_FAILED`.
* (x/bank) [#16899](https://github.com/cosmos/cosmos-sdk/pull/16899) With the migration to AutoCLI some bank commands have been split in two: 
    * Use `total-supply` (or `total`) for querying the total supply and `total-supply-of` for querying the supply of a specific denom. 
    * Use `denoms-metadata` for querying all denom metadata and `denom-metadata` for querying a specific denom metadata.
* (rosetta) [#16276](https://github.com/cosmos/cosmos-sdk/issues/16276) Rosetta migration to standalone repo.
* (cli) [#15826](https://github.com/cosmos/cosmos-sdk/pull/15826) Remove `<appd> q account` command. Use `<appd> q auth account` instead.
* (cli) [#15299](https://github.com/cosmos/cosmos-sdk/pull/15299) Remove `--amino` flag from `sign` and `multi-sign` commands. Amino `StdTx` has been deprecated for a while. Amino JSON signing still works as expected. 
* (x/gov) [#14880](https://github.com/cosmos/cosmos-sdk/pull/14880) Remove `<app> tx gov submit-legacy-proposal cancel-software-upgrade` and `software-upgrade` commands. These commands are now in the `x/upgrade` module and using gov v1. Use `tx upgrade software-upgrade` instead.
* (x/staking) [#14864](https://github.com/cosmos/cosmos-sdk/pull/14864) `<appd> tx staking create-validator` CLI command now takes a json file as an arg instead of using required flags.
* (cli) [#14659](https://github.com/cosmos/cosmos-sdk/pull/14659) `<app> q block <height>` is removed as it just output json. The new command allows either height/hash and is `<app> q block --type=height|hash <height|hash>`. 
* (grpc-web) [#14652](https://github.com/cosmos/cosmos-sdk/pull/14652) Remove `grpc-web.address` flag.
* (client) [#14342](https://github.com/cosmos/cosmos-sdk/pull/14342) `<app> config` command is now a sub-command using Confix. Use `<app> config --help` to learn more.

### Bug Fixes

* (server) [#18254](https://github.com/cosmos/cosmos-sdk/pull/18254) Don't hardcode gRPC address to localhost.
* (x/gov) [#18173](https://github.com/cosmos/cosmos-sdk/pull/18173) Gov hooks now return an error and are *blocking* when they fail. Expect for `AfterProposalFailedMinDeposit` and `AfterProposalVotingPeriodEnded` which log the error and continue.
* (x/gov) [#17873](https://github.com/cosmos/cosmos-sdk/pull/17873) Fail any inactive and active proposals that cannot be decoded.
* (x/slashing) [#18016](https://github.com/cosmos/cosmos-sdk/pull/18016) Fixed builder function for missed blocks key (`validatorMissedBlockBitArrayPrefixKey`) in slashing/migration/v4.
* (x/bank) [#18107](https://github.com/cosmos/cosmos-sdk/pull/18107) Add missing keypair of SendEnabled to restore legacy param set before migration.
* (baseapp) [#17769](https://github.com/cosmos/cosmos-sdk/pull/17769) Ensure we respect block size constraints in the `DefaultProposalHandler`'s `PrepareProposal` handler when a nil or no-op mempool is used. We provide a `TxSelector` type to assist in making transaction selection generalized. We also fix a comparison bug in tx selection when `req.maxTxBytes` is reached.
* (mempool) [#17668](https://github.com/cosmos/cosmos-sdk/pull/17668) Fix `PriorityNonceIterator.Next()` nil pointer ref for min priority at the end of iteration.
* (config) [#17649](https://github.com/cosmos/cosmos-sdk/pull/17649) Fix `mempool.max-txs` configuration is invalid in `app.config`.
* (baseapp) [#17518](https://github.com/cosmos/cosmos-sdk/pull/17518) Utilizing voting power from vote extensions (CometBFT) instead of the current bonded tokens (x/staking) to determine if a set of vote extensions are valid.
* (baseapp) [#17251](https://github.com/cosmos/cosmos-sdk/pull/17251) VerifyVoteExtensions and ExtendVote initialize their own contexts/states, allowing VerifyVoteExtensions being called without ExtendVote.
* (x/distribution) [#17236](https://github.com/cosmos/cosmos-sdk/pull/17236) Using "validateCommunityTax" in "Params.ValidateBasic", preventing panic when field "CommunityTax" is nil.
* (x/bank) [#17170](https://github.com/cosmos/cosmos-sdk/pull/17170) Avoid empty spendable error message on send coins.
* (x/group) [#17146](https://github.com/cosmos/cosmos-sdk/pull/17146) Rename x/group legacy ORM package's error codespace from "orm" to "legacy_orm", preventing collisions with ORM's error codespace "orm".
* (types/query) [#16905](https://github.com/cosmos/cosmos-sdk/pull/16905) Collections Pagination now applies proper count when filtering results.
* (x/bank) [#16841](https://github.com/cosmos/cosmos-sdk/pull/16841) Correctly process legacy `DenomAddressIndex` values.
* (x/auth/vesting) [#16733](https://github.com/cosmos/cosmos-sdk/pull/16733) Panic on overflowing and negative EndTimes when creating a PeriodicVestingAccount.
* (x/consensus) [#16713](https://github.com/cosmos/cosmos-sdk/pull/16713) Add missing ABCI param in `MsgUpdateParams`.
* (baseapp) [#16700](https://github.com/cosmos/cosmos-sdk/pull/16700) Fix consensus failure in returning no response to malformed transactions.
* [#16639](https://github.com/cosmos/cosmos-sdk/pull/16639) Make sure we don't execute blocks beyond the halt height.
* (baseapp) [#16613](https://github.com/cosmos/cosmos-sdk/pull/16613) Ensure each message in a transaction has a registered handler, otherwise `CheckTx` will fail.
* (baseapp) [#16596](https://github.com/cosmos/cosmos-sdk/pull/16596) Return error during `ExtendVote` and `VerifyVoteExtension` if the request height is earlier than `VoteExtensionsEnableHeight`.
* (baseapp) [#16259](https://github.com/cosmos/cosmos-sdk/pull/16259) Ensure the `Context` block height is correct after `InitChain` and prior to the second block.
* (x/gov) [#16231](https://github.com/cosmos/cosmos-sdk/pull/16231) Fix Rawlog JSON formatting of proposal_vote option field.* (cli) [#16138](https://github.com/cosmos/cosmos-sdk/pull/16138) Fix snapshot commands panic if snapshot don't exists.
* (x/staking) [#16043](https://github.com/cosmos/cosmos-sdk/pull/16043) Call `AfterUnbondingInitiated` hook for new unbonding entries only and fix `UnbondingDelegation` entries handling. This is a behavior change compared to Cosmos SDK v0.47.x, now the hook is called only for new unbonding entries.
* (types) [#16010](https://github.com/cosmos/cosmos-sdk/pull/16010) Let `module.CoreAppModuleBasicAdaptor` fallback to legacy genesis handling.
* (types) [#15691](https://github.com/cosmos/cosmos-sdk/pull/15691) Make `Coin.Validate()` check that `.Amount` is not nil.
* (x/crypto) [#15258](https://github.com/cosmos/cosmos-sdk/pull/15258) Write keyhash file with permissions 0600 instead of 0555.
* (x/auth) [#15059](https://github.com/cosmos/cosmos-sdk/pull/15059) `ante.CountSubKeys` returns 0 when passing a nil `Pubkey`.
* (x/capability) [#15030](https://github.com/cosmos/cosmos-sdk/pull/15030) Prevent `x/capability` from consuming `GasMeter` gas during `InitMemStore`
* (types/coin) [#14739](https://github.com/cosmos/cosmos-sdk/pull/14739) Deprecate the method `Coin.IsEqual` in favour of  `Coin.Equal`. The difference between the two methods is that the first one results in a panic when denoms are not equal. This panic lead to unexpected behavior.

### Deprecated

* (types) [#16980](https://github.com/cosmos/cosmos-sdk/pull/16980) Deprecate `IntProto` and `DecProto`. Instead, `math.Int` and `math.LegacyDec` should be used respectively. Both types support `Marshal` and `Unmarshal` for binary serialization.
* (x/staking) [#14567](https://github.com/cosmos/cosmos-sdk/pull/14567) The `delegator_address` field of `MsgCreateValidator` has been deprecated.
   The validator address bytes and delegator address bytes refer to the same account while creating validator (defer only in bech32 notation).

## [v0.47.6](https://github.com/cosmos/cosmos-sdk/releases/tag/v0.47.6) - 2023-11-14

### Features

* (server) [#18110](https://github.com/cosmos/cosmos-sdk/pull/18110) Start gRPC & API server in standalone mode.

### Improvements

* (baseapp) [#17954](https://github.com/cosmos/cosmos-sdk/issues/17954) Add `Mempool()` method on `BaseApp` to allow access to the mempool.
* (x/gov) [#17780](https://github.com/cosmos/cosmos-sdk/pull/17780) Recover panics and turn them into errors when executing x/gov proposals.

### Bug Fixes

* (server) [#18254](https://github.com/cosmos/cosmos-sdk/pull/18254) Don't hardcode gRPC address to localhost.
* (server) [#18251](https://github.com/cosmos/cosmos-sdk/pull/18251) Call `baseapp.Close()` when app started as grpc only.
* (baseapp) [#17769](https://github.com/cosmos/cosmos-sdk/pull/17769) Ensure we respect block size constraints in the `DefaultProposalHandler`'s `PrepareProposal` handler when a nil or no-op mempool is used. We provide a `TxSelector` type to assist in making transaction selection generalized. We also fix a comparison bug in tx selection when `req.maxTxBytes` is reached.
* (config) [#17649](https://github.com/cosmos/cosmos-sdk/pull/17649) Fix `mempool.max-txs` configuration is invalid in `app.config`.
* (mempool) [#17668](https://github.com/cosmos/cosmos-sdk/pull/17668) Fix `PriorityNonceIterator.Next()` nil pointer ref for min priority at the end of iteration.
* (x/auth) [#17902](https://github.com/cosmos/cosmos-sdk/pull/17902) Remove tip posthandler.
* (x/bank) [#18107](https://github.com/cosmos/cosmos-sdk/pull/18107) Add missing keypair of SendEnabled to restore legacy param set before migration.

### Client Breaking Changes

* (x/gov) [#17910](https://github.com/cosmos/cosmos-sdk/pull/17910) Remove telemetry for counting votes and proposals. It was incorrectly counting votes. Use alternatives, such as state streaming.

## [v0.47.5](https://github.com/cosmos/cosmos-sdk/releases/tag/v0.47.5) - 2023-09-01

### Features

* (client/rpc) [#17274](https://github.com/cosmos/cosmos-sdk/pull/17274) Add `QueryEventForTxCmd` cmd to subscribe and wait event for transaction by hash.
* (keyring) [#17424](https://github.com/cosmos/cosmos-sdk/pull/17424) Allows to import private keys encoded in hex. 

### Improvements

* (x/gov) [#17387](https://github.com/cosmos/cosmos-sdk/pull/17387) Add `MsgSubmitProposal` `SetMsgs` method. 
* (x/gov) [#17354](https://github.com/cosmos/cosmos-sdk/issues/17354) Emit `VoterAddr` in `proposal_vote` event.
* (x/group, x/gov) [#17220](https://github.com/cosmos/cosmos-sdk/pull/17220) Add `--skip-metadata` flag in `draft-proposal` to skip metadata prompt.
* (x/genutil) [#17296](https://github.com/cosmos/cosmos-sdk/pull/17296) Add `MigrateHandler` to allow reuse migrate genesis related function.
    * In v0.46, v0.47 this function is additive to the `genesis migrate` command. However in v0.50+, adding custom migrations to the `genesis migrate` command is directly possible.

### Bug Fixes

* (server) [#17181](https://github.com/cosmos/cosmos-sdk/pull/17181) Fix `db_backend` lookup fallback from `config.toml`.
* (runtime) [#17284](https://github.com/cosmos/cosmos-sdk/pull/17284) Properly allow to combine depinject-enabled modules and non-depinject-enabled modules in app v2.
* (baseapp) [#17159](https://github.com/cosmos/cosmos-sdk/pull/17159) Validators can propose blocks that exceed the gas limit.
* (baseapp) [#16547](https://github.com/cosmos/cosmos-sdk/pull/16547) Ensure a transaction's gas limit cannot exceed the block gas limit.
* (x/gov,x/group) [#17220](https://github.com/cosmos/cosmos-sdk/pull/17220) Do not try validate `msgURL` as web URL in `draft-proposal` command.
* (cli) [#17188](https://github.com/cosmos/cosmos-sdk/pull/17188) Fix `--output-document` flag in `tx multi-sign`.
* (x/auth) [#17209](https://github.com/cosmos/cosmos-sdk/pull/17209) Internal error on AccountInfo when account's public key is not set.

## [v0.47.4](https://github.com/cosmos/cosmos-sdk/releases/tag/v0.47.4) - 2023-07-17

### Features

* (sims) [#16656](https://github.com/cosmos/cosmos-sdk/pull/16656) Add custom max gas for block for sim config with unlimited as default.

### Improvements

* (cli) [#16856](https://github.com/cosmos/cosmos-sdk/pull/16856) Improve `simd prune` UX by using the app default home directory and set pruning method as first variable argument (defaults to default). `pruning.PruningCmd` rest unchanged for API compability, use `pruning.Cmd` instead.
* (testutil) [#16704](https://github.com/cosmos/cosmos-sdk/pull/16704) Make app config configurator for testing configurable with external modules.
* (deps) [#16565](https://github.com/cosmos/cosmos-sdk/pull/16565) Bump CometBFT to [v0.37.2](https://github.com/cometbft/cometbft/blob/v0.37.2/CHANGELOG.md).

### Bug Fixes

* (x/auth) [#16994](https://github.com/cosmos/cosmos-sdk/pull/16994) Fix regression where querying transactions events with `<=` or `>=` would not work.
* (server) [#16827](https://github.com/cosmos/cosmos-sdk/pull/16827) Properly use `--trace` flag (before it was setting the trace level instead of displaying the stacktraces).
* (x/auth) [#16554](https://github.com/cosmos/cosmos-sdk/pull/16554) `ModuleAccount.Validate` now reports a nil `.BaseAccount` instead of panicking.
* [#16588](https://github.com/cosmos/cosmos-sdk/pull/16588) Propogate snapshotter failures to the caller, (it would create an empty snapshot silently before).
* (x/slashing) [#16784](https://github.com/cosmos/cosmos-sdk/pull/16784) Emit event with the correct reason in `SlashWithInfractionReason`.

## [v0.47.3](https://github.com/cosmos/cosmos-sdk/releases/tag/v0.47.3) - 2023-06-08

### Features

* (baseapp) [#16290](https://github.com/cosmos/cosmos-sdk/pull/16290) Add circuit breaker setter in baseapp.
* (x/group) [#16191](https://github.com/cosmos/cosmos-sdk/pull/16191) Add EventProposalPruned event to group module whenever a proposal is pruned.
* (tx) [#15992](https://github.com/cosmos/cosmos-sdk/pull/15992) Add `WithExtensionOptions` in tx Factory to allow `SetExtensionOptions` with given extension options.

### Improvements

* (baseapp) [#16407](https://github.com/cosmos/cosmos-sdk/pull/16407) Make `DefaultProposalHandler.ProcessProposalHandler` return a ProcessProposal NoOp when using none or a NoOp mempool.
* (deps) [#16083](https://github.com/cosmos/cosmos-sdk/pull/16083) Bumps `proto-builder` image to 0.13.0.
* (client) [#16075](https://github.com/cosmos/cosmos-sdk/pull/16075) Partly revert [#15953](https://github.com/cosmos/cosmos-sdk/issues/15953) and `factory.Prepare` now does nothing in offline mode.
* (server) [#15984](https://github.com/cosmos/cosmos-sdk/pull/15984) Use `cosmossdk.io/log` package for logging instead of CometBFT logger. NOTE: v0.45 and v0.46 were not using CometBFT logger either. This keeps the same underlying logger (zerolog) as in v0.45.x+ and v0.46.x+ but now properly supporting filtered logging.
* (gov) [#15979](https://github.com/cosmos/cosmos-sdk/pull/15979) Improve gov error message when failing to convert v1 proposal to v1beta1.
* (store) [#16067](https://github.com/cosmos/cosmos-sdk/pull/16067) Add local snapshots management commands.
* (server) [#16061](https://github.com/cosmos/cosmos-sdk/pull/16061) Add Comet bootstrap command.
* (snapshots) [#16060](https://github.com/cosmos/cosmos-sdk/pull/16060) Support saving and restoring snapshot locally.
* (x/staking) [#16068](https://github.com/cosmos/cosmos-sdk/pull/16068) Update simulation to allow non-EOA accounts to stake.
* (server) [#16142](https://github.com/cosmos/cosmos-sdk/pull/16142) Remove JSON Indentation from the GRPC to REST gateway's responses. (Saving bandwidth)
* (types) [#16145](https://github.com/cosmos/cosmos-sdk/pull/16145) Rename interface `ExtensionOptionI` back to `TxExtensionOptionI` to avoid breaking change.
* (baseapp) [#16193](https://github.com/cosmos/cosmos-sdk/pull/16193) Add `Close` method to `BaseApp` for custom app to cleanup resource in graceful shutdown.

### Bug Fixes

* Fix [barberry](https://forum.cosmos.network/t/cosmos-sdk-security-advisory-barberry/10825) security vulnerability.
* (server) [#16395](https://github.com/cosmos/cosmos-sdk/pull/16395) Do not override some Comet config is purposely set differently in `InterceptConfigsPreRunHandler`.
* (store) [#16449](https://github.com/cosmos/cosmos-sdk/pull/16449) Fix StateSync Restore by excluding memory store.
* (cli) [#16312](https://github.com/cosmos/cosmos-sdk/pull/16312) Allow any addresses in `client.ValidatePromptAddress`.
* (x/group) [#16017](https://github.com/cosmos/cosmos-sdk/pull/16017) Correctly apply account number in group v2 migration.

### API Breaking Changes

* (testutil) [#14991](https://github.com/cosmos/cosmos-sdk/pull/14991) The `testutil/testdata_pulsar` package has moved to `testutil/testdata/testpb`.  Chains will not notice this breaking change as this package contains testing utilities only used by the SDK internally.

## [v0.47.2](https://github.com/cosmos/cosmos-sdk/releases/tag/v0.47.2) - 2023-04-27

### Improvements

* (x/evidence) [#15908](https://github.com/cosmos/cosmos-sdk/pull/15908) Update the equivocation handler to work with ICS by removing a pubkey check that was performing a no-op for consumer chains.
* (x/slashing) [#15908](https://github.com/cosmos/cosmos-sdk/pull/15908) Remove the validators' pubkey check in the signature handler in order to work with ICS.
* (deps) [#15957](https://github.com/cosmos/cosmos-sdk/pull/15957) Bump CometBFT to [v0.37.1](https://github.com/cometbft/cometbft/blob/v0.37.1/CHANGELOG.md#v0371).
* (store) [#15683](https://github.com/cosmos/cosmos-sdk/pull/15683) `rootmulti.Store.CacheMultiStoreWithVersion` now can handle loading archival states that don't persist any of the module stores the current state has.
* [#15448](https://github.com/cosmos/cosmos-sdk/pull/15448) Automatically populate the block timestamp for historical queries. In contexts where the block timestamp is needed for previous states, the timestamp will now be set. Note, when querying against a node it must be re-synced in order to be able to automatically populate the block timestamp. Otherwise, the block timestamp will be populated for heights going forward once upgraded.
* [#14019](https://github.com/cosmos/cosmos-sdk/issues/14019) Remove the interface casting to allow other implementations of a `CommitMultiStore`.
* (simtestutil) [#15903](https://github.com/cosmos/cosmos-sdk/pull/15903) Add `AppStateFnWithExtendedCbs` with moduleStateCb callback function to allow access moduleState.

### Bug Fixes

* (baseapp) [#15789](https://github.com/cosmos/cosmos-sdk/pull/15789) Ensure `PrepareProposal` and `ProcessProposal` respect `InitialHeight` set by CometBFT when set to a value greater than 1.
* (types) [#15433](https://github.com/cosmos/cosmos-sdk/pull/15433) Allow disabling of account address caches (for printing bech32 account addresses).
* (client/keys) [#15876](https://github.com/cosmos/cosmos-sdk/pull/15876) Fix the JSON output `<appd> keys list --output json` when there are no keys.

## [v0.47.1](https://github.com/cosmos/cosmos-sdk/releases/tag/v0.47.1) - 2023-03-23

### Features

* (x/bank) [#15265](https://github.com/cosmos/cosmos-sdk/pull/15265) Update keeper interface to include `GetAllDenomMetaData`.
* (x/groups) [#14879](https://github.com/cosmos/cosmos-sdk/pull/14879) Add `Query/Groups` query to get all the groups.
* (x/gov,cli) [#14718](https://github.com/cosmos/cosmos-sdk/pull/14718) Added `AddGovPropFlagsToCmd` and `ReadGovPropFlags` functions.
* (cli) [#14655](https://github.com/cosmos/cosmos-sdk/pull/14655) Add a new command to list supported algos.
* (x/genutil,cli) [#15147](https://github.com/cosmos/cosmos-sdk/pull/15147) Add `--initial-height` flag to cli init cmd to provide `genesis.json` with user-defined initial block height.

### Improvements

* (x/distribution) [#15462](https://github.com/cosmos/cosmos-sdk/pull/15462) Add delegator address to the event for withdrawing delegation rewards.
* [#14609](https://github.com/cosmos/cosmos-sdk/pull/14609) Add `RetryForBlocks` method to use in tests that require waiting for a transaction to be included in a block.

### Bug Fixes

* (baseapp) [#15487](https://github.com/cosmos/cosmos-sdk/pull/15487) Reset state before calling PrepareProposal and ProcessProposal.
* (cli) [#15123](https://github.com/cosmos/cosmos-sdk/pull/15123) Fix the CLI `offline` mode behavior to be really offline. The API of `clienttx.NewFactoryCLI` is updated to return an error. 

### Deprecated

* (x/genutil) [#15316](https://github.com/cosmos/cosmos-sdk/pull/15316) Remove requirement on node & IP being included in a gentx.

## [v0.47.0](https://github.com/cosmos/cosmos-sdk/releases/tag/v0.47.0) - 2023-03-14

### Features

* (x/gov) [#15151](https://github.com/cosmos/cosmos-sdk/pull/15151) Add `burn_vote_quorum`, `burn_proposal_deposit_prevote` and `burn_vote_veto` params to allow applications to decide if they would like to burn deposits
* (client) [#14509](https://github.com/cosmos/cosmos-sdk/pull/#14509) Added `AddKeyringFlags` function.
* (x/bank) [#14045](https://github.com/cosmos/cosmos-sdk/pull/14045) Add CLI command `spendable-balances`, which also accepts the flag `--denom`.
* (x/slashing, x/staking) [#14363](https://github.com/cosmos/cosmos-sdk/pull/14363) Add the infraction a validator commited type as an argument to a `SlashWithInfractionReason` keeper method.
* (client) [#14051](https://github.com/cosmos/cosmos-sdk/pull/14051) Add `--grpc` client option.
* (x/genutil) [#14149](https://github.com/cosmos/cosmos-sdk/pull/14149) Add `genutilcli.GenesisCoreCommand` command, which contains all genesis-related sub-commands.
* (x/evidence) [#13740](https://github.com/cosmos/cosmos-sdk/pull/13740) Add new proto field `hash` of type `string` to `QueryEvidenceRequest` which helps to decode the hash properly while using query API.
* (core) [#13306](https://github.com/cosmos/cosmos-sdk/pull/13306) Add a `FormatCoins` function to in `core/coins` to format sdk Coins following the Value Renderers spec.
* (math) [#13306](https://github.com/cosmos/cosmos-sdk/pull/13306) Add `FormatInt` and `FormatDec` functiosn in `math` to format integers and decimals following the Value Renderers spec.
* (x/staking) [#13122](https://github.com/cosmos/cosmos-sdk/pull/13122) Add `UnbondingCanComplete` and `PutUnbondingOnHold` to `x/staking` module.
* [#13437](https://github.com/cosmos/cosmos-sdk/pull/13437) Add new flag `--modules-to-export` in `simd export` command to export only selected modules.
* [#13298](https://github.com/cosmos/cosmos-sdk/pull/13298) Add `AddGenesisAccount` helper func in x/auth module which helps adding accounts to genesis state.
* (x/authz) [#12648](https://github.com/cosmos/cosmos-sdk/pull/12648) Add an allow list, an optional list of addresses allowed to receive bank assets via authz MsgSend grant.
* (sdk.Coins) [#12627](https://github.com/cosmos/cosmos-sdk/pull/12627) Make a Denoms method on sdk.Coins.
* (testutil) [#12973](https://github.com/cosmos/cosmos-sdk/pull/12973) Add generic `testutil.RandSliceElem` function which selects a random element from the list.
* (client) [#12936](https://github.com/cosmos/cosmos-sdk/pull/12936) Add capability to preprocess transactions before broadcasting from a higher level chain.
* (cli) [#13064](https://github.com/cosmos/cosmos-sdk/pull/13064) Add `debug prefixes` to list supported HRP prefixes via .
* (ledger) [#12935](https://github.com/cosmos/cosmos-sdk/pull/12935) Generalize Ledger integration to allow for different apps or keytypes that use SECP256k1.
* (x/bank) [#11981](https://github.com/cosmos/cosmos-sdk/pull/11981) Create the `SetSendEnabled` endpoint for managing the bank's SendEnabled settings.
* (x/auth) [#13210](https://github.com/cosmos/cosmos-sdk/pull/13210) Add `Query/AccountInfo` endpoint for simplified access to basic account info.
* (x/consensus) [#12905](https://github.com/cosmos/cosmos-sdk/pull/12905) Create a new `x/consensus` module that is now responsible for maintaining Tendermint consensus parameters instead of `x/param`. Legacy types remain in order to facilitate parameter migration from the deprecated `x/params`. App developers should ensure that they execute `baseapp.MigrateParams` during their chain upgrade. These legacy types will be removed in a future release.
* (client/tx) [#13670](https://github.com/cosmos/cosmos-sdk/pull/13670) Add validation in `BuildUnsignedTx` to prevent simple inclusion of valid mnemonics

### Improvements

* [#14995](https://github.com/cosmos/cosmos-sdk/pull/14995) Allow unknown fields in `ParseTypedEvent`.
* (store) [#14931](https://github.com/cosmos/cosmos-sdk/pull/14931) Exclude in-memory KVStores, i.e. `StoreTypeMemory`, from CommitInfo commitments.
* (cli) [#14919](https://github.com/cosmos/cosmos-sdk/pull/14919) Fix never assigned error when write validators.
* (x/group) [#14923](https://github.com/cosmos/cosmos-sdk/pull/14923) Fix error while using pagination in `x/group` from CLI.
* (types/coin) [#14715](https://github.com/cosmos/cosmos-sdk/pull/14715) `sdk.Coins.Add` now returns an empty set of coins `sdk.Coins{}` if both coins set are empty.
    * This is a behavior change, as previously `sdk.Coins.Add` would return `nil` in this case.
* (reflection) [#14838](https://github.com/cosmos/cosmos-sdk/pull/14838) We now require that all proto files' import path (i.e. the OS path) matches their fully-qualified package name. For example, proto files with package name `cosmos.my.pkg.v1` should live in the folder `cosmos/my/pkg/v1/*.proto` relatively to the protoc import root folder (usually the root `proto/` folder).
* (baseapp) [#14505](https://github.com/cosmos/cosmos-sdk/pull/14505) PrepareProposal and ProcessProposal now use deliverState for the first block in order to access changes made in InitChain.
* (x/group) [#14527](https://github.com/cosmos/cosmos-sdk/pull/14527) Fix wrong address set in `EventUpdateGroupPolicy`.
* (cli) [#14509](https://github.com/cosmos/cosmos-sdk/pull/14509) Added missing options to keyring-backend flag usage.
* (server) [#14441](https://github.com/cosmos/cosmos-sdk/pull/14441) Fix `--log_format` flag not working.
* (ante) [#14448](https://github.com/cosmos/cosmos-sdk/pull/14448) Return anteEvents when postHandler fail.
* (baseapp) [#13983](https://github.com/cosmos/cosmos-sdk/pull/13983) Don't emit duplicate ante-handler events when a post-handler is defined.
* (x/staking) [#14064](https://github.com/cosmos/cosmos-sdk/pull/14064) Set all fields in `redelegation.String()`.
* (x/upgrade) [#13936](https://github.com/cosmos/cosmos-sdk/pull/13936) Make downgrade verification work again.
* (x/group) [#13742](https://github.com/cosmos/cosmos-sdk/pull/13742) Fix `validate-genesis` when group policy accounts exist.
* (store) [#13516](https://github.com/cosmos/cosmos-sdk/pull/13516) Fix state listener that was observing writes at wrong time.
* (simstestutil) [#15305](https://github.com/cosmos/cosmos-sdk/pull/15305) Add `AppStateFnWithExtendedCb` with callback function to extend rawState.
* (simapp) [#14977](https://github.com/cosmos/cosmos-sdk/pull/14977) Move simulation helpers functions (`AppStateFn` and `AppStateRandomizedFn`) to `testutil/sims`. These takes an extra genesisState argument which is the default state of the app.
* (cli) [#14953](https://github.com/cosmos/cosmos-sdk/pull/14953) Enable profiling block replay during abci handshake with `--cpu-profile`.
* (store) [#14410](https://github.com/cosmos/cosmos-sdk/pull/14410) `rootmulti.Store.loadVersion` has validation to check if all the module stores' height is correct, it will error if any module store has incorrect height.
* (store) [#14189](https://github.com/cosmos/cosmos-sdk/pull/14189) Add config `iavl-lazy-loading` to enable lazy loading of iavl store, to improve start up time of archive nodes, add method `SetLazyLoading` to `CommitMultiStore` interface.
* (deps) [#14830](https://github.com/cosmos/cosmos-sdk/pull/14830) Bump to IAVL `v0.19.5-rc.1`.
* (tools) [#14793](https://github.com/cosmos/cosmos-sdk/pull/14793) Dockerfile optimization.
* (x/gov) [#13010](https://github.com/cosmos/cosmos-sdk/pull/13010) Partial cherry-pick of this issue for adding proposer migration.
* [#14691](https://github.com/cosmos/cosmos-sdk/pull/14691) Change behavior of `sdk.StringifyEvents` to not flatten events attributes by events type.
    * This change only affects ABCI message logs, and not the events field.
* [#14692](https://github.com/cosmos/cosmos-sdk/pull/14692) Improve RPC queries error message when app is at height 0.
* [#14017](https://github.com/cosmos/cosmos-sdk/pull/14017) Simplify ADR-028 and `address.Module`.
    * This updates the [ADR-028](https://docs.cosmos.network/main/architecture/adr-028-public-key-addresses) and enhance the `address.Module` API to support module addresses and sub-module addresses in a backward compatible way.
* (snapshots) [#14608](https://github.com/cosmos/cosmos-sdk/pull/14608/) Deprecate unused structs `SnapshotKVItem` and `SnapshotSchema`.
* [#15243](https://github.com/cosmos/cosmos-sdk/pull/15243) `LatestBlockResponse` & `BlockByHeightResponse` types' field `sdk_block` was incorrectly cast `proposer_address` bytes to validator operator address, now to consensus address
* (x/group, x/gov) [#14483](https://github.com/cosmos/cosmos-sdk/pull/14483) Add support for `[]string` and `[]int` in `draft-proposal` prompt.
* (protobuf) [#14476](https://github.com/cosmos/cosmos-sdk/pull/14476) Clean up protobuf annotations `{accepts,implements}_interface`.
* (x/gov, x/group) [#14472](https://github.com/cosmos/cosmos-sdk/pull/14472) The recommended metadata format for x/gov and x/group proposals now uses an array of strings (instead of a single string) for the `authors` field.
* (crypto) [#14460](https://github.com/cosmos/cosmos-sdk/pull/14460) Check the signature returned by a ledger device against the public key in the keyring.
* [#14356](https://github.com/cosmos/cosmos-sdk/pull/14356) Add `events.GetAttributes` and `event.GetAttribute` methods to simplify the retrieval of an attribute from event(s).
* (types) [#14332](https://github.com/cosmos/cosmos-sdk/issues/14332) Reduce state export time by 50%.
* (types) [#14163](https://github.com/cosmos/cosmos-sdk/pull/14163) Refactor `(coins Coins) Validate()` to avoid unnecessary map.
* [#13881](https://github.com/cosmos/cosmos-sdk/pull/13881) Optimize iteration on nested cached KV stores and other operations in general.
* (x/gov) [#14347](https://github.com/cosmos/cosmos-sdk/pull/14347) Support `v1.Proposal` message in `v1beta1.Proposal.Content`.
* [#13882](https://github.com/cosmos/cosmos-sdk/pull/13882) Add tx `encode` and `decode` endpoints to amino tx service.
  > Note: These endpoints encodes and decodes only amino txs.
* (config) [#13894](https://github.com/cosmos/cosmos-sdk/pull/13894) Support state streaming configuration in `app.toml` template and default configuration.
* (x/nft) [#13836](https://github.com/cosmos/cosmos-sdk/pull/13836) Remove the validation for `classID` and `nftID` from the NFT module.
* [#13789](https://github.com/cosmos/cosmos-sdk/pull/13789) Add tx `encode` and `decode` endpoints to tx service.
  > Note: These endpoints will only encode and decode proto messages, Amino encoding and decoding is not supported.
* [#13619](https://github.com/cosmos/cosmos-sdk/pull/13619) Add new function called LogDeferred to report errors in defers. Use the function in x/bank files.
* (deps) [#13397](https://github.com/cosmos/cosmos-sdk/pull/13397) Bump Go version minimum requirement to `1.19`.
* [#13070](https://github.com/cosmos/cosmos-sdk/pull/13070) Migrate from `gogo/protobuf` to `cosmos/gogoproto`.
* [#12995](https://github.com/cosmos/cosmos-sdk/pull/12995) Add `FormatTime` and `ParseTimeString` methods.
* [#12952](https://github.com/cosmos/cosmos-sdk/pull/12952) Replace keyring module to Cosmos fork.
* [#12352](https://github.com/cosmos/cosmos-sdk/pull/12352) Move the `RegisterSwaggerAPI` logic into a separate helper function in the server package.
* [#12876](https://github.com/cosmos/cosmos-sdk/pull/12876) Remove proposer-based rewards.
* [#12846](https://github.com/cosmos/cosmos-sdk/pull/12846) Remove `RandomizedParams` from the `AppModuleSimulation` interface which is no longer needed.
* (ci) [#12854](https://github.com/cosmos/cosmos-sdk/pull/12854) Use ghcr.io to host the proto builder image. Update proto builder image to go 1.19
* (x/bank) [#12706](https://github.com/cosmos/cosmos-sdk/pull/12706) Added the `chain-id` flag to the `AddTxFlagsToCmd` API. There is no longer a need to explicitly register this flag on commands whens `AddTxFlagsToCmd` is already called.
* [#12717](https://github.com/cosmos/cosmos-sdk/pull/12717) Use injected encoding params in simapp.
* [#12634](https://github.com/cosmos/cosmos-sdk/pull/12634) Move `sdk.Dec` to math package.
* [#12187](https://github.com/cosmos/cosmos-sdk/pull/12187) Add batch operation for x/nft module.
* [#12455](https://github.com/cosmos/cosmos-sdk/pull/12455) Show attempts count in error for signing.
* [#13101](https://github.com/cosmos/cosmos-sdk/pull/13101) Remove weights from `simapp/params` and `testutil/sims`. They are now in their respective modules.
* [#12398](https://github.com/cosmos/cosmos-sdk/issues/12398) Refactor all `x` modules to unit-test via mocks and decouple `simapp`.
* [#13144](https://github.com/cosmos/cosmos-sdk/pull/13144) Add validator distribution info grpc gateway get endpoint.
* [#13168](https://github.com/cosmos/cosmos-sdk/pull/13168) Migrate tendermintdev/proto-builder to ghcr.io. New image `ghcr.io/cosmos/proto-builder:0.8`
* [#13178](https://github.com/cosmos/cosmos-sdk/pull/13178) Add `cosmos.msg.v1.service` protobuf annotation to allow tooling to distinguish between Msg and Query services via reflection.
* [#13236](https://github.com/cosmos/cosmos-sdk/pull/13236) Integrate Filter Logging
* [#13528](https://github.com/cosmos/cosmos-sdk/pull/13528) Update `ValidateMemoDecorator` to only check memo against `MaxMemoCharacters` param when a memo is present.
* [#13651](https://github.com/cosmos/cosmos-sdk/pull/13651) Update `server/config/config.GetConfig` function.
* [#13781](https://github.com/cosmos/cosmos-sdk/pull/13781) Remove `client/keys.KeysCdc`.
* [#13802](https://github.com/cosmos/cosmos-sdk/pull/13802) Add --output-document flag to the export CLI command to allow writing genesis state to a file.
* [#13794](https://github.com/cosmos/cosmos-sdk/pull/13794) `types/module.Manager` now supports the
`cosmossdk.io/core/appmodule.AppModule` API via the new `NewManagerFromMap` constructor.
* [#14175](https://github.com/cosmos/cosmos-sdk/pull/14175) Add `server.DefaultBaseappOptions(appopts)` function to reduce boiler plate in root.go. 

### State Machine Breaking

* (baseapp, x/auth/posthandler) [#13940](https://github.com/cosmos/cosmos-sdk/pull/13940) Update `PostHandler` to receive the `runTx` success boolean.
* (store) [#14378](https://github.com/cosmos/cosmos-sdk/pull/14378) The `CacheKV` store is thread-safe again, which includes improved iteration and deletion logic. Iteration is on a strictly isolated view now, which is breaking from previous behavior.
* (x/bank) [#14538](https://github.com/cosmos/cosmos-sdk/pull/14538) Validate denom in bank balances GRPC queries.
* (x/group) [#14465](https://github.com/cosmos/cosmos-sdk/pull/14465) Add title and summary to proposal struct.
* (x/gov) [#14390](https://github.com/cosmos/cosmos-sdk/pull/14390) Add title, proposer and summary to proposal struct.
* (x/group) [#14071](https://github.com/cosmos/cosmos-sdk/pull/14071) Don't re-tally proposal after voting period end if they have been marked as ACCEPTED or REJECTED.
* (x/group) [#13742](https://github.com/cosmos/cosmos-sdk/pull/13742) Migrate group policy account from module accounts to base account.
* (x/auth)[#13780](https://github.com/cosmos/cosmos-sdk/pull/13780) `id` (type of int64) in `AccountAddressByID` grpc query is now deprecated, update to account-id(type of uint64) to use `AccountAddressByID`.
* (codec) [#13307](https://github.com/cosmos/cosmos-sdk/pull/13307) Register all modules' `Msg`s with group's ModuleCdc so that Amino sign bytes are correctly generated.* (x/gov) 
* (codec) [#13196](https://github.com/cosmos/cosmos-sdk/pull/13196) Register all modules' `Msg`s with gov's ModuleCdc so that Amino sign bytes are correctly generated.
* (group) [#13592](https://github.com/cosmos/cosmos-sdk/pull/13592) Fix group types registration with Amino.
* (x/distribution) [#12852](https://github.com/cosmos/cosmos-sdk/pull/12852) Deprecate `CommunityPoolSpendProposal`. Please execute a `MsgCommunityPoolSpend` message via the new v1 `x/gov` module instead. This message can be used to directly fund the `x/gov` module account.
* (x/bank) [#12610](https://github.com/cosmos/cosmos-sdk/pull/12610) `MsgMultiSend` now allows only a single input.
* (x/bank) [#12630](https://github.com/cosmos/cosmos-sdk/pull/12630) Migrate `x/bank` to self-managed parameters and deprecate its usage of `x/params`.
* (x/auth) [#12475](https://github.com/cosmos/cosmos-sdk/pull/12475) Migrate `x/auth` to self-managed parameters and deprecate its usage of `x/params`.
* (x/slashing) [#12399](https://github.com/cosmos/cosmos-sdk/pull/12399) Migrate `x/slashing` to self-managed parameters and deprecate its usage of `x/params`.
* (x/mint) [#12363](https://github.com/cosmos/cosmos-sdk/pull/12363) Migrate `x/mint` to self-managed parameters and deprecate it's usage of `x/params`.
* (x/distribution) [#12434](https://github.com/cosmos/cosmos-sdk/pull/12434) Migrate `x/distribution` to self-managed parameters and deprecate it's usage of `x/params`.
* (x/crisis) [#12445](https://github.com/cosmos/cosmos-sdk/pull/12445) Migrate `x/crisis` to self-managed parameters and deprecate it's usage of `x/params`.
* (x/gov) [#12631](https://github.com/cosmos/cosmos-sdk/pull/12631) Migrate `x/gov` to self-managed parameters and deprecate it's usage of `x/params`.
* (x/staking) [#12409](https://github.com/cosmos/cosmos-sdk/pull/12409) Migrate `x/staking` to self-managed parameters and deprecate it's usage of `x/params`.
* (x/bank) [#11859](https://github.com/cosmos/cosmos-sdk/pull/11859) Move the SendEnabled information out of the Params and into the state store directly.
* (x/gov) [#12771](https://github.com/cosmos/cosmos-sdk/pull/12771) Initial deposit requirement for proposals at submission time.
* (x/staking) [#12967](https://github.com/cosmos/cosmos-sdk/pull/12967) `unbond` now creates only one unbonding delegation entry when multiple unbondings exist at a single height (e.g. through multiple messages in a transaction).
* (x/auth/vesting) [#13502](https://github.com/cosmos/cosmos-sdk/pull/13502) Add Amino Msg registration for `MsgCreatePeriodicVestingAccount`.

### API Breaking Changes

* Migrate to CometBFT. Follow the migration instructions in the [upgrade guide](./UPGRADING.md#migration-to-cometbft-part-1).
* (simulation) [#14728](https://github.com/cosmos/cosmos-sdk/pull/14728) Rename the `ParamChanges` field to `LegacyParamChange` and `Contents` to `LegacyProposalContents` in `simulation.SimulationState`. Additionally it adds a `ProposalMsgs` field to `simulation.SimulationState`.
* (x/gov) [#14782](https://github.com/cosmos/cosmos-sdk/pull/14782) Move the `metadata` argument in `govv1.NewProposal` alongside `title` and `summary`.
* (x/upgrade) [#14216](https://github.com/cosmos/cosmos-sdk/pull/14216) Change upgrade keeper receiver to upgrade keeper pointers.
* (x/auth) [#13780](https://github.com/cosmos/cosmos-sdk/pull/13780) Querying with `id` (type of int64) in `AccountAddressByID` grpc query now throws error, use account-id(type of uint64) instead.
* (store) [#13516](https://github.com/cosmos/cosmos-sdk/pull/13516) Update State Streaming APIs:
    * Add method `ListenCommit` to `ABCIListener`
    * Move `ListeningEnabled` and  `AddListener` methods to `CommitMultiStore`
    * Remove `CacheWrapWithListeners` from `CacheWrap` and `CacheWrapper` interfaces
    * Remove listening APIs from the caching layer (it should only listen to the `rootmulti.Store`)
    * Add three new options to file streaming service constructor.
    * Modify `ABCIListener` such that any error from any method will always halt the app via `panic`
* (x/auth) [#13877](https://github.com/cosmos/cosmos-sdk/pull/13877) Rename `AccountKeeper`'s `GetNextAccountNumber` to `NextAccountNumber`.
* (x/evidence) [#13740](https://github.com/cosmos/cosmos-sdk/pull/13740) The `NewQueryEvidenceRequest` function now takes `hash` as a HEX encoded `string`.
* (server) [#13485](https://github.com/cosmos/cosmos-sdk/pull/13485) The `Application` service now requires the `RegisterNodeService` method to be implemented.
* [#13437](https://github.com/cosmos/cosmos-sdk/pull/13437) Add a list of modules to export argument in `ExportAppStateAndValidators`.
* (simapp) [#13402](https://github.com/cosmos/cosmos-sdk/pull/13402) Move simulation flags to `x/simulation/client/cli`.
* (simapp) [#13402](https://github.com/cosmos/cosmos-sdk/pull/13402) Move simulation helpers functions (`SetupSimulation`, `SimulationOperations`, `CheckExportSimulation`, `PrintStats`, `GetSimulationLog`) to `testutil/sims`.
* (simapp) [#13402](https://github.com/cosmos/cosmos-sdk/pull/13402) Move `testutil/rest` package to `testutil`.
* (types) [#13380](https://github.com/cosmos/cosmos-sdk/pull/13380) Remove deprecated `sdk.NewLevelDB`.
* (simapp) [#13378](https://github.com/cosmos/cosmos-sdk/pull/13378) Move `simapp.App` to `runtime.AppI`.
* (tx) [#12659](https://github.com/cosmos/cosmos-sdk/pull/12659) Remove broadcast mode `block`.
* (simapp) [#12747](https://github.com/cosmos/cosmos-sdk/pull/12747) Remove `simapp.MakeTestEncodingConfig`. Please use `moduletestutil.MakeTestEncodingConfig` (`types/module/testutil`) in tests instead.
* (x/bank) [#12648](https://github.com/cosmos/cosmos-sdk/pull/12648) `NewSendAuthorization` takes a new argument of an optional list of addresses allowed to receive bank assests via authz MsgSend grant. You can pass `nil` for the same behavior as before, i.e. any recipient is allowed.
* (x/bank) [#12593](https://github.com/cosmos/cosmos-sdk/pull/12593) Add `SpendableCoin` method to `BaseViewKeeper`
* (x/slashing) [#12581](https://github.com/cosmos/cosmos-sdk/pull/12581) Remove `x/slashing` legacy querier.
* (types) [#12355](https://github.com/cosmos/cosmos-sdk/pull/12355) Remove the compile-time `types.DBbackend` variable. Removes usage of the same in server/util.go
* (x/gov) [#12368](https://github.com/cosmos/cosmos-sdk/pull/12369) Gov keeper is now passed by reference instead of copy to make post-construction mutation of Hooks and Proposal Handlers possible at a framework level.
* (simapp) [#12270](https://github.com/cosmos/cosmos-sdk/pull/12270) Remove `invCheckPeriod uint` attribute from `SimApp` struct as per migration of `x/crisis` to app wiring
* (simapp) [#12334](https://github.com/cosmos/cosmos-sdk/pull/12334) Move `simapp.ConvertAddrsToValAddrs` and `simapp.CreateTestPubKeys ` to respectively `simtestutil.ConvertAddrsToValAddrs` and `simtestutil.CreateTestPubKeys` (`testutil/sims`)
* (simapp) [#12312](https://github.com/cosmos/cosmos-sdk/pull/12312) Move `simapp.EmptyAppOptions` to `simtestutil.EmptyAppOptions` (`testutil/sims`)
* (simapp) [#12312](https://github.com/cosmos/cosmos-sdk/pull/12312) Remove `skipUpgradeHeights map[int64]bool` and `homePath string` from `NewSimApp` constructor as per migration of `x/upgrade` to app-wiring.
* (testutil) [#12278](https://github.com/cosmos/cosmos-sdk/pull/12278) Move all functions from `simapp/helpers` to `testutil/sims`
* (testutil) [#12233](https://github.com/cosmos/cosmos-sdk/pull/12233) Move `simapp.TestAddr` to `simtestutil.TestAddr` (`testutil/sims`)
* (x/staking) [#12102](https://github.com/cosmos/cosmos-sdk/pull/12102) Staking keeper now is passed by reference instead of copy. Keeper's SetHooks no longer returns keeper. It updates the keeper in place instead.
* (linting) [#12141](https://github.com/cosmos/cosmos-sdk/pull/12141) Fix usability related linting for database. This means removing the infix Prefix from `prefix.NewPrefixWriter` and such so that it is `prefix.NewWriter` and making `db.DBConnection` and such into `db.Connection`
* (x/distribution) [#12434](https://github.com/cosmos/cosmos-sdk/pull/12434) `x/distribution` module `SetParams` keeper method definition is now updated to return `error`.
* (x/staking) [#12409](https://github.com/cosmos/cosmos-sdk/pull/12409) `x/staking` module `SetParams` keeper method definition is now updated to return `error`.
* (x/crisis) [#12445](https://github.com/cosmos/cosmos-sdk/pull/12445) `x/crisis` module `SetConstantFee` keeper method definition is now updated to return `error`.
* (x/gov) [#12631](https://github.com/cosmos/cosmos-sdk/pull/12631) `x/gov` module refactored to use `Params` as single struct instead of `DepositParams`, `TallyParams` & `VotingParams`.
* (x/gov) [#12631](https://github.com/cosmos/cosmos-sdk/pull/12631) Migrate `x/gov` to self-managed parameters and deprecate it's usage of `x/params`.
* (x/bank) [#12630](https://github.com/cosmos/cosmos-sdk/pull/12630) `x/bank` module `SetParams` keeper method definition is now updated to return `error`.
* (x/bank) [#11859](https://github.com/cosmos/cosmos-sdk/pull/11859) Move the SendEnabled information out of the Params and into the state store directly.
  The information can now be accessed using the BankKeeper.
  Setting can be done using MsgSetSendEnabled as a governance proposal.
  A SendEnabled query has been added to both GRPC and CLI.
* (appModule) Remove `Route`, `QuerierRoute` and `LegacyQuerierHandler` from AppModule Interface.
* (x/modules) Remove all LegacyQueries and related code from modules
* (store) [#11825](https://github.com/cosmos/cosmos-sdk/pull/11825) Make extension snapshotter interface safer to use, renamed the util function `WriteExtensionItem` to `WriteExtensionPayload`.
* (x/genutil)[#12956](https://github.com/cosmos/cosmos-sdk/pull/12956) `genutil.AppModuleBasic` has a new attribute: genesis transaction validation function. The existing validation logic is implemented in `genutiltypes.DefaultMessageValidator`. Use `genutil.NewAppModuleBasic` to create a new genutil Module Basic.
* (codec) [#12964](https://github.com/cosmos/cosmos-sdk/pull/12964) `ProtoCodec.MarshalInterface` now returns an error when serializing unregistered types and a subsequent `ProtoCodec.UnmarshalInterface` would fail.
* (x/staking) [#12973](https://github.com/cosmos/cosmos-sdk/pull/12973) Removed `stakingkeeper.RandomValidator`. Use `testutil.RandSliceElem(r, sk.GetAllValidators(ctx))` instead.
* (x/gov) [#13160](https://github.com/cosmos/cosmos-sdk/pull/13160) Remove custom marshaling of proposl and voteoption.
* (types) [#13430](https://github.com/cosmos/cosmos-sdk/pull/13430) Remove unused code `ResponseCheckTx` and `ResponseDeliverTx`
* (store) [#13529](https://github.com/cosmos/cosmos-sdk/pull/13529) Add method `LatestVersion` to `MultiStore` interface, add method `SetQueryMultiStore` to baesapp to support alternative `MultiStore` implementation for query service.
* (pruning) [#13609](https://github.com/cosmos/cosmos-sdk/pull/13609) Move pruning package to be under store package
* [#13794](https://github.com/cosmos/cosmos-sdk/pull/13794) Most methods on `types/module.AppModule` have been moved to 
extension interfaces. `module.Manager.Modules` is now of type `map[string]interface{}` to support in parallel the new 
`cosmossdk.io/core/appmodule.AppModule` API.

### CLI Breaking Changes

* (genesis) [#14149](https://github.com/cosmos/cosmos-sdk/pull/14149) Add `simd genesis` command, which contains all genesis-related sub-commands.
* (x/genutil) [#13535](https://github.com/cosmos/cosmos-sdk/pull/13535) Replace in `simd init`, the `--staking-bond-denom` flag with `--default-denom` which is used for all default denomination in the genesis, instead of only staking.

### Bug Fixes

* (x/auth/vesting) [#15373](https://github.com/cosmos/cosmos-sdk/pull/15373) Add extra checks when creating a periodic vesting account.
* (x/auth) [#13838](https://github.com/cosmos/cosmos-sdk/pull/13838) Fix calling `String()` and `MarshalYAML` panics when pubkey is set on a `BaseAccount``. 
* (x/evidence) [#13740](https://github.com/cosmos/cosmos-sdk/pull/13740) Fix evidence query API to decode the hash properly.
* (bank) [#13691](https://github.com/cosmos/cosmos-sdk/issues/13691) Fix unhandled error for vesting account transfers, when total vesting amount exceeds total balance.
* [#13553](https://github.com/cosmos/cosmos-sdk/pull/13553) Ensure all parameter validation for decimal types handles nil decimal values.
* [#13145](https://github.com/cosmos/cosmos-sdk/pull/13145) Fix panic when calling `String()` to a Record struct type.
* [#13116](https://github.com/cosmos/cosmos-sdk/pull/13116) Fix a dead-lock in the `Group-TotalWeight` `x/group` invariant.
* (types) [#12154](https://github.com/cosmos/cosmos-sdk/pull/12154) Add `baseAccountGetter` to avoid invalid account error when create vesting account.
* (x/staking) [#12303](https://github.com/cosmos/cosmos-sdk/pull/12303) Use bytes instead of string comparison in delete validator queue
* (store/rootmulti) [#12487](https://github.com/cosmos/cosmos-sdk/pull/12487) Fix non-deterministic map iteration.
* (sdk/dec_coins) [#12903](https://github.com/cosmos/cosmos-sdk/pull/12903) Fix nil `DecCoin` creation when converting `Coins` to `DecCoins`
* (store) [#12945](https://github.com/cosmos/cosmos-sdk/pull/12945) Fix nil end semantics in store/cachekv/iterator when iterating a dirty cache.
* (x/gov) [#13051](https://github.com/cosmos/cosmos-sdk/pull/13051) In SubmitPropsal, when a legacy msg fails it's handler call, wrap the error as ErrInvalidProposalContent (instead of ErrNoProposalHandlerExists).
* (snapshot) [#13400](https://github.com/cosmos/cosmos-sdk/pull/13400) Fix snapshot checksum issue in golang 1.19. 
* (server) [#13778](https://github.com/cosmos/cosmos-sdk/pull/13778) Set Cosmos SDK default endpoints to localhost to avoid unknown exposure of endpoints.
* (x/auth) [#13877](https://github.com/cosmos/cosmos-sdk/pull/13877) Handle missing account numbers during `InitGenesis`.
* (x/gov) [#13918](https://github.com/cosmos/cosmos-sdk/pull/13918) Propagate message errors when executing a proposal.

### Deprecated

* (x/evidence) [#13740](https://github.com/cosmos/cosmos-sdk/pull/13740) The `evidence_hash` field of `QueryEvidenceRequest` has been deprecated and now contains a new field `hash` with type `string`.
* (x/bank) [#11859](https://github.com/cosmos/cosmos-sdk/pull/11859) The Params.SendEnabled field is deprecated and unusable.
  The information can now be accessed using the BankKeeper.
  Setting can be done using MsgSetSendEnabled as a governance proposal.
  A SendEnabled query has been added to both GRPC and CLI.

## [v0.46.16](https://github.com/cosmos/cosmos-sdk/releases/tag/v0.46.16) - 2023-11-07

EOL notice. This is the last release of the `v0.46.x` line. Per this version, the v0.46.x line reached its end-of-life.

### Bug Fixes

* (server) [#18254](https://github.com/cosmos/cosmos-sdk/pull/18254) Don't hardcode gRPC address to localhost.

## [v0.46.15](https://github.com/cosmos/cosmos-sdk/releases/tag/v0.46.14) - 2023-08-21

### Improvements

* (x/gov) [#17387](https://github.com/cosmos/cosmos-sdk/pull/17387) Add `MsgSubmitProposal` `SetMsgs` method. 
* (x/gov) [#17354](https://github.com/cosmos/cosmos-sdk/issues/17354) Emit `VoterAddr` in `proposal_vote` event.
* (x/genutil) [#17296](https://github.com/cosmos/cosmos-sdk/pull/17296) Add `MigrateHandler` to allow reuse migrate genesis related function.
    * In v0.46, v0.47 this function is additive to the `genesis migrate` command. However in v0.50+, adding custom migrations to the `genesis migrate` command is directly possible.

## Bug Fixes

* (server) [#17181](https://github.com/cosmos/cosmos-sdk/pull/17181) Fix `db_backend` lookup fallback from `config.toml`.

## [v0.46.14](https://github.com/cosmos/cosmos-sdk/releases/tag/v0.46.14) - 2023-07-17

### Features

* (sims) [#16656](https://github.com/cosmos/cosmos-sdk/pull/16656) Add custom max gas for block for sim config with unlimited as default.

### Improvements

* (cli) [#16856](https://github.com/cosmos/cosmos-sdk/pull/16856) Improve `simd prune` UX by using the app default home directory and set pruning method as first variable argument (defaults to default). `pruning.PruningCmd` rest unchanged for API compability, use `pruning.Cmd` instead.
* (deps) [#16553](https://github.com/cosmos/cosmos-sdk/pull/16553) Bump CometBFT to [v0.34.29](https://github.com/cometbft/cometbft/blob/v0.34.29/CHANGELOG.md#v03429).

### Bug Fixes

* (x/auth) [#16994](https://github.com/cosmos/cosmos-sdk/pull/16994) Fix regression where querying transactions events with `<=` or `>=` would not work.
* (x/auth) [#16554](https://github.com/cosmos/cosmos-sdk/pull/16554) `ModuleAccount.Validate` now reports a nil `.BaseAccount` instead of panicking.
* [#16588](https://github.com/cosmos/cosmos-sdk/pull/16588) Propogate snapshotter failures to the caller, (it would create an empty snapshot silently before).
* (types) [#15433](https://github.com/cosmos/cosmos-sdk/pull/15433) Allow disabling of account address caches (for printing bech32 account addresses).

## [v0.46.13](https://github.com/cosmos/cosmos-sdk/releases/tag/v0.46.13) - 2023-06-08

### Features 

* (snapshots) [#16060](https://github.com/cosmos/cosmos-sdk/pull/16060) Support saving and restoring snapshot locally.
* (baseapp) [#16290](https://github.com/cosmos/cosmos-sdk/pull/16290) Add circuit breaker setter in baseapp.
* (x/group) [#16191](https://github.com/cosmos/cosmos-sdk/pull/16191) Add EventProposalPruned event to group module whenever a proposal is pruned.

### Improvements

* (deps) [#15973](https://github.com/cosmos/cosmos-sdk/pull/15973) Bump CometBFT to [v0.34.28](https://github.com/cometbft/cometbft/blob/v0.34.28/CHANGELOG.md#v03428).
* (store) [#15683](https://github.com/cosmos/cosmos-sdk/pull/15683) `rootmulti.Store.CacheMultiStoreWithVersion` now can handle loading archival states that don't persist any of the module stores the current state has.
* (simapp) [#15903](https://github.com/cosmos/cosmos-sdk/pull/15903) Add `AppStateFnWithExtendedCbs` with moduleStateCb callback function to allow access moduleState. Note, this function is present in `simtestutil` from `v0.47.2+`.
* (gov) [#15979](https://github.com/cosmos/cosmos-sdk/pull/15979) Improve gov error message when failing to convert v1 proposal to v1beta1.
* (server) [#16061](https://github.com/cosmos/cosmos-sdk/pull/16061) Add Comet bootstrap command.
* (store) [#16067](https://github.com/cosmos/cosmos-sdk/pull/16067) Add local snapshots management commands.
* (baseapp) [#16193](https://github.com/cosmos/cosmos-sdk/pull/16193) Add `Close` method to `BaseApp` for custom app to cleanup resource in graceful shutdown.

### Bug Fixes

* Fix [barberry](https://forum.cosmos.network/t/cosmos-sdk-security-advisory-barberry/10825) security vulnerability.
* (cli) [#16312](https://github.com/cosmos/cosmos-sdk/pull/16312) Allow any addresses in `client.ValidatePromptAddress`.
* (store/iavl) [#15717](https://github.com/cosmos/cosmos-sdk/pull/15717) Upstream error on empty version (this change was present on all version but v0.46).

## [v0.46.12](https://github.com/cosmos/cosmos-sdk/releases/tag/v0.46.12) - 2023-04-04

### Features

* (x/groups) [#14879](https://github.com/cosmos/cosmos-sdk/pull/14879) Add `Query/Groups` query to get all the groups.

### Improvements

* (simapp) [#15305](https://github.com/cosmos/cosmos-sdk/pull/15305) Add `AppStateFnWithExtendedCb` with callback function to extend rawState and `AppStateRandomizedFnWithState` with extra genesisState argument which is the genesis state of the app.
* (x/distribution) [#15462](https://github.com/cosmos/cosmos-sdk/pull/15462) Add delegator address to the event for withdrawing delegation rewards.
* [#14019](https://github.com/cosmos/cosmos-sdk/issues/14019) Remove the interface casting to allow other implementations of a `CommitMultiStore`.

## [v0.46.11](https://github.com/cosmos/cosmos-sdk/releases/tag/v0.46.11) - 2023-03-03

### Improvements

* (deps) Migrate to [CometBFT](https://github.com/cometbft/cometbft). Follow the instructions in the [release notes](./RELEASE_NOTES.md).
* (store) [#15152](https://github.com/cosmos/cosmos-sdk/pull/15152) Remove unmaintained and experimental `store/v2alpha1`.
* (store) [#14410](https://github.com/cosmos/cosmos-sdk/pull/14410) `rootmulti.Store.loadVersion` has validation to check if all the module stores' height is correct, it will error if any module store has incorrect height.

### Bug Fixes

* [#15243](https://github.com/cosmos/cosmos-sdk/pull/15243) `LatestBlockResponse` & `BlockByHeightResponse` types' field `sdk_block` was incorrectly cast `proposer_address` bytes to validator operator address, now to consensus address.

## [v0.46.10](https://github.com/cosmos/cosmos-sdk/releases/tag/v0.46.10) - 2023-02-16

### Improvements

* (cli) [#14953](https://github.com/cosmos/cosmos-sdk/pull/14953) Enable profiling block replay during abci handshake with `--cpu-profile`.

## [v0.46.9](https://github.com/cosmos/cosmos-sdk/releases/tag/v0.46.9) - 2023-02-07

### Improvements

* (store/cache) [#13881](https://github.com/cosmos/cosmos-sdk/pull/13881) Optimize iteration on nested cached KV stores and other operations in general.
* (deps) [#14846](https://github.com/cosmos/cosmos-sdk/pull/14846) Bump btcd.
* (deps) Bump Tendermint version to [v0.34.26](https://github.com/informalsystems/tendermint/releases/tag/v0.34.26).
* (store/cache) [#14189](https://github.com/cosmos/cosmos-sdk/pull/14189) Add config `iavl-lazy-loading` to enable lazy loading of iavl store, to improve start up time of archive nodes, add method `SetLazyLoading` to `CommitMultiStore` interface.
    * A new field has been added to the app.toml. This alllows nodes with larger databases to startup quicker 

    ```toml
    # IAVLLazyLoading enable/disable the lazy loading of iavl store.
    # Default is false.
    iavl-lazy-loading = ""  
  ```

### Bug Fixes

* (cli) [#14919](https://github.com/cosmos/cosmos-sdk/pull/#14919) Fix never assigned error when write validators.
* (store) [#14798](https://github.com/cosmos/cosmos-sdk/pull/14798) Copy btree to avoid the problem of modify while iteration.
* (cli) [#14799](https://github.com/cosmos/cosmos-sdk/pull/14799) Fix Evidence CLI query flag parsing (backport #13458)

## [v0.46.8](https://github.com/cosmos/cosmos-sdk/releases/tag/v0.46.8) - 2023-01-23

### Improvements

* (store/cache) [#13881](https://github.com/cosmos/cosmos-sdk/pull/13881) Optimize iteration on nested cached KV stores and other operations in general.
* (x/gov) [#14347](https://github.com/cosmos/cosmos-sdk/pull/14347) Support `v1.Proposal` message in `v1beta1.Proposal.Content`.
* (deps) Use Informal System fork of Tendermint version to [v0.34.24](https://github.com/informalsystems/tendermint/releases/tag/v0.34.24).

### Bug Fixes

* (x/group) [#14526](https://github.com/cosmos/cosmos-sdk/pull/14526) Fix wrong address set in `EventUpdateGroupPolicy`.
* (ante) [#14448](https://github.com/cosmos/cosmos-sdk/pull/14448) Return anteEvents when postHandler fail.

### API Breaking Changes

* (x/gov) [#14422](https://github.com/cosmos/cosmos-sdk/pull/14422) Remove `Migrate_V046_6_To_V046_7` function which shouldn't be used for chains which already migrated to 0.46.

## [v0.46.7](https://github.com/cosmos/cosmos-sdk/releases/tag/v0.46.7) - 2022-12-13

### Features

* (client) [#14051](https://github.com/cosmos/cosmos-sdk/pull/14051) Add `--grpc` client option.

### Improvements

* (deps) Bump Tendermint version to [v0.34.24](https://github.com/tendermint/tendermint/releases/tag/v0.34.24).
* [#13651](https://github.com/cosmos/cosmos-sdk/pull/13651) Update `server/config/config.GetConfig` function.
* [#14175](https://github.com/cosmos/cosmos-sdk/pull/14175) Add `server.DefaultBaseappOptions(appopts)` function to reduce boiler plate in root.go.

### State Machine Breaking

* (x/gov) [#14214](https://github.com/cosmos/cosmos-sdk/pull/14214) Fix gov v0.46 migration to v1 votes.
    * Also provide a helper function `govv046.Migrate_V0466_To_V0467` for migrating a chain already on v0.46 with versions <=v0.46.6 to the latest v0.46.7 correct state.
* (x/group) [#14071](https://github.com/cosmos/cosmos-sdk/pull/14071) Don't re-tally proposal after voting period end if they have been marked as ACCEPTED or REJECTED.

### API Breaking Changes

* (store) [#13516](https://github.com/cosmos/cosmos-sdk/pull/13516) Update State Streaming APIs:
    * Add method `ListenCommit` to `ABCIListener`
    * Move `ListeningEnabled` and  `AddListener` methods to `CommitMultiStore`
    * Remove `CacheWrapWithListeners` from `CacheWrap` and `CacheWrapper` interfaces
    * Remove listening APIs from the caching layer (it should only listen to the `rootmulti.Store`)
    * Add three new options to file streaming service constructor.
    * Modify `ABCIListener` such that any error from any method will always halt the app via `panic`
* (store) [#13529](https://github.com/cosmos/cosmos-sdk/pull/13529) Add method `LatestVersion` to `MultiStore` interface, add method `SetQueryMultiStore` to baesapp to support alternative `MultiStore` implementation for query service.

### Bug Fixes

* (baseapp) [#13983](https://github.com/cosmos/cosmos-sdk/pull/13983) Don't emit duplicate ante-handler events when a post-handler is defined.
* (baseapp) [#14049](https://github.com/cosmos/cosmos-sdk/pull/14049) Fix state sync when interval is zero.
* (store) [#13516](https://github.com/cosmos/cosmos-sdk/pull/13516) Fix state listener that was observing writes at wrong time.

## [v0.46.6](https://github.com/cosmos/cosmos-sdk/releases/tag/v0.46.6) - 2022-11-18

### Improvements

* (config) [#13894](https://github.com/cosmos/cosmos-sdk/pull/13894) Support state streaming configuration in `app.toml` template and default configuration.

### Bug Fixes

* (x/gov) [#13918](https://github.com/cosmos/cosmos-sdk/pull/13918) Fix propagation of message errors when executing a proposal.

## [v0.46.5](https://github.com/cosmos/cosmos-sdk/releases/tag/v0.46.5) - 2022-11-17

### Features

* (x/bank) [#13891](https://github.com/cosmos/cosmos-sdk/pull/13891) Provide a helper function `Migrate_V0464_To_V0465` for migrating a chain **already on v0.46 with versions <=v0.46.4** to the latest v0.46.5 correct state.

### Improvements

* [#13826](https://github.com/cosmos/cosmos-sdk/pull/13826) Support custom `GasConfig` configuration for applications.
* (deps) Bump Tendermint version to [v0.34.23](https://github.com/tendermint/tendermint/releases/tag/v0.34.23).

### State Machine Breaking

* (x/group) [#13876](https://github.com/cosmos/cosmos-sdk/pull/13876) Fix group MinExecutionPeriod that is checked on execution now, instead of voting period end.

### API Breaking Changes

* (x/group) [#13876](https://github.com/cosmos/cosmos-sdk/pull/13876) Add `GetMinExecutionPeriod` method on DecisionPolicy interface.

### Bug Fixes

* (x/group) [#13869](https://github.com/cosmos/cosmos-sdk/pull/13869) Group members weight must be positive and a finite number.
* (x/bank) [#13821](https://github.com/cosmos/cosmos-sdk/pull/13821) Fix bank store migration of coin metadata.
* (x/group) [#13808](https://github.com/cosmos/cosmos-sdk/pull/13808) Fix propagation of message events to the current context in `EndBlocker`.
* (x/gov) [#13728](https://github.com/cosmos/cosmos-sdk/pull/13728) Fix propagation of message events to the current context in `EndBlocker`.
* (store) [#13803](https://github.com/cosmos/cosmos-sdk/pull/13803) Add an error log if IAVL set operation failed.
* [#13861](https://github.com/cosmos/cosmos-sdk/pull/13861) Allow `_` characters in tx event queries, i.e. `GetTxsEvent`.

## [v0.46.4](https://github.com/cosmos/cosmos-sdk/releases/tag/v0.46.4) - 2022-11-01

### Features

* (x/auth) [#13612](https://github.com/cosmos/cosmos-sdk/pull/13612) Add `Query/ModuleAccountByName` endpoint for accessing the module account info by module name.

### Improvements

* (deps) Bump IAVL version to [v0.19.4](https://github.com/cosmos/iavl/releases/tag/v0.19.4).

### Bug Fixes

* (x/auth/tx) [#12474](https://github.com/cosmos/cosmos-sdk/pull/12474) Remove condition in GetTxsEvent that disallowed multiple equal signs, which would break event queries with base64 strings (i.e. query by signature).
* (store) [#13530](https://github.com/cosmos/cosmos-sdk/pull/13530) Fix app-hash mismatch if upgrade migration commit is interrupted.

### CLI Breaking Changes

* [#13656](https://github.com/cosmos/cosmos-sdk/pull/13659) Rename `server.FlagIAVLFastNode` to `server.FlagDisableIAVLFastNode` for clarity.

### API Breaking Changes

* (context) [#13063](https://github.com/cosmos/cosmos-sdk/pull/13063) Update `Context#CacheContext` to automatically emit all events on the parent context's `EventManager`.

## [v0.46.3](https://github.com/cosmos/cosmos-sdk/releases/tag/v0.46.3) - 2022-10-20

ATTENTION:

This is a security release for the [Dragonberry security advisory](https://forum.cosmos.network/t/ibc-security-advisory-dragonberry/7702).

All users should upgrade immediately.

Users *must* add a replace directive in their go.mod for the new `ics23` package in the SDK:

```go
replace github.com/confio/ics23/go => github.com/cosmos/cosmos-sdk/ics23/go v0.8.0
```

### Features

* [#13435](https://github.com/cosmos/cosmos-sdk/pull/13435) Extend error context when a simulation fails.
* (grpc) [#13485](https://github.com/cosmos/cosmos-sdk/pull/13485) Implement a new gRPC query, `/cosmos/base/node/v1beta1/config`, which provides operator configuration.
* (cli) [#13147](https://github.com/cosmos/cosmos-sdk/pull/13147) Add the `--append` flag to the `sign-batch` CLI cmd to combine the messages and sign those txs which are created with `--generate-only`.
* (cli) [#13454](https://github.com/cosmos/cosmos-sdk/pull/13454) `sign-batch` CLI can now read multiple transaction files.

### Improvements

* [#13586](https://github.com/cosmos/cosmos-sdk/pull/13586) Bump Tendermint to `v0.34.22`.
* (auth) [#13460](https://github.com/cosmos/cosmos-sdk/pull/13460) The `q auth address-by-id` CLI command has been renamed to `q auth address-by-acc-num` to be more explicit. However, the old `address-by-id` version is still kept as an alias, for backwards compatibility.
* [#13433](https://github.com/cosmos/cosmos-sdk/pull/13433) Remove dead code in cacheMergeIterator `Domain()`.

### Bug Fixes

* Implement dragonberry security patch.
    * For applying the patch please refer to the [RELEASE NOTES](./RELEASE_NOTES.md)
* (store) [#13459](https://github.com/cosmos/cosmos-sdk/pull/13459) Don't let state listener observe the uncommitted writes.
* [#12548](https://github.com/cosmos/cosmos-sdk/pull/12548) Prevent signing from wrong key while using multisig.

### API Breaking Changes

* (server) [#13485](https://github.com/cosmos/cosmos-sdk/pull/13485) The `Application` service now requires the `RegisterNodeService` method to be implemented.

## [v0.46.2](https://github.com/cosmos/cosmos-sdk/releases/tag/v0.46.2) - 2022-10-03

### API Breaking Changes

* (cli) [#13089](https://github.com/cosmos/cosmos-sdk/pull/13089) Fix rollback command don't actually delete multistore versions, added method `RollbackToVersion` to interface `CommitMultiStore` and added method `CommitMultiStore` to `Application` interface.
* (cli) [#13089](https://github.com/cosmos/cosmos-sdk/pull/13089) `NewRollbackCmd` now takes an `appCreator types.AppCreator`.

### Features

* (cli) [#13207](https://github.com/cosmos/cosmos-sdk/pull/13207) Reduce user's password prompts when calling keyring `List()` function.
* (cli) [#13353](https://github.com/cosmos/cosmos-sdk/pull/13353) Add `tx group draft-proposal` command for generating group proposal JSONs (skeleton).
* (cli) [#13304](https://github.com/cosmos/cosmos-sdk/pull/13304) Add `tx gov draft-proposal` command for generating proposal JSONs (skeleton).
* (x/authz) [#13047](https://github.com/cosmos/cosmos-sdk/pull/13047) Add a GetAuthorization function to the keeper.
* (cli) [#12742](https://github.com/cosmos/cosmos-sdk/pull/12742) Add the `prune` CLI cmd to manually prune app store history versions based on the pruning options.

### Improvements

* [#13323](https://github.com/cosmos/cosmos-sdk/pull/13323) Ensure `withdraw_rewards` rewards are emitted from all actions that result in rewards being withdrawn.
* [#13233](https://github.com/cosmos/cosmos-sdk/pull/13233) Add `--append` to `add-genesis-account` sub-command to append new tokens after an account is already created.
* (x/group) [#13214](https://github.com/cosmos/cosmos-sdk/pull/13214) Add `withdraw-proposal` command to group module's CLI transaction commands.
* (x/auth) [#13048](https://github.com/cosmos/cosmos-sdk/pull/13048) Add handling of AccountNumberStoreKeyPrefix to the simulation decoder.
* (simapp) [#13107](https://github.com/cosmos/cosmos-sdk/pull/13107) Call `SetIAVLCacheSize` with the configured value in simapp.
* [#13301](https://github.com/cosmos/cosmos-sdk/pull/13301) Keep the balance query endpoint compatible with legacy blocks
* [#13321](https://github.com/cosmos/cosmos-sdk/pull/13321) Add flag to disable fast node migration and usage.

### Bug Fixes

* (types) [#13265](https://github.com/cosmos/cosmos-sdk/pull/13265) Correctly coalesce coins even with repeated denominations & simplify logic.
* (x/auth) [#13200](https://github.com/cosmos/cosmos-sdk/pull/13200) Fix wrong sequences in `sign-batch`.
* (export) [#13029](https://github.com/cosmos/cosmos-sdk/pull/13029) Fix exporting the blockParams regression.
* [#13046](https://github.com/cosmos/cosmos-sdk/pull/13046) Fix missing return statement in BaseApp.Query.
* (store) [#13336](https://github.com/cosmos/cosmos-sdk/pull/13334) Call streaming listeners for deliver tx event, it was removed accidentally.
* (grpc) [#13417](https://github.com/cosmos/cosmos-sdk/pull/13417) fix grpc query panic that could crash the node (backport #13352).
* (grpc) [#13418](https://github.com/cosmos/cosmos-sdk/pull/13418) Add close for grpc only mode.

## [v0.46.1](https://github.com/cosmos/cosmos-sdk/releases/tag/v0.46.1) - 2022-08-24

### Improvements

* [#12953](https://github.com/cosmos/cosmos-sdk/pull/12953) Change the default priority mechanism to be based on gas price.
* [#12981](https://github.com/cosmos/cosmos-sdk/pull/12981) Return proper error when parsing telemetry configuration.
* [#12969](https://github.com/cosmos/cosmos-sdk/pull/12969) Bump Tendermint to `v0.34.21` and IAVL to `v0.19.1`.
* [#12885](https://github.com/cosmos/cosmos-sdk/pull/12885) Amortize cost of processing cache KV store.
* (events) [#12850](https://github.com/cosmos/cosmos-sdk/pull/12850) Add a new `fee_payer` attribute to the `tx` event that is emitted from the `DeductFeeDecorator` AnteHandler decorator.
* (x/params) [#12615](https://github.com/cosmos/cosmos-sdk/pull/12615) Add `GetParamSetIfExists` function to params `Subspace` to prevent panics on breaking changes.
* (x/bank) [#12674](https://github.com/cosmos/cosmos-sdk/pull/12674) Add convenience function `CreatePrefixedAccountStoreKey()` to construct key to access account's balance for a given denom.
* [#12877](https://github.com/cosmos/cosmos-sdk/pull/12877) Bumped cosmossdk.io/math to v1.0.0-beta.3
* [#12693](https://github.com/cosmos/cosmos-sdk/pull/12693) Make sure the order of each node is consistent when emitting proto events.

### Bug Fixes

* (x/group) [#12888](https://github.com/cosmos/cosmos-sdk/pull/12888) Fix event propagation to the current context of `x/group` message execution `[]sdk.Result`.
* (x/upgrade) [#12906](https://github.com/cosmos/cosmos-sdk/pull/12906) Fix upgrade failure by moving downgrade verification logic after store migration.

## [v0.46.0](https://github.com/cosmos/cosmos-sdk/releases/tag/v0.46.0) - 2022-07-26

### Features

* (types) [#11985](https://github.com/cosmos/cosmos-sdk/pull/11985) Add a `Priority` field on `sdk.Context`, which represents the CheckTx priority field. It is only used during CheckTx.
* (gRPC) [#11889](https://github.com/cosmos/cosmos-sdk/pull/11889) Support custom read and write gRPC options in `app.toml`. See `max-recv-msg-size` and `max-send-msg-size` respectively.
* (cli) [#11738](https://github.com/cosmos/cosmos-sdk/pull/11738) Add `tx auth multi-sign` as alias of `tx auth multisign` for consistency with `multi-send`.
* (cli) [#11738](https://github.com/cosmos/cosmos-sdk/pull/11738) Add `tx bank multi-send` command for bulk send of coins to multiple accounts.
* (grpc) [#11642](https://github.com/cosmos/cosmos-sdk/pull/11642) Implement `ABCIQuery` in the Tendermint gRPC service, which proxies ABCI `Query` requests directly to the application.
* (x/upgrade) [#11551](https://github.com/cosmos/cosmos-sdk/pull/11551) Update `ScheduleUpgrade` for chains to schedule an automated upgrade on `BeginBlock` without having to go though governance.
* (tx) [#11533](https://github.com/cosmos/cosmos-sdk/pull/11533) Register [`EIP191`](https://eips.ethereum.org/EIPS/eip-191) as an available `SignMode` for chains to use.
* (x/genutil) [#11500](https://github.com/cosmos/cosmos-sdk/pull/11500) Fix GenTx validation and adjust error messages
* [#11430](https://github.com/cosmos/cosmos-sdk/pull/11430) Introduce a new `grpc-only` flag, such that when enabled, will start the node in a query-only mode. Note, gRPC MUST be enabled with this flag.
* (x/bank) [#11417](https://github.com/cosmos/cosmos-sdk/pull/11417) Introduce a new `SpendableBalances` gRPC query that retrieves an account's total (paginated) spendable balances.
* [#11441](https://github.com/cosmos/cosmos-sdk/pull/11441) Added a new method, `IsLTE`, for `types.Coin`. This method is used to check if a `types.Coin` is less than or equal to another `types.Coin`.
* (x/upgrade) [#11116](https://github.com/cosmos/cosmos-sdk/pull/11116) `MsgSoftwareUpgrade` and `MsgCancelUpgrade` have been added to support v1beta2 msgs-based gov proposals.
* [#10977](https://github.com/cosmos/cosmos-sdk/pull/10977) Now every cosmos message protobuf definition must be extended with a `cosmos.msg.v1.signer` option to signal the signer fields in a language agnostic way.
* [#10710](https://github.com/cosmos/cosmos-sdk/pull/10710) Chain-id shouldn't be required for creating a transaction with both --generate-only and --offline flags.
* [#10703](https://github.com/cosmos/cosmos-sdk/pull/10703) Create a new grantee account, if the grantee of an authorization does not exist.
* [#10592](https://github.com/cosmos/cosmos-sdk/pull/10592) Add a `DecApproxEq` function that checks to see if `|d1 - d2| < tol` for some Dec `d1, d2, tol`.
* [#9933](https://github.com/cosmos/cosmos-sdk/pull/9933) Introduces the notion of a Cosmos "Scalar" type, which would just be simple aliases that give human-understandable meaning to the underlying type, both in Go code and in Proto definitions.
* [#9884](https://github.com/cosmos/cosmos-sdk/pull/9884) Provide a new gRPC query handler, `/cosmos/params/v1beta1/subspaces`, that allows the ability to query for all registered subspaces and their respective keys.
* [#9776](https://github.com/cosmos/cosmos-sdk/pull/9776) Add flag `staking-bond-denom` to specify the staking bond denomination value when initializing a new chain.
* [#9533](https://github.com/cosmos/cosmos-sdk/pull/9533) Added a new gRPC method, `DenomOwners`, in `x/bank` to query for all account holders of a specific denomination.
* (bank) [#9618](https://github.com/cosmos/cosmos-sdk/pull/9618) Update bank.Metadata: add URI and URIHash attributes.
* (store) [#8664](https://github.com/cosmos/cosmos-sdk/pull/8664) Implementation of ADR-038 file StreamingService
* [#9837](https://github.com/cosmos/cosmos-sdk/issues/9837) `--generate-only` flag can be used with a keyname from the keyring.
* [#10326](https://github.com/cosmos/cosmos-sdk/pull/10326) `x/authz` add all grants by granter query.
* [#10944](https://github.com/cosmos/cosmos-sdk/pull/10944) `x/authz` add all grants by grantee query
* [#10348](https://github.com/cosmos/cosmos-sdk/pull/10348) Add `fee.{payer,granter}` and `tip` fields to StdSignDoc for signing tipped transactions.
* [#10208](https://github.com/cosmos/cosmos-sdk/pull/10208) Add `TipsTxMiddleware` for transferring tips.
* [#10379](https://github.com/cosmos/cosmos-sdk/pull/10379) Add validation to `x/upgrade` CLI `software-upgrade` command `--plan-info` value.
* [#10507](https://github.com/cosmos/cosmos-sdk/pull/10507) Add antehandler for tx priority.
* [#10311](https://github.com/cosmos/cosmos-sdk/pull/10311) Adds cli to use tips transactions. It adds an `--aux` flag to all CLI tx commands to generate the aux signer data (with optional tip), and a new `tx aux-to-fee` subcommand to let the fee payer gather aux signer data and broadcast the tx
* [#11019](https://github.com/cosmos/cosmos-sdk/pull/11019) Add `MsgCreatePermanentLockedAccount` and CLI method for creating permanent locked account
* [#10947](https://github.com/cosmos/cosmos-sdk/pull/10947) Add `AllowancesByGranter` query to the feegrant module
* [#10407](https://github.com/cosmos/cosmos-sdk/pull/10407) Add validation to `x/upgrade` module's `BeginBlock` to check accidental binary downgrades
* (gov) [#11036](https://github.com/cosmos/cosmos-sdk/pull/11036) Add in-place migrations for 0.43->0.46. Add a `migrate v0.46` CLI command for v0.43->0.46 JSON genesis migration.
* [#11006](https://github.com/cosmos/cosmos-sdk/pull/11006) Add `debug pubkey-raw` command to allow inspecting of pubkeys in legacy bech32 format
* (x/authz) [#10714](https://github.com/cosmos/cosmos-sdk/pull/10714) Add support for pruning expired authorizations
* [#11179](https://github.com/cosmos/cosmos-sdk/pull/11179) Add state rollback command.
* [#11234](https://github.com/cosmos/cosmos-sdk/pull/11234) Add `GRPCClient` field to Client Context. If `GRPCClient` field is set to nil, the `Invoke` method would use ABCI query, otherwise use gprc.
* (authz)[#11060](https://github.com/cosmos/cosmos-sdk/pull/11060) Support grant with no expire time.
* (rosetta) [#11590](https://github.com/cosmos/cosmos-sdk/pull/11590) Add fee suggestion for rosetta and enable offline mode. Also force set events about Fees to Success to pass reconciliation test.
* (types) [#11959](https://github.com/cosmos/cosmos-sdk/pull/11959) Added `sdk.Coins.Find` helper method to find a coin by denom.
* (upgrade) [#12603](https://github.com/cosmos/cosmos-sdk/pull/12603) feat: Move AppModule.BeginBlock and AppModule.EndBlock to extension interfaces
* (telemetry) [#12405](https://github.com/cosmos/cosmos-sdk/pull/12405) Add *query* calls metric to telemetry.
* (query) [#12253](https://github.com/cosmos/cosmos-sdk/pull/12253) Add `GenericFilteredPaginate` to the `query` package to improve UX.

### API Breaking Changes

* (x/auth/ante) [#11985](https://github.com/cosmos/cosmos-sdk/pull/11985) The `MempoolFeeDecorator` has been removed. Instead, the `DeductFeeDecorator` takes a new argument of type `TxFeeChecker`, to define custom fee models. If `nil` is passed to this `TxFeeChecker` argument, then it will default to `checkTxFeeWithValidatorMinGasPrices`, which is the exact same behavior as the old `MempoolFeeDecorator` (i.e. checking fees against validator's own min gas price).
* (x/auth/ante) [#11985](https://github.com/cosmos/cosmos-sdk/pull/11985) The `ExtensionOptionsDecorator` takes an argument of type `ExtensionOptionChecker`. For backwards-compatibility, you can pass `nil`, which defaults to the old behavior of rejecting all tx extensions.
* (crypto/keyring) [#11932](https://github.com/cosmos/cosmos-sdk/pull/11932) Remove `Unsafe*` interfaces from keyring package. Please use interface casting if you wish to access those unsafe functions.
* (types) [#11881](https://github.com/cosmos/cosmos-sdk/issues/11881) Rename `AccAddressFromHex` to `AccAddressFromHexUnsafe`.
* (types) [#11788](https://github.com/cosmos/cosmos-sdk/pull/11788) The `Int` and `Uint` types have been moved to their own dedicated module, `math`. Aliases are kept in the SDK's root `types` package, however, it is encouraged to utilize the new `math` module. As a result, the `Int#ToDec` API has been removed.
* (grpc) [#11642](https://github.com/cosmos/cosmos-sdk/pull/11642) The `RegisterTendermintService` method in the `tmservice` package now requires a `abciQueryFn` query function parameter.
* [#11496](https://github.com/cosmos/cosmos-sdk/pull/11496) Refactor abstractions for snapshot and pruning; snapshot intervals eventually pruned; unit tests.
* (types) [#11689](https://github.com/cosmos/cosmos-sdk/pull/11689) Make `Coins#Sub` and `Coins#SafeSub` consistent with `Coins#Add`.
* (store)[#11152](https://github.com/cosmos/cosmos-sdk/pull/11152) Remove `keep-every` from pruning options.
* [#10950](https://github.com/cosmos/cosmos-sdk/pull/10950) Add `envPrefix` parameter to `cmd.Execute`.
* (x/mint) [#10441](https://github.com/cosmos/cosmos-sdk/pull/10441) The `NewAppModule` function now accepts an inflation calculation function as an argument.
* [#9695](https://github.com/cosmos/cosmos-sdk/pull/9695) Migrate keys from `Info` (serialized as amino) -> `Record` (serialized as proto)
    * Add new `codec.Codec` argument in:
        * `keyring.NewInMemory`
        * `keyring.New`
    * Rename:
        * `SavePubKey` to `SaveOfflineKey`.
        * `NewMultiInfo`, `NewLedgerInfo` to `NewLegacyMultiInfo`, `newLegacyLedgerInfo` respectively. Move them into `legacy_info.go`.
        * `NewOfflineInfo` to `newLegacyOfflineInfo` and move it to `migration_test.go`.
    * Return:
    _`keyring.Record, error` in `SaveOfflineKey`, `SaveLedgerKey`, `SaveMultiSig`, `Key` and `KeyByAddress`.
    _`keyring.Record` instead of `Info` in `NewMnemonic` and `List`.
    * Remove `algo` argument from :
        * `SaveOfflineKey`
    * Take `keyring.Record` instead of `Info` as first argument in:
        * `MkConsKeyOutput`
        * `MkValKeyOutput`
        * `MkAccKeyOutput`
* [#10022](https://github.com/cosmos/cosmos-sdk/pull/10022) `AuthKeeper` interface in `x/auth` now includes a function `HasAccount`.
* [#9759](https://github.com/cosmos/cosmos-sdk/pull/9759) `NewAccountKeeeper` in `x/auth` now takes an additional `bech32Prefix` argument that represents `sdk.Bech32MainPrefix`.
* [#9628](https://github.com/cosmos/cosmos-sdk/pull/9628) Rename `x/{mod}/legacy` to `x/{mod}/migrations`.
* [#9571](https://github.com/cosmos/cosmos-sdk/pull/9571) Implemented error handling for staking hooks, which now return an error on failure.
* [#9427](https://github.com/cosmos/cosmos-sdk/pull/9427) Move simapp `FundAccount` and `FundModuleAccount` to `x/bank/testutil`
* (client/tx) [#9421](https://github.com/cosmos/cosmos-sdk/pull/9421/) `BuildUnsignedTx`, `BuildSimTx`, `PrintUnsignedStdTx` functions are moved to
  the Tx Factory as methods.
* (client/keys) [#9601](https://github.com/cosmos/cosmos-sdk/pull/9601) Added `keys rename` CLI command and `Keyring.Rename` interface method to rename a key in the keyring.
* (x/slashing) [#9458](https://github.com/cosmos/cosmos-sdk/pull/9458) Coins burned from slashing is now returned from Slash function and included in Slash event.
* [#9246](https://github.com/cosmos/cosmos-sdk/pull/9246) The `New` method for the network package now returns an error.
* [#9519](https://github.com/cosmos/cosmos-sdk/pull/9519) `DeleteDeposits` renamed to `DeleteAndBurnDeposits`, `RefundDeposits` renamed to `RefundAndDeleteDeposits`
* (codec) [#9521](https://github.com/cosmos/cosmos-sdk/pull/9521) Removed deprecated `clientCtx.JSONCodec` from `client.Context`.
* (codec) [#9521](https://github.com/cosmos/cosmos-sdk/pull/9521) Rename `EncodingConfig.Marshaler` to `Codec`.
* [#9594](https://github.com/cosmos/cosmos-sdk/pull/9594) `RESTHandlerFn` argument is removed from the `gov/NewProposalHandler`.
* [#9594](https://github.com/cosmos/cosmos-sdk/pull/9594) `types/rest` package moved to `testutil/rest`.
* [#9432](https://github.com/cosmos/cosmos-sdk/pull/9432) `ConsensusParamsKeyTable` moved from `params/keeper` to `params/types`
* [#9576](https://github.com/cosmos/cosmos-sdk/pull/9576) Add debug error message to `sdkerrors.QueryResult` when enabled
* [#9650](https://github.com/cosmos/cosmos-sdk/pull/9650) Removed deprecated message handler implementation from the SDK modules.
* [#10248](https://github.com/cosmos/cosmos-sdk/pull/10248) Remove unused `KeyPowerReduction` variable from x/staking types.
* (x/bank) [#9832](https://github.com/cosmos/cosmos-sdk/pull/9832) `AddressFromBalancesStore` renamed to `AddressAndDenomFromBalancesStore`.
* (tests) [#9938](https://github.com/cosmos/cosmos-sdk/pull/9938) `simapp.Setup` accepts additional `testing.T` argument.
* (baseapp) [#11979](https://github.com/cosmos/cosmos-sdk/pull/11979) Rename baseapp simulation helper methods `baseapp.{Check,Deliver}` to `baseapp.Sim{Check,Deliver}`.
* (x/gov) [#10373](https://github.com/cosmos/cosmos-sdk/pull/10373) Removed gov `keeper.{MustMarshal, MustUnmarshal}`.
* [#10348](https://github.com/cosmos/cosmos-sdk/pull/10348) StdSignBytes takes a new argument of type `*tx.Tip` for signing over tips using LEGACY_AMINO_JSON.
* [#10208](https://github.com/cosmos/cosmos-sdk/pull/10208) The `x/auth/signing.Tx` interface now also includes a new `GetTip() *tx.Tip` method for verifying tipped transactions. The `x/auth/types` expected BankKeeper interface now expects the `SendCoins` method too.
* [#10612](https://github.com/cosmos/cosmos-sdk/pull/10612) `baseapp.NewBaseApp` constructor function doesn't take the `sdk.TxDecoder` anymore. This logic has been moved into the TxDecoderMiddleware.
* [#10692](https://github.com/cosmos/cosmos-sdk/pull/10612) `SignerData` takes 2 new fields, `Address` and `PubKey`, which need to get populated when using SIGN_MODE_DIRECT_AUX.
* [#10748](https://github.com/cosmos/cosmos-sdk/pull/10748) Move legacy `x/gov` api to `v1beta1` directory.
* [#10816](https://github.com/cosmos/cosmos-sdk/pull/10816) Reuse blocked addresses from the bank module. No need to pass them to distribution.
* [#10852](https://github.com/cosmos/cosmos-sdk/pull/10852) Move `x/gov/types` to `x/gov/types/v1beta2`.
* [#10922](https://github.com/cosmos/cosmos-sdk/pull/10922), [/#10957](https://github.com/cosmos/cosmos-sdk/pull/10957) Move key `server.Generate*` functions to testutil and support custom mnemonics in in-process testing network. Moved `TestMnemonic` from `testutil` package to `testdata`.
* (x/bank) [#10771](https://github.com/cosmos/cosmos-sdk/pull/10771) Add safety check on bank module perms to allow module-specific mint restrictions (e.g. only minting a certain denom).
* (x/bank) [#10771](https://github.com/cosmos/cosmos-sdk/pull/10771) Add `bank.BaseKeeper.WithMintCoinsRestriction` function to restrict use of bank `MintCoins` usage.
* [#10868](https://github.com/cosmos/cosmos-sdk/pull/10868), [#10989](https://github.com/cosmos/cosmos-sdk/pull/10989) The Gov keeper accepts now 2 more mandatory arguments, the ServiceMsgRouter and a maximum proposal metadata length.
* [#10868](https://github.com/cosmos/cosmos-sdk/pull/10868), [#10989](https://github.com/cosmos/cosmos-sdk/pull/10989), [#11093](https://github.com/cosmos/cosmos-sdk/pull/11093) The Gov keeper accepts now 2 more mandatory arguments, the ServiceMsgRouter and a gov Config including the max metadata length.
* [#11124](https://github.com/cosmos/cosmos-sdk/pull/11124) Add `GetAllVersions` to application store
* (x/authz) [#10447](https://github.com/cosmos/cosmos-sdk/pull/10447) authz `NewGrant` takes a new argument: block time, to correctly validate expire time.
* [#10961](https://github.com/cosmos/cosmos-sdk/pull/10961) Support third-party modules to add extension snapshots to state-sync.
* [#11274](https://github.com/cosmos/cosmos-sdk/pull/11274) `types/errors.New` now is an alias for `types/errors.Register` and should only be used in initialization code.
* (authz)[#11060](https://github.com/cosmos/cosmos-sdk/pull/11060) `authz.NewMsgGrant` `expiration` is now a pointer. When `nil` is used then no expiration will be set (grant won't expire).
* (x/distribution)[#11457](https://github.com/cosmos/cosmos-sdk/pull/11457) Add amount field to `distr.MsgWithdrawDelegatorRewardResponse` and `distr.MsgWithdrawValidatorCommissionResponse`.
* [#11334](https://github.com/cosmos/cosmos-sdk/pull/11334) Move `x/gov/types/v1beta2` to `x/gov/types/v1`.
* (x/auth/middleware) [#11413](https://github.com/cosmos/cosmos-sdk/pull/11413) Refactor tx middleware to be extensible on tx fee logic. Merged `MempoolFeeMiddleware` and `TxPriorityMiddleware` functionalities into `DeductFeeMiddleware`, make the logic extensible using the `TxFeeChecker` option, the current fee logic is preserved by the default `checkTxFeeWithValidatorMinGasPrices` implementation. Change `RejectExtensionOptionsMiddleware` to `NewExtensionOptionsMiddleware` which is extensible with the `ExtensionOptionChecker` option. Unpack the tx extension options `Any`s to interface `TxExtensionOptionI`.
* (migrations) [#11556](https://github.com/cosmos/cosmos-sdk/pull/11556#issuecomment-1091385011) Remove migration code from 0.42 and below. To use previous migrations, checkout previous versions of the cosmos-sdk.

### Client Breaking Changes

* [#11797](https://github.com/cosmos/cosmos-sdk/pull/11797) Remove all RegisterRESTRoutes (previously deprecated)
* [#11089](https://github.com/cosmos/cosmos-sdk/pull/11089) interacting with the node through `grpc.Dial` requires clients to pass a codec refer to [doc](docs/docs/run-node/02-interact-node.md).
* [#9594](https://github.com/cosmos/cosmos-sdk/pull/9594) Remove legacy REST API. Please see the [REST Endpoints Migration guide](https://docs.cosmos.network/v0.45/migrations/rest.html) to migrate to the new REST endpoints.
* [#9995](https://github.com/cosmos/cosmos-sdk/pull/9995) Increased gas cost for creating proposals.
* [#11029](https://github.com/cosmos/cosmos-sdk/pull/11029) The deprecated Vote Option field is removed in gov v1beta2 and nil in v1beta1. Use Options instead.
* [#11013](https://github.com/cosmos/cosmos-sdk/pull/11013) The `tx gov submit-proposal` command has changed syntax to support the new Msg-based gov proposals. To access the old CLI command, please use `tx gov submit-legacy-proposal`.
* [#11170](https://github.com/cosmos/cosmos-sdk/issues/11170) Fixes issue related to grpc-gateway of supply by ibc-denom.

### CLI Breaking Changes

* (cli) [#11818](https://github.com/cosmos/cosmos-sdk/pull/11818) CLI transactions preview now respect the chosen `--output` flag format (json or text).
* [#9695](https://github.com/cosmos/cosmos-sdk/pull/9695) `<app> keys migrate` CLI command now takes no arguments.
* [#9246](https://github.com/cosmos/cosmos-sdk/pull/9246) Removed the CLI flag `--setup-config-only` from the `testnet` command and added the subcommand `init-files`.
* [#9780](https://github.com/cosmos/cosmos-sdk/pull/9780) Use sigs.k8s.io for yaml, which might lead to minor YAML output changes
* [#10625](https://github.com/cosmos/cosmos-sdk/pull/10625) Rename `--fee-account` CLI flag to `--fee-granter`
* [#10684](https://github.com/cosmos/cosmos-sdk/pull/10684) Rename `edit-validator` command's `--moniker` flag to `--new-moniker`
* (authz)[#11060](https://github.com/cosmos/cosmos-sdk/pull/11060) Changed the default value of the `--expiration` `tx grant` CLI Flag: was now + 1year, update: null (no expire date).

### Improvements

* (types) [#12201](https://github.com/cosmos/cosmos-sdk/pull/12201) Add `MustAccAddressFromBech32` util function
* [#11696](https://github.com/cosmos/cosmos-sdk/pull/11696) Rename `helpers.GenTx` to `GenSignedMockTx` to avoid confusion with genutil's `GenTxCmd`.
* (x/auth/vesting) [#11652](https://github.com/cosmos/cosmos-sdk/pull/11652) Add util functions for `Period(s)`
* [#11630](https://github.com/cosmos/cosmos-sdk/pull/11630) Add SafeSub method to sdk.Coin.
* [#11511](https://github.com/cosmos/cosmos-sdk/pull/11511) Add api server flags to start command.
* [#11484](https://github.com/cosmos/cosmos-sdk/pull/11484) Implement getter for keyring backend option.
* [#11449](https://github.com/cosmos/cosmos-sdk/pull/11449) Improved error messages when node isn't synced.
* [#11349](https://github.com/cosmos/cosmos-sdk/pull/11349) Add `RegisterAminoMsg` function that checks that a msg name is <40 chars (else this would break ledger nano signing) then registers the concrete msg type with amino, it should be used for registering `sdk.Msg`s with amino instead of `cdc.RegisterConcrete`.
* [#11089](https://github.com/cosmos/cosmos-sdk/pull/11089]) Now cosmos-sdk consumers can upgrade gRPC to its newest versions.
* [#10439](https://github.com/cosmos/cosmos-sdk/pull/10439) Check error for `RegisterQueryHandlerClient` in all modules `RegisterGRPCGatewayRoutes`.
* [#9780](https://github.com/cosmos/cosmos-sdk/pull/9780) Remove gogoproto `moretags` YAML annotations and add `sigs.k8s.io/yaml` for YAML marshalling.
* (x/bank) [#10134](https://github.com/cosmos/cosmos-sdk/pull/10134) Add `HasDenomMetadata` function to bank `Keeper` to check if a client coin denom metadata exists in state.
* (x/bank) [#10022](https://github.com/cosmos/cosmos-sdk/pull/10022) `BankKeeper.SendCoins` now takes less execution time.
* (deps) [#9987](https://github.com/cosmos/cosmos-sdk/pull/9987) Bump Go version minimum requirement to `1.17`
* (cli) [#9856](https://github.com/cosmos/cosmos-sdk/pull/9856) Overwrite `--sequence` and `--account-number` flags with default flag values when used with `offline=false` in `sign-batch` command.
* (rosetta) [#10001](https://github.com/cosmos/cosmos-sdk/issues/10001) Add documentation for rosetta-cli dockerfile and rename folder for the rosetta-ci dockerfile
* [#9699](https://github.com/cosmos/cosmos-sdk/pull/9699) Add `:`, `.`, `-`, and `_` as allowed characters in the default denom regular expression.
* (genesis) [#9697](https://github.com/cosmos/cosmos-sdk/pull/9697) Ensure `InitGenesis` returns with non-empty validator set.
* [#10468](https://github.com/cosmos/cosmos-sdk/pull/10468) Allow futureOps to queue additional operations in simulations
* [#10625](https://github.com/cosmos/cosmos-sdk/pull/10625) Add `--fee-payer` CLI flag
* (cli) [#10683](https://github.com/cosmos/cosmos-sdk/pull/10683) In CLI, allow 1 SIGN_MODE_DIRECT signer in transactions with multiple signers.
* (deps) [#10706](https://github.com/cosmos/cosmos-sdk/issues/10706) Bump rosetta-sdk-go to v0.7.2 and rosetta-cli to v0.7.3
* (types/errors) [#10779](https://github.com/cosmos/cosmos-sdk/pull/10779) Move most functionality in `types/errors` to a standalone `errors` go module, except the `RootCodespace` errors and ABCI response helpers. All functions and types that used to live in `types/errors` are now aliased so this is not a breaking change.
* (gov) [#10854](https://github.com/cosmos/cosmos-sdk/pull/10854) v1beta2's vote doesn't include the deprecate `option VoteOption` anymore. Instead, it only uses `WeightedVoteOption`.
* (types) [#11004](https://github.com/cosmos/cosmos-sdk/pull/11004) Added mutable versions of many of the sdk.Dec types operations. This improves performance when used by avoiding reallocating a new bigint for each operation.
* (x/auth) [#10880](https://github.com/cosmos/cosmos-sdk/pull/10880) Added a new query to the tx query service that returns a block with transactions fully decoded.
* (types) [#11200](https://github.com/cosmos/cosmos-sdk/pull/11200) Added `Min()` and `Max()` operations on sdk.Coins.
* (gov) [#11287](https://github.com/cosmos/cosmos-sdk/pull/11287) Fix error message when no flags are provided while executing `submit-legacy-proposal` transaction.
* (x/auth) [#11482](https://github.com/cosmos/cosmos-sdk/pull/11482) Improve panic message when attempting to register a method handler for a message that does not implement sdk.Msg
* (x/staking) [#11596](https://github.com/cosmos/cosmos-sdk/pull/11596) Add (re)delegation getters
* (errors) [#11960](https://github.com/cosmos/cosmos-sdk/pull/11960) Removed 'redacted' error message from defaultErrEncoder
* (ante) [#12013](https://github.com/cosmos/cosmos-sdk/pull/12013) Index ante events for failed tx.
* [#12668](https://github.com/cosmos/cosmos-sdk/pull/12668) Add `authz_msg_index` event attribute to message events emitted when executing via `MsgExec` through `x/authz`.
* [#12626](https://github.com/cosmos/cosmos-sdk/pull/12626) Upgrade IAVL to v0.19.0 with fast index and error propagation. NOTE: first start will take a while to propagate into new model.
* [#12576](https://github.com/cosmos/cosmos-sdk/pull/12576) Remove dependency on cosmos/keyring and upgrade to 99designs/keyring v1.2.1
* [#12590](https://github.com/cosmos/cosmos-sdk/pull/12590) Allow zero gas in simulation mode.
* [#12453](https://github.com/cosmos/cosmos-sdk/pull/12453) Add `NewInMemoryWithKeyring` function which allows the creation of in memory `keystore` instances with a specified set of existing items.
* [#11390](https://github.com/cosmos/cosmos-sdk/pull/11390) `LatestBlockResponse` & `BlockByHeightResponse` types' `Block` filed has been deprecated and they now contains new field `sdk_block` with `proposer_address` as `string`
* [#12089](https://github.com/cosmos/cosmos-sdk/pull/12089) Mark the `TipDecorator` as beta, don't include it in simapp by default.
* [#12153](https://github.com/cosmos/cosmos-sdk/pull/12153) Add a new `NewSimulationManagerFromAppModules` constructor, to simplify simulation wiring.

### Bug Fixes

* [#11969](https://github.com/cosmos/cosmos-sdk/pull/11969) Fix the panic error in `x/upgrade` when `AppVersion` is not set.
* (tests) [#11940](https://github.com/cosmos/cosmos-sdk/pull/11940) Fix some client tests in the `x/gov` module
* [#11772](https://github.com/cosmos/cosmos-sdk/pull/11772) Limit types.Dec length to avoid overflow.
* [#11724](https://github.com/cosmos/cosmos-sdk/pull/11724) Fix data race issues with api.Server
* [#11693](https://github.com/cosmos/cosmos-sdk/pull/11693) Add validation for gentx cmd.
* [#11645](https://github.com/cosmos/cosmos-sdk/pull/11645) Fix `--home` flag ignored when running help.
* [#11558](https://github.com/cosmos/cosmos-sdk/pull/11558) Fix `--dry-run` not working when using tx command.
* [#11354](https://github.com/cosmos/cosmos-sdk/pull/11355) Added missing pagination flag for `bank q total` query.
* [#11197](https://github.com/cosmos/cosmos-sdk/pull/11197) Signing with multisig now works with multisig address which is not in the keyring.
* (makefile) [#11285](https://github.com/cosmos/cosmos-sdk/pull/11285) Fix lint-fix make target.
* (client) [#11283](https://github.com/cosmos/cosmos-sdk/issues/11283) Support multiple keys for tx simulation and setting automatic gas for txs.
* (store) [#11177](https://github.com/cosmos/cosmos-sdk/pull/11177) Update the prune `everything` strategy to store the last two heights.
* [#10844](https://github.com/cosmos/cosmos-sdk/pull/10844) Automatic recovering non-consistent keyring storage during public key import.
* (store) [#11117](https://github.com/cosmos/cosmos-sdk/pull/11117) Fix data race in store trace component
* (cli) [#11065](https://github.com/cosmos/cosmos-sdk/pull/11065) Ensure the `tendermint-validator-set` query command respects the `-o` output flag.
* (grpc) [#10985](https://github.com/cosmos/cosmos-sdk/pull/10992) The `/cosmos/tx/v1beta1/txs/{hash}` endpoint returns a 404 when a tx does not exist.
* (rosetta) [#10340](https://github.com/cosmos/cosmos-sdk/pull/10340) Use `GenesisChunked(ctx)` instead `Genesis(ctx)` to get genesis block height
* [#9651](https://github.com/cosmos/cosmos-sdk/pull/9651) Change inconsistent limit of `0` to `MaxUint64` on InfiniteGasMeter and add GasRemaining func to GasMeter.
* [#9639](https://github.com/cosmos/cosmos-sdk/pull/9639) Check store keys length before accessing them by making sure that `key` is of length `m+1` (for `key[n:m]`)
* (types) [#9627](https://github.com/cosmos/cosmos-sdk/pull/9627) Fix nil pointer panic on `NewBigIntFromInt`
* (x/genutil) [#9574](https://github.com/cosmos/cosmos-sdk/pull/9575) Actually use the `gentx` client tx flags (like `--keyring-dir`)
* (x/distribution) [#9599](https://github.com/cosmos/cosmos-sdk/pull/9599) Withdraw rewards event now includes a value attribute even if there are 0 rewards (due to situations like 100% commission).
* (x/genutil) [#9638](https://github.com/cosmos/cosmos-sdk/pull/9638) Added missing validator key save when recovering from mnemonic
* [#9762](https://github.com/cosmos/cosmos-sdk/pull/9762) The init command uses the chain-id from the client config if --chain-id is not provided
* [#9980](https://github.com/cosmos/cosmos-sdk/pull/9980) Returning the error when the invalid argument is passed to bank query total supply cli.
* (server) [#10016](https://github.com/cosmos/cosmos-sdk/issues/10016) Fix marshaling of index-events into server config file.
* [#10184](https://github.com/cosmos/cosmos-sdk/pull/10184) Fixed CLI tx commands to no longer explicitly require the chain-id flag as this value can come from a user config.
* (x/upgrade) [#10189](https://github.com/cosmos/cosmos-sdk/issues/10189) Removed potential sources of non-determinism in upgrades
* [#10258](https://github.com/cosmos/cosmos-sdk/issues/10258) Fixes issue related to segmentation fault on mac m1 arm64
* [#10466](https://github.com/cosmos/cosmos-sdk/issues/10466) Fixes error with simulation tests when genesis start time is randomly created after the year 2262
* [#10394](https://github.com/cosmos/cosmos-sdk/issues/10394) Fixes issue related to grpc-gateway of account balance by
  ibc-denom.
* [#10842](https://github.com/cosmos/cosmos-sdk/pull/10842) Fix error when `--generate-only`, `--max-msgs` fags set while executing `WithdrawAllRewards` command.
* [#10897](https://github.com/cosmos/cosmos-sdk/pull/10897) Fix: set a non-zero value on gas overflow.
* [#9790](https://github.com/cosmos/cosmos-sdk/pull/10687) Fix behavior of `DecCoins.MulDecTruncate`.
* [#10990](https://github.com/cosmos/cosmos-sdk/pull/10990) Fixes missing `iavl-cache-size` config parsing in `GetConfig` method.
* (x/authz) [#10447](https://github.com/cosmos/cosmos-sdk/pull/10447) Fix authz `NewGrant` expiration check.
* (x/authz) [#10633](https://github.com/cosmos/cosmos-sdk/pull/10633) Fixed authorization not found error when executing message.
* [#11222](https://github.com/cosmos/cosmos-sdk/pull/11222) reject query with block height in the future
* [#11229](https://github.com/cosmos/cosmos-sdk/pull/11229) Handled the error message of `transaction encountered error` from tendermint.
* (x/authz) [#11252](https://github.com/cosmos/cosmos-sdk/pull/11252) Allow insufficient funds error for authz simulation
* (cli) [#11313](https://github.com/cosmos/cosmos-sdk/pull/11313) Fixes `--gas auto` when executing CLI transactions in `--generate-only` mode
* (cli) [#11337](https://github.com/cosmos/cosmos-sdk/pull/11337) Fixes `show-address` cli cmd
* (crypto) [#11298](https://github.com/cosmos/cosmos-sdk/pull/11298) Fix cgo secp signature verification and update libscep256k1 library.
* (x/authz) [#11512](https://github.com/cosmos/cosmos-sdk/pull/11512) Fix response of a panic to error, when subtracting balances.
* (rosetta) [#11590](https://github.com/cosmos/cosmos-sdk/pull/11590) `/block` returns an error with nil pointer when a request has both of index and hash and increase timeout for huge genesis.
* (x/feegrant) [#11813](https://github.com/cosmos/cosmos-sdk/pull/11813) Fix pagination total count in `AllowancesByGranter` query.
* (simapp) [#11855](https://github.com/cosmos/cosmos-sdk/pull/11855) Use `sdkmath.Int` instead of `int64` for `SimulationState.InitialStake`.
* (x/capability) [#11737](https://github.com/cosmos/cosmos-sdk/pull/11737) Use a fixed length encoding of `Capability` pointer for `FwdCapabilityKey`
* [#11983](https://github.com/cosmos/cosmos-sdk/pull/11983) (x/feegrant, x/authz) rename grants query commands to `grants-by-grantee`, `grants-by-granter` cmds.
* (testutil/sims) [#12374](https://github.com/cosmos/cosmos-sdk/pull/12374) fix the non-determinstic behavior in simulations caused by `GenSignedMockTx` and check empty coins slice before it is used to create `banktype.MsgSend`.
* [#12448](https://github.com/cosmos/cosmos-sdk/pull/12448) Start telemetry independently from the API server.
* [#12509](https://github.com/cosmos/cosmos-sdk/pull/12509) Fix `Register{Tx,Tendermint}Service` not being called, resulting in some endpoints like the Simulate endpoint not working.
* [#12416](https://github.com/cosmos/cosmos-sdk/pull/12416) Prevent zero gas transactions in the `DeductFeeDecorator` AnteHandler decorator.
* (x/mint) [#12384](https://github.com/cosmos/cosmos-sdk/pull/12384) Ensure `GoalBonded` must be positive when performing `x/mint` parameter validation.
* (x/auth) [#12261](https://github.com/cosmos/cosmos-sdk/pull/12261) Deprecate pagination in GetTxsEventRequest/Response in favor of page and limit to align with tendermint `SignClient.TxSearch`
* (vesting) [#12190](https://github.com/cosmos/cosmos-sdk/pull/12190) Replace https://github.com/cosmos/cosmos-sdk/pull/12190 to use `NewBaseAccountWithAddress` in all vesting account message handlers.
* (linting) [#12132](https://github.com/cosmos/cosmos-sdk/pull/12132) Change sdk.Int to math.Int
* (cli) [#12127](https://github.com/cosmos/cosmos-sdk/pull/12127) Fix the CLI not always taking into account `--fee-payer` and `--fee-granter` flags.
* (migrations) [#12028](https://github.com/cosmos/cosmos-sdk/pull/12028) Fix v0.45->v0.46 in-place store migrations.
* (baseapp) [#12089](https://github.com/cosmos/cosmos-sdk/pull/12089) Include antehandler and runMsgs events in SimulateTx.
* (cli) [#12095](https://github.com/cosmos/cosmos-sdk/pull/12095) Fix running a tx with --dry-run returns an error
* (x/auth) [#12108](https://github.com/cosmos/cosmos-sdk/pull/12108) Fix GetBlockWithTxs error when querying block with 0 tx
* (genutil) [#12140](https://github.com/cosmos/cosmos-sdk/pull/12140) Fix staking's genesis JSON migrate in the `simd migrate v0.46` CLI command.
* (types) [#12154](https://github.com/cosmos/cosmos-sdk/pull/12154) Add `baseAccountGetter` to avoid invalid account error when create vesting account.
* (x/crisis) [#12208](https://github.com/cosmos/cosmos-sdk/pull/12208) Fix progress index of crisis invariant assertion logs.
* (types) [#12229](https://github.com/cosmos/cosmos-sdk/pull/12229) Increase sdk.Dec maxApproxRootIterations to 300

### State Machine Breaking

* (x/gov) [#13576](https://github.com/cosmos/cosmos-sdk/pull/13576) Proposals in voting period are tracked in a separate store.
* (baseapp) [#11985](https://github.com/cosmos/cosmos-sdk/pull/11985) Add a `postHandler` to baseapp. This `postHandler` is like antehandler, but is run *after* the `runMsgs` execution. It is in the same store branch that `runMsgs`, meaning that both `runMsgs` and `postHandler`
* (x/gov) [#11998](https://github.com/cosmos/cosmos-sdk/pull/11998) Tweak the `x/gov` `ModuleAccountInvariant` invariant to ensure deposits are `<=` total module account balance instead of strictly equal.
* (x/upgrade) [#11800](https://github.com/cosmos/cosmos-sdk/pull/11800) Fix `GetLastCompleteUpgrade` to properly return the latest upgrade.
* [#10564](https://github.com/cosmos/cosmos-sdk/pull/10564) Fix bug when updating allowance inside AllowedMsgAllowance
* (x/auth)[#9596](https://github.com/cosmos/cosmos-sdk/pull/9596) Enable creating periodic vesting accounts with a transactions instead of requiring them to be created in genesis.
* (x/bank) [#9611](https://github.com/cosmos/cosmos-sdk/pull/9611) Introduce a new index to act as a reverse index between a denomination and address allowing to query for token holders of a specific denomination. `DenomOwners` is updated to use the new reverse index.
* (x/bank) [#9832](https://github.com/cosmos/cosmos-sdk/pull/9832) Account balance is stored as `sdk.Int` rather than `sdk.Coin`.
* (x/bank) [#9890](https://github.com/cosmos/cosmos-sdk/pull/9890) Remove duplicate denom from denom metadata key.
* (x/upgrade) [#10189](https://github.com/cosmos/cosmos-sdk/issues/10189) Removed potential sources of non-determinism in upgrades
* [#10422](https://github.com/cosmos/cosmos-sdk/pull/10422) and [#10529](https://github.com/cosmos/cosmos-sdk/pull/10529) Add `MinCommissionRate` param to `x/staking` module.
* (x/gov) [#10763](https://github.com/cosmos/cosmos-sdk/pull/10763) modify the fields in `TallyParams` to use `string` instead of `bytes`
* [#10770](https://github.com/cosmos/cosmos-sdk/pull/10770) revert tx when block gas limit exceeded
* (x/gov) [#10868](https://github.com/cosmos/cosmos-sdk/pull/10868) Bump gov to v1. Both v1beta1 and v1beta2 queries and Msgs are accepted.
* [#11011](https://github.com/cosmos/cosmos-sdk/pull/11011) Remove burning of deposits when qourum is not reached on a governance proposal and when the deposit is not fully met.
* [#11019](https://github.com/cosmos/cosmos-sdk/pull/11019) Add `MsgCreatePermanentLockedAccount` and CLI method for creating permanent locked account
* (x/staking) [#10885] (https://github.com/cosmos/cosmos-sdk/pull/10885) Add new `CancelUnbondingDelegation`
  transaction to `x/staking` module. Delegators can now cancel unbonding delegation entry and delegate back to validator.
* (x/feegrant) [#10830](https://github.com/cosmos/cosmos-sdk/pull/10830) Expired allowances will be pruned from state.
* (x/authz,x/feegrant) [#11214](https://github.com/cosmos/cosmos-sdk/pull/11214) Fix Amino JSON encoding of authz and feegrant Msgs to be consistent with other modules.
* (authz)[#11060](https://github.com/cosmos/cosmos-sdk/pull/11060) Support grant with no expire time.

### Deprecated

* (x/upgrade) [#9906](https://github.com/cosmos/cosmos-sdk/pull/9906) Deprecate `UpgradeConsensusState` gRPC query since this functionality is only used for IBC, which now has its own [IBC replacement](https://github.com/cosmos/ibc-go/blob/2c880a22e9f9cc75f62b527ca94aa75ce1106001/proto/ibc/core/client/v1/query.proto#L54)
* (types) [#10948](https://github.com/cosmos/cosmos-sdk/issues/10948) Deprecate the types.DBBackend variable and types.NewLevelDB function. They are replaced by a new entry in `app.toml`: `app-db-backend` and `tendermint/tm-db`s `NewDB` function. If `app-db-backend` is defined, then it is used. Otherwise, if `types.DBBackend` is defined, it is used (until removed: [#11241](https://github.com/cosmos/cosmos-sdk/issues/11241)). Otherwise, Tendermint config's `db-backend` is used.

## [v0.45.16](https://github.com/cosmos/cosmos-sdk/releases/tag/v0.45.16) - 2023-05-11

### Security Bug Fixes

* (x/feegrant) [#16097](https://github.com/cosmos/cosmos-sdk/pull/16097) Fix infinite feegrant allowance bug.

## [v0.45.15](https://github.com/cosmos/cosmos-sdk/releases/tag/v0.45.15) - 2023-03-22

### Improvements

* (deps) Migrate to [CometBFT](https://github.com/cometbft/cometbft). Follow the instructions in the [release notes](./RELEASE_NOTES.md).
* (deps) [#15127](https://github.com/cosmos/cosmos-sdk/pull/15127) Bump btcd.
* (store) [#14410](https://github.com/cosmos/cosmos-sdk/pull/14410) `rootmulti.Store.loadVersion` has validation to check if all the module stores' height is correct, it will error if any module store has incorrect height.

## [v0.45.14](https://github.com/cosmos/cosmos-sdk/releases/tag/v0.45.14) - 2023-02-16

### Features

* [#14583](https://github.com/cosmos/cosmos-sdk/pull/14583) Add support for Core API.

## v0.45.13 - 2023-02-08

### Improvements

* (deps) Bump Tendermint version to [v0.34.26](https://github.com/informalsystems/tendermint/releases/tag/v0.34.26).

### Bug Fixes

* (store) [#14798](https://github.com/cosmos/cosmos-sdk/pull/14798) Copy btree to avoid the problem of modify while iteration.

## v0.45.12 - 2023-01-23

### Improvements

* [#13881](https://github.com/cosmos/cosmos-sdk/pull/13881) Optimize iteration on nested cached KV stores and other operations in general.
* (store) [#11646](https://github.com/cosmos/cosmos-sdk/pull/11646) Add store name in tracekv-emitted store traces
* (deps) Bump Tendermint version to [v0.34.24](https://github.com/tendermint/tendermint/releases/tag/v0.34.24) and use Informal Systems fork.

### API Breaking Changes

* (store) [#13516](https://github.com/cosmos/cosmos-sdk/pull/13516) Update State Streaming APIs:
    * Add method `ListenCommit` to `ABCIListener`
    * Move `ListeningEnabled` and  `AddListener` methods to `CommitMultiStore`
    * Remove `CacheWrapWithListeners` from `CacheWrap` and `CacheWrapper` interfaces
    * Remove listening APIs from the caching layer (it should only listen to the `rootmulti.Store`)
    * Add three new options to file streaming service constructor.
    * Modify `ABCIListener` such that any error from any method will always halt the app via `panic`

### Bug Fixes

* (store) [#12945](https://github.com/cosmos/cosmos-sdk/pull/12945) Fix nil end semantics in store/cachekv/iterator when iterating a dirty cache.
* (store) [#13516](https://github.com/cosmos/cosmos-sdk/pull/13516) Fix state listener that was observing writes at wrong time.

## v0.45.11 - 2022-11-09

### Improvements

* [#13896](https://github.com/cosmos/cosmos-sdk/pull/13896) Queries on pruned height returns error instead of empty values.
* (deps) Bump Tendermint version to [v0.34.23](https://github.com/tendermint/tendermint/releases/tag/v0.34.23).
* (deps) Bump IAVL version to [v0.19.4](https://github.com/cosmos/iavl/releases/tag/v0.19.4).

### Bug Fixes

* [#13673](https://github.com/cosmos/cosmos-sdk/pull/13673) Fix `--dry-run` flag not working when using tx command.

### CLI Breaking Changes

* [#13656](https://github.com/cosmos/cosmos-sdk/pull/13660) Rename `server.FlagIAVLFastNode` to `server.FlagDisableIAVLFastNode` for clarity.

### API Breaking Changes

* [#13673](https://github.com/cosmos/cosmos-sdk/pull/13673) The `GetFromFields` function now takes `Context` as an argument and removes `genOnly`.

## [v0.45.10](https://github.com/cosmos/cosmos-sdk/releases/tag/v0.45.10) - 2022-10-24

### Features

* (grpc) [#13485](https://github.com/cosmos/cosmos-sdk/pull/13485) Implement a new gRPC query, `/cosmos/base/node/v1beta1/config`, which provides operator configuration. Applications that wish to expose operator minimum gas prices via gRPC should have their application implement the `ApplicationQueryService` interface (see `SimApp#RegisterNodeService` as an example).
* [#13557](https://github.com/cosmos/cosmos-sdk/pull/#13557) - Add `GenSignedMockTx`. This can be used as workaround for #12437 revertion. `v0.46+` contains as well a `GenSignedMockTx` that behaves the same way.
* (x/auth) [#13612](https://github.com/cosmos/cosmos-sdk/pull/13612) Add `Query/ModuleAccountByName` endpoint for accessing the module account info by module name.

### Improvements

* [#13585](https://github.com/cosmos/cosmos-sdk/pull/13585) Bump Tendermint to `v0.34.22`.

### Bug Fixes

* [#13588](https://github.com/cosmos/cosmos-sdk/pull/13588) Fix regression in distrubtion.WithdrawDelegationRewards when rewards are zero.
* [#13564](https://github.com/cosmos/cosmos-sdk/pull/13564) - Fix `make proto-gen`.
* (server) [#13610](https://github.com/cosmos/cosmos-sdk/pull/13610) Read the pruning-keep-every field again.

## [v0.45.9](https://github.com/cosmos/cosmos-sdk/releases/tag/v0.45.9) - 2022-10-14

ATTENTION:

This is a security release for the [Dragonberry security advisory](https://forum.cosmos.network/t/ibc-security-advisory-dragonberry/7702).

All users should upgrade immediately.

Users *must* add a replace directive in their go.mod for the new `ics23` package in the SDK:

```go
replace github.com/confio/ics23/go => github.com/cosmos/cosmos-sdk/ics23/go v0.8.0
```

### Features

* [#13435](https://github.com/cosmos/cosmos-sdk/pull/13435) Extend error context when a simulation fails.

### Improvements

* [#13369](https://github.com/cosmos/cosmos-sdk/pull/13369) Improve UX for `keyring.List` by returning all retrieved keys.
* [#13323](https://github.com/cosmos/cosmos-sdk/pull/13323) Ensure `withdraw_rewards` rewards are emitted from all actions that result in rewards being withdrawn.
* [#13321](https://github.com/cosmos/cosmos-sdk/pull/13321) Add flag to disable fast node migration and usage.
* (store) [#13326](https://github.com/cosmos/cosmos-sdk/pull/13326) Implementation of ADR-038 file StreamingService, backport #8664.
* (store) [#13540](https://github.com/cosmos/cosmos-sdk/pull/13540) Default fastnode migration to false to prevent suprises. Operators must enable it, unless they have it enabled already.

### API Breaking Changes

* (cli) [#13089](https://github.com/cosmos/cosmos-sdk/pull/13089) Fix rollback command don't actually delete multistore versions, added method `RollbackToVersion` to interface `CommitMultiStore` and added method `CommitMultiStore` to `Application` interface.

### Bug Fixes

* Implement dragonberry security patch.
    * For applying the patch please refer to the [RELEASE NOTES](./RELEASE_NOTES.md)
* (store) [#13459](https://github.com/cosmos/cosmos-sdk/pull/13459) Don't let state listener observe the uncommitted writes.

### Notes

Reverted #12437 due to API breaking changes.

## [v0.45.8](https://github.com/cosmos/cosmos-sdk/releases/tag/v0.45.8) - 2022-08-25

### Improvements

* [#12981](https://github.com/cosmos/cosmos-sdk/pull/12981) Return proper error when parsing telemetry configuration.
* [#12885](https://github.com/cosmos/cosmos-sdk/pull/12885) Amortize cost of processing cache KV store.
* [#12970](https://github.com/cosmos/cosmos-sdk/pull/12970) Bump Tendermint to `v0.34.21` and IAVL to `v0.19.1`.
* [#12693](https://github.com/cosmos/cosmos-sdk/pull/12693) Make sure the order of each node is consistent when emitting proto events.

### Bug Fixes

* [#13046](https://github.com/cosmos/cosmos-sdk/pull/13046) Fix missing return statement in BaseApp.Query.

## [v0.45.7](https://github.com/cosmos/cosmos-sdk/releases/tag/v0.45.7) - 2022-08-04

### Features

* (upgrade) [#12603](https://github.com/cosmos/cosmos-sdk/pull/12603) feat: Move AppModule.BeginBlock and AppModule.EndBlock to extension interfaces

### Improvements

* (events) [#12850](https://github.com/cosmos/cosmos-sdk/pull/12850) Add a new `fee_payer` attribute to the `tx` event that is emitted from the `DeductFeeDecorator` AnteHandler decorator.
* (x/params) [#12724](https://github.com/cosmos/cosmos-sdk/pull/12724) Add `GetParamSetIfExists` function to params `Subspace` to prevent panics on breaking changes.
* [#12668](https://github.com/cosmos/cosmos-sdk/pull/12668) Add `authz_msg_index` event attribute to message events emitted when executing via `MsgExec` through `x/authz`.
* [#12697](https://github.com/cosmos/cosmos-sdk/pull/12697) Upgrade IAVL to v0.19.0 with fast index and error propagation. NOTE: first start will take a while to propagate into new model.
    * Note: after upgrading to this version it may take up to 15 minutes to migrate from 0.17 to 0.19. This time is used to create the fast cache introduced into IAVL for performance
* [#12784](https://github.com/cosmos/cosmos-sdk/pull/12784) Upgrade Tendermint to 0.34.20.
* (x/bank) [#12674](https://github.com/cosmos/cosmos-sdk/pull/12674) Add convenience function `CreatePrefixedAccountStoreKey()` to construct key to access account's balance for a given denom.

### Bug Fixes

* (x/mint) [#12384](https://github.com/cosmos/cosmos-sdk/pull/12384) Ensure `GoalBonded` must be positive when performing `x/mint` parameter validation.
* (simapp) [#12437](https://github.com/cosmos/cosmos-sdk/pull/12437) fix the non-determinstic behavior in simulations caused by `GenTx` and check
empty coins slice before it is used to create `banktype.MsgSend`.
* (x/capability) [12818](https://github.com/cosmos/cosmos-sdk/pull/12818) Use fixed length hex for pointer at FwdCapabilityKey.

## [v0.45.6](https://github.com/cosmos/cosmos-sdk/releases/tag/v0.45.6) - 2022-06-28

### Improvements

* (simapp) [#12314](https://github.com/cosmos/cosmos-sdk/pull/12314) Increase `DefaultGenTxGas` from `1000000` to `10000000`
* [#12371](https://github.com/cosmos/cosmos-sdk/pull/12371) Update min required Golang version to 1.18.

### Bug Fixes

* [#12317](https://github.com/cosmos/cosmos-sdk/pull/12317) Rename `edit-validator` command's `--moniker` flag to `--new-moniker`
* (x/upgrade) [#12264](https://github.com/cosmos/cosmos-sdk/pull/12264) Fix `GetLastCompleteUpgrade` to properly return the latest upgrade.
* (x/crisis) [#12208](https://github.com/cosmos/cosmos-sdk/pull/12208) Fix progress index of crisis invariant assertion logs.

### Features

* (query) [#12253](https://github.com/cosmos/cosmos-sdk/pull/12253) Add `GenericFilteredPaginate` to the `query` package to improve UX.

## [v0.45.5](https://github.com/cosmos/cosmos-sdk/releases/tag/v0.45.5) - 2022-06-09

### Improvements

* (x/feegrant) [#11813](https://github.com/cosmos/cosmos-sdk/pull/11813) Fix pagination total count in `AllowancesByGranter` query.
* (errors) [#12002](https://github.com/cosmos/cosmos-sdk/pull/12002) Removed 'redacted' error message from defaultErrEncoder.
* (ante) [#12017](https://github.com/cosmos/cosmos-sdk/pull/12017) Index ante events for failed tx (backport #12013).
* [#12153](https://github.com/cosmos/cosmos-sdk/pull/12153) Add a new `NewSimulationManagerFromAppModules` constructor, to simplify simulation wiring.

### Bug Fixes

* [#11796](https://github.com/cosmos/cosmos-sdk/pull/11796) Handle EOF error case in `readLineFromBuf`, which allows successful reading of passphrases from STDIN.
* [#11772](https://github.com/cosmos/cosmos-sdk/pull/11772) Limit types.Dec length to avoid overflow.
* [#10947](https://github.com/cosmos/cosmos-sdk/pull/10947) Add `AllowancesByGranter` query to the feegrant module
* [#9639](https://github.com/cosmos/cosmos-sdk/pull/9639) Check store keys length before accessing them by making sure that `key` is of length `m+1` (for `key[n:m]`)
* [#11983](https://github.com/cosmos/cosmos-sdk/pull/11983) (x/feegrant, x/authz) rename grants query commands to `grants-by-grantee`, `grants-by-granter` cmds.

## Improvements

* [#11886](https://github.com/cosmos/cosmos-sdk/pull/11886) Improve error messages

## [v0.45.4](https://github.com/cosmos/cosmos-sdk/releases/tag/v0.45.4) - 2022-04-25

### Bug Fixes

* [#11624](https://github.com/cosmos/cosmos-sdk/pull/11624) Handle the error returned from `NewNode` in the `server` package.
* [#11724](https://github.com/cosmos/cosmos-sdk/pull/11724) Fix data race issues with `api.Server`.

### Improvements

* (types) [#12201](https://github.com/cosmos/cosmos-sdk/pull/12201) Add `MustAccAddressFromBech32` util function
* [#11693](https://github.com/cosmos/cosmos-sdk/pull/11693) Add validation for gentx cmd.
* [#11686](https://github.com/cosmos/cosmos-sdk/pull/11686) Update the min required Golang version to `1.17`.
* (x/auth/vesting) [#11652](https://github.com/cosmos/cosmos-sdk/pull/11652) Add util functions for `Period(s)`

## [v0.45.3](https://github.com/cosmos/cosmos-sdk/releases/tag/v0.45.3) - 2022-04-12

### Improvements

* [#11562](https://github.com/cosmos/cosmos-sdk/pull/11562) Updated Tendermint to v0.34.19; `unsafe-reset-all` command has been moved to the `tendermint` sub-command.

### Features

* (x/upgrade) [#11551](https://github.com/cosmos/cosmos-sdk/pull/11551) Update `ScheduleUpgrade` for chains to schedule an automated upgrade on `BeginBlock` without having to go though governance.

## [v0.45.2](https://github.com/cosmos/cosmos-sdk/releases/tag/v0.45.2) - 2022-04-05

### Features

* (tx) [#11533](https://github.com/cosmos/cosmos-sdk/pull/11533) Register [`EIP191`](https://eips.ethereum.org/EIPS/eip-191) as an available `SignMode` for chains to use.
* [#11430](https://github.com/cosmos/cosmos-sdk/pull/11430) Introduce a new `grpc-only` flag, such that when enabled, will start the node in a query-only mode. Note, gRPC MUST be enabled with this flag.
* (x/bank) [#11417](https://github.com/cosmos/cosmos-sdk/pull/11417) Introduce a new `SpendableBalances` gRPC query that retrieves an account's total (paginated) spendable balances.
* (x/bank) [#10771](https://github.com/cosmos/cosmos-sdk/pull/10771) Add safety check on bank module perms to allow module-specific mint restrictions (e.g. only minting a certain denom).
* (x/bank) [#10771](https://github.com/cosmos/cosmos-sdk/pull/10771) Add `bank.BankKeeper.WithMintCoinsRestriction` function to restrict use of bank `MintCoins` usage. This function is not on the bank `Keeper` interface, so it's not API-breaking, but only additive on the keeper implementation.
* [#10944](https://github.com/cosmos/cosmos-sdk/pull/10944) `x/authz` add all grants by grantee query
* [#11124](https://github.com/cosmos/cosmos-sdk/pull/11124) Add `GetAllVersions` to application store
* (x/auth) [#10880](https://github.com/cosmos/cosmos-sdk/pull/10880) Added a new query to the tx query service that returns a block with transactions fully decoded.
* [#11314](https://github.com/cosmos/cosmos-sdk/pull/11314) Add state rollback command.

### Bug Fixes

* [#11354](https://github.com/cosmos/cosmos-sdk/pull/11355) Added missing pagination flag for `bank q total` query.
* [#11197](https://github.com/cosmos/cosmos-sdk/pull/11197) Signing with multisig now works with multisig address which is not in the keyring.
* (client) [#11283](https://github.com/cosmos/cosmos-sdk/issues/11283) Support multiple keys for tx simulation and setting automatic gas for txs.
* (store) [#11177](https://github.com/cosmos/cosmos-sdk/pull/11177) Update the prune `everything` strategy to store the last two heights.
* (store) [#11117](https://github.com/cosmos/cosmos-sdk/pull/11117) Fix data race in store trace component
* (x/authz) [#11252](https://github.com/cosmos/cosmos-sdk/pull/11252) Allow insufficient funds error for authz simulation
* (crypto) [#11298](https://github.com/cosmos/cosmos-sdk/pull/11298) Fix cgo secp signature verification and update libscep256k1 library.
* (crypto) [#12122](https://github.com/cosmos/cosmos-sdk/pull/12122) Fix keyring migration issue.

### Improvements

* [#9576](https://github.com/cosmos/cosmos-sdk/pull/9576) Add debug error message to query result when enabled
* (types) [#11200](https://github.com/cosmos/cosmos-sdk/pull/11200) Added `Min()` and `Max()` operations on sdk.Coins.
* [#11267](https://github.com/cosmos/cosmos-sdk/pull/11267) Add hooks to allow app modules to add things to state-sync (backport #10961).

## [v0.45.1](https://github.com/cosmos/cosmos-sdk/releases/tag/v0.45.1) - 2022-02-03

### Bug Fixes

* (grpc) [#10985](https://github.com/cosmos/cosmos-sdk/pull/10992) The `/cosmos/tx/v1beta1/txs/{hash}` endpoint returns a 404 when a tx does not exist.
* [#10990](https://github.com/cosmos/cosmos-sdk/pull/10990) Fixes missing `iavl-cache-size` config parsing in `GetConfig` method.
* [#11222](https://github.com/cosmos/cosmos-sdk/pull/11222) reject query with block height in the future

### Improvements

* [#10407](https://github.com/cosmos/cosmos-sdk/pull/10407) Added validation to `x/upgrade` module's `BeginBlock` to check accidental binary downgrades
* [#10768](https://github.com/cosmos/cosmos-sdk/pull/10768) Extra logging in in-place store migrations.

## [v0.45.0](https://github.com/cosmos/cosmos-sdk/releases/tag/v0.45.0) - 2022-01-18

### State Machine Breaking

* [#10833](https://github.com/cosmos/cosmos-sdk/pull/10833) fix reported tx gas used when block gas limit exceeded.
* (auth) [#10536](https://github.com/cosmos/cosmos-sdk/pull/10536]) Enable `SetSequence` for `ModuleAccount`.
* (store) [#10218](https://github.com/cosmos/cosmos-sdk/pull/10218) Charge gas even when there are no entries while seeking.
* (store) [#10247](https://github.com/cosmos/cosmos-sdk/pull/10247) Charge gas for the key length in gas meter.
* (x/gov) [#10740](https://github.com/cosmos/cosmos-sdk/pull/10740) Increase maximum proposal description size from 5k characters to 10k characters.
* [#10814](https://github.com/cosmos/cosmos-sdk/pull/10814) revert tx when block gas limit exceeded.

### API Breaking Changes

* [#10561](https://github.com/cosmos/cosmos-sdk/pull/10561) The `CommitMultiStore` interface contains a new `SetIAVLCacheSize` method
* [#10922](https://github.com/cosmos/cosmos-sdk/pull/10922), [/#10956](https://github.com/cosmos/cosmos-sdk/pull/10956) Deprecate key `server.Generate*` functions and move them to `testutil` and support custom mnemonics in in-process testing network. Moved `TestMnemonic` from `testutil` package to `testdata`.
* [#11049](https://github.com/cosmos/cosmos-sdk/pull/11049) Add custom tendermint config variables into root command. Allows App developers to set config.toml variables.

### Features

* [#10614](https://github.com/cosmos/cosmos-sdk/pull/10614) Support in-place migration ordering

### Improvements

* [#10486](https://github.com/cosmos/cosmos-sdk/pull/10486) store/cachekv's `Store.Write` conservatively
  looks up keys, but also uses the [map clearing idiom](https://bencher.orijtech.com/perfclinic/mapclearing/)
  to reduce the RAM usage, CPU time usage, and garbage collection pressure from clearing maps,
  instead of allocating new maps.
* (module) [#10711](https://github.com/cosmos/cosmos-sdk/pull/10711) Panic at startup if the app developer forgot to add modules in the `SetOrder{BeginBlocker, EndBlocker, InitGenesis, ExportGenesis}` functions. This means that all modules, even those who have empty implementations for those methods, need to be added to `SetOrder*`.
* (types) [#10076](https://github.com/cosmos/cosmos-sdk/pull/10076) Significantly speedup and lower allocations for `Coins.String()`.
* (auth) [#10022](https://github.com/cosmos/cosmos-sdk/pull/10022) `AuthKeeper` interface in `x/auth` now includes a function `HasAccount`.
* [#10393](https://github.com/cosmos/cosmos-sdk/pull/10393) Add `HasSupply` method to bank keeper to ensure that input denom actually exists on chain.

### Bug Fixes

* (std/codec) [/#10595](https://github.com/cosmos/cosmos-sdk/pull/10595) Add evidence to std/codec to be able to decode evidence in client interactions.
* (types) [#9627](https://github.com/cosmos/cosmos-sdk/pull/9627) Fix nil pointer panic on `NewBigIntFromInt`.
* [#10725](https://github.com/cosmos/cosmos-sdk/pull/10725) populate `ctx.ConsensusParams` for begin/end blockers.
* [#9829](https://github.com/cosmos/cosmos-sdk/pull/9829) Fixed Coin denom sorting not being checked during `Balance.Validate` check. Refactored the Validation logic to use `Coins.Validate` for `Balance.Coins`
* [#10061](https://github.com/cosmos/cosmos-sdk/pull/10061) and [#10515](https://github.com/cosmos/cosmos-sdk/pull/10515) Ensure that `LegacyAminoPubKey` struct correctly unmarshals from JSON

## [v0.44.8](https://github.com/cosmos/cosmos-sdk/releases/tag/v0.44.8) - 2022-04-12

### Improvements

* [#11563](https://github.com/cosmos/cosmos-sdk/pull/11563) Updated Tendermint to v0.34.19; `unsafe-reset-all` command has been moved to the `tendermint` sub-command.

## [v0.44.7](https://github.com/cosmos/cosmos-sdk/releases/tag/v0.44.7) - 2022-04-04

### Features

* (x/bank) [#10771](https://github.com/cosmos/cosmos-sdk/pull/10771) Add safety check on bank module perms to allow module-specific mint restrictions (e.g. only minting a certain denom).
* (x/bank) [#10771](https://github.com/cosmos/cosmos-sdk/pull/10771) Add `bank.BankKeeper.WithMintCoinsRestriction` function to restrict use of bank `MintCoins` usage. This function is not on the bank `Keeper` interface, so it's not API-breaking, but only additive on the keeper implementation.

### Bug Fixes

* [#11354](https://github.com/cosmos/cosmos-sdk/pull/11355) Added missing pagination flag for `bank q total` query.
* (store) [#11177](https://github.com/cosmos/cosmos-sdk/pull/11177) Update the prune `everything` strategy to store the last two heights.
* (store) [#11117](https://github.com/cosmos/cosmos-sdk/pull/11117) Fix data race in store trace component
* (x/authz) [#11252](https://github.com/cosmos/cosmos-sdk/pull/11252) Allow insufficient funds error for authz simulation

### Improvements

* [#9576](https://github.com/cosmos/cosmos-sdk/pull/9576) Add debug error message to query result when enabled

## [v0.44.6](https://github.com/cosmos/cosmos-sdk/releases/tag/v0.44.6) - 2022-02-02

### Features

* [#11124](https://github.com/cosmos/cosmos-sdk/pull/11124) Add `GetAllVersions` to application store

### Bug Fixes

* (grpc) [#10985](https://github.com/cosmos/cosmos-sdk/pull/10992) The `/cosmos/tx/v1beta1/txs/{hash}` endpoint returns a 404 when a tx does not exist.
* (std/codec) [/#10595](https://github.com/cosmos/cosmos-sdk/pull/10595) Add evidence to std/codec to be able to decode evidence in client interactions.
* [#10725](https://github.com/cosmos/cosmos-sdk/pull/10725) populate `ctx.ConsensusParams` for begin/end blockers.
* [#10061](https://github.com/cosmos/cosmos-sdk/pull/10061) and [#10515](https://github.com/cosmos/cosmos-sdk/pull/10515) Ensure that `LegacyAminoPubKey` struct correctly unmarshals from JSON

### Improvements

* [#10823](https://github.com/cosmos/cosmos-sdk/pull/10823) updated ambiguous cli description for creating feegrant.

## [v0.44.5-patch](https://github.com/cosmos/cosmos-sdk/releases/tag/v0.44.5-patch) - 2021-10-14

ATTENTION:

This is a security release for the [Dragonberry security advisory](https://forum.cosmos.network/t/ibc-security-advisory-dragonberry/7702).

All users should upgrade immediately.

Users *must* add a replace directive in their go.mod for the new `ics23` package in the SDK:

```go
replace github.com/confio/ics23/go => github.com/cosmos/cosmos-sdk/ics23/go v0.8.0
```

## [v0.44.5](https://github.com/cosmos/cosmos-sdk/releases/tag/v0.44.5) - 2021-12-02

### Improvements

* (baseapp) [#10631](https://github.com/cosmos/cosmos-sdk/pull/10631) Emit ante events even for the failed txs.
* (store) [#10741](https://github.com/cosmos/cosmos-sdk/pull/10741) Significantly speedup iterator creation after delete heavy workloads. Significantly improves IBC migration times.

### Bug Fixes

* [#10648](https://github.com/cosmos/cosmos-sdk/pull/10648) Upgrade IAVL to 0.17.3 to solve race condition bug in IAVL.

## [v0.44.4](https://github.com/cosmos/cosmos-sdk/releases/tag/v0.44.4) - 2021-11-25

### Improvements

* (types) [#10630](https://github.com/cosmos/cosmos-sdk/pull/10630) Add an `Events` field to the `TxResponse` type that captures *all* events emitted by a transaction, unlike `Logs` which only contains events emitted during message execution.
* (x/upgrade) [#10532](https://github.com/cosmos/cosmos-sdk/pull/10532) Add `keeper.DumpUpgradeInfoWithInfoToDisk` to include `Plan.Info` in the upgrade-info file.
* (store) [#10544](https://github.com/cosmos/cosmos-sdk/pull/10544) Use the new IAVL iterator structure which significantly improves iterator performance.

### Bug Fixes

* [#10827](https://github.com/cosmos/cosmos-sdk/pull/10827) Create query `Context` with requested block height
* [#10414](https://github.com/cosmos/cosmos-sdk/pull/10414) Use `sdk.GetConfig().GetFullBIP44Path()` instead `sdk.FullFundraiserPath` to generate key
* (bank) [#10394](https://github.com/cosmos/cosmos-sdk/pull/10394) Fix: query account balance by ibc denom.
* [\10608](https://github.com/cosmos/cosmos-sdk/pull/10608) Change the order of module migration by pushing x/auth to the end. Auth module depends on other modules and should be run last. We have updated the documentation to provide more details how to change module migration order. This is technically a breaking change, but only impacts updates between the upgrades with version change, hence migrating from the previous patch release doesn't cause new migration and doesn't break the state.
* [#10674](https://github.com/cosmos/cosmos-sdk/pull/10674) Fix issue with `Error.Wrap` and `Error.Wrapf` usage with `errors.Is`.

## [v0.44.3](https://github.com/cosmos/cosmos-sdk/releases/tag/v0.44.3) - 2021-10-21

### Improvements

* [#10768](https://github.com/cosmos/cosmos-sdk/pull/10768) Added extra logging for tracking in-place store migrations
* [#10262](https://github.com/cosmos/cosmos-sdk/pull/10262) Remove unnecessary logging in `x/feegrant` simulation.
* [#10327](https://github.com/cosmos/cosmos-sdk/pull/10327) Add null guard for possible nil `Amount` in tx fee `Coins`
* [#10339](https://github.com/cosmos/cosmos-sdk/pull/10339) Improve performance of `removeZeroCoins` by only allocating memory when necessary
* [#10045](https://github.com/cosmos/cosmos-sdk/pull/10045) Revert [#8549](https://github.com/cosmos/cosmos-sdk/pull/8549). Do not route grpc queries through Tendermint.
* (deps) [#10375](https://github.com/cosmos/cosmos-sdk/pull/10375) Bump Tendermint to [v0.34.14](https://github.com/tendermint/tendermint/releases/tag/v0.34.14).
* [#10024](https://github.com/cosmos/cosmos-sdk/pull/10024) `store/cachekv` performance improvement by reduced growth factor for iterator ranging by using binary searches to find dirty items when unsorted key count >= 1024.

### Bug Fixes

* (client) [#10226](https://github.com/cosmos/cosmos-sdk/pull/10226) Fix --home flag parsing.
* (rosetta) [#10340](https://github.com/cosmos/cosmos-sdk/pull/10340) Use `GenesisChunked(ctx)` instead `Genesis(ctx)` to get genesis block height

## [v0.44.2](https://github.com/cosmos/cosmos-sdk/releases/tag/v0.44.2) - 2021-10-12

Security Release. No breaking changes related to 0.44.x.

## [v0.44.1](https://github.com/cosmos/cosmos-sdk/releases/tag/v0.44.1) - 2021-09-29

### Improvements

* (store) [#10040](https://github.com/cosmos/cosmos-sdk/pull/10040) Bump IAVL to v0.17.1 which includes performance improvements on a batch load.
* (types) [#10021](https://github.com/cosmos/cosmos-sdk/pull/10021) Speedup coins.AmountOf(), by removing many intermittent regex calls.
* [#10077](https://github.com/cosmos/cosmos-sdk/pull/10077) Remove telemetry on `GasKV` and `CacheKV` store Get/Set operations, significantly improving their performance.
* (store) [#10026](https://github.com/cosmos/cosmos-sdk/pull/10026) Improve CacheKVStore datastructures / algorithms, to no longer take O(N^2) time when interleaving iterators and insertions.

### Bug Fixes

* [#9969](https://github.com/cosmos/cosmos-sdk/pull/9969) fix: use keyring in config for add-genesis-account cmd.
* (x/genutil) [#10104](https://github.com/cosmos/cosmos-sdk/pull/10104) Ensure the `init` command reads the `--home` flag value correctly.
* (x/feegrant) [#10049](https://github.com/cosmos/cosmos-sdk/issues/10049) Fixed the error message when `period` or `period-limit` flag is not set on a feegrant grant transaction.

### Client Breaking Changes

* [#9879](https://github.com/cosmos/cosmos-sdk/pull/9879) Modify ABCI Queries to use `abci.QueryRequest` Height field if it is non-zero, otherwise continue using context height.

## [v0.44.0](https://github.com/cosmos/cosmos-sdk/releases/tag/v0.44.0) - 2021-09-01

### Features

* [#9860](https://github.com/cosmos/cosmos-sdk/pull/9860) Emit transaction fee in ante handler fee decorator. The event type is `tx` and the attribute is `fee`.

### Improvements

* (deps) [#9956](https://github.com/cosmos/cosmos-sdk/pull/9956) Bump Tendermint to [v0.34.12](https://github.com/tendermint/tendermint/releases/tag/v0.34.12).

### Deprecated

* (x/upgrade) [#9906](https://github.com/cosmos/cosmos-sdk/pull/9906) Deprecate `UpgradeConsensusState` gRPC query since this functionality is only used for IBC, which now has its own [IBC replacement](https://github.com/cosmos/ibc-go/blob/2c880a22e9f9cc75f62b527ca94aa75ce1106001/proto/ibc/core/client/v1/query.proto#L54)

### Bug Fixes

* [#9965](https://github.com/cosmos/cosmos-sdk/pull/9965) Fixed `simd version` command output to report the right release tag.
* (x/upgrade) [#10189](https://github.com/cosmos/cosmos-sdk/issues/10189) Removed potential sources of non-determinism in upgrades.

### Client Breaking Changes

* [#10041](https://github.com/cosmos/cosmos-sdk/pull/10041) Remove broadcast & encode legacy REST endpoints. Please see the [REST Endpoints Migration guide](https://docs.cosmos.network/v0.45/migrations/rest.html) to migrate to the new REST endpoints.

## [v0.43.0](https://github.com/cosmos/cosmos-sdk/releases/tag/v0.43.0) - 2021-08-10

### Features

* [#6711](https://github.com/cosmos/cosmos-sdk/pull/6711) Make integration test suites reusable by apps, tests are exported in each module's `client/testutil` package.
* [#8077](https://github.com/cosmos/cosmos-sdk/pull/8077) Added support for grpc-web, enabling browsers to communicate with a chain's gRPC server
* [#8965](https://github.com/cosmos/cosmos-sdk/pull/8965) cosmos reflection now provides more information on the application such as: deliverable msgs, sdk.Config info etc (still in alpha stage).
* [#8520](https://github.com/cosmos/cosmos-sdk/pull/8520) Add support for permanently locked vesting accounts.
* [#8559](https://github.com/cosmos/cosmos-sdk/pull/8559) Added Protobuf compatible secp256r1 ECDSA signatures.
* [#8786](https://github.com/cosmos/cosmos-sdk/pull/8786) Enabled secp256r1 in x/auth.
* (rosetta) [#8729](https://github.com/cosmos/cosmos-sdk/pull/8729) Data API fully supports balance tracking. Construction API can now construct any message supported by the application.
* [#8754](https://github.com/cosmos/cosmos-sdk/pull/8875) Added support for reverse iteration to pagination.
* (types) [#9079](https://github.com/cosmos/cosmos-sdk/issues/9079) Add `AddAmount`/`SubAmount` methods to `sdk.Coin`.
* [#9088](https://github.com/cosmos/cosmos-sdk/pull/9088) Added implementation to ADR-28 Derived Addresses.
* [#9133](https://github.com/cosmos/cosmos-sdk/pull/9133) Added hooks for governance actions.
* (x/staking) [#9214](https://github.com/cosmos/cosmos-sdk/pull/9214) Added `new_shares` attribute inside `EventTypeDelegate` event.
* [#9382](https://github.com/cosmos/cosmos-sdk/pull/9382) feat: add Dec.Float64() function.
* [#9457](https://github.com/cosmos/cosmos-sdk/pull/9457) Add amino support for x/authz and x/feegrant Msgs.
* [#9498](https://github.com/cosmos/cosmos-sdk/pull/9498) Added `Codec: codec.Codec` attribute to `client/Context` structure.
* [#9540](https://github.com/cosmos/cosmos-sdk/pull/9540) Add output flag for query txs command.
* (errors) [#8845](https://github.com/cosmos/cosmos-sdk/pull/8845) Add `Error.Wrap` handy method
* [#8518](https://github.com/cosmos/cosmos-sdk/pull/8518) Help users of multisig wallets debug signature issues.
* [#9573](https://github.com/cosmos/cosmos-sdk/pull/9573) ADR 040 implementation: New DB interface
* [#9952](https://github.com/cosmos/cosmos-sdk/pull/9952) ADR 040: Implement in-memory DB backend
* [#9848](https://github.com/cosmos/cosmos-sdk/pull/9848) ADR-040: Implement BadgerDB backend
* [#9851](https://github.com/cosmos/cosmos-sdk/pull/9851) ADR-040: Implement RocksDB backend
* [#10308](https://github.com/cosmos/cosmos-sdk/pull/10308) ADR-040: Implement DBConnection.Revert
* [#9892](https://github.com/cosmos/cosmos-sdk/pull/9892) ADR-040: KV Store with decoupled storage and state commitment

### Client Breaking Changes

* [#8363](https://github.com/cosmos/cosmos-sdk/pull/8363) Addresses no longer have a fixed 20-byte length. From the SDK modules' point of view, any 1-255 bytes-long byte array is a valid address.
* (crypto/ed25519) [#8690] Adopt zip1215 ed2559 verification rules.
* [#8849](https://github.com/cosmos/cosmos-sdk/pull/8849) Upgrade module no longer supports time based upgrades.
* [#7477](https://github.com/cosmos/cosmos-sdk/pull/7477) Changed Bech32 Public Key serialization in the client facing functionality (CLI, MsgServer, QueryServer):
    * updated the keyring display structure (it uses protobuf JSON serialization) - the output is more verbose.
    * Renamed `MarshalAny` and `UnmarshalAny` to `MarshalInterface` and `UnmarshalInterface` respectively. These functions must take an interface as parameter (not a concrete type nor `Any` object). Underneath they use `Any` wrapping for correct protobuf serialization.
    * CLI: removed `--text` flag from `show-node-id` command; the text format for public keys is not used any more - instead we use ProtoJSON.
* (store) [#8790](https://github.com/cosmos/cosmos-sdk/pull/8790) Reduce gas costs by 10x for transient store operations.
* [#9139](https://github.com/cosmos/cosmos-sdk/pull/9139) Querying events:
    * via `ServiceMsg` TypeURLs (e.g. `message.action='/cosmos.bank.v1beta1.Msg/Send'`) does not work anymore,
    * via legacy `msg.Type()` (e.g. `message.action='send'`) is being deprecated, new `Msg`s won't emit these events.
    * Please use concrete `Msg` TypeURLs instead (e.g. `message.action='/cosmos.bank.v1beta1.MsgSend'`).
* [#9859](https://github.com/cosmos/cosmos-sdk/pull/9859) The `default` pruning strategy now keeps the last 362880 blocks instead of 100. 362880 equates to roughly enough blocks to cover the entire unbonding period assuming a 21 day unbonding period and 5s block time.
* [#9785](https://github.com/cosmos/cosmos-sdk/issues/9785) Missing coin denomination in logs

### API Breaking Changes

* (keyring) [#8662](https://github.com/cosmos/cosmos-sdk/pull/8662) `NewMnemonic` now receives an additional `passphrase` argument to secure the key generated by the bip39 mnemonic.
* (x/bank) [#8473](https://github.com/cosmos/cosmos-sdk/pull/8473) Bank keeper does not expose unsafe balance changing methods such as `SetBalance`, `SetSupply` etc.
* (x/staking) [#8473](https://github.com/cosmos/cosmos-sdk/pull/8473) On genesis init, if non bonded pool and bonded pool balance, coming from the bank module, does not match what is saved in the staking state, the initialization will panic.
* (x/gov) [#8473](https://github.com/cosmos/cosmos-sdk/pull/8473) On genesis init, if the gov module account balance, coming from bank module state, does not match the one in gov module state, the initialization will panic.
* (x/distribution) [#8473](https://github.com/cosmos/cosmos-sdk/pull/8473) On genesis init, if the distribution module account balance, coming from bank module state, does not match the one in distribution module state, the initialization will panic.
* (client/keys) [#8500](https://github.com/cosmos/cosmos-sdk/pull/8500) `InfoImporter` interface is removed from legacy keybase.
* (x/staking) [#8505](https://github.com/cosmos/cosmos-sdk/pull/8505) `sdk.PowerReduction` has been renamed to `sdk.DefaultPowerReduction`, and most staking functions relying on power reduction take a new function argument, instead of relying on that global variable.
* [#8629](https://github.com/cosmos/cosmos-sdk/pull/8629) Deprecated `SetFullFundraiserPath` from `Config` in favor of `SetPurpose` and `SetCoinType`.
* (x/upgrade) [#8673](https://github.com/cosmos/cosmos-sdk/pull/8673) Remove IBC logic from x/upgrade. Deprecates IBC fields in an Upgrade Plan, an error will be thrown if they are set. IBC upgrade logic moved to 02-client and an IBC UpgradeProposal is added.
* (x/bank) [#8517](https://github.com/cosmos/cosmos-sdk/pull/8517) `SupplyI` interface and `Supply` are removed and uses `sdk.Coins` for supply tracking
* (x/upgrade) [#8743](https://github.com/cosmos/cosmos-sdk/pull/8743) `UpgradeHandler` includes a new argument `VersionMap` which helps facilitate in-place migrations.
* (x/auth) [#8129](https://github.com/cosmos/cosmos-sdk/pull/8828) Updated `SigVerifiableTx.GetPubKeys` method signature to return error.
* (x/upgrade) [\7487](https://github.com/cosmos/cosmos-sdk/pull/8897) Upgrade `Keeper` takes new argument `ProtocolVersionSetter` which implements setting a protocol version on baseapp.
* (baseapp) [\7487](https://github.com/cosmos/cosmos-sdk/pull/8897) BaseApp's fields appVersion and version were swapped to match Tendermint's fields.
* [#8682](https://github.com/cosmos/cosmos-sdk/pull/8682) `ante.NewAnteHandler` updated to receive all positional params as `ante.HandlerOptions` struct. If required fields aren't set, throws error accordingly.
* (x/staking/types) [#7447](https://github.com/cosmos/cosmos-sdk/issues/7447) Remove bech32 PubKey support:
    * `ValidatorI` interface update: `GetConsPubKey` renamed to `TmConsPubKey` (this is to clarify the return type: consensus public key must be a tendermint key); `TmConsPubKey`, `GetConsAddr` methods return error.
    * `Validator` updated according to the `ValidatorI` changes described above.
    * `ToTmValidator` function: added `error` to return values.
    * `Validator.ConsensusPubkey` type changed from `string` to `codectypes.Any`.
    * `MsgCreateValidator.Pubkey` type changed from `string` to `codectypes.Any`.
* (client) [#8926](https://github.com/cosmos/cosmos-sdk/pull/8926) `client/tx.PrepareFactory` has been converted to a private function, as it's only used internally.
* (auth/tx) [#8926](https://github.com/cosmos/cosmos-sdk/pull/8926) The `ProtoTxProvider` interface used as a workaround for transaction simulation has been removed.
* (x/bank) [#8798](https://github.com/cosmos/cosmos-sdk/pull/8798) `GetTotalSupply` is removed in favour of `GetPaginatedTotalSupply`
* (keyring) [#8739](https://github.com/cosmos/cosmos-sdk/pull/8739) Rename InfoImporter -> LegacyInfoImporter.
* (x/bank/types) [#9061](https://github.com/cosmos/cosmos-sdk/pull/9061) `AddressFromBalancesStore` now returns an error for invalid key instead of panic.
* (x/auth) [#9144](https://github.com/cosmos/cosmos-sdk/pull/9144) The `NewTxTimeoutHeightDecorator` antehandler has been converted from a struct to a function.
* (codec) [#9226](https://github.com/cosmos/cosmos-sdk/pull/9226) Rename codec interfaces and methods, to follow a general Go interfaces:
    * `codec.Marshaler` → `codec.Codec` (this defines objects which serialize other objects)
    * `codec.BinaryMarshaler` → `codec.BinaryCodec`
    * `codec.JSONMarshaler` → `codec.JSONCodec`
    * Removed `BinaryBare` suffix from `BinaryCodec` methods (`MarshalBinaryBare`, `UnmarshalBinaryBare`, ...)
    * Removed `Binary` infix from `BinaryCodec` methods (`MarshalBinaryLengthPrefixed`, `UnmarshalBinaryLengthPrefixed`, ...)
* [#9139](https://github.com/cosmos/cosmos-sdk/pull/9139) `ServiceMsg` TypeURLs (e.g. `/cosmos.bank.v1beta1.Msg/Send`) have been removed, as they don't comply to the Probobuf `Any` spec. Please use `Msg` type TypeURLs (e.g. `/cosmos.bank.v1beta1.MsgSend`). This has multiple consequences:
    * The `sdk.ServiceMsg` struct has been removed.
    * `sdk.Msg` now only contains `ValidateBasic` and `GetSigners` methods. The remaining methods `GetSignBytes`, `Route` and `Type` are moved to `legacytx.LegacyMsg`.
    * The `RegisterCustomTypeURL` function and the `cosmos.base.v1beta1.ServiceMsg` interface have been removed from the interface registry.
* (codec) [#9251](https://github.com/cosmos/cosmos-sdk/pull/9251) Rename `clientCtx.JSONMarshaler` to `clientCtx.JSONCodec` as per #9226.
* (x/bank) [#9271](https://github.com/cosmos/cosmos-sdk/pull/9271) SendEnabledCoin(s) renamed to IsSendEnabledCoin(s) to better reflect its functionality.
* (x/bank) [#9550](https://github.com/cosmos/cosmos-sdk/pull/9550) `server.InterceptConfigsPreRunHandler` now takes 2 additional arguments: customAppConfigTemplate and customAppConfig. If you don't need to customize these, simply put `""` and `nil`.
* [#8245](https://github.com/cosmos/cosmos-sdk/pull/8245) Removed `simapp.MakeCodecs` and use `simapp.MakeTestEncodingConfig` instead.
* (x/capability) [#9836](https://github.com/cosmos/cosmos-sdk/pull/9836) Removed `InitializeAndSeal(ctx sdk.Context)` and replaced with `Seal()`. App must add x/capability module to the begin blockers which will assure that the x/capability keeper is properly initialized. The x/capability begin blocker must be run before any other module which uses x/capability.

### State Machine Breaking

* (x/{bank,distrib,gov,slashing,staking}) [#8363](https://github.com/cosmos/cosmos-sdk/issues/8363) Store keys have been modified to allow for variable-length addresses.
* (x/evidence) [#8502](https://github.com/cosmos/cosmos-sdk/pull/8502) `HandleEquivocationEvidence` persists the evidence to state.
* (x/gov) [#7733](https://github.com/cosmos/cosmos-sdk/pull/7733) ADR 037 Implementation: Governance Split Votes, use `MsgWeightedVote` to send a split vote. Sending a regular `MsgVote` will convert the underlying vote option into a weighted vote with weight 1.
* (x/bank) [#8656](https://github.com/cosmos/cosmos-sdk/pull/8656) balance and supply are now correctly tracked via `coin_spent`, `coin_received`, `coinbase` and `burn` events.
* (x/bank) [#8517](https://github.com/cosmos/cosmos-sdk/pull/8517) Supply is now stored and tracked as `sdk.Coins`
* (x/bank) [#9051](https://github.com/cosmos/cosmos-sdk/pull/9051) Supply value is stored as `sdk.Int` rather than `string`.

### CLI Breaking Changes

* [#8880](https://github.com/cosmos/cosmos-sdk/pull/8880) The CLI `simd migrate v0.40 ...` command has been renamed to `simd migrate v0.42`.
* [#8628](https://github.com/cosmos/cosmos-sdk/issues/8628) Commands no longer print outputs using `stderr` by default
* [#9134](https://github.com/cosmos/cosmos-sdk/pull/9134) Renamed the CLI flag `--memo` to `--note`.
* [#9291](https://github.com/cosmos/cosmos-sdk/pull/9291) Migration scripts prior to v0.38 have been removed from the CLI `migrate` command. The oldest supported migration is v0.39->v0.42.
* [#9371](https://github.com/cosmos/cosmos-sdk/pull/9371) Non-zero default fees/Server will error if there's an empty value for min-gas-price in app.toml
* [#9827](https://github.com/cosmos/cosmos-sdk/pull/9827) Ensure input parity of validator public key input between `tx staking create-validator` and `gentx`.
* [#9621](https://github.com/cosmos/cosmos-sdk/pull/9621) Rollback [#9371](https://github.com/cosmos/cosmos-sdk/pull/9371) and log warning if there's an empty value for min-gas-price in app.toml

### Improvements

* (store) [#8012](https://github.com/cosmos/cosmos-sdk/pull/8012) Implementation of ADR-038 WriteListener and listen.KVStore
* (x/bank) [#8614](https://github.com/cosmos/cosmos-sdk/issues/8614) Add `Name` and `Symbol` fields to denom metadata
* (x/auth) [#8522](https://github.com/cosmos/cosmos-sdk/pull/8522) Allow to query all stored accounts
* (crypto/types) [#8600](https://github.com/cosmos/cosmos-sdk/pull/8600) `CompactBitArray`: optimize the `NumTrueBitsBefore` method and add an `Equal` method.
* (x/upgrade) [#8743](https://github.com/cosmos/cosmos-sdk/pull/8743) Add tracking module versions as per ADR-041
* (types) [#8962](https://github.com/cosmos/cosmos-sdk/issues/8962) Add `Abs()` method to `sdk.Int`.
* (x/bank) [#8950](https://github.com/cosmos/cosmos-sdk/pull/8950) Improve efficiency on supply updates.
* (store) [#8811](https://github.com/cosmos/cosmos-sdk/pull/8811) store/cachekv: use typed `types/kv.List` instead of `container/list.List`. The change brings time spent on the time assertion cummulatively to 580ms down from 6.88s.
* (keyring) [#8826](https://github.com/cosmos/cosmos-sdk/pull/8826) add trust to macOS Keychain for calling apps by default, avoiding repeating keychain popups that appears when dealing with keyring (key add, list, ...) operations.
* (makefile) [#7933](https://github.com/cosmos/cosmos-sdk/issues/7933) Use Docker to generate swagger files.
* (crypto/types) [#9196](https://github.com/cosmos/cosmos-sdk/pull/9196) Fix negative index accesses in CompactUnmarshal,GetIndex,SetIndex
* (makefile) [#9192](https://github.com/cosmos/cosmos-sdk/pull/9192) Reuse proto containers in proto related jobs.
* [#9205](https://github.com/cosmos/cosmos-sdk/pull/9205) Improve readability in `abci` handleQueryP2P
* [#9231](https://github.com/cosmos/cosmos-sdk/pull/9231) Remove redundant staking errors.
* [#9314](https://github.com/cosmos/cosmos-sdk/pull/9314) Update Rosetta SDK to upstream's latest release.
* (gRPC-Web) [#9493](https://github.com/cosmos/cosmos-sdk/pull/9493) Add `EnableUnsafeCORS` flag to grpc-web config.
* (x/params) [#9481](https://github.com/cosmos/cosmos-sdk/issues/9481) Speedup simulator for parameter change proposals.
* (x/staking) [#9423](https://github.com/cosmos/cosmos-sdk/pull/9423) Staking delegations now returns empty list instead of rpc error when no records found.
* (x/auth) [#9553](https://github.com/cosmos/cosmos-sdk/pull/9553) The `--multisig` flag now accepts both a name and address.
* [#8549](https://github.com/cosmos/cosmos-sdk/pull/8549) Make gRPC requests go through tendermint Query
* [#8093](https://github.com/cosmos/cosmos-sdk/pull/8093) Limit usage of context.background.
* [#8460](https://github.com/cosmos/cosmos-sdk/pull/8460) Ensure b.ReportAllocs() in all the benchmarks
* [#8461](https://github.com/cosmos/cosmos-sdk/pull/8461) Fix upgrade tx commands not showing up in CLI

### Bug Fixes

* (gRPC) [#8945](https://github.com/cosmos/cosmos-sdk/pull/8945) gRPC reflection now works correctly.
* (keyring) [#8635](https://github.com/cosmos/cosmos-sdk/issues/8635) Remove hardcoded default passphrase value on `NewMnemonic`
* (x/bank) [#8434](https://github.com/cosmos/cosmos-sdk/pull/8434) Fix legacy REST API `GET /bank/total` and `GET /bank/total/{denom}` in swagger
* (x/slashing) [#8427](https://github.com/cosmos/cosmos-sdk/pull/8427) Fix query signing infos command
* (x/bank/types) [#9112](https://github.com/cosmos/cosmos-sdk/pull/9112) fix AddressFromBalancesStore address length overflow
* (x/bank) [#9229](https://github.com/cosmos/cosmos-sdk/pull/9229) Now zero coin balances cannot be added to balances & supply stores. If any denom becomes zero corresponding key gets deleted from store. State migration: [#9664](https://github.com/cosmos/cosmos-sdk/pull/9664).
* [#9363](https://github.com/cosmos/cosmos-sdk/pull/9363) Check store key uniqueness in app wiring.
* [#9460](https://github.com/cosmos/cosmos-sdk/pull/9460) Fix lint error in `MigratePrefixAddress`.
* [#9480](https://github.com/cosmos/cosmos-sdk/pull/9480) Fix added keys when using `--dry-run`.
* (types) [#9511](https://github.com/cosmos/cosmos-sdk/pull/9511) Change `maxBitLen` of `sdk.Int` and `sdk.Dec` to handle max ERC20 value.
* [#9454](https://github.com/cosmos/cosmos-sdk/pull/9454) Fix testnet command with --node-dir-prefix accepts `-` and change `node-dir-prefix token` to `testtoken`.
* (keyring) [#9562](https://github.com/cosmos/cosmos-sdk/pull/9563) fix keyring kwallet backend when using with empty wallet.
* (keyring) [#9583](https://github.com/cosmos/cosmos-sdk/pull/9583) Fix correct population of legacy `Vote.Option` field for votes with 1 VoteOption of weight 1.
* (x/distinction) [#8918](https://github.com/cosmos/cosmos-sdk/pull/8918) Fix module's parameters validation.
* (x/gov/types) [#8586](https://github.com/cosmos/cosmos-sdk/pull/8586) Fix bug caused by NewProposal that unnecessarily creates a Proposal object that’s discarded on any error.
* [#8580](https://github.com/cosmos/cosmos-sdk/pull/8580) Use more cheaper method from the math/big package that provides a way to trivially check if a value is zero with .BitLen() == 0
* [#8567](https://github.com/cosmos/cosmos-sdk/pull/8567) Fix bug by introducing pagination to GetValidatorSetByHeight response
* (x/bank) [#8531](https://github.com/cosmos/cosmos-sdk/pull/8531) Fix bug caused by ignoring errors returned by Balance.GetAddress()
* (server) [#8399](https://github.com/cosmos/cosmos-sdk/pull/8399) fix gRPC-web flag default value
* [#8282](https://github.com/cosmos/cosmos-sdk/pull/8282) fix zero time checks
* (cli) [#9593](https://github.com/cosmos/cosmos-sdk/pull/9593) Check if chain-id is blank before verifying signatures in multisign and error.
* [#9720](https://github.com/cosmos/cosmos-sdk/pull/9720) Feegrant grant cli granter now accepts key name as well as address in general and accepts only address in --generate-only mode
* [#9793](https://github.com/cosmos/cosmos-sdk/pull/9793) Fixed ECDSA/secp256r1 transaction malleability.
* (server) [#9704](https://github.com/cosmos/cosmos-sdk/pull/9704) Start GRPCWebServer in goroutine, avoid blocking other services from starting.
* (bank) [#9687](https://github.com/cosmos/cosmos-sdk/issues/9687) fixes [#9159](https://github.com/cosmos/cosmos-sdk/issues/9159). Added migration to prune balances with zero coins.

### Deprecated

* (grpc) [#8926](https://github.com/cosmos/cosmos-sdk/pull/8926) The `tx` field in `SimulateRequest` has been deprecated, prefer to pass `tx_bytes` instead.
* (sdk types) [#9498](https://github.com/cosmos/cosmos-sdk/pull/9498) `clientContext.JSONCodec` will be removed in the next version. use `clientContext.Codec` instead.

## [v0.42.10](https://github.com/cosmos/cosmos-sdk/releases/tag/v0.42.10) - 2021-09-28

### Improvements

* (store) [#10026](https://github.com/cosmos/cosmos-sdk/pull/10026) Improve CacheKVStore datastructures / algorithms, to no longer take O(N^2) time when interleaving iterators and insertions.
* (store) [#10040](https://github.com/cosmos/cosmos-sdk/pull/10040) Bump IAVL to v0.17.1 which includes performance improvements on a batch load.
* [#10211](https://github.com/cosmos/cosmos-sdk/pull/10211) Backport of the mechanism to reject redundant IBC transactions from [ibc-go \#235](https://github.com/cosmos/ibc-go/pull/235).

### Bug Fixes

* [#9969](https://github.com/cosmos/cosmos-sdk/pull/9969) fix: use keyring in config for add-genesis-account cmd.

### Client Breaking Changes

* [#9879](https://github.com/cosmos/cosmos-sdk/pull/9879) Modify ABCI Queries to use `abci.QueryRequest` Height field if it is non-zero, otherwise continue using context height.

### API Breaking Changes

* [#10077](https://github.com/cosmos/cosmos-sdk/pull/10077) Remove telemetry on `GasKV` and `CacheKV` store Get/Set operations, significantly improving their performance.

## [v0.42.9](https://github.com/cosmos/cosmos-sdk/releases/tag/v0.42.9) - 2021-08-04

### Bug Fixes

* [#9835](https://github.com/cosmos/cosmos-sdk/pull/9835) Moved capability initialization logic to BeginBlocker to fix nondeterminsim issue mentioned in [#9800](https://github.com/cosmos/cosmos-sdk/issues/9800). Applications must now include the capability module in their BeginBlocker order before any module that uses capabilities gets run.
* [#9201](https://github.com/cosmos/cosmos-sdk/pull/9201) Fixed `<app> init --recover` flag.

### API Breaking Changes

* [#9835](https://github.com/cosmos/cosmos-sdk/pull/9835) The `InitializeAndSeal` API has not changed, however it no longer initializes the in-memory state. `InitMemStore` has been introduced to serve this function, which will be called either in `InitChain` or `BeginBlock` (whichever is first after app start). Nodes may run this version on a network running 0.42.x, however, they must update their app.go files to include the capability module in their begin blockers.

### Client Breaking Changes

* [#9781](https://github.com/cosmos/cosmos-sdk/pull/9781) Improve`withdraw-all-rewards` UX when broadcast mode `async` or `async` is used.

## [v0.42.8](https://github.com/cosmos/cosmos-sdk/releases/tag/v0.42.8) - 2021-07-30

### Features

* [#9750](https://github.com/cosmos/cosmos-sdk/pull/9750) Emit events for tx signature and sequence, so clients can now query txs by signature (`tx.signature='<base64_sig>'`) or by address and sequence combo (`tx.acc_seq='<addr>/<seq>'`).

### Improvements

* (cli) [#9717](https://github.com/cosmos/cosmos-sdk/pull/9717) Added CLI flag `--output json/text` to `tx` cli commands.

### Bug Fixes

* [#9766](https://github.com/cosmos/cosmos-sdk/pull/9766) Fix hardcoded ledger signing algorithm on `keys add` command.

## [v0.42.7](https://github.com/cosmos/cosmos-sdk/releases/tag/v0.42.7) - 2021-07-09

### Improvements

* (baseapp) [#9578](https://github.com/cosmos/cosmos-sdk/pull/9578) Return `Baseapp`'s `trace` value for logging error stack traces.

### Bug Fixes

* (x/ibc) [#9640](https://github.com/cosmos/cosmos-sdk/pull/9640) Fix IBC Transfer Ack Success event as it was initially emitting opposite value.
* [#9645](https://github.com/cosmos/cosmos-sdk/pull/9645) Use correct Prometheus format for metric labels.
* [#9299](https://github.com/cosmos/cosmos-sdk/pull/9299) Fix `[appd] keys parse cosmos1...` freezing.
* (keyring) [#9563](https://github.com/cosmos/cosmos-sdk/pull/9563) fix keyring kwallet backend when using with empty wallet.
* (x/capability) [#9392](https://github.com/cosmos/cosmos-sdk/pull/9392) initialization fix, which fixes the consensus error when using statesync.

## [v0.42.6](https://github.com/cosmos/cosmos-sdk/releases/tag/v0.42.6) - 2021-06-18

### Improvements

* [#9428](https://github.com/cosmos/cosmos-sdk/pull/9428) Optimize bank InitGenesis. Added `k.initBalances`.
* [#9429](https://github.com/cosmos/cosmos-sdk/pull/9429) Add `cosmos_sdk_version` to node_info
* [#9541](https://github.com/cosmos/cosmos-sdk/pull/9541) Bump tendermint dependency to v0.34.11.

### Bug Fixes

* [#9385](https://github.com/cosmos/cosmos-sdk/pull/9385) Fix IBC `query ibc client header` cli command. Support historical queries for query header/node-state commands.
* [#9401](https://github.com/cosmos/cosmos-sdk/pull/9401) Fixes incorrect export of IBC identifier sequences. Previously, the next identifier sequence for clients/connections/channels was not set during genesis export. This resulted in the next identifiers being generated on the new chain to reuse old identifiers (the sequences began again from 0).
* [#9408](https://github.com/cosmos/cosmos-sdk/pull/9408) Update simapp to use correct default broadcast mode.
* [#9513](https://github.com/cosmos/cosmos-sdk/pull/9513) Fixes testnet CLI command. Testnet now updates the supply in genesis. Previously, when using add-genesis-account and testnet together, inconsistent genesis files would be produced, as only add-genesis-account was updating the supply.
* (x/gov) [#8813](https://github.com/cosmos/cosmos-sdk/pull/8813) fix `GET /cosmos/gov/v1beta1/proposals/{proposal_id}/deposits` to include initial deposit

### Features

* [#9383](https://github.com/cosmos/cosmos-sdk/pull/9383) New CLI command `query ibc-transfer escrow-address <port> <channel id>` to get the escrow address for a channel; can be used to then query balance of escrowed tokens
* (baseapp, types) [#9390](https://github.com/cosmos/cosmos-sdk/pull/9390) Add current block header hash to `Context`
* (store) [#9403](https://github.com/cosmos/cosmos-sdk/pull/9403) Add `RefundGas` function to `GasMeter` interface

## [v0.42.5](https://github.com/cosmos/cosmos-sdk/releases/tag/v0.42.5) - 2021-05-18

### Bug Fixes

* [#9514](https://github.com/cosmos/cosmos-sdk/issues/9514) Fix panic when retrieving the `BlockGasMeter` on `(Re)CheckTx` mode.
* [#9235](https://github.com/cosmos/cosmos-sdk/pull/9235) CreateMembershipProof/CreateNonMembershipProof now returns an error
  if input key is empty, or input data contains empty key.
* [#9108](https://github.com/cosmos/cosmos-sdk/pull/9108) Fixed the bug with querying multisig account, which is not showing threshold and public_keys.
* [#9345](https://github.com/cosmos/cosmos-sdk/pull/9345) Fix ARM support.
* [#9040](https://github.com/cosmos/cosmos-sdk/pull/9040) Fix ENV variables binding to CLI flags for client config.

### Features

* [#8953](https://github.com/cosmos/cosmos-sdk/pull/8953) Add the `config` CLI subcommand back to the SDK, which saves client-side configuration in a `client.toml` file.

## [v0.42.4](https://github.com/cosmos/cosmos-sdk/releases/tag/v0.42.4) - 2021-04-08

### Client Breaking Changes

* [#9026](https://github.com/cosmos/cosmos-sdk/pull/9026) By default, the `tx sign` and `tx sign-batch` CLI commands use SIGN_MODE_DIRECT to sign transactions for local pubkeys. For multisigs and ledger keys, the default LEGACY_AMINO_JSON is used.

### Bug Fixes

* (gRPC) [#9015](https://github.com/cosmos/cosmos-sdk/pull/9015) Fix invalid status code when accessing gRPC endpoints.
* [#9026](https://github.com/cosmos/cosmos-sdk/pull/9026) Fixed the bug that caused the `gentx` command to fail for Ledger keys.

### Improvements

* [#9081](https://github.com/cosmos/cosmos-sdk/pull/9081) Upgrade Tendermint to v0.34.9 that includes a security issue fix for Tendermint light clients.

## [v0.42.3](https://github.com/cosmos/cosmos-sdk/releases/tag/v0.42.3) - 2021-03-24

This release fixes a security vulnerability identified in x/bank.

## [v0.42.2](https://github.com/cosmos/cosmos-sdk/releases/tag/v0.42.2) - 2021-03-19

### Improvements

* (grpc) [#8815](https://github.com/cosmos/cosmos-sdk/pull/8815) Add orderBy parameter to `TxsByEvents` endpoint.
* (cli) [#8826](https://github.com/cosmos/cosmos-sdk/pull/8826) Add trust to macOS Keychain for caller app by default.
* (store) [#8811](https://github.com/cosmos/cosmos-sdk/pull/8811) store/cachekv: use typed types/kv.List instead of container/list.List

### Bug Fixes

* (crypto) [#8841](https://github.com/cosmos/cosmos-sdk/pull/8841) Fix legacy multisig amino marshaling, allowing migrations to work between v0.39 and v0.40+.
* (cli tx) [\8873](https://github.com/cosmos/cosmos-sdk/pull/8873) add missing `--output-document` option to `app tx multisign-batch`.

## [v0.42.1](https://github.com/cosmos/cosmos-sdk/releases/tag/v0.42.1) - 2021-03-10

This release fixes security vulnerability identified in the simapp.

## [v0.42.0](https://github.com/cosmos/cosmos-sdk/releases/tag/v0.42.0) - 2021-03-08

**IMPORTANT**: This release contains an important security fix for all non Cosmos Hub chains running Stargate version of the Cosmos SDK (>0.40). Non-hub chains should not be using any version of the SDK in the v0.40.x or v0.41.x release series. See [#8461](https://github.com/cosmos/cosmos-sdk/pull/8461) for more details.

### Improvements

* (x/ibc) [#8624](https://github.com/cosmos/cosmos-sdk/pull/8624) Emit full header in IBC UpdateClient message.
* (x/crisis) [#8621](https://github.com/cosmos/cosmos-sdk/issues/8621) crisis invariants names now print to loggers.

### Bug fixes

* (x/evidence) [#8461](https://github.com/cosmos/cosmos-sdk/pull/8461) Fix bech32 prefix in evidence validator address conversion
* (x/gov) [#8806](https://github.com/cosmos/cosmos-sdk/issues/8806) Fix q gov proposals command's mishandling of the --status parameter's values.

## [v0.41.4](https://github.com/cosmos/cosmos-sdk/releases/tag/v0.41.3) - 2021-03-02

**IMPORTANT**: Due to a bug in the v0.41.x series with how evidence handles validator consensus addresses #8461, SDK based chains that are not using the default bech32 prefix (cosmos, aka all chains except for t
he Cosmos Hub) should not use this release or any release in the v0.41.x series. Please see #8668 for tracking & timeline for the v0.42.0 release, which will include a fix for this issue.

### Features

* [#7787](https://github.com/cosmos/cosmos-sdk/pull/7787) Add multisign-batch command.

### Bug fixes

* [#8730](https://github.com/cosmos/cosmos-sdk/pull/8730) Allow REST endpoint to query txs with multisig addresses.
* [#8680](https://github.com/cosmos/cosmos-sdk/issues/8680) Fix missing timestamp in GetTxsEvent response [#8732](https://github.com/cosmos/cosmos-sdk/pull/8732).
* [#8681](https://github.com/cosmos/cosmos-sdk/issues/8681) Fix missing error message when calling GetTxsEvent [#8732](https://github.com/cosmos/cosmos-sdk/pull/8732)
* (server) [#8641](https://github.com/cosmos/cosmos-sdk/pull/8641) Fix Tendermint and application configuration reading from file
* (client/keys) [#8639](https://github.com/cosmos/cosmos-sdk/pull/8639) Fix keys migrate for mulitisig, offline, and ledger keys. The migrate command now takes a positional old_home_dir argument.

### Improvements

* (store/cachekv), (x/bank/types) [#8719](https://github.com/cosmos/cosmos-sdk/pull/8719) algorithmically fix pathologically slow code
* [#8701](https://github.com/cosmos/cosmos-sdk/pull/8701) Upgrade tendermint v0.34.8.
* [#8714](https://github.com/cosmos/cosmos-sdk/pull/8714) Allow accounts to have a balance of 0 at genesis.

## [v0.41.3](https://github.com/cosmos/cosmos-sdk/releases/tag/v0.41.3) - 2021-02-18

### Bug Fixes

* [#8617](https://github.com/cosmos/cosmos-sdk/pull/8617) Fix build failures caused by a small API breakage introduced in tendermint v0.34.7.

## [v0.41.2](https://github.com/cosmos/cosmos-sdk/releases/tag/v0.41.2) - 2021-02-18

### Improvements

* Bump tendermint dependency to v0.34.7.

## [v0.41.1](https://github.com/cosmos/cosmos-sdk/releases/tag/v0.41.1) - 2021-02-17

### Bug Fixes

* (grpc) [#8549](https://github.com/cosmos/cosmos-sdk/pull/8549) Make gRPC requests go through ABCI and disallow concurrency.
* (x/staking) [#8546](https://github.com/cosmos/cosmos-sdk/pull/8546) Fix caching bug where concurrent calls to GetValidator could cause a node to crash
* (server) [#8481](https://github.com/cosmos/cosmos-sdk/pull/8481) Don't create files when running `{appd} tendermint show-*` subcommands.
* (client/keys) [#8436](https://github.com/cosmos/cosmos-sdk/pull/8436) Fix keybase->keyring keys migration.
* (crypto/hd) [#8607](https://github.com/cosmos/cosmos-sdk/pull/8607) Make DerivePrivateKeyForPath error and not panic on trailing slashes.

### Improvements

* (x/ibc) [#8458](https://github.com/cosmos/cosmos-sdk/pull/8458) Add `packet_connection` attribute to ibc events to enable relayer filtering
* [#8396](https://github.com/cosmos/cosmos-sdk/pull/8396) Add support for ARM platform
* (x/bank) [#8479](https://github.com/cosmos/cosmos-sdk/pull/8479) Aditional client denom metadata validation for `base` and `display` denoms.
* (codec/types) [#8605](https://github.com/cosmos/cosmos-sdk/pull/8605) Avoid unnecessary allocations for NewAnyWithCustomTypeURL on error.

## [v0.41.0](https://github.com/cosmos/cosmos-sdk/releases/tag/v0.41.0) - 2021-01-26

### State Machine Breaking

* (x/ibc) [#8266](https://github.com/cosmos/cosmos-sdk/issues/8266) Add amino JSON support for IBC MsgTransfer in order to support Ledger text signing transfer transactions.
* (x/ibc) [#8404](https://github.com/cosmos/cosmos-sdk/pull/8404) Reorder IBC `ChanOpenAck` and `ChanOpenConfirm` handler execution to perform core handler first, followed by application callbacks.

### Bug Fixes

* (simapp) [#8418](https://github.com/cosmos/cosmos-sdk/pull/8418) Add balance coin to supply when adding a new genesis account
* (x/bank) [#8417](https://github.com/cosmos/cosmos-sdk/pull/8417) Validate balances and coin denom metadata on genesis

## [v0.40.1](https://github.com/cosmos/cosmos-sdk/releases/tag/v0.40.1) - 2021-01-19

### Improvements

* (x/bank) [#8302](https://github.com/cosmos/cosmos-sdk/issues/8302) Add gRPC and CLI queries for client denomination metadata.
* (tendermint) Bump Tendermint version to [v0.34.3](https://github.com/tendermint/tendermint/releases/tag/v0.34.3).

### Bug Fixes

* [#8085](https://github.com/cosmos/cosmos-sdk/pull/8058) fix zero time checks
* [#8280](https://github.com/cosmos/cosmos-sdk/pull/8280) fix GET /upgrade/current query
* (x/auth) [#8287](https://github.com/cosmos/cosmos-sdk/pull/8287) Fix `tx sign --signature-only` to return correct sequence value in signature.
* (build) [\8300](https://github.com/cosmos/cosmos-sdk/pull/8300), [\8301](https://github.com/cosmos/cosmos-sdk/pull/8301) Fix reproducible builds
* (types/errors) [#8355](https://github.com/cosmos/cosmos-sdk/pull/8355) Fix errorWrap `Is` method.
* (x/ibc) [#8341](https://github.com/cosmos/cosmos-sdk/pull/8341) Fix query latest consensus state.
* (proto) [#8350](https://github.com/cosmos/cosmos-sdk/pull/8350), [#8361](https://github.com/cosmos/cosmos-sdk/pull/8361) Update gogo proto deps with v1.3.2 security fixes
* (x/ibc) [#8359](https://github.com/cosmos/cosmos-sdk/pull/8359) Add missing UnpackInterfaces functions to IBC Query Responses. Fixes 'cannot unpack Any' error for IBC types.
* (x/bank) [#8317](https://github.com/cosmos/cosmos-sdk/pull/8317) Fix panic when querying for a not found client denomination metadata.

## [v0.40.0](https://github.com/cosmos/cosmos-sdk/releases/tag/v0.40.0) - 2021-01-08

v0.40.0, known as the Stargate release of the Cosmos SDK, is one of the largest releases
of the Cosmos SDK since launch. Please read through this changelog and [release notes](https://github.com/cosmos/cosmos-sdk/blob/v0.40.0/RELEASE_NOTES.md) to make
sure you are aware of any relevant breaking changes.

### Client Breaking Changes

* **CLI**
    * (client/keys) [#5889](https://github.com/cosmos/cosmos-sdk/pull/5889) remove `keys update` command.
    * (x/auth) [#5844](https://github.com/cosmos/cosmos-sdk/pull/5844) `tx sign` command now returns an error when signing is attempted with offline/multisig keys.
    * (x/auth) [#6108](https://github.com/cosmos/cosmos-sdk/pull/6108) `tx sign` command's `--validate-signatures` flag is migrated into a `tx validate-signatures` standalone command.
    * (x/auth) [#7788](https://github.com/cosmos/cosmos-sdk/pull/7788) Remove `tx auth` subcommands, all auth subcommands exist as `tx <subcommand>`
    * (x/genutil) [#6651](https://github.com/cosmos/cosmos-sdk/pull/6651) The `gentx` command has been improved. No longer are `--from` and `--name` flags required. Instead, a single argument, `name`, is required which refers to the key pair in the Keyring. In addition, an optional
    `--moniker` flag can be provided to override the moniker found in `config.toml`.
    * (x/upgrade) [#7697](https://github.com/cosmos/cosmos-sdk/pull/7697) Rename flag name "--time" to "--upgrade-time", "--info" to "--upgrade-info", to keep it consistent with help message.
* **REST / Queriers**
    * (api) [#6426](https://github.com/cosmos/cosmos-sdk/pull/6426) The ability to start an out-of-process API REST server has now been removed. Instead, the API server is now started in-process along with the application and Tendermint. Configuration options have been added to `app.toml` to enable/disable the API server along with additional HTTP server options.
    * (client) [#7246](https://github.com/cosmos/cosmos-sdk/pull/7246) The rest server endpoint `/swagger-ui/` is replaced by `/swagger/`, and contains swagger documentation for gRPC Gateway routes in addition to legacy REST routes. Swagger API is exposed only if set in `app.toml`.
    * (x/auth) [#5702](https://github.com/cosmos/cosmos-sdk/pull/5702) The `x/auth` querier route has changed from `"acc"` to `"auth"`.
    * (x/bank) [#5572](https://github.com/cosmos/cosmos-sdk/pull/5572) The `/bank/balances/{address}` endpoint now returns all account balances or a single balance by denom when the `denom` query parameter is present.
    * (x/evidence) [#5952](https://github.com/cosmos/cosmos-sdk/pull/5952) Remove CLI and REST handlers for querying `x/evidence` parameters.
    * (x/gov) [#6295](https://github.com/cosmos/cosmos-sdk/pull/6295) Fix typo in querying governance params.
* **General**
    * (baseapp) [#6384](https://github.com/cosmos/cosmos-sdk/pull/6384) The `Result.Data` is now a Protocol Buffer encoded binary blob of type `TxData`. The `TxData` contains `Data` which contains a list of Protocol Buffer encoded message data and the corresponding message type.
    * (client) [#5783](https://github.com/cosmos/cosmos-sdk/issues/5783) Unify all coins representations on JSON client requests for governance proposals.
    * (crypto) [#7419](https://github.com/cosmos/cosmos-sdk/pull/7419) The SDK doesn't use Tendermint's `crypto.PubKey`
    interface anymore, and uses instead it's own `PubKey` interface, defined in `crypto/types`. Replace all instances of
    `crypto.PubKey` by `cryptotypes.Pubkey`.
    * (store/rootmulti) [#6390](https://github.com/cosmos/cosmos-sdk/pull/6390) Proofs of empty stores are no longer supported.
    * (store/types) [#5730](https://github.com/cosmos/cosmos-sdk/pull/5730) store.types.Cp() is removed in favour of types.CopyBytes().
    * (x/auth) [#6054](https://github.com/cosmos/cosmos-sdk/pull/6054) Remove custom JSON marshaling for base accounts as multsigs cannot be bech32 decoded.
    * (x/auth/vesting) [#6859](https://github.com/cosmos/cosmos-sdk/pull/6859) Custom JSON marshaling of vesting accounts was removed. Vesting accounts are now marshaled using their default proto or amino JSON representation.
    * (x/bank) [#5785](https://github.com/cosmos/cosmos-sdk/issues/5785) In x/bank errors, JSON strings coerced to valid UTF-8 bytes at JSON marshalling time
    are now replaced by human-readable expressions. This change can potentially break compatibility with all those client side tools
    that parse log messages.
    * (x/evidence) [#7538](https://github.com/cosmos/cosmos-sdk/pull/7538) The ABCI's `Result.Data` field for
    `MsgSubmitEvidence` responses does not contain the raw evidence's hash, but the protobuf encoded
    `MsgSubmitEvidenceResponse` struct.
    * (x/gov) [#7533](https://github.com/cosmos/cosmos-sdk/pull/7533) The ABCI's `Result.Data` field for
    `MsgSubmitProposal` responses does not contain a raw binary encoding of the `proposalID`, but the protobuf encoded
    `MsgSubmitSubmitProposalResponse` struct.
    * (x/gov) [#6859](https://github.com/cosmos/cosmos-sdk/pull/6859) `ProposalStatus` and `VoteOption` are now JSON serialized using its protobuf name, so expect names like `PROPOSAL_STATUS_DEPOSIT_PERIOD` as opposed to `DepositPeriod`.
    * (x/staking) [#7499](https://github.com/cosmos/cosmos-sdk/pull/7499) `BondStatus` is now a protobuf `enum` instead
    of an `int32`, and JSON serialized using its protobuf name, so expect names like `BOND_STATUS_UNBONDING` as opposed
    to `Unbonding`.
    * (x/staking) [#7556](https://github.com/cosmos/cosmos-sdk/pull/7556) The ABCI's `Result.Data` field for
    `MsgBeginRedelegate` and `MsgUndelegate` responses does not contain custom binary marshaled `completionTime`, but the
    protobuf encoded `MsgBeginRedelegateResponse` and `MsgUndelegateResponse` structs respectively

### API Breaking Changes

* **Baseapp / Client**
    * (AppModule) [#7518](https://github.com/cosmos/cosmos-sdk/pull/7518) [#7584](https://github.com/cosmos/cosmos-sdk/pull/7584) Rename `AppModule.RegisterQueryServices` to `AppModule.RegisterServices`, as this method now registers multiple services (the gRPC query service and the protobuf Msg service). A `Configurator` struct is used to hold the different services.
    * (baseapp) [#5865](https://github.com/cosmos/cosmos-sdk/pull/5865) The `SimulationResponse` returned from tx simulation is now JSON encoded instead of Amino binary.
    * (client) [#6290](https://github.com/cosmos/cosmos-sdk/pull/6290) `CLIContext` is renamed to `Context`. `Context` and all related methods have been moved from package context to client.
    * (client) [#6525](https://github.com/cosmos/cosmos-sdk/pull/6525) Removed support for `indent` in JSON responses. Clients should consider piping to an external tool such as `jq`.
    * (client) [#8107](https://github.com/cosmos/cosmos-sdk/pull/8107) Renamed `PrintOutput` and `PrintOutputLegacy`
    methods of the `context.Client` object to `PrintProto` and `PrintObjectLegacy`.
    * (client/flags) [#6632](https://github.com/cosmos/cosmos-sdk/pull/6632) Remove NewCompletionCmd(), the function is now available in tendermint.
    * (client/input) [#5904](https://github.com/cosmos/cosmos-sdk/pull/5904) Removal of unnecessary `GetCheckPassword`, `PrintPrefixed` functions.
    * (client/keys) [#5889](https://github.com/cosmos/cosmos-sdk/pull/5889) Rename `NewKeyBaseFromDir()` -> `NewLegacyKeyBaseFromDir()`.
    * (client/keys) [#5820](https://github.com/cosmos/cosmos-sdk/pull/5820/) Removed method CloseDB from Keybase interface.
    * (client/rpc) [#6290](https://github.com/cosmos/cosmos-sdk/pull/6290) `client` package and subdirs reorganization.
    * (client/lcd) [#6290](https://github.com/cosmos/cosmos-sdk/pull/6290) `CliCtx` of struct `RestServer` in package client/lcd has been renamed to `ClientCtx`.
    * (codec) [#6330](https://github.com/cosmos/cosmos-sdk/pull/6330) `codec.RegisterCrypto` has been moved to the `crypto/codec` package and the global `codec.Cdc` Amino instance has been deprecated and moved to the `codec/legacy_global` package.
    * (codec) [#8080](https://github.com/cosmos/cosmos-sdk/pull/8080) Updated the `codec.Marshaler` interface
        * Moved `MarshalAny` and `UnmarshalAny` helper functions to `codec.Marshaler` and renamed to `MarshalInterface` and
      `UnmarshalInterface` respectively. These functions must take interface as a parameter (not a concrete type nor `Any`
      object). Underneath they use `Any` wrapping for correct protobuf serialization.
    * (crypto) [#6780](https://github.com/cosmos/cosmos-sdk/issues/6780) Move ledger code to its own package.
    * (crypto/types/multisig) [#6373](https://github.com/cosmos/cosmos-sdk/pull/6373) `multisig.Multisignature` has been renamed to `AminoMultisignature`
    * (codec) `*codec.LegacyAmino` is now a wrapper around Amino which provides backwards compatibility with protobuf `Any`. ALL legacy code should use `*codec.LegacyAmino` instead of `*amino.Codec` directly
    * (crypto) [#5880](https://github.com/cosmos/cosmos-sdk/pull/5880) Merge `crypto/keys/mintkey` into `crypto`.
    * (crypto/hd) [#5904](https://github.com/cosmos/cosmos-sdk/pull/5904) `crypto/keys/hd` moved to `crypto/hd`.
    * (crypto/keyring):
    _ [#5866](https://github.com/cosmos/cosmos-sdk/pull/5866) Rename `crypto/keys/` to `crypto/keyring/`.
    _ [#5904](https://github.com/cosmos/cosmos-sdk/pull/5904) `Keybase` -> `Keyring` interfaces migration. `LegacyKeybase` interface is added in order
    to guarantee limited backward compatibility with the old Keybase interface for the sole purpose of migrating keys across the new keyring backends. `NewLegacy`
    constructor is provided [#5889](https://github.com/cosmos/cosmos-sdk/pull/5889) to allow for smooth migration of keys from the legacy LevelDB based implementation
    to new keyring backends. Plus, the package and the new keyring no longer depends on the sdk.Config singleton. Please consult the [package documentation](https://github.com/cosmos/cosmos-sdk/tree/master/crypto/keyring/doc.go) for more
    information on how to implement the new `Keyring` interface. \* [#5858](https://github.com/cosmos/cosmos-sdk/pull/5858) Make Keyring store keys by name and address's hexbytes representation.
    * (export) [#5952](https://github.com/cosmos/cosmos-sdk/pull/5952) `AppExporter` now returns ABCI consensus parameters to be included in marshaled exported state. These parameters must be returned from the application via the `BaseApp`.
    * (simapp) Deprecating and renaming `MakeEncodingConfig` to `MakeTestEncodingConfig` (both in `simapp` and `simapp/params` packages).
    * (store) [#5803](https://github.com/cosmos/cosmos-sdk/pull/5803) The `store.CommitMultiStore` interface now includes the new `snapshots.Snapshotter` interface as well.
    * (types) [#5579](https://github.com/cosmos/cosmos-sdk/pull/5579) The `keepRecent` field has been removed from the `PruningOptions` type.
    The `PruningOptions` type now only includes fields `KeepEvery` and `SnapshotEvery`, where `KeepEvery`
    determines which committed heights are flushed to disk and `SnapshotEvery` determines which of these
    heights are kept after pruning. The `IsValid` method should be called whenever using these options. Methods
    `SnapshotVersion` and `FlushVersion` accept a version arugment and determine if the version should be
    flushed to disk or kept as a snapshot. Note, `KeepRecent` is automatically inferred from the options
    and provided directly the IAVL store.
    * (types) [#5533](https://github.com/cosmos/cosmos-sdk/pull/5533) Refactored `AppModuleBasic` and `AppModuleGenesis`
    to now accept a `codec.JSONMarshaler` for modular serialization of genesis state.
    * (types/rest) [#5779](https://github.com/cosmos/cosmos-sdk/pull/5779) Drop unused Parse{Int64OrReturnBadRequest,QueryParamBool}() functions.
* **Modules**
    * (modules) [#7243](https://github.com/cosmos/cosmos-sdk/pull/7243) Rename `RegisterCodec` to `RegisterLegacyAminoCodec` and `codec.New()` is now renamed to `codec.NewLegacyAmino()`
    * (modules) [#6564](https://github.com/cosmos/cosmos-sdk/pull/6564) Constant `DefaultParamspace` is removed from all modules, use ModuleName instead.
    * (modules) [#5989](https://github.com/cosmos/cosmos-sdk/pull/5989) `AppModuleBasic.GetTxCmd` now takes a single `CLIContext` parameter.
    * (modules) [#5664](https://github.com/cosmos/cosmos-sdk/pull/5664) Remove amino `Codec` from simulation `StoreDecoder`, which now returns a function closure in order to unmarshal the key-value pairs.
    * (modules) [#5555](https://github.com/cosmos/cosmos-sdk/pull/5555) Move `x/auth/client/utils/` types and functions to `x/auth/client/`.
    * (modules) [#5572](https://github.com/cosmos/cosmos-sdk/pull/5572) Move account balance logic and APIs from `x/auth` to `x/bank`.
    * (modules) [#6326](https://github.com/cosmos/cosmos-sdk/pull/6326) `AppModuleBasic.GetQueryCmd` now takes a single `client.Context` parameter.
    * (modules) [#6336](https://github.com/cosmos/cosmos-sdk/pull/6336) `AppModuleBasic.RegisterQueryService` method was added to support gRPC queries, and `QuerierRoute` and `NewQuerierHandler` were deprecated.
    * (modules) [#6311](https://github.com/cosmos/cosmos-sdk/issues/6311) Remove `alias.go` usage
    * (modules) [#6447](https://github.com/cosmos/cosmos-sdk/issues/6447) Rename `blacklistedAddrs` to `blockedAddrs`.
    * (modules) [#6834](https://github.com/cosmos/cosmos-sdk/issues/6834) Add `RegisterInterfaces` method to `AppModuleBasic` to support registration of protobuf interface types.
    * (modules) [#6734](https://github.com/cosmos/cosmos-sdk/issues/6834) Add `TxEncodingConfig` parameter to `AppModuleBasic.ValidateGenesis` command to support JSON tx decoding in `genutil`.
    * (modules) [#7764](https://github.com/cosmos/cosmos-sdk/pull/7764) Added module initialization options:
        * `server/types.AppExporter` requires extra argument: `AppOptions`.
        * `server.AddCommands` requires extra argument: `addStartFlags types.ModuleInitFlags`
        * `x/crisis.NewAppModule` has a new attribute: `skipGenesisInvariants`. [PR](https://github.com/cosmos/cosmos-sdk/pull/7764)
    * (types) [#6327](https://github.com/cosmos/cosmos-sdk/pull/6327) `sdk.Msg` now inherits `proto.Message`, as a result all `sdk.Msg` types now use pointer semantics.
    * (types) [#7032](https://github.com/cosmos/cosmos-sdk/pull/7032) All types ending with `ID` (e.g. `ProposalID`) now end with `Id` (e.g. `ProposalId`), to match default Protobuf generated format. Also see [#7033](https://github.com/cosmos/cosmos-sdk/pull/7033) for more details.
    * (x/auth) [#6029](https://github.com/cosmos/cosmos-sdk/pull/6029) Module accounts have been moved from `x/supply` to `x/auth`.
    * (x/auth) [#6443](https://github.com/cosmos/cosmos-sdk/issues/6443) Move `FeeTx` and `TxWithMemo` interfaces from `x/auth/ante` to `types`.
    * (x/auth) [#7006](https://github.com/cosmos/cosmos-sdk/pull/7006) All `AccountRetriever` methods now take `client.Context` as a parameter instead of as a struct member.
    * (x/auth) [#6270](https://github.com/cosmos/cosmos-sdk/pull/6270) The passphrase argument has been removed from the signature of the following functions and methods: `BuildAndSign`, ` MakeSignature`, ` SignStdTx`, `TxBuilder.BuildAndSign`, `TxBuilder.Sign`, `TxBuilder.SignStdTx`
    * (x/auth) [#6428](https://github.com/cosmos/cosmos-sdk/issues/6428):
        * `NewAnteHandler` and `NewSigVerificationDecorator` both now take a `SignModeHandler` parameter.
        * `SignatureVerificationGasConsumer` now has the signature: `func(meter sdk.GasMeter, sig signing.SignatureV2, params types.Params) error`.
        * The `SigVerifiableTx` interface now has a `GetSignaturesV2() ([]signing.SignatureV2, error)` method and no longer has the `GetSignBytes` method.
    * (x/auth/tx) [#8106](https://github.com/cosmos/cosmos-sdk/pull/8106) change related to missing append functionality in
    client transaction signing
        * added `overwriteSig` argument to `x/auth/client.SignTx` and `client/tx.Sign` functions.
        * removed `x/auth/tx.go:wrapper.GetSignatures`. The `wrapper` provides `TxBuilder` functionality, and it's a private
      structure. That function was not used at all and it's not exposed through the `TxBuilder` interface.
    * (x/bank) [#7327](https://github.com/cosmos/cosmos-sdk/pull/7327) AddCoins and SubtractCoins no longer return a resultingValue and will only return an error.
    * (x/capability) [#7918](https://github.com/cosmos/cosmos-sdk/pull/7918) Add x/capability safety checks:
        * All outward facing APIs will now check that capability is not nil and name is not empty before performing any state-machine changes
        * `SetIndex` has been renamed to `InitializeIndex`
    * (x/evidence) [#7251](https://github.com/cosmos/cosmos-sdk/pull/7251) New evidence types and light client evidence handling. The module function names changed.
    * (x/evidence) [#5952](https://github.com/cosmos/cosmos-sdk/pull/5952) Remove APIs for getting and setting `x/evidence` parameters. `BaseApp` now uses a `ParamStore` to manage Tendermint consensus parameters which is managed via the `x/params` `Substore` type.
    * (x/gov) [#6147](https://github.com/cosmos/cosmos-sdk/pull/6147) The `Content` field on `Proposal` and `MsgSubmitProposal`
    is now `Any` in concordance with [ADR 019](docs/architecture/adr-019-protobuf-state-encoding.md) and `GetContent` should now
    be used to retrieve the actual proposal `Content`. Also the `NewMsgSubmitProposal` constructor now may return an `error`
    * (x/ibc) [#6374](https://github.com/cosmos/cosmos-sdk/pull/6374) `VerifyMembership` and `VerifyNonMembership` now take a `specs []string` argument to specify the proof format used for verification. Most SDK chains can simply use `commitmenttypes.GetSDKSpecs()` for this argument.
    * (x/params) [#5619](https://github.com/cosmos/cosmos-sdk/pull/5619) The `x/params` keeper now accepts a `codec.Marshaller` instead of
    a reference to an amino codec. Amino is still used for JSON serialization.
    * (x/staking) [#6451](https://github.com/cosmos/cosmos-sdk/pull/6451) `DefaultParamspace` and `ParamKeyTable` in staking module are moved from keeper to types to enforce consistency.
    * (x/staking) [#7419](https://github.com/cosmos/cosmos-sdk/pull/7419) The `TmConsPubKey` method on ValidatorI has been
    removed and replaced instead by `ConsPubKey` (which returns a SDK `cryptotypes.PubKey`) and `TmConsPublicKey` (which
    returns a Tendermint proto PublicKey).
    * (x/staking/types) [#7447](https://github.com/cosmos/cosmos-sdk/issues/7447) Remove bech32 PubKey support:
        * `ValidatorI` interface update. `GetConsPubKey` renamed to `TmConsPubKey` (consensus public key must be a tendermint key). `TmConsPubKey`, `GetConsAddr` methods return error.
        * `Validator` update. Methods changed in `ValidatorI` (as described above) and `ToTmValidator` return error.
        * `Validator.ConsensusPubkey` type changed from `string` to `codectypes.Any`.
        * `MsgCreateValidator.Pubkey` type changed from `string` to `codectypes.Any`.
    * (x/supply) [#6010](https://github.com/cosmos/cosmos-sdk/pull/6010) All `x/supply` types and APIs have been moved to `x/bank`.
    * [#6409](https://github.com/cosmos/cosmos-sdk/pull/6409) Rename all IsEmpty methods to Empty across the codebase and enforce consistency.
    * [#6231](https://github.com/cosmos/cosmos-sdk/pull/6231) Simplify `AppModule` interface, `Route` and `NewHandler` methods become only `Route`
    and returns a new `Route` type.
    * (x/slashing) [#6212](https://github.com/cosmos/cosmos-sdk/pull/6212) Remove `Get*` prefixes from key construction functions
    * (server) [#6079](https://github.com/cosmos/cosmos-sdk/pull/6079) Remove `UpgradeOldPrivValFile` (deprecated in Tendermint Core v0.28).
    * [#5719](https://github.com/cosmos/cosmos-sdk/pull/5719) Bump Go requirement to 1.14+

### State Machine Breaking

* **General**

    * (client) [#7268](https://github.com/cosmos/cosmos-sdk/pull/7268) / [#7147](https://github.com/cosmos/cosmos-sdk/pull/7147) Introduce new protobuf based PubKeys, and migrate PubKey in BaseAccount to use this new protobuf based PubKey format

* **Modules**
    * (modules) [#5572](https://github.com/cosmos/cosmos-sdk/pull/5572) Separate balance from accounts per ADR 004.
    _ Account balances are now persisted and retrieved via the `x/bank` module.
    _ Vesting account interface has been modified to account for changes.
    _ Callers to `NewBaseVestingAccount` are responsible for verifying account balance in relation to
    the original vesting amount.
    _ The `SendKeeper` and `ViewKeeper` interfaces in `x/bank` have been modified to account for changes.
    * (x/auth) [#5533](https://github.com/cosmos/cosmos-sdk/pull/5533) Migrate the `x/auth` module to use Protocol Buffers for state
    serialization instead of Amino.
    _ The `BaseAccount.PubKey` field is now represented as a Bech32 string instead of a `crypto.Pubkey`.
    _ `NewBaseAccountWithAddress` now returns a reference to a `BaseAccount`.
    _ The `x/auth` module now accepts a `Codec` interface which extends the `codec.Marshaler` interface by
    requiring a concrete codec to know how to serialize accounts.
    _ The `AccountRetriever` type now accepts a `Codec` in its constructor in order to know how to
    serialize accounts.
    * (x/bank) [#6518](https://github.com/cosmos/cosmos-sdk/pull/6518) Support for global and per-denomination send enabled flags.
        * Existing send_enabled global flag has been moved into a Params structure as `default_send_enabled`.
        * An array of: `{denom: string, enabled: bool}` is added to bank Params to support per-denomination override of global default value.
    * (x/distribution) [#5610](https://github.com/cosmos/cosmos-sdk/pull/5610) Migrate the `x/distribution` module to use Protocol Buffers for state
    serialization instead of Amino. The exact codec used is `codec.HybridCodec` which utilizes Protobuf for binary encoding and Amino
    for JSON encoding.
    _ `ValidatorHistoricalRewards.ReferenceCount` is now of types `uint32` instead of `uint16`.
    _ `ValidatorSlashEvents` is now a struct with `slashevents`.
    _ `ValidatorOutstandingRewards` is now a struct with `rewards`.
    _ `ValidatorAccumulatedCommission` is now a struct with `commission`. \* The `Keeper` constructor now takes a `codec.Marshaler` instead of a concrete Amino codec. This exact type
    provided is specified by `ModuleCdc`.
    * (x/evidence) [#5634](https://github.com/cosmos/cosmos-sdk/pull/5634) Migrate the `x/evidence` module to use Protocol Buffers for state
    serialization instead of Amino.
    _ The `internal` sub-package has been removed in order to expose the types proto file.
    _ The module now accepts a `Codec` interface which extends the `codec.Marshaler` interface by
    requiring a concrete codec to know how to serialize `Evidence` types. \* The `MsgSubmitEvidence` message has been removed in favor of `MsgSubmitEvidenceBase`. The application-level
    codec must now define the concrete `MsgSubmitEvidence` type which must implement the module's `MsgSubmitEvidence`
    interface.
    * (x/evidence) [#5952](https://github.com/cosmos/cosmos-sdk/pull/5952) Remove parameters from `x/evidence` genesis and module state. The `x/evidence` module now solely uses Tendermint consensus parameters to determine of evidence is valid or not.
    * (x/gov) [#5737](https://github.com/cosmos/cosmos-sdk/pull/5737) Migrate the `x/gov` module to use Protocol
    Buffers for state serialization instead of Amino.
    _ `MsgSubmitProposal` will be removed in favor of the application-level proto-defined `MsgSubmitProposal` which
    implements the `MsgSubmitProposalI` interface. Applications should extend the `NewMsgSubmitProposalBase` type
    to define their own concrete `MsgSubmitProposal` types.
    _ The module now accepts a `Codec` interface which extends the `codec.Marshaler` interface by
    requiring a concrete codec to know how to serialize `Proposal` types.
    * (x/mint) [#5634](https://github.com/cosmos/cosmos-sdk/pull/5634) Migrate the `x/mint` module to use Protocol Buffers for state
    serialization instead of Amino. \* The `internal` sub-package has been removed in order to expose the types proto file.
    * (x/slashing) [#5627](https://github.com/cosmos/cosmos-sdk/pull/5627) Migrate the `x/slashing` module to use Protocol Buffers for state
    serialization instead of Amino. The exact codec used is `codec.HybridCodec` which utilizes Protobuf for binary encoding and Amino
    for JSON encoding. \* The `Keeper` constructor now takes a `codec.Marshaler` instead of a concrete Amino codec. This exact type
    provided is specified by `ModuleCdc`.
    * (x/staking) [#6844](https://github.com/cosmos/cosmos-sdk/pull/6844) Validators are now inserted into the unbonding queue based on their unbonding time and height. The relevant keeper APIs are modified to reflect these changes by now also requiring a height.
    * (x/staking) [#6061](https://github.com/cosmos/cosmos-sdk/pull/6061) Allow a validator to immediately unjail when no signing info is present due to
    falling below their minimum self-delegation and never having been bonded. The validator may immediately unjail once they've met their minimum self-delegation.
    * (x/staking) [#5600](https://github.com/cosmos/cosmos-sdk/pull/5600) Migrate the `x/staking` module to use Protocol Buffers for state
    serialization instead of Amino. The exact codec used is `codec.HybridCodec` which utilizes Protobuf for binary encoding and Amino
    for JSON encoding.
    _ `BondStatus` is now of type `int32` instead of `byte`.
    _ Types of `int16` in the `Params` type are now of type `int32`.
    _ Every reference of `crypto.Pubkey` in context of a `Validator` is now of type string. `GetPubKeyFromBech32` must be used to get the `crypto.Pubkey`.
    _ The `Keeper` constructor now takes a `codec.Marshaler` instead of a concrete Amino codec. This exact type
    provided is specified by `ModuleCdc`.
    * (x/staking) [#7979](https://github.com/cosmos/cosmos-sdk/pull/7979) keeper pubkey storage serialization migration
    from bech32 to protobuf.
    * (x/supply) [#6010](https://github.com/cosmos/cosmos-sdk/pull/6010) Removed the `x/supply` module by merging the existing types and APIs into the `x/bank` module.
    * (x/supply) [#5533](https://github.com/cosmos/cosmos-sdk/pull/5533) Migrate the `x/supply` module to use Protocol Buffers for state
    serialization instead of Amino.
    _ The `internal` sub-package has been removed in order to expose the types proto file.
    _ The `x/supply` module now accepts a `Codec` interface which extends the `codec.Marshaler` interface by
    requiring a concrete codec to know how to serialize `SupplyI` types. \* The `SupplyI` interface has been modified to no longer return `SupplyI` on methods. Instead the
    concrete type's receiver should modify the type.
    * (x/upgrade) [#5659](https://github.com/cosmos/cosmos-sdk/pull/5659) Migrate the `x/upgrade` module to use Protocol
    Buffers for state serialization instead of Amino.
    _ The `internal` sub-package has been removed in order to expose the types proto file.
    _ The `x/upgrade` module now accepts a `codec.Marshaler` interface.

### Features

* **Baseapp / Client / REST**
    * (x/auth) [#6213](https://github.com/cosmos/cosmos-sdk/issues/6213) Introduce new protobuf based path for transaction signing, see [ADR020](https://github.com/cosmos/cosmos-sdk/blob/master/docs/architecture/adr-020-protobuf-transaction-encoding.md) for more details
    * (x/auth) [#6350](https://github.com/cosmos/cosmos-sdk/pull/6350) New sign-batch command to sign StdTx batch files.
    * (baseapp) [#5803](https://github.com/cosmos/cosmos-sdk/pull/5803) Added support for taking state snapshots at regular height intervals, via options `snapshot-interval` and `snapshot-keep-recent`.
    * (baseapp) [#7519](https://github.com/cosmos/cosmos-sdk/pull/7519) Add `ServiceMsgRouter` to BaseApp to handle routing of protobuf service `Msg`s. The two new types defined in ADR 031, `sdk.ServiceMsg` and `sdk.MsgRequest` are introduced with this router.
    * (client) [#5921](https://github.com/cosmos/cosmos-sdk/issues/5921) Introduce new gRPC and gRPC Gateway based APIs for querying app & module data. See [ADR021](https://github.com/cosmos/cosmos-sdk/blob/master/docs/architecture/adr-021-protobuf-query-encoding.md) for more details
    * (cli) [#7485](https://github.com/cosmos/cosmos-sdk/pull/7485) Introduce a new optional `--keyring-dir` flag that allows clients to specify a Keyring directory if it does not reside in the directory specified by `--home`.
    * (cli) [#7221](https://github.com/cosmos/cosmos-sdk/pull/7221) Add the option of emitting amino encoded json from the CLI
    * (codec) [#7519](https://github.com/cosmos/cosmos-sdk/pull/7519) `InterfaceRegistry` now inherits `jsonpb.AnyResolver`, and has a `RegisterCustomTypeURL` method to support ADR 031 packing of `Any`s. `AnyResolver` is now a required parameter to `RejectUnknownFields`.
    * (coin) [#6755](https://github.com/cosmos/cosmos-sdk/pull/6755) Add custom regex validation for `Coin` denom by overwriting `CoinDenomRegex` when using `/types/coin.go`.
    * (config) [#7265](https://github.com/cosmos/cosmos-sdk/pull/7265) Support Tendermint block pruning through a new `min-retain-blocks` configuration that can be set in either `app.toml` or via the CLI. This parameter is used in conjunction with other criteria to determine the height at which Tendermint should prune blocks.
    * (events) [#7121](https://github.com/cosmos/cosmos-sdk/pull/7121) The application now derives what events are indexed by Tendermint via the `index-events` configuration in `app.toml`, which is a list of events taking the form `{eventType}.{attributeKey}`.
    * (tx) [#6089](https://github.com/cosmos/cosmos-sdk/pull/6089) Transactions can now have a `TimeoutHeight` set which allows the transaction to be rejected if it's committed at a height greater than the timeout.
    * (rest) [#6167](https://github.com/cosmos/cosmos-sdk/pull/6167) Support `max-body-bytes` CLI flag for the REST service.
    * (genesis) [#7089](https://github.com/cosmos/cosmos-sdk/pull/7089) The `export` command now adds a `initial_height` field in the exported JSON. Baseapp's `CommitMultiStore` now also has a `SetInitialVersion` setter, so it can set the initial store version inside `InitChain` and start a new chain from a given height.
* **General**
    * (crypto/multisig) [#6241](https://github.com/cosmos/cosmos-sdk/pull/6241) Add Multisig type directly to the repo. Previously this was in tendermint.
    * (codec/types) [#8106](https://github.com/cosmos/cosmos-sdk/pull/8106) Adding `NewAnyWithCustomTypeURL` to correctly
    marshal Messages in TxBuilder.
    * (tests) [#6489](https://github.com/cosmos/cosmos-sdk/pull/6489) Introduce package `testutil`, new in-process testing network framework for use in integration and unit tests.
    * (tx) Add new auth/tx gRPC & gRPC-Gateway endpoints for basic querying & broadcasting support
        * [#7842](https://github.com/cosmos/cosmos-sdk/pull/7842) Add TxsByEvent gRPC endpoint
        * [#7852](https://github.com/cosmos/cosmos-sdk/pull/7852) Add tx broadcast gRPC endpoint
    * (tx) [#7688](https://github.com/cosmos/cosmos-sdk/pull/7688) Add a new Tx gRPC service with methods `Simulate` and `GetTx` (by hash).
    * (store) [#5803](https://github.com/cosmos/cosmos-sdk/pull/5803) Added `rootmulti.Store` methods for taking and restoring snapshots, based on `iavl.Store` export/import.
    * (store) [#6324](https://github.com/cosmos/cosmos-sdk/pull/6324) IAVL store query proofs now return CommitmentOp which wraps an ics23 CommitmentProof
    * (store) [#6390](https://github.com/cosmos/cosmos-sdk/pull/6390) `RootMulti` store query proofs now return `CommitmentOp` which wraps `CommitmentProofs`
        * `store.Query` now only returns chained `ics23.CommitmentProof` wrapped in `merkle.Proof`
        * `ProofRuntime` only decodes and verifies `ics23.CommitmentProof`
* **Modules**
    * (modules) [#5921](https://github.com/cosmos/cosmos-sdk/issues/5921) Introduction of Query gRPC service definitions along with REST annotations for gRPC Gateway for each module
    * (modules) [#7540](https://github.com/cosmos/cosmos-sdk/issues/7540) Protobuf service definitions can now be used for
    packing `Msg`s in transactions as defined in [ADR 031](./docs/architecture/adr-031-msg-service.md). All modules now
    define a `Msg` protobuf service.
    * (x/auth/vesting) [#7209](https://github.com/cosmos/cosmos-sdk/pull/7209) Create new `MsgCreateVestingAccount` message type along with CLI handler that allows for the creation of delayed and continuous vesting types.
    * (x/capability) [#5828](https://github.com/cosmos/cosmos-sdk/pull/5828) Capability module integration as outlined in [ADR 3 - Dynamic Capability Store](https://github.com/cosmos/tree/master/docs/architecture/adr-003-dynamic-capability-store.md).
    * (x/crisis) `x/crisis` has a new function: `AddModuleInitFlags`, which will register optional crisis module flags for the start command.
    * (x/ibc) [#5277](https://github.com/cosmos/cosmos-sdk/pull/5277) `x/ibc` changes from IBC alpha. For more details check the [`x/ibc/core/spec`](https://github.com/cosmos/cosmos-sdk/tree/master/x/ibc/core/spec) directory, or the ICS specs below:
        * [ICS 002 - Client Semantics](https://github.com/cosmos/ics/tree/master/spec/ics-002-client-semantics) subpackage
        * [ICS 003 - Connection Semantics](https://github.com/cosmos/ics/blob/master/spec/ics-003-connection-semantics) subpackage
        * [ICS 004 - Channel and Packet Semantics](https://github.com/cosmos/ics/blob/master/spec/ics-004-channel-and-packet-semantics) subpackage
        * [ICS 005 - Port Allocation](https://github.com/cosmos/ics/blob/master/spec/ics-005-port-allocation) subpackage
        * [ICS 006 - Solo Machine Client](https://github.com/cosmos/ics/tree/master/spec/ics-006-solo-machine-client) subpackage
        * [ICS 007 - Tendermint Client](https://github.com/cosmos/ics/blob/master/spec/ics-007-tendermint-client) subpackage
        * [ICS 009 - Loopback Client](https://github.com/cosmos/ics/tree/master/spec/ics-009-loopback-client) subpackage
        * [ICS 020 - Fungible Token Transfer](https://github.com/cosmos/ics/tree/master/spec/ics-020-fungible-token-transfer) subpackage
        * [ICS 023 - Vector Commitments](https://github.com/cosmos/ics/tree/master/spec/ics-023-vector-commitments) subpackage
        * [ICS 024 - Host State Machine Requirements](https://github.com/cosmos/ics/tree/master/spec/ics-024-host-requirements) subpackage
    * (x/ibc) [#6374](https://github.com/cosmos/cosmos-sdk/pull/6374) ICS-23 Verify functions will now accept and verify ics23 CommitmentProofs exclusively
    * (x/params) [#6005](https://github.com/cosmos/cosmos-sdk/pull/6005) Add new CLI command for querying raw x/params parameters by subspace and key.

### Bug Fixes

* **Baseapp / Client / REST**
    * (client) [#5964](https://github.com/cosmos/cosmos-sdk/issues/5964) `--trust-node` is now false by default - for real. Users must ensure it is set to true if they don't want to enable the verifier.
    * (client) [#6402](https://github.com/cosmos/cosmos-sdk/issues/6402) Fix `keys add` `--algo` flag which only worked for Tendermint's `secp256k1` default key signing algorithm.
    * (client) [#7699](https://github.com/cosmos/cosmos-sdk/pull/7699) Fix panic in context when setting invalid nodeURI. `WithNodeURI` does not set the `Client` in the context.
    * (export) [#6510](https://github.com/cosmos/cosmos-sdk/pull/6510/) Field TimeIotaMs now is included in genesis file while exporting.
    * (rest) [#5906](https://github.com/cosmos/cosmos-sdk/pull/5906) Fix an issue that make some REST calls panic when sending invalid or incomplete requests.
    * (crypto) [#7966](https://github.com/cosmos/cosmos-sdk/issues/7966) `Bip44Params` `String()` function now correctly
    returns the absolute HD path by adding the `m/` prefix.
    * (crypto/keyring) [#5844](https://github.com/cosmos/cosmos-sdk/pull/5844) `Keyring.Sign()` methods no longer decode amino signatures when method receivers
    are offline/multisig keys.
    * (store) [#7415](https://github.com/cosmos/cosmos-sdk/pull/7415) Allow new stores to be registered during on-chain upgrades.
* **Modules**
  _ (modules) [#5569](https://github.com/cosmos/cosmos-sdk/issues/5569) `InitGenesis`, for the relevant modules, now ensures module accounts exist.
  _ (x/auth) [#5892](https://github.com/cosmos/cosmos-sdk/pull/5892) Add `RegisterKeyTypeCodec` to register new
  types (eg. keys) to the `auth` module internal amino codec.
  _ (x/bank) [#6536](https://github.com/cosmos/cosmos-sdk/pull/6536) Fix bug in `WriteGeneratedTxResponse` function used by multiple
  REST endpoints. Now it writes a Tx in StdTx format.
  _ (x/genutil) [#5938](https://github.com/cosmos/cosmos-sdk/pull/5938) Fix `InitializeNodeValidatorFiles` error handling.
  _ (x/gentx) [#8183](https://github.com/cosmos/cosmos-sdk/pull/8183) change gentx cmd amount to arg from flag
  _ (x/gov) [#7641](https://github.com/cosmos/cosmos-sdk/pull/7641) Fix tally calculation precision error.
  _ (x/staking) [#6529](https://github.com/cosmos/cosmos-sdk/pull/6529) Export validator addresses (previously was empty).
  _ (x/staking) [#5949](https://github.com/cosmos/cosmos-sdk/pull/5949) Skip staking `HistoricalInfoKey` in simulations as headers are not exported. \* (x/staking) [#6061](https://github.com/cosmos/cosmos-sdk/pull/6061) Allow a validator to immediately unjail when no signing info is present due to
  falling below their minimum self-delegation and never having been bonded. The validator may immediately unjail once they've met their minimum self-delegation.
* **General**
    * (types) [#7038](https://github.com/cosmos/cosmos-sdk/issues/7038) Fix infinite looping of `ApproxRoot` by including a hard-coded maximum iterations limit of 100.
    * (types) [#7084](https://github.com/cosmos/cosmos-sdk/pull/7084) Fix panic when calling `BigInt()` on an uninitialized `Int`.
    * (simulation) [#7129](https://github.com/cosmos/cosmos-sdk/issues/7129) Fix support for custom `Account` and key types on auth's simulation.

### Improvements

* **Baseapp / Client / REST**
    * (baseapp) [#6186](https://github.com/cosmos/cosmos-sdk/issues/6186) Support emitting events during `AnteHandler` execution.
    * (baseapp) [#6053](https://github.com/cosmos/cosmos-sdk/pull/6053) Customizable panic recovery handling added for `app.runTx()` method (as proposed in the [ADR 22](https://github.com/cosmos/cosmos-sdk/blob/master/docs/architecture/adr-022-custom-panic-handling.md)). Adds ability for developers to register custom panic handlers extending standard ones.
    * (client) [#5810](https://github.com/cosmos/cosmos-sdk/pull/5810) Added a new `--offline` flag that allows commands to be executed without an
    internet connection. Previously, `--generate-only` served this purpose in addition to only allowing txs to be generated. Now, `--generate-only` solely
    allows txs to be generated without being broadcasted and disallows Keybase use and `--offline` allows the use of Keybase but does not allow any
    functionality that requires an online connection.
    * (cli) [#7764](https://github.com/cosmos/cosmos-sdk/pull/7764) Update x/banking and x/crisis InitChain to improve node startup time
    * (client) [#5856](https://github.com/cosmos/cosmos-sdk/pull/5856) Added the possibility to set `--offline` flag with config command.
    * (client) [#5895](https://github.com/cosmos/cosmos-sdk/issues/5895) show config options in the config command's help screen.
    * (client/keys) [#8043](https://github.com/cosmos/cosmos-sdk/pull/8043) Add support for export of unarmored private key
    * (client/tx) [#7801](https://github.com/cosmos/cosmos-sdk/pull/7801) Update sign-batch multisig to work online
    * (x/genutil) [#8099](https://github.com/cosmos/cosmos-sdk/pull/8099) `init` now supports a `--recover` flag to recover
    the private validator key from a given mnemonic
* **Modules**
    * (x/auth) [#5702](https://github.com/cosmos/cosmos-sdk/pull/5702) Add parameter querying support for `x/auth`.
    * (x/auth/ante) [#6040](https://github.com/cosmos/cosmos-sdk/pull/6040) `AccountKeeper` interface used for `NewAnteHandler` and handler's decorators to add support of using custom `AccountKeeper` implementations.
    * (x/evidence) [#5952](https://github.com/cosmos/cosmos-sdk/pull/5952) Tendermint Consensus parameters can now be changed via parameter change proposals through `x/gov`.
    * (x/evidence) [#5961](https://github.com/cosmos/cosmos-sdk/issues/5961) Add `StoreDecoder` simulation for evidence module.
    * (x/ibc) [#5948](https://github.com/cosmos/cosmos-sdk/issues/5948) Add `InitGenesis` and `ExportGenesis` functions for `ibc` module.
    * (x/ibc-transfer) [#6871](https://github.com/cosmos/cosmos-sdk/pull/6871) Implement [ADR 001 - Coin Source Tracing](./docs/architecture/adr-001-coin-source-tracing.md).
    * (x/staking) [#6059](https://github.com/cosmos/cosmos-sdk/pull/6059) Updated `HistoricalEntries` parameter default to 100.
    * (x/staking) [#5584](https://github.com/cosmos/cosmos-sdk/pull/5584) Add util function `ToTmValidator` that converts a `staking.Validator` type to `*tmtypes.Validator`.
    * (x/staking) [#6163](https://github.com/cosmos/cosmos-sdk/pull/6163) CLI and REST call to unbonding delegations and delegations now accept
    pagination.
    * (x/staking) [#8178](https://github.com/cosmos/cosmos-sdk/pull/8178) Update default historical header number for stargate
* **General**
    * (crypto) [#7987](https://github.com/cosmos/cosmos-sdk/pull/7987) Fix the inconsistency of CryptoCdc, only use
    `codec/legacy.Cdc`.
    * (logging) [#8072](https://github.com/cosmos/cosmos-sdk/pull/8072) Refactor logging:
    _ Use [zerolog](https://github.com/rs/zerolog) over Tendermint's go-kit logging wrapper.
    _ Introduce Tendermint's `--log_format=plain|json` flag. Using format `json` allows for emitting structured JSON
    logs which can be consumed by an external logging facility (e.g. Loggly). Both formats log to STDERR. \* The existing `--log_level` flag and it's default value now solely relates to the global logging
    level (e.g. `info`, `debug`, etc...) instead of `<module>:<level>`.
    * (rest) [#7649](https://github.com/cosmos/cosmos-sdk/pull/7649) Return an unsigned tx in legacy GET /tx endpoint when signature conversion fails
    * (simulation) [#6002](https://github.com/cosmos/cosmos-sdk/pull/6002) Add randomized consensus params into simulation.
    * (store) [#6481](https://github.com/cosmos/cosmos-sdk/pull/6481) Move `SimpleProofsFromMap` from Tendermint into the SDK.
    * (store) [#6719](https://github.com/cosmos/cosmos-sdk/6754) Add validity checks to stores for nil and empty keys.
    * (SDK) Updated dependencies
        * Updated iavl dependency to v0.15.3
        * Update tendermint to v0.34.1
    * (types) [#7027](https://github.com/cosmos/cosmos-sdk/pull/7027) `Coin(s)` and `DecCoin(s)` updates:
        * Bump denomination max length to 128
        * Allow uppercase letters and numbers in denominations to support [ADR 001](./docs/architecture/adr-001-coin-source-tracing.md)
        * Added `Validate` function that returns a descriptive error
    * (types) [#5581](https://github.com/cosmos/cosmos-sdk/pull/5581) Add convenience functions {,Must}Bech32ifyAddressBytes.
    * (types/module) [#5724](https://github.com/cosmos/cosmos-sdk/issues/5724) The `types/module` package does no longer depend on `x/simulation`.
    * (types) [#5585](https://github.com/cosmos/cosmos-sdk/pull/5585) IBC additions:
        * `Coin` denomination max lenght has been increased to 32.
        * Added `CapabilityKey` alias for `StoreKey` to match IBC spec.
    * (types/rest) [#5900](https://github.com/cosmos/cosmos-sdk/pull/5900) Add Check\*Error function family to spare developers from replicating tons of boilerplate code.
    * (types) [#6128](https://github.com/cosmos/cosmos-sdk/pull/6137) Add `String()` method to `GasMeter`.
    * (types) [#6195](https://github.com/cosmos/cosmos-sdk/pull/6195) Add codespace to broadcast(sync/async) response.
    * (types) [#6897](https://github.com/cosmos/cosmos-sdk/issues/6897) Add KV type from tendermint to `types` directory.
    * (version) [#7848](https://github.com/cosmos/cosmos-sdk/pull/7848) [#7941](https://github.com/cosmos/cosmos-sdk/pull/7941)
    `version --long` output now shows the list of build dependencies and replaced build dependencies.

## Previous Releases

[CHANGELOG of previous versions](https://github.com/cosmos/cosmos-sdk/blob/c17c3caab86a1426a1eef4541e8203f5f54a1a54/CHANGELOG.md#v0391---2020-08-11) (pre Stargate).<|MERGE_RESOLUTION|>--- conflicted
+++ resolved
@@ -84,11 +84,7 @@
 * (simulation) [#17911](https://github.com/cosmos/cosmos-sdk/pull/17911) Fix all problems with executing command `make test-sim-custom-genesis-fast` for simulation test.
 * (simulation) [#18196](https://github.com/cosmos/cosmos-sdk/pull/18196) Fix the problem of `validator set is empty after InitGenesis` in simulation test.
 * (baseapp) [#18551](https://github.com/cosmos/cosmos-sdk/pull/18551) Fix SelectTxForProposal the calculation method of tx bytes size is inconsistent with CometBFT
-<<<<<<< HEAD
-* (baseapp) [#18653](https://github.com/cosmos/cosmos-sdk/pull/18653) Fix protocompat hybrid handler merging on gogoproto handlers for messages with custom types.
-=======
-* (baseapp) [#18653](https://github.com/cosmos/cosmos-sdk/pull/18654) Fixes an issue in which gogoproto.Merge does not work with gogoproto messages with custom types.
->>>>>>> 833547f2
+* (baseapp) [#18654](https://github.com/cosmos/cosmos-sdk/pull/18654) Fixes an issue in which gogoproto.Merge does not work with gogoproto messages with custom types.
 
 ### API Breaking Changes
 
