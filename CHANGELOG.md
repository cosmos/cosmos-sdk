--- conflicted
+++ resolved
@@ -44,11 +44,8 @@
 * (testutil) [#12973](https://github.com/cosmos/cosmos-sdk/pull/12973) Add generic `testutil.RandSliceElem` function which selects a random element from the list.
 * (client) [#12936](https://github.com/cosmos/cosmos-sdk/pull/12936) Add capability to preprocess transactions before broadcasting from a higher level chain.
 * (x/authz) [#13047](https://github.com/cosmos/cosmos-sdk/pull/13047) Add a GetAuthorization function to the keeper.
-<<<<<<< HEAD
-* [#13064](https://github.com/cosmos/cosmos-sdk/pull/13064) Add `debug prefixes` to list supported HRP prefixes via .
-=======
+* (cli) [#13064](https://github.com/cosmos/cosmos-sdk/pull/13064) Add `debug prefixes` to list supported HRP prefixes via .
 * (cli) [#12742](https://github.com/cosmos/cosmos-sdk/pull/12742) Add the `prune` CLI cmd to manually prune app store history versions based on the pruning options.
->>>>>>> e09516f4
 
 ### Improvements
 
