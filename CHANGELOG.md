--- conflicted
+++ resolved
@@ -40,11 +40,8 @@
 
 ### Features
 
-<<<<<<< HEAD
 * (baseapp) [#16898](https://github.com/cosmos/cosmos-sdk/pull/16898) Add `preFinalizeBlockHook` to allow vote extensions persistence.
-=======
 * (cli) [#16887](https://github.com/cosmos/cosmos-sdk/pull/16887) Add two new CLI commands: `tx simulate` for simulating a transaction; `query block-results` for querying CometBFT RPC for block results.
->>>>>>> e0be2b80
 
 ### Improvements
 
