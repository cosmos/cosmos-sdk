<!--
Guiding Principles:

Changelogs are for humans, not machines.
There should be an entry for every single version.
The same types of changes should be grouped.
Versions and sections should be linkable.
The latest version comes first.
The release date of each version is displayed.
Mention whether you follow Semantic Versioning.

Usage:

Change log entries are to be added to the Unreleased section under the
appropriate stanza (see below). Each entry should ideally include a tag and
the Github issue reference in the following format:

* (<tag>) \#<issue-number> message

The issue numbers will later be link-ified during the release process so you do
not have to worry about including a link manually, but you can if you wish.

Types of changes (Stanzas):

"Features" for new features.
"Improvements" for changes in existing functionality.
"Deprecated" for soon-to-be removed features.
"Bug Fixes" for any bug fixes.
"Client Breaking" for breaking Protobuf, gRPC and REST routes used by end-users.
"CLI Breaking" for breaking CLI commands.
"API Breaking" for breaking exported APIs used by developers building on SDK.
"State Machine Breaking" for any changes that result in a different AppState given same genesisState and txList.
Ref: https://keepachangelog.com/en/1.0.0/
-->

# Changelog

## [Unreleased]

### Features

* [\#10710](https://github.com/cosmos/cosmos-sdk/pull/10710) Chain-id shouldn't be required for creating a transaction with both --generate-only and --offline flags.
* [\#10703](https://github.com/cosmos/cosmos-sdk/pull/10703) Create a new grantee account, if the grantee of an authorization does not exist.
* [\#10592](https://github.com/cosmos/cosmos-sdk/pull/10592) Add a `DecApproxEq` function that checks to see if `|d1 - d2| < tol` for some Dec `d1, d2, tol`.
* [\#9933](https://github.com/cosmos/cosmos-sdk/pull/9933) Introduces the notion of a Cosmos "Scalar" type, which would just be simple aliases that give human-understandable meaning to the underlying type, both in Go code and in Proto definitions.
* [\#9884](https://github.com/cosmos/cosmos-sdk/pull/9884) Provide a new gRPC query handler, `/cosmos/params/v1beta1/subspaces`, that allows the ability to query for all registered subspaces and their respective keys.
* [\#9776](https://github.com/cosmos/cosmos-sdk/pull/9776) Add flag `staking-bond-denom` to specify the staking bond denomination value when initializing a new chain.
* [\#9533](https://github.com/cosmos/cosmos-sdk/pull/9533) Added a new gRPC method, `DenomOwners`, in `x/bank` to query for all account holders of a specific denomination.
* (bank) [\#9618](https://github.com/cosmos/cosmos-sdk/pull/9618) Update bank.Metadata: add URI and URIHash attributes.
* (store) [\#8664](https://github.com/cosmos/cosmos-sdk/pull/8664) Implementation of ADR-038 file StreamingService
* [\#9837](https://github.com/cosmos/cosmos-sdk/issues/9837) `--generate-only` flag will accept the keyname now.
* [\#10326](https://github.com/cosmos/cosmos-sdk/pull/10326) `x/authz` add query all grants by granter query.
* [\#10348](https://github.com/cosmos/cosmos-sdk/pull/10348) Add `fee.{payer,granter}` and `tip` fields to StdSignDoc for signing tipped transactions.
* [\#10208](https://github.com/cosmos/cosmos-sdk/pull/10208) Add `TipsTxMiddleware` for transferring tips.
* [\#10379](https://github.com/cosmos/cosmos-sdk/pull/10379) Add validation to `x/upgrade` CLI `software-upgrade` command `--plan-info` value.
* [\#10507](https://github.com/cosmos/cosmos-sdk/pull/10507) Add middleware for tx priority.
* [\#10311](https://github.com/cosmos/cosmos-sdk/pull/10311) Adds cli to use tips transactions. It adds an `--aux` flag to all CLI tx commands to generate the aux signer data (with optional tip), and a new `tx aux-to-fee` subcommand to let the fee payer gather aux signer data and broadcast the tx
* [\#10430](https://github.com/cosmos/cosmos-sdk/pull/10430) ADR-040: Add store/v2 `MultiStore` implementation
* [\#10947](https://github.com/cosmos/cosmos-sdk/pull/10947) Add `AllowancesByGranter` query to the feegrant module
* [\#10407](https://github.com/cosmos/cosmos-sdk/pull/10407) Add validation to `x/upgrade` module's `BeginBlock` to check accidental binary downgrades

### API Breaking Changes

* [\#10950](https://github.com/cosmos/cosmos-sdk/pull/10950) Add `envPrefix` parameter to `cmd.Execute`.
* (x/mint) [\#10441](https://github.com/cosmos/cosmos-sdk/pull/10441) The `NewAppModule` function now accepts an inflation calculation function as an argument.
* [\#10295](https://github.com/cosmos/cosmos-sdk/pull/10295) Remove store type aliases from /types
* [\#9695](https://github.com/cosmos/cosmos-sdk/pull/9695) Migrate keys from `Info` -> `Record`
  * Add new `codec.Codec` argument in:
    * `keyring.NewInMemory`
    * `keyring.New`
  * Rename:
    * `SavePubKey` to `SaveOfflineKey`.
    * `NewMultiInfo`, `NewLedgerInfo`  to `NewLegacyMultiInfo`, `newLegacyLedgerInfo`  respectively.  Move them into `legacy_info.go`.
    * `NewOfflineInfo` to `newLegacyOfflineInfo` and move it to `migration_test.go`.
  * Return:
    *`keyring.Record, error` in `SaveOfflineKey`, `SaveLedgerKey`, `SaveMultiSig`, `Key` and `KeyByAddress`.
    *`keyring.Record` instead of `Info` in `NewMnemonic` and `List`.
  * Remove `algo` argument from :
    * `SaveOfflineKey`
  * Take `keyring.Record` instead of `Info` as first argument in:
    * `MkConsKeyOutput`
    * `MkValKeyOutput`
    * `MkAccKeyOutput`
* [\#10022](https://github.com/cosmos/cosmos-sdk/pull/10022) `AuthKeeper` interface in `x/auth` now includes a function `HasAccount`.
* [\#9759](https://github.com/cosmos/cosmos-sdk/pull/9759) `NewAccountKeeeper` in `x/auth` now takes an additional `bech32Prefix` argument that represents `sdk.Bech32MainPrefix`.
* [\#9628](https://github.com/cosmos/cosmos-sdk/pull/9628) Rename `x/{mod}/legacy` to `x/{mod}/migrations`.
* [\#9571](https://github.com/cosmos/cosmos-sdk/pull/9571) Implemented error handling for staking hooks, which now return an error on failure.
* [\#9427](https://github.com/cosmos/cosmos-sdk/pull/9427) Move simapp `FundAccount` and `FundModuleAccount` to `x/bank/testutil`
* (client/tx) [\#9421](https://github.com/cosmos/cosmos-sdk/pull/9421/) `BuildUnsignedTx`, `BuildSimTx`, `PrintUnsignedStdTx` functions are moved to
  the Tx Factory as methods.
* (client/keys) [\#9407](https://github.com/cosmos/cosmos-sdk/pull/9601) Added `keys rename` CLI command and `Keyring.Rename` interface method to rename a key in the keyring.
* (x/slashing) [\#9458](https://github.com/cosmos/cosmos-sdk/pull/9458) Coins burned from slashing is now returned from Slash function and included in Slash event.
* [\#9246](https://github.com/cosmos/cosmos-sdk/pull/9246) The `New` method for the network package now returns an error.
* [\#9519](https://github.com/cosmos/cosmos-sdk/pull/9519) `DeleteDeposits` renamed to `DeleteAndBurnDeposits`, `RefundDeposits` renamed to `RefundAndDeleteDeposits`
* (codec) [\#9521](https://github.com/cosmos/cosmos-sdk/pull/9521) Removed deprecated `clientCtx.JSONCodec` from `client.Context`.
* (codec) [\#9521](https://github.com/cosmos/cosmos-sdk/pull/9521) Rename `EncodingConfig.Marshaler` to `Codec`.
* [\#9594](https://github.com/cosmos/cosmos-sdk/pull/9594) `RESTHandlerFn` argument is removed from the `gov/NewProposalHandler`.
* [\#9594](https://github.com/cosmos/cosmos-sdk/pull/9594) `types/rest` package moved to `testutil/rest`.
* [\#9432](https://github.com/cosmos/cosmos-sdk/pull/9432) `ConsensusParamsKeyTable` moved from `params/keeper` to `params/types`
* [\#9576](https://github.com/cosmos/cosmos-sdk/pull/9576) Add debug error message to `sdkerrors.QueryResult` when enabled
* [\#9650](https://github.com/cosmos/cosmos-sdk/pull/9650) Removed deprecated message handler implementation from the SDK modules.
* [\#10248](https://github.com/cosmos/cosmos-sdk/pull/10248) Remove unused `KeyPowerReduction` variable from x/staking types.
* (x/bank) [\#9832] (https://github.com/cosmos/cosmos-sdk/pull/9832) `AddressFromBalancesStore` renamed to `AddressAndDenomFromBalancesStore`.
* (tests) [\#9938](https://github.com/cosmos/cosmos-sdk/pull/9938) `simapp.Setup` accepts additional `testing.T` argument.
* (baseapp) [\#9920](https://github.com/cosmos/cosmos-sdk/pull/9920) BaseApp `{Check,Deliver,Simulate}Tx` methods are now replaced by a middleware stack.
  * Replace the Antehandler interface with the `tx.Handler` and `tx.Middleware` interfaces.
  * Replace `baseapp.SetAnteHandler` with `baseapp.SetTxHandler`.
  * Move Msg routers from BaseApp to middlewares.
  * Move Baseapp panic recovery into a middleware.
  * Rename simulation helper methods `baseapp.{Check,Deliver}` to `baseapp.Sim{Check,Deliver}**`.
* (x/gov) [\#10373](https://github.com/cosmos/cosmos-sdk/pull/10373) Removed gov `keeper.{MustMarshal, MustUnmarshal}`.
* [\#10348](https://github.com/cosmos/cosmos-sdk/pull/10348) StdSignBytes takes a new argument of type `*tx.Tip` for signing over tips using LEGACY_AMINO_JSON.
* [\#10208](https://github.com/cosmos/cosmos-sdk/pull/10208) The `x/auth/signing.Tx` interface now also includes a new `GetTip() *tx.Tip` method for verifying tipped transactions. The `x/auth/types` expected BankKeeper interface now expects the `SendCoins` method too.
* [\#10612](https://github.com/cosmos/cosmos-sdk/pull/10612) `baseapp.NewBaseApp` constructor function doesn't take the `sdk.TxDecoder` anymore. This logic has been moved into the TxDecoderMiddleware.
* [\#10692](https://github.com/cosmos/cosmos-sdk/pull/10612) `SignerData` takes 2 new fields, `Address` and `PubKey`, which need to get populated when using SIGN_MODE_DIRECT_AUX.
* [\#10748](https://github.com/cosmos/cosmos-sdk/pull/10748) Move legacy `x/gov` api to `v1beta1` directory.
* [\#10816](https://github.com/cosmos/cosmos-sdk/pull/10816) Reuse blocked addresses from the bank module. No need to pass them to distribution. 
* [\#10852](https://github.com/cosmos/cosmos-sdk/pull/10852) Move `x/gov/types` to `x/gov/types/v1beta2`.
* [\#10868](https://github.com/cosmos/cosmos-sdk/pull/10868), [\#10989](https://github.com/cosmos/cosmos-sdk/pull/10989) The Gov keeper accepts now 2 more mandatory arguments, the ServiceMsgRouter and a maximum proposal metadata length.

### Client Breaking Changes

* [\#9594](https://github.com/cosmos/cosmos-sdk/pull/9594) Remove legacy REST API. Please see the [REST Endpoints Migration guide](https://docs.cosmos.network/master/migrations/rest.html) to migrate to the new REST endpoints.
* [\#9995](https://github.com/cosmos/cosmos-sdk/pull/9995) Increased gas cost for creating proposals.

### CLI Breaking Changes

* [\#9695](https://github.com/cosmos/cosmos-sdk/pull/9695) `<app> keys migrate` CLI command now takes no arguments
* [\#9246](https://github.com/cosmos/cosmos-sdk/pull/9246) Removed the CLI flag `--setup-config-only` from the `testnet` command and added the subcommand `init-files`.
* [\#9780](https://github.com/cosmos/cosmos-sdk/pull/9780) Use sigs.k8s.io for yaml, which might lead to minor YAML output changes
* [\#10625](https://github.com/cosmos/cosmos-sdk/pull/10625) Rename `--fee-account` CLI flag to `--fee-granter`
* [\#10684](https://github.com/cosmos/cosmos-sdk/pull/10684) Rename `edit-validator` command's `--moniker` flag to `--new-moniker`

### Improvements

* [\#10439](https://github.com/cosmos/cosmos-sdk/pull/10439) Check error for `RegisterQueryHandlerClient` in all modules `RegisterGRPCGatewayRoutes`.
* [\#9780](https://github.com/cosmos/cosmos-sdk/pull/9780) Remove gogoproto `moretags` YAML annotations and add `sigs.k8s.io/yaml` for YAML marshalling.
* (x/bank) [\#10134](https://github.com/cosmos/cosmos-sdk/pull/10134) Add `HasDenomMetadata` function to bank `Keeper` to check if a client coin denom metadata exists in state.
* (x/bank) [\#10022](https://github.com/cosmos/cosmos-sdk/pull/10022) `BankKeeper.SendCoins` now takes less execution time.
* (deps) [\#9987](https://github.com/cosmos/cosmos-sdk/pull/9987) Bump Go version minimum requirement to `1.17`
* (cli) [\#9856](https://github.com/cosmos/cosmos-sdk/pull/9856) Overwrite `--sequence` and `--account-number` flags with default flag values when used with `offline=false` in `sign-batch` command.
* (rosetta) [\#10001](https://github.com/cosmos/cosmos-sdk/issues/10001) Add documentation for rosetta-cli dockerfile and rename folder for the rosetta-ci dockerfile
* [\#9699](https://github.com/cosmos/cosmos-sdk/pull/9699) Add `:`, `.`, `-`, and `_` as allowed characters in the default denom regular expression.
* (genesis) [\#9697](https://github.com/cosmos/cosmos-sdk/pull/9697) Ensure `InitGenesis` returns with non-empty validator set.
* [\#10341](https://github.com/cosmos/cosmos-sdk/pull/10341) Move from `io/ioutil` to `io` and `os` packages.
* [\#10468](https://github.com/cosmos/cosmos-sdk/pull/10468) Allow futureOps to queue additional operations in simulations
* [\#10625](https://github.com/cosmos/cosmos-sdk/pull/10625) Add `--fee-payer` CLI flag
* (cli) [\#10683](https://github.com/cosmos/cosmos-sdk/pull/10683) In CLI, allow 1 SIGN_MODE_DIRECT signer in transactions with multiple signers.
* (deps) [\#10210](https://github.com/cosmos/cosmos-sdk/pull/10210) Bump Tendermint to [v0.35.0](https://github.com/tendermint/tendermint/releases/tag/v0.35.0).
* (deps) [\#10706](https://github.com/cosmos/cosmos-sdk/issues/10706) Bump rosetta-sdk-go to v0.7.2 and rosetta-cli to v0.7.3
* (types/errors) [\#10779](https://github.com/cosmos/cosmos-sdk/pull/10779) Move most functionality in `types/errors` to a standalone `errors` go module, except the `RootCodespace` errors and ABCI response helpers. All functions and types that used to live in `types/errors` are now aliased so this is not a breaking change.
* (gov) [\#10854](https://github.com/cosmos/cosmos-sdk/pull/10854) v1beta2's vote doesn't include the deprecate `option VoteOption` anymore. Instead, it only uses `WeightedVoteOption`.

### Bug Fixes

* (grpc) [\#10985](https://github.com/cosmos/cosmos-sdk/pull/10992) The `/cosmos/tx/v1beta1/txs/{hash}` endpoint returns a 404 when a tx does not exist.
* (rosetta) [\#10340](https://github.com/cosmos/cosmos-sdk/pull/10340) Use `GenesisChunked(ctx)` instead `Genesis(ctx)` to get genesis block height
* [#10180](https://github.com/cosmos/cosmos-sdk/issues/10180) Documentation: make references to Cosmos SDK consistent
* [\#9651](https://github.com/cosmos/cosmos-sdk/pull/9651) Change inconsistent limit of `0` to `MaxUint64` on InfiniteGasMeter and add GasRemaining func to GasMeter.
* [\#9639](https://github.com/cosmos/cosmos-sdk/pull/9639) Check store keys length before accessing them by making sure that `key` is of length `m+1` (for `key[n:m]`)
* (types) [\#9627](https://github.com/cosmos/cosmos-sdk/pull/9627) Fix nil pointer panic on `NewBigIntFromInt`
* (x/genutil) [\#9574](https://github.com/cosmos/cosmos-sdk/pull/9575) Actually use the `gentx` client tx flags (like `--keyring-dir`)
* (x/distribution) [\#9599](https://github.com/cosmos/cosmos-sdk/pull/9599) Withdraw rewards event now includes a value attribute even if there are 0 rewards (due to situations like 100% commission).
* (x/genutil) [\#9638](https://github.com/cosmos/cosmos-sdk/pull/9638) Added missing validator key save when recovering from mnemonic
* [\#9762](https://github.com/cosmos/cosmos-sdk/pull/9762) The init command uses the chain-id from the client config if --chain-id is not provided
* [\#9854](https://github.com/cosmos/cosmos-sdk/pull/9854) Fixed the `make proto-gen` to get dynamic container name based on project name for the cosmos based sdks.
+ [\#9980](https://github.com/cosmos/cosmos-sdk/pull/9980) Returning the error when the invalid argument is passed to bank query total supply cli.
* (server) [#10016](https://github.com/cosmos/cosmos-sdk/issues/10016) Fix marshaling of index-events into server config file.
* [\#10184](https://github.com/cosmos/cosmos-sdk/pull/10184) Fixed CLI tx commands to no longer explicitly require the chain-id flag as this value can come from a user config.
* [\#10239](https://github.com/cosmos/cosmos-sdk/pull/10239) Fixed x/bank/044 migrateDenomMetadata.
* (x/upgrade) [\#10189](https://github.com/cosmos/cosmos-sdk/issues/10189) Removed potential sources of non-determinism in upgrades
* [\#10258](https://github.com/cosmos/cosmos-sdk/issues/10258) Fixes issue related to segmentation fault on mac m1 arm64
* [\#10466](https://github.com/cosmos/cosmos-sdk/issues/10466) Fixes error with simulation tests when genesis start time is randomly created after the year 2262
* [\#10394](https://github.com/cosmos/cosmos-sdk/issues/10394) Fixes issue related to grpc-gateway of account balance by
  ibc-denom.
* [\#10593](https://github.com/cosmos/cosmos-sdk/pull/10593) Update swagger-ui to v4.1.0 to fix xss vulnerability.
* [\#10842](https://github.com/cosmos/cosmos-sdk/pull/10842) Fix error when `--generate-only`, `--max-msgs` fags set while executing `WithdrawAllRewards` command.
* [\#10897](https://github.com/cosmos/cosmos-sdk/pull/10897) Fix: set a non-zero value on gas overflow.
* [#9790](https://github.com/cosmos/cosmos-sdk/pull/10687) Fix behavior of `DecCoins.MulDecTruncate`.
* (crypto) [#11027] Remove dependency on Tendermint core for xsalsa20symmetric.

### State Machine Breaking

* [\#10564](https://github.com/cosmos/cosmos-sdk/pull/10564) Fix bug when updating allowance inside AllowedMsgAllowance
* (x/auth)[\#9596](https://github.com/cosmos/cosmos-sdk/pull/9596) Enable creating periodic vesting accounts with a transactions instead of requiring them to be created in genesis.
* (x/bank) [\#9611](https://github.com/cosmos/cosmos-sdk/pull/9611) Introduce a new index to act as a reverse index between a denomination and address allowing to query for
  token holders of a specific denomination. `DenomOwners` is updated to use the new reverse index.
* (x/bank) [\#9832] (https://github.com/cosmos/cosmos-sdk/pull/9832) Account balance is stored as `sdk.Int` rather than `sdk.Coin`.
* (x/bank) [\#9890] (https://github.com/cosmos/cosmos-sdk/pull/9890) Remove duplicate denom from denom metadata key.
* (x/upgrade) [\#10189](https://github.com/cosmos/cosmos-sdk/issues/10189) Removed potential sources of non-determinism in upgrades
* [\#10422](https://github.com/cosmos/cosmos-sdk/pull/10422) and [\#10529](https://github.com/cosmos/cosmos-sdk/pull/10529) Add `MinCommissionRate` param to `x/staking` module.
* [#10763](https://github.com/cosmos/cosmos-sdk/pull/10763) modify the fields in `TallyParams` to use `string` instead of `bytes`
<<<<<<< HEAD
* [#10770](https://github.com/cosmos/cosmos-sdk/pull/10770) revert tx when block gas limit exceeded
* (x/staking) [\#10885] (https://github.com/cosmos/cosmos-sdk/pull/10885) Add new `CancelUnbondingDelegation`
  transaction to `x/staking` module. Delegators now cancel unbonding delegation entry and re-delegate back to validator.
=======
* [#10770](https://github.com/cosmos/cosmos-sdk/pull/10770) revert tx when block gas limit exceeded
* [\#10868](https://github.com/cosmos/cosmos-sdk/pull/10868) Bump gov to v1beta2. Both v1beta1 and v1beta2 queries and Msgs are accepted.
* [\#11011](https://github.com/cosmos/cosmos-sdk/pull/11011) Remove burning of deposits when qourum is not reached on a governance proposal and when the deposit is not fully met. 
>>>>>>> 9606c16c

### Deprecated

* (x/upgrade) [\#9906](https://github.com/cosmos/cosmos-sdk/pull/9906) Deprecate `UpgradeConsensusState` gRPC query since this functionality is only used for IBC, which now has its own [IBC replacement](https://github.com/cosmos/ibc-go/blob/2c880a22e9f9cc75f62b527ca94aa75ce1106001/proto/ibc/core/client/v1/query.proto#L54)

## [v0.45.0](https://github.com/cosmos/cosmos-sdk/releases/tag/v0.45.0) - 2022-01-18

### State Machine Breaking

* [#10833](https://github.com/cosmos/cosmos-sdk/pull/10833) fix reported tx gas used when block gas limit exceeded.
* (auth) [\#10536](https://github.com/cosmos/cosmos-sdk/pull/10536]) Enable `SetSequence` for `ModuleAccount`.
* (store) [#10218](https://github.com/cosmos/cosmos-sdk/pull/10218) Charge gas even when there are no entries while seeking.
* (store) [#10247](https://github.com/cosmos/cosmos-sdk/pull/10247) Charge gas for the key length in gas meter.
* (x/gov) [\#10740](https://github.com/cosmos/cosmos-sdk/pull/10740) Increase maximum proposal description size from 5k characters to 10k characters.
* [#10814](https://github.com/cosmos/cosmos-sdk/pull/10814) revert tx when block gas limit exceeded.

### API Breaking Changes

* [\#10561](https://github.com/cosmos/cosmos-sdk/pull/10561) The `CommitMultiStore` interface contains a new `SetIAVLCacheSize` method
* [\#10922](https://github.com/cosmos/cosmos-sdk/pull/10922), [/#10956](https://github.com/cosmos/cosmos-sdk/pull/10956) Deprecate key `server.Generate*` functions and move them to `testutil` and support custom mnemonics in in-process testing network. Moved `TestMnemonic` from `testutil` package to `testdata`.

### Features

* [\#10614](https://github.com/cosmos/cosmos-sdk/pull/10614) Support in-place migration ordering

### Improvements

* [\#10486](https://github.com/cosmos/cosmos-sdk/pull/10486) store/cachekv's `Store.Write` conservatively
  looks up keys, but also uses the [map clearing idiom](https://bencher.orijtech.com/perfclinic/mapclearing/)
  to reduce the RAM usage, CPU time usage, and garbage collection pressure from clearing maps,
  instead of allocating new maps.
* (module) [\#10711](https://github.com/cosmos/cosmos-sdk/pull/10711) Panic at startup if the app developer forgot to add modules in the `SetOrder{BeginBlocker, EndBlocker, InitGenesis, ExportGenesis}` functions. This means that all modules, even those who have empty implementations for those methods, need to be added to `SetOrder*`.
* (types) [\#10076](https://github.com/cosmos/cosmos-sdk/pull/10076) Significantly speedup and lower allocations for `Coins.String()`.
* (auth) [\#10022](https://github.com/cosmos/cosmos-sdk/pull/10022) `AuthKeeper` interface in `x/auth` now includes a function `HasAccount`.
* [\#10393](https://github.com/cosmos/cosmos-sdk/pull/10393) Add `HasSupply` method to bank keeper to ensure that input denom actually exists on chain.

### Bug Fixes

* (std/codec) [/#10595](https://github.com/cosmos/cosmos-sdk/pull/10595) Add evidence to std/codec to be able to decode evidence in client interactions. 
* (types) [\#9627](https://github.com/cosmos/cosmos-sdk/pull/9627) Fix nil pointer panic on `NewBigIntFromInt`.
* [#10725](https://github.com/cosmos/cosmos-sdk/pull/10725) populate `ctx.ConsensusParams` for begin/end blockers.
* [\#9829](https://github.com/cosmos/cosmos-sdk/pull/9829) Fixed Coin denom sorting not being checked during `Balance.Validate` check. Refactored the Validation logic to use `Coins.Validate` for `Balance.Coins`
* [\#10061](https://github.com/cosmos/cosmos-sdk/pull/10061) and [\#10515](https://github.com/cosmos/cosmos-sdk/pull/10515) Ensure that `LegacyAminoPubKey` struct correctly unmarshals from JSON

## [v0.44.5](https://github.com/cosmos/cosmos-sdk/releases/tag/v0.44.5) - 2021-12-02

### Improvements

* (baseapp) [\#10631](https://github.com/cosmos/cosmos-sdk/pull/10631)  Emit ante events even for the failed txs. 
* (store) [\#10741](https://github.com/cosmos/cosmos-sdk/pull/10741) Significantly speedup iterator creation after delete heavy workloads. Significantly improves IBC migration times.

### Bug Fixes

* [\#10648](https://github.com/cosmos/cosmos-sdk/pull/10648) Upgrade IAVL to 0.17.3 to solve race condition bug in IAVL.

## [v0.44.4](https://github.com/cosmos/cosmos-sdk/releases/tag/v0.44.4) - 2021-11-25

### Improvements

* (types) [\#10630](https://github.com/cosmos/cosmos-sdk/pull/10630) Add an `Events` field to the `TxResponse` type that captures _all_ events emitted by a transaction, unlike `Logs` which only contains events emitted during message execution.
* (x/upgrade) [\#10532](https://github.com/cosmos/cosmos-sdk/pull/10532)  Add `keeper.DumpUpgradeInfoWithInfoToDisk` to include `Plan.Info` in the upgrade-info file.
* (store) [\#10544](https://github.com/cosmos/cosmos-sdk/pull/10544) Use the new IAVL iterator structure which significantly improves iterator performance.

### Bug Fixes

* [\#10827](https://github.com/cosmos/cosmos-sdk/pull/10827) Create query `Context` with requested block height
* [\#10414](https://github.com/cosmos/cosmos-sdk/pull/10414) Use `sdk.GetConfig().GetFullBIP44Path()` instead `sdk.FullFundraiserPath` to generate key
* (bank) [\#10394](https://github.com/cosmos/cosmos-sdk/pull/10394) Fix: query account balance by ibc denom.
* [\10608](https://github.com/cosmos/cosmos-sdk/pull/10608) Change the order of module migration by pushing x/auth to the end. Auth module depends on other modules and should be run last. We have updated the documentation to provide more details how to change module migration order. This is technically a breaking change, but only impacts updates between the upgrades with version change, hence migrating from the previous patch release doesn't cause new migration and doesn't break the state.
* [\#10674](https://github.com/cosmos/cosmos-sdk/pull/10674) Fix issue with `Error.Wrap` and `Error.Wrapf` usage with `errors.Is`.

## [v0.44.3](https://github.com/cosmos/cosmos-sdk/releases/tag/v0.44.3) - 2021-10-21

### Improvements

* [\#10768](https://github.com/cosmos/cosmos-sdk/pull/10768) Added extra logging for tracking in-place store migrations
* [\#10262](https://github.com/cosmos/cosmos-sdk/pull/10262) Remove unnecessary logging in `x/feegrant` simulation.
* [\#10327](https://github.com/cosmos/cosmos-sdk/pull/10327) Add null guard for possible nil `Amount` in tx fee `Coins`
* [\#10339](https://github.com/cosmos/cosmos-sdk/pull/10339) Improve performance of `removeZeroCoins` by only allocating memory when necessary
* [\#10045](https://github.com/cosmos/cosmos-sdk/pull/10045) Revert [#8549](https://github.com/cosmos/cosmos-sdk/pull/8549). Do not route grpc queries through Tendermint.
* (deps) [\#10375](https://github.com/cosmos/cosmos-sdk/pull/10375) Bump Tendermint to [v0.34.14](https://github.com/tendermint/tendermint/releases/tag/v0.34.14).
* [\#10024](https://github.com/cosmos/cosmos-sdk/pull/10024) `store/cachekv` performance improvement by reduced growth factor for iterator ranging by using binary searches to find dirty items when unsorted key count >= 1024.

### Bug Fixes

* (client) [#10226](https://github.com/cosmos/cosmos-sdk/pull/10226) Fix --home flag parsing.
* (rosetta) [\#10340](https://github.com/cosmos/cosmos-sdk/pull/10340) Use `GenesisChunked(ctx)` instead `Genesis(ctx)` to get genesis block height

## [v0.44.2](https://github.com/cosmos/cosmos-sdk/releases/tag/v0.44.2) - 2021-10-12

Security Release. No breaking changes related to 0.44.x.

## [v0.44.1](https://github.com/cosmos/cosmos-sdk/releases/tag/v0.44.1) - 2021-09-29

### Improvements

* (store) [\#10040](https://github.com/cosmos/cosmos-sdk/pull/10040) Bump IAVL to v0.17.1 which includes performance improvements on a batch load.
* (types) [\#10021](https://github.com/cosmos/cosmos-sdk/pull/10021) Speedup coins.AmountOf(), by removing many intermittent regex calls.
* [\#10077](https://github.com/cosmos/cosmos-sdk/pull/10077) Remove telemetry on `GasKV` and `CacheKV` store Get/Set operations, significantly improving their performance.
* (store) [\#10026](https://github.com/cosmos/cosmos-sdk/pull/10026) Improve CacheKVStore datastructures / algorithms, to no longer take O(N^2) time when interleaving iterators and insertions.

### Bug Fixes

* [\#9969](https://github.com/cosmos/cosmos-sdk/pull/9969) fix: use keyring in config for add-genesis-account cmd.
* (x/genutil) [#10104](https://github.com/cosmos/cosmos-sdk/pull/10104) Ensure the `init` command reads the `--home` flag value correctly.
* (x/feegrant) [\#10049](https://github.com/cosmos/cosmos-sdk/issues/10049) Fixed the error message when `period` or `period-limit` flag is not set on a feegrant grant transaction.

### Client Breaking Changes

* [\#9879](https://github.com/cosmos/cosmos-sdk/pull/9879) Modify ABCI Queries to use `abci.QueryRequest` Height field if it is non-zero, otherwise continue using context height.

## [v0.44.0](https://github.com/cosmos/cosmos-sdk/releases/tag/v0.44.0) - 2021-09-01

### Features

* [\#9860](https://github.com/cosmos/cosmos-sdk/pull/9860) Emit transaction fee in ante handler fee decorator. The event type is `tx` and the attribute is `fee`.

### Improvements

* (deps) [\#9956](https://github.com/cosmos/cosmos-sdk/pull/9956) Bump Tendermint to [v0.34.12](https://github.com/tendermint/tendermint/releases/tag/v0.34.12).

### Deprecated

* (x/upgrade) [\#9906](https://github.com/cosmos/cosmos-sdk/pull/9906) Deprecate `UpgradeConsensusState` gRPC query since this functionality is only used for IBC, which now has its own [IBC replacement](https://github.com/cosmos/ibc-go/blob/2c880a22e9f9cc75f62b527ca94aa75ce1106001/proto/ibc/core/client/v1/query.proto#L54)

### Bug Fixes

* [\#9965](https://github.com/cosmos/cosmos-sdk/pull/9965) Fixed `simd version` command output to report the right release tag.
* (x/upgrade) [\#10189](https://github.com/cosmos/cosmos-sdk/issues/10189) Removed potential sources of non-determinism in upgrades.

### Client Breaking Changes

* [\#10041](https://github.com/cosmos/cosmos-sdk/pull/10041) Remove broadcast & encode legacy REST endpoints. Please see the [REST Endpoints Migration guide](https://docs.cosmos.network/master/migrations/rest.html) to migrate to the new REST endpoints.

## [v0.43.0](https://github.com/cosmos/cosmos-sdk/releases/tag/v0.43.0) - 2021-08-10

### Features

* [\#6711](https://github.com/cosmos/cosmos-sdk/pull/6711) Make integration test suites reusable by apps, tests are exported in each module's `client/testutil` package.
* [\#8077](https://github.com/cosmos/cosmos-sdk/pull/8077) Added support for grpc-web, enabling browsers to communicate with a chain's gRPC server
* [\#8965](https://github.com/cosmos/cosmos-sdk/pull/8965) cosmos reflection now provides more information on the application such as: deliverable msgs, sdk.Config info etc (still in alpha stage).
* [\#8520](https://github.com/cosmos/cosmos-sdk/pull/8520) Add support for permanently locked vesting accounts.
* [\#8559](https://github.com/cosmos/cosmos-sdk/pull/8559) Added Protobuf compatible secp256r1 ECDSA signatures.
* [\#8786](https://github.com/cosmos/cosmos-sdk/pull/8786) Enabled secp256r1 in x/auth.
* (rosetta) [\#8729](https://github.com/cosmos/cosmos-sdk/pull/8729) Data API fully supports balance tracking. Construction API can now construct any message supported by the application.
* [\#8754](https://github.com/cosmos/cosmos-sdk/pull/8875) Added support for reverse iteration to pagination.
* (types) [\#9079](https://github.com/cosmos/cosmos-sdk/issues/9079) Add `AddAmount`/`SubAmount` methods to `sdk.Coin`.
* [#9088](https://github.com/cosmos/cosmos-sdk/pull/9088) Added implementation to ADR-28 Derived Addresses.
* [\#9133](https://github.com/cosmos/cosmos-sdk/pull/9133) Added hooks for governance actions.
* (x/staking) [\#9214](https://github.com/cosmos/cosmos-sdk/pull/9214) Added `new_shares` attribute inside `EventTypeDelegate` event.
* [\#9382](https://github.com/cosmos/cosmos-sdk/pull/9382) feat: add Dec.Float64() function.
* [\#9457](https://github.com/cosmos/cosmos-sdk/pull/9457) Add amino support for x/authz and x/feegrant Msgs.
* [\#9498](https://github.com/cosmos/cosmos-sdk/pull/9498) Added `Codec: codec.Codec` attribute to `client/Context` structure.
* [\#9540](https://github.com/cosmos/cosmos-sdk/pull/9540) Add output flag for query txs command.
* (errors) [\#8845](https://github.com/cosmos/cosmos-sdk/pull/8845) Add `Error.Wrap` handy method
* [\#8518](https://github.com/cosmos/cosmos-sdk/pull/8518) Help users of multisig wallets debug signature issues.
* [\#9573](https://github.com/cosmos/cosmos-sdk/pull/9573) ADR 040 implementation: New DB interface
* [\#9952](https://github.com/cosmos/cosmos-sdk/pull/9952) ADR 040: Implement in-memory DB backend
* [\#9848](https://github.com/cosmos/cosmos-sdk/pull/9848) ADR-040: Implement BadgerDB backend
* [\#9851](https://github.com/cosmos/cosmos-sdk/pull/9851) ADR-040: Implement RocksDB backend
* [\#10308](https://github.com/cosmos/cosmos-sdk/pull/10308) ADR-040: Implement DBConnection.Revert
* [\#9892](https://github.com/cosmos/cosmos-sdk/pull/9892) ADR-040: KV Store with decoupled storage and state commitment


### Client Breaking Changes

* [\#8363](https://github.com/cosmos/cosmos-sdk/pull/8363) Addresses no longer have a fixed 20-byte length. From the SDK modules' point of view, any 1-255 bytes-long byte array is a valid address.
* (crypto/ed25519) [\#8690] Adopt zip1215 ed2559 verification rules.
* [\#8849](https://github.com/cosmos/cosmos-sdk/pull/8849) Upgrade module no longer supports time based upgrades.
* [\#7477](https://github.com/cosmos/cosmos-sdk/pull/7477) Changed Bech32 Public Key serialization in the client facing functionality (CLI, MsgServer, QueryServer):
  * updated the keyring display structure (it uses protobuf JSON serialization) - the output is more verbose.
  * Renamed `MarshalAny` and `UnmarshalAny` to `MarshalInterface` and `UnmarshalInterface` respectively. These functions must take an interface as parameter (not a concrete type nor `Any` object). Underneath they use `Any` wrapping for correct protobuf serialization.
  * CLI: removed `--text` flag from `show-node-id` command; the text format for public keys is not used any more - instead we use ProtoJSON.
* (store) [\#8790](https://github.com/cosmos/cosmos-sdk/pull/8790) Reduce gas costs by 10x for transient store operations.
* [\#9139](https://github.com/cosmos/cosmos-sdk/pull/9139) Querying events:
  * via `ServiceMsg` TypeURLs (e.g. `message.action='/cosmos.bank.v1beta1.Msg/Send'`) does not work anymore,
  * via legacy `msg.Type()` (e.g. `message.action='send'`) is being deprecated, new `Msg`s won't emit these events.
  * Please use concrete `Msg` TypeURLs instead (e.g. `message.action='/cosmos.bank.v1beta1.MsgSend'`).
* [\#9859](https://github.com/cosmos/cosmos-sdk/pull/9859) The `default` pruning strategy now keeps the last 362880 blocks instead of 100. 362880 equates to roughly enough blocks to cover the entire unbonding period assuming a 21 day unbonding period and 5s block time.
* [\#9785](https://github.com/cosmos/cosmos-sdk/issues/9785) Missing coin denomination in logs


### API Breaking Changes

* (keyring) [#\8662](https://github.com/cosmos/cosmos-sdk/pull/8662) `NewMnemonic` now receives an additional `passphrase` argument to secure the key generated by the bip39 mnemonic.
* (x/bank) [\#8473](https://github.com/cosmos/cosmos-sdk/pull/8473) Bank keeper does not expose unsafe balance changing methods such as `SetBalance`, `SetSupply` etc.
* (x/staking) [\#8473](https://github.com/cosmos/cosmos-sdk/pull/8473) On genesis init, if non bonded pool and bonded pool balance, coming from the bank module, does not match what is saved in the staking state, the initialization will panic.
* (x/gov) [\#8473](https://github.com/cosmos/cosmos-sdk/pull/8473) On genesis init, if the gov module account balance, coming from bank module state, does not match the one in gov module state, the initialization will panic.
* (x/distribution) [\#8473](https://github.com/cosmos/cosmos-sdk/pull/8473) On genesis init, if the distribution module account balance, coming from bank module state, does not match the one in distribution module state, the initialization will panic.
* (client/keys) [\#8500](https://github.com/cosmos/cosmos-sdk/pull/8500) `InfoImporter` interface is removed from legacy keybase.
* (x/staking) [\#8505](https://github.com/cosmos/cosmos-sdk/pull/8505) `sdk.PowerReduction` has been renamed to `sdk.DefaultPowerReduction`, and most staking functions relying on power reduction take a new function argument, instead of relying on that global variable.
* [\#8629](https://github.com/cosmos/cosmos-sdk/pull/8629) Deprecated `SetFullFundraiserPath` from `Config` in favor of `SetPurpose` and `SetCoinType`.
* (x/upgrade) [\#8673](https://github.com/cosmos/cosmos-sdk/pull/8673) Remove IBC logic from x/upgrade. Deprecates IBC fields in an Upgrade Plan, an error will be thrown if they are set. IBC upgrade logic moved to 02-client and an IBC UpgradeProposal is added.
* (x/bank) [\#8517](https://github.com/cosmos/cosmos-sdk/pull/8517) `SupplyI` interface and `Supply` are removed and uses `sdk.Coins` for supply tracking
* (x/upgrade) [\#8743](https://github.com/cosmos/cosmos-sdk/pull/8743) `UpgradeHandler` includes a new argument `VersionMap` which helps facilitate in-place migrations.
* (x/auth) [\#8129](https://github.com/cosmos/cosmos-sdk/pull/8828) Updated `SigVerifiableTx.GetPubKeys` method signature to return error.
* (x/upgrade) [\7487](https://github.com/cosmos/cosmos-sdk/pull/8897) Upgrade `Keeper` takes new argument `ProtocolVersionSetter` which implements setting a protocol version on baseapp.
* (baseapp) [\7487](https://github.com/cosmos/cosmos-sdk/pull/8897) BaseApp's fields appVersion and version were swapped to match Tendermint's fields.
* [\#8682](https://github.com/cosmos/cosmos-sdk/pull/8682) `ante.NewAnteHandler` updated to receive all positional params as `ante.HandlerOptions` struct. If required fields aren't set, throws error accordingly.
* (x/staking/types) [\#7447](https://github.com/cosmos/cosmos-sdk/issues/7447) Remove bech32 PubKey support:
  * `ValidatorI` interface update: `GetConsPubKey` renamed to `TmConsPubKey` (this is to clarify the return type: consensus public key must be a tendermint key); `TmConsPubKey`, `GetConsAddr` methods return error.
  * `Validator` updated according to the `ValidatorI` changes described above.
  * `ToTmValidator` function: added `error` to return values.
  * `Validator.ConsensusPubkey` type changed from `string` to `codectypes.Any`.
  * `MsgCreateValidator.Pubkey` type changed from `string` to `codectypes.Any`.
* (client) [\#8926](https://github.com/cosmos/cosmos-sdk/pull/8926) `client/tx.PrepareFactory` has been converted to a private function, as it's only used internally.
* (auth/tx) [\#8926](https://github.com/cosmos/cosmos-sdk/pull/8926) The `ProtoTxProvider` interface used as a workaround for transaction simulation has been removed.
* (x/bank) [\#8798](https://github.com/cosmos/cosmos-sdk/pull/8798) `GetTotalSupply` is removed in favour of `GetPaginatedTotalSupply`
* (keyring) [\#8739](https://github.com/cosmos/cosmos-sdk/pull/8739) Rename InfoImporter -> LegacyInfoImporter.
* (x/bank/types) [\#9061](https://github.com/cosmos/cosmos-sdk/pull/9061) `AddressFromBalancesStore` now returns an error for invalid key instead of panic.
* (x/auth) [\#9144](https://github.com/cosmos/cosmos-sdk/pull/9144) The `NewTxTimeoutHeightDecorator` antehandler has been converted from a struct to a function.
* (codec) [\#9226](https://github.com/cosmos/cosmos-sdk/pull/9226) Rename codec interfaces and methods, to follow a general Go interfaces:
  * `codec.Marshaler` → `codec.Codec` (this defines objects which serialize other objects)
  * `codec.BinaryMarshaler` → `codec.BinaryCodec`
  * `codec.JSONMarshaler` → `codec.JSONCodec`
  * Removed `BinaryBare` suffix from `BinaryCodec` methods (`MarshalBinaryBare`, `UnmarshalBinaryBare`, ...)
  * Removed `Binary` infix from `BinaryCodec` methods (`MarshalBinaryLengthPrefixed`, `UnmarshalBinaryLengthPrefixed`, ...)
* [\#9139](https://github.com/cosmos/cosmos-sdk/pull/9139) `ServiceMsg` TypeURLs (e.g. `/cosmos.bank.v1beta1.Msg/Send`) have been removed, as they don't comply to the Probobuf `Any` spec. Please use `Msg` type TypeURLs (e.g. `/cosmos.bank.v1beta1.MsgSend`). This has multiple consequences:
  * The `sdk.ServiceMsg` struct has been removed.
  * `sdk.Msg` now only contains `ValidateBasic` and `GetSigners` methods. The remaining methods `GetSignBytes`, `Route` and `Type` are moved to `legacytx.LegacyMsg`.
  * The `RegisterCustomTypeURL` function and the `cosmos.base.v1beta1.ServiceMsg` interface have been removed from the interface registry.
* (codec) [\#9251](https://github.com/cosmos/cosmos-sdk/pull/9251) Rename `clientCtx.JSONMarshaler` to `clientCtx.JSONCodec` as per #9226.
* (x/bank) [\#9271](https://github.com/cosmos/cosmos-sdk/pull/9271) SendEnabledCoin(s) renamed to IsSendEnabledCoin(s) to better reflect its functionality.
* (x/bank) [\#9550](https://github.com/cosmos/cosmos-sdk/pull/9550) `server.InterceptConfigsPreRunHandler` now takes 2 additional arguments: customAppConfigTemplate and customAppConfig. If you don't need to customize these, simply put `""` and `nil`.
* [\#8245](https://github.com/cosmos/cosmos-sdk/pull/8245) Removed `simapp.MakeCodecs` and use `simapp.MakeTestEncodingConfig` instead.
* (x/capability) [\#9836](https://github.com/cosmos/cosmos-sdk/pull/9836) Removed `InitializeAndSeal(ctx sdk.Context)` and replaced with `Seal()`. App must add x/capability module to the begin blockers which will assure that the x/capability keeper is properly initialized. The x/capability begin blocker must be run before any other module which uses x/capability.

### State Machine Breaking

* (x/{bank,distrib,gov,slashing,staking}) [\#8363](https://github.com/cosmos/cosmos-sdk/issues/8363) Store keys have been modified to allow for variable-length addresses.
* (x/evidence) [\#8502](https://github.com/cosmos/cosmos-sdk/pull/8502) `HandleEquivocationEvidence` persists the evidence to state.
* (x/gov) [\#7733](https://github.com/cosmos/cosmos-sdk/pull/7733) ADR 037 Implementation: Governance Split Votes, use `MsgWeightedVote` to send a split vote. Sending a regular `MsgVote` will convert the underlying vote option into a weighted vote with weight 1.
* (x/bank) [\#8656](https://github.com/cosmos/cosmos-sdk/pull/8656) balance and supply are now correctly tracked via `coin_spent`, `coin_received`, `coinbase` and `burn` events.
* (x/bank) [\#8517](https://github.com/cosmos/cosmos-sdk/pull/8517) Supply is now stored and tracked as `sdk.Coins`
* (x/bank) [\#9051](https://github.com/cosmos/cosmos-sdk/pull/9051) Supply value is stored as `sdk.Int` rather than `string`.


### CLI Breaking Changes

* [\#8880](https://github.com/cosmos/cosmos-sdk/pull/8880) The CLI `simd migrate v0.40 ...` command has been renamed to `simd migrate v0.42`.
* [\#8628](https://github.com/cosmos/cosmos-sdk/issues/8628) Commands no longer print outputs using `stderr` by default
* [\#9134](https://github.com/cosmos/cosmos-sdk/pull/9134) Renamed the CLI flag `--memo` to `--note`.
* [\#9291](https://github.com/cosmos/cosmos-sdk/pull/9291) Migration scripts prior to v0.38 have been removed from the CLI `migrate` command. The oldest supported migration is v0.39->v0.42.
* [\#9371](https://github.com/cosmos/cosmos-sdk/pull/9371) Non-zero default fees/Server will error if there's an empty value for min-gas-price in app.toml
* [\#9827](https://github.com/cosmos/cosmos-sdk/pull/9827) Ensure input parity of validator public key input between `tx staking create-validator` and `gentx`.
* [\#9621](https://github.com/cosmos/cosmos-sdk/pull/9621) Rollback [\#9371](https://github.com/cosmos/cosmos-sdk/pull/9371) and log warning if there's an empty value for min-gas-price in app.toml

### Improvements

* (store) [\#8012](https://github.com/cosmos/cosmos-sdk/pull/8012) Implementation of ADR-038 WriteListener and listen.KVStore
* (x/bank) [\#8614](https://github.com/cosmos/cosmos-sdk/issues/8614) Add `Name` and `Symbol` fields to denom metadata
* (x/auth) [\#8522](https://github.com/cosmos/cosmos-sdk/pull/8522) Allow to query all stored accounts
* (crypto/types) [\#8600](https://github.com/cosmos/cosmos-sdk/pull/8600) `CompactBitArray`: optimize the `NumTrueBitsBefore` method and add an `Equal` method.
* (x/upgrade) [\#8743](https://github.com/cosmos/cosmos-sdk/pull/8743) Add tracking module versions as per ADR-041
* (types) [\#8962](https://github.com/cosmos/cosmos-sdk/issues/8962) Add `Abs()` method to `sdk.Int`.
* (x/bank) [\#8950](https://github.com/cosmos/cosmos-sdk/pull/8950) Improve efficiency on supply updates.
* (store) [\#8811](https://github.com/cosmos/cosmos-sdk/pull/8811) store/cachekv: use typed `types/kv.List` instead of `container/list.List`. The change brings time spent on the time assertion cummulatively to 580ms down from 6.88s.
* (keyring) [\#8826](https://github.com/cosmos/cosmos-sdk/pull/8826) add trust to macOS Keychain for calling apps by default, avoiding repeating keychain popups that appears when dealing with keyring (key add, list, ...) operations.
* (makefile) [\#7933](https://github.com/cosmos/cosmos-sdk/issues/7933) Use Docker to generate swagger files.
* (crypto/types) [\#9196](https://github.com/cosmos/cosmos-sdk/pull/9196) Fix negative index accesses in CompactUnmarshal,GetIndex,SetIndex
* (makefile) [\#9192](https://github.com/cosmos/cosmos-sdk/pull/9192) Reuse proto containers in proto related jobs.
* [\#9205](https://github.com/cosmos/cosmos-sdk/pull/9205) Improve readability in `abci` handleQueryP2P
* [\#9231](https://github.com/cosmos/cosmos-sdk/pull/9231) Remove redundant staking errors.
* [\#9314](https://github.com/cosmos/cosmos-sdk/pull/9314) Update Rosetta SDK to upstream's latest release.
* (gRPC-Web) [\#9493](https://github.com/cosmos/cosmos-sdk/pull/9493) Add `EnableUnsafeCORS` flag to grpc-web config.
* (x/params) [\#9481](https://github.com/cosmos/cosmos-sdk/issues/9481) Speedup simulator for parameter change proposals.
* (x/staking) [\#9423](https://github.com/cosmos/cosmos-sdk/pull/9423) Staking delegations now returns empty list instead of rpc error when no records found.
* (x/auth) [\#9553](https://github.com/cosmos/cosmos-sdk/pull/9553) The `--multisig` flag now accepts both a name and address.
* [\#8549](https://github.com/cosmos/cosmos-sdk/pull/8549) Make gRPC requests go through tendermint Query
* [\#8093](https://github.com/cosmos/cosmos-sdk/pull/8093) Limit usage of context.background.
* [\#8460](https://github.com/cosmos/cosmos-sdk/pull/8460) Ensure b.ReportAllocs() in all the benchmarks
* [\#8461](https://github.com/cosmos/cosmos-sdk/pull/8461) Fix upgrade tx commands not showing up in CLI


### Bug Fixes

* (gRPC) [\#8945](https://github.com/cosmos/cosmos-sdk/pull/8945) gRPC reflection now works correctly.
* (keyring) [#\8635](https://github.com/cosmos/cosmos-sdk/issues/8635) Remove hardcoded default passphrase value on `NewMnemonic`
* (x/bank) [\#8434](https://github.com/cosmos/cosmos-sdk/pull/8434) Fix legacy REST API `GET /bank/total` and `GET /bank/total/{denom}` in swagger
* (x/slashing) [\#8427](https://github.com/cosmos/cosmos-sdk/pull/8427) Fix query signing infos command
* (x/bank/types) [\#9112](https://github.com/cosmos/cosmos-sdk/pull/9112) fix AddressFromBalancesStore address length overflow
* (x/bank) [\#9229](https://github.com/cosmos/cosmos-sdk/pull/9229) Now zero coin balances cannot be added to balances & supply stores. If any denom becomes zero corresponding key gets deleted from store. State migration: [\#9664](https://github.com/cosmos/cosmos-sdk/pull/9664).
* [\#9363](https://github.com/cosmos/cosmos-sdk/pull/9363) Check store key uniqueness in app wiring.
* [\#9460](https://github.com/cosmos/cosmos-sdk/pull/9460) Fix lint error in `MigratePrefixAddress`.
* [\#9480](https://github.com/cosmos/cosmos-sdk/pull/9480) Fix added keys when using `--dry-run`.
* (types) [\#9511](https://github.com/cosmos/cosmos-sdk/pull/9511) Change `maxBitLen` of `sdk.Int` and `sdk.Dec`  to handle max ERC20 value.
* [\#9454](https://github.com/cosmos/cosmos-sdk/pull/9454) Fix testnet command with --node-dir-prefix accepts `-` and change `node-dir-prefix token` to `testtoken`.
* (keyring) [\#9562](https://github.com/cosmos/cosmos-sdk/pull/9563) fix keyring kwallet backend when using with empty wallet.
* (keyring) [\#9583](https://github.com/cosmos/cosmos-sdk/pull/9583) Fix correct population of legacy `Vote.Option` field for votes with 1 VoteOption of weight 1.
* (x/distinction) [\#8918](https://github.com/cosmos/cosmos-sdk/pull/8918) Fix module's parameters validation.
* (x/gov/types) [\#8586](https://github.com/cosmos/cosmos-sdk/pull/8586) Fix bug caused by NewProposal that unnecessarily creates a Proposal object that’s discarded on any error.
* [\#8580](https://github.com/cosmos/cosmos-sdk/pull/8580) Use more cheaper method from the math/big package that provides a way to trivially check if a value is zero with .BitLen() == 0
* [\#8567](https://github.com/cosmos/cosmos-sdk/pull/8567) Fix bug by introducing pagination to GetValidatorSetByHeight response
* (x/bank) [\#8531](https://github.com/cosmos/cosmos-sdk/pull/8531) Fix bug caused by ignoring errors returned by Balance.GetAddress()
* (server) [\#8399](https://github.com/cosmos/cosmos-sdk/pull/8399) fix gRPC-web flag default value
* [\#8282](https://github.com/cosmos/cosmos-sdk/pull/8282) fix zero time checks
* (cli) [\#9593](https://github.com/cosmos/cosmos-sdk/pull/9593) Check if chain-id is blank before verifying signatures in multisign and error.
* [\#9720](https://github.com/cosmos/cosmos-sdk/pull/9720) Feegrant grant cli granter now accepts key name as well as address in general and accepts only address in --generate-only mode
* [\#9793](https://github.com/cosmos/cosmos-sdk/pull/9793) Fixed ECDSA/secp256r1 transaction malleability.
* (server) [#9704](https://github.com/cosmos/cosmos-sdk/pull/9704) Start GRPCWebServer in goroutine, avoid blocking other services from starting.
* (bank) [\#9687](https://github.com/cosmos/cosmos-sdk/issues/9687) fixes [\#9159](https://github.com/cosmos/cosmos-sdk/issues/9159). Added migration to prune balances with zero coins.


### Deprecated

* (grpc) [\#8926](https://github.com/cosmos/cosmos-sdk/pull/8926) The `tx` field in `SimulateRequest` has been deprecated, prefer to pass `tx_bytes` instead.
* (sdk types) [\#9498](https://github.com/cosmos/cosmos-sdk/pull/9498) `clientContext.JSONCodec` will be removed in the next version. use `clientContext.Codec` instead.

## [v0.42.10](https://github.com/cosmos/cosmos-sdk/releases/tag/v0.42.10) - 2021-09-28

### Improvements

* (store) [\#10026](https://github.com/cosmos/cosmos-sdk/pull/10026) Improve CacheKVStore datastructures / algorithms, to no longer take O(N^2) time when interleaving iterators and insertions.
* (store) [\#10040](https://github.com/cosmos/cosmos-sdk/pull/10040) Bump IAVL to v0.17.1 which includes performance improvements on a batch load.
* [\#10211](https://github.com/cosmos/cosmos-sdk/pull/10211) Backport of the mechanism to reject redundant IBC transactions from [ibc-go \#235](https://github.com/cosmos/ibc-go/pull/235).

### Bug Fixes

* [\#9969](https://github.com/cosmos/cosmos-sdk/pull/9969) fix: use keyring in config for add-genesis-account cmd.

### Client Breaking Changes

* [\#9879](https://github.com/cosmos/cosmos-sdk/pull/9879) Modify ABCI Queries to use `abci.QueryRequest` Height field if it is non-zero, otherwise continue using context height.

### API Breaking Changes

* [\#10077](https://github.com/cosmos/cosmos-sdk/pull/10077) Remove telemetry on `GasKV` and `CacheKV` store Get/Set operations, significantly improving their performance.

## [v0.42.9](https://github.com/cosmos/cosmos-sdk/releases/tag/v0.42.9) - 2021-08-04

### Bug Fixes

* [\#9835](https://github.com/cosmos/cosmos-sdk/pull/9835) Moved capability initialization logic to BeginBlocker to fix nondeterminsim issue mentioned in [\#9800](https://github.com/cosmos/cosmos-sdk/issues/9800). Applications must now include the capability module in their BeginBlocker order before any module that uses capabilities gets run.
* [\#9201](https://github.com/cosmos/cosmos-sdk/pull/9201) Fixed `<app> init --recover` flag.


### API Breaking Changes

* [\#9835](https://github.com/cosmos/cosmos-sdk/pull/9835) The `InitializeAndSeal` API has not changed, however it no longer initializes the in-memory state. `InitMemStore` has been introduced to serve this function, which will be called either in `InitChain` or `BeginBlock` (whichever is first after app start). Nodes may run this version on a network running 0.42.x, however, they must update their app.go files to include the capability module in their begin blockers.

### Client Breaking Changes

* [\#9781](https://github.com/cosmos/cosmos-sdk/pull/9781) Improve`withdraw-all-rewards` UX when broadcast mode `async` or `async` is used.

## [v0.42.8](https://github.com/cosmos/cosmos-sdk/releases/tag/v0.42.8) - 2021-07-30

### Features

* [\#9750](https://github.com/cosmos/cosmos-sdk/pull/9750) Emit events for tx signature and sequence, so clients can now query txs by signature (`tx.signature='<base64_sig>'`) or by address and sequence combo (`tx.acc_seq='<addr>/<seq>'`).

### Improvements

* (cli) [\#9717](https://github.com/cosmos/cosmos-sdk/pull/9717) Added CLI flag `--output json/text` to `tx` cli commands.

### Bug Fixes

* [\#9766](https://github.com/cosmos/cosmos-sdk/pull/9766) Fix hardcoded ledger signing algorithm on `keys add` command.

## [v0.42.7](https://github.com/cosmos/cosmos-sdk/releases/tag/v0.42.7) - 2021-07-09

### Improvements

* (baseapp) [\#9578](https://github.com/cosmos/cosmos-sdk/pull/9578) Return `Baseapp`'s `trace` value for logging error stack traces.

### Bug Fixes

* (x/ibc) [\#9640](https://github.com/cosmos/cosmos-sdk/pull/9640) Fix IBC Transfer Ack Success event as it was initially emitting opposite value.
* [\#9645](https://github.com/cosmos/cosmos-sdk/pull/9645) Use correct Prometheus format for metric labels.
* [\#9299](https://github.com/cosmos/cosmos-sdk/pull/9299) Fix `[appd] keys parse cosmos1...` freezing.
* (keyring) [\#9563](https://github.com/cosmos/cosmos-sdk/pull/9563) fix keyring kwallet backend when using with empty wallet.
* (x/capability) [\#9392](https://github.com/cosmos/cosmos-sdk/pull/9392) initialization fix, which fixes the consensus error when using statesync.

## [v0.42.6](https://github.com/cosmos/cosmos-sdk/releases/tag/v0.42.6) - 2021-06-18

### Improvements

* [\#9428](https://github.com/cosmos/cosmos-sdk/pull/9428) Optimize bank InitGenesis. Added `k.initBalances`.
* [\#9429](https://github.com/cosmos/cosmos-sdk/pull/9429) Add `cosmos_sdk_version` to node_info
* [\#9541](https://github.com/cosmos/cosmos-sdk/pull/9541) Bump tendermint dependency to v0.34.11.

### Bug Fixes

* [\#9385](https://github.com/cosmos/cosmos-sdk/pull/9385) Fix IBC `query ibc client header` cli command. Support historical queries for query header/node-state commands.
* [\#9401](https://github.com/cosmos/cosmos-sdk/pull/9401) Fixes incorrect export of IBC identifier sequences. Previously, the next identifier sequence for clients/connections/channels was not set during genesis export. This resulted in the next identifiers being generated on the new chain to reuse old identifiers (the sequences began again from 0).
* [\#9408](https://github.com/cosmos/cosmos-sdk/pull/9408) Update simapp to use correct default broadcast mode.
* [\#9513](https://github.com/cosmos/cosmos-sdk/pull/9513) Fixes testnet CLI command. Testnet now updates the supply in genesis. Previously, when using add-genesis-account and testnet together, inconsistent genesis files would be produced, as only add-genesis-account was updating the supply.
* (x/gov) [\#8813](https://github.com/cosmos/cosmos-sdk/pull/8813) fix `GET /cosmos/gov/v1beta1/proposals/{proposal_id}/deposits` to include initial deposit

### Features

* [\#9383](https://github.com/cosmos/cosmos-sdk/pull/9383) New CLI command `query ibc-transfer escrow-address <port> <channel id>` to get the escrow address for a channel; can be used to then query balance of escrowed tokens
* (baseapp, types) [#\9390](https://github.com/cosmos/cosmos-sdk/pull/9390) Add current block header hash to `Context`
* (store) [\#9403](https://github.com/cosmos/cosmos-sdk/pull/9403) Add `RefundGas` function to `GasMeter` interface

## [v0.42.5](https://github.com/cosmos/cosmos-sdk/releases/tag/v0.42.5) - 2021-05-18

### Bug Fixes

* [\#9514](https://github.com/cosmos/cosmos-sdk/issues/9514) Fix panic when retrieving the `BlockGasMeter` on `(Re)CheckTx` mode.
* [\#9235](https://github.com/cosmos/cosmos-sdk/pull/9235) CreateMembershipProof/CreateNonMembershipProof now returns an error
if input key is empty, or input data contains empty key.
* [\#9108](https://github.com/cosmos/cosmos-sdk/pull/9108) Fixed the bug with querying multisig account, which is not showing threshold and public_keys.
* [\#9345](https://github.com/cosmos/cosmos-sdk/pull/9345) Fix ARM support.
* [\#9040](https://github.com/cosmos/cosmos-sdk/pull/9040) Fix ENV variables binding to CLI flags for client config.

### Features

* [\#8953](https://github.com/cosmos/cosmos-sdk/pull/8953) Add the `config` CLI subcommand back to the SDK, which saves client-side configuration in a `client.toml` file.

## [v0.42.4](https://github.com/cosmos/cosmos-sdk/releases/tag/v0.42.4) - 2021-04-08

### Client Breaking Changes

* [\#9026](https://github.com/cosmos/cosmos-sdk/pull/9026) By default, the `tx sign` and `tx sign-batch` CLI commands use SIGN_MODE_DIRECT to sign transactions for local pubkeys. For multisigs and ledger keys, the default LEGACY_AMINO_JSON is used.

### Bug Fixes

* (gRPC) [\#9015](https://github.com/cosmos/cosmos-sdk/pull/9015) Fix invalid status code when accessing gRPC endpoints.
* [\#9026](https://github.com/cosmos/cosmos-sdk/pull/9026) Fixed the bug that caused the `gentx` command to fail for Ledger keys.

### Improvements

* [\#9081](https://github.com/cosmos/cosmos-sdk/pull/9081) Upgrade Tendermint to v0.34.9 that includes a security issue fix for Tendermint light clients.

## [v0.42.3](https://github.com/cosmos/cosmos-sdk/releases/tag/v0.42.3) - 2021-03-24

This release fixes a security vulnerability identified in x/bank.

## [v0.42.2](https://github.com/cosmos/cosmos-sdk/releases/tag/v0.42.2) - 2021-03-19

### Improvements

* (grpc) [\#8815](https://github.com/cosmos/cosmos-sdk/pull/8815) Add orderBy parameter to `TxsByEvents` endpoint.
* (cli) [\#8826](https://github.com/cosmos/cosmos-sdk/pull/8826) Add trust to macOS Keychain for caller app by default.
* (store) [\#8811](https://github.com/cosmos/cosmos-sdk/pull/8811) store/cachekv: use typed types/kv.List instead of container/list.List

### Bug Fixes

* (crypto) [\#8841](https://github.com/cosmos/cosmos-sdk/pull/8841) Fix legacy multisig amino marshaling, allowing migrations to work between v0.39 and v0.40+.
* (cli tx) [\8873](https://github.com/cosmos/cosmos-sdk/pull/8873) add missing `--output-document` option to `app tx multisign-batch`.

## [v0.42.1](https://github.com/cosmos/cosmos-sdk/releases/tag/v0.42.1) - 2021-03-10

This release fixes security vulnerability identified in the simapp.

## [v0.42.0](https://github.com/cosmos/cosmos-sdk/releases/tag/v0.42.0) - 2021-03-08

**IMPORTANT**: This release contains an important security fix for all non Cosmos Hub chains running Stargate version of the Cosmos SDK (>0.40). Non-hub chains should not be using any version of the SDK in the v0.40.x or v0.41.x release series. See [#8461](https://github.com/cosmos/cosmos-sdk/pull/8461) for more details.

### Improvements

* (x/ibc) [\#8624](https://github.com/cosmos/cosmos-sdk/pull/8624) Emit full header in IBC UpdateClient message.
* (x/crisis) [\#8621](https://github.com/cosmos/cosmos-sdk/issues/8621) crisis invariants names now print to loggers.

### Bug fixes

* (x/evidence) [\#8461](https://github.com/cosmos/cosmos-sdk/pull/8461) Fix bech32 prefix in evidence validator address conversion
* (x/gov) [\#8806](https://github.com/cosmos/cosmos-sdk/issues/8806) Fix q gov proposals command's mishandling of the --status parameter's values.

## [v0.41.4](https://github.com/cosmos/cosmos-sdk/releases/tag/v0.41.3) - 2021-03-02

**IMPORTANT**: Due to a bug in the v0.41.x series with how evidence handles validator consensus addresses #8461, SDK based chains that are not using the default bech32 prefix (cosmos, aka all chains except for t
he Cosmos Hub) should not use this release or any release in the v0.41.x series. Please see #8668 for tracking & timeline for the v0.42.0 release, which will include a fix for this issue.

### Features

* [\#7787](https://github.com/cosmos/cosmos-sdk/pull/7787) Add multisign-batch command.

### Bug fixes

* [\#8730](https://github.com/cosmos/cosmos-sdk/pull/8730) Allow REST endpoint to query txs with multisig addresses.
* [\#8680](https://github.com/cosmos/cosmos-sdk/issues/8680) Fix missing timestamp in GetTxsEvent response [\#8732](https://github.com/cosmos/cosmos-sdk/pull/8732).
* [\#8681](https://github.com/cosmos/cosmos-sdk/issues/8681) Fix missing error message when calling GetTxsEvent [\#8732](https://github.com/cosmos/cosmos-sdk/pull/8732)
* (server) [\#8641](https://github.com/cosmos/cosmos-sdk/pull/8641) Fix Tendermint and application configuration reading from file
* (client/keys) [\#8639] (https://github.com/cosmos/cosmos-sdk/pull/8639) Fix keys migrate for mulitisig, offline, and ledger keys. The migrate command now takes a positional old_home_dir argument.

### Improvements

* (store/cachekv), (x/bank/types) [\#8719](https://github.com/cosmos/cosmos-sdk/pull/8719) algorithmically fix pathologically slow code
* [\#8701](https://github.com/cosmos/cosmos-sdk/pull/8701) Upgrade tendermint v0.34.8.
* [\#8714](https://github.com/cosmos/cosmos-sdk/pull/8714) Allow accounts to have a balance of 0 at genesis.

## [v0.41.3](https://github.com/cosmos/cosmos-sdk/releases/tag/v0.41.3) - 2021-02-18

### Bug Fixes

* [\#8617](https://github.com/cosmos/cosmos-sdk/pull/8617) Fix build failures caused by a small API breakage introduced in tendermint v0.34.7.

## [v0.41.2](https://github.com/cosmos/cosmos-sdk/releases/tag/v0.41.2) - 2021-02-18

### Improvements

* Bump tendermint dependency to v0.34.7.

## [v0.41.1](https://github.com/cosmos/cosmos-sdk/releases/tag/v0.41.1) - 2021-02-17

### Bug Fixes

* (grpc) [\#8549](https://github.com/cosmos/cosmos-sdk/pull/8549) Make gRPC requests go through ABCI and disallow concurrency.
* (x/staking) [\#8546](https://github.com/cosmos/cosmos-sdk/pull/8546) Fix caching bug where concurrent calls to GetValidator could cause a node to crash
* (server) [\#8481](https://github.com/cosmos/cosmos-sdk/pull/8481) Don't create files when running `{appd} tendermint show-*` subcommands.
* (client/keys) [\#8436](https://github.com/cosmos/cosmos-sdk/pull/8436) Fix keybase->keyring keys migration.
* (crypto/hd) [\#8607](https://github.com/cosmos/cosmos-sdk/pull/8607) Make DerivePrivateKeyForPath error and not panic on trailing slashes.

### Improvements

* (x/ibc) [\#8458](https://github.com/cosmos/cosmos-sdk/pull/8458) Add `packet_connection` attribute to ibc events to enable relayer filtering
* [\#8396](https://github.com/cosmos/cosmos-sdk/pull/8396) Add support for ARM platform
* (x/bank) [\#8479](https://github.com/cosmos/cosmos-sdk/pull/8479) Aditional client denom metadata validation for `base` and `display` denoms.
* (codec/types) [\#8605](https://github.com/cosmos/cosmos-sdk/pull/8605) Avoid unnecessary allocations for NewAnyWithCustomTypeURL on error.

## [v0.41.0](https://github.com/cosmos/cosmos-sdk/releases/tag/v0.41.0) - 2021-01-26

### State Machine Breaking

* (x/ibc) [\#8266](https://github.com/cosmos/cosmos-sdk/issues/8266) Add amino JSON support for IBC MsgTransfer in order to support Ledger text signing transfer transactions.
* (x/ibc) [\#8404](https://github.com/cosmos/cosmos-sdk/pull/8404) Reorder IBC `ChanOpenAck` and `ChanOpenConfirm` handler execution to perform core handler first, followed by application callbacks.



### Bug Fixes

* (simapp) [\#8418](https://github.com/cosmos/cosmos-sdk/pull/8418) Add balance coin to supply when adding a new genesis account
* (x/bank) [\#8417](https://github.com/cosmos/cosmos-sdk/pull/8417) Validate balances and coin denom metadata on genesis

## [v0.40.1](https://github.com/cosmos/cosmos-sdk/releases/tag/v0.40.1) - 2021-01-19

### Improvements

* (x/bank) [\#8302](https://github.com/cosmos/cosmos-sdk/issues/8302) Add gRPC and CLI queries for client denomination metadata.
* (tendermint) Bump Tendermint version to [v0.34.3](https://github.com/tendermint/tendermint/releases/tag/v0.34.3).

### Bug Fixes

* [\#8085](https://github.com/cosmos/cosmos-sdk/pull/8058) fix zero time checks
* [\#8280](https://github.com/cosmos/cosmos-sdk/pull/8280) fix GET /upgrade/current query
* (x/auth) [\#8287](https://github.com/cosmos/cosmos-sdk/pull/8287) Fix `tx sign --signature-only` to return correct sequence value in signature.
* (build) [\8300](https://github.com/cosmos/cosmos-sdk/pull/8300), [\8301](https://github.com/cosmos/cosmos-sdk/pull/8301) Fix reproducible builds
* (types/errors) [\#8355][https://github.com/cosmos/cosmos-sdk/pull/8355] Fix errorWrap `Is` method.
* (x/ibc) [\#8341](https://github.com/cosmos/cosmos-sdk/pull/8341) Fix query latest consensus state.
* (proto) [\#8350][https://github.com/cosmos/cosmos-sdk/pull/8350], [\#8361](https://github.com/cosmos/cosmos-sdk/pull/8361) Update gogo proto deps with v1.3.2 security fixes
* (x/ibc) [\#8359](https://github.com/cosmos/cosmos-sdk/pull/8359) Add missing UnpackInterfaces functions to IBC Query Responses. Fixes 'cannot unpack Any' error for IBC types.
* (x/bank) [\#8317](https://github.com/cosmos/cosmos-sdk/pull/8317) Fix panic when querying for a not found client denomination metadata.


## [v0.40.0](https://github.com/cosmos/cosmos-sdk/releases/tag/v0.40.0) - 2021-01-08

v0.40.0, known as the Stargate release of the Cosmos SDK, is one of the largest releases
of the Cosmos SDK since launch. Please read through this changelog and [release notes](https://github.com/cosmos/cosmos-sdk/blob/v0.40.0/RELEASE_NOTES.md) to make
sure you are aware of any relevant breaking changes.

### Client Breaking Changes

* __CLI__
  * (client/keys) [\#5889](https://github.com/cosmos/cosmos-sdk/pull/5889) remove `keys update` command.
  * (x/auth) [\#5844](https://github.com/cosmos/cosmos-sdk/pull/5844) `tx sign` command now returns an error when signing is attempted with offline/multisig keys.
  * (x/auth) [\#6108](https://github.com/cosmos/cosmos-sdk/pull/6108) `tx sign` command's `--validate-signatures` flag is migrated into a `tx validate-signatures` standalone command.
  * (x/auth) [#7788](https://github.com/cosmos/cosmos-sdk/pull/7788) Remove `tx auth` subcommands, all auth subcommands exist as `tx <subcommand>`
  * (x/genutil) [\#6651](https://github.com/cosmos/cosmos-sdk/pull/6651) The `gentx` command has been improved. No longer are `--from` and `--name` flags required. Instead, a single argument, `name`, is required which refers to the key pair in the Keyring. In addition, an optional
  `--moniker` flag can be provided to override the moniker found in `config.toml`.
  * (x/upgrade) [#7697](https://github.com/cosmos/cosmos-sdk/pull/7697) Rename flag name "--time" to "--upgrade-time", "--info" to "--upgrade-info", to keep it consistent with help message.
* __REST / Queriers__
  * (api) [\#6426](https://github.com/cosmos/cosmos-sdk/pull/6426) The ability to start an out-of-process API REST server has now been removed. Instead, the API server is now started in-process along with the application and Tendermint. Configuration options have been added to `app.toml` to enable/disable the API server along with additional HTTP server options.
  * (client) [\#7246](https://github.com/cosmos/cosmos-sdk/pull/7246) The rest server endpoint `/swagger-ui/` is replaced by `/swagger/`, and contains swagger documentation for gRPC Gateway routes in addition to legacy REST routes. Swagger API is exposed only if set in `app.toml`.
  * (x/auth) [\#5702](https://github.com/cosmos/cosmos-sdk/pull/5702) The `x/auth` querier route has changed from `"acc"` to `"auth"`.
  * (x/bank) [\#5572](https://github.com/cosmos/cosmos-sdk/pull/5572) The `/bank/balances/{address}` endpoint now returns all account balances or a single balance by denom when the `denom` query parameter is present.
  * (x/evidence) [\#5952](https://github.com/cosmos/cosmos-sdk/pull/5952) Remove CLI and REST handlers for querying `x/evidence` parameters.
  * (x/gov) [#6295](https://github.com/cosmos/cosmos-sdk/pull/6295) Fix typo in querying governance params.
* __General__
  * (baseapp) [\#6384](https://github.com/cosmos/cosmos-sdk/pull/6384) The `Result.Data` is now a Protocol Buffer encoded binary blob of type `TxData`. The `TxData` contains `Data` which contains a list of Protocol Buffer encoded message data and the corresponding message type.
  * (client) [\#5783](https://github.com/cosmos/cosmos-sdk/issues/5783) Unify all coins representations on JSON client requests for governance proposals.
  * (crypto) [\#7419](https://github.com/cosmos/cosmos-sdk/pull/7419) The SDK doesn't use Tendermint's `crypto.PubKey`
      interface anymore, and uses instead it's own `PubKey` interface, defined in `crypto/types`. Replace all instances of
      `crypto.PubKey` by `cryptotypes.Pubkey`.
  * (store/rootmulti) [\#6390](https://github.com/cosmos/cosmos-sdk/pull/6390) Proofs of empty stores are no longer supported.
  * (store/types) [\#5730](https://github.com/cosmos/cosmos-sdk/pull/5730) store.types.Cp() is removed in favour of types.CopyBytes().
  * (x/auth) [\#6054](https://github.com/cosmos/cosmos-sdk/pull/6054) Remove custom JSON marshaling for base accounts as multsigs cannot be bech32 decoded.
  * (x/auth/vesting) [\#6859](https://github.com/cosmos/cosmos-sdk/pull/6859) Custom JSON marshaling of vesting accounts was removed. Vesting accounts are now marshaled using their default proto or amino JSON representation.
  * (x/bank) [\#5785](https://github.com/cosmos/cosmos-sdk/issues/5785) In x/bank errors, JSON strings coerced to valid UTF-8 bytes at JSON marshalling time
  are now replaced by human-readable expressions. This change can potentially break compatibility with all those client side tools
  that parse log messages.
  * (x/evidence) [\#7538](https://github.com/cosmos/cosmos-sdk/pull/7538) The ABCI's `Result.Data` field for
    `MsgSubmitEvidence` responses does not contain the raw evidence's hash, but the protobuf encoded
    `MsgSubmitEvidenceResponse` struct.
  * (x/gov) [\#7533](https://github.com/cosmos/cosmos-sdk/pull/7533) The ABCI's `Result.Data` field for
    `MsgSubmitProposal` responses does not contain a raw binary encoding of the `proposalID`, but the protobuf encoded
    `MsgSubmitSubmitProposalResponse` struct.
  * (x/gov) [\#6859](https://github.com/cosmos/cosmos-sdk/pull/6859) `ProposalStatus` and `VoteOption` are now JSON serialized using its protobuf name, so expect names like `PROPOSAL_STATUS_DEPOSIT_PERIOD` as opposed to `DepositPeriod`.
  * (x/staking) [\#7499](https://github.com/cosmos/cosmos-sdk/pull/7499) `BondStatus` is now a protobuf `enum` instead
    of an `int32`, and JSON serialized using its protobuf name, so expect names like `BOND_STATUS_UNBONDING` as opposed
    to `Unbonding`.
  * (x/staking) [\#7556](https://github.com/cosmos/cosmos-sdk/pull/7556) The ABCI's `Result.Data` field for
    `MsgBeginRedelegate` and `MsgUndelegate` responses does not contain custom binary marshaled `completionTime`, but the
    protobuf encoded `MsgBeginRedelegateResponse` and `MsgUndelegateResponse` structs respectively

### API Breaking Changes

* __Baseapp / Client__
  * (AppModule) [\#7518](https://github.com/cosmos/cosmos-sdk/pull/7518) [\#7584](https://github.com/cosmos/cosmos-sdk/pull/7584) Rename `AppModule.RegisterQueryServices` to `AppModule.RegisterServices`, as this method now registers multiple services (the gRPC query service and the protobuf Msg service). A `Configurator` struct is used to hold the different services.
  * (baseapp) [\#5865](https://github.com/cosmos/cosmos-sdk/pull/5865) The `SimulationResponse` returned from tx simulation is now JSON encoded instead of Amino binary.
  * (client) [\#6290](https://github.com/cosmos/cosmos-sdk/pull/6290) `CLIContext` is renamed to `Context`. `Context` and all related methods have been moved from package context to client.
  * (client) [\#6525](https://github.com/cosmos/cosmos-sdk/pull/6525) Removed support for `indent` in JSON responses. Clients should consider piping to an external tool such as `jq`.
  * (client) [\#8107](https://github.com/cosmos/cosmos-sdk/pull/8107) Renamed `PrintOutput` and `PrintOutputLegacy`
      methods of the `context.Client` object to `PrintProto` and `PrintObjectLegacy`.
  * (client/flags) [\#6632](https://github.com/cosmos/cosmos-sdk/pull/6632) Remove NewCompletionCmd(), the function is now available in tendermint.
  * (client/input) [\#5904](https://github.com/cosmos/cosmos-sdk/pull/5904) Removal of unnecessary `GetCheckPassword`, `PrintPrefixed` functions.
  * (client/keys) [\#5889](https://github.com/cosmos/cosmos-sdk/pull/5889) Rename `NewKeyBaseFromDir()` -> `NewLegacyKeyBaseFromDir()`.
  * (client/keys) [\#5820](https://github.com/cosmos/cosmos-sdk/pull/5820/) Removed method CloseDB from Keybase interface.
  * (client/rpc) [\#6290](https://github.com/cosmos/cosmos-sdk/pull/6290) `client` package and subdirs reorganization.
  * (client/lcd) [\#6290](https://github.com/cosmos/cosmos-sdk/pull/6290) `CliCtx` of struct `RestServer` in package client/lcd has been renamed to `ClientCtx`.
  * (codec) [\#6330](https://github.com/cosmos/cosmos-sdk/pull/6330) `codec.RegisterCrypto` has been moved to the `crypto/codec` package and the global `codec.Cdc` Amino instance has been deprecated and moved to the `codec/legacy_global` package.
  * (codec) [\#8080](https://github.com/cosmos/cosmos-sdk/pull/8080) Updated the `codec.Marshaler` interface
    * Moved `MarshalAny` and `UnmarshalAny` helper functions to `codec.Marshaler` and renamed to `MarshalInterface` and
      `UnmarshalInterface` respectively. These functions must take interface as a parameter (not a concrete type nor `Any`
      object). Underneath they use `Any` wrapping for correct protobuf serialization.
  * (crypto) [\#6780](https://github.com/cosmos/cosmos-sdk/issues/6780) Move ledger code to its own package.
  * (crypto/types/multisig) [\#6373](https://github.com/cosmos/cosmos-sdk/pull/6373) `multisig.Multisignature` has been renamed  to `AminoMultisignature`
  * (codec) `*codec.LegacyAmino` is now a wrapper around Amino which provides backwards compatibility with protobuf `Any`. ALL legacy code should use `*codec.LegacyAmino` instead of `*amino.Codec` directly
  * (crypto) [\#5880](https://github.com/cosmos/cosmos-sdk/pull/5880) Merge `crypto/keys/mintkey` into `crypto`.
  * (crypto/hd) [\#5904](https://github.com/cosmos/cosmos-sdk/pull/5904) `crypto/keys/hd` moved to `crypto/hd`.
  * (crypto/keyring):
    * [\#5866](https://github.com/cosmos/cosmos-sdk/pull/5866) Rename `crypto/keys/` to `crypto/keyring/`.
    * [\#5904](https://github.com/cosmos/cosmos-sdk/pull/5904) `Keybase` -> `Keyring` interfaces migration. `LegacyKeybase` interface is added in order
  to guarantee limited backward compatibility with the old Keybase interface for the sole purpose of migrating keys across the new keyring backends. `NewLegacy`
  constructor is provided [\#5889](https://github.com/cosmos/cosmos-sdk/pull/5889) to allow for smooth migration of keys from the legacy LevelDB based implementation
  to new keyring backends. Plus, the package and the new keyring no longer depends on the sdk.Config singleton. Please consult the [package documentation](https://github.com/cosmos/cosmos-sdk/tree/master/crypto/keyring/doc.go) for more
  information on how to implement the new `Keyring` interface.
    * [\#5858](https://github.com/cosmos/cosmos-sdk/pull/5858) Make Keyring store keys by name and address's hexbytes representation.
  * (export) [\#5952](https://github.com/cosmos/cosmos-sdk/pull/5952) `AppExporter` now returns ABCI consensus parameters to be included in marshaled exported state. These parameters must be returned from the application via the `BaseApp`.
  * (simapp) Deprecating and renaming `MakeEncodingConfig` to `MakeTestEncodingConfig` (both in `simapp` and `simapp/params` packages).
  * (store) [\#5803](https://github.com/cosmos/cosmos-sdk/pull/5803) The `store.CommitMultiStore` interface now includes the new `snapshots.Snapshotter` interface as well.
  * (types) [\#5579](https://github.com/cosmos/cosmos-sdk/pull/5579) The `keepRecent` field has been removed from the `PruningOptions` type.
  The `PruningOptions` type now only includes fields `KeepEvery` and `SnapshotEvery`, where `KeepEvery`
  determines which committed heights are flushed to disk and `SnapshotEvery` determines which of these
  heights are kept after pruning. The `IsValid` method should be called whenever using these options. Methods
  `SnapshotVersion` and `FlushVersion` accept a version arugment and determine if the version should be
  flushed to disk or kept as a snapshot. Note, `KeepRecent` is automatically inferred from the options
  and provided directly the IAVL store.
  * (types) [\#5533](https://github.com/cosmos/cosmos-sdk/pull/5533) Refactored `AppModuleBasic` and `AppModuleGenesis`
  to now accept a `codec.JSONMarshaler` for modular serialization of genesis state.
  * (types/rest) [\#5779](https://github.com/cosmos/cosmos-sdk/pull/5779) Drop unused Parse{Int64OrReturnBadRequest,QueryParamBool}() functions.
* __Modules__
  * (modules) [\#7243](https://github.com/cosmos/cosmos-sdk/pull/7243) Rename `RegisterCodec` to `RegisterLegacyAminoCodec` and `codec.New()` is now renamed to `codec.NewLegacyAmino()`
  * (modules) [\#6564](https://github.com/cosmos/cosmos-sdk/pull/6564) Constant `DefaultParamspace` is removed from all modules, use ModuleName instead.
  * (modules) [\#5989](https://github.com/cosmos/cosmos-sdk/pull/5989) `AppModuleBasic.GetTxCmd` now takes a single `CLIContext` parameter.
  * (modules) [\#5664](https://github.com/cosmos/cosmos-sdk/pull/5664) Remove amino `Codec` from simulation `StoreDecoder`, which now returns a function closure in order to unmarshal the key-value pairs.
  * (modules) [\#5555](https://github.com/cosmos/cosmos-sdk/pull/5555) Move `x/auth/client/utils/` types and functions to `x/auth/client/`.
  * (modules) [\#5572](https://github.com/cosmos/cosmos-sdk/pull/5572) Move account balance logic and APIs from `x/auth` to `x/bank`.
  * (modules) [\#6326](https://github.com/cosmos/cosmos-sdk/pull/6326) `AppModuleBasic.GetQueryCmd` now takes a single `client.Context` parameter.
  * (modules) [\#6336](https://github.com/cosmos/cosmos-sdk/pull/6336) `AppModuleBasic.RegisterQueryService` method was added to support gRPC queries, and `QuerierRoute` and `NewQuerierHandler` were deprecated.
  * (modules) [\#6311](https://github.com/cosmos/cosmos-sdk/issues/6311) Remove `alias.go` usage
  * (modules) [\#6447](https://github.com/cosmos/cosmos-sdk/issues/6447) Rename `blacklistedAddrs` to `blockedAddrs`.
  * (modules) [\#6834](https://github.com/cosmos/cosmos-sdk/issues/6834) Add `RegisterInterfaces` method to `AppModuleBasic` to support registration of protobuf interface types.
  * (modules) [\#6734](https://github.com/cosmos/cosmos-sdk/issues/6834) Add `TxEncodingConfig` parameter to `AppModuleBasic.ValidateGenesis` command to support JSON tx decoding in `genutil`.
  * (modules) [#7764](https://github.com/cosmos/cosmos-sdk/pull/7764) Added module initialization options:
    * `server/types.AppExporter` requires extra argument: `AppOptions`.
    * `server.AddCommands` requires extra argument: `addStartFlags types.ModuleInitFlags`
    * `x/crisis.NewAppModule` has a new attribute: `skipGenesisInvariants`. [PR](https://github.com/cosmos/cosmos-sdk/pull/7764)
  * (types) [\#6327](https://github.com/cosmos/cosmos-sdk/pull/6327) `sdk.Msg` now inherits `proto.Message`, as a result all `sdk.Msg` types now use pointer semantics.
  * (types) [\#7032](https://github.com/cosmos/cosmos-sdk/pull/7032) All types ending with `ID` (e.g. `ProposalID`) now end with `Id` (e.g. `ProposalId`), to match default Protobuf generated format. Also see [\#7033](https://github.com/cosmos/cosmos-sdk/pull/7033) for more details.
  * (x/auth) [\#6029](https://github.com/cosmos/cosmos-sdk/pull/6029) Module accounts have been moved from `x/supply` to `x/auth`.
  * (x/auth) [\#6443](https://github.com/cosmos/cosmos-sdk/issues/6443) Move `FeeTx` and `TxWithMemo` interfaces from `x/auth/ante` to `types`.
  * (x/auth) [\#7006](https://github.com/cosmos/cosmos-sdk/pull/7006) All `AccountRetriever` methods now take `client.Context` as a parameter instead of as a struct member.
  * (x/auth) [\#6270](https://github.com/cosmos/cosmos-sdk/pull/6270) The passphrase argument has been removed from the signature of the following functions and methods: `BuildAndSign`, ` MakeSignature`, ` SignStdTx`, `TxBuilder.BuildAndSign`, `TxBuilder.Sign`, `TxBuilder.SignStdTx`
  * (x/auth) [\#6428](https://github.com/cosmos/cosmos-sdk/issues/6428):
    * `NewAnteHandler` and `NewSigVerificationDecorator` both now take a `SignModeHandler` parameter.
    * `SignatureVerificationGasConsumer` now has the signature: `func(meter sdk.GasMeter, sig signing.SignatureV2, params types.Params) error`.
    * The `SigVerifiableTx` interface now has a `GetSignaturesV2() ([]signing.SignatureV2, error)` method and no longer has the `GetSignBytes` method.
  * (x/auth/tx) [\#8106](https://github.com/cosmos/cosmos-sdk/pull/8106) change related to missing append functionality in
      client transaction signing
    + added `overwriteSig` argument to `x/auth/client.SignTx` and `client/tx.Sign` functions.
    + removed `x/auth/tx.go:wrapper.GetSignatures`. The `wrapper` provides `TxBuilder` functionality, and it's a private
      structure. That function was not used at all and it's not exposed through the `TxBuilder` interface.
  * (x/bank) [\#7327](https://github.com/cosmos/cosmos-sdk/pull/7327) AddCoins and SubtractCoins no longer return a resultingValue and will only return an error.
  * (x/capability) [#7918](https://github.com/cosmos/cosmos-sdk/pull/7918) Add x/capability safety checks:
    * All outward facing APIs will now check that capability is not nil and name is not empty before performing any state-machine changes
    * `SetIndex` has been renamed to `InitializeIndex`
  * (x/evidence) [\#7251](https://github.com/cosmos/cosmos-sdk/pull/7251) New evidence types and light client evidence handling. The module function names changed.
  * (x/evidence) [\#5952](https://github.com/cosmos/cosmos-sdk/pull/5952) Remove APIs for getting and setting `x/evidence` parameters. `BaseApp` now uses a `ParamStore` to manage Tendermint consensus parameters which is managed via the `x/params` `Substore` type.
  * (x/gov) [\#6147](https://github.com/cosmos/cosmos-sdk/pull/6147) The `Content` field on `Proposal` and `MsgSubmitProposal`
    is now `Any` in concordance with [ADR 019](docs/architecture/adr-019-protobuf-state-encoding.md) and `GetContent` should now
    be used to retrieve the actual proposal `Content`. Also the `NewMsgSubmitProposal` constructor now may return an `error`
  * (x/ibc) [\#6374](https://github.com/cosmos/cosmos-sdk/pull/6374) `VerifyMembership` and `VerifyNonMembership` now take a `specs []string` argument to specify the proof format used for verification. Most SDK chains can simply use `commitmenttypes.GetSDKSpecs()` for this argument.
  * (x/params) [\#5619](https://github.com/cosmos/cosmos-sdk/pull/5619) The `x/params` keeper now accepts a `codec.Marshaller` instead of
  a reference to an amino codec. Amino is still used for JSON serialization.
  * (x/staking) [\#6451](https://github.com/cosmos/cosmos-sdk/pull/6451) `DefaultParamspace` and `ParamKeyTable` in staking module are moved from keeper to types to enforce consistency.
  * (x/staking) [\#7419](https://github.com/cosmos/cosmos-sdk/pull/7419) The `TmConsPubKey` method on ValidatorI has been
      removed and replaced instead by `ConsPubKey` (which returns a SDK `cryptotypes.PubKey`) and `TmConsPublicKey` (which
      returns a Tendermint proto PublicKey).
  * (x/staking/types) [\#7447](https://github.com/cosmos/cosmos-sdk/issues/7447) Remove bech32 PubKey support:
    * `ValidatorI` interface update. `GetConsPubKey` renamed to `TmConsPubKey` (consensus public key must be a tendermint key). `TmConsPubKey`, `GetConsAddr` methods return error.
    * `Validator` update. Methods changed in `ValidatorI` (as described above) and `ToTmValidator` return error.
    * `Validator.ConsensusPubkey` type changed from `string` to `codectypes.Any`.
    * `MsgCreateValidator.Pubkey` type changed from `string` to `codectypes.Any`.
  * (x/supply) [\#6010](https://github.com/cosmos/cosmos-sdk/pull/6010) All `x/supply` types and APIs have been moved to `x/bank`.
  * [\#6409](https://github.com/cosmos/cosmos-sdk/pull/6409) Rename all IsEmpty methods to Empty across the codebase and enforce consistency.
  * [\#6231](https://github.com/cosmos/cosmos-sdk/pull/6231) Simplify `AppModule` interface, `Route` and `NewHandler` methods become only `Route`
  and returns a new `Route` type.
  * (x/slashing) [\#6212](https://github.com/cosmos/cosmos-sdk/pull/6212) Remove `Get*` prefixes from key construction functions
  * (server) [\#6079](https://github.com/cosmos/cosmos-sdk/pull/6079) Remove `UpgradeOldPrivValFile` (deprecated in Tendermint Core v0.28).
  * [\#5719](https://github.com/cosmos/cosmos-sdk/pull/5719) Bump Go requirement to 1.14+


### State Machine Breaking

* __General__
  * (client) [\#7268](https://github.com/cosmos/cosmos-sdk/pull/7268) / [\#7147](https://github.com/cosmos/cosmos-sdk/pull/7147) Introduce new protobuf based PubKeys, and migrate PubKey in BaseAccount to use this new protobuf based PubKey format

* __Modules__
  * (modules) [\#5572](https://github.com/cosmos/cosmos-sdk/pull/5572) Separate balance from accounts per ADR 004.
    * Account balances are now persisted and retrieved via the `x/bank` module.
    * Vesting account interface has been modified to account for changes.
    * Callers to `NewBaseVestingAccount` are responsible for verifying account balance in relation to
    the original vesting amount.
    * The `SendKeeper` and `ViewKeeper` interfaces in `x/bank` have been modified to account for changes.
  * (x/auth) [\#5533](https://github.com/cosmos/cosmos-sdk/pull/5533) Migrate the `x/auth` module to use Protocol Buffers for state
  serialization instead of Amino.
    * The `BaseAccount.PubKey` field is now represented as a Bech32 string instead of a `crypto.Pubkey`.
    * `NewBaseAccountWithAddress` now returns a reference to a `BaseAccount`.
    * The `x/auth` module now accepts a `Codec` interface which extends the `codec.Marshaler` interface by
    requiring a concrete codec to know how to serialize accounts.
    * The `AccountRetriever` type now accepts a `Codec` in its constructor in order to know how to
    serialize accounts.
  * (x/bank) [\#6518](https://github.com/cosmos/cosmos-sdk/pull/6518) Support for global and per-denomination send enabled flags.
    * Existing send_enabled global flag has been moved into a Params structure as `default_send_enabled`.
    * An array of: `{denom: string, enabled: bool}` is added to bank Params to support per-denomination override of global default value.
  * (x/distribution) [\#5610](https://github.com/cosmos/cosmos-sdk/pull/5610) Migrate the `x/distribution` module to use Protocol Buffers for state
  serialization instead of Amino. The exact codec used is `codec.HybridCodec` which utilizes Protobuf for binary encoding and Amino
  for JSON encoding.
    * `ValidatorHistoricalRewards.ReferenceCount` is now of types `uint32` instead of `uint16`.
    * `ValidatorSlashEvents` is now a struct with `slashevents`.
    * `ValidatorOutstandingRewards` is now a struct with `rewards`.
    * `ValidatorAccumulatedCommission` is now a struct with `commission`.
    * The `Keeper` constructor now takes a `codec.Marshaler` instead of a concrete Amino codec. This exact type
    provided is specified by `ModuleCdc`.
  * (x/evidence) [\#5634](https://github.com/cosmos/cosmos-sdk/pull/5634) Migrate the `x/evidence` module to use Protocol Buffers for state
  serialization instead of Amino.
    * The `internal` sub-package has been removed in order to expose the types proto file.
    * The module now accepts a `Codec` interface which extends the `codec.Marshaler` interface by
    requiring a concrete codec to know how to serialize `Evidence` types.
    * The `MsgSubmitEvidence` message has been removed in favor of `MsgSubmitEvidenceBase`. The application-level
    codec must now define the concrete `MsgSubmitEvidence` type which must implement the module's `MsgSubmitEvidence`
    interface.
  * (x/evidence) [\#5952](https://github.com/cosmos/cosmos-sdk/pull/5952) Remove parameters from `x/evidence` genesis and module state. The `x/evidence` module now solely uses Tendermint consensus parameters to determine of evidence is valid or not.
  * (x/gov) [\#5737](https://github.com/cosmos/cosmos-sdk/pull/5737) Migrate the `x/gov` module to use Protocol
  Buffers for state serialization instead of Amino.
    * `MsgSubmitProposal` will be removed in favor of the application-level proto-defined `MsgSubmitProposal` which
    implements the `MsgSubmitProposalI` interface. Applications should extend the `NewMsgSubmitProposalBase` type
    to define their own concrete `MsgSubmitProposal` types.
    * The module now accepts a `Codec` interface which extends the `codec.Marshaler` interface by
    requiring a concrete codec to know how to serialize `Proposal` types.
  * (x/mint) [\#5634](https://github.com/cosmos/cosmos-sdk/pull/5634) Migrate the `x/mint` module to use Protocol Buffers for state
  serialization instead of Amino.
    * The `internal` sub-package has been removed in order to expose the types proto file.
  * (x/slashing) [\#5627](https://github.com/cosmos/cosmos-sdk/pull/5627) Migrate the `x/slashing` module to use Protocol Buffers for state
  serialization instead of Amino. The exact codec used is `codec.HybridCodec` which utilizes Protobuf for binary encoding and Amino
  for JSON encoding.
    * The `Keeper` constructor now takes a `codec.Marshaler` instead of a concrete Amino codec. This exact type
    provided is specified by `ModuleCdc`.
  * (x/staking) [\#6844](https://github.com/cosmos/cosmos-sdk/pull/6844) Validators are now inserted into the unbonding queue based on their unbonding time and height. The relevant keeper APIs are modified to reflect these changes by now also requiring a height.
  * (x/staking) [\#6061](https://github.com/cosmos/cosmos-sdk/pull/6061) Allow a validator to immediately unjail when no signing info is present due to
  falling below their minimum self-delegation and never having been bonded. The validator may immediately unjail once they've met their minimum self-delegation.
  * (x/staking) [\#5600](https://github.com/cosmos/cosmos-sdk/pull/5600) Migrate the `x/staking` module to use Protocol Buffers for state
  serialization instead of Amino. The exact codec used is `codec.HybridCodec` which utilizes Protobuf for binary encoding and Amino
  for JSON encoding.
    * `BondStatus` is now of type `int32` instead of `byte`.
    * Types of `int16` in the `Params` type are now of type `int32`.
    * Every reference of `crypto.Pubkey` in context of a `Validator` is now of type string. `GetPubKeyFromBech32` must be used to get the `crypto.Pubkey`.
    * The `Keeper` constructor now takes a `codec.Marshaler` instead of a concrete Amino codec. This exact type
    provided is specified by `ModuleCdc`.
  * (x/staking) [\#7979](https://github.com/cosmos/cosmos-sdk/pull/7979) keeper pubkey storage serialization migration
      from bech32 to protobuf.
  * (x/supply) [\#6010](https://github.com/cosmos/cosmos-sdk/pull/6010) Removed the `x/supply` module by merging the existing types and APIs into the `x/bank` module.
  * (x/supply) [\#5533](https://github.com/cosmos/cosmos-sdk/pull/5533) Migrate the `x/supply` module to use Protocol Buffers for state
  serialization instead of Amino.
    * The `internal` sub-package has been removed in order to expose the types proto file.
    * The `x/supply` module now accepts a `Codec` interface which extends the `codec.Marshaler` interface by
    requiring a concrete codec to know how to serialize `SupplyI` types.
    * The `SupplyI` interface has been modified to no longer return `SupplyI` on methods. Instead the
    concrete type's receiver should modify the type.
  * (x/upgrade) [\#5659](https://github.com/cosmos/cosmos-sdk/pull/5659) Migrate the `x/upgrade` module to use Protocol
  Buffers for state serialization instead of Amino.
    * The `internal` sub-package has been removed in order to expose the types proto file.
    * The `x/upgrade` module now accepts a `codec.Marshaler` interface.

### Features

* __Baseapp / Client / REST__
  * (x/auth) [\#6213](https://github.com/cosmos/cosmos-sdk/issues/6213) Introduce new protobuf based path for transaction signing, see [ADR020](https://github.com/cosmos/cosmos-sdk/blob/master/docs/architecture/adr-020-protobuf-transaction-encoding.md) for more details
  * (x/auth) [\#6350](https://github.com/cosmos/cosmos-sdk/pull/6350) New sign-batch command to sign StdTx batch files.
  * (baseapp) [\#5803](https://github.com/cosmos/cosmos-sdk/pull/5803) Added support for taking state snapshots at regular height intervals, via options `snapshot-interval` and `snapshot-keep-recent`.
  * (baseapp) [\#7519](https://github.com/cosmos/cosmos-sdk/pull/7519) Add `ServiceMsgRouter` to BaseApp to handle routing of protobuf service `Msg`s. The two new types defined in ADR 031, `sdk.ServiceMsg` and `sdk.MsgRequest` are introduced with this router.
  * (client) [\#5921](https://github.com/cosmos/cosmos-sdk/issues/5921) Introduce new gRPC and gRPC Gateway based APIs for querying app & module data. See [ADR021](https://github.com/cosmos/cosmos-sdk/blob/master/docs/architecture/adr-021-protobuf-query-encoding.md) for more details
  * (cli) [\#7485](https://github.com/cosmos/cosmos-sdk/pull/7485) Introduce a new optional `--keyring-dir` flag that allows clients to specify a Keyring directory if it does not reside in the directory specified by `--home`.
  * (cli) [\#7221](https://github.com/cosmos/cosmos-sdk/pull/7221) Add the option of emitting amino encoded json from the CLI
  * (codec) [\#7519](https://github.com/cosmos/cosmos-sdk/pull/7519) `InterfaceRegistry` now inherits `jsonpb.AnyResolver`, and has a `RegisterCustomTypeURL` method to support ADR 031 packing of `Any`s. `AnyResolver` is now a required parameter to `RejectUnknownFields`.
  * (coin) [\#6755](https://github.com/cosmos/cosmos-sdk/pull/6755) Add custom regex validation for `Coin` denom by overwriting `CoinDenomRegex` when using `/types/coin.go`.
  * (config) [\#7265](https://github.com/cosmos/cosmos-sdk/pull/7265) Support Tendermint block pruning through a new `min-retain-blocks` configuration that can be set in either `app.toml` or via the CLI. This parameter is used in conjunction with other criteria to determine the height at which Tendermint should prune blocks.
  * (events) [\#7121](https://github.com/cosmos/cosmos-sdk/pull/7121) The application now derives what events are indexed by Tendermint via the `index-events` configuration in `app.toml`, which is a list of events taking the form `{eventType}.{attributeKey}`.
  * (tx) [\#6089](https://github.com/cosmos/cosmos-sdk/pull/6089) Transactions can now have a `TimeoutHeight` set which allows the transaction to be rejected if it's committed at a height greater than the timeout.
  * (rest) [\#6167](https://github.com/cosmos/cosmos-sdk/pull/6167) Support `max-body-bytes` CLI flag for the REST service.
  * (genesis) [\#7089](https://github.com/cosmos/cosmos-sdk/pull/7089) The `export` command now adds a `initial_height` field in the exported JSON. Baseapp's `CommitMultiStore` now also has a `SetInitialVersion` setter, so it can set the initial store version inside `InitChain` and start a new chain from a given height.
* __General__
  * (crypto/multisig) [\#6241](https://github.com/cosmos/cosmos-sdk/pull/6241) Add Multisig type directly to the repo. Previously this was in tendermint.
  * (codec/types) [\#8106](https://github.com/cosmos/cosmos-sdk/pull/8106) Adding `NewAnyWithCustomTypeURL` to correctly
     marshal Messages in TxBuilder.
  * (tests) [\#6489](https://github.com/cosmos/cosmos-sdk/pull/6489) Introduce package `testutil`, new in-process testing network framework for use in integration and unit tests.
  * (tx) Add new auth/tx gRPC & gRPC-Gateway endpoints for basic querying & broadcasting support
    * [\#7842](https://github.com/cosmos/cosmos-sdk/pull/7842) Add TxsByEvent gRPC endpoint
    * [\#7852](https://github.com/cosmos/cosmos-sdk/pull/7852) Add tx broadcast gRPC endpoint
  * (tx) [\#7688](https://github.com/cosmos/cosmos-sdk/pull/7688) Add a new Tx gRPC service with methods `Simulate` and `GetTx` (by hash).
  * (store) [\#5803](https://github.com/cosmos/cosmos-sdk/pull/5803) Added `rootmulti.Store` methods for taking and restoring snapshots, based on `iavl.Store` export/import.
  * (store) [\#6324](https://github.com/cosmos/cosmos-sdk/pull/6324) IAVL store query proofs now return CommitmentOp which wraps an ics23 CommitmentProof
  * (store) [\#6390](https://github.com/cosmos/cosmos-sdk/pull/6390) `RootMulti` store query proofs now return `CommitmentOp` which wraps `CommitmentProofs`
    * `store.Query` now only returns chained `ics23.CommitmentProof` wrapped in `merkle.Proof`
    * `ProofRuntime` only decodes and verifies `ics23.CommitmentProof`
* __Modules__
  * (modules) [\#5921](https://github.com/cosmos/cosmos-sdk/issues/5921) Introduction of Query gRPC service definitions along with REST annotations for gRPC Gateway for each module
  * (modules) [\#7540](https://github.com/cosmos/cosmos-sdk/issues/7540) Protobuf service definitions can now be used for
    packing `Msg`s in transactions as defined in [ADR 031](./docs/architecture/adr-031-msg-service.md). All modules now
    define a `Msg` protobuf service.
  * (x/auth/vesting) [\#7209](https://github.com/cosmos/cosmos-sdk/pull/7209) Create new `MsgCreateVestingAccount` message type along with CLI handler that allows for the creation of delayed and continuous vesting types.
  * (x/capability) [\#5828](https://github.com/cosmos/cosmos-sdk/pull/5828) Capability module integration as outlined in [ADR 3 - Dynamic Capability Store](https://github.com/cosmos/tree/master/docs/architecture/adr-003-dynamic-capability-store.md).
  * (x/crisis) `x/crisis` has a new function: `AddModuleInitFlags`, which will register optional crisis module flags for the start command.
  * (x/ibc) [\#5277](https://github.com/cosmos/cosmos-sdk/pull/5277) `x/ibc` changes from IBC alpha. For more details check the the [`x/ibc/core/spec`](https://github.com/cosmos/cosmos-sdk/tree/master/x/ibc/core/spec) directory, or the ICS specs below:
    * [ICS 002 - Client Semantics](https://github.com/cosmos/ics/tree/master/spec/ics-002-client-semantics) subpackage
    * [ICS 003 - Connection Semantics](https://github.com/cosmos/ics/blob/master/spec/ics-003-connection-semantics) subpackage
    * [ICS 004 - Channel and Packet Semantics](https://github.com/cosmos/ics/blob/master/spec/ics-004-channel-and-packet-semantics) subpackage
    * [ICS 005 - Port Allocation](https://github.com/cosmos/ics/blob/master/spec/ics-005-port-allocation) subpackage
    * [ICS 006 - Solo Machine Client](https://github.com/cosmos/ics/tree/master/spec/ics-006-solo-machine-client) subpackage
    * [ICS 007 - Tendermint Client](https://github.com/cosmos/ics/blob/master/spec/ics-007-tendermint-client) subpackage
    * [ICS 009 - Loopback Client](https://github.com/cosmos/ics/tree/master/spec/ics-009-loopback-client) subpackage
    * [ICS 020 - Fungible Token Transfer](https://github.com/cosmos/ics/tree/master/spec/ics-020-fungible-token-transfer) subpackage
    * [ICS 023 - Vector Commitments](https://github.com/cosmos/ics/tree/master/spec/ics-023-vector-commitments) subpackage
    * [ICS 024 - Host State Machine Requirements](https://github.com/cosmos/ics/tree/master/spec/ics-024-host-requirements) subpackage
  * (x/ibc) [\#6374](https://github.com/cosmos/cosmos-sdk/pull/6374) ICS-23 Verify functions will now accept and verify ics23 CommitmentProofs exclusively
  * (x/params) [\#6005](https://github.com/cosmos/cosmos-sdk/pull/6005) Add new CLI command for querying raw x/params parameters by subspace and key.

### Bug Fixes

* __Baseapp / Client / REST__
  * (client) [\#5964](https://github.com/cosmos/cosmos-sdk/issues/5964) `--trust-node` is now false by default - for real. Users must ensure it is set to true if they don't want to enable the verifier.
  * (client) [\#6402](https://github.com/cosmos/cosmos-sdk/issues/6402) Fix `keys add` `--algo` flag which only worked for Tendermint's `secp256k1` default key signing algorithm.
  * (client) [\#7699](https://github.com/cosmos/cosmos-sdk/pull/7699) Fix panic in context when setting invalid nodeURI. `WithNodeURI` does not set the `Client` in the context.
  * (export) [\#6510](https://github.com/cosmos/cosmos-sdk/pull/6510/) Field TimeIotaMs now is included in genesis file while exporting.
  * (rest) [\#5906](https://github.com/cosmos/cosmos-sdk/pull/5906) Fix an issue that make some REST calls panic when sending invalid or incomplete requests.
  * (crypto) [\#7966](https://github.com/cosmos/cosmos-sdk/issues/7966) `Bip44Params` `String()` function now correctly
      returns the absolute HD path by adding the `m/` prefix.
  * (crypto/keyring) [\#5844](https://github.com/cosmos/cosmos-sdk/pull/5844) `Keyring.Sign()` methods no longer decode amino signatures when method receivers
  are offline/multisig keys.
  * (store) [\#7415](https://github.com/cosmos/cosmos-sdk/pull/7415) Allow new stores to be registered during on-chain upgrades.
* __Modules__
  * (modules) [\#5569](https://github.com/cosmos/cosmos-sdk/issues/5569) `InitGenesis`, for the relevant modules, now ensures module accounts exist.
  * (x/auth) [\#5892](https://github.com/cosmos/cosmos-sdk/pull/5892) Add `RegisterKeyTypeCodec` to register new
  types (eg. keys) to the `auth` module internal amino codec.
  * (x/bank) [\#6536](https://github.com/cosmos/cosmos-sdk/pull/6536) Fix bug in `WriteGeneratedTxResponse` function used by multiple
  REST endpoints. Now it writes a Tx in StdTx format.
  * (x/genutil) [\#5938](https://github.com/cosmos/cosmos-sdk/pull/5938) Fix `InitializeNodeValidatorFiles` error handling.
  * (x/gentx) [\#8183](https://github.com/cosmos/cosmos-sdk/pull/8183) change gentx cmd amount to arg from flag
  * (x/gov) [#7641](https://github.com/cosmos/cosmos-sdk/pull/7641) Fix tally calculation precision error.
  * (x/staking) [\#6529](https://github.com/cosmos/cosmos-sdk/pull/6529) Export validator addresses (previously was empty).
  * (x/staking) [\#5949](https://github.com/cosmos/cosmos-sdk/pull/5949) Skip staking `HistoricalInfoKey` in simulations as headers are not exported.
  * (x/staking) [\#6061](https://github.com/cosmos/cosmos-sdk/pull/6061) Allow a validator to immediately unjail when no signing info is present due to
falling below their minimum self-delegation and never having been bonded. The validator may immediately unjail once they've met their minimum self-delegation.
* __General__
  * (types) [\#7038](https://github.com/cosmos/cosmos-sdk/issues/7038) Fix infinite looping of `ApproxRoot` by including a hard-coded maximum iterations limit of 100.
  * (types) [\#7084](https://github.com/cosmos/cosmos-sdk/pull/7084) Fix panic when calling `BigInt()` on an uninitialized `Int`.
  * (simulation) [\#7129](https://github.com/cosmos/cosmos-sdk/issues/7129) Fix support for custom `Account` and key types on auth's simulation.


### Improvements
* __Baseapp / Client / REST__
  * (baseapp) [\#6186](https://github.com/cosmos/cosmos-sdk/issues/6186) Support emitting events during `AnteHandler` execution.
  * (baseapp) [\#6053](https://github.com/cosmos/cosmos-sdk/pull/6053) Customizable panic recovery handling added for `app.runTx()` method (as proposed in the [ADR 22](https://github.com/cosmos/cosmos-sdk/blob/master/docs/architecture/adr-022-custom-panic-handling.md)). Adds ability for developers to register custom panic handlers extending standard ones.
  * (client) [\#5810](https://github.com/cosmos/cosmos-sdk/pull/5810) Added a new `--offline` flag that allows commands to be executed without an
  internet connection. Previously, `--generate-only` served this purpose in addition to only allowing txs to be generated. Now, `--generate-only` solely
  allows txs to be generated without being broadcasted and disallows Keybase use and `--offline` allows the use of Keybase but does not allow any
  functionality that requires an online connection.
  * (cli) [#7764](https://github.com/cosmos/cosmos-sdk/pull/7764) Update x/banking and x/crisis InitChain to improve node startup time
  * (client) [\#5856](https://github.com/cosmos/cosmos-sdk/pull/5856) Added the possibility to set `--offline` flag with config command.
  * (client) [\#5895](https://github.com/cosmos/cosmos-sdk/issues/5895) show config options in the config command's help screen.
  * (client/keys) [\#8043](https://github.com/cosmos/cosmos-sdk/pull/8043) Add support for export of unarmored private key
  * (client/tx) [\#7801](https://github.com/cosmos/cosmos-sdk/pull/7801) Update sign-batch multisig to work online
  * (x/genutil) [\#8099](https://github.com/cosmos/cosmos-sdk/pull/8099) `init` now supports a `--recover` flag to recover
      the private validator key from a given mnemonic
* __Modules__
  * (x/auth) [\#5702](https://github.com/cosmos/cosmos-sdk/pull/5702) Add parameter querying support for `x/auth`.
  * (x/auth/ante) [\#6040](https://github.com/cosmos/cosmos-sdk/pull/6040) `AccountKeeper` interface used for `NewAnteHandler` and handler's decorators to add support of using custom `AccountKeeper` implementations.
  * (x/evidence) [\#5952](https://github.com/cosmos/cosmos-sdk/pull/5952) Tendermint Consensus parameters can now be changed via parameter change proposals through `x/gov`.
  * (x/evidence) [\#5961](https://github.com/cosmos/cosmos-sdk/issues/5961) Add `StoreDecoder` simulation for evidence module.
  * (x/ibc) [\#5948](https://github.com/cosmos/cosmos-sdk/issues/5948) Add `InitGenesis` and `ExportGenesis` functions for `ibc` module.
  * (x/ibc-transfer) [\#6871](https://github.com/cosmos/cosmos-sdk/pull/6871) Implement [ADR 001 - Coin Source Tracing](./docs/architecture/adr-001-coin-source-tracing.md).
  * (x/staking) [\#6059](https://github.com/cosmos/cosmos-sdk/pull/6059) Updated `HistoricalEntries` parameter default to 100.
  * (x/staking) [\#5584](https://github.com/cosmos/cosmos-sdk/pull/5584) Add util function `ToTmValidator` that converts a `staking.Validator` type to `*tmtypes.Validator`.
  * (x/staking) [\#6163](https://github.com/cosmos/cosmos-sdk/pull/6163) CLI and REST call to unbonding delegations and delegations now accept
  pagination.
  * (x/staking) [\#8178](https://github.com/cosmos/cosmos-sdk/pull/8178) Update default historical header number for stargate
* __General__
  * (crypto) [\#7987](https://github.com/cosmos/cosmos-sdk/pull/7987) Fix the inconsistency of CryptoCdc, only use
      `codec/legacy.Cdc`.
  * (logging) [\#8072](https://github.com/cosmos/cosmos-sdk/pull/8072) Refactor logging:
    * Use [zerolog](https://github.com/rs/zerolog) over Tendermint's go-kit logging wrapper.
    * Introduce Tendermint's `--log_format=plain|json` flag. Using format `json` allows for emitting structured JSON
    logs which can be consumed by an external logging facility (e.g. Loggly). Both formats log to STDERR.
    * The existing `--log_level` flag and it's default value now solely relates to the global logging
    level (e.g. `info`, `debug`, etc...) instead of `<module>:<level>`.
  * (rest) [#7649](https://github.com/cosmos/cosmos-sdk/pull/7649) Return an unsigned tx in legacy GET /tx endpoint when signature conversion fails
  * (simulation) [\#6002](https://github.com/cosmos/cosmos-sdk/pull/6002) Add randomized consensus params into simulation.
  * (store) [\#6481](https://github.com/cosmos/cosmos-sdk/pull/6481) Move `SimpleProofsFromMap` from Tendermint into the SDK.
  * (store) [\#6719](https://github.com/cosmos/cosmos-sdk/6754) Add validity checks to stores for nil and empty keys.
  * (SDK) Updated dependencies
    * Updated iavl dependency to v0.15.3
    * Update tendermint to v0.34.1
  * (types) [\#7027](https://github.com/cosmos/cosmos-sdk/pull/7027) `Coin(s)` and `DecCoin(s)` updates:
    * Bump denomination max length to 128
    * Allow uppercase letters and numbers in denominations to support [ADR 001](./docs/architecture/adr-001-coin-source-tracing.md)
    * Added `Validate` function that returns a descriptive error
  * (types) [\#5581](https://github.com/cosmos/cosmos-sdk/pull/5581) Add convenience functions {,Must}Bech32ifyAddressBytes.
  * (types/module) [\#5724](https://github.com/cosmos/cosmos-sdk/issues/5724) The `types/module` package does no longer depend on `x/simulation`.
  * (types) [\#5585](https://github.com/cosmos/cosmos-sdk/pull/5585) IBC additions:
    * `Coin` denomination max lenght has been increased to 32.
    * Added `CapabilityKey` alias for `StoreKey` to match IBC spec.
  * (types/rest) [\#5900](https://github.com/cosmos/cosmos-sdk/pull/5900) Add Check*Error function family to spare developers from replicating tons of boilerplate code.
  * (types) [\#6128](https://github.com/cosmos/cosmos-sdk/pull/6137) Add `String()` method to `GasMeter`.
  * (types) [\#6195](https://github.com/cosmos/cosmos-sdk/pull/6195) Add codespace to broadcast(sync/async) response.
  * (types) \#6897 Add KV type from tendermint to `types` directory.
  * (version) [\#7848](https://github.com/cosmos/cosmos-sdk/pull/7848) [\#7941](https://github.com/cosmos/cosmos-sdk/pull/7941)
    `version --long` output now shows the list of build dependencies and replaced build dependencies.

## [v0.39.1](https://github.com/cosmos/cosmos-sdk/releases/tag/v0.39.1) - 2020-08-11

### Client Breaking

* (x/auth) [\#6861](https://github.com/cosmos/cosmos-sdk/pull/6861) Remove public key Bech32 encoding for all account types for JSON serialization, instead relying on direct Amino encoding. In addition, JSON serialization utilizes Amino instead of the Go stdlib, so integers are treated as strings.

### Improvements

* (client) [\#6853](https://github.com/cosmos/cosmos-sdk/pull/6853) Add --unsafe-cors flag.

## [v0.39.0](https://github.com/cosmos/cosmos-sdk/releases/tag/v0.39.0) - 2020-07-20

### Improvements

* (deps) Bump IAVL version to [v0.14.0](https://github.com/cosmos/iavl/releases/tag/v0.14.0)
* (client) [\#5585](https://github.com/cosmos/cosmos-sdk/pull/5585) `CLIContext` additions:
  * Introduce `QueryABCI` that returns the full `abci.ResponseQuery` with inclusion Merkle proofs.
  * Added `prove` flag for Merkle proof verification.
* (x/staking) [\#6791)](https://github.com/cosmos/cosmos-sdk/pull/6791) Close {UBDQueue,RedelegationQueu}Iterator once used.

### API Breaking Changes

* (baseapp) [\#5837](https://github.com/cosmos/cosmos-sdk/issues/5837) Transaction simulation now returns a `SimulationResponse` which contains the `GasInfo` and `Result` from the execution.

### Client Breaking Changes

* (x/auth) [\#6745](https://github.com/cosmos/cosmos-sdk/issues/6745) Remove BaseAccount's custom JSON {,un}marshalling.

### Bug Fixes

* (store) [\#6475](https://github.com/cosmos/cosmos-sdk/pull/6475) Revert IAVL pruning functionality introduced in
[v0.13.0](https://github.com/cosmos/iavl/releases/tag/v0.13.0),
where the IAVL no longer keeps states in-memory in which it flushes periodically. IAVL now commits and
flushes every state to disk as it did pre-v0.13.0. The SDK's multi-store will track and ensure the proper
heights are pruned. The operator can set the pruning options via a `pruning` config via the CLI or
through `app.toml`. The `pruning` flag exposes `default|everything|nothing|custom` as options --
see docs for further details. If the operator chooses `custom`, they may provide granular pruning
options `pruning-keep-recent`, `pruning-keep-every`, and `pruning-interval`. The former two options
dictate how many recent versions are kept on disk and the offset of what versions are kept after that
respectively, and the latter defines the height interval in which versions are deleted in a batch.
**Note, there are some client-facing API breaking changes with regard to IAVL, stores, and pruning settings.**
* (x/distribution) [\#6210](https://github.com/cosmos/cosmos-sdk/pull/6210) Register `MsgFundCommunityPool` in distribution amino codec.
* (types) [\#5741](https://github.com/cosmos/cosmos-sdk/issues/5741) Prevent `ChainAnteDecorators()` from panicking when empty `AnteDecorator` slice is supplied.
* (baseapp) [\#6306](https://github.com/cosmos/cosmos-sdk/issues/6306) Prevent events emitted by the antehandler from being persisted between transactions.
* (client/keys) [\#5091](https://github.com/cosmos/cosmos-sdk/issues/5091) `keys parse` does not honor client app's configuration.
* (x/bank) [\#6674](https://github.com/cosmos/cosmos-sdk/pull/6674) Create account if recipient does not exist on handing `MsgMultiSend`.
* (x/auth) [\#6287](https://github.com/cosmos/cosmos-sdk/pull/6287) Fix nonce stuck when sending multiple transactions from an account in a same block.

## [v0.38.5] - 2020-07-02

### Improvements

* (tendermint) Bump Tendermint version to [v0.33.6](https://github.com/tendermint/tendermint/releases/tag/v0.33.6).

## [v0.38.4] - 2020-05-21

### Bug Fixes

* (x/auth) [\#5950](https://github.com/cosmos/cosmos-sdk/pull/5950) Fix `IncrementSequenceDecorator` to use is `IsReCheckTx` instead of `IsCheckTx` to allow account sequence incrementing.

## [v0.38.3] - 2020-04-09

### Improvements

* (tendermint) Bump Tendermint version to [v0.33.3](https://github.com/tendermint/tendermint/releases/tag/v0.33.3).

## [v0.38.2] - 2020-03-25

### Bug Fixes

* (baseapp) [\#5718](https://github.com/cosmos/cosmos-sdk/pull/5718) Remove call to `ctx.BlockGasMeter` during failed message validation which resulted in a panic when the tx execution mode was `CheckTx`.
* (x/genutil) [\#5775](https://github.com/cosmos/cosmos-sdk/pull/5775) Fix `ExportGenesis` in `x/genutil` to export default genesis state (`[]`) instead of `null`.
* (client) [\#5618](https://github.com/cosmos/cosmos-sdk/pull/5618) Fix crash on the client when the verifier is not set.
* (crypto/keys/mintkey) [\#5823](https://github.com/cosmos/cosmos-sdk/pull/5823) fix errors handling in `UnarmorPubKeyBytes` (underlying armoring function's return error was not being checked).
* (x/distribution) [\#5620](https://github.com/cosmos/cosmos-sdk/pull/5620) Fix nil pointer deref in distribution tax/reward validation helpers.

### Improvements

* (rest) [\#5648](https://github.com/cosmos/cosmos-sdk/pull/5648) Enhance /txs usability:
  * Add `tx.minheight` key to filter transaction with an inclusive minimum block height
  * Add `tx.maxheight` key to filter transaction with an inclusive maximum block height
* (crypto/keys) [\#5739](https://github.com/cosmos/cosmos-sdk/pull/5739) Print an error message if the password input failed.

## [v0.38.1] - 2020-02-11

### Improvements

* (modules) [\#5597](https://github.com/cosmos/cosmos-sdk/pull/5597) Add `amount` event attribute to the `complete_unbonding`
and `complete_redelegation` events that reflect the total balances of the completed unbondings and redelegations
respectively.

### Bug Fixes

* (types) [\#5579](https://github.com/cosmos/cosmos-sdk/pull/5579) The IAVL `Store#Commit` method has been refactored to
delete a flushed version if it is not a snapshot version. The root multi-store now keeps track of `commitInfo` instead
of `types.CommitID`. During `Commit` of the root multi-store, `lastCommitInfo` is updated from the saved state
and is only flushed to disk if it is a snapshot version. During `Query` of the root multi-store, if the request height
is the latest height, we'll use the store's `lastCommitInfo`. Otherwise, we fetch `commitInfo` from disk.
* (x/bank) [\#5531](https://github.com/cosmos/cosmos-sdk/issues/5531) Added missing amount event to MsgMultiSend, emitted for each output.
* (x/gov) [\#5622](https://github.com/cosmos/cosmos-sdk/pull/5622) Track any events emitted from a proposal's handler upon successful execution.

## [v0.38.0] - 2020-01-23

### State Machine Breaking

* (genesis) [\#5506](https://github.com/cosmos/cosmos-sdk/pull/5506) The `x/distribution` genesis state
  now includes `params` instead of individual parameters.
* (genesis) [\#5017](https://github.com/cosmos/cosmos-sdk/pull/5017) The `x/genaccounts` module has been
deprecated and all components removed except the `legacy/` package. This requires changes to the
genesis state. Namely, `accounts` now exist under `app_state.auth.accounts`. The corresponding migration
logic has been implemented for v0.38 target version. Applications can migrate via:
`$ {appd} migrate v0.38 genesis.json`.
* (modules) [\#5299](https://github.com/cosmos/cosmos-sdk/pull/5299) Handling of `ABCIEvidenceTypeDuplicateVote`
  during `BeginBlock` along with the corresponding parameters (`MaxEvidenceAge`) have moved from the
  `x/slashing` module to the `x/evidence` module.

### API Breaking Changes

* (modules) [\#5506](https://github.com/cosmos/cosmos-sdk/pull/5506) Remove individual setters of `x/distribution` parameters. Instead, follow the module spec in getting parameters, setting new value(s) and finally calling `SetParams`.
* (types) [\#5495](https://github.com/cosmos/cosmos-sdk/pull/5495) Remove redundant `(Must)Bech32ify*` and `(Must)Get*KeyBech32` functions in favor of `(Must)Bech32ifyPubKey` and `(Must)GetPubKeyFromBech32` respectively, both of which take a `Bech32PubKeyType` (string).
* (types) [\#5430](https://github.com/cosmos/cosmos-sdk/pull/5430) `DecCoins#Add` parameter changed from `DecCoins`
to `...DecCoin`, `Coins#Add` parameter changed from `Coins` to `...Coin`.
* (baseapp/types) [\#5421](https://github.com/cosmos/cosmos-sdk/pull/5421) The `Error` interface (`types/errors.go`)
has been removed in favor of the concrete type defined in `types/errors/` which implements the standard `error` interface.
  * As a result, the `Handler` and `Querier` implementations now return a standard `error`.
  Within `BaseApp`, `runTx` now returns a `(GasInfo, *Result, error)` tuple and `runMsgs` returns a
  `(*Result, error)` tuple. A reference to a `Result` is now used to indicate success whereas an error
  signals an invalid message or failed message execution. As a result, the fields `Code`, `Codespace`,
  `GasWanted`, and `GasUsed` have been removed the `Result` type. The latter two fields are now found
  in the `GasInfo` type which is always returned regardless of execution outcome.
  * Note to developers: Since all handlers and queriers must now return a standard `error`, the `types/errors/`
  package contains all the relevant and pre-registered errors that you typically work with. A typical
  error returned will look like `sdkerrors.Wrap(sdkerrors.ErrUnknownRequest, "...")`. You can retrieve
  relevant ABCI information from the error via `ABCIInfo`.
* (client) [\#5442](https://github.com/cosmos/cosmos-sdk/pull/5442) Remove client/alias.go as it's not necessary and
components can be imported directly from the packages.
* (store) [\#4748](https://github.com/cosmos/cosmos-sdk/pull/4748) The `CommitMultiStore` interface
now requires a `SetInterBlockCache` method. Applications that do not wish to support this can simply
have this method perform a no-op.
* (modules) [\#4665](https://github.com/cosmos/cosmos-sdk/issues/4665) Refactored `x/gov` module structure and dev-UX:
  * Prepare for module spec integration
  * Update gov keys to use big endian encoding instead of little endian
* (modules) [\#5017](https://github.com/cosmos/cosmos-sdk/pull/5017) The `x/genaccounts` module has been deprecated and all components removed except the `legacy/` package.
* [\#4486](https://github.com/cosmos/cosmos-sdk/issues/4486) Vesting account types decoupled from the `x/auth` module and now live under `x/auth/vesting`. Applications wishing to use vesting account types must be sure to register types via `RegisterCodec` under the new vesting package.
* [\#4486](https://github.com/cosmos/cosmos-sdk/issues/4486) The `NewBaseVestingAccount` constructor returns an error
if the provided arguments are invalid.
* (x/auth) [\#5006](https://github.com/cosmos/cosmos-sdk/pull/5006) Modular `AnteHandler` via composable decorators:
  * The `AnteHandler` interface now returns `(newCtx Context, err error)` instead of `(newCtx Context, result sdk.Result, abort bool)`
  * The `NewAnteHandler` function returns an `AnteHandler` function that returns the new `AnteHandler`
  interface and has been moved into the `auth/ante` directory.
  * `ValidateSigCount`, `ValidateMemo`, `ProcessPubKey`, `EnsureSufficientMempoolFee`, and `GetSignBytes`
  have all been removed as public functions.
  * Invalid Signatures may return `InvalidPubKey` instead of `Unauthorized` error, since the transaction
  will first hit `SetPubKeyDecorator` before the `SigVerificationDecorator` runs.
  * `StdTx#GetSignatures` will return an array of just signature byte slices `[][]byte` instead of
  returning an array of `StdSignature` structs. To replicate the old behavior, use the public field
  `StdTx.Signatures` to get back the array of StdSignatures `[]StdSignature`.
* (modules) [\#5299](https://github.com/cosmos/cosmos-sdk/pull/5299) `HandleDoubleSign` along with params `MaxEvidenceAge` and `DoubleSignJailEndTime` have moved from the `x/slashing` module to the `x/evidence` module.
* (keys) [\#4941](https://github.com/cosmos/cosmos-sdk/issues/4941) Keybase concrete types constructors such as `NewKeyBaseFromDir` and `NewInMemory` now accept optional parameters of type `KeybaseOption`. These
optional parameters are also added on the keys sub-commands functions, which are now public, and allows
these options to be set on the commands or ignored to default to previous behavior.
* [\#5547](https://github.com/cosmos/cosmos-sdk/pull/5547) `NewKeyBaseFromHomeFlag` constructor has been removed.
* [\#5439](https://github.com/cosmos/cosmos-sdk/pull/5439) Further modularization was done to the `keybase`
package to make it more suitable for use with different key formats and algorithms:
  * The `WithKeygenFunc` function added as a `KeybaseOption` which allows a custom bytes to key
    implementation to be defined when keys are created.
  * The `WithDeriveFunc` function added as a `KeybaseOption` allows custom logic for deriving a key
    from a mnemonic, bip39 password, and HD Path.
  * BIP44 is no longer build into `keybase.CreateAccount()`. It is however the default when using
    the `client/keys` add command.
  * `SupportedAlgos` and `SupportedAlgosLedger` functions return a slice of `SigningAlgo`s that are
    supported by the keybase and the ledger integration respectively.
* (simapp) [\#5419](https://github.com/cosmos/cosmos-sdk/pull/5419) The `helpers.GenTx()` now accepts a gas argument.
* (baseapp) [\#5455](https://github.com/cosmos/cosmos-sdk/issues/5455) A `sdk.Context` is now passed into the `router.Route()` function.

### Client Breaking Changes

* (rest) [\#5270](https://github.com/cosmos/cosmos-sdk/issues/5270) All account types now implement custom JSON serialization.
* (rest) [\#4783](https://github.com/cosmos/cosmos-sdk/issues/4783) The balance field in the DelegationResponse type is now sdk.Coin instead of sdk.Int
* (x/auth) [\#5006](https://github.com/cosmos/cosmos-sdk/pull/5006) The gas required to pass the `AnteHandler` has
increased significantly due to modular `AnteHandler` support. Increase GasLimit accordingly.
* (rest) [\#5336](https://github.com/cosmos/cosmos-sdk/issues/5336) `MsgEditValidator` uses `description` instead of `Description` as a JSON key.
* (keys) [\#5097](https://github.com/cosmos/cosmos-sdk/pull/5097) Due to the keybase -> keyring transition, keys need to be migrated. See `keys migrate` command for more info.
* (x/auth) [\#5424](https://github.com/cosmos/cosmos-sdk/issues/5424) Drop `decode-tx` command from x/auth/client/cli, duplicate of the `decode` command.

### Features

* (store) [\#5435](https://github.com/cosmos/cosmos-sdk/pull/5435) New iterator for paginated requests. Iterator limits DB reads to the range of the requested page.
* (x/evidence) [\#5240](https://github.com/cosmos/cosmos-sdk/pull/5240) Initial implementation of the `x/evidence` module.
* (cli) [\#5212](https://github.com/cosmos/cosmos-sdk/issues/5212) The `q gov proposals` command now supports pagination.
* (store) [\#4724](https://github.com/cosmos/cosmos-sdk/issues/4724) Multistore supports substore migrations upon load. New `rootmulti.Store.LoadLatestVersionAndUpgrade` method in
`Baseapp` supports `StoreLoader` to enable various upgrade strategies. It no
longer panics if the store to load contains substores that we didn't explicitly mount.
* [\#4972](https://github.com/cosmos/cosmos-sdk/issues/4972) A `TxResponse` with a corresponding code
and tx hash will be returned for specific Tendermint errors:
  * `CodeTxInMempoolCache`
  * `CodeMempoolIsFull`
  * `CodeTxTooLarge`
* [\#3872](https://github.com/cosmos/cosmos-sdk/issues/3872) Implement a RESTful endpoint and cli command to decode transactions.
* (keys) [\#4754](https://github.com/cosmos/cosmos-sdk/pull/4754) Introduce new Keybase implementation that can
leverage operating systems' built-in functionalities to securely store secrets. MacOS users may encounter
the following [issue](https://github.com/keybase/go-keychain/issues/47) with the `go-keychain` library. If
you encounter this issue, you must upgrade your xcode command line tools to version >= `10.2`. You can
upgrade via: `sudo rm -rf /Library/Developer/CommandLineTools; xcode-select --install`. Verify the
correct version via: `pkgutil --pkg-info=com.apple.pkg.CLTools_Executables`.
* [\#5355](https://github.com/cosmos/cosmos-sdk/pull/5355) Client commands accept a new `--keyring-backend` option through which users can specify which backend should be used
by the new key store:
  * `os`: use OS default credentials storage (default).
  * `file`: use encrypted file-based store.
  * `kwallet`: use [KDE Wallet](https://utils.kde.org/projects/kwalletmanager/) service.
  * `pass`: use the [pass](https://www.passwordstore.org/) command line password manager.
  * `test`: use password-less key store. *For testing purposes only. Use it at your own risk.*
* (keys) [\#5097](https://github.com/cosmos/cosmos-sdk/pull/5097) New `keys migrate` command to assist users migrate their keys
to the new keyring.
* (keys) [\#5366](https://github.com/cosmos/cosmos-sdk/pull/5366) `keys list` now accepts a `--list-names` option to list key names only, whilst the `keys delete`
command can delete multiple keys by passing their names as arguments. The aforementioned commands can then be piped together, e.g.
`appcli keys list -n | xargs appcli keys delete`
* (modules) [\#4233](https://github.com/cosmos/cosmos-sdk/pull/4233) Add upgrade module that coordinates software upgrades of live chains.
* [\#4486](https://github.com/cosmos/cosmos-sdk/issues/4486) Introduce new `PeriodicVestingAccount` vesting account type
that allows for arbitrary vesting periods.
* (baseapp) [\#5196](https://github.com/cosmos/cosmos-sdk/pull/5196) Baseapp has a new `runTxModeReCheck` to allow applications to skip expensive and unnecessary re-checking of transactions.
* (types) [\#5196](https://github.com/cosmos/cosmos-sdk/pull/5196) Context has new `IsRecheckTx() bool` and `WithIsReCheckTx(bool) Context` methods to to be used in the `AnteHandler`.
* (x/auth/ante) [\#5196](https://github.com/cosmos/cosmos-sdk/pull/5196) AnteDecorators have been updated to avoid unnecessary checks when `ctx.IsReCheckTx() == true`
* (x/auth) [\#5006](https://github.com/cosmos/cosmos-sdk/pull/5006) Modular `AnteHandler` via composable decorators:
  * The `AnteDecorator` interface has been introduced to allow users to implement modular `AnteHandler`
  functionality that can be composed together to create a single `AnteHandler` rather than implementing
  a custom `AnteHandler` completely from scratch, where each `AnteDecorator` allows for custom behavior in
  tightly defined and logically isolated manner. These custom `AnteDecorator` can then be chained together
  with default `AnteDecorator` or third-party `AnteDecorator` to create a modularized `AnteHandler`
  which will run each `AnteDecorator` in the order specified in `ChainAnteDecorators`. For details
  on the new architecture, refer to the [ADR](docs/architecture/adr-010-modular-antehandler.md).
  * `ChainAnteDecorators` function has been introduced to take in a list of `AnteDecorators` and chain
  them in sequence and return a single `AnteHandler`:
    * `SetUpContextDecorator`: Sets `GasMeter` in context and creates defer clause to recover from any
    `OutOfGas` panics in future AnteDecorators and return `OutOfGas` error to `BaseApp`. It MUST be the
    first `AnteDecorator` in the chain for any application that uses gas (or another one that sets the gas meter).
    * `ValidateBasicDecorator`: Calls tx.ValidateBasic and returns any non-nil error.
    * `ValidateMemoDecorator`: Validates tx memo with application parameters and returns any non-nil error.
    * `ConsumeGasTxSizeDecorator`: Consumes gas proportional to the tx size based on application parameters.
    * `MempoolFeeDecorator`: Checks if fee is above local mempool `minFee` parameter during `CheckTx`.
    * `DeductFeeDecorator`: Deducts the `FeeAmount` from first signer of the transaction.
    * `SetPubKeyDecorator`: Sets pubkey of account in any account that does not already have pubkey saved in state machine.
    * `SigGasConsumeDecorator`: Consume parameter-defined amount of gas for each signature.
    * `SigVerificationDecorator`: Verify each signature is valid, return if there is an error.
    * `ValidateSigCountDecorator`: Validate the number of signatures in tx based on app-parameters.
    * `IncrementSequenceDecorator`: Increments the account sequence for each signer to prevent replay attacks.
* (cli) [\#5223](https://github.com/cosmos/cosmos-sdk/issues/5223) Cosmos Ledger App v2.0.0 is now supported. The changes are backwards compatible and App v1.5.x is still supported.
* (x/staking) [\#5380](https://github.com/cosmos/cosmos-sdk/pull/5380) Introduced ability to store historical info entries in staking keeper, allows applications to introspect specified number of past headers and validator sets
  * Introduces new parameter `HistoricalEntries` which allows applications to determine how many recent historical info entries they want to persist in store. Default value is 0.
  * Introduces cli commands and rest routes to query historical information at a given height
* (modules) [\#5249](https://github.com/cosmos/cosmos-sdk/pull/5249) Funds are now allowed to be directly sent to the community pool (via the distribution module account).
* (keys) [\#4941](https://github.com/cosmos/cosmos-sdk/issues/4941) Introduce keybase option to allow overriding the default private key implementation of a key generated through the `keys add` cli command.
* (keys) [\#5439](https://github.com/cosmos/cosmos-sdk/pull/5439) Flags `--algo` and `--hd-path` are added to
  `keys add` command in order to make use of keybase modularized. By default, it uses (0, 0) bip44
  HD path and secp256k1 keys, so is non-breaking.
* (types) [\#5447](https://github.com/cosmos/cosmos-sdk/pull/5447) Added `ApproxRoot` function to sdk.Decimal type in order to get the nth root for a decimal number, where n is a positive integer.
  * An `ApproxSqrt` function was also added for convenience around the common case of n=2.

### Improvements

* (iavl) [\#5538](https://github.com/cosmos/cosmos-sdk/pull/5538) Remove manual IAVL pruning in favor of IAVL's internal pruning strategy.
* (server) [\#4215](https://github.com/cosmos/cosmos-sdk/issues/4215) The `--pruning` flag
has been moved to the configuration file, to allow easier node configuration.
* (cli) [\#5116](https://github.com/cosmos/cosmos-sdk/issues/5116) The `CLIContext` now supports multiple verifiers
when connecting to multiple chains. The connecting chain's `CLIContext` will have to have the correct
chain ID and node URI or client set. To use a `CLIContext` with a verifier for another chain:
  ```go
  // main or parent chain (chain as if you're running without IBC)
  mainCtx := context.NewCLIContext()

  // connecting IBC chain
  sideCtx := context.NewCLIContext().
    WithChainID(sideChainID).
    WithNodeURI(sideChainNodeURI) // or .WithClient(...)

  sideCtx = sideCtx.WithVerifier(
    context.CreateVerifier(sideCtx, context.DefaultVerifierCacheSize),
  )
  ```
* (modules) [\#5017](https://github.com/cosmos/cosmos-sdk/pull/5017) The `x/auth` package now supports
generalized genesis accounts through the `GenesisAccount` interface.
* (modules) [\#4762](https://github.com/cosmos/cosmos-sdk/issues/4762) Deprecate remove and add permissions in ModuleAccount.
* (modules) [\#4760](https://github.com/cosmos/cosmos-sdk/issues/4760) update `x/auth` to match module spec.
* (modules) [\#4814](https://github.com/cosmos/cosmos-sdk/issues/4814) Add security contact to Validator description.
* (modules) [\#4875](https://github.com/cosmos/cosmos-sdk/issues/4875) refactor integration tests to use SimApp and separate test package
* (sdk) [\#4566](https://github.com/cosmos/cosmos-sdk/issues/4566) Export simulation's parameters and app state to JSON in order to reproduce bugs and invariants.
* (sdk) [\#4640](https://github.com/cosmos/cosmos-sdk/issues/4640) improve import/export simulation errors by extending `DiffKVStores` to return an array of `KVPairs` that are then compared to check for inconsistencies.
* (sdk) [\#4717](https://github.com/cosmos/cosmos-sdk/issues/4717) refactor `x/slashing` to match the new module spec
* (sdk) [\#4758](https://github.com/cosmos/cosmos-sdk/issues/4758) update `x/genaccounts` to match module spec
* (simulation) [\#4824](https://github.com/cosmos/cosmos-sdk/issues/4824) `PrintAllInvariants` flag will print all failed invariants
* (simulation) [\#4490](https://github.com/cosmos/cosmos-sdk/issues/4490) add `InitialBlockHeight` flag to resume a simulation from a given block

  * Support exporting the simulation stats to a given JSON file
* (simulation) [\#4847](https://github.com/cosmos/cosmos-sdk/issues/4847), [\#4838](https://github.com/cosmos/cosmos-sdk/pull/4838) and [\#4869](https://github.com/cosmos/cosmos-sdk/pull/4869) `SimApp` and simulation refactors:
  * Implement `SimulationManager` for executing modules' simulation functionalities in a modularized way
  * Add `RegisterStoreDecoders` to the `SimulationManager` for decoding each module's types
  * Add `GenerateGenesisStates` to the `SimulationManager` to generate a randomized `GenState` for each module
  * Add `RandomizedParams` to the `SimulationManager` that registers each modules' parameters in order to
  simulate `ParamChangeProposal`s' `Content`s
  * Add `WeightedOperations` to the `SimulationManager` that define simulation operations (modules' `Msg`s) with their
  respective weights (i.e chance of being simulated).
  * Add `ProposalContents` to the `SimulationManager` to register each module's governance proposal `Content`s.
* (simulation) [\#4893](https://github.com/cosmos/cosmos-sdk/issues/4893) Change `SimApp` keepers to be public and add getter functions for keys and codec
* (simulation) [\#4906](https://github.com/cosmos/cosmos-sdk/issues/4906) Add simulation `Config` struct that wraps simulation flags
* (simulation) [\#4935](https://github.com/cosmos/cosmos-sdk/issues/4935) Update simulation to reflect a proper `ABCI` application without bypassing `BaseApp` semantics
* (simulation) [\#5378](https://github.com/cosmos/cosmos-sdk/pull/5378) Simulation tests refactor:
  * Add `App` interface for general SDK-based app's methods.
  * Refactor and cleanup simulation tests into util functions to simplify their implementation for other SDK apps.
* (store) [\#4792](https://github.com/cosmos/cosmos-sdk/issues/4792) panic on non-registered store
* (types) [\#4821](https://github.com/cosmos/cosmos-sdk/issues/4821) types/errors package added with support for stacktraces. It is meant as a more feature-rich replacement for sdk.Errors in the mid-term.
* (store) [\#1947](https://github.com/cosmos/cosmos-sdk/issues/1947) Implement inter-block (persistent)
caching through `CommitKVStoreCacheManager`. Any application wishing to utilize an inter-block cache
must set it in their app via a `BaseApp` option. The `BaseApp` docs have been drastically improved
to detail this new feature and how state transitions occur.
* (docs/spec) All module specs moved into their respective module dir in x/ (i.e. docs/spec/staking -->> x/staking/spec)
* (docs/) [\#5379](https://github.com/cosmos/cosmos-sdk/pull/5379) Major documentation refactor, including:
  * (docs/intro/) Add and improve introduction material for newcomers.
  * (docs/basics/) Add documentation about basic concepts of the cosmos sdk such as the anatomy of an SDK application, the transaction lifecycle or accounts.
  * (docs/core/) Add documentation about core conepts of the cosmos sdk such as `baseapp`, `server`, `store`s, `context` and more.
  * (docs/building-modules/) Add reference documentation on concepts relevant for module developers (`keeper`, `handler`, `messages`, `queries`,...).
  * (docs/interfaces/) Add documentation on building interfaces for the Cosmos SDK.
  * Redesigned user interface that features new dynamically generated sidebar, build-time code embedding from GitHub, new homepage as well as many other improvements.
* (types) [\#5428](https://github.com/cosmos/cosmos-sdk/pull/5428) Add `Mod` (modulo) method and `RelativePow` (exponentation) function for `Uint`.
* (modules) [\#5506](https://github.com/cosmos/cosmos-sdk/pull/5506) Remove redundancy in `x/distribution`s use of parameters. There
  now exists a single `Params` type with a getter and setter along with a getter for each individual parameter.

### Bug Fixes

* (client) [\#5303](https://github.com/cosmos/cosmos-sdk/issues/5303) Fix ignored error in tx generate only mode.
* (cli) [\#4763](https://github.com/cosmos/cosmos-sdk/issues/4763) Fix flag `--min-self-delegation` for staking `EditValidator`
* (keys) Fix ledger custom coin type support bug.
* (x/gov) [\#5107](https://github.com/cosmos/cosmos-sdk/pull/5107) Sum validator operator's all voting power when tally votes
* (rest) [\#5212](https://github.com/cosmos/cosmos-sdk/issues/5212) Fix pagination in the `/gov/proposals` handler.

## [v0.37.14] - 2020-08-12

### Improvements

* (tendermint) Bump Tendermint version to [v0.32.13](https://github.com/tendermint/tendermint/releases/tag/v0.32.13).


## [v0.37.13] - 2020-06-03

### Improvements

* (tendermint) Bump Tendermint version to [v0.32.12](https://github.com/tendermint/tendermint/releases/tag/v0.32.12).
* (cosmos-ledger-go) Bump Cosmos Ledger Wallet library version to [v0.11.1](https://github.com/cosmos/ledger-cosmos-go/releases/tag/v0.11.1).

## [v0.37.12] - 2020-05-05

### Improvements

* (tendermint) Bump Tendermint version to [v0.32.11](https://github.com/tendermint/tendermint/releases/tag/v0.32.11).

## [v0.37.11] - 2020-04-22

### Bug Fixes

* (x/staking) [\#6021](https://github.com/cosmos/cosmos-sdk/pull/6021) --trust-node's false default value prevents creation of the genesis transaction.

## [v0.37.10] - 2020-04-22

### Bug Fixes

* (client/context) [\#5964](https://github.com/cosmos/cosmos-sdk/issues/5964) Fix incorrect instantiation of tmlite verifier when --trust-node is off.

## [v0.37.9] - 2020-04-09

### Improvements

* (tendermint) Bump Tendermint version to [v0.32.10](https://github.com/tendermint/tendermint/releases/tag/v0.32.10).

## [v0.37.8] - 2020-03-11

### Bug Fixes

* (rest) [\#5508](https://github.com/cosmos/cosmos-sdk/pull/5508) Fix `x/distribution` endpoints to properly return height in the response.
* (x/genutil) [\#5499](https://github.com/cosmos/cosmos-sdk/pull/) Ensure `DefaultGenesis` returns valid and non-nil default genesis state.
* (x/genutil) [\#5775](https://github.com/cosmos/cosmos-sdk/pull/5775) Fix `ExportGenesis` in `x/genutil` to export default genesis state (`[]`) instead of `null`.
* (genesis) [\#5086](https://github.com/cosmos/cosmos-sdk/issues/5086) Ensure `gentxs` are always an empty array instead of `nil`.

### Improvements

* (rest) [\#5648](https://github.com/cosmos/cosmos-sdk/pull/5648) Enhance /txs usability:
  * Add `tx.minheight` key to filter transaction with an inclusive minimum block height
  * Add `tx.maxheight` key to filter transaction with an inclusive maximum block height

## [v0.37.7] - 2020-02-10

### Improvements

* (modules) [\#5597](https://github.com/cosmos/cosmos-sdk/pull/5597) Add `amount` event attribute to the `complete_unbonding`
and `complete_redelegation` events that reflect the total balances of the completed unbondings and redelegations
respectively.

### Bug Fixes

* (x/gov) [\#5622](https://github.com/cosmos/cosmos-sdk/pull/5622) Track any events emitted from a proposal's handler upon successful execution.
* (x/bank) [\#5531](https://github.com/cosmos/cosmos-sdk/issues/5531) Added missing amount event to MsgMultiSend, emitted for each output.

## [v0.37.6] - 2020-01-21

### Improvements

* (tendermint) Bump Tendermint version to [v0.32.9](https://github.com/tendermint/tendermint/releases/tag/v0.32.9)

## [v0.37.5] - 2020-01-07

### Features

* (types) [\#5360](https://github.com/cosmos/cosmos-sdk/pull/5360) Implement `SortableDecBytes` which
  allows the `Dec` type be sortable.

### Improvements

* (tendermint) Bump Tendermint version to [v0.32.8](https://github.com/tendermint/tendermint/releases/tag/v0.32.8)
* (cli) [\#5482](https://github.com/cosmos/cosmos-sdk/pull/5482) Remove old "tags" nomenclature from the `q txs` command in
  favor of the new events system. Functionality remains unchanged except that `=` is used instead of `:` to be
  consistent with the API's use of event queries.

### Bug Fixes

* (iavl) [\#5276](https://github.com/cosmos/cosmos-sdk/issues/5276) Fix potential race condition in `iavlIterator#Close`.
* (baseapp) [\#5350](https://github.com/cosmos/cosmos-sdk/issues/5350) Allow a node to restart successfully
  after a `halt-height` or `halt-time` has been triggered.
* (types) [\#5395](https://github.com/cosmos/cosmos-sdk/issues/5395) Fix `Uint#LTE`.
* (types) [\#5408](https://github.com/cosmos/cosmos-sdk/issues/5408) `NewDecCoins` constructor now sorts the coins.

## [v0.37.4] - 2019-11-04

### Improvements

* (tendermint) Bump Tendermint version to [v0.32.7](https://github.com/tendermint/tendermint/releases/tag/v0.32.7)
* (ledger) [\#4716](https://github.com/cosmos/cosmos-sdk/pull/4716) Fix ledger custom coin type support bug.

### Bug Fixes

* (baseapp) [\#5200](https://github.com/cosmos/cosmos-sdk/issues/5200) Remove duplicate events from previous messages.

## [v0.37.3] - 2019-10-10

### Bug Fixes

* (genesis) [\#5095](https://github.com/cosmos/cosmos-sdk/issues/5095) Fix genesis file migration from v0.34 to
v0.36/v0.37 not converting validator consensus pubkey to bech32 format.

### Improvements

* (tendermint) Bump Tendermint version to [v0.32.6](https://github.com/tendermint/tendermint/releases/tag/v0.32.6)

## [v0.37.1] - 2019-09-19

### Features

* (cli) [\#4973](https://github.com/cosmos/cosmos-sdk/pull/4973) Enable application CPU profiling
via the `--cpu-profile` flag.
* [\#4979](https://github.com/cosmos/cosmos-sdk/issues/4979) Introduce a new `halt-time` config and
CLI option to the `start` command. When provided, an application will halt during `Commit` when the
block time is >= the `halt-time`.

### Improvements

* [\#4990](https://github.com/cosmos/cosmos-sdk/issues/4990) Add `Events` to the `ABCIMessageLog` to
provide context and grouping of events based on the messages they correspond to. The `Events` field
in `TxResponse` is deprecated and will be removed in the next major release.

### Bug Fixes

* [\#4979](https://github.com/cosmos/cosmos-sdk/issues/4979) Use `Signal(os.Interrupt)` over
`os.Exit(0)` during configured halting to allow any `defer` calls to be executed.
* [\#5034](https://github.com/cosmos/cosmos-sdk/issues/5034) Binary search in NFT Module wasn't working on larger sets.

## [v0.37.0] - 2019-08-21

### Bug Fixes

* (baseapp) [\#4903](https://github.com/cosmos/cosmos-sdk/issues/4903) Various height query fixes:
  * Move height with proof check from `CLIContext` to `BaseApp` as the height
  can automatically be injected there.
  * Update `handleQueryStore` to resemble `handleQueryCustom`
* (simulation) [\#4912](https://github.com/cosmos/cosmos-sdk/issues/4912) Fix SimApp ModuleAccountAddrs
to properly return black listed addresses for bank keeper initialization.
* (cli) [\#4919](https://github.com/cosmos/cosmos-sdk/pull/4919) Don't crash CLI
if user doesn't answer y/n confirmation request.
* (cli) [\#4927](https://github.com/cosmos/cosmos-sdk/issues/4927) Fix the `q gov vote`
command to handle empty (pruned) votes correctly.

### Improvements

* (rest) [\#4924](https://github.com/cosmos/cosmos-sdk/pull/4924) Return response
height even upon error as it may be useful for the downstream caller and have
`/auth/accounts/{address}` return a 200 with an empty account upon error when
that error is that the account doesn't exist.

## [v0.36.0] - 2019-08-13

### Breaking Changes

* (rest) [\#4837](https://github.com/cosmos/cosmos-sdk/pull/4837) Remove /version and /node_version
  endpoints in favor of refactoring /node_info to also include application version info.
* All REST responses now wrap the original resource/result. The response
  will contain two fields: height and result.
* [\#3565](https://github.com/cosmos/cosmos-sdk/issues/3565) Updates to the governance module:
  * Rename JSON field from `proposal_content` to `content`
  * Rename JSON field from `proposal_id` to `id`
  * Disable `ProposalTypeSoftwareUpgrade` temporarily
* [\#3775](https://github.com/cosmos/cosmos-sdk/issues/3775) unify sender transaction tag for ease of querying
* [\#4255](https://github.com/cosmos/cosmos-sdk/issues/4255) Add supply module that passively tracks the supplies of a chain
  - Renamed `x/distribution` `ModuleName`
  - Genesis JSON and CLI now use `distribution` instead of `distr`
  - Introduce `ModuleAccount` type, which tracks the flow of coins held within a module
  - Replaced `FeeCollectorKeeper` for a `ModuleAccount`
  - Replaced the staking `Pool`, which coins are now held by the `BondedPool` and `NotBonded` module accounts
  - The `NotBonded` module account now only keeps track of the not bonded tokens within staking, instead of the whole chain
  - [\#3628](https://github.com/cosmos/cosmos-sdk/issues/3628) Replaced governance's burn and deposit accounts for a `ModuleAccount`
  - Added a `ModuleAccount` for the distribution module
  - Added a `ModuleAccount` for the mint module
  [\#4472](https://github.com/cosmos/cosmos-sdk/issues/4472) validation for crisis genesis
* [\#3985](https://github.com/cosmos/cosmos-sdk/issues/3985) `ValidatorPowerRank` uses potential consensus power instead of tendermint power
* [\#4104](https://github.com/cosmos/cosmos-sdk/issues/4104) Gaia has been moved to its own repository: https://github.com/cosmos/gaia
* [\#4104](https://github.com/cosmos/cosmos-sdk/issues/4104) Rename gaiad.toml to app.toml. The internal contents of the application
  config remain unchanged.
* [\#4159](https://github.com/cosmos/cosmos-sdk/issues/4159) create the default module patterns and module manager
* [\#4230](https://github.com/cosmos/cosmos-sdk/issues/4230) Change the type of ABCIMessageLog#MsgIndex to uint16 for proper serialization.
* [\#4250](https://github.com/cosmos/cosmos-sdk/issues/4250) BaseApp.Query() returns app's version string set via BaseApp.SetAppVersion()
  when handling /app/version queries instead of the version string passed as build
  flag at compile time.
* [\#4262](https://github.com/cosmos/cosmos-sdk/issues/4262) GoSumHash is no longer returned by the version command.
* [\#4263](https://github.com/cosmos/cosmos-sdk/issues/4263) RestServer#Start now takes read and write timeout arguments.
* [\#4305](https://github.com/cosmos/cosmos-sdk/issues/4305) `GenerateOrBroadcastMsgs` no longer takes an `offline` parameter.
* [\#4342](https://github.com/cosmos/cosmos-sdk/pull/4342) Upgrade go-amino to v0.15.0
* [\#4351](https://github.com/cosmos/cosmos-sdk/issues/4351) InitCmd, AddGenesisAccountCmd, and CollectGenTxsCmd take node's and client's default home directories as arguments.
* [\#4387](https://github.com/cosmos/cosmos-sdk/issues/4387) Refactor the usage of tags (now called events) to reflect the
  new ABCI events semantics:
  - Move `x/{module}/tags/tags.go` => `x/{module}/types/events.go`
  - Update `docs/specs`
  - Refactor tags in favor of new `Event(s)` type(s)
  - Update `Context` to use new `EventManager`
  - (Begin|End)Blocker no longer return tags, but rather uses new `EventManager`
  - Message handlers no longer return tags, but rather uses new `EventManager`
  Any component (e.g. BeginBlocker, message handler, etc...) wishing to emit an event must do so
  through `ctx.EventManger().EmitEvent(s)`.
  To reset or wipe emitted events: `ctx = ctx.WithEventManager(sdk.NewEventManager())`
  To get all emitted events: `events := ctx.EventManager().Events()`
* [\#4437](https://github.com/cosmos/cosmos-sdk/issues/4437) Replace governance module store keys to use `[]byte` instead of `string`.
* [\#4451](https://github.com/cosmos/cosmos-sdk/issues/4451) Improve modularization of clients and modules:
  * Module directory structure improved and standardized
  * Aliases autogenerated
  * Auth and bank related commands are now mounted under the respective moduels
  * Client initialization and mounting standardized
* [\#4479](https://github.com/cosmos/cosmos-sdk/issues/4479) Remove codec argument redundency in client usage where
  the CLIContext's codec should be used instead.
* [\#4488](https://github.com/cosmos/cosmos-sdk/issues/4488) Decouple client tx, REST, and ultil packages from auth. These packages have
  been restructured and retrofitted into the `x/auth` module.
* [\#4521](https://github.com/cosmos/cosmos-sdk/issues/4521) Flatten x/bank structure by hiding module internals.
* [\#4525](https://github.com/cosmos/cosmos-sdk/issues/4525) Remove --cors flag, the feature is long gone.
* [\#4536](https://github.com/cosmos/cosmos-sdk/issues/4536) The `/auth/accounts/{address}` now returns a `height` in the response.
  The account is now nested under `account`.
* [\#4543](https://github.com/cosmos/cosmos-sdk/issues/4543) Account getters are no longer part of client.CLIContext() and have now moved
  to reside in the auth-specific AccountRetriever.
* [\#4588](https://github.com/cosmos/cosmos-sdk/issues/4588) Context does not depend on x/auth anymore. client/context is stripped out of the following features:
  - GetAccountDecoder()
  - CLIContext.WithAccountDecoder()
  - CLIContext.WithAccountStore()
  x/auth.AccountDecoder is unnecessary and consequently removed.
* [\#4602](https://github.com/cosmos/cosmos-sdk/issues/4602) client/input.{Buffer,Override}Stdin() functions are removed. Thanks to cobra's new release they are now redundant.
* [\#4633](https://github.com/cosmos/cosmos-sdk/issues/4633) Update old Tx search by tags APIs to use new Events
  nomenclature.
* [\#4649](https://github.com/cosmos/cosmos-sdk/issues/4649) Refactor x/crisis as per modules new specs.
* [\#3685](https://github.com/cosmos/cosmos-sdk/issues/3685) The default signature verification gas logic (`DefaultSigVerificationGasConsumer`) now specifies explicit key types rather than string pattern matching. This means that zones that depended on string matching to allow other keys will need to write a custom `SignatureVerificationGasConsumer` function.
* [\#4663](https://github.com/cosmos/cosmos-sdk/issues/4663) Refactor bank keeper by removing private functions
  - `InputOutputCoins`, `SetCoins`, `SubtractCoins` and `AddCoins` are now part of the `SendKeeper` instead of the `Keeper` interface
* (tendermint) [\#4721](https://github.com/cosmos/cosmos-sdk/pull/4721) Upgrade Tendermint to v0.32.1

### Features

* [\#4843](https://github.com/cosmos/cosmos-sdk/issues/4843) Add RegisterEvidences function in the codec package to register
  Tendermint evidence types with a given codec.
* (rest) [\#3867](https://github.com/cosmos/cosmos-sdk/issues/3867) Allow querying for genesis transaction when height query param is set to zero.
* [\#2020](https://github.com/cosmos/cosmos-sdk/issues/2020) New keys export/import command line utilities to export/import private keys in ASCII format
  that rely on Keybase's new underlying ExportPrivKey()/ImportPrivKey() API calls.
* [\#3565](https://github.com/cosmos/cosmos-sdk/issues/3565) Implement parameter change proposal support.
  Parameter change proposals can be submitted through the CLI
  or a REST endpoint. See docs for further usage.
* [\#3850](https://github.com/cosmos/cosmos-sdk/issues/3850) Add `rewards` and `commission` to distribution tx tags.
* [\#3981](https://github.com/cosmos/cosmos-sdk/issues/3981) Add support to gracefully halt a node at a given height
  via the node's `halt-height` config or CLI value.
* [\#4144](https://github.com/cosmos/cosmos-sdk/issues/4144) Allow for configurable BIP44 HD path and coin type.
* [\#4250](https://github.com/cosmos/cosmos-sdk/issues/4250) New BaseApp.{,Set}AppVersion() methods to get/set app's version string.
* [\#4263](https://github.com/cosmos/cosmos-sdk/issues/4263) Add `--read-timeout` and `--write-timeout` args to the `rest-server` command
  to support custom RPC R/W timeouts.
* [\#4271](https://github.com/cosmos/cosmos-sdk/issues/4271) Implement Coins#IsAnyGT
* [\#4318](https://github.com/cosmos/cosmos-sdk/issues/4318) Support height queries. Queries against nodes that have the queried
  height pruned will return an error.
* [\#4409](https://github.com/cosmos/cosmos-sdk/issues/4409) Implement a command that migrates exported state from one version to the next.
  The `migrate` command currently supports migrating from v0.34 to v0.36 by implementing
  necessary types for both versions.
* [\#4570](https://github.com/cosmos/cosmos-sdk/issues/4570) Move /bank/balances/{address} REST handler to x/bank/client/rest. The exposed interface is unchanged.
* Community pool spend proposal per Cosmos Hub governance proposal [\#7](https://github.com/cosmos/cosmos-sdk/issues/7) "Activate the Community Pool"

### Improvements

* (simulation) PrintAllInvariants flag will print all failed invariants
* (simulation) Add `InitialBlockHeight` flag to resume a simulation from a given block
* (simulation) [\#4670](https://github.com/cosmos/cosmos-sdk/issues/4670) Update simulation statistics to JSON format

  - Support exporting the simulation stats to a given JSON file
* [\#4775](https://github.com/cosmos/cosmos-sdk/issues/4775) Refactor CI config
* Upgrade IAVL to v0.12.4
* (tendermint) Upgrade Tendermint to v0.32.2
* (modules) [\#4751](https://github.com/cosmos/cosmos-sdk/issues/4751) update `x/genutils` to match module spec
* (keys) [\#4611](https://github.com/cosmos/cosmos-sdk/issues/4611) store keys in simapp now use a map instead of using individual literal keys
* [\#2286](https://github.com/cosmos/cosmos-sdk/issues/2286) Improve performance of CacheKVStore iterator.
* [\#3512](https://github.com/cosmos/cosmos-sdk/issues/3512) Implement Logger method on each module's keeper.
* [\#3655](https://github.com/cosmos/cosmos-sdk/issues/3655) Improve signature verification failure error message.
* [\#3774](https://github.com/cosmos/cosmos-sdk/issues/3774) add category tag to transactions for ease of filtering
* [\#3914](https://github.com/cosmos/cosmos-sdk/issues/3914) Implement invariant benchmarks and add target to makefile.
* [\#3928](https://github.com/cosmos/cosmos-sdk/issues/3928) remove staking references from types package
* [\#3978](https://github.com/cosmos/cosmos-sdk/issues/3978) Return ErrUnknownRequest in message handlers for unknown
  or invalid routed messages.
* [\#4190](https://github.com/cosmos/cosmos-sdk/issues/4190) Client responses that return (re)delegation(s) now return balances
  instead of shares.
* [\#4194](https://github.com/cosmos/cosmos-sdk/issues/4194) ValidatorSigningInfo now includes the validator's consensus address.
* [\#4235](https://github.com/cosmos/cosmos-sdk/issues/4235) Add parameter change proposal messages to simulation.
* [\#4235](https://github.com/cosmos/cosmos-sdk/issues/4235) Update the minting module params to implement params.ParamSet so
  individual keys can be set via proposals instead of passing a struct.
* [\#4259](https://github.com/cosmos/cosmos-sdk/issues/4259) `Coins` that are `nil` are now JSON encoded as an empty array `[]`.
  Decoding remains unchanged and behavior is left intact.
* [\#4305](https://github.com/cosmos/cosmos-sdk/issues/4305) The `--generate-only` CLI flag fully respects offline tx processing.
* [\#4379](https://github.com/cosmos/cosmos-sdk/issues/4379) close db write batch.
* [\#4384](https://github.com/cosmos/cosmos-sdk/issues/4384)- Allow splitting withdrawal transaction in several chunks
* [\#4403](https://github.com/cosmos/cosmos-sdk/issues/4403) Allow for parameter change proposals to supply only desired fields to be updated
  in objects instead of the entire object (only applies to values that are objects).
* [\#4415](https://github.com/cosmos/cosmos-sdk/issues/4415) /client refactor, reduce genutil dependancy on staking
* [\#4439](https://github.com/cosmos/cosmos-sdk/issues/4439) Implement governance module iterators.
* [\#4465](https://github.com/cosmos/cosmos-sdk/issues/4465) Unknown subcommands print relevant error message
* [\#4466](https://github.com/cosmos/cosmos-sdk/issues/4466) Commission validation added to validate basic of MsgCreateValidator by changing CommissionMsg to CommissionRates
* [\#4501](https://github.com/cosmos/cosmos-sdk/issues/4501) Support height queriers in rest client
* [\#4535](https://github.com/cosmos/cosmos-sdk/issues/4535) Improve import-export simulation errors by decoding the `KVPair.Value` into its
  respective type
* [\#4536](https://github.com/cosmos/cosmos-sdk/issues/4536) cli context queries return query height and accounts are returned with query height
* [\#4553](https://github.com/cosmos/cosmos-sdk/issues/4553) undelegate max entries check first
* [\#4556](https://github.com/cosmos/cosmos-sdk/issues/4556) Added IsValid function to Coin
* [\#4564](https://github.com/cosmos/cosmos-sdk/issues/4564) client/input.GetConfirmation()'s default is changed to No.
* [\#4573](https://github.com/cosmos/cosmos-sdk/issues/4573) Returns height in response for query endpoints.
* [\#4580](https://github.com/cosmos/cosmos-sdk/issues/4580) Update `Context#BlockHeight` to properly set the block height via `WithBlockHeader`.
* [\#4584](https://github.com/cosmos/cosmos-sdk/issues/4584) Update bank Keeper to use expected keeper interface of the AccountKeeper.
* [\#4584](https://github.com/cosmos/cosmos-sdk/issues/4584) Move `Account` and `VestingAccount` interface types to `x/auth/exported`.
* [\#4082](https://github.com/cosmos/cosmos-sdk/issues/4082) supply module queriers for CLI and REST endpoints
* [\#4601](https://github.com/cosmos/cosmos-sdk/issues/4601) Implement generic pangination helper function to be used in
  REST handlers and queriers.
* [\#4629](https://github.com/cosmos/cosmos-sdk/issues/4629) Added warning event that gets emitted if validator misses a block.
* [\#4674](https://github.com/cosmos/cosmos-sdk/issues/4674) Export `Simapp` genState generators and util functions by making them public
* [\#4706](https://github.com/cosmos/cosmos-sdk/issues/4706) Simplify context
  Replace complex Context construct with a simpler immutible struct.
  Only breaking change is not to support `Value` and `GetValue` as first class calls.
  We do embed ctx.Context() as a raw context.Context instead to be used as you see fit.

  Migration guide:

  ```go
  ctx = ctx.WithValue(contextKeyBadProposal, false)
  ```

  Now becomes:

  ```go
  ctx = ctx.WithContext(context.WithValue(ctx.Context(), contextKeyBadProposal, false))
  ```

  A bit more verbose, but also allows `context.WithTimeout()`, etc and only used
  in one function in this repo, in test code.
* [\#3685](https://github.com/cosmos/cosmos-sdk/issues/3685)  Add `SetAddressVerifier` and `GetAddressVerifier` to `sdk.Config` to allow SDK users to configure custom address format verification logic (to override the default limitation of 20-byte addresses).
* [\#3685](https://github.com/cosmos/cosmos-sdk/issues/3685)  Add an additional parameter to NewAnteHandler for a custom `SignatureVerificationGasConsumer` (the default logic is now in `DefaultSigVerificationGasConsumer). This allows SDK users to configure their own logic for which key types are accepted and how those key types consume gas.
* Remove `--print-response` flag as it is no longer used.
* Revert [\#2284](https://github.com/cosmos/cosmos-sdk/pull/2284) to allow create_empty_blocks in the config
* (tendermint) [\#4718](https://github.com/cosmos/cosmos-sdk/issues/4718) Upgrade tendermint/iavl to v0.12.3

### Bug Fixes

* [\#4891](https://github.com/cosmos/cosmos-sdk/issues/4891) Disable querying with proofs enabled when the query height <= 1.
* (rest) [\#4858](https://github.com/cosmos/cosmos-sdk/issues/4858) Do not return an error in BroadcastTxCommit when the tx broadcasting
  was successful. This allows the proper REST response to be returned for a
  failed tx during `block` broadcasting mode.
* (store) [\#4880](https://github.com/cosmos/cosmos-sdk/pull/4880) Fix error check in
  IAVL `Store#DeleteVersion`.
* (tendermint) [\#4879](https://github.com/cosmos/cosmos-sdk/issues/4879) Don't terminate the process immediately after startup when run in standalone mode.
* (simulation) [\#4861](https://github.com/cosmos/cosmos-sdk/pull/4861) Fix non-determinism simulation
  by using CLI flags as input and updating Makefile target.
* [\#4868](https://github.com/cosmos/cosmos-sdk/issues/4868) Context#CacheContext now sets a new EventManager. This prevents unwanted events
  from being emitted.
* (cli) [\#4870](https://github.com/cosmos/cosmos-sdk/issues/4870) Disable the `withdraw-all-rewards` command when `--generate-only` is supplied
* (modules) [\#4831](https://github.com/cosmos/cosmos-sdk/issues/4831) Prevent community spend proposal from transferring funds to a module account
* (keys) [\#4338](https://github.com/cosmos/cosmos-sdk/issues/4338) fix multisig key output for CLI
* (modules) [\#4795](https://github.com/cosmos/cosmos-sdk/issues/4795) restrict module accounts from receiving transactions.
  Allowing this would cause an invariant on the module account coins.
* (modules) [\#4823](https://github.com/cosmos/cosmos-sdk/issues/4823) Update the `DefaultUnbondingTime` from 3 days to 3 weeks to be inline with documentation.
* (abci) [\#4639](https://github.com/cosmos/cosmos-sdk/issues/4639) Fix `CheckTx` by verifying the message route
* Return height in responses when querying against BaseApp
* [\#1351](https://github.com/cosmos/cosmos-sdk/issues/1351) Stable AppHash allows no_empty_blocks
* [\#3705](https://github.com/cosmos/cosmos-sdk/issues/3705) Return `[]` instead of `null` when querying delegator rewards.
* [\#3966](https://github.com/cosmos/cosmos-sdk/issues/3966) fixed multiple assigns to action tags
  [\#3793](https://github.com/cosmos/cosmos-sdk/issues/3793) add delegator tag for MsgCreateValidator and deleted unused moniker and identity tags
* [\#4194](https://github.com/cosmos/cosmos-sdk/issues/4194) Fix pagination and results returned from /slashing/signing_infos
* [\#4230](https://github.com/cosmos/cosmos-sdk/issues/4230) Properly set and display the message index through the TxResponse.
* [\#4234](https://github.com/cosmos/cosmos-sdk/pull/4234) Allow `tx send --generate-only` to
  actually work offline.
* [\#4271](https://github.com/cosmos/cosmos-sdk/issues/4271) Fix addGenesisAccount by using Coins#IsAnyGT for vesting amount validation.
* [\#4273](https://github.com/cosmos/cosmos-sdk/issues/4273) Fix usage of AppendTags in x/staking/handler.go
* [\#4303](https://github.com/cosmos/cosmos-sdk/issues/4303) Fix NewCoins() underlying function for duplicate coins detection.
* [\#4307](https://github.com/cosmos/cosmos-sdk/pull/4307) Don't pass height to RPC calls as
  Tendermint will automatically use the latest height.
* [\#4362](https://github.com/cosmos/cosmos-sdk/issues/4362) simulation setup bugfix for multisim 7601778
* [\#4383](https://github.com/cosmos/cosmos-sdk/issues/4383) - currentStakeRoundUp is now always atleast currentStake + smallest-decimal-precision
* [\#4394](https://github.com/cosmos/cosmos-sdk/issues/4394) Fix signature count check to use the TxSigLimit param instead of
  a default.
* [\#4455](https://github.com/cosmos/cosmos-sdk/issues/4455) Use `QueryWithData()` to query unbonding delegations.
* [\#4493](https://github.com/cosmos/cosmos-sdk/issues/4493) Fix validator-outstanding-rewards command. It now takes as an argument
  a validator address.
* [\#4598](https://github.com/cosmos/cosmos-sdk/issues/4598) Fix redelegation and undelegation txs that were not checking for the correct bond denomination.
* [\#4619](https://github.com/cosmos/cosmos-sdk/issues/4619) Close iterators in `GetAllMatureValidatorQueue` and `UnbondAllMatureValidatorQueue`
  methods.
* [\#4654](https://github.com/cosmos/cosmos-sdk/issues/4654) validator slash event stored by period and height
* [\#4681](https://github.com/cosmos/cosmos-sdk/issues/4681) panic on invalid amount on `MintCoins` and `BurnCoins`
  * skip minting if inflation is set to zero
* Sort state JSON during export and initialization

## 0.35.0

### Bug Fixes

* Fix gas consumption bug in `Undelegate` preventing the ability to sync from
genesis.

## 0.34.10

### Bug Fixes

* Bump Tendermint version to [v0.31.11](https://github.com/tendermint/tendermint/releases/tag/v0.31.11) to address the vulnerability found in the `consensus` package.

## 0.34.9

### Bug Fixes

* Bump Tendermint version to [v0.31.10](https://github.com/tendermint/tendermint/releases/tag/v0.31.10) to address p2p panic errors.

## 0.34.8

### Bug Fixes

* Bump Tendermint version to v0.31.9 to fix the p2p panic error.
* Update gaiareplay's use of an internal Tendermint API

## 0.34.7

### Bug Fixes

#### SDK

* Fix gas consumption bug in `Undelegate` preventing the ability to sync from
genesis.

## 0.34.6

### Bug Fixes

#### SDK

* Unbonding from a validator is now only considered "complete" after the full
unbonding period has elapsed regardless of the validator's status.

## 0.34.5

### Bug Fixes

#### SDK

* [\#4273](https://github.com/cosmos/cosmos-sdk/issues/4273) Fix usage of `AppendTags` in x/staking/handler.go

### Improvements

### SDK

* [\#2286](https://github.com/cosmos/cosmos-sdk/issues/2286) Improve performance of `CacheKVStore` iterator.
* [\#3655](https://github.com/cosmos/cosmos-sdk/issues/3655) Improve signature verification failure error message.
* [\#4384](https://github.com/cosmos/cosmos-sdk/issues/4384) Allow splitting withdrawal transaction in several chunks.

#### Gaia CLI

* [\#4227](https://github.com/cosmos/cosmos-sdk/issues/4227) Support for Ledger App v1.5.
* [#4345](https://github.com/cosmos/cosmos-sdk/pull/4345) Update `ledger-cosmos-go`
to v0.10.3.

## 0.34.4

### Bug Fixes

#### SDK

* [#4234](https://github.com/cosmos/cosmos-sdk/pull/4234) Allow `tx send --generate-only` to
actually work offline.

#### Gaia

* [\#4219](https://github.com/cosmos/cosmos-sdk/issues/4219) Return an error when an empty mnemonic is provided during key recovery.

### Improvements

#### Gaia

* [\#2007](https://github.com/cosmos/cosmos-sdk/issues/2007) Return 200 status code on empty results

### New features

#### SDK

* [\#3850](https://github.com/cosmos/cosmos-sdk/issues/3850) Add `rewards` and `commission` to distribution tx tags.

## 0.34.3

### Bug Fixes

#### Gaia

* [\#4196](https://github.com/cosmos/cosmos-sdk/pull/4196) Set default invariant
check period to zero.

## 0.34.2

### Improvements

#### SDK

* [\#4135](https://github.com/cosmos/cosmos-sdk/pull/4135) Add further clarification
to generate only usage.

### Bug Fixes

#### SDK

* [\#4135](https://github.com/cosmos/cosmos-sdk/pull/4135) Fix `NewResponseFormatBroadcastTxCommit`
* [\#4053](https://github.com/cosmos/cosmos-sdk/issues/4053) Add `--inv-check-period`
flag to gaiad to set period at which invariants checks will run.
* [\#4099](https://github.com/cosmos/cosmos-sdk/issues/4099) Update the /staking/validators endpoint to support
status and pagination query flags.

## 0.34.1

### Bug Fixes

#### Gaia

* [#4163](https://github.com/cosmos/cosmos-sdk/pull/4163) Fix v0.33.x export script to port gov data correctly.

## 0.34.0

### Breaking Changes

#### Gaia

* [\#3463](https://github.com/cosmos/cosmos-sdk/issues/3463) Revert bank module handler fork (re-enables transfers)
* [\#3875](https://github.com/cosmos/cosmos-sdk/issues/3875) Replace `async` flag with `--broadcast-mode` flag where the default
  value is `sync`. The `block` mode should not be used. The REST client now
  uses `mode` parameter instead of the `return` parameter.

#### Gaia CLI

* [\#3938](https://github.com/cosmos/cosmos-sdk/issues/3938) Remove REST server's SSL support altogether.

#### SDK

* [\#3245](https://github.com/cosmos/cosmos-sdk/issues/3245) Rename validator.GetJailed() to validator.IsJailed()
* [\#3516](https://github.com/cosmos/cosmos-sdk/issues/3516) Remove concept of shares from staking unbonding and redelegation UX;
  replaced by direct coin amount.

#### Tendermint

* [\#4029](https://github.com/cosmos/cosmos-sdk/issues/4029) Upgrade Tendermint to v0.31.3

### New features

#### SDK

* [\#2935](https://github.com/cosmos/cosmos-sdk/issues/2935) New module Crisis which can test broken invariant with messages
* [\#3813](https://github.com/cosmos/cosmos-sdk/issues/3813) New sdk.NewCoins safe constructor to replace bare sdk.Coins{} declarations.
* [\#3858](https://github.com/cosmos/cosmos-sdk/issues/3858) add website, details and identity to gentx cli command
* Implement coin conversion and denomination registration utilities

#### Gaia

* [\#2935](https://github.com/cosmos/cosmos-sdk/issues/2935) Optionally assert invariants on a blockly basis using `gaiad --assert-invariants-blockly`
* [\#3886](https://github.com/cosmos/cosmos-sdk/issues/3886) Implement minting module querier and CLI/REST clients.

#### Gaia CLI

* [\#3937](https://github.com/cosmos/cosmos-sdk/issues/3937) Add command to query community-pool

#### Gaia REST API

* [\#3937](https://github.com/cosmos/cosmos-sdk/issues/3937) Add route to fetch community-pool
* [\#3949](https://github.com/cosmos/cosmos-sdk/issues/3949) added /slashing/signing_infos to get signing_info for all validators

### Improvements

#### Gaia

* [\#3808](https://github.com/cosmos/cosmos-sdk/issues/3808) `gaiad` and `gaiacli` integration tests use ./build/ binaries.
* \[\#3819](https://github.com/cosmos/cosmos-sdk/issues/3819) Simulation refactor, log output now stored in ~/.gaiad/simulation/
  * Simulation moved to its own module (not a part of mock)
  * Logger type instead of passing function variables everywhere
  * Logger json output (for reloadable simulation running)
  * Cleanup bank simulation messages / remove dup code in bank simulation
  * Simulations saved in `~/.gaiad/simulations/`
  * "Lean" simulation output option to exclude No-ops and !ok functions (`--SimulationLean` flag)
* [\#3893](https://github.com/cosmos/cosmos-sdk/issues/3893) Improve `gaiacli tx sign` command
  * Add shorthand flags -a and -s for the account and sequence numbers respectively
  * Mark the account and sequence numbers required during "offline" mode
  * Always do an RPC query for account and sequence number during "online" mode
* [\#4018](https://github.com/cosmos/cosmos-sdk/issues/4018) create genesis port script for release v.0.34.0

#### Gaia CLI

* [\#3833](https://github.com/cosmos/cosmos-sdk/issues/3833) Modify stake to atom in gaia's doc.
* [\#3841](https://github.com/cosmos/cosmos-sdk/issues/3841) Add indent to JSON of `gaiacli keys [add|show|list]`
* [\#3859](https://github.com/cosmos/cosmos-sdk/issues/3859) Add newline to echo of `gaiacli keys ...`
* [\#3959](https://github.com/cosmos/cosmos-sdk/issues/3959) Improving error messages when signing with ledger devices fails

#### SDK

* [\#3238](https://github.com/cosmos/cosmos-sdk/issues/3238) Add block time to tx responses when querying for
  txs by tags or hash.
* \[\#3752](https://github.com/cosmos/cosmos-sdk/issues/3752) Explanatory docs for minting mechanism (`docs/spec/mint/01_concepts.md`)
* [\#3801](https://github.com/cosmos/cosmos-sdk/issues/3801) `baseapp` safety improvements
* [\#3820](https://github.com/cosmos/cosmos-sdk/issues/3820) Make Coins.IsAllGT() more robust and consistent.
* [\#3828](https://github.com/cosmos/cosmos-sdk/issues/3828) New sdkch tool to maintain changelogs
* [\#3864](https://github.com/cosmos/cosmos-sdk/issues/3864) Make Coins.IsAllGTE() more consistent.
* [\#3907](https://github.com/cosmos/cosmos-sdk/issues/3907): dep -> go mod migration
  * Drop dep in favor of go modules.
  * Upgrade to Go 1.12.1.
* [\#3917](https://github.com/cosmos/cosmos-sdk/issues/3917) Allow arbitrary decreases to validator commission rates.
* [\#3937](https://github.com/cosmos/cosmos-sdk/issues/3937) Implement community pool querier.
* [\#3940](https://github.com/cosmos/cosmos-sdk/issues/3940) Codespace should be lowercase.
* [\#3986](https://github.com/cosmos/cosmos-sdk/issues/3986) Update the Stringer implementation of the Proposal type.
* [\#926](https://github.com/cosmos/cosmos-sdk/issues/926) circuit breaker high level explanation
* [\#3896](https://github.com/cosmos/cosmos-sdk/issues/3896) Fixed various linters warnings in the context of the gometalinter -> golangci-lint migration
* [\#3916](https://github.com/cosmos/cosmos-sdk/issues/3916) Hex encode data in tx responses

### Bug Fixes

#### Gaia

* [\#3825](https://github.com/cosmos/cosmos-sdk/issues/3825) Validate genesis before running gentx
* [\#3889](https://github.com/cosmos/cosmos-sdk/issues/3889) When `--generate-only` is provided, the Keybase is not used and as a result
  the `--from` value must be a valid Bech32 cosmos address.
* 3974 Fix go env setting in installation.md
* 3996 Change 'make get_tools' to 'make tools' in DOCS_README.md.

#### Gaia CLI

* [\#3883](https://github.com/cosmos/cosmos-sdk/issues/3883) Remove Height Flag from CLI Queries
* [\#3899](https://github.com/cosmos/cosmos-sdk/issues/3899) Using 'gaiacli config node' breaks ~/config/config.toml

#### SDK

* [\#3837](https://github.com/cosmos/cosmos-sdk/issues/3837) Fix `WithdrawValidatorCommission` to properly set the validator's remaining commission.
* [\#3870](https://github.com/cosmos/cosmos-sdk/issues/3870) Fix DecCoins#TruncateDecimal to never return zero coins in
  either the truncated coins or the change coins.
* [\#3915](https://github.com/cosmos/cosmos-sdk/issues/3915) Remove ';' delimiting support from ParseDecCoins
* [\#3977](https://github.com/cosmos/cosmos-sdk/issues/3977) Fix docker image build
* [\#4020](https://github.com/cosmos/cosmos-sdk/issues/4020) Fix queryDelegationRewards by returning an error
when the validator or delegation do not exist.
* [\#4050](https://github.com/cosmos/cosmos-sdk/issues/4050) Fix DecCoins APIs
where rounding or truncation could result in zero decimal coins.
* [\#4088](https://github.com/cosmos/cosmos-sdk/issues/4088) Fix `calculateDelegationRewards`
by accounting for rounding errors when multiplying stake by slashing fractions.

## 0.33.2

### Improvements

#### Tendermint

* Upgrade Tendermint to `v0.31.0-dev0-fix0` which includes critical security fixes.

## 0.33.1

### Bug Fixes

#### Gaia

* [\#3999](https://github.com/cosmos/cosmos-sdk/pull/3999) Fix distribution delegation for zero height export bug

## 0.33.0

BREAKING CHANGES

* Gaia REST API
  * [\#3641](https://github.com/cosmos/cosmos-sdk/pull/3641) Remove the ability to use a Keybase from the REST API client:
    * `password` and `generate_only` have been removed from the `base_req` object
    * All txs that used to sign or use the Keybase now only generate the tx
    * `keys` routes completely removed
  * [\#3692](https://github.com/cosmos/cosmos-sdk/pull/3692) Update tx encoding and broadcasting endpoints:
    * Remove duplicate broadcasting endpoints in favor of POST @ `/txs`
      * The `Tx` field now accepts a `StdTx` and not raw tx bytes
    * Move encoding endpoint to `/txs/encode`

* Gaia
  * [\#3787](https://github.com/cosmos/cosmos-sdk/pull/3787) Fork the `x/bank` module into the Gaia application with only a
  modified message handler, where the modified message handler behaves the same as
  the standard `x/bank` message handler except for `MsgMultiSend` that must burn
  exactly 9 atoms and transfer 1 atom, and `MsgSend` is disabled.
  * [\#3789](https://github.com/cosmos/cosmos-sdk/pull/3789) Update validator creation flow:
    * Remove `NewMsgCreateValidatorOnBehalfOf` and corresponding business logic
    * Ensure the validator address equals the delegator address during
    `MsgCreateValidator#ValidateBasic`

* SDK
  * [\#3750](https://github.com/cosmos/cosmos-sdk/issues/3750) Track outstanding rewards per-validator instead of globally,
           and fix the main simulation issue, which was that slashes of
           re-delegations to a validator were not correctly accounted for
           in fee distribution when the redelegation in question had itself
            been slashed (from a fault committed by a different validator)
           in the same BeginBlock. Outstanding rewards are now available
           on a per-validator basis in REST.
  * [\#3669](https://github.com/cosmos/cosmos-sdk/pull/3669) Ensure consistency in message naming, codec registration, and JSON
  tags.
  * [\#3788](https://github.com/cosmos/cosmos-sdk/pull/3788) Change order of operations for greater accuracy when calculating delegation share token value
  * [\#3788](https://github.com/cosmos/cosmos-sdk/pull/3788) DecCoins.Cap -> DecCoins.Intersect
  * [\#3666](https://github.com/cosmos/cosmos-sdk/pull/3666) Improve coins denom validation.
  * [\#3751](https://github.com/cosmos/cosmos-sdk/pull/3751) Disable (temporarily) support for ED25519 account key pairs.

* Tendermint
  * [\#3804] Update to Tendermint `v0.31.0-dev0`

FEATURES

* SDK
  * [\#3719](https://github.com/cosmos/cosmos-sdk/issues/3719) DBBackend can now be set at compile time.
    Defaults: goleveldb. Supported: cleveldb.

IMPROVEMENTS

* Gaia REST API
  * Update the `TxResponse` type allowing for the `Logs` result to be JSON decoded automatically.

* Gaia CLI
  * [\#3653](https://github.com/cosmos/cosmos-sdk/pull/3653) Prompt user confirmation prior to signing and broadcasting a transaction.
  * [\#3670](https://github.com/cosmos/cosmos-sdk/pull/3670) CLI support for showing bech32 addresses in Ledger devices
  * [\#3711](https://github.com/cosmos/cosmos-sdk/pull/3711) Update `tx sign` to use `--from` instead of the deprecated `--name`
  CLI flag.
  * [\#3738](https://github.com/cosmos/cosmos-sdk/pull/3738) Improve multisig UX:
    * `gaiacli keys show -o json` now includes constituent pubkeys, respective weights and threshold
    * `gaiacli keys show --show-multisig` now displays constituent pubkeys, respective weights and threshold
    * `gaiacli tx sign --validate-signatures` now displays multisig signers with their respective weights
  * [\#3730](https://github.com/cosmos/cosmos-sdk/issues/3730) Improve workflow for
  `gaiad gentx` with offline public keys, by outputting stdtx file that needs to be signed.
  * [\#3761](https://github.com/cosmos/cosmos-sdk/issues/3761) Querying account related information using custom querier in auth module

* SDK
  * [\#3753](https://github.com/cosmos/cosmos-sdk/issues/3753) Remove no-longer-used governance penalty parameter
  * [\#3679](https://github.com/cosmos/cosmos-sdk/issues/3679) Consistent operators across Coins, DecCoins, Int, Dec
            replaced: Minus->Sub Plus->Add Div->Quo
  * [\#3665](https://github.com/cosmos/cosmos-sdk/pull/3665) Overhaul sdk.Uint type in preparation for Coins Int -> Uint migration.
  * [\#3691](https://github.com/cosmos/cosmos-sdk/issues/3691) Cleanup error messages
  * [\#3456](https://github.com/cosmos/cosmos-sdk/issues/3456) Integrate in the Int.ToDec() convenience function
  * [\#3300](https://github.com/cosmos/cosmos-sdk/pull/3300) Update the spec-spec, spec file reorg, and TOC updates.
  * [\#3694](https://github.com/cosmos/cosmos-sdk/pull/3694) Push tagged docker images on docker hub when tag is created.
  * [\#3716](https://github.com/cosmos/cosmos-sdk/pull/3716) Update file permissions the client keys directory and contents to `0700`.
  * [\#3681](https://github.com/cosmos/cosmos-sdk/issues/3681) Migrate ledger-cosmos-go from ZondaX to Cosmos organization

* Tendermint
  * [\#3699](https://github.com/cosmos/cosmos-sdk/pull/3699) Upgrade to Tendermint 0.30.1

BUG FIXES

* Gaia CLI
  * [\#3731](https://github.com/cosmos/cosmos-sdk/pull/3731) `keys add --interactive` bip32 passphrase regression fix
  * [\#3714](https://github.com/cosmos/cosmos-sdk/issues/3714) Fix USB raw access issues with gaiacli when installed via snap

* Gaia
  * [\#3777](https://github.com/cosmso/cosmos-sdk/pull/3777) `gaiad export` no longer panics when the database is empty
  * [\#3806](https://github.com/cosmos/cosmos-sdk/pull/3806) Properly return errors from a couple of struct Unmarshal functions

* SDK
  * [\#3728](https://github.com/cosmos/cosmos-sdk/issues/3728) Truncate decimal multiplication & division in distribution to ensure
           no more than the collected fees / inflation are distributed
  * [\#3727](https://github.com/cosmos/cosmos-sdk/issues/3727) Return on zero-length (including []byte{}) PrefixEndBytes() calls
  * [\#3559](https://github.com/cosmos/cosmos-sdk/issues/3559) fix occasional failing due to non-determinism in lcd test TestBonding
    where validator is unexpectedly slashed throwing off test calculations
  * [\#3411](https://github.com/cosmos/cosmos-sdk/pull/3411) Include the `RequestInitChain.Time` in the block header init during
  `InitChain`.
  * [\#3717](https://github.com/cosmos/cosmos-sdk/pull/3717) Update the vesting specification and implementation to cap deduction from
  `DelegatedVesting` by at most `DelegatedVesting`. This accounts for the case where
  the undelegation amount may exceed the original delegation amount due to
  truncation of undelegation tokens.
  * [\#3717](https://github.com/cosmos/cosmos-sdk/pull/3717) Ignore unknown proposers in allocating rewards for proposers, in case
    unbonding period was just 1 block and proposer was already deleted.
  * [\#3726](https://github.com/cosmos/cosmos-sdk/pull/3724) Cap(clip) reward to remaining coins in AllocateTokens.

## 0.32.0

BREAKING CHANGES

* Gaia REST API
  * [\#3642](https://github.com/cosmos/cosmos-sdk/pull/3642) `GET /tx/{hash}` now returns `404` instead of `500` if the transaction is not found

* SDK
 * [\#3580](https://github.com/cosmos/cosmos-sdk/issues/3580) Migrate HTTP request/response types and utilities to types/rest.
 * [\#3592](https://github.com/cosmos/cosmos-sdk/issues/3592) Drop deprecated keybase implementation's New() constructor in
   favor of a new crypto/keys.New(string, string) implementation that
   returns a lazy keybase instance. Remove client.MockKeyBase,
   superseded by crypto/keys.NewInMemory()
 * [\#3621](https://github.com/cosmos/cosmos-sdk/issues/3621) staking.GenesisState.Bonds -> Delegations

IMPROVEMENTS

* SDK
  * [\#3311](https://github.com/cosmos/cosmos-sdk/pull/3311) Reconcile the `DecCoin/s` API with the `Coin/s` API.
  * [\#3614](https://github.com/cosmos/cosmos-sdk/pull/3614) Add coin denom length checks to the coins constructors.
  * [\#3621](https://github.com/cosmos/cosmos-sdk/issues/3621) remove many inter-module dependancies
  * [\#3601](https://github.com/cosmos/cosmos-sdk/pull/3601) JSON-stringify the ABCI log response which includes the log and message
  index.
  * [\#3604](https://github.com/cosmos/cosmos-sdk/pull/3604) Improve SDK funds related error messages and allow for unicode in
  JSON ABCI log.
  * [\#3620](https://github.com/cosmos/cosmos-sdk/pull/3620) Version command shows build tags
  * [\#3638](https://github.com/cosmos/cosmos-sdk/pull/3638) Add Bcrypt benchmarks & justification of security parameter choice
  * [\#3648](https://github.com/cosmos/cosmos-sdk/pull/3648) Add JSON struct tags to vesting accounts.

* Tendermint
  * [\#3618](https://github.com/cosmos/cosmos-sdk/pull/3618) Upgrade to Tendermint 0.30.03

BUG FIXES

* SDK
  * [\#3646](https://github.com/cosmos/cosmos-sdk/issues/3646) `x/mint` now uses total token supply instead of total bonded tokens to calculate inflation


## 0.31.2

BREAKING CHANGES

* SDK
 * [\#3592](https://github.com/cosmos/cosmos-sdk/issues/3592) Drop deprecated keybase implementation's
   New constructor in favor of a new
   crypto/keys.New(string, string) implementation that
   returns a lazy keybase instance. Remove client.MockKeyBase,
   superseded by crypto/keys.NewInMemory()

IMPROVEMENTS

* SDK
  * [\#3604](https://github.com/cosmos/cosmos-sdk/pulls/3604) Improve SDK funds related error messages and allow for unicode in
  JSON ABCI log.

* Tendermint
  * [\#3563](https://github.com/cosmos/cosmos-sdk/3563) Update to Tendermint version `0.30.0-rc0`


BUG FIXES

* Gaia
  * [\#3585] Fix setting the tx hash in `NewResponseFormatBroadcastTxCommit`.
  * [\#3585] Return an empty `TxResponse` when Tendermint returns an empty
  `ResultBroadcastTx`.

* SDK
  * [\#3582](https://github.com/cosmos/cosmos-sdk/pull/3582) Running `make test_unit` was failing due to a missing tag
  * [\#3617](https://github.com/cosmos/cosmos-sdk/pull/3582) Fix fee comparison when the required fees does not contain any denom
  present in the tx fees.

## 0.31.0

BREAKING CHANGES

* Gaia REST API (`gaiacli advanced rest-server`)
  * [\#3284](https://github.com/cosmos/cosmos-sdk/issues/3284) Rename the `name`
  field to `from` in the `base_req` body.
  * [\#3485](https://github.com/cosmos/cosmos-sdk/pull/3485) Error responses are now JSON objects.
  * [\#3477][distribution] endpoint changed "all_delegation_rewards" -> "delegator_total_rewards"

* Gaia CLI  (`gaiacli`)
  - [#3399](https://github.com/cosmos/cosmos-sdk/pull/3399) Add `gaiad validate-genesis` command to facilitate checking of genesis files
  - [\#1894](https://github.com/cosmos/cosmos-sdk/issues/1894) `version` prints out short info by default. Add `--long` flag. Proper handling of `--format` flag introduced.
  - [\#3465](https://github.com/cosmos/cosmos-sdk/issues/3465) `gaiacli rest-server` switched back to insecure mode by default:
    - `--insecure` flag is removed.
    - `--tls` is now used to enable secure layer.
  - [\#3451](https://github.com/cosmos/cosmos-sdk/pull/3451) `gaiacli` now returns transactions in plain text including tags.
  - [\#3497](https://github.com/cosmos/cosmos-sdk/issues/3497) `gaiad init` now takes moniker as required arguments, not as parameter.
  * [\#3501](https://github.com/cosmos/cosmos-sdk/issues/3501) Change validator
  address Bech32 encoding to consensus address in `tendermint-validator-set`.

* Gaia
  *  [\#3457](https://github.com/cosmos/cosmos-sdk/issues/3457) Changed governance tally validatorGovInfo to use sdk.Int power instead of sdk.Dec
  *  [\#3495](https://github.com/cosmos/cosmos-sdk/issues/3495) Added Validator Minimum Self Delegation
  *  Reintroduce OR semantics for tx fees

* SDK
  * [\#2513](https://github.com/cosmos/cosmos-sdk/issues/2513) Tendermint updates are adjusted by 10^-6 relative to staking tokens,
  * [\#3487](https://github.com/cosmos/cosmos-sdk/pull/3487) Move HTTP/REST utilities out of client/utils into a new dedicated client/rest package.
  * [\#3490](https://github.com/cosmos/cosmos-sdk/issues/3490) ReadRESTReq() returns bool to avoid callers to write error responses twice.
  * [\#3502](https://github.com/cosmos/cosmos-sdk/pull/3502) Fixes issue when comparing genesis states
  * [\#3514](https://github.com/cosmos/cosmos-sdk/pull/3514) Various clean ups:
    - Replace all GetKeyBase\* functions family in favor of NewKeyBaseFromDir and NewKeyBaseFromHomeFlag.
    - Remove Get prefix from all TxBuilder's getters.
  * [\#3522](https://github.com/cosmos/cosmos-sdk/pull/3522) Get rid of double negatives: Coins.IsNotNegative() -> Coins.IsAnyNegative().
  * [\#3561](https://github.com/cosmos/cosmos-sdk/issues/3561) Don't unnecessarily store denominations in staking


FEATURES

* Gaia REST API

* [\#2358](https://github.com/cosmos/cosmos-sdk/issues/2358) Add distribution module REST interface

* Gaia CLI  (`gaiacli`)
  * [\#3429](https://github.com/cosmos/cosmos-sdk/issues/3429) Support querying
  for all delegator distribution rewards.
  * [\#3449](https://github.com/cosmos/cosmos-sdk/issues/3449) Proof verification now works with absence proofs
  * [\#3484](https://github.com/cosmos/cosmos-sdk/issues/3484) Add support
  vesting accounts to the add-genesis-account command.

* Gaia
  - [\#3397](https://github.com/cosmos/cosmos-sdk/pull/3397) Implement genesis file sanitization to avoid failures at chain init.
  * [\#3428](https://github.com/cosmos/cosmos-sdk/issues/3428) Run the simulation from a particular genesis state loaded from a file

* SDK
  * [\#3270](https://github.com/cosmos/cosmos-sdk/issues/3270) [x/staking] limit number of ongoing unbonding delegations /redelegations per pair/trio
  * [\#3477][distribution] new query endpoint "delegator_validators"
  * [\#3514](https://github.com/cosmos/cosmos-sdk/pull/3514) Provided a lazy loading implementation of Keybase that locks the underlying
    storage only for the time needed to perform the required operation. Also added Keybase reference to TxBuilder struct.
  * [types] [\#2580](https://github.com/cosmos/cosmos-sdk/issues/2580) Addresses now Bech32 empty addresses to an empty string


IMPROVEMENTS

* Gaia REST API
  * [\#3284](https://github.com/cosmos/cosmos-sdk/issues/3284) Update Gaia Lite
  REST service to support the following:
    * Automatic account number and sequence population when fields are omitted
    * Generate only functionality no longer requires access to a local Keybase
    * `from` field in the `base_req` body can be a Keybase name or account address
  * [\#3423](https://github.com/cosmos/cosmos-sdk/issues/3423) Allow simulation
  (auto gas) to work with generate only.
  * [\#3514](https://github.com/cosmos/cosmos-sdk/pull/3514) REST server calls to keybase does not lock the underlying storage anymore.
  * [\#3523](https://github.com/cosmos/cosmos-sdk/pull/3523) Added `/tx/encode` endpoint to serialize a JSON tx to base64-encoded Amino.

* Gaia CLI  (`gaiacli`)
  * [\#3476](https://github.com/cosmos/cosmos-sdk/issues/3476) New `withdraw-all-rewards` command to withdraw all delegations rewards for delegators.
  * [\#3497](https://github.com/cosmos/cosmos-sdk/issues/3497) `gaiad gentx` supports `--ip` and `--node-id` flags to override defaults.
  * [\#3518](https://github.com/cosmos/cosmos-sdk/issues/3518) Fix flow in
  `keys add` to show the mnemonic by default.
  * [\#3517](https://github.com/cosmos/cosmos-sdk/pull/3517) Increased test coverage
  * [\#3523](https://github.com/cosmos/cosmos-sdk/pull/3523) Added `tx encode` command to serialize a JSON tx to base64-encoded Amino.

* Gaia
  * [\#3418](https://github.com/cosmos/cosmos-sdk/issues/3418) Add vesting account
  genesis validation checks to `GaiaValidateGenesisState`.
  * [\#3420](https://github.com/cosmos/cosmos-sdk/issues/3420) Added maximum length to governance proposal descriptions and titles
  * [\#3256](https://github.com/cosmos/cosmos-sdk/issues/3256) Add gas consumption
  for tx size in the ante handler.
  * [\#3454](https://github.com/cosmos/cosmos-sdk/pull/3454) Add `--jail-whitelist` to `gaiad export` to enable testing of complex exports
  * [\#3424](https://github.com/cosmos/cosmos-sdk/issues/3424) Allow generation of gentxs with empty memo field.
  * [\#3507](https://github.com/cosmos/cosmos-sdk/issues/3507) General cleanup, removal of unnecessary struct fields, undelegation bugfix, and comment clarification in x/staking and x/slashing

* SDK
  * [\#2605] x/params add subkey accessing
  * [\#2986](https://github.com/cosmos/cosmos-sdk/pull/2986) Store Refactor
  * [\#3435](https://github.com/cosmos/cosmos-sdk/issues/3435) Test that store implementations do not allow nil values
  * [\#2509](https://github.com/cosmos/cosmos-sdk/issues/2509) Sanitize all usage of Dec.RoundInt64()
  * [\#556](https://github.com/cosmos/cosmos-sdk/issues/556) Increase `BaseApp`
  test coverage.
  * [\#3357](https://github.com/cosmos/cosmos-sdk/issues/3357) develop state-transitions.md for staking spec, missing states added to `state.md`
  * [\#3552](https://github.com/cosmos/cosmos-sdk/pull/3552) Validate bit length when
  deserializing `Int` types.


BUG FIXES

* Gaia CLI  (`gaiacli`)
  - [\#3417](https://github.com/cosmos/cosmos-sdk/pull/3417) Fix `q slashing signing-info` panic by ensuring safety of user input and properly returning not found error
  - [\#3345](https://github.com/cosmos/cosmos-sdk/issues/3345) Upgrade ledger-cosmos-go dependency to v0.9.3 to pull
    https://github.com/ZondaX/ledger-cosmos-go/commit/ed9aa39ce8df31bad1448c72d3d226bf2cb1a8d1 in order to fix a derivation path issue that causes `gaiacli keys add --recover`
    to malfunction.
  - [\#3419](https://github.com/cosmos/cosmos-sdk/pull/3419) Fix `q distr slashes` panic
  - [\#3453](https://github.com/cosmos/cosmos-sdk/pull/3453) The `rest-server` command didn't respect persistent flags such as `--chain-id` and `--trust-node` if they were
    passed on the command line.
  - [\#3441](https://github.com/cosmos/cosmos-sdk/pull/3431) Improved resource management and connection handling (ledger devices). Fixes issue with DER vs BER signatures.

* Gaia
  * [\#3486](https://github.com/cosmos/cosmos-sdk/pull/3486) Use AmountOf in
    vesting accounts instead of zipping/aligning denominations.


## 0.30.0

BREAKING CHANGES

* Gaia REST API (`gaiacli advanced rest-server`)
  * [gaia-lite] [\#2182] Renamed and merged all redelegations endpoints into `/staking/redelegations`
  * [\#3176](https://github.com/cosmos/cosmos-sdk/issues/3176) `tx/sign` endpoint now expects `BaseReq` fields as nested object.
  * [\#2222] all endpoints renamed from `/stake` -> `/staking`
  * [\#1268] `LooseTokens` -> `NotBondedTokens`
  * [\#3289] misc renames:
    * `Validator.UnbondingMinTime` -> `Validator.UnbondingCompletionTime`
    * `Delegation` -> `Value` in `MsgCreateValidator` and `MsgDelegate`
    * `MsgBeginUnbonding` -> `MsgUndelegate`

* Gaia CLI  (`gaiacli`)
  * [\#810](https://github.com/cosmos/cosmos-sdk/issues/810) Don't fallback to any default values for chain ID.
    * Users need to supply chain ID either via config file or the `--chain-id` flag.
    * Change `chain_id` and `trust_node` in `gaiacli` configuration to `chain-id` and `trust-node` respectively.
  * [\#3069](https://github.com/cosmos/cosmos-sdk/pull/3069) `--fee` flag renamed to `--fees` to support multiple coins
  * [\#3156](https://github.com/cosmos/cosmos-sdk/pull/3156) Remove unimplemented `gaiacli init` command
  * [\#2222] `gaiacli tx stake` -> `gaiacli tx staking`, `gaiacli query stake` -> `gaiacli query staking`
  * [\#1894](https://github.com/cosmos/cosmos-sdk/issues/1894) `version` command now shows latest commit, vendor dir hash, and build machine info.
  * [\#3320](https://github.com/cosmos/cosmos-sdk/pull/3320) Ensure all `gaiacli query` commands respect the `--output` and `--indent` flags

* Gaia
  * https://github.com/cosmos/cosmos-sdk/issues/2838 - Move store keys to constants
  * [\#3162](https://github.com/cosmos/cosmos-sdk/issues/3162) The `--gas` flag now takes `auto` instead of `simulate`
    in order to trigger a simulation of the tx before the actual execution.
  * [\#3285](https://github.com/cosmos/cosmos-sdk/pull/3285) New `gaiad tendermint version` to print libs versions
  * [\#1894](https://github.com/cosmos/cosmos-sdk/pull/1894) `version` command now shows latest commit, vendor dir hash, and build machine info.
  * [\#3249\(https://github.com/cosmos/cosmos-sdk/issues/3249) `tendermint`'s `show-validator` and `show-address` `--json` flags removed in favor of `--output-format=json`.

* SDK
  * [distribution] [\#3359](https://github.com/cosmos/cosmos-sdk/issues/3359) Always round down when calculating rewards-to-be-withdrawn in F1 fee distribution
  * [#3336](https://github.com/cosmos/cosmos-sdk/issues/3336) Ensure all SDK
  messages have their signature bytes contain canonical fields `value` and `type`.
  * [\#3333](https://github.com/cosmos/cosmos-sdk/issues/3333) - F1 storage efficiency improvements - automatic withdrawals when unbonded, historical reward reference counting
  * [staking] [\#2513](https://github.com/cosmos/cosmos-sdk/issues/2513) Validator power type from Dec -> Int
  * [staking] [\#3233](https://github.com/cosmos/cosmos-sdk/issues/3233) key and value now contain duplicate fields to simplify code
  * [\#3064](https://github.com/cosmos/cosmos-sdk/issues/3064) Sanitize `sdk.Coin` denom. Coins denoms are now case insensitive, i.e. 100fooToken equals to 100FOOTOKEN.
  * [\#3195](https://github.com/cosmos/cosmos-sdk/issues/3195) Allows custom configuration for syncable strategy
  * [\#3242](https://github.com/cosmos/cosmos-sdk/issues/3242) Fix infinite gas
    meter utilization during aborted ante handler executions.
  * [x/distribution] [\#3292](https://github.com/cosmos/cosmos-sdk/issues/3292) Enable or disable withdraw addresses with a parameter in the param store
  * [staking] [\#2222](https://github.com/cosmos/cosmos-sdk/issues/2222) `/stake` -> `/staking` module rename
  * [staking] [\#1268](https://github.com/cosmos/cosmos-sdk/issues/1268) `LooseTokens` -> `NotBondedTokens`
  * [staking] [\#1402](https://github.com/cosmos/cosmos-sdk/issues/1402) Redelegation and unbonding-delegation structs changed to include multiple an array of entries
  * [staking] [\#3289](https://github.com/cosmos/cosmos-sdk/issues/3289) misc renames:
    * `Validator.UnbondingMinTime` -> `Validator.UnbondingCompletionTime`
    * `Delegation` -> `Value` in `MsgCreateValidator` and `MsgDelegate`
    * `MsgBeginUnbonding` -> `MsgUndelegate`
  * [\#3315] Increase decimal precision to 18
  * [\#3323](https://github.com/cosmos/cosmos-sdk/issues/3323) Update to Tendermint 0.29.0
  * [\#3328](https://github.com/cosmos/cosmos-sdk/issues/3328) [x/gov] Remove redundant action tag

* Tendermint
  * [\#3298](https://github.com/cosmos/cosmos-sdk/issues/3298) Upgrade to Tendermint 0.28.0

FEATURES

* Gaia REST API (`gaiacli advanced rest-server`)
  * [\#3067](https://github.com/cosmos/cosmos-sdk/issues/3067) Add support for fees on transactions
  * [\#3069](https://github.com/cosmos/cosmos-sdk/pull/3069) Add a custom memo on transactions
  * [\#3027](https://github.com/cosmos/cosmos-sdk/issues/3027) Implement
  `/gov/proposals/{proposalID}/proposer` to query for a proposal's proposer.

* Gaia CLI  (`gaiacli`)
  * [\#2399](https://github.com/cosmos/cosmos-sdk/issues/2399) Implement `params` command to query slashing parameters.
  * [\#2730](https://github.com/cosmos/cosmos-sdk/issues/2730) Add tx search pagination parameter
  * [\#3027](https://github.com/cosmos/cosmos-sdk/issues/3027) Implement
  `query gov proposer [proposal-id]` to query for a proposal's proposer.
  * [\#3198](https://github.com/cosmos/cosmos-sdk/issues/3198) New `keys add --multisig` flag to store multisig keys locally.
  * [\#3198](https://github.com/cosmos/cosmos-sdk/issues/3198) New `multisign` command to generate multisig signatures.
  * [\#3198](https://github.com/cosmos/cosmos-sdk/issues/3198) New `sign --multisig` flag to enable multisig mode.
  * [\#2715](https://github.com/cosmos/cosmos-sdk/issues/2715) Reintroduce gaia server's insecure mode.
  * [\#3334](https://github.com/cosmos/cosmos-sdk/pull/3334) New `gaiad completion` and `gaiacli completion` to generate Bash/Zsh completion scripts.
  * [\#2607](https://github.com/cosmos/cosmos-sdk/issues/2607) Make `gaiacli config` handle the boolean `indent` flag to beautify commands JSON output.

* Gaia
  * [\#2182] [x/staking] Added querier for querying a single redelegation
  * [\#3305](https://github.com/cosmos/cosmos-sdk/issues/3305) Add support for
    vesting accounts at genesis.
  * [\#3198](https://github.com/cosmos/cosmos-sdk/issues/3198) [x/auth] Add multisig transactions support
  * [\#3198](https://github.com/cosmos/cosmos-sdk/issues/3198) `add-genesis-account` can take both account addresses and key names

* SDK
  - [\#3099](https://github.com/cosmos/cosmos-sdk/issues/3099) Implement F1 fee distribution
  - [\#2926](https://github.com/cosmos/cosmos-sdk/issues/2926) Add TxEncoder to client TxBuilder.
  * [\#2694](https://github.com/cosmos/cosmos-sdk/issues/2694) Vesting account implementation.
  * [\#2996](https://github.com/cosmos/cosmos-sdk/issues/2996) Update the `AccountKeeper` to contain params used in the context of
  the ante handler.
  * [\#3179](https://github.com/cosmos/cosmos-sdk/pull/3179) New CodeNoSignatures error code.
  * [\#3319](https://github.com/cosmos/cosmos-sdk/issues/3319) [x/distribution] Queriers for all distribution state worth querying; distribution query commands
  * [\#3356](https://github.com/cosmos/cosmos-sdk/issues/3356) [x/auth] bech32-ify accounts address in error message.

IMPROVEMENTS

* Gaia REST API
  * [\#3176](https://github.com/cosmos/cosmos-sdk/issues/3176) Validate tx/sign endpoint POST body.
  * [\#2948](https://github.com/cosmos/cosmos-sdk/issues/2948) Swagger UI now makes requests to light client node

* Gaia CLI  (`gaiacli`)
  * [\#3224](https://github.com/cosmos/cosmos-sdk/pull/3224) Support adding offline public keys to the keystore

* Gaia
  * [\#2186](https://github.com/cosmos/cosmos-sdk/issues/2186) Add Address Interface
  * [\#3158](https://github.com/cosmos/cosmos-sdk/pull/3158) Validate slashing genesis
  * [\#3172](https://github.com/cosmos/cosmos-sdk/pull/3172) Support minimum fees in a local testnet.
  * [\#3250](https://github.com/cosmos/cosmos-sdk/pull/3250) Refactor integration tests and increase coverage
  * [\#3248](https://github.com/cosmos/cosmos-sdk/issues/3248) Refactor tx fee
  model:
    * Validators specify minimum gas prices instead of minimum fees
    * Clients may provide either fees or gas prices directly
    * The gas prices of a tx must meet a validator's minimum
    * `gaiad start` and `gaia.toml` take --minimum-gas-prices flag and minimum-gas-price config key respectively.
  * [\#2859](https://github.com/cosmos/cosmos-sdk/issues/2859) Rename `TallyResult` in gov proposals to `FinalTallyResult`
  * [\#3286](https://github.com/cosmos/cosmos-sdk/pull/3286) Fix `gaiad gentx` printout of account's addresses, i.e. user bech32 instead of hex.
  * [\#3249\(https://github.com/cosmos/cosmos-sdk/issues/3249) `--json` flag removed, users should use `--output=json` instead.

* SDK
  * [\#3137](https://github.com/cosmos/cosmos-sdk/pull/3137) Add tag documentation
    for each module along with cleaning up a few existing tags in the governance,
    slashing, and staking modules.
  * [\#3093](https://github.com/cosmos/cosmos-sdk/issues/3093) Ante handler does no longer read all accounts in one go when processing signatures as signature
    verification may fail before last signature is checked.
  * [staking] [\#1402](https://github.com/cosmos/cosmos-sdk/issues/1402) Add for multiple simultaneous redelegations or unbonding-delegations within an unbonding period
  * [staking] [\#1268](https://github.com/cosmos/cosmos-sdk/issues/1268) staking spec rewrite

* CI
  * [\#2498](https://github.com/cosmos/cosmos-sdk/issues/2498) Added macos CI job to CircleCI
  * [#142](https://github.com/tendermint/devops/issues/142) Increased the number of blocks to be tested during multi-sim
  * [#147](https://github.com/tendermint/devops/issues/142) Added docker image build to CI

BUG FIXES

* Gaia CLI  (`gaiacli`)
  * [\#3141](https://github.com/cosmos/cosmos-sdk/issues/3141) Fix the bug in GetAccount when `len(res) == 0` and `err == nil`
  * [\#810](https://github.com/cosmos/cosmos-sdk/pull/3316) Fix regression in gaiacli config file handling

* Gaia
  * [\#3148](https://github.com/cosmos/cosmos-sdk/issues/3148) Fix `gaiad export` by adding a boolean to `NewGaiaApp` determining whether or not to load the latest version
  * [\#3181](https://github.com/cosmos/cosmos-sdk/issues/3181) Correctly reset total accum update height and jailed-validator bond height / unbonding height on export-for-zero-height
  * [\#3172](https://github.com/cosmos/cosmos-sdk/pull/3172) Fix parsing `gaiad.toml`
  when it already exists.
  * [\#3223](https://github.com/cosmos/cosmos-sdk/issues/3223) Fix unset governance proposal queues when importing state from old chain
  * [#3187](https://github.com/cosmos/cosmos-sdk/issues/3187) Fix `gaiad export`
  by resetting each validator's slashing period.

## 0.29.1

BUG FIXES

* SDK
  * [\#3207](https://github.com/cosmos/cosmos-sdk/issues/3207) - Fix token printing bug

## 0.29.0

BREAKING CHANGES

* Gaia
  * [\#3148](https://github.com/cosmos/cosmos-sdk/issues/3148) Fix `gaiad export` by adding a boolean to `NewGaiaApp` determining whether or not to load the latest version

* SDK
  * [\#3163](https://github.com/cosmos/cosmos-sdk/issues/3163) Withdraw commission on self bond removal


## 0.28.1

BREAKING CHANGES

* Gaia REST API (`gaiacli advanced rest-server`)
  * [lcd] [\#3045](https://github.com/cosmos/cosmos-sdk/pull/3045) Fix quoted json return on GET /keys (keys list)
  * [gaia-lite] [\#2191](https://github.com/cosmos/cosmos-sdk/issues/2191) Split `POST /stake/delegators/{delegatorAddr}/delegations` into `POST /stake/delegators/{delegatorAddr}/delegations`, `POST /stake/delegators/{delegatorAddr}/unbonding_delegations` and `POST /stake/delegators/{delegatorAddr}/redelegations`
  * [gaia-lite] [\#3056](https://github.com/cosmos/cosmos-sdk/pull/3056) `generate_only` and `simulate` have moved from query arguments to POST requests body.
* Tendermint
  * [tendermint] Now using Tendermint 0.27.3

FEATURES

* Gaia REST API (`gaiacli advanced rest-server`)
  * [slashing] [\#2399](https://github.com/cosmos/cosmos-sdk/issues/2399)  Implement `/slashing/parameters` endpoint to query slashing parameters.
* Gaia CLI  (`gaiacli`)
  * [gaiacli] [\#2399](https://github.com/cosmos/cosmos-sdk/issues/2399) Implement `params` command to query slashing parameters.
* SDK
  - [client] [\#2926](https://github.com/cosmos/cosmos-sdk/issues/2926) Add TxEncoder to client TxBuilder.
* Other
  - Introduced the logjack tool for saving logs w/ rotation

IMPROVEMENTS

* Gaia REST API (`gaiacli advanced rest-server`)
  * [\#2879](https://github.com/cosmos/cosmos-sdk/issues/2879), [\#2880](https://github.com/cosmos/cosmos-sdk/issues/2880) Update deposit and vote endpoints to perform a direct txs query
    when a given proposal is inactive and thus having votes and deposits removed
    from state.
* Gaia CLI  (`gaiacli`)
  * [\#2879](https://github.com/cosmos/cosmos-sdk/issues/2879), [\#2880](https://github.com/cosmos/cosmos-sdk/issues/2880) Update deposit and vote CLI commands to perform a direct txs query
    when a given proposal is inactive and thus having votes and deposits removed
    from state.
* Gaia
  * [\#3021](https://github.com/cosmos/cosmos-sdk/pull/3021) Add `--gentx-dir` to `gaiad collect-gentxs` to specify a directory from which collect and load gentxs. Add `--output-document` to `gaiad init` to allow one to redirect output to file.


## 0.28.0

BREAKING CHANGES

* Gaia CLI  (`gaiacli`)
  * [cli] [\#2595](https://github.com/cosmos/cosmos-sdk/issues/2595) Remove `keys new` in favor of `keys add` incorporating existing functionality with addition of key recovery functionality.
  * [cli] [\#2987](https://github.com/cosmos/cosmos-sdk/pull/2987) Add shorthand `-a` to `gaiacli keys show` and update docs
  * [cli] [\#2971](https://github.com/cosmos/cosmos-sdk/pull/2971) Additional verification when running `gaiad gentx`
  * [cli] [\#2734](https://github.com/cosmos/cosmos-sdk/issues/2734) Rewrite `gaiacli config`. It is now a non-interactive config utility.

* Gaia
  * [#128](https://github.com/tendermint/devops/issues/128) Updated CircleCI job to trigger website build on every push to master/develop.
  * [\#2994](https://github.com/cosmos/cosmos-sdk/pull/2994) Change wrong-password error message.
  * [\#3009](https://github.com/cosmos/cosmos-sdk/issues/3009) Added missing Gaia genesis verification
  * [#128](https://github.com/tendermint/devops/issues/128) Updated CircleCI job to trigger website build on every push to master/develop.
  * [\#2994](https://github.com/cosmos/cosmos-sdk/pull/2994) Change wrong-password error message.
  * [\#3009](https://github.com/cosmos/cosmos-sdk/issues/3009) Added missing Gaia genesis verification
  * [gas] [\#3052](https://github.com/cosmos/cosmos-sdk/issues/3052) Updated gas costs to more reasonable numbers

* SDK
  * [auth] [\#2952](https://github.com/cosmos/cosmos-sdk/issues/2952) Signatures are no longer serialized on chain with the account number and sequence number
  * [auth] [\#2952](https://github.com/cosmos/cosmos-sdk/issues/2952) Signatures are no longer serialized on chain with the account number and sequence number
  * [stake] [\#3055](https://github.com/cosmos/cosmos-sdk/issues/3055) Use address instead of bond height / intratxcounter for deduplication

FEATURES

* Gaia CLI  (`gaiacli`)
  * [\#2961](https://github.com/cosmos/cosmos-sdk/issues/2961) Add --force flag to gaiacli keys delete command to skip passphrase check and force key deletion unconditionally.

IMPROVEMENTS

* Gaia CLI  (`gaiacli`)
  * [\#2991](https://github.com/cosmos/cosmos-sdk/issues/2991) Fully validate transaction signatures during `gaiacli tx sign --validate-signatures`

* SDK
  * [\#1277](https://github.com/cosmos/cosmos-sdk/issues/1277) Complete bank module specification
  * [\#2963](https://github.com/cosmos/cosmos-sdk/issues/2963) Complete auth module specification
  * [\#2914](https://github.com/cosmos/cosmos-sdk/issues/2914) No longer withdraw validator rewards on bond/unbond, but rather move
  the rewards to the respective validator's pools.


BUG FIXES

* Gaia CLI  (`gaiacli`)
  * [\#2921](https://github.com/cosmos/cosmos-sdk/issues/2921) Fix `keys delete` inability to delete offline and ledger keys.

* Gaia
  * [\#3003](https://github.com/cosmos/cosmos-sdk/issues/3003) CollectStdTxs() must validate DelegatorAddr against genesis accounts.

* SDK
  * [\#2967](https://github.com/cosmos/cosmos-sdk/issues/2967) Change ordering of `mint.BeginBlocker` and `distr.BeginBlocker`, recalculate inflation each block
  * [\#3068](https://github.com/cosmos/cosmos-sdk/issues/3068) check for uint64 gas overflow during `Std#ValidateBasic`.
  * [\#3071](https://github.com/cosmos/cosmos-sdk/issues/3071) Catch overflow on block gas meter


## 0.27.0

BREAKING CHANGES

* Gaia REST API (`gaiacli advanced rest-server`)
  * [gaia-lite] [\#2819](https://github.com/cosmos/cosmos-sdk/pull/2819) Txs query param format is now: `/txs?tag=value` (removed '' wrapping the query parameter `value`)

* Gaia CLI  (`gaiacli`)
  * [cli] [\#2728](https://github.com/cosmos/cosmos-sdk/pull/2728) Seperate `tx` and `query` subcommands by module
  * [cli] [\#2727](https://github.com/cosmos/cosmos-sdk/pull/2727) Fix unbonding command flow
  * [cli] [\#2786](https://github.com/cosmos/cosmos-sdk/pull/2786) Fix redelegation command flow
  * [cli] [\#2829](https://github.com/cosmos/cosmos-sdk/pull/2829) add-genesis-account command now validates state when adding accounts
  * [cli] [\#2804](https://github.com/cosmos/cosmos-sdk/issues/2804) Check whether key exists before passing it on to `tx create-validator`.
  * [cli] [\#2874](https://github.com/cosmos/cosmos-sdk/pull/2874) `gaiacli tx sign` takes an optional `--output-document` flag to support output redirection.
  * [cli] [\#2875](https://github.com/cosmos/cosmos-sdk/pull/2875) Refactor `gaiad gentx` and avoid redirection to `gaiacli tx sign` for tx signing.

* Gaia
  * [mint] [\#2825] minting now occurs every block, inflation parameter updates still hourly

* SDK
  * [\#2752](https://github.com/cosmos/cosmos-sdk/pull/2752) Don't hardcode bondable denom.
  * [\#2701](https://github.com/cosmos/cosmos-sdk/issues/2701) Account numbers and sequence numbers in `auth` are now `uint64` instead of `int64`
  * [\#2019](https://github.com/cosmos/cosmos-sdk/issues/2019) Cap total number of signatures. Current per-transaction limit is 7, and if that is exceeded transaction is rejected.
  * [\#2801](https://github.com/cosmos/cosmos-sdk/pull/2801) Remove AppInit structure.
  * [\#2798](https://github.com/cosmos/cosmos-sdk/issues/2798) Governance API has miss-spelled English word in JSON response ('depositer' -> 'depositor')
  * [\#2943](https://github.com/cosmos/cosmos-sdk/pull/2943) Transaction action tags equal the message type. Staking EndBlocker tags are included.

* Tendermint
  * Update to Tendermint 0.27.0

FEATURES

* Gaia REST API (`gaiacli advanced rest-server`)
  * [gov] [\#2479](https://github.com/cosmos/cosmos-sdk/issues/2479) Added governance parameter
    query REST endpoints.

* Gaia CLI  (`gaiacli`)
  * [gov][cli] [\#2479](https://github.com/cosmos/cosmos-sdk/issues/2479) Added governance
    parameter query commands.
  * [stake][cli] [\#2027] Add CLI query command for getting all delegations to a specific validator.
  * [\#2840](https://github.com/cosmos/cosmos-sdk/pull/2840) Standardize CLI exports from modules

* Gaia
  * [app] [\#2791](https://github.com/cosmos/cosmos-sdk/issues/2791) Support export at a specific height, with `gaiad export --height=HEIGHT`.
  * [x/gov] [#2479](https://github.com/cosmos/cosmos-sdk/issues/2479) Implemented querier
  for getting governance parameters.
  * [app] [\#2663](https://github.com/cosmos/cosmos-sdk/issues/2663) - Runtime-assertable invariants
  * [app] [\#2791](https://github.com/cosmos/cosmos-sdk/issues/2791) Support export at a specific height, with `gaiad export --height=HEIGHT`.
  * [app] [\#2812](https://github.com/cosmos/cosmos-sdk/issues/2812) Support export alterations to prepare for restarting at zero-height

* SDK
  * [simulator] [\#2682](https://github.com/cosmos/cosmos-sdk/issues/2682) MsgEditValidator now looks at the validator's max rate, thus it now succeeds a significant portion of the time
  * [core] [\#2775](https://github.com/cosmos/cosmos-sdk/issues/2775) Add deliverTx maximum block gas limit


IMPROVEMENTS

* Gaia REST API (`gaiacli advanced rest-server`)
  * [gaia-lite] [\#2819](https://github.com/cosmos/cosmos-sdk/pull/2819) Tx search now supports multiple tags as query parameters
  * [\#2836](https://github.com/cosmos/cosmos-sdk/pull/2836) Expose LCD router to allow users to register routes there.

* Gaia CLI  (`gaiacli`)
  * [\#2749](https://github.com/cosmos/cosmos-sdk/pull/2749) Add --chain-id flag to gaiad testnet
  * [\#2819](https://github.com/cosmos/cosmos-sdk/pull/2819) Tx search now supports multiple tags as query parameters

* Gaia
  * [\#2772](https://github.com/cosmos/cosmos-sdk/issues/2772) Update BaseApp to not persist state when the ante handler fails on DeliverTx.
  * [\#2773](https://github.com/cosmos/cosmos-sdk/issues/2773) Require moniker to be provided on `gaiad init`.
  * [\#2672](https://github.com/cosmos/cosmos-sdk/issues/2672) [Makefile] Updated for better Windows compatibility and ledger support logic, get_tools was rewritten as a cross-compatible Makefile.
  * [\#2766](https://github.com/cosmos/cosmos-sdk/issues/2766) [Makefile] Added goimports tool to get_tools. Get_tools now only builds new versions if binaries are missing.
  * [#110](https://github.com/tendermint/devops/issues/110) Updated CircleCI job to trigger website build when cosmos docs are updated.

* SDK
 & [x/mock/simulation] [\#2720] major cleanup, introduction of helper objects, reorganization
 * [\#2821](https://github.com/cosmos/cosmos-sdk/issues/2821) Codespaces are now strings
 * [types] [\#2776](https://github.com/cosmos/cosmos-sdk/issues/2776) Improve safety of `Coin` and `Coins` types. Various functions
 and methods will panic when a negative amount is discovered.
 * [\#2815](https://github.com/cosmos/cosmos-sdk/issues/2815) Gas unit fields changed from `int64` to `uint64`.
 * [\#2821](https://github.com/cosmos/cosmos-sdk/issues/2821) Codespaces are now strings
 * [\#2779](https://github.com/cosmos/cosmos-sdk/issues/2779) Introduce `ValidateBasic` to the `Tx` interface and call it in the ante
 handler.
 * [\#2825](https://github.com/cosmos/cosmos-sdk/issues/2825) More staking and distribution invariants
 * [\#2912](https://github.com/cosmos/cosmos-sdk/issues/2912) Print commit ID in hex when commit is synced.

* Tendermint
 * [\#2796](https://github.com/cosmos/cosmos-sdk/issues/2796) Update to go-amino 0.14.1


BUG FIXES

* Gaia REST API (`gaiacli advanced rest-server`)
  * [gaia-lite] [\#2868](https://github.com/cosmos/cosmos-sdk/issues/2868) Added handler for governance tally endpoint
  * [\#2907](https://github.com/cosmos/cosmos-sdk/issues/2907) Refactor and fix the way Gaia Lite is started.

* Gaia
  * [\#2723] Use `cosmosvalcons` Bech32 prefix in `tendermint show-address`
  * [\#2742](https://github.com/cosmos/cosmos-sdk/issues/2742) Fix time format of TimeoutCommit override
  * [\#2898](https://github.com/cosmos/cosmos-sdk/issues/2898) Remove redundant '$' in docker-compose.yml

* SDK
  * [\#2733](https://github.com/cosmos/cosmos-sdk/issues/2733) [x/gov, x/mock/simulation] Fix governance simulation, update x/gov import/export
  * [\#2854](https://github.com/cosmos/cosmos-sdk/issues/2854) [x/bank] Remove unused bank.MsgIssue, prevent possible panic
  * [\#2884](https://github.com/cosmos/cosmos-sdk/issues/2884) [docs/examples] Fix `basecli version` panic

* Tendermint
  * [\#2797](https://github.com/tendermint/tendermint/pull/2797) AddressBook requires addresses to have IDs; Do not crap out immediately after sending pex addrs in seed mode

## 0.26.0

BREAKING CHANGES

* Gaia
  * [gaiad init] [\#2602](https://github.com/cosmos/cosmos-sdk/issues/2602) New genesis workflow

* SDK
  * [simulation] [\#2665](https://github.com/cosmos/cosmos-sdk/issues/2665) only argument to sdk.Invariant is now app

* Tendermint
  * Upgrade to version 0.26.0

FEATURES

* Gaia CLI  (`gaiacli`)
  * [cli] [\#2569](https://github.com/cosmos/cosmos-sdk/pull/2569) Add commands to query validator unbondings and redelegations
  * [cli] [\#2569](https://github.com/cosmos/cosmos-sdk/pull/2569) Add commands to query validator unbondings and redelegations
  * [cli] [\#2524](https://github.com/cosmos/cosmos-sdk/issues/2524) Add support offline mode to `gaiacli tx sign`. Lookups are not performed if the flag `--offline` is on.
  * [cli] [\#2558](https://github.com/cosmos/cosmos-sdk/issues/2558) Rename --print-sigs to --validate-signatures. It now performs a complete set of sanity checks and reports to the user. Also added --print-signature-only to print the signature only, not the whole transaction.
  * [cli] [\#2704](https://github.com/cosmos/cosmos-sdk/pull/2704) New add-genesis-account convenience command to populate genesis.json with genesis accounts.

* SDK
  * [\#1336](https://github.com/cosmos/cosmos-sdk/issues/1336) Mechanism for SDK Users to configure their own Bech32 prefixes instead of using the default cosmos prefixes.

IMPROVEMENTS

* Gaia
 * [\#2637](https://github.com/cosmos/cosmos-sdk/issues/2637) [x/gov] Switched inactive and active proposal queues to an iterator based queue

* SDK
 * [\#2573](https://github.com/cosmos/cosmos-sdk/issues/2573) [x/distribution] add accum invariance
 * [\#2556](https://github.com/cosmos/cosmos-sdk/issues/2556) [x/mock/simulation] Fix debugging output
 * [\#2396](https://github.com/cosmos/cosmos-sdk/issues/2396) [x/mock/simulation] Change parameters to get more slashes
 * [\#2617](https://github.com/cosmos/cosmos-sdk/issues/2617) [x/mock/simulation] Randomize all genesis parameters
 * [\#2669](https://github.com/cosmos/cosmos-sdk/issues/2669) [x/stake] Added invarant check to make sure validator's power aligns with its spot in the power store.
 * [\#1924](https://github.com/cosmos/cosmos-sdk/issues/1924) [x/mock/simulation] Use a transition matrix for block size
 * [\#2660](https://github.com/cosmos/cosmos-sdk/issues/2660) [x/mock/simulation] Staking transactions get tested far more frequently
 * [\#2610](https://github.com/cosmos/cosmos-sdk/issues/2610) [x/stake] Block redelegation to and from the same validator
 * [\#2652](https://github.com/cosmos/cosmos-sdk/issues/2652) [x/auth] Add benchmark for get and set account
 * [\#2685](https://github.com/cosmos/cosmos-sdk/issues/2685) [store] Add general merkle absence proof (also for empty substores)
 * [\#2708](https://github.com/cosmos/cosmos-sdk/issues/2708) [store] Disallow setting nil values

BUG FIXES

* Gaia
 * [\#2670](https://github.com/cosmos/cosmos-sdk/issues/2670) [x/stake] fixed incorrect `IterateBondedValidators` and split into two functions: `IterateBondedValidators` and `IterateLastBlockConsValidators`
 * [\#2691](https://github.com/cosmos/cosmos-sdk/issues/2691) Fix local testnet creation by using a single canonical genesis time
 * [\#2648](https://github.com/cosmos/cosmos-sdk/issues/2648) [gaiad] Fix `gaiad export` / `gaiad import` consistency, test in CI

* SDK
 * [\#2625](https://github.com/cosmos/cosmos-sdk/issues/2625) [x/gov] fix AppendTag function usage error
 * [\#2677](https://github.com/cosmos/cosmos-sdk/issues/2677) [x/stake, x/distribution] various staking/distribution fixes as found by the simulator
 * [\#2674](https://github.com/cosmos/cosmos-sdk/issues/2674) [types] Fix coin.IsLT() impl, coins.IsLT() impl, and renamed coins.Is\* to coins.IsAll\* (see [\#2686](https://github.com/cosmos/cosmos-sdk/issues/2686))
 * [\#2711](https://github.com/cosmos/cosmos-sdk/issues/2711) [x/stake] Add commission data to `MsgCreateValidator` signature bytes.
 * Temporarily disable insecure mode for Gaia Lite

## 0.25.0

*October 24th, 2018*

BREAKING CHANGES

* Gaia REST API (`gaiacli advanced rest-server`)
    * [x/stake] Validator.Owner renamed to Validator.Operator
    * [\#595](https://github.com/cosmos/cosmos-sdk/issues/595) Connections to the REST server are now secured using Transport Layer Security by default. The --insecure flag is provided to switch back to insecure HTTP.
    * [gaia-lite] [\#2258](https://github.com/cosmos/cosmos-sdk/issues/2258) Split `GET stake/delegators/{delegatorAddr}` into `GET stake/delegators/{delegatorAddr}/delegations`, `GET stake/delegators/{delegatorAddr}/unbonding_delegations` and `GET stake/delegators/{delegatorAddr}/redelegations`

* Gaia CLI  (`gaiacli`)
    * [x/stake] Validator.Owner renamed to Validator.Operator
    * [cli] unsafe_reset_all, show_validator, and show_node_id have been renamed to unsafe-reset-all, show-validator, and show-node-id
    * [cli] [\#1983](https://github.com/cosmos/cosmos-sdk/issues/1983) --print-response now defaults to true in commands that create and send a transaction
    * [cli] [\#1983](https://github.com/cosmos/cosmos-sdk/issues/1983) you can now pass --pubkey or --address to gaiacli keys show to return a plaintext representation of the key's address or public key for use with other commands
    * [cli] [\#2061](https://github.com/cosmos/cosmos-sdk/issues/2061) changed proposalID in governance REST endpoints to proposal-id
    * [cli] [\#2014](https://github.com/cosmos/cosmos-sdk/issues/2014) `gaiacli advanced` no longer exists - to access `ibc`, `rest-server`, and `validator-set` commands use `gaiacli ibc`, `gaiacli rest-server`, and `gaiacli tendermint`, respectively
    * [makefile] `get_vendor_deps` no longer updates lock file it just updates vendor directory. Use `update_vendor_deps` to update the lock file. [#2152](https://github.com/cosmos/cosmos-sdk/pull/2152)
    * [cli] [\#2221](https://github.com/cosmos/cosmos-sdk/issues/2221) All commands that
    utilize a validator's operator address must now use the new Bech32 prefix,
    `cosmosvaloper`.
    * [cli] [\#2190](https://github.com/cosmos/cosmos-sdk/issues/2190) `gaiacli init --gen-txs` is now `gaiacli init --with-txs` to reduce confusion
    * [cli] [\#2073](https://github.com/cosmos/cosmos-sdk/issues/2073) --from can now be either an address or a key name
    * [cli] [\#1184](https://github.com/cosmos/cosmos-sdk/issues/1184) Subcommands reorganisation, see [\#2390](https://github.com/cosmos/cosmos-sdk/pull/2390) for a comprehensive list of changes.
    * [cli] [\#2524](https://github.com/cosmos/cosmos-sdk/issues/2524) Add support offline mode to `gaiacli tx sign`. Lookups are not performed if the flag `--offline` is on.
    * [cli] [\#2570](https://github.com/cosmos/cosmos-sdk/pull/2570) Add commands to query deposits on proposals

* Gaia
    * Make the transient store key use a distinct store key. [#2013](https://github.com/cosmos/cosmos-sdk/pull/2013)
    * [x/stake] [\#1901](https://github.com/cosmos/cosmos-sdk/issues/1901) Validator type's Owner field renamed to Operator; Validator's GetOwner() renamed accordingly to comply with the SDK's Validator interface.
    * [docs] [#2001](https://github.com/cosmos/cosmos-sdk/pull/2001) Update slashing spec for slashing period
    * [x/stake, x/slashing] [#1305](https://github.com/cosmos/cosmos-sdk/issues/1305) - Rename "revoked" to "jailed"
    * [x/stake] [#1676] Revoked and jailed validators put into the unbonding state
    * [x/stake] [#1877] Redelegations/unbonding-delegation from unbonding validator have reduced time
    * [x/slashing] [\#1789](https://github.com/cosmos/cosmos-sdk/issues/1789) Slashing changes for Tendermint validator set offset (NextValSet)
    * [x/stake] [\#2040](https://github.com/cosmos/cosmos-sdk/issues/2040) Validator
    operator type has now changed to `sdk.ValAddress`
    * [x/stake] [\#2221](https://github.com/cosmos/cosmos-sdk/issues/2221) New
    Bech32 prefixes have been introduced for a validator's consensus address and
    public key: `cosmosvalcons` and `cosmosvalconspub` respectively. Also, existing Bech32 prefixes have been
    renamed for accounts and validator operators:
      * `cosmosaccaddr` / `cosmosaccpub` => `cosmos` / `cosmospub`
      * `cosmosvaladdr` / `cosmosvalpub` => `cosmosvaloper` / `cosmosvaloperpub`
    * [x/stake] [#1013] TendermintUpdates now uses transient store
    * [x/stake] [\#2435](https://github.com/cosmos/cosmos-sdk/issues/2435) Remove empty bytes from the ValidatorPowerRank store key
    * [x/gov] [\#2195](https://github.com/cosmos/cosmos-sdk/issues/2195) Governance uses BFT Time
    * [x/gov] [\#2256](https://github.com/cosmos/cosmos-sdk/issues/2256) Removed slashing for governance non-voting validators
    * [simulation] [\#2162](https://github.com/cosmos/cosmos-sdk/issues/2162) Added back correct supply invariants
    * [x/slashing] [\#2430](https://github.com/cosmos/cosmos-sdk/issues/2430) Simulate more slashes, check if validator is jailed before jailing
    * [x/stake] [\#2393](https://github.com/cosmos/cosmos-sdk/issues/2393) Removed `CompleteUnbonding` and `CompleteRedelegation` Msg types, and instead added unbonding/redelegation queues to endblocker
    * [x/mock/simulation] [\#2501](https://github.com/cosmos/cosmos-sdk/issues/2501) Simulate transactions & invariants for fee distribution, and fix bugs discovered in the process
      * [x/auth] Simulate random fee payments
      * [cmd/gaia/app] Simulate non-zero inflation
      * [x/stake] Call hooks correctly in several cases related to delegation/validator updates
      * [x/stake] Check full supply invariants, including yet-to-be-withdrawn fees
      * [x/stake] Remove no-longer-in-use store key
      * [x/slashing] Call hooks correctly when a validator is slashed
      * [x/slashing] Truncate withdrawals (unbonding, redelegation) and burn change
      * [x/mock/simulation] Ensure the simulation cannot set a proposer address of nil
      * [x/mock/simulation] Add more event logs on begin block / end block for clarity
      * [x/mock/simulation] Correctly set validator power in abci.RequestBeginBlock
      * [x/minting] Correctly call stake keeper to track inflated supply
      * [x/distribution] Sanity check for nonexistent rewards
      * [x/distribution] Truncate withdrawals and return change to the community pool
      * [x/distribution] Add sanity checks for incorrect accum / total accum relations
      * [x/distribution] Correctly calculate total power using Tendermint updates
      * [x/distribution] Simulate withdrawal transactions
      * [x/distribution] Fix a bug where the fee pool was not correctly tracked on WithdrawDelegatorRewardsAll
    * [x/stake] [\#1673](https://github.com/cosmos/cosmos-sdk/issues/1673) Validators are no longer deleted until they can no longer possibly be slashed
    * [\#1890](https://github.com/cosmos/cosmos-sdk/issues/1890) Start chain with initial state + sequence of transactions
      * [cli] Rename `gaiad init gentx` to `gaiad gentx`.
      * [cli] Add `--skip-genesis` flag to `gaiad init` to prevent `genesis.json` generation.
      * Drop `GenesisTx` in favor of a signed `StdTx` with only one `MsgCreateValidator` message.
      * [cli] Port `gaiad init` and `gaiad testnet` to work with `StdTx` genesis transactions.
      * [cli] Add `--moniker` flag to `gaiad init` to override moniker when generating `genesis.json` - i.e. it takes effect when running with the `--with-txs` flag, it is ignored otherwise.

* SDK
    * [core] [\#2219](https://github.com/cosmos/cosmos-sdk/issues/2219) Update to Tendermint 0.24.0
      * Validator set updates delayed by one block
      * BFT timestamp that can safely be used by applications
      * Fixed maximum block size enforcement
    * [core] [\#1807](https://github.com/cosmos/cosmos-sdk/issues/1807) Switch from use of rational to decimal
    * [types] [\#1901](https://github.com/cosmos/cosmos-sdk/issues/1901) Validator interface's GetOwner() renamed to GetOperator()
    * [x/slashing] [#2122](https://github.com/cosmos/cosmos-sdk/pull/2122) - Implement slashing period
    * [types] [\#2119](https://github.com/cosmos/cosmos-sdk/issues/2119) Parsed error messages and ABCI log errors to make     them more human readable.
    * [types] [\#2407](https://github.com/cosmos/cosmos-sdk/issues/2407) MulInt method added to big decimal in order to improve efficiency of slashing
    * [simulation] Rename TestAndRunTx to Operation [#2153](https://github.com/cosmos/cosmos-sdk/pull/2153)
    * [simulation] Remove log and testing.TB from Operation and Invariants, in favor of using errors [\#2282](https://github.com/cosmos/cosmos-sdk/issues/2282)
    * [simulation] Remove usage of keys and addrs in the types, in favor of simulation.Account [\#2384](https://github.com/cosmos/cosmos-sdk/issues/2384)
    * [tools] Removed gocyclo [#2211](https://github.com/cosmos/cosmos-sdk/issues/2211)
    * [baseapp] Remove `SetTxDecoder` in favor of requiring the decoder be set in baseapp initialization. [#1441](https://github.com/cosmos/cosmos-sdk/issues/1441)
    * [baseapp] [\#1921](https://github.com/cosmos/cosmos-sdk/issues/1921) Add minimumFees field to BaseApp.
    * [store] Change storeInfo within the root multistore to use tmhash instead of ripemd160 [\#2308](https://github.com/cosmos/cosmos-sdk/issues/2308)
    * [codec] [\#2324](https://github.com/cosmos/cosmos-sdk/issues/2324) All referrences to wire have been renamed to codec. Additionally, wire.NewCodec is now codec.New().
    * [types] [\#2343](https://github.com/cosmos/cosmos-sdk/issues/2343) Make sdk.Msg have a names field, to facilitate automatic tagging.
    * [baseapp] [\#2366](https://github.com/cosmos/cosmos-sdk/issues/2366) Automatically add action tags to all messages
    * [x/auth] [\#2377](https://github.com/cosmos/cosmos-sdk/issues/2377) auth.StdSignMsg -> txbuilder.StdSignMsg
    * [x/staking] [\#2244](https://github.com/cosmos/cosmos-sdk/issues/2244) staking now holds a consensus-address-index instead of a consensus-pubkey-index
    * [x/staking] [\#2236](https://github.com/cosmos/cosmos-sdk/issues/2236) more distribution hooks for distribution
    * [x/stake] [\#2394](https://github.com/cosmos/cosmos-sdk/issues/2394) Split up UpdateValidator into distinct state transitions applied only in EndBlock
    * [x/slashing] [\#2480](https://github.com/cosmos/cosmos-sdk/issues/2480) Fix signing info handling bugs & faulty slashing
    * [x/stake] [\#2412](https://github.com/cosmos/cosmos-sdk/issues/2412) Added an unbonding validator queue to EndBlock to automatically update validator.Status when finished Unbonding
    * [x/stake] [\#2500](https://github.com/cosmos/cosmos-sdk/issues/2500) Block conflicting redelegations until we add an index
    * [x/params] Global Paramstore refactored
    * [types] [\#2506](https://github.com/cosmos/cosmos-sdk/issues/2506) sdk.Dec MarshalJSON now marshals as a normal Decimal, with 10 digits of decimal precision
    * [x/stake] [\#2508](https://github.com/cosmos/cosmos-sdk/issues/2508) Utilize Tendermint power for validator power key
    * [x/stake] [\#2531](https://github.com/cosmos/cosmos-sdk/issues/2531) Remove all inflation logic
    * [x/mint] [\#2531](https://github.com/cosmos/cosmos-sdk/issues/2531) Add minting module and inflation logic
    * [x/auth] [\#2540](https://github.com/cosmos/cosmos-sdk/issues/2540) Rename `AccountMapper` to `AccountKeeper`.
    * [types] [\#2456](https://github.com/cosmos/cosmos-sdk/issues/2456) Renamed msg.Name() and msg.Type() to msg.Type() and msg.Route() respectively

* Tendermint
  * Update tendermint version from v0.23.0 to v0.25.0, notable changes
    * Mempool now won't build too large blocks, or too computationally expensive blocks
    * Maximum tx sizes and gas are now removed, and are implicitly the blocks maximums
    * ABCI validators no longer send the pubkey. The pubkey is only sent in validator updates
    * Validator set changes are now delayed by one block
    * Block header now includes the next validator sets hash
    * BFT time is implemented
    * Secp256k1 signature format has changed
    * There is now a threshold multisig format
    * See the [tendermint changelog](https://github.com/tendermint/tendermint/blob/master/CHANGELOG.md) for other changes.

FEATURES

* Gaia REST API (`gaiacli advanced rest-server`)
  * [gaia-lite] Endpoints to query staking pool and params
  * [gaia-lite] [\#2110](https://github.com/cosmos/cosmos-sdk/issues/2110) Add support for `simulate=true` requests query argument to endpoints that send txs to run simulations of transactions
  * [gaia-lite] [\#966](https://github.com/cosmos/cosmos-sdk/issues/966) Add support for `generate_only=true` query argument to generate offline unsigned transactions
  * [gaia-lite] [\#1953](https://github.com/cosmos/cosmos-sdk/issues/1953) Add /sign endpoint to sign transactions generated with `generate_only=true`.
  * [gaia-lite] [\#1954](https://github.com/cosmos/cosmos-sdk/issues/1954) Add /broadcast endpoint to broadcast transactions signed by the /sign endpoint.
  * [gaia-lite] [\#2113](https://github.com/cosmos/cosmos-sdk/issues/2113) Rename `/accounts/{address}/send` to `/bank/accounts/{address}/transfers`, rename `/accounts/{address}` to `/auth/accounts/{address}`, replace `proposal-id` with `proposalId` in all gov endpoints
  * [gaia-lite] [\#2478](https://github.com/cosmos/cosmos-sdk/issues/2478) Add query gov proposal's deposits endpoint
  * [gaia-lite] [\#2477](https://github.com/cosmos/cosmos-sdk/issues/2477) Add query validator's outgoing redelegations and unbonding delegations endpoints

* Gaia CLI  (`gaiacli`)
  * [cli] Cmds to query staking pool and params
  * [gov][cli] [\#2062](https://github.com/cosmos/cosmos-sdk/issues/2062) added `--proposal` flag to `submit-proposal` that allows a JSON file containing a proposal to be passed in
  * [\#2040](https://github.com/cosmos/cosmos-sdk/issues/2040) Add `--bech` to `gaiacli keys show` and respective REST endpoint to
  provide desired Bech32 prefix encoding
  * [cli] [\#2047](https://github.com/cosmos/cosmos-sdk/issues/2047) [\#2306](https://github.com/cosmos/cosmos-sdk/pull/2306) Passing --gas=simulate triggers a simulation of the tx before the actual execution.
  The gas estimate obtained via the simulation will be used as gas limit in the actual execution.
  * [cli] [\#2047](https://github.com/cosmos/cosmos-sdk/issues/2047) The --gas-adjustment flag can be used to adjust the estimate obtained via the simulation triggered by --gas=simulate.
  * [cli] [\#2110](https://github.com/cosmos/cosmos-sdk/issues/2110) Add --dry-run flag to perform a simulation of a transaction without broadcasting it. The --gas flag is ignored as gas would be automatically estimated.
  * [cli] [\#2204](https://github.com/cosmos/cosmos-sdk/issues/2204) Support generating and broadcasting messages with multiple signatures via command line:
    * [\#966](https://github.com/cosmos/cosmos-sdk/issues/966) Add --generate-only flag to build an unsigned transaction and write it to STDOUT.
    * [\#1953](https://github.com/cosmos/cosmos-sdk/issues/1953) New `sign` command to sign transactions generated with the --generate-only flag.
    * [\#1954](https://github.com/cosmos/cosmos-sdk/issues/1954) New `broadcast` command to broadcast transactions generated offline and signed with the `sign` command.
  * [cli] [\#2220](https://github.com/cosmos/cosmos-sdk/issues/2220) Add `gaiacli config` feature to interactively create CLI config files to reduce the number of required flags
  * [stake][cli] [\#1672](https://github.com/cosmos/cosmos-sdk/issues/1672) Introduced
  new commission flags for validator commands `create-validator` and `edit-validator`.
  * [stake][cli] [\#1890](https://github.com/cosmos/cosmos-sdk/issues/1890) Add `--genesis-format` flag to `gaiacli tx create-validator` to produce transactions in genesis-friendly format.
  * [cli][\#2554](https://github.com/cosmos/cosmos-sdk/issues/2554) Make `gaiacli keys show` multisig ready.

* Gaia
  * [cli] [\#2170](https://github.com/cosmos/cosmos-sdk/issues/2170) added ability to show the node's address via `gaiad tendermint show-address`
  * [simulation] [\#2313](https://github.com/cosmos/cosmos-sdk/issues/2313) Reworked `make test_sim_gaia_slow` to `make test_sim_gaia_full`, now simulates from multiple starting seeds in parallel
  * [cli] [\#1921] (https://github.com/cosmos/cosmos-sdk/issues/1921)
    * New configuration file `gaiad.toml` is now created to host Gaia-specific configuration.
    * New --minimum_fees/minimum_fees flag/config option to set a minimum fee.

* SDK
  * [querier] added custom querier functionality, so ABCI query requests can be handled by keepers
  * [simulation] [\#1924](https://github.com/cosmos/cosmos-sdk/issues/1924) allow operations to specify future operations
  * [simulation] [\#1924](https://github.com/cosmos/cosmos-sdk/issues/1924) Add benchmarking capabilities, with makefile commands "test_sim_gaia_benchmark, test_sim_gaia_profile"
  * [simulation] [\#2349](https://github.com/cosmos/cosmos-sdk/issues/2349) Add time-based future scheduled operations to simulator
  * [x/auth] [\#2376](https://github.com/cosmos/cosmos-sdk/issues/2376) Remove FeePayer() from StdTx
  * [x/stake] [\#1672](https://github.com/cosmos/cosmos-sdk/issues/1672) Implement
  basis for the validator commission model.
  * [x/auth] Support account removal in the account mapper.


IMPROVEMENTS
* [tools] Improved terraform and ansible scripts for infrastructure deployment
* [tools] Added ansible script to enable process core dumps

* Gaia REST API (`gaiacli advanced rest-server`)
    * [x/stake] [\#2000](https://github.com/cosmos/cosmos-sdk/issues/2000) Added tests for new staking endpoints
    * [gaia-lite] [\#2445](https://github.com/cosmos/cosmos-sdk/issues/2445) Standarized REST error responses
    * [gaia-lite] Added example to Swagger specification for /keys/seed.
    * [x/stake] Refactor REST utils

* Gaia CLI  (`gaiacli`)
    * [cli] [\#2060](https://github.com/cosmos/cosmos-sdk/issues/2060) removed `--select` from `block` command
    * [cli] [\#2128](https://github.com/cosmos/cosmos-sdk/issues/2128) fixed segfault when exporting directly after `gaiad init`
    * [cli] [\#1255](https://github.com/cosmos/cosmos-sdk/issues/1255) open KeyBase in read-only mode
     for query-purpose CLI commands
    * [docs] Added commands for querying governance deposits, votes and tally

* Gaia
    * [x/stake] [#2023](https://github.com/cosmos/cosmos-sdk/pull/2023) Terminate iteration loop in `UpdateBondedValidators` and `UpdateBondedValidatorsFull` when the first revoked validator is encountered and perform a sanity check.
    * [x/auth] Signature verification's gas cost now accounts for pubkey type. [#2046](https://github.com/tendermint/tendermint/pull/2046)
    * [x/stake] [x/slashing] Ensure delegation invariants to jailed validators [#1883](https://github.com/cosmos/cosmos-sdk/issues/1883).
    * [x/stake] Improve speed of GetValidator, which was shown to be a performance bottleneck. [#2046](https://github.com/tendermint/tendermint/pull/2200)
    * [x/stake] [\#2435](https://github.com/cosmos/cosmos-sdk/issues/2435) Improve memory efficiency of getting the various store keys
    * [genesis] [\#2229](https://github.com/cosmos/cosmos-sdk/issues/2229) Ensure that there are no duplicate accounts or validators in the genesis state.
    * [genesis] [\#2450](https://github.com/cosmos/cosmos-sdk/issues/2450) Validate staking genesis parameters.
    * Add SDK validation to `config.toml` (namely disabling `create_empty_blocks`) [\#1571](https://github.com/cosmos/cosmos-sdk/issues/1571)
    * [\#1941](https://github.com/cosmos/cosmos-sdk/issues/1941)(https://github.com/cosmos/cosmos-sdk/issues/1941) Version is now inferred via `git describe --tags`.
    * [x/distribution] [\#1671](https://github.com/cosmos/cosmos-sdk/issues/1671) add distribution types and tests

* SDK
    * [tools] Make get_vendor_deps deletes `.vendor-new` directories, in case scratch files are present.
    * [spec] Added simple piggy bank distribution spec
    * [cli] [\#1632](https://github.com/cosmos/cosmos-sdk/issues/1632) Add integration tests to ensure `basecoind init && basecoind` start sequences run successfully for both `democoin` and `basecoin` examples.
    * [store] Speedup IAVL iteration, and consequently everything that requires IAVL iteration. [#2143](https://github.com/cosmos/cosmos-sdk/issues/2143)
    * [store] [\#1952](https://github.com/cosmos/cosmos-sdk/issues/1952), [\#2281](https://github.com/cosmos/cosmos-sdk/issues/2281) Update IAVL dependency to v0.11.0
    * [simulation] Make timestamps randomized [#2153](https://github.com/cosmos/cosmos-sdk/pull/2153)
    * [simulation] Make logs not just pure strings, speeding it up by a large factor at greater block heights [\#2282](https://github.com/cosmos/cosmos-sdk/issues/2282)
    * [simulation] Add a concept of weighting the operations [\#2303](https://github.com/cosmos/cosmos-sdk/issues/2303)
    * [simulation] Logs get written to file if large, and also get printed on panics [\#2285](https://github.com/cosmos/cosmos-sdk/issues/2285)
    * [simulation] Bank simulations now makes testing auth configurable [\#2425](https://github.com/cosmos/cosmos-sdk/issues/2425)
    * [gaiad] [\#1992](https://github.com/cosmos/cosmos-sdk/issues/1992) Add optional flag to `gaiad testnet` to make config directory of daemon (default `gaiad`) and cli (default `gaiacli`) configurable
    * [x/stake] Add stake `Queriers` for Gaia-lite endpoints. This increases the staking endpoints performance by reusing the staking `keeper` logic for queries. [#2249](https://github.com/cosmos/cosmos-sdk/pull/2149)
    * [store] [\#2017](https://github.com/cosmos/cosmos-sdk/issues/2017) Refactor
    gas iterator gas consumption to only consume gas for iterator creation and `Next`
    calls which includes dynamic consumption of value length.
    * [types/decimal] [\#2378](https://github.com/cosmos/cosmos-sdk/issues/2378) - Added truncate functionality to decimal
    * [client] [\#1184](https://github.com/cosmos/cosmos-sdk/issues/1184) Remove unused `client/tx/sign.go`.
    * [tools] [\#2464](https://github.com/cosmos/cosmos-sdk/issues/2464) Lock binary dependencies to a specific version
    * #2573 [x/distribution] add accum invariance

BUG FIXES

* Gaia CLI  (`gaiacli`)
    * [cli] [\#1997](https://github.com/cosmos/cosmos-sdk/issues/1997) Handle panics gracefully when `gaiacli stake {delegation,unbond}` fail to unmarshal delegation.
    * [cli] [\#2265](https://github.com/cosmos/cosmos-sdk/issues/2265) Fix JSON formatting of the `gaiacli send` command.
    * [cli] [\#2547](https://github.com/cosmos/cosmos-sdk/issues/2547) Mark --to and --amount as required flags for `gaiacli tx send`.

* Gaia
  * [x/stake] Return correct Tendermint validator update set on `EndBlocker` by not
  including non previously bonded validators that have zero power. [#2189](https://github.com/cosmos/cosmos-sdk/issues/2189)
  * [docs] Fixed light client section links

* SDK
    * [\#1988](https://github.com/cosmos/cosmos-sdk/issues/1988) Make us compile on OpenBSD (disable ledger) [#1988] (https://github.com/cosmos/cosmos-sdk/issues/1988)
    * [\#2105](https://github.com/cosmos/cosmos-sdk/issues/2105) Fix DB Iterator leak, which may leak a go routine.
    * [ledger] [\#2064](https://github.com/cosmos/cosmos-sdk/issues/2064) Fix inability to sign and send transactions via the LCD by
    loading a Ledger device at runtime.
    * [\#2158](https://github.com/cosmos/cosmos-sdk/issues/2158) Fix non-deterministic ordering of validator iteration when slashing in `gov EndBlocker`
    * [simulation] [\#1924](https://github.com/cosmos/cosmos-sdk/issues/1924) Make simulation stop on SIGTERM
    * [\#2388](https://github.com/cosmos/cosmos-sdk/issues/2388) Remove dependency on deprecated tendermint/tmlibs repository.
    * [\#2416](https://github.com/cosmos/cosmos-sdk/issues/2416) Refactored `InitializeTestLCD` to properly include proposing validator in genesis state.
    * #2573 [x/distribution] accum invariance bugfix
    * #2573 [x/slashing] unbonding-delegation slashing invariance bugfix

## 0.24.2

*August 22nd, 2018*

BUG FIXES

* Tendermint
  - Fix unbounded consensus WAL growth

## 0.24.1

*August 21st, 2018*

BUG FIXES

* Gaia
  - [x/slashing] Evidence tracking now uses validator address instead of validator pubkey

## 0.24.0

*August 13th, 2018*

BREAKING CHANGES

* Gaia REST API (`gaiacli advanced rest-server`)
  - [x/stake] [\#1880](https://github.com/cosmos/cosmos-sdk/issues/1880) More REST-ful endpoints (large refactor)
  - [x/slashing] [\#1866](https://github.com/cosmos/cosmos-sdk/issues/1866) `/slashing/signing_info` takes cosmosvalpub instead of cosmosvaladdr
  - use time.Time instead of int64 for time. See Tendermint v0.23.0
  - Signatures are no longer Amino encoded with prefixes (just encoded as raw
    bytes) - see Tendermint v0.23.0

* Gaia CLI  (`gaiacli`)
  -  [x/stake] change `--keybase-sig` to `--identity`
  -  [x/stake] [\#1828](https://github.com/cosmos/cosmos-sdk/issues/1828) Force user to specify amount on create-validator command by removing default
  -  [x/gov] Change `--proposalID` to `--proposal-id`
  -  [x/stake, x/gov] [\#1606](https://github.com/cosmos/cosmos-sdk/issues/1606) Use `--from` instead of adhoc flags like `--address-validator`
        and `--proposer` to indicate the sender address.
  -  [\#1551](https://github.com/cosmos/cosmos-sdk/issues/1551) Remove `--name` completely
  -  Genesis/key creation (`gaiad init`) now supports user-provided key passwords

* Gaia
  - [x/stake] Inflation doesn't use rationals in calculation (performance boost)
  - [x/stake] Persist a map from `addr->pubkey` in the state since BeginBlock
    doesn't provide pubkeys.
  - [x/gov] [\#1781](https://github.com/cosmos/cosmos-sdk/issues/1781) Added tags sub-package, changed tags to use dash-case
  - [x/gov] [\#1688](https://github.com/cosmos/cosmos-sdk/issues/1688) Governance parameters are now stored in globalparams store
  - [x/gov] [\#1859](https://github.com/cosmos/cosmos-sdk/issues/1859) Slash validators who do not vote on a proposal
  - [x/gov] [\#1914](https://github.com/cosmos/cosmos-sdk/issues/1914) added TallyResult type that gets stored in Proposal after tallying is finished

* SDK
  - [baseapp] Msgs are no longer run on CheckTx, removed `ctx.IsCheckTx()`
  - [baseapp] NewBaseApp constructor takes sdk.TxDecoder as argument instead of wire.Codec
  - [types] sdk.NewCoin takes sdk.Int, sdk.NewInt64Coin takes int64
  - [x/auth] Default TxDecoder can be found in `x/auth` rather than baseapp
  - [client] [\#1551](https://github.com/cosmos/cosmos-sdk/issues/1551): Refactored `CoreContext` to `TxContext` and `QueryContext`
      - Removed all tx related fields and logic (building & signing) to separate
        structure `TxContext` in `x/auth/client/context`

* Tendermint
    - v0.22.5 -> See [Tendermint PR](https://github.com/tendermint/tendermint/pull/1966)
        - change all the cryptography imports.
    - v0.23.0 -> See
      [Changelog](https://github.com/tendermint/tendermint/blob/v0.23.0/CHANGELOG.md#0230)
      and [SDK PR](https://github.com/cosmos/cosmos-sdk/pull/1927)
        - BeginBlock no longer includes crypto.Pubkey
        - use time.Time instead of int64 for time.

FEATURES

* Gaia REST API (`gaiacli advanced rest-server`)
    - [x/gov] Can now query governance proposals by ProposalStatus

* Gaia CLI  (`gaiacli`)
    - [x/gov] added `query-proposals` command. Can filter by `depositer`, `voter`, and `status`
    - [x/stake] [\#2043](https://github.com/cosmos/cosmos-sdk/issues/2043) Added staking query cli cmds for unbonding-delegations and redelegations

* Gaia
  - [networks] Added ansible scripts to upgrade seed nodes on a network

* SDK
  - [x/mock/simulation] Randomized simulation framework
     - Modules specify invariants and operations, preferably in an x/[module]/simulation package
     - Modules can test random combinations of their own operations
     - Applications can integrate operations and invariants from modules together for an integrated simulation
     - Simulates Tendermint's algorithm for validator set updates
     - Simulates validator signing/downtime with a Markov chain, and occaisional double-signatures
     - Includes simulated operations & invariants for staking, slashing, governance, and bank modules
  - [store] [\#1481](https://github.com/cosmos/cosmos-sdk/issues/1481) Add transient store
  - [baseapp] Initialize validator set on ResponseInitChain
  - [baseapp] added BaseApp.Seal - ability to seal baseapp parameters once they've been set
  - [cosmos-sdk-cli] New `cosmos-sdk-cli` tool to quickly initialize a new
    SDK-based project
  - [scripts] added log output monitoring to DataDog using Ansible scripts

IMPROVEMENTS

* Gaia
  - [spec] [\#967](https://github.com/cosmos/cosmos-sdk/issues/967) Inflation and distribution specs drastically improved
  - [x/gov] [\#1773](https://github.com/cosmos/cosmos-sdk/issues/1773) Votes on a proposal can now be queried
  - [x/gov] Initial governance parameters can now be set in the genesis file
  - [x/stake] [\#1815](https://github.com/cosmos/cosmos-sdk/issues/1815) Sped up the processing of `EditValidator` txs.
  - [config] [\#1930](https://github.com/cosmos/cosmos-sdk/issues/1930) Transactions indexer indexes all tags by default.
  - [ci] [#2057](https://github.com/cosmos/cosmos-sdk/pull/2057) Run `make localnet-start` on every commit and ensure network reaches at least 10 blocks

* SDK
  - [baseapp] [\#1587](https://github.com/cosmos/cosmos-sdk/issues/1587) Allow any alphanumeric character in route
  - [baseapp] Allow any alphanumeric character in route
  - [tools] Remove `rm -rf vendor/` from `make get_vendor_deps`
  - [x/auth] Recover ErrorOutOfGas panic in order to set sdk.Result attributes correctly
  - [x/auth] [\#2376](https://github.com/cosmos/cosmos-sdk/issues/2376) No longer runs any signature in a multi-msg, if any account/sequence number is wrong.
  - [x/auth] [\#2376](https://github.com/cosmos/cosmos-sdk/issues/2376) No longer charge gas for subtracting fees
  - [x/bank] Unit tests are now table-driven
  - [tests] Add tests to example apps in docs
  - [tests] Fixes ansible scripts to work with AWS too
  - [tests] [\#1806](https://github.com/cosmos/cosmos-sdk/issues/1806) CLI tests are now behind the build flag 'cli_test', so go test works on a new repo

BUG FIXES

* Gaia CLI  (`gaiacli`)
  -  [\#1766](https://github.com/cosmos/cosmos-sdk/issues/1766) Fixes bad example for keybase identity
  -  [x/stake] [\#2021](https://github.com/cosmos/cosmos-sdk/issues/2021) Fixed repeated CLI commands in staking

* Gaia
  - [x/stake] [#2077](https://github.com/cosmos/cosmos-sdk/pull/2077) Fixed invalid cliff power comparison
  - [\#1804](https://github.com/cosmos/cosmos-sdk/issues/1804) Fixes gen-tx genesis generation logic temporarily until upstream updates
  - [\#1799](https://github.com/cosmos/cosmos-sdk/issues/1799) Fix `gaiad export`
  - [\#1839](https://github.com/cosmos/cosmos-sdk/issues/1839) Fixed bug where intra-tx counter wasn't set correctly for genesis validators
  - [x/stake] [\#1858](https://github.com/cosmos/cosmos-sdk/issues/1858) Fixed bug where the cliff validator was not updated correctly
  - [tests] [\#1675](https://github.com/cosmos/cosmos-sdk/issues/1675) Fix non-deterministic `test_cover`
  - [tests] [\#1551](https://github.com/cosmos/cosmos-sdk/issues/1551) Fixed invalid LCD test JSON payload in `doIBCTransfer`
  - [basecoin] Fixes coin transaction failure and account query [discussion](https://forum.cosmos.network/t/unmarshalbinarybare-expected-to-read-prefix-bytes-75fbfab8-since-it-is-registered-concrete-but-got-0a141dfa/664/6)
  - [x/gov] [\#1757](https://github.com/cosmos/cosmos-sdk/issues/1757) Fix VoteOption conversion to String
  * [x/stake] [#2083] Fix broken invariant of bonded validator power decrease

## 0.23.1

*July 27th, 2018*

BUG FIXES
  * [tendermint] Update to v0.22.8
    - [consensus, blockchain] Register the Evidence interface so it can be
      marshalled/unmarshalled by the blockchain and consensus reactors

## 0.23.0

*July 25th, 2018*

BREAKING CHANGES
* [x/stake] Fixed the period check for the inflation calculation

IMPROVEMENTS
* [cli] Improve error messages for all txs when the account doesn't exist
* [tendermint] Update to v0.22.6
    - Updates the crypto imports/API (#1966)
* [x/stake] Add revoked to human-readable validator

BUG FIXES
* [tendermint] Update to v0.22.6
    - Fixes some security vulnerabilities reported in the [Bug Bounty](https://hackerone.com/tendermint)
*  [\#1797](https://github.com/cosmos/cosmos-sdk/issues/1797) Fix off-by-one error in slashing for downtime
*  [\#1787](https://github.com/cosmos/cosmos-sdk/issues/1787) Fixed bug where Tally fails due to revoked/unbonding validator
*  [\#1666](https://github.com/cosmos/cosmos-sdk/issues/1666) Add intra-tx counter to the genesis validators

## 0.22.0

*July 16th, 2018*

BREAKING CHANGES
* [x/gov] Increase VotingPeriod, DepositPeriod, and MinDeposit

IMPROVEMENTS
* [gaiad] Default config updates:
    - `timeout_commit=5000` so blocks only made every 5s
    - `prof_listen_addr=localhost:6060` so profile server is on by default
    - `p2p.send_rate` and `p2p.recv_rate` increases 10x (~5MB/s)

BUG FIXES
* [server] Fix to actually overwrite default tendermint config

## 0.21.1

*July 14th, 2018*

BUG FIXES
* [build] Added Ledger build support via `LEDGER_ENABLED=true|false`
  * True by default except when cross-compiling

## 0.21.0

*July 13th, 2018*

BREAKING CHANGES
* [x/stake] Specify DelegatorAddress in MsgCreateValidator
* [x/stake] Remove the use of global shares in the pool
   * Remove the use of `PoolShares` type in `x/stake/validator` type - replace with `Status` `Tokens` fields
* [x/auth] NewAccountMapper takes a constructor instead of a prototype
* [keys] Keybase.Update function now takes in a function to get the newpass, rather than the password itself

FEATURES
* [baseapp] NewBaseApp now takes option functions as parameters

IMPROVEMENTS
* Updated docs folder to accommodate cosmos.network docs project
* [store] Added support for tracing multi-store operations via `--trace-store`
* [store] Pruning strategy configurable with pruning flag on gaiad start

BUG FIXES
* [\#1630](https://github.com/cosmos/cosmos-sdk/issues/1630) - redelegation nolonger removes tokens from the delegator liquid account
* [keys] [\#1629](https://github.com/cosmos/cosmos-sdk/issues/1629) - updating password no longer asks for a new password when the first entered password was incorrect
* [lcd] importing an account would create a random account
* [server] 'gaiad init' command family now writes provided name as the moniker in `config.toml`
* [build] Added Ledger build support via `LEDGER_ENABLED=true|false`
  * True by default except when cross-compiling

## 0.20.0

*July 10th, 2018*

BREAKING CHANGES
* msg.GetSignBytes() returns sorted JSON (by key)
* msg.GetSignBytes() field changes
    * `msg_bytes` -> `msgs`
    * `fee_bytes` -> `fee`
* Update Tendermint to v0.22.2
    * Default ports changed from 466xx to 266xx
    * Amino JSON uses type names instead of prefix bytes
    * ED25519 addresses are the first 20-bytes of the SHA256 of the raw 32-byte
      pubkey (Instead of RIPEMD160)
    * go-crypto, abci, tmlibs have been merged into Tendermint
      * The keys sub-module is now in the SDK
    * Various other fixes
* [auth] Signers of a transaction now only sign over their own account and sequence number
* [auth] Removed MsgChangePubKey
* [auth] Removed SetPubKey from account mapper
* [auth] AltBytes renamed to Memo, now a string, max 100 characters, costs a bit of gas
* [types] `GetMsg()` -> `GetMsgs()` as txs wrap many messages
* [types] Removed GetMemo from Tx (it is still on StdTx)
* [types] renamed rational.Evaluate to rational.Round{Int64, Int}
* [types] Renamed `sdk.Address` to `sdk.AccAddress`/`sdk.ValAddress`
* [types] `sdk.AccAddress`/`sdk.ValAddress` natively marshals to Bech32 in String, Sprintf (when used with `%s`), and MarshalJSON
* [keys] Keybase and Ledger support from go-crypto merged into the SDK in the `crypto` folder
* [cli] Rearranged commands under subcommands
* [x/slashing] Update slashing for unbonding period
  * Slash according to power at time of infraction instead of power at
    time of discovery
  * Iterate through unbonding delegations & redelegations which contributed
    to an infraction, slash them proportional to their stake at the time
  * Add REST endpoint to unrevoke a validator previously revoked for downtime
  * Add REST endpoint to retrieve liveness signing information for a validator
* [x/stake] Remove Tick and add EndBlocker
* [x/stake] most index keys nolonger hold a value - inputs are rearranged to form the desired key
* [x/stake] store-value for delegation, validator, ubd, and red do not hold duplicate information contained store-key
* [x/stake] Introduce concept of unbonding for delegations and validators
  * `gaiacli stake unbond` replaced with `gaiacli stake begin-unbonding`
  * Introduced:
    * `gaiacli stake complete-unbonding`
    * `gaiacli stake begin-redelegation`
    * `gaiacli stake complete-redelegation`
* [lcd] Switch key creation output to return bech32
* [lcd] Removed shorthand CLI flags (`a`, `c`, `n`, `o`)
* [gaiad] genesis transactions now use bech32 addresses / pubkeys
* [gov] VoteStatus renamed to ProposalStatus
* [gov] VoteOption, ProposalType, and ProposalStatus all marshal to string form in JSON

DEPRECATED
* [cli] Deprecated `--name` flag in commands that send txs, in favor of `--from`

FEATURES
* [x/gov] Implemented MVP
  * Supported proposal types: just binary (pass/fail) TextProposals for now
  * Proposals need deposits to be votable; deposits are burned if proposal fails
  * Delegators delegate votes to validator by default but can override (for their stake)
* [gaiacli] Ledger support added
  - You can now use a Ledger with `gaiacli --ledger` for all key-related commands
  - Ledger keys can be named and tracked locally in the key DB
* [gaiacli] You can now attach a simple text-only memo to any transaction, with the `--memo` flag
* [gaiacli] added the following flags for commands that post transactions to the chain:
  * async -- send the tx without waiting for a tendermint response
  * json  -- return the output in json format for increased readability
  * print-response -- return the tx response. (includes fields like gas cost)
* [lcd] Queried TXs now include the tx hash to identify each tx
* [mockapp] CompleteSetup() no longer takes a testing parameter
* [x/bank] Add benchmarks for signing and delivering a block with a single bank transaction
  * Run with `cd x/bank && go test --bench=.`
* [tools] make get_tools installs tendermint's linter, and gometalinter
* [tools] Switch gometalinter to the stable version
* [tools] Add the following linters
  * misspell
  * gofmt
  * go vet -composites=false
  * unconvert
  * ineffassign
  * errcheck
  * unparam
  * gocyclo
* [tools] Added `make format` command to automate fixing misspell and gofmt errors.
* [server] Default config now creates a profiler at port 6060, and increase p2p send/recv rates
* [types] Switches internal representation of Int/Uint/Rat to use pointers
* [types] Added MinInt and MinUint functions
* [gaiad] `unsafe_reset_all` now resets addrbook.json
* [democoin] add x/oracle, x/assoc
* [tests] created a randomized testing framework.
  - Currently bank has limited functionality in the framework
  - Auth has its invariants checked within the framework
* [tests] Add WaitForNextNBlocksTM helper method
* [keys] New keys now have 24 word recovery keys, for heightened security
- [keys] Add a temporary method for exporting the private key

IMPROVEMENTS
* [x/bank] Now uses go-wire codec instead of 'encoding/json'
* [x/auth] Now uses go-wire codec instead of 'encoding/json'
* revised use of endblock and beginblock
* [stake] module reorganized to include `types` and `keeper` package
* [stake] keeper always loads the store (instead passing around which doesn't really boost efficiency)
* [stake] edit-validator changes now can use the keyword [do-not-modify] to not modify unspecified `--flag` (aka won't set them to `""` value)
* [stake] offload more generic functionality from the handler into the keeper
* [stake] clearer staking logic
* [types] added common tag constants
* [keys] improve error message when deleting non-existent key
* [gaiacli] improve error messages on `send` and `account` commands
* added contributing guidelines
* [docs] Added commands for governance CLI on testnet README

BUG FIXES
* [x/slashing] [\#1510](https://github.com/cosmos/cosmos-sdk/issues/1510) Unrevoked validators cannot un-revoke themselves
* [x/stake] [\#1513](https://github.com/cosmos/cosmos-sdk/issues/1513) Validators slashed to zero power are unbonded and removed from the store
* [x/stake] [\#1567](https://github.com/cosmos/cosmos-sdk/issues/1567) Validators decreased in power but not unbonded are now updated in Tendermint
* [x/stake] error strings lower case
* [x/stake] pool loose tokens now accounts for unbonding and unbonding tokens not associated with any validator
* [x/stake] fix revoke bytes ordering (was putting revoked candidates at the top of the list)
* [x/stake] bond count was counting revoked validators as bonded, fixed
* [gaia] Added self delegation for validators in the genesis creation
* [lcd] tests now don't depend on raw json text
* Retry on HTTP request failure in CLI tests, add option to retry tests in Makefile
* Fixed bug where chain ID wasn't passed properly in x/bank REST handler, removed Viper hack from ante handler
* Fixed bug where `democli account` didn't decode the account data correctly
* [\#872](https://github.com/cosmos/cosmos-sdk/issues/872)  - recovery phrases no longer all end in `abandon`
* [\#887](https://github.com/cosmos/cosmos-sdk/issues/887)  - limit the size of rationals that can be passed in from user input
* [\#1052](https://github.com/cosmos/cosmos-sdk/issues/1052) - Make all now works
* [\#1258](https://github.com/cosmos/cosmos-sdk/issues/1258) - printing big.rat's can no longer overflow int64
* [\#1259](https://github.com/cosmos/cosmos-sdk/issues/1259) - fix bug where certain tests that could have a nil pointer in defer
* [\#1343](https://github.com/cosmos/cosmos-sdk/issues/1343) - fixed unnecessary parallelism in CI
* [\#1353](https://github.com/cosmos/cosmos-sdk/issues/1353) - CLI: Show pool shares fractions in human-readable format
* [\#1367](https://github.com/cosmos/cosmos-sdk/issues/1367) - set ChainID in InitChain
* [\#1461](https://github.com/cosmos/cosmos-sdk/issues/1461) - CLI tests now no longer reset your local environment data
* [\#1505](https://github.com/cosmos/cosmos-sdk/issues/1505) - `gaiacli stake validator` no longer panics if validator doesn't exist
* [\#1565](https://github.com/cosmos/cosmos-sdk/issues/1565) - fix cliff validator persisting when validator set shrinks from max
* [\#1287](https://github.com/cosmos/cosmos-sdk/issues/1287) - prevent zero power validators at genesis
* [x/stake] fix bug when unbonding/redelegating using `--shares-percent`
* [\#1010](https://github.com/cosmos/cosmos-sdk/issues/1010) - two validators can't bond with the same pubkey anymore


## 0.19.0

*June 13, 2018*

BREAKING CHANGES
* msg.GetSignBytes() now returns bech32-encoded addresses in all cases
* [lcd] REST end-points now include gas
* sdk.Coin now uses sdk.Int, a big.Int wrapper with 256bit range cap

FEATURES
* [x/auth] Added AccountNumbers to BaseAccount and StdTxs to allow for replay protection with account pruning
* [lcd] added an endpoint to query for the SDK version of the connected node

IMPROVEMENTS
* export command now writes current validator set for Tendermint
* [tests] Application module tests now use a mock application
* [gaiacli] Fix error message when account isn't found when running gaiacli account
* [lcd] refactored to eliminate use of global variables, and interdependent tests
* [tests] Added testnet command to gaiad
* [tests] Added localnet targets to Makefile
* [x/stake] More stake tests added to test ByPower index

FIXES
* Fixes consensus fault on testnet - see postmortem [here](https://github.com/cosmos/cosmos-sdk/issues/1197#issuecomment-396823021)
* [x/stake] bonded inflation removed, non-bonded inflation partially implemented
* [lcd] Switch to bech32 for addresses on all human readable inputs and outputs
* [lcd] fixed tx indexing/querying
* [cli] Added `--gas` flag to specify transaction gas limit
* [gaia] Registered slashing message handler
* [x/slashing] Set signInfo.StartHeight correctly for newly bonded validators

FEATURES
* [docs] Reorganize documentation
* [docs] Update staking spec, create WIP spec for slashing, and fees

## 0.18.0

*June 9, 2018*

BREAKING CHANGES

* [stake] candidate -> validator throughout (details in refactor comment)
* [stake] delegate-bond -> delegation throughout
* [stake] `gaiacli query validator` takes and argument instead of using the `--address-candidate` flag
* [stake] introduce `gaiacli query delegations`
* [stake] staking refactor
  * ValidatorsBonded store now take sorted pubKey-address instead of validator owner-address,
    is sorted like Tendermint by pk's address
  * store names more understandable
  * removed temporary ToKick store, just needs a local map!
  * removed distinction between candidates and validators
    * everything is now a validator
    * only validators with a status == bonded are actively validating/receiving rewards
  * Introduction of Unbonding fields, lowlevel logic throughout (not fully implemented with queue)
  * Introduction of PoolShares type within validators,
    replaces three rational fields (BondedShares, UnbondingShares, UnbondedShares
* [x/auth] move stuff specific to auth anteHandler to the auth module rather than the types folder. This includes:
  * StdTx (and its related stuff i.e. StdSignDoc, etc)
  * StdFee
  * StdSignature
  * Account interface
  * Related to this organization, I also:
* [x/auth] got rid of AccountMapper interface (in favor of the struct already in auth module)
* [x/auth] removed the FeeHandler function from the AnteHandler, Replaced with FeeKeeper
* [x/auth] Removed GetSignatures() from Tx interface (as different Tx styles might use something different than StdSignature)
* [store] Removed SubspaceIterator and ReverseSubspaceIterator from KVStore interface and replaced them with helper functions in /types
* [cli] rearranged commands under subcommands
* [stake] remove Tick and add EndBlocker
* Switch to bech32cosmos on all human readable inputs and outputs


FEATURES

* [x/auth] Added ability to change pubkey to auth module
* [baseapp] baseapp now has settable functions for filtering peers by address/port & public key
* [sdk] Gas consumption is now measured as transactions are executed
  * Transactions which run out of gas stop execution and revert state changes
  * A "simulate" query has been added to determine how much gas a transaction will need
  * Modules can include their own gas costs for execution of particular message types
* [stake] Seperation of fee distribution to a new module
* [stake] Creation of a validator/delegation generics in `/types`
* [stake] Helper Description of the store in x/stake/store.md
* [stake] removed use of caches in the stake keeper
* [stake] Added REST API
* [Makefile] Added terraform/ansible playbooks to easily create remote testnets on Digital Ocean


BUG FIXES

* [stake] staking delegator shares exchange rate now relative to equivalent-bonded-tokens the validator has instead of bonded tokens
  ^ this is important for unbonded validators in the power store!
* [cli] fixed cli-bash tests
* [ci] added cli-bash tests
* [basecoin] updated basecoin for stake and slashing
* [docs] fixed references to old cli commands
* [docs] Downgraded Swagger to v2 for downstream compatibility
* auto-sequencing transactions correctly
* query sequence via account store
* fixed duplicate pub_key in stake.Validator
* Auto-sequencing now works correctly
* [gaiacli] Fix error message when account isn't found when running gaiacli account


## 0.17.5

*June 5, 2018*

Update to Tendermint v0.19.9 (Fix evidence reactor, mempool deadlock, WAL panic,
memory leak)

## 0.17.4

*May 31, 2018*

Update to Tendermint v0.19.7 (WAL fixes and more)

## 0.17.3

*May 29, 2018*

Update to Tendermint v0.19.6 (fix fast-sync halt)

## 0.17.5

*June 5, 2018*

Update to Tendermint v0.19.9 (Fix evidence reactor, mempool deadlock, WAL panic,
memory leak)

## 0.17.4

*May 31, 2018*

Update to Tendermint v0.19.7 (WAL fixes and more)

## 0.17.3

*May 29, 2018*

Update to Tendermint v0.19.6 (fix fast-sync halt)

## 0.17.2

_May 20, 2018_

Update to Tendermint v0.19.5 (reduce WAL use, bound the mempool and some rpcs, improve logging)

## 0.17.1 (May 17, 2018)

Update to Tendermint v0.19.4 (fixes a consensus bug and improves logging)

## 0.17.0 (May 15, 2018)

BREAKING CHANGES

* [stake] MarshalJSON -> MarshalBinaryLengthPrefixed
* Queries against the store must be prefixed with the path "/store"

FEATURES

* [gaiacli] Support queries for candidates, delegator-bonds
* [gaiad] Added `gaiad export` command to export current state to JSON
* [x/bank] Tx tags with sender/recipient for indexing & later retrieval
* [x/stake] Tx tags with delegator/candidate for delegation & unbonding, and candidate info for declare candidate / edit validator

IMPROVEMENTS

* [gaiad] Update for Tendermint v0.19.3 (improve `/dump_consensus_state` and add
  `/consensus_state`)
* [spec/ibc] Added spec!
* [spec/stake] Cleanup structure, include details about slashing and
  auto-unbonding
* [spec/governance] Fixup some names and pseudocode
* NOTE: specs are still a work-in-progress ...

BUG FIXES

* Auto-sequencing now works correctly


## 0.16.0 (May 14th, 2018)

BREAKING CHANGES

* Move module REST/CLI packages to x/[module]/client/rest and x/[module]/client/cli
* Gaia simple-staking bond and unbond functions replaced
* [stake] Delegator bonds now store the height at which they were updated
* All module keepers now require a codespace, see basecoin or democoin for usage
* Many changes to names throughout
  * Type as a prefix naming convention applied (ex. BondMsg -> MsgBond)
  * Removed redundancy in names (ex. stake.StakingKeeper -> stake.Keeper)
* Removed SealedAccountMapper
* gaiad init now requires use of `--name` flag
* Removed Get from Msg interface
* types/rational now extends big.Rat

FEATURES:

* Gaia stake commands include, CreateValidator, EditValidator, Delegate, Unbond
* MountStoreWithDB without providing a custom store works.
* Repo is now lint compliant / GoMetaLinter with tendermint-lint integrated into CI
* Better key output, pubkey go-amino hex bytes now output by default
* gaiad init overhaul
  * Create genesis transactions with `gaiad init gen-tx`
  * New genesis account keys are automatically added to the client keybase (introduce `--client-home` flag)
  * Initialize with genesis txs using `--gen-txs` flag
* Context now has access to the application-configured logger
* Add (non-proof) subspace query helper functions
* Add more staking query functions: candidates, delegator-bonds

BUG FIXES

* Gaia now uses stake, ported from github.com/cosmos/gaia


## 0.15.1 (April 29, 2018)

IMPROVEMENTS:

* Update Tendermint to v0.19.1 (includes many rpc fixes)


## 0.15.0 (April 29, 2018)

NOTE: v0.15.0 is a large breaking change that updates the encoding scheme to use
[Amino](github.com/tendermint/go-amino).

For details on how this changes encoding for public keys and addresses,
see the [docs](https://github.com/tendermint/tendermint/blob/v0.19.1/docs/specification/new-spec/encoding.md#public-key-cryptography).

BREAKING CHANGES

* Remove go-wire, use go-amino
* [store] Add `SubspaceIterator` and `ReverseSubspaceIterator` to `KVStore` interface
* [basecoin] NewBasecoinApp takes a `dbm.DB` and uses namespaced DBs for substores

FEATURES:

* Add CacheContext
* Add auto sequencing to client
* Add FeeHandler to ante handler

BUG FIXES

* MountStoreWithDB without providing a custom store works.

## 0.14.1 (April 9, 2018)

BUG FIXES

* [gaiacli] Fix all commands (just a duplicate of basecli for now)

## 0.14.0 (April 9, 2018)

BREAKING CHANGES:

* [client/builder] Renamed to `client/core` and refactored to use a CoreContext
  struct
* [server] Refactor to improve useability and de-duplicate code
* [types] `Result.ToQuery -> Error.QueryResult`
* [makefile] `make build` and `make install` only build/install `gaiacli` and
  `gaiad`. Use `make build_examples` and `make install_examples` for
  `basecoind/basecli` and `democoind/democli`
* [staking] Various fixes/improvements

FEATURES:

* [democoin] Added Proof-of-Work module

BUG FIXES

* [client] Reuse Tendermint RPC client to avoid excessive open files
* [client] Fix setting log level
* [basecoin] Sort coins in genesis

## 0.13.1 (April 3, 2018)

BUG FIXES

* [x/ibc] Fix CLI and relay for IBC txs
* [x/stake] Various fixes/improvements

## 0.13.0 (April 2, 2018)

BREAKING CHANGES

* [basecoin] Remove cool/sketchy modules -> moved to new `democoin`
* [basecoin] NewBasecoinApp takes a `map[string]dbm.DB` as temporary measure
  to allow mounting multiple stores with their own DB until they can share one
* [x/staking] Renamed to `simplestake`
* [builder] Functions don't take `passphrase` as argument
* [server] GenAppParams returns generated seed and address
* [basecoind] `init` command outputs JSON of everything necessary for testnet
* [basecoind] `basecoin.db -> data/basecoin.db`
* [basecli] `data/keys.db -> keys/keys.db`

FEATURES

* [types] `Coin` supports direct arithmetic operations
* [basecoind] Add `show_validator` and `show_node_id` commands
* [x/stake] Initial merge of full staking module!
* [democoin] New example application to demo custom modules

IMPROVEMENTS

* [makefile] `make install`
* [testing] Use `/tmp` for directories so they don't get left in the repo

BUG FIXES

* [basecoin] Allow app to be restarted
* [makefile] Fix build on Windows
* [basecli] Get confirmation before overriding key with same name

## 0.12.0 (March 27 2018)

BREAKING CHANGES

* Revert to old go-wire for now
* glide -> godep
* [types] ErrBadNonce -> ErrInvalidSequence
* [types] Replace tx.GetFeePayer with FeePayer(tx) - returns the first signer
* [types] NewStdTx takes the Fee
* [types] ParseAccount -> AccountDecoder; ErrTxParse -> ErrTxDecoder
* [x/auth] AnteHandler deducts fees
* [x/bank] Move some errors to `types`
* [x/bank] Remove sequence and signature from Input

FEATURES

* [examples/basecoin] New cool module to demonstrate use of state and custom transactions
* [basecoind] `show_node_id` command
* [lcd] Implement the Light Client Daemon and endpoints
* [types/stdlib] Queue functionality
* [store] Subspace iterator on IAVLTree
* [types] StdSignDoc is the document that gets signed (chainid, msg, sequence, fee)
* [types] CodeInvalidPubKey
* [types] StdFee, and StdTx takes the StdFee
* [specs] Progression of MVPs for IBC
* [x/ibc] Initial shell of IBC functionality (no proofs)
* [x/simplestake] Simple staking module with bonding/unbonding

IMPROVEMENTS

* Lots more tests!
* [client/builder] Helpers for forming and signing transactions
* [types] sdk.Address
* [specs] Staking

BUG FIXES

* [x/auth] Fix setting pubkey on new account
* [x/auth] Require signatures to include the sequences
* [baseapp] Dont panic on nil handler
* [basecoin] Check for empty bytes in account and tx

## 0.11.0 (March 1, 2017)

BREAKING CHANGES

* [examples] dummy -> kvstore
* [examples] Remove gaia
* [examples/basecoin] MakeTxCodec -> MakeCodec
* [types] CommitMultiStore interface has new `GetCommitKVStore(key StoreKey) CommitKVStore` method

FEATURES

* [examples/basecoin] CLI for `basecli` and `basecoind` (!)
* [baseapp] router.AddRoute returns Router

IMPROVEMENTS

* [baseapp] Run msg handlers on CheckTx
* [docs] Add spec for REST API
* [all] More tests!

BUG FIXES

* [baseapp] Fix panic on app restart
* [baseapp] InitChain does not call Commit
* [basecoin] Remove IBCStore because mounting multiple stores is currently broken

## 0.10.0 (February 20, 2017)

BREAKING CHANGES

* [baseapp] NewBaseApp(logger, db)
* [baseapp] NewContext(isCheckTx, header)
* [x/bank] CoinMapper -> CoinKeeper

FEATURES

* [examples/gaia] Mock CLI !
* [baseapp] InitChainer, BeginBlocker, EndBlocker
* [baseapp] MountStoresIAVL

IMPROVEMENTS

* [docs] Various improvements.
* [basecoin] Much simpler :)

BUG FIXES

* [baseapp] initialize and reset msCheck and msDeliver properly

## 0.9.0 (February 13, 2017)

BREAKING CHANGES

* Massive refactor. Basecoin works. Still needs <3

## 0.8.1

* Updates for dependencies

## 0.8.0 (December 18, 2017)

* Updates for dependencies

## 0.7.1 (October 11, 2017)

IMPROVEMENTS:

* server/commands: GetInitCmd takes list of options

## 0.7.0 (October 11, 2017)

BREAKING CHANGES:

* Everything has changed, and it's all about to change again, so don't bother using it yet!

## 0.6.2 (July 27, 2017)

IMPROVEMENTS:

* auto-test all tutorials to detect breaking changes
* move deployment scripts from `/scripts` to `/publish` for clarity

BUG FIXES:

* `basecoin init` ensures the address in genesis.json is valid
* fix bug that certain addresses couldn't receive ibc packets

## 0.6.1 (June 28, 2017)

Make lots of small cli fixes that arose when people were using the tools for
the testnet.

IMPROVEMENTS:

* basecoin
  * `basecoin start` supports all flags that `tendermint node` does, such as
    `--rpc.laddr`, `--p2p.seeds`, and `--p2p.skip_upnp`
  * fully supports `--log_level` and `--trace` for logger configuration
  * merkleeyes no longers spams the logs... unless you want it
    * Example: `basecoin start --log_level="merkleeyes:info,state:info,*:error"`
    * Example: `basecoin start --log_level="merkleeyes:debug,state:info,*:error"`
* basecli
  * `basecli init` is more intelligent and only complains if there really was
    a connected chain, not just random files
  * support `localhost:46657` or `http://localhost:46657` format for nodes,
    not just `tcp://localhost:46657`
  * Add `--genesis` to init to specify chain-id and validator hash
    * Example: `basecli init --node=localhost:46657 --genesis=$HOME/.basecoin/genesis.json`
  * `basecli rpc` has a number of methods to easily accept tendermint rpc, and verifies what it can

BUG FIXES:

* basecli
  * `basecli query account` accepts hex account address with or without `0x`
    prefix
  * gives error message when running commands on an unitialized chain, rather
    than some unintelligable panic

## 0.6.0 (June 22, 2017)

Make the basecli command the only way to use client-side, to enforce best
security practices. Lots of enhancements to get it up to production quality.

BREAKING CHANGES:

* ./cmd/commands -> ./cmd/basecoin/commands
* basecli
  * `basecli proof state get` -> `basecli query key`
  * `basecli proof tx get` -> `basecli query tx`
  * `basecli proof state get --app=account` -> `basecli query account`
  * use `--chain-id` not `--chainid` for consistency
  * update to use `--trace` not `--debug` for stack traces on errors
  * complete overhaul on how tx and query subcommands are added. (see counter or trackomatron for examples)
  * no longer supports counter app (see new countercli)
* basecoin
  * `basecoin init` takes an argument, an address to allocate funds to in the genesis
  * removed key2.json
  * removed all client side functionality from it (use basecli now for proofs)
    * no tx subcommand
    * no query subcommand
    * no account (query) subcommand
    * a few other random ones...
  * enhanced relay subcommand
    * relay start did what relay used to do
    * relay init registers both chains on one another (to set it up so relay start just works)
* docs
  * removed `example-plugin`, put `counter` inside `docs/guide`
* app
  * Implements ABCI handshake by proxying merkleeyes.Info()

IMPROVEMENTS:

* `basecoin init` support `--chain-id`
* intergrates tendermint 0.10.0 (not the rc-2, but the real thing)
* commands return error code (1) on failure for easier script testing
* add `reset_all` to basecli, and never delete keys on `init`
* new shutil based unit tests, with better coverage of the cli actions
* just `make fresh` when things are getting stale ;)

BUG FIXES:

* app: no longer panics on missing app_options in genesis (thanks, anton)
* docs: updated all docs... again
* ibc: fix panic on getting BlockID from commit without 100% precommits (still a TODO)

## 0.5.2 (June 2, 2017)

BUG FIXES:

* fix parsing of the log level from Tendermint config (#97)

## 0.5.1 (May 30, 2017)

BUG FIXES:

* fix ibc demo app to use proper tendermint flags, 0.10.0-rc2 compatibility
* Make sure all cli uses new json.Marshal not wire.JSONBytes

## 0.5.0 (May 27, 2017)

BREAKING CHANGES:

* only those related to the tendermint 0.9 -> 0.10 upgrade

IMPROVEMENTS:

* basecoin cli
  * integrates tendermint 0.10.0 and unifies cli (init, unsafe_reset_all, ...)
  * integrate viper, all command line flags can also be defined in environmental variables or config.toml
* genesis file
  * you can define accounts with either address or pub_key
  * sorts coins for you, so no silent errors if not in alphabetical order
* [light-client](https://github.com/tendermint/light-client) integration
  * no longer must you trust the node you connect to, prove everything!
  * new [basecli command](./cmd/basecli/README.md)
  * integrated [key management](https://github.com/tendermint/go-crypto/blob/master/cmd/README.md), stored encrypted locally
  * tracks validator set changes and proves everything from one initial validator seed
  * `basecli proof state` gets complete proofs for any abci state
  * `basecli proof tx` gets complete proof where a tx was stored in the chain
  * `basecli proxy` exposes tendermint rpc, but only passes through results after doing complete verification

BUG FIXES:

* no more silently ignored error with invalid coin names (eg. "17.22foo coin" used to parse as "17 foo", not warning/error)

## 0.4.1 (April 26, 2017)

BUG FIXES:

* Fix bug in `basecoin unsafe_reset_X` where the `priv_validator.json` was not being reset

## 0.4.0 (April 21, 2017)

BREAKING CHANGES:

* CLI now uses Cobra, which forced changes to some of the flag names and orderings

IMPROVEMENTS:

* `basecoin init` doesn't generate error if already initialized
* Much more testing

## 0.3.1 (March 23, 2017)

IMPROVEMENTS:

* CLI returns exit code 1 and logs error before exiting

## 0.3.0 (March 23, 2017)

BREAKING CHANGES:

* Remove `--data` flag and use `BCHOME` to set the home directory (defaults to `~/.basecoin`)
* Remove `--in-proc` flag and start Tendermint in-process by default (expect Tendermint files in $BCHOME/tendermint).
  To start just the ABCI app/server, use `basecoin start --without-tendermint`.
* Consolidate genesis files so the Basecoin genesis is an object under `app_options` in Tendermint genesis. For instance:

```
{
  "app_hash": "",
  "chain_id": "foo_bar_chain",
  "genesis_time": "0001-01-01T00:00:00.000Z",
  "validators": [
    {
      "amount": 10,
      "name": "",
      "pub_key": [
	1,
	"7B90EA87E7DC0C7145C8C48C08992BE271C7234134343E8A8E8008E617DE7B30"
      ]
    }
  ],
  "app_options": {
    "accounts": [{
      "pub_key": {
        "type": "ed25519",
        "data": "6880db93598e283a67c4d88fc67a8858aa2de70f713fe94a5109e29c137100c2"
      },
      "coins": [
        {
          "denom": "blank",
          "amount": 12345
        },
        {
          "denom": "ETH",
          "amount": 654321
        }
      ]
    }],
    "plugin_options": ["plugin1/key1", "value1", "plugin1/key2", "value2"]
  }
}
```

Note the array of key-value pairs is now under `app_options.plugin_options` while the `app_options` themselves are well formed.
We also changed `chainID` to `chain_id` and consolidated to have just one of them.

FEATURES:

* Introduce `basecoin init` and `basecoin unsafe_reset_all`

## 0.2.0 (March 6, 2017)

BREAKING CHANGES:

* Update to ABCI v0.4.0 and Tendermint v0.9.0
* Coins are specified on the CLI as `Xcoin`, eg. `5gold`
* `Cost` is now `Fee`

FEATURES:

* CLI for sending transactions and querying the state,
  designed to be easily extensible as plugins are implemented
* Run Basecoin in-process with Tendermint
* Add `/account` path in Query
* IBC plugin for InterBlockchain Communication
* Demo script of IBC between two chains

IMPROVEMENTS:

* Use new Tendermint `/commit` endpoint for crafting IBC transactions
* More unit tests
* Use go-crypto S structs and go-data for more standard JSON
* Demo uses fewer sleeps

BUG FIXES:

* Various little fixes in coin arithmetic
* More commit validation in IBC
* Return results from transactions

## PreHistory

##### January 14-18, 2017

* Update to Tendermint v0.8.0
* Cleanup a bit and release blog post

##### September 22, 2016

* Basecoin compiles again

<!-- Release links -->

[Unreleased]: https://github.com/cosmos/cosmos-sdk/compare/v0.38.2...HEAD
[v0.38.2]: https://github.com/cosmos/cosmos-sdk/releases/tag/v0.38.2
[v0.38.1]: https://github.com/cosmos/cosmos-sdk/releases/tag/v0.38.1
[v0.38.0]: https://github.com/cosmos/cosmos-sdk/releases/tag/v0.38.0
[v0.37.9]: https://github.com/cosmos/cosmos-sdk/releases/tag/v0.37.9
[v0.37.8]: https://github.com/cosmos/cosmos-sdk/releases/tag/v0.37.8
[v0.37.7]: https://github.com/cosmos/cosmos-sdk/releases/tag/v0.37.7
[v0.37.6]: https://github.com/cosmos/cosmos-sdk/releases/tag/v0.37.6
[v0.37.5]: https://github.com/cosmos/cosmos-sdk/releases/tag/v0.37.5
[v0.37.4]: https://github.com/cosmos/cosmos-sdk/releases/tag/v0.37.4
[v0.37.3]: https://github.com/cosmos/cosmos-sdk/releases/tag/v0.37.3
[v0.37.1]: https://github.com/cosmos/cosmos-sdk/releases/tag/v0.37.1
[v0.37.0]: https://github.com/cosmos/cosmos-sdk/releases/tag/v0.37.0
[v0.36.0]: https://github.com/cosmos/cosmos-sdk/releases/tag/v0.36.0<|MERGE_RESOLUTION|>--- conflicted
+++ resolved
@@ -190,15 +190,12 @@
 * (x/upgrade) [\#10189](https://github.com/cosmos/cosmos-sdk/issues/10189) Removed potential sources of non-determinism in upgrades
 * [\#10422](https://github.com/cosmos/cosmos-sdk/pull/10422) and [\#10529](https://github.com/cosmos/cosmos-sdk/pull/10529) Add `MinCommissionRate` param to `x/staking` module.
 * [#10763](https://github.com/cosmos/cosmos-sdk/pull/10763) modify the fields in `TallyParams` to use `string` instead of `bytes`
-<<<<<<< HEAD
+* [#10770](https://github.com/cosmos/cosmos-sdk/pull/10770) revert tx when block gas limit exceeded
+* [\#10868](https://github.com/cosmos/cosmos-sdk/pull/10868) Bump gov to v1beta2. Both v1beta1 and v1beta2 queries and Msgs are accepted.
+* [\#11011](https://github.com/cosmos/cosmos-sdk/pull/11011) Remove burning of deposits when qourum is not reached on a governance proposal and when the deposit is not fully met. 
 * [#10770](https://github.com/cosmos/cosmos-sdk/pull/10770) revert tx when block gas limit exceeded
 * (x/staking) [\#10885] (https://github.com/cosmos/cosmos-sdk/pull/10885) Add new `CancelUnbondingDelegation`
   transaction to `x/staking` module. Delegators now cancel unbonding delegation entry and re-delegate back to validator.
-=======
-* [#10770](https://github.com/cosmos/cosmos-sdk/pull/10770) revert tx when block gas limit exceeded
-* [\#10868](https://github.com/cosmos/cosmos-sdk/pull/10868) Bump gov to v1beta2. Both v1beta1 and v1beta2 queries and Msgs are accepted.
-* [\#11011](https://github.com/cosmos/cosmos-sdk/pull/11011) Remove burning of deposits when qourum is not reached on a governance proposal and when the deposit is not fully met. 
->>>>>>> 9606c16c
 
 ### Deprecated
 
