<!--
Guiding Principles:

Changelogs are for humans, not machines.
There should be an entry for every single version.
The same types of changes should be grouped.
Versions and sections should be linkable.
The latest version comes first.
The release date of each version is displayed.
Mention whether you follow Semantic Versioning.

Usage:

Change log entries are to be added to the Unreleased section under the
appropriate stanza (see below). Each entry should ideally include a tag and
the Github issue reference in the following format:

* (<tag>) \#<issue-number> message

The issue numbers will later be link-ified during the release process so you do
not have to worry about including a link manually, but you can if you wish.

Types of changes (Stanzas):

"Features" for new features.
"Improvements" for changes in existing functionality.
"Deprecated" for soon-to-be removed features.
"Bug Fixes" for any bug fixes.
"Client Breaking" for breaking Protobuf, gRPC and REST routes used by end-users.
"CLI Breaking" for breaking CLI commands.
"API Breaking" for breaking exported APIs used by developers building on SDK.
"State Machine Breaking" for any changes that result in a different AppState given same genesisState and txList.
Ref: https://keepachangelog.com/en/1.0.0/
-->

# Changelog

## [Unreleased]

### Improvements
<<<<<<< HEAD

* (store) [\#10040](https://github.com/cosmos/cosmos-sdk/pull/10040) Bump IAVL to v0.17.1 which includes performance improvements on a batch load.
=======
* (types) [\#10021](https://github.com/cosmos/cosmos-sdk/pull/10021) Speedup coins.AmountOf(), by removing many intermittent regex calls.
>>>>>>> b4d7c1f5

### Bug Fixes

* [\#9969](https://github.com/cosmos/cosmos-sdk/pull/9969) fix: use keyring in config for add-genesis-account cmd.
* (x/genutil) [#10104](https://github.com/cosmos/cosmos-sdk/pull/10104) Ensure the `init` command reads the `--home` flag value correctly.
* [\#10061](https://github.com/cosmos/cosmos-sdk/pull/10061) Ensure that `LegacyAminoPubKey` struct correctly unmarshals from JSON
* (x/feegrant) [\#10049](https://github.com/cosmos/cosmos-sdk/issues/10049) Fixed the error message when `period` or `period-limit` flag is not set on a feegrant grant transaction.

### Client Breaking Changes

* [\#9879](https://github.com/cosmos/cosmos-sdk/pull/9879) Modify ABCI Queries to use `abci.QueryRequest` Height field if it is non-zero, otherwise continue using context height.

## [v0.44.0](https://github.com/cosmos/cosmos-sdk/releases/tag/v0.44.0) - 2021-09-01

### Features

* [\#9860](https://github.com/cosmos/cosmos-sdk/pull/9860) Emit transaction fee in ante handler fee decorator. The event type is `tx` and the attribute is `fee`.

### Improvements

* (deps) [\#9956](https://github.com/cosmos/cosmos-sdk/pull/9956) Bump Tendermint to [v0.34.12](https://github.com/tendermint/tendermint/releases/tag/v0.34.12).

### Deprecated

* (x/upgrade) [\#9906](https://github.com/cosmos/cosmos-sdk/pull/9906) Deprecate `UpgradeConsensusState` gRPC query since this functionality is only used for IBC, which now has its own [IBC replacement](https://github.com/cosmos/ibc-go/blob/2c880a22e9f9cc75f62b527ca94aa75ce1106001/proto/ibc/core/client/v1/query.proto#L54)

### Bug Fixes

* [\#9965](https://github.com/cosmos/cosmos-sdk/pull/9965) Fixed `simd version` command output to report the right release tag.

### Client Breaking Changes

* [\#10041](https://github.com/cosmos/cosmos-sdk/pull/10041) Remove broadcast & encode legacy REST endpoints. Please see the [REST Endpoints Migration guide](https://docs.cosmos.network/master/migrations/rest.html) to migrate to the new REST endpoints.

## [v0.43.0](https://github.com/cosmos/cosmos-sdk/releases/tag/v0.43.0) - 2021-08-10

### Features

* [\#6711](https://github.com/cosmos/cosmos-sdk/pull/6711) Make integration test suites reusable by apps, tests are exported in each module's `client/testutil` package.
* [\#8077](https://github.com/cosmos/cosmos-sdk/pull/8077) Added support for grpc-web, enabling browsers to communicate with a chain's gRPC server
* [\#8965](https://github.com/cosmos/cosmos-sdk/pull/8965) cosmos reflection now provides more information on the application such as: deliverable msgs, sdk.Config info etc (still in alpha stage).
* [\#8520](https://github.com/cosmos/cosmos-sdk/pull/8520) Add support for permanently locked vesting accounts.
* [\#8559](https://github.com/cosmos/cosmos-sdk/pull/8559) Added Protobuf compatible secp256r1 ECDSA signatures.
* [\#8786](https://github.com/cosmos/cosmos-sdk/pull/8786) Enabled secp256r1 in x/auth.
* (rosetta) [\#8729](https://github.com/cosmos/cosmos-sdk/pull/8729) Data API fully supports balance tracking. Construction API can now construct any message supported by the application.
* [\#8754](https://github.com/cosmos/cosmos-sdk/pull/8875) Added support for reverse iteration to pagination.
* (types) [\#9079](https://github.com/cosmos/cosmos-sdk/issues/9079) Add `AddAmount`/`SubAmount` methods to `sdk.Coin`.
* [#9088](https://github.com/cosmos/cosmos-sdk/pull/9088) Added implementation to ADR-28 Derived Addresses.
* [\#9133](https://github.com/cosmos/cosmos-sdk/pull/9133) Added hooks for governance actions.
* (x/staking) [\#9214](https://github.com/cosmos/cosmos-sdk/pull/9214) Added `new_shares` attribute inside `EventTypeDelegate` event.
* [\#9382](https://github.com/cosmos/cosmos-sdk/pull/9382) feat: add Dec.Float64() function.
* [\#9457](https://github.com/cosmos/cosmos-sdk/pull/9457) Add amino support for x/authz and x/feegrant Msgs.
* [\#9498](https://github.com/cosmos/cosmos-sdk/pull/9498) Added `Codec: codec.Codec` attribute to `client/Context` structure.
* [\#9540](https://github.com/cosmos/cosmos-sdk/pull/9540) Add output flag for query txs command.
* (errors) [\#8845](https://github.com/cosmos/cosmos-sdk/pull/8845) Add `Error.Wrap` handy method
* [\#8518](https://github.com/cosmos/cosmos-sdk/pull/8518) Help users of multisig wallets debug signature issues.
* [\#9750](https://github.com/cosmos/cosmos-sdk/pull/9750) Emit events for tx signature and sequence, so clients can now query txs by signature (`tx.signature='<base64_sig>'`) or by address and sequence combo (`tx.acc_seq='<addr>/<seq>'`).

### Client Breaking Changes

* [\#8363](https://github.com/cosmos/cosmos-sdk/pull/8363) Addresses no longer have a fixed 20-byte length. From the SDK modules' point of view, any 1-255 bytes-long byte array is a valid address.
* (crypto/ed25519) [\#8690] Adopt zip1215 ed2559 verification rules.
* [\#8849](https://github.com/cosmos/cosmos-sdk/pull/8849) Upgrade module no longer supports time based upgrades.
* [\#7477](https://github.com/cosmos/cosmos-sdk/pull/7477) Changed Bech32 Public Key serialization in the client facing functionality (CLI, MsgServer, QueryServer):
  * updated the keyring display structure (it uses protobuf JSON serialization) - the output is more verbose.
  * Renamed `MarshalAny` and `UnmarshalAny` to `MarshalInterface` and `UnmarshalInterface` respectively. These functions must take an interface as parameter (not a concrete type nor `Any` object). Underneath they use `Any` wrapping for correct protobuf serialization.
  * CLI: removed `--text` flag from `show-node-id` command; the text format for public keys is not used any more - instead we use ProtoJSON.
* (store) [\#8790](https://github.com/cosmos/cosmos-sdk/pull/8790) Reduce gas costs by 10x for transient store operations.
* [\#9139](https://github.com/cosmos/cosmos-sdk/pull/9139) Querying events:
  * via `ServiceMsg` TypeURLs (e.g. `message.action='/cosmos.bank.v1beta1.Msg/Send'`) does not work anymore,
  * via legacy `msg.Type()` (e.g. `message.action='send'`) is being deprecated, new `Msg`s won't emit these events.
  * Please use concrete `Msg` TypeURLs instead (e.g. `message.action='/cosmos.bank.v1beta1.MsgSend'`).
* [\#9859](https://github.com/cosmos/cosmos-sdk/pull/9859) The `default` pruning strategy now keeps the last 362880 blocks instead of 100. 362880 equates to roughly enough blocks to cover the entire unbonding period assuming a 21 day unbonding period and 5s block time.
* [\#9785](https://github.com/cosmos/cosmos-sdk/issues/9785) Missing coin denomination in logs


### API Breaking Changes

* (keyring) [#\8662](https://github.com/cosmos/cosmos-sdk/pull/8662) `NewMnemonic` now receives an additional `passphrase` argument to secure the key generated by the bip39 mnemonic.
* (x/bank) [\#8473](https://github.com/cosmos/cosmos-sdk/pull/8473) Bank keeper does not expose unsafe balance changing methods such as `SetBalance`, `SetSupply` etc.
* (x/staking) [\#8473](https://github.com/cosmos/cosmos-sdk/pull/8473) On genesis init, if non bonded pool and bonded pool balance, coming from the bank module, does not match what is saved in the staking state, the initialization will panic.
* (x/gov) [\#8473](https://github.com/cosmos/cosmos-sdk/pull/8473) On genesis init, if the gov module account balance, coming from bank module state, does not match the one in gov module state, the initialization will panic.
* (x/distribution) [\#8473](https://github.com/cosmos/cosmos-sdk/pull/8473) On genesis init, if the distribution module account balance, coming from bank module state, does not match the one in distribution module state, the initialization will panic.
* (client/keys) [\#8500](https://github.com/cosmos/cosmos-sdk/pull/8500) `InfoImporter` interface is removed from legacy keybase.
* (x/staking) [\#8505](https://github.com/cosmos/cosmos-sdk/pull/8505) `sdk.PowerReduction` has been renamed to `sdk.DefaultPowerReduction`, and most staking functions relying on power reduction take a new function argument, instead of relying on that global variable.
* [\#8629](https://github.com/cosmos/cosmos-sdk/pull/8629) Deprecated `SetFullFundraiserPath` from `Config` in favor of `SetPurpose` and `SetCoinType`.
* (x/upgrade) [\#8673](https://github.com/cosmos/cosmos-sdk/pull/8673) Remove IBC logic from x/upgrade. Deprecates IBC fields in an Upgrade Plan, an error will be thrown if they are set. IBC upgrade logic moved to 02-client and an IBC UpgradeProposal is added.
* (x/bank) [\#8517](https://github.com/cosmos/cosmos-sdk/pull/8517) `SupplyI` interface and `Supply` are removed and uses `sdk.Coins` for supply tracking
* (x/upgrade) [\#8743](https://github.com/cosmos/cosmos-sdk/pull/8743) `UpgradeHandler` includes a new argument `VersionMap` which helps facilitate in-place migrations.
* (x/auth) [\#8129](https://github.com/cosmos/cosmos-sdk/pull/8828) Updated `SigVerifiableTx.GetPubKeys` method signature to return error.
* (x/upgrade) [\7487](https://github.com/cosmos/cosmos-sdk/pull/8897) Upgrade `Keeper` takes new argument `ProtocolVersionSetter` which implements setting a protocol version on baseapp.
* (baseapp) [\7487](https://github.com/cosmos/cosmos-sdk/pull/8897) BaseApp's fields appVersion and version were swapped to match Tendermint's fields.
* [\#8682](https://github.com/cosmos/cosmos-sdk/pull/8682) `ante.NewAnteHandler` updated to receive all positional params as `ante.HandlerOptions` struct. If required fields aren't set, throws error accordingly.
* (x/staking/types) [\#7447](https://github.com/cosmos/cosmos-sdk/issues/7447) Remove bech32 PubKey support:
  * `ValidatorI` interface update: `GetConsPubKey` renamed to `TmConsPubKey` (this is to clarify the return type: consensus public key must be a tendermint key); `TmConsPubKey`, `GetConsAddr` methods return error.
  * `Validator` updated according to the `ValidatorI` changes described above.
  * `ToTmValidator` function: added `error` to return values.
  * `Validator.ConsensusPubkey` type changed from `string` to `codectypes.Any`.
  * `MsgCreateValidator.Pubkey` type changed from `string` to `codectypes.Any`.
* (client) [\#8926](https://github.com/cosmos/cosmos-sdk/pull/8926) `client/tx.PrepareFactory` has been converted to a private function, as it's only used internally.
* (auth/tx) [\#8926](https://github.com/cosmos/cosmos-sdk/pull/8926) The `ProtoTxProvider` interface used as a workaround for transaction simulation has been removed.
* (x/bank) [\#8798](https://github.com/cosmos/cosmos-sdk/pull/8798) `GetTotalSupply` is removed in favour of `GetPaginatedTotalSupply`
* (keyring) [\#8739](https://github.com/cosmos/cosmos-sdk/pull/8739) Rename InfoImporter -> LegacyInfoImporter.
* (x/bank/types) [\#9061](https://github.com/cosmos/cosmos-sdk/pull/9061) `AddressFromBalancesStore` now returns an error for invalid key instead of panic.
* (x/auth) [\#9144](https://github.com/cosmos/cosmos-sdk/pull/9144) The `NewTxTimeoutHeightDecorator` antehandler has been converted from a struct to a function.
* (codec) [\#9226](https://github.com/cosmos/cosmos-sdk/pull/9226) Rename codec interfaces and methods, to follow a general Go interfaces:
  * `codec.Marshaler` → `codec.Codec` (this defines objects which serialize other objects)
  * `codec.BinaryMarshaler` → `codec.BinaryCodec`
  * `codec.JSONMarshaler` → `codec.JSONCodec`
  * Removed `BinaryBare` suffix from `BinaryCodec` methods (`MarshalBinaryBare`, `UnmarshalBinaryBare`, ...)
  * Removed `Binary` infix from `BinaryCodec` methods (`MarshalBinaryLengthPrefixed`, `UnmarshalBinaryLengthPrefixed`, ...)
* [\#9139](https://github.com/cosmos/cosmos-sdk/pull/9139) `ServiceMsg` TypeURLs (e.g. `/cosmos.bank.v1beta1.Msg/Send`) have been removed, as they don't comply to the Probobuf `Any` spec. Please use `Msg` type TypeURLs (e.g. `/cosmos.bank.v1beta1.MsgSend`). This has multiple consequences:
  * The `sdk.ServiceMsg` struct has been removed.
  * `sdk.Msg` now only contains `ValidateBasic` and `GetSigners` methods. The remaining methods `GetSignBytes`, `Route` and `Type` are moved to `legacytx.LegacyMsg`.
  * The `RegisterCustomTypeURL` function and the `cosmos.base.v1beta1.ServiceMsg` interface have been removed from the interface registry.
* (codec) [\#9251](https://github.com/cosmos/cosmos-sdk/pull/9251) Rename `clientCtx.JSONMarshaler` to `clientCtx.JSONCodec` as per #9226.
* (x/bank) [\#9271](https://github.com/cosmos/cosmos-sdk/pull/9271) SendEnabledCoin(s) renamed to IsSendEnabledCoin(s) to better reflect its functionality.
* (x/bank) [\#9550](https://github.com/cosmos/cosmos-sdk/pull/9550) `server.InterceptConfigsPreRunHandler` now takes 2 additional arguments: customAppConfigTemplate and customAppConfig. If you don't need to customize these, simply put `""` and `nil`.
* [\#8245](https://github.com/cosmos/cosmos-sdk/pull/8245) Removed `simapp.MakeCodecs` and use `simapp.MakeTestEncodingConfig` instead.
* (x/capability) [\#9836](https://github.com/cosmos/cosmos-sdk/pull/9836) Removed `InitializeAndSeal(ctx sdk.Context)` and replaced with `Seal()`. App must add x/capability module to the begin blockers which will assure that the x/capability keeper is properly initialized. The x/capability begin blocker must be run before any other module which uses x/capability.



### State Machine Breaking

* (x/{bank,distrib,gov,slashing,staking}) [\#8363](https://github.com/cosmos/cosmos-sdk/issues/8363) Store keys have been modified to allow for variable-length addresses.
* (x/evidence) [\#8502](https://github.com/cosmos/cosmos-sdk/pull/8502) `HandleEquivocationEvidence` persists the evidence to state.
* (x/gov) [\#7733](https://github.com/cosmos/cosmos-sdk/pull/7733) ADR 037 Implementation: Governance Split Votes, use `MsgWeightedVote` to send a split vote. Sending a regular `MsgVote` will convert the underlying vote option into a weighted vote with weight 1.
* (x/bank) [\#8656](https://github.com/cosmos/cosmos-sdk/pull/8656) balance and supply are now correctly tracked via `coin_spent`, `coin_received`, `coinbase` and `burn` events.
* (x/bank) [\#8517](https://github.com/cosmos/cosmos-sdk/pull/8517) Supply is now stored and tracked as `sdk.Coins`
* (x/bank) [\#9051](https://github.com/cosmos/cosmos-sdk/pull/9051) Supply value is stored as `sdk.Int` rather than `string`.


### CLI Breaking Changes

* [\#8880](https://github.com/cosmos/cosmos-sdk/pull/8880) The CLI `simd migrate v0.40 ...` command has been renamed to `simd migrate v0.42`.
* [\#8628](https://github.com/cosmos/cosmos-sdk/issues/8628) Commands no longer print outputs using `stderr` by default
* [\#9134](https://github.com/cosmos/cosmos-sdk/pull/9134) Renamed the CLI flag `--memo` to `--note`.
* [\#9291](https://github.com/cosmos/cosmos-sdk/pull/9291) Migration scripts prior to v0.38 have been removed from the CLI `migrate` command. The oldest supported migration is v0.39->v0.42.
* [\#9371](https://github.com/cosmos/cosmos-sdk/pull/9371) Non-zero default fees/Server will error if there's an empty value for min-gas-price in app.toml
* [\#9827](https://github.com/cosmos/cosmos-sdk/pull/9827) Ensure input parity of validator public key input between `tx staking create-validator` and `gentx`.
* [\#9781](https://github.com/cosmos/cosmos-sdk/pull/9781) Improve`withdraw-all-rewards` UX when broadcast mode `async` or `async` is used.
* [\#9621](https://github.com/cosmos/cosmos-sdk/pull/9621) Rollback [\#9371](https://github.com/cosmos/cosmos-sdk/pull/9371) and log warning if there's an empty value for min-gas-price in app.toml

### Improvements

* (store) [\#8012](https://github.com/cosmos/cosmos-sdk/pull/8012) Implementation of ADR-038 WriteListener and listen.KVStore
* (x/bank) [\#8614](https://github.com/cosmos/cosmos-sdk/issues/8614) Add `Name` and `Symbol` fields to denom metadata
* (x/auth) [\#8522](https://github.com/cosmos/cosmos-sdk/pull/8522) Allow to query all stored accounts
* (crypto/types) [\#8600](https://github.com/cosmos/cosmos-sdk/pull/8600) `CompactBitArray`: optimize the `NumTrueBitsBefore` method and add an `Equal` method.
* (x/upgrade) [\#8743](https://github.com/cosmos/cosmos-sdk/pull/8743) Add tracking module versions as per ADR-041
* (types) [\#8962](https://github.com/cosmos/cosmos-sdk/issues/8962) Add `Abs()` method to `sdk.Int`.
* (x/bank) [\#8950](https://github.com/cosmos/cosmos-sdk/pull/8950) Improve efficiency on supply updates.
* (store) [\#8811](https://github.com/cosmos/cosmos-sdk/pull/8811) store/cachekv: use typed `types/kv.List` instead of `container/list.List`. The change brings time spent on the time assertion cummulatively to 580ms down from 6.88s.
* (keyring) [\#8826](https://github.com/cosmos/cosmos-sdk/pull/8826) add trust to macOS Keychain for calling apps by default, avoiding repeating keychain popups that appears when dealing with keyring (key add, list, ...) operations.
* (makefile) [\#7933](https://github.com/cosmos/cosmos-sdk/issues/7933) Use Docker to generate swagger files.
* (crypto/types) [\#9196](https://github.com/cosmos/cosmos-sdk/pull/9196) Fix negative index accesses in CompactUnmarshal,GetIndex,SetIndex
* (cli) [\#9201](https://github.com/cosmos/cosmos-sdk/pull/9201) Fix init --recover not working.
* (makefile) [\#9192](https://github.com/cosmos/cosmos-sdk/pull/9192) Reuse proto containers in proto related jobs.
* [\#9205](https://github.com/cosmos/cosmos-sdk/pull/9205) Improve readability in `abci` handleQueryP2P
* [\#9231](https://github.com/cosmos/cosmos-sdk/pull/9231) Remove redundant staking errors.
* [\#9314](https://github.com/cosmos/cosmos-sdk/pull/9314) Update Rosetta SDK to upstream's latest release.
* (gRPC-Web) [\#9493](https://github.com/cosmos/cosmos-sdk/pull/9493) Add `EnableUnsafeCORS` flag to grpc-web config.
* (x/params) [\#9481](https://github.com/cosmos/cosmos-sdk/issues/9481) Speedup simulator for parameter change proposals.
* (x/staking) [\#9423](https://github.com/cosmos/cosmos-sdk/pull/9423) Staking delegations now returns empty list instead of rpc error when no records found.
* (x/auth) [\#9553](https://github.com/cosmos/cosmos-sdk/pull/9553) The `--multisig` flag now accepts both a name and address.
* (baseapp) [\#9578](https://github.com/cosmos/cosmos-sdk/pull/9578) Return `Baseapp`'s `trace` value for logging error stack traces.
* [\#8549](https://github.com/cosmos/cosmos-sdk/pull/8549) Make gRPC requests go through tendermint Query
* [\#8093](https://github.com/cosmos/cosmos-sdk/pull/8093) Limit usage of context.background.
* [\#8460](https://github.com/cosmos/cosmos-sdk/pull/8460) Ensure b.ReportAllocs() in all the benchmarks
* [\#8461](https://github.com/cosmos/cosmos-sdk/pull/8461) Fix upgrade tx commands not showing up in CLI


### Bug Fixes

* (x/gov) [\#8813](https://github.com/cosmos/cosmos-sdk/pull/8813) fix `GET /cosmos/gov/v1beta1/proposals/{proposal_id}/deposits` to include initial deposit
* (gRPC) [\#8945](https://github.com/cosmos/cosmos-sdk/pull/8945) gRPC reflection now works correctly.
* (keyring) [#\8635](https://github.com/cosmos/cosmos-sdk/issues/8635) Remove hardcoded default passphrase value on `NewMnemonic`
* (x/bank) [\#8434](https://github.com/cosmos/cosmos-sdk/pull/8434) Fix legacy REST API `GET /bank/total` and `GET /bank/total/{denom}` in swagger
* (x/slashing) [\#8427](https://github.com/cosmos/cosmos-sdk/pull/8427) Fix query signing infos command
* (x/bank/types) [\#9112](https://github.com/cosmos/cosmos-sdk/pull/9112) fix AddressFromBalancesStore address length overflow
* (x/bank) [\#9229](https://github.com/cosmos/cosmos-sdk/pull/9229) Now zero coin balances cannot be added to balances & supply stores. If any denom becomes zero corresponding key gets deleted from store.
* [\#9363](https://github.com/cosmos/cosmos-sdk/pull/9363) Check store key uniqueness in app wiring.
* [\#9460](https://github.com/cosmos/cosmos-sdk/pull/9460) Fix lint error in `MigratePrefixAddress`.
* [\#9480](https://github.com/cosmos/cosmos-sdk/pull/9480) Fix added keys when using `--dry-run`.
* (types) [\#9511](https://github.com/cosmos/cosmos-sdk/pull/9511) Change `maxBitLen` of `sdk.Int` and `sdk.Dec`  to handle max ERC20 value.
* [\#9454](https://github.com/cosmos/cosmos-sdk/pull/9454) Fix testnet command with --node-dir-prefix accepts `-` and change `node-dir-prefix token` to `testtoken`.
* (keyring) [\#9562](https://github.com/cosmos/cosmos-sdk/pull/9563) fix keyring kwallet backend when using with empty wallet.
* (keyring) [\#9583](https://github.com/cosmos/cosmos-sdk/pull/9583) Fix correct population of legacy `Vote.Option` field for votes with 1 VoteOption of weight 1.
* (x/distinction) [\#8918](https://github.com/cosmos/cosmos-sdk/pull/8918) Fix module's parameters validation.
* (x/gov/types) [\#8586](https://github.com/cosmos/cosmos-sdk/pull/8586) Fix bug caused by NewProposal that unnecessarily creates a Proposal object that’s discarded on any error.
* [\#8580](https://github.com/cosmos/cosmos-sdk/pull/8580) Use more cheaper method from the math/big package that provides a way to trivially check if a value is zero with .BitLen() == 0
* [\#8567](https://github.com/cosmos/cosmos-sdk/pull/8567) Fix bug by introducing pagination to GetValidatorSetByHeight response
* (x/bank) [\#8531](https://github.com/cosmos/cosmos-sdk/pull/8531) Fix bug caused by ignoring errors returned by Balance.GetAddress()
* (server) [\#8399](https://github.com/cosmos/cosmos-sdk/pull/8399) fix gRPC-web flag default value
* [\#8282](https://github.com/cosmos/cosmos-sdk/pull/8282) fix zero time checks
* (cli) [\#9717](https://github.com/cosmos/cosmos-sdk/pull/9717) Added CLI flag `--output json/text` to `tx` cli commands.
* (cli) [\#9593](https://github.com/cosmos/cosmos-sdk/pull/9593) Check if chain-id is blank before verifying signatures in multisign and error.
* [\#9720](https://github.com/cosmos/cosmos-sdk/pull/9720) Feegrant grant cli granter now accepts key name as well as address in general and accepts only address in --generate-only mode
* [\#9766](https://github.com/cosmos/cosmos-sdk/pull/9766) Fix hardcoded ledger signing algorithm on `keys add` command.
* [\#9793](https://github.com/cosmos/cosmos-sdk/pull/9793) Fixed ECDSA/secp256r1 transaction malleability.
* (server) [#9704](https://github.com/cosmos/cosmos-sdk/pull/9704) Start GRPCWebServer in goroutine, avoid blocking other services from starting.
* (bank) [\#9687](https://github.com/cosmos/cosmos-sdk/issues/9687) fixes [\#9159](https://github.com/cosmos/cosmos-sdk/issues/9159). Added migration to prune balances with zero coins.


### Deprecated

* (grpc) [\#8926](https://github.com/cosmos/cosmos-sdk/pull/8926) The `tx` field in `SimulateRequest` has been deprecated, prefer to pass `tx_bytes` instead.
* (sdk types) [\#9498](https://github.com/cosmos/cosmos-sdk/pull/9498) `clientContext.JSONCodec` will be removed in the next version. use `clientContext.Codec` instead.

## [v0.42.6](https://github.com/cosmos/cosmos-sdk/releases/tag/v0.42.6) - 2021-06-18

### Improvements

* [\#9428](https://github.com/cosmos/cosmos-sdk/pull/9428) Optimize bank InitGenesis. Added `k.initBalances`.
* [\#9429](https://github.com/cosmos/cosmos-sdk/pull/9429) Add `cosmos_sdk_version` to node_info
* [\#9541](https://github.com/cosmos/cosmos-sdk/pull/9541) Bump tendermint dependency to v0.34.11.

### Bug Fixes

* [\#9385](https://github.com/cosmos/cosmos-sdk/pull/9385) Fix IBC `query ibc client header` cli command. Support historical queries for query header/node-state commands.
* [\#9401](https://github.com/cosmos/cosmos-sdk/pull/9401) Fixes incorrect export of IBC identifier sequences. Previously, the next identifier sequence for clients/connections/channels was not set during genesis export. This resulted in the next identifiers being generated on the new chain to reuse old identifiers (the sequences began again from 0).
* [\#9408](https://github.com/cosmos/cosmos-sdk/pull/9408) Update simapp to use correct default broadcast mode.
* [\#9513](https://github.com/cosmos/cosmos-sdk/pull/9513) Fixes testnet CLI command. Testnet now updates the supply in genesis. Previously, when using add-genesis-account and testnet together, inconsistent genesis files would be produced, as only add-genesis-account was updating the supply.
* (x/gov) [\#8813](https://github.com/cosmos/cosmos-sdk/pull/8813) fix `GET /cosmos/gov/v1beta1/proposals/{proposal_id}/deposits` to include initial deposit

### Features

* [\#9383](https://github.com/cosmos/cosmos-sdk/pull/9383) New CLI command `query ibc-transfer escrow-address <port> <channel id>` to get the escrow address for a channel; can be used to then query balance of escrowed tokens
* (baseapp, types) [#\9390](https://github.com/cosmos/cosmos-sdk/pull/9390) Add current block header hash to `Context`
* (store) [\#9403](https://github.com/cosmos/cosmos-sdk/pull/9403) Add `RefundGas` function to `GasMeter` interface

## [v0.42.5](https://github.com/cosmos/cosmos-sdk/releases/tag/v0.42.5) - 2021-05-18

### Bug Fixes

* [\#9514](https://github.com/cosmos/cosmos-sdk/issues/9514) Fix panic when retrieving the `BlockGasMeter` on `(Re)CheckTx` mode.
* [\#9235](https://github.com/cosmos/cosmos-sdk/pull/9235) CreateMembershipProof/CreateNonMembershipProof now returns an error
if input key is empty, or input data contains empty key.
* [\#9108](https://github.com/cosmos/cosmos-sdk/pull/9108) Fixed the bug with querying multisig account, which is not showing threshold and public_keys.
* [\#9345](https://github.com/cosmos/cosmos-sdk/pull/9345) Fix ARM support.
* [\#9040](https://github.com/cosmos/cosmos-sdk/pull/9040) Fix ENV variables binding to CLI flags for client config.

### Features

* [\#8953](https://github.com/cosmos/cosmos-sdk/pull/8953) Add the `config` CLI subcommand back to the SDK, which saves client-side configuration in a `client.toml` file.

## [v0.42.4](https://github.com/cosmos/cosmos-sdk/releases/tag/v0.42.4) - 2021-04-08

### Client Breaking Changes

* [\#9026](https://github.com/cosmos/cosmos-sdk/pull/9026) By default, the `tx sign` and `tx sign-batch` CLI commands use SIGN_MODE_DIRECT to sign transactions for local pubkeys. For multisigs and ledger keys, the default LEGACY_AMINO_JSON is used.

### Bug Fixes

* (gRPC) [\#9015](https://github.com/cosmos/cosmos-sdk/pull/9015) Fix invalid status code when accessing gRPC endpoints.
* [\#9026](https://github.com/cosmos/cosmos-sdk/pull/9026) Fixed the bug that caused the `gentx` command to fail for Ledger keys.

### Improvements

* [\#9081](https://github.com/cosmos/cosmos-sdk/pull/9081) Upgrade Tendermint to v0.34.9 that includes a security issue fix for Tendermint light clients.

## [v0.42.3](https://github.com/cosmos/cosmos-sdk/releases/tag/v0.42.3) - 2021-03-24

This release fixes a security vulnerability identified in x/bank.

## [v0.42.2](https://github.com/cosmos/cosmos-sdk/releases/tag/v0.42.2) - 2021-03-19

### Improvements

* (grpc) [\#8815](https://github.com/cosmos/cosmos-sdk/pull/8815) Add orderBy parameter to `TxsByEvents` endpoint.
* (cli) [\#8826](https://github.com/cosmos/cosmos-sdk/pull/8826) Add trust to macOS Keychain for caller app by default.
* (store) [\#8811](https://github.com/cosmos/cosmos-sdk/pull/8811) store/cachekv: use typed types/kv.List instead of container/list.List

### Bug Fixes

* (crypto) [\#8841](https://github.com/cosmos/cosmos-sdk/pull/8841) Fix legacy multisig amino marshaling, allowing migrations to work between v0.39 and v0.40+.
* (cli tx) [\8873](https://github.com/cosmos/cosmos-sdk/pull/8873) add missing `--output-document` option to `app tx multisign-batch`.

## [v0.42.1](https://github.com/cosmos/cosmos-sdk/releases/tag/v0.42.1) - 2021-03-10

This release fixes security vulnerability identified in the simapp.

## [v0.42.0](https://github.com/cosmos/cosmos-sdk/releases/tag/v0.42.0) - 2021-03-08

**IMPORTANT**: This release contains an important security fix for all non Cosmos Hub chains running Stargate version of the Cosmos SDK (>0.40). Non-hub chains should not be using any version of the SDK in the v0.40.x or v0.41.x release series. See [#8461](https://github.com/cosmos/cosmos-sdk/pull/8461) for more details.

### Improvements

* (x/ibc) [\#8624](https://github.com/cosmos/cosmos-sdk/pull/8624) Emit full header in IBC UpdateClient message.
* (x/crisis) [\#8621](https://github.com/cosmos/cosmos-sdk/issues/8621) crisis invariants names now print to loggers.

### Bug fixes

* (x/evidence) [\#8461](https://github.com/cosmos/cosmos-sdk/pull/8461) Fix bech32 prefix in evidence validator address conversion
* (x/gov) [\#8806](https://github.com/cosmos/cosmos-sdk/issues/8806) Fix q gov proposals command's mishandling of the --status parameter's values.

## [v0.41.4](https://github.com/cosmos/cosmos-sdk/releases/tag/v0.41.3) - 2021-03-02

**IMPORTANT**: Due to a bug in the v0.41.x series with how evidence handles validator consensus addresses #8461, SDK based chains that are not using the default bech32 prefix (cosmos, aka all chains except for t
he Cosmos Hub) should not use this release or any release in the v0.41.x series. Please see #8668 for tracking & timeline for the v0.42.0 release, which will include a fix for this issue.

### Features

* [\#7787](https://github.com/cosmos/cosmos-sdk/pull/7787) Add multisign-batch command.

### Bug fixes

* [\#8730](https://github.com/cosmos/cosmos-sdk/pull/8730) Allow REST endpoint to query txs with multisig addresses.
* [\#8680](https://github.com/cosmos/cosmos-sdk/issues/8680) Fix missing timestamp in GetTxsEvent response [\#8732](https://github.com/cosmos/cosmos-sdk/pull/8732).
* [\#8681](https://github.com/cosmos/cosmos-sdk/issues/8681) Fix missing error message when calling GetTxsEvent [\#8732](https://github.com/cosmos/cosmos-sdk/pull/8732)
* (server) [\#8641](https://github.com/cosmos/cosmos-sdk/pull/8641) Fix Tendermint and application configuration reading from file
* (client/keys) [\#8639] (https://github.com/cosmos/cosmos-sdk/pull/8639) Fix keys migrate for mulitisig, offline, and ledger keys. The migrate command now takes a positional old_home_dir argument.

### Improvements

* (store/cachekv), (x/bank/types) [\#8719](https://github.com/cosmos/cosmos-sdk/pull/8719) algorithmically fix pathologically slow code
* [\#8701](https://github.com/cosmos/cosmos-sdk/pull/8701) Upgrade tendermint v0.34.8.
* [\#8714](https://github.com/cosmos/cosmos-sdk/pull/8714) Allow accounts to have a balance of 0 at genesis.

## [v0.41.3](https://github.com/cosmos/cosmos-sdk/releases/tag/v0.41.3) - 2021-02-18

### Bug Fixes

* [\#8617](https://github.com/cosmos/cosmos-sdk/pull/8617) Fix build failures caused by a small API breakage introduced in tendermint v0.34.7.

## [v0.41.2](https://github.com/cosmos/cosmos-sdk/releases/tag/v0.41.2) - 2021-02-18

### Improvements

* Bump tendermint dependency to v0.34.7.

## [v0.41.1](https://github.com/cosmos/cosmos-sdk/releases/tag/v0.41.1) - 2021-02-17

### Bug Fixes

* (grpc) [\#8549](https://github.com/cosmos/cosmos-sdk/pull/8549) Make gRPC requests go through ABCI and disallow concurrency.
* (x/staking) [\#8546](https://github.com/cosmos/cosmos-sdk/pull/8546) Fix caching bug where concurrent calls to GetValidator could cause a node to crash
* (server) [\#8481](https://github.com/cosmos/cosmos-sdk/pull/8481) Don't create files when running `{appd} tendermint show-*` subcommands.
* (client/keys) [\#8436](https://github.com/cosmos/cosmos-sdk/pull/8436) Fix keybase->keyring keys migration.
* (crypto/hd) [\#8607](https://github.com/cosmos/cosmos-sdk/pull/8607) Make DerivePrivateKeyForPath error and not panic on trailing slashes.

### Improvements

* (x/ibc) [\#8458](https://github.com/cosmos/cosmos-sdk/pull/8458) Add `packet_connection` attribute to ibc events to enable relayer filtering
* [\#8396](https://github.com/cosmos/cosmos-sdk/pull/8396) Add support for ARM platform
* (x/bank) [\#8479](https://github.com/cosmos/cosmos-sdk/pull/8479) Aditional client denom metadata validation for `base` and `display` denoms.
* (codec/types) [\#8605](https://github.com/cosmos/cosmos-sdk/pull/8605) Avoid unnecessary allocations for NewAnyWithCustomTypeURL on error.

## [v0.41.0](https://github.com/cosmos/cosmos-sdk/releases/tag/v0.41.0) - 2021-01-26

### State Machine Breaking

* (x/ibc) [\#8266](https://github.com/cosmos/cosmos-sdk/issues/8266) Add amino JSON support for IBC MsgTransfer in order to support Ledger text signing transfer transactions.
* (x/ibc) [\#8404](https://github.com/cosmos/cosmos-sdk/pull/8404) Reorder IBC `ChanOpenAck` and `ChanOpenConfirm` handler execution to perform core handler first, followed by application callbacks.



### Bug Fixes

* (simapp) [\#8418](https://github.com/cosmos/cosmos-sdk/pull/8418) Add balance coin to supply when adding a new genesis account
* (x/bank) [\#8417](https://github.com/cosmos/cosmos-sdk/pull/8417) Validate balances and coin denom metadata on genesis

## [v0.40.1](https://github.com/cosmos/cosmos-sdk/releases/tag/v0.40.1) - 2021-01-19

### Improvements

* (x/bank) [\#8302](https://github.com/cosmos/cosmos-sdk/issues/8302) Add gRPC and CLI queries for client denomination metadata.
* (tendermint) Bump Tendermint version to [v0.34.3](https://github.com/tendermint/tendermint/releases/tag/v0.34.3).

### Bug Fixes

* [\#8085](https://github.com/cosmos/cosmos-sdk/pull/8058) fix zero time checks
* [\#8280](https://github.com/cosmos/cosmos-sdk/pull/8280) fix GET /upgrade/current query
* (x/auth) [\#8287](https://github.com/cosmos/cosmos-sdk/pull/8287) Fix `tx sign --signature-only` to return correct sequence value in signature.
* (build) [\8300](https://github.com/cosmos/cosmos-sdk/pull/8300), [\8301](https://github.com/cosmos/cosmos-sdk/pull/8301) Fix reproducible builds
* (types/errors) [\#8355][https://github.com/cosmos/cosmos-sdk/pull/8355] Fix errorWrap `Is` method.
* (x/ibc) [\#8341](https://github.com/cosmos/cosmos-sdk/pull/8341) Fix query latest consensus state.
* (proto) [\#8350][https://github.com/cosmos/cosmos-sdk/pull/8350], [\#8361](https://github.com/cosmos/cosmos-sdk/pull/8361) Update gogo proto deps with v1.3.2 security fixes
* (x/ibc) [\#8359](https://github.com/cosmos/cosmos-sdk/pull/8359) Add missing UnpackInterfaces functions to IBC Query Responses. Fixes 'cannot unpack Any' error for IBC types.
* (x/bank) [\#8317](https://github.com/cosmos/cosmos-sdk/pull/8317) Fix panic when querying for a not found client denomination metadata.


## [v0.40.0](https://github.com/cosmos/cosmos-sdk/releases/tag/v0.40.0) - 2021-01-08

v0.40.0, known as the Stargate release of the Cosmos SDK, is one of the largest releases
of the Cosmos SDK since launch. Please read through this changelog and [release notes](https://github.com/cosmos/cosmos-sdk/blob/v0.40.0/RELEASE_NOTES.md) to make
sure you are aware of any relevant breaking changes.

### Client Breaking Changes

* __CLI__
  * (client/keys) [\#5889](https://github.com/cosmos/cosmos-sdk/pull/5889) remove `keys update` command.
  * (x/auth) [\#5844](https://github.com/cosmos/cosmos-sdk/pull/5844) `tx sign` command now returns an error when signing is attempted with offline/multisig keys.
  * (x/auth) [\#6108](https://github.com/cosmos/cosmos-sdk/pull/6108) `tx sign` command's `--validate-signatures` flag is migrated into a `tx validate-signatures` standalone command.
  * (x/auth) [#7788](https://github.com/cosmos/cosmos-sdk/pull/7788) Remove `tx auth` subcommands, all auth subcommands exist as `tx <subcommand>`
  * (x/genutil) [\#6651](https://github.com/cosmos/cosmos-sdk/pull/6651) The `gentx` command has been improved. No longer are `--from` and `--name` flags required. Instead, a single argument, `name`, is required which refers to the key pair in the Keyring. In addition, an optional
  `--moniker` flag can be provided to override the moniker found in `config.toml`.
  * (x/upgrade) [#7697](https://github.com/cosmos/cosmos-sdk/pull/7697) Rename flag name "--time" to "--upgrade-time", "--info" to "--upgrade-info", to keep it consistent with help message.
* __REST / Queriers__
  * (api) [\#6426](https://github.com/cosmos/cosmos-sdk/pull/6426) The ability to start an out-of-process API REST server has now been removed. Instead, the API server is now started in-process along with the application and Tendermint. Configuration options have been added to `app.toml` to enable/disable the API server along with additional HTTP server options.
  * (client) [\#7246](https://github.com/cosmos/cosmos-sdk/pull/7246) The rest server endpoint `/swagger-ui/` is replaced by `/swagger/`, and contains swagger documentation for gRPC Gateway routes in addition to legacy REST routes. Swagger API is exposed only if set in `app.toml`.
  * (x/auth) [\#5702](https://github.com/cosmos/cosmos-sdk/pull/5702) The `x/auth` querier route has changed from `"acc"` to `"auth"`.
  * (x/bank) [\#5572](https://github.com/cosmos/cosmos-sdk/pull/5572) The `/bank/balances/{address}` endpoint now returns all account balances or a single balance by denom when the `denom` query parameter is present.
  * (x/evidence) [\#5952](https://github.com/cosmos/cosmos-sdk/pull/5952) Remove CLI and REST handlers for querying `x/evidence` parameters.
  * (x/gov) [#6295](https://github.com/cosmos/cosmos-sdk/pull/6295) Fix typo in querying governance params.
* __General__
  * (baseapp) [\#6384](https://github.com/cosmos/cosmos-sdk/pull/6384) The `Result.Data` is now a Protocol Buffer encoded binary blob of type `TxData`. The `TxData` contains `Data` which contains a list of Protocol Buffer encoded message data and the corresponding message type.
  * (client) [\#5783](https://github.com/cosmos/cosmos-sdk/issues/5783) Unify all coins representations on JSON client requests for governance proposals.
  * (crypto) [\#7419](https://github.com/cosmos/cosmos-sdk/pull/7419) The SDK doesn't use Tendermint's `crypto.PubKey`
      interface anymore, and uses instead it's own `PubKey` interface, defined in `crypto/types`. Replace all instances of
      `crypto.PubKey` by `cryptotypes.Pubkey`.
  * (store/rootmulti) [\#6390](https://github.com/cosmos/cosmos-sdk/pull/6390) Proofs of empty stores are no longer supported.
  * (store/types) [\#5730](https://github.com/cosmos/cosmos-sdk/pull/5730) store.types.Cp() is removed in favour of types.CopyBytes().
  * (x/auth) [\#6054](https://github.com/cosmos/cosmos-sdk/pull/6054) Remove custom JSON marshaling for base accounts as multsigs cannot be bech32 decoded.
  * (x/auth/vesting) [\#6859](https://github.com/cosmos/cosmos-sdk/pull/6859) Custom JSON marshaling of vesting accounts was removed. Vesting accounts are now marshaled using their default proto or amino JSON representation.
  * (x/bank) [\#5785](https://github.com/cosmos/cosmos-sdk/issues/5785) In x/bank errors, JSON strings coerced to valid UTF-8 bytes at JSON marshalling time
  are now replaced by human-readable expressions. This change can potentially break compatibility with all those client side tools
  that parse log messages.
  * (x/evidence) [\#7538](https://github.com/cosmos/cosmos-sdk/pull/7538) The ABCI's `Result.Data` field for
    `MsgSubmitEvidence` responses does not contain the raw evidence's hash, but the protobuf encoded
    `MsgSubmitEvidenceResponse` struct.
  * (x/gov) [\#7533](https://github.com/cosmos/cosmos-sdk/pull/7533) The ABCI's `Result.Data` field for
    `MsgSubmitProposal` responses does not contain a raw binary encoding of the `proposalID`, but the protobuf encoded
    `MsgSubmitSubmitProposalResponse` struct.
  * (x/gov) [\#6859](https://github.com/cosmos/cosmos-sdk/pull/6859) `ProposalStatus` and `VoteOption` are now JSON serialized using its protobuf name, so expect names like `PROPOSAL_STATUS_DEPOSIT_PERIOD` as opposed to `DepositPeriod`.
  * (x/staking) [\#7499](https://github.com/cosmos/cosmos-sdk/pull/7499) `BondStatus` is now a protobuf `enum` instead
    of an `int32`, and JSON serialized using its protobuf name, so expect names like `BOND_STATUS_UNBONDING` as opposed
    to `Unbonding`.
  * (x/staking) [\#7556](https://github.com/cosmos/cosmos-sdk/pull/7556) The ABCI's `Result.Data` field for
    `MsgBeginRedelegate` and `MsgUndelegate` responses does not contain custom binary marshaled `completionTime`, but the
    protobuf encoded `MsgBeginRedelegateResponse` and `MsgUndelegateResponse` structs respectively

### API Breaking Changes

* __Baseapp / Client__
  * (AppModule) [\#7518](https://github.com/cosmos/cosmos-sdk/pull/7518) [\#7584](https://github.com/cosmos/cosmos-sdk/pull/7584) Rename `AppModule.RegisterQueryServices` to `AppModule.RegisterServices`, as this method now registers multiple services (the gRPC query service and the protobuf Msg service). A `Configurator` struct is used to hold the different services.
  * (baseapp) [\#5865](https://github.com/cosmos/cosmos-sdk/pull/5865) The `SimulationResponse` returned from tx simulation is now JSON encoded instead of Amino binary.
  * (client) [\#6290](https://github.com/cosmos/cosmos-sdk/pull/6290) `CLIContext` is renamed to `Context`. `Context` and all related methods have been moved from package context to client.
  * (client) [\#6525](https://github.com/cosmos/cosmos-sdk/pull/6525) Removed support for `indent` in JSON responses. Clients should consider piping to an external tool such as `jq`.
  * (client) [\#8107](https://github.com/cosmos/cosmos-sdk/pull/8107) Renamed `PrintOutput` and `PrintOutputLegacy`
      methods of the `context.Client` object to `PrintProto` and `PrintObjectLegacy`.
  * (client/flags) [\#6632](https://github.com/cosmos/cosmos-sdk/pull/6632) Remove NewCompletionCmd(), the function is now available in tendermint.
  * (client/input) [\#5904](https://github.com/cosmos/cosmos-sdk/pull/5904) Removal of unnecessary `GetCheckPassword`, `PrintPrefixed` functions.
  * (client/keys) [\#5889](https://github.com/cosmos/cosmos-sdk/pull/5889) Rename `NewKeyBaseFromDir()` -> `NewLegacyKeyBaseFromDir()`.
  * (client/keys) [\#5820](https://github.com/cosmos/cosmos-sdk/pull/5820/) Removed method CloseDB from Keybase interface.
  * (client/rpc) [\#6290](https://github.com/cosmos/cosmos-sdk/pull/6290) `client` package and subdirs reorganization.
  * (client/lcd) [\#6290](https://github.com/cosmos/cosmos-sdk/pull/6290) `CliCtx` of struct `RestServer` in package client/lcd has been renamed to `ClientCtx`.
  * (codec) [\#6330](https://github.com/cosmos/cosmos-sdk/pull/6330) `codec.RegisterCrypto` has been moved to the `crypto/codec` package and the global `codec.Cdc` Amino instance has been deprecated and moved to the `codec/legacy_global` package.
  * (codec) [\#8080](https://github.com/cosmos/cosmos-sdk/pull/8080) Updated the `codec.Marshaler` interface
    * Moved `MarshalAny` and `UnmarshalAny` helper functions to `codec.Marshaler` and renamed to `MarshalInterface` and
      `UnmarshalInterface` respectively. These functions must take interface as a parameter (not a concrete type nor `Any`
      object). Underneath they use `Any` wrapping for correct protobuf serialization.
  * (crypto) [\#6780](https://github.com/cosmos/cosmos-sdk/issues/6780) Move ledger code to its own package.
  * (crypto/types/multisig) [\#6373](https://github.com/cosmos/cosmos-sdk/pull/6373) `multisig.Multisignature` has been renamed  to `AminoMultisignature`
  * (codec) `*codec.LegacyAmino` is now a wrapper around Amino which provides backwards compatibility with protobuf `Any`. ALL legacy code should use `*codec.LegacyAmino` instead of `*amino.Codec` directly
  * (crypto) [\#5880](https://github.com/cosmos/cosmos-sdk/pull/5880) Merge `crypto/keys/mintkey` into `crypto`.
  * (crypto/hd) [\#5904](https://github.com/cosmos/cosmos-sdk/pull/5904) `crypto/keys/hd` moved to `crypto/hd`.
  * (crypto/keyring):
    * [\#5866](https://github.com/cosmos/cosmos-sdk/pull/5866) Rename `crypto/keys/` to `crypto/keyring/`.
    * [\#5904](https://github.com/cosmos/cosmos-sdk/pull/5904) `Keybase` -> `Keyring` interfaces migration. `LegacyKeybase` interface is added in order
  to guarantee limited backward compatibility with the old Keybase interface for the sole purpose of migrating keys across the new keyring backends. `NewLegacy`
  constructor is provided [\#5889](https://github.com/cosmos/cosmos-sdk/pull/5889) to allow for smooth migration of keys from the legacy LevelDB based implementation
  to new keyring backends. Plus, the package and the new keyring no longer depends on the sdk.Config singleton. Please consult the [package documentation](https://github.com/cosmos/cosmos-sdk/tree/master/crypto/keyring/doc.go) for more
  information on how to implement the new `Keyring` interface.
    * [\#5858](https://github.com/cosmos/cosmos-sdk/pull/5858) Make Keyring store keys by name and address's hexbytes representation.
  * (export) [\#5952](https://github.com/cosmos/cosmos-sdk/pull/5952) `AppExporter` now returns ABCI consensus parameters to be included in marshaled exported state. These parameters must be returned from the application via the `BaseApp`.
  * (simapp) Deprecating and renaming `MakeEncodingConfig` to `MakeTestEncodingConfig` (both in `simapp` and `simapp/params` packages).
  * (store) [\#5803](https://github.com/cosmos/cosmos-sdk/pull/5803) The `store.CommitMultiStore` interface now includes the new `snapshots.Snapshotter` interface as well.
  * (types) [\#5579](https://github.com/cosmos/cosmos-sdk/pull/5579) The `keepRecent` field has been removed from the `PruningOptions` type.
  The `PruningOptions` type now only includes fields `KeepEvery` and `SnapshotEvery`, where `KeepEvery`
  determines which committed heights are flushed to disk and `SnapshotEvery` determines which of these
  heights are kept after pruning. The `IsValid` method should be called whenever using these options. Methods
  `SnapshotVersion` and `FlushVersion` accept a version arugment and determine if the version should be
  flushed to disk or kept as a snapshot. Note, `KeepRecent` is automatically inferred from the options
  and provided directly the IAVL store.
  * (types) [\#5533](https://github.com/cosmos/cosmos-sdk/pull/5533) Refactored `AppModuleBasic` and `AppModuleGenesis`
  to now accept a `codec.JSONMarshaler` for modular serialization of genesis state.
  * (types/rest) [\#5779](https://github.com/cosmos/cosmos-sdk/pull/5779) Drop unused Parse{Int64OrReturnBadRequest,QueryParamBool}() functions.
* __Modules__
  * (modules) [\#7243](https://github.com/cosmos/cosmos-sdk/pull/7243) Rename `RegisterCodec` to `RegisterLegacyAminoCodec` and `codec.New()` is now renamed to `codec.NewLegacyAmino()`
  * (modules) [\#6564](https://github.com/cosmos/cosmos-sdk/pull/6564) Constant `DefaultParamspace` is removed from all modules, use ModuleName instead.
  * (modules) [\#5989](https://github.com/cosmos/cosmos-sdk/pull/5989) `AppModuleBasic.GetTxCmd` now takes a single `CLIContext` parameter.
  * (modules) [\#5664](https://github.com/cosmos/cosmos-sdk/pull/5664) Remove amino `Codec` from simulation `StoreDecoder`, which now returns a function closure in order to unmarshal the key-value pairs.
  * (modules) [\#5555](https://github.com/cosmos/cosmos-sdk/pull/5555) Move `x/auth/client/utils/` types and functions to `x/auth/client/`.
  * (modules) [\#5572](https://github.com/cosmos/cosmos-sdk/pull/5572) Move account balance logic and APIs from `x/auth` to `x/bank`.
  * (modules) [\#6326](https://github.com/cosmos/cosmos-sdk/pull/6326) `AppModuleBasic.GetQueryCmd` now takes a single `client.Context` parameter.
  * (modules) [\#6336](https://github.com/cosmos/cosmos-sdk/pull/6336) `AppModuleBasic.RegisterQueryService` method was added to support gRPC queries, and `QuerierRoute` and `NewQuerierHandler` were deprecated.
  * (modules) [\#6311](https://github.com/cosmos/cosmos-sdk/issues/6311) Remove `alias.go` usage
  * (modules) [\#6447](https://github.com/cosmos/cosmos-sdk/issues/6447) Rename `blacklistedAddrs` to `blockedAddrs`.
  * (modules) [\#6834](https://github.com/cosmos/cosmos-sdk/issues/6834) Add `RegisterInterfaces` method to `AppModuleBasic` to support registration of protobuf interface types.
  * (modules) [\#6734](https://github.com/cosmos/cosmos-sdk/issues/6834) Add `TxEncodingConfig` parameter to `AppModuleBasic.ValidateGenesis` command to support JSON tx decoding in `genutil`.
  * (modules) [#7764](https://github.com/cosmos/cosmos-sdk/pull/7764) Added module initialization options:
    * `server/types.AppExporter` requires extra argument: `AppOptions`.
    * `server.AddCommands` requires extra argument: `addStartFlags types.ModuleInitFlags`
    * `x/crisis.NewAppModule` has a new attribute: `skipGenesisInvariants`. [PR](https://github.com/cosmos/cosmos-sdk/pull/7764)
  * (types) [\#6327](https://github.com/cosmos/cosmos-sdk/pull/6327) `sdk.Msg` now inherits `proto.Message`, as a result all `sdk.Msg` types now use pointer semantics.
  * (types) [\#7032](https://github.com/cosmos/cosmos-sdk/pull/7032) All types ending with `ID` (e.g. `ProposalID`) now end with `Id` (e.g. `ProposalId`), to match default Protobuf generated format. Also see [\#7033](https://github.com/cosmos/cosmos-sdk/pull/7033) for more details.
  * (x/auth) [\#6029](https://github.com/cosmos/cosmos-sdk/pull/6029) Module accounts have been moved from `x/supply` to `x/auth`.
  * (x/auth) [\#6443](https://github.com/cosmos/cosmos-sdk/issues/6443) Move `FeeTx` and `TxWithMemo` interfaces from `x/auth/ante` to `types`.
  * (x/auth) [\#7006](https://github.com/cosmos/cosmos-sdk/pull/7006) All `AccountRetriever` methods now take `client.Context` as a parameter instead of as a struct member.
  * (x/auth) [\#6270](https://github.com/cosmos/cosmos-sdk/pull/6270) The passphrase argument has been removed from the signature of the following functions and methods: `BuildAndSign`, ` MakeSignature`, ` SignStdTx`, `TxBuilder.BuildAndSign`, `TxBuilder.Sign`, `TxBuilder.SignStdTx`
  * (x/auth) [\#6428](https://github.com/cosmos/cosmos-sdk/issues/6428):
    * `NewAnteHandler` and `NewSigVerificationDecorator` both now take a `SignModeHandler` parameter.
    * `SignatureVerificationGasConsumer` now has the signature: `func(meter sdk.GasMeter, sig signing.SignatureV2, params types.Params) error`.
    * The `SigVerifiableTx` interface now has a `GetSignaturesV2() ([]signing.SignatureV2, error)` method and no longer has the `GetSignBytes` method.
  * (x/auth/tx) [\#8106](https://github.com/cosmos/cosmos-sdk/pull/8106) change related to missing append functionality in
      client transaction signing
    + added `overwriteSig` argument to `x/auth/client.SignTx` and `client/tx.Sign` functions.
    + removed `x/auth/tx.go:wrapper.GetSignatures`. The `wrapper` provides `TxBuilder` functionality, and it's a private
      structure. That function was not used at all and it's not exposed through the `TxBuilder` interface.
  * (x/bank) [\#7327](https://github.com/cosmos/cosmos-sdk/pull/7327) AddCoins and SubtractCoins no longer return a resultingValue and will only return an error.
  * (x/capability) [#7918](https://github.com/cosmos/cosmos-sdk/pull/7918) Add x/capability safety checks:
    * All outward facing APIs will now check that capability is not nil and name is not empty before performing any state-machine changes
    * `SetIndex` has been renamed to `InitializeIndex`
  * (x/evidence) [\#7251](https://github.com/cosmos/cosmos-sdk/pull/7251) New evidence types and light client evidence handling. The module function names changed.
  * (x/evidence) [\#5952](https://github.com/cosmos/cosmos-sdk/pull/5952) Remove APIs for getting and setting `x/evidence` parameters. `BaseApp` now uses a `ParamStore` to manage Tendermint consensus parameters which is managed via the `x/params` `Substore` type.
  * (x/gov) [\#6147](https://github.com/cosmos/cosmos-sdk/pull/6147) The `Content` field on `Proposal` and `MsgSubmitProposal`
    is now `Any` in concordance with [ADR 019](docs/architecture/adr-019-protobuf-state-encoding.md) and `GetContent` should now
    be used to retrieve the actual proposal `Content`. Also the `NewMsgSubmitProposal` constructor now may return an `error`
  * (x/ibc) [\#6374](https://github.com/cosmos/cosmos-sdk/pull/6374) `VerifyMembership` and `VerifyNonMembership` now take a `specs []string` argument to specify the proof format used for verification. Most SDK chains can simply use `commitmenttypes.GetSDKSpecs()` for this argument.
  * (x/params) [\#5619](https://github.com/cosmos/cosmos-sdk/pull/5619) The `x/params` keeper now accepts a `codec.Marshaller` instead of
  a reference to an amino codec. Amino is still used for JSON serialization.
  * (x/staking) [\#6451](https://github.com/cosmos/cosmos-sdk/pull/6451) `DefaultParamspace` and `ParamKeyTable` in staking module are moved from keeper to types to enforce consistency.
  * (x/staking) [\#7419](https://github.com/cosmos/cosmos-sdk/pull/7419) The `TmConsPubKey` method on ValidatorI has been
      removed and replaced instead by `ConsPubKey` (which returns a SDK `cryptotypes.PubKey`) and `TmConsPublicKey` (which
      returns a Tendermint proto PublicKey).
  * (x/staking/types) [\#7447](https://github.com/cosmos/cosmos-sdk/issues/7447) Remove bech32 PubKey support:
    * `ValidatorI` interface update. `GetConsPubKey` renamed to `TmConsPubKey` (consensus public key must be a tendermint key). `TmConsPubKey`, `GetConsAddr` methods return error.
    * `Validator` update. Methods changed in `ValidatorI` (as described above) and `ToTmValidator` return error.
    * `Validator.ConsensusPubkey` type changed from `string` to `codectypes.Any`.
    * `MsgCreateValidator.Pubkey` type changed from `string` to `codectypes.Any`.
  * (x/supply) [\#6010](https://github.com/cosmos/cosmos-sdk/pull/6010) All `x/supply` types and APIs have been moved to `x/bank`.
  * [\#6409](https://github.com/cosmos/cosmos-sdk/pull/6409) Rename all IsEmpty methods to Empty across the codebase and enforce consistency.
  * [\#6231](https://github.com/cosmos/cosmos-sdk/pull/6231) Simplify `AppModule` interface, `Route` and `NewHandler` methods become only `Route`
  and returns a new `Route` type.
  * (x/slashing) [\#6212](https://github.com/cosmos/cosmos-sdk/pull/6212) Remove `Get*` prefixes from key construction functions
  * (server) [\#6079](https://github.com/cosmos/cosmos-sdk/pull/6079) Remove `UpgradeOldPrivValFile` (deprecated in Tendermint Core v0.28).
  * [\#5719](https://github.com/cosmos/cosmos-sdk/pull/5719) Bump Go requirement to 1.14+


### State Machine Breaking

* __General__
  * (client) [\#7268](https://github.com/cosmos/cosmos-sdk/pull/7268) / [\#7147](https://github.com/cosmos/cosmos-sdk/pull/7147) Introduce new protobuf based PubKeys, and migrate PubKey in BaseAccount to use this new protobuf based PubKey format

* __Modules__
  * (modules) [\#5572](https://github.com/cosmos/cosmos-sdk/pull/5572) Separate balance from accounts per ADR 004.
    * Account balances are now persisted and retrieved via the `x/bank` module.
    * Vesting account interface has been modified to account for changes.
    * Callers to `NewBaseVestingAccount` are responsible for verifying account balance in relation to
    the original vesting amount.
    * The `SendKeeper` and `ViewKeeper` interfaces in `x/bank` have been modified to account for changes.
  * (x/auth) [\#5533](https://github.com/cosmos/cosmos-sdk/pull/5533) Migrate the `x/auth` module to use Protocol Buffers for state
  serialization instead of Amino.
    * The `BaseAccount.PubKey` field is now represented as a Bech32 string instead of a `crypto.Pubkey`.
    * `NewBaseAccountWithAddress` now returns a reference to a `BaseAccount`.
    * The `x/auth` module now accepts a `Codec` interface which extends the `codec.Marshaler` interface by
    requiring a concrete codec to know how to serialize accounts.
    * The `AccountRetriever` type now accepts a `Codec` in its constructor in order to know how to
    serialize accounts.
  * (x/bank) [\#6518](https://github.com/cosmos/cosmos-sdk/pull/6518) Support for global and per-denomination send enabled flags.
    * Existing send_enabled global flag has been moved into a Params structure as `default_send_enabled`.
    * An array of: `{denom: string, enabled: bool}` is added to bank Params to support per-denomination override of global default value.
  * (x/distribution) [\#5610](https://github.com/cosmos/cosmos-sdk/pull/5610) Migrate the `x/distribution` module to use Protocol Buffers for state
  serialization instead of Amino. The exact codec used is `codec.HybridCodec` which utilizes Protobuf for binary encoding and Amino
  for JSON encoding.
    * `ValidatorHistoricalRewards.ReferenceCount` is now of types `uint32` instead of `uint16`.
    * `ValidatorSlashEvents` is now a struct with `slashevents`.
    * `ValidatorOutstandingRewards` is now a struct with `rewards`.
    * `ValidatorAccumulatedCommission` is now a struct with `commission`.
    * The `Keeper` constructor now takes a `codec.Marshaler` instead of a concrete Amino codec. This exact type
    provided is specified by `ModuleCdc`.
  * (x/evidence) [\#5634](https://github.com/cosmos/cosmos-sdk/pull/5634) Migrate the `x/evidence` module to use Protocol Buffers for state
  serialization instead of Amino.
    * The `internal` sub-package has been removed in order to expose the types proto file.
    * The module now accepts a `Codec` interface which extends the `codec.Marshaler` interface by
    requiring a concrete codec to know how to serialize `Evidence` types.
    * The `MsgSubmitEvidence` message has been removed in favor of `MsgSubmitEvidenceBase`. The application-level
    codec must now define the concrete `MsgSubmitEvidence` type which must implement the module's `MsgSubmitEvidence`
    interface.
  * (x/evidence) [\#5952](https://github.com/cosmos/cosmos-sdk/pull/5952) Remove parameters from `x/evidence` genesis and module state. The `x/evidence` module now solely uses Tendermint consensus parameters to determine of evidence is valid or not.
  * (x/gov) [\#5737](https://github.com/cosmos/cosmos-sdk/pull/5737) Migrate the `x/gov` module to use Protocol
  Buffers for state serialization instead of Amino.
    * `MsgSubmitProposal` will be removed in favor of the application-level proto-defined `MsgSubmitProposal` which
    implements the `MsgSubmitProposalI` interface. Applications should extend the `NewMsgSubmitProposalBase` type
    to define their own concrete `MsgSubmitProposal` types.
    * The module now accepts a `Codec` interface which extends the `codec.Marshaler` interface by
    requiring a concrete codec to know how to serialize `Proposal` types.
  * (x/mint) [\#5634](https://github.com/cosmos/cosmos-sdk/pull/5634) Migrate the `x/mint` module to use Protocol Buffers for state
  serialization instead of Amino.
    * The `internal` sub-package has been removed in order to expose the types proto file.
  * (x/slashing) [\#5627](https://github.com/cosmos/cosmos-sdk/pull/5627) Migrate the `x/slashing` module to use Protocol Buffers for state
  serialization instead of Amino. The exact codec used is `codec.HybridCodec` which utilizes Protobuf for binary encoding and Amino
  for JSON encoding.
    * The `Keeper` constructor now takes a `codec.Marshaler` instead of a concrete Amino codec. This exact type
    provided is specified by `ModuleCdc`.
  * (x/staking) [\#6844](https://github.com/cosmos/cosmos-sdk/pull/6844) Validators are now inserted into the unbonding queue based on their unbonding time and height. The relevant keeper APIs are modified to reflect these changes by now also requiring a height.
  * (x/staking) [\#6061](https://github.com/cosmos/cosmos-sdk/pull/6061) Allow a validator to immediately unjail when no signing info is present due to
  falling below their minimum self-delegation and never having been bonded. The validator may immediately unjail once they've met their minimum self-delegation.
  * (x/staking) [\#5600](https://github.com/cosmos/cosmos-sdk/pull/5600) Migrate the `x/staking` module to use Protocol Buffers for state
  serialization instead of Amino. The exact codec used is `codec.HybridCodec` which utilizes Protobuf for binary encoding and Amino
  for JSON encoding.
    * `BondStatus` is now of type `int32` instead of `byte`.
    * Types of `int16` in the `Params` type are now of type `int32`.
    * Every reference of `crypto.Pubkey` in context of a `Validator` is now of type string. `GetPubKeyFromBech32` must be used to get the `crypto.Pubkey`.
    * The `Keeper` constructor now takes a `codec.Marshaler` instead of a concrete Amino codec. This exact type
    provided is specified by `ModuleCdc`.
  * (x/staking) [\#7979](https://github.com/cosmos/cosmos-sdk/pull/7979) keeper pubkey storage serialization migration
      from bech32 to protobuf.
  * (x/supply) [\#6010](https://github.com/cosmos/cosmos-sdk/pull/6010) Removed the `x/supply` module by merging the existing types and APIs into the `x/bank` module.
  * (x/supply) [\#5533](https://github.com/cosmos/cosmos-sdk/pull/5533) Migrate the `x/supply` module to use Protocol Buffers for state
  serialization instead of Amino.
    * The `internal` sub-package has been removed in order to expose the types proto file.
    * The `x/supply` module now accepts a `Codec` interface which extends the `codec.Marshaler` interface by
    requiring a concrete codec to know how to serialize `SupplyI` types.
    * The `SupplyI` interface has been modified to no longer return `SupplyI` on methods. Instead the
    concrete type's receiver should modify the type.
  * (x/upgrade) [\#5659](https://github.com/cosmos/cosmos-sdk/pull/5659) Migrate the `x/upgrade` module to use Protocol
  Buffers for state serialization instead of Amino.
    * The `internal` sub-package has been removed in order to expose the types proto file.
    * The `x/upgrade` module now accepts a `codec.Marshaler` interface.

### Features

* __Baseapp / Client / REST__
  * (x/auth) [\#6213](https://github.com/cosmos/cosmos-sdk/issues/6213) Introduce new protobuf based path for transaction signing, see [ADR020](https://github.com/cosmos/cosmos-sdk/blob/master/docs/architecture/adr-020-protobuf-transaction-encoding.md) for more details
  * (x/auth) [\#6350](https://github.com/cosmos/cosmos-sdk/pull/6350) New sign-batch command to sign StdTx batch files.
  * (baseapp) [\#5803](https://github.com/cosmos/cosmos-sdk/pull/5803) Added support for taking state snapshots at regular height intervals, via options `snapshot-interval` and `snapshot-keep-recent`.
  * (baseapp) [\#7519](https://github.com/cosmos/cosmos-sdk/pull/7519) Add `ServiceMsgRouter` to BaseApp to handle routing of protobuf service `Msg`s. The two new types defined in ADR 031, `sdk.ServiceMsg` and `sdk.MsgRequest` are introduced with this router.
  * (client) [\#5921](https://github.com/cosmos/cosmos-sdk/issues/5921) Introduce new gRPC and gRPC Gateway based APIs for querying app & module data. See [ADR021](https://github.com/cosmos/cosmos-sdk/blob/master/docs/architecture/adr-021-protobuf-query-encoding.md) for more details
  * (cli) [\#7485](https://github.com/cosmos/cosmos-sdk/pull/7485) Introduce a new optional `--keyring-dir` flag that allows clients to specify a Keyring directory if it does not reside in the directory specified by `--home`.
  * (cli) [\#7221](https://github.com/cosmos/cosmos-sdk/pull/7221) Add the option of emitting amino encoded json from the CLI
  * (codec) [\#7519](https://github.com/cosmos/cosmos-sdk/pull/7519) `InterfaceRegistry` now inherits `jsonpb.AnyResolver`, and has a `RegisterCustomTypeURL` method to support ADR 031 packing of `Any`s. `AnyResolver` is now a required parameter to `RejectUnknownFields`.
  * (coin) [\#6755](https://github.com/cosmos/cosmos-sdk/pull/6755) Add custom regex validation for `Coin` denom by overwriting `CoinDenomRegex` when using `/types/coin.go`.
  * (config) [\#7265](https://github.com/cosmos/cosmos-sdk/pull/7265) Support Tendermint block pruning through a new `min-retain-blocks` configuration that can be set in either `app.toml` or via the CLI. This parameter is used in conjunction with other criteria to determine the height at which Tendermint should prune blocks.
  * (events) [\#7121](https://github.com/cosmos/cosmos-sdk/pull/7121) The application now derives what events are indexed by Tendermint via the `index-events` configuration in `app.toml`, which is a list of events taking the form `{eventType}.{attributeKey}`.
  * (tx) [\#6089](https://github.com/cosmos/cosmos-sdk/pull/6089) Transactions can now have a `TimeoutHeight` set which allows the transaction to be rejected if it's committed at a height greater than the timeout.
  * (rest) [\#6167](https://github.com/cosmos/cosmos-sdk/pull/6167) Support `max-body-bytes` CLI flag for the REST service.
  * (genesis) [\#7089](https://github.com/cosmos/cosmos-sdk/pull/7089) The `export` command now adds a `initial_height` field in the exported JSON. Baseapp's `CommitMultiStore` now also has a `SetInitialVersion` setter, so it can set the initial store version inside `InitChain` and start a new chain from a given height.
* __General__
  * (crypto/multisig) [\#6241](https://github.com/cosmos/cosmos-sdk/pull/6241) Add Multisig type directly to the repo. Previously this was in tendermint.
  * (codec/types) [\#8106](https://github.com/cosmos/cosmos-sdk/pull/8106) Adding `NewAnyWithCustomTypeURL` to correctly
     marshal Messages in TxBuilder.
  * (tests) [\#6489](https://github.com/cosmos/cosmos-sdk/pull/6489) Introduce package `testutil`, new in-process testing network framework for use in integration and unit tests.
  * (tx) Add new auth/tx gRPC & gRPC-Gateway endpoints for basic querying & broadcasting support
    * [\#7842](https://github.com/cosmos/cosmos-sdk/pull/7842) Add TxsByEvent gRPC endpoint
    * [\#7852](https://github.com/cosmos/cosmos-sdk/pull/7852) Add tx broadcast gRPC endpoint
  * (tx) [\#7688](https://github.com/cosmos/cosmos-sdk/pull/7688) Add a new Tx gRPC service with methods `Simulate` and `GetTx` (by hash).
  * (store) [\#5803](https://github.com/cosmos/cosmos-sdk/pull/5803) Added `rootmulti.Store` methods for taking and restoring snapshots, based on `iavl.Store` export/import.
  * (store) [\#6324](https://github.com/cosmos/cosmos-sdk/pull/6324) IAVL store query proofs now return CommitmentOp which wraps an ics23 CommitmentProof
  * (store) [\#6390](https://github.com/cosmos/cosmos-sdk/pull/6390) `RootMulti` store query proofs now return `CommitmentOp` which wraps `CommitmentProofs`
    * `store.Query` now only returns chained `ics23.CommitmentProof` wrapped in `merkle.Proof`
    * `ProofRuntime` only decodes and verifies `ics23.CommitmentProof`
* __Modules__
  * (modules) [\#5921](https://github.com/cosmos/cosmos-sdk/issues/5921) Introduction of Query gRPC service definitions along with REST annotations for gRPC Gateway for each module
  * (modules) [\#7540](https://github.com/cosmos/cosmos-sdk/issues/7540) Protobuf service definitions can now be used for
    packing `Msg`s in transactions as defined in [ADR 031](./docs/architecture/adr-031-msg-service.md). All modules now
    define a `Msg` protobuf service.
  * (x/auth/vesting) [\#7209](https://github.com/cosmos/cosmos-sdk/pull/7209) Create new `MsgCreateVestingAccount` message type along with CLI handler that allows for the creation of delayed and continuous vesting types.
  * (x/capability) [\#5828](https://github.com/cosmos/cosmos-sdk/pull/5828) Capability module integration as outlined in [ADR 3 - Dynamic Capability Store](https://github.com/cosmos/tree/master/docs/architecture/adr-003-dynamic-capability-store.md).
  * (x/crisis) `x/crisis` has a new function: `AddModuleInitFlags`, which will register optional crisis module flags for the start command.
  * (x/ibc) [\#5277](https://github.com/cosmos/cosmos-sdk/pull/5277) `x/ibc` changes from IBC alpha. For more details check the the [`x/ibc/core/spec`](https://github.com/cosmos/cosmos-sdk/tree/master/x/ibc/core/spec) directory, or the ICS specs below:
    * [ICS 002 - Client Semantics](https://github.com/cosmos/ics/tree/master/spec/ics-002-client-semantics) subpackage
    * [ICS 003 - Connection Semantics](https://github.com/cosmos/ics/blob/master/spec/ics-003-connection-semantics) subpackage
    * [ICS 004 - Channel and Packet Semantics](https://github.com/cosmos/ics/blob/master/spec/ics-004-channel-and-packet-semantics) subpackage
    * [ICS 005 - Port Allocation](https://github.com/cosmos/ics/blob/master/spec/ics-005-port-allocation) subpackage
    * [ICS 006 - Solo Machine Client](https://github.com/cosmos/ics/tree/master/spec/ics-006-solo-machine-client) subpackage
    * [ICS 007 - Tendermint Client](https://github.com/cosmos/ics/blob/master/spec/ics-007-tendermint-client) subpackage
    * [ICS 009 - Loopback Client](https://github.com/cosmos/ics/tree/master/spec/ics-009-loopback-client) subpackage
    * [ICS 020 - Fungible Token Transfer](https://github.com/cosmos/ics/tree/master/spec/ics-020-fungible-token-transfer) subpackage
    * [ICS 023 - Vector Commitments](https://github.com/cosmos/ics/tree/master/spec/ics-023-vector-commitments) subpackage
    * [ICS 024 - Host State Machine Requirements](https://github.com/cosmos/ics/tree/master/spec/ics-024-host-requirements) subpackage
  * (x/ibc) [\#6374](https://github.com/cosmos/cosmos-sdk/pull/6374) ICS-23 Verify functions will now accept and verify ics23 CommitmentProofs exclusively
  * (x/params) [\#6005](https://github.com/cosmos/cosmos-sdk/pull/6005) Add new CLI command for querying raw x/params parameters by subspace and key.

### Bug Fixes

* __Baseapp / Client / REST__
  * (client) [\#5964](https://github.com/cosmos/cosmos-sdk/issues/5964) `--trust-node` is now false by default - for real. Users must ensure it is set to true if they don't want to enable the verifier.
  * (client) [\#6402](https://github.com/cosmos/cosmos-sdk/issues/6402) Fix `keys add` `--algo` flag which only worked for Tendermint's `secp256k1` default key signing algorithm.
  * (client) [\#7699](https://github.com/cosmos/cosmos-sdk/pull/7699) Fix panic in context when setting invalid nodeURI. `WithNodeURI` does not set the `Client` in the context.
  * (export) [\#6510](https://github.com/cosmos/cosmos-sdk/pull/6510/) Field TimeIotaMs now is included in genesis file while exporting.
  * (rest) [\#5906](https://github.com/cosmos/cosmos-sdk/pull/5906) Fix an issue that make some REST calls panic when sending invalid or incomplete requests.
  * (crypto) [\#7966](https://github.com/cosmos/cosmos-sdk/issues/7966) `Bip44Params` `String()` function now correctly
      returns the absolute HD path by adding the `m/` prefix.
  * (crypto/keyring) [\#5844](https://github.com/cosmos/cosmos-sdk/pull/5844) `Keyring.Sign()` methods no longer decode amino signatures when method receivers
  are offline/multisig keys.
  * (store) [\#7415](https://github.com/cosmos/cosmos-sdk/pull/7415) Allow new stores to be registered during on-chain upgrades.
* __Modules__
  * (modules) [\#5569](https://github.com/cosmos/cosmos-sdk/issues/5569) `InitGenesis`, for the relevant modules, now ensures module accounts exist.
  * (x/auth) [\#5892](https://github.com/cosmos/cosmos-sdk/pull/5892) Add `RegisterKeyTypeCodec` to register new
  types (eg. keys) to the `auth` module internal amino codec.
  * (x/bank) [\#6536](https://github.com/cosmos/cosmos-sdk/pull/6536) Fix bug in `WriteGeneratedTxResponse` function used by multiple
  REST endpoints. Now it writes a Tx in StdTx format.
  * (x/genutil) [\#5938](https://github.com/cosmos/cosmos-sdk/pull/5938) Fix `InitializeNodeValidatorFiles` error handling.
  * (x/gentx) [\#8183](https://github.com/cosmos/cosmos-sdk/pull/8183) change gentx cmd amount to arg from flag
  * (x/gov) [#7641](https://github.com/cosmos/cosmos-sdk/pull/7641) Fix tally calculation precision error.
  * (x/staking) [\#6529](https://github.com/cosmos/cosmos-sdk/pull/6529) Export validator addresses (previously was empty).
  * (x/staking) [\#5949](https://github.com/cosmos/cosmos-sdk/pull/5949) Skip staking `HistoricalInfoKey` in simulations as headers are not exported.
  * (x/staking) [\#6061](https://github.com/cosmos/cosmos-sdk/pull/6061) Allow a validator to immediately unjail when no signing info is present due to
falling below their minimum self-delegation and never having been bonded. The validator may immediately unjail once they've met their minimum self-delegation.
* __General__
  * (types) [\#7038](https://github.com/cosmos/cosmos-sdk/issues/7038) Fix infinite looping of `ApproxRoot` by including a hard-coded maximum iterations limit of 100.
  * (types) [\#7084](https://github.com/cosmos/cosmos-sdk/pull/7084) Fix panic when calling `BigInt()` on an uninitialized `Int`.
  * (simulation) [\#7129](https://github.com/cosmos/cosmos-sdk/issues/7129) Fix support for custom `Account` and key types on auth's simulation.


### Improvements
* __Baseapp / Client / REST__
  * (baseapp) [\#6186](https://github.com/cosmos/cosmos-sdk/issues/6186) Support emitting events during `AnteHandler` execution.
  * (baseapp) [\#6053](https://github.com/cosmos/cosmos-sdk/pull/6053) Customizable panic recovery handling added for `app.runTx()` method (as proposed in the [ADR 22](https://github.com/cosmos/cosmos-sdk/blob/master/docs/architecture/adr-022-custom-panic-handling.md)). Adds ability for developers to register custom panic handlers extending standard ones.
  * (client) [\#5810](https://github.com/cosmos/cosmos-sdk/pull/5810) Added a new `--offline` flag that allows commands to be executed without an
  internet connection. Previously, `--generate-only` served this purpose in addition to only allowing txs to be generated. Now, `--generate-only` solely
  allows txs to be generated without being broadcasted and disallows Keybase use and `--offline` allows the use of Keybase but does not allow any
  functionality that requires an online connection.
  * (cli) [#7764](https://github.com/cosmos/cosmos-sdk/pull/7764) Update x/banking and x/crisis InitChain to improve node startup time
  * (client) [\#5856](https://github.com/cosmos/cosmos-sdk/pull/5856) Added the possibility to set `--offline` flag with config command.
  * (client) [\#5895](https://github.com/cosmos/cosmos-sdk/issues/5895) show config options in the config command's help screen.
  * (client/keys) [\#8043](https://github.com/cosmos/cosmos-sdk/pull/8043) Add support for export of unarmored private key
  * (client/tx) [\#7801](https://github.com/cosmos/cosmos-sdk/pull/7801) Update sign-batch multisig to work online
  * (x/genutil) [\#8099](https://github.com/cosmos/cosmos-sdk/pull/8099) `init` now supports a `--recover` flag to recover
      the private validator key from a given mnemonic
* __Modules__
  * (x/auth) [\#5702](https://github.com/cosmos/cosmos-sdk/pull/5702) Add parameter querying support for `x/auth`.
  * (x/auth/ante) [\#6040](https://github.com/cosmos/cosmos-sdk/pull/6040) `AccountKeeper` interface used for `NewAnteHandler` and handler's decorators to add support of using custom `AccountKeeper` implementations.
  * (x/evidence) [\#5952](https://github.com/cosmos/cosmos-sdk/pull/5952) Tendermint Consensus parameters can now be changed via parameter change proposals through `x/gov`.
  * (x/evidence) [\#5961](https://github.com/cosmos/cosmos-sdk/issues/5961) Add `StoreDecoder` simulation for evidence module.
  * (x/ibc) [\#5948](https://github.com/cosmos/cosmos-sdk/issues/5948) Add `InitGenesis` and `ExportGenesis` functions for `ibc` module.
  * (x/ibc-transfer) [\#6871](https://github.com/cosmos/cosmos-sdk/pull/6871) Implement [ADR 001 - Coin Source Tracing](./docs/architecture/adr-001-coin-source-tracing.md).
  * (x/staking) [\#6059](https://github.com/cosmos/cosmos-sdk/pull/6059) Updated `HistoricalEntries` parameter default to 100.
  * (x/staking) [\#5584](https://github.com/cosmos/cosmos-sdk/pull/5584) Add util function `ToTmValidator` that converts a `staking.Validator` type to `*tmtypes.Validator`.
  * (x/staking) [\#6163](https://github.com/cosmos/cosmos-sdk/pull/6163) CLI and REST call to unbonding delegations and delegations now accept
  pagination.
  * (x/staking) [\#8178](https://github.com/cosmos/cosmos-sdk/pull/8178) Update default historical header number for stargate
* __General__
  * (crypto) [\#7987](https://github.com/cosmos/cosmos-sdk/pull/7987) Fix the inconsistency of CryptoCdc, only use
      `codec/legacy.Cdc`.
  * (logging) [\#8072](https://github.com/cosmos/cosmos-sdk/pull/8072) Refactor logging:
    * Use [zerolog](https://github.com/rs/zerolog) over Tendermint's go-kit logging wrapper.
    * Introduce Tendermint's `--log_format=plain|json` flag. Using format `json` allows for emitting structured JSON
    logs which can be consumed by an external logging facility (e.g. Loggly). Both formats log to STDERR.
    * The existing `--log_level` flag and it's default value now solely relates to the global logging
    level (e.g. `info`, `debug`, etc...) instead of `<module>:<level>`.
  * (rest) [#7649](https://github.com/cosmos/cosmos-sdk/pull/7649) Return an unsigned tx in legacy GET /tx endpoint when signature conversion fails
  * (simulation) [\#6002](https://github.com/cosmos/cosmos-sdk/pull/6002) Add randomized consensus params into simulation.
  * (store) [\#6481](https://github.com/cosmos/cosmos-sdk/pull/6481) Move `SimpleProofsFromMap` from Tendermint into the SDK.
  * (store) [\#6719](https://github.com/cosmos/cosmos-sdk/6754) Add validity checks to stores for nil and empty keys.
  * (SDK) Updated dependencies
    * Updated iavl dependency to v0.15.3
    * Update tendermint to v0.34.1
  * (types) [\#7027](https://github.com/cosmos/cosmos-sdk/pull/7027) `Coin(s)` and `DecCoin(s)` updates:
    * Bump denomination max length to 128
    * Allow uppercase letters and numbers in denominations to support [ADR 001](./docs/architecture/adr-001-coin-source-tracing.md)
    * Added `Validate` function that returns a descriptive error
  * (types) [\#5581](https://github.com/cosmos/cosmos-sdk/pull/5581) Add convenience functions {,Must}Bech32ifyAddressBytes.
  * (types/module) [\#5724](https://github.com/cosmos/cosmos-sdk/issues/5724) The `types/module` package does no longer depend on `x/simulation`.
  * (types) [\#5585](https://github.com/cosmos/cosmos-sdk/pull/5585) IBC additions:
    * `Coin` denomination max lenght has been increased to 32.
    * Added `CapabilityKey` alias for `StoreKey` to match IBC spec.
  * (types/rest) [\#5900](https://github.com/cosmos/cosmos-sdk/pull/5900) Add Check*Error function family to spare developers from replicating tons of boilerplate code.
  * (types) [\#6128](https://github.com/cosmos/cosmos-sdk/pull/6137) Add `String()` method to `GasMeter`.
  * (types) [\#6195](https://github.com/cosmos/cosmos-sdk/pull/6195) Add codespace to broadcast(sync/async) response.
  * (types) \#6897 Add KV type from tendermint to `types` directory.
  * (version) [\#7848](https://github.com/cosmos/cosmos-sdk/pull/7848) [\#7941](https://github.com/cosmos/cosmos-sdk/pull/7941)
    `version --long` output now shows the list of build dependencies and replaced build dependencies.

## [v0.39.1](https://github.com/cosmos/cosmos-sdk/releases/tag/v0.39.1) - 2020-08-11

### Client Breaking

* (x/auth) [\#6861](https://github.com/cosmos/cosmos-sdk/pull/6861) Remove public key Bech32 encoding for all account types for JSON serialization, instead relying on direct Amino encoding. In addition, JSON serialization utilizes Amino instead of the Go stdlib, so integers are treated as strings.

### Improvements

* (client) [\#6853](https://github.com/cosmos/cosmos-sdk/pull/6853) Add --unsafe-cors flag.

## [v0.39.0](https://github.com/cosmos/cosmos-sdk/releases/tag/v0.39.0) - 2020-07-20

### Improvements

* (deps) Bump IAVL version to [v0.14.0](https://github.com/cosmos/iavl/releases/tag/v0.14.0)
* (client) [\#5585](https://github.com/cosmos/cosmos-sdk/pull/5585) `CLIContext` additions:
  * Introduce `QueryABCI` that returns the full `abci.ResponseQuery` with inclusion Merkle proofs.
  * Added `prove` flag for Merkle proof verification.
* (x/staking) [\#6791)](https://github.com/cosmos/cosmos-sdk/pull/6791) Close {UBDQueue,RedelegationQueu}Iterator once used.

### API Breaking Changes

* (baseapp) [\#5837](https://github.com/cosmos/cosmos-sdk/issues/5837) Transaction simulation now returns a `SimulationResponse` which contains the `GasInfo` and `Result` from the execution.

### Client Breaking Changes

* (x/auth) [\#6745](https://github.com/cosmos/cosmos-sdk/issues/6745) Remove BaseAccount's custom JSON {,un}marshalling.

### Bug Fixes

* (store) [\#6475](https://github.com/cosmos/cosmos-sdk/pull/6475) Revert IAVL pruning functionality introduced in
[v0.13.0](https://github.com/cosmos/iavl/releases/tag/v0.13.0),
where the IAVL no longer keeps states in-memory in which it flushes periodically. IAVL now commits and
flushes every state to disk as it did pre-v0.13.0. The SDK's multi-store will track and ensure the proper
heights are pruned. The operator can set the pruning options via a `pruning` config via the CLI or
through `app.toml`. The `pruning` flag exposes `default|everything|nothing|custom` as options --
see docs for further details. If the operator chooses `custom`, they may provide granular pruning
options `pruning-keep-recent`, `pruning-keep-every`, and `pruning-interval`. The former two options
dictate how many recent versions are kept on disk and the offset of what versions are kept after that
respectively, and the latter defines the height interval in which versions are deleted in a batch.
**Note, there are some client-facing API breaking changes with regard to IAVL, stores, and pruning settings.**
* (x/distribution) [\#6210](https://github.com/cosmos/cosmos-sdk/pull/6210) Register `MsgFundCommunityPool` in distribution amino codec.
* (types) [\#5741](https://github.com/cosmos/cosmos-sdk/issues/5741) Prevent `ChainAnteDecorators()` from panicking when empty `AnteDecorator` slice is supplied.
* (baseapp) [\#6306](https://github.com/cosmos/cosmos-sdk/issues/6306) Prevent events emitted by the antehandler from being persisted between transactions.
* (client/keys) [\#5091](https://github.com/cosmos/cosmos-sdk/issues/5091) `keys parse` does not honor client app's configuration.
* (x/bank) [\#6674](https://github.com/cosmos/cosmos-sdk/pull/6674) Create account if recipient does not exist on handing `MsgMultiSend`.
* (x/auth) [\#6287](https://github.com/cosmos/cosmos-sdk/pull/6287) Fix nonce stuck when sending multiple transactions from an account in a same block.

## [v0.38.5] - 2020-07-02

### Improvements

* (tendermint) Bump Tendermint version to [v0.33.6](https://github.com/tendermint/tendermint/releases/tag/v0.33.6).

## [v0.38.4] - 2020-05-21

### Bug Fixes

* (x/auth) [\#5950](https://github.com/cosmos/cosmos-sdk/pull/5950) Fix `IncrementSequenceDecorator` to use is `IsReCheckTx` instead of `IsCheckTx` to allow account sequence incrementing.

## [v0.38.3] - 2020-04-09

### Improvements

* (tendermint) Bump Tendermint version to [v0.33.3](https://github.com/tendermint/tendermint/releases/tag/v0.33.3).

## [v0.38.2] - 2020-03-25

### Bug Fixes

* (baseapp) [\#5718](https://github.com/cosmos/cosmos-sdk/pull/5718) Remove call to `ctx.BlockGasMeter` during failed message validation which resulted in a panic when the tx execution mode was `CheckTx`.
* (x/genutil) [\#5775](https://github.com/cosmos/cosmos-sdk/pull/5775) Fix `ExportGenesis` in `x/genutil` to export default genesis state (`[]`) instead of `null`.
* (client) [\#5618](https://github.com/cosmos/cosmos-sdk/pull/5618) Fix crash on the client when the verifier is not set.
* (crypto/keys/mintkey) [\#5823](https://github.com/cosmos/cosmos-sdk/pull/5823) fix errors handling in `UnarmorPubKeyBytes` (underlying armoring function's return error was not being checked).
* (x/distribution) [\#5620](https://github.com/cosmos/cosmos-sdk/pull/5620) Fix nil pointer deref in distribution tax/reward validation helpers.

### Improvements

* (rest) [\#5648](https://github.com/cosmos/cosmos-sdk/pull/5648) Enhance /txs usability:
  * Add `tx.minheight` key to filter transaction with an inclusive minimum block height
  * Add `tx.maxheight` key to filter transaction with an inclusive maximum block height
* (crypto/keys) [\#5739](https://github.com/cosmos/cosmos-sdk/pull/5739) Print an error message if the password input failed.

## [v0.38.1] - 2020-02-11

### Improvements

* (modules) [\#5597](https://github.com/cosmos/cosmos-sdk/pull/5597) Add `amount` event attribute to the `complete_unbonding`
and `complete_redelegation` events that reflect the total balances of the completed unbondings and redelegations
respectively.

### Bug Fixes

* (types) [\#5579](https://github.com/cosmos/cosmos-sdk/pull/5579) The IAVL `Store#Commit` method has been refactored to
delete a flushed version if it is not a snapshot version. The root multi-store now keeps track of `commitInfo` instead
of `types.CommitID`. During `Commit` of the root multi-store, `lastCommitInfo` is updated from the saved state
and is only flushed to disk if it is a snapshot version. During `Query` of the root multi-store, if the request height
is the latest height, we'll use the store's `lastCommitInfo`. Otherwise, we fetch `commitInfo` from disk.
* (x/bank) [\#5531](https://github.com/cosmos/cosmos-sdk/issues/5531) Added missing amount event to MsgMultiSend, emitted for each output.
* (x/gov) [\#5622](https://github.com/cosmos/cosmos-sdk/pull/5622) Track any events emitted from a proposal's handler upon successful execution.

## [v0.38.0] - 2020-01-23

### State Machine Breaking

* (genesis) [\#5506](https://github.com/cosmos/cosmos-sdk/pull/5506) The `x/distribution` genesis state
  now includes `params` instead of individual parameters.
* (genesis) [\#5017](https://github.com/cosmos/cosmos-sdk/pull/5017) The `x/genaccounts` module has been
deprecated and all components removed except the `legacy/` package. This requires changes to the
genesis state. Namely, `accounts` now exist under `app_state.auth.accounts`. The corresponding migration
logic has been implemented for v0.38 target version. Applications can migrate via:
`$ {appd} migrate v0.38 genesis.json`.
* (modules) [\#5299](https://github.com/cosmos/cosmos-sdk/pull/5299) Handling of `ABCIEvidenceTypeDuplicateVote`
  during `BeginBlock` along with the corresponding parameters (`MaxEvidenceAge`) have moved from the
  `x/slashing` module to the `x/evidence` module.

### API Breaking Changes

* (modules) [\#5506](https://github.com/cosmos/cosmos-sdk/pull/5506) Remove individual setters of `x/distribution` parameters. Instead, follow the module spec in getting parameters, setting new value(s) and finally calling `SetParams`.
* (types) [\#5495](https://github.com/cosmos/cosmos-sdk/pull/5495) Remove redundant `(Must)Bech32ify*` and `(Must)Get*KeyBech32` functions in favor of `(Must)Bech32ifyPubKey` and `(Must)GetPubKeyFromBech32` respectively, both of which take a `Bech32PubKeyType` (string).
* (types) [\#5430](https://github.com/cosmos/cosmos-sdk/pull/5430) `DecCoins#Add` parameter changed from `DecCoins`
to `...DecCoin`, `Coins#Add` parameter changed from `Coins` to `...Coin`.
* (baseapp/types) [\#5421](https://github.com/cosmos/cosmos-sdk/pull/5421) The `Error` interface (`types/errors.go`)
has been removed in favor of the concrete type defined in `types/errors/` which implements the standard `error` interface.
  * As a result, the `Handler` and `Querier` implementations now return a standard `error`.
  Within `BaseApp`, `runTx` now returns a `(GasInfo, *Result, error)` tuple and `runMsgs` returns a
  `(*Result, error)` tuple. A reference to a `Result` is now used to indicate success whereas an error
  signals an invalid message or failed message execution. As a result, the fields `Code`, `Codespace`,
  `GasWanted`, and `GasUsed` have been removed the `Result` type. The latter two fields are now found
  in the `GasInfo` type which is always returned regardless of execution outcome.
  * Note to developers: Since all handlers and queriers must now return a standard `error`, the `types/errors/`
  package contains all the relevant and pre-registered errors that you typically work with. A typical
  error returned will look like `sdkerrors.Wrap(sdkerrors.ErrUnknownRequest, "...")`. You can retrieve
  relevant ABCI information from the error via `ABCIInfo`.
* (client) [\#5442](https://github.com/cosmos/cosmos-sdk/pull/5442) Remove client/alias.go as it's not necessary and
components can be imported directly from the packages.
* (store) [\#4748](https://github.com/cosmos/cosmos-sdk/pull/4748) The `CommitMultiStore` interface
now requires a `SetInterBlockCache` method. Applications that do not wish to support this can simply
have this method perform a no-op.
* (modules) [\#4665](https://github.com/cosmos/cosmos-sdk/issues/4665) Refactored `x/gov` module structure and dev-UX:
  * Prepare for module spec integration
  * Update gov keys to use big endian encoding instead of little endian
* (modules) [\#5017](https://github.com/cosmos/cosmos-sdk/pull/5017) The `x/genaccounts` module has been deprecated and all components removed except the `legacy/` package.
* [\#4486](https://github.com/cosmos/cosmos-sdk/issues/4486) Vesting account types decoupled from the `x/auth` module and now live under `x/auth/vesting`. Applications wishing to use vesting account types must be sure to register types via `RegisterCodec` under the new vesting package.
* [\#4486](https://github.com/cosmos/cosmos-sdk/issues/4486) The `NewBaseVestingAccount` constructor returns an error
if the provided arguments are invalid.
* (x/auth) [\#5006](https://github.com/cosmos/cosmos-sdk/pull/5006) Modular `AnteHandler` via composable decorators:
  * The `AnteHandler` interface now returns `(newCtx Context, err error)` instead of `(newCtx Context, result sdk.Result, abort bool)`
  * The `NewAnteHandler` function returns an `AnteHandler` function that returns the new `AnteHandler`
  interface and has been moved into the `auth/ante` directory.
  * `ValidateSigCount`, `ValidateMemo`, `ProcessPubKey`, `EnsureSufficientMempoolFee`, and `GetSignBytes`
  have all been removed as public functions.
  * Invalid Signatures may return `InvalidPubKey` instead of `Unauthorized` error, since the transaction
  will first hit `SetPubKeyDecorator` before the `SigVerificationDecorator` runs.
  * `StdTx#GetSignatures` will return an array of just signature byte slices `[][]byte` instead of
  returning an array of `StdSignature` structs. To replicate the old behavior, use the public field
  `StdTx.Signatures` to get back the array of StdSignatures `[]StdSignature`.
* (modules) [\#5299](https://github.com/cosmos/cosmos-sdk/pull/5299) `HandleDoubleSign` along with params `MaxEvidenceAge` and `DoubleSignJailEndTime` have moved from the `x/slashing` module to the `x/evidence` module.
* (keys) [\#4941](https://github.com/cosmos/cosmos-sdk/issues/4941) Keybase concrete types constructors such as `NewKeyBaseFromDir` and `NewInMemory` now accept optional parameters of type `KeybaseOption`. These
optional parameters are also added on the keys sub-commands functions, which are now public, and allows
these options to be set on the commands or ignored to default to previous behavior.
* [\#5547](https://github.com/cosmos/cosmos-sdk/pull/5547) `NewKeyBaseFromHomeFlag` constructor has been removed.
* [\#5439](https://github.com/cosmos/cosmos-sdk/pull/5439) Further modularization was done to the `keybase`
package to make it more suitable for use with different key formats and algorithms:
  * The `WithKeygenFunc` function added as a `KeybaseOption` which allows a custom bytes to key
    implementation to be defined when keys are created.
  * The `WithDeriveFunc` function added as a `KeybaseOption` allows custom logic for deriving a key
    from a mnemonic, bip39 password, and HD Path.
  * BIP44 is no longer build into `keybase.CreateAccount()`. It is however the default when using
    the `client/keys` add command.
  * `SupportedAlgos` and `SupportedAlgosLedger` functions return a slice of `SigningAlgo`s that are
    supported by the keybase and the ledger integration respectively.
* (simapp) [\#5419](https://github.com/cosmos/cosmos-sdk/pull/5419) The `helpers.GenTx()` now accepts a gas argument.
* (baseapp) [\#5455](https://github.com/cosmos/cosmos-sdk/issues/5455) A `sdk.Context` is now passed into the `router.Route()` function.

### Client Breaking Changes

* (rest) [\#5270](https://github.com/cosmos/cosmos-sdk/issues/5270) All account types now implement custom JSON serialization.
* (rest) [\#4783](https://github.com/cosmos/cosmos-sdk/issues/4783) The balance field in the DelegationResponse type is now sdk.Coin instead of sdk.Int
* (x/auth) [\#5006](https://github.com/cosmos/cosmos-sdk/pull/5006) The gas required to pass the `AnteHandler` has
increased significantly due to modular `AnteHandler` support. Increase GasLimit accordingly.
* (rest) [\#5336](https://github.com/cosmos/cosmos-sdk/issues/5336) `MsgEditValidator` uses `description` instead of `Description` as a JSON key.
* (keys) [\#5097](https://github.com/cosmos/cosmos-sdk/pull/5097) Due to the keybase -> keyring transition, keys need to be migrated. See `keys migrate` command for more info.
* (x/auth) [\#5424](https://github.com/cosmos/cosmos-sdk/issues/5424) Drop `decode-tx` command from x/auth/client/cli, duplicate of the `decode` command.

### Features

* (store) [\#5435](https://github.com/cosmos/cosmos-sdk/pull/5435) New iterator for paginated requests. Iterator limits DB reads to the range of the requested page.
* (x/evidence) [\#5240](https://github.com/cosmos/cosmos-sdk/pull/5240) Initial implementation of the `x/evidence` module.
* (cli) [\#5212](https://github.com/cosmos/cosmos-sdk/issues/5212) The `q gov proposals` command now supports pagination.
* (store) [\#4724](https://github.com/cosmos/cosmos-sdk/issues/4724) Multistore supports substore migrations upon load. New `rootmulti.Store.LoadLatestVersionAndUpgrade` method in
`Baseapp` supports `StoreLoader` to enable various upgrade strategies. It no
longer panics if the store to load contains substores that we didn't explicitly mount.
* [\#4972](https://github.com/cosmos/cosmos-sdk/issues/4972) A `TxResponse` with a corresponding code
and tx hash will be returned for specific Tendermint errors:
  * `CodeTxInMempoolCache`
  * `CodeMempoolIsFull`
  * `CodeTxTooLarge`
* [\#3872](https://github.com/cosmos/cosmos-sdk/issues/3872) Implement a RESTful endpoint and cli command to decode transactions.
* (keys) [\#4754](https://github.com/cosmos/cosmos-sdk/pull/4754) Introduce new Keybase implementation that can
leverage operating systems' built-in functionalities to securely store secrets. MacOS users may encounter
the following [issue](https://github.com/keybase/go-keychain/issues/47) with the `go-keychain` library. If
you encounter this issue, you must upgrade your xcode command line tools to version >= `10.2`. You can
upgrade via: `sudo rm -rf /Library/Developer/CommandLineTools; xcode-select --install`. Verify the
correct version via: `pkgutil --pkg-info=com.apple.pkg.CLTools_Executables`.
* [\#5355](https://github.com/cosmos/cosmos-sdk/pull/5355) Client commands accept a new `--keyring-backend` option through which users can specify which backend should be used
by the new key store:
  * `os`: use OS default credentials storage (default).
  * `file`: use encrypted file-based store.
  * `kwallet`: use [KDE Wallet](https://utils.kde.org/projects/kwalletmanager/) service.
  * `pass`: use the [pass](https://www.passwordstore.org/) command line password manager.
  * `test`: use password-less key store. *For testing purposes only. Use it at your own risk.*
* (keys) [\#5097](https://github.com/cosmos/cosmos-sdk/pull/5097) New `keys migrate` command to assist users migrate their keys
to the new keyring.
* (keys) [\#5366](https://github.com/cosmos/cosmos-sdk/pull/5366) `keys list` now accepts a `--list-names` option to list key names only, whilst the `keys delete`
command can delete multiple keys by passing their names as arguments. The aforementioned commands can then be piped together, e.g.
`appcli keys list -n | xargs appcli keys delete`
* (modules) [\#4233](https://github.com/cosmos/cosmos-sdk/pull/4233) Add upgrade module that coordinates software upgrades of live chains.
* [\#4486](https://github.com/cosmos/cosmos-sdk/issues/4486) Introduce new `PeriodicVestingAccount` vesting account type
that allows for arbitrary vesting periods.
* (baseapp) [\#5196](https://github.com/cosmos/cosmos-sdk/pull/5196) Baseapp has a new `runTxModeReCheck` to allow applications to skip expensive and unnecessary re-checking of transactions.
* (types) [\#5196](https://github.com/cosmos/cosmos-sdk/pull/5196) Context has new `IsRecheckTx() bool` and `WithIsReCheckTx(bool) Context` methods to to be used in the `AnteHandler`.
* (x/auth/ante) [\#5196](https://github.com/cosmos/cosmos-sdk/pull/5196) AnteDecorators have been updated to avoid unnecessary checks when `ctx.IsReCheckTx() == true`
* (x/auth) [\#5006](https://github.com/cosmos/cosmos-sdk/pull/5006) Modular `AnteHandler` via composable decorators:
  * The `AnteDecorator` interface has been introduced to allow users to implement modular `AnteHandler`
  functionality that can be composed together to create a single `AnteHandler` rather than implementing
  a custom `AnteHandler` completely from scratch, where each `AnteDecorator` allows for custom behavior in
  tightly defined and logically isolated manner. These custom `AnteDecorator` can then be chained together
  with default `AnteDecorator` or third-party `AnteDecorator` to create a modularized `AnteHandler`
  which will run each `AnteDecorator` in the order specified in `ChainAnteDecorators`. For details
  on the new architecture, refer to the [ADR](docs/architecture/adr-010-modular-antehandler.md).
  * `ChainAnteDecorators` function has been introduced to take in a list of `AnteDecorators` and chain
  them in sequence and return a single `AnteHandler`:
    * `SetUpContextDecorator`: Sets `GasMeter` in context and creates defer clause to recover from any
    `OutOfGas` panics in future AnteDecorators and return `OutOfGas` error to `BaseApp`. It MUST be the
    first `AnteDecorator` in the chain for any application that uses gas (or another one that sets the gas meter).
    * `ValidateBasicDecorator`: Calls tx.ValidateBasic and returns any non-nil error.
    * `ValidateMemoDecorator`: Validates tx memo with application parameters and returns any non-nil error.
    * `ConsumeGasTxSizeDecorator`: Consumes gas proportional to the tx size based on application parameters.
    * `MempoolFeeDecorator`: Checks if fee is above local mempool `minFee` parameter during `CheckTx`.
    * `DeductFeeDecorator`: Deducts the `FeeAmount` from first signer of the transaction.
    * `SetPubKeyDecorator`: Sets pubkey of account in any account that does not already have pubkey saved in state machine.
    * `SigGasConsumeDecorator`: Consume parameter-defined amount of gas for each signature.
    * `SigVerificationDecorator`: Verify each signature is valid, return if there is an error.
    * `ValidateSigCountDecorator`: Validate the number of signatures in tx based on app-parameters.
    * `IncrementSequenceDecorator`: Increments the account sequence for each signer to prevent replay attacks.
* (cli) [\#5223](https://github.com/cosmos/cosmos-sdk/issues/5223) Cosmos Ledger App v2.0.0 is now supported. The changes are backwards compatible and App v1.5.x is still supported.
* (x/staking) [\#5380](https://github.com/cosmos/cosmos-sdk/pull/5380) Introduced ability to store historical info entries in staking keeper, allows applications to introspect specified number of past headers and validator sets
  * Introduces new parameter `HistoricalEntries` which allows applications to determine how many recent historical info entries they want to persist in store. Default value is 0.
  * Introduces cli commands and rest routes to query historical information at a given height
* (modules) [\#5249](https://github.com/cosmos/cosmos-sdk/pull/5249) Funds are now allowed to be directly sent to the community pool (via the distribution module account).
* (keys) [\#4941](https://github.com/cosmos/cosmos-sdk/issues/4941) Introduce keybase option to allow overriding the default private key implementation of a key generated through the `keys add` cli command.
* (keys) [\#5439](https://github.com/cosmos/cosmos-sdk/pull/5439) Flags `--algo` and `--hd-path` are added to
  `keys add` command in order to make use of keybase modularized. By default, it uses (0, 0) bip44
  HD path and secp256k1 keys, so is non-breaking.
* (types) [\#5447](https://github.com/cosmos/cosmos-sdk/pull/5447) Added `ApproxRoot` function to sdk.Decimal type in order to get the nth root for a decimal number, where n is a positive integer.
  * An `ApproxSqrt` function was also added for convenience around the common case of n=2.

### Improvements

* (iavl) [\#5538](https://github.com/cosmos/cosmos-sdk/pull/5538) Remove manual IAVL pruning in favor of IAVL's internal pruning strategy.
* (server) [\#4215](https://github.com/cosmos/cosmos-sdk/issues/4215) The `--pruning` flag
has been moved to the configuration file, to allow easier node configuration.
* (cli) [\#5116](https://github.com/cosmos/cosmos-sdk/issues/5116) The `CLIContext` now supports multiple verifiers
when connecting to multiple chains. The connecting chain's `CLIContext` will have to have the correct
chain ID and node URI or client set. To use a `CLIContext` with a verifier for another chain:
  ```go
  // main or parent chain (chain as if you're running without IBC)
  mainCtx := context.NewCLIContext()

  // connecting IBC chain
  sideCtx := context.NewCLIContext().
    WithChainID(sideChainID).
    WithNodeURI(sideChainNodeURI) // or .WithClient(...)

  sideCtx = sideCtx.WithVerifier(
    context.CreateVerifier(sideCtx, context.DefaultVerifierCacheSize),
  )
  ```
* (modules) [\#5017](https://github.com/cosmos/cosmos-sdk/pull/5017) The `x/auth` package now supports
generalized genesis accounts through the `GenesisAccount` interface.
* (modules) [\#4762](https://github.com/cosmos/cosmos-sdk/issues/4762) Deprecate remove and add permissions in ModuleAccount.
* (modules) [\#4760](https://github.com/cosmos/cosmos-sdk/issues/4760) update `x/auth` to match module spec.
* (modules) [\#4814](https://github.com/cosmos/cosmos-sdk/issues/4814) Add security contact to Validator description.
* (modules) [\#4875](https://github.com/cosmos/cosmos-sdk/issues/4875) refactor integration tests to use SimApp and separate test package
* (sdk) [\#4566](https://github.com/cosmos/cosmos-sdk/issues/4566) Export simulation's parameters and app state to JSON in order to reproduce bugs and invariants.
* (sdk) [\#4640](https://github.com/cosmos/cosmos-sdk/issues/4640) improve import/export simulation errors by extending `DiffKVStores` to return an array of `KVPairs` that are then compared to check for inconsistencies.
* (sdk) [\#4717](https://github.com/cosmos/cosmos-sdk/issues/4717) refactor `x/slashing` to match the new module spec
* (sdk) [\#4758](https://github.com/cosmos/cosmos-sdk/issues/4758) update `x/genaccounts` to match module spec
* (simulation) [\#4824](https://github.com/cosmos/cosmos-sdk/issues/4824) `PrintAllInvariants` flag will print all failed invariants
* (simulation) [\#4490](https://github.com/cosmos/cosmos-sdk/issues/4490) add `InitialBlockHeight` flag to resume a simulation from a given block

  * Support exporting the simulation stats to a given JSON file
* (simulation) [\#4847](https://github.com/cosmos/cosmos-sdk/issues/4847), [\#4838](https://github.com/cosmos/cosmos-sdk/pull/4838) and [\#4869](https://github.com/cosmos/cosmos-sdk/pull/4869) `SimApp` and simulation refactors:
  * Implement `SimulationManager` for executing modules' simulation functionalities in a modularized way
  * Add `RegisterStoreDecoders` to the `SimulationManager` for decoding each module's types
  * Add `GenerateGenesisStates` to the `SimulationManager` to generate a randomized `GenState` for each module
  * Add `RandomizedParams` to the `SimulationManager` that registers each modules' parameters in order to
  simulate `ParamChangeProposal`s' `Content`s
  * Add `WeightedOperations` to the `SimulationManager` that define simulation operations (modules' `Msg`s) with their
  respective weights (i.e chance of being simulated).
  * Add `ProposalContents` to the `SimulationManager` to register each module's governance proposal `Content`s.
* (simulation) [\#4893](https://github.com/cosmos/cosmos-sdk/issues/4893) Change `SimApp` keepers to be public and add getter functions for keys and codec
* (simulation) [\#4906](https://github.com/cosmos/cosmos-sdk/issues/4906) Add simulation `Config` struct that wraps simulation flags
* (simulation) [\#4935](https://github.com/cosmos/cosmos-sdk/issues/4935) Update simulation to reflect a proper `ABCI` application without bypassing `BaseApp` semantics
* (simulation) [\#5378](https://github.com/cosmos/cosmos-sdk/pull/5378) Simulation tests refactor:
  * Add `App` interface for general SDK-based app's methods.
  * Refactor and cleanup simulation tests into util functions to simplify their implementation for other SDK apps.
* (store) [\#4792](https://github.com/cosmos/cosmos-sdk/issues/4792) panic on non-registered store
* (types) [\#4821](https://github.com/cosmos/cosmos-sdk/issues/4821) types/errors package added with support for stacktraces. It is meant as a more feature-rich replacement for sdk.Errors in the mid-term.
* (store) [\#1947](https://github.com/cosmos/cosmos-sdk/issues/1947) Implement inter-block (persistent)
caching through `CommitKVStoreCacheManager`. Any application wishing to utilize an inter-block cache
must set it in their app via a `BaseApp` option. The `BaseApp` docs have been drastically improved
to detail this new feature and how state transitions occur.
* (docs/spec) All module specs moved into their respective module dir in x/ (i.e. docs/spec/staking -->> x/staking/spec)
* (docs/) [\#5379](https://github.com/cosmos/cosmos-sdk/pull/5379) Major documentation refactor, including:
  * (docs/intro/) Add and improve introduction material for newcomers.
  * (docs/basics/) Add documentation about basic concepts of the cosmos sdk such as the anatomy of an SDK application, the transaction lifecycle or accounts.
  * (docs/core/) Add documentation about core conepts of the cosmos sdk such as `baseapp`, `server`, `store`s, `context` and more.
  * (docs/building-modules/) Add reference documentation on concepts relevant for module developers (`keeper`, `handler`, `messages`, `queries`,...).
  * (docs/interfaces/) Add documentation on building interfaces for the Cosmos SDK.
  * Redesigned user interface that features new dynamically generated sidebar, build-time code embedding from GitHub, new homepage as well as many other improvements.
* (types) [\#5428](https://github.com/cosmos/cosmos-sdk/pull/5428) Add `Mod` (modulo) method and `RelativePow` (exponentation) function for `Uint`.
* (modules) [\#5506](https://github.com/cosmos/cosmos-sdk/pull/5506) Remove redundancy in `x/distribution`s use of parameters. There
  now exists a single `Params` type with a getter and setter along with a getter for each individual parameter.

### Bug Fixes

* (client) [\#5303](https://github.com/cosmos/cosmos-sdk/issues/5303) Fix ignored error in tx generate only mode.
* (cli) [\#4763](https://github.com/cosmos/cosmos-sdk/issues/4763) Fix flag `--min-self-delegation` for staking `EditValidator`
* (keys) Fix ledger custom coin type support bug.
* (x/gov) [\#5107](https://github.com/cosmos/cosmos-sdk/pull/5107) Sum validator operator's all voting power when tally votes
* (rest) [\#5212](https://github.com/cosmos/cosmos-sdk/issues/5212) Fix pagination in the `/gov/proposals` handler.

## [v0.37.14] - 2020-08-12

### Improvements

* (tendermint) Bump Tendermint version to [v0.32.13](https://github.com/tendermint/tendermint/releases/tag/v0.32.13).


## [v0.37.13] - 2020-06-03

### Improvements

* (tendermint) Bump Tendermint version to [v0.32.12](https://github.com/tendermint/tendermint/releases/tag/v0.32.12).
* (cosmos-ledger-go) Bump Cosmos Ledger Wallet library version to [v0.11.1](https://github.com/cosmos/ledger-cosmos-go/releases/tag/v0.11.1).

## [v0.37.12] - 2020-05-05

### Improvements

* (tendermint) Bump Tendermint version to [v0.32.11](https://github.com/tendermint/tendermint/releases/tag/v0.32.11).

## [v0.37.11] - 2020-04-22

### Bug Fixes

* (x/staking) [\#6021](https://github.com/cosmos/cosmos-sdk/pull/6021) --trust-node's false default value prevents creation of the genesis transaction.

## [v0.37.10] - 2020-04-22

### Bug Fixes

* (client/context) [\#5964](https://github.com/cosmos/cosmos-sdk/issues/5964) Fix incorrect instantiation of tmlite verifier when --trust-node is off.

## [v0.37.9] - 2020-04-09

### Improvements

* (tendermint) Bump Tendermint version to [v0.32.10](https://github.com/tendermint/tendermint/releases/tag/v0.32.10).

## [v0.37.8] - 2020-03-11

### Bug Fixes

* (rest) [\#5508](https://github.com/cosmos/cosmos-sdk/pull/5508) Fix `x/distribution` endpoints to properly return height in the response.
* (x/genutil) [\#5499](https://github.com/cosmos/cosmos-sdk/pull/) Ensure `DefaultGenesis` returns valid and non-nil default genesis state.
* (x/genutil) [\#5775](https://github.com/cosmos/cosmos-sdk/pull/5775) Fix `ExportGenesis` in `x/genutil` to export default genesis state (`[]`) instead of `null`.
* (genesis) [\#5086](https://github.com/cosmos/cosmos-sdk/issues/5086) Ensure `gentxs` are always an empty array instead of `nil`.

### Improvements

* (rest) [\#5648](https://github.com/cosmos/cosmos-sdk/pull/5648) Enhance /txs usability:
  * Add `tx.minheight` key to filter transaction with an inclusive minimum block height
  * Add `tx.maxheight` key to filter transaction with an inclusive maximum block height

## [v0.37.7] - 2020-02-10

### Improvements

* (modules) [\#5597](https://github.com/cosmos/cosmos-sdk/pull/5597) Add `amount` event attribute to the `complete_unbonding`
and `complete_redelegation` events that reflect the total balances of the completed unbondings and redelegations
respectively.

### Bug Fixes

* (x/gov) [\#5622](https://github.com/cosmos/cosmos-sdk/pull/5622) Track any events emitted from a proposal's handler upon successful execution.
* (x/bank) [\#5531](https://github.com/cosmos/cosmos-sdk/issues/5531) Added missing amount event to MsgMultiSend, emitted for each output.

## [v0.37.6] - 2020-01-21

### Improvements

* (tendermint) Bump Tendermint version to [v0.32.9](https://github.com/tendermint/tendermint/releases/tag/v0.32.9)

## [v0.37.5] - 2020-01-07

### Features

* (types) [\#5360](https://github.com/cosmos/cosmos-sdk/pull/5360) Implement `SortableDecBytes` which
  allows the `Dec` type be sortable.

### Improvements

* (tendermint) Bump Tendermint version to [v0.32.8](https://github.com/tendermint/tendermint/releases/tag/v0.32.8)
* (cli) [\#5482](https://github.com/cosmos/cosmos-sdk/pull/5482) Remove old "tags" nomenclature from the `q txs` command in
  favor of the new events system. Functionality remains unchanged except that `=` is used instead of `:` to be
  consistent with the API's use of event queries.

### Bug Fixes

* (iavl) [\#5276](https://github.com/cosmos/cosmos-sdk/issues/5276) Fix potential race condition in `iavlIterator#Close`.
* (baseapp) [\#5350](https://github.com/cosmos/cosmos-sdk/issues/5350) Allow a node to restart successfully
  after a `halt-height` or `halt-time` has been triggered.
* (types) [\#5395](https://github.com/cosmos/cosmos-sdk/issues/5395) Fix `Uint#LTE`.
* (types) [\#5408](https://github.com/cosmos/cosmos-sdk/issues/5408) `NewDecCoins` constructor now sorts the coins.

## [v0.37.4] - 2019-11-04

### Improvements

* (tendermint) Bump Tendermint version to [v0.32.7](https://github.com/tendermint/tendermint/releases/tag/v0.32.7)
* (ledger) [\#4716](https://github.com/cosmos/cosmos-sdk/pull/4716) Fix ledger custom coin type support bug.

### Bug Fixes

* (baseapp) [\#5200](https://github.com/cosmos/cosmos-sdk/issues/5200) Remove duplicate events from previous messages.

## [v0.37.3] - 2019-10-10

### Bug Fixes

* (genesis) [\#5095](https://github.com/cosmos/cosmos-sdk/issues/5095) Fix genesis file migration from v0.34 to
v0.36/v0.37 not converting validator consensus pubkey to bech32 format.

### Improvements

* (tendermint) Bump Tendermint version to [v0.32.6](https://github.com/tendermint/tendermint/releases/tag/v0.32.6)

## [v0.37.1] - 2019-09-19

### Features

* (cli) [\#4973](https://github.com/cosmos/cosmos-sdk/pull/4973) Enable application CPU profiling
via the `--cpu-profile` flag.
* [\#4979](https://github.com/cosmos/cosmos-sdk/issues/4979) Introduce a new `halt-time` config and
CLI option to the `start` command. When provided, an application will halt during `Commit` when the
block time is >= the `halt-time`.

### Improvements

* [\#4990](https://github.com/cosmos/cosmos-sdk/issues/4990) Add `Events` to the `ABCIMessageLog` to
provide context and grouping of events based on the messages they correspond to. The `Events` field
in `TxResponse` is deprecated and will be removed in the next major release.

### Bug Fixes

* [\#4979](https://github.com/cosmos/cosmos-sdk/issues/4979) Use `Signal(os.Interrupt)` over
`os.Exit(0)` during configured halting to allow any `defer` calls to be executed.
* [\#5034](https://github.com/cosmos/cosmos-sdk/issues/5034) Binary search in NFT Module wasn't working on larger sets.

## [v0.37.0] - 2019-08-21

### Bug Fixes

* (baseapp) [\#4903](https://github.com/cosmos/cosmos-sdk/issues/4903) Various height query fixes:
  * Move height with proof check from `CLIContext` to `BaseApp` as the height
  can automatically be injected there.
  * Update `handleQueryStore` to resemble `handleQueryCustom`
* (simulation) [\#4912](https://github.com/cosmos/cosmos-sdk/issues/4912) Fix SimApp ModuleAccountAddrs
to properly return black listed addresses for bank keeper initialization.
* (cli) [\#4919](https://github.com/cosmos/cosmos-sdk/pull/4919) Don't crash CLI
if user doesn't answer y/n confirmation request.
* (cli) [\#4927](https://github.com/cosmos/cosmos-sdk/issues/4927) Fix the `q gov vote`
command to handle empty (pruned) votes correctly.

### Improvements

* (rest) [\#4924](https://github.com/cosmos/cosmos-sdk/pull/4924) Return response
height even upon error as it may be useful for the downstream caller and have
`/auth/accounts/{address}` return a 200 with an empty account upon error when
that error is that the account doesn't exist.

## [v0.36.0] - 2019-08-13

### Breaking Changes

* (rest) [\#4837](https://github.com/cosmos/cosmos-sdk/pull/4837) Remove /version and /node_version
  endpoints in favor of refactoring /node_info to also include application version info.
* All REST responses now wrap the original resource/result. The response
  will contain two fields: height and result.
* [\#3565](https://github.com/cosmos/cosmos-sdk/issues/3565) Updates to the governance module:
  * Rename JSON field from `proposal_content` to `content`
  * Rename JSON field from `proposal_id` to `id`
  * Disable `ProposalTypeSoftwareUpgrade` temporarily
* [\#3775](https://github.com/cosmos/cosmos-sdk/issues/3775) unify sender transaction tag for ease of querying
* [\#4255](https://github.com/cosmos/cosmos-sdk/issues/4255) Add supply module that passively tracks the supplies of a chain
  - Renamed `x/distribution` `ModuleName`
  - Genesis JSON and CLI now use `distribution` instead of `distr`
  - Introduce `ModuleAccount` type, which tracks the flow of coins held within a module
  - Replaced `FeeCollectorKeeper` for a `ModuleAccount`
  - Replaced the staking `Pool`, which coins are now held by the `BondedPool` and `NotBonded` module accounts
  - The `NotBonded` module account now only keeps track of the not bonded tokens within staking, instead of the whole chain
  - [\#3628](https://github.com/cosmos/cosmos-sdk/issues/3628) Replaced governance's burn and deposit accounts for a `ModuleAccount`
  - Added a `ModuleAccount` for the distribution module
  - Added a `ModuleAccount` for the mint module
  [\#4472](https://github.com/cosmos/cosmos-sdk/issues/4472) validation for crisis genesis
* [\#3985](https://github.com/cosmos/cosmos-sdk/issues/3985) `ValidatorPowerRank` uses potential consensus power instead of tendermint power
* [\#4104](https://github.com/cosmos/cosmos-sdk/issues/4104) Gaia has been moved to its own repository: https://github.com/cosmos/gaia
* [\#4104](https://github.com/cosmos/cosmos-sdk/issues/4104) Rename gaiad.toml to app.toml. The internal contents of the application
  config remain unchanged.
* [\#4159](https://github.com/cosmos/cosmos-sdk/issues/4159) create the default module patterns and module manager
* [\#4230](https://github.com/cosmos/cosmos-sdk/issues/4230) Change the type of ABCIMessageLog#MsgIndex to uint16 for proper serialization.
* [\#4250](https://github.com/cosmos/cosmos-sdk/issues/4250) BaseApp.Query() returns app's version string set via BaseApp.SetAppVersion()
  when handling /app/version queries instead of the version string passed as build
  flag at compile time.
* [\#4262](https://github.com/cosmos/cosmos-sdk/issues/4262) GoSumHash is no longer returned by the version command.
* [\#4263](https://github.com/cosmos/cosmos-sdk/issues/4263) RestServer#Start now takes read and write timeout arguments.
* [\#4305](https://github.com/cosmos/cosmos-sdk/issues/4305) `GenerateOrBroadcastMsgs` no longer takes an `offline` parameter.
* [\#4342](https://github.com/cosmos/cosmos-sdk/pull/4342) Upgrade go-amino to v0.15.0
* [\#4351](https://github.com/cosmos/cosmos-sdk/issues/4351) InitCmd, AddGenesisAccountCmd, and CollectGenTxsCmd take node's and client's default home directories as arguments.
* [\#4387](https://github.com/cosmos/cosmos-sdk/issues/4387) Refactor the usage of tags (now called events) to reflect the
  new ABCI events semantics:
  - Move `x/{module}/tags/tags.go` => `x/{module}/types/events.go`
  - Update `docs/specs`
  - Refactor tags in favor of new `Event(s)` type(s)
  - Update `Context` to use new `EventManager`
  - (Begin|End)Blocker no longer return tags, but rather uses new `EventManager`
  - Message handlers no longer return tags, but rather uses new `EventManager`
  Any component (e.g. BeginBlocker, message handler, etc...) wishing to emit an event must do so
  through `ctx.EventManger().EmitEvent(s)`.
  To reset or wipe emitted events: `ctx = ctx.WithEventManager(sdk.NewEventManager())`
  To get all emitted events: `events := ctx.EventManager().Events()`
* [\#4437](https://github.com/cosmos/cosmos-sdk/issues/4437) Replace governance module store keys to use `[]byte` instead of `string`.
* [\#4451](https://github.com/cosmos/cosmos-sdk/issues/4451) Improve modularization of clients and modules:
  * Module directory structure improved and standardized
  * Aliases autogenerated
  * Auth and bank related commands are now mounted under the respective moduels
  * Client initialization and mounting standardized
* [\#4479](https://github.com/cosmos/cosmos-sdk/issues/4479) Remove codec argument redundency in client usage where
  the CLIContext's codec should be used instead.
* [\#4488](https://github.com/cosmos/cosmos-sdk/issues/4488) Decouple client tx, REST, and ultil packages from auth. These packages have
  been restructured and retrofitted into the `x/auth` module.
* [\#4521](https://github.com/cosmos/cosmos-sdk/issues/4521) Flatten x/bank structure by hiding module internals.
* [\#4525](https://github.com/cosmos/cosmos-sdk/issues/4525) Remove --cors flag, the feature is long gone.
* [\#4536](https://github.com/cosmos/cosmos-sdk/issues/4536) The `/auth/accounts/{address}` now returns a `height` in the response.
  The account is now nested under `account`.
* [\#4543](https://github.com/cosmos/cosmos-sdk/issues/4543) Account getters are no longer part of client.CLIContext() and have now moved
  to reside in the auth-specific AccountRetriever.
* [\#4588](https://github.com/cosmos/cosmos-sdk/issues/4588) Context does not depend on x/auth anymore. client/context is stripped out of the following features:
  - GetAccountDecoder()
  - CLIContext.WithAccountDecoder()
  - CLIContext.WithAccountStore()
  x/auth.AccountDecoder is unnecessary and consequently removed.
* [\#4602](https://github.com/cosmos/cosmos-sdk/issues/4602) client/input.{Buffer,Override}Stdin() functions are removed. Thanks to cobra's new release they are now redundant.
* [\#4633](https://github.com/cosmos/cosmos-sdk/issues/4633) Update old Tx search by tags APIs to use new Events
  nomenclature.
* [\#4649](https://github.com/cosmos/cosmos-sdk/issues/4649) Refactor x/crisis as per modules new specs.
* [\#3685](https://github.com/cosmos/cosmos-sdk/issues/3685) The default signature verification gas logic (`DefaultSigVerificationGasConsumer`) now specifies explicit key types rather than string pattern matching. This means that zones that depended on string matching to allow other keys will need to write a custom `SignatureVerificationGasConsumer` function.
* [\#4663](https://github.com/cosmos/cosmos-sdk/issues/4663) Refactor bank keeper by removing private functions
  - `InputOutputCoins`, `SetCoins`, `SubtractCoins` and `AddCoins` are now part of the `SendKeeper` instead of the `Keeper` interface
* (tendermint) [\#4721](https://github.com/cosmos/cosmos-sdk/pull/4721) Upgrade Tendermint to v0.32.1

### Features

* [\#4843](https://github.com/cosmos/cosmos-sdk/issues/4843) Add RegisterEvidences function in the codec package to register
  Tendermint evidence types with a given codec.
* (rest) [\#3867](https://github.com/cosmos/cosmos-sdk/issues/3867) Allow querying for genesis transaction when height query param is set to zero.
* [\#2020](https://github.com/cosmos/cosmos-sdk/issues/2020) New keys export/import command line utilities to export/import private keys in ASCII format
  that rely on Keybase's new underlying ExportPrivKey()/ImportPrivKey() API calls.
* [\#3565](https://github.com/cosmos/cosmos-sdk/issues/3565) Implement parameter change proposal support.
  Parameter change proposals can be submitted through the CLI
  or a REST endpoint. See docs for further usage.
* [\#3850](https://github.com/cosmos/cosmos-sdk/issues/3850) Add `rewards` and `commission` to distribution tx tags.
* [\#3981](https://github.com/cosmos/cosmos-sdk/issues/3981) Add support to gracefully halt a node at a given height
  via the node's `halt-height` config or CLI value.
* [\#4144](https://github.com/cosmos/cosmos-sdk/issues/4144) Allow for configurable BIP44 HD path and coin type.
* [\#4250](https://github.com/cosmos/cosmos-sdk/issues/4250) New BaseApp.{,Set}AppVersion() methods to get/set app's version string.
* [\#4263](https://github.com/cosmos/cosmos-sdk/issues/4263) Add `--read-timeout` and `--write-timeout` args to the `rest-server` command
  to support custom RPC R/W timeouts.
* [\#4271](https://github.com/cosmos/cosmos-sdk/issues/4271) Implement Coins#IsAnyGT
* [\#4318](https://github.com/cosmos/cosmos-sdk/issues/4318) Support height queries. Queries against nodes that have the queried
  height pruned will return an error.
* [\#4409](https://github.com/cosmos/cosmos-sdk/issues/4409) Implement a command that migrates exported state from one version to the next.
  The `migrate` command currently supports migrating from v0.34 to v0.36 by implementing
  necessary types for both versions.
* [\#4570](https://github.com/cosmos/cosmos-sdk/issues/4570) Move /bank/balances/{address} REST handler to x/bank/client/rest. The exposed interface is unchanged.
* Community pool spend proposal per Cosmos Hub governance proposal [\#7](https://github.com/cosmos/cosmos-sdk/issues/7) "Activate the Community Pool"

### Improvements

* (simulation) PrintAllInvariants flag will print all failed invariants
* (simulation) Add `InitialBlockHeight` flag to resume a simulation from a given block
* (simulation) [\#4670](https://github.com/cosmos/cosmos-sdk/issues/4670) Update simulation statistics to JSON format

  - Support exporting the simulation stats to a given JSON file
* [\#4775](https://github.com/cosmos/cosmos-sdk/issues/4775) Refactor CI config
* Upgrade IAVL to v0.12.4
* (tendermint) Upgrade Tendermint to v0.32.2
* (modules) [\#4751](https://github.com/cosmos/cosmos-sdk/issues/4751) update `x/genutils` to match module spec
* (keys) [\#4611](https://github.com/cosmos/cosmos-sdk/issues/4611) store keys in simapp now use a map instead of using individual literal keys
* [\#2286](https://github.com/cosmos/cosmos-sdk/issues/2286) Improve performance of CacheKVStore iterator.
* [\#3512](https://github.com/cosmos/cosmos-sdk/issues/3512) Implement Logger method on each module's keeper.
* [\#3655](https://github.com/cosmos/cosmos-sdk/issues/3655) Improve signature verification failure error message.
* [\#3774](https://github.com/cosmos/cosmos-sdk/issues/3774) add category tag to transactions for ease of filtering
* [\#3914](https://github.com/cosmos/cosmos-sdk/issues/3914) Implement invariant benchmarks and add target to makefile.
* [\#3928](https://github.com/cosmos/cosmos-sdk/issues/3928) remove staking references from types package
* [\#3978](https://github.com/cosmos/cosmos-sdk/issues/3978) Return ErrUnknownRequest in message handlers for unknown
  or invalid routed messages.
* [\#4190](https://github.com/cosmos/cosmos-sdk/issues/4190) Client responses that return (re)delegation(s) now return balances
  instead of shares.
* [\#4194](https://github.com/cosmos/cosmos-sdk/issues/4194) ValidatorSigningInfo now includes the validator's consensus address.
* [\#4235](https://github.com/cosmos/cosmos-sdk/issues/4235) Add parameter change proposal messages to simulation.
* [\#4235](https://github.com/cosmos/cosmos-sdk/issues/4235) Update the minting module params to implement params.ParamSet so
  individual keys can be set via proposals instead of passing a struct.
* [\#4259](https://github.com/cosmos/cosmos-sdk/issues/4259) `Coins` that are `nil` are now JSON encoded as an empty array `[]`.
  Decoding remains unchanged and behavior is left intact.
* [\#4305](https://github.com/cosmos/cosmos-sdk/issues/4305) The `--generate-only` CLI flag fully respects offline tx processing.
* [\#4379](https://github.com/cosmos/cosmos-sdk/issues/4379) close db write batch.
* [\#4384](https://github.com/cosmos/cosmos-sdk/issues/4384)- Allow splitting withdrawal transaction in several chunks
* [\#4403](https://github.com/cosmos/cosmos-sdk/issues/4403) Allow for parameter change proposals to supply only desired fields to be updated
  in objects instead of the entire object (only applies to values that are objects).
* [\#4415](https://github.com/cosmos/cosmos-sdk/issues/4415) /client refactor, reduce genutil dependancy on staking
* [\#4439](https://github.com/cosmos/cosmos-sdk/issues/4439) Implement governance module iterators.
* [\#4465](https://github.com/cosmos/cosmos-sdk/issues/4465) Unknown subcommands print relevant error message
* [\#4466](https://github.com/cosmos/cosmos-sdk/issues/4466) Commission validation added to validate basic of MsgCreateValidator by changing CommissionMsg to CommissionRates
* [\#4501](https://github.com/cosmos/cosmos-sdk/issues/4501) Support height queriers in rest client
* [\#4535](https://github.com/cosmos/cosmos-sdk/issues/4535) Improve import-export simulation errors by decoding the `KVPair.Value` into its
  respective type
* [\#4536](https://github.com/cosmos/cosmos-sdk/issues/4536) cli context queries return query height and accounts are returned with query height
* [\#4553](https://github.com/cosmos/cosmos-sdk/issues/4553) undelegate max entries check first
* [\#4556](https://github.com/cosmos/cosmos-sdk/issues/4556) Added IsValid function to Coin
* [\#4564](https://github.com/cosmos/cosmos-sdk/issues/4564) client/input.GetConfirmation()'s default is changed to No.
* [\#4573](https://github.com/cosmos/cosmos-sdk/issues/4573) Returns height in response for query endpoints.
* [\#4580](https://github.com/cosmos/cosmos-sdk/issues/4580) Update `Context#BlockHeight` to properly set the block height via `WithBlockHeader`.
* [\#4584](https://github.com/cosmos/cosmos-sdk/issues/4584) Update bank Keeper to use expected keeper interface of the AccountKeeper.
* [\#4584](https://github.com/cosmos/cosmos-sdk/issues/4584) Move `Account` and `VestingAccount` interface types to `x/auth/exported`.
* [\#4082](https://github.com/cosmos/cosmos-sdk/issues/4082) supply module queriers for CLI and REST endpoints
* [\#4601](https://github.com/cosmos/cosmos-sdk/issues/4601) Implement generic pangination helper function to be used in
  REST handlers and queriers.
* [\#4629](https://github.com/cosmos/cosmos-sdk/issues/4629) Added warning event that gets emitted if validator misses a block.
* [\#4674](https://github.com/cosmos/cosmos-sdk/issues/4674) Export `Simapp` genState generators and util functions by making them public
* [\#4706](https://github.com/cosmos/cosmos-sdk/issues/4706) Simplify context
  Replace complex Context construct with a simpler immutible struct.
  Only breaking change is not to support `Value` and `GetValue` as first class calls.
  We do embed ctx.Context() as a raw context.Context instead to be used as you see fit.

  Migration guide:

  ```go
  ctx = ctx.WithValue(contextKeyBadProposal, false)
  ```

  Now becomes:

  ```go
  ctx = ctx.WithContext(context.WithValue(ctx.Context(), contextKeyBadProposal, false))
  ```

  A bit more verbose, but also allows `context.WithTimeout()`, etc and only used
  in one function in this repo, in test code.
* [\#3685](https://github.com/cosmos/cosmos-sdk/issues/3685)  Add `SetAddressVerifier` and `GetAddressVerifier` to `sdk.Config` to allow SDK users to configure custom address format verification logic (to override the default limitation of 20-byte addresses).
* [\#3685](https://github.com/cosmos/cosmos-sdk/issues/3685)  Add an additional parameter to NewAnteHandler for a custom `SignatureVerificationGasConsumer` (the default logic is now in `DefaultSigVerificationGasConsumer). This allows SDK users to configure their own logic for which key types are accepted and how those key types consume gas.
* Remove `--print-response` flag as it is no longer used.
* Revert [\#2284](https://github.com/cosmos/cosmos-sdk/pull/2284) to allow create_empty_blocks in the config
* (tendermint) [\#4718](https://github.com/cosmos/cosmos-sdk/issues/4718) Upgrade tendermint/iavl to v0.12.3

### Bug Fixes

* [\#4891](https://github.com/cosmos/cosmos-sdk/issues/4891) Disable querying with proofs enabled when the query height <= 1.
* (rest) [\#4858](https://github.com/cosmos/cosmos-sdk/issues/4858) Do not return an error in BroadcastTxCommit when the tx broadcasting
  was successful. This allows the proper REST response to be returned for a
  failed tx during `block` broadcasting mode.
* (store) [\#4880](https://github.com/cosmos/cosmos-sdk/pull/4880) Fix error check in
  IAVL `Store#DeleteVersion`.
* (tendermint) [\#4879](https://github.com/cosmos/cosmos-sdk/issues/4879) Don't terminate the process immediately after startup when run in standalone mode.
* (simulation) [\#4861](https://github.com/cosmos/cosmos-sdk/pull/4861) Fix non-determinism simulation
  by using CLI flags as input and updating Makefile target.
* [\#4868](https://github.com/cosmos/cosmos-sdk/issues/4868) Context#CacheContext now sets a new EventManager. This prevents unwanted events
  from being emitted.
* (cli) [\#4870](https://github.com/cosmos/cosmos-sdk/issues/4870) Disable the `withdraw-all-rewards` command when `--generate-only` is supplied
* (modules) [\#4831](https://github.com/cosmos/cosmos-sdk/issues/4831) Prevent community spend proposal from transferring funds to a module account
* (keys) [\#4338](https://github.com/cosmos/cosmos-sdk/issues/4338) fix multisig key output for CLI
* (modules) [\#4795](https://github.com/cosmos/cosmos-sdk/issues/4795) restrict module accounts from receiving transactions.
  Allowing this would cause an invariant on the module account coins.
* (modules) [\#4823](https://github.com/cosmos/cosmos-sdk/issues/4823) Update the `DefaultUnbondingTime` from 3 days to 3 weeks to be inline with documentation.
* (abci) [\#4639](https://github.com/cosmos/cosmos-sdk/issues/4639) Fix `CheckTx` by verifying the message route
* Return height in responses when querying against BaseApp
* [\#1351](https://github.com/cosmos/cosmos-sdk/issues/1351) Stable AppHash allows no_empty_blocks
* [\#3705](https://github.com/cosmos/cosmos-sdk/issues/3705) Return `[]` instead of `null` when querying delegator rewards.
* [\#3966](https://github.com/cosmos/cosmos-sdk/issues/3966) fixed multiple assigns to action tags
  [\#3793](https://github.com/cosmos/cosmos-sdk/issues/3793) add delegator tag for MsgCreateValidator and deleted unused moniker and identity tags
* [\#4194](https://github.com/cosmos/cosmos-sdk/issues/4194) Fix pagination and results returned from /slashing/signing_infos
* [\#4230](https://github.com/cosmos/cosmos-sdk/issues/4230) Properly set and display the message index through the TxResponse.
* [\#4234](https://github.com/cosmos/cosmos-sdk/pull/4234) Allow `tx send --generate-only` to
  actually work offline.
* [\#4271](https://github.com/cosmos/cosmos-sdk/issues/4271) Fix addGenesisAccount by using Coins#IsAnyGT for vesting amount validation.
* [\#4273](https://github.com/cosmos/cosmos-sdk/issues/4273) Fix usage of AppendTags in x/staking/handler.go
* [\#4303](https://github.com/cosmos/cosmos-sdk/issues/4303) Fix NewCoins() underlying function for duplicate coins detection.
* [\#4307](https://github.com/cosmos/cosmos-sdk/pull/4307) Don't pass height to RPC calls as
  Tendermint will automatically use the latest height.
* [\#4362](https://github.com/cosmos/cosmos-sdk/issues/4362) simulation setup bugfix for multisim 7601778
* [\#4383](https://github.com/cosmos/cosmos-sdk/issues/4383) - currentStakeRoundUp is now always atleast currentStake + smallest-decimal-precision
* [\#4394](https://github.com/cosmos/cosmos-sdk/issues/4394) Fix signature count check to use the TxSigLimit param instead of
  a default.
* [\#4455](https://github.com/cosmos/cosmos-sdk/issues/4455) Use `QueryWithData()` to query unbonding delegations.
* [\#4493](https://github.com/cosmos/cosmos-sdk/issues/4493) Fix validator-outstanding-rewards command. It now takes as an argument
  a validator address.
* [\#4598](https://github.com/cosmos/cosmos-sdk/issues/4598) Fix redelegation and undelegation txs that were not checking for the correct bond denomination.
* [\#4619](https://github.com/cosmos/cosmos-sdk/issues/4619) Close iterators in `GetAllMatureValidatorQueue` and `UnbondAllMatureValidatorQueue`
  methods.
* [\#4654](https://github.com/cosmos/cosmos-sdk/issues/4654) validator slash event stored by period and height
* [\#4681](https://github.com/cosmos/cosmos-sdk/issues/4681) panic on invalid amount on `MintCoins` and `BurnCoins`
  * skip minting if inflation is set to zero
* Sort state JSON during export and initialization

## 0.35.0

### Bug Fixes

* Fix gas consumption bug in `Undelegate` preventing the ability to sync from
genesis.

## 0.34.10

### Bug Fixes

* Bump Tendermint version to [v0.31.11](https://github.com/tendermint/tendermint/releases/tag/v0.31.11) to address the vulnerability found in the `consensus` package.

## 0.34.9

### Bug Fixes

* Bump Tendermint version to [v0.31.10](https://github.com/tendermint/tendermint/releases/tag/v0.31.10) to address p2p panic errors.

## 0.34.8

### Bug Fixes

* Bump Tendermint version to v0.31.9 to fix the p2p panic error.
* Update gaiareplay's use of an internal Tendermint API

## 0.34.7

### Bug Fixes

#### SDK

* Fix gas consumption bug in `Undelegate` preventing the ability to sync from
genesis.

## 0.34.6

### Bug Fixes

#### SDK

* Unbonding from a validator is now only considered "complete" after the full
unbonding period has elapsed regardless of the validator's status.

## 0.34.5

### Bug Fixes

#### SDK

* [\#4273](https://github.com/cosmos/cosmos-sdk/issues/4273) Fix usage of `AppendTags` in x/staking/handler.go

### Improvements

### SDK

* [\#2286](https://github.com/cosmos/cosmos-sdk/issues/2286) Improve performance of `CacheKVStore` iterator.
* [\#3655](https://github.com/cosmos/cosmos-sdk/issues/3655) Improve signature verification failure error message.
* [\#4384](https://github.com/cosmos/cosmos-sdk/issues/4384) Allow splitting withdrawal transaction in several chunks.

#### Gaia CLI

* [\#4227](https://github.com/cosmos/cosmos-sdk/issues/4227) Support for Ledger App v1.5.
* [#4345](https://github.com/cosmos/cosmos-sdk/pull/4345) Update `ledger-cosmos-go`
to v0.10.3.

## 0.34.4

### Bug Fixes

#### SDK

* [#4234](https://github.com/cosmos/cosmos-sdk/pull/4234) Allow `tx send --generate-only` to
actually work offline.

#### Gaia

* [\#4219](https://github.com/cosmos/cosmos-sdk/issues/4219) Return an error when an empty mnemonic is provided during key recovery.

### Improvements

#### Gaia

* [\#2007](https://github.com/cosmos/cosmos-sdk/issues/2007) Return 200 status code on empty results

### New features

#### SDK

* [\#3850](https://github.com/cosmos/cosmos-sdk/issues/3850) Add `rewards` and `commission` to distribution tx tags.

## 0.34.3

### Bug Fixes

#### Gaia

* [\#4196](https://github.com/cosmos/cosmos-sdk/pull/4196) Set default invariant
check period to zero.

## 0.34.2

### Improvements

#### SDK

* [\#4135](https://github.com/cosmos/cosmos-sdk/pull/4135) Add further clarification
to generate only usage.

### Bug Fixes

#### SDK

* [\#4135](https://github.com/cosmos/cosmos-sdk/pull/4135) Fix `NewResponseFormatBroadcastTxCommit`
* [\#4053](https://github.com/cosmos/cosmos-sdk/issues/4053) Add `--inv-check-period`
flag to gaiad to set period at which invariants checks will run.
* [\#4099](https://github.com/cosmos/cosmos-sdk/issues/4099) Update the /staking/validators endpoint to support
status and pagination query flags.

## 0.34.1

### Bug Fixes

#### Gaia

* [#4163](https://github.com/cosmos/cosmos-sdk/pull/4163) Fix v0.33.x export script to port gov data correctly.

## 0.34.0

### Breaking Changes

#### Gaia

* [\#3463](https://github.com/cosmos/cosmos-sdk/issues/3463) Revert bank module handler fork (re-enables transfers)
* [\#3875](https://github.com/cosmos/cosmos-sdk/issues/3875) Replace `async` flag with `--broadcast-mode` flag where the default
  value is `sync`. The `block` mode should not be used. The REST client now
  uses `mode` parameter instead of the `return` parameter.

#### Gaia CLI

* [\#3938](https://github.com/cosmos/cosmos-sdk/issues/3938) Remove REST server's SSL support altogether.

#### SDK

* [\#3245](https://github.com/cosmos/cosmos-sdk/issues/3245) Rename validator.GetJailed() to validator.IsJailed()
* [\#3516](https://github.com/cosmos/cosmos-sdk/issues/3516) Remove concept of shares from staking unbonding and redelegation UX;
  replaced by direct coin amount.

#### Tendermint

* [\#4029](https://github.com/cosmos/cosmos-sdk/issues/4029) Upgrade Tendermint to v0.31.3

### New features

#### SDK

* [\#2935](https://github.com/cosmos/cosmos-sdk/issues/2935) New module Crisis which can test broken invariant with messages
* [\#3813](https://github.com/cosmos/cosmos-sdk/issues/3813) New sdk.NewCoins safe constructor to replace bare sdk.Coins{} declarations.
* [\#3858](https://github.com/cosmos/cosmos-sdk/issues/3858) add website, details and identity to gentx cli command
* Implement coin conversion and denomination registration utilities

#### Gaia

* [\#2935](https://github.com/cosmos/cosmos-sdk/issues/2935) Optionally assert invariants on a blockly basis using `gaiad --assert-invariants-blockly`
* [\#3886](https://github.com/cosmos/cosmos-sdk/issues/3886) Implement minting module querier and CLI/REST clients.

#### Gaia CLI

* [\#3937](https://github.com/cosmos/cosmos-sdk/issues/3937) Add command to query community-pool

#### Gaia REST API

* [\#3937](https://github.com/cosmos/cosmos-sdk/issues/3937) Add route to fetch community-pool
* [\#3949](https://github.com/cosmos/cosmos-sdk/issues/3949) added /slashing/signing_infos to get signing_info for all validators

### Improvements

#### Gaia

* [\#3808](https://github.com/cosmos/cosmos-sdk/issues/3808) `gaiad` and `gaiacli` integration tests use ./build/ binaries.
* \[\#3819](https://github.com/cosmos/cosmos-sdk/issues/3819) Simulation refactor, log output now stored in ~/.gaiad/simulation/
  * Simulation moved to its own module (not a part of mock)
  * Logger type instead of passing function variables everywhere
  * Logger json output (for reloadable simulation running)
  * Cleanup bank simulation messages / remove dup code in bank simulation
  * Simulations saved in `~/.gaiad/simulations/`
  * "Lean" simulation output option to exclude No-ops and !ok functions (`--SimulationLean` flag)
* [\#3893](https://github.com/cosmos/cosmos-sdk/issues/3893) Improve `gaiacli tx sign` command
  * Add shorthand flags -a and -s for the account and sequence numbers respectively
  * Mark the account and sequence numbers required during "offline" mode
  * Always do an RPC query for account and sequence number during "online" mode
* [\#4018](https://github.com/cosmos/cosmos-sdk/issues/4018) create genesis port script for release v.0.34.0

#### Gaia CLI

* [\#3833](https://github.com/cosmos/cosmos-sdk/issues/3833) Modify stake to atom in gaia's doc.
* [\#3841](https://github.com/cosmos/cosmos-sdk/issues/3841) Add indent to JSON of `gaiacli keys [add|show|list]`
* [\#3859](https://github.com/cosmos/cosmos-sdk/issues/3859) Add newline to echo of `gaiacli keys ...`
* [\#3959](https://github.com/cosmos/cosmos-sdk/issues/3959) Improving error messages when signing with ledger devices fails

#### SDK

* [\#3238](https://github.com/cosmos/cosmos-sdk/issues/3238) Add block time to tx responses when querying for
  txs by tags or hash.
* \[\#3752](https://github.com/cosmos/cosmos-sdk/issues/3752) Explanatory docs for minting mechanism (`docs/spec/mint/01_concepts.md`)
* [\#3801](https://github.com/cosmos/cosmos-sdk/issues/3801) `baseapp` safety improvements
* [\#3820](https://github.com/cosmos/cosmos-sdk/issues/3820) Make Coins.IsAllGT() more robust and consistent.
* [\#3828](https://github.com/cosmos/cosmos-sdk/issues/3828) New sdkch tool to maintain changelogs
* [\#3864](https://github.com/cosmos/cosmos-sdk/issues/3864) Make Coins.IsAllGTE() more consistent.
* [\#3907](https://github.com/cosmos/cosmos-sdk/issues/3907): dep -> go mod migration
  * Drop dep in favor of go modules.
  * Upgrade to Go 1.12.1.
* [\#3917](https://github.com/cosmos/cosmos-sdk/issues/3917) Allow arbitrary decreases to validator commission rates.
* [\#3937](https://github.com/cosmos/cosmos-sdk/issues/3937) Implement community pool querier.
* [\#3940](https://github.com/cosmos/cosmos-sdk/issues/3940) Codespace should be lowercase.
* [\#3986](https://github.com/cosmos/cosmos-sdk/issues/3986) Update the Stringer implementation of the Proposal type.
* [\#926](https://github.com/cosmos/cosmos-sdk/issues/926) circuit breaker high level explanation
* [\#3896](https://github.com/cosmos/cosmos-sdk/issues/3896) Fixed various linters warnings in the context of the gometalinter -> golangci-lint migration
* [\#3916](https://github.com/cosmos/cosmos-sdk/issues/3916) Hex encode data in tx responses

### Bug Fixes

#### Gaia

* [\#3825](https://github.com/cosmos/cosmos-sdk/issues/3825) Validate genesis before running gentx
* [\#3889](https://github.com/cosmos/cosmos-sdk/issues/3889) When `--generate-only` is provided, the Keybase is not used and as a result
  the `--from` value must be a valid Bech32 cosmos address.
* 3974 Fix go env setting in installation.md
* 3996 Change 'make get_tools' to 'make tools' in DOCS_README.md.

#### Gaia CLI

* [\#3883](https://github.com/cosmos/cosmos-sdk/issues/3883) Remove Height Flag from CLI Queries
* [\#3899](https://github.com/cosmos/cosmos-sdk/issues/3899) Using 'gaiacli config node' breaks ~/config/config.toml

#### SDK

* [\#3837](https://github.com/cosmos/cosmos-sdk/issues/3837) Fix `WithdrawValidatorCommission` to properly set the validator's remaining commission.
* [\#3870](https://github.com/cosmos/cosmos-sdk/issues/3870) Fix DecCoins#TruncateDecimal to never return zero coins in
  either the truncated coins or the change coins.
* [\#3915](https://github.com/cosmos/cosmos-sdk/issues/3915) Remove ';' delimiting support from ParseDecCoins
* [\#3977](https://github.com/cosmos/cosmos-sdk/issues/3977) Fix docker image build
* [\#4020](https://github.com/cosmos/cosmos-sdk/issues/4020) Fix queryDelegationRewards by returning an error
when the validator or delegation do not exist.
* [\#4050](https://github.com/cosmos/cosmos-sdk/issues/4050) Fix DecCoins APIs
where rounding or truncation could result in zero decimal coins.
* [\#4088](https://github.com/cosmos/cosmos-sdk/issues/4088) Fix `calculateDelegationRewards`
by accounting for rounding errors when multiplying stake by slashing fractions.

## 0.33.2

### Improvements

#### Tendermint

* Upgrade Tendermint to `v0.31.0-dev0-fix0` which includes critical security fixes.

## 0.33.1

### Bug Fixes

#### Gaia

* [\#3999](https://github.com/cosmos/cosmos-sdk/pull/3999) Fix distribution delegation for zero height export bug

## 0.33.0

BREAKING CHANGES

* Gaia REST API
  * [\#3641](https://github.com/cosmos/cosmos-sdk/pull/3641) Remove the ability to use a Keybase from the REST API client:
    * `password` and `generate_only` have been removed from the `base_req` object
    * All txs that used to sign or use the Keybase now only generate the tx
    * `keys` routes completely removed
  * [\#3692](https://github.com/cosmos/cosmos-sdk/pull/3692) Update tx encoding and broadcasting endpoints:
    * Remove duplicate broadcasting endpoints in favor of POST @ `/txs`
      * The `Tx` field now accepts a `StdTx` and not raw tx bytes
    * Move encoding endpoint to `/txs/encode`

* Gaia
  * [\#3787](https://github.com/cosmos/cosmos-sdk/pull/3787) Fork the `x/bank` module into the Gaia application with only a
  modified message handler, where the modified message handler behaves the same as
  the standard `x/bank` message handler except for `MsgMultiSend` that must burn
  exactly 9 atoms and transfer 1 atom, and `MsgSend` is disabled.
  * [\#3789](https://github.com/cosmos/cosmos-sdk/pull/3789) Update validator creation flow:
    * Remove `NewMsgCreateValidatorOnBehalfOf` and corresponding business logic
    * Ensure the validator address equals the delegator address during
    `MsgCreateValidator#ValidateBasic`

* SDK
  * [\#3750](https://github.com/cosmos/cosmos-sdk/issues/3750) Track outstanding rewards per-validator instead of globally,
           and fix the main simulation issue, which was that slashes of
           re-delegations to a validator were not correctly accounted for
           in fee distribution when the redelegation in question had itself
            been slashed (from a fault committed by a different validator)
           in the same BeginBlock. Outstanding rewards are now available
           on a per-validator basis in REST.
  * [\#3669](https://github.com/cosmos/cosmos-sdk/pull/3669) Ensure consistency in message naming, codec registration, and JSON
  tags.
  * [\#3788](https://github.com/cosmos/cosmos-sdk/pull/3788) Change order of operations for greater accuracy when calculating delegation share token value
  * [\#3788](https://github.com/cosmos/cosmos-sdk/pull/3788) DecCoins.Cap -> DecCoins.Intersect
  * [\#3666](https://github.com/cosmos/cosmos-sdk/pull/3666) Improve coins denom validation.
  * [\#3751](https://github.com/cosmos/cosmos-sdk/pull/3751) Disable (temporarily) support for ED25519 account key pairs.

* Tendermint
  * [\#3804] Update to Tendermint `v0.31.0-dev0`

FEATURES

* SDK
  * [\#3719](https://github.com/cosmos/cosmos-sdk/issues/3719) DBBackend can now be set at compile time.
    Defaults: goleveldb. Supported: cleveldb.

IMPROVEMENTS

* Gaia REST API
  * Update the `TxResponse` type allowing for the `Logs` result to be JSON decoded automatically.

* Gaia CLI
  * [\#3653](https://github.com/cosmos/cosmos-sdk/pull/3653) Prompt user confirmation prior to signing and broadcasting a transaction.
  * [\#3670](https://github.com/cosmos/cosmos-sdk/pull/3670) CLI support for showing bech32 addresses in Ledger devices
  * [\#3711](https://github.com/cosmos/cosmos-sdk/pull/3711) Update `tx sign` to use `--from` instead of the deprecated `--name`
  CLI flag.
  * [\#3738](https://github.com/cosmos/cosmos-sdk/pull/3738) Improve multisig UX:
    * `gaiacli keys show -o json` now includes constituent pubkeys, respective weights and threshold
    * `gaiacli keys show --show-multisig` now displays constituent pubkeys, respective weights and threshold
    * `gaiacli tx sign --validate-signatures` now displays multisig signers with their respective weights
  * [\#3730](https://github.com/cosmos/cosmos-sdk/issues/3730) Improve workflow for
  `gaiad gentx` with offline public keys, by outputting stdtx file that needs to be signed.
  * [\#3761](https://github.com/cosmos/cosmos-sdk/issues/3761) Querying account related information using custom querier in auth module

* SDK
  * [\#3753](https://github.com/cosmos/cosmos-sdk/issues/3753) Remove no-longer-used governance penalty parameter
  * [\#3679](https://github.com/cosmos/cosmos-sdk/issues/3679) Consistent operators across Coins, DecCoins, Int, Dec
            replaced: Minus->Sub Plus->Add Div->Quo
  * [\#3665](https://github.com/cosmos/cosmos-sdk/pull/3665) Overhaul sdk.Uint type in preparation for Coins Int -> Uint migration.
  * [\#3691](https://github.com/cosmos/cosmos-sdk/issues/3691) Cleanup error messages
  * [\#3456](https://github.com/cosmos/cosmos-sdk/issues/3456) Integrate in the Int.ToDec() convenience function
  * [\#3300](https://github.com/cosmos/cosmos-sdk/pull/3300) Update the spec-spec, spec file reorg, and TOC updates.
  * [\#3694](https://github.com/cosmos/cosmos-sdk/pull/3694) Push tagged docker images on docker hub when tag is created.
  * [\#3716](https://github.com/cosmos/cosmos-sdk/pull/3716) Update file permissions the client keys directory and contents to `0700`.
  * [\#3681](https://github.com/cosmos/cosmos-sdk/issues/3681) Migrate ledger-cosmos-go from ZondaX to Cosmos organization

* Tendermint
  * [\#3699](https://github.com/cosmos/cosmos-sdk/pull/3699) Upgrade to Tendermint 0.30.1

BUG FIXES

* Gaia CLI
  * [\#3731](https://github.com/cosmos/cosmos-sdk/pull/3731) `keys add --interactive` bip32 passphrase regression fix
  * [\#3714](https://github.com/cosmos/cosmos-sdk/issues/3714) Fix USB raw access issues with gaiacli when installed via snap

* Gaia
  * [\#3777](https://github.com/cosmso/cosmos-sdk/pull/3777) `gaiad export` no longer panics when the database is empty
  * [\#3806](https://github.com/cosmos/cosmos-sdk/pull/3806) Properly return errors from a couple of struct Unmarshal functions

* SDK
  * [\#3728](https://github.com/cosmos/cosmos-sdk/issues/3728) Truncate decimal multiplication & division in distribution to ensure
           no more than the collected fees / inflation are distributed
  * [\#3727](https://github.com/cosmos/cosmos-sdk/issues/3727) Return on zero-length (including []byte{}) PrefixEndBytes() calls
  * [\#3559](https://github.com/cosmos/cosmos-sdk/issues/3559) fix occasional failing due to non-determinism in lcd test TestBonding
    where validator is unexpectedly slashed throwing off test calculations
  * [\#3411](https://github.com/cosmos/cosmos-sdk/pull/3411) Include the `RequestInitChain.Time` in the block header init during
  `InitChain`.
  * [\#3717](https://github.com/cosmos/cosmos-sdk/pull/3717) Update the vesting specification and implementation to cap deduction from
  `DelegatedVesting` by at most `DelegatedVesting`. This accounts for the case where
  the undelegation amount may exceed the original delegation amount due to
  truncation of undelegation tokens.
  * [\#3717](https://github.com/cosmos/cosmos-sdk/pull/3717) Ignore unknown proposers in allocating rewards for proposers, in case
    unbonding period was just 1 block and proposer was already deleted.
  * [\#3726](https://github.com/cosmos/cosmos-sdk/pull/3724) Cap(clip) reward to remaining coins in AllocateTokens.

## 0.32.0

BREAKING CHANGES

* Gaia REST API
  * [\#3642](https://github.com/cosmos/cosmos-sdk/pull/3642) `GET /tx/{hash}` now returns `404` instead of `500` if the transaction is not found

* SDK
 * [\#3580](https://github.com/cosmos/cosmos-sdk/issues/3580) Migrate HTTP request/response types and utilities to types/rest.
 * [\#3592](https://github.com/cosmos/cosmos-sdk/issues/3592) Drop deprecated keybase implementation's New() constructor in
   favor of a new crypto/keys.New(string, string) implementation that
   returns a lazy keybase instance. Remove client.MockKeyBase,
   superseded by crypto/keys.NewInMemory()
 * [\#3621](https://github.com/cosmos/cosmos-sdk/issues/3621) staking.GenesisState.Bonds -> Delegations

IMPROVEMENTS

* SDK
  * [\#3311](https://github.com/cosmos/cosmos-sdk/pull/3311) Reconcile the `DecCoin/s` API with the `Coin/s` API.
  * [\#3614](https://github.com/cosmos/cosmos-sdk/pull/3614) Add coin denom length checks to the coins constructors.
  * [\#3621](https://github.com/cosmos/cosmos-sdk/issues/3621) remove many inter-module dependancies
  * [\#3601](https://github.com/cosmos/cosmos-sdk/pull/3601) JSON-stringify the ABCI log response which includes the log and message
  index.
  * [\#3604](https://github.com/cosmos/cosmos-sdk/pull/3604) Improve SDK funds related error messages and allow for unicode in
  JSON ABCI log.
  * [\#3620](https://github.com/cosmos/cosmos-sdk/pull/3620) Version command shows build tags
  * [\#3638](https://github.com/cosmos/cosmos-sdk/pull/3638) Add Bcrypt benchmarks & justification of security parameter choice
  * [\#3648](https://github.com/cosmos/cosmos-sdk/pull/3648) Add JSON struct tags to vesting accounts.

* Tendermint
  * [\#3618](https://github.com/cosmos/cosmos-sdk/pull/3618) Upgrade to Tendermint 0.30.03

BUG FIXES

* SDK
  * [\#3646](https://github.com/cosmos/cosmos-sdk/issues/3646) `x/mint` now uses total token supply instead of total bonded tokens to calculate inflation


## 0.31.2

BREAKING CHANGES

* SDK
 * [\#3592](https://github.com/cosmos/cosmos-sdk/issues/3592) Drop deprecated keybase implementation's
   New constructor in favor of a new
   crypto/keys.New(string, string) implementation that
   returns a lazy keybase instance. Remove client.MockKeyBase,
   superseded by crypto/keys.NewInMemory()

IMPROVEMENTS

* SDK
  * [\#3604](https://github.com/cosmos/cosmos-sdk/pulls/3604) Improve SDK funds related error messages and allow for unicode in
  JSON ABCI log.

* Tendermint
  * [\#3563](https://github.com/cosmos/cosmos-sdk/3563) Update to Tendermint version `0.30.0-rc0`


BUG FIXES

* Gaia
  * [\#3585] Fix setting the tx hash in `NewResponseFormatBroadcastTxCommit`.
  * [\#3585] Return an empty `TxResponse` when Tendermint returns an empty
  `ResultBroadcastTx`.

* SDK
  * [\#3582](https://github.com/cosmos/cosmos-sdk/pull/3582) Running `make test_unit` was failing due to a missing tag
  * [\#3617](https://github.com/cosmos/cosmos-sdk/pull/3582) Fix fee comparison when the required fees does not contain any denom
  present in the tx fees.

## 0.31.0

BREAKING CHANGES

* Gaia REST API (`gaiacli advanced rest-server`)
  * [\#3284](https://github.com/cosmos/cosmos-sdk/issues/3284) Rename the `name`
  field to `from` in the `base_req` body.
  * [\#3485](https://github.com/cosmos/cosmos-sdk/pull/3485) Error responses are now JSON objects.
  * [\#3477][distribution] endpoint changed "all_delegation_rewards" -> "delegator_total_rewards"

* Gaia CLI  (`gaiacli`)
  - [#3399](https://github.com/cosmos/cosmos-sdk/pull/3399) Add `gaiad validate-genesis` command to facilitate checking of genesis files
  - [\#1894](https://github.com/cosmos/cosmos-sdk/issues/1894) `version` prints out short info by default. Add `--long` flag. Proper handling of `--format` flag introduced.
  - [\#3465](https://github.com/cosmos/cosmos-sdk/issues/3465) `gaiacli rest-server` switched back to insecure mode by default:
    - `--insecure` flag is removed.
    - `--tls` is now used to enable secure layer.
  - [\#3451](https://github.com/cosmos/cosmos-sdk/pull/3451) `gaiacli` now returns transactions in plain text including tags.
  - [\#3497](https://github.com/cosmos/cosmos-sdk/issues/3497) `gaiad init` now takes moniker as required arguments, not as parameter.
  * [\#3501](https://github.com/cosmos/cosmos-sdk/issues/3501) Change validator
  address Bech32 encoding to consensus address in `tendermint-validator-set`.

* Gaia
  *  [\#3457](https://github.com/cosmos/cosmos-sdk/issues/3457) Changed governance tally validatorGovInfo to use sdk.Int power instead of sdk.Dec
  *  [\#3495](https://github.com/cosmos/cosmos-sdk/issues/3495) Added Validator Minimum Self Delegation
  *  Reintroduce OR semantics for tx fees

* SDK
  * [\#2513](https://github.com/cosmos/cosmos-sdk/issues/2513) Tendermint updates are adjusted by 10^-6 relative to staking tokens,
  * [\#3487](https://github.com/cosmos/cosmos-sdk/pull/3487) Move HTTP/REST utilities out of client/utils into a new dedicated client/rest package.
  * [\#3490](https://github.com/cosmos/cosmos-sdk/issues/3490) ReadRESTReq() returns bool to avoid callers to write error responses twice.
  * [\#3502](https://github.com/cosmos/cosmos-sdk/pull/3502) Fixes issue when comparing genesis states
  * [\#3514](https://github.com/cosmos/cosmos-sdk/pull/3514) Various clean ups:
    - Replace all GetKeyBase\* functions family in favor of NewKeyBaseFromDir and NewKeyBaseFromHomeFlag.
    - Remove Get prefix from all TxBuilder's getters.
  * [\#3522](https://github.com/cosmos/cosmos-sdk/pull/3522) Get rid of double negatives: Coins.IsNotNegative() -> Coins.IsAnyNegative().
  * [\#3561](https://github.com/cosmos/cosmos-sdk/issues/3561) Don't unnecessarily store denominations in staking


FEATURES

* Gaia REST API

* [\#2358](https://github.com/cosmos/cosmos-sdk/issues/2358) Add distribution module REST interface

* Gaia CLI  (`gaiacli`)
  * [\#3429](https://github.com/cosmos/cosmos-sdk/issues/3429) Support querying
  for all delegator distribution rewards.
  * [\#3449](https://github.com/cosmos/cosmos-sdk/issues/3449) Proof verification now works with absence proofs
  * [\#3484](https://github.com/cosmos/cosmos-sdk/issues/3484) Add support
  vesting accounts to the add-genesis-account command.

* Gaia
  - [\#3397](https://github.com/cosmos/cosmos-sdk/pull/3397) Implement genesis file sanitization to avoid failures at chain init.
  * [\#3428](https://github.com/cosmos/cosmos-sdk/issues/3428) Run the simulation from a particular genesis state loaded from a file

* SDK
  * [\#3270](https://github.com/cosmos/cosmos-sdk/issues/3270) [x/staking] limit number of ongoing unbonding delegations /redelegations per pair/trio
  * [\#3477][distribution] new query endpoint "delegator_validators"
  * [\#3514](https://github.com/cosmos/cosmos-sdk/pull/3514) Provided a lazy loading implementation of Keybase that locks the underlying
    storage only for the time needed to perform the required operation. Also added Keybase reference to TxBuilder struct.
  * [types] [\#2580](https://github.com/cosmos/cosmos-sdk/issues/2580) Addresses now Bech32 empty addresses to an empty string


IMPROVEMENTS

* Gaia REST API
  * [\#3284](https://github.com/cosmos/cosmos-sdk/issues/3284) Update Gaia Lite
  REST service to support the following:
    * Automatic account number and sequence population when fields are omitted
    * Generate only functionality no longer requires access to a local Keybase
    * `from` field in the `base_req` body can be a Keybase name or account address
  * [\#3423](https://github.com/cosmos/cosmos-sdk/issues/3423) Allow simulation
  (auto gas) to work with generate only.
  * [\#3514](https://github.com/cosmos/cosmos-sdk/pull/3514) REST server calls to keybase does not lock the underlying storage anymore.
  * [\#3523](https://github.com/cosmos/cosmos-sdk/pull/3523) Added `/tx/encode` endpoint to serialize a JSON tx to base64-encoded Amino.

* Gaia CLI  (`gaiacli`)
  * [\#3476](https://github.com/cosmos/cosmos-sdk/issues/3476) New `withdraw-all-rewards` command to withdraw all delegations rewards for delegators.
  * [\#3497](https://github.com/cosmos/cosmos-sdk/issues/3497) `gaiad gentx` supports `--ip` and `--node-id` flags to override defaults.
  * [\#3518](https://github.com/cosmos/cosmos-sdk/issues/3518) Fix flow in
  `keys add` to show the mnemonic by default.
  * [\#3517](https://github.com/cosmos/cosmos-sdk/pull/3517) Increased test coverage
  * [\#3523](https://github.com/cosmos/cosmos-sdk/pull/3523) Added `tx encode` command to serialize a JSON tx to base64-encoded Amino.

* Gaia
  * [\#3418](https://github.com/cosmos/cosmos-sdk/issues/3418) Add vesting account
  genesis validation checks to `GaiaValidateGenesisState`.
  * [\#3420](https://github.com/cosmos/cosmos-sdk/issues/3420) Added maximum length to governance proposal descriptions and titles
  * [\#3256](https://github.com/cosmos/cosmos-sdk/issues/3256) Add gas consumption
  for tx size in the ante handler.
  * [\#3454](https://github.com/cosmos/cosmos-sdk/pull/3454) Add `--jail-whitelist` to `gaiad export` to enable testing of complex exports
  * [\#3424](https://github.com/cosmos/cosmos-sdk/issues/3424) Allow generation of gentxs with empty memo field.
  * [\#3507](https://github.com/cosmos/cosmos-sdk/issues/3507) General cleanup, removal of unnecessary struct fields, undelegation bugfix, and comment clarification in x/staking and x/slashing

* SDK
  * [\#2605] x/params add subkey accessing
  * [\#2986](https://github.com/cosmos/cosmos-sdk/pull/2986) Store Refactor
  * [\#3435](https://github.com/cosmos/cosmos-sdk/issues/3435) Test that store implementations do not allow nil values
  * [\#2509](https://github.com/cosmos/cosmos-sdk/issues/2509) Sanitize all usage of Dec.RoundInt64()
  * [\#556](https://github.com/cosmos/cosmos-sdk/issues/556) Increase `BaseApp`
  test coverage.
  * [\#3357](https://github.com/cosmos/cosmos-sdk/issues/3357) develop state-transitions.md for staking spec, missing states added to `state.md`
  * [\#3552](https://github.com/cosmos/cosmos-sdk/pull/3552) Validate bit length when
  deserializing `Int` types.


BUG FIXES

* Gaia CLI  (`gaiacli`)
  - [\#3417](https://github.com/cosmos/cosmos-sdk/pull/3417) Fix `q slashing signing-info` panic by ensuring safety of user input and properly returning not found error
  - [\#3345](https://github.com/cosmos/cosmos-sdk/issues/3345) Upgrade ledger-cosmos-go dependency to v0.9.3 to pull
    https://github.com/ZondaX/ledger-cosmos-go/commit/ed9aa39ce8df31bad1448c72d3d226bf2cb1a8d1 in order to fix a derivation path issue that causes `gaiacli keys add --recover`
    to malfunction.
  - [\#3419](https://github.com/cosmos/cosmos-sdk/pull/3419) Fix `q distr slashes` panic
  - [\#3453](https://github.com/cosmos/cosmos-sdk/pull/3453) The `rest-server` command didn't respect persistent flags such as `--chain-id` and `--trust-node` if they were
    passed on the command line.
  - [\#3441](https://github.com/cosmos/cosmos-sdk/pull/3431) Improved resource management and connection handling (ledger devices). Fixes issue with DER vs BER signatures.

* Gaia
  * [\#3486](https://github.com/cosmos/cosmos-sdk/pull/3486) Use AmountOf in
    vesting accounts instead of zipping/aligning denominations.


## 0.30.0

BREAKING CHANGES

* Gaia REST API (`gaiacli advanced rest-server`)
  * [gaia-lite] [\#2182] Renamed and merged all redelegations endpoints into `/staking/redelegations`
  * [\#3176](https://github.com/cosmos/cosmos-sdk/issues/3176) `tx/sign` endpoint now expects `BaseReq` fields as nested object.
  * [\#2222] all endpoints renamed from `/stake` -> `/staking`
  * [\#1268] `LooseTokens` -> `NotBondedTokens`
  * [\#3289] misc renames:
    * `Validator.UnbondingMinTime` -> `Validator.UnbondingCompletionTime`
    * `Delegation` -> `Value` in `MsgCreateValidator` and `MsgDelegate`
    * `MsgBeginUnbonding` -> `MsgUndelegate`

* Gaia CLI  (`gaiacli`)
  * [\#810](https://github.com/cosmos/cosmos-sdk/issues/810) Don't fallback to any default values for chain ID.
    * Users need to supply chain ID either via config file or the `--chain-id` flag.
    * Change `chain_id` and `trust_node` in `gaiacli` configuration to `chain-id` and `trust-node` respectively.
  * [\#3069](https://github.com/cosmos/cosmos-sdk/pull/3069) `--fee` flag renamed to `--fees` to support multiple coins
  * [\#3156](https://github.com/cosmos/cosmos-sdk/pull/3156) Remove unimplemented `gaiacli init` command
  * [\#2222] `gaiacli tx stake` -> `gaiacli tx staking`, `gaiacli query stake` -> `gaiacli query staking`
  * [\#1894](https://github.com/cosmos/cosmos-sdk/issues/1894) `version` command now shows latest commit, vendor dir hash, and build machine info.
  * [\#3320](https://github.com/cosmos/cosmos-sdk/pull/3320) Ensure all `gaiacli query` commands respect the `--output` and `--indent` flags

* Gaia
  * https://github.com/cosmos/cosmos-sdk/issues/2838 - Move store keys to constants
  * [\#3162](https://github.com/cosmos/cosmos-sdk/issues/3162) The `--gas` flag now takes `auto` instead of `simulate`
    in order to trigger a simulation of the tx before the actual execution.
  * [\#3285](https://github.com/cosmos/cosmos-sdk/pull/3285) New `gaiad tendermint version` to print libs versions
  * [\#1894](https://github.com/cosmos/cosmos-sdk/pull/1894) `version` command now shows latest commit, vendor dir hash, and build machine info.
  * [\#3249\(https://github.com/cosmos/cosmos-sdk/issues/3249) `tendermint`'s `show-validator` and `show-address` `--json` flags removed in favor of `--output-format=json`.

* SDK
  * [distribution] [\#3359](https://github.com/cosmos/cosmos-sdk/issues/3359) Always round down when calculating rewards-to-be-withdrawn in F1 fee distribution
  * [#3336](https://github.com/cosmos/cosmos-sdk/issues/3336) Ensure all SDK
  messages have their signature bytes contain canonical fields `value` and `type`.
  * [\#3333](https://github.com/cosmos/cosmos-sdk/issues/3333) - F1 storage efficiency improvements - automatic withdrawals when unbonded, historical reward reference counting
  * [staking] [\#2513](https://github.com/cosmos/cosmos-sdk/issues/2513) Validator power type from Dec -> Int
  * [staking] [\#3233](https://github.com/cosmos/cosmos-sdk/issues/3233) key and value now contain duplicate fields to simplify code
  * [\#3064](https://github.com/cosmos/cosmos-sdk/issues/3064) Sanitize `sdk.Coin` denom. Coins denoms are now case insensitive, i.e. 100fooToken equals to 100FOOTOKEN.
  * [\#3195](https://github.com/cosmos/cosmos-sdk/issues/3195) Allows custom configuration for syncable strategy
  * [\#3242](https://github.com/cosmos/cosmos-sdk/issues/3242) Fix infinite gas
    meter utilization during aborted ante handler executions.
  * [x/distribution] [\#3292](https://github.com/cosmos/cosmos-sdk/issues/3292) Enable or disable withdraw addresses with a parameter in the param store
  * [staking] [\#2222](https://github.com/cosmos/cosmos-sdk/issues/2222) `/stake` -> `/staking` module rename
  * [staking] [\#1268](https://github.com/cosmos/cosmos-sdk/issues/1268) `LooseTokens` -> `NotBondedTokens`
  * [staking] [\#1402](https://github.com/cosmos/cosmos-sdk/issues/1402) Redelegation and unbonding-delegation structs changed to include multiple an array of entries
  * [staking] [\#3289](https://github.com/cosmos/cosmos-sdk/issues/3289) misc renames:
    * `Validator.UnbondingMinTime` -> `Validator.UnbondingCompletionTime`
    * `Delegation` -> `Value` in `MsgCreateValidator` and `MsgDelegate`
    * `MsgBeginUnbonding` -> `MsgUndelegate`
  * [\#3315] Increase decimal precision to 18
  * [\#3323](https://github.com/cosmos/cosmos-sdk/issues/3323) Update to Tendermint 0.29.0
  * [\#3328](https://github.com/cosmos/cosmos-sdk/issues/3328) [x/gov] Remove redundant action tag

* Tendermint
  * [\#3298](https://github.com/cosmos/cosmos-sdk/issues/3298) Upgrade to Tendermint 0.28.0

FEATURES

* Gaia REST API (`gaiacli advanced rest-server`)
  * [\#3067](https://github.com/cosmos/cosmos-sdk/issues/3067) Add support for fees on transactions
  * [\#3069](https://github.com/cosmos/cosmos-sdk/pull/3069) Add a custom memo on transactions
  * [\#3027](https://github.com/cosmos/cosmos-sdk/issues/3027) Implement
  `/gov/proposals/{proposalID}/proposer` to query for a proposal's proposer.

* Gaia CLI  (`gaiacli`)
  * [\#2399](https://github.com/cosmos/cosmos-sdk/issues/2399) Implement `params` command to query slashing parameters.
  * [\#2730](https://github.com/cosmos/cosmos-sdk/issues/2730) Add tx search pagination parameter
  * [\#3027](https://github.com/cosmos/cosmos-sdk/issues/3027) Implement
  `query gov proposer [proposal-id]` to query for a proposal's proposer.
  * [\#3198](https://github.com/cosmos/cosmos-sdk/issues/3198) New `keys add --multisig` flag to store multisig keys locally.
  * [\#3198](https://github.com/cosmos/cosmos-sdk/issues/3198) New `multisign` command to generate multisig signatures.
  * [\#3198](https://github.com/cosmos/cosmos-sdk/issues/3198) New `sign --multisig` flag to enable multisig mode.
  * [\#2715](https://github.com/cosmos/cosmos-sdk/issues/2715) Reintroduce gaia server's insecure mode.
  * [\#3334](https://github.com/cosmos/cosmos-sdk/pull/3334) New `gaiad completion` and `gaiacli completion` to generate Bash/Zsh completion scripts.
  * [\#2607](https://github.com/cosmos/cosmos-sdk/issues/2607) Make `gaiacli config` handle the boolean `indent` flag to beautify commands JSON output.

* Gaia
  * [\#2182] [x/staking] Added querier for querying a single redelegation
  * [\#3305](https://github.com/cosmos/cosmos-sdk/issues/3305) Add support for
    vesting accounts at genesis.
  * [\#3198](https://github.com/cosmos/cosmos-sdk/issues/3198) [x/auth] Add multisig transactions support
  * [\#3198](https://github.com/cosmos/cosmos-sdk/issues/3198) `add-genesis-account` can take both account addresses and key names

* SDK
  - [\#3099](https://github.com/cosmos/cosmos-sdk/issues/3099) Implement F1 fee distribution
  - [\#2926](https://github.com/cosmos/cosmos-sdk/issues/2926) Add TxEncoder to client TxBuilder.
  * [\#2694](https://github.com/cosmos/cosmos-sdk/issues/2694) Vesting account implementation.
  * [\#2996](https://github.com/cosmos/cosmos-sdk/issues/2996) Update the `AccountKeeper` to contain params used in the context of
  the ante handler.
  * [\#3179](https://github.com/cosmos/cosmos-sdk/pull/3179) New CodeNoSignatures error code.
  * [\#3319](https://github.com/cosmos/cosmos-sdk/issues/3319) [x/distribution] Queriers for all distribution state worth querying; distribution query commands
  * [\#3356](https://github.com/cosmos/cosmos-sdk/issues/3356) [x/auth] bech32-ify accounts address in error message.

IMPROVEMENTS

* Gaia REST API
  * [\#3176](https://github.com/cosmos/cosmos-sdk/issues/3176) Validate tx/sign endpoint POST body.
  * [\#2948](https://github.com/cosmos/cosmos-sdk/issues/2948) Swagger UI now makes requests to light client node

* Gaia CLI  (`gaiacli`)
  * [\#3224](https://github.com/cosmos/cosmos-sdk/pull/3224) Support adding offline public keys to the keystore

* Gaia
  * [\#2186](https://github.com/cosmos/cosmos-sdk/issues/2186) Add Address Interface
  * [\#3158](https://github.com/cosmos/cosmos-sdk/pull/3158) Validate slashing genesis
  * [\#3172](https://github.com/cosmos/cosmos-sdk/pull/3172) Support minimum fees in a local testnet.
  * [\#3250](https://github.com/cosmos/cosmos-sdk/pull/3250) Refactor integration tests and increase coverage
  * [\#3248](https://github.com/cosmos/cosmos-sdk/issues/3248) Refactor tx fee
  model:
    * Validators specify minimum gas prices instead of minimum fees
    * Clients may provide either fees or gas prices directly
    * The gas prices of a tx must meet a validator's minimum
    * `gaiad start` and `gaia.toml` take --minimum-gas-prices flag and minimum-gas-price config key respectively.
  * [\#2859](https://github.com/cosmos/cosmos-sdk/issues/2859) Rename `TallyResult` in gov proposals to `FinalTallyResult`
  * [\#3286](https://github.com/cosmos/cosmos-sdk/pull/3286) Fix `gaiad gentx` printout of account's addresses, i.e. user bech32 instead of hex.
  * [\#3249\(https://github.com/cosmos/cosmos-sdk/issues/3249) `--json` flag removed, users should use `--output=json` instead.

* SDK
  * [\#3137](https://github.com/cosmos/cosmos-sdk/pull/3137) Add tag documentation
    for each module along with cleaning up a few existing tags in the governance,
    slashing, and staking modules.
  * [\#3093](https://github.com/cosmos/cosmos-sdk/issues/3093) Ante handler does no longer read all accounts in one go when processing signatures as signature
    verification may fail before last signature is checked.
  * [staking] [\#1402](https://github.com/cosmos/cosmos-sdk/issues/1402) Add for multiple simultaneous redelegations or unbonding-delegations within an unbonding period
  * [staking] [\#1268](https://github.com/cosmos/cosmos-sdk/issues/1268) staking spec rewrite

* CI
  * [\#2498](https://github.com/cosmos/cosmos-sdk/issues/2498) Added macos CI job to CircleCI
  * [#142](https://github.com/tendermint/devops/issues/142) Increased the number of blocks to be tested during multi-sim
  * [#147](https://github.com/tendermint/devops/issues/142) Added docker image build to CI

BUG FIXES

* Gaia CLI  (`gaiacli`)
  * [\#3141](https://github.com/cosmos/cosmos-sdk/issues/3141) Fix the bug in GetAccount when `len(res) == 0` and `err == nil`
  * [\#810](https://github.com/cosmos/cosmos-sdk/pull/3316) Fix regression in gaiacli config file handling

* Gaia
  * [\#3148](https://github.com/cosmos/cosmos-sdk/issues/3148) Fix `gaiad export` by adding a boolean to `NewGaiaApp` determining whether or not to load the latest version
  * [\#3181](https://github.com/cosmos/cosmos-sdk/issues/3181) Correctly reset total accum update height and jailed-validator bond height / unbonding height on export-for-zero-height
  * [\#3172](https://github.com/cosmos/cosmos-sdk/pull/3172) Fix parsing `gaiad.toml`
  when it already exists.
  * [\#3223](https://github.com/cosmos/cosmos-sdk/issues/3223) Fix unset governance proposal queues when importing state from old chain
  * [#3187](https://github.com/cosmos/cosmos-sdk/issues/3187) Fix `gaiad export`
  by resetting each validator's slashing period.

## 0.29.1

BUG FIXES

* SDK
  * [\#3207](https://github.com/cosmos/cosmos-sdk/issues/3207) - Fix token printing bug

## 0.29.0

BREAKING CHANGES

* Gaia
  * [\#3148](https://github.com/cosmos/cosmos-sdk/issues/3148) Fix `gaiad export` by adding a boolean to `NewGaiaApp` determining whether or not to load the latest version

* SDK
  * [\#3163](https://github.com/cosmos/cosmos-sdk/issues/3163) Withdraw commission on self bond removal


## 0.28.1

BREAKING CHANGES

* Gaia REST API (`gaiacli advanced rest-server`)
  * [lcd] [\#3045](https://github.com/cosmos/cosmos-sdk/pull/3045) Fix quoted json return on GET /keys (keys list)
  * [gaia-lite] [\#2191](https://github.com/cosmos/cosmos-sdk/issues/2191) Split `POST /stake/delegators/{delegatorAddr}/delegations` into `POST /stake/delegators/{delegatorAddr}/delegations`, `POST /stake/delegators/{delegatorAddr}/unbonding_delegations` and `POST /stake/delegators/{delegatorAddr}/redelegations`
  * [gaia-lite] [\#3056](https://github.com/cosmos/cosmos-sdk/pull/3056) `generate_only` and `simulate` have moved from query arguments to POST requests body.
* Tendermint
  * [tendermint] Now using Tendermint 0.27.3

FEATURES

* Gaia REST API (`gaiacli advanced rest-server`)
  * [slashing] [\#2399](https://github.com/cosmos/cosmos-sdk/issues/2399)  Implement `/slashing/parameters` endpoint to query slashing parameters.
* Gaia CLI  (`gaiacli`)
  * [gaiacli] [\#2399](https://github.com/cosmos/cosmos-sdk/issues/2399) Implement `params` command to query slashing parameters.
* SDK
  - [client] [\#2926](https://github.com/cosmos/cosmos-sdk/issues/2926) Add TxEncoder to client TxBuilder.
* Other
  - Introduced the logjack tool for saving logs w/ rotation

IMPROVEMENTS

* Gaia REST API (`gaiacli advanced rest-server`)
  * [\#2879](https://github.com/cosmos/cosmos-sdk/issues/2879), [\#2880](https://github.com/cosmos/cosmos-sdk/issues/2880) Update deposit and vote endpoints to perform a direct txs query
    when a given proposal is inactive and thus having votes and deposits removed
    from state.
* Gaia CLI  (`gaiacli`)
  * [\#2879](https://github.com/cosmos/cosmos-sdk/issues/2879), [\#2880](https://github.com/cosmos/cosmos-sdk/issues/2880) Update deposit and vote CLI commands to perform a direct txs query
    when a given proposal is inactive and thus having votes and deposits removed
    from state.
* Gaia
  * [\#3021](https://github.com/cosmos/cosmos-sdk/pull/3021) Add `--gentx-dir` to `gaiad collect-gentxs` to specify a directory from which collect and load gentxs. Add `--output-document` to `gaiad init` to allow one to redirect output to file.


## 0.28.0

BREAKING CHANGES

* Gaia CLI  (`gaiacli`)
  * [cli] [\#2595](https://github.com/cosmos/cosmos-sdk/issues/2595) Remove `keys new` in favor of `keys add` incorporating existing functionality with addition of key recovery functionality.
  * [cli] [\#2987](https://github.com/cosmos/cosmos-sdk/pull/2987) Add shorthand `-a` to `gaiacli keys show` and update docs
  * [cli] [\#2971](https://github.com/cosmos/cosmos-sdk/pull/2971) Additional verification when running `gaiad gentx`
  * [cli] [\#2734](https://github.com/cosmos/cosmos-sdk/issues/2734) Rewrite `gaiacli config`. It is now a non-interactive config utility.

* Gaia
  * [#128](https://github.com/tendermint/devops/issues/128) Updated CircleCI job to trigger website build on every push to master/develop.
  * [\#2994](https://github.com/cosmos/cosmos-sdk/pull/2994) Change wrong-password error message.
  * [\#3009](https://github.com/cosmos/cosmos-sdk/issues/3009) Added missing Gaia genesis verification
  * [#128](https://github.com/tendermint/devops/issues/128) Updated CircleCI job to trigger website build on every push to master/develop.
  * [\#2994](https://github.com/cosmos/cosmos-sdk/pull/2994) Change wrong-password error message.
  * [\#3009](https://github.com/cosmos/cosmos-sdk/issues/3009) Added missing Gaia genesis verification
  * [gas] [\#3052](https://github.com/cosmos/cosmos-sdk/issues/3052) Updated gas costs to more reasonable numbers

* SDK
  * [auth] [\#2952](https://github.com/cosmos/cosmos-sdk/issues/2952) Signatures are no longer serialized on chain with the account number and sequence number
  * [auth] [\#2952](https://github.com/cosmos/cosmos-sdk/issues/2952) Signatures are no longer serialized on chain with the account number and sequence number
  * [stake] [\#3055](https://github.com/cosmos/cosmos-sdk/issues/3055) Use address instead of bond height / intratxcounter for deduplication

FEATURES

* Gaia CLI  (`gaiacli`)
  * [\#2961](https://github.com/cosmos/cosmos-sdk/issues/2961) Add --force flag to gaiacli keys delete command to skip passphrase check and force key deletion unconditionally.

IMPROVEMENTS

* Gaia CLI  (`gaiacli`)
  * [\#2991](https://github.com/cosmos/cosmos-sdk/issues/2991) Fully validate transaction signatures during `gaiacli tx sign --validate-signatures`

* SDK
  * [\#1277](https://github.com/cosmos/cosmos-sdk/issues/1277) Complete bank module specification
  * [\#2963](https://github.com/cosmos/cosmos-sdk/issues/2963) Complete auth module specification
  * [\#2914](https://github.com/cosmos/cosmos-sdk/issues/2914) No longer withdraw validator rewards on bond/unbond, but rather move
  the rewards to the respective validator's pools.


BUG FIXES

* Gaia CLI  (`gaiacli`)
  * [\#2921](https://github.com/cosmos/cosmos-sdk/issues/2921) Fix `keys delete` inability to delete offline and ledger keys.

* Gaia
  * [\#3003](https://github.com/cosmos/cosmos-sdk/issues/3003) CollectStdTxs() must validate DelegatorAddr against genesis accounts.

* SDK
  * [\#2967](https://github.com/cosmos/cosmos-sdk/issues/2967) Change ordering of `mint.BeginBlocker` and `distr.BeginBlocker`, recalculate inflation each block
  * [\#3068](https://github.com/cosmos/cosmos-sdk/issues/3068) check for uint64 gas overflow during `Std#ValidateBasic`.
  * [\#3071](https://github.com/cosmos/cosmos-sdk/issues/3071) Catch overflow on block gas meter


## 0.27.0

BREAKING CHANGES

* Gaia REST API (`gaiacli advanced rest-server`)
  * [gaia-lite] [\#2819](https://github.com/cosmos/cosmos-sdk/pull/2819) Txs query param format is now: `/txs?tag=value` (removed '' wrapping the query parameter `value`)

* Gaia CLI  (`gaiacli`)
  * [cli] [\#2728](https://github.com/cosmos/cosmos-sdk/pull/2728) Seperate `tx` and `query` subcommands by module
  * [cli] [\#2727](https://github.com/cosmos/cosmos-sdk/pull/2727) Fix unbonding command flow
  * [cli] [\#2786](https://github.com/cosmos/cosmos-sdk/pull/2786) Fix redelegation command flow
  * [cli] [\#2829](https://github.com/cosmos/cosmos-sdk/pull/2829) add-genesis-account command now validates state when adding accounts
  * [cli] [\#2804](https://github.com/cosmos/cosmos-sdk/issues/2804) Check whether key exists before passing it on to `tx create-validator`.
  * [cli] [\#2874](https://github.com/cosmos/cosmos-sdk/pull/2874) `gaiacli tx sign` takes an optional `--output-document` flag to support output redirection.
  * [cli] [\#2875](https://github.com/cosmos/cosmos-sdk/pull/2875) Refactor `gaiad gentx` and avoid redirection to `gaiacli tx sign` for tx signing.

* Gaia
  * [mint] [\#2825] minting now occurs every block, inflation parameter updates still hourly

* SDK
  * [\#2752](https://github.com/cosmos/cosmos-sdk/pull/2752) Don't hardcode bondable denom.
  * [\#2701](https://github.com/cosmos/cosmos-sdk/issues/2701) Account numbers and sequence numbers in `auth` are now `uint64` instead of `int64`
  * [\#2019](https://github.com/cosmos/cosmos-sdk/issues/2019) Cap total number of signatures. Current per-transaction limit is 7, and if that is exceeded transaction is rejected.
  * [\#2801](https://github.com/cosmos/cosmos-sdk/pull/2801) Remove AppInit structure.
  * [\#2798](https://github.com/cosmos/cosmos-sdk/issues/2798) Governance API has miss-spelled English word in JSON response ('depositer' -> 'depositor')
  * [\#2943](https://github.com/cosmos/cosmos-sdk/pull/2943) Transaction action tags equal the message type. Staking EndBlocker tags are included.

* Tendermint
  * Update to Tendermint 0.27.0

FEATURES

* Gaia REST API (`gaiacli advanced rest-server`)
  * [gov] [\#2479](https://github.com/cosmos/cosmos-sdk/issues/2479) Added governance parameter
    query REST endpoints.

* Gaia CLI  (`gaiacli`)
  * [gov][cli] [\#2479](https://github.com/cosmos/cosmos-sdk/issues/2479) Added governance
    parameter query commands.
  * [stake][cli] [\#2027] Add CLI query command for getting all delegations to a specific validator.
  * [\#2840](https://github.com/cosmos/cosmos-sdk/pull/2840) Standardize CLI exports from modules

* Gaia
  * [app] [\#2791](https://github.com/cosmos/cosmos-sdk/issues/2791) Support export at a specific height, with `gaiad export --height=HEIGHT`.
  * [x/gov] [#2479](https://github.com/cosmos/cosmos-sdk/issues/2479) Implemented querier
  for getting governance parameters.
  * [app] [\#2663](https://github.com/cosmos/cosmos-sdk/issues/2663) - Runtime-assertable invariants
  * [app] [\#2791](https://github.com/cosmos/cosmos-sdk/issues/2791) Support export at a specific height, with `gaiad export --height=HEIGHT`.
  * [app] [\#2812](https://github.com/cosmos/cosmos-sdk/issues/2812) Support export alterations to prepare for restarting at zero-height

* SDK
  * [simulator] [\#2682](https://github.com/cosmos/cosmos-sdk/issues/2682) MsgEditValidator now looks at the validator's max rate, thus it now succeeds a significant portion of the time
  * [core] [\#2775](https://github.com/cosmos/cosmos-sdk/issues/2775) Add deliverTx maximum block gas limit


IMPROVEMENTS

* Gaia REST API (`gaiacli advanced rest-server`)
  * [gaia-lite] [\#2819](https://github.com/cosmos/cosmos-sdk/pull/2819) Tx search now supports multiple tags as query parameters
  * [\#2836](https://github.com/cosmos/cosmos-sdk/pull/2836) Expose LCD router to allow users to register routes there.

* Gaia CLI  (`gaiacli`)
  * [\#2749](https://github.com/cosmos/cosmos-sdk/pull/2749) Add --chain-id flag to gaiad testnet
  * [\#2819](https://github.com/cosmos/cosmos-sdk/pull/2819) Tx search now supports multiple tags as query parameters

* Gaia
  * [\#2772](https://github.com/cosmos/cosmos-sdk/issues/2772) Update BaseApp to not persist state when the ante handler fails on DeliverTx.
  * [\#2773](https://github.com/cosmos/cosmos-sdk/issues/2773) Require moniker to be provided on `gaiad init`.
  * [\#2672](https://github.com/cosmos/cosmos-sdk/issues/2672) [Makefile] Updated for better Windows compatibility and ledger support logic, get_tools was rewritten as a cross-compatible Makefile.
  * [\#2766](https://github.com/cosmos/cosmos-sdk/issues/2766) [Makefile] Added goimports tool to get_tools. Get_tools now only builds new versions if binaries are missing.
  * [#110](https://github.com/tendermint/devops/issues/110) Updated CircleCI job to trigger website build when cosmos docs are updated.

* SDK
 & [x/mock/simulation] [\#2720] major cleanup, introduction of helper objects, reorganization
 * [\#2821](https://github.com/cosmos/cosmos-sdk/issues/2821) Codespaces are now strings
 * [types] [\#2776](https://github.com/cosmos/cosmos-sdk/issues/2776) Improve safety of `Coin` and `Coins` types. Various functions
 and methods will panic when a negative amount is discovered.
 * [\#2815](https://github.com/cosmos/cosmos-sdk/issues/2815) Gas unit fields changed from `int64` to `uint64`.
 * [\#2821](https://github.com/cosmos/cosmos-sdk/issues/2821) Codespaces are now strings
 * [\#2779](https://github.com/cosmos/cosmos-sdk/issues/2779) Introduce `ValidateBasic` to the `Tx` interface and call it in the ante
 handler.
 * [\#2825](https://github.com/cosmos/cosmos-sdk/issues/2825) More staking and distribution invariants
 * [\#2912](https://github.com/cosmos/cosmos-sdk/issues/2912) Print commit ID in hex when commit is synced.

* Tendermint
 * [\#2796](https://github.com/cosmos/cosmos-sdk/issues/2796) Update to go-amino 0.14.1


BUG FIXES

* Gaia REST API (`gaiacli advanced rest-server`)
  * [gaia-lite] [\#2868](https://github.com/cosmos/cosmos-sdk/issues/2868) Added handler for governance tally endpoint
  * [\#2907](https://github.com/cosmos/cosmos-sdk/issues/2907) Refactor and fix the way Gaia Lite is started.

* Gaia
  * [\#2723] Use `cosmosvalcons` Bech32 prefix in `tendermint show-address`
  * [\#2742](https://github.com/cosmos/cosmos-sdk/issues/2742) Fix time format of TimeoutCommit override
  * [\#2898](https://github.com/cosmos/cosmos-sdk/issues/2898) Remove redundant '$' in docker-compose.yml

* SDK
  * [\#2733](https://github.com/cosmos/cosmos-sdk/issues/2733) [x/gov, x/mock/simulation] Fix governance simulation, update x/gov import/export
  * [\#2854](https://github.com/cosmos/cosmos-sdk/issues/2854) [x/bank] Remove unused bank.MsgIssue, prevent possible panic
  * [\#2884](https://github.com/cosmos/cosmos-sdk/issues/2884) [docs/examples] Fix `basecli version` panic

* Tendermint
  * [\#2797](https://github.com/tendermint/tendermint/pull/2797) AddressBook requires addresses to have IDs; Do not crap out immediately after sending pex addrs in seed mode

## 0.26.0

BREAKING CHANGES

* Gaia
  * [gaiad init] [\#2602](https://github.com/cosmos/cosmos-sdk/issues/2602) New genesis workflow

* SDK
  * [simulation] [\#2665](https://github.com/cosmos/cosmos-sdk/issues/2665) only argument to sdk.Invariant is now app

* Tendermint
  * Upgrade to version 0.26.0

FEATURES

* Gaia CLI  (`gaiacli`)
  * [cli] [\#2569](https://github.com/cosmos/cosmos-sdk/pull/2569) Add commands to query validator unbondings and redelegations
  * [cli] [\#2569](https://github.com/cosmos/cosmos-sdk/pull/2569) Add commands to query validator unbondings and redelegations
  * [cli] [\#2524](https://github.com/cosmos/cosmos-sdk/issues/2524) Add support offline mode to `gaiacli tx sign`. Lookups are not performed if the flag `--offline` is on.
  * [cli] [\#2558](https://github.com/cosmos/cosmos-sdk/issues/2558) Rename --print-sigs to --validate-signatures. It now performs a complete set of sanity checks and reports to the user. Also added --print-signature-only to print the signature only, not the whole transaction.
  * [cli] [\#2704](https://github.com/cosmos/cosmos-sdk/pull/2704) New add-genesis-account convenience command to populate genesis.json with genesis accounts.

* SDK
  * [\#1336](https://github.com/cosmos/cosmos-sdk/issues/1336) Mechanism for SDK Users to configure their own Bech32 prefixes instead of using the default cosmos prefixes.

IMPROVEMENTS

* Gaia
 * [\#2637](https://github.com/cosmos/cosmos-sdk/issues/2637) [x/gov] Switched inactive and active proposal queues to an iterator based queue

* SDK
 * [\#2573](https://github.com/cosmos/cosmos-sdk/issues/2573) [x/distribution] add accum invariance
 * [\#2556](https://github.com/cosmos/cosmos-sdk/issues/2556) [x/mock/simulation] Fix debugging output
 * [\#2396](https://github.com/cosmos/cosmos-sdk/issues/2396) [x/mock/simulation] Change parameters to get more slashes
 * [\#2617](https://github.com/cosmos/cosmos-sdk/issues/2617) [x/mock/simulation] Randomize all genesis parameters
 * [\#2669](https://github.com/cosmos/cosmos-sdk/issues/2669) [x/stake] Added invarant check to make sure validator's power aligns with its spot in the power store.
 * [\#1924](https://github.com/cosmos/cosmos-sdk/issues/1924) [x/mock/simulation] Use a transition matrix for block size
 * [\#2660](https://github.com/cosmos/cosmos-sdk/issues/2660) [x/mock/simulation] Staking transactions get tested far more frequently
 * [\#2610](https://github.com/cosmos/cosmos-sdk/issues/2610) [x/stake] Block redelegation to and from the same validator
 * [\#2652](https://github.com/cosmos/cosmos-sdk/issues/2652) [x/auth] Add benchmark for get and set account
 * [\#2685](https://github.com/cosmos/cosmos-sdk/issues/2685) [store] Add general merkle absence proof (also for empty substores)
 * [\#2708](https://github.com/cosmos/cosmos-sdk/issues/2708) [store] Disallow setting nil values

BUG FIXES

* Gaia
 * [\#2670](https://github.com/cosmos/cosmos-sdk/issues/2670) [x/stake] fixed incorrect `IterateBondedValidators` and split into two functions: `IterateBondedValidators` and `IterateLastBlockConsValidators`
 * [\#2691](https://github.com/cosmos/cosmos-sdk/issues/2691) Fix local testnet creation by using a single canonical genesis time
 * [\#2648](https://github.com/cosmos/cosmos-sdk/issues/2648) [gaiad] Fix `gaiad export` / `gaiad import` consistency, test in CI

* SDK
 * [\#2625](https://github.com/cosmos/cosmos-sdk/issues/2625) [x/gov] fix AppendTag function usage error
 * [\#2677](https://github.com/cosmos/cosmos-sdk/issues/2677) [x/stake, x/distribution] various staking/distribution fixes as found by the simulator
 * [\#2674](https://github.com/cosmos/cosmos-sdk/issues/2674) [types] Fix coin.IsLT() impl, coins.IsLT() impl, and renamed coins.Is\* to coins.IsAll\* (see [\#2686](https://github.com/cosmos/cosmos-sdk/issues/2686))
 * [\#2711](https://github.com/cosmos/cosmos-sdk/issues/2711) [x/stake] Add commission data to `MsgCreateValidator` signature bytes.
 * Temporarily disable insecure mode for Gaia Lite

## 0.25.0

*October 24th, 2018*

BREAKING CHANGES

* Gaia REST API (`gaiacli advanced rest-server`)
    * [x/stake] Validator.Owner renamed to Validator.Operator
    * [\#595](https://github.com/cosmos/cosmos-sdk/issues/595) Connections to the REST server are now secured using Transport Layer Security by default. The --insecure flag is provided to switch back to insecure HTTP.
    * [gaia-lite] [\#2258](https://github.com/cosmos/cosmos-sdk/issues/2258) Split `GET stake/delegators/{delegatorAddr}` into `GET stake/delegators/{delegatorAddr}/delegations`, `GET stake/delegators/{delegatorAddr}/unbonding_delegations` and `GET stake/delegators/{delegatorAddr}/redelegations`

* Gaia CLI  (`gaiacli`)
    * [x/stake] Validator.Owner renamed to Validator.Operator
    * [cli] unsafe_reset_all, show_validator, and show_node_id have been renamed to unsafe-reset-all, show-validator, and show-node-id
    * [cli] [\#1983](https://github.com/cosmos/cosmos-sdk/issues/1983) --print-response now defaults to true in commands that create and send a transaction
    * [cli] [\#1983](https://github.com/cosmos/cosmos-sdk/issues/1983) you can now pass --pubkey or --address to gaiacli keys show to return a plaintext representation of the key's address or public key for use with other commands
    * [cli] [\#2061](https://github.com/cosmos/cosmos-sdk/issues/2061) changed proposalID in governance REST endpoints to proposal-id
    * [cli] [\#2014](https://github.com/cosmos/cosmos-sdk/issues/2014) `gaiacli advanced` no longer exists - to access `ibc`, `rest-server`, and `validator-set` commands use `gaiacli ibc`, `gaiacli rest-server`, and `gaiacli tendermint`, respectively
    * [makefile] `get_vendor_deps` no longer updates lock file it just updates vendor directory. Use `update_vendor_deps` to update the lock file. [#2152](https://github.com/cosmos/cosmos-sdk/pull/2152)
    * [cli] [\#2221](https://github.com/cosmos/cosmos-sdk/issues/2221) All commands that
    utilize a validator's operator address must now use the new Bech32 prefix,
    `cosmosvaloper`.
    * [cli] [\#2190](https://github.com/cosmos/cosmos-sdk/issues/2190) `gaiacli init --gen-txs` is now `gaiacli init --with-txs` to reduce confusion
    * [cli] [\#2073](https://github.com/cosmos/cosmos-sdk/issues/2073) --from can now be either an address or a key name
    * [cli] [\#1184](https://github.com/cosmos/cosmos-sdk/issues/1184) Subcommands reorganisation, see [\#2390](https://github.com/cosmos/cosmos-sdk/pull/2390) for a comprehensive list of changes.
    * [cli] [\#2524](https://github.com/cosmos/cosmos-sdk/issues/2524) Add support offline mode to `gaiacli tx sign`. Lookups are not performed if the flag `--offline` is on.
    * [cli] [\#2570](https://github.com/cosmos/cosmos-sdk/pull/2570) Add commands to query deposits on proposals

* Gaia
    * Make the transient store key use a distinct store key. [#2013](https://github.com/cosmos/cosmos-sdk/pull/2013)
    * [x/stake] [\#1901](https://github.com/cosmos/cosmos-sdk/issues/1901) Validator type's Owner field renamed to Operator; Validator's GetOwner() renamed accordingly to comply with the SDK's Validator interface.
    * [docs] [#2001](https://github.com/cosmos/cosmos-sdk/pull/2001) Update slashing spec for slashing period
    * [x/stake, x/slashing] [#1305](https://github.com/cosmos/cosmos-sdk/issues/1305) - Rename "revoked" to "jailed"
    * [x/stake] [#1676] Revoked and jailed validators put into the unbonding state
    * [x/stake] [#1877] Redelegations/unbonding-delegation from unbonding validator have reduced time
    * [x/slashing] [\#1789](https://github.com/cosmos/cosmos-sdk/issues/1789) Slashing changes for Tendermint validator set offset (NextValSet)
    * [x/stake] [\#2040](https://github.com/cosmos/cosmos-sdk/issues/2040) Validator
    operator type has now changed to `sdk.ValAddress`
    * [x/stake] [\#2221](https://github.com/cosmos/cosmos-sdk/issues/2221) New
    Bech32 prefixes have been introduced for a validator's consensus address and
    public key: `cosmosvalcons` and `cosmosvalconspub` respectively. Also, existing Bech32 prefixes have been
    renamed for accounts and validator operators:
      * `cosmosaccaddr` / `cosmosaccpub` => `cosmos` / `cosmospub`
      * `cosmosvaladdr` / `cosmosvalpub` => `cosmosvaloper` / `cosmosvaloperpub`
    * [x/stake] [#1013] TendermintUpdates now uses transient store
    * [x/stake] [\#2435](https://github.com/cosmos/cosmos-sdk/issues/2435) Remove empty bytes from the ValidatorPowerRank store key
    * [x/gov] [\#2195](https://github.com/cosmos/cosmos-sdk/issues/2195) Governance uses BFT Time
    * [x/gov] [\#2256](https://github.com/cosmos/cosmos-sdk/issues/2256) Removed slashing for governance non-voting validators
    * [simulation] [\#2162](https://github.com/cosmos/cosmos-sdk/issues/2162) Added back correct supply invariants
    * [x/slashing] [\#2430](https://github.com/cosmos/cosmos-sdk/issues/2430) Simulate more slashes, check if validator is jailed before jailing
    * [x/stake] [\#2393](https://github.com/cosmos/cosmos-sdk/issues/2393) Removed `CompleteUnbonding` and `CompleteRedelegation` Msg types, and instead added unbonding/redelegation queues to endblocker
    * [x/mock/simulation] [\#2501](https://github.com/cosmos/cosmos-sdk/issues/2501) Simulate transactions & invariants for fee distribution, and fix bugs discovered in the process
      * [x/auth] Simulate random fee payments
      * [cmd/gaia/app] Simulate non-zero inflation
      * [x/stake] Call hooks correctly in several cases related to delegation/validator updates
      * [x/stake] Check full supply invariants, including yet-to-be-withdrawn fees
      * [x/stake] Remove no-longer-in-use store key
      * [x/slashing] Call hooks correctly when a validator is slashed
      * [x/slashing] Truncate withdrawals (unbonding, redelegation) and burn change
      * [x/mock/simulation] Ensure the simulation cannot set a proposer address of nil
      * [x/mock/simulation] Add more event logs on begin block / end block for clarity
      * [x/mock/simulation] Correctly set validator power in abci.RequestBeginBlock
      * [x/minting] Correctly call stake keeper to track inflated supply
      * [x/distribution] Sanity check for nonexistent rewards
      * [x/distribution] Truncate withdrawals and return change to the community pool
      * [x/distribution] Add sanity checks for incorrect accum / total accum relations
      * [x/distribution] Correctly calculate total power using Tendermint updates
      * [x/distribution] Simulate withdrawal transactions
      * [x/distribution] Fix a bug where the fee pool was not correctly tracked on WithdrawDelegatorRewardsAll
    * [x/stake] [\#1673](https://github.com/cosmos/cosmos-sdk/issues/1673) Validators are no longer deleted until they can no longer possibly be slashed
    * [\#1890](https://github.com/cosmos/cosmos-sdk/issues/1890) Start chain with initial state + sequence of transactions
      * [cli] Rename `gaiad init gentx` to `gaiad gentx`.
      * [cli] Add `--skip-genesis` flag to `gaiad init` to prevent `genesis.json` generation.
      * Drop `GenesisTx` in favor of a signed `StdTx` with only one `MsgCreateValidator` message.
      * [cli] Port `gaiad init` and `gaiad testnet` to work with `StdTx` genesis transactions.
      * [cli] Add `--moniker` flag to `gaiad init` to override moniker when generating `genesis.json` - i.e. it takes effect when running with the `--with-txs` flag, it is ignored otherwise.

* SDK
    * [core] [\#2219](https://github.com/cosmos/cosmos-sdk/issues/2219) Update to Tendermint 0.24.0
      * Validator set updates delayed by one block
      * BFT timestamp that can safely be used by applications
      * Fixed maximum block size enforcement
    * [core] [\#1807](https://github.com/cosmos/cosmos-sdk/issues/1807) Switch from use of rational to decimal
    * [types] [\#1901](https://github.com/cosmos/cosmos-sdk/issues/1901) Validator interface's GetOwner() renamed to GetOperator()
    * [x/slashing] [#2122](https://github.com/cosmos/cosmos-sdk/pull/2122) - Implement slashing period
    * [types] [\#2119](https://github.com/cosmos/cosmos-sdk/issues/2119) Parsed error messages and ABCI log errors to make     them more human readable.
    * [types] [\#2407](https://github.com/cosmos/cosmos-sdk/issues/2407) MulInt method added to big decimal in order to improve efficiency of slashing
    * [simulation] Rename TestAndRunTx to Operation [#2153](https://github.com/cosmos/cosmos-sdk/pull/2153)
    * [simulation] Remove log and testing.TB from Operation and Invariants, in favor of using errors [\#2282](https://github.com/cosmos/cosmos-sdk/issues/2282)
    * [simulation] Remove usage of keys and addrs in the types, in favor of simulation.Account [\#2384](https://github.com/cosmos/cosmos-sdk/issues/2384)
    * [tools] Removed gocyclo [#2211](https://github.com/cosmos/cosmos-sdk/issues/2211)
    * [baseapp] Remove `SetTxDecoder` in favor of requiring the decoder be set in baseapp initialization. [#1441](https://github.com/cosmos/cosmos-sdk/issues/1441)
    * [baseapp] [\#1921](https://github.com/cosmos/cosmos-sdk/issues/1921) Add minimumFees field to BaseApp.
    * [store] Change storeInfo within the root multistore to use tmhash instead of ripemd160 [\#2308](https://github.com/cosmos/cosmos-sdk/issues/2308)
    * [codec] [\#2324](https://github.com/cosmos/cosmos-sdk/issues/2324) All referrences to wire have been renamed to codec. Additionally, wire.NewCodec is now codec.New().
    * [types] [\#2343](https://github.com/cosmos/cosmos-sdk/issues/2343) Make sdk.Msg have a names field, to facilitate automatic tagging.
    * [baseapp] [\#2366](https://github.com/cosmos/cosmos-sdk/issues/2366) Automatically add action tags to all messages
    * [x/auth] [\#2377](https://github.com/cosmos/cosmos-sdk/issues/2377) auth.StdSignMsg -> txbuilder.StdSignMsg
    * [x/staking] [\#2244](https://github.com/cosmos/cosmos-sdk/issues/2244) staking now holds a consensus-address-index instead of a consensus-pubkey-index
    * [x/staking] [\#2236](https://github.com/cosmos/cosmos-sdk/issues/2236) more distribution hooks for distribution
    * [x/stake] [\#2394](https://github.com/cosmos/cosmos-sdk/issues/2394) Split up UpdateValidator into distinct state transitions applied only in EndBlock
    * [x/slashing] [\#2480](https://github.com/cosmos/cosmos-sdk/issues/2480) Fix signing info handling bugs & faulty slashing
    * [x/stake] [\#2412](https://github.com/cosmos/cosmos-sdk/issues/2412) Added an unbonding validator queue to EndBlock to automatically update validator.Status when finished Unbonding
    * [x/stake] [\#2500](https://github.com/cosmos/cosmos-sdk/issues/2500) Block conflicting redelegations until we add an index
    * [x/params] Global Paramstore refactored
    * [types] [\#2506](https://github.com/cosmos/cosmos-sdk/issues/2506) sdk.Dec MarshalJSON now marshals as a normal Decimal, with 10 digits of decimal precision
    * [x/stake] [\#2508](https://github.com/cosmos/cosmos-sdk/issues/2508) Utilize Tendermint power for validator power key
    * [x/stake] [\#2531](https://github.com/cosmos/cosmos-sdk/issues/2531) Remove all inflation logic
    * [x/mint] [\#2531](https://github.com/cosmos/cosmos-sdk/issues/2531) Add minting module and inflation logic
    * [x/auth] [\#2540](https://github.com/cosmos/cosmos-sdk/issues/2540) Rename `AccountMapper` to `AccountKeeper`.
    * [types] [\#2456](https://github.com/cosmos/cosmos-sdk/issues/2456) Renamed msg.Name() and msg.Type() to msg.Type() and msg.Route() respectively

* Tendermint
  * Update tendermint version from v0.23.0 to v0.25.0, notable changes
    * Mempool now won't build too large blocks, or too computationally expensive blocks
    * Maximum tx sizes and gas are now removed, and are implicitly the blocks maximums
    * ABCI validators no longer send the pubkey. The pubkey is only sent in validator updates
    * Validator set changes are now delayed by one block
    * Block header now includes the next validator sets hash
    * BFT time is implemented
    * Secp256k1 signature format has changed
    * There is now a threshold multisig format
    * See the [tendermint changelog](https://github.com/tendermint/tendermint/blob/master/CHANGELOG.md) for other changes.

FEATURES

* Gaia REST API (`gaiacli advanced rest-server`)
  * [gaia-lite] Endpoints to query staking pool and params
  * [gaia-lite] [\#2110](https://github.com/cosmos/cosmos-sdk/issues/2110) Add support for `simulate=true` requests query argument to endpoints that send txs to run simulations of transactions
  * [gaia-lite] [\#966](https://github.com/cosmos/cosmos-sdk/issues/966) Add support for `generate_only=true` query argument to generate offline unsigned transactions
  * [gaia-lite] [\#1953](https://github.com/cosmos/cosmos-sdk/issues/1953) Add /sign endpoint to sign transactions generated with `generate_only=true`.
  * [gaia-lite] [\#1954](https://github.com/cosmos/cosmos-sdk/issues/1954) Add /broadcast endpoint to broadcast transactions signed by the /sign endpoint.
  * [gaia-lite] [\#2113](https://github.com/cosmos/cosmos-sdk/issues/2113) Rename `/accounts/{address}/send` to `/bank/accounts/{address}/transfers`, rename `/accounts/{address}` to `/auth/accounts/{address}`, replace `proposal-id` with `proposalId` in all gov endpoints
  * [gaia-lite] [\#2478](https://github.com/cosmos/cosmos-sdk/issues/2478) Add query gov proposal's deposits endpoint
  * [gaia-lite] [\#2477](https://github.com/cosmos/cosmos-sdk/issues/2477) Add query validator's outgoing redelegations and unbonding delegations endpoints

* Gaia CLI  (`gaiacli`)
  * [cli] Cmds to query staking pool and params
  * [gov][cli] [\#2062](https://github.com/cosmos/cosmos-sdk/issues/2062) added `--proposal` flag to `submit-proposal` that allows a JSON file containing a proposal to be passed in
  * [\#2040](https://github.com/cosmos/cosmos-sdk/issues/2040) Add `--bech` to `gaiacli keys show` and respective REST endpoint to
  provide desired Bech32 prefix encoding
  * [cli] [\#2047](https://github.com/cosmos/cosmos-sdk/issues/2047) [\#2306](https://github.com/cosmos/cosmos-sdk/pull/2306) Passing --gas=simulate triggers a simulation of the tx before the actual execution.
  The gas estimate obtained via the simulation will be used as gas limit in the actual execution.
  * [cli] [\#2047](https://github.com/cosmos/cosmos-sdk/issues/2047) The --gas-adjustment flag can be used to adjust the estimate obtained via the simulation triggered by --gas=simulate.
  * [cli] [\#2110](https://github.com/cosmos/cosmos-sdk/issues/2110) Add --dry-run flag to perform a simulation of a transaction without broadcasting it. The --gas flag is ignored as gas would be automatically estimated.
  * [cli] [\#2204](https://github.com/cosmos/cosmos-sdk/issues/2204) Support generating and broadcasting messages with multiple signatures via command line:
    * [\#966](https://github.com/cosmos/cosmos-sdk/issues/966) Add --generate-only flag to build an unsigned transaction and write it to STDOUT.
    * [\#1953](https://github.com/cosmos/cosmos-sdk/issues/1953) New `sign` command to sign transactions generated with the --generate-only flag.
    * [\#1954](https://github.com/cosmos/cosmos-sdk/issues/1954) New `broadcast` command to broadcast transactions generated offline and signed with the `sign` command.
  * [cli] [\#2220](https://github.com/cosmos/cosmos-sdk/issues/2220) Add `gaiacli config` feature to interactively create CLI config files to reduce the number of required flags
  * [stake][cli] [\#1672](https://github.com/cosmos/cosmos-sdk/issues/1672) Introduced
  new commission flags for validator commands `create-validator` and `edit-validator`.
  * [stake][cli] [\#1890](https://github.com/cosmos/cosmos-sdk/issues/1890) Add `--genesis-format` flag to `gaiacli tx create-validator` to produce transactions in genesis-friendly format.
  * [cli][\#2554](https://github.com/cosmos/cosmos-sdk/issues/2554) Make `gaiacli keys show` multisig ready.

* Gaia
  * [cli] [\#2170](https://github.com/cosmos/cosmos-sdk/issues/2170) added ability to show the node's address via `gaiad tendermint show-address`
  * [simulation] [\#2313](https://github.com/cosmos/cosmos-sdk/issues/2313) Reworked `make test_sim_gaia_slow` to `make test_sim_gaia_full`, now simulates from multiple starting seeds in parallel
  * [cli] [\#1921] (https://github.com/cosmos/cosmos-sdk/issues/1921)
    * New configuration file `gaiad.toml` is now created to host Gaia-specific configuration.
    * New --minimum_fees/minimum_fees flag/config option to set a minimum fee.

* SDK
  * [querier] added custom querier functionality, so ABCI query requests can be handled by keepers
  * [simulation] [\#1924](https://github.com/cosmos/cosmos-sdk/issues/1924) allow operations to specify future operations
  * [simulation] [\#1924](https://github.com/cosmos/cosmos-sdk/issues/1924) Add benchmarking capabilities, with makefile commands "test_sim_gaia_benchmark, test_sim_gaia_profile"
  * [simulation] [\#2349](https://github.com/cosmos/cosmos-sdk/issues/2349) Add time-based future scheduled operations to simulator
  * [x/auth] [\#2376](https://github.com/cosmos/cosmos-sdk/issues/2376) Remove FeePayer() from StdTx
  * [x/stake] [\#1672](https://github.com/cosmos/cosmos-sdk/issues/1672) Implement
  basis for the validator commission model.
  * [x/auth] Support account removal in the account mapper.


IMPROVEMENTS
* [tools] Improved terraform and ansible scripts for infrastructure deployment
* [tools] Added ansible script to enable process core dumps

* Gaia REST API (`gaiacli advanced rest-server`)
    * [x/stake] [\#2000](https://github.com/cosmos/cosmos-sdk/issues/2000) Added tests for new staking endpoints
    * [gaia-lite] [\#2445](https://github.com/cosmos/cosmos-sdk/issues/2445) Standarized REST error responses
    * [gaia-lite] Added example to Swagger specification for /keys/seed.
    * [x/stake] Refactor REST utils

* Gaia CLI  (`gaiacli`)
    * [cli] [\#2060](https://github.com/cosmos/cosmos-sdk/issues/2060) removed `--select` from `block` command
    * [cli] [\#2128](https://github.com/cosmos/cosmos-sdk/issues/2128) fixed segfault when exporting directly after `gaiad init`
    * [cli] [\#1255](https://github.com/cosmos/cosmos-sdk/issues/1255) open KeyBase in read-only mode
     for query-purpose CLI commands
    * [docs] Added commands for querying governance deposits, votes and tally

* Gaia
    * [x/stake] [#2023](https://github.com/cosmos/cosmos-sdk/pull/2023) Terminate iteration loop in `UpdateBondedValidators` and `UpdateBondedValidatorsFull` when the first revoked validator is encountered and perform a sanity check.
    * [x/auth] Signature verification's gas cost now accounts for pubkey type. [#2046](https://github.com/tendermint/tendermint/pull/2046)
    * [x/stake] [x/slashing] Ensure delegation invariants to jailed validators [#1883](https://github.com/cosmos/cosmos-sdk/issues/1883).
    * [x/stake] Improve speed of GetValidator, which was shown to be a performance bottleneck. [#2046](https://github.com/tendermint/tendermint/pull/2200)
    * [x/stake] [\#2435](https://github.com/cosmos/cosmos-sdk/issues/2435) Improve memory efficiency of getting the various store keys
    * [genesis] [\#2229](https://github.com/cosmos/cosmos-sdk/issues/2229) Ensure that there are no duplicate accounts or validators in the genesis state.
    * [genesis] [\#2450](https://github.com/cosmos/cosmos-sdk/issues/2450) Validate staking genesis parameters.
    * Add SDK validation to `config.toml` (namely disabling `create_empty_blocks`) [\#1571](https://github.com/cosmos/cosmos-sdk/issues/1571)
    * [\#1941](https://github.com/cosmos/cosmos-sdk/issues/1941)(https://github.com/cosmos/cosmos-sdk/issues/1941) Version is now inferred via `git describe --tags`.
    * [x/distribution] [\#1671](https://github.com/cosmos/cosmos-sdk/issues/1671) add distribution types and tests

* SDK
    * [tools] Make get_vendor_deps deletes `.vendor-new` directories, in case scratch files are present.
    * [spec] Added simple piggy bank distribution spec
    * [cli] [\#1632](https://github.com/cosmos/cosmos-sdk/issues/1632) Add integration tests to ensure `basecoind init && basecoind` start sequences run successfully for both `democoin` and `basecoin` examples.
    * [store] Speedup IAVL iteration, and consequently everything that requires IAVL iteration. [#2143](https://github.com/cosmos/cosmos-sdk/issues/2143)
    * [store] [\#1952](https://github.com/cosmos/cosmos-sdk/issues/1952), [\#2281](https://github.com/cosmos/cosmos-sdk/issues/2281) Update IAVL dependency to v0.11.0
    * [simulation] Make timestamps randomized [#2153](https://github.com/cosmos/cosmos-sdk/pull/2153)
    * [simulation] Make logs not just pure strings, speeding it up by a large factor at greater block heights [\#2282](https://github.com/cosmos/cosmos-sdk/issues/2282)
    * [simulation] Add a concept of weighting the operations [\#2303](https://github.com/cosmos/cosmos-sdk/issues/2303)
    * [simulation] Logs get written to file if large, and also get printed on panics [\#2285](https://github.com/cosmos/cosmos-sdk/issues/2285)
    * [simulation] Bank simulations now makes testing auth configurable [\#2425](https://github.com/cosmos/cosmos-sdk/issues/2425)
    * [gaiad] [\#1992](https://github.com/cosmos/cosmos-sdk/issues/1992) Add optional flag to `gaiad testnet` to make config directory of daemon (default `gaiad`) and cli (default `gaiacli`) configurable
    * [x/stake] Add stake `Queriers` for Gaia-lite endpoints. This increases the staking endpoints performance by reusing the staking `keeper` logic for queries. [#2249](https://github.com/cosmos/cosmos-sdk/pull/2149)
    * [store] [\#2017](https://github.com/cosmos/cosmos-sdk/issues/2017) Refactor
    gas iterator gas consumption to only consume gas for iterator creation and `Next`
    calls which includes dynamic consumption of value length.
    * [types/decimal] [\#2378](https://github.com/cosmos/cosmos-sdk/issues/2378) - Added truncate functionality to decimal
    * [client] [\#1184](https://github.com/cosmos/cosmos-sdk/issues/1184) Remove unused `client/tx/sign.go`.
    * [tools] [\#2464](https://github.com/cosmos/cosmos-sdk/issues/2464) Lock binary dependencies to a specific version
    * #2573 [x/distribution] add accum invariance

BUG FIXES

* Gaia CLI  (`gaiacli`)
    * [cli] [\#1997](https://github.com/cosmos/cosmos-sdk/issues/1997) Handle panics gracefully when `gaiacli stake {delegation,unbond}` fail to unmarshal delegation.
    * [cli] [\#2265](https://github.com/cosmos/cosmos-sdk/issues/2265) Fix JSON formatting of the `gaiacli send` command.
    * [cli] [\#2547](https://github.com/cosmos/cosmos-sdk/issues/2547) Mark --to and --amount as required flags for `gaiacli tx send`.

* Gaia
  * [x/stake] Return correct Tendermint validator update set on `EndBlocker` by not
  including non previously bonded validators that have zero power. [#2189](https://github.com/cosmos/cosmos-sdk/issues/2189)
  * [docs] Fixed light client section links

* SDK
    * [\#1988](https://github.com/cosmos/cosmos-sdk/issues/1988) Make us compile on OpenBSD (disable ledger) [#1988] (https://github.com/cosmos/cosmos-sdk/issues/1988)
    * [\#2105](https://github.com/cosmos/cosmos-sdk/issues/2105) Fix DB Iterator leak, which may leak a go routine.
    * [ledger] [\#2064](https://github.com/cosmos/cosmos-sdk/issues/2064) Fix inability to sign and send transactions via the LCD by
    loading a Ledger device at runtime.
    * [\#2158](https://github.com/cosmos/cosmos-sdk/issues/2158) Fix non-deterministic ordering of validator iteration when slashing in `gov EndBlocker`
    * [simulation] [\#1924](https://github.com/cosmos/cosmos-sdk/issues/1924) Make simulation stop on SIGTERM
    * [\#2388](https://github.com/cosmos/cosmos-sdk/issues/2388) Remove dependency on deprecated tendermint/tmlibs repository.
    * [\#2416](https://github.com/cosmos/cosmos-sdk/issues/2416) Refactored `InitializeTestLCD` to properly include proposing validator in genesis state.
    * #2573 [x/distribution] accum invariance bugfix
    * #2573 [x/slashing] unbonding-delegation slashing invariance bugfix

## 0.24.2

*August 22nd, 2018*

BUG FIXES

* Tendermint
  - Fix unbounded consensus WAL growth

## 0.24.1

*August 21st, 2018*

BUG FIXES

* Gaia
  - [x/slashing] Evidence tracking now uses validator address instead of validator pubkey

## 0.24.0

*August 13th, 2018*

BREAKING CHANGES

* Gaia REST API (`gaiacli advanced rest-server`)
  - [x/stake] [\#1880](https://github.com/cosmos/cosmos-sdk/issues/1880) More REST-ful endpoints (large refactor)
  - [x/slashing] [\#1866](https://github.com/cosmos/cosmos-sdk/issues/1866) `/slashing/signing_info` takes cosmosvalpub instead of cosmosvaladdr
  - use time.Time instead of int64 for time. See Tendermint v0.23.0
  - Signatures are no longer Amino encoded with prefixes (just encoded as raw
    bytes) - see Tendermint v0.23.0

* Gaia CLI  (`gaiacli`)
  -  [x/stake] change `--keybase-sig` to `--identity`
  -  [x/stake] [\#1828](https://github.com/cosmos/cosmos-sdk/issues/1828) Force user to specify amount on create-validator command by removing default
  -  [x/gov] Change `--proposalID` to `--proposal-id`
  -  [x/stake, x/gov] [\#1606](https://github.com/cosmos/cosmos-sdk/issues/1606) Use `--from` instead of adhoc flags like `--address-validator`
        and `--proposer` to indicate the sender address.
  -  [\#1551](https://github.com/cosmos/cosmos-sdk/issues/1551) Remove `--name` completely
  -  Genesis/key creation (`gaiad init`) now supports user-provided key passwords

* Gaia
  - [x/stake] Inflation doesn't use rationals in calculation (performance boost)
  - [x/stake] Persist a map from `addr->pubkey` in the state since BeginBlock
    doesn't provide pubkeys.
  - [x/gov] [\#1781](https://github.com/cosmos/cosmos-sdk/issues/1781) Added tags sub-package, changed tags to use dash-case
  - [x/gov] [\#1688](https://github.com/cosmos/cosmos-sdk/issues/1688) Governance parameters are now stored in globalparams store
  - [x/gov] [\#1859](https://github.com/cosmos/cosmos-sdk/issues/1859) Slash validators who do not vote on a proposal
  - [x/gov] [\#1914](https://github.com/cosmos/cosmos-sdk/issues/1914) added TallyResult type that gets stored in Proposal after tallying is finished

* SDK
  - [baseapp] Msgs are no longer run on CheckTx, removed `ctx.IsCheckTx()`
  - [baseapp] NewBaseApp constructor takes sdk.TxDecoder as argument instead of wire.Codec
  - [types] sdk.NewCoin takes sdk.Int, sdk.NewInt64Coin takes int64
  - [x/auth] Default TxDecoder can be found in `x/auth` rather than baseapp
  - [client] [\#1551](https://github.com/cosmos/cosmos-sdk/issues/1551): Refactored `CoreContext` to `TxContext` and `QueryContext`
      - Removed all tx related fields and logic (building & signing) to separate
        structure `TxContext` in `x/auth/client/context`

* Tendermint
    - v0.22.5 -> See [Tendermint PR](https://github.com/tendermint/tendermint/pull/1966)
        - change all the cryptography imports.
    - v0.23.0 -> See
      [Changelog](https://github.com/tendermint/tendermint/blob/v0.23.0/CHANGELOG.md#0230)
      and [SDK PR](https://github.com/cosmos/cosmos-sdk/pull/1927)
        - BeginBlock no longer includes crypto.Pubkey
        - use time.Time instead of int64 for time.

FEATURES

* Gaia REST API (`gaiacli advanced rest-server`)
    - [x/gov] Can now query governance proposals by ProposalStatus

* Gaia CLI  (`gaiacli`)
    - [x/gov] added `query-proposals` command. Can filter by `depositer`, `voter`, and `status`
    - [x/stake] [\#2043](https://github.com/cosmos/cosmos-sdk/issues/2043) Added staking query cli cmds for unbonding-delegations and redelegations

* Gaia
  - [networks] Added ansible scripts to upgrade seed nodes on a network

* SDK
  - [x/mock/simulation] Randomized simulation framework
     - Modules specify invariants and operations, preferably in an x/[module]/simulation package
     - Modules can test random combinations of their own operations
     - Applications can integrate operations and invariants from modules together for an integrated simulation
     - Simulates Tendermint's algorithm for validator set updates
     - Simulates validator signing/downtime with a Markov chain, and occaisional double-signatures
     - Includes simulated operations & invariants for staking, slashing, governance, and bank modules
  - [store] [\#1481](https://github.com/cosmos/cosmos-sdk/issues/1481) Add transient store
  - [baseapp] Initialize validator set on ResponseInitChain
  - [baseapp] added BaseApp.Seal - ability to seal baseapp parameters once they've been set
  - [cosmos-sdk-cli] New `cosmos-sdk-cli` tool to quickly initialize a new
    SDK-based project
  - [scripts] added log output monitoring to DataDog using Ansible scripts

IMPROVEMENTS

* Gaia
  - [spec] [\#967](https://github.com/cosmos/cosmos-sdk/issues/967) Inflation and distribution specs drastically improved
  - [x/gov] [\#1773](https://github.com/cosmos/cosmos-sdk/issues/1773) Votes on a proposal can now be queried
  - [x/gov] Initial governance parameters can now be set in the genesis file
  - [x/stake] [\#1815](https://github.com/cosmos/cosmos-sdk/issues/1815) Sped up the processing of `EditValidator` txs.
  - [config] [\#1930](https://github.com/cosmos/cosmos-sdk/issues/1930) Transactions indexer indexes all tags by default.
  - [ci] [#2057](https://github.com/cosmos/cosmos-sdk/pull/2057) Run `make localnet-start` on every commit and ensure network reaches at least 10 blocks

* SDK
  - [baseapp] [\#1587](https://github.com/cosmos/cosmos-sdk/issues/1587) Allow any alphanumeric character in route
  - [baseapp] Allow any alphanumeric character in route
  - [tools] Remove `rm -rf vendor/` from `make get_vendor_deps`
  - [x/auth] Recover ErrorOutOfGas panic in order to set sdk.Result attributes correctly
  - [x/auth] [\#2376](https://github.com/cosmos/cosmos-sdk/issues/2376) No longer runs any signature in a multi-msg, if any account/sequence number is wrong.
  - [x/auth] [\#2376](https://github.com/cosmos/cosmos-sdk/issues/2376) No longer charge gas for subtracting fees
  - [x/bank] Unit tests are now table-driven
  - [tests] Add tests to example apps in docs
  - [tests] Fixes ansible scripts to work with AWS too
  - [tests] [\#1806](https://github.com/cosmos/cosmos-sdk/issues/1806) CLI tests are now behind the build flag 'cli_test', so go test works on a new repo

BUG FIXES

* Gaia CLI  (`gaiacli`)
  -  [\#1766](https://github.com/cosmos/cosmos-sdk/issues/1766) Fixes bad example for keybase identity
  -  [x/stake] [\#2021](https://github.com/cosmos/cosmos-sdk/issues/2021) Fixed repeated CLI commands in staking

* Gaia
  - [x/stake] [#2077](https://github.com/cosmos/cosmos-sdk/pull/2077) Fixed invalid cliff power comparison
  - [\#1804](https://github.com/cosmos/cosmos-sdk/issues/1804) Fixes gen-tx genesis generation logic temporarily until upstream updates
  - [\#1799](https://github.com/cosmos/cosmos-sdk/issues/1799) Fix `gaiad export`
  - [\#1839](https://github.com/cosmos/cosmos-sdk/issues/1839) Fixed bug where intra-tx counter wasn't set correctly for genesis validators
  - [x/stake] [\#1858](https://github.com/cosmos/cosmos-sdk/issues/1858) Fixed bug where the cliff validator was not updated correctly
  - [tests] [\#1675](https://github.com/cosmos/cosmos-sdk/issues/1675) Fix non-deterministic `test_cover`
  - [tests] [\#1551](https://github.com/cosmos/cosmos-sdk/issues/1551) Fixed invalid LCD test JSON payload in `doIBCTransfer`
  - [basecoin] Fixes coin transaction failure and account query [discussion](https://forum.cosmos.network/t/unmarshalbinarybare-expected-to-read-prefix-bytes-75fbfab8-since-it-is-registered-concrete-but-got-0a141dfa/664/6)
  - [x/gov] [\#1757](https://github.com/cosmos/cosmos-sdk/issues/1757) Fix VoteOption conversion to String
  * [x/stake] [#2083] Fix broken invariant of bonded validator power decrease

## 0.23.1

*July 27th, 2018*

BUG FIXES
  * [tendermint] Update to v0.22.8
    - [consensus, blockchain] Register the Evidence interface so it can be
      marshalled/unmarshalled by the blockchain and consensus reactors

## 0.23.0

*July 25th, 2018*

BREAKING CHANGES
* [x/stake] Fixed the period check for the inflation calculation

IMPROVEMENTS
* [cli] Improve error messages for all txs when the account doesn't exist
* [tendermint] Update to v0.22.6
    - Updates the crypto imports/API (#1966)
* [x/stake] Add revoked to human-readable validator

BUG FIXES
* [tendermint] Update to v0.22.6
    - Fixes some security vulnerabilities reported in the [Bug Bounty](https://hackerone.com/tendermint)
*  [\#1797](https://github.com/cosmos/cosmos-sdk/issues/1797) Fix off-by-one error in slashing for downtime
*  [\#1787](https://github.com/cosmos/cosmos-sdk/issues/1787) Fixed bug where Tally fails due to revoked/unbonding validator
*  [\#1666](https://github.com/cosmos/cosmos-sdk/issues/1666) Add intra-tx counter to the genesis validators

## 0.22.0

*July 16th, 2018*

BREAKING CHANGES
* [x/gov] Increase VotingPeriod, DepositPeriod, and MinDeposit

IMPROVEMENTS
* [gaiad] Default config updates:
    - `timeout_commit=5000` so blocks only made every 5s
    - `prof_listen_addr=localhost:6060` so profile server is on by default
    - `p2p.send_rate` and `p2p.recv_rate` increases 10x (~5MB/s)

BUG FIXES
* [server] Fix to actually overwrite default tendermint config

## 0.21.1

*July 14th, 2018*

BUG FIXES
* [build] Added Ledger build support via `LEDGER_ENABLED=true|false`
  * True by default except when cross-compiling

## 0.21.0

*July 13th, 2018*

BREAKING CHANGES
* [x/stake] Specify DelegatorAddress in MsgCreateValidator
* [x/stake] Remove the use of global shares in the pool
   * Remove the use of `PoolShares` type in `x/stake/validator` type - replace with `Status` `Tokens` fields
* [x/auth] NewAccountMapper takes a constructor instead of a prototype
* [keys] Keybase.Update function now takes in a function to get the newpass, rather than the password itself

FEATURES
* [baseapp] NewBaseApp now takes option functions as parameters

IMPROVEMENTS
* Updated docs folder to accommodate cosmos.network docs project
* [store] Added support for tracing multi-store operations via `--trace-store`
* [store] Pruning strategy configurable with pruning flag on gaiad start

BUG FIXES
* [\#1630](https://github.com/cosmos/cosmos-sdk/issues/1630) - redelegation nolonger removes tokens from the delegator liquid account
* [keys] [\#1629](https://github.com/cosmos/cosmos-sdk/issues/1629) - updating password no longer asks for a new password when the first entered password was incorrect
* [lcd] importing an account would create a random account
* [server] 'gaiad init' command family now writes provided name as the moniker in `config.toml`
* [build] Added Ledger build support via `LEDGER_ENABLED=true|false`
  * True by default except when cross-compiling

## 0.20.0

*July 10th, 2018*

BREAKING CHANGES
* msg.GetSignBytes() returns sorted JSON (by key)
* msg.GetSignBytes() field changes
    * `msg_bytes` -> `msgs`
    * `fee_bytes` -> `fee`
* Update Tendermint to v0.22.2
    * Default ports changed from 466xx to 266xx
    * Amino JSON uses type names instead of prefix bytes
    * ED25519 addresses are the first 20-bytes of the SHA256 of the raw 32-byte
      pubkey (Instead of RIPEMD160)
    * go-crypto, abci, tmlibs have been merged into Tendermint
      * The keys sub-module is now in the SDK
    * Various other fixes
* [auth] Signers of a transaction now only sign over their own account and sequence number
* [auth] Removed MsgChangePubKey
* [auth] Removed SetPubKey from account mapper
* [auth] AltBytes renamed to Memo, now a string, max 100 characters, costs a bit of gas
* [types] `GetMsg()` -> `GetMsgs()` as txs wrap many messages
* [types] Removed GetMemo from Tx (it is still on StdTx)
* [types] renamed rational.Evaluate to rational.Round{Int64, Int}
* [types] Renamed `sdk.Address` to `sdk.AccAddress`/`sdk.ValAddress`
* [types] `sdk.AccAddress`/`sdk.ValAddress` natively marshals to Bech32 in String, Sprintf (when used with `%s`), and MarshalJSON
* [keys] Keybase and Ledger support from go-crypto merged into the SDK in the `crypto` folder
* [cli] Rearranged commands under subcommands
* [x/slashing] Update slashing for unbonding period
  * Slash according to power at time of infraction instead of power at
    time of discovery
  * Iterate through unbonding delegations & redelegations which contributed
    to an infraction, slash them proportional to their stake at the time
  * Add REST endpoint to unrevoke a validator previously revoked for downtime
  * Add REST endpoint to retrieve liveness signing information for a validator
* [x/stake] Remove Tick and add EndBlocker
* [x/stake] most index keys nolonger hold a value - inputs are rearranged to form the desired key
* [x/stake] store-value for delegation, validator, ubd, and red do not hold duplicate information contained store-key
* [x/stake] Introduce concept of unbonding for delegations and validators
  * `gaiacli stake unbond` replaced with `gaiacli stake begin-unbonding`
  * Introduced:
    * `gaiacli stake complete-unbonding`
    * `gaiacli stake begin-redelegation`
    * `gaiacli stake complete-redelegation`
* [lcd] Switch key creation output to return bech32
* [lcd] Removed shorthand CLI flags (`a`, `c`, `n`, `o`)
* [gaiad] genesis transactions now use bech32 addresses / pubkeys
* [gov] VoteStatus renamed to ProposalStatus
* [gov] VoteOption, ProposalType, and ProposalStatus all marshal to string form in JSON

DEPRECATED
* [cli] Deprecated `--name` flag in commands that send txs, in favor of `--from`

FEATURES
* [x/gov] Implemented MVP
  * Supported proposal types: just binary (pass/fail) TextProposals for now
  * Proposals need deposits to be votable; deposits are burned if proposal fails
  * Delegators delegate votes to validator by default but can override (for their stake)
* [gaiacli] Ledger support added
  - You can now use a Ledger with `gaiacli --ledger` for all key-related commands
  - Ledger keys can be named and tracked locally in the key DB
* [gaiacli] You can now attach a simple text-only memo to any transaction, with the `--memo` flag
* [gaiacli] added the following flags for commands that post transactions to the chain:
  * async -- send the tx without waiting for a tendermint response
  * json  -- return the output in json format for increased readability
  * print-response -- return the tx response. (includes fields like gas cost)
* [lcd] Queried TXs now include the tx hash to identify each tx
* [mockapp] CompleteSetup() no longer takes a testing parameter
* [x/bank] Add benchmarks for signing and delivering a block with a single bank transaction
  * Run with `cd x/bank && go test --bench=.`
* [tools] make get_tools installs tendermint's linter, and gometalinter
* [tools] Switch gometalinter to the stable version
* [tools] Add the following linters
  * misspell
  * gofmt
  * go vet -composites=false
  * unconvert
  * ineffassign
  * errcheck
  * unparam
  * gocyclo
* [tools] Added `make format` command to automate fixing misspell and gofmt errors.
* [server] Default config now creates a profiler at port 6060, and increase p2p send/recv rates
* [types] Switches internal representation of Int/Uint/Rat to use pointers
* [types] Added MinInt and MinUint functions
* [gaiad] `unsafe_reset_all` now resets addrbook.json
* [democoin] add x/oracle, x/assoc
* [tests] created a randomized testing framework.
  - Currently bank has limited functionality in the framework
  - Auth has its invariants checked within the framework
* [tests] Add WaitForNextNBlocksTM helper method
* [keys] New keys now have 24 word recovery keys, for heightened security
- [keys] Add a temporary method for exporting the private key

IMPROVEMENTS
* [x/bank] Now uses go-wire codec instead of 'encoding/json'
* [x/auth] Now uses go-wire codec instead of 'encoding/json'
* revised use of endblock and beginblock
* [stake] module reorganized to include `types` and `keeper` package
* [stake] keeper always loads the store (instead passing around which doesn't really boost efficiency)
* [stake] edit-validator changes now can use the keyword [do-not-modify] to not modify unspecified `--flag` (aka won't set them to `""` value)
* [stake] offload more generic functionality from the handler into the keeper
* [stake] clearer staking logic
* [types] added common tag constants
* [keys] improve error message when deleting non-existent key
* [gaiacli] improve error messages on `send` and `account` commands
* added contributing guidelines
* [docs] Added commands for governance CLI on testnet README

BUG FIXES
* [x/slashing] [\#1510](https://github.com/cosmos/cosmos-sdk/issues/1510) Unrevoked validators cannot un-revoke themselves
* [x/stake] [\#1513](https://github.com/cosmos/cosmos-sdk/issues/1513) Validators slashed to zero power are unbonded and removed from the store
* [x/stake] [\#1567](https://github.com/cosmos/cosmos-sdk/issues/1567) Validators decreased in power but not unbonded are now updated in Tendermint
* [x/stake] error strings lower case
* [x/stake] pool loose tokens now accounts for unbonding and unbonding tokens not associated with any validator
* [x/stake] fix revoke bytes ordering (was putting revoked candidates at the top of the list)
* [x/stake] bond count was counting revoked validators as bonded, fixed
* [gaia] Added self delegation for validators in the genesis creation
* [lcd] tests now don't depend on raw json text
* Retry on HTTP request failure in CLI tests, add option to retry tests in Makefile
* Fixed bug where chain ID wasn't passed properly in x/bank REST handler, removed Viper hack from ante handler
* Fixed bug where `democli account` didn't decode the account data correctly
* [\#872](https://github.com/cosmos/cosmos-sdk/issues/872)  - recovery phrases no longer all end in `abandon`
* [\#887](https://github.com/cosmos/cosmos-sdk/issues/887)  - limit the size of rationals that can be passed in from user input
* [\#1052](https://github.com/cosmos/cosmos-sdk/issues/1052) - Make all now works
* [\#1258](https://github.com/cosmos/cosmos-sdk/issues/1258) - printing big.rat's can no longer overflow int64
* [\#1259](https://github.com/cosmos/cosmos-sdk/issues/1259) - fix bug where certain tests that could have a nil pointer in defer
* [\#1343](https://github.com/cosmos/cosmos-sdk/issues/1343) - fixed unnecessary parallelism in CI
* [\#1353](https://github.com/cosmos/cosmos-sdk/issues/1353) - CLI: Show pool shares fractions in human-readable format
* [\#1367](https://github.com/cosmos/cosmos-sdk/issues/1367) - set ChainID in InitChain
* [\#1461](https://github.com/cosmos/cosmos-sdk/issues/1461) - CLI tests now no longer reset your local environment data
* [\#1505](https://github.com/cosmos/cosmos-sdk/issues/1505) - `gaiacli stake validator` no longer panics if validator doesn't exist
* [\#1565](https://github.com/cosmos/cosmos-sdk/issues/1565) - fix cliff validator persisting when validator set shrinks from max
* [\#1287](https://github.com/cosmos/cosmos-sdk/issues/1287) - prevent zero power validators at genesis
* [x/stake] fix bug when unbonding/redelegating using `--shares-percent`
* [\#1010](https://github.com/cosmos/cosmos-sdk/issues/1010) - two validators can't bond with the same pubkey anymore


## 0.19.0

*June 13, 2018*

BREAKING CHANGES
* msg.GetSignBytes() now returns bech32-encoded addresses in all cases
* [lcd] REST end-points now include gas
* sdk.Coin now uses sdk.Int, a big.Int wrapper with 256bit range cap

FEATURES
* [x/auth] Added AccountNumbers to BaseAccount and StdTxs to allow for replay protection with account pruning
* [lcd] added an endpoint to query for the SDK version of the connected node

IMPROVEMENTS
* export command now writes current validator set for Tendermint
* [tests] Application module tests now use a mock application
* [gaiacli] Fix error message when account isn't found when running gaiacli account
* [lcd] refactored to eliminate use of global variables, and interdependent tests
* [tests] Added testnet command to gaiad
* [tests] Added localnet targets to Makefile
* [x/stake] More stake tests added to test ByPower index

FIXES
* Fixes consensus fault on testnet - see postmortem [here](https://github.com/cosmos/cosmos-sdk/issues/1197#issuecomment-396823021)
* [x/stake] bonded inflation removed, non-bonded inflation partially implemented
* [lcd] Switch to bech32 for addresses on all human readable inputs and outputs
* [lcd] fixed tx indexing/querying
* [cli] Added `--gas` flag to specify transaction gas limit
* [gaia] Registered slashing message handler
* [x/slashing] Set signInfo.StartHeight correctly for newly bonded validators

FEATURES
* [docs] Reorganize documentation
* [docs] Update staking spec, create WIP spec for slashing, and fees

## 0.18.0

*June 9, 2018*

BREAKING CHANGES

* [stake] candidate -> validator throughout (details in refactor comment)
* [stake] delegate-bond -> delegation throughout
* [stake] `gaiacli query validator` takes and argument instead of using the `--address-candidate` flag
* [stake] introduce `gaiacli query delegations`
* [stake] staking refactor
  * ValidatorsBonded store now take sorted pubKey-address instead of validator owner-address,
    is sorted like Tendermint by pk's address
  * store names more understandable
  * removed temporary ToKick store, just needs a local map!
  * removed distinction between candidates and validators
    * everything is now a validator
    * only validators with a status == bonded are actively validating/receiving rewards
  * Introduction of Unbonding fields, lowlevel logic throughout (not fully implemented with queue)
  * Introduction of PoolShares type within validators,
    replaces three rational fields (BondedShares, UnbondingShares, UnbondedShares
* [x/auth] move stuff specific to auth anteHandler to the auth module rather than the types folder. This includes:
  * StdTx (and its related stuff i.e. StdSignDoc, etc)
  * StdFee
  * StdSignature
  * Account interface
  * Related to this organization, I also:
* [x/auth] got rid of AccountMapper interface (in favor of the struct already in auth module)
* [x/auth] removed the FeeHandler function from the AnteHandler, Replaced with FeeKeeper
* [x/auth] Removed GetSignatures() from Tx interface (as different Tx styles might use something different than StdSignature)
* [store] Removed SubspaceIterator and ReverseSubspaceIterator from KVStore interface and replaced them with helper functions in /types
* [cli] rearranged commands under subcommands
* [stake] remove Tick and add EndBlocker
* Switch to bech32cosmos on all human readable inputs and outputs


FEATURES

* [x/auth] Added ability to change pubkey to auth module
* [baseapp] baseapp now has settable functions for filtering peers by address/port & public key
* [sdk] Gas consumption is now measured as transactions are executed
  * Transactions which run out of gas stop execution and revert state changes
  * A "simulate" query has been added to determine how much gas a transaction will need
  * Modules can include their own gas costs for execution of particular message types
* [stake] Seperation of fee distribution to a new module
* [stake] Creation of a validator/delegation generics in `/types`
* [stake] Helper Description of the store in x/stake/store.md
* [stake] removed use of caches in the stake keeper
* [stake] Added REST API
* [Makefile] Added terraform/ansible playbooks to easily create remote testnets on Digital Ocean


BUG FIXES

* [stake] staking delegator shares exchange rate now relative to equivalent-bonded-tokens the validator has instead of bonded tokens
  ^ this is important for unbonded validators in the power store!
* [cli] fixed cli-bash tests
* [ci] added cli-bash tests
* [basecoin] updated basecoin for stake and slashing
* [docs] fixed references to old cli commands
* [docs] Downgraded Swagger to v2 for downstream compatibility
* auto-sequencing transactions correctly
* query sequence via account store
* fixed duplicate pub_key in stake.Validator
* Auto-sequencing now works correctly
* [gaiacli] Fix error message when account isn't found when running gaiacli account


## 0.17.5

*June 5, 2018*

Update to Tendermint v0.19.9 (Fix evidence reactor, mempool deadlock, WAL panic,
memory leak)

## 0.17.4

*May 31, 2018*

Update to Tendermint v0.19.7 (WAL fixes and more)

## 0.17.3

*May 29, 2018*

Update to Tendermint v0.19.6 (fix fast-sync halt)

## 0.17.5

*June 5, 2018*

Update to Tendermint v0.19.9 (Fix evidence reactor, mempool deadlock, WAL panic,
memory leak)

## 0.17.4

*May 31, 2018*

Update to Tendermint v0.19.7 (WAL fixes and more)

## 0.17.3

*May 29, 2018*

Update to Tendermint v0.19.6 (fix fast-sync halt)

## 0.17.2

_May 20, 2018_

Update to Tendermint v0.19.5 (reduce WAL use, bound the mempool and some rpcs, improve logging)

## 0.17.1 (May 17, 2018)

Update to Tendermint v0.19.4 (fixes a consensus bug and improves logging)

## 0.17.0 (May 15, 2018)

BREAKING CHANGES

* [stake] MarshalJSON -> MarshalBinaryLengthPrefixed
* Queries against the store must be prefixed with the path "/store"

FEATURES

* [gaiacli] Support queries for candidates, delegator-bonds
* [gaiad] Added `gaiad export` command to export current state to JSON
* [x/bank] Tx tags with sender/recipient for indexing & later retrieval
* [x/stake] Tx tags with delegator/candidate for delegation & unbonding, and candidate info for declare candidate / edit validator

IMPROVEMENTS

* [gaiad] Update for Tendermint v0.19.3 (improve `/dump_consensus_state` and add
  `/consensus_state`)
* [spec/ibc] Added spec!
* [spec/stake] Cleanup structure, include details about slashing and
  auto-unbonding
* [spec/governance] Fixup some names and pseudocode
* NOTE: specs are still a work-in-progress ...

BUG FIXES

* Auto-sequencing now works correctly


## 0.16.0 (May 14th, 2018)

BREAKING CHANGES

* Move module REST/CLI packages to x/[module]/client/rest and x/[module]/client/cli
* Gaia simple-staking bond and unbond functions replaced
* [stake] Delegator bonds now store the height at which they were updated
* All module keepers now require a codespace, see basecoin or democoin for usage
* Many changes to names throughout
  * Type as a prefix naming convention applied (ex. BondMsg -> MsgBond)
  * Removed redundancy in names (ex. stake.StakingKeeper -> stake.Keeper)
* Removed SealedAccountMapper
* gaiad init now requires use of `--name` flag
* Removed Get from Msg interface
* types/rational now extends big.Rat

FEATURES:

* Gaia stake commands include, CreateValidator, EditValidator, Delegate, Unbond
* MountStoreWithDB without providing a custom store works.
* Repo is now lint compliant / GoMetaLinter with tendermint-lint integrated into CI
* Better key output, pubkey go-amino hex bytes now output by default
* gaiad init overhaul
  * Create genesis transactions with `gaiad init gen-tx`
  * New genesis account keys are automatically added to the client keybase (introduce `--client-home` flag)
  * Initialize with genesis txs using `--gen-txs` flag
* Context now has access to the application-configured logger
* Add (non-proof) subspace query helper functions
* Add more staking query functions: candidates, delegator-bonds

BUG FIXES

* Gaia now uses stake, ported from github.com/cosmos/gaia


## 0.15.1 (April 29, 2018)

IMPROVEMENTS:

* Update Tendermint to v0.19.1 (includes many rpc fixes)


## 0.15.0 (April 29, 2018)

NOTE: v0.15.0 is a large breaking change that updates the encoding scheme to use
[Amino](github.com/tendermint/go-amino).

For details on how this changes encoding for public keys and addresses,
see the [docs](https://github.com/tendermint/tendermint/blob/v0.19.1/docs/specification/new-spec/encoding.md#public-key-cryptography).

BREAKING CHANGES

* Remove go-wire, use go-amino
* [store] Add `SubspaceIterator` and `ReverseSubspaceIterator` to `KVStore` interface
* [basecoin] NewBasecoinApp takes a `dbm.DB` and uses namespaced DBs for substores

FEATURES:

* Add CacheContext
* Add auto sequencing to client
* Add FeeHandler to ante handler

BUG FIXES

* MountStoreWithDB without providing a custom store works.

## 0.14.1 (April 9, 2018)

BUG FIXES

* [gaiacli] Fix all commands (just a duplicate of basecli for now)

## 0.14.0 (April 9, 2018)

BREAKING CHANGES:

* [client/builder] Renamed to `client/core` and refactored to use a CoreContext
  struct
* [server] Refactor to improve useability and de-duplicate code
* [types] `Result.ToQuery -> Error.QueryResult`
* [makefile] `make build` and `make install` only build/install `gaiacli` and
  `gaiad`. Use `make build_examples` and `make install_examples` for
  `basecoind/basecli` and `democoind/democli`
* [staking] Various fixes/improvements

FEATURES:

* [democoin] Added Proof-of-Work module

BUG FIXES

* [client] Reuse Tendermint RPC client to avoid excessive open files
* [client] Fix setting log level
* [basecoin] Sort coins in genesis

## 0.13.1 (April 3, 2018)

BUG FIXES

* [x/ibc] Fix CLI and relay for IBC txs
* [x/stake] Various fixes/improvements

## 0.13.0 (April 2, 2018)

BREAKING CHANGES

* [basecoin] Remove cool/sketchy modules -> moved to new `democoin`
* [basecoin] NewBasecoinApp takes a `map[string]dbm.DB` as temporary measure
  to allow mounting multiple stores with their own DB until they can share one
* [x/staking] Renamed to `simplestake`
* [builder] Functions don't take `passphrase` as argument
* [server] GenAppParams returns generated seed and address
* [basecoind] `init` command outputs JSON of everything necessary for testnet
* [basecoind] `basecoin.db -> data/basecoin.db`
* [basecli] `data/keys.db -> keys/keys.db`

FEATURES

* [types] `Coin` supports direct arithmetic operations
* [basecoind] Add `show_validator` and `show_node_id` commands
* [x/stake] Initial merge of full staking module!
* [democoin] New example application to demo custom modules

IMPROVEMENTS

* [makefile] `make install`
* [testing] Use `/tmp` for directories so they don't get left in the repo

BUG FIXES

* [basecoin] Allow app to be restarted
* [makefile] Fix build on Windows
* [basecli] Get confirmation before overriding key with same name

## 0.12.0 (March 27 2018)

BREAKING CHANGES

* Revert to old go-wire for now
* glide -> godep
* [types] ErrBadNonce -> ErrInvalidSequence
* [types] Replace tx.GetFeePayer with FeePayer(tx) - returns the first signer
* [types] NewStdTx takes the Fee
* [types] ParseAccount -> AccountDecoder; ErrTxParse -> ErrTxDecoder
* [x/auth] AnteHandler deducts fees
* [x/bank] Move some errors to `types`
* [x/bank] Remove sequence and signature from Input

FEATURES

* [examples/basecoin] New cool module to demonstrate use of state and custom transactions
* [basecoind] `show_node_id` command
* [lcd] Implement the Light Client Daemon and endpoints
* [types/stdlib] Queue functionality
* [store] Subspace iterator on IAVLTree
* [types] StdSignDoc is the document that gets signed (chainid, msg, sequence, fee)
* [types] CodeInvalidPubKey
* [types] StdFee, and StdTx takes the StdFee
* [specs] Progression of MVPs for IBC
* [x/ibc] Initial shell of IBC functionality (no proofs)
* [x/simplestake] Simple staking module with bonding/unbonding

IMPROVEMENTS

* Lots more tests!
* [client/builder] Helpers for forming and signing transactions
* [types] sdk.Address
* [specs] Staking

BUG FIXES

* [x/auth] Fix setting pubkey on new account
* [x/auth] Require signatures to include the sequences
* [baseapp] Dont panic on nil handler
* [basecoin] Check for empty bytes in account and tx

## 0.11.0 (March 1, 2017)

BREAKING CHANGES

* [examples] dummy -> kvstore
* [examples] Remove gaia
* [examples/basecoin] MakeTxCodec -> MakeCodec
* [types] CommitMultiStore interface has new `GetCommitKVStore(key StoreKey) CommitKVStore` method

FEATURES

* [examples/basecoin] CLI for `basecli` and `basecoind` (!)
* [baseapp] router.AddRoute returns Router

IMPROVEMENTS

* [baseapp] Run msg handlers on CheckTx
* [docs] Add spec for REST API
* [all] More tests!

BUG FIXES

* [baseapp] Fix panic on app restart
* [baseapp] InitChain does not call Commit
* [basecoin] Remove IBCStore because mounting multiple stores is currently broken

## 0.10.0 (February 20, 2017)

BREAKING CHANGES

* [baseapp] NewBaseApp(logger, db)
* [baseapp] NewContext(isCheckTx, header)
* [x/bank] CoinMapper -> CoinKeeper

FEATURES

* [examples/gaia] Mock CLI !
* [baseapp] InitChainer, BeginBlocker, EndBlocker
* [baseapp] MountStoresIAVL

IMPROVEMENTS

* [docs] Various improvements.
* [basecoin] Much simpler :)

BUG FIXES

* [baseapp] initialize and reset msCheck and msDeliver properly

## 0.9.0 (February 13, 2017)

BREAKING CHANGES

* Massive refactor. Basecoin works. Still needs <3

## 0.8.1

* Updates for dependencies

## 0.8.0 (December 18, 2017)

* Updates for dependencies

## 0.7.1 (October 11, 2017)

IMPROVEMENTS:

* server/commands: GetInitCmd takes list of options

## 0.7.0 (October 11, 2017)

BREAKING CHANGES:

* Everything has changed, and it's all about to change again, so don't bother using it yet!

## 0.6.2 (July 27, 2017)

IMPROVEMENTS:

* auto-test all tutorials to detect breaking changes
* move deployment scripts from `/scripts` to `/publish` for clarity

BUG FIXES:

* `basecoin init` ensures the address in genesis.json is valid
* fix bug that certain addresses couldn't receive ibc packets

## 0.6.1 (June 28, 2017)

Make lots of small cli fixes that arose when people were using the tools for
the testnet.

IMPROVEMENTS:

* basecoin
  * `basecoin start` supports all flags that `tendermint node` does, such as
    `--rpc.laddr`, `--p2p.seeds`, and `--p2p.skip_upnp`
  * fully supports `--log_level` and `--trace` for logger configuration
  * merkleeyes no longers spams the logs... unless you want it
    * Example: `basecoin start --log_level="merkleeyes:info,state:info,*:error"`
    * Example: `basecoin start --log_level="merkleeyes:debug,state:info,*:error"`
* basecli
  * `basecli init` is more intelligent and only complains if there really was
    a connected chain, not just random files
  * support `localhost:46657` or `http://localhost:46657` format for nodes,
    not just `tcp://localhost:46657`
  * Add `--genesis` to init to specify chain-id and validator hash
    * Example: `basecli init --node=localhost:46657 --genesis=$HOME/.basecoin/genesis.json`
  * `basecli rpc` has a number of methods to easily accept tendermint rpc, and verifies what it can

BUG FIXES:

* basecli
  * `basecli query account` accepts hex account address with or without `0x`
    prefix
  * gives error message when running commands on an unitialized chain, rather
    than some unintelligable panic

## 0.6.0 (June 22, 2017)

Make the basecli command the only way to use client-side, to enforce best
security practices. Lots of enhancements to get it up to production quality.

BREAKING CHANGES:

* ./cmd/commands -> ./cmd/basecoin/commands
* basecli
  * `basecli proof state get` -> `basecli query key`
  * `basecli proof tx get` -> `basecli query tx`
  * `basecli proof state get --app=account` -> `basecli query account`
  * use `--chain-id` not `--chainid` for consistency
  * update to use `--trace` not `--debug` for stack traces on errors
  * complete overhaul on how tx and query subcommands are added. (see counter or trackomatron for examples)
  * no longer supports counter app (see new countercli)
* basecoin
  * `basecoin init` takes an argument, an address to allocate funds to in the genesis
  * removed key2.json
  * removed all client side functionality from it (use basecli now for proofs)
    * no tx subcommand
    * no query subcommand
    * no account (query) subcommand
    * a few other random ones...
  * enhanced relay subcommand
    * relay start did what relay used to do
    * relay init registers both chains on one another (to set it up so relay start just works)
* docs
  * removed `example-plugin`, put `counter` inside `docs/guide`
* app
  * Implements ABCI handshake by proxying merkleeyes.Info()

IMPROVEMENTS:

* `basecoin init` support `--chain-id`
* intergrates tendermint 0.10.0 (not the rc-2, but the real thing)
* commands return error code (1) on failure for easier script testing
* add `reset_all` to basecli, and never delete keys on `init`
* new shutil based unit tests, with better coverage of the cli actions
* just `make fresh` when things are getting stale ;)

BUG FIXES:

* app: no longer panics on missing app_options in genesis (thanks, anton)
* docs: updated all docs... again
* ibc: fix panic on getting BlockID from commit without 100% precommits (still a TODO)

## 0.5.2 (June 2, 2017)

BUG FIXES:

* fix parsing of the log level from Tendermint config (#97)

## 0.5.1 (May 30, 2017)

BUG FIXES:

* fix ibc demo app to use proper tendermint flags, 0.10.0-rc2 compatibility
* Make sure all cli uses new json.Marshal not wire.JSONBytes

## 0.5.0 (May 27, 2017)

BREAKING CHANGES:

* only those related to the tendermint 0.9 -> 0.10 upgrade

IMPROVEMENTS:

* basecoin cli
  * integrates tendermint 0.10.0 and unifies cli (init, unsafe_reset_all, ...)
  * integrate viper, all command line flags can also be defined in environmental variables or config.toml
* genesis file
  * you can define accounts with either address or pub_key
  * sorts coins for you, so no silent errors if not in alphabetical order
* [light-client](https://github.com/tendermint/light-client) integration
  * no longer must you trust the node you connect to, prove everything!
  * new [basecli command](./cmd/basecli/README.md)
  * integrated [key management](https://github.com/tendermint/go-crypto/blob/master/cmd/README.md), stored encrypted locally
  * tracks validator set changes and proves everything from one initial validator seed
  * `basecli proof state` gets complete proofs for any abci state
  * `basecli proof tx` gets complete proof where a tx was stored in the chain
  * `basecli proxy` exposes tendermint rpc, but only passes through results after doing complete verification

BUG FIXES:

* no more silently ignored error with invalid coin names (eg. "17.22foo coin" used to parse as "17 foo", not warning/error)

## 0.4.1 (April 26, 2017)

BUG FIXES:

* Fix bug in `basecoin unsafe_reset_X` where the `priv_validator.json` was not being reset

## 0.4.0 (April 21, 2017)

BREAKING CHANGES:

* CLI now uses Cobra, which forced changes to some of the flag names and orderings

IMPROVEMENTS:

* `basecoin init` doesn't generate error if already initialized
* Much more testing

## 0.3.1 (March 23, 2017)

IMPROVEMENTS:

* CLI returns exit code 1 and logs error before exiting

## 0.3.0 (March 23, 2017)

BREAKING CHANGES:

* Remove `--data` flag and use `BCHOME` to set the home directory (defaults to `~/.basecoin`)
* Remove `--in-proc` flag and start Tendermint in-process by default (expect Tendermint files in $BCHOME/tendermint).
  To start just the ABCI app/server, use `basecoin start --without-tendermint`.
* Consolidate genesis files so the Basecoin genesis is an object under `app_options` in Tendermint genesis. For instance:

```
{
  "app_hash": "",
  "chain_id": "foo_bar_chain",
  "genesis_time": "0001-01-01T00:00:00.000Z",
  "validators": [
    {
      "amount": 10,
      "name": "",
      "pub_key": [
	1,
	"7B90EA87E7DC0C7145C8C48C08992BE271C7234134343E8A8E8008E617DE7B30"
      ]
    }
  ],
  "app_options": {
    "accounts": [{
      "pub_key": {
        "type": "ed25519",
        "data": "6880db93598e283a67c4d88fc67a8858aa2de70f713fe94a5109e29c137100c2"
      },
      "coins": [
        {
          "denom": "blank",
          "amount": 12345
        },
        {
          "denom": "ETH",
          "amount": 654321
        }
      ]
    }],
    "plugin_options": ["plugin1/key1", "value1", "plugin1/key2", "value2"]
  }
}
```

Note the array of key-value pairs is now under `app_options.plugin_options` while the `app_options` themselves are well formed.
We also changed `chainID` to `chain_id` and consolidated to have just one of them.

FEATURES:

* Introduce `basecoin init` and `basecoin unsafe_reset_all`

## 0.2.0 (March 6, 2017)

BREAKING CHANGES:

* Update to ABCI v0.4.0 and Tendermint v0.9.0
* Coins are specified on the CLI as `Xcoin`, eg. `5gold`
* `Cost` is now `Fee`

FEATURES:

* CLI for sending transactions and querying the state,
  designed to be easily extensible as plugins are implemented
* Run Basecoin in-process with Tendermint
* Add `/account` path in Query
* IBC plugin for InterBlockchain Communication
* Demo script of IBC between two chains

IMPROVEMENTS:

* Use new Tendermint `/commit` endpoint for crafting IBC transactions
* More unit tests
* Use go-crypto S structs and go-data for more standard JSON
* Demo uses fewer sleeps

BUG FIXES:

* Various little fixes in coin arithmetic
* More commit validation in IBC
* Return results from transactions

## PreHistory

##### January 14-18, 2017

* Update to Tendermint v0.8.0
* Cleanup a bit and release blog post

##### September 22, 2016

* Basecoin compiles again

<!-- Release links -->

[Unreleased]: https://github.com/cosmos/cosmos-sdk/compare/v0.38.2...HEAD
[v0.38.2]: https://github.com/cosmos/cosmos-sdk/releases/tag/v0.38.2
[v0.38.1]: https://github.com/cosmos/cosmos-sdk/releases/tag/v0.38.1
[v0.38.0]: https://github.com/cosmos/cosmos-sdk/releases/tag/v0.38.0
[v0.37.9]: https://github.com/cosmos/cosmos-sdk/releases/tag/v0.37.9
[v0.37.8]: https://github.com/cosmos/cosmos-sdk/releases/tag/v0.37.8
[v0.37.7]: https://github.com/cosmos/cosmos-sdk/releases/tag/v0.37.7
[v0.37.6]: https://github.com/cosmos/cosmos-sdk/releases/tag/v0.37.6
[v0.37.5]: https://github.com/cosmos/cosmos-sdk/releases/tag/v0.37.5
[v0.37.4]: https://github.com/cosmos/cosmos-sdk/releases/tag/v0.37.4
[v0.37.3]: https://github.com/cosmos/cosmos-sdk/releases/tag/v0.37.3
[v0.37.1]: https://github.com/cosmos/cosmos-sdk/releases/tag/v0.37.1
[v0.37.0]: https://github.com/cosmos/cosmos-sdk/releases/tag/v0.37.0
[v0.36.0]: https://github.com/cosmos/cosmos-sdk/releases/tag/v0.36.0<|MERGE_RESOLUTION|>--- conflicted
+++ resolved
@@ -38,12 +38,9 @@
 ## [Unreleased]
 
 ### Improvements
-<<<<<<< HEAD
 
 * (store) [\#10040](https://github.com/cosmos/cosmos-sdk/pull/10040) Bump IAVL to v0.17.1 which includes performance improvements on a batch load.
-=======
 * (types) [\#10021](https://github.com/cosmos/cosmos-sdk/pull/10021) Speedup coins.AmountOf(), by removing many intermittent regex calls.
->>>>>>> b4d7c1f5
 
 ### Bug Fixes
 
