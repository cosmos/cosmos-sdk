--- conflicted
+++ resolved
@@ -118,17 +118,10 @@
 * [#13881](https://github.com/cosmos/cosmos-sdk/pull/13881) Optimize iteration on nested cached KV stores and other operations in general.
 * (x/gov) [#14347](https://github.com/cosmos/cosmos-sdk/pull/14347) Support `v1.Proposal` message in `v1beta1.Proposal.Content`.
 * (x/gov) [#14390](https://github.com/cosmos/cosmos-sdk/pull/14390) Add title, proposer and summary to proposal struct
-<<<<<<< HEAD
 * (baseapp) [#14417](https://github.com/cosmos/cosmos-sdk/pull/14417) `SetStreamingService` accepts appOptions, AppCodec and Storekeys needed to set streamers.  
     * Store pacakge no longer has a dependency on baseapp. 
 * (store) [#14438](https://github.com/cosmos/cosmos-sdk/pull/14438)  Pass logger from baseapp to store. 
 * (store) [#14439](https://github.com/cosmos/cosmos-sdk/pull/14439) Remove global metric gatherer from store. 
-=======
-* (baseapp) [#14417](https://github.com/cosmos/cosmos-sdk/pull/14417) `SetStreamingService` accepts appOptions, AppCodec and Storekeys needed to set streamers.
-    * Store pacakge no longer has a dependency on baseapp.
-* (store) [#14438](https://github.com/cosmos/cosmos-sdk/pull/14438)  Pass logger from baseapp to store.
-* (store) [#14439](https://github.com/cosmos/cosmos-sdk/pull/14439) Remove global metric gatherer from store.
->>>>>>> 3fc4f337
     * By default store has a no op metric gatherer, the application developer must set another metric gatherer or us the provided one in `store/metrics`.
 
 ### State Machine Breaking
