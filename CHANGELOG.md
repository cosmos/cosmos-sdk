--- conflicted
+++ resolved
@@ -143,10 +143,7 @@
 * (types) [#19652](https://github.com/cosmos/cosmos-sdk/pull/19652) 
     * Moved`types/module.HasRegisterInterfaces` to `cosmossdk.io/core`.
     * Moved `RegisterInterfaces` and `RegisterImplementations` from `InterfaceRegistry` to `cosmossdk.io/core/registry.LegacyRegistry` interface.
-<<<<<<< HEAD
 * (types) [#19627](https://github.com/cosmos/cosmos-sdk/pull/19627) All genesis interfaces now don't take `codec.JsonCodec`. Every module has the codec already, passing it created an unneeded dependency. Additionally, to reflect this change, the module manager does not take a codec either.
-=======
->>>>>>> d4e52069
 
 ### Client Breaking Changes
 
