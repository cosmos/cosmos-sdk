--- conflicted
+++ resolved
@@ -50,10 +50,7 @@
 
 ### API Breaking Changes
 
-<<<<<<< HEAD
 * (types) [\#5430](https://github.com/cosmos/cosmos-sdk/pull/5430) `DecCoins.Add` parameter changes from `DecCoins` to `...DecCoin`
-* (client) [\#5442](https://github.com/cosmos/cosmos-sdk/pull/5442) Remove client/alias.go as it's not necessary and 
-=======
 * (baseapp/types) [\#5421](https://github.com/cosmos/cosmos-sdk/pull/5421) The `Error` interface (`types/errors.go`)
   has been removed in favor of the concrete type defined in `types/errors/` which implements the standard `error`
   interface. As a result, the `Handler` and `Querier` implementations now return a standard `error`.
@@ -68,7 +65,6 @@
   error returned will look like `sdkerrors.Wrap(sdkerrors.ErrUnknownRequest, "...")`. You can retrieve
   relevant ABCI information from the error via `ABCIInfo`.
 * (client) [\#5442](https://github.com/cosmos/cosmos-sdk/pull/5442) Remove client/alias.go as it's not necessary and
->>>>>>> 9a183ffb
 components can be imported directly from the packages.
 * (store) [\#4748](https://github.com/cosmos/cosmos-sdk/pull/4748) The `CommitMultiStore` interface
 now requires a `SetInterBlockCache` method. Applications that do not wish to support this can simply
