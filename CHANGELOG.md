<!--
Guiding Principles:

Changelogs are for humans, not machines.
There should be an entry for every single version.
The same types of changes should be grouped.
Versions and sections should be linkable.
The latest version comes first.
The release date of each version is displayed.
Mention whether you follow Semantic Versioning.

Usage:

Change log entries are to be added to the Unreleased section under the
appropriate stanza (see below). Each entry should ideally include a tag and
the Github issue reference in the following format:

* (<tag>) \#<issue-number> message

The issue numbers will later be link-ified during the release process so you do
not have to worry about including a link manually, but you can if you wish.

Types of changes (Stanzas):

"Features" for new features.
"Improvements" for changes in existing functionality.
"Deprecated" for soon-to-be removed features.
"Bug Fixes" for any bug fixes.
"Client Breaking" for breaking Protobuf, gRPC and REST routes used by end-users.
"CLI Breaking" for breaking CLI commands.
"API Breaking" for breaking exported APIs used by developers building on SDK.
"State Machine Breaking" for any changes that result in a different AppState given same genesisState and txList.
Ref: https://keepachangelog.com/en/1.0.0/
-->

# Changelog

## [Unreleased]

### Features

* [\#9884](https://github.com/cosmos/cosmos-sdk/pull/9884) Provide a new gRPC query handler, `/cosmos/params/v1beta1/subspaces`, that allows the ability to query for all registered subspaces and their respective keys.
* [\#9860](https://github.com/cosmos/cosmos-sdk/pull/9860) Emit transaction fee in ante handler fee decorator. The event type is `tx` and the attribute is `fee`.
* [\#9776](https://github.com/cosmos/cosmos-sdk/pull/9776) Add flag `staking-bond-denom` to specify the staking bond denomination value when initializing a new chain.
* [\#9533](https://github.com/cosmos/cosmos-sdk/pull/9533) Added a new gRPC method, `DenomOwners`, in `x/bank` to query for all account holders of a specific denomination.
* (bank) [\#9618](https://github.com/cosmos/cosmos-sdk/pull/9618) Update bank.Metadata: add URI and URIHash attributes.
* [\#9837](https://github.com/cosmos/cosmos-sdk/issues/9837) `--generate-only` flag will accept the keyname now.

### API Breaking Changes

* [\#9628](https://github.com/cosmos/cosmos-sdk/pull/9628) Rename `x/{mod}/legacy` to `x/{mod}/migrations`.
* [\#9571](https://github.com/cosmos/cosmos-sdk/pull/9571) Implemented error handling for staking hooks, which now return an error on failure.
* [\#9427](https://github.com/cosmos/cosmos-sdk/pull/9427) Move simapp `FundAccount` and `FundModuleAccount` to `x/bank/testutil`
* (client/tx) [\#9421](https://github.com/cosmos/cosmos-sdk/pull/9421/) `BuildUnsignedTx`, `BuildSimTx`, `PrintUnsignedStdTx` functions are moved to
  the Tx Factory as methods.
* (client/keys) [\#9407](https://github.com/cosmos/cosmos-sdk/pull/9601) Added `keys rename` CLI command and `Keyring.Rename` interface method to rename a key in the keyring.
* (x/slashing) [\#9458](https://github.com/cosmos/cosmos-sdk/pull/9458) Coins burned from slashing is now returned from Slash function and included in Slash event.
* [\#9246](https://github.com/cosmos/cosmos-sdk/pull/9246) The `New` method for the network package now returns an error.
* [\#9519](https://github.com/cosmos/cosmos-sdk/pull/9519) `DeleteDeposits` renamed to `DeleteAndBurnDeposits`, `RefundDeposits` renamed to `RefundAndDeleteDeposits`
* (codec) [\#9521](https://github.com/cosmos/cosmos-sdk/pull/9521) Removed deprecated `clientCtx.JSONCodec` from `client.Context`.
* (codec) [\#9521](https://github.com/cosmos/cosmos-sdk/pull/9521) Rename `EncodingConfig.Marshaler` to `Codec`.
* [\#9418](https://github.com/cosmos/cosmos-sdk/pull/9418) `sdk.Msg`'s  `GetSigners()` method updated to return `[]string`.
* [\#9594](https://github.com/cosmos/cosmos-sdk/pull/9594) `RESTHandlerFn` argument is removed from the `gov/NewProposalHandler`.
* [\#9594](https://github.com/cosmos/cosmos-sdk/pull/9594) `types/rest` package moved to `testutil/rest`.
* [\#9432](https://github.com/cosmos/cosmos-sdk/pull/9432) `ConsensusParamsKeyTable` moved from `params/keeper` to `params/types`
* [\#9576](https://github.com/cosmos/cosmos-sdk/pull/9576) Add debug error message to `sdkerrors.QueryResult` when enabled
* [\#9650](https://github.com/cosmos/cosmos-sdk/pull/9650) Removed deprecated message handler implementation from the SDK modules.
* (x/bank) [\#9832] (https://github.com/cosmos/cosmos-sdk/pull/9832) `AddressFromBalancesStore` renamed to `AddressAndDenomFromBalancesStore`.

### Client Breaking Changes

<<<<<<< HEAD
* [\#9879](https://github.com/cosmos/cosmos-sdk/pull/9879) Modify ABCI Queries to use `abci.QueryRequest` Height field instead of context height.
* [\#9859](https://github.com/cosmos/cosmos-sdk/pull/9859) The `default` pruning strategy now keeps the last 362880 blocks instead of 100. 362880 equates to roughly enough blocks to cover the entire unbonding period assuming a 21 day unbonding period and 5s block time.
=======
>>>>>>> 13559f91
* [\#9594](https://github.com/cosmos/cosmos-sdk/pull/9594) Remove legacy REST API. Please see the [REST Endpoints Migration guide](https://docs.cosmos.network/master/migrations/rest.html) to migrate to the new REST endpoints.

### CLI Breaking Changes

* [\#9246](https://github.com/cosmos/cosmos-sdk/pull/9246) Removed the CLI flag `--setup-config-only` from the `testnet` command and added the subcommand `init-files`.

### Improvements

* (cli) [\#9856](https://github.com/cosmos/cosmos-sdk/pull/9856) Overwrite `--sequence` and `--account-number` flags with default flag values when used with `offline=false` in `sign-batch` command.

### Bug Fixes

* [\#9651](https://github.com/cosmos/cosmos-sdk/pull/9651) Change inconsistent limit of `0` to `MaxUint64` on InfiniteGasMeter and add GasRemaining func to GasMeter.
* [\#9639](https://github.com/cosmos/cosmos-sdk/pull/9639) Check store keys length before accessing them by making sure that `key` is of length `m+1` (for `key[n:m]`)
* (types) [\#9627](https://github.com/cosmos/cosmos-sdk/pull/9627) Fix nil pointer panic on `NewBigIntFromInt`
* (x/genutil) [\#9574](https://github.com/cosmos/cosmos-sdk/pull/9575) Actually use the `gentx` client tx flags (like `--keyring-dir`)
* (x/distribution) [\#9599](https://github.com/cosmos/cosmos-sdk/pull/9599) Withdraw rewards event now includes a value attribute even if there are 0 rewards (due to situations like 100% commission).
* (x/genutil) [\#9638](https://github.com/cosmos/cosmos-sdk/pull/9638) Added missing validator key save when recovering from mnemonic
* [\#9762](https://github.com/cosmos/cosmos-sdk/pull/9762) The init command uses the chain-id from the client config if --chain-id is not provided
* [\#9854](https://github.com/cosmos/cosmos-sdk/pull/9854) Fixed the `make proto-gen` to get dynamic container name based on project name for the cosmos based sdks.  
* [\#9829](https://github.com/cosmos/cosmos-sdk/pull/9829) Fixed Coin denom sorting not being checked during `Balance.Validate` check. Refactored the Validation logic to use `Coins.Validate` for `Balance.Coins`.

### State Machine Breaking

* (x/bank) [\#9611](https://github.com/cosmos/cosmos-sdk/pull/9611) Introduce a new index to act as a reverse index between a denomination and address allowing to query for
  token holders of a specific denomination. `DenomOwners` is updated to use the new reverse index.
* (x/bank) [\#9832] (https://github.com/cosmos/cosmos-sdk/pull/9832) Account balance is stored as `sdk.Int` rather than `sdk.Coin`.
* (x/bank) [\#9890] (https://github.com/cosmos/cosmos-sdk/pull/9890) Remove duplicate denom from denom metadata key.

 ### Deprecated

* (x/upgrade) [\#9906](https://github.com/cosmos/cosmos-sdk/pull/9906) Deprecate `UpgradeConsensusState` gRPC query since this functionality is only used for IBC, which now has its own [IBC replacement](https://github.com/cosmos/ibc-go/blob/2c880a22e9f9cc75f62b527ca94aa75ce1106001/proto/ibc/core/client/v1/query.proto#L54)

## [v0.43.0](https://github.com/cosmos/cosmos-sdk/releases/tag/v0.43.0) - 2021-08-10

### Features

* [\#6711](https://github.com/cosmos/cosmos-sdk/pull/6711) Make integration test suites reusable by apps, tests are exported in each module's `client/testutil` package.
* [\#8077](https://github.com/cosmos/cosmos-sdk/pull/8077) Added support for grpc-web, enabling browsers to communicate with a chain's gRPC server
* [\#8965](https://github.com/cosmos/cosmos-sdk/pull/8965) cosmos reflection now provides more information on the application such as: deliverable msgs, sdk.Config info etc (still in alpha stage).
* [\#8520](https://github.com/cosmos/cosmos-sdk/pull/8520) Add support for permanently locked vesting accounts.
* [\#8559](https://github.com/cosmos/cosmos-sdk/pull/8559) Added Protobuf compatible secp256r1 ECDSA signatures.
* [\#8786](https://github.com/cosmos/cosmos-sdk/pull/8786) Enabled secp256r1 in x/auth.
* (rosetta) [\#8729](https://github.com/cosmos/cosmos-sdk/pull/8729) Data API fully supports balance tracking. Construction API can now construct any message supported by the application.
* [\#8754](https://github.com/cosmos/cosmos-sdk/pull/8875) Added support for reverse iteration to pagination.
* (types) [\#9079](https://github.com/cosmos/cosmos-sdk/issues/9079) Add `AddAmount`/`SubAmount` methods to `sdk.Coin`.
* [#9088](https://github.com/cosmos/cosmos-sdk/pull/9088) Added implementation to ADR-28 Derived Addresses.
* [\#9133](https://github.com/cosmos/cosmos-sdk/pull/9133) Added hooks for governance actions.
* (x/staking) [\#9214](https://github.com/cosmos/cosmos-sdk/pull/9214) Added `new_shares` attribute inside `EventTypeDelegate` event.
* [\#9382](https://github.com/cosmos/cosmos-sdk/pull/9382) feat: add Dec.Float64() function.
* [\#9457](https://github.com/cosmos/cosmos-sdk/pull/9457) Add amino support for x/authz and x/feegrant Msgs.
* [\#9498](https://github.com/cosmos/cosmos-sdk/pull/9498) Added `Codec: codec.Codec` attribute to `client/Context` structure.
* [\#9540](https://github.com/cosmos/cosmos-sdk/pull/9540) Add output flag for query txs command.
* (errors) [\#8845](https://github.com/cosmos/cosmos-sdk/pull/8845) Add `Error.Wrap` handy method
* [\#8518](https://github.com/cosmos/cosmos-sdk/pull/8518) Help users of multisig wallets debug signature issues.


### Client Breaking Changes

* [\#8363](https://github.com/cosmos/cosmos-sdk/pull/8363) Addresses no longer have a fixed 20-byte length. From the SDK modules' point of view, any 1-255 bytes-long byte array is a valid address.
* (crypto/ed25519) [\#8690] Adopt zip1215 ed2559 verification rules.
* [\#8849](https://github.com/cosmos/cosmos-sdk/pull/8849) Upgrade module no longer supports time based upgrades.
* [\#7477](https://github.com/cosmos/cosmos-sdk/pull/7477) Changed Bech32 Public Key serialization in the client facing functionality (CLI, MsgServer, QueryServer):
  * updated the keyring display structure (it uses protobuf JSON serialization) - the output is more verbose.
  * Renamed `MarshalAny` and `UnmarshalAny` to `MarshalInterface` and `UnmarshalInterface` respectively. These functions must take an interface as parameter (not a concrete type nor `Any` object). Underneath they use `Any` wrapping for correct protobuf serialization.
  * CLI: removed `--text` flag from `show-node-id` command; the text format for public keys is not used any more - instead we use ProtoJSON.
* (store) [\#8790](https://github.com/cosmos/cosmos-sdk/pull/8790) Reduce gas costs by 10x for transient store operations.
* [\#9139](https://github.com/cosmos/cosmos-sdk/pull/9139) Querying events:
  * via `ServiceMsg` TypeURLs (e.g. `message.action='/cosmos.bank.v1beta1.Msg/Send'`) does not work anymore,
  * via legacy `msg.Type()` (e.g. `message.action='send'`) is being deprecated, new `Msg`s won't emit these events.
  * Please use concrete `Msg` TypeURLs instead (e.g. `message.action='/cosmos.bank.v1beta1.MsgSend'`).
* [\#9859](https://github.com/cosmos/cosmos-sdk/pull/9859) The `default` pruning strategy now keeps the last 362880 blocks instead of 100. 362880 equates to roughly enough blocks to cover the entire unbonding period assuming a 21 day unbonding period and 5s block time.
* [\#9785](https://github.com/cosmos/cosmos-sdk/issues/9785) Missing coin denomination in logs


### API Breaking Changes

* (keyring) [#\8662](https://github.com/cosmos/cosmos-sdk/pull/8662) `NewMnemonic` now receives an additional `passphrase` argument to secure the key generated by the bip39 mnemonic.
* (x/bank) [\#8473](https://github.com/cosmos/cosmos-sdk/pull/8473) Bank keeper does not expose unsafe balance changing methods such as `SetBalance`, `SetSupply` etc.
* (x/staking) [\#8473](https://github.com/cosmos/cosmos-sdk/pull/8473) On genesis init, if non bonded pool and bonded pool balance, coming from the bank module, does not match what is saved in the staking state, the initialization will panic.
* (x/gov) [\#8473](https://github.com/cosmos/cosmos-sdk/pull/8473) On genesis init, if the gov module account balance, coming from bank module state, does not match the one in gov module state, the initialization will panic.
* (x/distribution) [\#8473](https://github.com/cosmos/cosmos-sdk/pull/8473) On genesis init, if the distribution module account balance, coming from bank module state, does not match the one in distribution module state, the initialization will panic.
* (client/keys) [\#8500](https://github.com/cosmos/cosmos-sdk/pull/8500) `InfoImporter` interface is removed from legacy keybase.
* (x/staking) [\#8505](https://github.com/cosmos/cosmos-sdk/pull/8505) `sdk.PowerReduction` has been renamed to `sdk.DefaultPowerReduction`, and most staking functions relying on power reduction take a new function argument, instead of relying on that global variable.
* [\#8629](https://github.com/cosmos/cosmos-sdk/pull/8629) Deprecated `SetFullFundraiserPath` from `Config` in favor of `SetPurpose` and `SetCoinType`.
* (x/upgrade) [\#8673](https://github.com/cosmos/cosmos-sdk/pull/8673) Remove IBC logic from x/upgrade. Deprecates IBC fields in an Upgrade Plan, an error will be thrown if they are set. IBC upgrade logic moved to 02-client and an IBC UpgradeProposal is added.
* (x/bank) [\#8517](https://github.com/cosmos/cosmos-sdk/pull/8517) `SupplyI` interface and `Supply` are removed and uses `sdk.Coins` for supply tracking
* (x/upgrade) [\#8743](https://github.com/cosmos/cosmos-sdk/pull/8743) `UpgradeHandler` includes a new argument `VersionMap` which helps facilitate in-place migrations.
* (x/auth) [\#8129](https://github.com/cosmos/cosmos-sdk/pull/8828) Updated `SigVerifiableTx.GetPubKeys` method signature to return error.
* (x/upgrade) [\7487](https://github.com/cosmos/cosmos-sdk/pull/8897) Upgrade `Keeper` takes new argument `ProtocolVersionSetter` which implements setting a protocol version on baseapp.
* (baseapp) [\7487](https://github.com/cosmos/cosmos-sdk/pull/8897) BaseApp's fields appVersion and version were swapped to match Tendermint's fields.
* [\#8682](https://github.com/cosmos/cosmos-sdk/pull/8682) `ante.NewAnteHandler` updated to receive all positional params as `ante.HandlerOptions` struct. If required fields aren't set, throws error accordingly.
* (x/staking/types) [\#7447](https://github.com/cosmos/cosmos-sdk/issues/7447) Remove bech32 PubKey support:
  * `ValidatorI` interface update: `GetConsPubKey` renamed to `TmConsPubKey` (this is to clarify the return type: consensus public key must be a tendermint key); `TmConsPubKey`, `GetConsAddr` methods return error.
  * `Validator` updated according to the `ValidatorI` changes described above.
  * `ToTmValidator` function: added `error` to return values.
  * `Validator.ConsensusPubkey` type changed from `string` to `codectypes.Any`.
  * `MsgCreateValidator.Pubkey` type changed from `string` to `codectypes.Any`.
* (client) [\#8926](https://github.com/cosmos/cosmos-sdk/pull/8926) `client/tx.PrepareFactory` has been converted to a private function, as it's only used internally.
* (auth/tx) [\#8926](https://github.com/cosmos/cosmos-sdk/pull/8926) The `ProtoTxProvider` interface used as a workaround for transaction simulation has been removed.
* (x/bank) [\#8798](https://github.com/cosmos/cosmos-sdk/pull/8798) `GetTotalSupply` is removed in favour of `GetPaginatedTotalSupply`
* (keyring) [\#8739](https://github.com/cosmos/cosmos-sdk/pull/8739) Rename InfoImporter -> LegacyInfoImporter.
* (x/bank/types) [\#9061](https://github.com/cosmos/cosmos-sdk/pull/9061) `AddressFromBalancesStore` now returns an error for invalid key instead of panic.
* (x/auth) [\#9144](https://github.com/cosmos/cosmos-sdk/pull/9144) The `NewTxTimeoutHeightDecorator` antehandler has been converted from a struct to a function.
* (codec) [\#9226](https://github.com/cosmos/cosmos-sdk/pull/9226) Rename codec interfaces and methods, to follow a general Go interfaces:
  * `codec.Marshaler` → `codec.Codec` (this defines objects which serialize other objects)
  * `codec.BinaryMarshaler` → `codec.BinaryCodec`
  * `codec.JSONMarshaler` → `codec.JSONCodec`
  * Removed `BinaryBare` suffix from `BinaryCodec` methods (`MarshalBinaryBare`, `UnmarshalBinaryBare`, ...)
  * Removed `Binary` infix from `BinaryCodec` methods (`MarshalBinaryLengthPrefixed`, `UnmarshalBinaryLengthPrefixed`, ...)
* [\#9139](https://github.com/cosmos/cosmos-sdk/pull/9139) `ServiceMsg` TypeURLs (e.g. `/cosmos.bank.v1beta1.Msg/Send`) have been removed, as they don't comply to the Probobuf `Any` spec. Please use `Msg` type TypeURLs (e.g. `/cosmos.bank.v1beta1.MsgSend`). This has multiple consequences:
  * The `sdk.ServiceMsg` struct has been removed.
  * `sdk.Msg` now only contains `ValidateBasic` and `GetSigners` methods. The remaining methods `GetSignBytes`, `Route` and `Type` are moved to `legacytx.LegacyMsg`.
  * The `RegisterCustomTypeURL` function and the `cosmos.base.v1beta1.ServiceMsg` interface have been removed from the interface registry.
* (codec) [\#9251](https://github.com/cosmos/cosmos-sdk/pull/9251) Rename `clientCtx.JSONMarshaler` to `clientCtx.JSONCodec` as per #9226.
* (x/bank) [\#9271](https://github.com/cosmos/cosmos-sdk/pull/9271) SendEnabledCoin(s) renamed to IsSendEnabledCoin(s) to better reflect its functionality.
* (x/bank) [\#9550](https://github.com/cosmos/cosmos-sdk/pull/9550) `server.InterceptConfigsPreRunHandler` now takes 2 additional arguments: customAppConfigTemplate and customAppConfig. If you don't need to customize these, simply put `""` and `nil`.
* [\#8245](https://github.com/cosmos/cosmos-sdk/pull/8245) Removed `simapp.MakeCodecs` and use `simapp.MakeTestEncodingConfig` instead.
* (x/capability) [\#9836](https://github.com/cosmos/cosmos-sdk/pull/9836) Removed `InitializeAndSeal(ctx sdk.Context)` and replaced with `Seal()`. App must add x/capability module to the begin blockers which will assure that the x/capability keeper is properly initialized. The x/capability begin blocker must be run before any other module which uses x/capability.

### State Machine Breaking

* (x/{bank,distrib,gov,slashing,staking}) [\#8363](https://github.com/cosmos/cosmos-sdk/issues/8363) Store keys have been modified to allow for variable-length addresses.
* (x/evidence) [\#8502](https://github.com/cosmos/cosmos-sdk/pull/8502) `HandleEquivocationEvidence` persists the evidence to state.
* (x/gov) [\#7733](https://github.com/cosmos/cosmos-sdk/pull/7733) ADR 037 Implementation: Governance Split Votes, use `MsgWeightedVote` to send a split vote. Sending a regular `MsgVote` will convert the underlying vote option into a weighted vote with weight 1.
* (x/bank) [\#8656](https://github.com/cosmos/cosmos-sdk/pull/8656) balance and supply are now correctly tracked via `coin_spent`, `coin_received`, `coinbase` and `burn` events.
* (x/bank) [\#8517](https://github.com/cosmos/cosmos-sdk/pull/8517) Supply is now stored and tracked as `sdk.Coins`
* (x/bank) [\#9051](https://github.com/cosmos/cosmos-sdk/pull/9051) Supply value is stored as `sdk.Int` rather than `string`.


### CLI Breaking Changes

* [\#8880](https://github.com/cosmos/cosmos-sdk/pull/8880) The CLI `simd migrate v0.40 ...` command has been renamed to `simd migrate v0.42`.
* [\#8628](https://github.com/cosmos/cosmos-sdk/issues/8628) Commands no longer print outputs using `stderr` by default
* [\#9134](https://github.com/cosmos/cosmos-sdk/pull/9134) Renamed the CLI flag `--memo` to `--note`.
* [\#9291](https://github.com/cosmos/cosmos-sdk/pull/9291) Migration scripts prior to v0.38 have been removed from the CLI `migrate` command. The oldest supported migration is v0.39->v0.42.
* [\#9371](https://github.com/cosmos/cosmos-sdk/pull/9371) Non-zero default fees/Server will error if there's an empty value for min-gas-price in app.toml
* [\#9827](https://github.com/cosmos/cosmos-sdk/pull/9827) Ensure input parity of validator public key input between `tx staking create-validator` and `gentx`.
* [\#9621](https://github.com/cosmos/cosmos-sdk/pull/9621) Rollback [\#9371](https://github.com/cosmos/cosmos-sdk/pull/9371) and log warning if there's an empty value for min-gas-price in app.toml

### Improvements

* (store) [\#8012](https://github.com/cosmos/cosmos-sdk/pull/8012) Implementation of ADR-038 WriteListener and listen.KVStore
* (x/bank) [\#8614](https://github.com/cosmos/cosmos-sdk/issues/8614) Add `Name` and `Symbol` fields to denom metadata
* (x/auth) [\#8522](https://github.com/cosmos/cosmos-sdk/pull/8522) Allow to query all stored accounts
* (crypto/types) [\#8600](https://github.com/cosmos/cosmos-sdk/pull/8600) `CompactBitArray`: optimize the `NumTrueBitsBefore` method and add an `Equal` method.
* (x/upgrade) [\#8743](https://github.com/cosmos/cosmos-sdk/pull/8743) Add tracking module versions as per ADR-041
* (types) [\#8962](https://github.com/cosmos/cosmos-sdk/issues/8962) Add `Abs()` method to `sdk.Int`.
* (x/bank) [\#8950](https://github.com/cosmos/cosmos-sdk/pull/8950) Improve efficiency on supply updates.
* (store) [\#8811](https://github.com/cosmos/cosmos-sdk/pull/8811) store/cachekv: use typed `types/kv.List` instead of `container/list.List`. The change brings time spent on the time assertion cummulatively to 580ms down from 6.88s.
* (keyring) [\#8826](https://github.com/cosmos/cosmos-sdk/pull/8826) add trust to macOS Keychain for calling apps by default, avoiding repeating keychain popups that appears when dealing with keyring (key add, list, ...) operations.
* (makefile) [\#7933](https://github.com/cosmos/cosmos-sdk/issues/7933) Use Docker to generate swagger files.
* (crypto/types) [\#9196](https://github.com/cosmos/cosmos-sdk/pull/9196) Fix negative index accesses in CompactUnmarshal,GetIndex,SetIndex
* (makefile) [\#9192](https://github.com/cosmos/cosmos-sdk/pull/9192) Reuse proto containers in proto related jobs.
* [\#9205](https://github.com/cosmos/cosmos-sdk/pull/9205) Improve readability in `abci` handleQueryP2P
* [\#9231](https://github.com/cosmos/cosmos-sdk/pull/9231) Remove redundant staking errors.
* [\#9314](https://github.com/cosmos/cosmos-sdk/pull/9314) Update Rosetta SDK to upstream's latest release.
* (gRPC-Web) [\#9493](https://github.com/cosmos/cosmos-sdk/pull/9493) Add `EnableUnsafeCORS` flag to grpc-web config.
* (x/params) [\#9481](https://github.com/cosmos/cosmos-sdk/issues/9481) Speedup simulator for parameter change proposals.
* (x/staking) [\#9423](https://github.com/cosmos/cosmos-sdk/pull/9423) Staking delegations now returns empty list instead of rpc error when no records found.
* (x/auth) [\#9553](https://github.com/cosmos/cosmos-sdk/pull/9553) The `--multisig` flag now accepts both a name and address.
* [\#8549](https://github.com/cosmos/cosmos-sdk/pull/8549) Make gRPC requests go through tendermint Query
* [\#8093](https://github.com/cosmos/cosmos-sdk/pull/8093) Limit usage of context.background.
* [\#8460](https://github.com/cosmos/cosmos-sdk/pull/8460) Ensure b.ReportAllocs() in all the benchmarks
* [\#8461](https://github.com/cosmos/cosmos-sdk/pull/8461) Fix upgrade tx commands not showing up in CLI


### Bug Fixes

* (gRPC) [\#8945](https://github.com/cosmos/cosmos-sdk/pull/8945) gRPC reflection now works correctly.
* (keyring) [#\8635](https://github.com/cosmos/cosmos-sdk/issues/8635) Remove hardcoded default passphrase value on `NewMnemonic`
* (x/bank) [\#8434](https://github.com/cosmos/cosmos-sdk/pull/8434) Fix legacy REST API `GET /bank/total` and `GET /bank/total/{denom}` in swagger
* (x/slashing) [\#8427](https://github.com/cosmos/cosmos-sdk/pull/8427) Fix query signing infos command
* (x/bank/types) [\#9112](https://github.com/cosmos/cosmos-sdk/pull/9112) fix AddressFromBalancesStore address length overflow
* (x/bank) [\#9229](https://github.com/cosmos/cosmos-sdk/pull/9229) Now zero coin balances cannot be added to balances & supply stores. If any denom becomes zero corresponding key gets deleted from store. State migration: [\#9664](https://github.com/cosmos/cosmos-sdk/pull/9664).
* [\#9363](https://github.com/cosmos/cosmos-sdk/pull/9363) Check store key uniqueness in app wiring.
* [\#9460](https://github.com/cosmos/cosmos-sdk/pull/9460) Fix lint error in `MigratePrefixAddress`.
* [\#9480](https://github.com/cosmos/cosmos-sdk/pull/9480) Fix added keys when using `--dry-run`.
* (types) [\#9511](https://github.com/cosmos/cosmos-sdk/pull/9511) Change `maxBitLen` of `sdk.Int` and `sdk.Dec`  to handle max ERC20 value.
* [\#9454](https://github.com/cosmos/cosmos-sdk/pull/9454) Fix testnet command with --node-dir-prefix accepts `-` and change `node-dir-prefix token` to `testtoken`.
* (keyring) [\#9562](https://github.com/cosmos/cosmos-sdk/pull/9563) fix keyring kwallet backend when using with empty wallet.
* (keyring) [\#9583](https://github.com/cosmos/cosmos-sdk/pull/9583) Fix correct population of legacy `Vote.Option` field for votes with 1 VoteOption of weight 1.
* (x/distinction) [\#8918](https://github.com/cosmos/cosmos-sdk/pull/8918) Fix module's parameters validation.
* (x/gov/types) [\#8586](https://github.com/cosmos/cosmos-sdk/pull/8586) Fix bug caused by NewProposal that unnecessarily creates a Proposal object that’s discarded on any error.
* [\#8580](https://github.com/cosmos/cosmos-sdk/pull/8580) Use more cheaper method from the math/big package that provides a way to trivially check if a value is zero with .BitLen() == 0
* [\#8567](https://github.com/cosmos/cosmos-sdk/pull/8567) Fix bug by introducing pagination to GetValidatorSetByHeight response
* (x/bank) [\#8531](https://github.com/cosmos/cosmos-sdk/pull/8531) Fix bug caused by ignoring errors returned by Balance.GetAddress()
* (server) [\#8399](https://github.com/cosmos/cosmos-sdk/pull/8399) fix gRPC-web flag default value
* [\#8282](https://github.com/cosmos/cosmos-sdk/pull/8282) fix zero time checks
* (cli) [\#9593](https://github.com/cosmos/cosmos-sdk/pull/9593) Check if chain-id is blank before verifying signatures in multisign and error.
* [\#9720](https://github.com/cosmos/cosmos-sdk/pull/9720) Feegrant grant cli granter now accepts key name as well as address in general and accepts only address in --generate-only mode
* [\#9793](https://github.com/cosmos/cosmos-sdk/pull/9793) Fixed ECDSA/secp256r1 transaction malleability.
* (server) [#9704](https://github.com/cosmos/cosmos-sdk/pull/9704) Start GRPCWebServer in goroutine, avoid blocking other services from starting.
* (bank) [\#9687](https://github.com/cosmos/cosmos-sdk/issues/9687) fixes [\#9159](https://github.com/cosmos/cosmos-sdk/issues/9159). Added migration to prune balances with zero coins.


### Deprecated

* (grpc) [\#8926](https://github.com/cosmos/cosmos-sdk/pull/8926) The `tx` field in `SimulateRequest` has been deprecated, prefer to pass `tx_bytes` instead.
* (sdk types) [\#9498](https://github.com/cosmos/cosmos-sdk/pull/9498) `clientContext.JSONCodec` will be removed in the next version. use `clientContext.Codec` instead.

## [v0.42.9](https://github.com/cosmos/cosmos-sdk/releases/tag/v0.42.9) - 2021-08-04

### Bug Fixes

* [\#9835](https://github.com/cosmos/cosmos-sdk/pull/9835) Moved capability initialization logic to BeginBlocker to fix nondeterminsim issue mentioned in [\#9800](https://github.com/cosmos/cosmos-sdk/issues/9800). Applications must now include the capability module in their BeginBlocker order before any module that uses capabilities gets run.
* [\#9201](https://github.com/cosmos/cosmos-sdk/pull/9201) Fixed `<app> init --recover` flag.


### API Breaking Changes

* [\#9835](https://github.com/cosmos/cosmos-sdk/pull/9835) The `InitializeAndSeal` API has not changed, however it no longer initializes the in-memory state. `InitMemStore` has been introduced to serve this function, which will be called either in `InitChain` or `BeginBlock` (whichever is first after app start). Nodes may run this version on a network running 0.42.x, however, they must update their app.go files to include the capability module in their begin blockers.

### Client Breaking Changes

* [\#9781](https://github.com/cosmos/cosmos-sdk/pull/9781) Improve`withdraw-all-rewards` UX when broadcast mode `async` or `async` is used.

## [v0.42.8](https://github.com/cosmos/cosmos-sdk/releases/tag/v0.42.8) - 2021-07-30

### Features

* [\#9750](https://github.com/cosmos/cosmos-sdk/pull/9750) Emit events for tx signature and sequence, so clients can now query txs by signature (`tx.signature='<base64_sig>'`) or by address and sequence combo (`tx.acc_seq='<addr>/<seq>'`).

### Improvements

* (cli) [\#9717](https://github.com/cosmos/cosmos-sdk/pull/9717) Added CLI flag `--output json/text` to `tx` cli commands.

### Bug Fixes

* [\#9766](https://github.com/cosmos/cosmos-sdk/pull/9766) Fix hardcoded ledger signing algorithm on `keys add` command.

## [v0.42.7](https://github.com/cosmos/cosmos-sdk/releases/tag/v0.42.7) - 2021-07-09

### Improvements

* (baseapp) [\#9578](https://github.com/cosmos/cosmos-sdk/pull/9578) Return `Baseapp`'s `trace` value for logging error stack traces.

### Bug Fixes

* (x/ibc) [\#9640](https://github.com/cosmos/cosmos-sdk/pull/9640) Fix IBC Transfer Ack Success event as it was initially emitting opposite value.
* [\#9645](https://github.com/cosmos/cosmos-sdk/pull/9645) Use correct Prometheus format for metric labels.
* [\#9299](https://github.com/cosmos/cosmos-sdk/pull/9299) Fix `[appd] keys parse cosmos1...` freezing.
* (keyring) [\#9563](https://github.com/cosmos/cosmos-sdk/pull/9563) fix keyring kwallet backend when using with empty wallet.
* (x/capability) [\#9392](https://github.com/cosmos/cosmos-sdk/pull/9392) initialization fix, which fixes the consensus error when using statesync.

## [v0.42.6](https://github.com/cosmos/cosmos-sdk/releases/tag/v0.42.6) - 2021-06-18

### Improvements

* [\#9428](https://github.com/cosmos/cosmos-sdk/pull/9428) Optimize bank InitGenesis. Added `k.initBalances`.
* [\#9429](https://github.com/cosmos/cosmos-sdk/pull/9429) Add `cosmos_sdk_version` to node_info
* [\#9541](https://github.com/cosmos/cosmos-sdk/pull/9541) Bump tendermint dependency to v0.34.11.

### Bug Fixes

* [\#9385](https://github.com/cosmos/cosmos-sdk/pull/9385) Fix IBC `query ibc client header` cli command. Support historical queries for query header/node-state commands.
* [\#9401](https://github.com/cosmos/cosmos-sdk/pull/9401) Fixes incorrect export of IBC identifier sequences. Previously, the next identifier sequence for clients/connections/channels was not set during genesis export. This resulted in the next identifiers being generated on the new chain to reuse old identifiers (the sequences began again from 0).
* [\#9408](https://github.com/cosmos/cosmos-sdk/pull/9408) Update simapp to use correct default broadcast mode.
* [\#9513](https://github.com/cosmos/cosmos-sdk/pull/9513) Fixes testnet CLI command. Testnet now updates the supply in genesis. Previously, when using add-genesis-account and testnet together, inconsistent genesis files would be produced, as only add-genesis-account was updating the supply.
* (x/gov) [\#8813](https://github.com/cosmos/cosmos-sdk/pull/8813) fix `GET /cosmos/gov/v1beta1/proposals/{proposal_id}/deposits` to include initial deposit

### Features

* [\#9383](https://github.com/cosmos/cosmos-sdk/pull/9383) New CLI command `query ibc-transfer escrow-address <port> <channel id>` to get the escrow address for a channel; can be used to then query balance of escrowed tokens
* (baseapp, types) [#\9390](https://github.com/cosmos/cosmos-sdk/pull/9390) Add current block header hash to `Context`
* (store) [\#9403](https://github.com/cosmos/cosmos-sdk/pull/9403) Add `RefundGas` function to `GasMeter` interface

## [v0.42.5](https://github.com/cosmos/cosmos-sdk/releases/tag/v0.42.5) - 2021-05-18

### Bug Fixes

* [\#9514](https://github.com/cosmos/cosmos-sdk/issues/9514) Fix panic when retrieving the `BlockGasMeter` on `(Re)CheckTx` mode.
* [\#9235](https://github.com/cosmos/cosmos-sdk/pull/9235) CreateMembershipProof/CreateNonMembershipProof now returns an error
if input key is empty, or input data contains empty key.
* [\#9108](https://github.com/cosmos/cosmos-sdk/pull/9108) Fixed the bug with querying multisig account, which is not showing threshold and public_keys.
* [\#9345](https://github.com/cosmos/cosmos-sdk/pull/9345) Fix ARM support.
* [\#9040](https://github.com/cosmos/cosmos-sdk/pull/9040) Fix ENV variables binding to CLI flags for client config.

### Features

* [\#8953](https://github.com/cosmos/cosmos-sdk/pull/8953) Add the `config` CLI subcommand back to the SDK, which saves client-side configuration in a `client.toml` file.

## [v0.42.4](https://github.com/cosmos/cosmos-sdk/releases/tag/v0.42.4) - 2021-04-08

### Client Breaking Changes

* [\#9026](https://github.com/cosmos/cosmos-sdk/pull/9026) By default, the `tx sign` and `tx sign-batch` CLI commands use SIGN_MODE_DIRECT to sign transactions for local pubkeys. For multisigs and ledger keys, the default LEGACY_AMINO_JSON is used.

### Bug Fixes

* (gRPC) [\#9015](https://github.com/cosmos/cosmos-sdk/pull/9015) Fix invalid status code when accessing gRPC endpoints.
* [\#9026](https://github.com/cosmos/cosmos-sdk/pull/9026) Fixed the bug that caused the `gentx` command to fail for Ledger keys.

### Improvements

* [\#9081](https://github.com/cosmos/cosmos-sdk/pull/9081) Upgrade Tendermint to v0.34.9 that includes a security issue fix for Tendermint light clients.

## [v0.42.3](https://github.com/cosmos/cosmos-sdk/releases/tag/v0.42.3) - 2021-03-24

This release fixes a security vulnerability identified in x/bank.

## [v0.42.2](https://github.com/cosmos/cosmos-sdk/releases/tag/v0.42.2) - 2021-03-19

### Improvements

* (grpc) [\#8815](https://github.com/cosmos/cosmos-sdk/pull/8815) Add orderBy parameter to `TxsByEvents` endpoint.
* (cli) [\#8826](https://github.com/cosmos/cosmos-sdk/pull/8826) Add trust to macOS Keychain for caller app by default.
* (store) [\#8811](https://github.com/cosmos/cosmos-sdk/pull/8811) store/cachekv: use typed types/kv.List instead of container/list.List

### Bug Fixes

* (crypto) [\#8841](https://github.com/cosmos/cosmos-sdk/pull/8841) Fix legacy multisig amino marshaling, allowing migrations to work between v0.39 and v0.40+.
* (cli tx) [\8873](https://github.com/cosmos/cosmos-sdk/pull/8873) add missing `--output-document` option to `app tx multisign-batch`.

## [v0.42.1](https://github.com/cosmos/cosmos-sdk/releases/tag/v0.42.1) - 2021-03-10

This release fixes security vulnerability identified in the simapp.

## [v0.42.0](https://github.com/cosmos/cosmos-sdk/releases/tag/v0.42.0) - 2021-03-08

**IMPORTANT**: This release contains an important security fix for all non Cosmos Hub chains running Stargate version of the Cosmos SDK (>0.40). Non-hub chains should not be using any version of the SDK in the v0.40.x or v0.41.x release series. See [#8461](https://github.com/cosmos/cosmos-sdk/pull/8461) for more details.

### Improvements

* (x/ibc) [\#8624](https://github.com/cosmos/cosmos-sdk/pull/8624) Emit full header in IBC UpdateClient message.
* (x/crisis) [\#8621](https://github.com/cosmos/cosmos-sdk/issues/8621) crisis invariants names now print to loggers.

### Bug fixes

* (x/evidence) [\#8461](https://github.com/cosmos/cosmos-sdk/pull/8461) Fix bech32 prefix in evidence validator address conversion
* (x/gov) [\#8806](https://github.com/cosmos/cosmos-sdk/issues/8806) Fix q gov proposals command's mishandling of the --status parameter's values.

## [v0.41.4](https://github.com/cosmos/cosmos-sdk/releases/tag/v0.41.3) - 2021-03-02

**IMPORTANT**: Due to a bug in the v0.41.x series with how evidence handles validator consensus addresses #8461, SDK based chains that are not using the default bech32 prefix (cosmos, aka all chains except for t
he Cosmos Hub) should not use this release or any release in the v0.41.x series. Please see #8668 for tracking & timeline for the v0.42.0 release, which will include a fix for this issue.

### Features

* [\#7787](https://github.com/cosmos/cosmos-sdk/pull/7787) Add multisign-batch command.

### Bug fixes

* [\#8730](https://github.com/cosmos/cosmos-sdk/pull/8730) Allow REST endpoint to query txs with multisig addresses.
* [\#8680](https://github.com/cosmos/cosmos-sdk/issues/8680) Fix missing timestamp in GetTxsEvent response [\#8732](https://github.com/cosmos/cosmos-sdk/pull/8732).
* [\#8681](https://github.com/cosmos/cosmos-sdk/issues/8681) Fix missing error message when calling GetTxsEvent [\#8732](https://github.com/cosmos/cosmos-sdk/pull/8732)
* (server) [\#8641](https://github.com/cosmos/cosmos-sdk/pull/8641) Fix Tendermint and application configuration reading from file
* (client/keys) [\#8639] (https://github.com/cosmos/cosmos-sdk/pull/8639) Fix keys migrate for mulitisig, offline, and ledger keys. The migrate command now takes a positional old_home_dir argument.

### Improvements

* (store/cachekv), (x/bank/types) [\#8719](https://github.com/cosmos/cosmos-sdk/pull/8719) algorithmically fix pathologically slow code
* [\#8701](https://github.com/cosmos/cosmos-sdk/pull/8701) Upgrade tendermint v0.34.8.
* [\#8714](https://github.com/cosmos/cosmos-sdk/pull/8714) Allow accounts to have a balance of 0 at genesis.

## [v0.41.3](https://github.com/cosmos/cosmos-sdk/releases/tag/v0.41.3) - 2021-02-18

### Bug Fixes

* [\#8617](https://github.com/cosmos/cosmos-sdk/pull/8617) Fix build failures caused by a small API breakage introduced in tendermint v0.34.7.

## [v0.41.2](https://github.com/cosmos/cosmos-sdk/releases/tag/v0.41.2) - 2021-02-18

### Improvements

* Bump tendermint dependency to v0.34.7.

## [v0.41.1](https://github.com/cosmos/cosmos-sdk/releases/tag/v0.41.1) - 2021-02-17

### Bug Fixes

* (grpc) [\#8549](https://github.com/cosmos/cosmos-sdk/pull/8549) Make gRPC requests go through ABCI and disallow concurrency.
* (x/staking) [\#8546](https://github.com/cosmos/cosmos-sdk/pull/8546) Fix caching bug where concurrent calls to GetValidator could cause a node to crash
* (server) [\#8481](https://github.com/cosmos/cosmos-sdk/pull/8481) Don't create files when running `{appd} tendermint show-*` subcommands.
* (client/keys) [\#8436](https://github.com/cosmos/cosmos-sdk/pull/8436) Fix keybase->keyring keys migration.
* (crypto/hd) [\#8607](https://github.com/cosmos/cosmos-sdk/pull/8607) Make DerivePrivateKeyForPath error and not panic on trailing slashes.

### Improvements

* (x/ibc) [\#8458](https://github.com/cosmos/cosmos-sdk/pull/8458) Add `packet_connection` attribute to ibc events to enable relayer filtering
* [\#8396](https://github.com/cosmos/cosmos-sdk/pull/8396) Add support for ARM platform
* (x/bank) [\#8479](https://github.com/cosmos/cosmos-sdk/pull/8479) Aditional client denom metadata validation for `base` and `display` denoms.
* (codec/types) [\#8605](https://github.com/cosmos/cosmos-sdk/pull/8605) Avoid unnecessary allocations for NewAnyWithCustomTypeURL on error.

## [v0.41.0](https://github.com/cosmos/cosmos-sdk/releases/tag/v0.41.0) - 2021-01-26

### State Machine Breaking

* (x/ibc) [\#8266](https://github.com/cosmos/cosmos-sdk/issues/8266) Add amino JSON support for IBC MsgTransfer in order to support Ledger text signing transfer transactions.
* (x/ibc) [\#8404](https://github.com/cosmos/cosmos-sdk/pull/8404) Reorder IBC `ChanOpenAck` and `ChanOpenConfirm` handler execution to perform core handler first, followed by application callbacks.



### Bug Fixes

* (simapp) [\#8418](https://github.com/cosmos/cosmos-sdk/pull/8418) Add balance coin to supply when adding a new genesis account
* (x/bank) [\#8417](https://github.com/cosmos/cosmos-sdk/pull/8417) Validate balances and coin denom metadata on genesis

## [v0.40.1](https://github.com/cosmos/cosmos-sdk/releases/tag/v0.40.1) - 2021-01-19

### Improvements

* (x/bank) [\#8302](https://github.com/cosmos/cosmos-sdk/issues/8302) Add gRPC and CLI queries for client denomination metadata.
* (tendermint) Bump Tendermint version to [v0.34.3](https://github.com/tendermint/tendermint/releases/tag/v0.34.3).

### Bug Fixes

* [\#8085](https://github.com/cosmos/cosmos-sdk/pull/8058) fix zero time checks
* [\#8280](https://github.com/cosmos/cosmos-sdk/pull/8280) fix GET /upgrade/current query
* (x/auth) [\#8287](https://github.com/cosmos/cosmos-sdk/pull/8287) Fix `tx sign --signature-only` to return correct sequence value in signature.
* (build) [\8300](https://github.com/cosmos/cosmos-sdk/pull/8300), [\8301](https://github.com/cosmos/cosmos-sdk/pull/8301) Fix reproducible builds
* (types/errors) [\#8355][https://github.com/cosmos/cosmos-sdk/pull/8355] Fix errorWrap `Is` method.
* (x/ibc) [\#8341](https://github.com/cosmos/cosmos-sdk/pull/8341) Fix query latest consensus state.
* (proto) [\#8350][https://github.com/cosmos/cosmos-sdk/pull/8350], [\#8361](https://github.com/cosmos/cosmos-sdk/pull/8361) Update gogo proto deps with v1.3.2 security fixes
* (x/ibc) [\#8359](https://github.com/cosmos/cosmos-sdk/pull/8359) Add missing UnpackInterfaces functions to IBC Query Responses. Fixes 'cannot unpack Any' error for IBC types.
* (x/bank) [\#8317](https://github.com/cosmos/cosmos-sdk/pull/8317) Fix panic when querying for a not found client denomination metadata.


## [v0.40.0](https://github.com/cosmos/cosmos-sdk/releases/tag/v0.40.0) - 2021-01-08

v0.40.0, known as the Stargate release of the Cosmos SDK, is one of the largest releases
of the Cosmos SDK since launch. Please read through this changelog and [release notes](https://github.com/cosmos/cosmos-sdk/blob/v0.40.0/RELEASE_NOTES.md) to make
sure you are aware of any relevant breaking changes.

### Client Breaking Changes

* __CLI__
  * (client/keys) [\#5889](https://github.com/cosmos/cosmos-sdk/pull/5889) remove `keys update` command.
  * (x/auth) [\#5844](https://github.com/cosmos/cosmos-sdk/pull/5844) `tx sign` command now returns an error when signing is attempted with offline/multisig keys.
  * (x/auth) [\#6108](https://github.com/cosmos/cosmos-sdk/pull/6108) `tx sign` command's `--validate-signatures` flag is migrated into a `tx validate-signatures` standalone command.
  * (x/auth) [#7788](https://github.com/cosmos/cosmos-sdk/pull/7788) Remove `tx auth` subcommands, all auth subcommands exist as `tx <subcommand>`
  * (x/genutil) [\#6651](https://github.com/cosmos/cosmos-sdk/pull/6651) The `gentx` command has been improved. No longer are `--from` and `--name` flags required. Instead, a single argument, `name`, is required which refers to the key pair in the Keyring. In addition, an optional
  `--moniker` flag can be provided to override the moniker found in `config.toml`.
  * (x/upgrade) [#7697](https://github.com/cosmos/cosmos-sdk/pull/7697) Rename flag name "--time" to "--upgrade-time", "--info" to "--upgrade-info", to keep it consistent with help message.
* __REST / Queriers__
  * (api) [\#6426](https://github.com/cosmos/cosmos-sdk/pull/6426) The ability to start an out-of-process API REST server has now been removed. Instead, the API server is now started in-process along with the application and Tendermint. Configuration options have been added to `app.toml` to enable/disable the API server along with additional HTTP server options.
  * (client) [\#7246](https://github.com/cosmos/cosmos-sdk/pull/7246) The rest server endpoint `/swagger-ui/` is replaced by `/swagger/`, and contains swagger documentation for gRPC Gateway routes in addition to legacy REST routes. Swagger API is exposed only if set in `app.toml`.
  * (x/auth) [\#5702](https://github.com/cosmos/cosmos-sdk/pull/5702) The `x/auth` querier route has changed from `"acc"` to `"auth"`.
  * (x/bank) [\#5572](https://github.com/cosmos/cosmos-sdk/pull/5572) The `/bank/balances/{address}` endpoint now returns all account balances or a single balance by denom when the `denom` query parameter is present.
  * (x/evidence) [\#5952](https://github.com/cosmos/cosmos-sdk/pull/5952) Remove CLI and REST handlers for querying `x/evidence` parameters.
  * (x/gov) [#6295](https://github.com/cosmos/cosmos-sdk/pull/6295) Fix typo in querying governance params.
* __General__
  * (baseapp) [\#6384](https://github.com/cosmos/cosmos-sdk/pull/6384) The `Result.Data` is now a Protocol Buffer encoded binary blob of type `TxData`. The `TxData` contains `Data` which contains a list of Protocol Buffer encoded message data and the corresponding message type.
  * (client) [\#5783](https://github.com/cosmos/cosmos-sdk/issues/5783) Unify all coins representations on JSON client requests for governance proposals.
  * (crypto) [\#7419](https://github.com/cosmos/cosmos-sdk/pull/7419) The SDK doesn't use Tendermint's `crypto.PubKey`
      interface anymore, and uses instead it's own `PubKey` interface, defined in `crypto/types`. Replace all instances of
      `crypto.PubKey` by `cryptotypes.Pubkey`.
  * (store/rootmulti) [\#6390](https://github.com/cosmos/cosmos-sdk/pull/6390) Proofs of empty stores are no longer supported.
  * (store/types) [\#5730](https://github.com/cosmos/cosmos-sdk/pull/5730) store.types.Cp() is removed in favour of types.CopyBytes().
  * (x/auth) [\#6054](https://github.com/cosmos/cosmos-sdk/pull/6054) Remove custom JSON marshaling for base accounts as multsigs cannot be bech32 decoded.
  * (x/auth/vesting) [\#6859](https://github.com/cosmos/cosmos-sdk/pull/6859) Custom JSON marshaling of vesting accounts was removed. Vesting accounts are now marshaled using their default proto or amino JSON representation.
  * (x/bank) [\#5785](https://github.com/cosmos/cosmos-sdk/issues/5785) In x/bank errors, JSON strings coerced to valid UTF-8 bytes at JSON marshalling time
  are now replaced by human-readable expressions. This change can potentially break compatibility with all those client side tools
  that parse log messages.
  * (x/evidence) [\#7538](https://github.com/cosmos/cosmos-sdk/pull/7538) The ABCI's `Result.Data` field for
    `MsgSubmitEvidence` responses does not contain the raw evidence's hash, but the protobuf encoded
    `MsgSubmitEvidenceResponse` struct.
  * (x/gov) [\#7533](https://github.com/cosmos/cosmos-sdk/pull/7533) The ABCI's `Result.Data` field for
    `MsgSubmitProposal` responses does not contain a raw binary encoding of the `proposalID`, but the protobuf encoded
    `MsgSubmitSubmitProposalResponse` struct.
  * (x/gov) [\#6859](https://github.com/cosmos/cosmos-sdk/pull/6859) `ProposalStatus` and `VoteOption` are now JSON serialized using its protobuf name, so expect names like `PROPOSAL_STATUS_DEPOSIT_PERIOD` as opposed to `DepositPeriod`.
  * (x/staking) [\#7499](https://github.com/cosmos/cosmos-sdk/pull/7499) `BondStatus` is now a protobuf `enum` instead
    of an `int32`, and JSON serialized using its protobuf name, so expect names like `BOND_STATUS_UNBONDING` as opposed
    to `Unbonding`.
  * (x/staking) [\#7556](https://github.com/cosmos/cosmos-sdk/pull/7556) The ABCI's `Result.Data` field for
    `MsgBeginRedelegate` and `MsgUndelegate` responses does not contain custom binary marshaled `completionTime`, but the
    protobuf encoded `MsgBeginRedelegateResponse` and `MsgUndelegateResponse` structs respectively

### API Breaking Changes

* __Baseapp / Client__
  * (AppModule) [\#7518](https://github.com/cosmos/cosmos-sdk/pull/7518) [\#7584](https://github.com/cosmos/cosmos-sdk/pull/7584) Rename `AppModule.RegisterQueryServices` to `AppModule.RegisterServices`, as this method now registers multiple services (the gRPC query service and the protobuf Msg service). A `Configurator` struct is used to hold the different services.
  * (baseapp) [\#5865](https://github.com/cosmos/cosmos-sdk/pull/5865) The `SimulationResponse` returned from tx simulation is now JSON encoded instead of Amino binary.
  * (client) [\#6290](https://github.com/cosmos/cosmos-sdk/pull/6290) `CLIContext` is renamed to `Context`. `Context` and all related methods have been moved from package context to client.
  * (client) [\#6525](https://github.com/cosmos/cosmos-sdk/pull/6525) Removed support for `indent` in JSON responses. Clients should consider piping to an external tool such as `jq`.
  * (client) [\#8107](https://github.com/cosmos/cosmos-sdk/pull/8107) Renamed `PrintOutput` and `PrintOutputLegacy`
      methods of the `context.Client` object to `PrintProto` and `PrintObjectLegacy`.
  * (client/flags) [\#6632](https://github.com/cosmos/cosmos-sdk/pull/6632) Remove NewCompletionCmd(), the function is now available in tendermint.
  * (client/input) [\#5904](https://github.com/cosmos/cosmos-sdk/pull/5904) Removal of unnecessary `GetCheckPassword`, `PrintPrefixed` functions.
  * (client/keys) [\#5889](https://github.com/cosmos/cosmos-sdk/pull/5889) Rename `NewKeyBaseFromDir()` -> `NewLegacyKeyBaseFromDir()`.
  * (client/keys) [\#5820](https://github.com/cosmos/cosmos-sdk/pull/5820/) Removed method CloseDB from Keybase interface.
  * (client/rpc) [\#6290](https://github.com/cosmos/cosmos-sdk/pull/6290) `client` package and subdirs reorganization.
  * (client/lcd) [\#6290](https://github.com/cosmos/cosmos-sdk/pull/6290) `CliCtx` of struct `RestServer` in package client/lcd has been renamed to `ClientCtx`.
  * (codec) [\#6330](https://github.com/cosmos/cosmos-sdk/pull/6330) `codec.RegisterCrypto` has been moved to the `crypto/codec` package and the global `codec.Cdc` Amino instance has been deprecated and moved to the `codec/legacy_global` package.
  * (codec) [\#8080](https://github.com/cosmos/cosmos-sdk/pull/8080) Updated the `codec.Marshaler` interface
    * Moved `MarshalAny` and `UnmarshalAny` helper functions to `codec.Marshaler` and renamed to `MarshalInterface` and
      `UnmarshalInterface` respectively. These functions must take interface as a parameter (not a concrete type nor `Any`
      object). Underneath they use `Any` wrapping for correct protobuf serialization.
  * (crypto) [\#6780](https://github.com/cosmos/cosmos-sdk/issues/6780) Move ledger code to its own package.
  * (crypto/types/multisig) [\#6373](https://github.com/cosmos/cosmos-sdk/pull/6373) `multisig.Multisignature` has been renamed  to `AminoMultisignature`
  * (codec) `*codec.LegacyAmino` is now a wrapper around Amino which provides backwards compatibility with protobuf `Any`. ALL legacy code should use `*codec.LegacyAmino` instead of `*amino.Codec` directly
  * (crypto) [\#5880](https://github.com/cosmos/cosmos-sdk/pull/5880) Merge `crypto/keys/mintkey` into `crypto`.
  * (crypto/hd) [\#5904](https://github.com/cosmos/cosmos-sdk/pull/5904) `crypto/keys/hd` moved to `crypto/hd`.
  * (crypto/keyring):
    * [\#5866](https://github.com/cosmos/cosmos-sdk/pull/5866) Rename `crypto/keys/` to `crypto/keyring/`.
    * [\#5904](https://github.com/cosmos/cosmos-sdk/pull/5904) `Keybase` -> `Keyring` interfaces migration. `LegacyKeybase` interface is added in order
  to guarantee limited backward compatibility with the old Keybase interface for the sole purpose of migrating keys across the new keyring backends. `NewLegacy`
  constructor is provided [\#5889](https://github.com/cosmos/cosmos-sdk/pull/5889) to allow for smooth migration of keys from the legacy LevelDB based implementation
  to new keyring backends. Plus, the package and the new keyring no longer depends on the sdk.Config singleton. Please consult the [package documentation](https://github.com/cosmos/cosmos-sdk/tree/master/crypto/keyring/doc.go) for more
  information on how to implement the new `Keyring` interface.
    * [\#5858](https://github.com/cosmos/cosmos-sdk/pull/5858) Make Keyring store keys by name and address's hexbytes representation.
  * (export) [\#5952](https://github.com/cosmos/cosmos-sdk/pull/5952) `AppExporter` now returns ABCI consensus parameters to be included in marshaled exported state. These parameters must be returned from the application via the `BaseApp`.
  * (simapp) Deprecating and renaming `MakeEncodingConfig` to `MakeTestEncodingConfig` (both in `simapp` and `simapp/params` packages).
  * (store) [\#5803](https://github.com/cosmos/cosmos-sdk/pull/5803) The `store.CommitMultiStore` interface now includes the new `snapshots.Snapshotter` interface as well.
  * (types) [\#5579](https://github.com/cosmos/cosmos-sdk/pull/5579) The `keepRecent` field has been removed from the `PruningOptions` type.
  The `PruningOptions` type now only includes fields `KeepEvery` and `SnapshotEvery`, where `KeepEvery`
  determines which committed heights are flushed to disk and `SnapshotEvery` determines which of these
  heights are kept after pruning. The `IsValid` method should be called whenever using these options. Methods
  `SnapshotVersion` and `FlushVersion` accept a version arugment and determine if the version should be
  flushed to disk or kept as a snapshot. Note, `KeepRecent` is automatically inferred from the options
  and provided directly the IAVL store.
  * (types) [\#5533](https://github.com/cosmos/cosmos-sdk/pull/5533) Refactored `AppModuleBasic` and `AppModuleGenesis`
  to now accept a `codec.JSONMarshaler` for modular serialization of genesis state.
  * (types/rest) [\#5779](https://github.com/cosmos/cosmos-sdk/pull/5779) Drop unused Parse{Int64OrReturnBadRequest,QueryParamBool}() functions.
* __Modules__
  * (modules) [\#7243](https://github.com/cosmos/cosmos-sdk/pull/7243) Rename `RegisterCodec` to `RegisterLegacyAminoCodec` and `codec.New()` is now renamed to `codec.NewLegacyAmino()`
  * (modules) [\#6564](https://github.com/cosmos/cosmos-sdk/pull/6564) Constant `DefaultParamspace` is removed from all modules, use ModuleName instead.
  * (modules) [\#5989](https://github.com/cosmos/cosmos-sdk/pull/5989) `AppModuleBasic.GetTxCmd` now takes a single `CLIContext` parameter.
  * (modules) [\#5664](https://github.com/cosmos/cosmos-sdk/pull/5664) Remove amino `Codec` from simulation `StoreDecoder`, which now returns a function closure in order to unmarshal the key-value pairs.
  * (modules) [\#5555](https://github.com/cosmos/cosmos-sdk/pull/5555) Move `x/auth/client/utils/` types and functions to `x/auth/client/`.
  * (modules) [\#5572](https://github.com/cosmos/cosmos-sdk/pull/5572) Move account balance logic and APIs from `x/auth` to `x/bank`.
  * (modules) [\#6326](https://github.com/cosmos/cosmos-sdk/pull/6326) `AppModuleBasic.GetQueryCmd` now takes a single `client.Context` parameter.
  * (modules) [\#6336](https://github.com/cosmos/cosmos-sdk/pull/6336) `AppModuleBasic.RegisterQueryService` method was added to support gRPC queries, and `QuerierRoute` and `NewQuerierHandler` were deprecated.
  * (modules) [\#6311](https://github.com/cosmos/cosmos-sdk/issues/6311) Remove `alias.go` usage
  * (modules) [\#6447](https://github.com/cosmos/cosmos-sdk/issues/6447) Rename `blacklistedAddrs` to `blockedAddrs`.
  * (modules) [\#6834](https://github.com/cosmos/cosmos-sdk/issues/6834) Add `RegisterInterfaces` method to `AppModuleBasic` to support registration of protobuf interface types.
  * (modules) [\#6734](https://github.com/cosmos/cosmos-sdk/issues/6834) Add `TxEncodingConfig` parameter to `AppModuleBasic.ValidateGenesis` command to support JSON tx decoding in `genutil`.
  * (modules) [#7764](https://github.com/cosmos/cosmos-sdk/pull/7764) Added module initialization options:
    * `server/types.AppExporter` requires extra argument: `AppOptions`.
    * `server.AddCommands` requires extra argument: `addStartFlags types.ModuleInitFlags`
    * `x/crisis.NewAppModule` has a new attribute: `skipGenesisInvariants`. [PR](https://github.com/cosmos/cosmos-sdk/pull/7764)
  * (types) [\#6327](https://github.com/cosmos/cosmos-sdk/pull/6327) `sdk.Msg` now inherits `proto.Message`, as a result all `sdk.Msg` types now use pointer semantics.
  * (types) [\#7032](https://github.com/cosmos/cosmos-sdk/pull/7032) All types ending with `ID` (e.g. `ProposalID`) now end with `Id` (e.g. `ProposalId`), to match default Protobuf generated format. Also see [\#7033](https://github.com/cosmos/cosmos-sdk/pull/7033) for more details.
  * (x/auth) [\#6029](https://github.com/cosmos/cosmos-sdk/pull/6029) Module accounts have been moved from `x/supply` to `x/auth`.
  * (x/auth) [\#6443](https://github.com/cosmos/cosmos-sdk/issues/6443) Move `FeeTx` and `TxWithMemo` interfaces from `x/auth/ante` to `types`.
  * (x/auth) [\#7006](https://github.com/cosmos/cosmos-sdk/pull/7006) All `AccountRetriever` methods now take `client.Context` as a parameter instead of as a struct member.
  * (x/auth) [\#6270](https://github.com/cosmos/cosmos-sdk/pull/6270) The passphrase argument has been removed from the signature of the following functions and methods: `BuildAndSign`, ` MakeSignature`, ` SignStdTx`, `TxBuilder.BuildAndSign`, `TxBuilder.Sign`, `TxBuilder.SignStdTx`
  * (x/auth) [\#6428](https://github.com/cosmos/cosmos-sdk/issues/6428):
    * `NewAnteHandler` and `NewSigVerificationDecorator` both now take a `SignModeHandler` parameter.
    * `SignatureVerificationGasConsumer` now has the signature: `func(meter sdk.GasMeter, sig signing.SignatureV2, params types.Params) error`.
    * The `SigVerifiableTx` interface now has a `GetSignaturesV2() ([]signing.SignatureV2, error)` method and no longer has the `GetSignBytes` method.
  * (x/auth/tx) [\#8106](https://github.com/cosmos/cosmos-sdk/pull/8106) change related to missing append functionality in
      client transaction signing
    + added `overwriteSig` argument to `x/auth/client.SignTx` and `client/tx.Sign` functions.
    + removed `x/auth/tx.go:wrapper.GetSignatures`. The `wrapper` provides `TxBuilder` functionality, and it's a private
      structure. That function was not used at all and it's not exposed through the `TxBuilder` interface.
  * (x/bank) [\#7327](https://github.com/cosmos/cosmos-sdk/pull/7327) AddCoins and SubtractCoins no longer return a resultingValue and will only return an error.
  * (x/capability) [#7918](https://github.com/cosmos/cosmos-sdk/pull/7918) Add x/capability safety checks:
    * All outward facing APIs will now check that capability is not nil and name is not empty before performing any state-machine changes
    * `SetIndex` has been renamed to `InitializeIndex`
  * (x/evidence) [\#7251](https://github.com/cosmos/cosmos-sdk/pull/7251) New evidence types and light client evidence handling. The module function names changed.
  * (x/evidence) [\#5952](https://github.com/cosmos/cosmos-sdk/pull/5952) Remove APIs for getting and setting `x/evidence` parameters. `BaseApp` now uses a `ParamStore` to manage Tendermint consensus parameters which is managed via the `x/params` `Substore` type.
  * (x/gov) [\#6147](https://github.com/cosmos/cosmos-sdk/pull/6147) The `Content` field on `Proposal` and `MsgSubmitProposal`
    is now `Any` in concordance with [ADR 019](docs/architecture/adr-019-protobuf-state-encoding.md) and `GetContent` should now
    be used to retrieve the actual proposal `Content`. Also the `NewMsgSubmitProposal` constructor now may return an `error`
  * (x/ibc) [\#6374](https://github.com/cosmos/cosmos-sdk/pull/6374) `VerifyMembership` and `VerifyNonMembership` now take a `specs []string` argument to specify the proof format used for verification. Most SDK chains can simply use `commitmenttypes.GetSDKSpecs()` for this argument.
  * (x/params) [\#5619](https://github.com/cosmos/cosmos-sdk/pull/5619) The `x/params` keeper now accepts a `codec.Marshaller` instead of
  a reference to an amino codec. Amino is still used for JSON serialization.
  * (x/staking) [\#6451](https://github.com/cosmos/cosmos-sdk/pull/6451) `DefaultParamspace` and `ParamKeyTable` in staking module are moved from keeper to types to enforce consistency.
  * (x/staking) [\#7419](https://github.com/cosmos/cosmos-sdk/pull/7419) The `TmConsPubKey` method on ValidatorI has been
      removed and replaced instead by `ConsPubKey` (which returns a SDK `cryptotypes.PubKey`) and `TmConsPublicKey` (which
      returns a Tendermint proto PublicKey).
  * (x/staking/types) [\#7447](https://github.com/cosmos/cosmos-sdk/issues/7447) Remove bech32 PubKey support:
    * `ValidatorI` interface update. `GetConsPubKey` renamed to `TmConsPubKey` (consensus public key must be a tendermint key). `TmConsPubKey`, `GetConsAddr` methods return error.
    * `Validator` update. Methods changed in `ValidatorI` (as described above) and `ToTmValidator` return error.
    * `Validator.ConsensusPubkey` type changed from `string` to `codectypes.Any`.
    * `MsgCreateValidator.Pubkey` type changed from `string` to `codectypes.Any`.
  * (x/supply) [\#6010](https://github.com/cosmos/cosmos-sdk/pull/6010) All `x/supply` types and APIs have been moved to `x/bank`.
  * [\#6409](https://github.com/cosmos/cosmos-sdk/pull/6409) Rename all IsEmpty methods to Empty across the codebase and enforce consistency.
  * [\#6231](https://github.com/cosmos/cosmos-sdk/pull/6231) Simplify `AppModule` interface, `Route` and `NewHandler` methods become only `Route`
  and returns a new `Route` type.
  * (x/slashing) [\#6212](https://github.com/cosmos/cosmos-sdk/pull/6212) Remove `Get*` prefixes from key construction functions
  * (server) [\#6079](https://github.com/cosmos/cosmos-sdk/pull/6079) Remove `UpgradeOldPrivValFile` (deprecated in Tendermint Core v0.28).
  * [\#5719](https://github.com/cosmos/cosmos-sdk/pull/5719) Bump Go requirement to 1.14+


### State Machine Breaking

* __General__
  * (client) [\#7268](https://github.com/cosmos/cosmos-sdk/pull/7268) / [\#7147](https://github.com/cosmos/cosmos-sdk/pull/7147) Introduce new protobuf based PubKeys, and migrate PubKey in BaseAccount to use this new protobuf based PubKey format

* __Modules__
  * (modules) [\#5572](https://github.com/cosmos/cosmos-sdk/pull/5572) Separate balance from accounts per ADR 004.
    * Account balances are now persisted and retrieved via the `x/bank` module.
    * Vesting account interface has been modified to account for changes.
    * Callers to `NewBaseVestingAccount` are responsible for verifying account balance in relation to
    the original vesting amount.
    * The `SendKeeper` and `ViewKeeper` interfaces in `x/bank` have been modified to account for changes.
  * (x/auth) [\#5533](https://github.com/cosmos/cosmos-sdk/pull/5533) Migrate the `x/auth` module to use Protocol Buffers for state
  serialization instead of Amino.
    * The `BaseAccount.PubKey` field is now represented as a Bech32 string instead of a `crypto.Pubkey`.
    * `NewBaseAccountWithAddress` now returns a reference to a `BaseAccount`.
    * The `x/auth` module now accepts a `Codec` interface which extends the `codec.Marshaler` interface by
    requiring a concrete codec to know how to serialize accounts.
    * The `AccountRetriever` type now accepts a `Codec` in its constructor in order to know how to
    serialize accounts.
  * (x/bank) [\#6518](https://github.com/cosmos/cosmos-sdk/pull/6518) Support for global and per-denomination send enabled flags.
    * Existing send_enabled global flag has been moved into a Params structure as `default_send_enabled`.
    * An array of: `{denom: string, enabled: bool}` is added to bank Params to support per-denomination override of global default value.
  * (x/distribution) [\#5610](https://github.com/cosmos/cosmos-sdk/pull/5610) Migrate the `x/distribution` module to use Protocol Buffers for state
  serialization instead of Amino. The exact codec used is `codec.HybridCodec` which utilizes Protobuf for binary encoding and Amino
  for JSON encoding.
    * `ValidatorHistoricalRewards.ReferenceCount` is now of types `uint32` instead of `uint16`.
    * `ValidatorSlashEvents` is now a struct with `slashevents`.
    * `ValidatorOutstandingRewards` is now a struct with `rewards`.
    * `ValidatorAccumulatedCommission` is now a struct with `commission`.
    * The `Keeper` constructor now takes a `codec.Marshaler` instead of a concrete Amino codec. This exact type
    provided is specified by `ModuleCdc`.
  * (x/evidence) [\#5634](https://github.com/cosmos/cosmos-sdk/pull/5634) Migrate the `x/evidence` module to use Protocol Buffers for state
  serialization instead of Amino.
    * The `internal` sub-package has been removed in order to expose the types proto file.
    * The module now accepts a `Codec` interface which extends the `codec.Marshaler` interface by
    requiring a concrete codec to know how to serialize `Evidence` types.
    * The `MsgSubmitEvidence` message has been removed in favor of `MsgSubmitEvidenceBase`. The application-level
    codec must now define the concrete `MsgSubmitEvidence` type which must implement the module's `MsgSubmitEvidence`
    interface.
  * (x/evidence) [\#5952](https://github.com/cosmos/cosmos-sdk/pull/5952) Remove parameters from `x/evidence` genesis and module state. The `x/evidence` module now solely uses Tendermint consensus parameters to determine of evidence is valid or not.
  * (x/gov) [\#5737](https://github.com/cosmos/cosmos-sdk/pull/5737) Migrate the `x/gov` module to use Protocol
  Buffers for state serialization instead of Amino.
    * `MsgSubmitProposal` will be removed in favor of the application-level proto-defined `MsgSubmitProposal` which
    implements the `MsgSubmitProposalI` interface. Applications should extend the `NewMsgSubmitProposalBase` type
    to define their own concrete `MsgSubmitProposal` types.
    * The module now accepts a `Codec` interface which extends the `codec.Marshaler` interface by
    requiring a concrete codec to know how to serialize `Proposal` types.
  * (x/mint) [\#5634](https://github.com/cosmos/cosmos-sdk/pull/5634) Migrate the `x/mint` module to use Protocol Buffers for state
  serialization instead of Amino.
    * The `internal` sub-package has been removed in order to expose the types proto file.
  * (x/slashing) [\#5627](https://github.com/cosmos/cosmos-sdk/pull/5627) Migrate the `x/slashing` module to use Protocol Buffers for state
  serialization instead of Amino. The exact codec used is `codec.HybridCodec` which utilizes Protobuf for binary encoding and Amino
  for JSON encoding.
    * The `Keeper` constructor now takes a `codec.Marshaler` instead of a concrete Amino codec. This exact type
    provided is specified by `ModuleCdc`.
  * (x/staking) [\#6844](https://github.com/cosmos/cosmos-sdk/pull/6844) Validators are now inserted into the unbonding queue based on their unbonding time and height. The relevant keeper APIs are modified to reflect these changes by now also requiring a height.
  * (x/staking) [\#6061](https://github.com/cosmos/cosmos-sdk/pull/6061) Allow a validator to immediately unjail when no signing info is present due to
  falling below their minimum self-delegation and never having been bonded. The validator may immediately unjail once they've met their minimum self-delegation.
  * (x/staking) [\#5600](https://github.com/cosmos/cosmos-sdk/pull/5600) Migrate the `x/staking` module to use Protocol Buffers for state
  serialization instead of Amino. The exact codec used is `codec.HybridCodec` which utilizes Protobuf for binary encoding and Amino
  for JSON encoding.
    * `BondStatus` is now of type `int32` instead of `byte`.
    * Types of `int16` in the `Params` type are now of type `int32`.
    * Every reference of `crypto.Pubkey` in context of a `Validator` is now of type string. `GetPubKeyFromBech32` must be used to get the `crypto.Pubkey`.
    * The `Keeper` constructor now takes a `codec.Marshaler` instead of a concrete Amino codec. This exact type
    provided is specified by `ModuleCdc`.
  * (x/staking) [\#7979](https://github.com/cosmos/cosmos-sdk/pull/7979) keeper pubkey storage serialization migration
      from bech32 to protobuf.
  * (x/supply) [\#6010](https://github.com/cosmos/cosmos-sdk/pull/6010) Removed the `x/supply` module by merging the existing types and APIs into the `x/bank` module.
  * (x/supply) [\#5533](https://github.com/cosmos/cosmos-sdk/pull/5533) Migrate the `x/supply` module to use Protocol Buffers for state
  serialization instead of Amino.
    * The `internal` sub-package has been removed in order to expose the types proto file.
    * The `x/supply` module now accepts a `Codec` interface which extends the `codec.Marshaler` interface by
    requiring a concrete codec to know how to serialize `SupplyI` types.
    * The `SupplyI` interface has been modified to no longer return `SupplyI` on methods. Instead the
    concrete type's receiver should modify the type.
  * (x/upgrade) [\#5659](https://github.com/cosmos/cosmos-sdk/pull/5659) Migrate the `x/upgrade` module to use Protocol
  Buffers for state serialization instead of Amino.
    * The `internal` sub-package has been removed in order to expose the types proto file.
    * The `x/upgrade` module now accepts a `codec.Marshaler` interface.

### Features

* __Baseapp / Client / REST__
  * (x/auth) [\#6213](https://github.com/cosmos/cosmos-sdk/issues/6213) Introduce new protobuf based path for transaction signing, see [ADR020](https://github.com/cosmos/cosmos-sdk/blob/master/docs/architecture/adr-020-protobuf-transaction-encoding.md) for more details
  * (x/auth) [\#6350](https://github.com/cosmos/cosmos-sdk/pull/6350) New sign-batch command to sign StdTx batch files.
  * (baseapp) [\#5803](https://github.com/cosmos/cosmos-sdk/pull/5803) Added support for taking state snapshots at regular height intervals, via options `snapshot-interval` and `snapshot-keep-recent`.
  * (baseapp) [\#7519](https://github.com/cosmos/cosmos-sdk/pull/7519) Add `ServiceMsgRouter` to BaseApp to handle routing of protobuf service `Msg`s. The two new types defined in ADR 031, `sdk.ServiceMsg` and `sdk.MsgRequest` are introduced with this router.
  * (client) [\#5921](https://github.com/cosmos/cosmos-sdk/issues/5921) Introduce new gRPC and gRPC Gateway based APIs for querying app & module data. See [ADR021](https://github.com/cosmos/cosmos-sdk/blob/master/docs/architecture/adr-021-protobuf-query-encoding.md) for more details
  * (cli) [\#7485](https://github.com/cosmos/cosmos-sdk/pull/7485) Introduce a new optional `--keyring-dir` flag that allows clients to specify a Keyring directory if it does not reside in the directory specified by `--home`.
  * (cli) [\#7221](https://github.com/cosmos/cosmos-sdk/pull/7221) Add the option of emitting amino encoded json from the CLI
  * (codec) [\#7519](https://github.com/cosmos/cosmos-sdk/pull/7519) `InterfaceRegistry` now inherits `jsonpb.AnyResolver`, and has a `RegisterCustomTypeURL` method to support ADR 031 packing of `Any`s. `AnyResolver` is now a required parameter to `RejectUnknownFields`.
  * (coin) [\#6755](https://github.com/cosmos/cosmos-sdk/pull/6755) Add custom regex validation for `Coin` denom by overwriting `CoinDenomRegex` when using `/types/coin.go`.
  * (config) [\#7265](https://github.com/cosmos/cosmos-sdk/pull/7265) Support Tendermint block pruning through a new `min-retain-blocks` configuration that can be set in either `app.toml` or via the CLI. This parameter is used in conjunction with other criteria to determine the height at which Tendermint should prune blocks.
  * (events) [\#7121](https://github.com/cosmos/cosmos-sdk/pull/7121) The application now derives what events are indexed by Tendermint via the `index-events` configuration in `app.toml`, which is a list of events taking the form `{eventType}.{attributeKey}`.
  * (tx) [\#6089](https://github.com/cosmos/cosmos-sdk/pull/6089) Transactions can now have a `TimeoutHeight` set which allows the transaction to be rejected if it's committed at a height greater than the timeout.
  * (rest) [\#6167](https://github.com/cosmos/cosmos-sdk/pull/6167) Support `max-body-bytes` CLI flag for the REST service.
  * (genesis) [\#7089](https://github.com/cosmos/cosmos-sdk/pull/7089) The `export` command now adds a `initial_height` field in the exported JSON. Baseapp's `CommitMultiStore` now also has a `SetInitialVersion` setter, so it can set the initial store version inside `InitChain` and start a new chain from a given height.
* __General__
  * (crypto/multisig) [\#6241](https://github.com/cosmos/cosmos-sdk/pull/6241) Add Multisig type directly to the repo. Previously this was in tendermint.
  * (codec/types) [\#8106](https://github.com/cosmos/cosmos-sdk/pull/8106) Adding `NewAnyWithCustomTypeURL` to correctly
     marshal Messages in TxBuilder.
  * (tests) [\#6489](https://github.com/cosmos/cosmos-sdk/pull/6489) Introduce package `testutil`, new in-process testing network framework for use in integration and unit tests.
  * (tx) Add new auth/tx gRPC & gRPC-Gateway endpoints for basic querying & broadcasting support
    * [\#7842](https://github.com/cosmos/cosmos-sdk/pull/7842) Add TxsByEvent gRPC endpoint
    * [\#7852](https://github.com/cosmos/cosmos-sdk/pull/7852) Add tx broadcast gRPC endpoint
  * (tx) [\#7688](https://github.com/cosmos/cosmos-sdk/pull/7688) Add a new Tx gRPC service with methods `Simulate` and `GetTx` (by hash).
  * (store) [\#5803](https://github.com/cosmos/cosmos-sdk/pull/5803) Added `rootmulti.Store` methods for taking and restoring snapshots, based on `iavl.Store` export/import.
  * (store) [\#6324](https://github.com/cosmos/cosmos-sdk/pull/6324) IAVL store query proofs now return CommitmentOp which wraps an ics23 CommitmentProof
  * (store) [\#6390](https://github.com/cosmos/cosmos-sdk/pull/6390) `RootMulti` store query proofs now return `CommitmentOp` which wraps `CommitmentProofs`
    * `store.Query` now only returns chained `ics23.CommitmentProof` wrapped in `merkle.Proof`
    * `ProofRuntime` only decodes and verifies `ics23.CommitmentProof`
* __Modules__
  * (modules) [\#5921](https://github.com/cosmos/cosmos-sdk/issues/5921) Introduction of Query gRPC service definitions along with REST annotations for gRPC Gateway for each module
  * (modules) [\#7540](https://github.com/cosmos/cosmos-sdk/issues/7540) Protobuf service definitions can now be used for
    packing `Msg`s in transactions as defined in [ADR 031](./docs/architecture/adr-031-msg-service.md). All modules now
    define a `Msg` protobuf service.
  * (x/auth/vesting) [\#7209](https://github.com/cosmos/cosmos-sdk/pull/7209) Create new `MsgCreateVestingAccount` message type along with CLI handler that allows for the creation of delayed and continuous vesting types.
  * (x/capability) [\#5828](https://github.com/cosmos/cosmos-sdk/pull/5828) Capability module integration as outlined in [ADR 3 - Dynamic Capability Store](https://github.com/cosmos/tree/master/docs/architecture/adr-003-dynamic-capability-store.md).
  * (x/crisis) `x/crisis` has a new function: `AddModuleInitFlags`, which will register optional crisis module flags for the start command.
  * (x/ibc) [\#5277](https://github.com/cosmos/cosmos-sdk/pull/5277) `x/ibc` changes from IBC alpha. For more details check the the [`x/ibc/core/spec`](https://github.com/cosmos/cosmos-sdk/tree/master/x/ibc/core/spec) directory, or the ICS specs below:
    * [ICS 002 - Client Semantics](https://github.com/cosmos/ics/tree/master/spec/ics-002-client-semantics) subpackage
    * [ICS 003 - Connection Semantics](https://github.com/cosmos/ics/blob/master/spec/ics-003-connection-semantics) subpackage
    * [ICS 004 - Channel and Packet Semantics](https://github.com/cosmos/ics/blob/master/spec/ics-004-channel-and-packet-semantics) subpackage
    * [ICS 005 - Port Allocation](https://github.com/cosmos/ics/blob/master/spec/ics-005-port-allocation) subpackage
    * [ICS 006 - Solo Machine Client](https://github.com/cosmos/ics/tree/master/spec/ics-006-solo-machine-client) subpackage
    * [ICS 007 - Tendermint Client](https://github.com/cosmos/ics/blob/master/spec/ics-007-tendermint-client) subpackage
    * [ICS 009 - Loopback Client](https://github.com/cosmos/ics/tree/master/spec/ics-009-loopback-client) subpackage
    * [ICS 020 - Fungible Token Transfer](https://github.com/cosmos/ics/tree/master/spec/ics-020-fungible-token-transfer) subpackage
    * [ICS 023 - Vector Commitments](https://github.com/cosmos/ics/tree/master/spec/ics-023-vector-commitments) subpackage
    * [ICS 024 - Host State Machine Requirements](https://github.com/cosmos/ics/tree/master/spec/ics-024-host-requirements) subpackage
  * (x/ibc) [\#6374](https://github.com/cosmos/cosmos-sdk/pull/6374) ICS-23 Verify functions will now accept and verify ics23 CommitmentProofs exclusively
  * (x/params) [\#6005](https://github.com/cosmos/cosmos-sdk/pull/6005) Add new CLI command for querying raw x/params parameters by subspace and key.

### Bug Fixes

* __Baseapp / Client / REST__
  * (client) [\#5964](https://github.com/cosmos/cosmos-sdk/issues/5964) `--trust-node` is now false by default - for real. Users must ensure it is set to true if they don't want to enable the verifier.
  * (client) [\#6402](https://github.com/cosmos/cosmos-sdk/issues/6402) Fix `keys add` `--algo` flag which only worked for Tendermint's `secp256k1` default key signing algorithm.
  * (client) [\#7699](https://github.com/cosmos/cosmos-sdk/pull/7699) Fix panic in context when setting invalid nodeURI. `WithNodeURI` does not set the `Client` in the context.
  * (export) [\#6510](https://github.com/cosmos/cosmos-sdk/pull/6510/) Field TimeIotaMs now is included in genesis file while exporting.
  * (rest) [\#5906](https://github.com/cosmos/cosmos-sdk/pull/5906) Fix an issue that make some REST calls panic when sending invalid or incomplete requests.
  * (crypto) [\#7966](https://github.com/cosmos/cosmos-sdk/issues/7966) `Bip44Params` `String()` function now correctly
      returns the absolute HD path by adding the `m/` prefix.
  * (crypto/keyring) [\#5844](https://github.com/cosmos/cosmos-sdk/pull/5844) `Keyring.Sign()` methods no longer decode amino signatures when method receivers
  are offline/multisig keys.
  * (store) [\#7415](https://github.com/cosmos/cosmos-sdk/pull/7415) Allow new stores to be registered during on-chain upgrades.
* __Modules__
  * (modules) [\#5569](https://github.com/cosmos/cosmos-sdk/issues/5569) `InitGenesis`, for the relevant modules, now ensures module accounts exist.
  * (x/auth) [\#5892](https://github.com/cosmos/cosmos-sdk/pull/5892) Add `RegisterKeyTypeCodec` to register new
  types (eg. keys) to the `auth` module internal amino codec.
  * (x/bank) [\#6536](https://github.com/cosmos/cosmos-sdk/pull/6536) Fix bug in `WriteGeneratedTxResponse` function used by multiple
  REST endpoints. Now it writes a Tx in StdTx format.
  * (x/genutil) [\#5938](https://github.com/cosmos/cosmos-sdk/pull/5938) Fix `InitializeNodeValidatorFiles` error handling.
  * (x/gentx) [\#8183](https://github.com/cosmos/cosmos-sdk/pull/8183) change gentx cmd amount to arg from flag
  * (x/gov) [#7641](https://github.com/cosmos/cosmos-sdk/pull/7641) Fix tally calculation precision error.
  * (x/staking) [\#6529](https://github.com/cosmos/cosmos-sdk/pull/6529) Export validator addresses (previously was empty).
  * (x/staking) [\#5949](https://github.com/cosmos/cosmos-sdk/pull/5949) Skip staking `HistoricalInfoKey` in simulations as headers are not exported.
  * (x/staking) [\#6061](https://github.com/cosmos/cosmos-sdk/pull/6061) Allow a validator to immediately unjail when no signing info is present due to
falling below their minimum self-delegation and never having been bonded. The validator may immediately unjail once they've met their minimum self-delegation.
* __General__
  * (types) [\#7038](https://github.com/cosmos/cosmos-sdk/issues/7038) Fix infinite looping of `ApproxRoot` by including a hard-coded maximum iterations limit of 100.
  * (types) [\#7084](https://github.com/cosmos/cosmos-sdk/pull/7084) Fix panic when calling `BigInt()` on an uninitialized `Int`.
  * (simulation) [\#7129](https://github.com/cosmos/cosmos-sdk/issues/7129) Fix support for custom `Account` and key types on auth's simulation.


### Improvements
* __Baseapp / Client / REST__
  * (baseapp) [\#6186](https://github.com/cosmos/cosmos-sdk/issues/6186) Support emitting events during `AnteHandler` execution.
  * (baseapp) [\#6053](https://github.com/cosmos/cosmos-sdk/pull/6053) Customizable panic recovery handling added for `app.runTx()` method (as proposed in the [ADR 22](https://github.com/cosmos/cosmos-sdk/blob/master/docs/architecture/adr-022-custom-panic-handling.md)). Adds ability for developers to register custom panic handlers extending standard ones.
  * (client) [\#5810](https://github.com/cosmos/cosmos-sdk/pull/5810) Added a new `--offline` flag that allows commands to be executed without an
  internet connection. Previously, `--generate-only` served this purpose in addition to only allowing txs to be generated. Now, `--generate-only` solely
  allows txs to be generated without being broadcasted and disallows Keybase use and `--offline` allows the use of Keybase but does not allow any
  functionality that requires an online connection.
  * (cli) [#7764](https://github.com/cosmos/cosmos-sdk/pull/7764) Update x/banking and x/crisis InitChain to improve node startup time
  * (client) [\#5856](https://github.com/cosmos/cosmos-sdk/pull/5856) Added the possibility to set `--offline` flag with config command.
  * (client) [\#5895](https://github.com/cosmos/cosmos-sdk/issues/5895) show config options in the config command's help screen.
  * (client/keys) [\#8043](https://github.com/cosmos/cosmos-sdk/pull/8043) Add support for export of unarmored private key
  * (client/tx) [\#7801](https://github.com/cosmos/cosmos-sdk/pull/7801) Update sign-batch multisig to work online
  * (x/genutil) [\#8099](https://github.com/cosmos/cosmos-sdk/pull/8099) `init` now supports a `--recover` flag to recover
      the private validator key from a given mnemonic
* __Modules__
  * (x/auth) [\#5702](https://github.com/cosmos/cosmos-sdk/pull/5702) Add parameter querying support for `x/auth`.
  * (x/auth/ante) [\#6040](https://github.com/cosmos/cosmos-sdk/pull/6040) `AccountKeeper` interface used for `NewAnteHandler` and handler's decorators to add support of using custom `AccountKeeper` implementations.
  * (x/evidence) [\#5952](https://github.com/cosmos/cosmos-sdk/pull/5952) Tendermint Consensus parameters can now be changed via parameter change proposals through `x/gov`.
  * (x/evidence) [\#5961](https://github.com/cosmos/cosmos-sdk/issues/5961) Add `StoreDecoder` simulation for evidence module.
  * (x/ibc) [\#5948](https://github.com/cosmos/cosmos-sdk/issues/5948) Add `InitGenesis` and `ExportGenesis` functions for `ibc` module.
  * (x/ibc-transfer) [\#6871](https://github.com/cosmos/cosmos-sdk/pull/6871) Implement [ADR 001 - Coin Source Tracing](./docs/architecture/adr-001-coin-source-tracing.md).
  * (x/staking) [\#6059](https://github.com/cosmos/cosmos-sdk/pull/6059) Updated `HistoricalEntries` parameter default to 100.
  * (x/staking) [\#5584](https://github.com/cosmos/cosmos-sdk/pull/5584) Add util function `ToTmValidator` that converts a `staking.Validator` type to `*tmtypes.Validator`.
  * (x/staking) [\#6163](https://github.com/cosmos/cosmos-sdk/pull/6163) CLI and REST call to unbonding delegations and delegations now accept
  pagination.
  * (x/staking) [\#8178](https://github.com/cosmos/cosmos-sdk/pull/8178) Update default historical header number for stargate
* __General__
  * (crypto) [\#7987](https://github.com/cosmos/cosmos-sdk/pull/7987) Fix the inconsistency of CryptoCdc, only use
      `codec/legacy.Cdc`.
  * (logging) [\#8072](https://github.com/cosmos/cosmos-sdk/pull/8072) Refactor logging:
    * Use [zerolog](https://github.com/rs/zerolog) over Tendermint's go-kit logging wrapper.
    * Introduce Tendermint's `--log_format=plain|json` flag. Using format `json` allows for emitting structured JSON
    logs which can be consumed by an external logging facility (e.g. Loggly). Both formats log to STDERR.
    * The existing `--log_level` flag and it's default value now solely relates to the global logging
    level (e.g. `info`, `debug`, etc...) instead of `<module>:<level>`.
  * (rest) [#7649](https://github.com/cosmos/cosmos-sdk/pull/7649) Return an unsigned tx in legacy GET /tx endpoint when signature conversion fails
  * (simulation) [\#6002](https://github.com/cosmos/cosmos-sdk/pull/6002) Add randomized consensus params into simulation.
  * (store) [\#6481](https://github.com/cosmos/cosmos-sdk/pull/6481) Move `SimpleProofsFromMap` from Tendermint into the SDK.
  * (store) [\#6719](https://github.com/cosmos/cosmos-sdk/6754) Add validity checks to stores for nil and empty keys.
  * (SDK) Updated dependencies
    * Updated iavl dependency to v0.15.3
    * Update tendermint to v0.34.1
  * (types) [\#7027](https://github.com/cosmos/cosmos-sdk/pull/7027) `Coin(s)` and `DecCoin(s)` updates:
    * Bump denomination max length to 128
    * Allow uppercase letters and numbers in denominations to support [ADR 001](./docs/architecture/adr-001-coin-source-tracing.md)
    * Added `Validate` function that returns a descriptive error
  * (types) [\#5581](https://github.com/cosmos/cosmos-sdk/pull/5581) Add convenience functions {,Must}Bech32ifyAddressBytes.
  * (types/module) [\#5724](https://github.com/cosmos/cosmos-sdk/issues/5724) The `types/module` package does no longer depend on `x/simulation`.
  * (types) [\#5585](https://github.com/cosmos/cosmos-sdk/pull/5585) IBC additions:
    * `Coin` denomination max lenght has been increased to 32.
    * Added `CapabilityKey` alias for `StoreKey` to match IBC spec.
  * (types/rest) [\#5900](https://github.com/cosmos/cosmos-sdk/pull/5900) Add Check*Error function family to spare developers from replicating tons of boilerplate code.
  * (types) [\#6128](https://github.com/cosmos/cosmos-sdk/pull/6137) Add `String()` method to `GasMeter`.
  * (types) [\#6195](https://github.com/cosmos/cosmos-sdk/pull/6195) Add codespace to broadcast(sync/async) response.
  * (types) \#6897 Add KV type from tendermint to `types` directory.
  * (version) [\#7848](https://github.com/cosmos/cosmos-sdk/pull/7848) [\#7941](https://github.com/cosmos/cosmos-sdk/pull/7941)
    `version --long` output now shows the list of build dependencies and replaced build dependencies.

## [v0.39.1](https://github.com/cosmos/cosmos-sdk/releases/tag/v0.39.1) - 2020-08-11

### Client Breaking

* (x/auth) [\#6861](https://github.com/cosmos/cosmos-sdk/pull/6861) Remove public key Bech32 encoding for all account types for JSON serialization, instead relying on direct Amino encoding. In addition, JSON serialization utilizes Amino instead of the Go stdlib, so integers are treated as strings.

### Improvements

* (client) [\#6853](https://github.com/cosmos/cosmos-sdk/pull/6853) Add --unsafe-cors flag.

## [v0.39.0](https://github.com/cosmos/cosmos-sdk/releases/tag/v0.39.0) - 2020-07-20

### Improvements

* (deps) Bump IAVL version to [v0.14.0](https://github.com/cosmos/iavl/releases/tag/v0.14.0)
* (client) [\#5585](https://github.com/cosmos/cosmos-sdk/pull/5585) `CLIContext` additions:
  * Introduce `QueryABCI` that returns the full `abci.ResponseQuery` with inclusion Merkle proofs.
  * Added `prove` flag for Merkle proof verification.
* (x/staking) [\#6791)](https://github.com/cosmos/cosmos-sdk/pull/6791) Close {UBDQueue,RedelegationQueu}Iterator once used.

### API Breaking Changes

* (baseapp) [\#5837](https://github.com/cosmos/cosmos-sdk/issues/5837) Transaction simulation now returns a `SimulationResponse` which contains the `GasInfo` and `Result` from the execution.

### Client Breaking Changes

* (x/auth) [\#6745](https://github.com/cosmos/cosmos-sdk/issues/6745) Remove BaseAccount's custom JSON {,un}marshalling.

### Bug Fixes

* (store) [\#6475](https://github.com/cosmos/cosmos-sdk/pull/6475) Revert IAVL pruning functionality introduced in
[v0.13.0](https://github.com/cosmos/iavl/releases/tag/v0.13.0),
where the IAVL no longer keeps states in-memory in which it flushes periodically. IAVL now commits and
flushes every state to disk as it did pre-v0.13.0. The SDK's multi-store will track and ensure the proper
heights are pruned. The operator can set the pruning options via a `pruning` config via the CLI or
through `app.toml`. The `pruning` flag exposes `default|everything|nothing|custom` as options --
see docs for further details. If the operator chooses `custom`, they may provide granular pruning
options `pruning-keep-recent`, `pruning-keep-every`, and `pruning-interval`. The former two options
dictate how many recent versions are kept on disk and the offset of what versions are kept after that
respectively, and the latter defines the height interval in which versions are deleted in a batch.
**Note, there are some client-facing API breaking changes with regard to IAVL, stores, and pruning settings.**
* (x/distribution) [\#6210](https://github.com/cosmos/cosmos-sdk/pull/6210) Register `MsgFundCommunityPool` in distribution amino codec.
* (types) [\#5741](https://github.com/cosmos/cosmos-sdk/issues/5741) Prevent `ChainAnteDecorators()` from panicking when empty `AnteDecorator` slice is supplied.
* (baseapp) [\#6306](https://github.com/cosmos/cosmos-sdk/issues/6306) Prevent events emitted by the antehandler from being persisted between transactions.
* (client/keys) [\#5091](https://github.com/cosmos/cosmos-sdk/issues/5091) `keys parse` does not honor client app's configuration.
* (x/bank) [\#6674](https://github.com/cosmos/cosmos-sdk/pull/6674) Create account if recipient does not exist on handing `MsgMultiSend`.
* (x/auth) [\#6287](https://github.com/cosmos/cosmos-sdk/pull/6287) Fix nonce stuck when sending multiple transactions from an account in a same block.

## [v0.38.5] - 2020-07-02

### Improvements

* (tendermint) Bump Tendermint version to [v0.33.6](https://github.com/tendermint/tendermint/releases/tag/v0.33.6).

## [v0.38.4] - 2020-05-21

### Bug Fixes

* (x/auth) [\#5950](https://github.com/cosmos/cosmos-sdk/pull/5950) Fix `IncrementSequenceDecorator` to use is `IsReCheckTx` instead of `IsCheckTx` to allow account sequence incrementing.

## [v0.38.3] - 2020-04-09

### Improvements

* (tendermint) Bump Tendermint version to [v0.33.3](https://github.com/tendermint/tendermint/releases/tag/v0.33.3).

## [v0.38.2] - 2020-03-25

### Bug Fixes

* (baseapp) [\#5718](https://github.com/cosmos/cosmos-sdk/pull/5718) Remove call to `ctx.BlockGasMeter` during failed message validation which resulted in a panic when the tx execution mode was `CheckTx`.
* (x/genutil) [\#5775](https://github.com/cosmos/cosmos-sdk/pull/5775) Fix `ExportGenesis` in `x/genutil` to export default genesis state (`[]`) instead of `null`.
* (client) [\#5618](https://github.com/cosmos/cosmos-sdk/pull/5618) Fix crash on the client when the verifier is not set.
* (crypto/keys/mintkey) [\#5823](https://github.com/cosmos/cosmos-sdk/pull/5823) fix errors handling in `UnarmorPubKeyBytes` (underlying armoring function's return error was not being checked).
* (x/distribution) [\#5620](https://github.com/cosmos/cosmos-sdk/pull/5620) Fix nil pointer deref in distribution tax/reward validation helpers.

### Improvements

* (rest) [\#5648](https://github.com/cosmos/cosmos-sdk/pull/5648) Enhance /txs usability:
  * Add `tx.minheight` key to filter transaction with an inclusive minimum block height
  * Add `tx.maxheight` key to filter transaction with an inclusive maximum block height
* (crypto/keys) [\#5739](https://github.com/cosmos/cosmos-sdk/pull/5739) Print an error message if the password input failed.

## [v0.38.1] - 2020-02-11

### Improvements

* (modules) [\#5597](https://github.com/cosmos/cosmos-sdk/pull/5597) Add `amount` event attribute to the `complete_unbonding`
and `complete_redelegation` events that reflect the total balances of the completed unbondings and redelegations
respectively.

### Bug Fixes

* (types) [\#5579](https://github.com/cosmos/cosmos-sdk/pull/5579) The IAVL `Store#Commit` method has been refactored to
delete a flushed version if it is not a snapshot version. The root multi-store now keeps track of `commitInfo` instead
of `types.CommitID`. During `Commit` of the root multi-store, `lastCommitInfo` is updated from the saved state
and is only flushed to disk if it is a snapshot version. During `Query` of the root multi-store, if the request height
is the latest height, we'll use the store's `lastCommitInfo`. Otherwise, we fetch `commitInfo` from disk.
* (x/bank) [\#5531](https://github.com/cosmos/cosmos-sdk/issues/5531) Added missing amount event to MsgMultiSend, emitted for each output.
* (x/gov) [\#5622](https://github.com/cosmos/cosmos-sdk/pull/5622) Track any events emitted from a proposal's handler upon successful execution.

## [v0.38.0] - 2020-01-23

### State Machine Breaking

* (genesis) [\#5506](https://github.com/cosmos/cosmos-sdk/pull/5506) The `x/distribution` genesis state
  now includes `params` instead of individual parameters.
* (genesis) [\#5017](https://github.com/cosmos/cosmos-sdk/pull/5017) The `x/genaccounts` module has been
deprecated and all components removed except the `legacy/` package. This requires changes to the
genesis state. Namely, `accounts` now exist under `app_state.auth.accounts`. The corresponding migration
logic has been implemented for v0.38 target version. Applications can migrate via:
`$ {appd} migrate v0.38 genesis.json`.
* (modules) [\#5299](https://github.com/cosmos/cosmos-sdk/pull/5299) Handling of `ABCIEvidenceTypeDuplicateVote`
  during `BeginBlock` along with the corresponding parameters (`MaxEvidenceAge`) have moved from the
  `x/slashing` module to the `x/evidence` module.

### API Breaking Changes

* (modules) [\#5506](https://github.com/cosmos/cosmos-sdk/pull/5506) Remove individual setters of `x/distribution` parameters. Instead, follow the module spec in getting parameters, setting new value(s) and finally calling `SetParams`.
* (types) [\#5495](https://github.com/cosmos/cosmos-sdk/pull/5495) Remove redundant `(Must)Bech32ify*` and `(Must)Get*KeyBech32` functions in favor of `(Must)Bech32ifyPubKey` and `(Must)GetPubKeyFromBech32` respectively, both of which take a `Bech32PubKeyType` (string).
* (types) [\#5430](https://github.com/cosmos/cosmos-sdk/pull/5430) `DecCoins#Add` parameter changed from `DecCoins`
to `...DecCoin`, `Coins#Add` parameter changed from `Coins` to `...Coin`.
* (baseapp/types) [\#5421](https://github.com/cosmos/cosmos-sdk/pull/5421) The `Error` interface (`types/errors.go`)
has been removed in favor of the concrete type defined in `types/errors/` which implements the standard `error` interface.
  * As a result, the `Handler` and `Querier` implementations now return a standard `error`.
  Within `BaseApp`, `runTx` now returns a `(GasInfo, *Result, error)` tuple and `runMsgs` returns a
  `(*Result, error)` tuple. A reference to a `Result` is now used to indicate success whereas an error
  signals an invalid message or failed message execution. As a result, the fields `Code`, `Codespace`,
  `GasWanted`, and `GasUsed` have been removed the `Result` type. The latter two fields are now found
  in the `GasInfo` type which is always returned regardless of execution outcome.
  * Note to developers: Since all handlers and queriers must now return a standard `error`, the `types/errors/`
  package contains all the relevant and pre-registered errors that you typically work with. A typical
  error returned will look like `sdkerrors.Wrap(sdkerrors.ErrUnknownRequest, "...")`. You can retrieve
  relevant ABCI information from the error via `ABCIInfo`.
* (client) [\#5442](https://github.com/cosmos/cosmos-sdk/pull/5442) Remove client/alias.go as it's not necessary and
components can be imported directly from the packages.
* (store) [\#4748](https://github.com/cosmos/cosmos-sdk/pull/4748) The `CommitMultiStore` interface
now requires a `SetInterBlockCache` method. Applications that do not wish to support this can simply
have this method perform a no-op.
* (modules) [\#4665](https://github.com/cosmos/cosmos-sdk/issues/4665) Refactored `x/gov` module structure and dev-UX:
  * Prepare for module spec integration
  * Update gov keys to use big endian encoding instead of little endian
* (modules) [\#5017](https://github.com/cosmos/cosmos-sdk/pull/5017) The `x/genaccounts` module has been deprecated and all components removed except the `legacy/` package.
* [\#4486](https://github.com/cosmos/cosmos-sdk/issues/4486) Vesting account types decoupled from the `x/auth` module and now live under `x/auth/vesting`. Applications wishing to use vesting account types must be sure to register types via `RegisterCodec` under the new vesting package.
* [\#4486](https://github.com/cosmos/cosmos-sdk/issues/4486) The `NewBaseVestingAccount` constructor returns an error
if the provided arguments are invalid.
* (x/auth) [\#5006](https://github.com/cosmos/cosmos-sdk/pull/5006) Modular `AnteHandler` via composable decorators:
  * The `AnteHandler` interface now returns `(newCtx Context, err error)` instead of `(newCtx Context, result sdk.Result, abort bool)`
  * The `NewAnteHandler` function returns an `AnteHandler` function that returns the new `AnteHandler`
  interface and has been moved into the `auth/ante` directory.
  * `ValidateSigCount`, `ValidateMemo`, `ProcessPubKey`, `EnsureSufficientMempoolFee`, and `GetSignBytes`
  have all been removed as public functions.
  * Invalid Signatures may return `InvalidPubKey` instead of `Unauthorized` error, since the transaction
  will first hit `SetPubKeyDecorator` before the `SigVerificationDecorator` runs.
  * `StdTx#GetSignatures` will return an array of just signature byte slices `[][]byte` instead of
  returning an array of `StdSignature` structs. To replicate the old behavior, use the public field
  `StdTx.Signatures` to get back the array of StdSignatures `[]StdSignature`.
* (modules) [\#5299](https://github.com/cosmos/cosmos-sdk/pull/5299) `HandleDoubleSign` along with params `MaxEvidenceAge` and `DoubleSignJailEndTime` have moved from the `x/slashing` module to the `x/evidence` module.
* (keys) [\#4941](https://github.com/cosmos/cosmos-sdk/issues/4941) Keybase concrete types constructors such as `NewKeyBaseFromDir` and `NewInMemory` now accept optional parameters of type `KeybaseOption`. These
optional parameters are also added on the keys sub-commands functions, which are now public, and allows
these options to be set on the commands or ignored to default to previous behavior.
* [\#5547](https://github.com/cosmos/cosmos-sdk/pull/5547) `NewKeyBaseFromHomeFlag` constructor has been removed.
* [\#5439](https://github.com/cosmos/cosmos-sdk/pull/5439) Further modularization was done to the `keybase`
package to make it more suitable for use with different key formats and algorithms:
  * The `WithKeygenFunc` function added as a `KeybaseOption` which allows a custom bytes to key
    implementation to be defined when keys are created.
  * The `WithDeriveFunc` function added as a `KeybaseOption` allows custom logic for deriving a key
    from a mnemonic, bip39 password, and HD Path.
  * BIP44 is no longer build into `keybase.CreateAccount()`. It is however the default when using
    the `client/keys` add command.
  * `SupportedAlgos` and `SupportedAlgosLedger` functions return a slice of `SigningAlgo`s that are
    supported by the keybase and the ledger integration respectively.
* (simapp) [\#5419](https://github.com/cosmos/cosmos-sdk/pull/5419) The `helpers.GenTx()` now accepts a gas argument.
* (baseapp) [\#5455](https://github.com/cosmos/cosmos-sdk/issues/5455) A `sdk.Context` is now passed into the `router.Route()` function.

### Client Breaking Changes

* (rest) [\#5270](https://github.com/cosmos/cosmos-sdk/issues/5270) All account types now implement custom JSON serialization.
* (rest) [\#4783](https://github.com/cosmos/cosmos-sdk/issues/4783) The balance field in the DelegationResponse type is now sdk.Coin instead of sdk.Int
* (x/auth) [\#5006](https://github.com/cosmos/cosmos-sdk/pull/5006) The gas required to pass the `AnteHandler` has
increased significantly due to modular `AnteHandler` support. Increase GasLimit accordingly.
* (rest) [\#5336](https://github.com/cosmos/cosmos-sdk/issues/5336) `MsgEditValidator` uses `description` instead of `Description` as a JSON key.
* (keys) [\#5097](https://github.com/cosmos/cosmos-sdk/pull/5097) Due to the keybase -> keyring transition, keys need to be migrated. See `keys migrate` command for more info.
* (x/auth) [\#5424](https://github.com/cosmos/cosmos-sdk/issues/5424) Drop `decode-tx` command from x/auth/client/cli, duplicate of the `decode` command.

### Features

* (store) [\#5435](https://github.com/cosmos/cosmos-sdk/pull/5435) New iterator for paginated requests. Iterator limits DB reads to the range of the requested page.
* (x/evidence) [\#5240](https://github.com/cosmos/cosmos-sdk/pull/5240) Initial implementation of the `x/evidence` module.
* (cli) [\#5212](https://github.com/cosmos/cosmos-sdk/issues/5212) The `q gov proposals` command now supports pagination.
* (store) [\#4724](https://github.com/cosmos/cosmos-sdk/issues/4724) Multistore supports substore migrations upon load. New `rootmulti.Store.LoadLatestVersionAndUpgrade` method in
`Baseapp` supports `StoreLoader` to enable various upgrade strategies. It no
longer panics if the store to load contains substores that we didn't explicitly mount.
* [\#4972](https://github.com/cosmos/cosmos-sdk/issues/4972) A `TxResponse` with a corresponding code
and tx hash will be returned for specific Tendermint errors:
  * `CodeTxInMempoolCache`
  * `CodeMempoolIsFull`
  * `CodeTxTooLarge`
* [\#3872](https://github.com/cosmos/cosmos-sdk/issues/3872) Implement a RESTful endpoint and cli command to decode transactions.
* (keys) [\#4754](https://github.com/cosmos/cosmos-sdk/pull/4754) Introduce new Keybase implementation that can
leverage operating systems' built-in functionalities to securely store secrets. MacOS users may encounter
the following [issue](https://github.com/keybase/go-keychain/issues/47) with the `go-keychain` library. If
you encounter this issue, you must upgrade your xcode command line tools to version >= `10.2`. You can
upgrade via: `sudo rm -rf /Library/Developer/CommandLineTools; xcode-select --install`. Verify the
correct version via: `pkgutil --pkg-info=com.apple.pkg.CLTools_Executables`.
* [\#5355](https://github.com/cosmos/cosmos-sdk/pull/5355) Client commands accept a new `--keyring-backend` option through which users can specify which backend should be used
by the new key store:
  * `os`: use OS default credentials storage (default).
  * `file`: use encrypted file-based store.
  * `kwallet`: use [KDE Wallet](https://utils.kde.org/projects/kwalletmanager/) service.
  * `pass`: use the [pass](https://www.passwordstore.org/) command line password manager.
  * `test`: use password-less key store. *For testing purposes only. Use it at your own risk.*
* (keys) [\#5097](https://github.com/cosmos/cosmos-sdk/pull/5097) New `keys migrate` command to assist users migrate their keys
to the new keyring.
* (keys) [\#5366](https://github.com/cosmos/cosmos-sdk/pull/5366) `keys list` now accepts a `--list-names` option to list key names only, whilst the `keys delete`
command can delete multiple keys by passing their names as arguments. The aforementioned commands can then be piped together, e.g.
`appcli keys list -n | xargs appcli keys delete`
* (modules) [\#4233](https://github.com/cosmos/cosmos-sdk/pull/4233) Add upgrade module that coordinates software upgrades of live chains.
* [\#4486](https://github.com/cosmos/cosmos-sdk/issues/4486) Introduce new `PeriodicVestingAccount` vesting account type
that allows for arbitrary vesting periods.
* (baseapp) [\#5196](https://github.com/cosmos/cosmos-sdk/pull/5196) Baseapp has a new `runTxModeReCheck` to allow applications to skip expensive and unnecessary re-checking of transactions.
* (types) [\#5196](https://github.com/cosmos/cosmos-sdk/pull/5196) Context has new `IsRecheckTx() bool` and `WithIsReCheckTx(bool) Context` methods to to be used in the `AnteHandler`.
* (x/auth/ante) [\#5196](https://github.com/cosmos/cosmos-sdk/pull/5196) AnteDecorators have been updated to avoid unnecessary checks when `ctx.IsReCheckTx() == true`
* (x/auth) [\#5006](https://github.com/cosmos/cosmos-sdk/pull/5006) Modular `AnteHandler` via composable decorators:
  * The `AnteDecorator` interface has been introduced to allow users to implement modular `AnteHandler`
  functionality that can be composed together to create a single `AnteHandler` rather than implementing
  a custom `AnteHandler` completely from scratch, where each `AnteDecorator` allows for custom behavior in
  tightly defined and logically isolated manner. These custom `AnteDecorator` can then be chained together
  with default `AnteDecorator` or third-party `AnteDecorator` to create a modularized `AnteHandler`
  which will run each `AnteDecorator` in the order specified in `ChainAnteDecorators`. For details
  on the new architecture, refer to the [ADR](docs/architecture/adr-010-modular-antehandler.md).
  * `ChainAnteDecorators` function has been introduced to take in a list of `AnteDecorators` and chain
  them in sequence and return a single `AnteHandler`:
    * `SetUpContextDecorator`: Sets `GasMeter` in context and creates defer clause to recover from any
    `OutOfGas` panics in future AnteDecorators and return `OutOfGas` error to `BaseApp`. It MUST be the
    first `AnteDecorator` in the chain for any application that uses gas (or another one that sets the gas meter).
    * `ValidateBasicDecorator`: Calls tx.ValidateBasic and returns any non-nil error.
    * `ValidateMemoDecorator`: Validates tx memo with application parameters and returns any non-nil error.
    * `ConsumeGasTxSizeDecorator`: Consumes gas proportional to the tx size based on application parameters.
    * `MempoolFeeDecorator`: Checks if fee is above local mempool `minFee` parameter during `CheckTx`.
    * `DeductFeeDecorator`: Deducts the `FeeAmount` from first signer of the transaction.
    * `SetPubKeyDecorator`: Sets pubkey of account in any account that does not already have pubkey saved in state machine.
    * `SigGasConsumeDecorator`: Consume parameter-defined amount of gas for each signature.
    * `SigVerificationDecorator`: Verify each signature is valid, return if there is an error.
    * `ValidateSigCountDecorator`: Validate the number of signatures in tx based on app-parameters.
    * `IncrementSequenceDecorator`: Increments the account sequence for each signer to prevent replay attacks.
* (cli) [\#5223](https://github.com/cosmos/cosmos-sdk/issues/5223) Cosmos Ledger App v2.0.0 is now supported. The changes are backwards compatible and App v1.5.x is still supported.
* (x/staking) [\#5380](https://github.com/cosmos/cosmos-sdk/pull/5380) Introduced ability to store historical info entries in staking keeper, allows applications to introspect specified number of past headers and validator sets
  * Introduces new parameter `HistoricalEntries` which allows applications to determine how many recent historical info entries they want to persist in store. Default value is 0.
  * Introduces cli commands and rest routes to query historical information at a given height
* (modules) [\#5249](https://github.com/cosmos/cosmos-sdk/pull/5249) Funds are now allowed to be directly sent to the community pool (via the distribution module account).
* (keys) [\#4941](https://github.com/cosmos/cosmos-sdk/issues/4941) Introduce keybase option to allow overriding the default private key implementation of a key generated through the `keys add` cli command.
* (keys) [\#5439](https://github.com/cosmos/cosmos-sdk/pull/5439) Flags `--algo` and `--hd-path` are added to
  `keys add` command in order to make use of keybase modularized. By default, it uses (0, 0) bip44
  HD path and secp256k1 keys, so is non-breaking.
* (types) [\#5447](https://github.com/cosmos/cosmos-sdk/pull/5447) Added `ApproxRoot` function to sdk.Decimal type in order to get the nth root for a decimal number, where n is a positive integer.
  * An `ApproxSqrt` function was also added for convenience around the common case of n=2.

### Improvements

* (iavl) [\#5538](https://github.com/cosmos/cosmos-sdk/pull/5538) Remove manual IAVL pruning in favor of IAVL's internal pruning strategy.
* (server) [\#4215](https://github.com/cosmos/cosmos-sdk/issues/4215) The `--pruning` flag
has been moved to the configuration file, to allow easier node configuration.
* (cli) [\#5116](https://github.com/cosmos/cosmos-sdk/issues/5116) The `CLIContext` now supports multiple verifiers
when connecting to multiple chains. The connecting chain's `CLIContext` will have to have the correct
chain ID and node URI or client set. To use a `CLIContext` with a verifier for another chain:
  ```go
  // main or parent chain (chain as if you're running without IBC)
  mainCtx := context.NewCLIContext()

  // connecting IBC chain
  sideCtx := context.NewCLIContext().
    WithChainID(sideChainID).
    WithNodeURI(sideChainNodeURI) // or .WithClient(...)

  sideCtx = sideCtx.WithVerifier(
    context.CreateVerifier(sideCtx, context.DefaultVerifierCacheSize),
  )
  ```
* (modules) [\#5017](https://github.com/cosmos/cosmos-sdk/pull/5017) The `x/auth` package now supports
generalized genesis accounts through the `GenesisAccount` interface.
* (modules) [\#4762](https://github.com/cosmos/cosmos-sdk/issues/4762) Deprecate remove and add permissions in ModuleAccount.
* (modules) [\#4760](https://github.com/cosmos/cosmos-sdk/issues/4760) update `x/auth` to match module spec.
* (modules) [\#4814](https://github.com/cosmos/cosmos-sdk/issues/4814) Add security contact to Validator description.
* (modules) [\#4875](https://github.com/cosmos/cosmos-sdk/issues/4875) refactor integration tests to use SimApp and separate test package
* (sdk) [\#4566](https://github.com/cosmos/cosmos-sdk/issues/4566) Export simulation's parameters and app state to JSON in order to reproduce bugs and invariants.
* (sdk) [\#4640](https://github.com/cosmos/cosmos-sdk/issues/4640) improve import/export simulation errors by extending `DiffKVStores` to return an array of `KVPairs` that are then compared to check for inconsistencies.
* (sdk) [\#4717](https://github.com/cosmos/cosmos-sdk/issues/4717) refactor `x/slashing` to match the new module spec
* (sdk) [\#4758](https://github.com/cosmos/cosmos-sdk/issues/4758) update `x/genaccounts` to match module spec
* (simulation) [\#4824](https://github.com/cosmos/cosmos-sdk/issues/4824) `PrintAllInvariants` flag will print all failed invariants
* (simulation) [\#4490](https://github.com/cosmos/cosmos-sdk/issues/4490) add `InitialBlockHeight` flag to resume a simulation from a given block

  * Support exporting the simulation stats to a given JSON file
* (simulation) [\#4847](https://github.com/cosmos/cosmos-sdk/issues/4847), [\#4838](https://github.com/cosmos/cosmos-sdk/pull/4838) and [\#4869](https://github.com/cosmos/cosmos-sdk/pull/4869) `SimApp` and simulation refactors:
  * Implement `SimulationManager` for executing modules' simulation functionalities in a modularized way
  * Add `RegisterStoreDecoders` to the `SimulationManager` for decoding each module's types
  * Add `GenerateGenesisStates` to the `SimulationManager` to generate a randomized `GenState` for each module
  * Add `RandomizedParams` to the `SimulationManager` that registers each modules' parameters in order to
  simulate `ParamChangeProposal`s' `Content`s
  * Add `WeightedOperations` to the `SimulationManager` that define simulation operations (modules' `Msg`s) with their
  respective weights (i.e chance of being simulated).
  * Add `ProposalContents` to the `SimulationManager` to register each module's governance proposal `Content`s.
* (simulation) [\#4893](https://github.com/cosmos/cosmos-sdk/issues/4893) Change `SimApp` keepers to be public and add getter functions for keys and codec
* (simulation) [\#4906](https://github.com/cosmos/cosmos-sdk/issues/4906) Add simulation `Config` struct that wraps simulation flags
* (simulation) [\#4935](https://github.com/cosmos/cosmos-sdk/issues/4935) Update simulation to reflect a proper `ABCI` application without bypassing `BaseApp` semantics
* (simulation) [\#5378](https://github.com/cosmos/cosmos-sdk/pull/5378) Simulation tests refactor:
  * Add `App` interface for general SDK-based app's methods.
  * Refactor and cleanup simulation tests into util functions to simplify their implementation for other SDK apps.
* (store) [\#4792](https://github.com/cosmos/cosmos-sdk/issues/4792) panic on non-registered store
* (types) [\#4821](https://github.com/cosmos/cosmos-sdk/issues/4821) types/errors package added with support for stacktraces. It is meant as a more feature-rich replacement for sdk.Errors in the mid-term.
* (store) [\#1947](https://github.com/cosmos/cosmos-sdk/issues/1947) Implement inter-block (persistent)
caching through `CommitKVStoreCacheManager`. Any application wishing to utilize an inter-block cache
must set it in their app via a `BaseApp` option. The `BaseApp` docs have been drastically improved
to detail this new feature and how state transitions occur.
* (docs/spec) All module specs moved into their respective module dir in x/ (i.e. docs/spec/staking -->> x/staking/spec)
* (docs/) [\#5379](https://github.com/cosmos/cosmos-sdk/pull/5379) Major documentation refactor, including:
  * (docs/intro/) Add and improve introduction material for newcomers.
  * (docs/basics/) Add documentation about basic concepts of the cosmos sdk such as the anatomy of an SDK application, the transaction lifecycle or accounts.
  * (docs/core/) Add documentation about core conepts of the cosmos sdk such as `baseapp`, `server`, `store`s, `context` and more.
  * (docs/building-modules/) Add reference documentation on concepts relevant for module developers (`keeper`, `handler`, `messages`, `queries`,...).
  * (docs/interfaces/) Add documentation on building interfaces for the Cosmos SDK.
  * Redesigned user interface that features new dynamically generated sidebar, build-time code embedding from GitHub, new homepage as well as many other improvements.
* (types) [\#5428](https://github.com/cosmos/cosmos-sdk/pull/5428) Add `Mod` (modulo) method and `RelativePow` (exponentation) function for `Uint`.
* (modules) [\#5506](https://github.com/cosmos/cosmos-sdk/pull/5506) Remove redundancy in `x/distribution`s use of parameters. There
  now exists a single `Params` type with a getter and setter along with a getter for each individual parameter.

### Bug Fixes

* (client) [\#5303](https://github.com/cosmos/cosmos-sdk/issues/5303) Fix ignored error in tx generate only mode.
* (cli) [\#4763](https://github.com/cosmos/cosmos-sdk/issues/4763) Fix flag `--min-self-delegation` for staking `EditValidator`
* (keys) Fix ledger custom coin type support bug.
* (x/gov) [\#5107](https://github.com/cosmos/cosmos-sdk/pull/5107) Sum validator operator's all voting power when tally votes
* (rest) [\#5212](https://github.com/cosmos/cosmos-sdk/issues/5212) Fix pagination in the `/gov/proposals` handler.

## [v0.37.14] - 2020-08-12

### Improvements

* (tendermint) Bump Tendermint version to [v0.32.13](https://github.com/tendermint/tendermint/releases/tag/v0.32.13).


## [v0.37.13] - 2020-06-03

### Improvements

* (tendermint) Bump Tendermint version to [v0.32.12](https://github.com/tendermint/tendermint/releases/tag/v0.32.12).
* (cosmos-ledger-go) Bump Cosmos Ledger Wallet library version to [v0.11.1](https://github.com/cosmos/ledger-cosmos-go/releases/tag/v0.11.1).

## [v0.37.12] - 2020-05-05

### Improvements

* (tendermint) Bump Tendermint version to [v0.32.11](https://github.com/tendermint/tendermint/releases/tag/v0.32.11).

## [v0.37.11] - 2020-04-22

### Bug Fixes

* (x/staking) [\#6021](https://github.com/cosmos/cosmos-sdk/pull/6021) --trust-node's false default value prevents creation of the genesis transaction.

## [v0.37.10] - 2020-04-22

### Bug Fixes

* (client/context) [\#5964](https://github.com/cosmos/cosmos-sdk/issues/5964) Fix incorrect instantiation of tmlite verifier when --trust-node is off.

## [v0.37.9] - 2020-04-09

### Improvements

* (tendermint) Bump Tendermint version to [v0.32.10](https://github.com/tendermint/tendermint/releases/tag/v0.32.10).

## [v0.37.8] - 2020-03-11

### Bug Fixes

* (rest) [\#5508](https://github.com/cosmos/cosmos-sdk/pull/5508) Fix `x/distribution` endpoints to properly return height in the response.
* (x/genutil) [\#5499](https://github.com/cosmos/cosmos-sdk/pull/) Ensure `DefaultGenesis` returns valid and non-nil default genesis state.
* (x/genutil) [\#5775](https://github.com/cosmos/cosmos-sdk/pull/5775) Fix `ExportGenesis` in `x/genutil` to export default genesis state (`[]`) instead of `null`.
* (genesis) [\#5086](https://github.com/cosmos/cosmos-sdk/issues/5086) Ensure `gentxs` are always an empty array instead of `nil`.

### Improvements

* (rest) [\#5648](https://github.com/cosmos/cosmos-sdk/pull/5648) Enhance /txs usability:
  * Add `tx.minheight` key to filter transaction with an inclusive minimum block height
  * Add `tx.maxheight` key to filter transaction with an inclusive maximum block height

## [v0.37.7] - 2020-02-10

### Improvements

* (modules) [\#5597](https://github.com/cosmos/cosmos-sdk/pull/5597) Add `amount` event attribute to the `complete_unbonding`
and `complete_redelegation` events that reflect the total balances of the completed unbondings and redelegations
respectively.

### Bug Fixes

* (x/gov) [\#5622](https://github.com/cosmos/cosmos-sdk/pull/5622) Track any events emitted from a proposal's handler upon successful execution.
* (x/bank) [\#5531](https://github.com/cosmos/cosmos-sdk/issues/5531) Added missing amount event to MsgMultiSend, emitted for each output.

## [v0.37.6] - 2020-01-21

### Improvements

* (tendermint) Bump Tendermint version to [v0.32.9](https://github.com/tendermint/tendermint/releases/tag/v0.32.9)

## [v0.37.5] - 2020-01-07

### Features

* (types) [\#5360](https://github.com/cosmos/cosmos-sdk/pull/5360) Implement `SortableDecBytes` which
  allows the `Dec` type be sortable.

### Improvements

* (tendermint) Bump Tendermint version to [v0.32.8](https://github.com/tendermint/tendermint/releases/tag/v0.32.8)
* (cli) [\#5482](https://github.com/cosmos/cosmos-sdk/pull/5482) Remove old "tags" nomenclature from the `q txs` command in
  favor of the new events system. Functionality remains unchanged except that `=` is used instead of `:` to be
  consistent with the API's use of event queries.

### Bug Fixes

* (iavl) [\#5276](https://github.com/cosmos/cosmos-sdk/issues/5276) Fix potential race condition in `iavlIterator#Close`.
* (baseapp) [\#5350](https://github.com/cosmos/cosmos-sdk/issues/5350) Allow a node to restart successfully
  after a `halt-height` or `halt-time` has been triggered.
* (types) [\#5395](https://github.com/cosmos/cosmos-sdk/issues/5395) Fix `Uint#LTE`.
* (types) [\#5408](https://github.com/cosmos/cosmos-sdk/issues/5408) `NewDecCoins` constructor now sorts the coins.

## [v0.37.4] - 2019-11-04

### Improvements

* (tendermint) Bump Tendermint version to [v0.32.7](https://github.com/tendermint/tendermint/releases/tag/v0.32.7)
* (ledger) [\#4716](https://github.com/cosmos/cosmos-sdk/pull/4716) Fix ledger custom coin type support bug.

### Bug Fixes

* (baseapp) [\#5200](https://github.com/cosmos/cosmos-sdk/issues/5200) Remove duplicate events from previous messages.

## [v0.37.3] - 2019-10-10

### Bug Fixes

* (genesis) [\#5095](https://github.com/cosmos/cosmos-sdk/issues/5095) Fix genesis file migration from v0.34 to
v0.36/v0.37 not converting validator consensus pubkey to bech32 format.

### Improvements

* (tendermint) Bump Tendermint version to [v0.32.6](https://github.com/tendermint/tendermint/releases/tag/v0.32.6)

## [v0.37.1] - 2019-09-19

### Features

* (cli) [\#4973](https://github.com/cosmos/cosmos-sdk/pull/4973) Enable application CPU profiling
via the `--cpu-profile` flag.
* [\#4979](https://github.com/cosmos/cosmos-sdk/issues/4979) Introduce a new `halt-time` config and
CLI option to the `start` command. When provided, an application will halt during `Commit` when the
block time is >= the `halt-time`.

### Improvements

* [\#4990](https://github.com/cosmos/cosmos-sdk/issues/4990) Add `Events` to the `ABCIMessageLog` to
provide context and grouping of events based on the messages they correspond to. The `Events` field
in `TxResponse` is deprecated and will be removed in the next major release.

### Bug Fixes

* [\#4979](https://github.com/cosmos/cosmos-sdk/issues/4979) Use `Signal(os.Interrupt)` over
`os.Exit(0)` during configured halting to allow any `defer` calls to be executed.
* [\#5034](https://github.com/cosmos/cosmos-sdk/issues/5034) Binary search in NFT Module wasn't working on larger sets.

## [v0.37.0] - 2019-08-21

### Bug Fixes

* (baseapp) [\#4903](https://github.com/cosmos/cosmos-sdk/issues/4903) Various height query fixes:
  * Move height with proof check from `CLIContext` to `BaseApp` as the height
  can automatically be injected there.
  * Update `handleQueryStore` to resemble `handleQueryCustom`
* (simulation) [\#4912](https://github.com/cosmos/cosmos-sdk/issues/4912) Fix SimApp ModuleAccountAddrs
to properly return black listed addresses for bank keeper initialization.
* (cli) [\#4919](https://github.com/cosmos/cosmos-sdk/pull/4919) Don't crash CLI
if user doesn't answer y/n confirmation request.
* (cli) [\#4927](https://github.com/cosmos/cosmos-sdk/issues/4927) Fix the `q gov vote`
command to handle empty (pruned) votes correctly.

### Improvements

* (rest) [\#4924](https://github.com/cosmos/cosmos-sdk/pull/4924) Return response
height even upon error as it may be useful for the downstream caller and have
`/auth/accounts/{address}` return a 200 with an empty account upon error when
that error is that the account doesn't exist.

## [v0.36.0] - 2019-08-13

### Breaking Changes

* (rest) [\#4837](https://github.com/cosmos/cosmos-sdk/pull/4837) Remove /version and /node_version
  endpoints in favor of refactoring /node_info to also include application version info.
* All REST responses now wrap the original resource/result. The response
  will contain two fields: height and result.
* [\#3565](https://github.com/cosmos/cosmos-sdk/issues/3565) Updates to the governance module:
  * Rename JSON field from `proposal_content` to `content`
  * Rename JSON field from `proposal_id` to `id`
  * Disable `ProposalTypeSoftwareUpgrade` temporarily
* [\#3775](https://github.com/cosmos/cosmos-sdk/issues/3775) unify sender transaction tag for ease of querying
* [\#4255](https://github.com/cosmos/cosmos-sdk/issues/4255) Add supply module that passively tracks the supplies of a chain
  - Renamed `x/distribution` `ModuleName`
  - Genesis JSON and CLI now use `distribution` instead of `distr`
  - Introduce `ModuleAccount` type, which tracks the flow of coins held within a module
  - Replaced `FeeCollectorKeeper` for a `ModuleAccount`
  - Replaced the staking `Pool`, which coins are now held by the `BondedPool` and `NotBonded` module accounts
  - The `NotBonded` module account now only keeps track of the not bonded tokens within staking, instead of the whole chain
  - [\#3628](https://github.com/cosmos/cosmos-sdk/issues/3628) Replaced governance's burn and deposit accounts for a `ModuleAccount`
  - Added a `ModuleAccount` for the distribution module
  - Added a `ModuleAccount` for the mint module
  [\#4472](https://github.com/cosmos/cosmos-sdk/issues/4472) validation for crisis genesis
* [\#3985](https://github.com/cosmos/cosmos-sdk/issues/3985) `ValidatorPowerRank` uses potential consensus power instead of tendermint power
* [\#4104](https://github.com/cosmos/cosmos-sdk/issues/4104) Gaia has been moved to its own repository: https://github.com/cosmos/gaia
* [\#4104](https://github.com/cosmos/cosmos-sdk/issues/4104) Rename gaiad.toml to app.toml. The internal contents of the application
  config remain unchanged.
* [\#4159](https://github.com/cosmos/cosmos-sdk/issues/4159) create the default module patterns and module manager
* [\#4230](https://github.com/cosmos/cosmos-sdk/issues/4230) Change the type of ABCIMessageLog#MsgIndex to uint16 for proper serialization.
* [\#4250](https://github.com/cosmos/cosmos-sdk/issues/4250) BaseApp.Query() returns app's version string set via BaseApp.SetAppVersion()
  when handling /app/version queries instead of the version string passed as build
  flag at compile time.
* [\#4262](https://github.com/cosmos/cosmos-sdk/issues/4262) GoSumHash is no longer returned by the version command.
* [\#4263](https://github.com/cosmos/cosmos-sdk/issues/4263) RestServer#Start now takes read and write timeout arguments.
* [\#4305](https://github.com/cosmos/cosmos-sdk/issues/4305) `GenerateOrBroadcastMsgs` no longer takes an `offline` parameter.
* [\#4342](https://github.com/cosmos/cosmos-sdk/pull/4342) Upgrade go-amino to v0.15.0
* [\#4351](https://github.com/cosmos/cosmos-sdk/issues/4351) InitCmd, AddGenesisAccountCmd, and CollectGenTxsCmd take node's and client's default home directories as arguments.
* [\#4387](https://github.com/cosmos/cosmos-sdk/issues/4387) Refactor the usage of tags (now called events) to reflect the
  new ABCI events semantics:
  - Move `x/{module}/tags/tags.go` => `x/{module}/types/events.go`
  - Update `docs/specs`
  - Refactor tags in favor of new `Event(s)` type(s)
  - Update `Context` to use new `EventManager`
  - (Begin|End)Blocker no longer return tags, but rather uses new `EventManager`
  - Message handlers no longer return tags, but rather uses new `EventManager`
  Any component (e.g. BeginBlocker, message handler, etc...) wishing to emit an event must do so
  through `ctx.EventManger().EmitEvent(s)`.
  To reset or wipe emitted events: `ctx = ctx.WithEventManager(sdk.NewEventManager())`
  To get all emitted events: `events := ctx.EventManager().Events()`
* [\#4437](https://github.com/cosmos/cosmos-sdk/issues/4437) Replace governance module store keys to use `[]byte` instead of `string`.
* [\#4451](https://github.com/cosmos/cosmos-sdk/issues/4451) Improve modularization of clients and modules:
  * Module directory structure improved and standardized
  * Aliases autogenerated
  * Auth and bank related commands are now mounted under the respective moduels
  * Client initialization and mounting standardized
* [\#4479](https://github.com/cosmos/cosmos-sdk/issues/4479) Remove codec argument redundency in client usage where
  the CLIContext's codec should be used instead.
* [\#4488](https://github.com/cosmos/cosmos-sdk/issues/4488) Decouple client tx, REST, and ultil packages from auth. These packages have
  been restructured and retrofitted into the `x/auth` module.
* [\#4521](https://github.com/cosmos/cosmos-sdk/issues/4521) Flatten x/bank structure by hiding module internals.
* [\#4525](https://github.com/cosmos/cosmos-sdk/issues/4525) Remove --cors flag, the feature is long gone.
* [\#4536](https://github.com/cosmos/cosmos-sdk/issues/4536) The `/auth/accounts/{address}` now returns a `height` in the response.
  The account is now nested under `account`.
* [\#4543](https://github.com/cosmos/cosmos-sdk/issues/4543) Account getters are no longer part of client.CLIContext() and have now moved
  to reside in the auth-specific AccountRetriever.
* [\#4588](https://github.com/cosmos/cosmos-sdk/issues/4588) Context does not depend on x/auth anymore. client/context is stripped out of the following features:
  - GetAccountDecoder()
  - CLIContext.WithAccountDecoder()
  - CLIContext.WithAccountStore()
  x/auth.AccountDecoder is unnecessary and consequently removed.
* [\#4602](https://github.com/cosmos/cosmos-sdk/issues/4602) client/input.{Buffer,Override}Stdin() functions are removed. Thanks to cobra's new release they are now redundant.
* [\#4633](https://github.com/cosmos/cosmos-sdk/issues/4633) Update old Tx search by tags APIs to use new Events
  nomenclature.
* [\#4649](https://github.com/cosmos/cosmos-sdk/issues/4649) Refactor x/crisis as per modules new specs.
* [\#3685](https://github.com/cosmos/cosmos-sdk/issues/3685) The default signature verification gas logic (`DefaultSigVerificationGasConsumer`) now specifies explicit key types rather than string pattern matching. This means that zones that depended on string matching to allow other keys will need to write a custom `SignatureVerificationGasConsumer` function.
* [\#4663](https://github.com/cosmos/cosmos-sdk/issues/4663) Refactor bank keeper by removing private functions
  - `InputOutputCoins`, `SetCoins`, `SubtractCoins` and `AddCoins` are now part of the `SendKeeper` instead of the `Keeper` interface
* (tendermint) [\#4721](https://github.com/cosmos/cosmos-sdk/pull/4721) Upgrade Tendermint to v0.32.1

### Features

* [\#4843](https://github.com/cosmos/cosmos-sdk/issues/4843) Add RegisterEvidences function in the codec package to register
  Tendermint evidence types with a given codec.
* (rest) [\#3867](https://github.com/cosmos/cosmos-sdk/issues/3867) Allow querying for genesis transaction when height query param is set to zero.
* [\#2020](https://github.com/cosmos/cosmos-sdk/issues/2020) New keys export/import command line utilities to export/import private keys in ASCII format
  that rely on Keybase's new underlying ExportPrivKey()/ImportPrivKey() API calls.
* [\#3565](https://github.com/cosmos/cosmos-sdk/issues/3565) Implement parameter change proposal support.
  Parameter change proposals can be submitted through the CLI
  or a REST endpoint. See docs for further usage.
* [\#3850](https://github.com/cosmos/cosmos-sdk/issues/3850) Add `rewards` and `commission` to distribution tx tags.
* [\#3981](https://github.com/cosmos/cosmos-sdk/issues/3981) Add support to gracefully halt a node at a given height
  via the node's `halt-height` config or CLI value.
* [\#4144](https://github.com/cosmos/cosmos-sdk/issues/4144) Allow for configurable BIP44 HD path and coin type.
* [\#4250](https://github.com/cosmos/cosmos-sdk/issues/4250) New BaseApp.{,Set}AppVersion() methods to get/set app's version string.
* [\#4263](https://github.com/cosmos/cosmos-sdk/issues/4263) Add `--read-timeout` and `--write-timeout` args to the `rest-server` command
  to support custom RPC R/W timeouts.
* [\#4271](https://github.com/cosmos/cosmos-sdk/issues/4271) Implement Coins#IsAnyGT
* [\#4318](https://github.com/cosmos/cosmos-sdk/issues/4318) Support height queries. Queries against nodes that have the queried
  height pruned will return an error.
* [\#4409](https://github.com/cosmos/cosmos-sdk/issues/4409) Implement a command that migrates exported state from one version to the next.
  The `migrate` command currently supports migrating from v0.34 to v0.36 by implementing
  necessary types for both versions.
* [\#4570](https://github.com/cosmos/cosmos-sdk/issues/4570) Move /bank/balances/{address} REST handler to x/bank/client/rest. The exposed interface is unchanged.
* Community pool spend proposal per Cosmos Hub governance proposal [\#7](https://github.com/cosmos/cosmos-sdk/issues/7) "Activate the Community Pool"

### Improvements

* (simulation) PrintAllInvariants flag will print all failed invariants
* (simulation) Add `InitialBlockHeight` flag to resume a simulation from a given block
* (simulation) [\#4670](https://github.com/cosmos/cosmos-sdk/issues/4670) Update simulation statistics to JSON format

  - Support exporting the simulation stats to a given JSON file
* [\#4775](https://github.com/cosmos/cosmos-sdk/issues/4775) Refactor CI config
* Upgrade IAVL to v0.12.4
* (tendermint) Upgrade Tendermint to v0.32.2
* (modules) [\#4751](https://github.com/cosmos/cosmos-sdk/issues/4751) update `x/genutils` to match module spec
* (keys) [\#4611](https://github.com/cosmos/cosmos-sdk/issues/4611) store keys in simapp now use a map instead of using individual literal keys
* [\#2286](https://github.com/cosmos/cosmos-sdk/issues/2286) Improve performance of CacheKVStore iterator.
* [\#3512](https://github.com/cosmos/cosmos-sdk/issues/3512) Implement Logger method on each module's keeper.
* [\#3655](https://github.com/cosmos/cosmos-sdk/issues/3655) Improve signature verification failure error message.
* [\#3774](https://github.com/cosmos/cosmos-sdk/issues/3774) add category tag to transactions for ease of filtering
* [\#3914](https://github.com/cosmos/cosmos-sdk/issues/3914) Implement invariant benchmarks and add target to makefile.
* [\#3928](https://github.com/cosmos/cosmos-sdk/issues/3928) remove staking references from types package
* [\#3978](https://github.com/cosmos/cosmos-sdk/issues/3978) Return ErrUnknownRequest in message handlers for unknown
  or invalid routed messages.
* [\#4190](https://github.com/cosmos/cosmos-sdk/issues/4190) Client responses that return (re)delegation(s) now return balances
  instead of shares.
* [\#4194](https://github.com/cosmos/cosmos-sdk/issues/4194) ValidatorSigningInfo now includes the validator's consensus address.
* [\#4235](https://github.com/cosmos/cosmos-sdk/issues/4235) Add parameter change proposal messages to simulation.
* [\#4235](https://github.com/cosmos/cosmos-sdk/issues/4235) Update the minting module params to implement params.ParamSet so
  individual keys can be set via proposals instead of passing a struct.
* [\#4259](https://github.com/cosmos/cosmos-sdk/issues/4259) `Coins` that are `nil` are now JSON encoded as an empty array `[]`.
  Decoding remains unchanged and behavior is left intact.
* [\#4305](https://github.com/cosmos/cosmos-sdk/issues/4305) The `--generate-only` CLI flag fully respects offline tx processing.
* [\#4379](https://github.com/cosmos/cosmos-sdk/issues/4379) close db write batch.
* [\#4384](https://github.com/cosmos/cosmos-sdk/issues/4384)- Allow splitting withdrawal transaction in several chunks
* [\#4403](https://github.com/cosmos/cosmos-sdk/issues/4403) Allow for parameter change proposals to supply only desired fields to be updated
  in objects instead of the entire object (only applies to values that are objects).
* [\#4415](https://github.com/cosmos/cosmos-sdk/issues/4415) /client refactor, reduce genutil dependancy on staking
* [\#4439](https://github.com/cosmos/cosmos-sdk/issues/4439) Implement governance module iterators.
* [\#4465](https://github.com/cosmos/cosmos-sdk/issues/4465) Unknown subcommands print relevant error message
* [\#4466](https://github.com/cosmos/cosmos-sdk/issues/4466) Commission validation added to validate basic of MsgCreateValidator by changing CommissionMsg to CommissionRates
* [\#4501](https://github.com/cosmos/cosmos-sdk/issues/4501) Support height queriers in rest client
* [\#4535](https://github.com/cosmos/cosmos-sdk/issues/4535) Improve import-export simulation errors by decoding the `KVPair.Value` into its
  respective type
* [\#4536](https://github.com/cosmos/cosmos-sdk/issues/4536) cli context queries return query height and accounts are returned with query height
* [\#4553](https://github.com/cosmos/cosmos-sdk/issues/4553) undelegate max entries check first
* [\#4556](https://github.com/cosmos/cosmos-sdk/issues/4556) Added IsValid function to Coin
* [\#4564](https://github.com/cosmos/cosmos-sdk/issues/4564) client/input.GetConfirmation()'s default is changed to No.
* [\#4573](https://github.com/cosmos/cosmos-sdk/issues/4573) Returns height in response for query endpoints.
* [\#4580](https://github.com/cosmos/cosmos-sdk/issues/4580) Update `Context#BlockHeight` to properly set the block height via `WithBlockHeader`.
* [\#4584](https://github.com/cosmos/cosmos-sdk/issues/4584) Update bank Keeper to use expected keeper interface of the AccountKeeper.
* [\#4584](https://github.com/cosmos/cosmos-sdk/issues/4584) Move `Account` and `VestingAccount` interface types to `x/auth/exported`.
* [\#4082](https://github.com/cosmos/cosmos-sdk/issues/4082) supply module queriers for CLI and REST endpoints
* [\#4601](https://github.com/cosmos/cosmos-sdk/issues/4601) Implement generic pangination helper function to be used in
  REST handlers and queriers.
* [\#4629](https://github.com/cosmos/cosmos-sdk/issues/4629) Added warning event that gets emitted if validator misses a block.
* [\#4674](https://github.com/cosmos/cosmos-sdk/issues/4674) Export `Simapp` genState generators and util functions by making them public
* [\#4706](https://github.com/cosmos/cosmos-sdk/issues/4706) Simplify context
  Replace complex Context construct with a simpler immutible struct.
  Only breaking change is not to support `Value` and `GetValue` as first class calls.
  We do embed ctx.Context() as a raw context.Context instead to be used as you see fit.

  Migration guide:

  ```go
  ctx = ctx.WithValue(contextKeyBadProposal, false)
  ```

  Now becomes:

  ```go
  ctx = ctx.WithContext(context.WithValue(ctx.Context(), contextKeyBadProposal, false))
  ```

  A bit more verbose, but also allows `context.WithTimeout()`, etc and only used
  in one function in this repo, in test code.
* [\#3685](https://github.com/cosmos/cosmos-sdk/issues/3685)  Add `SetAddressVerifier` and `GetAddressVerifier` to `sdk.Config` to allow SDK users to configure custom address format verification logic (to override the default limitation of 20-byte addresses).
* [\#3685](https://github.com/cosmos/cosmos-sdk/issues/3685)  Add an additional parameter to NewAnteHandler for a custom `SignatureVerificationGasConsumer` (the default logic is now in `DefaultSigVerificationGasConsumer). This allows SDK users to configure their own logic for which key types are accepted and how those key types consume gas.
* Remove `--print-response` flag as it is no longer used.
* Revert [\#2284](https://github.com/cosmos/cosmos-sdk/pull/2284) to allow create_empty_blocks in the config
* (tendermint) [\#4718](https://github.com/cosmos/cosmos-sdk/issues/4718) Upgrade tendermint/iavl to v0.12.3

### Bug Fixes

* [\#4891](https://github.com/cosmos/cosmos-sdk/issues/4891) Disable querying with proofs enabled when the query height <= 1.
* (rest) [\#4858](https://github.com/cosmos/cosmos-sdk/issues/4858) Do not return an error in BroadcastTxCommit when the tx broadcasting
  was successful. This allows the proper REST response to be returned for a
  failed tx during `block` broadcasting mode.
* (store) [\#4880](https://github.com/cosmos/cosmos-sdk/pull/4880) Fix error check in
  IAVL `Store#DeleteVersion`.
* (tendermint) [\#4879](https://github.com/cosmos/cosmos-sdk/issues/4879) Don't terminate the process immediately after startup when run in standalone mode.
* (simulation) [\#4861](https://github.com/cosmos/cosmos-sdk/pull/4861) Fix non-determinism simulation
  by using CLI flags as input and updating Makefile target.
* [\#4868](https://github.com/cosmos/cosmos-sdk/issues/4868) Context#CacheContext now sets a new EventManager. This prevents unwanted events
  from being emitted.
* (cli) [\#4870](https://github.com/cosmos/cosmos-sdk/issues/4870) Disable the `withdraw-all-rewards` command when `--generate-only` is supplied
* (modules) [\#4831](https://github.com/cosmos/cosmos-sdk/issues/4831) Prevent community spend proposal from transferring funds to a module account
* (keys) [\#4338](https://github.com/cosmos/cosmos-sdk/issues/4338) fix multisig key output for CLI
* (modules) [\#4795](https://github.com/cosmos/cosmos-sdk/issues/4795) restrict module accounts from receiving transactions.
  Allowing this would cause an invariant on the module account coins.
* (modules) [\#4823](https://github.com/cosmos/cosmos-sdk/issues/4823) Update the `DefaultUnbondingTime` from 3 days to 3 weeks to be inline with documentation.
* (abci) [\#4639](https://github.com/cosmos/cosmos-sdk/issues/4639) Fix `CheckTx` by verifying the message route
* Return height in responses when querying against BaseApp
* [\#1351](https://github.com/cosmos/cosmos-sdk/issues/1351) Stable AppHash allows no_empty_blocks
* [\#3705](https://github.com/cosmos/cosmos-sdk/issues/3705) Return `[]` instead of `null` when querying delegator rewards.
* [\#3966](https://github.com/cosmos/cosmos-sdk/issues/3966) fixed multiple assigns to action tags
  [\#3793](https://github.com/cosmos/cosmos-sdk/issues/3793) add delegator tag for MsgCreateValidator and deleted unused moniker and identity tags
* [\#4194](https://github.com/cosmos/cosmos-sdk/issues/4194) Fix pagination and results returned from /slashing/signing_infos
* [\#4230](https://github.com/cosmos/cosmos-sdk/issues/4230) Properly set and display the message index through the TxResponse.
* [\#4234](https://github.com/cosmos/cosmos-sdk/pull/4234) Allow `tx send --generate-only` to
  actually work offline.
* [\#4271](https://github.com/cosmos/cosmos-sdk/issues/4271) Fix addGenesisAccount by using Coins#IsAnyGT for vesting amount validation.
* [\#4273](https://github.com/cosmos/cosmos-sdk/issues/4273) Fix usage of AppendTags in x/staking/handler.go
* [\#4303](https://github.com/cosmos/cosmos-sdk/issues/4303) Fix NewCoins() underlying function for duplicate coins detection.
* [\#4307](https://github.com/cosmos/cosmos-sdk/pull/4307) Don't pass height to RPC calls as
  Tendermint will automatically use the latest height.
* [\#4362](https://github.com/cosmos/cosmos-sdk/issues/4362) simulation setup bugfix for multisim 7601778
* [\#4383](https://github.com/cosmos/cosmos-sdk/issues/4383) - currentStakeRoundUp is now always atleast currentStake + smallest-decimal-precision
* [\#4394](https://github.com/cosmos/cosmos-sdk/issues/4394) Fix signature count check to use the TxSigLimit param instead of
  a default.
* [\#4455](https://github.com/cosmos/cosmos-sdk/issues/4455) Use `QueryWithData()` to query unbonding delegations.
* [\#4493](https://github.com/cosmos/cosmos-sdk/issues/4493) Fix validator-outstanding-rewards command. It now takes as an argument
  a validator address.
* [\#4598](https://github.com/cosmos/cosmos-sdk/issues/4598) Fix redelegation and undelegation txs that were not checking for the correct bond denomination.
* [\#4619](https://github.com/cosmos/cosmos-sdk/issues/4619) Close iterators in `GetAllMatureValidatorQueue` and `UnbondAllMatureValidatorQueue`
  methods.
* [\#4654](https://github.com/cosmos/cosmos-sdk/issues/4654) validator slash event stored by period and height
* [\#4681](https://github.com/cosmos/cosmos-sdk/issues/4681) panic on invalid amount on `MintCoins` and `BurnCoins`
  * skip minting if inflation is set to zero
* Sort state JSON during export and initialization

## 0.35.0

### Bug Fixes

* Fix gas consumption bug in `Undelegate` preventing the ability to sync from
genesis.

## 0.34.10

### Bug Fixes

* Bump Tendermint version to [v0.31.11](https://github.com/tendermint/tendermint/releases/tag/v0.31.11) to address the vulnerability found in the `consensus` package.

## 0.34.9

### Bug Fixes

* Bump Tendermint version to [v0.31.10](https://github.com/tendermint/tendermint/releases/tag/v0.31.10) to address p2p panic errors.

## 0.34.8

### Bug Fixes

* Bump Tendermint version to v0.31.9 to fix the p2p panic error.
* Update gaiareplay's use of an internal Tendermint API

## 0.34.7

### Bug Fixes

#### SDK

* Fix gas consumption bug in `Undelegate` preventing the ability to sync from
genesis.

## 0.34.6

### Bug Fixes

#### SDK

* Unbonding from a validator is now only considered "complete" after the full
unbonding period has elapsed regardless of the validator's status.

## 0.34.5

### Bug Fixes

#### SDK

* [\#4273](https://github.com/cosmos/cosmos-sdk/issues/4273) Fix usage of `AppendTags` in x/staking/handler.go

### Improvements

### SDK

* [\#2286](https://github.com/cosmos/cosmos-sdk/issues/2286) Improve performance of `CacheKVStore` iterator.
* [\#3655](https://github.com/cosmos/cosmos-sdk/issues/3655) Improve signature verification failure error message.
* [\#4384](https://github.com/cosmos/cosmos-sdk/issues/4384) Allow splitting withdrawal transaction in several chunks.

#### Gaia CLI

* [\#4227](https://github.com/cosmos/cosmos-sdk/issues/4227) Support for Ledger App v1.5.
* [#4345](https://github.com/cosmos/cosmos-sdk/pull/4345) Update `ledger-cosmos-go`
to v0.10.3.

## 0.34.4

### Bug Fixes

#### SDK

* [#4234](https://github.com/cosmos/cosmos-sdk/pull/4234) Allow `tx send --generate-only` to
actually work offline.

#### Gaia

* [\#4219](https://github.com/cosmos/cosmos-sdk/issues/4219) Return an error when an empty mnemonic is provided during key recovery.

### Improvements

#### Gaia

* [\#2007](https://github.com/cosmos/cosmos-sdk/issues/2007) Return 200 status code on empty results

### New features

#### SDK

* [\#3850](https://github.com/cosmos/cosmos-sdk/issues/3850) Add `rewards` and `commission` to distribution tx tags.

## 0.34.3

### Bug Fixes

#### Gaia

* [\#4196](https://github.com/cosmos/cosmos-sdk/pull/4196) Set default invariant
check period to zero.

## 0.34.2

### Improvements

#### SDK

* [\#4135](https://github.com/cosmos/cosmos-sdk/pull/4135) Add further clarification
to generate only usage.

### Bug Fixes

#### SDK

* [\#4135](https://github.com/cosmos/cosmos-sdk/pull/4135) Fix `NewResponseFormatBroadcastTxCommit`
* [\#4053](https://github.com/cosmos/cosmos-sdk/issues/4053) Add `--inv-check-period`
flag to gaiad to set period at which invariants checks will run.
* [\#4099](https://github.com/cosmos/cosmos-sdk/issues/4099) Update the /staking/validators endpoint to support
status and pagination query flags.

## 0.34.1

### Bug Fixes

#### Gaia

* [#4163](https://github.com/cosmos/cosmos-sdk/pull/4163) Fix v0.33.x export script to port gov data correctly.

## 0.34.0

### Breaking Changes

#### Gaia

* [\#3463](https://github.com/cosmos/cosmos-sdk/issues/3463) Revert bank module handler fork (re-enables transfers)
* [\#3875](https://github.com/cosmos/cosmos-sdk/issues/3875) Replace `async` flag with `--broadcast-mode` flag where the default
  value is `sync`. The `block` mode should not be used. The REST client now
  uses `mode` parameter instead of the `return` parameter.

#### Gaia CLI

* [\#3938](https://github.com/cosmos/cosmos-sdk/issues/3938) Remove REST server's SSL support altogether.

#### SDK

* [\#3245](https://github.com/cosmos/cosmos-sdk/issues/3245) Rename validator.GetJailed() to validator.IsJailed()
* [\#3516](https://github.com/cosmos/cosmos-sdk/issues/3516) Remove concept of shares from staking unbonding and redelegation UX;
  replaced by direct coin amount.

#### Tendermint

* [\#4029](https://github.com/cosmos/cosmos-sdk/issues/4029) Upgrade Tendermint to v0.31.3

### New features

#### SDK

* [\#2935](https://github.com/cosmos/cosmos-sdk/issues/2935) New module Crisis which can test broken invariant with messages
* [\#3813](https://github.com/cosmos/cosmos-sdk/issues/3813) New sdk.NewCoins safe constructor to replace bare sdk.Coins{} declarations.
* [\#3858](https://github.com/cosmos/cosmos-sdk/issues/3858) add website, details and identity to gentx cli command
* Implement coin conversion and denomination registration utilities

#### Gaia

* [\#2935](https://github.com/cosmos/cosmos-sdk/issues/2935) Optionally assert invariants on a blockly basis using `gaiad --assert-invariants-blockly`
* [\#3886](https://github.com/cosmos/cosmos-sdk/issues/3886) Implement minting module querier and CLI/REST clients.

#### Gaia CLI

* [\#3937](https://github.com/cosmos/cosmos-sdk/issues/3937) Add command to query community-pool

#### Gaia REST API

* [\#3937](https://github.com/cosmos/cosmos-sdk/issues/3937) Add route to fetch community-pool
* [\#3949](https://github.com/cosmos/cosmos-sdk/issues/3949) added /slashing/signing_infos to get signing_info for all validators

### Improvements

#### Gaia

* [\#3808](https://github.com/cosmos/cosmos-sdk/issues/3808) `gaiad` and `gaiacli` integration tests use ./build/ binaries.
* \[\#3819](https://github.com/cosmos/cosmos-sdk/issues/3819) Simulation refactor, log output now stored in ~/.gaiad/simulation/
  * Simulation moved to its own module (not a part of mock)
  * Logger type instead of passing function variables everywhere
  * Logger json output (for reloadable simulation running)
  * Cleanup bank simulation messages / remove dup code in bank simulation
  * Simulations saved in `~/.gaiad/simulations/`
  * "Lean" simulation output option to exclude No-ops and !ok functions (`--SimulationLean` flag)
* [\#3893](https://github.com/cosmos/cosmos-sdk/issues/3893) Improve `gaiacli tx sign` command
  * Add shorthand flags -a and -s for the account and sequence numbers respectively
  * Mark the account and sequence numbers required during "offline" mode
  * Always do an RPC query for account and sequence number during "online" mode
* [\#4018](https://github.com/cosmos/cosmos-sdk/issues/4018) create genesis port script for release v.0.34.0

#### Gaia CLI

* [\#3833](https://github.com/cosmos/cosmos-sdk/issues/3833) Modify stake to atom in gaia's doc.
* [\#3841](https://github.com/cosmos/cosmos-sdk/issues/3841) Add indent to JSON of `gaiacli keys [add|show|list]`
* [\#3859](https://github.com/cosmos/cosmos-sdk/issues/3859) Add newline to echo of `gaiacli keys ...`
* [\#3959](https://github.com/cosmos/cosmos-sdk/issues/3959) Improving error messages when signing with ledger devices fails

#### SDK

* [\#3238](https://github.com/cosmos/cosmos-sdk/issues/3238) Add block time to tx responses when querying for
  txs by tags or hash.
* \[\#3752](https://github.com/cosmos/cosmos-sdk/issues/3752) Explanatory docs for minting mechanism (`docs/spec/mint/01_concepts.md`)
* [\#3801](https://github.com/cosmos/cosmos-sdk/issues/3801) `baseapp` safety improvements
* [\#3820](https://github.com/cosmos/cosmos-sdk/issues/3820) Make Coins.IsAllGT() more robust and consistent.
* [\#3828](https://github.com/cosmos/cosmos-sdk/issues/3828) New sdkch tool to maintain changelogs
* [\#3864](https://github.com/cosmos/cosmos-sdk/issues/3864) Make Coins.IsAllGTE() more consistent.
* [\#3907](https://github.com/cosmos/cosmos-sdk/issues/3907): dep -> go mod migration
  * Drop dep in favor of go modules.
  * Upgrade to Go 1.12.1.
* [\#3917](https://github.com/cosmos/cosmos-sdk/issues/3917) Allow arbitrary decreases to validator commission rates.
* [\#3937](https://github.com/cosmos/cosmos-sdk/issues/3937) Implement community pool querier.
* [\#3940](https://github.com/cosmos/cosmos-sdk/issues/3940) Codespace should be lowercase.
* [\#3986](https://github.com/cosmos/cosmos-sdk/issues/3986) Update the Stringer implementation of the Proposal type.
* [\#926](https://github.com/cosmos/cosmos-sdk/issues/926) circuit breaker high level explanation
* [\#3896](https://github.com/cosmos/cosmos-sdk/issues/3896) Fixed various linters warnings in the context of the gometalinter -> golangci-lint migration
* [\#3916](https://github.com/cosmos/cosmos-sdk/issues/3916) Hex encode data in tx responses

### Bug Fixes

#### Gaia

* [\#3825](https://github.com/cosmos/cosmos-sdk/issues/3825) Validate genesis before running gentx
* [\#3889](https://github.com/cosmos/cosmos-sdk/issues/3889) When `--generate-only` is provided, the Keybase is not used and as a result
  the `--from` value must be a valid Bech32 cosmos address.
* 3974 Fix go env setting in installation.md
* 3996 Change 'make get_tools' to 'make tools' in DOCS_README.md.

#### Gaia CLI

* [\#3883](https://github.com/cosmos/cosmos-sdk/issues/3883) Remove Height Flag from CLI Queries
* [\#3899](https://github.com/cosmos/cosmos-sdk/issues/3899) Using 'gaiacli config node' breaks ~/config/config.toml

#### SDK

* [\#3837](https://github.com/cosmos/cosmos-sdk/issues/3837) Fix `WithdrawValidatorCommission` to properly set the validator's remaining commission.
* [\#3870](https://github.com/cosmos/cosmos-sdk/issues/3870) Fix DecCoins#TruncateDecimal to never return zero coins in
  either the truncated coins or the change coins.
* [\#3915](https://github.com/cosmos/cosmos-sdk/issues/3915) Remove ';' delimiting support from ParseDecCoins
* [\#3977](https://github.com/cosmos/cosmos-sdk/issues/3977) Fix docker image build
* [\#4020](https://github.com/cosmos/cosmos-sdk/issues/4020) Fix queryDelegationRewards by returning an error
when the validator or delegation do not exist.
* [\#4050](https://github.com/cosmos/cosmos-sdk/issues/4050) Fix DecCoins APIs
where rounding or truncation could result in zero decimal coins.
* [\#4088](https://github.com/cosmos/cosmos-sdk/issues/4088) Fix `calculateDelegationRewards`
by accounting for rounding errors when multiplying stake by slashing fractions.

## 0.33.2

### Improvements

#### Tendermint

* Upgrade Tendermint to `v0.31.0-dev0-fix0` which includes critical security fixes.

## 0.33.1

### Bug Fixes

#### Gaia

* [\#3999](https://github.com/cosmos/cosmos-sdk/pull/3999) Fix distribution delegation for zero height export bug

## 0.33.0

BREAKING CHANGES

* Gaia REST API
  * [\#3641](https://github.com/cosmos/cosmos-sdk/pull/3641) Remove the ability to use a Keybase from the REST API client:
    * `password` and `generate_only` have been removed from the `base_req` object
    * All txs that used to sign or use the Keybase now only generate the tx
    * `keys` routes completely removed
  * [\#3692](https://github.com/cosmos/cosmos-sdk/pull/3692) Update tx encoding and broadcasting endpoints:
    * Remove duplicate broadcasting endpoints in favor of POST @ `/txs`
      * The `Tx` field now accepts a `StdTx` and not raw tx bytes
    * Move encoding endpoint to `/txs/encode`

* Gaia
  * [\#3787](https://github.com/cosmos/cosmos-sdk/pull/3787) Fork the `x/bank` module into the Gaia application with only a
  modified message handler, where the modified message handler behaves the same as
  the standard `x/bank` message handler except for `MsgMultiSend` that must burn
  exactly 9 atoms and transfer 1 atom, and `MsgSend` is disabled.
  * [\#3789](https://github.com/cosmos/cosmos-sdk/pull/3789) Update validator creation flow:
    * Remove `NewMsgCreateValidatorOnBehalfOf` and corresponding business logic
    * Ensure the validator address equals the delegator address during
    `MsgCreateValidator#ValidateBasic`

* SDK
  * [\#3750](https://github.com/cosmos/cosmos-sdk/issues/3750) Track outstanding rewards per-validator instead of globally,
           and fix the main simulation issue, which was that slashes of
           re-delegations to a validator were not correctly accounted for
           in fee distribution when the redelegation in question had itself
            been slashed (from a fault committed by a different validator)
           in the same BeginBlock. Outstanding rewards are now available
           on a per-validator basis in REST.
  * [\#3669](https://github.com/cosmos/cosmos-sdk/pull/3669) Ensure consistency in message naming, codec registration, and JSON
  tags.
  * [\#3788](https://github.com/cosmos/cosmos-sdk/pull/3788) Change order of operations for greater accuracy when calculating delegation share token value
  * [\#3788](https://github.com/cosmos/cosmos-sdk/pull/3788) DecCoins.Cap -> DecCoins.Intersect
  * [\#3666](https://github.com/cosmos/cosmos-sdk/pull/3666) Improve coins denom validation.
  * [\#3751](https://github.com/cosmos/cosmos-sdk/pull/3751) Disable (temporarily) support for ED25519 account key pairs.

* Tendermint
  * [\#3804] Update to Tendermint `v0.31.0-dev0`

FEATURES

* SDK
  * [\#3719](https://github.com/cosmos/cosmos-sdk/issues/3719) DBBackend can now be set at compile time.
    Defaults: goleveldb. Supported: cleveldb.

IMPROVEMENTS

* Gaia REST API
  * Update the `TxResponse` type allowing for the `Logs` result to be JSON decoded automatically.

* Gaia CLI
  * [\#3653](https://github.com/cosmos/cosmos-sdk/pull/3653) Prompt user confirmation prior to signing and broadcasting a transaction.
  * [\#3670](https://github.com/cosmos/cosmos-sdk/pull/3670) CLI support for showing bech32 addresses in Ledger devices
  * [\#3711](https://github.com/cosmos/cosmos-sdk/pull/3711) Update `tx sign` to use `--from` instead of the deprecated `--name`
  CLI flag.
  * [\#3738](https://github.com/cosmos/cosmos-sdk/pull/3738) Improve multisig UX:
    * `gaiacli keys show -o json` now includes constituent pubkeys, respective weights and threshold
    * `gaiacli keys show --show-multisig` now displays constituent pubkeys, respective weights and threshold
    * `gaiacli tx sign --validate-signatures` now displays multisig signers with their respective weights
  * [\#3730](https://github.com/cosmos/cosmos-sdk/issues/3730) Improve workflow for
  `gaiad gentx` with offline public keys, by outputting stdtx file that needs to be signed.
  * [\#3761](https://github.com/cosmos/cosmos-sdk/issues/3761) Querying account related information using custom querier in auth module

* SDK
  * [\#3753](https://github.com/cosmos/cosmos-sdk/issues/3753) Remove no-longer-used governance penalty parameter
  * [\#3679](https://github.com/cosmos/cosmos-sdk/issues/3679) Consistent operators across Coins, DecCoins, Int, Dec
            replaced: Minus->Sub Plus->Add Div->Quo
  * [\#3665](https://github.com/cosmos/cosmos-sdk/pull/3665) Overhaul sdk.Uint type in preparation for Coins Int -> Uint migration.
  * [\#3691](https://github.com/cosmos/cosmos-sdk/issues/3691) Cleanup error messages
  * [\#3456](https://github.com/cosmos/cosmos-sdk/issues/3456) Integrate in the Int.ToDec() convenience function
  * [\#3300](https://github.com/cosmos/cosmos-sdk/pull/3300) Update the spec-spec, spec file reorg, and TOC updates.
  * [\#3694](https://github.com/cosmos/cosmos-sdk/pull/3694) Push tagged docker images on docker hub when tag is created.
  * [\#3716](https://github.com/cosmos/cosmos-sdk/pull/3716) Update file permissions the client keys directory and contents to `0700`.
  * [\#3681](https://github.com/cosmos/cosmos-sdk/issues/3681) Migrate ledger-cosmos-go from ZondaX to Cosmos organization

* Tendermint
  * [\#3699](https://github.com/cosmos/cosmos-sdk/pull/3699) Upgrade to Tendermint 0.30.1

BUG FIXES

* Gaia CLI
  * [\#3731](https://github.com/cosmos/cosmos-sdk/pull/3731) `keys add --interactive` bip32 passphrase regression fix
  * [\#3714](https://github.com/cosmos/cosmos-sdk/issues/3714) Fix USB raw access issues with gaiacli when installed via snap

* Gaia
  * [\#3777](https://github.com/cosmso/cosmos-sdk/pull/3777) `gaiad export` no longer panics when the database is empty
  * [\#3806](https://github.com/cosmos/cosmos-sdk/pull/3806) Properly return errors from a couple of struct Unmarshal functions

* SDK
  * [\#3728](https://github.com/cosmos/cosmos-sdk/issues/3728) Truncate decimal multiplication & division in distribution to ensure
           no more than the collected fees / inflation are distributed
  * [\#3727](https://github.com/cosmos/cosmos-sdk/issues/3727) Return on zero-length (including []byte{}) PrefixEndBytes() calls
  * [\#3559](https://github.com/cosmos/cosmos-sdk/issues/3559) fix occasional failing due to non-determinism in lcd test TestBonding
    where validator is unexpectedly slashed throwing off test calculations
  * [\#3411](https://github.com/cosmos/cosmos-sdk/pull/3411) Include the `RequestInitChain.Time` in the block header init during
  `InitChain`.
  * [\#3717](https://github.com/cosmos/cosmos-sdk/pull/3717) Update the vesting specification and implementation to cap deduction from
  `DelegatedVesting` by at most `DelegatedVesting`. This accounts for the case where
  the undelegation amount may exceed the original delegation amount due to
  truncation of undelegation tokens.
  * [\#3717](https://github.com/cosmos/cosmos-sdk/pull/3717) Ignore unknown proposers in allocating rewards for proposers, in case
    unbonding period was just 1 block and proposer was already deleted.
  * [\#3726](https://github.com/cosmos/cosmos-sdk/pull/3724) Cap(clip) reward to remaining coins in AllocateTokens.

## 0.32.0

BREAKING CHANGES

* Gaia REST API
  * [\#3642](https://github.com/cosmos/cosmos-sdk/pull/3642) `GET /tx/{hash}` now returns `404` instead of `500` if the transaction is not found

* SDK
 * [\#3580](https://github.com/cosmos/cosmos-sdk/issues/3580) Migrate HTTP request/response types and utilities to types/rest.
 * [\#3592](https://github.com/cosmos/cosmos-sdk/issues/3592) Drop deprecated keybase implementation's New() constructor in
   favor of a new crypto/keys.New(string, string) implementation that
   returns a lazy keybase instance. Remove client.MockKeyBase,
   superseded by crypto/keys.NewInMemory()
 * [\#3621](https://github.com/cosmos/cosmos-sdk/issues/3621) staking.GenesisState.Bonds -> Delegations

IMPROVEMENTS

* SDK
  * [\#3311](https://github.com/cosmos/cosmos-sdk/pull/3311) Reconcile the `DecCoin/s` API with the `Coin/s` API.
  * [\#3614](https://github.com/cosmos/cosmos-sdk/pull/3614) Add coin denom length checks to the coins constructors.
  * [\#3621](https://github.com/cosmos/cosmos-sdk/issues/3621) remove many inter-module dependancies
  * [\#3601](https://github.com/cosmos/cosmos-sdk/pull/3601) JSON-stringify the ABCI log response which includes the log and message
  index.
  * [\#3604](https://github.com/cosmos/cosmos-sdk/pull/3604) Improve SDK funds related error messages and allow for unicode in
  JSON ABCI log.
  * [\#3620](https://github.com/cosmos/cosmos-sdk/pull/3620) Version command shows build tags
  * [\#3638](https://github.com/cosmos/cosmos-sdk/pull/3638) Add Bcrypt benchmarks & justification of security parameter choice
  * [\#3648](https://github.com/cosmos/cosmos-sdk/pull/3648) Add JSON struct tags to vesting accounts.

* Tendermint
  * [\#3618](https://github.com/cosmos/cosmos-sdk/pull/3618) Upgrade to Tendermint 0.30.03

BUG FIXES

* SDK
  * [\#3646](https://github.com/cosmos/cosmos-sdk/issues/3646) `x/mint` now uses total token supply instead of total bonded tokens to calculate inflation


## 0.31.2

BREAKING CHANGES

* SDK
 * [\#3592](https://github.com/cosmos/cosmos-sdk/issues/3592) Drop deprecated keybase implementation's
   New constructor in favor of a new
   crypto/keys.New(string, string) implementation that
   returns a lazy keybase instance. Remove client.MockKeyBase,
   superseded by crypto/keys.NewInMemory()

IMPROVEMENTS

* SDK
  * [\#3604](https://github.com/cosmos/cosmos-sdk/pulls/3604) Improve SDK funds related error messages and allow for unicode in
  JSON ABCI log.

* Tendermint
  * [\#3563](https://github.com/cosmos/cosmos-sdk/3563) Update to Tendermint version `0.30.0-rc0`


BUG FIXES

* Gaia
  * [\#3585] Fix setting the tx hash in `NewResponseFormatBroadcastTxCommit`.
  * [\#3585] Return an empty `TxResponse` when Tendermint returns an empty
  `ResultBroadcastTx`.

* SDK
  * [\#3582](https://github.com/cosmos/cosmos-sdk/pull/3582) Running `make test_unit` was failing due to a missing tag
  * [\#3617](https://github.com/cosmos/cosmos-sdk/pull/3582) Fix fee comparison when the required fees does not contain any denom
  present in the tx fees.

## 0.31.0

BREAKING CHANGES

* Gaia REST API (`gaiacli advanced rest-server`)
  * [\#3284](https://github.com/cosmos/cosmos-sdk/issues/3284) Rename the `name`
  field to `from` in the `base_req` body.
  * [\#3485](https://github.com/cosmos/cosmos-sdk/pull/3485) Error responses are now JSON objects.
  * [\#3477][distribution] endpoint changed "all_delegation_rewards" -> "delegator_total_rewards"

* Gaia CLI  (`gaiacli`)
  - [#3399](https://github.com/cosmos/cosmos-sdk/pull/3399) Add `gaiad validate-genesis` command to facilitate checking of genesis files
  - [\#1894](https://github.com/cosmos/cosmos-sdk/issues/1894) `version` prints out short info by default. Add `--long` flag. Proper handling of `--format` flag introduced.
  - [\#3465](https://github.com/cosmos/cosmos-sdk/issues/3465) `gaiacli rest-server` switched back to insecure mode by default:
    - `--insecure` flag is removed.
    - `--tls` is now used to enable secure layer.
  - [\#3451](https://github.com/cosmos/cosmos-sdk/pull/3451) `gaiacli` now returns transactions in plain text including tags.
  - [\#3497](https://github.com/cosmos/cosmos-sdk/issues/3497) `gaiad init` now takes moniker as required arguments, not as parameter.
  * [\#3501](https://github.com/cosmos/cosmos-sdk/issues/3501) Change validator
  address Bech32 encoding to consensus address in `tendermint-validator-set`.

* Gaia
  *  [\#3457](https://github.com/cosmos/cosmos-sdk/issues/3457) Changed governance tally validatorGovInfo to use sdk.Int power instead of sdk.Dec
  *  [\#3495](https://github.com/cosmos/cosmos-sdk/issues/3495) Added Validator Minimum Self Delegation
  *  Reintroduce OR semantics for tx fees

* SDK
  * [\#2513](https://github.com/cosmos/cosmos-sdk/issues/2513) Tendermint updates are adjusted by 10^-6 relative to staking tokens,
  * [\#3487](https://github.com/cosmos/cosmos-sdk/pull/3487) Move HTTP/REST utilities out of client/utils into a new dedicated client/rest package.
  * [\#3490](https://github.com/cosmos/cosmos-sdk/issues/3490) ReadRESTReq() returns bool to avoid callers to write error responses twice.
  * [\#3502](https://github.com/cosmos/cosmos-sdk/pull/3502) Fixes issue when comparing genesis states
  * [\#3514](https://github.com/cosmos/cosmos-sdk/pull/3514) Various clean ups:
    - Replace all GetKeyBase\* functions family in favor of NewKeyBaseFromDir and NewKeyBaseFromHomeFlag.
    - Remove Get prefix from all TxBuilder's getters.
  * [\#3522](https://github.com/cosmos/cosmos-sdk/pull/3522) Get rid of double negatives: Coins.IsNotNegative() -> Coins.IsAnyNegative().
  * [\#3561](https://github.com/cosmos/cosmos-sdk/issues/3561) Don't unnecessarily store denominations in staking


FEATURES

* Gaia REST API

* [\#2358](https://github.com/cosmos/cosmos-sdk/issues/2358) Add distribution module REST interface

* Gaia CLI  (`gaiacli`)
  * [\#3429](https://github.com/cosmos/cosmos-sdk/issues/3429) Support querying
  for all delegator distribution rewards.
  * [\#3449](https://github.com/cosmos/cosmos-sdk/issues/3449) Proof verification now works with absence proofs
  * [\#3484](https://github.com/cosmos/cosmos-sdk/issues/3484) Add support
  vesting accounts to the add-genesis-account command.

* Gaia
  - [\#3397](https://github.com/cosmos/cosmos-sdk/pull/3397) Implement genesis file sanitization to avoid failures at chain init.
  * [\#3428](https://github.com/cosmos/cosmos-sdk/issues/3428) Run the simulation from a particular genesis state loaded from a file

* SDK
  * [\#3270](https://github.com/cosmos/cosmos-sdk/issues/3270) [x/staking] limit number of ongoing unbonding delegations /redelegations per pair/trio
  * [\#3477][distribution] new query endpoint "delegator_validators"
  * [\#3514](https://github.com/cosmos/cosmos-sdk/pull/3514) Provided a lazy loading implementation of Keybase that locks the underlying
    storage only for the time needed to perform the required operation. Also added Keybase reference to TxBuilder struct.
  * [types] [\#2580](https://github.com/cosmos/cosmos-sdk/issues/2580) Addresses now Bech32 empty addresses to an empty string


IMPROVEMENTS

* Gaia REST API
  * [\#3284](https://github.com/cosmos/cosmos-sdk/issues/3284) Update Gaia Lite
  REST service to support the following:
    * Automatic account number and sequence population when fields are omitted
    * Generate only functionality no longer requires access to a local Keybase
    * `from` field in the `base_req` body can be a Keybase name or account address
  * [\#3423](https://github.com/cosmos/cosmos-sdk/issues/3423) Allow simulation
  (auto gas) to work with generate only.
  * [\#3514](https://github.com/cosmos/cosmos-sdk/pull/3514) REST server calls to keybase does not lock the underlying storage anymore.
  * [\#3523](https://github.com/cosmos/cosmos-sdk/pull/3523) Added `/tx/encode` endpoint to serialize a JSON tx to base64-encoded Amino.

* Gaia CLI  (`gaiacli`)
  * [\#3476](https://github.com/cosmos/cosmos-sdk/issues/3476) New `withdraw-all-rewards` command to withdraw all delegations rewards for delegators.
  * [\#3497](https://github.com/cosmos/cosmos-sdk/issues/3497) `gaiad gentx` supports `--ip` and `--node-id` flags to override defaults.
  * [\#3518](https://github.com/cosmos/cosmos-sdk/issues/3518) Fix flow in
  `keys add` to show the mnemonic by default.
  * [\#3517](https://github.com/cosmos/cosmos-sdk/pull/3517) Increased test coverage
  * [\#3523](https://github.com/cosmos/cosmos-sdk/pull/3523) Added `tx encode` command to serialize a JSON tx to base64-encoded Amino.

* Gaia
  * [\#3418](https://github.com/cosmos/cosmos-sdk/issues/3418) Add vesting account
  genesis validation checks to `GaiaValidateGenesisState`.
  * [\#3420](https://github.com/cosmos/cosmos-sdk/issues/3420) Added maximum length to governance proposal descriptions and titles
  * [\#3256](https://github.com/cosmos/cosmos-sdk/issues/3256) Add gas consumption
  for tx size in the ante handler.
  * [\#3454](https://github.com/cosmos/cosmos-sdk/pull/3454) Add `--jail-whitelist` to `gaiad export` to enable testing of complex exports
  * [\#3424](https://github.com/cosmos/cosmos-sdk/issues/3424) Allow generation of gentxs with empty memo field.
  * [\#3507](https://github.com/cosmos/cosmos-sdk/issues/3507) General cleanup, removal of unnecessary struct fields, undelegation bugfix, and comment clarification in x/staking and x/slashing

* SDK
  * [\#2605] x/params add subkey accessing
  * [\#2986](https://github.com/cosmos/cosmos-sdk/pull/2986) Store Refactor
  * [\#3435](https://github.com/cosmos/cosmos-sdk/issues/3435) Test that store implementations do not allow nil values
  * [\#2509](https://github.com/cosmos/cosmos-sdk/issues/2509) Sanitize all usage of Dec.RoundInt64()
  * [\#556](https://github.com/cosmos/cosmos-sdk/issues/556) Increase `BaseApp`
  test coverage.
  * [\#3357](https://github.com/cosmos/cosmos-sdk/issues/3357) develop state-transitions.md for staking spec, missing states added to `state.md`
  * [\#3552](https://github.com/cosmos/cosmos-sdk/pull/3552) Validate bit length when
  deserializing `Int` types.


BUG FIXES

* Gaia CLI  (`gaiacli`)
  - [\#3417](https://github.com/cosmos/cosmos-sdk/pull/3417) Fix `q slashing signing-info` panic by ensuring safety of user input and properly returning not found error
  - [\#3345](https://github.com/cosmos/cosmos-sdk/issues/3345) Upgrade ledger-cosmos-go dependency to v0.9.3 to pull
    https://github.com/ZondaX/ledger-cosmos-go/commit/ed9aa39ce8df31bad1448c72d3d226bf2cb1a8d1 in order to fix a derivation path issue that causes `gaiacli keys add --recover`
    to malfunction.
  - [\#3419](https://github.com/cosmos/cosmos-sdk/pull/3419) Fix `q distr slashes` panic
  - [\#3453](https://github.com/cosmos/cosmos-sdk/pull/3453) The `rest-server` command didn't respect persistent flags such as `--chain-id` and `--trust-node` if they were
    passed on the command line.
  - [\#3441](https://github.com/cosmos/cosmos-sdk/pull/3431) Improved resource management and connection handling (ledger devices). Fixes issue with DER vs BER signatures.

* Gaia
  * [\#3486](https://github.com/cosmos/cosmos-sdk/pull/3486) Use AmountOf in
    vesting accounts instead of zipping/aligning denominations.


## 0.30.0

BREAKING CHANGES

* Gaia REST API (`gaiacli advanced rest-server`)
  * [gaia-lite] [\#2182] Renamed and merged all redelegations endpoints into `/staking/redelegations`
  * [\#3176](https://github.com/cosmos/cosmos-sdk/issues/3176) `tx/sign` endpoint now expects `BaseReq` fields as nested object.
  * [\#2222] all endpoints renamed from `/stake` -> `/staking`
  * [\#1268] `LooseTokens` -> `NotBondedTokens`
  * [\#3289] misc renames:
    * `Validator.UnbondingMinTime` -> `Validator.UnbondingCompletionTime`
    * `Delegation` -> `Value` in `MsgCreateValidator` and `MsgDelegate`
    * `MsgBeginUnbonding` -> `MsgUndelegate`

* Gaia CLI  (`gaiacli`)
  * [\#810](https://github.com/cosmos/cosmos-sdk/issues/810) Don't fallback to any default values for chain ID.
    * Users need to supply chain ID either via config file or the `--chain-id` flag.
    * Change `chain_id` and `trust_node` in `gaiacli` configuration to `chain-id` and `trust-node` respectively.
  * [\#3069](https://github.com/cosmos/cosmos-sdk/pull/3069) `--fee` flag renamed to `--fees` to support multiple coins
  * [\#3156](https://github.com/cosmos/cosmos-sdk/pull/3156) Remove unimplemented `gaiacli init` command
  * [\#2222] `gaiacli tx stake` -> `gaiacli tx staking`, `gaiacli query stake` -> `gaiacli query staking`
  * [\#1894](https://github.com/cosmos/cosmos-sdk/issues/1894) `version` command now shows latest commit, vendor dir hash, and build machine info.
  * [\#3320](https://github.com/cosmos/cosmos-sdk/pull/3320) Ensure all `gaiacli query` commands respect the `--output` and `--indent` flags

* Gaia
  * https://github.com/cosmos/cosmos-sdk/issues/2838 - Move store keys to constants
  * [\#3162](https://github.com/cosmos/cosmos-sdk/issues/3162) The `--gas` flag now takes `auto` instead of `simulate`
    in order to trigger a simulation of the tx before the actual execution.
  * [\#3285](https://github.com/cosmos/cosmos-sdk/pull/3285) New `gaiad tendermint version` to print libs versions
  * [\#1894](https://github.com/cosmos/cosmos-sdk/pull/1894) `version` command now shows latest commit, vendor dir hash, and build machine info.
  * [\#3249\(https://github.com/cosmos/cosmos-sdk/issues/3249) `tendermint`'s `show-validator` and `show-address` `--json` flags removed in favor of `--output-format=json`.

* SDK
  * [distribution] [\#3359](https://github.com/cosmos/cosmos-sdk/issues/3359) Always round down when calculating rewards-to-be-withdrawn in F1 fee distribution
  * [#3336](https://github.com/cosmos/cosmos-sdk/issues/3336) Ensure all SDK
  messages have their signature bytes contain canonical fields `value` and `type`.
  * [\#3333](https://github.com/cosmos/cosmos-sdk/issues/3333) - F1 storage efficiency improvements - automatic withdrawals when unbonded, historical reward reference counting
  * [staking] [\#2513](https://github.com/cosmos/cosmos-sdk/issues/2513) Validator power type from Dec -> Int
  * [staking] [\#3233](https://github.com/cosmos/cosmos-sdk/issues/3233) key and value now contain duplicate fields to simplify code
  * [\#3064](https://github.com/cosmos/cosmos-sdk/issues/3064) Sanitize `sdk.Coin` denom. Coins denoms are now case insensitive, i.e. 100fooToken equals to 100FOOTOKEN.
  * [\#3195](https://github.com/cosmos/cosmos-sdk/issues/3195) Allows custom configuration for syncable strategy
  * [\#3242](https://github.com/cosmos/cosmos-sdk/issues/3242) Fix infinite gas
    meter utilization during aborted ante handler executions.
  * [x/distribution] [\#3292](https://github.com/cosmos/cosmos-sdk/issues/3292) Enable or disable withdraw addresses with a parameter in the param store
  * [staking] [\#2222](https://github.com/cosmos/cosmos-sdk/issues/2222) `/stake` -> `/staking` module rename
  * [staking] [\#1268](https://github.com/cosmos/cosmos-sdk/issues/1268) `LooseTokens` -> `NotBondedTokens`
  * [staking] [\#1402](https://github.com/cosmos/cosmos-sdk/issues/1402) Redelegation and unbonding-delegation structs changed to include multiple an array of entries
  * [staking] [\#3289](https://github.com/cosmos/cosmos-sdk/issues/3289) misc renames:
    * `Validator.UnbondingMinTime` -> `Validator.UnbondingCompletionTime`
    * `Delegation` -> `Value` in `MsgCreateValidator` and `MsgDelegate`
    * `MsgBeginUnbonding` -> `MsgUndelegate`
  * [\#3315] Increase decimal precision to 18
  * [\#3323](https://github.com/cosmos/cosmos-sdk/issues/3323) Update to Tendermint 0.29.0
  * [\#3328](https://github.com/cosmos/cosmos-sdk/issues/3328) [x/gov] Remove redundant action tag

* Tendermint
  * [\#3298](https://github.com/cosmos/cosmos-sdk/issues/3298) Upgrade to Tendermint 0.28.0

FEATURES

* Gaia REST API (`gaiacli advanced rest-server`)
  * [\#3067](https://github.com/cosmos/cosmos-sdk/issues/3067) Add support for fees on transactions
  * [\#3069](https://github.com/cosmos/cosmos-sdk/pull/3069) Add a custom memo on transactions
  * [\#3027](https://github.com/cosmos/cosmos-sdk/issues/3027) Implement
  `/gov/proposals/{proposalID}/proposer` to query for a proposal's proposer.

* Gaia CLI  (`gaiacli`)
  * [\#2399](https://github.com/cosmos/cosmos-sdk/issues/2399) Implement `params` command to query slashing parameters.
  * [\#2730](https://github.com/cosmos/cosmos-sdk/issues/2730) Add tx search pagination parameter
  * [\#3027](https://github.com/cosmos/cosmos-sdk/issues/3027) Implement
  `query gov proposer [proposal-id]` to query for a proposal's proposer.
  * [\#3198](https://github.com/cosmos/cosmos-sdk/issues/3198) New `keys add --multisig` flag to store multisig keys locally.
  * [\#3198](https://github.com/cosmos/cosmos-sdk/issues/3198) New `multisign` command to generate multisig signatures.
  * [\#3198](https://github.com/cosmos/cosmos-sdk/issues/3198) New `sign --multisig` flag to enable multisig mode.
  * [\#2715](https://github.com/cosmos/cosmos-sdk/issues/2715) Reintroduce gaia server's insecure mode.
  * [\#3334](https://github.com/cosmos/cosmos-sdk/pull/3334) New `gaiad completion` and `gaiacli completion` to generate Bash/Zsh completion scripts.
  * [\#2607](https://github.com/cosmos/cosmos-sdk/issues/2607) Make `gaiacli config` handle the boolean `indent` flag to beautify commands JSON output.

* Gaia
  * [\#2182] [x/staking] Added querier for querying a single redelegation
  * [\#3305](https://github.com/cosmos/cosmos-sdk/issues/3305) Add support for
    vesting accounts at genesis.
  * [\#3198](https://github.com/cosmos/cosmos-sdk/issues/3198) [x/auth] Add multisig transactions support
  * [\#3198](https://github.com/cosmos/cosmos-sdk/issues/3198) `add-genesis-account` can take both account addresses and key names

* SDK
  - [\#3099](https://github.com/cosmos/cosmos-sdk/issues/3099) Implement F1 fee distribution
  - [\#2926](https://github.com/cosmos/cosmos-sdk/issues/2926) Add TxEncoder to client TxBuilder.
  * [\#2694](https://github.com/cosmos/cosmos-sdk/issues/2694) Vesting account implementation.
  * [\#2996](https://github.com/cosmos/cosmos-sdk/issues/2996) Update the `AccountKeeper` to contain params used in the context of
  the ante handler.
  * [\#3179](https://github.com/cosmos/cosmos-sdk/pull/3179) New CodeNoSignatures error code.
  * [\#3319](https://github.com/cosmos/cosmos-sdk/issues/3319) [x/distribution] Queriers for all distribution state worth querying; distribution query commands
  * [\#3356](https://github.com/cosmos/cosmos-sdk/issues/3356) [x/auth] bech32-ify accounts address in error message.

IMPROVEMENTS

* Gaia REST API
  * [\#3176](https://github.com/cosmos/cosmos-sdk/issues/3176) Validate tx/sign endpoint POST body.
  * [\#2948](https://github.com/cosmos/cosmos-sdk/issues/2948) Swagger UI now makes requests to light client node

* Gaia CLI  (`gaiacli`)
  * [\#3224](https://github.com/cosmos/cosmos-sdk/pull/3224) Support adding offline public keys to the keystore

* Gaia
  * [\#2186](https://github.com/cosmos/cosmos-sdk/issues/2186) Add Address Interface
  * [\#3158](https://github.com/cosmos/cosmos-sdk/pull/3158) Validate slashing genesis
  * [\#3172](https://github.com/cosmos/cosmos-sdk/pull/3172) Support minimum fees in a local testnet.
  * [\#3250](https://github.com/cosmos/cosmos-sdk/pull/3250) Refactor integration tests and increase coverage
  * [\#3248](https://github.com/cosmos/cosmos-sdk/issues/3248) Refactor tx fee
  model:
    * Validators specify minimum gas prices instead of minimum fees
    * Clients may provide either fees or gas prices directly
    * The gas prices of a tx must meet a validator's minimum
    * `gaiad start` and `gaia.toml` take --minimum-gas-prices flag and minimum-gas-price config key respectively.
  * [\#2859](https://github.com/cosmos/cosmos-sdk/issues/2859) Rename `TallyResult` in gov proposals to `FinalTallyResult`
  * [\#3286](https://github.com/cosmos/cosmos-sdk/pull/3286) Fix `gaiad gentx` printout of account's addresses, i.e. user bech32 instead of hex.
  * [\#3249\(https://github.com/cosmos/cosmos-sdk/issues/3249) `--json` flag removed, users should use `--output=json` instead.

* SDK
  * [\#3137](https://github.com/cosmos/cosmos-sdk/pull/3137) Add tag documentation
    for each module along with cleaning up a few existing tags in the governance,
    slashing, and staking modules.
  * [\#3093](https://github.com/cosmos/cosmos-sdk/issues/3093) Ante handler does no longer read all accounts in one go when processing signatures as signature
    verification may fail before last signature is checked.
  * [staking] [\#1402](https://github.com/cosmos/cosmos-sdk/issues/1402) Add for multiple simultaneous redelegations or unbonding-delegations within an unbonding period
  * [staking] [\#1268](https://github.com/cosmos/cosmos-sdk/issues/1268) staking spec rewrite

* CI
  * [\#2498](https://github.com/cosmos/cosmos-sdk/issues/2498) Added macos CI job to CircleCI
  * [#142](https://github.com/tendermint/devops/issues/142) Increased the number of blocks to be tested during multi-sim
  * [#147](https://github.com/tendermint/devops/issues/142) Added docker image build to CI

BUG FIXES

* Gaia CLI  (`gaiacli`)
  * [\#3141](https://github.com/cosmos/cosmos-sdk/issues/3141) Fix the bug in GetAccount when `len(res) == 0` and `err == nil`
  * [\#810](https://github.com/cosmos/cosmos-sdk/pull/3316) Fix regression in gaiacli config file handling

* Gaia
  * [\#3148](https://github.com/cosmos/cosmos-sdk/issues/3148) Fix `gaiad export` by adding a boolean to `NewGaiaApp` determining whether or not to load the latest version
  * [\#3181](https://github.com/cosmos/cosmos-sdk/issues/3181) Correctly reset total accum update height and jailed-validator bond height / unbonding height on export-for-zero-height
  * [\#3172](https://github.com/cosmos/cosmos-sdk/pull/3172) Fix parsing `gaiad.toml`
  when it already exists.
  * [\#3223](https://github.com/cosmos/cosmos-sdk/issues/3223) Fix unset governance proposal queues when importing state from old chain
  * [#3187](https://github.com/cosmos/cosmos-sdk/issues/3187) Fix `gaiad export`
  by resetting each validator's slashing period.

## 0.29.1

BUG FIXES

* SDK
  * [\#3207](https://github.com/cosmos/cosmos-sdk/issues/3207) - Fix token printing bug

## 0.29.0

BREAKING CHANGES

* Gaia
  * [\#3148](https://github.com/cosmos/cosmos-sdk/issues/3148) Fix `gaiad export` by adding a boolean to `NewGaiaApp` determining whether or not to load the latest version

* SDK
  * [\#3163](https://github.com/cosmos/cosmos-sdk/issues/3163) Withdraw commission on self bond removal


## 0.28.1

BREAKING CHANGES

* Gaia REST API (`gaiacli advanced rest-server`)
  * [lcd] [\#3045](https://github.com/cosmos/cosmos-sdk/pull/3045) Fix quoted json return on GET /keys (keys list)
  * [gaia-lite] [\#2191](https://github.com/cosmos/cosmos-sdk/issues/2191) Split `POST /stake/delegators/{delegatorAddr}/delegations` into `POST /stake/delegators/{delegatorAddr}/delegations`, `POST /stake/delegators/{delegatorAddr}/unbonding_delegations` and `POST /stake/delegators/{delegatorAddr}/redelegations`
  * [gaia-lite] [\#3056](https://github.com/cosmos/cosmos-sdk/pull/3056) `generate_only` and `simulate` have moved from query arguments to POST requests body.
* Tendermint
  * [tendermint] Now using Tendermint 0.27.3

FEATURES

* Gaia REST API (`gaiacli advanced rest-server`)
  * [slashing] [\#2399](https://github.com/cosmos/cosmos-sdk/issues/2399)  Implement `/slashing/parameters` endpoint to query slashing parameters.
* Gaia CLI  (`gaiacli`)
  * [gaiacli] [\#2399](https://github.com/cosmos/cosmos-sdk/issues/2399) Implement `params` command to query slashing parameters.
* SDK
  - [client] [\#2926](https://github.com/cosmos/cosmos-sdk/issues/2926) Add TxEncoder to client TxBuilder.
* Other
  - Introduced the logjack tool for saving logs w/ rotation

IMPROVEMENTS

* Gaia REST API (`gaiacli advanced rest-server`)
  * [\#2879](https://github.com/cosmos/cosmos-sdk/issues/2879), [\#2880](https://github.com/cosmos/cosmos-sdk/issues/2880) Update deposit and vote endpoints to perform a direct txs query
    when a given proposal is inactive and thus having votes and deposits removed
    from state.
* Gaia CLI  (`gaiacli`)
  * [\#2879](https://github.com/cosmos/cosmos-sdk/issues/2879), [\#2880](https://github.com/cosmos/cosmos-sdk/issues/2880) Update deposit and vote CLI commands to perform a direct txs query
    when a given proposal is inactive and thus having votes and deposits removed
    from state.
* Gaia
  * [\#3021](https://github.com/cosmos/cosmos-sdk/pull/3021) Add `--gentx-dir` to `gaiad collect-gentxs` to specify a directory from which collect and load gentxs. Add `--output-document` to `gaiad init` to allow one to redirect output to file.


## 0.28.0

BREAKING CHANGES

* Gaia CLI  (`gaiacli`)
  * [cli] [\#2595](https://github.com/cosmos/cosmos-sdk/issues/2595) Remove `keys new` in favor of `keys add` incorporating existing functionality with addition of key recovery functionality.
  * [cli] [\#2987](https://github.com/cosmos/cosmos-sdk/pull/2987) Add shorthand `-a` to `gaiacli keys show` and update docs
  * [cli] [\#2971](https://github.com/cosmos/cosmos-sdk/pull/2971) Additional verification when running `gaiad gentx`
  * [cli] [\#2734](https://github.com/cosmos/cosmos-sdk/issues/2734) Rewrite `gaiacli config`. It is now a non-interactive config utility.

* Gaia
  * [#128](https://github.com/tendermint/devops/issues/128) Updated CircleCI job to trigger website build on every push to master/develop.
  * [\#2994](https://github.com/cosmos/cosmos-sdk/pull/2994) Change wrong-password error message.
  * [\#3009](https://github.com/cosmos/cosmos-sdk/issues/3009) Added missing Gaia genesis verification
  * [#128](https://github.com/tendermint/devops/issues/128) Updated CircleCI job to trigger website build on every push to master/develop.
  * [\#2994](https://github.com/cosmos/cosmos-sdk/pull/2994) Change wrong-password error message.
  * [\#3009](https://github.com/cosmos/cosmos-sdk/issues/3009) Added missing Gaia genesis verification
  * [gas] [\#3052](https://github.com/cosmos/cosmos-sdk/issues/3052) Updated gas costs to more reasonable numbers

* SDK
  * [auth] [\#2952](https://github.com/cosmos/cosmos-sdk/issues/2952) Signatures are no longer serialized on chain with the account number and sequence number
  * [auth] [\#2952](https://github.com/cosmos/cosmos-sdk/issues/2952) Signatures are no longer serialized on chain with the account number and sequence number
  * [stake] [\#3055](https://github.com/cosmos/cosmos-sdk/issues/3055) Use address instead of bond height / intratxcounter for deduplication

FEATURES

* Gaia CLI  (`gaiacli`)
  * [\#2961](https://github.com/cosmos/cosmos-sdk/issues/2961) Add --force flag to gaiacli keys delete command to skip passphrase check and force key deletion unconditionally.

IMPROVEMENTS

* Gaia CLI  (`gaiacli`)
  * [\#2991](https://github.com/cosmos/cosmos-sdk/issues/2991) Fully validate transaction signatures during `gaiacli tx sign --validate-signatures`

* SDK
  * [\#1277](https://github.com/cosmos/cosmos-sdk/issues/1277) Complete bank module specification
  * [\#2963](https://github.com/cosmos/cosmos-sdk/issues/2963) Complete auth module specification
  * [\#2914](https://github.com/cosmos/cosmos-sdk/issues/2914) No longer withdraw validator rewards on bond/unbond, but rather move
  the rewards to the respective validator's pools.


BUG FIXES

* Gaia CLI  (`gaiacli`)
  * [\#2921](https://github.com/cosmos/cosmos-sdk/issues/2921) Fix `keys delete` inability to delete offline and ledger keys.

* Gaia
  * [\#3003](https://github.com/cosmos/cosmos-sdk/issues/3003) CollectStdTxs() must validate DelegatorAddr against genesis accounts.

* SDK
  * [\#2967](https://github.com/cosmos/cosmos-sdk/issues/2967) Change ordering of `mint.BeginBlocker` and `distr.BeginBlocker`, recalculate inflation each block
  * [\#3068](https://github.com/cosmos/cosmos-sdk/issues/3068) check for uint64 gas overflow during `Std#ValidateBasic`.
  * [\#3071](https://github.com/cosmos/cosmos-sdk/issues/3071) Catch overflow on block gas meter


## 0.27.0

BREAKING CHANGES

* Gaia REST API (`gaiacli advanced rest-server`)
  * [gaia-lite] [\#2819](https://github.com/cosmos/cosmos-sdk/pull/2819) Txs query param format is now: `/txs?tag=value` (removed '' wrapping the query parameter `value`)

* Gaia CLI  (`gaiacli`)
  * [cli] [\#2728](https://github.com/cosmos/cosmos-sdk/pull/2728) Seperate `tx` and `query` subcommands by module
  * [cli] [\#2727](https://github.com/cosmos/cosmos-sdk/pull/2727) Fix unbonding command flow
  * [cli] [\#2786](https://github.com/cosmos/cosmos-sdk/pull/2786) Fix redelegation command flow
  * [cli] [\#2829](https://github.com/cosmos/cosmos-sdk/pull/2829) add-genesis-account command now validates state when adding accounts
  * [cli] [\#2804](https://github.com/cosmos/cosmos-sdk/issues/2804) Check whether key exists before passing it on to `tx create-validator`.
  * [cli] [\#2874](https://github.com/cosmos/cosmos-sdk/pull/2874) `gaiacli tx sign` takes an optional `--output-document` flag to support output redirection.
  * [cli] [\#2875](https://github.com/cosmos/cosmos-sdk/pull/2875) Refactor `gaiad gentx` and avoid redirection to `gaiacli tx sign` for tx signing.

* Gaia
  * [mint] [\#2825] minting now occurs every block, inflation parameter updates still hourly

* SDK
  * [\#2752](https://github.com/cosmos/cosmos-sdk/pull/2752) Don't hardcode bondable denom.
  * [\#2701](https://github.com/cosmos/cosmos-sdk/issues/2701) Account numbers and sequence numbers in `auth` are now `uint64` instead of `int64`
  * [\#2019](https://github.com/cosmos/cosmos-sdk/issues/2019) Cap total number of signatures. Current per-transaction limit is 7, and if that is exceeded transaction is rejected.
  * [\#2801](https://github.com/cosmos/cosmos-sdk/pull/2801) Remove AppInit structure.
  * [\#2798](https://github.com/cosmos/cosmos-sdk/issues/2798) Governance API has miss-spelled English word in JSON response ('depositer' -> 'depositor')
  * [\#2943](https://github.com/cosmos/cosmos-sdk/pull/2943) Transaction action tags equal the message type. Staking EndBlocker tags are included.

* Tendermint
  * Update to Tendermint 0.27.0

FEATURES

* Gaia REST API (`gaiacli advanced rest-server`)
  * [gov] [\#2479](https://github.com/cosmos/cosmos-sdk/issues/2479) Added governance parameter
    query REST endpoints.

* Gaia CLI  (`gaiacli`)
  * [gov][cli] [\#2479](https://github.com/cosmos/cosmos-sdk/issues/2479) Added governance
    parameter query commands.
  * [stake][cli] [\#2027] Add CLI query command for getting all delegations to a specific validator.
  * [\#2840](https://github.com/cosmos/cosmos-sdk/pull/2840) Standardize CLI exports from modules

* Gaia
  * [app] [\#2791](https://github.com/cosmos/cosmos-sdk/issues/2791) Support export at a specific height, with `gaiad export --height=HEIGHT`.
  * [x/gov] [#2479](https://github.com/cosmos/cosmos-sdk/issues/2479) Implemented querier
  for getting governance parameters.
  * [app] [\#2663](https://github.com/cosmos/cosmos-sdk/issues/2663) - Runtime-assertable invariants
  * [app] [\#2791](https://github.com/cosmos/cosmos-sdk/issues/2791) Support export at a specific height, with `gaiad export --height=HEIGHT`.
  * [app] [\#2812](https://github.com/cosmos/cosmos-sdk/issues/2812) Support export alterations to prepare for restarting at zero-height

* SDK
  * [simulator] [\#2682](https://github.com/cosmos/cosmos-sdk/issues/2682) MsgEditValidator now looks at the validator's max rate, thus it now succeeds a significant portion of the time
  * [core] [\#2775](https://github.com/cosmos/cosmos-sdk/issues/2775) Add deliverTx maximum block gas limit


IMPROVEMENTS

* Gaia REST API (`gaiacli advanced rest-server`)
  * [gaia-lite] [\#2819](https://github.com/cosmos/cosmos-sdk/pull/2819) Tx search now supports multiple tags as query parameters
  * [\#2836](https://github.com/cosmos/cosmos-sdk/pull/2836) Expose LCD router to allow users to register routes there.

* Gaia CLI  (`gaiacli`)
  * [\#2749](https://github.com/cosmos/cosmos-sdk/pull/2749) Add --chain-id flag to gaiad testnet
  * [\#2819](https://github.com/cosmos/cosmos-sdk/pull/2819) Tx search now supports multiple tags as query parameters

* Gaia
  * [\#2772](https://github.com/cosmos/cosmos-sdk/issues/2772) Update BaseApp to not persist state when the ante handler fails on DeliverTx.
  * [\#2773](https://github.com/cosmos/cosmos-sdk/issues/2773) Require moniker to be provided on `gaiad init`.
  * [\#2672](https://github.com/cosmos/cosmos-sdk/issues/2672) [Makefile] Updated for better Windows compatibility and ledger support logic, get_tools was rewritten as a cross-compatible Makefile.
  * [\#2766](https://github.com/cosmos/cosmos-sdk/issues/2766) [Makefile] Added goimports tool to get_tools. Get_tools now only builds new versions if binaries are missing.
  * [#110](https://github.com/tendermint/devops/issues/110) Updated CircleCI job to trigger website build when cosmos docs are updated.

* SDK
 & [x/mock/simulation] [\#2720] major cleanup, introduction of helper objects, reorganization
 * [\#2821](https://github.com/cosmos/cosmos-sdk/issues/2821) Codespaces are now strings
 * [types] [\#2776](https://github.com/cosmos/cosmos-sdk/issues/2776) Improve safety of `Coin` and `Coins` types. Various functions
 and methods will panic when a negative amount is discovered.
 * [\#2815](https://github.com/cosmos/cosmos-sdk/issues/2815) Gas unit fields changed from `int64` to `uint64`.
 * [\#2821](https://github.com/cosmos/cosmos-sdk/issues/2821) Codespaces are now strings
 * [\#2779](https://github.com/cosmos/cosmos-sdk/issues/2779) Introduce `ValidateBasic` to the `Tx` interface and call it in the ante
 handler.
 * [\#2825](https://github.com/cosmos/cosmos-sdk/issues/2825) More staking and distribution invariants
 * [\#2912](https://github.com/cosmos/cosmos-sdk/issues/2912) Print commit ID in hex when commit is synced.

* Tendermint
 * [\#2796](https://github.com/cosmos/cosmos-sdk/issues/2796) Update to go-amino 0.14.1


BUG FIXES

* Gaia REST API (`gaiacli advanced rest-server`)
  * [gaia-lite] [\#2868](https://github.com/cosmos/cosmos-sdk/issues/2868) Added handler for governance tally endpoint
  * [\#2907](https://github.com/cosmos/cosmos-sdk/issues/2907) Refactor and fix the way Gaia Lite is started.

* Gaia
  * [\#2723] Use `cosmosvalcons` Bech32 prefix in `tendermint show-address`
  * [\#2742](https://github.com/cosmos/cosmos-sdk/issues/2742) Fix time format of TimeoutCommit override
  * [\#2898](https://github.com/cosmos/cosmos-sdk/issues/2898) Remove redundant '$' in docker-compose.yml

* SDK
  * [\#2733](https://github.com/cosmos/cosmos-sdk/issues/2733) [x/gov, x/mock/simulation] Fix governance simulation, update x/gov import/export
  * [\#2854](https://github.com/cosmos/cosmos-sdk/issues/2854) [x/bank] Remove unused bank.MsgIssue, prevent possible panic
  * [\#2884](https://github.com/cosmos/cosmos-sdk/issues/2884) [docs/examples] Fix `basecli version` panic

* Tendermint
  * [\#2797](https://github.com/tendermint/tendermint/pull/2797) AddressBook requires addresses to have IDs; Do not crap out immediately after sending pex addrs in seed mode

## 0.26.0

BREAKING CHANGES

* Gaia
  * [gaiad init] [\#2602](https://github.com/cosmos/cosmos-sdk/issues/2602) New genesis workflow

* SDK
  * [simulation] [\#2665](https://github.com/cosmos/cosmos-sdk/issues/2665) only argument to sdk.Invariant is now app

* Tendermint
  * Upgrade to version 0.26.0

FEATURES

* Gaia CLI  (`gaiacli`)
  * [cli] [\#2569](https://github.com/cosmos/cosmos-sdk/pull/2569) Add commands to query validator unbondings and redelegations
  * [cli] [\#2569](https://github.com/cosmos/cosmos-sdk/pull/2569) Add commands to query validator unbondings and redelegations
  * [cli] [\#2524](https://github.com/cosmos/cosmos-sdk/issues/2524) Add support offline mode to `gaiacli tx sign`. Lookups are not performed if the flag `--offline` is on.
  * [cli] [\#2558](https://github.com/cosmos/cosmos-sdk/issues/2558) Rename --print-sigs to --validate-signatures. It now performs a complete set of sanity checks and reports to the user. Also added --print-signature-only to print the signature only, not the whole transaction.
  * [cli] [\#2704](https://github.com/cosmos/cosmos-sdk/pull/2704) New add-genesis-account convenience command to populate genesis.json with genesis accounts.

* SDK
  * [\#1336](https://github.com/cosmos/cosmos-sdk/issues/1336) Mechanism for SDK Users to configure their own Bech32 prefixes instead of using the default cosmos prefixes.

IMPROVEMENTS

* Gaia
 * [\#2637](https://github.com/cosmos/cosmos-sdk/issues/2637) [x/gov] Switched inactive and active proposal queues to an iterator based queue

* SDK
 * [\#2573](https://github.com/cosmos/cosmos-sdk/issues/2573) [x/distribution] add accum invariance
 * [\#2556](https://github.com/cosmos/cosmos-sdk/issues/2556) [x/mock/simulation] Fix debugging output
 * [\#2396](https://github.com/cosmos/cosmos-sdk/issues/2396) [x/mock/simulation] Change parameters to get more slashes
 * [\#2617](https://github.com/cosmos/cosmos-sdk/issues/2617) [x/mock/simulation] Randomize all genesis parameters
 * [\#2669](https://github.com/cosmos/cosmos-sdk/issues/2669) [x/stake] Added invarant check to make sure validator's power aligns with its spot in the power store.
 * [\#1924](https://github.com/cosmos/cosmos-sdk/issues/1924) [x/mock/simulation] Use a transition matrix for block size
 * [\#2660](https://github.com/cosmos/cosmos-sdk/issues/2660) [x/mock/simulation] Staking transactions get tested far more frequently
 * [\#2610](https://github.com/cosmos/cosmos-sdk/issues/2610) [x/stake] Block redelegation to and from the same validator
 * [\#2652](https://github.com/cosmos/cosmos-sdk/issues/2652) [x/auth] Add benchmark for get and set account
 * [\#2685](https://github.com/cosmos/cosmos-sdk/issues/2685) [store] Add general merkle absence proof (also for empty substores)
 * [\#2708](https://github.com/cosmos/cosmos-sdk/issues/2708) [store] Disallow setting nil values

BUG FIXES

* Gaia
 * [\#2670](https://github.com/cosmos/cosmos-sdk/issues/2670) [x/stake] fixed incorrect `IterateBondedValidators` and split into two functions: `IterateBondedValidators` and `IterateLastBlockConsValidators`
 * [\#2691](https://github.com/cosmos/cosmos-sdk/issues/2691) Fix local testnet creation by using a single canonical genesis time
 * [\#2648](https://github.com/cosmos/cosmos-sdk/issues/2648) [gaiad] Fix `gaiad export` / `gaiad import` consistency, test in CI

* SDK
 * [\#2625](https://github.com/cosmos/cosmos-sdk/issues/2625) [x/gov] fix AppendTag function usage error
 * [\#2677](https://github.com/cosmos/cosmos-sdk/issues/2677) [x/stake, x/distribution] various staking/distribution fixes as found by the simulator
 * [\#2674](https://github.com/cosmos/cosmos-sdk/issues/2674) [types] Fix coin.IsLT() impl, coins.IsLT() impl, and renamed coins.Is\* to coins.IsAll\* (see [\#2686](https://github.com/cosmos/cosmos-sdk/issues/2686))
 * [\#2711](https://github.com/cosmos/cosmos-sdk/issues/2711) [x/stake] Add commission data to `MsgCreateValidator` signature bytes.
 * Temporarily disable insecure mode for Gaia Lite

## 0.25.0

*October 24th, 2018*

BREAKING CHANGES

* Gaia REST API (`gaiacli advanced rest-server`)
    * [x/stake] Validator.Owner renamed to Validator.Operator
    * [\#595](https://github.com/cosmos/cosmos-sdk/issues/595) Connections to the REST server are now secured using Transport Layer Security by default. The --insecure flag is provided to switch back to insecure HTTP.
    * [gaia-lite] [\#2258](https://github.com/cosmos/cosmos-sdk/issues/2258) Split `GET stake/delegators/{delegatorAddr}` into `GET stake/delegators/{delegatorAddr}/delegations`, `GET stake/delegators/{delegatorAddr}/unbonding_delegations` and `GET stake/delegators/{delegatorAddr}/redelegations`

* Gaia CLI  (`gaiacli`)
    * [x/stake] Validator.Owner renamed to Validator.Operator
    * [cli] unsafe_reset_all, show_validator, and show_node_id have been renamed to unsafe-reset-all, show-validator, and show-node-id
    * [cli] [\#1983](https://github.com/cosmos/cosmos-sdk/issues/1983) --print-response now defaults to true in commands that create and send a transaction
    * [cli] [\#1983](https://github.com/cosmos/cosmos-sdk/issues/1983) you can now pass --pubkey or --address to gaiacli keys show to return a plaintext representation of the key's address or public key for use with other commands
    * [cli] [\#2061](https://github.com/cosmos/cosmos-sdk/issues/2061) changed proposalID in governance REST endpoints to proposal-id
    * [cli] [\#2014](https://github.com/cosmos/cosmos-sdk/issues/2014) `gaiacli advanced` no longer exists - to access `ibc`, `rest-server`, and `validator-set` commands use `gaiacli ibc`, `gaiacli rest-server`, and `gaiacli tendermint`, respectively
    * [makefile] `get_vendor_deps` no longer updates lock file it just updates vendor directory. Use `update_vendor_deps` to update the lock file. [#2152](https://github.com/cosmos/cosmos-sdk/pull/2152)
    * [cli] [\#2221](https://github.com/cosmos/cosmos-sdk/issues/2221) All commands that
    utilize a validator's operator address must now use the new Bech32 prefix,
    `cosmosvaloper`.
    * [cli] [\#2190](https://github.com/cosmos/cosmos-sdk/issues/2190) `gaiacli init --gen-txs` is now `gaiacli init --with-txs` to reduce confusion
    * [cli] [\#2073](https://github.com/cosmos/cosmos-sdk/issues/2073) --from can now be either an address or a key name
    * [cli] [\#1184](https://github.com/cosmos/cosmos-sdk/issues/1184) Subcommands reorganisation, see [\#2390](https://github.com/cosmos/cosmos-sdk/pull/2390) for a comprehensive list of changes.
    * [cli] [\#2524](https://github.com/cosmos/cosmos-sdk/issues/2524) Add support offline mode to `gaiacli tx sign`. Lookups are not performed if the flag `--offline` is on.
    * [cli] [\#2570](https://github.com/cosmos/cosmos-sdk/pull/2570) Add commands to query deposits on proposals

* Gaia
    * Make the transient store key use a distinct store key. [#2013](https://github.com/cosmos/cosmos-sdk/pull/2013)
    * [x/stake] [\#1901](https://github.com/cosmos/cosmos-sdk/issues/1901) Validator type's Owner field renamed to Operator; Validator's GetOwner() renamed accordingly to comply with the SDK's Validator interface.
    * [docs] [#2001](https://github.com/cosmos/cosmos-sdk/pull/2001) Update slashing spec for slashing period
    * [x/stake, x/slashing] [#1305](https://github.com/cosmos/cosmos-sdk/issues/1305) - Rename "revoked" to "jailed"
    * [x/stake] [#1676] Revoked and jailed validators put into the unbonding state
    * [x/stake] [#1877] Redelegations/unbonding-delegation from unbonding validator have reduced time
    * [x/slashing] [\#1789](https://github.com/cosmos/cosmos-sdk/issues/1789) Slashing changes for Tendermint validator set offset (NextValSet)
    * [x/stake] [\#2040](https://github.com/cosmos/cosmos-sdk/issues/2040) Validator
    operator type has now changed to `sdk.ValAddress`
    * [x/stake] [\#2221](https://github.com/cosmos/cosmos-sdk/issues/2221) New
    Bech32 prefixes have been introduced for a validator's consensus address and
    public key: `cosmosvalcons` and `cosmosvalconspub` respectively. Also, existing Bech32 prefixes have been
    renamed for accounts and validator operators:
      * `cosmosaccaddr` / `cosmosaccpub` => `cosmos` / `cosmospub`
      * `cosmosvaladdr` / `cosmosvalpub` => `cosmosvaloper` / `cosmosvaloperpub`
    * [x/stake] [#1013] TendermintUpdates now uses transient store
    * [x/stake] [\#2435](https://github.com/cosmos/cosmos-sdk/issues/2435) Remove empty bytes from the ValidatorPowerRank store key
    * [x/gov] [\#2195](https://github.com/cosmos/cosmos-sdk/issues/2195) Governance uses BFT Time
    * [x/gov] [\#2256](https://github.com/cosmos/cosmos-sdk/issues/2256) Removed slashing for governance non-voting validators
    * [simulation] [\#2162](https://github.com/cosmos/cosmos-sdk/issues/2162) Added back correct supply invariants
    * [x/slashing] [\#2430](https://github.com/cosmos/cosmos-sdk/issues/2430) Simulate more slashes, check if validator is jailed before jailing
    * [x/stake] [\#2393](https://github.com/cosmos/cosmos-sdk/issues/2393) Removed `CompleteUnbonding` and `CompleteRedelegation` Msg types, and instead added unbonding/redelegation queues to endblocker
    * [x/mock/simulation] [\#2501](https://github.com/cosmos/cosmos-sdk/issues/2501) Simulate transactions & invariants for fee distribution, and fix bugs discovered in the process
      * [x/auth] Simulate random fee payments
      * [cmd/gaia/app] Simulate non-zero inflation
      * [x/stake] Call hooks correctly in several cases related to delegation/validator updates
      * [x/stake] Check full supply invariants, including yet-to-be-withdrawn fees
      * [x/stake] Remove no-longer-in-use store key
      * [x/slashing] Call hooks correctly when a validator is slashed
      * [x/slashing] Truncate withdrawals (unbonding, redelegation) and burn change
      * [x/mock/simulation] Ensure the simulation cannot set a proposer address of nil
      * [x/mock/simulation] Add more event logs on begin block / end block for clarity
      * [x/mock/simulation] Correctly set validator power in abci.RequestBeginBlock
      * [x/minting] Correctly call stake keeper to track inflated supply
      * [x/distribution] Sanity check for nonexistent rewards
      * [x/distribution] Truncate withdrawals and return change to the community pool
      * [x/distribution] Add sanity checks for incorrect accum / total accum relations
      * [x/distribution] Correctly calculate total power using Tendermint updates
      * [x/distribution] Simulate withdrawal transactions
      * [x/distribution] Fix a bug where the fee pool was not correctly tracked on WithdrawDelegatorRewardsAll
    * [x/stake] [\#1673](https://github.com/cosmos/cosmos-sdk/issues/1673) Validators are no longer deleted until they can no longer possibly be slashed
    * [\#1890](https://github.com/cosmos/cosmos-sdk/issues/1890) Start chain with initial state + sequence of transactions
      * [cli] Rename `gaiad init gentx` to `gaiad gentx`.
      * [cli] Add `--skip-genesis` flag to `gaiad init` to prevent `genesis.json` generation.
      * Drop `GenesisTx` in favor of a signed `StdTx` with only one `MsgCreateValidator` message.
      * [cli] Port `gaiad init` and `gaiad testnet` to work with `StdTx` genesis transactions.
      * [cli] Add `--moniker` flag to `gaiad init` to override moniker when generating `genesis.json` - i.e. it takes effect when running with the `--with-txs` flag, it is ignored otherwise.

* SDK
    * [core] [\#2219](https://github.com/cosmos/cosmos-sdk/issues/2219) Update to Tendermint 0.24.0
      * Validator set updates delayed by one block
      * BFT timestamp that can safely be used by applications
      * Fixed maximum block size enforcement
    * [core] [\#1807](https://github.com/cosmos/cosmos-sdk/issues/1807) Switch from use of rational to decimal
    * [types] [\#1901](https://github.com/cosmos/cosmos-sdk/issues/1901) Validator interface's GetOwner() renamed to GetOperator()
    * [x/slashing] [#2122](https://github.com/cosmos/cosmos-sdk/pull/2122) - Implement slashing period
    * [types] [\#2119](https://github.com/cosmos/cosmos-sdk/issues/2119) Parsed error messages and ABCI log errors to make     them more human readable.
    * [types] [\#2407](https://github.com/cosmos/cosmos-sdk/issues/2407) MulInt method added to big decimal in order to improve efficiency of slashing
    * [simulation] Rename TestAndRunTx to Operation [#2153](https://github.com/cosmos/cosmos-sdk/pull/2153)
    * [simulation] Remove log and testing.TB from Operation and Invariants, in favor of using errors [\#2282](https://github.com/cosmos/cosmos-sdk/issues/2282)
    * [simulation] Remove usage of keys and addrs in the types, in favor of simulation.Account [\#2384](https://github.com/cosmos/cosmos-sdk/issues/2384)
    * [tools] Removed gocyclo [#2211](https://github.com/cosmos/cosmos-sdk/issues/2211)
    * [baseapp] Remove `SetTxDecoder` in favor of requiring the decoder be set in baseapp initialization. [#1441](https://github.com/cosmos/cosmos-sdk/issues/1441)
    * [baseapp] [\#1921](https://github.com/cosmos/cosmos-sdk/issues/1921) Add minimumFees field to BaseApp.
    * [store] Change storeInfo within the root multistore to use tmhash instead of ripemd160 [\#2308](https://github.com/cosmos/cosmos-sdk/issues/2308)
    * [codec] [\#2324](https://github.com/cosmos/cosmos-sdk/issues/2324) All referrences to wire have been renamed to codec. Additionally, wire.NewCodec is now codec.New().
    * [types] [\#2343](https://github.com/cosmos/cosmos-sdk/issues/2343) Make sdk.Msg have a names field, to facilitate automatic tagging.
    * [baseapp] [\#2366](https://github.com/cosmos/cosmos-sdk/issues/2366) Automatically add action tags to all messages
    * [x/auth] [\#2377](https://github.com/cosmos/cosmos-sdk/issues/2377) auth.StdSignMsg -> txbuilder.StdSignMsg
    * [x/staking] [\#2244](https://github.com/cosmos/cosmos-sdk/issues/2244) staking now holds a consensus-address-index instead of a consensus-pubkey-index
    * [x/staking] [\#2236](https://github.com/cosmos/cosmos-sdk/issues/2236) more distribution hooks for distribution
    * [x/stake] [\#2394](https://github.com/cosmos/cosmos-sdk/issues/2394) Split up UpdateValidator into distinct state transitions applied only in EndBlock
    * [x/slashing] [\#2480](https://github.com/cosmos/cosmos-sdk/issues/2480) Fix signing info handling bugs & faulty slashing
    * [x/stake] [\#2412](https://github.com/cosmos/cosmos-sdk/issues/2412) Added an unbonding validator queue to EndBlock to automatically update validator.Status when finished Unbonding
    * [x/stake] [\#2500](https://github.com/cosmos/cosmos-sdk/issues/2500) Block conflicting redelegations until we add an index
    * [x/params] Global Paramstore refactored
    * [types] [\#2506](https://github.com/cosmos/cosmos-sdk/issues/2506) sdk.Dec MarshalJSON now marshals as a normal Decimal, with 10 digits of decimal precision
    * [x/stake] [\#2508](https://github.com/cosmos/cosmos-sdk/issues/2508) Utilize Tendermint power for validator power key
    * [x/stake] [\#2531](https://github.com/cosmos/cosmos-sdk/issues/2531) Remove all inflation logic
    * [x/mint] [\#2531](https://github.com/cosmos/cosmos-sdk/issues/2531) Add minting module and inflation logic
    * [x/auth] [\#2540](https://github.com/cosmos/cosmos-sdk/issues/2540) Rename `AccountMapper` to `AccountKeeper`.
    * [types] [\#2456](https://github.com/cosmos/cosmos-sdk/issues/2456) Renamed msg.Name() and msg.Type() to msg.Type() and msg.Route() respectively

* Tendermint
  * Update tendermint version from v0.23.0 to v0.25.0, notable changes
    * Mempool now won't build too large blocks, or too computationally expensive blocks
    * Maximum tx sizes and gas are now removed, and are implicitly the blocks maximums
    * ABCI validators no longer send the pubkey. The pubkey is only sent in validator updates
    * Validator set changes are now delayed by one block
    * Block header now includes the next validator sets hash
    * BFT time is implemented
    * Secp256k1 signature format has changed
    * There is now a threshold multisig format
    * See the [tendermint changelog](https://github.com/tendermint/tendermint/blob/master/CHANGELOG.md) for other changes.

FEATURES

* Gaia REST API (`gaiacli advanced rest-server`)
  * [gaia-lite] Endpoints to query staking pool and params
  * [gaia-lite] [\#2110](https://github.com/cosmos/cosmos-sdk/issues/2110) Add support for `simulate=true` requests query argument to endpoints that send txs to run simulations of transactions
  * [gaia-lite] [\#966](https://github.com/cosmos/cosmos-sdk/issues/966) Add support for `generate_only=true` query argument to generate offline unsigned transactions
  * [gaia-lite] [\#1953](https://github.com/cosmos/cosmos-sdk/issues/1953) Add /sign endpoint to sign transactions generated with `generate_only=true`.
  * [gaia-lite] [\#1954](https://github.com/cosmos/cosmos-sdk/issues/1954) Add /broadcast endpoint to broadcast transactions signed by the /sign endpoint.
  * [gaia-lite] [\#2113](https://github.com/cosmos/cosmos-sdk/issues/2113) Rename `/accounts/{address}/send` to `/bank/accounts/{address}/transfers`, rename `/accounts/{address}` to `/auth/accounts/{address}`, replace `proposal-id` with `proposalId` in all gov endpoints
  * [gaia-lite] [\#2478](https://github.com/cosmos/cosmos-sdk/issues/2478) Add query gov proposal's deposits endpoint
  * [gaia-lite] [\#2477](https://github.com/cosmos/cosmos-sdk/issues/2477) Add query validator's outgoing redelegations and unbonding delegations endpoints

* Gaia CLI  (`gaiacli`)
  * [cli] Cmds to query staking pool and params
  * [gov][cli] [\#2062](https://github.com/cosmos/cosmos-sdk/issues/2062) added `--proposal` flag to `submit-proposal` that allows a JSON file containing a proposal to be passed in
  * [\#2040](https://github.com/cosmos/cosmos-sdk/issues/2040) Add `--bech` to `gaiacli keys show` and respective REST endpoint to
  provide desired Bech32 prefix encoding
  * [cli] [\#2047](https://github.com/cosmos/cosmos-sdk/issues/2047) [\#2306](https://github.com/cosmos/cosmos-sdk/pull/2306) Passing --gas=simulate triggers a simulation of the tx before the actual execution.
  The gas estimate obtained via the simulation will be used as gas limit in the actual execution.
  * [cli] [\#2047](https://github.com/cosmos/cosmos-sdk/issues/2047) The --gas-adjustment flag can be used to adjust the estimate obtained via the simulation triggered by --gas=simulate.
  * [cli] [\#2110](https://github.com/cosmos/cosmos-sdk/issues/2110) Add --dry-run flag to perform a simulation of a transaction without broadcasting it. The --gas flag is ignored as gas would be automatically estimated.
  * [cli] [\#2204](https://github.com/cosmos/cosmos-sdk/issues/2204) Support generating and broadcasting messages with multiple signatures via command line:
    * [\#966](https://github.com/cosmos/cosmos-sdk/issues/966) Add --generate-only flag to build an unsigned transaction and write it to STDOUT.
    * [\#1953](https://github.com/cosmos/cosmos-sdk/issues/1953) New `sign` command to sign transactions generated with the --generate-only flag.
    * [\#1954](https://github.com/cosmos/cosmos-sdk/issues/1954) New `broadcast` command to broadcast transactions generated offline and signed with the `sign` command.
  * [cli] [\#2220](https://github.com/cosmos/cosmos-sdk/issues/2220) Add `gaiacli config` feature to interactively create CLI config files to reduce the number of required flags
  * [stake][cli] [\#1672](https://github.com/cosmos/cosmos-sdk/issues/1672) Introduced
  new commission flags for validator commands `create-validator` and `edit-validator`.
  * [stake][cli] [\#1890](https://github.com/cosmos/cosmos-sdk/issues/1890) Add `--genesis-format` flag to `gaiacli tx create-validator` to produce transactions in genesis-friendly format.
  * [cli][\#2554](https://github.com/cosmos/cosmos-sdk/issues/2554) Make `gaiacli keys show` multisig ready.

* Gaia
  * [cli] [\#2170](https://github.com/cosmos/cosmos-sdk/issues/2170) added ability to show the node's address via `gaiad tendermint show-address`
  * [simulation] [\#2313](https://github.com/cosmos/cosmos-sdk/issues/2313) Reworked `make test_sim_gaia_slow` to `make test_sim_gaia_full`, now simulates from multiple starting seeds in parallel
  * [cli] [\#1921] (https://github.com/cosmos/cosmos-sdk/issues/1921)
    * New configuration file `gaiad.toml` is now created to host Gaia-specific configuration.
    * New --minimum_fees/minimum_fees flag/config option to set a minimum fee.

* SDK
  * [querier] added custom querier functionality, so ABCI query requests can be handled by keepers
  * [simulation] [\#1924](https://github.com/cosmos/cosmos-sdk/issues/1924) allow operations to specify future operations
  * [simulation] [\#1924](https://github.com/cosmos/cosmos-sdk/issues/1924) Add benchmarking capabilities, with makefile commands "test_sim_gaia_benchmark, test_sim_gaia_profile"
  * [simulation] [\#2349](https://github.com/cosmos/cosmos-sdk/issues/2349) Add time-based future scheduled operations to simulator
  * [x/auth] [\#2376](https://github.com/cosmos/cosmos-sdk/issues/2376) Remove FeePayer() from StdTx
  * [x/stake] [\#1672](https://github.com/cosmos/cosmos-sdk/issues/1672) Implement
  basis for the validator commission model.
  * [x/auth] Support account removal in the account mapper.


IMPROVEMENTS
* [tools] Improved terraform and ansible scripts for infrastructure deployment
* [tools] Added ansible script to enable process core dumps

* Gaia REST API (`gaiacli advanced rest-server`)
    * [x/stake] [\#2000](https://github.com/cosmos/cosmos-sdk/issues/2000) Added tests for new staking endpoints
    * [gaia-lite] [\#2445](https://github.com/cosmos/cosmos-sdk/issues/2445) Standarized REST error responses
    * [gaia-lite] Added example to Swagger specification for /keys/seed.
    * [x/stake] Refactor REST utils

* Gaia CLI  (`gaiacli`)
    * [cli] [\#2060](https://github.com/cosmos/cosmos-sdk/issues/2060) removed `--select` from `block` command
    * [cli] [\#2128](https://github.com/cosmos/cosmos-sdk/issues/2128) fixed segfault when exporting directly after `gaiad init`
    * [cli] [\#1255](https://github.com/cosmos/cosmos-sdk/issues/1255) open KeyBase in read-only mode
     for query-purpose CLI commands
    * [docs] Added commands for querying governance deposits, votes and tally

* Gaia
    * [x/stake] [#2023](https://github.com/cosmos/cosmos-sdk/pull/2023) Terminate iteration loop in `UpdateBondedValidators` and `UpdateBondedValidatorsFull` when the first revoked validator is encountered and perform a sanity check.
    * [x/auth] Signature verification's gas cost now accounts for pubkey type. [#2046](https://github.com/tendermint/tendermint/pull/2046)
    * [x/stake] [x/slashing] Ensure delegation invariants to jailed validators [#1883](https://github.com/cosmos/cosmos-sdk/issues/1883).
    * [x/stake] Improve speed of GetValidator, which was shown to be a performance bottleneck. [#2046](https://github.com/tendermint/tendermint/pull/2200)
    * [x/stake] [\#2435](https://github.com/cosmos/cosmos-sdk/issues/2435) Improve memory efficiency of getting the various store keys
    * [genesis] [\#2229](https://github.com/cosmos/cosmos-sdk/issues/2229) Ensure that there are no duplicate accounts or validators in the genesis state.
    * [genesis] [\#2450](https://github.com/cosmos/cosmos-sdk/issues/2450) Validate staking genesis parameters.
    * Add SDK validation to `config.toml` (namely disabling `create_empty_blocks`) [\#1571](https://github.com/cosmos/cosmos-sdk/issues/1571)
    * [\#1941](https://github.com/cosmos/cosmos-sdk/issues/1941)(https://github.com/cosmos/cosmos-sdk/issues/1941) Version is now inferred via `git describe --tags`.
    * [x/distribution] [\#1671](https://github.com/cosmos/cosmos-sdk/issues/1671) add distribution types and tests

* SDK
    * [tools] Make get_vendor_deps deletes `.vendor-new` directories, in case scratch files are present.
    * [spec] Added simple piggy bank distribution spec
    * [cli] [\#1632](https://github.com/cosmos/cosmos-sdk/issues/1632) Add integration tests to ensure `basecoind init && basecoind` start sequences run successfully for both `democoin` and `basecoin` examples.
    * [store] Speedup IAVL iteration, and consequently everything that requires IAVL iteration. [#2143](https://github.com/cosmos/cosmos-sdk/issues/2143)
    * [store] [\#1952](https://github.com/cosmos/cosmos-sdk/issues/1952), [\#2281](https://github.com/cosmos/cosmos-sdk/issues/2281) Update IAVL dependency to v0.11.0
    * [simulation] Make timestamps randomized [#2153](https://github.com/cosmos/cosmos-sdk/pull/2153)
    * [simulation] Make logs not just pure strings, speeding it up by a large factor at greater block heights [\#2282](https://github.com/cosmos/cosmos-sdk/issues/2282)
    * [simulation] Add a concept of weighting the operations [\#2303](https://github.com/cosmos/cosmos-sdk/issues/2303)
    * [simulation] Logs get written to file if large, and also get printed on panics [\#2285](https://github.com/cosmos/cosmos-sdk/issues/2285)
    * [simulation] Bank simulations now makes testing auth configurable [\#2425](https://github.com/cosmos/cosmos-sdk/issues/2425)
    * [gaiad] [\#1992](https://github.com/cosmos/cosmos-sdk/issues/1992) Add optional flag to `gaiad testnet` to make config directory of daemon (default `gaiad`) and cli (default `gaiacli`) configurable
    * [x/stake] Add stake `Queriers` for Gaia-lite endpoints. This increases the staking endpoints performance by reusing the staking `keeper` logic for queries. [#2249](https://github.com/cosmos/cosmos-sdk/pull/2149)
    * [store] [\#2017](https://github.com/cosmos/cosmos-sdk/issues/2017) Refactor
    gas iterator gas consumption to only consume gas for iterator creation and `Next`
    calls which includes dynamic consumption of value length.
    * [types/decimal] [\#2378](https://github.com/cosmos/cosmos-sdk/issues/2378) - Added truncate functionality to decimal
    * [client] [\#1184](https://github.com/cosmos/cosmos-sdk/issues/1184) Remove unused `client/tx/sign.go`.
    * [tools] [\#2464](https://github.com/cosmos/cosmos-sdk/issues/2464) Lock binary dependencies to a specific version
    * #2573 [x/distribution] add accum invariance

BUG FIXES

* Gaia CLI  (`gaiacli`)
    * [cli] [\#1997](https://github.com/cosmos/cosmos-sdk/issues/1997) Handle panics gracefully when `gaiacli stake {delegation,unbond}` fail to unmarshal delegation.
    * [cli] [\#2265](https://github.com/cosmos/cosmos-sdk/issues/2265) Fix JSON formatting of the `gaiacli send` command.
    * [cli] [\#2547](https://github.com/cosmos/cosmos-sdk/issues/2547) Mark --to and --amount as required flags for `gaiacli tx send`.

* Gaia
  * [x/stake] Return correct Tendermint validator update set on `EndBlocker` by not
  including non previously bonded validators that have zero power. [#2189](https://github.com/cosmos/cosmos-sdk/issues/2189)
  * [docs] Fixed light client section links

* SDK
    * [\#1988](https://github.com/cosmos/cosmos-sdk/issues/1988) Make us compile on OpenBSD (disable ledger) [#1988] (https://github.com/cosmos/cosmos-sdk/issues/1988)
    * [\#2105](https://github.com/cosmos/cosmos-sdk/issues/2105) Fix DB Iterator leak, which may leak a go routine.
    * [ledger] [\#2064](https://github.com/cosmos/cosmos-sdk/issues/2064) Fix inability to sign and send transactions via the LCD by
    loading a Ledger device at runtime.
    * [\#2158](https://github.com/cosmos/cosmos-sdk/issues/2158) Fix non-deterministic ordering of validator iteration when slashing in `gov EndBlocker`
    * [simulation] [\#1924](https://github.com/cosmos/cosmos-sdk/issues/1924) Make simulation stop on SIGTERM
    * [\#2388](https://github.com/cosmos/cosmos-sdk/issues/2388) Remove dependency on deprecated tendermint/tmlibs repository.
    * [\#2416](https://github.com/cosmos/cosmos-sdk/issues/2416) Refactored `InitializeTestLCD` to properly include proposing validator in genesis state.
    * #2573 [x/distribution] accum invariance bugfix
    * #2573 [x/slashing] unbonding-delegation slashing invariance bugfix

## 0.24.2

*August 22nd, 2018*

BUG FIXES

* Tendermint
  - Fix unbounded consensus WAL growth

## 0.24.1

*August 21st, 2018*

BUG FIXES

* Gaia
  - [x/slashing] Evidence tracking now uses validator address instead of validator pubkey

## 0.24.0

*August 13th, 2018*

BREAKING CHANGES

* Gaia REST API (`gaiacli advanced rest-server`)
  - [x/stake] [\#1880](https://github.com/cosmos/cosmos-sdk/issues/1880) More REST-ful endpoints (large refactor)
  - [x/slashing] [\#1866](https://github.com/cosmos/cosmos-sdk/issues/1866) `/slashing/signing_info` takes cosmosvalpub instead of cosmosvaladdr
  - use time.Time instead of int64 for time. See Tendermint v0.23.0
  - Signatures are no longer Amino encoded with prefixes (just encoded as raw
    bytes) - see Tendermint v0.23.0

* Gaia CLI  (`gaiacli`)
  -  [x/stake] change `--keybase-sig` to `--identity`
  -  [x/stake] [\#1828](https://github.com/cosmos/cosmos-sdk/issues/1828) Force user to specify amount on create-validator command by removing default
  -  [x/gov] Change `--proposalID` to `--proposal-id`
  -  [x/stake, x/gov] [\#1606](https://github.com/cosmos/cosmos-sdk/issues/1606) Use `--from` instead of adhoc flags like `--address-validator`
        and `--proposer` to indicate the sender address.
  -  [\#1551](https://github.com/cosmos/cosmos-sdk/issues/1551) Remove `--name` completely
  -  Genesis/key creation (`gaiad init`) now supports user-provided key passwords

* Gaia
  - [x/stake] Inflation doesn't use rationals in calculation (performance boost)
  - [x/stake] Persist a map from `addr->pubkey` in the state since BeginBlock
    doesn't provide pubkeys.
  - [x/gov] [\#1781](https://github.com/cosmos/cosmos-sdk/issues/1781) Added tags sub-package, changed tags to use dash-case
  - [x/gov] [\#1688](https://github.com/cosmos/cosmos-sdk/issues/1688) Governance parameters are now stored in globalparams store
  - [x/gov] [\#1859](https://github.com/cosmos/cosmos-sdk/issues/1859) Slash validators who do not vote on a proposal
  - [x/gov] [\#1914](https://github.com/cosmos/cosmos-sdk/issues/1914) added TallyResult type that gets stored in Proposal after tallying is finished

* SDK
  - [baseapp] Msgs are no longer run on CheckTx, removed `ctx.IsCheckTx()`
  - [baseapp] NewBaseApp constructor takes sdk.TxDecoder as argument instead of wire.Codec
  - [types] sdk.NewCoin takes sdk.Int, sdk.NewInt64Coin takes int64
  - [x/auth] Default TxDecoder can be found in `x/auth` rather than baseapp
  - [client] [\#1551](https://github.com/cosmos/cosmos-sdk/issues/1551): Refactored `CoreContext` to `TxContext` and `QueryContext`
      - Removed all tx related fields and logic (building & signing) to separate
        structure `TxContext` in `x/auth/client/context`

* Tendermint
    - v0.22.5 -> See [Tendermint PR](https://github.com/tendermint/tendermint/pull/1966)
        - change all the cryptography imports.
    - v0.23.0 -> See
      [Changelog](https://github.com/tendermint/tendermint/blob/v0.23.0/CHANGELOG.md#0230)
      and [SDK PR](https://github.com/cosmos/cosmos-sdk/pull/1927)
        - BeginBlock no longer includes crypto.Pubkey
        - use time.Time instead of int64 for time.

FEATURES

* Gaia REST API (`gaiacli advanced rest-server`)
    - [x/gov] Can now query governance proposals by ProposalStatus

* Gaia CLI  (`gaiacli`)
    - [x/gov] added `query-proposals` command. Can filter by `depositer`, `voter`, and `status`
    - [x/stake] [\#2043](https://github.com/cosmos/cosmos-sdk/issues/2043) Added staking query cli cmds for unbonding-delegations and redelegations

* Gaia
  - [networks] Added ansible scripts to upgrade seed nodes on a network

* SDK
  - [x/mock/simulation] Randomized simulation framework
     - Modules specify invariants and operations, preferably in an x/[module]/simulation package
     - Modules can test random combinations of their own operations
     - Applications can integrate operations and invariants from modules together for an integrated simulation
     - Simulates Tendermint's algorithm for validator set updates
     - Simulates validator signing/downtime with a Markov chain, and occaisional double-signatures
     - Includes simulated operations & invariants for staking, slashing, governance, and bank modules
  - [store] [\#1481](https://github.com/cosmos/cosmos-sdk/issues/1481) Add transient store
  - [baseapp] Initialize validator set on ResponseInitChain
  - [baseapp] added BaseApp.Seal - ability to seal baseapp parameters once they've been set
  - [cosmos-sdk-cli] New `cosmos-sdk-cli` tool to quickly initialize a new
    SDK-based project
  - [scripts] added log output monitoring to DataDog using Ansible scripts

IMPROVEMENTS

* Gaia
  - [spec] [\#967](https://github.com/cosmos/cosmos-sdk/issues/967) Inflation and distribution specs drastically improved
  - [x/gov] [\#1773](https://github.com/cosmos/cosmos-sdk/issues/1773) Votes on a proposal can now be queried
  - [x/gov] Initial governance parameters can now be set in the genesis file
  - [x/stake] [\#1815](https://github.com/cosmos/cosmos-sdk/issues/1815) Sped up the processing of `EditValidator` txs.
  - [config] [\#1930](https://github.com/cosmos/cosmos-sdk/issues/1930) Transactions indexer indexes all tags by default.
  - [ci] [#2057](https://github.com/cosmos/cosmos-sdk/pull/2057) Run `make localnet-start` on every commit and ensure network reaches at least 10 blocks

* SDK
  - [baseapp] [\#1587](https://github.com/cosmos/cosmos-sdk/issues/1587) Allow any alphanumeric character in route
  - [baseapp] Allow any alphanumeric character in route
  - [tools] Remove `rm -rf vendor/` from `make get_vendor_deps`
  - [x/auth] Recover ErrorOutOfGas panic in order to set sdk.Result attributes correctly
  - [x/auth] [\#2376](https://github.com/cosmos/cosmos-sdk/issues/2376) No longer runs any signature in a multi-msg, if any account/sequence number is wrong.
  - [x/auth] [\#2376](https://github.com/cosmos/cosmos-sdk/issues/2376) No longer charge gas for subtracting fees
  - [x/bank] Unit tests are now table-driven
  - [tests] Add tests to example apps in docs
  - [tests] Fixes ansible scripts to work with AWS too
  - [tests] [\#1806](https://github.com/cosmos/cosmos-sdk/issues/1806) CLI tests are now behind the build flag 'cli_test', so go test works on a new repo

BUG FIXES

* Gaia CLI  (`gaiacli`)
  -  [\#1766](https://github.com/cosmos/cosmos-sdk/issues/1766) Fixes bad example for keybase identity
  -  [x/stake] [\#2021](https://github.com/cosmos/cosmos-sdk/issues/2021) Fixed repeated CLI commands in staking

* Gaia
  - [x/stake] [#2077](https://github.com/cosmos/cosmos-sdk/pull/2077) Fixed invalid cliff power comparison
  - [\#1804](https://github.com/cosmos/cosmos-sdk/issues/1804) Fixes gen-tx genesis generation logic temporarily until upstream updates
  - [\#1799](https://github.com/cosmos/cosmos-sdk/issues/1799) Fix `gaiad export`
  - [\#1839](https://github.com/cosmos/cosmos-sdk/issues/1839) Fixed bug where intra-tx counter wasn't set correctly for genesis validators
  - [x/stake] [\#1858](https://github.com/cosmos/cosmos-sdk/issues/1858) Fixed bug where the cliff validator was not updated correctly
  - [tests] [\#1675](https://github.com/cosmos/cosmos-sdk/issues/1675) Fix non-deterministic `test_cover`
  - [tests] [\#1551](https://github.com/cosmos/cosmos-sdk/issues/1551) Fixed invalid LCD test JSON payload in `doIBCTransfer`
  - [basecoin] Fixes coin transaction failure and account query [discussion](https://forum.cosmos.network/t/unmarshalbinarybare-expected-to-read-prefix-bytes-75fbfab8-since-it-is-registered-concrete-but-got-0a141dfa/664/6)
  - [x/gov] [\#1757](https://github.com/cosmos/cosmos-sdk/issues/1757) Fix VoteOption conversion to String
  * [x/stake] [#2083] Fix broken invariant of bonded validator power decrease

## 0.23.1

*July 27th, 2018*

BUG FIXES
  * [tendermint] Update to v0.22.8
    - [consensus, blockchain] Register the Evidence interface so it can be
      marshalled/unmarshalled by the blockchain and consensus reactors

## 0.23.0

*July 25th, 2018*

BREAKING CHANGES
* [x/stake] Fixed the period check for the inflation calculation

IMPROVEMENTS
* [cli] Improve error messages for all txs when the account doesn't exist
* [tendermint] Update to v0.22.6
    - Updates the crypto imports/API (#1966)
* [x/stake] Add revoked to human-readable validator

BUG FIXES
* [tendermint] Update to v0.22.6
    - Fixes some security vulnerabilities reported in the [Bug Bounty](https://hackerone.com/tendermint)
*  [\#1797](https://github.com/cosmos/cosmos-sdk/issues/1797) Fix off-by-one error in slashing for downtime
*  [\#1787](https://github.com/cosmos/cosmos-sdk/issues/1787) Fixed bug where Tally fails due to revoked/unbonding validator
*  [\#1666](https://github.com/cosmos/cosmos-sdk/issues/1666) Add intra-tx counter to the genesis validators

## 0.22.0

*July 16th, 2018*

BREAKING CHANGES
* [x/gov] Increase VotingPeriod, DepositPeriod, and MinDeposit

IMPROVEMENTS
* [gaiad] Default config updates:
    - `timeout_commit=5000` so blocks only made every 5s
    - `prof_listen_addr=localhost:6060` so profile server is on by default
    - `p2p.send_rate` and `p2p.recv_rate` increases 10x (~5MB/s)

BUG FIXES
* [server] Fix to actually overwrite default tendermint config

## 0.21.1

*July 14th, 2018*

BUG FIXES
* [build] Added Ledger build support via `LEDGER_ENABLED=true|false`
  * True by default except when cross-compiling

## 0.21.0

*July 13th, 2018*

BREAKING CHANGES
* [x/stake] Specify DelegatorAddress in MsgCreateValidator
* [x/stake] Remove the use of global shares in the pool
   * Remove the use of `PoolShares` type in `x/stake/validator` type - replace with `Status` `Tokens` fields
* [x/auth] NewAccountMapper takes a constructor instead of a prototype
* [keys] Keybase.Update function now takes in a function to get the newpass, rather than the password itself

FEATURES
* [baseapp] NewBaseApp now takes option functions as parameters

IMPROVEMENTS
* Updated docs folder to accommodate cosmos.network docs project
* [store] Added support for tracing multi-store operations via `--trace-store`
* [store] Pruning strategy configurable with pruning flag on gaiad start

BUG FIXES
* [\#1630](https://github.com/cosmos/cosmos-sdk/issues/1630) - redelegation nolonger removes tokens from the delegator liquid account
* [keys] [\#1629](https://github.com/cosmos/cosmos-sdk/issues/1629) - updating password no longer asks for a new password when the first entered password was incorrect
* [lcd] importing an account would create a random account
* [server] 'gaiad init' command family now writes provided name as the moniker in `config.toml`
* [build] Added Ledger build support via `LEDGER_ENABLED=true|false`
  * True by default except when cross-compiling

## 0.20.0

*July 10th, 2018*

BREAKING CHANGES
* msg.GetSignBytes() returns sorted JSON (by key)
* msg.GetSignBytes() field changes
    * `msg_bytes` -> `msgs`
    * `fee_bytes` -> `fee`
* Update Tendermint to v0.22.2
    * Default ports changed from 466xx to 266xx
    * Amino JSON uses type names instead of prefix bytes
    * ED25519 addresses are the first 20-bytes of the SHA256 of the raw 32-byte
      pubkey (Instead of RIPEMD160)
    * go-crypto, abci, tmlibs have been merged into Tendermint
      * The keys sub-module is now in the SDK
    * Various other fixes
* [auth] Signers of a transaction now only sign over their own account and sequence number
* [auth] Removed MsgChangePubKey
* [auth] Removed SetPubKey from account mapper
* [auth] AltBytes renamed to Memo, now a string, max 100 characters, costs a bit of gas
* [types] `GetMsg()` -> `GetMsgs()` as txs wrap many messages
* [types] Removed GetMemo from Tx (it is still on StdTx)
* [types] renamed rational.Evaluate to rational.Round{Int64, Int}
* [types] Renamed `sdk.Address` to `sdk.AccAddress`/`sdk.ValAddress`
* [types] `sdk.AccAddress`/`sdk.ValAddress` natively marshals to Bech32 in String, Sprintf (when used with `%s`), and MarshalJSON
* [keys] Keybase and Ledger support from go-crypto merged into the SDK in the `crypto` folder
* [cli] Rearranged commands under subcommands
* [x/slashing] Update slashing for unbonding period
  * Slash according to power at time of infraction instead of power at
    time of discovery
  * Iterate through unbonding delegations & redelegations which contributed
    to an infraction, slash them proportional to their stake at the time
  * Add REST endpoint to unrevoke a validator previously revoked for downtime
  * Add REST endpoint to retrieve liveness signing information for a validator
* [x/stake] Remove Tick and add EndBlocker
* [x/stake] most index keys nolonger hold a value - inputs are rearranged to form the desired key
* [x/stake] store-value for delegation, validator, ubd, and red do not hold duplicate information contained store-key
* [x/stake] Introduce concept of unbonding for delegations and validators
  * `gaiacli stake unbond` replaced with `gaiacli stake begin-unbonding`
  * Introduced:
    * `gaiacli stake complete-unbonding`
    * `gaiacli stake begin-redelegation`
    * `gaiacli stake complete-redelegation`
* [lcd] Switch key creation output to return bech32
* [lcd] Removed shorthand CLI flags (`a`, `c`, `n`, `o`)
* [gaiad] genesis transactions now use bech32 addresses / pubkeys
* [gov] VoteStatus renamed to ProposalStatus
* [gov] VoteOption, ProposalType, and ProposalStatus all marshal to string form in JSON

DEPRECATED
* [cli] Deprecated `--name` flag in commands that send txs, in favor of `--from`

FEATURES
* [x/gov] Implemented MVP
  * Supported proposal types: just binary (pass/fail) TextProposals for now
  * Proposals need deposits to be votable; deposits are burned if proposal fails
  * Delegators delegate votes to validator by default but can override (for their stake)
* [gaiacli] Ledger support added
  - You can now use a Ledger with `gaiacli --ledger` for all key-related commands
  - Ledger keys can be named and tracked locally in the key DB
* [gaiacli] You can now attach a simple text-only memo to any transaction, with the `--memo` flag
* [gaiacli] added the following flags for commands that post transactions to the chain:
  * async -- send the tx without waiting for a tendermint response
  * json  -- return the output in json format for increased readability
  * print-response -- return the tx response. (includes fields like gas cost)
* [lcd] Queried TXs now include the tx hash to identify each tx
* [mockapp] CompleteSetup() no longer takes a testing parameter
* [x/bank] Add benchmarks for signing and delivering a block with a single bank transaction
  * Run with `cd x/bank && go test --bench=.`
* [tools] make get_tools installs tendermint's linter, and gometalinter
* [tools] Switch gometalinter to the stable version
* [tools] Add the following linters
  * misspell
  * gofmt
  * go vet -composites=false
  * unconvert
  * ineffassign
  * errcheck
  * unparam
  * gocyclo
* [tools] Added `make format` command to automate fixing misspell and gofmt errors.
* [server] Default config now creates a profiler at port 6060, and increase p2p send/recv rates
* [types] Switches internal representation of Int/Uint/Rat to use pointers
* [types] Added MinInt and MinUint functions
* [gaiad] `unsafe_reset_all` now resets addrbook.json
* [democoin] add x/oracle, x/assoc
* [tests] created a randomized testing framework.
  - Currently bank has limited functionality in the framework
  - Auth has its invariants checked within the framework
* [tests] Add WaitForNextNBlocksTM helper method
* [keys] New keys now have 24 word recovery keys, for heightened security
- [keys] Add a temporary method for exporting the private key

IMPROVEMENTS
* [x/bank] Now uses go-wire codec instead of 'encoding/json'
* [x/auth] Now uses go-wire codec instead of 'encoding/json'
* revised use of endblock and beginblock
* [stake] module reorganized to include `types` and `keeper` package
* [stake] keeper always loads the store (instead passing around which doesn't really boost efficiency)
* [stake] edit-validator changes now can use the keyword [do-not-modify] to not modify unspecified `--flag` (aka won't set them to `""` value)
* [stake] offload more generic functionality from the handler into the keeper
* [stake] clearer staking logic
* [types] added common tag constants
* [keys] improve error message when deleting non-existent key
* [gaiacli] improve error messages on `send` and `account` commands
* added contributing guidelines
* [docs] Added commands for governance CLI on testnet README

BUG FIXES
* [x/slashing] [\#1510](https://github.com/cosmos/cosmos-sdk/issues/1510) Unrevoked validators cannot un-revoke themselves
* [x/stake] [\#1513](https://github.com/cosmos/cosmos-sdk/issues/1513) Validators slashed to zero power are unbonded and removed from the store
* [x/stake] [\#1567](https://github.com/cosmos/cosmos-sdk/issues/1567) Validators decreased in power but not unbonded are now updated in Tendermint
* [x/stake] error strings lower case
* [x/stake] pool loose tokens now accounts for unbonding and unbonding tokens not associated with any validator
* [x/stake] fix revoke bytes ordering (was putting revoked candidates at the top of the list)
* [x/stake] bond count was counting revoked validators as bonded, fixed
* [gaia] Added self delegation for validators in the genesis creation
* [lcd] tests now don't depend on raw json text
* Retry on HTTP request failure in CLI tests, add option to retry tests in Makefile
* Fixed bug where chain ID wasn't passed properly in x/bank REST handler, removed Viper hack from ante handler
* Fixed bug where `democli account` didn't decode the account data correctly
* [\#872](https://github.com/cosmos/cosmos-sdk/issues/872)  - recovery phrases no longer all end in `abandon`
* [\#887](https://github.com/cosmos/cosmos-sdk/issues/887)  - limit the size of rationals that can be passed in from user input
* [\#1052](https://github.com/cosmos/cosmos-sdk/issues/1052) - Make all now works
* [\#1258](https://github.com/cosmos/cosmos-sdk/issues/1258) - printing big.rat's can no longer overflow int64
* [\#1259](https://github.com/cosmos/cosmos-sdk/issues/1259) - fix bug where certain tests that could have a nil pointer in defer
* [\#1343](https://github.com/cosmos/cosmos-sdk/issues/1343) - fixed unnecessary parallelism in CI
* [\#1353](https://github.com/cosmos/cosmos-sdk/issues/1353) - CLI: Show pool shares fractions in human-readable format
* [\#1367](https://github.com/cosmos/cosmos-sdk/issues/1367) - set ChainID in InitChain
* [\#1461](https://github.com/cosmos/cosmos-sdk/issues/1461) - CLI tests now no longer reset your local environment data
* [\#1505](https://github.com/cosmos/cosmos-sdk/issues/1505) - `gaiacli stake validator` no longer panics if validator doesn't exist
* [\#1565](https://github.com/cosmos/cosmos-sdk/issues/1565) - fix cliff validator persisting when validator set shrinks from max
* [\#1287](https://github.com/cosmos/cosmos-sdk/issues/1287) - prevent zero power validators at genesis
* [x/stake] fix bug when unbonding/redelegating using `--shares-percent`
* [\#1010](https://github.com/cosmos/cosmos-sdk/issues/1010) - two validators can't bond with the same pubkey anymore


## 0.19.0

*June 13, 2018*

BREAKING CHANGES
* msg.GetSignBytes() now returns bech32-encoded addresses in all cases
* [lcd] REST end-points now include gas
* sdk.Coin now uses sdk.Int, a big.Int wrapper with 256bit range cap

FEATURES
* [x/auth] Added AccountNumbers to BaseAccount and StdTxs to allow for replay protection with account pruning
* [lcd] added an endpoint to query for the SDK version of the connected node

IMPROVEMENTS
* export command now writes current validator set for Tendermint
* [tests] Application module tests now use a mock application
* [gaiacli] Fix error message when account isn't found when running gaiacli account
* [lcd] refactored to eliminate use of global variables, and interdependent tests
* [tests] Added testnet command to gaiad
* [tests] Added localnet targets to Makefile
* [x/stake] More stake tests added to test ByPower index

FIXES
* Fixes consensus fault on testnet - see postmortem [here](https://github.com/cosmos/cosmos-sdk/issues/1197#issuecomment-396823021)
* [x/stake] bonded inflation removed, non-bonded inflation partially implemented
* [lcd] Switch to bech32 for addresses on all human readable inputs and outputs
* [lcd] fixed tx indexing/querying
* [cli] Added `--gas` flag to specify transaction gas limit
* [gaia] Registered slashing message handler
* [x/slashing] Set signInfo.StartHeight correctly for newly bonded validators

FEATURES
* [docs] Reorganize documentation
* [docs] Update staking spec, create WIP spec for slashing, and fees

## 0.18.0

*June 9, 2018*

BREAKING CHANGES

* [stake] candidate -> validator throughout (details in refactor comment)
* [stake] delegate-bond -> delegation throughout
* [stake] `gaiacli query validator` takes and argument instead of using the `--address-candidate` flag
* [stake] introduce `gaiacli query delegations`
* [stake] staking refactor
  * ValidatorsBonded store now take sorted pubKey-address instead of validator owner-address,
    is sorted like Tendermint by pk's address
  * store names more understandable
  * removed temporary ToKick store, just needs a local map!
  * removed distinction between candidates and validators
    * everything is now a validator
    * only validators with a status == bonded are actively validating/receiving rewards
  * Introduction of Unbonding fields, lowlevel logic throughout (not fully implemented with queue)
  * Introduction of PoolShares type within validators,
    replaces three rational fields (BondedShares, UnbondingShares, UnbondedShares
* [x/auth] move stuff specific to auth anteHandler to the auth module rather than the types folder. This includes:
  * StdTx (and its related stuff i.e. StdSignDoc, etc)
  * StdFee
  * StdSignature
  * Account interface
  * Related to this organization, I also:
* [x/auth] got rid of AccountMapper interface (in favor of the struct already in auth module)
* [x/auth] removed the FeeHandler function from the AnteHandler, Replaced with FeeKeeper
* [x/auth] Removed GetSignatures() from Tx interface (as different Tx styles might use something different than StdSignature)
* [store] Removed SubspaceIterator and ReverseSubspaceIterator from KVStore interface and replaced them with helper functions in /types
* [cli] rearranged commands under subcommands
* [stake] remove Tick and add EndBlocker
* Switch to bech32cosmos on all human readable inputs and outputs


FEATURES

* [x/auth] Added ability to change pubkey to auth module
* [baseapp] baseapp now has settable functions for filtering peers by address/port & public key
* [sdk] Gas consumption is now measured as transactions are executed
  * Transactions which run out of gas stop execution and revert state changes
  * A "simulate" query has been added to determine how much gas a transaction will need
  * Modules can include their own gas costs for execution of particular message types
* [stake] Seperation of fee distribution to a new module
* [stake] Creation of a validator/delegation generics in `/types`
* [stake] Helper Description of the store in x/stake/store.md
* [stake] removed use of caches in the stake keeper
* [stake] Added REST API
* [Makefile] Added terraform/ansible playbooks to easily create remote testnets on Digital Ocean


BUG FIXES

* [stake] staking delegator shares exchange rate now relative to equivalent-bonded-tokens the validator has instead of bonded tokens
  ^ this is important for unbonded validators in the power store!
* [cli] fixed cli-bash tests
* [ci] added cli-bash tests
* [basecoin] updated basecoin for stake and slashing
* [docs] fixed references to old cli commands
* [docs] Downgraded Swagger to v2 for downstream compatibility
* auto-sequencing transactions correctly
* query sequence via account store
* fixed duplicate pub_key in stake.Validator
* Auto-sequencing now works correctly
* [gaiacli] Fix error message when account isn't found when running gaiacli account


## 0.17.5

*June 5, 2018*

Update to Tendermint v0.19.9 (Fix evidence reactor, mempool deadlock, WAL panic,
memory leak)

## 0.17.4

*May 31, 2018*

Update to Tendermint v0.19.7 (WAL fixes and more)

## 0.17.3

*May 29, 2018*

Update to Tendermint v0.19.6 (fix fast-sync halt)

## 0.17.5

*June 5, 2018*

Update to Tendermint v0.19.9 (Fix evidence reactor, mempool deadlock, WAL panic,
memory leak)

## 0.17.4

*May 31, 2018*

Update to Tendermint v0.19.7 (WAL fixes and more)

## 0.17.3

*May 29, 2018*

Update to Tendermint v0.19.6 (fix fast-sync halt)

## 0.17.2

_May 20, 2018_

Update to Tendermint v0.19.5 (reduce WAL use, bound the mempool and some rpcs, improve logging)

## 0.17.1 (May 17, 2018)

Update to Tendermint v0.19.4 (fixes a consensus bug and improves logging)

## 0.17.0 (May 15, 2018)

BREAKING CHANGES

* [stake] MarshalJSON -> MarshalBinaryLengthPrefixed
* Queries against the store must be prefixed with the path "/store"

FEATURES

* [gaiacli] Support queries for candidates, delegator-bonds
* [gaiad] Added `gaiad export` command to export current state to JSON
* [x/bank] Tx tags with sender/recipient for indexing & later retrieval
* [x/stake] Tx tags with delegator/candidate for delegation & unbonding, and candidate info for declare candidate / edit validator

IMPROVEMENTS

* [gaiad] Update for Tendermint v0.19.3 (improve `/dump_consensus_state` and add
  `/consensus_state`)
* [spec/ibc] Added spec!
* [spec/stake] Cleanup structure, include details about slashing and
  auto-unbonding
* [spec/governance] Fixup some names and pseudocode
* NOTE: specs are still a work-in-progress ...

BUG FIXES

* Auto-sequencing now works correctly


## 0.16.0 (May 14th, 2018)

BREAKING CHANGES

* Move module REST/CLI packages to x/[module]/client/rest and x/[module]/client/cli
* Gaia simple-staking bond and unbond functions replaced
* [stake] Delegator bonds now store the height at which they were updated
* All module keepers now require a codespace, see basecoin or democoin for usage
* Many changes to names throughout
  * Type as a prefix naming convention applied (ex. BondMsg -> MsgBond)
  * Removed redundancy in names (ex. stake.StakingKeeper -> stake.Keeper)
* Removed SealedAccountMapper
* gaiad init now requires use of `--name` flag
* Removed Get from Msg interface
* types/rational now extends big.Rat

FEATURES:

* Gaia stake commands include, CreateValidator, EditValidator, Delegate, Unbond
* MountStoreWithDB without providing a custom store works.
* Repo is now lint compliant / GoMetaLinter with tendermint-lint integrated into CI
* Better key output, pubkey go-amino hex bytes now output by default
* gaiad init overhaul
  * Create genesis transactions with `gaiad init gen-tx`
  * New genesis account keys are automatically added to the client keybase (introduce `--client-home` flag)
  * Initialize with genesis txs using `--gen-txs` flag
* Context now has access to the application-configured logger
* Add (non-proof) subspace query helper functions
* Add more staking query functions: candidates, delegator-bonds

BUG FIXES

* Gaia now uses stake, ported from github.com/cosmos/gaia


## 0.15.1 (April 29, 2018)

IMPROVEMENTS:

* Update Tendermint to v0.19.1 (includes many rpc fixes)


## 0.15.0 (April 29, 2018)

NOTE: v0.15.0 is a large breaking change that updates the encoding scheme to use
[Amino](github.com/tendermint/go-amino).

For details on how this changes encoding for public keys and addresses,
see the [docs](https://github.com/tendermint/tendermint/blob/v0.19.1/docs/specification/new-spec/encoding.md#public-key-cryptography).

BREAKING CHANGES

* Remove go-wire, use go-amino
* [store] Add `SubspaceIterator` and `ReverseSubspaceIterator` to `KVStore` interface
* [basecoin] NewBasecoinApp takes a `dbm.DB` and uses namespaced DBs for substores

FEATURES:

* Add CacheContext
* Add auto sequencing to client
* Add FeeHandler to ante handler

BUG FIXES

* MountStoreWithDB without providing a custom store works.

## 0.14.1 (April 9, 2018)

BUG FIXES

* [gaiacli] Fix all commands (just a duplicate of basecli for now)

## 0.14.0 (April 9, 2018)

BREAKING CHANGES:

* [client/builder] Renamed to `client/core` and refactored to use a CoreContext
  struct
* [server] Refactor to improve useability and de-duplicate code
* [types] `Result.ToQuery -> Error.QueryResult`
* [makefile] `make build` and `make install` only build/install `gaiacli` and
  `gaiad`. Use `make build_examples` and `make install_examples` for
  `basecoind/basecli` and `democoind/democli`
* [staking] Various fixes/improvements

FEATURES:

* [democoin] Added Proof-of-Work module

BUG FIXES

* [client] Reuse Tendermint RPC client to avoid excessive open files
* [client] Fix setting log level
* [basecoin] Sort coins in genesis

## 0.13.1 (April 3, 2018)

BUG FIXES

* [x/ibc] Fix CLI and relay for IBC txs
* [x/stake] Various fixes/improvements

## 0.13.0 (April 2, 2018)

BREAKING CHANGES

* [basecoin] Remove cool/sketchy modules -> moved to new `democoin`
* [basecoin] NewBasecoinApp takes a `map[string]dbm.DB` as temporary measure
  to allow mounting multiple stores with their own DB until they can share one
* [x/staking] Renamed to `simplestake`
* [builder] Functions don't take `passphrase` as argument
* [server] GenAppParams returns generated seed and address
* [basecoind] `init` command outputs JSON of everything necessary for testnet
* [basecoind] `basecoin.db -> data/basecoin.db`
* [basecli] `data/keys.db -> keys/keys.db`

FEATURES

* [types] `Coin` supports direct arithmetic operations
* [basecoind] Add `show_validator` and `show_node_id` commands
* [x/stake] Initial merge of full staking module!
* [democoin] New example application to demo custom modules

IMPROVEMENTS

* [makefile] `make install`
* [testing] Use `/tmp` for directories so they don't get left in the repo

BUG FIXES

* [basecoin] Allow app to be restarted
* [makefile] Fix build on Windows
* [basecli] Get confirmation before overriding key with same name

## 0.12.0 (March 27 2018)

BREAKING CHANGES

* Revert to old go-wire for now
* glide -> godep
* [types] ErrBadNonce -> ErrInvalidSequence
* [types] Replace tx.GetFeePayer with FeePayer(tx) - returns the first signer
* [types] NewStdTx takes the Fee
* [types] ParseAccount -> AccountDecoder; ErrTxParse -> ErrTxDecoder
* [x/auth] AnteHandler deducts fees
* [x/bank] Move some errors to `types`
* [x/bank] Remove sequence and signature from Input

FEATURES

* [examples/basecoin] New cool module to demonstrate use of state and custom transactions
* [basecoind] `show_node_id` command
* [lcd] Implement the Light Client Daemon and endpoints
* [types/stdlib] Queue functionality
* [store] Subspace iterator on IAVLTree
* [types] StdSignDoc is the document that gets signed (chainid, msg, sequence, fee)
* [types] CodeInvalidPubKey
* [types] StdFee, and StdTx takes the StdFee
* [specs] Progression of MVPs for IBC
* [x/ibc] Initial shell of IBC functionality (no proofs)
* [x/simplestake] Simple staking module with bonding/unbonding

IMPROVEMENTS

* Lots more tests!
* [client/builder] Helpers for forming and signing transactions
* [types] sdk.Address
* [specs] Staking

BUG FIXES

* [x/auth] Fix setting pubkey on new account
* [x/auth] Require signatures to include the sequences
* [baseapp] Dont panic on nil handler
* [basecoin] Check for empty bytes in account and tx

## 0.11.0 (March 1, 2017)

BREAKING CHANGES

* [examples] dummy -> kvstore
* [examples] Remove gaia
* [examples/basecoin] MakeTxCodec -> MakeCodec
* [types] CommitMultiStore interface has new `GetCommitKVStore(key StoreKey) CommitKVStore` method

FEATURES

* [examples/basecoin] CLI for `basecli` and `basecoind` (!)
* [baseapp] router.AddRoute returns Router

IMPROVEMENTS

* [baseapp] Run msg handlers on CheckTx
* [docs] Add spec for REST API
* [all] More tests!

BUG FIXES

* [baseapp] Fix panic on app restart
* [baseapp] InitChain does not call Commit
* [basecoin] Remove IBCStore because mounting multiple stores is currently broken

## 0.10.0 (February 20, 2017)

BREAKING CHANGES

* [baseapp] NewBaseApp(logger, db)
* [baseapp] NewContext(isCheckTx, header)
* [x/bank] CoinMapper -> CoinKeeper

FEATURES

* [examples/gaia] Mock CLI !
* [baseapp] InitChainer, BeginBlocker, EndBlocker
* [baseapp] MountStoresIAVL

IMPROVEMENTS

* [docs] Various improvements.
* [basecoin] Much simpler :)

BUG FIXES

* [baseapp] initialize and reset msCheck and msDeliver properly

## 0.9.0 (February 13, 2017)

BREAKING CHANGES

* Massive refactor. Basecoin works. Still needs <3

## 0.8.1

* Updates for dependencies

## 0.8.0 (December 18, 2017)

* Updates for dependencies

## 0.7.1 (October 11, 2017)

IMPROVEMENTS:

* server/commands: GetInitCmd takes list of options

## 0.7.0 (October 11, 2017)

BREAKING CHANGES:

* Everything has changed, and it's all about to change again, so don't bother using it yet!

## 0.6.2 (July 27, 2017)

IMPROVEMENTS:

* auto-test all tutorials to detect breaking changes
* move deployment scripts from `/scripts` to `/publish` for clarity

BUG FIXES:

* `basecoin init` ensures the address in genesis.json is valid
* fix bug that certain addresses couldn't receive ibc packets

## 0.6.1 (June 28, 2017)

Make lots of small cli fixes that arose when people were using the tools for
the testnet.

IMPROVEMENTS:

* basecoin
  * `basecoin start` supports all flags that `tendermint node` does, such as
    `--rpc.laddr`, `--p2p.seeds`, and `--p2p.skip_upnp`
  * fully supports `--log_level` and `--trace` for logger configuration
  * merkleeyes no longers spams the logs... unless you want it
    * Example: `basecoin start --log_level="merkleeyes:info,state:info,*:error"`
    * Example: `basecoin start --log_level="merkleeyes:debug,state:info,*:error"`
* basecli
  * `basecli init` is more intelligent and only complains if there really was
    a connected chain, not just random files
  * support `localhost:46657` or `http://localhost:46657` format for nodes,
    not just `tcp://localhost:46657`
  * Add `--genesis` to init to specify chain-id and validator hash
    * Example: `basecli init --node=localhost:46657 --genesis=$HOME/.basecoin/genesis.json`
  * `basecli rpc` has a number of methods to easily accept tendermint rpc, and verifies what it can

BUG FIXES:

* basecli
  * `basecli query account` accepts hex account address with or without `0x`
    prefix
  * gives error message when running commands on an unitialized chain, rather
    than some unintelligable panic

## 0.6.0 (June 22, 2017)

Make the basecli command the only way to use client-side, to enforce best
security practices. Lots of enhancements to get it up to production quality.

BREAKING CHANGES:

* ./cmd/commands -> ./cmd/basecoin/commands
* basecli
  * `basecli proof state get` -> `basecli query key`
  * `basecli proof tx get` -> `basecli query tx`
  * `basecli proof state get --app=account` -> `basecli query account`
  * use `--chain-id` not `--chainid` for consistency
  * update to use `--trace` not `--debug` for stack traces on errors
  * complete overhaul on how tx and query subcommands are added. (see counter or trackomatron for examples)
  * no longer supports counter app (see new countercli)
* basecoin
  * `basecoin init` takes an argument, an address to allocate funds to in the genesis
  * removed key2.json
  * removed all client side functionality from it (use basecli now for proofs)
    * no tx subcommand
    * no query subcommand
    * no account (query) subcommand
    * a few other random ones...
  * enhanced relay subcommand
    * relay start did what relay used to do
    * relay init registers both chains on one another (to set it up so relay start just works)
* docs
  * removed `example-plugin`, put `counter` inside `docs/guide`
* app
  * Implements ABCI handshake by proxying merkleeyes.Info()

IMPROVEMENTS:

* `basecoin init` support `--chain-id`
* intergrates tendermint 0.10.0 (not the rc-2, but the real thing)
* commands return error code (1) on failure for easier script testing
* add `reset_all` to basecli, and never delete keys on `init`
* new shutil based unit tests, with better coverage of the cli actions
* just `make fresh` when things are getting stale ;)

BUG FIXES:

* app: no longer panics on missing app_options in genesis (thanks, anton)
* docs: updated all docs... again
* ibc: fix panic on getting BlockID from commit without 100% precommits (still a TODO)

## 0.5.2 (June 2, 2017)

BUG FIXES:

* fix parsing of the log level from Tendermint config (#97)

## 0.5.1 (May 30, 2017)

BUG FIXES:

* fix ibc demo app to use proper tendermint flags, 0.10.0-rc2 compatibility
* Make sure all cli uses new json.Marshal not wire.JSONBytes

## 0.5.0 (May 27, 2017)

BREAKING CHANGES:

* only those related to the tendermint 0.9 -> 0.10 upgrade

IMPROVEMENTS:

* basecoin cli
  * integrates tendermint 0.10.0 and unifies cli (init, unsafe_reset_all, ...)
  * integrate viper, all command line flags can also be defined in environmental variables or config.toml
* genesis file
  * you can define accounts with either address or pub_key
  * sorts coins for you, so no silent errors if not in alphabetical order
* [light-client](https://github.com/tendermint/light-client) integration
  * no longer must you trust the node you connect to, prove everything!
  * new [basecli command](./cmd/basecli/README.md)
  * integrated [key management](https://github.com/tendermint/go-crypto/blob/master/cmd/README.md), stored encrypted locally
  * tracks validator set changes and proves everything from one initial validator seed
  * `basecli proof state` gets complete proofs for any abci state
  * `basecli proof tx` gets complete proof where a tx was stored in the chain
  * `basecli proxy` exposes tendermint rpc, but only passes through results after doing complete verification

BUG FIXES:

* no more silently ignored error with invalid coin names (eg. "17.22foo coin" used to parse as "17 foo", not warning/error)

## 0.4.1 (April 26, 2017)

BUG FIXES:

* Fix bug in `basecoin unsafe_reset_X` where the `priv_validator.json` was not being reset

## 0.4.0 (April 21, 2017)

BREAKING CHANGES:

* CLI now uses Cobra, which forced changes to some of the flag names and orderings

IMPROVEMENTS:

* `basecoin init` doesn't generate error if already initialized
* Much more testing

## 0.3.1 (March 23, 2017)

IMPROVEMENTS:

* CLI returns exit code 1 and logs error before exiting

## 0.3.0 (March 23, 2017)

BREAKING CHANGES:

* Remove `--data` flag and use `BCHOME` to set the home directory (defaults to `~/.basecoin`)
* Remove `--in-proc` flag and start Tendermint in-process by default (expect Tendermint files in $BCHOME/tendermint).
  To start just the ABCI app/server, use `basecoin start --without-tendermint`.
* Consolidate genesis files so the Basecoin genesis is an object under `app_options` in Tendermint genesis. For instance:

```
{
  "app_hash": "",
  "chain_id": "foo_bar_chain",
  "genesis_time": "0001-01-01T00:00:00.000Z",
  "validators": [
    {
      "amount": 10,
      "name": "",
      "pub_key": [
	1,
	"7B90EA87E7DC0C7145C8C48C08992BE271C7234134343E8A8E8008E617DE7B30"
      ]
    }
  ],
  "app_options": {
    "accounts": [{
      "pub_key": {
        "type": "ed25519",
        "data": "6880db93598e283a67c4d88fc67a8858aa2de70f713fe94a5109e29c137100c2"
      },
      "coins": [
        {
          "denom": "blank",
          "amount": 12345
        },
        {
          "denom": "ETH",
          "amount": 654321
        }
      ]
    }],
    "plugin_options": ["plugin1/key1", "value1", "plugin1/key2", "value2"]
  }
}
```

Note the array of key-value pairs is now under `app_options.plugin_options` while the `app_options` themselves are well formed.
We also changed `chainID` to `chain_id` and consolidated to have just one of them.

FEATURES:

* Introduce `basecoin init` and `basecoin unsafe_reset_all`

## 0.2.0 (March 6, 2017)

BREAKING CHANGES:

* Update to ABCI v0.4.0 and Tendermint v0.9.0
* Coins are specified on the CLI as `Xcoin`, eg. `5gold`
* `Cost` is now `Fee`

FEATURES:

* CLI for sending transactions and querying the state,
  designed to be easily extensible as plugins are implemented
* Run Basecoin in-process with Tendermint
* Add `/account` path in Query
* IBC plugin for InterBlockchain Communication
* Demo script of IBC between two chains

IMPROVEMENTS:

* Use new Tendermint `/commit` endpoint for crafting IBC transactions
* More unit tests
* Use go-crypto S structs and go-data for more standard JSON
* Demo uses fewer sleeps

BUG FIXES:

* Various little fixes in coin arithmetic
* More commit validation in IBC
* Return results from transactions

## PreHistory

##### January 14-18, 2017

* Update to Tendermint v0.8.0
* Cleanup a bit and release blog post

##### September 22, 2016

* Basecoin compiles again

<!-- Release links -->

[Unreleased]: https://github.com/cosmos/cosmos-sdk/compare/v0.38.2...HEAD
[v0.38.2]: https://github.com/cosmos/cosmos-sdk/releases/tag/v0.38.2
[v0.38.1]: https://github.com/cosmos/cosmos-sdk/releases/tag/v0.38.1
[v0.38.0]: https://github.com/cosmos/cosmos-sdk/releases/tag/v0.38.0
[v0.37.9]: https://github.com/cosmos/cosmos-sdk/releases/tag/v0.37.9
[v0.37.8]: https://github.com/cosmos/cosmos-sdk/releases/tag/v0.37.8
[v0.37.7]: https://github.com/cosmos/cosmos-sdk/releases/tag/v0.37.7
[v0.37.6]: https://github.com/cosmos/cosmos-sdk/releases/tag/v0.37.6
[v0.37.5]: https://github.com/cosmos/cosmos-sdk/releases/tag/v0.37.5
[v0.37.4]: https://github.com/cosmos/cosmos-sdk/releases/tag/v0.37.4
[v0.37.3]: https://github.com/cosmos/cosmos-sdk/releases/tag/v0.37.3
[v0.37.1]: https://github.com/cosmos/cosmos-sdk/releases/tag/v0.37.1
[v0.37.0]: https://github.com/cosmos/cosmos-sdk/releases/tag/v0.37.0
[v0.36.0]: https://github.com/cosmos/cosmos-sdk/releases/tag/v0.36.0<|MERGE_RESOLUTION|>--- conflicted
+++ resolved
@@ -69,11 +69,8 @@
 
 ### Client Breaking Changes
 
-<<<<<<< HEAD
-* [\#9879](https://github.com/cosmos/cosmos-sdk/pull/9879) Modify ABCI Queries to use `abci.QueryRequest` Height field instead of context height.
+* [\#9879](https://github.com/cosmos/cosmos-sdk/pull/9879) Modify ABCI Queries to use `abci.QueryRequest` Height field if it is non-zero, otherwise continue using context height.
 * [\#9859](https://github.com/cosmos/cosmos-sdk/pull/9859) The `default` pruning strategy now keeps the last 362880 blocks instead of 100. 362880 equates to roughly enough blocks to cover the entire unbonding period assuming a 21 day unbonding period and 5s block time.
-=======
->>>>>>> 13559f91
 * [\#9594](https://github.com/cosmos/cosmos-sdk/pull/9594) Remove legacy REST API. Please see the [REST Endpoints Migration guide](https://docs.cosmos.network/master/migrations/rest.html) to migrate to the new REST endpoints.
 
 ### CLI Breaking Changes
