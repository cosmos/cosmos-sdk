--- conflicted
+++ resolved
@@ -34,9 +34,13 @@
 
 # Changelog
 
-<<<<<<< HEAD
 ## v0.40.0-rc1 - 2020-10-19
 
+### Client Breaking Changes
+
+* __Modules__
+  * (x/staking) [\#7499](https://github.com/cosmos/cosmos-sdk/pull/7499) `BondStatus` is now a protobuf `enum` instead of an `int32`, and JSON serialized using its protobuf name, so expect names like `BOND_STATUS_UNBONDING` as opposed to `Unbonding`.
+
 ### Features
 
 * (cli) \#7221 Add the option of emitting amino encoded json from the CLI
@@ -48,14 +52,8 @@
 ### Improvements
 
 * (tendermint) \#7527 Update sdk to tendermint 0.34-rc5
-=======
-## v0.40.0-rc1 - [Unreleased]
-
-### Client Breaking Changes
-
-* __General__
-  * (x/staking) [\#7499](https://github.com/cosmos/cosmos-sdk/pull/7499) `BondStatus` is now a protobuf `enum` instead of an `int32`, and JSON serialized using its protobuf name, so expect names like `BOND_STATUS_UNBONDING` as opposed to `Unbonding`.
->>>>>>> 3dd64be3
+* (iavl) \#7549 Update sdk to IAVL 0.15.0-rc4
+
 
 ## v0.40.0-rc0 - 2020-10-13
 
