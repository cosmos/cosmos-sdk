<!--
Guiding Principles:

Changelogs are for humans, not machines.
There should be an entry for every single version.
The same types of changes should be grouped.
Versions and sections should be linkable.
The latest version comes first.
The release date of each version is displayed.
Mention whether you follow Semantic Versioning.

Usage:

Change log entries are to be added to the Unreleased section under the
appropriate stanza (see below). Each entry is required to include a tag and
the Github issue reference in the following format:

* (<tag>) \#<issue-number> message

The tag should consist of where the change is being made ex. (x/staking), (store)
The issue numbers will later be link-ified during the release process so you do
not have to worry about including a link manually, but you can if you wish.

Types of changes (Stanzas):

"Features" for new features.
"Improvements" for changes in existing functionality.
"Deprecated" for soon-to-be removed features.
"Bug Fixes" for any bug fixes.
"Client Breaking" for breaking Protobuf, gRPC and REST routes used by end-users.
"CLI Breaking" for breaking CLI commands.
"API Breaking" for breaking exported APIs used by developers building on SDK.
"State Machine Breaking" for any changes that result in a different AppState given same genesisState and txList.
Ref: https://keepachangelog.com/en/1.0.0/
-->

# Changelog

## [Unreleased]

### Features

* (runtime) [#15818](https://github.com/cosmos/cosmos-sdk/pull/15818) Provide logger through `depinject` instead of appBuilder.
* (client) [#15597](https://github.com/cosmos/cosmos-sdk/pull/15597) Add status endpoint for clients.
* (testutil/integration) [#15556](https://github.com/cosmos/cosmos-sdk/pull/15556) Introduce `testutil/integration` package for module integration testing.
* (types) [#15735](https://github.com/cosmos/cosmos-sdk/pull/15735) Make `ValidateBasic() error` method of `Msg` interface optional. Modules should validate messages directly in their message handlers ([RFC 001](https://docs.cosmos.network/main/rfc/rfc-001-tx-validation)).
* (x/genutil) [#15679](https://github.com/cosmos/cosmos-sdk/pull/15679) Allow applications to specify a custom genesis migration function for the `genesis migrate` command.
* (client) [#15458](https://github.com/cosmos/cosmos-sdk/pull/15458) Add a `CmdContext` field to client.Context initialized to cobra command's context.
* (core) [#15133](https://github.com/cosmos/cosmos-sdk/pull/15133) Implement RegisterServices in the module manager.
* (x/gov) [#14373](https://github.com/cosmos/cosmos-sdk/pull/14373) Add new proto field `constitution` of type `string` to gov module genesis state, which allows chain builders to lay a strong foundation by specifying purpose.
* (x/genutil) [#15301](https://github.com/cosmos/cosmos-sdk/pull/15031) Add application genesis. The genesis is now entirely managed by the application and passed to CometBFT at note instantiation. Functions that were taking a `cmttypes.GenesisDoc{}` now takes a `genutiltypes.AppGenesis{}`.
* (cli) [#14659](https://github.com/cosmos/cosmos-sdk/pull/14659) Added ability to query blocks by events with queries directly passed to Tendermint, which will allow for full query operator support, e.g. `>`.
* (x/gov) [#14720](https://github.com/cosmos/cosmos-sdk/pull/14720) Upstream expedited proposals from Osmosis.
* (x/auth) [#14650](https://github.com/cosmos/cosmos-sdk/pull/14650) Add Textual SignModeHandler. It is however **NOT** enabled by default, and should only be used for **TESTING** purposes until `SIGN_MODE_TEXTUAL` is fully released.
* (x/crisis) [#14588](https://github.com/cosmos/cosmos-sdk/pull/14588) Use CacheContext() in AssertInvariants()
* (client) [#14342](https://github.com/cosmos/cosmos-sdk/pull/14342) Add `<app> config` command is now a sub-command, for setting, getting and migrating Cosmos SDK configuration files.
* (query) [#14468](https://github.com/cosmos/cosmos-sdk/pull/14468) Implement pagination for collections.
* (x/distribution) [#14322](https://github.com/cosmos/cosmos-sdk/pull/14322) Introduce a new gRPC message handler, `DepositValidatorRewardsPool`, that allows explicit funding of a validator's reward pool.
* [#13473](https://github.com/cosmos/cosmos-sdk/pull/13473) ADR-038: Go plugin system proposal
* (mempool) [#14484](https://github.com/cosmos/cosmos-sdk/pull/14484) Add priority nonce mempool option for transaction replacement.
* (x/bank) [#14894](https://github.com/cosmos/cosmos-sdk/pull/14894) Return a human readable denomination for IBC vouchers when querying bank balances. Added a `ResolveDenom` parameter to `types.QueryAllBalancesRequest` and `--resolve-denom` flag to `GetBalancesCmd()`.
* (x/gov) [#15151](https://github.com/cosmos/cosmos-sdk/pull/15151) Add `burn_vote_quorum`, `burn_proposal_deposit_prevote` and `burn_vote_veto` params to allow applications to decide if they would like to burn deposits
* (runtime) [#15547](https://github.com/cosmos/cosmos-sdk/pull/15547) Allow runtime to pass event core api service to modules
* (telemetry) [#15657](https://github.com/cosmos/cosmos-sdk/pull/15657) Emit more data (go version, sdk version, upgrade height) in prom metrics
* (modulemanager) [#15829](https://github.com/cosmos/cosmos-sdk/pull/15829) add new endblocker interface to handle valset updates
* (core) [#14860](https://github.com/cosmos/cosmos-sdk/pull/14860) Add `Precommit` and `PrepareCheckState` AppModule callbacks.
* (tx) [#15992](https://github.com/cosmos/cosmos-sdk/pull/15992) Add `WithExtensionOptions` in tx Factory to allow `SetExtensionOptions` with given extension options.

### Improvements

* (gov) [#15979](https://github.com/cosmos/cosmos-sdk/pull/15979) Improve gov error message when failing to convert v1 proposal to v1beta1.
* (crypto) [#3129](https://github.com/cosmos/cosmos-sdk/pull/3129) New armor and keyring key derivation uses aead and encryption uses chacha20poly
* (x/slashing) [#15580](https://github.com/cosmos/cosmos-sdk/pull/15580) Refactor the validator's missed block signing window to be a chunked bitmap instead of a "logical" bitmap, significantly reducing the storage footprint.
* (x/gov) [#15554](https://github.com/cosmos/cosmos-sdk/pull/15554) Add proposal result log in `active_proposal` event. When a proposal passes but fails to execute, the proposal result is logged in the `active_proposal` event.
* (mempool) [#15328](https://github.com/cosmos/cosmos-sdk/pull/15328) Improve the `PriorityNonceMempool`
    * Support generic transaction prioritization, instead of `ctx.Priority()`
    * Improve construction through the use of a single `PriorityNonceMempoolConfig` instead of option functions
* (x/authz) [#15164](https://github.com/cosmos/cosmos-sdk/pull/15164) Add `MsgCancelUnbondingDelegation` to staking authorization
* (server) [#15358](https://github.com/cosmos/cosmos-sdk/pull/15358) Add `server.InterceptConfigsAndCreateContext` as alternative to `server.InterceptConfigsPreRunHandler` which does not set the server context and the default SDK logger.
* [#15011](https://github.com/cosmos/cosmos-sdk/pull/15011) Introduce `cosmossdk.io/log` package to provide a consistent logging interface through the SDK. CometBFT logger is now replaced by `cosmossdk.io/log.Logger`.
* (x/auth) [#14758](https://github.com/cosmos/cosmos-sdk/pull/14758) Allow transaction event queries to directly passed to Tendermint, which will allow for full query operator support, e.g. `>`.
* (server) [#15041](https://github.com/cosmos/cosmos-sdk/pull/15041) Remove unnecessary sleeps from gRPC and API server initiation. The servers will start and accept requests as soon as they're ready.
* (x/staking) [#14864](https://github.com/cosmos/cosmos-sdk/pull/14864) `create-validator` CLI command now takes a json file as an arg instead of having a bunch of required flags to it.
* (cli) [#14659](https://github.com/cosmos/cosmos-sdk/pull/14659)  Added ability to query blocks by either height/hash `<app> q block --type=height|hash <height|hash>`.
* (store) [#14410](https://github.com/cosmos/cosmos-sdk/pull/14410) `rootmulti.Store.loadVersion` has validation to check if all the module stores' height is correct, it will error if any module store has incorrect height.
* (x/evidence) [#14757](https://github.com/cosmos/cosmos-sdk/pull/14757) Evidence messages do not need to implement a `.Type()` anymore.
* (x/auth/tx) [#14751](https://github.com/cosmos/cosmos-sdk/pull/14751) Remove `.Type()` and `Route()` methods from all msgs and `legacytx.LegacyMsg` interface.
* [#14529](https://github.com/cosmos/cosmos-sdk/pull/14529) Add new property `BondDenom` to `SimulationState` struct.
* (module) [#14415](https://github.com/cosmos/cosmos-sdk/pull/14415) Loosen assertions in SetOrderBeginBlockers() and SetOrderEndBlockers()
* (context)[#14384](https://github.com/cosmos/cosmos-sdk/pull/14384) refactor(context): Pass EventManager to the context as an interface.
* (types) [#14354](https://github.com/cosmos/cosmos-sdk/pull/14354) improve performance on Context.KVStore and Context.TransientStore by 40%
* (crypto/keyring) [#14151](https://github.com/cosmos/cosmos-sdk/pull/14151) Move keys presentation from `crypto/keyring` to `client/keys`
* (signing) [#14087](https://github.com/cosmos/cosmos-sdk/pull/14087) Add SignModeHandlerWithContext interface with a new `GetSignBytesWithContext` to get the sign bytes using `context.Context` as an argument to access state.
* (server) [#14062](https://github.com/cosmos/cosmos-sdk/pull/14062) Remove rosetta from server start.
* (baseapp) [#14417](https://github.com/cosmos/cosmos-sdk/pull/14417) `SetStreamingService` accepts appOptions, AppCodec and Storekeys needed to set streamers.  
    * Store pacakge no longer has a dependency on baseapp. 
* (store) [#14438](https://github.com/cosmos/cosmos-sdk/pull/14438)  Pass logger from baseapp to store. 
* (store) [#14439](https://github.com/cosmos/cosmos-sdk/pull/14439) Remove global metric gatherer from store. 
    * By default store has a no op metric gatherer, the application developer must set another metric gatherer or us the provided one in `store/metrics`.
* [#14406](https://github.com/cosmos/cosmos-sdk/issues/14406) Migrate usage of types/store.go to store/types/..
* (x/staking) [#14590](https://github.com/cosmos/cosmos-sdk/pull/14590) Return undelegate amount in MsgUndelegateResponse.
* (baseapp) [#15023](https://github.com/cosmos/cosmos-sdk/pull/15023) & [#15213](https://github.com/cosmos/cosmos-sdk/pull/15213) Add `MessageRouter` interface to baseapp and pass it to authz, gov and groups instead of concrete type. 
* (simtestutil) [#15305](https://github.com/cosmos/cosmos-sdk/pull/15305) Add `AppStateFnWithExtendedCb` with callback function to extend rawState.
* (x/consensus) [#15553](https://github.com/cosmos/cosmos-sdk/pull/15553) Migrate consensus module to use collections
* (x/bank) [#15764](https://github.com/cosmos/cosmos-sdk/pull/15764) Speedup x/bank InitGenesis
* (x/auth) [#15867](https://github.com/cosmos/cosmos-sdk/pull/15867) Support better logging for signature verification failure.

### State Machine Breaking

* (x/staking) [#15701](https://github.com/cosmos/cosmos-sdk/pull/15701) The `HistoricalInfoKey` has been updated to use a binary format.
* (x/slashing) [#15580](https://github.com/cosmos/cosmos-sdk/pull/15580) The validator slashing window now stores "chunked" bitmap entries for each validator's signing window instead of a single boolean entry per signing window index.
* (x/feegrant) [#14294](https://github.com/cosmos/cosmos-sdk/pull/14294) Moved the logic of rejecting duplicate grant from `msg_server` to `keeper` method.
* (x/staking) [#14590](https://github.com/cosmos/cosmos-sdk/pull/14590) `MsgUndelegateResponse` now includes undelegated amount. `x/staking` module's `keeper.Undelegate` now returns 3 values (completionTime,undelegateAmount,error)  instead of 2.
* (x/staking) (#15731) (https://github.com/cosmos/cosmos-sdk/pull/15731) Introducing a new index to retrieve the delegations by validator efficiently.
* (baseapp) [#15930](https://github.com/cosmos/cosmos-sdk/pull/15930) change vote info provided by prepare and process proposal to the one in the block 

### API Breaking Changes

* (x/auth) [#15985](https://github.com/cosmos/cosmos-sdk/pull/15985) The `AccountKeeper` does not expose the `QueryServer` and `MsgServer` APIs anymore.
* (x/authz) [#15962](https://github.com/cosmos/cosmos-sdk/issues/15962) `NewKeeper` now takes a `KVStoreService` instead of a `StoreKey`, methods in the `Keeper` now take a `context.Context` instead of a `sdk.Context`. The `Authorization` interface's `Accept` method now takes a `context.Context` instead of a `sdk.Context`.
* (x/distribution) [#15948](https://github.com/cosmos/cosmos-sdk/issues/15948) `NewKeeper` now takes a `KVStoreService` instead of a `StoreKey` and methods in the `Keeper` now take a `context.Context` instead of a `sdk.Context`. Keeper methods also now return an `error`.
* (x/bank) [#15891](https://github.com/cosmos/cosmos-sdk/issues/15891) `NewKeeper` now takes a `KVStoreService` instead of a `StoreKey` and methods in the `Keeper` now take a `context.Context` instead of a `sdk.Context`. Also `FundAccount` and `FundModuleAccount` from the `testutil` package accept a `context.Context` instead of a `sdk.Context`, and it's position was moved to the first place.
* (x/bank) [#15818](https://github.com/cosmos/cosmos-sdk/issues/15818) `BaseViewKeeper`'s `Logger` method now doesn't require a context. `NewBaseKeeper`, `NewBaseSendKeeper` and `NewBaseViewKeeper` now also require a `log.Logger` to be passed in.
* (client) [#15597](https://github.com/cosmos/cosmos-sdk/pull/15597) `RegisterNodeService` now requires a config parameter.
* (x/*all*) [#15648](https://github.com/cosmos/cosmos-sdk/issues/15648) Make `SetParams` consistent across all modules and validate the params at the message handling instead of `SetParams` method.
* (x/genutil) [#15679](https://github.com/cosmos/cosmos-sdk/pull/15679) `MigrateGenesisCmd` now takes a `MigrationMap` instead of having the SDK genesis migration hardcoded.
* (client) [#15673](https://github.com/cosmos/cosmos-sdk/pull/15673) Move `client/keys.OutputFormatJSON` and `client/keys.OutputFormatText` to `client/flags` package.
* (x/nft) [#15588](https://github.com/cosmos/cosmos-sdk/pull/15588) `NewKeeper` now takes a `KVStoreService` instead of a `StoreKey` and methods in the `Keeper` now take a `context.Context` instead of a `sdk.Context`. 
* (x/auth) [#15520](https://github.com/cosmos/cosmos-sdk/pull/15520) `NewAccountKeeper` now takes a `KVStoreService` instead of a `StoreKey` and methods in the `Keeper` now take a `context.Context` instead of a `sdk.Context`. 
* (x/consensus) [#15517](https://github.com/cosmos/cosmos-sdk/pull/15517) `NewKeeper` now takes a `KVStoreService` instead of a `StoreKey`.
* (x/bank) [#15477](https://github.com/cosmos/cosmos-sdk/pull/15477) `banktypes.NewMsgMultiSend` and `keeper.InputOutputCoins` only accept one input.
* (mempool) [#15328](https://github.com/cosmos/cosmos-sdk/pull/15328) The `PriorityNonceMempool` is now generic over type `C comparable` and takes a single `PriorityNonceMempoolConfig[C]` argument. See `DefaultPriorityNonceMempoolConfig` for how to construct the configuration and a `TxPriority` type.
* (server) [#15358](https://github.com/cosmos/cosmos-sdk/pull/15358) Remove `server.ErrorCode` that was not used anywhere.
* [#15211](https://github.com/cosmos/cosmos-sdk/pull/15211) Remove usage of `github.com/cometbft/cometbft/libs/bytes.HexBytes` in favor of `[]byte` thorough the SDK.
* [#15011](https://github.com/cosmos/cosmos-sdk/pull/15011) All functions that were taking a CometBFT logger, now take `cosmossdk.io/log.Logger` instead.
* (x/auth) [#14758](https://github.com/cosmos/cosmos-sdk/pull/14758) Refactor transaction searching:
    * Refactor `QueryTxsByEvents` to accept a `query` of type `string` instead of `events` of type `[]string`
    * Pass `prove=false` to Tendermint's `TxSearch` RPC method
    * Refactor CLI methods to accept `--query` flag instead of `--events`
* (server) [#15041](https://github.com/cosmos/cosmos-sdk/pull/15041) Refactor how gRPC and API servers are started to remove unnecessary sleeps:
    * Remove `ServerStartTime` constant.
    * Rename `WaitForQuitSignals` to `ListenForQuitSignals`. Note, this function is no longer blocking. Thus the caller is expected to provide a `context.CancelFunc` which indicates that when a signal is caught, that any spawned processes can gracefully exit.
    * `api.Server#Start` now accepts a `context.Context`. The caller is responsible for ensuring that the context is canceled such that the API server can gracefully exit. The caller does not need to stop the server.
    * To start the gRPC server you must first create the server via `NewGRPCServer`, after which you can start the gRPC server via `StartGRPCServer` which accepts a `context.Context`. The caller is responsible for ensuring that the context is canceled such that the gRPC server can gracefully exit. The caller does not need to stop the server.
* (types) [#15067](https://github.com/cosmos/cosmos-sdk/pull/15067) Remove deprecated alias from `types/errors`. Use `cosmossdk.io/errors` instead.
* (testutil) [#14991](https://github.com/cosmos/cosmos-sdk/pull/14991) The `testutil/testdata_pulsar` package has moved to `testutil/testdata/testpb`.
* (simapp) [#14977](https://github.com/cosmos/cosmos-sdk/pull/14977) Move simulation helpers functions (`AppStateFn` and `AppStateRandomizedFn`) to `testutil/sims`. These takes an extra genesisState argument which is the default state of the app.
* (x/gov) [#14720](https://github.com/cosmos/cosmos-sdk/pull/14720) Add an expedited field in the gov v1 proposal and `MsgNewMsgProposal`.
* [#14847](https://github.com/cosmos/cosmos-sdk/pull/14847) App and ModuleManager methods `InitGenesis`, `ExportGenesis`, `BeginBlock` and `EndBlock` now also return an error.
* (x/upgrade) [#14764](https://github.com/cosmos/cosmos-sdk/pull/14764) The `x/upgrade` module is extracted to have a separate go.mod file which allows it to be a standalone module. 
* (store) [#14746](https://github.com/cosmos/cosmos-sdk/pull/14746) Extract Store in its own go.mod and rename the package to `cosmossdk.io/store`.
* (simulation) [#14751](https://github.com/cosmos/cosmos-sdk/pull/14751) Remove the `MsgType` field from `simulation.OperationInput` struct.
* (crypto/keyring) [#13734](https://github.com/cosmos/cosmos-sdk/pull/13834) The keyring's `Sign` method now takes a new `signMode` argument. It is only used if the signing key is a Ledger hardware device. You can set it to 0 in all other cases.
* (x/evidence) [14724](https://github.com/cosmos/cosmos-sdk/pull/14724) Extract Evidence in its own go.mod and rename the package to `cosmossdk.io/x/evidence`.
* (x/nft) [#14725](https://github.com/cosmos/cosmos-sdk/pull/14725) Extract NFT in its own go.mod and rename the package to `cosmossdk.io/x/nft`.
* (tx) [#14634](https://github.com/cosmos/cosmos-sdk/pull/14634) Move the `tx` go module to `x/tx`.
* (snapshots) [#14597](https://github.com/cosmos/cosmos-sdk/pull/14597) Move `snapshots` to `store/snapshots`, rename and bump proto package to v1.
* (crypto/keyring) [#14151](https://github.com/cosmos/cosmos-sdk/pull/14151) Move keys presentation from `crypto/keyring` to `client/keys`
* (modules) [#13850](https://github.com/cosmos/cosmos-sdk/pull/13850) and [#14046](https://github.com/cosmos/cosmos-sdk/pull/14046) Remove gogoproto stringer annotations. This removes the custom `String()` methods on all types that were using the annotations.
* (x/auth) [#13850](https://github.com/cosmos/cosmos-sdk/pull/13850/) Remove `MarshalYAML` methods from module (`x/...`) types.
* (store) [#11825](https://github.com/cosmos/cosmos-sdk/pull/11825) Make extension snapshotter interface safer to use, renamed the util function `WriteExtensionItem` to `WriteExtensionPayload`.
* (signing) [#13701](https://github.com/cosmos/cosmos-sdk/pull/) Add `context.Context` as an argument `x/auth/signing.VerifySignature`.
* (snapshots) [14048](https://github.com/cosmos/cosmos-sdk/pull/14048) Move the Snapshot package to the store package. This is done in an effort group all storage related logic under one package.
* (baseapp) [#14050](https://github.com/cosmos/cosmos-sdk/pull/14050) refactor `ABCIListener` interface to accept go contexts
* (store/streaming)[#14603](https://github.com/cosmos/cosmos-sdk/pull/14603) `StoreDecoderRegistry` moved from store to `types/simulations` this breaks the `AppModuleSimulation` interface. 
* (x/staking) [#14590](https://github.com/cosmos/cosmos-sdk/pull/14590) `MsgUndelegateResponse` now includes undelegated amount. `x/staking` module's `keeper.Undelegate` now returns 3 values (completionTime,undelegateAmount,error)  instead of 2.
* (x/feegrant) [#14649](https://github.com/cosmos/cosmos-sdk/pull/14649) Extract Feegrant in its own go.mod and rename the package to `cosmossdk.io/x/feegrant`.
* (x/bank) [#14894](https://github.com/cosmos/cosmos-sdk/pull/14894) Allow a human readable denomination for coins when querying bank balances. Added a `ResolveDenom` parameter to `types.QueryAllBalancesRequest`.
* (crypto) [#15070](https://github.com/cosmos/cosmos-sdk/pull/15070) `GenerateFromPassword` and `Cost` from `bcrypt.go` now take a `uint32` instead of a `int` type.  
* (x/capability) [#15344](https://github.com/cosmos/cosmos-sdk/pull/15344) Capability module was removed and is now housed in [IBC-GO](https://github.com/cosmos/ibc-go). 
* [#15299](https://github.com/cosmos/cosmos-sdk/pull/15299) remove `StdTx` transaction and signing APIs. No SDK version has actually supported `StdTx` since before Stargate.
* (codec) [#15600](https://github.com/cosmos/cosmos-sdk/pull/15600) [#15873](https://github.com/cosmos/cosmos-sdk/pull/15873) add support for getting signers to `codec.Codec` and `InterfaceRegistry`:
    * `Codec` has new methods `InterfaceRegistry`, `GetMsgAnySigners`, `GetMsgV1Signers`, and `GetMsgV2Signers` as well as unexported methods. All implementations of `Codec` by other users must now embed an official implementation from the `codec` package.
    * `InterfaceRegistry` is has unexported methods and implements `protodesc.Resolver` plus the `RangeFiles` and `SigningContext` methods. All implementations of `InterfaceRegistry` by other users must now embed the official implementation.
    * `AminoCodec` is marked as deprecated and no longer implements `Codec.
* (x/crisis) [#15852](https://github.com/cosmos/cosmos-sdk/pull/15852) Crisis keeper now takes a instance of the address codec to be able to decode user addresses
<<<<<<< HEAD
* [#15284](https://github.com/cosmos/cosmos-sdk/pull/15284)
  * `sdk.Msg.GetSigners` was deprecated and no longer supported. Use the `cosmos.msg.v1.signer` protobuf annotation instead.
  * `types/tx.Tx` no longer implements `sdk.Tx`.
  * `sdk.Tx` now requires a new methods `GetMsgsV2()`.
* (x/authx) [#15284](https://github.com/cosmos/cosmos-sdk/pull/15284) `NewKeeper` now requires `codec.Codec`.
* (x/gov) [#15284](https://github.com/cosmos/cosmos-sdk/pull/15284) `NewKeeper` now requires `codec.Codec`.
=======
* (x/slashing) [#15875](https://github.com/cosmos/cosmos-sdk/pull/15875) `x/slashing.NewAppModule` now requires an `InterfaceRegistry` parameter.
* (client) [#15822](https://github.com/cosmos/cosmos-sdk/pull/15822) The return type of the interface method `TxConfig.SignModeHandler` has been changed to `x/tx/signing.HandlerMap`.
* (x/auth) [#15822](https://github.com/cosmos/cosmos-sdk/pull/15822) The type of struct field `ante.HandlerOptions.SignModeHandler` has been changed to `x/tx/signing.HandlerMap`.
    * The signature of `NewSigVerificationDecorator` has been changed to accept a `x/tx/signing.HandlerMap`.
    * The signature of `VerifySignature` has been changed to accept a `x/tx/signing.HandlerMap` and other structs from `x/tx` as arguments.
    * The signature of `NewTxConfigWithTextual` has been deprecated and its signature changed to accept a `SignModeOptions`.
>>>>>>> 3ada275c

### Client Breaking Changes

* (x/staking) [#15701](https://github.com/cosmos/cosmos-sdk/pull/15701) `HistoricalInfoKey` now has a binary format.
* (grpc-web) [#14652](https://github.com/cosmos/cosmos-sdk/pull/14652) Use same port for gRPC-Web and the API server.
* (abci) [#15845](https://github.com/cosmos/cosmos-sdk/pull/15845) Add `msg_index` to all event attributes to associate events and messages
* (abci) [#15845](https://github.com/cosmos/cosmos-sdk/pull/15845) Remove duplicating events in `logs`

### CLI Breaking Changes

* (cli) [#15826](https://github.com/cosmos/cosmos-sdk/pull/15826) Remove `<appd> q account` command. Use `<appd> q auth account` instead.
* (x/staking) [#14864](https://github.com/cosmos/cosmos-sdk/pull/14864) `create-validator` CLI command now takes a json file as an arg instead of having a bunch of required flags to it.
* (cli) [#14659](https://github.com/cosmos/cosmos-sdk/pull/14659) `<app> q block <height>` is removed as it just output json. The new command allows either height/hash and is `<app> q block --type=height|hash <height|hash>`. 
* (x/gov) [#14880](https://github.com/cosmos/cosmos-sdk/pull/14880) Remove `<app> tx gov submit-legacy-proposal cancel-software-upgrade` and `software-upgrade` commands. These commands are now in the `x/upgrade` module and using gov v1. Use `tx upgrade software-upgrade` instead.
* (grpc-web) [#14652](https://github.com/cosmos/cosmos-sdk/pull/14652) Remove `grpc-web.address` flag.
* (client) [#14342](https://github.com/cosmos/cosmos-sdk/pull/14342) `<app> config` command is now a sub-command. Use `<app> config --help` to learn more.
* (cli) [#15299](https://github.com/cosmos/cosmos-sdk/pull/15299) remove `--amino` flag from `sign` and `multi-sign` commands. Amino `StdTx` has been deprecated for a while. Amino JSON signing still works as expected. 

### Bug Fixes

* (types) [#15691](https://github.com/cosmos/cosmos-sdk/pull/15691) Make Coin.Validate() check that .Amount is not nil
* (x/auth) [#15059](https://github.com/cosmos/cosmos-sdk/pull/15059) `ante.CountSubKeys` returns 0 when passing a nil `Pubkey`.
* (x/capability) [#15030](https://github.com/cosmos/cosmos-sdk/pull/15030) Prevent `x/capability` from consuming `GasMeter` gas during `InitMemStore`
* (types/coin) [#14739](https://github.com/cosmos/cosmos-sdk/pull/14739) Deprecate the method `Coin.IsEqual` in favour of  `Coin.Equal`. The difference between the two methods is that the first one results in a panic when denoms are not equal. This panic lead to unexpected behavior
* (x/crypto) [#15258](https://github.com/cosmos/cosmos-sdk/pull/15258) Write keyhash file with permissions 0600 instead of 0555.

### Deprecated

* (x/staking) [#14567](https://github.com/cosmos/cosmos-sdk/pull/14567) The `delegator_address` field of `MsgCreateValidator` has been deprecated.
   The validator address bytes and delegator address bytes refer to the same account while creating validator (defer only in bech32 notation).

## [v0.47.2](https://github.com/cosmos/cosmos-sdk/releases/tag/v0.47.2) - 2023-04-27

### Improvements

* (x/evidence) [#15908](https://github.com/cosmos/cosmos-sdk/pull/15908) Update the equivocation handler to work with ICS by removing a pubkey check that was performing a no-op for consumer chains.
* (x/slashing) [#15908](https://github.com/cosmos/cosmos-sdk/pull/15908) Remove the validators' pubkey check in the signature handler in order to work with ICS.
* (deps) [#15957](https://github.com/cosmos/cosmos-sdk/pull/15957) Bump CometBFT to [v0.37.1](https://github.com/cometbft/cometbft/blob/v0.37.1/CHANGELOG.md#v0371).
* (store) [#15683](https://github.com/cosmos/cosmos-sdk/pull/15683) `rootmulti.Store.CacheMultiStoreWithVersion` now can handle loading archival states that don't persist any of the module stores the current state has.
* [#15448](https://github.com/cosmos/cosmos-sdk/pull/15448) Automatically populate the block timestamp for historical queries. In contexts where the block timestamp is needed for previous states, the timestamp will now be set. Note, when querying against a node it must be re-synced in order to be able to automatically populate the block timestamp. Otherwise, the block timestamp will be populated for heights going forward once upgraded.
* [#14019](https://github.com/cosmos/cosmos-sdk/issues/14019) Remove the interface casting to allow other implementations of a `CommitMultiStore`.
* (simtestutil) [#15903](https://github.com/cosmos/cosmos-sdk/pull/15903) Add `AppStateFnWithExtendedCbs` with moduleStateCb callback function to allow access moduleState.

### Bug Fixes

* (baseapp) [#15789](https://github.com/cosmos/cosmos-sdk/pull/15789) Ensure `PrepareProposal` and `ProcessProposal` respect `InitialHeight` set by CometBFT when set to a value greater than 1.
* (types) [#15433](https://github.com/cosmos/cosmos-sdk/pull/15433) Allow disabling of account address caches (for printing bech32 account addresses).
* (client/keys) [#15876](https://github.com/cosmos/cosmos-sdk/pull/15876) Fix the JSON output `<appd> keys list --output json` when there are no keys.

## [v0.47.1](https://github.com/cosmos/cosmos-sdk/releases/tag/v0.47.1) - 2023-03-23

### Features

* (x/bank) [#15265](https://github.com/cosmos/cosmos-sdk/pull/15265) Update keeper interface to include `GetAllDenomMetaData`.
* (x/groups) [#14879](https://github.com/cosmos/cosmos-sdk/pull/14879) Add `Query/Groups` query to get all the groups.
* (x/gov,cli) [#14718](https://github.com/cosmos/cosmos-sdk/pull/14718) Added `AddGovPropFlagsToCmd` and `ReadGovPropFlags` functions.
* (cli) [#14655](https://github.com/cosmos/cosmos-sdk/pull/14655) Add a new command to list supported algos.
* (x/genutil,cli) [#15147](https://github.com/cosmos/cosmos-sdk/pull/15147) Add `--initial-height` flag to cli init cmd to provide `genesis.json` with user-defined initial block height.

### Improvements

* (x/distribution) [#15462](https://github.com/cosmos/cosmos-sdk/pull/15462) Add delegator address to the event for withdrawing delegation rewards.
* [#14609](https://github.com/cosmos/cosmos-sdk/pull/14609) Add `RetryForBlocks` method to use in tests that require waiting for a transaction to be included in a block.

### Bug Fixes

* (baseapp) [#15487](https://github.com/cosmos/cosmos-sdk/pull/15487) Reset state before calling PrepareProposal and ProcessProposal.
* (cli) [#15123](https://github.com/cosmos/cosmos-sdk/pull/15123) Fix the CLI `offline` mode behavior to be really offline. The API of `clienttx.NewFactoryCLI` is updated to return an error. 

### Deprecated

* (x/genutil) [#15316](https://github.com/cosmos/cosmos-sdk/pull/15316) Remove requirement on node & IP being included in a gentx.

## [v0.47.0](https://github.com/cosmos/cosmos-sdk/releases/tag/v0.47.0) - 2023-03-14

### Features

* (x/gov) [#15151](https://github.com/cosmos/cosmos-sdk/pull/15151) Add `burn_vote_quorum`, `burn_proposal_deposit_prevote` and `burn_vote_veto` params to allow applications to decide if they would like to burn deposits
* (client) [#14509](https://github.com/cosmos/cosmos-sdk/pull/#14509) Added `AddKeyringFlags` function.
* (x/bank) [#14045](https://github.com/cosmos/cosmos-sdk/pull/14045) Add CLI command `spendable-balances`, which also accepts the flag `--denom`.
* (x/slashing, x/staking) [#14363](https://github.com/cosmos/cosmos-sdk/pull/14363) Add the infraction a validator commited type as an argument to a `SlashWithInfractionReason` keeper method.
* (client) [#14051](https://github.com/cosmos/cosmos-sdk/pull/14051) Add `--grpc` client option.
* (x/genutil) [#14149](https://github.com/cosmos/cosmos-sdk/pull/14149) Add `genutilcli.GenesisCoreCommand` command, which contains all genesis-related sub-commands.
* (x/evidence) [#13740](https://github.com/cosmos/cosmos-sdk/pull/13740) Add new proto field `hash` of type `string` to `QueryEvidenceRequest` which helps to decode the hash properly while using query API.
* (core) [#13306](https://github.com/cosmos/cosmos-sdk/pull/13306) Add a `FormatCoins` function to in `core/coins` to format sdk Coins following the Value Renderers spec.
* (math) [#13306](https://github.com/cosmos/cosmos-sdk/pull/13306) Add `FormatInt` and `FormatDec` functiosn in `math` to format integers and decimals following the Value Renderers spec.
* (x/staking) [#13122](https://github.com/cosmos/cosmos-sdk/pull/13122) Add `UnbondingCanComplete` and `PutUnbondingOnHold` to `x/staking` module.
* [#13437](https://github.com/cosmos/cosmos-sdk/pull/13437) Add new flag `--modules-to-export` in `simd export` command to export only selected modules.
* [#13298](https://github.com/cosmos/cosmos-sdk/pull/13298) Add `AddGenesisAccount` helper func in x/auth module which helps adding accounts to genesis state.
* (x/authz) [#12648](https://github.com/cosmos/cosmos-sdk/pull/12648) Add an allow list, an optional list of addresses allowed to receive bank assets via authz MsgSend grant.
* (sdk.Coins) [#12627](https://github.com/cosmos/cosmos-sdk/pull/12627) Make a Denoms method on sdk.Coins.
* (testutil) [#12973](https://github.com/cosmos/cosmos-sdk/pull/12973) Add generic `testutil.RandSliceElem` function which selects a random element from the list.
* (client) [#12936](https://github.com/cosmos/cosmos-sdk/pull/12936) Add capability to preprocess transactions before broadcasting from a higher level chain.
* (cli) [#13064](https://github.com/cosmos/cosmos-sdk/pull/13064) Add `debug prefixes` to list supported HRP prefixes via .
* (ledger) [#12935](https://github.com/cosmos/cosmos-sdk/pull/12935) Generalize Ledger integration to allow for different apps or keytypes that use SECP256k1.
* (x/bank) [#11981](https://github.com/cosmos/cosmos-sdk/pull/11981) Create the `SetSendEnabled` endpoint for managing the bank's SendEnabled settings.
* (x/auth) [#13210](https://github.com/cosmos/cosmos-sdk/pull/13210) Add `Query/AccountInfo` endpoint for simplified access to basic account info.
* (x/consensus) [#12905](https://github.com/cosmos/cosmos-sdk/pull/12905) Create a new `x/consensus` module that is now responsible for maintaining Tendermint consensus parameters instead of `x/param`. Legacy types remain in order to facilitate parameter migration from the deprecated `x/params`. App developers should ensure that they execute `baseapp.MigrateParams` during their chain upgrade. These legacy types will be removed in a future release.
* (client/tx) [#13670](https://github.com/cosmos/cosmos-sdk/pull/13670) Add validation in `BuildUnsignedTx` to prevent simple inclusion of valid mnemonics

### Improvements

* [#14995](https://github.com/cosmos/cosmos-sdk/pull/14995) Allow unknown fields in `ParseTypedEvent`.
* (store) [#14931](https://github.com/cosmos/cosmos-sdk/pull/14931) Exclude in-memory KVStores, i.e. `StoreTypeMemory`, from CommitInfo commitments.
* (cli) [#14919](https://github.com/cosmos/cosmos-sdk/pull/14919) Fix never assigned error when write validators.
* (x/group) [#14923](https://github.com/cosmos/cosmos-sdk/pull/14923) Fix error while using pagination in `x/group` from CLI.
* (types/coin) [#14715](https://github.com/cosmos/cosmos-sdk/pull/14715) `sdk.Coins.Add` now returns an empty set of coins `sdk.Coins{}` if both coins set are empty.
    * This is a behavior change, as previously `sdk.Coins.Add` would return `nil` in this case.
* (reflection) [#14838](https://github.com/cosmos/cosmos-sdk/pull/14838) We now require that all proto files' import path (i.e. the OS path) matches their fully-qualified package name. For example, proto files with package name `cosmos.my.pkg.v1` should live in the folder `cosmos/my/pkg/v1/*.proto` relatively to the protoc import root folder (usually the root `proto/` folder).
* (baseapp) [#14505](https://github.com/cosmos/cosmos-sdk/pull/14505) PrepareProposal and ProcessProposal now use deliverState for the first block in order to access changes made in InitChain.
* (x/group) [#14527](https://github.com/cosmos/cosmos-sdk/pull/14527) Fix wrong address set in `EventUpdateGroupPolicy`.
* (cli) [#14509](https://github.com/cosmos/cosmos-sdk/pull/14509) Added missing options to keyring-backend flag usage.
* (server) [#14441](https://github.com/cosmos/cosmos-sdk/pull/14441) Fix `--log_format` flag not working.
* (ante) [#14448](https://github.com/cosmos/cosmos-sdk/pull/14448) Return anteEvents when postHandler fail.
* (baseapp) [#13983](https://github.com/cosmos/cosmos-sdk/pull/13983) Don't emit duplicate ante-handler events when a post-handler is defined.
* (x/staking) [#14064](https://github.com/cosmos/cosmos-sdk/pull/14064) Set all fields in `redelegation.String()`.
* (x/upgrade) [#13936](https://github.com/cosmos/cosmos-sdk/pull/13936) Make downgrade verification work again.
* (x/group) [#13742](https://github.com/cosmos/cosmos-sdk/pull/13742) Fix `validate-genesis` when group policy accounts exist.
* (store) [#13516](https://github.com/cosmos/cosmos-sdk/pull/13516) Fix state listener that was observing writes at wrong time.
* (simstestutil) [#15305](https://github.com/cosmos/cosmos-sdk/pull/15305) Add `AppStateFnWithExtendedCb` with callback function to extend rawState.
* (simapp) [#14977](https://github.com/cosmos/cosmos-sdk/pull/14977) Move simulation helpers functions (`AppStateFn` and `AppStateRandomizedFn`) to `testutil/sims`. These takes an extra genesisState argument which is the default state of the app.
* (cli) [#14953](https://github.com/cosmos/cosmos-sdk/pull/14953) Enable profiling block replay during abci handshake with `--cpu-profile`.
* (store) [#14410](https://github.com/cosmos/cosmos-sdk/pull/14410) `rootmulti.Store.loadVersion` has validation to check if all the module stores' height is correct, it will error if any module store has incorrect height.
* (store) [#14189](https://github.com/cosmos/cosmos-sdk/pull/14189) Add config `iavl-lazy-loading` to enable lazy loading of iavl store, to improve start up time of archive nodes, add method `SetLazyLoading` to `CommitMultiStore` interface.
* (deps) [#14830](https://github.com/cosmos/cosmos-sdk/pull/14830) Bump to IAVL `v0.19.5-rc.1`.
* (tools) [#14793](https://github.com/cosmos/cosmos-sdk/pull/14793) Dockerfile optimization.
* (x/gov) [#13010](https://github.com/cosmos/cosmos-sdk/pull/13010) Partial cherry-pick of this issue for adding proposer migration.
* [#14691](https://github.com/cosmos/cosmos-sdk/pull/14691) Change behavior of `sdk.StringifyEvents` to not flatten events attributes by events type.
    * This change only affects ABCI message logs, and not the events field.
* [#14692](https://github.com/cosmos/cosmos-sdk/pull/14692) Improve RPC queries error message when app is at height 0.
* [#14017](https://github.com/cosmos/cosmos-sdk/pull/14017) Simplify ADR-028 and `address.Module`.
    * This updates the [ADR-028](https://docs.cosmos.network/main/architecture/adr-028-public-key-addresses) and enhance the `address.Module` API to support module addresses and sub-module addresses in a backward compatible way.
* (snapshots) [#14608](https://github.com/cosmos/cosmos-sdk/pull/14608/) Deprecate unused structs `SnapshotKVItem` and `SnapshotSchema`.
* [#15243](https://github.com/cosmos/cosmos-sdk/pull/15243) `LatestBlockResponse` & `BlockByHeightResponse` types' field `sdk_block` was incorrectly cast `proposer_address` bytes to validator operator address, now to consensus address
* (x/group, x/gov) [#14483](https://github.com/cosmos/cosmos-sdk/pull/14483) Add support for `[]string` and `[]int` in `draft-proposal` prompt.
* (protobuf) [#14476](https://github.com/cosmos/cosmos-sdk/pull/14476) Clean up protobuf annotations `{accepts,implements}_interface`.
* (x/gov, x/group) [#14472](https://github.com/cosmos/cosmos-sdk/pull/14472) The recommended metadata format for x/gov and x/group proposals now uses an array of strings (instead of a single string) for the `authors` field.
* (crypto) [#14460](https://github.com/cosmos/cosmos-sdk/pull/14460) Check the signature returned by a ledger device against the public key in the keyring.
* [#14356](https://github.com/cosmos/cosmos-sdk/pull/14356) Add `events.GetAttributes` and `event.GetAttribute` methods to simplify the retrieval of an attribute from event(s).
* (types) [#14332](https://github.com/cosmos/cosmos-sdk/issues/14332) Reduce state export time by 50%.
* (types) [#14163](https://github.com/cosmos/cosmos-sdk/pull/14163) Refactor `(coins Coins) Validate()` to avoid unnecessary map.
* [#13881](https://github.com/cosmos/cosmos-sdk/pull/13881) Optimize iteration on nested cached KV stores and other operations in general.
* (x/gov) [#14347](https://github.com/cosmos/cosmos-sdk/pull/14347) Support `v1.Proposal` message in `v1beta1.Proposal.Content`.
* [#13882](https://github.com/cosmos/cosmos-sdk/pull/13882) Add tx `encode` and `decode` endpoints to amino tx service.
  > Note: These endpoints encodes and decodes only amino txs.
* (config) [#13894](https://github.com/cosmos/cosmos-sdk/pull/13894) Support state streaming configuration in `app.toml` template and default configuration.
* (x/nft) [#13836](https://github.com/cosmos/cosmos-sdk/pull/13836) Remove the validation for `classID` and `nftID` from the NFT module.
* [#13789](https://github.com/cosmos/cosmos-sdk/pull/13789) Add tx `encode` and `decode` endpoints to tx service.
  > Note: These endpoints will only encode and decode proto messages, Amino encoding and decoding is not supported.
* [#13619](https://github.com/cosmos/cosmos-sdk/pull/13619) Add new function called LogDeferred to report errors in defers. Use the function in x/bank files.
* (deps) [#13397](https://github.com/cosmos/cosmos-sdk/pull/13397) Bump Go version minimum requirement to `1.19`.
* [#13070](https://github.com/cosmos/cosmos-sdk/pull/13070) Migrate from `gogo/protobuf` to `cosmos/gogoproto`.
* [#12995](https://github.com/cosmos/cosmos-sdk/pull/12995) Add `FormatTime` and `ParseTimeString` methods.
* [#12952](https://github.com/cosmos/cosmos-sdk/pull/12952) Replace keyring module to Cosmos fork.
* [#12352](https://github.com/cosmos/cosmos-sdk/pull/12352) Move the `RegisterSwaggerAPI` logic into a separate helper function in the server package.
* [#12876](https://github.com/cosmos/cosmos-sdk/pull/12876) Remove proposer-based rewards.
* [#12846](https://github.com/cosmos/cosmos-sdk/pull/12846) Remove `RandomizedParams` from the `AppModuleSimulation` interface which is no longer needed.
* (ci) [#12854](https://github.com/cosmos/cosmos-sdk/pull/12854) Use ghcr.io to host the proto builder image. Update proto builder image to go 1.19
* (x/bank) [#12706](https://github.com/cosmos/cosmos-sdk/pull/12706) Added the `chain-id` flag to the `AddTxFlagsToCmd` API. There is no longer a need to explicitly register this flag on commands whens `AddTxFlagsToCmd` is already called.
* [#12717](https://github.com/cosmos/cosmos-sdk/pull/12717) Use injected encoding params in simapp.
* [#12634](https://github.com/cosmos/cosmos-sdk/pull/12634) Move `sdk.Dec` to math package.
* [#12187](https://github.com/cosmos/cosmos-sdk/pull/12187) Add batch operation for x/nft module.
* [#12455](https://github.com/cosmos/cosmos-sdk/pull/12455) Show attempts count in error for signing.
* [#13101](https://github.com/cosmos/cosmos-sdk/pull/13101) Remove weights from `simapp/params` and `testutil/sims`. They are now in their respective modules.
* [#12398](https://github.com/cosmos/cosmos-sdk/issues/12398) Refactor all `x` modules to unit-test via mocks and decouple `simapp`.
* [#13144](https://github.com/cosmos/cosmos-sdk/pull/13144) Add validator distribution info grpc gateway get endpoint.
* [#13168](https://github.com/cosmos/cosmos-sdk/pull/13168) Migrate tendermintdev/proto-builder to ghcr.io. New image `ghcr.io/cosmos/proto-builder:0.8`
* [#13178](https://github.com/cosmos/cosmos-sdk/pull/13178) Add `cosmos.msg.v1.service` protobuf annotation to allow tooling to distinguish between Msg and Query services via reflection.
* [#13236](https://github.com/cosmos/cosmos-sdk/pull/13236) Integrate Filter Logging
* [#13528](https://github.com/cosmos/cosmos-sdk/pull/13528) Update `ValidateMemoDecorator` to only check memo against `MaxMemoCharacters` param when a memo is present.
* [#13651](https://github.com/cosmos/cosmos-sdk/pull/13651) Update `server/config/config.GetConfig` function.
* [#13781](https://github.com/cosmos/cosmos-sdk/pull/13781) Remove `client/keys.KeysCdc`.
* [#13802](https://github.com/cosmos/cosmos-sdk/pull/13802) Add --output-document flag to the export CLI command to allow writing genesis state to a file.
* [#13794](https://github.com/cosmos/cosmos-sdk/pull/13794) `types/module.Manager` now supports the
`cosmossdk.io/core/appmodule.AppModule` API via the new `NewManagerFromMap` constructor.
* [#14175](https://github.com/cosmos/cosmos-sdk/pull/14175) Add `server.DefaultBaseappOptions(appopts)` function to reduce boiler plate in root.go. 

### State Machine Breaking

* (baseapp, x/auth/posthandler) [#13940](https://github.com/cosmos/cosmos-sdk/pull/13940) Update `PostHandler` to receive the `runTx` success boolean.
* (store) [#14378](https://github.com/cosmos/cosmos-sdk/pull/14378) The `CacheKV` store is thread-safe again, which includes improved iteration and deletion logic. Iteration is on a strictly isolated view now, which is breaking from previous behavior.
* (x/bank) [#14538](https://github.com/cosmos/cosmos-sdk/pull/14538) Validate denom in bank balances GRPC queries.
* (x/group) [#14465](https://github.com/cosmos/cosmos-sdk/pull/14465) Add title and summary to proposal struct.
* (x/gov) [#14390](https://github.com/cosmos/cosmos-sdk/pull/14390) Add title, proposer and summary to proposal struct.
* (x/group) [#14071](https://github.com/cosmos/cosmos-sdk/pull/14071) Don't re-tally proposal after voting period end if they have been marked as ACCEPTED or REJECTED.
* (x/group) [#13742](https://github.com/cosmos/cosmos-sdk/pull/13742) Migrate group policy account from module accounts to base account.
* (x/auth)[#13780](https://github.com/cosmos/cosmos-sdk/pull/13780) `id` (type of int64) in `AccountAddressByID` grpc query is now deprecated, update to account-id(type of uint64) to use `AccountAddressByID`.
* (codec) [#13307](https://github.com/cosmos/cosmos-sdk/pull/13307) Register all modules' `Msg`s with group's ModuleCdc so that Amino sign bytes are correctly generated.* (x/gov) 
* (codec) [#13196](https://github.com/cosmos/cosmos-sdk/pull/13196) Register all modules' `Msg`s with gov's ModuleCdc so that Amino sign bytes are correctly generated.
* (group) [#13592](https://github.com/cosmos/cosmos-sdk/pull/13592) Fix group types registration with Amino.
* (x/distribution) [#12852](https://github.com/cosmos/cosmos-sdk/pull/12852) Deprecate `CommunityPoolSpendProposal`. Please execute a `MsgCommunityPoolSpend` message via the new v1 `x/gov` module instead. This message can be used to directly fund the `x/gov` module account.
* (x/bank) [#12610](https://github.com/cosmos/cosmos-sdk/pull/12610) `MsgMultiSend` now allows only a single input.
* (x/bank) [#12630](https://github.com/cosmos/cosmos-sdk/pull/12630) Migrate `x/bank` to self-managed parameters and deprecate its usage of `x/params`.
* (x/auth) [#12475](https://github.com/cosmos/cosmos-sdk/pull/12475) Migrate `x/auth` to self-managed parameters and deprecate its usage of `x/params`.
* (x/slashing) [#12399](https://github.com/cosmos/cosmos-sdk/pull/12399) Migrate `x/slashing` to self-managed parameters and deprecate its usage of `x/params`.
* (x/mint) [#12363](https://github.com/cosmos/cosmos-sdk/pull/12363) Migrate `x/mint` to self-managed parameters and deprecate it's usage of `x/params`.
* (x/distribution) [#12434](https://github.com/cosmos/cosmos-sdk/pull/12434) Migrate `x/distribution` to self-managed parameters and deprecate it's usage of `x/params`.
* (x/crisis) [#12445](https://github.com/cosmos/cosmos-sdk/pull/12445) Migrate `x/crisis` to self-managed parameters and deprecate it's usage of `x/params`.
* (x/gov) [#12631](https://github.com/cosmos/cosmos-sdk/pull/12631) Migrate `x/gov` to self-managed parameters and deprecate it's usage of `x/params`.
* (x/staking) [#12409](https://github.com/cosmos/cosmos-sdk/pull/12409) Migrate `x/staking` to self-managed parameters and deprecate it's usage of `x/params`.
* (x/bank) [#11859](https://github.com/cosmos/cosmos-sdk/pull/11859) Move the SendEnabled information out of the Params and into the state store directly.
* (x/gov) [#12771](https://github.com/cosmos/cosmos-sdk/pull/12771) Initial deposit requirement for proposals at submission time.
* (x/staking) [#12967](https://github.com/cosmos/cosmos-sdk/pull/12967) `unbond` now creates only one unbonding delegation entry when multiple unbondings exist at a single height (e.g. through multiple messages in a transaction).
* (x/auth/vesting) [#13502](https://github.com/cosmos/cosmos-sdk/pull/13502) Add Amino Msg registration for `MsgCreatePeriodicVestingAccount`.

### API Breaking Changes

* Migrate to CometBFT. Follow the migration instructions in the [upgrade guide](./UPGRADING.md#migration-to-cometbft-part-1).
* (simulation) [#14728](https://github.com/cosmos/cosmos-sdk/pull/14728) Rename the `ParamChanges` field to `LegacyParamChange` and `Contents` to `LegacyProposalContents` in `simulation.SimulationState`. Additionally it adds a `ProposalMsgs` field to `simulation.SimulationState`.
* (x/gov) [#14782](https://github.com/cosmos/cosmos-sdk/pull/14782) Move the `metadata` argument in `govv1.NewProposal` alongside `title` and `summary`.
* (x/upgrade) [#14216](https://github.com/cosmos/cosmos-sdk/pull/14216) Change upgrade keeper receiver to upgrade keeper pointers.
* (x/auth) [#13780](https://github.com/cosmos/cosmos-sdk/pull/13780) Querying with `id` (type of int64) in `AccountAddressByID` grpc query now throws error, use account-id(type of uint64) instead.
* (store) [#13516](https://github.com/cosmos/cosmos-sdk/pull/13516) Update State Streaming APIs:
    * Add method `ListenCommit` to `ABCIListener`
    * Move `ListeningEnabled` and  `AddListener` methods to `CommitMultiStore`
    * Remove `CacheWrapWithListeners` from `CacheWrap` and `CacheWrapper` interfaces
    * Remove listening APIs from the caching layer (it should only listen to the `rootmulti.Store`)
    * Add three new options to file streaming service constructor.
    * Modify `ABCIListener` such that any error from any method will always halt the app via `panic`
* (x/auth) [#13877](https://github.com/cosmos/cosmos-sdk/pull/13877) Rename `AccountKeeper`'s `GetNextAccountNumber` to `NextAccountNumber`.
* (x/evidence) [#13740](https://github.com/cosmos/cosmos-sdk/pull/13740) The `NewQueryEvidenceRequest` function now takes `hash` as a HEX encoded `string`.
* (server) [#13485](https://github.com/cosmos/cosmos-sdk/pull/13485) The `Application` service now requires the `RegisterNodeService` method to be implemented.
* [#13437](https://github.com/cosmos/cosmos-sdk/pull/13437) Add a list of modules to export argument in `ExportAppStateAndValidators`.
* (simapp) [#13402](https://github.com/cosmos/cosmos-sdk/pull/13402) Move simulation flags to `x/simulation/client/cli`.
* (simapp) [#13402](https://github.com/cosmos/cosmos-sdk/pull/13402) Move simulation helpers functions (`SetupSimulation`, `SimulationOperations`, `CheckExportSimulation`, `PrintStats`, `GetSimulationLog`) to `testutil/sims`.
* (simapp) [#13402](https://github.com/cosmos/cosmos-sdk/pull/13402) Move `testutil/rest` package to `testutil`.
* (types) [#13380](https://github.com/cosmos/cosmos-sdk/pull/13380) Remove deprecated `sdk.NewLevelDB`.
* (simapp) [#13378](https://github.com/cosmos/cosmos-sdk/pull/13378) Move `simapp.App` to `runtime.AppI`.
* (tx) [#12659](https://github.com/cosmos/cosmos-sdk/pull/12659) Remove broadcast mode `block`.
* (simapp) [#12747](https://github.com/cosmos/cosmos-sdk/pull/12747) Remove `simapp.MakeTestEncodingConfig`. Please use `moduletestutil.MakeTestEncodingConfig` (`types/module/testutil`) in tests instead.
* (x/bank) [#12648](https://github.com/cosmos/cosmos-sdk/pull/12648) `NewSendAuthorization` takes a new argument of an optional list of addresses allowed to receive bank assests via authz MsgSend grant. You can pass `nil` for the same behavior as before, i.e. any recipient is allowed.
* (x/bank) [#12593](https://github.com/cosmos/cosmos-sdk/pull/12593) Add `SpendableCoin` method to `BaseViewKeeper`
* (x/slashing) [#12581](https://github.com/cosmos/cosmos-sdk/pull/12581) Remove `x/slashing` legacy querier.
* (types) [#12355](https://github.com/cosmos/cosmos-sdk/pull/12355) Remove the compile-time `types.DBbackend` variable. Removes usage of the same in server/util.go
* (x/gov) [#12368](https://github.com/cosmos/cosmos-sdk/pull/12369) Gov keeper is now passed by reference instead of copy to make post-construction mutation of Hooks and Proposal Handlers possible at a framework level.
* (simapp) [#12270](https://github.com/cosmos/cosmos-sdk/pull/12270) Remove `invCheckPeriod uint` attribute from `SimApp` struct as per migration of `x/crisis` to app wiring
* (simapp) [#12334](https://github.com/cosmos/cosmos-sdk/pull/12334) Move `simapp.ConvertAddrsToValAddrs` and `simapp.CreateTestPubKeys ` to respectively `simtestutil.ConvertAddrsToValAddrs` and `simtestutil.CreateTestPubKeys` (`testutil/sims`)
* (simapp) [#12312](https://github.com/cosmos/cosmos-sdk/pull/12312) Move `simapp.EmptyAppOptions` to `simtestutil.EmptyAppOptions` (`testutil/sims`)
* (simapp) [#12312](https://github.com/cosmos/cosmos-sdk/pull/12312) Remove `skipUpgradeHeights map[int64]bool` and `homePath string` from `NewSimApp` constructor as per migration of `x/upgrade` to app-wiring.
* (testutil) [#12278](https://github.com/cosmos/cosmos-sdk/pull/12278) Move all functions from `simapp/helpers` to `testutil/sims`
* (testutil) [#12233](https://github.com/cosmos/cosmos-sdk/pull/12233) Move `simapp.TestAddr` to `simtestutil.TestAddr` (`testutil/sims`)
* (x/staking) [#12102](https://github.com/cosmos/cosmos-sdk/pull/12102) Staking keeper now is passed by reference instead of copy. Keeper's SetHooks no longer returns keeper. It updates the keeper in place instead.
* (linting) [#12141](https://github.com/cosmos/cosmos-sdk/pull/12141) Fix usability related linting for database. This means removing the infix Prefix from `prefix.NewPrefixWriter` and such so that it is `prefix.NewWriter` and making `db.DBConnection` and such into `db.Connection`
* (x/distribution) [#12434](https://github.com/cosmos/cosmos-sdk/pull/12434) `x/distribution` module `SetParams` keeper method definition is now updated to return `error`.
* (x/staking) [#12409](https://github.com/cosmos/cosmos-sdk/pull/12409) `x/staking` module `SetParams` keeper method definition is now updated to return `error`.
* (x/crisis) [#12445](https://github.com/cosmos/cosmos-sdk/pull/12445) `x/crisis` module `SetConstantFee` keeper method definition is now updated to return `error`.
* (x/gov) [#12631](https://github.com/cosmos/cosmos-sdk/pull/12631) `x/gov` module refactored to use `Params` as single struct instead of `DepositParams`, `TallyParams` & `VotingParams`.
* (x/gov) [#12631](https://github.com/cosmos/cosmos-sdk/pull/12631) Migrate `x/gov` to self-managed parameters and deprecate it's usage of `x/params`.
* (x/bank) [#12630](https://github.com/cosmos/cosmos-sdk/pull/12630) `x/bank` module `SetParams` keeper method definition is now updated to return `error`.
* (x/bank) [#11859](https://github.com/cosmos/cosmos-sdk/pull/11859) Move the SendEnabled information out of the Params and into the state store directly.
  The information can now be accessed using the BankKeeper.
  Setting can be done using MsgSetSendEnabled as a governance proposal.
  A SendEnabled query has been added to both GRPC and CLI.
* (appModule) Remove `Route`, `QuerierRoute` and `LegacyQuerierHandler` from AppModule Interface.
* (x/modules) Remove all LegacyQueries and related code from modules
* (store) [#11825](https://github.com/cosmos/cosmos-sdk/pull/11825) Make extension snapshotter interface safer to use, renamed the util function `WriteExtensionItem` to `WriteExtensionPayload`.
* (x/genutil)[#12956](https://github.com/cosmos/cosmos-sdk/pull/12956) `genutil.AppModuleBasic` has a new attribute: genesis transaction validation function. The existing validation logic is implemented in `genutiltypes.DefaultMessageValidator`. Use `genutil.NewAppModuleBasic` to create a new genutil Module Basic.
* (codec) [#12964](https://github.com/cosmos/cosmos-sdk/pull/12964) `ProtoCodec.MarshalInterface` now returns an error when serializing unregistered types and a subsequent `ProtoCodec.UnmarshalInterface` would fail.
* (x/staking) [#12973](https://github.com/cosmos/cosmos-sdk/pull/12973) Removed `stakingkeeper.RandomValidator`. Use `testutil.RandSliceElem(r, sk.GetAllValidators(ctx))` instead.
* (x/gov) [#13160](https://github.com/cosmos/cosmos-sdk/pull/13160) Remove custom marshaling of proposl and voteoption.
* (types) [#13430](https://github.com/cosmos/cosmos-sdk/pull/13430) Remove unused code `ResponseCheckTx` and `ResponseDeliverTx`
* (store) [#13529](https://github.com/cosmos/cosmos-sdk/pull/13529) Add method `LatestVersion` to `MultiStore` interface, add method `SetQueryMultiStore` to baesapp to support alternative `MultiStore` implementation for query service.
* (pruning) [#13609](https://github.com/cosmos/cosmos-sdk/pull/13609) Move pruning package to be under store package
* [#13794](https://github.com/cosmos/cosmos-sdk/pull/13794) Most methods on `types/module.AppModule` have been moved to 
extension interfaces. `module.Manager.Modules` is now of type `map[string]interface{}` to support in parallel the new 
`cosmossdk.io/core/appmodule.AppModule` API.

### CLI Breaking Changes

* (genesis) [#14149](https://github.com/cosmos/cosmos-sdk/pull/14149) Add `simd genesis` command, which contains all genesis-related sub-commands.
* (x/genutil) [#13535](https://github.com/cosmos/cosmos-sdk/pull/13535) Replace in `simd init`, the `--staking-bond-denom` flag with `--default-denom` which is used for all default denomination in the genesis, instead of only staking.

### Bug Fixes

* (x/auth/vesting) [#15373](https://github.com/cosmos/cosmos-sdk/pull/15373) Add extra checks when creating a periodic vesting account.
* (x/auth) [#13838](https://github.com/cosmos/cosmos-sdk/pull/13838) Fix calling `String()` and `MarshalYAML` panics when pubkey is set on a `BaseAccount``. 
* (x/evidence) [#13740](https://github.com/cosmos/cosmos-sdk/pull/13740) Fix evidence query API to decode the hash properly.
* (bank) [#13691](https://github.com/cosmos/cosmos-sdk/issues/13691) Fix unhandled error for vesting account transfers, when total vesting amount exceeds total balance.
* [#13553](https://github.com/cosmos/cosmos-sdk/pull/13553) Ensure all parameter validation for decimal types handles nil decimal values.
* [#13145](https://github.com/cosmos/cosmos-sdk/pull/13145) Fix panic when calling `String()` to a Record struct type.
* [#13116](https://github.com/cosmos/cosmos-sdk/pull/13116) Fix a dead-lock in the `Group-TotalWeight` `x/group` invariant.
* (types) [#12154](https://github.com/cosmos/cosmos-sdk/pull/12154) Add `baseAccountGetter` to avoid invalid account error when create vesting account.
* (x/staking) [#12303](https://github.com/cosmos/cosmos-sdk/pull/12303) Use bytes instead of string comparison in delete validator queue
* (store/rootmulti) [#12487](https://github.com/cosmos/cosmos-sdk/pull/12487) Fix non-deterministic map iteration.
* (sdk/dec_coins) [#12903](https://github.com/cosmos/cosmos-sdk/pull/12903) Fix nil `DecCoin` creation when converting `Coins` to `DecCoins`
* (store) [#12945](https://github.com/cosmos/cosmos-sdk/pull/12945) Fix nil end semantics in store/cachekv/iterator when iterating a dirty cache.
* (x/gov) [#13051](https://github.com/cosmos/cosmos-sdk/pull/13051) In SubmitPropsal, when a legacy msg fails it's handler call, wrap the error as ErrInvalidProposalContent (instead of ErrNoProposalHandlerExists).
* (snapshot) [#13400](https://github.com/cosmos/cosmos-sdk/pull/13400) Fix snapshot checksum issue in golang 1.19. 
* (server) [#13778](https://github.com/cosmos/cosmos-sdk/pull/13778) Set Cosmos SDK default endpoints to localhost to avoid unknown exposure of endpoints.
* (x/auth) [#13877](https://github.com/cosmos/cosmos-sdk/pull/13877) Handle missing account numbers during `InitGenesis`.
* (x/gov) [#13918](https://github.com/cosmos/cosmos-sdk/pull/13918) Propagate message errors when executing a proposal.

### Deprecated

* (x/evidence) [#13740](https://github.com/cosmos/cosmos-sdk/pull/13740) The `evidence_hash` field of `QueryEvidenceRequest` has been deprecated and now contains a new field `hash` with type `string`.
* (x/bank) [#11859](https://github.com/cosmos/cosmos-sdk/pull/11859) The Params.SendEnabled field is deprecated and unusable.
  The information can now be accessed using the BankKeeper.
  Setting can be done using MsgSetSendEnabled as a governance proposal.
  A SendEnabled query has been added to both GRPC and CLI.

## [v0.46.11](https://github.com/cosmos/cosmos-sdk/releases/tag/v0.46.11) - 2022-03-03

### Improvements

* (deps) Migrate to [CometBFT](https://github.com/cometbft/cometbft). Follow the instructions in the [release notes](./RELEASE_NOTES.md).
* (store) [#15152](https://github.com/cosmos/cosmos-sdk/pull/15152) Remove unmaintained and experimental `store/v2alpha1`.
* (store) [#14410](https://github.com/cosmos/cosmos-sdk/pull/14410) `rootmulti.Store.loadVersion` has validation to check if all the module stores' height is correct, it will error if any module store has incorrect height.

### Bug Fixes

* [#15243](https://github.com/cosmos/cosmos-sdk/pull/15243) `LatestBlockResponse` & `BlockByHeightResponse` types' field `sdk_block` was incorrectly cast `proposer_address` bytes to validator operator address, now to consensus address.

## [v0.46.10](https://github.com/cosmos/cosmos-sdk/releases/tag/v0.46.10) - 2022-02-16

### Improvements

* (cli) [#14953](https://github.com/cosmos/cosmos-sdk/pull/14953) Enable profiling block replay during abci handshake with `--cpu-profile`.

## [v0.46.9](https://github.com/cosmos/cosmos-sdk/releases/tag/v0.46.9) - 2022-02-07

### Improvements

* (store/cache) [#13881](https://github.com/cosmos/cosmos-sdk/pull/13881) Optimize iteration on nested cached KV stores and other operations in general.
* (deps) [#14846](https://github.com/cosmos/cosmos-sdk/pull/14846) Bump btcd.
* (deps) Bump Tendermint version to [v0.34.26](https://github.com/informalsystems/tendermint/releases/tag/v0.34.26).
* (store/cache) [#14189](https://github.com/cosmos/cosmos-sdk/pull/14189) Add config `iavl-lazy-loading` to enable lazy loading of iavl store, to improve start up time of archive nodes, add method `SetLazyLoading` to `CommitMultiStore` interface.
    * A new field has been added to the app.toml. This alllows nodes with larger databases to startup quicker 

    ```toml
    # IAVLLazyLoading enable/disable the lazy loading of iavl store.
    # Default is false.
    iavl-lazy-loading = ""  
  ```

### Bug Fixes

* (cli) [#14919](https://github.com/cosmos/cosmos-sdk/pull/#14919) Fix never assigned error when write validators.
* (store) [#14798](https://github.com/cosmos/cosmos-sdk/pull/14798) Copy btree to avoid the problem of modify while iteration.
* (cli) [#14799](https://github.com/cosmos/cosmos-sdk/pull/14799) Fix Evidence CLI query flag parsing (backport #13458)

## [v0.46.8](https://github.com/cosmos/cosmos-sdk/releases/tag/v0.46.8) - 2022-01-23

### Improvements

* (store/cache) [#13881](https://github.com/cosmos/cosmos-sdk/pull/13881) Optimize iteration on nested cached KV stores and other operations in general.
* (x/gov) [#14347](https://github.com/cosmos/cosmos-sdk/pull/14347) Support `v1.Proposal` message in `v1beta1.Proposal.Content`.
* (deps) Use Informal System fork of Tendermint version to [v0.34.24](https://github.com/informalsystems/tendermint/releases/tag/v0.34.24).

### Bug Fixes

* (x/group) [#14526](https://github.com/cosmos/cosmos-sdk/pull/14526) Fix wrong address set in `EventUpdateGroupPolicy`.
* (ante) [#14448](https://github.com/cosmos/cosmos-sdk/pull/14448) Return anteEvents when postHandler fail.

### API Breaking

* (x/gov) [#14422](https://github.com/cosmos/cosmos-sdk/pull/14422) Remove `Migrate_V046_6_To_V046_7` function which shouldn't be used for chains which already migrated to 0.46.

## [v0.46.7](https://github.com/cosmos/cosmos-sdk/releases/tag/v0.46.7) - 2022-12-13

### Features

* (client) [#14051](https://github.com/cosmos/cosmos-sdk/pull/14051) Add `--grpc` client option.

### Improvements

* (deps) Bump Tendermint version to [v0.34.24](https://github.com/tendermint/tendermint/releases/tag/v0.34.24).
* [#13651](https://github.com/cosmos/cosmos-sdk/pull/13651) Update `server/config/config.GetConfig` function.
* [#14175](https://github.com/cosmos/cosmos-sdk/pull/14175) Add `server.DefaultBaseappOptions(appopts)` function to reduce boiler plate in root.go.

### State Machine Breaking

* (x/gov) [#14214](https://github.com/cosmos/cosmos-sdk/pull/14214) Fix gov v0.46 migration to v1 votes.
    * Also provide a helper function `govv046.Migrate_V0466_To_V0467` for migrating a chain already on v0.46 with versions <=v0.46.6 to the latest v0.46.7 correct state.
* (x/group) [#14071](https://github.com/cosmos/cosmos-sdk/pull/14071) Don't re-tally proposal after voting period end if they have been marked as ACCEPTED or REJECTED.

### API Breaking Changes

* (store) [#13516](https://github.com/cosmos/cosmos-sdk/pull/13516) Update State Streaming APIs:
    * Add method `ListenCommit` to `ABCIListener`
    * Move `ListeningEnabled` and  `AddListener` methods to `CommitMultiStore`
    * Remove `CacheWrapWithListeners` from `CacheWrap` and `CacheWrapper` interfaces
    * Remove listening APIs from the caching layer (it should only listen to the `rootmulti.Store`)
    * Add three new options to file streaming service constructor.
    * Modify `ABCIListener` such that any error from any method will always halt the app via `panic`
* (store) [#13529](https://github.com/cosmos/cosmos-sdk/pull/13529) Add method `LatestVersion` to `MultiStore` interface, add method `SetQueryMultiStore` to baesapp to support alternative `MultiStore` implementation for query service.

### Bug Fixes

* (baseapp) [#13983](https://github.com/cosmos/cosmos-sdk/pull/13983) Don't emit duplicate ante-handler events when a post-handler is defined.
* (baseapp) [#14049](https://github.com/cosmos/cosmos-sdk/pull/14049) Fix state sync when interval is zero.
* (store) [#13516](https://github.com/cosmos/cosmos-sdk/pull/13516) Fix state listener that was observing writes at wrong time.

## [v0.46.6](https://github.com/cosmos/cosmos-sdk/releases/tag/v0.46.6) - 2022-11-18

### Improvements

* (config) [#13894](https://github.com/cosmos/cosmos-sdk/pull/13894) Support state streaming configuration in `app.toml` template and default configuration.

### Bug Fixes

* (x/gov) [#13918](https://github.com/cosmos/cosmos-sdk/pull/13918) Fix propagation of message errors when executing a proposal.

## [v0.46.5](https://github.com/cosmos/cosmos-sdk/releases/tag/v0.46.5) - 2022-11-17

### Features

* (x/bank) [#13891](https://github.com/cosmos/cosmos-sdk/pull/13891) Provide a helper function `Migrate_V0464_To_V0465` for migrating a chain **already on v0.46 with versions <=v0.46.4** to the latest v0.46.5 correct state.

### Improvements

* [#13826](https://github.com/cosmos/cosmos-sdk/pull/13826) Support custom `GasConfig` configuration for applications.
* (deps) Bump Tendermint version to [v0.34.23](https://github.com/tendermint/tendermint/releases/tag/v0.34.23).

### State Machine Breaking

* (x/group) [#13876](https://github.com/cosmos/cosmos-sdk/pull/13876) Fix group MinExecutionPeriod that is checked on execution now, instead of voting period end.

### API Breaking Changes

* (x/group) [#13876](https://github.com/cosmos/cosmos-sdk/pull/13876) Add `GetMinExecutionPeriod` method on DecisionPolicy interface.

### Bug Fixes

* (x/group) [#13869](https://github.com/cosmos/cosmos-sdk/pull/13869) Group members weight must be positive and a finite number.
* (x/bank) [#13821](https://github.com/cosmos/cosmos-sdk/pull/13821) Fix bank store migration of coin metadata.
* (x/group) [#13808](https://github.com/cosmos/cosmos-sdk/pull/13808) Fix propagation of message events to the current context in `EndBlocker`.
* (x/gov) [#13728](https://github.com/cosmos/cosmos-sdk/pull/13728) Fix propagation of message events to the current context in `EndBlocker`.
* (store) [#13803](https://github.com/cosmos/cosmos-sdk/pull/13803) Add an error log if IAVL set operation failed.
* [#13861](https://github.com/cosmos/cosmos-sdk/pull/13861) Allow `_` characters in tx event queries, i.e. `GetTxsEvent`.

## [v0.46.4](https://github.com/cosmos/cosmos-sdk/releases/tag/v0.46.4) - 2022-11-01

### Features

* (x/auth) [#13612](https://github.com/cosmos/cosmos-sdk/pull/13612) Add `Query/ModuleAccountByName` endpoint for accessing the module account info by module name.

### Improvements

* (deps) Bump IAVL version to [v0.19.4](https://github.com/cosmos/iavl/releases/tag/v0.19.4).

### Bug Fixes

* (x/auth/tx) [#12474](https://github.com/cosmos/cosmos-sdk/pull/12474) Remove condition in GetTxsEvent that disallowed multiple equal signs, which would break event queries with base64 strings (i.e. query by signature).
* (store) [#13530](https://github.com/cosmos/cosmos-sdk/pull/13530) Fix app-hash mismatch if upgrade migration commit is interrupted.

### CLI Breaking Changes

* [#13656](https://github.com/cosmos/cosmos-sdk/pull/13659) Rename `server.FlagIAVLFastNode` to `server.FlagDisableIAVLFastNode` for clarity.

### API Breaking Changes

* (context) [#13063](https://github.com/cosmos/cosmos-sdk/pull/13063) Update `Context#CacheContext` to automatically emit all events on the parent context's `EventManager`.

## [v0.46.3](https://github.com/cosmos/cosmos-sdk/releases/tag/v0.46.3) - 2022-10-20

ATTENTION:

This is a security release for the [Dragonberry security advisory](https://forum.cosmos.network/t/ibc-security-advisory-dragonberry/7702).

All users should upgrade immediately.

Users *must* add a replace directive in their go.mod for the new `ics23` package in the SDK:

```go
replace github.com/confio/ics23/go => github.com/cosmos/cosmos-sdk/ics23/go v0.8.0
```

### Features

* [#13435](https://github.com/cosmos/cosmos-sdk/pull/13435) Extend error context when a simulation fails.
* (grpc) [#13485](https://github.com/cosmos/cosmos-sdk/pull/13485) Implement a new gRPC query, `/cosmos/base/node/v1beta1/config`, which provides operator configuration.
* (cli) [#13147](https://github.com/cosmos/cosmos-sdk/pull/13147) Add the `--append` flag to the `sign-batch` CLI cmd to combine the messages and sign those txs which are created with `--generate-only`.
* (cli) [#13454](https://github.com/cosmos/cosmos-sdk/pull/13454) `sign-batch` CLI can now read multiple transaction files.

### Improvements

* [#13586](https://github.com/cosmos/cosmos-sdk/pull/13586) Bump Tendermint to `v0.34.22`.
* (auth) [#13460](https://github.com/cosmos/cosmos-sdk/pull/13460) The `q auth address-by-id` CLI command has been renamed to `q auth address-by-acc-num` to be more explicit. However, the old `address-by-id` version is still kept as an alias, for backwards compatibility.
* [#13433](https://github.com/cosmos/cosmos-sdk/pull/13433) Remove dead code in cacheMergeIterator `Domain()`.

### Bug Fixes

* Implement dragonberry security patch.
    * For applying the patch please refer to the [RELEASE NOTES](./RELEASE_NOTES.md)
* (store) [#13459](https://github.com/cosmos/cosmos-sdk/pull/13459) Don't let state listener observe the uncommitted writes.
* [#12548](https://github.com/cosmos/cosmos-sdk/pull/12548) Prevent signing from wrong key while using multisig.

### API Breaking Changes

* (server) [#13485](https://github.com/cosmos/cosmos-sdk/pull/13485) The `Application` service now requires the `RegisterNodeService` method to be implemented.

## [v0.46.2](https://github.com/cosmos/cosmos-sdk/releases/tag/v0.46.2) - 2022-10-03

### API Breaking Changes

* (cli) [#13089](https://github.com/cosmos/cosmos-sdk/pull/13089) Fix rollback command don't actually delete multistore versions, added method `RollbackToVersion` to interface `CommitMultiStore` and added method `CommitMultiStore` to `Application` interface.
* (cli) [#13089](https://github.com/cosmos/cosmos-sdk/pull/13089) `NewRollbackCmd` now takes an `appCreator types.AppCreator`.

### Features

* (cli) [#13207](https://github.com/cosmos/cosmos-sdk/pull/13207) Reduce user's password prompts when calling keyring `List()` function.
* (cli) [#13353](https://github.com/cosmos/cosmos-sdk/pull/13353) Add `tx group draft-proposal` command for generating group proposal JSONs (skeleton).
* (cli) [#13304](https://github.com/cosmos/cosmos-sdk/pull/13304) Add `tx gov draft-proposal` command for generating proposal JSONs (skeleton).
* (x/authz) [#13047](https://github.com/cosmos/cosmos-sdk/pull/13047) Add a GetAuthorization function to the keeper.
* (cli) [#12742](https://github.com/cosmos/cosmos-sdk/pull/12742) Add the `prune` CLI cmd to manually prune app store history versions based on the pruning options.

### Improvements

* [#13323](https://github.com/cosmos/cosmos-sdk/pull/13323) Ensure `withdraw_rewards` rewards are emitted from all actions that result in rewards being withdrawn.
* [#13233](https://github.com/cosmos/cosmos-sdk/pull/13233) Add `--append` to `add-genesis-account` sub-command to append new tokens after an account is already created.
* (x/group) [#13214](https://github.com/cosmos/cosmos-sdk/pull/13214) Add `withdraw-proposal` command to group module's CLI transaction commands.
* (x/auth) [#13048](https://github.com/cosmos/cosmos-sdk/pull/13048) Add handling of AccountNumberStoreKeyPrefix to the simulation decoder.
* (simapp) [#13107](https://github.com/cosmos/cosmos-sdk/pull/13107) Call `SetIAVLCacheSize` with the configured value in simapp.
* [#13301](https://github.com/cosmos/cosmos-sdk/pull/13301) Keep the balance query endpoint compatible with legacy blocks
* [#13321](https://github.com/cosmos/cosmos-sdk/pull/13321) Add flag to disable fast node migration and usage.

### Bug Fixes

* (types) [#13265](https://github.com/cosmos/cosmos-sdk/pull/13265) Correctly coalesce coins even with repeated denominations & simplify logic.
* (x/auth) [#13200](https://github.com/cosmos/cosmos-sdk/pull/13200) Fix wrong sequences in `sign-batch`.
* (export) [#13029](https://github.com/cosmos/cosmos-sdk/pull/13029) Fix exporting the blockParams regression.
* [#13046](https://github.com/cosmos/cosmos-sdk/pull/13046) Fix missing return statement in BaseApp.Query.
* (store) [#13336](https://github.com/cosmos/cosmos-sdk/pull/13334) Call streaming listeners for deliver tx event, it was removed accidentally.
* (grpc) [#13417](https://github.com/cosmos/cosmos-sdk/pull/13417) fix grpc query panic that could crash the node (backport #13352).
* (grpc) [#13418](https://github.com/cosmos/cosmos-sdk/pull/13418) Add close for grpc only mode.

## [v0.46.1](https://github.com/cosmos/cosmos-sdk/releases/tag/v0.46.1) - 2022-08-24

### Improvements

* [#12953](https://github.com/cosmos/cosmos-sdk/pull/12953) Change the default priority mechanism to be based on gas price.
* [#12981](https://github.com/cosmos/cosmos-sdk/pull/12981) Return proper error when parsing telemetry configuration.
* [#12969](https://github.com/cosmos/cosmos-sdk/pull/12969) Bump Tendermint to `v0.34.21` and IAVL to `v0.19.1`.
* [#12885](https://github.com/cosmos/cosmos-sdk/pull/12885) Amortize cost of processing cache KV store.
* (events) [#12850](https://github.com/cosmos/cosmos-sdk/pull/12850) Add a new `fee_payer` attribute to the `tx` event that is emitted from the `DeductFeeDecorator` AnteHandler decorator.
* (x/params) [#12615](https://github.com/cosmos/cosmos-sdk/pull/12615) Add `GetParamSetIfExists` function to params `Subspace` to prevent panics on breaking changes.
* (x/bank) [#12674](https://github.com/cosmos/cosmos-sdk/pull/12674) Add convenience function `CreatePrefixedAccountStoreKey()` to construct key to access account's balance for a given denom.
* [#12877](https://github.com/cosmos/cosmos-sdk/pull/12877) Bumped cosmossdk.io/math to v1.0.0-beta.3
* [#12693](https://github.com/cosmos/cosmos-sdk/pull/12693) Make sure the order of each node is consistent when emitting proto events.

### Bug Fixes

* (x/group) [#12888](https://github.com/cosmos/cosmos-sdk/pull/12888) Fix event propagation to the current context of `x/group` message execution `[]sdk.Result`.
* (x/upgrade) [#12906](https://github.com/cosmos/cosmos-sdk/pull/12906) Fix upgrade failure by moving downgrade verification logic after store migration.

## [v0.46.0](https://github.com/cosmos/cosmos-sdk/releases/tag/v0.46.0) - 2022-07-26

### Features

* (types) [#11985](https://github.com/cosmos/cosmos-sdk/pull/11985) Add a `Priority` field on `sdk.Context`, which represents the CheckTx priority field. It is only used during CheckTx.
* (gRPC) [#11889](https://github.com/cosmos/cosmos-sdk/pull/11889) Support custom read and write gRPC options in `app.toml`. See `max-recv-msg-size` and `max-send-msg-size` respectively.
* (cli) [#11738](https://github.com/cosmos/cosmos-sdk/pull/11738) Add `tx auth multi-sign` as alias of `tx auth multisign` for consistency with `multi-send`.
* (cli) [#11738](https://github.com/cosmos/cosmos-sdk/pull/11738) Add `tx bank multi-send` command for bulk send of coins to multiple accounts.
* (grpc) [#11642](https://github.com/cosmos/cosmos-sdk/pull/11642) Implement `ABCIQuery` in the Tendermint gRPC service, which proxies ABCI `Query` requests directly to the application.
* (x/upgrade) [#11551](https://github.com/cosmos/cosmos-sdk/pull/11551) Update `ScheduleUpgrade` for chains to schedule an automated upgrade on `BeginBlock` without having to go though governance.
* (tx) [#11533](https://github.com/cosmos/cosmos-sdk/pull/11533) Register [`EIP191`](https://eips.ethereum.org/EIPS/eip-191) as an available `SignMode` for chains to use.
* (x/genutil) [#11500](https://github.com/cosmos/cosmos-sdk/pull/11500) Fix GenTx validation and adjust error messages
* [#11430](https://github.com/cosmos/cosmos-sdk/pull/11430) Introduce a new `grpc-only` flag, such that when enabled, will start the node in a query-only mode. Note, gRPC MUST be enabled with this flag.
* (x/bank) [#11417](https://github.com/cosmos/cosmos-sdk/pull/11417) Introduce a new `SpendableBalances` gRPC query that retrieves an account's total (paginated) spendable balances.
* [#11441](https://github.com/cosmos/cosmos-sdk/pull/11441) Added a new method, `IsLTE`, for `types.Coin`. This method is used to check if a `types.Coin` is less than or equal to another `types.Coin`.
* (x/upgrade) [#11116](https://github.com/cosmos/cosmos-sdk/pull/11116) `MsgSoftwareUpgrade` and `MsgCancelUpgrade` have been added to support v1beta2 msgs-based gov proposals.
* [#10977](https://github.com/cosmos/cosmos-sdk/pull/10977) Now every cosmos message protobuf definition must be extended with a `cosmos.msg.v1.signer` option to signal the signer fields in a language agnostic way.
* [#10710](https://github.com/cosmos/cosmos-sdk/pull/10710) Chain-id shouldn't be required for creating a transaction with both --generate-only and --offline flags.
* [#10703](https://github.com/cosmos/cosmos-sdk/pull/10703) Create a new grantee account, if the grantee of an authorization does not exist.
* [#10592](https://github.com/cosmos/cosmos-sdk/pull/10592) Add a `DecApproxEq` function that checks to see if `|d1 - d2| < tol` for some Dec `d1, d2, tol`.
* [#9933](https://github.com/cosmos/cosmos-sdk/pull/9933) Introduces the notion of a Cosmos "Scalar" type, which would just be simple aliases that give human-understandable meaning to the underlying type, both in Go code and in Proto definitions.
* [#9884](https://github.com/cosmos/cosmos-sdk/pull/9884) Provide a new gRPC query handler, `/cosmos/params/v1beta1/subspaces`, that allows the ability to query for all registered subspaces and their respective keys.
* [#9776](https://github.com/cosmos/cosmos-sdk/pull/9776) Add flag `staking-bond-denom` to specify the staking bond denomination value when initializing a new chain.
* [#9533](https://github.com/cosmos/cosmos-sdk/pull/9533) Added a new gRPC method, `DenomOwners`, in `x/bank` to query for all account holders of a specific denomination.
* (bank) [#9618](https://github.com/cosmos/cosmos-sdk/pull/9618) Update bank.Metadata: add URI and URIHash attributes.
* (store) [#8664](https://github.com/cosmos/cosmos-sdk/pull/8664) Implementation of ADR-038 file StreamingService
* [#9837](https://github.com/cosmos/cosmos-sdk/issues/9837) `--generate-only` flag can be used with a keyname from the keyring.
* [#10326](https://github.com/cosmos/cosmos-sdk/pull/10326) `x/authz` add all grants by granter query.
* [#10944](https://github.com/cosmos/cosmos-sdk/pull/10944) `x/authz` add all grants by grantee query
* [#10348](https://github.com/cosmos/cosmos-sdk/pull/10348) Add `fee.{payer,granter}` and `tip` fields to StdSignDoc for signing tipped transactions.
* [#10208](https://github.com/cosmos/cosmos-sdk/pull/10208) Add `TipsTxMiddleware` for transferring tips.
* [#10379](https://github.com/cosmos/cosmos-sdk/pull/10379) Add validation to `x/upgrade` CLI `software-upgrade` command `--plan-info` value.
* [#10507](https://github.com/cosmos/cosmos-sdk/pull/10507) Add antehandler for tx priority.
* [#10311](https://github.com/cosmos/cosmos-sdk/pull/10311) Adds cli to use tips transactions. It adds an `--aux` flag to all CLI tx commands to generate the aux signer data (with optional tip), and a new `tx aux-to-fee` subcommand to let the fee payer gather aux signer data and broadcast the tx
* [#11019](https://github.com/cosmos/cosmos-sdk/pull/11019) Add `MsgCreatePermanentLockedAccount` and CLI method for creating permanent locked account
* [#10947](https://github.com/cosmos/cosmos-sdk/pull/10947) Add `AllowancesByGranter` query to the feegrant module
* [#10407](https://github.com/cosmos/cosmos-sdk/pull/10407) Add validation to `x/upgrade` module's `BeginBlock` to check accidental binary downgrades
* (gov) [#11036](https://github.com/cosmos/cosmos-sdk/pull/11036) Add in-place migrations for 0.43->0.46. Add a `migrate v0.46` CLI command for v0.43->0.46 JSON genesis migration.
* [#11006](https://github.com/cosmos/cosmos-sdk/pull/11006) Add `debug pubkey-raw` command to allow inspecting of pubkeys in legacy bech32 format
* (x/authz) [#10714](https://github.com/cosmos/cosmos-sdk/pull/10714) Add support for pruning expired authorizations
* [#11179](https://github.com/cosmos/cosmos-sdk/pull/11179) Add state rollback command.
* [#11234](https://github.com/cosmos/cosmos-sdk/pull/11234) Add `GRPCClient` field to Client Context. If `GRPCClient` field is set to nil, the `Invoke` method would use ABCI query, otherwise use gprc.
* (authz)[#11060](https://github.com/cosmos/cosmos-sdk/pull/11060) Support grant with no expire time.
* (rosetta) [#11590](https://github.com/cosmos/cosmos-sdk/pull/11590) Add fee suggestion for rosetta and enable offline mode. Also force set events about Fees to Success to pass reconciliation test.
* (types) [#11959](https://github.com/cosmos/cosmos-sdk/pull/11959) Added `sdk.Coins.Find` helper method to find a coin by denom.
* (upgrade) [#12603](https://github.com/cosmos/cosmos-sdk/pull/12603) feat: Move AppModule.BeginBlock and AppModule.EndBlock to extension interfaces
* (telemetry) [#12405](https://github.com/cosmos/cosmos-sdk/pull/12405) Add *query* calls metric to telemetry.
* (query) [#12253](https://github.com/cosmos/cosmos-sdk/pull/12253) Add `GenericFilteredPaginate` to the `query` package to improve UX.

### API Breaking Changes

* (x/auth/ante) [#11985](https://github.com/cosmos/cosmos-sdk/pull/11985) The `MempoolFeeDecorator` has been removed. Instead, the `DeductFeeDecorator` takes a new argument of type `TxFeeChecker`, to define custom fee models. If `nil` is passed to this `TxFeeChecker` argument, then it will default to `checkTxFeeWithValidatorMinGasPrices`, which is the exact same behavior as the old `MempoolFeeDecorator` (i.e. checking fees against validator's own min gas price).
* (x/auth/ante) [#11985](https://github.com/cosmos/cosmos-sdk/pull/11985) The `ExtensionOptionsDecorator` takes an argument of type `ExtensionOptionChecker`. For backwards-compatibility, you can pass `nil`, which defaults to the old behavior of rejecting all tx extensions.
* (crypto/keyring) [#11932](https://github.com/cosmos/cosmos-sdk/pull/11932) Remove `Unsafe*` interfaces from keyring package. Please use interface casting if you wish to access those unsafe functions.
* (types) [#11881](https://github.com/cosmos/cosmos-sdk/issues/11881) Rename `AccAddressFromHex` to `AccAddressFromHexUnsafe`.
* (types) [#11788](https://github.com/cosmos/cosmos-sdk/pull/11788) The `Int` and `Uint` types have been moved to their own dedicated module, `math`. Aliases are kept in the SDK's root `types` package, however, it is encouraged to utilize the new `math` module. As a result, the `Int#ToDec` API has been removed.
* (grpc) [#11642](https://github.com/cosmos/cosmos-sdk/pull/11642) The `RegisterTendermintService` method in the `tmservice` package now requires a `abciQueryFn` query function parameter.
* [#11496](https://github.com/cosmos/cosmos-sdk/pull/11496) Refactor abstractions for snapshot and pruning; snapshot intervals eventually pruned; unit tests.
* (types) [#11689](https://github.com/cosmos/cosmos-sdk/pull/11689) Make `Coins#Sub` and `Coins#SafeSub` consistent with `Coins#Add`.
* (store)[#11152](https://github.com/cosmos/cosmos-sdk/pull/11152) Remove `keep-every` from pruning options.
* [#10950](https://github.com/cosmos/cosmos-sdk/pull/10950) Add `envPrefix` parameter to `cmd.Execute`.
* (x/mint) [#10441](https://github.com/cosmos/cosmos-sdk/pull/10441) The `NewAppModule` function now accepts an inflation calculation function as an argument.
* [#9695](https://github.com/cosmos/cosmos-sdk/pull/9695) Migrate keys from `Info` (serialized as amino) -> `Record` (serialized as proto)
    * Add new `codec.Codec` argument in:
        * `keyring.NewInMemory`
        * `keyring.New`
    * Rename:
        * `SavePubKey` to `SaveOfflineKey`.
        * `NewMultiInfo`, `NewLedgerInfo` to `NewLegacyMultiInfo`, `newLegacyLedgerInfo` respectively. Move them into `legacy_info.go`.
        * `NewOfflineInfo` to `newLegacyOfflineInfo` and move it to `migration_test.go`.
    * Return:
    _`keyring.Record, error` in `SaveOfflineKey`, `SaveLedgerKey`, `SaveMultiSig`, `Key` and `KeyByAddress`.
    _`keyring.Record` instead of `Info` in `NewMnemonic` and `List`.
    * Remove `algo` argument from :
        * `SaveOfflineKey`
    * Take `keyring.Record` instead of `Info` as first argument in:
        * `MkConsKeyOutput`
        * `MkValKeyOutput`
        * `MkAccKeyOutput`
* [#10022](https://github.com/cosmos/cosmos-sdk/pull/10022) `AuthKeeper` interface in `x/auth` now includes a function `HasAccount`.
* [#9759](https://github.com/cosmos/cosmos-sdk/pull/9759) `NewAccountKeeeper` in `x/auth` now takes an additional `bech32Prefix` argument that represents `sdk.Bech32MainPrefix`.
* [#9628](https://github.com/cosmos/cosmos-sdk/pull/9628) Rename `x/{mod}/legacy` to `x/{mod}/migrations`.
* [#9571](https://github.com/cosmos/cosmos-sdk/pull/9571) Implemented error handling for staking hooks, which now return an error on failure.
* [#9427](https://github.com/cosmos/cosmos-sdk/pull/9427) Move simapp `FundAccount` and `FundModuleAccount` to `x/bank/testutil`
* (client/tx) [#9421](https://github.com/cosmos/cosmos-sdk/pull/9421/) `BuildUnsignedTx`, `BuildSimTx`, `PrintUnsignedStdTx` functions are moved to
  the Tx Factory as methods.
* (client/keys) [#9601](https://github.com/cosmos/cosmos-sdk/pull/9601) Added `keys rename` CLI command and `Keyring.Rename` interface method to rename a key in the keyring.
* (x/slashing) [#9458](https://github.com/cosmos/cosmos-sdk/pull/9458) Coins burned from slashing is now returned from Slash function and included in Slash event.
* [#9246](https://github.com/cosmos/cosmos-sdk/pull/9246) The `New` method for the network package now returns an error.
* [#9519](https://github.com/cosmos/cosmos-sdk/pull/9519) `DeleteDeposits` renamed to `DeleteAndBurnDeposits`, `RefundDeposits` renamed to `RefundAndDeleteDeposits`
* (codec) [#9521](https://github.com/cosmos/cosmos-sdk/pull/9521) Removed deprecated `clientCtx.JSONCodec` from `client.Context`.
* (codec) [#9521](https://github.com/cosmos/cosmos-sdk/pull/9521) Rename `EncodingConfig.Marshaler` to `Codec`.
* [#9594](https://github.com/cosmos/cosmos-sdk/pull/9594) `RESTHandlerFn` argument is removed from the `gov/NewProposalHandler`.
* [#9594](https://github.com/cosmos/cosmos-sdk/pull/9594) `types/rest` package moved to `testutil/rest`.
* [#9432](https://github.com/cosmos/cosmos-sdk/pull/9432) `ConsensusParamsKeyTable` moved from `params/keeper` to `params/types`
* [#9576](https://github.com/cosmos/cosmos-sdk/pull/9576) Add debug error message to `sdkerrors.QueryResult` when enabled
* [#9650](https://github.com/cosmos/cosmos-sdk/pull/9650) Removed deprecated message handler implementation from the SDK modules.
* [#10248](https://github.com/cosmos/cosmos-sdk/pull/10248) Remove unused `KeyPowerReduction` variable from x/staking types.
* (x/bank) [#9832](https://github.com/cosmos/cosmos-sdk/pull/9832) `AddressFromBalancesStore` renamed to `AddressAndDenomFromBalancesStore`.
* (tests) [#9938](https://github.com/cosmos/cosmos-sdk/pull/9938) `simapp.Setup` accepts additional `testing.T` argument.
* (baseapp) [#11979](https://github.com/cosmos/cosmos-sdk/pull/11979) Rename baseapp simulation helper methods `baseapp.{Check,Deliver}` to `baseapp.Sim{Check,Deliver}`.
* (x/gov) [#10373](https://github.com/cosmos/cosmos-sdk/pull/10373) Removed gov `keeper.{MustMarshal, MustUnmarshal}`.
* [#10348](https://github.com/cosmos/cosmos-sdk/pull/10348) StdSignBytes takes a new argument of type `*tx.Tip` for signing over tips using LEGACY_AMINO_JSON.
* [#10208](https://github.com/cosmos/cosmos-sdk/pull/10208) The `x/auth/signing.Tx` interface now also includes a new `GetTip() *tx.Tip` method for verifying tipped transactions. The `x/auth/types` expected BankKeeper interface now expects the `SendCoins` method too.
* [#10612](https://github.com/cosmos/cosmos-sdk/pull/10612) `baseapp.NewBaseApp` constructor function doesn't take the `sdk.TxDecoder` anymore. This logic has been moved into the TxDecoderMiddleware.
* [#10692](https://github.com/cosmos/cosmos-sdk/pull/10612) `SignerData` takes 2 new fields, `Address` and `PubKey`, which need to get populated when using SIGN_MODE_DIRECT_AUX.
* [#10748](https://github.com/cosmos/cosmos-sdk/pull/10748) Move legacy `x/gov` api to `v1beta1` directory.
* [#10816](https://github.com/cosmos/cosmos-sdk/pull/10816) Reuse blocked addresses from the bank module. No need to pass them to distribution.
* [#10852](https://github.com/cosmos/cosmos-sdk/pull/10852) Move `x/gov/types` to `x/gov/types/v1beta2`.
* [#10922](https://github.com/cosmos/cosmos-sdk/pull/10922), [/#10957](https://github.com/cosmos/cosmos-sdk/pull/10957) Move key `server.Generate*` functions to testutil and support custom mnemonics in in-process testing network. Moved `TestMnemonic` from `testutil` package to `testdata`.
* (x/bank) [#10771](https://github.com/cosmos/cosmos-sdk/pull/10771) Add safety check on bank module perms to allow module-specific mint restrictions (e.g. only minting a certain denom).
* (x/bank) [#10771](https://github.com/cosmos/cosmos-sdk/pull/10771) Add `bank.BaseKeeper.WithMintCoinsRestriction` function to restrict use of bank `MintCoins` usage.
* [#10868](https://github.com/cosmos/cosmos-sdk/pull/10868), [#10989](https://github.com/cosmos/cosmos-sdk/pull/10989) The Gov keeper accepts now 2 more mandatory arguments, the ServiceMsgRouter and a maximum proposal metadata length.
* [#10868](https://github.com/cosmos/cosmos-sdk/pull/10868), [#10989](https://github.com/cosmos/cosmos-sdk/pull/10989), [#11093](https://github.com/cosmos/cosmos-sdk/pull/11093) The Gov keeper accepts now 2 more mandatory arguments, the ServiceMsgRouter and a gov Config including the max metadata length.
* [#11124](https://github.com/cosmos/cosmos-sdk/pull/11124) Add `GetAllVersions` to application store
* (x/authz) [#10447](https://github.com/cosmos/cosmos-sdk/pull/10447) authz `NewGrant` takes a new argument: block time, to correctly validate expire time.
* [#10961](https://github.com/cosmos/cosmos-sdk/pull/10961) Support third-party modules to add extension snapshots to state-sync.
* [#11274](https://github.com/cosmos/cosmos-sdk/pull/11274) `types/errors.New` now is an alias for `types/errors.Register` and should only be used in initialization code.
* (authz)[#11060](https://github.com/cosmos/cosmos-sdk/pull/11060) `authz.NewMsgGrant` `expiration` is now a pointer. When `nil` is used then no expiration will be set (grant won't expire).
* (x/distribution)[#11457](https://github.com/cosmos/cosmos-sdk/pull/11457) Add amount field to `distr.MsgWithdrawDelegatorRewardResponse` and `distr.MsgWithdrawValidatorCommissionResponse`.
* [#11334](https://github.com/cosmos/cosmos-sdk/pull/11334) Move `x/gov/types/v1beta2` to `x/gov/types/v1`.
* (x/auth/middleware) [#11413](https://github.com/cosmos/cosmos-sdk/pull/11413) Refactor tx middleware to be extensible on tx fee logic. Merged `MempoolFeeMiddleware` and `TxPriorityMiddleware` functionalities into `DeductFeeMiddleware`, make the logic extensible using the `TxFeeChecker` option, the current fee logic is preserved by the default `checkTxFeeWithValidatorMinGasPrices` implementation. Change `RejectExtensionOptionsMiddleware` to `NewExtensionOptionsMiddleware` which is extensible with the `ExtensionOptionChecker` option. Unpack the tx extension options `Any`s to interface `TxExtensionOptionI`.
* (migrations) [#11556](https://github.com/cosmos/cosmos-sdk/pull/11556#issuecomment-1091385011) Remove migration code from 0.42 and below. To use previous migrations, checkout previous versions of the cosmos-sdk.

### Client Breaking Changes

* [#11797](https://github.com/cosmos/cosmos-sdk/pull/11797) Remove all RegisterRESTRoutes (previously deprecated)
* [#11089](https://github.com/cosmos/cosmos-sdk/pull/11089) interacting with the node through `grpc.Dial` requires clients to pass a codec refer to [doc](docs/docs/run-node/02-interact-node.md).
* [#9594](https://github.com/cosmos/cosmos-sdk/pull/9594) Remove legacy REST API. Please see the [REST Endpoints Migration guide](https://docs.cosmos.network/v0.45/migrations/rest.html) to migrate to the new REST endpoints.
* [#9995](https://github.com/cosmos/cosmos-sdk/pull/9995) Increased gas cost for creating proposals.
* [#11029](https://github.com/cosmos/cosmos-sdk/pull/11029) The deprecated Vote Option field is removed in gov v1beta2 and nil in v1beta1. Use Options instead.
* [#11013](https://github.com/cosmos/cosmos-sdk/pull/11013) The `tx gov submit-proposal` command has changed syntax to support the new Msg-based gov proposals. To access the old CLI command, please use `tx gov submit-legacy-proposal`.
* [#11170](https://github.com/cosmos/cosmos-sdk/issues/11170) Fixes issue related to grpc-gateway of supply by ibc-denom.

### CLI Breaking Changes

* (cli) [#11818](https://github.com/cosmos/cosmos-sdk/pull/11818) CLI transactions preview now respect the chosen `--output` flag format (json or text).
* [#9695](https://github.com/cosmos/cosmos-sdk/pull/9695) `<app> keys migrate` CLI command now takes no arguments.
* [#9246](https://github.com/cosmos/cosmos-sdk/pull/9246) Removed the CLI flag `--setup-config-only` from the `testnet` command and added the subcommand `init-files`.
* [#9780](https://github.com/cosmos/cosmos-sdk/pull/9780) Use sigs.k8s.io for yaml, which might lead to minor YAML output changes
* [#10625](https://github.com/cosmos/cosmos-sdk/pull/10625) Rename `--fee-account` CLI flag to `--fee-granter`
* [#10684](https://github.com/cosmos/cosmos-sdk/pull/10684) Rename `edit-validator` command's `--moniker` flag to `--new-moniker`
* (authz)[#11060](https://github.com/cosmos/cosmos-sdk/pull/11060) Changed the default value of the `--expiration` `tx grant` CLI Flag: was now + 1year, update: null (no expire date).

### Improvements

* (types) [#12201](https://github.com/cosmos/cosmos-sdk/pull/12201) Add `MustAccAddressFromBech32` util function
* [#11696](https://github.com/cosmos/cosmos-sdk/pull/11696) Rename `helpers.GenTx` to `GenSignedMockTx` to avoid confusion with genutil's `GenTxCmd`.
* (x/auth/vesting) [#11652](https://github.com/cosmos/cosmos-sdk/pull/11652) Add util functions for `Period(s)`
* [#11630](https://github.com/cosmos/cosmos-sdk/pull/11630) Add SafeSub method to sdk.Coin.
* [#11511](https://github.com/cosmos/cosmos-sdk/pull/11511) Add api server flags to start command.
* [#11484](https://github.com/cosmos/cosmos-sdk/pull/11484) Implement getter for keyring backend option.
* [#11449](https://github.com/cosmos/cosmos-sdk/pull/11449) Improved error messages when node isn't synced.
* [#11349](https://github.com/cosmos/cosmos-sdk/pull/11349) Add `RegisterAminoMsg` function that checks that a msg name is <40 chars (else this would break ledger nano signing) then registers the concrete msg type with amino, it should be used for registering `sdk.Msg`s with amino instead of `cdc.RegisterConcrete`.
* [#11089](https://github.com/cosmos/cosmos-sdk/pull/11089]) Now cosmos-sdk consumers can upgrade gRPC to its newest versions.
* [#10439](https://github.com/cosmos/cosmos-sdk/pull/10439) Check error for `RegisterQueryHandlerClient` in all modules `RegisterGRPCGatewayRoutes`.
* [#9780](https://github.com/cosmos/cosmos-sdk/pull/9780) Remove gogoproto `moretags` YAML annotations and add `sigs.k8s.io/yaml` for YAML marshalling.
* (x/bank) [#10134](https://github.com/cosmos/cosmos-sdk/pull/10134) Add `HasDenomMetadata` function to bank `Keeper` to check if a client coin denom metadata exists in state.
* (x/bank) [#10022](https://github.com/cosmos/cosmos-sdk/pull/10022) `BankKeeper.SendCoins` now takes less execution time.
* (deps) [#9987](https://github.com/cosmos/cosmos-sdk/pull/9987) Bump Go version minimum requirement to `1.17`
* (cli) [#9856](https://github.com/cosmos/cosmos-sdk/pull/9856) Overwrite `--sequence` and `--account-number` flags with default flag values when used with `offline=false` in `sign-batch` command.
* (rosetta) [#10001](https://github.com/cosmos/cosmos-sdk/issues/10001) Add documentation for rosetta-cli dockerfile and rename folder for the rosetta-ci dockerfile
* [#9699](https://github.com/cosmos/cosmos-sdk/pull/9699) Add `:`, `.`, `-`, and `_` as allowed characters in the default denom regular expression.
* (genesis) [#9697](https://github.com/cosmos/cosmos-sdk/pull/9697) Ensure `InitGenesis` returns with non-empty validator set.
* [#10468](https://github.com/cosmos/cosmos-sdk/pull/10468) Allow futureOps to queue additional operations in simulations
* [#10625](https://github.com/cosmos/cosmos-sdk/pull/10625) Add `--fee-payer` CLI flag
* (cli) [#10683](https://github.com/cosmos/cosmos-sdk/pull/10683) In CLI, allow 1 SIGN_MODE_DIRECT signer in transactions with multiple signers.
* (deps) [#10706](https://github.com/cosmos/cosmos-sdk/issues/10706) Bump rosetta-sdk-go to v0.7.2 and rosetta-cli to v0.7.3
* (types/errors) [#10779](https://github.com/cosmos/cosmos-sdk/pull/10779) Move most functionality in `types/errors` to a standalone `errors` go module, except the `RootCodespace` errors and ABCI response helpers. All functions and types that used to live in `types/errors` are now aliased so this is not a breaking change.
* (gov) [#10854](https://github.com/cosmos/cosmos-sdk/pull/10854) v1beta2's vote doesn't include the deprecate `option VoteOption` anymore. Instead, it only uses `WeightedVoteOption`.
* (types) [#11004](https://github.com/cosmos/cosmos-sdk/pull/11004) Added mutable versions of many of the sdk.Dec types operations. This improves performance when used by avoiding reallocating a new bigint for each operation.
* (x/auth) [#10880](https://github.com/cosmos/cosmos-sdk/pull/10880) Added a new query to the tx query service that returns a block with transactions fully decoded.
* (types) [#11200](https://github.com/cosmos/cosmos-sdk/pull/11200) Added `Min()` and `Max()` operations on sdk.Coins.
* (gov) [#11287](https://github.com/cosmos/cosmos-sdk/pull/11287) Fix error message when no flags are provided while executing `submit-legacy-proposal` transaction.
* (x/auth) [#11482](https://github.com/cosmos/cosmos-sdk/pull/11482) Improve panic message when attempting to register a method handler for a message that does not implement sdk.Msg
* (x/staking) [#11596](https://github.com/cosmos/cosmos-sdk/pull/11596) Add (re)delegation getters
* (errors) [#11960](https://github.com/cosmos/cosmos-sdk/pull/11960) Removed 'redacted' error message from defaultErrEncoder
* (ante) [#12013](https://github.com/cosmos/cosmos-sdk/pull/12013) Index ante events for failed tx.
* [#12668](https://github.com/cosmos/cosmos-sdk/pull/12668) Add `authz_msg_index` event attribute to message events emitted when executing via `MsgExec` through `x/authz`.
* [#12626](https://github.com/cosmos/cosmos-sdk/pull/12626) Upgrade IAVL to v0.19.0 with fast index and error propagation. NOTE: first start will take a while to propagate into new model.
* [#12576](https://github.com/cosmos/cosmos-sdk/pull/12576) Remove dependency on cosmos/keyring and upgrade to 99designs/keyring v1.2.1
* [#12590](https://github.com/cosmos/cosmos-sdk/pull/12590) Allow zero gas in simulation mode.
* [#12453](https://github.com/cosmos/cosmos-sdk/pull/12453) Add `NewInMemoryWithKeyring` function which allows the creation of in memory `keystore` instances with a specified set of existing items.
* [#11390](https://github.com/cosmos/cosmos-sdk/pull/11390) `LatestBlockResponse` & `BlockByHeightResponse` types' `Block` filed has been deprecated and they now contains new field `sdk_block` with `proposer_address` as `string`
* [#12089](https://github.com/cosmos/cosmos-sdk/pull/12089) Mark the `TipDecorator` as beta, don't include it in simapp by default.
* [#12153](https://github.com/cosmos/cosmos-sdk/pull/12153) Add a new `NewSimulationManagerFromAppModules` constructor, to simplify simulation wiring.

### Bug Fixes

* [#11969](https://github.com/cosmos/cosmos-sdk/pull/11969) Fix the panic error in `x/upgrade` when `AppVersion` is not set.
* (tests) [#11940](https://github.com/cosmos/cosmos-sdk/pull/11940) Fix some client tests in the `x/gov` module
* [#11772](https://github.com/cosmos/cosmos-sdk/pull/11772) Limit types.Dec length to avoid overflow.
* [#11724](https://github.com/cosmos/cosmos-sdk/pull/11724) Fix data race issues with api.Server
* [#11693](https://github.com/cosmos/cosmos-sdk/pull/11693) Add validation for gentx cmd.
* [#11645](https://github.com/cosmos/cosmos-sdk/pull/11645) Fix `--home` flag ignored when running help.
* [#11558](https://github.com/cosmos/cosmos-sdk/pull/11558) Fix `--dry-run` not working when using tx command.
* [#11354](https://github.com/cosmos/cosmos-sdk/pull/11355) Added missing pagination flag for `bank q total` query.
* [#11197](https://github.com/cosmos/cosmos-sdk/pull/11197) Signing with multisig now works with multisig address which is not in the keyring.
* (makefile) [#11285](https://github.com/cosmos/cosmos-sdk/pull/11285) Fix lint-fix make target.
* (client) [#11283](https://github.com/cosmos/cosmos-sdk/issues/11283) Support multiple keys for tx simulation and setting automatic gas for txs.
* (store) [#11177](https://github.com/cosmos/cosmos-sdk/pull/11177) Update the prune `everything` strategy to store the last two heights.
* [#10844](https://github.com/cosmos/cosmos-sdk/pull/10844) Automatic recovering non-consistent keyring storage during public key import.
* (store) [#11117](https://github.com/cosmos/cosmos-sdk/pull/11117) Fix data race in store trace component
* (cli) [#11065](https://github.com/cosmos/cosmos-sdk/pull/11065) Ensure the `tendermint-validator-set` query command respects the `-o` output flag.
* (grpc) [#10985](https://github.com/cosmos/cosmos-sdk/pull/10992) The `/cosmos/tx/v1beta1/txs/{hash}` endpoint returns a 404 when a tx does not exist.
* (rosetta) [#10340](https://github.com/cosmos/cosmos-sdk/pull/10340) Use `GenesisChunked(ctx)` instead `Genesis(ctx)` to get genesis block height
* [#9651](https://github.com/cosmos/cosmos-sdk/pull/9651) Change inconsistent limit of `0` to `MaxUint64` on InfiniteGasMeter and add GasRemaining func to GasMeter.
* [#9639](https://github.com/cosmos/cosmos-sdk/pull/9639) Check store keys length before accessing them by making sure that `key` is of length `m+1` (for `key[n:m]`)
* (types) [#9627](https://github.com/cosmos/cosmos-sdk/pull/9627) Fix nil pointer panic on `NewBigIntFromInt`
* (x/genutil) [#9574](https://github.com/cosmos/cosmos-sdk/pull/9575) Actually use the `gentx` client tx flags (like `--keyring-dir`)
* (x/distribution) [#9599](https://github.com/cosmos/cosmos-sdk/pull/9599) Withdraw rewards event now includes a value attribute even if there are 0 rewards (due to situations like 100% commission).
* (x/genutil) [#9638](https://github.com/cosmos/cosmos-sdk/pull/9638) Added missing validator key save when recovering from mnemonic
* [#9762](https://github.com/cosmos/cosmos-sdk/pull/9762) The init command uses the chain-id from the client config if --chain-id is not provided
* [#9980](https://github.com/cosmos/cosmos-sdk/pull/9980) Returning the error when the invalid argument is passed to bank query total supply cli.
* (server) [#10016](https://github.com/cosmos/cosmos-sdk/issues/10016) Fix marshaling of index-events into server config file.
* [#10184](https://github.com/cosmos/cosmos-sdk/pull/10184) Fixed CLI tx commands to no longer explicitly require the chain-id flag as this value can come from a user config.
* (x/upgrade) [#10189](https://github.com/cosmos/cosmos-sdk/issues/10189) Removed potential sources of non-determinism in upgrades
* [#10258](https://github.com/cosmos/cosmos-sdk/issues/10258) Fixes issue related to segmentation fault on mac m1 arm64
* [#10466](https://github.com/cosmos/cosmos-sdk/issues/10466) Fixes error with simulation tests when genesis start time is randomly created after the year 2262
* [#10394](https://github.com/cosmos/cosmos-sdk/issues/10394) Fixes issue related to grpc-gateway of account balance by
  ibc-denom.
* [#10842](https://github.com/cosmos/cosmos-sdk/pull/10842) Fix error when `--generate-only`, `--max-msgs` fags set while executing `WithdrawAllRewards` command.
* [#10897](https://github.com/cosmos/cosmos-sdk/pull/10897) Fix: set a non-zero value on gas overflow.
* [#9790](https://github.com/cosmos/cosmos-sdk/pull/10687) Fix behavior of `DecCoins.MulDecTruncate`.
* [#10990](https://github.com/cosmos/cosmos-sdk/pull/10990) Fixes missing `iavl-cache-size` config parsing in `GetConfig` method.
* (x/authz) [#10447](https://github.com/cosmos/cosmos-sdk/pull/10447) Fix authz `NewGrant` expiration check.
* (x/authz) [#10633](https://github.com/cosmos/cosmos-sdk/pull/10633) Fixed authorization not found error when executing message.
* [#11222](https://github.com/cosmos/cosmos-sdk/pull/11222) reject query with block height in the future
* [#11229](https://github.com/cosmos/cosmos-sdk/pull/11229) Handled the error message of `transaction encountered error` from tendermint.
* (x/authz) [#11252](https://github.com/cosmos/cosmos-sdk/pull/11252) Allow insufficient funds error for authz simulation
* (cli) [#11313](https://github.com/cosmos/cosmos-sdk/pull/11313) Fixes `--gas auto` when executing CLI transactions in `--generate-only` mode
* (cli) [#11337](https://github.com/cosmos/cosmos-sdk/pull/11337) Fixes `show-adress` cli cmd
* (crypto) [#11298](https://github.com/cosmos/cosmos-sdk/pull/11298) Fix cgo secp signature verification and update libscep256k1 library.
* (x/authz) [#11512](https://github.com/cosmos/cosmos-sdk/pull/11512) Fix response of a panic to error, when subtracting balances.
* (rosetta) [#11590](https://github.com/cosmos/cosmos-sdk/pull/11590) `/block` returns an error with nil pointer when a request has both of index and hash and increase timeout for huge genesis.
* (x/feegrant) [#11813](https://github.com/cosmos/cosmos-sdk/pull/11813) Fix pagination total count in `AllowancesByGranter` query.
* (simapp) [#11855](https://github.com/cosmos/cosmos-sdk/pull/11855) Use `sdkmath.Int` instead of `int64` for `SimulationState.InitialStake`.
* (x/capability) [#11737](https://github.com/cosmos/cosmos-sdk/pull/11737) Use a fixed length encoding of `Capability` pointer for `FwdCapabilityKey`
* [#11983](https://github.com/cosmos/cosmos-sdk/pull/11983) (x/feegrant, x/authz) rename grants query commands to `grants-by-grantee`, `grants-by-granter` cmds.
* (testutil/sims) [#12374](https://github.com/cosmos/cosmos-sdk/pull/12374) fix the non-determinstic behavior in simulations caused by `GenSignedMockTx` and check empty coins slice before it is used to create `banktype.MsgSend`.
* [#12448](https://github.com/cosmos/cosmos-sdk/pull/12448) Start telemetry independently from the API server.
* [#12509](https://github.com/cosmos/cosmos-sdk/pull/12509) Fix `Register{Tx,Tendermint}Service` not being called, resulting in some endpoints like the Simulate endpoint not working.
* [#12416](https://github.com/cosmos/cosmos-sdk/pull/12416) Prevent zero gas transactions in the `DeductFeeDecorator` AnteHandler decorator.
* (x/mint) [#12384](https://github.com/cosmos/cosmos-sdk/pull/12384) Ensure `GoalBonded` must be positive when performing `x/mint` parameter validation.
* (x/auth) [#12261](https://github.com/cosmos/cosmos-sdk/pull/12261) Deprecate pagination in GetTxsEventRequest/Response in favor of page and limit to align with tendermint `SignClient.TxSearch`
* (vesting) [#12190](https://github.com/cosmos/cosmos-sdk/pull/12190) Replace https://github.com/cosmos/cosmos-sdk/pull/12190 to use `NewBaseAccountWithAddress` in all vesting account message handlers.
* (linting) [#12132](https://github.com/cosmos/cosmos-sdk/pull/12132) Change sdk.Int to math.Int
* (cli) [#12127](https://github.com/cosmos/cosmos-sdk/pull/12127) Fix the CLI not always taking into account `--fee-payer` and `--fee-granter` flags.
* (migrations) [#12028](https://github.com/cosmos/cosmos-sdk/pull/12028) Fix v0.45->v0.46 in-place store migrations.
* (baseapp) [#12089](https://github.com/cosmos/cosmos-sdk/pull/12089) Include antehandler and runMsgs events in SimulateTx.
* (cli) [#12095](https://github.com/cosmos/cosmos-sdk/pull/12095) Fix running a tx with --dry-run returns an error
* (x/auth) [#12108](https://github.com/cosmos/cosmos-sdk/pull/12108) Fix GetBlockWithTxs error when querying block with 0 tx
* (genutil) [#12140](https://github.com/cosmos/cosmos-sdk/pull/12140) Fix staking's genesis JSON migrate in the `simd migrate v0.46` CLI command.
* (types) [#12154](https://github.com/cosmos/cosmos-sdk/pull/12154) Add `baseAccountGetter` to avoid invalid account error when create vesting account.
* (x/crisis) [#12208](https://github.com/cosmos/cosmos-sdk/pull/12208) Fix progress index of crisis invariant assertion logs.
* (types) [#12229](https://github.com/cosmos/cosmos-sdk/pull/12229) Increase sdk.Dec maxApproxRootIterations to 300

### State Machine Breaking

* (x/gov) [#13576](https://github.com/cosmos/cosmos-sdk/pull/13576) Proposals in voting period are tracked in a separate store.
* (baseapp) [#11985](https://github.com/cosmos/cosmos-sdk/pull/11985) Add a `postHandler` to baseapp. This `postHandler` is like antehandler, but is run *after* the `runMsgs` execution. It is in the same store branch that `runMsgs`, meaning that both `runMsgs` and `postHandler`
* (x/gov) [#11998](https://github.com/cosmos/cosmos-sdk/pull/11998) Tweak the `x/gov` `ModuleAccountInvariant` invariant to ensure deposits are `<=` total module account balance instead of strictly equal.
* (x/upgrade) [#11800](https://github.com/cosmos/cosmos-sdk/pull/11800) Fix `GetLastCompleteUpgrade` to properly return the latest upgrade.
* [#10564](https://github.com/cosmos/cosmos-sdk/pull/10564) Fix bug when updating allowance inside AllowedMsgAllowance
* (x/auth)[#9596](https://github.com/cosmos/cosmos-sdk/pull/9596) Enable creating periodic vesting accounts with a transactions instead of requiring them to be created in genesis.
* (x/bank) [#9611](https://github.com/cosmos/cosmos-sdk/pull/9611) Introduce a new index to act as a reverse index between a denomination and address allowing to query for token holders of a specific denomination. `DenomOwners` is updated to use the new reverse index.
* (x/bank) [#9832](https://github.com/cosmos/cosmos-sdk/pull/9832) Account balance is stored as `sdk.Int` rather than `sdk.Coin`.
* (x/bank) [#9890](https://github.com/cosmos/cosmos-sdk/pull/9890) Remove duplicate denom from denom metadata key.
* (x/upgrade) [#10189](https://github.com/cosmos/cosmos-sdk/issues/10189) Removed potential sources of non-determinism in upgrades
* [#10422](https://github.com/cosmos/cosmos-sdk/pull/10422) and [#10529](https://github.com/cosmos/cosmos-sdk/pull/10529) Add `MinCommissionRate` param to `x/staking` module.
* (x/gov) [#10763](https://github.com/cosmos/cosmos-sdk/pull/10763) modify the fields in `TallyParams` to use `string` instead of `bytes`
* [#10770](https://github.com/cosmos/cosmos-sdk/pull/10770) revert tx when block gas limit exceeded
* (x/gov) [#10868](https://github.com/cosmos/cosmos-sdk/pull/10868) Bump gov to v1. Both v1beta1 and v1beta2 queries and Msgs are accepted.
* [#11011](https://github.com/cosmos/cosmos-sdk/pull/11011) Remove burning of deposits when qourum is not reached on a governance proposal and when the deposit is not fully met.
* [#11019](https://github.com/cosmos/cosmos-sdk/pull/11019) Add `MsgCreatePermanentLockedAccount` and CLI method for creating permanent locked account
* (x/staking) [#10885] (https://github.com/cosmos/cosmos-sdk/pull/10885) Add new `CancelUnbondingDelegation`
  transaction to `x/staking` module. Delegators can now cancel unbonding delegation entry and delegate back to validator.
* (x/feegrant) [#10830](https://github.com/cosmos/cosmos-sdk/pull/10830) Expired allowances will be pruned from state.
* (x/authz,x/feegrant) [#11214](https://github.com/cosmos/cosmos-sdk/pull/11214) Fix Amino JSON encoding of authz and feegrant Msgs to be consistent with other modules.
* (authz)[#11060](https://github.com/cosmos/cosmos-sdk/pull/11060) Support grant with no expire time.

### Deprecated

* (x/upgrade) [#9906](https://github.com/cosmos/cosmos-sdk/pull/9906) Deprecate `UpgradeConsensusState` gRPC query since this functionality is only used for IBC, which now has its own [IBC replacement](https://github.com/cosmos/ibc-go/blob/2c880a22e9f9cc75f62b527ca94aa75ce1106001/proto/ibc/core/client/v1/query.proto#L54)
* (types) [#10948](https://github.com/cosmos/cosmos-sdk/issues/10948) Deprecate the types.DBBackend variable and types.NewLevelDB function. They are replaced by a new entry in `app.toml`: `app-db-backend` and `tendermint/tm-db`s `NewDB` function. If `app-db-backend` is defined, then it is used. Otherwise, if `types.DBBackend` is defined, it is used (until removed: [#11241](https://github.com/cosmos/cosmos-sdk/issues/11241)). Otherwise, Tendermint config's `db-backend` is used.

## [v0.45.14](https://github.com/cosmos/cosmos-sdk/releases/tag/v0.45.14) - 2023-02-16

### Features

* [#14583](https://github.com/cosmos/cosmos-sdk/pull/14583) Add support for Core API.

## v0.45.13 - 2023-02-08

### Improvements

* (deps) Bump Tendermint version to [v0.34.26](https://github.com/informalsystems/tendermint/releases/tag/v0.34.26).

### Bug Fixes

* (store) [#14798](https://github.com/cosmos/cosmos-sdk/pull/14798) Copy btree to avoid the problem of modify while iteration.

## v0.45.12 - 2023-01-23

### Improvements

* [#13881](https://github.com/cosmos/cosmos-sdk/pull/13881) Optimize iteration on nested cached KV stores and other operations in general.
* (store) [#11646](https://github.com/cosmos/cosmos-sdk/pull/11646) Add store name in tracekv-emitted store traces
* (deps) Bump Tendermint version to [v0.34.24](https://github.com/tendermint/tendermint/releases/tag/v0.34.24) and use Informal Systems fork.

### API Breaking Changes

* (store) [#13516](https://github.com/cosmos/cosmos-sdk/pull/13516) Update State Streaming APIs:
    * Add method `ListenCommit` to `ABCIListener`
    * Move `ListeningEnabled` and  `AddListener` methods to `CommitMultiStore`
    * Remove `CacheWrapWithListeners` from `CacheWrap` and `CacheWrapper` interfaces
    * Remove listening APIs from the caching layer (it should only listen to the `rootmulti.Store`)
    * Add three new options to file streaming service constructor.
    * Modify `ABCIListener` such that any error from any method will always halt the app via `panic`

### Bug Fixes

* (store) [#12945](https://github.com/cosmos/cosmos-sdk/pull/12945) Fix nil end semantics in store/cachekv/iterator when iterating a dirty cache.
* (store) [#13516](https://github.com/cosmos/cosmos-sdk/pull/13516) Fix state listener that was observing writes at wrong time.

## v0.45.11 - 2022-11-09

### Improvements

* [#13896](https://github.com/cosmos/cosmos-sdk/pull/13896) Queries on pruned height returns error instead of empty values.
* (deps) Bump Tendermint version to [v0.34.23](https://github.com/tendermint/tendermint/releases/tag/v0.34.23).
* (deps) Bump IAVL version to [v0.19.4](https://github.com/cosmos/iavl/releases/tag/v0.19.4).

### Bug Fixes

* [#13673](https://github.com/cosmos/cosmos-sdk/pull/13673) Fix `--dry-run` flag not working when using tx command.

### CLI Breaking Changes

* [#13656](https://github.com/cosmos/cosmos-sdk/pull/13660) Rename `server.FlagIAVLFastNode` to `server.FlagDisableIAVLFastNode` for clarity.

### API Breaking Changes

* [#13673](https://github.com/cosmos/cosmos-sdk/pull/13673) The `GetFromFields` function now takes `Context` as an argument and removes `genOnly`.

## [v0.45.10](https://github.com/cosmos/cosmos-sdk/releases/tag/v0.45.10) - 2022-10-24

### Features

* (grpc) [#13485](https://github.com/cosmos/cosmos-sdk/pull/13485) Implement a new gRPC query, `/cosmos/base/node/v1beta1/config`, which provides operator configuration. Applications that wish to expose operator minimum gas prices via gRPC should have their application implement the `ApplicationQueryService` interface (see `SimApp#RegisterNodeService` as an example).
* [#13557](https://github.com/cosmos/cosmos-sdk/pull/#13557) - Add `GenSignedMockTx`. This can be used as workaround for #12437 revertion. `v0.46+` contains as well a `GenSignedMockTx` that behaves the same way.
* (x/auth) [#13612](https://github.com/cosmos/cosmos-sdk/pull/13612) Add `Query/ModuleAccountByName` endpoint for accessing the module account info by module name.

### Improvements

* [#13585](https://github.com/cosmos/cosmos-sdk/pull/13585) Bump Tendermint to `v0.34.22`.

### Bug Fixes

* [#13588](https://github.com/cosmos/cosmos-sdk/pull/13588) Fix regression in distrubtion.WithdrawDelegationRewards when rewards are zero.
* [#13564](https://github.com/cosmos/cosmos-sdk/pull/13564) - Fix `make proto-gen`.
* (server) [#13610](https://github.com/cosmos/cosmos-sdk/pull/13610) Read the pruning-keep-every field again.

## [v0.45.9](https://github.com/cosmos/cosmos-sdk/releases/tag/v0.45.9) - 2022-10-14

ATTENTION:

This is a security release for the [Dragonberry security advisory](https://forum.cosmos.network/t/ibc-security-advisory-dragonberry/7702).

All users should upgrade immediately.

Users *must* add a replace directive in their go.mod for the new `ics23` package in the SDK:

```go
replace github.com/confio/ics23/go => github.com/cosmos/cosmos-sdk/ics23/go v0.8.0
```

### Features

* [#13435](https://github.com/cosmos/cosmos-sdk/pull/13435) Extend error context when a simulation fails.

### Improvements

* [#13369](https://github.com/cosmos/cosmos-sdk/pull/13369) Improve UX for `keyring.List` by returning all retrieved keys.
* [#13323](https://github.com/cosmos/cosmos-sdk/pull/13323) Ensure `withdraw_rewards` rewards are emitted from all actions that result in rewards being withdrawn.
* [#13321](https://github.com/cosmos/cosmos-sdk/pull/13321) Add flag to disable fast node migration and usage.
* (store) [#13326](https://github.com/cosmos/cosmos-sdk/pull/13326) Implementation of ADR-038 file StreamingService, backport #8664.
* (store) [#13540](https://github.com/cosmos/cosmos-sdk/pull/13540) Default fastnode migration to false to prevent suprises. Operators must enable it, unless they have it enabled already.

### API Breaking Changes

* (cli) [#13089](https://github.com/cosmos/cosmos-sdk/pull/13089) Fix rollback command don't actually delete multistore versions, added method `RollbackToVersion` to interface `CommitMultiStore` and added method `CommitMultiStore` to `Application` interface.

### Bug Fixes

* Implement dragonberry security patch.
    * For applying the patch please refer to the [RELEASE NOTES](./RELEASE_NOTES.md)
* (store) [#13459](https://github.com/cosmos/cosmos-sdk/pull/13459) Don't let state listener observe the uncommitted writes.

### Notes

Reverted #12437 due to API breaking changes.

## [v0.45.8](https://github.com/cosmos/cosmos-sdk/releases/tag/v0.45.8) - 2022-08-25

### Improvements

* [#12981](https://github.com/cosmos/cosmos-sdk/pull/12981) Return proper error when parsing telemetry configuration.
* [#12885](https://github.com/cosmos/cosmos-sdk/pull/12885) Amortize cost of processing cache KV store.
* [#12970](https://github.com/cosmos/cosmos-sdk/pull/12970) Bump Tendermint to `v0.34.21` and IAVL to `v0.19.1`.
* [#12693](https://github.com/cosmos/cosmos-sdk/pull/12693) Make sure the order of each node is consistent when emitting proto events.

### Bug Fixes

* [#13046](https://github.com/cosmos/cosmos-sdk/pull/13046) Fix missing return statement in BaseApp.Query.

## [v0.45.7](https://github.com/cosmos/cosmos-sdk/releases/tag/v0.45.7) - 2022-08-04

### Features

* (upgrade) [#12603](https://github.com/cosmos/cosmos-sdk/pull/12603) feat: Move AppModule.BeginBlock and AppModule.EndBlock to extension interfaces

### Improvements

* (events) [#12850](https://github.com/cosmos/cosmos-sdk/pull/12850) Add a new `fee_payer` attribute to the `tx` event that is emitted from the `DeductFeeDecorator` AnteHandler decorator.
* (x/params) [#12724](https://github.com/cosmos/cosmos-sdk/pull/12724) Add `GetParamSetIfExists` function to params `Subspace` to prevent panics on breaking changes.
* [#12668](https://github.com/cosmos/cosmos-sdk/pull/12668) Add `authz_msg_index` event attribute to message events emitted when executing via `MsgExec` through `x/authz`.
* [#12697](https://github.com/cosmos/cosmos-sdk/pull/12697) Upgrade IAVL to v0.19.0 with fast index and error propagation. NOTE: first start will take a while to propagate into new model.
    * Note: after upgrading to this version it may take up to 15 minutes to migrate from 0.17 to 0.19. This time is used to create the fast cache introduced into IAVL for performance
* [#12784](https://github.com/cosmos/cosmos-sdk/pull/12784) Upgrade Tendermint to 0.34.20.
* (x/bank) [#12674](https://github.com/cosmos/cosmos-sdk/pull/12674) Add convenience function `CreatePrefixedAccountStoreKey()` to construct key to access account's balance for a given denom.

### Bug Fixes

* (x/mint) [#12384](https://github.com/cosmos/cosmos-sdk/pull/12384) Ensure `GoalBonded` must be positive when performing `x/mint` parameter validation.
* (simapp) [#12437](https://github.com/cosmos/cosmos-sdk/pull/12437) fix the non-determinstic behavior in simulations caused by `GenTx` and check
empty coins slice before it is used to create `banktype.MsgSend`.
* (x/capability) [12818](https://github.com/cosmos/cosmos-sdk/pull/12818) Use fixed length hex for pointer at FwdCapabilityKey.

## [v0.45.6](https://github.com/cosmos/cosmos-sdk/releases/tag/v0.45.6) - 2022-06-28

### Improvements

* (simapp) [#12314](https://github.com/cosmos/cosmos-sdk/pull/12314) Increase `DefaultGenTxGas` from `1000000` to `10000000`
* [#12371](https://github.com/cosmos/cosmos-sdk/pull/12371) Update min required Golang version to 1.18.

### Bug Fixes

* [#12317](https://github.com/cosmos/cosmos-sdk/pull/12317) Rename `edit-validator` command's `--moniker` flag to `--new-moniker`
* (x/upgrade) [#12264](https://github.com/cosmos/cosmos-sdk/pull/12264) Fix `GetLastCompleteUpgrade` to properly return the latest upgrade.
* (x/crisis) [#12208](https://github.com/cosmos/cosmos-sdk/pull/12208) Fix progress index of crisis invariant assertion logs.

### Features

* (query) [#12253](https://github.com/cosmos/cosmos-sdk/pull/12253) Add `GenericFilteredPaginate` to the `query` package to improve UX.

## [v0.45.5](https://github.com/cosmos/cosmos-sdk/releases/tag/v0.45.5) - 2022-06-09

### Improvements

* (x/feegrant) [#11813](https://github.com/cosmos/cosmos-sdk/pull/11813) Fix pagination total count in `AllowancesByGranter` query.
* (errors) [#12002](https://github.com/cosmos/cosmos-sdk/pull/12002) Removed 'redacted' error message from defaultErrEncoder.
* (ante) [#12017](https://github.com/cosmos/cosmos-sdk/pull/12017) Index ante events for failed tx (backport #12013).
* [#12153](https://github.com/cosmos/cosmos-sdk/pull/12153) Add a new `NewSimulationManagerFromAppModules` constructor, to simplify simulation wiring.

### Bug Fixes

* [#11796](https://github.com/cosmos/cosmos-sdk/pull/11796) Handle EOF error case in `readLineFromBuf`, which allows successful reading of passphrases from STDIN.
* [#11772](https://github.com/cosmos/cosmos-sdk/pull/11772) Limit types.Dec length to avoid overflow.
* [#10947](https://github.com/cosmos/cosmos-sdk/pull/10947) Add `AllowancesByGranter` query to the feegrant module
* [#9639](https://github.com/cosmos/cosmos-sdk/pull/9639) Check store keys length before accessing them by making sure that `key` is of length `m+1` (for `key[n:m]`)
* [#11983](https://github.com/cosmos/cosmos-sdk/pull/11983) (x/feegrant, x/authz) rename grants query commands to `grants-by-grantee`, `grants-by-granter` cmds.

## Improvements

* [#11886](https://github.com/cosmos/cosmos-sdk/pull/11886) Improve error messages

## [v0.45.4](https://github.com/cosmos/cosmos-sdk/releases/tag/v0.45.4) - 2022-04-25

### Bug Fixes

* [#11624](https://github.com/cosmos/cosmos-sdk/pull/11624) Handle the error returned from `NewNode` in the `server` package.
* [#11724](https://github.com/cosmos/cosmos-sdk/pull/11724) Fix data race issues with `api.Server`.

### Improvements

* (types) [#12201](https://github.com/cosmos/cosmos-sdk/pull/12201) Add `MustAccAddressFromBech32` util function
* [#11693](https://github.com/cosmos/cosmos-sdk/pull/11693) Add validation for gentx cmd.
* [#11686](https://github.com/cosmos/cosmos-sdk/pull/11686) Update the min required Golang version to `1.17`.
* (x/auth/vesting) [#11652](https://github.com/cosmos/cosmos-sdk/pull/11652) Add util functions for `Period(s)`

## [v0.45.3](https://github.com/cosmos/cosmos-sdk/releases/tag/v0.45.3) - 2022-04-12

### Improvements

* [#11562](https://github.com/cosmos/cosmos-sdk/pull/11562) Updated Tendermint to v0.34.19; `unsafe-reset-all` command has been moved to the `tendermint` sub-command.

### Features

* (x/upgrade) [#11551](https://github.com/cosmos/cosmos-sdk/pull/11551) Update `ScheduleUpgrade` for chains to schedule an automated upgrade on `BeginBlock` without having to go though governance.

## [v0.45.2](https://github.com/cosmos/cosmos-sdk/releases/tag/v0.45.2) - 2022-04-05

### Features

* (tx) [#11533](https://github.com/cosmos/cosmos-sdk/pull/11533) Register [`EIP191`](https://eips.ethereum.org/EIPS/eip-191) as an available `SignMode` for chains to use.
* [#11430](https://github.com/cosmos/cosmos-sdk/pull/11430) Introduce a new `grpc-only` flag, such that when enabled, will start the node in a query-only mode. Note, gRPC MUST be enabled with this flag.
* (x/bank) [#11417](https://github.com/cosmos/cosmos-sdk/pull/11417) Introduce a new `SpendableBalances` gRPC query that retrieves an account's total (paginated) spendable balances.
* (x/bank) [#10771](https://github.com/cosmos/cosmos-sdk/pull/10771) Add safety check on bank module perms to allow module-specific mint restrictions (e.g. only minting a certain denom).
* (x/bank) [#10771](https://github.com/cosmos/cosmos-sdk/pull/10771) Add `bank.BankKeeper.WithMintCoinsRestriction` function to restrict use of bank `MintCoins` usage. This function is not on the bank `Keeper` interface, so it's not API-breaking, but only additive on the keeper implementation.
* [#10944](https://github.com/cosmos/cosmos-sdk/pull/10944) `x/authz` add all grants by grantee query
* [#11124](https://github.com/cosmos/cosmos-sdk/pull/11124) Add `GetAllVersions` to application store
* (x/auth) [#10880](https://github.com/cosmos/cosmos-sdk/pull/10880) Added a new query to the tx query service that returns a block with transactions fully decoded.
* [#11314](https://github.com/cosmos/cosmos-sdk/pull/11314) Add state rollback command.

### Bug Fixes

* [#11354](https://github.com/cosmos/cosmos-sdk/pull/11355) Added missing pagination flag for `bank q total` query.
* [#11197](https://github.com/cosmos/cosmos-sdk/pull/11197) Signing with multisig now works with multisig address which is not in the keyring.
* (client) [#11283](https://github.com/cosmos/cosmos-sdk/issues/11283) Support multiple keys for tx simulation and setting automatic gas for txs.
* (store) [#11177](https://github.com/cosmos/cosmos-sdk/pull/11177) Update the prune `everything` strategy to store the last two heights.
* (store) [#11117](https://github.com/cosmos/cosmos-sdk/pull/11117) Fix data race in store trace component
* (x/authz) [#11252](https://github.com/cosmos/cosmos-sdk/pull/11252) Allow insufficient funds error for authz simulation
* (crypto) [#11298](https://github.com/cosmos/cosmos-sdk/pull/11298) Fix cgo secp signature verification and update libscep256k1 library.
* (crypto) [#12122](https://github.com/cosmos/cosmos-sdk/pull/12122) Fix keyring migration issue.

### Improvements

* [#9576](https://github.com/cosmos/cosmos-sdk/pull/9576) Add debug error message to query result when enabled
* (types) [#11200](https://github.com/cosmos/cosmos-sdk/pull/11200) Added `Min()` and `Max()` operations on sdk.Coins.
* [#11267](https://github.com/cosmos/cosmos-sdk/pull/11267) Add hooks to allow app modules to add things to state-sync (backport #10961).

## [v0.45.1](https://github.com/cosmos/cosmos-sdk/releases/tag/v0.45.1) - 2022-02-03

### Bug Fixes

* (grpc) [#10985](https://github.com/cosmos/cosmos-sdk/pull/10992) The `/cosmos/tx/v1beta1/txs/{hash}` endpoint returns a 404 when a tx does not exist.
* [#10990](https://github.com/cosmos/cosmos-sdk/pull/10990) Fixes missing `iavl-cache-size` config parsing in `GetConfig` method.
* [#11222](https://github.com/cosmos/cosmos-sdk/pull/11222) reject query with block height in the future

### Improvements

* [#10407](https://github.com/cosmos/cosmos-sdk/pull/10407) Added validation to `x/upgrade` module's `BeginBlock` to check accidental binary downgrades
* [#10768](https://github.com/cosmos/cosmos-sdk/pull/10768) Extra logging in in-place store migrations.

## [v0.45.0](https://github.com/cosmos/cosmos-sdk/releases/tag/v0.45.0) - 2022-01-18

### State Machine Breaking

* [#10833](https://github.com/cosmos/cosmos-sdk/pull/10833) fix reported tx gas used when block gas limit exceeded.
* (auth) [#10536](https://github.com/cosmos/cosmos-sdk/pull/10536]) Enable `SetSequence` for `ModuleAccount`.
* (store) [#10218](https://github.com/cosmos/cosmos-sdk/pull/10218) Charge gas even when there are no entries while seeking.
* (store) [#10247](https://github.com/cosmos/cosmos-sdk/pull/10247) Charge gas for the key length in gas meter.
* (x/gov) [#10740](https://github.com/cosmos/cosmos-sdk/pull/10740) Increase maximum proposal description size from 5k characters to 10k characters.
* [#10814](https://github.com/cosmos/cosmos-sdk/pull/10814) revert tx when block gas limit exceeded.

### API Breaking Changes

* [#10561](https://github.com/cosmos/cosmos-sdk/pull/10561) The `CommitMultiStore` interface contains a new `SetIAVLCacheSize` method
* [#10922](https://github.com/cosmos/cosmos-sdk/pull/10922), [/#10956](https://github.com/cosmos/cosmos-sdk/pull/10956) Deprecate key `server.Generate*` functions and move them to `testutil` and support custom mnemonics in in-process testing network. Moved `TestMnemonic` from `testutil` package to `testdata`.
* [#11049](https://github.com/cosmos/cosmos-sdk/pull/11049) Add custom tendermint config variables into root command. Allows App developers to set config.toml variables.

### Features

* [#10614](https://github.com/cosmos/cosmos-sdk/pull/10614) Support in-place migration ordering

### Improvements

* [#10486](https://github.com/cosmos/cosmos-sdk/pull/10486) store/cachekv's `Store.Write` conservatively
  looks up keys, but also uses the [map clearing idiom](https://bencher.orijtech.com/perfclinic/mapclearing/)
  to reduce the RAM usage, CPU time usage, and garbage collection pressure from clearing maps,
  instead of allocating new maps.
* (module) [#10711](https://github.com/cosmos/cosmos-sdk/pull/10711) Panic at startup if the app developer forgot to add modules in the `SetOrder{BeginBlocker, EndBlocker, InitGenesis, ExportGenesis}` functions. This means that all modules, even those who have empty implementations for those methods, need to be added to `SetOrder*`.
* (types) [#10076](https://github.com/cosmos/cosmos-sdk/pull/10076) Significantly speedup and lower allocations for `Coins.String()`.
* (auth) [#10022](https://github.com/cosmos/cosmos-sdk/pull/10022) `AuthKeeper` interface in `x/auth` now includes a function `HasAccount`.
* [#10393](https://github.com/cosmos/cosmos-sdk/pull/10393) Add `HasSupply` method to bank keeper to ensure that input denom actually exists on chain.

### Bug Fixes

* (std/codec) [/#10595](https://github.com/cosmos/cosmos-sdk/pull/10595) Add evidence to std/codec to be able to decode evidence in client interactions.
* (types) [#9627](https://github.com/cosmos/cosmos-sdk/pull/9627) Fix nil pointer panic on `NewBigIntFromInt`.
* [#10725](https://github.com/cosmos/cosmos-sdk/pull/10725) populate `ctx.ConsensusParams` for begin/end blockers.
* [#9829](https://github.com/cosmos/cosmos-sdk/pull/9829) Fixed Coin denom sorting not being checked during `Balance.Validate` check. Refactored the Validation logic to use `Coins.Validate` for `Balance.Coins`
* [#10061](https://github.com/cosmos/cosmos-sdk/pull/10061) and [#10515](https://github.com/cosmos/cosmos-sdk/pull/10515) Ensure that `LegacyAminoPubKey` struct correctly unmarshals from JSON

## [v0.44.8](https://github.com/cosmos/cosmos-sdk/releases/tag/v0.44.8) - 2022-04-12

### Improvements

* [#11563](https://github.com/cosmos/cosmos-sdk/pull/11563) Updated Tendermint to v0.34.19; `unsafe-reset-all` command has been moved to the `tendermint` sub-command.

## [v0.44.7](https://github.com/cosmos/cosmos-sdk/releases/tag/v0.44.7) - 2022-04-04

### Features

* (x/bank) [#10771](https://github.com/cosmos/cosmos-sdk/pull/10771) Add safety check on bank module perms to allow module-specific mint restrictions (e.g. only minting a certain denom).
* (x/bank) [#10771](https://github.com/cosmos/cosmos-sdk/pull/10771) Add `bank.BankKeeper.WithMintCoinsRestriction` function to restrict use of bank `MintCoins` usage. This function is not on the bank `Keeper` interface, so it's not API-breaking, but only additive on the keeper implementation.

### Bug Fixes

* [#11354](https://github.com/cosmos/cosmos-sdk/pull/11355) Added missing pagination flag for `bank q total` query.
* (store) [#11177](https://github.com/cosmos/cosmos-sdk/pull/11177) Update the prune `everything` strategy to store the last two heights.
* (store) [#11117](https://github.com/cosmos/cosmos-sdk/pull/11117) Fix data race in store trace component
* (x/authz) [#11252](https://github.com/cosmos/cosmos-sdk/pull/11252) Allow insufficient funds error for authz simulation

### Improvements

* [#9576](https://github.com/cosmos/cosmos-sdk/pull/9576) Add debug error message to query result when enabled

## [v0.44.6](https://github.com/cosmos/cosmos-sdk/releases/tag/v0.44.6) - 2022-02-02

### Features

* [#11124](https://github.com/cosmos/cosmos-sdk/pull/11124) Add `GetAllVersions` to application store

### Bug Fixes

* (grpc) [#10985](https://github.com/cosmos/cosmos-sdk/pull/10992) The `/cosmos/tx/v1beta1/txs/{hash}` endpoint returns a 404 when a tx does not exist.
* (std/codec) [/#10595](https://github.com/cosmos/cosmos-sdk/pull/10595) Add evidence to std/codec to be able to decode evidence in client interactions.
* [#10725](https://github.com/cosmos/cosmos-sdk/pull/10725) populate `ctx.ConsensusParams` for begin/end blockers.
* [#10061](https://github.com/cosmos/cosmos-sdk/pull/10061) and [#10515](https://github.com/cosmos/cosmos-sdk/pull/10515) Ensure that `LegacyAminoPubKey` struct correctly unmarshals from JSON

### Improvements

* [#10823](https://github.com/cosmos/cosmos-sdk/pull/10823) updated ambiguous cli description for creating feegrant.

## [v0.44.5-patch](https://github.com/cosmos/cosmos-sdk/releases/tag/v0.44.5-patch) - 2021-10-14

ATTENTION:

This is a security release for the [Dragonberry security advisory](https://forum.cosmos.network/t/ibc-security-advisory-dragonberry/7702).

All users should upgrade immediately.

Users *must* add a replace directive in their go.mod for the new `ics23` package in the SDK:

```go
replace github.com/confio/ics23/go => github.com/cosmos/cosmos-sdk/ics23/go v0.8.0
```

## [v0.44.5](https://github.com/cosmos/cosmos-sdk/releases/tag/v0.44.5) - 2021-12-02

### Improvements

* (baseapp) [#10631](https://github.com/cosmos/cosmos-sdk/pull/10631) Emit ante events even for the failed txs.
* (store) [#10741](https://github.com/cosmos/cosmos-sdk/pull/10741) Significantly speedup iterator creation after delete heavy workloads. Significantly improves IBC migration times.

### Bug Fixes

* [#10648](https://github.com/cosmos/cosmos-sdk/pull/10648) Upgrade IAVL to 0.17.3 to solve race condition bug in IAVL.

## [v0.44.4](https://github.com/cosmos/cosmos-sdk/releases/tag/v0.44.4) - 2021-11-25

### Improvements

* (types) [#10630](https://github.com/cosmos/cosmos-sdk/pull/10630) Add an `Events` field to the `TxResponse` type that captures *all* events emitted by a transaction, unlike `Logs` which only contains events emitted during message execution.
* (x/upgrade) [#10532](https://github.com/cosmos/cosmos-sdk/pull/10532) Add `keeper.DumpUpgradeInfoWithInfoToDisk` to include `Plan.Info` in the upgrade-info file.
* (store) [#10544](https://github.com/cosmos/cosmos-sdk/pull/10544) Use the new IAVL iterator structure which significantly improves iterator performance.

### Bug Fixes

* [#10827](https://github.com/cosmos/cosmos-sdk/pull/10827) Create query `Context` with requested block height
* [#10414](https://github.com/cosmos/cosmos-sdk/pull/10414) Use `sdk.GetConfig().GetFullBIP44Path()` instead `sdk.FullFundraiserPath` to generate key
* (bank) [#10394](https://github.com/cosmos/cosmos-sdk/pull/10394) Fix: query account balance by ibc denom.
* [\10608](https://github.com/cosmos/cosmos-sdk/pull/10608) Change the order of module migration by pushing x/auth to the end. Auth module depends on other modules and should be run last. We have updated the documentation to provide more details how to change module migration order. This is technically a breaking change, but only impacts updates between the upgrades with version change, hence migrating from the previous patch release doesn't cause new migration and doesn't break the state.
* [#10674](https://github.com/cosmos/cosmos-sdk/pull/10674) Fix issue with `Error.Wrap` and `Error.Wrapf` usage with `errors.Is`.

## [v0.44.3](https://github.com/cosmos/cosmos-sdk/releases/tag/v0.44.3) - 2021-10-21

### Improvements

* [#10768](https://github.com/cosmos/cosmos-sdk/pull/10768) Added extra logging for tracking in-place store migrations
* [#10262](https://github.com/cosmos/cosmos-sdk/pull/10262) Remove unnecessary logging in `x/feegrant` simulation.
* [#10327](https://github.com/cosmos/cosmos-sdk/pull/10327) Add null guard for possible nil `Amount` in tx fee `Coins`
* [#10339](https://github.com/cosmos/cosmos-sdk/pull/10339) Improve performance of `removeZeroCoins` by only allocating memory when necessary
* [#10045](https://github.com/cosmos/cosmos-sdk/pull/10045) Revert [#8549](https://github.com/cosmos/cosmos-sdk/pull/8549). Do not route grpc queries through Tendermint.
* (deps) [#10375](https://github.com/cosmos/cosmos-sdk/pull/10375) Bump Tendermint to [v0.34.14](https://github.com/tendermint/tendermint/releases/tag/v0.34.14).
* [#10024](https://github.com/cosmos/cosmos-sdk/pull/10024) `store/cachekv` performance improvement by reduced growth factor for iterator ranging by using binary searches to find dirty items when unsorted key count >= 1024.

### Bug Fixes

* (client) [#10226](https://github.com/cosmos/cosmos-sdk/pull/10226) Fix --home flag parsing.
* (rosetta) [#10340](https://github.com/cosmos/cosmos-sdk/pull/10340) Use `GenesisChunked(ctx)` instead `Genesis(ctx)` to get genesis block height

## [v0.44.2](https://github.com/cosmos/cosmos-sdk/releases/tag/v0.44.2) - 2021-10-12

Security Release. No breaking changes related to 0.44.x.

## [v0.44.1](https://github.com/cosmos/cosmos-sdk/releases/tag/v0.44.1) - 2021-09-29

### Improvements

* (store) [#10040](https://github.com/cosmos/cosmos-sdk/pull/10040) Bump IAVL to v0.17.1 which includes performance improvements on a batch load.
* (types) [#10021](https://github.com/cosmos/cosmos-sdk/pull/10021) Speedup coins.AmountOf(), by removing many intermittent regex calls.
* [#10077](https://github.com/cosmos/cosmos-sdk/pull/10077) Remove telemetry on `GasKV` and `CacheKV` store Get/Set operations, significantly improving their performance.
* (store) [#10026](https://github.com/cosmos/cosmos-sdk/pull/10026) Improve CacheKVStore datastructures / algorithms, to no longer take O(N^2) time when interleaving iterators and insertions.

### Bug Fixes

* [#9969](https://github.com/cosmos/cosmos-sdk/pull/9969) fix: use keyring in config for add-genesis-account cmd.
* (x/genutil) [#10104](https://github.com/cosmos/cosmos-sdk/pull/10104) Ensure the `init` command reads the `--home` flag value correctly.
* (x/feegrant) [#10049](https://github.com/cosmos/cosmos-sdk/issues/10049) Fixed the error message when `period` or `period-limit` flag is not set on a feegrant grant transaction.

### Client Breaking Changes

* [#9879](https://github.com/cosmos/cosmos-sdk/pull/9879) Modify ABCI Queries to use `abci.QueryRequest` Height field if it is non-zero, otherwise continue using context height.

## [v0.44.0](https://github.com/cosmos/cosmos-sdk/releases/tag/v0.44.0) - 2021-09-01

### Features

* [#9860](https://github.com/cosmos/cosmos-sdk/pull/9860) Emit transaction fee in ante handler fee decorator. The event type is `tx` and the attribute is `fee`.

### Improvements

* (deps) [#9956](https://github.com/cosmos/cosmos-sdk/pull/9956) Bump Tendermint to [v0.34.12](https://github.com/tendermint/tendermint/releases/tag/v0.34.12).

### Deprecated

* (x/upgrade) [#9906](https://github.com/cosmos/cosmos-sdk/pull/9906) Deprecate `UpgradeConsensusState` gRPC query since this functionality is only used for IBC, which now has its own [IBC replacement](https://github.com/cosmos/ibc-go/blob/2c880a22e9f9cc75f62b527ca94aa75ce1106001/proto/ibc/core/client/v1/query.proto#L54)

### Bug Fixes

* [#9965](https://github.com/cosmos/cosmos-sdk/pull/9965) Fixed `simd version` command output to report the right release tag.
* (x/upgrade) [#10189](https://github.com/cosmos/cosmos-sdk/issues/10189) Removed potential sources of non-determinism in upgrades.

### Client Breaking Changes

* [#10041](https://github.com/cosmos/cosmos-sdk/pull/10041) Remove broadcast & encode legacy REST endpoints. Please see the [REST Endpoints Migration guide](https://docs.cosmos.network/v0.45/migrations/rest.html) to migrate to the new REST endpoints.

## [v0.43.0](https://github.com/cosmos/cosmos-sdk/releases/tag/v0.43.0) - 2021-08-10

### Features

* [#6711](https://github.com/cosmos/cosmos-sdk/pull/6711) Make integration test suites reusable by apps, tests are exported in each module's `client/testutil` package.
* [#8077](https://github.com/cosmos/cosmos-sdk/pull/8077) Added support for grpc-web, enabling browsers to communicate with a chain's gRPC server
* [#8965](https://github.com/cosmos/cosmos-sdk/pull/8965) cosmos reflection now provides more information on the application such as: deliverable msgs, sdk.Config info etc (still in alpha stage).
* [#8520](https://github.com/cosmos/cosmos-sdk/pull/8520) Add support for permanently locked vesting accounts.
* [#8559](https://github.com/cosmos/cosmos-sdk/pull/8559) Added Protobuf compatible secp256r1 ECDSA signatures.
* [#8786](https://github.com/cosmos/cosmos-sdk/pull/8786) Enabled secp256r1 in x/auth.
* (rosetta) [#8729](https://github.com/cosmos/cosmos-sdk/pull/8729) Data API fully supports balance tracking. Construction API can now construct any message supported by the application.
* [#8754](https://github.com/cosmos/cosmos-sdk/pull/8875) Added support for reverse iteration to pagination.
* (types) [#9079](https://github.com/cosmos/cosmos-sdk/issues/9079) Add `AddAmount`/`SubAmount` methods to `sdk.Coin`.
* [#9088](https://github.com/cosmos/cosmos-sdk/pull/9088) Added implementation to ADR-28 Derived Addresses.
* [#9133](https://github.com/cosmos/cosmos-sdk/pull/9133) Added hooks for governance actions.
* (x/staking) [#9214](https://github.com/cosmos/cosmos-sdk/pull/9214) Added `new_shares` attribute inside `EventTypeDelegate` event.
* [#9382](https://github.com/cosmos/cosmos-sdk/pull/9382) feat: add Dec.Float64() function.
* [#9457](https://github.com/cosmos/cosmos-sdk/pull/9457) Add amino support for x/authz and x/feegrant Msgs.
* [#9498](https://github.com/cosmos/cosmos-sdk/pull/9498) Added `Codec: codec.Codec` attribute to `client/Context` structure.
* [#9540](https://github.com/cosmos/cosmos-sdk/pull/9540) Add output flag for query txs command.
* (errors) [#8845](https://github.com/cosmos/cosmos-sdk/pull/8845) Add `Error.Wrap` handy method
* [#8518](https://github.com/cosmos/cosmos-sdk/pull/8518) Help users of multisig wallets debug signature issues.
* [#9573](https://github.com/cosmos/cosmos-sdk/pull/9573) ADR 040 implementation: New DB interface
* [#9952](https://github.com/cosmos/cosmos-sdk/pull/9952) ADR 040: Implement in-memory DB backend
* [#9848](https://github.com/cosmos/cosmos-sdk/pull/9848) ADR-040: Implement BadgerDB backend
* [#9851](https://github.com/cosmos/cosmos-sdk/pull/9851) ADR-040: Implement RocksDB backend
* [#10308](https://github.com/cosmos/cosmos-sdk/pull/10308) ADR-040: Implement DBConnection.Revert
* [#9892](https://github.com/cosmos/cosmos-sdk/pull/9892) ADR-040: KV Store with decoupled storage and state commitment

### Client Breaking Changes

* [#8363](https://github.com/cosmos/cosmos-sdk/pull/8363) Addresses no longer have a fixed 20-byte length. From the SDK modules' point of view, any 1-255 bytes-long byte array is a valid address.
* (crypto/ed25519) [#8690] Adopt zip1215 ed2559 verification rules.
* [#8849](https://github.com/cosmos/cosmos-sdk/pull/8849) Upgrade module no longer supports time based upgrades.
* [#7477](https://github.com/cosmos/cosmos-sdk/pull/7477) Changed Bech32 Public Key serialization in the client facing functionality (CLI, MsgServer, QueryServer):
    * updated the keyring display structure (it uses protobuf JSON serialization) - the output is more verbose.
    * Renamed `MarshalAny` and `UnmarshalAny` to `MarshalInterface` and `UnmarshalInterface` respectively. These functions must take an interface as parameter (not a concrete type nor `Any` object). Underneath they use `Any` wrapping for correct protobuf serialization.
    * CLI: removed `--text` flag from `show-node-id` command; the text format for public keys is not used any more - instead we use ProtoJSON.
* (store) [#8790](https://github.com/cosmos/cosmos-sdk/pull/8790) Reduce gas costs by 10x for transient store operations.
* [#9139](https://github.com/cosmos/cosmos-sdk/pull/9139) Querying events:
    * via `ServiceMsg` TypeURLs (e.g. `message.action='/cosmos.bank.v1beta1.Msg/Send'`) does not work anymore,
    * via legacy `msg.Type()` (e.g. `message.action='send'`) is being deprecated, new `Msg`s won't emit these events.
    * Please use concrete `Msg` TypeURLs instead (e.g. `message.action='/cosmos.bank.v1beta1.MsgSend'`).
* [#9859](https://github.com/cosmos/cosmos-sdk/pull/9859) The `default` pruning strategy now keeps the last 362880 blocks instead of 100. 362880 equates to roughly enough blocks to cover the entire unbonding period assuming a 21 day unbonding period and 5s block time.
* [#9785](https://github.com/cosmos/cosmos-sdk/issues/9785) Missing coin denomination in logs

### API Breaking Changes

* (keyring) [#8662](https://github.com/cosmos/cosmos-sdk/pull/8662) `NewMnemonic` now receives an additional `passphrase` argument to secure the key generated by the bip39 mnemonic.
* (x/bank) [#8473](https://github.com/cosmos/cosmos-sdk/pull/8473) Bank keeper does not expose unsafe balance changing methods such as `SetBalance`, `SetSupply` etc.
* (x/staking) [#8473](https://github.com/cosmos/cosmos-sdk/pull/8473) On genesis init, if non bonded pool and bonded pool balance, coming from the bank module, does not match what is saved in the staking state, the initialization will panic.
* (x/gov) [#8473](https://github.com/cosmos/cosmos-sdk/pull/8473) On genesis init, if the gov module account balance, coming from bank module state, does not match the one in gov module state, the initialization will panic.
* (x/distribution) [#8473](https://github.com/cosmos/cosmos-sdk/pull/8473) On genesis init, if the distribution module account balance, coming from bank module state, does not match the one in distribution module state, the initialization will panic.
* (client/keys) [#8500](https://github.com/cosmos/cosmos-sdk/pull/8500) `InfoImporter` interface is removed from legacy keybase.
* (x/staking) [#8505](https://github.com/cosmos/cosmos-sdk/pull/8505) `sdk.PowerReduction` has been renamed to `sdk.DefaultPowerReduction`, and most staking functions relying on power reduction take a new function argument, instead of relying on that global variable.
* [#8629](https://github.com/cosmos/cosmos-sdk/pull/8629) Deprecated `SetFullFundraiserPath` from `Config` in favor of `SetPurpose` and `SetCoinType`.
* (x/upgrade) [#8673](https://github.com/cosmos/cosmos-sdk/pull/8673) Remove IBC logic from x/upgrade. Deprecates IBC fields in an Upgrade Plan, an error will be thrown if they are set. IBC upgrade logic moved to 02-client and an IBC UpgradeProposal is added.
* (x/bank) [#8517](https://github.com/cosmos/cosmos-sdk/pull/8517) `SupplyI` interface and `Supply` are removed and uses `sdk.Coins` for supply tracking
* (x/upgrade) [#8743](https://github.com/cosmos/cosmos-sdk/pull/8743) `UpgradeHandler` includes a new argument `VersionMap` which helps facilitate in-place migrations.
* (x/auth) [#8129](https://github.com/cosmos/cosmos-sdk/pull/8828) Updated `SigVerifiableTx.GetPubKeys` method signature to return error.
* (x/upgrade) [\7487](https://github.com/cosmos/cosmos-sdk/pull/8897) Upgrade `Keeper` takes new argument `ProtocolVersionSetter` which implements setting a protocol version on baseapp.
* (baseapp) [\7487](https://github.com/cosmos/cosmos-sdk/pull/8897) BaseApp's fields appVersion and version were swapped to match Tendermint's fields.
* [#8682](https://github.com/cosmos/cosmos-sdk/pull/8682) `ante.NewAnteHandler` updated to receive all positional params as `ante.HandlerOptions` struct. If required fields aren't set, throws error accordingly.
* (x/staking/types) [#7447](https://github.com/cosmos/cosmos-sdk/issues/7447) Remove bech32 PubKey support:
    * `ValidatorI` interface update: `GetConsPubKey` renamed to `TmConsPubKey` (this is to clarify the return type: consensus public key must be a tendermint key); `TmConsPubKey`, `GetConsAddr` methods return error.
    * `Validator` updated according to the `ValidatorI` changes described above.
    * `ToTmValidator` function: added `error` to return values.
    * `Validator.ConsensusPubkey` type changed from `string` to `codectypes.Any`.
    * `MsgCreateValidator.Pubkey` type changed from `string` to `codectypes.Any`.
* (client) [#8926](https://github.com/cosmos/cosmos-sdk/pull/8926) `client/tx.PrepareFactory` has been converted to a private function, as it's only used internally.
* (auth/tx) [#8926](https://github.com/cosmos/cosmos-sdk/pull/8926) The `ProtoTxProvider` interface used as a workaround for transaction simulation has been removed.
* (x/bank) [#8798](https://github.com/cosmos/cosmos-sdk/pull/8798) `GetTotalSupply` is removed in favour of `GetPaginatedTotalSupply`
* (keyring) [#8739](https://github.com/cosmos/cosmos-sdk/pull/8739) Rename InfoImporter -> LegacyInfoImporter.
* (x/bank/types) [#9061](https://github.com/cosmos/cosmos-sdk/pull/9061) `AddressFromBalancesStore` now returns an error for invalid key instead of panic.
* (x/auth) [#9144](https://github.com/cosmos/cosmos-sdk/pull/9144) The `NewTxTimeoutHeightDecorator` antehandler has been converted from a struct to a function.
* (codec) [#9226](https://github.com/cosmos/cosmos-sdk/pull/9226) Rename codec interfaces and methods, to follow a general Go interfaces:
    * `codec.Marshaler` → `codec.Codec` (this defines objects which serialize other objects)
    * `codec.BinaryMarshaler` → `codec.BinaryCodec`
    * `codec.JSONMarshaler` → `codec.JSONCodec`
    * Removed `BinaryBare` suffix from `BinaryCodec` methods (`MarshalBinaryBare`, `UnmarshalBinaryBare`, ...)
    * Removed `Binary` infix from `BinaryCodec` methods (`MarshalBinaryLengthPrefixed`, `UnmarshalBinaryLengthPrefixed`, ...)
* [#9139](https://github.com/cosmos/cosmos-sdk/pull/9139) `ServiceMsg` TypeURLs (e.g. `/cosmos.bank.v1beta1.Msg/Send`) have been removed, as they don't comply to the Probobuf `Any` spec. Please use `Msg` type TypeURLs (e.g. `/cosmos.bank.v1beta1.MsgSend`). This has multiple consequences:
    * The `sdk.ServiceMsg` struct has been removed.
    * `sdk.Msg` now only contains `ValidateBasic` and `GetSigners` methods. The remaining methods `GetSignBytes`, `Route` and `Type` are moved to `legacytx.LegacyMsg`.
    * The `RegisterCustomTypeURL` function and the `cosmos.base.v1beta1.ServiceMsg` interface have been removed from the interface registry.
* (codec) [#9251](https://github.com/cosmos/cosmos-sdk/pull/9251) Rename `clientCtx.JSONMarshaler` to `clientCtx.JSONCodec` as per #9226.
* (x/bank) [#9271](https://github.com/cosmos/cosmos-sdk/pull/9271) SendEnabledCoin(s) renamed to IsSendEnabledCoin(s) to better reflect its functionality.
* (x/bank) [#9550](https://github.com/cosmos/cosmos-sdk/pull/9550) `server.InterceptConfigsPreRunHandler` now takes 2 additional arguments: customAppConfigTemplate and customAppConfig. If you don't need to customize these, simply put `""` and `nil`.
* [#8245](https://github.com/cosmos/cosmos-sdk/pull/8245) Removed `simapp.MakeCodecs` and use `simapp.MakeTestEncodingConfig` instead.
* (x/capability) [#9836](https://github.com/cosmos/cosmos-sdk/pull/9836) Removed `InitializeAndSeal(ctx sdk.Context)` and replaced with `Seal()`. App must add x/capability module to the begin blockers which will assure that the x/capability keeper is properly initialized. The x/capability begin blocker must be run before any other module which uses x/capability.

### State Machine Breaking

* (x/{bank,distrib,gov,slashing,staking}) [#8363](https://github.com/cosmos/cosmos-sdk/issues/8363) Store keys have been modified to allow for variable-length addresses.
* (x/evidence) [#8502](https://github.com/cosmos/cosmos-sdk/pull/8502) `HandleEquivocationEvidence` persists the evidence to state.
* (x/gov) [#7733](https://github.com/cosmos/cosmos-sdk/pull/7733) ADR 037 Implementation: Governance Split Votes, use `MsgWeightedVote` to send a split vote. Sending a regular `MsgVote` will convert the underlying vote option into a weighted vote with weight 1.
* (x/bank) [#8656](https://github.com/cosmos/cosmos-sdk/pull/8656) balance and supply are now correctly tracked via `coin_spent`, `coin_received`, `coinbase` and `burn` events.
* (x/bank) [#8517](https://github.com/cosmos/cosmos-sdk/pull/8517) Supply is now stored and tracked as `sdk.Coins`
* (x/bank) [#9051](https://github.com/cosmos/cosmos-sdk/pull/9051) Supply value is stored as `sdk.Int` rather than `string`.

### CLI Breaking Changes

* [#8880](https://github.com/cosmos/cosmos-sdk/pull/8880) The CLI `simd migrate v0.40 ...` command has been renamed to `simd migrate v0.42`.
* [#8628](https://github.com/cosmos/cosmos-sdk/issues/8628) Commands no longer print outputs using `stderr` by default
* [#9134](https://github.com/cosmos/cosmos-sdk/pull/9134) Renamed the CLI flag `--memo` to `--note`.
* [#9291](https://github.com/cosmos/cosmos-sdk/pull/9291) Migration scripts prior to v0.38 have been removed from the CLI `migrate` command. The oldest supported migration is v0.39->v0.42.
* [#9371](https://github.com/cosmos/cosmos-sdk/pull/9371) Non-zero default fees/Server will error if there's an empty value for min-gas-price in app.toml
* [#9827](https://github.com/cosmos/cosmos-sdk/pull/9827) Ensure input parity of validator public key input between `tx staking create-validator` and `gentx`.
* [#9621](https://github.com/cosmos/cosmos-sdk/pull/9621) Rollback [#9371](https://github.com/cosmos/cosmos-sdk/pull/9371) and log warning if there's an empty value for min-gas-price in app.toml

### Improvements

* (store) [#8012](https://github.com/cosmos/cosmos-sdk/pull/8012) Implementation of ADR-038 WriteListener and listen.KVStore
* (x/bank) [#8614](https://github.com/cosmos/cosmos-sdk/issues/8614) Add `Name` and `Symbol` fields to denom metadata
* (x/auth) [#8522](https://github.com/cosmos/cosmos-sdk/pull/8522) Allow to query all stored accounts
* (crypto/types) [#8600](https://github.com/cosmos/cosmos-sdk/pull/8600) `CompactBitArray`: optimize the `NumTrueBitsBefore` method and add an `Equal` method.
* (x/upgrade) [#8743](https://github.com/cosmos/cosmos-sdk/pull/8743) Add tracking module versions as per ADR-041
* (types) [#8962](https://github.com/cosmos/cosmos-sdk/issues/8962) Add `Abs()` method to `sdk.Int`.
* (x/bank) [#8950](https://github.com/cosmos/cosmos-sdk/pull/8950) Improve efficiency on supply updates.
* (store) [#8811](https://github.com/cosmos/cosmos-sdk/pull/8811) store/cachekv: use typed `types/kv.List` instead of `container/list.List`. The change brings time spent on the time assertion cummulatively to 580ms down from 6.88s.
* (keyring) [#8826](https://github.com/cosmos/cosmos-sdk/pull/8826) add trust to macOS Keychain for calling apps by default, avoiding repeating keychain popups that appears when dealing with keyring (key add, list, ...) operations.
* (makefile) [#7933](https://github.com/cosmos/cosmos-sdk/issues/7933) Use Docker to generate swagger files.
* (crypto/types) [#9196](https://github.com/cosmos/cosmos-sdk/pull/9196) Fix negative index accesses in CompactUnmarshal,GetIndex,SetIndex
* (makefile) [#9192](https://github.com/cosmos/cosmos-sdk/pull/9192) Reuse proto containers in proto related jobs.
* [#9205](https://github.com/cosmos/cosmos-sdk/pull/9205) Improve readability in `abci` handleQueryP2P
* [#9231](https://github.com/cosmos/cosmos-sdk/pull/9231) Remove redundant staking errors.
* [#9314](https://github.com/cosmos/cosmos-sdk/pull/9314) Update Rosetta SDK to upstream's latest release.
* (gRPC-Web) [#9493](https://github.com/cosmos/cosmos-sdk/pull/9493) Add `EnableUnsafeCORS` flag to grpc-web config.
* (x/params) [#9481](https://github.com/cosmos/cosmos-sdk/issues/9481) Speedup simulator for parameter change proposals.
* (x/staking) [#9423](https://github.com/cosmos/cosmos-sdk/pull/9423) Staking delegations now returns empty list instead of rpc error when no records found.
* (x/auth) [#9553](https://github.com/cosmos/cosmos-sdk/pull/9553) The `--multisig` flag now accepts both a name and address.
* [#8549](https://github.com/cosmos/cosmos-sdk/pull/8549) Make gRPC requests go through tendermint Query
* [#8093](https://github.com/cosmos/cosmos-sdk/pull/8093) Limit usage of context.background.
* [#8460](https://github.com/cosmos/cosmos-sdk/pull/8460) Ensure b.ReportAllocs() in all the benchmarks
* [#8461](https://github.com/cosmos/cosmos-sdk/pull/8461) Fix upgrade tx commands not showing up in CLI

### Bug Fixes

* (gRPC) [#8945](https://github.com/cosmos/cosmos-sdk/pull/8945) gRPC reflection now works correctly.
* (keyring) [#8635](https://github.com/cosmos/cosmos-sdk/issues/8635) Remove hardcoded default passphrase value on `NewMnemonic`
* (x/bank) [#8434](https://github.com/cosmos/cosmos-sdk/pull/8434) Fix legacy REST API `GET /bank/total` and `GET /bank/total/{denom}` in swagger
* (x/slashing) [#8427](https://github.com/cosmos/cosmos-sdk/pull/8427) Fix query signing infos command
* (x/bank/types) [#9112](https://github.com/cosmos/cosmos-sdk/pull/9112) fix AddressFromBalancesStore address length overflow
* (x/bank) [#9229](https://github.com/cosmos/cosmos-sdk/pull/9229) Now zero coin balances cannot be added to balances & supply stores. If any denom becomes zero corresponding key gets deleted from store. State migration: [#9664](https://github.com/cosmos/cosmos-sdk/pull/9664).
* [#9363](https://github.com/cosmos/cosmos-sdk/pull/9363) Check store key uniqueness in app wiring.
* [#9460](https://github.com/cosmos/cosmos-sdk/pull/9460) Fix lint error in `MigratePrefixAddress`.
* [#9480](https://github.com/cosmos/cosmos-sdk/pull/9480) Fix added keys when using `--dry-run`.
* (types) [#9511](https://github.com/cosmos/cosmos-sdk/pull/9511) Change `maxBitLen` of `sdk.Int` and `sdk.Dec` to handle max ERC20 value.
* [#9454](https://github.com/cosmos/cosmos-sdk/pull/9454) Fix testnet command with --node-dir-prefix accepts `-` and change `node-dir-prefix token` to `testtoken`.
* (keyring) [#9562](https://github.com/cosmos/cosmos-sdk/pull/9563) fix keyring kwallet backend when using with empty wallet.
* (keyring) [#9583](https://github.com/cosmos/cosmos-sdk/pull/9583) Fix correct population of legacy `Vote.Option` field for votes with 1 VoteOption of weight 1.
* (x/distinction) [#8918](https://github.com/cosmos/cosmos-sdk/pull/8918) Fix module's parameters validation.
* (x/gov/types) [#8586](https://github.com/cosmos/cosmos-sdk/pull/8586) Fix bug caused by NewProposal that unnecessarily creates a Proposal object that’s discarded on any error.
* [#8580](https://github.com/cosmos/cosmos-sdk/pull/8580) Use more cheaper method from the math/big package that provides a way to trivially check if a value is zero with .BitLen() == 0
* [#8567](https://github.com/cosmos/cosmos-sdk/pull/8567) Fix bug by introducing pagination to GetValidatorSetByHeight response
* (x/bank) [#8531](https://github.com/cosmos/cosmos-sdk/pull/8531) Fix bug caused by ignoring errors returned by Balance.GetAddress()
* (server) [#8399](https://github.com/cosmos/cosmos-sdk/pull/8399) fix gRPC-web flag default value
* [#8282](https://github.com/cosmos/cosmos-sdk/pull/8282) fix zero time checks
* (cli) [#9593](https://github.com/cosmos/cosmos-sdk/pull/9593) Check if chain-id is blank before verifying signatures in multisign and error.
* [#9720](https://github.com/cosmos/cosmos-sdk/pull/9720) Feegrant grant cli granter now accepts key name as well as address in general and accepts only address in --generate-only mode
* [#9793](https://github.com/cosmos/cosmos-sdk/pull/9793) Fixed ECDSA/secp256r1 transaction malleability.
* (server) [#9704](https://github.com/cosmos/cosmos-sdk/pull/9704) Start GRPCWebServer in goroutine, avoid blocking other services from starting.
* (bank) [#9687](https://github.com/cosmos/cosmos-sdk/issues/9687) fixes [#9159](https://github.com/cosmos/cosmos-sdk/issues/9159). Added migration to prune balances with zero coins.

### Deprecated

* (grpc) [#8926](https://github.com/cosmos/cosmos-sdk/pull/8926) The `tx` field in `SimulateRequest` has been deprecated, prefer to pass `tx_bytes` instead.
* (sdk types) [#9498](https://github.com/cosmos/cosmos-sdk/pull/9498) `clientContext.JSONCodec` will be removed in the next version. use `clientContext.Codec` instead.

## [v0.42.10](https://github.com/cosmos/cosmos-sdk/releases/tag/v0.42.10) - 2021-09-28

### Improvements

* (store) [#10026](https://github.com/cosmos/cosmos-sdk/pull/10026) Improve CacheKVStore datastructures / algorithms, to no longer take O(N^2) time when interleaving iterators and insertions.
* (store) [#10040](https://github.com/cosmos/cosmos-sdk/pull/10040) Bump IAVL to v0.17.1 which includes performance improvements on a batch load.
* [#10211](https://github.com/cosmos/cosmos-sdk/pull/10211) Backport of the mechanism to reject redundant IBC transactions from [ibc-go \#235](https://github.com/cosmos/ibc-go/pull/235).

### Bug Fixes

* [#9969](https://github.com/cosmos/cosmos-sdk/pull/9969) fix: use keyring in config for add-genesis-account cmd.

### Client Breaking Changes

* [#9879](https://github.com/cosmos/cosmos-sdk/pull/9879) Modify ABCI Queries to use `abci.QueryRequest` Height field if it is non-zero, otherwise continue using context height.

### API Breaking Changes

* [#10077](https://github.com/cosmos/cosmos-sdk/pull/10077) Remove telemetry on `GasKV` and `CacheKV` store Get/Set operations, significantly improving their performance.

## [v0.42.9](https://github.com/cosmos/cosmos-sdk/releases/tag/v0.42.9) - 2021-08-04

### Bug Fixes

* [#9835](https://github.com/cosmos/cosmos-sdk/pull/9835) Moved capability initialization logic to BeginBlocker to fix nondeterminsim issue mentioned in [#9800](https://github.com/cosmos/cosmos-sdk/issues/9800). Applications must now include the capability module in their BeginBlocker order before any module that uses capabilities gets run.
* [#9201](https://github.com/cosmos/cosmos-sdk/pull/9201) Fixed `<app> init --recover` flag.

### API Breaking Changes

* [#9835](https://github.com/cosmos/cosmos-sdk/pull/9835) The `InitializeAndSeal` API has not changed, however it no longer initializes the in-memory state. `InitMemStore` has been introduced to serve this function, which will be called either in `InitChain` or `BeginBlock` (whichever is first after app start). Nodes may run this version on a network running 0.42.x, however, they must update their app.go files to include the capability module in their begin blockers.

### Client Breaking Changes

* [#9781](https://github.com/cosmos/cosmos-sdk/pull/9781) Improve`withdraw-all-rewards` UX when broadcast mode `async` or `async` is used.

## [v0.42.8](https://github.com/cosmos/cosmos-sdk/releases/tag/v0.42.8) - 2021-07-30

### Features

* [#9750](https://github.com/cosmos/cosmos-sdk/pull/9750) Emit events for tx signature and sequence, so clients can now query txs by signature (`tx.signature='<base64_sig>'`) or by address and sequence combo (`tx.acc_seq='<addr>/<seq>'`).

### Improvements

* (cli) [#9717](https://github.com/cosmos/cosmos-sdk/pull/9717) Added CLI flag `--output json/text` to `tx` cli commands.

### Bug Fixes

* [#9766](https://github.com/cosmos/cosmos-sdk/pull/9766) Fix hardcoded ledger signing algorithm on `keys add` command.

## [v0.42.7](https://github.com/cosmos/cosmos-sdk/releases/tag/v0.42.7) - 2021-07-09

### Improvements

* (baseapp) [#9578](https://github.com/cosmos/cosmos-sdk/pull/9578) Return `Baseapp`'s `trace` value for logging error stack traces.

### Bug Fixes

* (x/ibc) [#9640](https://github.com/cosmos/cosmos-sdk/pull/9640) Fix IBC Transfer Ack Success event as it was initially emitting opposite value.
* [#9645](https://github.com/cosmos/cosmos-sdk/pull/9645) Use correct Prometheus format for metric labels.
* [#9299](https://github.com/cosmos/cosmos-sdk/pull/9299) Fix `[appd] keys parse cosmos1...` freezing.
* (keyring) [#9563](https://github.com/cosmos/cosmos-sdk/pull/9563) fix keyring kwallet backend when using with empty wallet.
* (x/capability) [#9392](https://github.com/cosmos/cosmos-sdk/pull/9392) initialization fix, which fixes the consensus error when using statesync.

## [v0.42.6](https://github.com/cosmos/cosmos-sdk/releases/tag/v0.42.6) - 2021-06-18

### Improvements

* [#9428](https://github.com/cosmos/cosmos-sdk/pull/9428) Optimize bank InitGenesis. Added `k.initBalances`.
* [#9429](https://github.com/cosmos/cosmos-sdk/pull/9429) Add `cosmos_sdk_version` to node_info
* [#9541](https://github.com/cosmos/cosmos-sdk/pull/9541) Bump tendermint dependency to v0.34.11.

### Bug Fixes

* [#9385](https://github.com/cosmos/cosmos-sdk/pull/9385) Fix IBC `query ibc client header` cli command. Support historical queries for query header/node-state commands.
* [#9401](https://github.com/cosmos/cosmos-sdk/pull/9401) Fixes incorrect export of IBC identifier sequences. Previously, the next identifier sequence for clients/connections/channels was not set during genesis export. This resulted in the next identifiers being generated on the new chain to reuse old identifiers (the sequences began again from 0).
* [#9408](https://github.com/cosmos/cosmos-sdk/pull/9408) Update simapp to use correct default broadcast mode.
* [#9513](https://github.com/cosmos/cosmos-sdk/pull/9513) Fixes testnet CLI command. Testnet now updates the supply in genesis. Previously, when using add-genesis-account and testnet together, inconsistent genesis files would be produced, as only add-genesis-account was updating the supply.
* (x/gov) [#8813](https://github.com/cosmos/cosmos-sdk/pull/8813) fix `GET /cosmos/gov/v1beta1/proposals/{proposal_id}/deposits` to include initial deposit

### Features

* [#9383](https://github.com/cosmos/cosmos-sdk/pull/9383) New CLI command `query ibc-transfer escrow-address <port> <channel id>` to get the escrow address for a channel; can be used to then query balance of escrowed tokens
* (baseapp, types) [#9390](https://github.com/cosmos/cosmos-sdk/pull/9390) Add current block header hash to `Context`
* (store) [#9403](https://github.com/cosmos/cosmos-sdk/pull/9403) Add `RefundGas` function to `GasMeter` interface

## [v0.42.5](https://github.com/cosmos/cosmos-sdk/releases/tag/v0.42.5) - 2021-05-18

### Bug Fixes

* [#9514](https://github.com/cosmos/cosmos-sdk/issues/9514) Fix panic when retrieving the `BlockGasMeter` on `(Re)CheckTx` mode.
* [#9235](https://github.com/cosmos/cosmos-sdk/pull/9235) CreateMembershipProof/CreateNonMembershipProof now returns an error
  if input key is empty, or input data contains empty key.
* [#9108](https://github.com/cosmos/cosmos-sdk/pull/9108) Fixed the bug with querying multisig account, which is not showing threshold and public_keys.
* [#9345](https://github.com/cosmos/cosmos-sdk/pull/9345) Fix ARM support.
* [#9040](https://github.com/cosmos/cosmos-sdk/pull/9040) Fix ENV variables binding to CLI flags for client config.

### Features

* [#8953](https://github.com/cosmos/cosmos-sdk/pull/8953) Add the `config` CLI subcommand back to the SDK, which saves client-side configuration in a `client.toml` file.

## [v0.42.4](https://github.com/cosmos/cosmos-sdk/releases/tag/v0.42.4) - 2021-04-08

### Client Breaking Changes

* [#9026](https://github.com/cosmos/cosmos-sdk/pull/9026) By default, the `tx sign` and `tx sign-batch` CLI commands use SIGN_MODE_DIRECT to sign transactions for local pubkeys. For multisigs and ledger keys, the default LEGACY_AMINO_JSON is used.

### Bug Fixes

* (gRPC) [#9015](https://github.com/cosmos/cosmos-sdk/pull/9015) Fix invalid status code when accessing gRPC endpoints.
* [#9026](https://github.com/cosmos/cosmos-sdk/pull/9026) Fixed the bug that caused the `gentx` command to fail for Ledger keys.

### Improvements

* [#9081](https://github.com/cosmos/cosmos-sdk/pull/9081) Upgrade Tendermint to v0.34.9 that includes a security issue fix for Tendermint light clients.

## [v0.42.3](https://github.com/cosmos/cosmos-sdk/releases/tag/v0.42.3) - 2021-03-24

This release fixes a security vulnerability identified in x/bank.

## [v0.42.2](https://github.com/cosmos/cosmos-sdk/releases/tag/v0.42.2) - 2021-03-19

### Improvements

* (grpc) [#8815](https://github.com/cosmos/cosmos-sdk/pull/8815) Add orderBy parameter to `TxsByEvents` endpoint.
* (cli) [#8826](https://github.com/cosmos/cosmos-sdk/pull/8826) Add trust to macOS Keychain for caller app by default.
* (store) [#8811](https://github.com/cosmos/cosmos-sdk/pull/8811) store/cachekv: use typed types/kv.List instead of container/list.List

### Bug Fixes

* (crypto) [#8841](https://github.com/cosmos/cosmos-sdk/pull/8841) Fix legacy multisig amino marshaling, allowing migrations to work between v0.39 and v0.40+.
* (cli tx) [\8873](https://github.com/cosmos/cosmos-sdk/pull/8873) add missing `--output-document` option to `app tx multisign-batch`.

## [v0.42.1](https://github.com/cosmos/cosmos-sdk/releases/tag/v0.42.1) - 2021-03-10

This release fixes security vulnerability identified in the simapp.

## [v0.42.0](https://github.com/cosmos/cosmos-sdk/releases/tag/v0.42.0) - 2021-03-08

**IMPORTANT**: This release contains an important security fix for all non Cosmos Hub chains running Stargate version of the Cosmos SDK (>0.40). Non-hub chains should not be using any version of the SDK in the v0.40.x or v0.41.x release series. See [#8461](https://github.com/cosmos/cosmos-sdk/pull/8461) for more details.

### Improvements

* (x/ibc) [#8624](https://github.com/cosmos/cosmos-sdk/pull/8624) Emit full header in IBC UpdateClient message.
* (x/crisis) [#8621](https://github.com/cosmos/cosmos-sdk/issues/8621) crisis invariants names now print to loggers.

### Bug fixes

* (x/evidence) [#8461](https://github.com/cosmos/cosmos-sdk/pull/8461) Fix bech32 prefix in evidence validator address conversion
* (x/gov) [#8806](https://github.com/cosmos/cosmos-sdk/issues/8806) Fix q gov proposals command's mishandling of the --status parameter's values.

## [v0.41.4](https://github.com/cosmos/cosmos-sdk/releases/tag/v0.41.3) - 2021-03-02

**IMPORTANT**: Due to a bug in the v0.41.x series with how evidence handles validator consensus addresses #8461, SDK based chains that are not using the default bech32 prefix (cosmos, aka all chains except for t
he Cosmos Hub) should not use this release or any release in the v0.41.x series. Please see #8668 for tracking & timeline for the v0.42.0 release, which will include a fix for this issue.

### Features

* [#7787](https://github.com/cosmos/cosmos-sdk/pull/7787) Add multisign-batch command.

### Bug fixes

* [#8730](https://github.com/cosmos/cosmos-sdk/pull/8730) Allow REST endpoint to query txs with multisig addresses.
* [#8680](https://github.com/cosmos/cosmos-sdk/issues/8680) Fix missing timestamp in GetTxsEvent response [#8732](https://github.com/cosmos/cosmos-sdk/pull/8732).
* [#8681](https://github.com/cosmos/cosmos-sdk/issues/8681) Fix missing error message when calling GetTxsEvent [#8732](https://github.com/cosmos/cosmos-sdk/pull/8732)
* (server) [#8641](https://github.com/cosmos/cosmos-sdk/pull/8641) Fix Tendermint and application configuration reading from file
* (client/keys) [#8639](https://github.com/cosmos/cosmos-sdk/pull/8639) Fix keys migrate for mulitisig, offline, and ledger keys. The migrate command now takes a positional old_home_dir argument.

### Improvements

* (store/cachekv), (x/bank/types) [#8719](https://github.com/cosmos/cosmos-sdk/pull/8719) algorithmically fix pathologically slow code
* [#8701](https://github.com/cosmos/cosmos-sdk/pull/8701) Upgrade tendermint v0.34.8.
* [#8714](https://github.com/cosmos/cosmos-sdk/pull/8714) Allow accounts to have a balance of 0 at genesis.

## [v0.41.3](https://github.com/cosmos/cosmos-sdk/releases/tag/v0.41.3) - 2021-02-18

### Bug Fixes

* [#8617](https://github.com/cosmos/cosmos-sdk/pull/8617) Fix build failures caused by a small API breakage introduced in tendermint v0.34.7.

## [v0.41.2](https://github.com/cosmos/cosmos-sdk/releases/tag/v0.41.2) - 2021-02-18

### Improvements

* Bump tendermint dependency to v0.34.7.

## [v0.41.1](https://github.com/cosmos/cosmos-sdk/releases/tag/v0.41.1) - 2021-02-17

### Bug Fixes

* (grpc) [#8549](https://github.com/cosmos/cosmos-sdk/pull/8549) Make gRPC requests go through ABCI and disallow concurrency.
* (x/staking) [#8546](https://github.com/cosmos/cosmos-sdk/pull/8546) Fix caching bug where concurrent calls to GetValidator could cause a node to crash
* (server) [#8481](https://github.com/cosmos/cosmos-sdk/pull/8481) Don't create files when running `{appd} tendermint show-*` subcommands.
* (client/keys) [#8436](https://github.com/cosmos/cosmos-sdk/pull/8436) Fix keybase->keyring keys migration.
* (crypto/hd) [#8607](https://github.com/cosmos/cosmos-sdk/pull/8607) Make DerivePrivateKeyForPath error and not panic on trailing slashes.

### Improvements

* (x/ibc) [#8458](https://github.com/cosmos/cosmos-sdk/pull/8458) Add `packet_connection` attribute to ibc events to enable relayer filtering
* [#8396](https://github.com/cosmos/cosmos-sdk/pull/8396) Add support for ARM platform
* (x/bank) [#8479](https://github.com/cosmos/cosmos-sdk/pull/8479) Aditional client denom metadata validation for `base` and `display` denoms.
* (codec/types) [#8605](https://github.com/cosmos/cosmos-sdk/pull/8605) Avoid unnecessary allocations for NewAnyWithCustomTypeURL on error.

## [v0.41.0](https://github.com/cosmos/cosmos-sdk/releases/tag/v0.41.0) - 2021-01-26

### State Machine Breaking

* (x/ibc) [#8266](https://github.com/cosmos/cosmos-sdk/issues/8266) Add amino JSON support for IBC MsgTransfer in order to support Ledger text signing transfer transactions.
* (x/ibc) [#8404](https://github.com/cosmos/cosmos-sdk/pull/8404) Reorder IBC `ChanOpenAck` and `ChanOpenConfirm` handler execution to perform core handler first, followed by application callbacks.

### Bug Fixes

* (simapp) [#8418](https://github.com/cosmos/cosmos-sdk/pull/8418) Add balance coin to supply when adding a new genesis account
* (x/bank) [#8417](https://github.com/cosmos/cosmos-sdk/pull/8417) Validate balances and coin denom metadata on genesis

## [v0.40.1](https://github.com/cosmos/cosmos-sdk/releases/tag/v0.40.1) - 2021-01-19

### Improvements

* (x/bank) [#8302](https://github.com/cosmos/cosmos-sdk/issues/8302) Add gRPC and CLI queries for client denomination metadata.
* (tendermint) Bump Tendermint version to [v0.34.3](https://github.com/tendermint/tendermint/releases/tag/v0.34.3).

### Bug Fixes

* [#8085](https://github.com/cosmos/cosmos-sdk/pull/8058) fix zero time checks
* [#8280](https://github.com/cosmos/cosmos-sdk/pull/8280) fix GET /upgrade/current query
* (x/auth) [#8287](https://github.com/cosmos/cosmos-sdk/pull/8287) Fix `tx sign --signature-only` to return correct sequence value in signature.
* (build) [\8300](https://github.com/cosmos/cosmos-sdk/pull/8300), [\8301](https://github.com/cosmos/cosmos-sdk/pull/8301) Fix reproducible builds
* (types/errors) [#8355](https://github.com/cosmos/cosmos-sdk/pull/8355) Fix errorWrap `Is` method.
* (x/ibc) [#8341](https://github.com/cosmos/cosmos-sdk/pull/8341) Fix query latest consensus state.
* (proto) [#8350](https://github.com/cosmos/cosmos-sdk/pull/8350), [#8361](https://github.com/cosmos/cosmos-sdk/pull/8361) Update gogo proto deps with v1.3.2 security fixes
* (x/ibc) [#8359](https://github.com/cosmos/cosmos-sdk/pull/8359) Add missing UnpackInterfaces functions to IBC Query Responses. Fixes 'cannot unpack Any' error for IBC types.
* (x/bank) [#8317](https://github.com/cosmos/cosmos-sdk/pull/8317) Fix panic when querying for a not found client denomination metadata.

## [v0.40.0](https://github.com/cosmos/cosmos-sdk/releases/tag/v0.40.0) - 2021-01-08

v0.40.0, known as the Stargate release of the Cosmos SDK, is one of the largest releases
of the Cosmos SDK since launch. Please read through this changelog and [release notes](https://github.com/cosmos/cosmos-sdk/blob/v0.40.0/RELEASE_NOTES.md) to make
sure you are aware of any relevant breaking changes.

### Client Breaking Changes

* **CLI**
    * (client/keys) [#5889](https://github.com/cosmos/cosmos-sdk/pull/5889) remove `keys update` command.
    * (x/auth) [#5844](https://github.com/cosmos/cosmos-sdk/pull/5844) `tx sign` command now returns an error when signing is attempted with offline/multisig keys.
    * (x/auth) [#6108](https://github.com/cosmos/cosmos-sdk/pull/6108) `tx sign` command's `--validate-signatures` flag is migrated into a `tx validate-signatures` standalone command.
    * (x/auth) [#7788](https://github.com/cosmos/cosmos-sdk/pull/7788) Remove `tx auth` subcommands, all auth subcommands exist as `tx <subcommand>`
    * (x/genutil) [#6651](https://github.com/cosmos/cosmos-sdk/pull/6651) The `gentx` command has been improved. No longer are `--from` and `--name` flags required. Instead, a single argument, `name`, is required which refers to the key pair in the Keyring. In addition, an optional
    `--moniker` flag can be provided to override the moniker found in `config.toml`.
    * (x/upgrade) [#7697](https://github.com/cosmos/cosmos-sdk/pull/7697) Rename flag name "--time" to "--upgrade-time", "--info" to "--upgrade-info", to keep it consistent with help message.
* **REST / Queriers**
    * (api) [#6426](https://github.com/cosmos/cosmos-sdk/pull/6426) The ability to start an out-of-process API REST server has now been removed. Instead, the API server is now started in-process along with the application and Tendermint. Configuration options have been added to `app.toml` to enable/disable the API server along with additional HTTP server options.
    * (client) [#7246](https://github.com/cosmos/cosmos-sdk/pull/7246) The rest server endpoint `/swagger-ui/` is replaced by `/swagger/`, and contains swagger documentation for gRPC Gateway routes in addition to legacy REST routes. Swagger API is exposed only if set in `app.toml`.
    * (x/auth) [#5702](https://github.com/cosmos/cosmos-sdk/pull/5702) The `x/auth` querier route has changed from `"acc"` to `"auth"`.
    * (x/bank) [#5572](https://github.com/cosmos/cosmos-sdk/pull/5572) The `/bank/balances/{address}` endpoint now returns all account balances or a single balance by denom when the `denom` query parameter is present.
    * (x/evidence) [#5952](https://github.com/cosmos/cosmos-sdk/pull/5952) Remove CLI and REST handlers for querying `x/evidence` parameters.
    * (x/gov) [#6295](https://github.com/cosmos/cosmos-sdk/pull/6295) Fix typo in querying governance params.
* **General**
    * (baseapp) [#6384](https://github.com/cosmos/cosmos-sdk/pull/6384) The `Result.Data` is now a Protocol Buffer encoded binary blob of type `TxData`. The `TxData` contains `Data` which contains a list of Protocol Buffer encoded message data and the corresponding message type.
    * (client) [#5783](https://github.com/cosmos/cosmos-sdk/issues/5783) Unify all coins representations on JSON client requests for governance proposals.
    * (crypto) [#7419](https://github.com/cosmos/cosmos-sdk/pull/7419) The SDK doesn't use Tendermint's `crypto.PubKey`
    interface anymore, and uses instead it's own `PubKey` interface, defined in `crypto/types`. Replace all instances of
    `crypto.PubKey` by `cryptotypes.Pubkey`.
    * (store/rootmulti) [#6390](https://github.com/cosmos/cosmos-sdk/pull/6390) Proofs of empty stores are no longer supported.
    * (store/types) [#5730](https://github.com/cosmos/cosmos-sdk/pull/5730) store.types.Cp() is removed in favour of types.CopyBytes().
    * (x/auth) [#6054](https://github.com/cosmos/cosmos-sdk/pull/6054) Remove custom JSON marshaling for base accounts as multsigs cannot be bech32 decoded.
    * (x/auth/vesting) [#6859](https://github.com/cosmos/cosmos-sdk/pull/6859) Custom JSON marshaling of vesting accounts was removed. Vesting accounts are now marshaled using their default proto or amino JSON representation.
    * (x/bank) [#5785](https://github.com/cosmos/cosmos-sdk/issues/5785) In x/bank errors, JSON strings coerced to valid UTF-8 bytes at JSON marshalling time
    are now replaced by human-readable expressions. This change can potentially break compatibility with all those client side tools
    that parse log messages.
    * (x/evidence) [#7538](https://github.com/cosmos/cosmos-sdk/pull/7538) The ABCI's `Result.Data` field for
    `MsgSubmitEvidence` responses does not contain the raw evidence's hash, but the protobuf encoded
    `MsgSubmitEvidenceResponse` struct.
    * (x/gov) [#7533](https://github.com/cosmos/cosmos-sdk/pull/7533) The ABCI's `Result.Data` field for
    `MsgSubmitProposal` responses does not contain a raw binary encoding of the `proposalID`, but the protobuf encoded
    `MsgSubmitSubmitProposalResponse` struct.
    * (x/gov) [#6859](https://github.com/cosmos/cosmos-sdk/pull/6859) `ProposalStatus` and `VoteOption` are now JSON serialized using its protobuf name, so expect names like `PROPOSAL_STATUS_DEPOSIT_PERIOD` as opposed to `DepositPeriod`.
    * (x/staking) [#7499](https://github.com/cosmos/cosmos-sdk/pull/7499) `BondStatus` is now a protobuf `enum` instead
    of an `int32`, and JSON serialized using its protobuf name, so expect names like `BOND_STATUS_UNBONDING` as opposed
    to `Unbonding`.
    * (x/staking) [#7556](https://github.com/cosmos/cosmos-sdk/pull/7556) The ABCI's `Result.Data` field for
    `MsgBeginRedelegate` and `MsgUndelegate` responses does not contain custom binary marshaled `completionTime`, but the
    protobuf encoded `MsgBeginRedelegateResponse` and `MsgUndelegateResponse` structs respectively

### API Breaking Changes

* **Baseapp / Client**
    * (AppModule) [#7518](https://github.com/cosmos/cosmos-sdk/pull/7518) [#7584](https://github.com/cosmos/cosmos-sdk/pull/7584) Rename `AppModule.RegisterQueryServices` to `AppModule.RegisterServices`, as this method now registers multiple services (the gRPC query service and the protobuf Msg service). A `Configurator` struct is used to hold the different services.
    * (baseapp) [#5865](https://github.com/cosmos/cosmos-sdk/pull/5865) The `SimulationResponse` returned from tx simulation is now JSON encoded instead of Amino binary.
    * (client) [#6290](https://github.com/cosmos/cosmos-sdk/pull/6290) `CLIContext` is renamed to `Context`. `Context` and all related methods have been moved from package context to client.
    * (client) [#6525](https://github.com/cosmos/cosmos-sdk/pull/6525) Removed support for `indent` in JSON responses. Clients should consider piping to an external tool such as `jq`.
    * (client) [#8107](https://github.com/cosmos/cosmos-sdk/pull/8107) Renamed `PrintOutput` and `PrintOutputLegacy`
    methods of the `context.Client` object to `PrintProto` and `PrintObjectLegacy`.
    * (client/flags) [#6632](https://github.com/cosmos/cosmos-sdk/pull/6632) Remove NewCompletionCmd(), the function is now available in tendermint.
    * (client/input) [#5904](https://github.com/cosmos/cosmos-sdk/pull/5904) Removal of unnecessary `GetCheckPassword`, `PrintPrefixed` functions.
    * (client/keys) [#5889](https://github.com/cosmos/cosmos-sdk/pull/5889) Rename `NewKeyBaseFromDir()` -> `NewLegacyKeyBaseFromDir()`.
    * (client/keys) [#5820](https://github.com/cosmos/cosmos-sdk/pull/5820/) Removed method CloseDB from Keybase interface.
    * (client/rpc) [#6290](https://github.com/cosmos/cosmos-sdk/pull/6290) `client` package and subdirs reorganization.
    * (client/lcd) [#6290](https://github.com/cosmos/cosmos-sdk/pull/6290) `CliCtx` of struct `RestServer` in package client/lcd has been renamed to `ClientCtx`.
    * (codec) [#6330](https://github.com/cosmos/cosmos-sdk/pull/6330) `codec.RegisterCrypto` has been moved to the `crypto/codec` package and the global `codec.Cdc` Amino instance has been deprecated and moved to the `codec/legacy_global` package.
    * (codec) [#8080](https://github.com/cosmos/cosmos-sdk/pull/8080) Updated the `codec.Marshaler` interface
        * Moved `MarshalAny` and `UnmarshalAny` helper functions to `codec.Marshaler` and renamed to `MarshalInterface` and
      `UnmarshalInterface` respectively. These functions must take interface as a parameter (not a concrete type nor `Any`
      object). Underneath they use `Any` wrapping for correct protobuf serialization.
    * (crypto) [#6780](https://github.com/cosmos/cosmos-sdk/issues/6780) Move ledger code to its own package.
    * (crypto/types/multisig) [#6373](https://github.com/cosmos/cosmos-sdk/pull/6373) `multisig.Multisignature` has been renamed to `AminoMultisignature`
    * (codec) `*codec.LegacyAmino` is now a wrapper around Amino which provides backwards compatibility with protobuf `Any`. ALL legacy code should use `*codec.LegacyAmino` instead of `*amino.Codec` directly
    * (crypto) [#5880](https://github.com/cosmos/cosmos-sdk/pull/5880) Merge `crypto/keys/mintkey` into `crypto`.
    * (crypto/hd) [#5904](https://github.com/cosmos/cosmos-sdk/pull/5904) `crypto/keys/hd` moved to `crypto/hd`.
    * (crypto/keyring):
    _ [#5866](https://github.com/cosmos/cosmos-sdk/pull/5866) Rename `crypto/keys/` to `crypto/keyring/`.
    _ [#5904](https://github.com/cosmos/cosmos-sdk/pull/5904) `Keybase` -> `Keyring` interfaces migration. `LegacyKeybase` interface is added in order
    to guarantee limited backward compatibility with the old Keybase interface for the sole purpose of migrating keys across the new keyring backends. `NewLegacy`
    constructor is provided [#5889](https://github.com/cosmos/cosmos-sdk/pull/5889) to allow for smooth migration of keys from the legacy LevelDB based implementation
    to new keyring backends. Plus, the package and the new keyring no longer depends on the sdk.Config singleton. Please consult the [package documentation](https://github.com/cosmos/cosmos-sdk/tree/master/crypto/keyring/doc.go) for more
    information on how to implement the new `Keyring` interface. \* [#5858](https://github.com/cosmos/cosmos-sdk/pull/5858) Make Keyring store keys by name and address's hexbytes representation.
    * (export) [#5952](https://github.com/cosmos/cosmos-sdk/pull/5952) `AppExporter` now returns ABCI consensus parameters to be included in marshaled exported state. These parameters must be returned from the application via the `BaseApp`.
    * (simapp) Deprecating and renaming `MakeEncodingConfig` to `MakeTestEncodingConfig` (both in `simapp` and `simapp/params` packages).
    * (store) [#5803](https://github.com/cosmos/cosmos-sdk/pull/5803) The `store.CommitMultiStore` interface now includes the new `snapshots.Snapshotter` interface as well.
    * (types) [#5579](https://github.com/cosmos/cosmos-sdk/pull/5579) The `keepRecent` field has been removed from the `PruningOptions` type.
    The `PruningOptions` type now only includes fields `KeepEvery` and `SnapshotEvery`, where `KeepEvery`
    determines which committed heights are flushed to disk and `SnapshotEvery` determines which of these
    heights are kept after pruning. The `IsValid` method should be called whenever using these options. Methods
    `SnapshotVersion` and `FlushVersion` accept a version arugment and determine if the version should be
    flushed to disk or kept as a snapshot. Note, `KeepRecent` is automatically inferred from the options
    and provided directly the IAVL store.
    * (types) [#5533](https://github.com/cosmos/cosmos-sdk/pull/5533) Refactored `AppModuleBasic` and `AppModuleGenesis`
    to now accept a `codec.JSONMarshaler` for modular serialization of genesis state.
    * (types/rest) [#5779](https://github.com/cosmos/cosmos-sdk/pull/5779) Drop unused Parse{Int64OrReturnBadRequest,QueryParamBool}() functions.
* **Modules**
    * (modules) [#7243](https://github.com/cosmos/cosmos-sdk/pull/7243) Rename `RegisterCodec` to `RegisterLegacyAminoCodec` and `codec.New()` is now renamed to `codec.NewLegacyAmino()`
    * (modules) [#6564](https://github.com/cosmos/cosmos-sdk/pull/6564) Constant `DefaultParamspace` is removed from all modules, use ModuleName instead.
    * (modules) [#5989](https://github.com/cosmos/cosmos-sdk/pull/5989) `AppModuleBasic.GetTxCmd` now takes a single `CLIContext` parameter.
    * (modules) [#5664](https://github.com/cosmos/cosmos-sdk/pull/5664) Remove amino `Codec` from simulation `StoreDecoder`, which now returns a function closure in order to unmarshal the key-value pairs.
    * (modules) [#5555](https://github.com/cosmos/cosmos-sdk/pull/5555) Move `x/auth/client/utils/` types and functions to `x/auth/client/`.
    * (modules) [#5572](https://github.com/cosmos/cosmos-sdk/pull/5572) Move account balance logic and APIs from `x/auth` to `x/bank`.
    * (modules) [#6326](https://github.com/cosmos/cosmos-sdk/pull/6326) `AppModuleBasic.GetQueryCmd` now takes a single `client.Context` parameter.
    * (modules) [#6336](https://github.com/cosmos/cosmos-sdk/pull/6336) `AppModuleBasic.RegisterQueryService` method was added to support gRPC queries, and `QuerierRoute` and `NewQuerierHandler` were deprecated.
    * (modules) [#6311](https://github.com/cosmos/cosmos-sdk/issues/6311) Remove `alias.go` usage
    * (modules) [#6447](https://github.com/cosmos/cosmos-sdk/issues/6447) Rename `blacklistedAddrs` to `blockedAddrs`.
    * (modules) [#6834](https://github.com/cosmos/cosmos-sdk/issues/6834) Add `RegisterInterfaces` method to `AppModuleBasic` to support registration of protobuf interface types.
    * (modules) [#6734](https://github.com/cosmos/cosmos-sdk/issues/6834) Add `TxEncodingConfig` parameter to `AppModuleBasic.ValidateGenesis` command to support JSON tx decoding in `genutil`.
    * (modules) [#7764](https://github.com/cosmos/cosmos-sdk/pull/7764) Added module initialization options:
        * `server/types.AppExporter` requires extra argument: `AppOptions`.
        * `server.AddCommands` requires extra argument: `addStartFlags types.ModuleInitFlags`
        * `x/crisis.NewAppModule` has a new attribute: `skipGenesisInvariants`. [PR](https://github.com/cosmos/cosmos-sdk/pull/7764)
    * (types) [#6327](https://github.com/cosmos/cosmos-sdk/pull/6327) `sdk.Msg` now inherits `proto.Message`, as a result all `sdk.Msg` types now use pointer semantics.
    * (types) [#7032](https://github.com/cosmos/cosmos-sdk/pull/7032) All types ending with `ID` (e.g. `ProposalID`) now end with `Id` (e.g. `ProposalId`), to match default Protobuf generated format. Also see [#7033](https://github.com/cosmos/cosmos-sdk/pull/7033) for more details.
    * (x/auth) [#6029](https://github.com/cosmos/cosmos-sdk/pull/6029) Module accounts have been moved from `x/supply` to `x/auth`.
    * (x/auth) [#6443](https://github.com/cosmos/cosmos-sdk/issues/6443) Move `FeeTx` and `TxWithMemo` interfaces from `x/auth/ante` to `types`.
    * (x/auth) [#7006](https://github.com/cosmos/cosmos-sdk/pull/7006) All `AccountRetriever` methods now take `client.Context` as a parameter instead of as a struct member.
    * (x/auth) [#6270](https://github.com/cosmos/cosmos-sdk/pull/6270) The passphrase argument has been removed from the signature of the following functions and methods: `BuildAndSign`, ` MakeSignature`, ` SignStdTx`, `TxBuilder.BuildAndSign`, `TxBuilder.Sign`, `TxBuilder.SignStdTx`
    * (x/auth) [#6428](https://github.com/cosmos/cosmos-sdk/issues/6428):
        * `NewAnteHandler` and `NewSigVerificationDecorator` both now take a `SignModeHandler` parameter.
        * `SignatureVerificationGasConsumer` now has the signature: `func(meter sdk.GasMeter, sig signing.SignatureV2, params types.Params) error`.
        * The `SigVerifiableTx` interface now has a `GetSignaturesV2() ([]signing.SignatureV2, error)` method and no longer has the `GetSignBytes` method.
    * (x/auth/tx) [#8106](https://github.com/cosmos/cosmos-sdk/pull/8106) change related to missing append functionality in
    client transaction signing
        * added `overwriteSig` argument to `x/auth/client.SignTx` and `client/tx.Sign` functions.
        * removed `x/auth/tx.go:wrapper.GetSignatures`. The `wrapper` provides `TxBuilder` functionality, and it's a private
      structure. That function was not used at all and it's not exposed through the `TxBuilder` interface.
    * (x/bank) [#7327](https://github.com/cosmos/cosmos-sdk/pull/7327) AddCoins and SubtractCoins no longer return a resultingValue and will only return an error.
    * (x/capability) [#7918](https://github.com/cosmos/cosmos-sdk/pull/7918) Add x/capability safety checks:
        * All outward facing APIs will now check that capability is not nil and name is not empty before performing any state-machine changes
        * `SetIndex` has been renamed to `InitializeIndex`
    * (x/evidence) [#7251](https://github.com/cosmos/cosmos-sdk/pull/7251) New evidence types and light client evidence handling. The module function names changed.
    * (x/evidence) [#5952](https://github.com/cosmos/cosmos-sdk/pull/5952) Remove APIs for getting and setting `x/evidence` parameters. `BaseApp` now uses a `ParamStore` to manage Tendermint consensus parameters which is managed via the `x/params` `Substore` type.
    * (x/gov) [#6147](https://github.com/cosmos/cosmos-sdk/pull/6147) The `Content` field on `Proposal` and `MsgSubmitProposal`
    is now `Any` in concordance with [ADR 019](docs/architecture/adr-019-protobuf-state-encoding.md) and `GetContent` should now
    be used to retrieve the actual proposal `Content`. Also the `NewMsgSubmitProposal` constructor now may return an `error`
    * (x/ibc) [#6374](https://github.com/cosmos/cosmos-sdk/pull/6374) `VerifyMembership` and `VerifyNonMembership` now take a `specs []string` argument to specify the proof format used for verification. Most SDK chains can simply use `commitmenttypes.GetSDKSpecs()` for this argument.
    * (x/params) [#5619](https://github.com/cosmos/cosmos-sdk/pull/5619) The `x/params` keeper now accepts a `codec.Marshaller` instead of
    a reference to an amino codec. Amino is still used for JSON serialization.
    * (x/staking) [#6451](https://github.com/cosmos/cosmos-sdk/pull/6451) `DefaultParamspace` and `ParamKeyTable` in staking module are moved from keeper to types to enforce consistency.
    * (x/staking) [#7419](https://github.com/cosmos/cosmos-sdk/pull/7419) The `TmConsPubKey` method on ValidatorI has been
    removed and replaced instead by `ConsPubKey` (which returns a SDK `cryptotypes.PubKey`) and `TmConsPublicKey` (which
    returns a Tendermint proto PublicKey).
    * (x/staking/types) [#7447](https://github.com/cosmos/cosmos-sdk/issues/7447) Remove bech32 PubKey support:
        * `ValidatorI` interface update. `GetConsPubKey` renamed to `TmConsPubKey` (consensus public key must be a tendermint key). `TmConsPubKey`, `GetConsAddr` methods return error.
        * `Validator` update. Methods changed in `ValidatorI` (as described above) and `ToTmValidator` return error.
        * `Validator.ConsensusPubkey` type changed from `string` to `codectypes.Any`.
        * `MsgCreateValidator.Pubkey` type changed from `string` to `codectypes.Any`.
    * (x/supply) [#6010](https://github.com/cosmos/cosmos-sdk/pull/6010) All `x/supply` types and APIs have been moved to `x/bank`.
    * [#6409](https://github.com/cosmos/cosmos-sdk/pull/6409) Rename all IsEmpty methods to Empty across the codebase and enforce consistency.
    * [#6231](https://github.com/cosmos/cosmos-sdk/pull/6231) Simplify `AppModule` interface, `Route` and `NewHandler` methods become only `Route`
    and returns a new `Route` type.
    * (x/slashing) [#6212](https://github.com/cosmos/cosmos-sdk/pull/6212) Remove `Get*` prefixes from key construction functions
    * (server) [#6079](https://github.com/cosmos/cosmos-sdk/pull/6079) Remove `UpgradeOldPrivValFile` (deprecated in Tendermint Core v0.28).
    * [#5719](https://github.com/cosmos/cosmos-sdk/pull/5719) Bump Go requirement to 1.14+

### State Machine Breaking

* **General**

    * (client) [#7268](https://github.com/cosmos/cosmos-sdk/pull/7268) / [#7147](https://github.com/cosmos/cosmos-sdk/pull/7147) Introduce new protobuf based PubKeys, and migrate PubKey in BaseAccount to use this new protobuf based PubKey format

* **Modules**
    * (modules) [#5572](https://github.com/cosmos/cosmos-sdk/pull/5572) Separate balance from accounts per ADR 004.
    _ Account balances are now persisted and retrieved via the `x/bank` module.
    _ Vesting account interface has been modified to account for changes.
    _ Callers to `NewBaseVestingAccount` are responsible for verifying account balance in relation to
    the original vesting amount.
    _ The `SendKeeper` and `ViewKeeper` interfaces in `x/bank` have been modified to account for changes.
    * (x/auth) [#5533](https://github.com/cosmos/cosmos-sdk/pull/5533) Migrate the `x/auth` module to use Protocol Buffers for state
    serialization instead of Amino.
    _ The `BaseAccount.PubKey` field is now represented as a Bech32 string instead of a `crypto.Pubkey`.
    _ `NewBaseAccountWithAddress` now returns a reference to a `BaseAccount`.
    _ The `x/auth` module now accepts a `Codec` interface which extends the `codec.Marshaler` interface by
    requiring a concrete codec to know how to serialize accounts.
    _ The `AccountRetriever` type now accepts a `Codec` in its constructor in order to know how to
    serialize accounts.
    * (x/bank) [#6518](https://github.com/cosmos/cosmos-sdk/pull/6518) Support for global and per-denomination send enabled flags.
        * Existing send_enabled global flag has been moved into a Params structure as `default_send_enabled`.
        * An array of: `{denom: string, enabled: bool}` is added to bank Params to support per-denomination override of global default value.
    * (x/distribution) [#5610](https://github.com/cosmos/cosmos-sdk/pull/5610) Migrate the `x/distribution` module to use Protocol Buffers for state
    serialization instead of Amino. The exact codec used is `codec.HybridCodec` which utilizes Protobuf for binary encoding and Amino
    for JSON encoding.
    _ `ValidatorHistoricalRewards.ReferenceCount` is now of types `uint32` instead of `uint16`.
    _ `ValidatorSlashEvents` is now a struct with `slashevents`.
    _ `ValidatorOutstandingRewards` is now a struct with `rewards`.
    _ `ValidatorAccumulatedCommission` is now a struct with `commission`. \* The `Keeper` constructor now takes a `codec.Marshaler` instead of a concrete Amino codec. This exact type
    provided is specified by `ModuleCdc`.
    * (x/evidence) [#5634](https://github.com/cosmos/cosmos-sdk/pull/5634) Migrate the `x/evidence` module to use Protocol Buffers for state
    serialization instead of Amino.
    _ The `internal` sub-package has been removed in order to expose the types proto file.
    _ The module now accepts a `Codec` interface which extends the `codec.Marshaler` interface by
    requiring a concrete codec to know how to serialize `Evidence` types. \* The `MsgSubmitEvidence` message has been removed in favor of `MsgSubmitEvidenceBase`. The application-level
    codec must now define the concrete `MsgSubmitEvidence` type which must implement the module's `MsgSubmitEvidence`
    interface.
    * (x/evidence) [#5952](https://github.com/cosmos/cosmos-sdk/pull/5952) Remove parameters from `x/evidence` genesis and module state. The `x/evidence` module now solely uses Tendermint consensus parameters to determine of evidence is valid or not.
    * (x/gov) [#5737](https://github.com/cosmos/cosmos-sdk/pull/5737) Migrate the `x/gov` module to use Protocol
    Buffers for state serialization instead of Amino.
    _ `MsgSubmitProposal` will be removed in favor of the application-level proto-defined `MsgSubmitProposal` which
    implements the `MsgSubmitProposalI` interface. Applications should extend the `NewMsgSubmitProposalBase` type
    to define their own concrete `MsgSubmitProposal` types.
    _ The module now accepts a `Codec` interface which extends the `codec.Marshaler` interface by
    requiring a concrete codec to know how to serialize `Proposal` types.
    * (x/mint) [#5634](https://github.com/cosmos/cosmos-sdk/pull/5634) Migrate the `x/mint` module to use Protocol Buffers for state
    serialization instead of Amino. \* The `internal` sub-package has been removed in order to expose the types proto file.
    * (x/slashing) [#5627](https://github.com/cosmos/cosmos-sdk/pull/5627) Migrate the `x/slashing` module to use Protocol Buffers for state
    serialization instead of Amino. The exact codec used is `codec.HybridCodec` which utilizes Protobuf for binary encoding and Amino
    for JSON encoding. \* The `Keeper` constructor now takes a `codec.Marshaler` instead of a concrete Amino codec. This exact type
    provided is specified by `ModuleCdc`.
    * (x/staking) [#6844](https://github.com/cosmos/cosmos-sdk/pull/6844) Validators are now inserted into the unbonding queue based on their unbonding time and height. The relevant keeper APIs are modified to reflect these changes by now also requiring a height.
    * (x/staking) [#6061](https://github.com/cosmos/cosmos-sdk/pull/6061) Allow a validator to immediately unjail when no signing info is present due to
    falling below their minimum self-delegation and never having been bonded. The validator may immediately unjail once they've met their minimum self-delegation.
    * (x/staking) [#5600](https://github.com/cosmos/cosmos-sdk/pull/5600) Migrate the `x/staking` module to use Protocol Buffers for state
    serialization instead of Amino. The exact codec used is `codec.HybridCodec` which utilizes Protobuf for binary encoding and Amino
    for JSON encoding.
    _ `BondStatus` is now of type `int32` instead of `byte`.
    _ Types of `int16` in the `Params` type are now of type `int32`.
    _ Every reference of `crypto.Pubkey` in context of a `Validator` is now of type string. `GetPubKeyFromBech32` must be used to get the `crypto.Pubkey`.
    _ The `Keeper` constructor now takes a `codec.Marshaler` instead of a concrete Amino codec. This exact type
    provided is specified by `ModuleCdc`.
    * (x/staking) [#7979](https://github.com/cosmos/cosmos-sdk/pull/7979) keeper pubkey storage serialization migration
    from bech32 to protobuf.
    * (x/supply) [#6010](https://github.com/cosmos/cosmos-sdk/pull/6010) Removed the `x/supply` module by merging the existing types and APIs into the `x/bank` module.
    * (x/supply) [#5533](https://github.com/cosmos/cosmos-sdk/pull/5533) Migrate the `x/supply` module to use Protocol Buffers for state
    serialization instead of Amino.
    _ The `internal` sub-package has been removed in order to expose the types proto file.
    _ The `x/supply` module now accepts a `Codec` interface which extends the `codec.Marshaler` interface by
    requiring a concrete codec to know how to serialize `SupplyI` types. \* The `SupplyI` interface has been modified to no longer return `SupplyI` on methods. Instead the
    concrete type's receiver should modify the type.
    * (x/upgrade) [#5659](https://github.com/cosmos/cosmos-sdk/pull/5659) Migrate the `x/upgrade` module to use Protocol
    Buffers for state serialization instead of Amino.
    _ The `internal` sub-package has been removed in order to expose the types proto file.
    _ The `x/upgrade` module now accepts a `codec.Marshaler` interface.

### Features

* **Baseapp / Client / REST**
    * (x/auth) [#6213](https://github.com/cosmos/cosmos-sdk/issues/6213) Introduce new protobuf based path for transaction signing, see [ADR020](https://github.com/cosmos/cosmos-sdk/blob/master/docs/architecture/adr-020-protobuf-transaction-encoding.md) for more details
    * (x/auth) [#6350](https://github.com/cosmos/cosmos-sdk/pull/6350) New sign-batch command to sign StdTx batch files.
    * (baseapp) [#5803](https://github.com/cosmos/cosmos-sdk/pull/5803) Added support for taking state snapshots at regular height intervals, via options `snapshot-interval` and `snapshot-keep-recent`.
    * (baseapp) [#7519](https://github.com/cosmos/cosmos-sdk/pull/7519) Add `ServiceMsgRouter` to BaseApp to handle routing of protobuf service `Msg`s. The two new types defined in ADR 031, `sdk.ServiceMsg` and `sdk.MsgRequest` are introduced with this router.
    * (client) [#5921](https://github.com/cosmos/cosmos-sdk/issues/5921) Introduce new gRPC and gRPC Gateway based APIs for querying app & module data. See [ADR021](https://github.com/cosmos/cosmos-sdk/blob/master/docs/architecture/adr-021-protobuf-query-encoding.md) for more details
    * (cli) [#7485](https://github.com/cosmos/cosmos-sdk/pull/7485) Introduce a new optional `--keyring-dir` flag that allows clients to specify a Keyring directory if it does not reside in the directory specified by `--home`.
    * (cli) [#7221](https://github.com/cosmos/cosmos-sdk/pull/7221) Add the option of emitting amino encoded json from the CLI
    * (codec) [#7519](https://github.com/cosmos/cosmos-sdk/pull/7519) `InterfaceRegistry` now inherits `jsonpb.AnyResolver`, and has a `RegisterCustomTypeURL` method to support ADR 031 packing of `Any`s. `AnyResolver` is now a required parameter to `RejectUnknownFields`.
    * (coin) [#6755](https://github.com/cosmos/cosmos-sdk/pull/6755) Add custom regex validation for `Coin` denom by overwriting `CoinDenomRegex` when using `/types/coin.go`.
    * (config) [#7265](https://github.com/cosmos/cosmos-sdk/pull/7265) Support Tendermint block pruning through a new `min-retain-blocks` configuration that can be set in either `app.toml` or via the CLI. This parameter is used in conjunction with other criteria to determine the height at which Tendermint should prune blocks.
    * (events) [#7121](https://github.com/cosmos/cosmos-sdk/pull/7121) The application now derives what events are indexed by Tendermint via the `index-events` configuration in `app.toml`, which is a list of events taking the form `{eventType}.{attributeKey}`.
    * (tx) [#6089](https://github.com/cosmos/cosmos-sdk/pull/6089) Transactions can now have a `TimeoutHeight` set which allows the transaction to be rejected if it's committed at a height greater than the timeout.
    * (rest) [#6167](https://github.com/cosmos/cosmos-sdk/pull/6167) Support `max-body-bytes` CLI flag for the REST service.
    * (genesis) [#7089](https://github.com/cosmos/cosmos-sdk/pull/7089) The `export` command now adds a `initial_height` field in the exported JSON. Baseapp's `CommitMultiStore` now also has a `SetInitialVersion` setter, so it can set the initial store version inside `InitChain` and start a new chain from a given height.
* **General**
    * (crypto/multisig) [#6241](https://github.com/cosmos/cosmos-sdk/pull/6241) Add Multisig type directly to the repo. Previously this was in tendermint.
    * (codec/types) [#8106](https://github.com/cosmos/cosmos-sdk/pull/8106) Adding `NewAnyWithCustomTypeURL` to correctly
    marshal Messages in TxBuilder.
    * (tests) [#6489](https://github.com/cosmos/cosmos-sdk/pull/6489) Introduce package `testutil`, new in-process testing network framework for use in integration and unit tests.
    * (tx) Add new auth/tx gRPC & gRPC-Gateway endpoints for basic querying & broadcasting support
        * [#7842](https://github.com/cosmos/cosmos-sdk/pull/7842) Add TxsByEvent gRPC endpoint
        * [#7852](https://github.com/cosmos/cosmos-sdk/pull/7852) Add tx broadcast gRPC endpoint
    * (tx) [#7688](https://github.com/cosmos/cosmos-sdk/pull/7688) Add a new Tx gRPC service with methods `Simulate` and `GetTx` (by hash).
    * (store) [#5803](https://github.com/cosmos/cosmos-sdk/pull/5803) Added `rootmulti.Store` methods for taking and restoring snapshots, based on `iavl.Store` export/import.
    * (store) [#6324](https://github.com/cosmos/cosmos-sdk/pull/6324) IAVL store query proofs now return CommitmentOp which wraps an ics23 CommitmentProof
    * (store) [#6390](https://github.com/cosmos/cosmos-sdk/pull/6390) `RootMulti` store query proofs now return `CommitmentOp` which wraps `CommitmentProofs`
        * `store.Query` now only returns chained `ics23.CommitmentProof` wrapped in `merkle.Proof`
        * `ProofRuntime` only decodes and verifies `ics23.CommitmentProof`
* **Modules**
    * (modules) [#5921](https://github.com/cosmos/cosmos-sdk/issues/5921) Introduction of Query gRPC service definitions along with REST annotations for gRPC Gateway for each module
    * (modules) [#7540](https://github.com/cosmos/cosmos-sdk/issues/7540) Protobuf service definitions can now be used for
    packing `Msg`s in transactions as defined in [ADR 031](./docs/architecture/adr-031-msg-service.md). All modules now
    define a `Msg` protobuf service.
    * (x/auth/vesting) [#7209](https://github.com/cosmos/cosmos-sdk/pull/7209) Create new `MsgCreateVestingAccount` message type along with CLI handler that allows for the creation of delayed and continuous vesting types.
    * (x/capability) [#5828](https://github.com/cosmos/cosmos-sdk/pull/5828) Capability module integration as outlined in [ADR 3 - Dynamic Capability Store](https://github.com/cosmos/tree/master/docs/architecture/adr-003-dynamic-capability-store.md).
    * (x/crisis) `x/crisis` has a new function: `AddModuleInitFlags`, which will register optional crisis module flags for the start command.
    * (x/ibc) [#5277](https://github.com/cosmos/cosmos-sdk/pull/5277) `x/ibc` changes from IBC alpha. For more details check the [`x/ibc/core/spec`](https://github.com/cosmos/cosmos-sdk/tree/master/x/ibc/core/spec) directory, or the ICS specs below:
        * [ICS 002 - Client Semantics](https://github.com/cosmos/ics/tree/master/spec/ics-002-client-semantics) subpackage
        * [ICS 003 - Connection Semantics](https://github.com/cosmos/ics/blob/master/spec/ics-003-connection-semantics) subpackage
        * [ICS 004 - Channel and Packet Semantics](https://github.com/cosmos/ics/blob/master/spec/ics-004-channel-and-packet-semantics) subpackage
        * [ICS 005 - Port Allocation](https://github.com/cosmos/ics/blob/master/spec/ics-005-port-allocation) subpackage
        * [ICS 006 - Solo Machine Client](https://github.com/cosmos/ics/tree/master/spec/ics-006-solo-machine-client) subpackage
        * [ICS 007 - Tendermint Client](https://github.com/cosmos/ics/blob/master/spec/ics-007-tendermint-client) subpackage
        * [ICS 009 - Loopback Client](https://github.com/cosmos/ics/tree/master/spec/ics-009-loopback-client) subpackage
        * [ICS 020 - Fungible Token Transfer](https://github.com/cosmos/ics/tree/master/spec/ics-020-fungible-token-transfer) subpackage
        * [ICS 023 - Vector Commitments](https://github.com/cosmos/ics/tree/master/spec/ics-023-vector-commitments) subpackage
        * [ICS 024 - Host State Machine Requirements](https://github.com/cosmos/ics/tree/master/spec/ics-024-host-requirements) subpackage
    * (x/ibc) [#6374](https://github.com/cosmos/cosmos-sdk/pull/6374) ICS-23 Verify functions will now accept and verify ics23 CommitmentProofs exclusively
    * (x/params) [#6005](https://github.com/cosmos/cosmos-sdk/pull/6005) Add new CLI command for querying raw x/params parameters by subspace and key.

### Bug Fixes

* **Baseapp / Client / REST**
    * (client) [#5964](https://github.com/cosmos/cosmos-sdk/issues/5964) `--trust-node` is now false by default - for real. Users must ensure it is set to true if they don't want to enable the verifier.
    * (client) [#6402](https://github.com/cosmos/cosmos-sdk/issues/6402) Fix `keys add` `--algo` flag which only worked for Tendermint's `secp256k1` default key signing algorithm.
    * (client) [#7699](https://github.com/cosmos/cosmos-sdk/pull/7699) Fix panic in context when setting invalid nodeURI. `WithNodeURI` does not set the `Client` in the context.
    * (export) [#6510](https://github.com/cosmos/cosmos-sdk/pull/6510/) Field TimeIotaMs now is included in genesis file while exporting.
    * (rest) [#5906](https://github.com/cosmos/cosmos-sdk/pull/5906) Fix an issue that make some REST calls panic when sending invalid or incomplete requests.
    * (crypto) [#7966](https://github.com/cosmos/cosmos-sdk/issues/7966) `Bip44Params` `String()` function now correctly
    returns the absolute HD path by adding the `m/` prefix.
    * (crypto/keyring) [#5844](https://github.com/cosmos/cosmos-sdk/pull/5844) `Keyring.Sign()` methods no longer decode amino signatures when method receivers
    are offline/multisig keys.
    * (store) [#7415](https://github.com/cosmos/cosmos-sdk/pull/7415) Allow new stores to be registered during on-chain upgrades.
* **Modules**
  _ (modules) [#5569](https://github.com/cosmos/cosmos-sdk/issues/5569) `InitGenesis`, for the relevant modules, now ensures module accounts exist.
  _ (x/auth) [#5892](https://github.com/cosmos/cosmos-sdk/pull/5892) Add `RegisterKeyTypeCodec` to register new
  types (eg. keys) to the `auth` module internal amino codec.
  _ (x/bank) [#6536](https://github.com/cosmos/cosmos-sdk/pull/6536) Fix bug in `WriteGeneratedTxResponse` function used by multiple
  REST endpoints. Now it writes a Tx in StdTx format.
  _ (x/genutil) [#5938](https://github.com/cosmos/cosmos-sdk/pull/5938) Fix `InitializeNodeValidatorFiles` error handling.
  _ (x/gentx) [#8183](https://github.com/cosmos/cosmos-sdk/pull/8183) change gentx cmd amount to arg from flag
  _ (x/gov) [#7641](https://github.com/cosmos/cosmos-sdk/pull/7641) Fix tally calculation precision error.
  _ (x/staking) [#6529](https://github.com/cosmos/cosmos-sdk/pull/6529) Export validator addresses (previously was empty).
  _ (x/staking) [#5949](https://github.com/cosmos/cosmos-sdk/pull/5949) Skip staking `HistoricalInfoKey` in simulations as headers are not exported. \* (x/staking) [#6061](https://github.com/cosmos/cosmos-sdk/pull/6061) Allow a validator to immediately unjail when no signing info is present due to
  falling below their minimum self-delegation and never having been bonded. The validator may immediately unjail once they've met their minimum self-delegation.
* **General**
    * (types) [#7038](https://github.com/cosmos/cosmos-sdk/issues/7038) Fix infinite looping of `ApproxRoot` by including a hard-coded maximum iterations limit of 100.
    * (types) [#7084](https://github.com/cosmos/cosmos-sdk/pull/7084) Fix panic when calling `BigInt()` on an uninitialized `Int`.
    * (simulation) [#7129](https://github.com/cosmos/cosmos-sdk/issues/7129) Fix support for custom `Account` and key types on auth's simulation.

### Improvements

* **Baseapp / Client / REST**
    * (baseapp) [#6186](https://github.com/cosmos/cosmos-sdk/issues/6186) Support emitting events during `AnteHandler` execution.
    * (baseapp) [#6053](https://github.com/cosmos/cosmos-sdk/pull/6053) Customizable panic recovery handling added for `app.runTx()` method (as proposed in the [ADR 22](https://github.com/cosmos/cosmos-sdk/blob/master/docs/architecture/adr-022-custom-panic-handling.md)). Adds ability for developers to register custom panic handlers extending standard ones.
    * (client) [#5810](https://github.com/cosmos/cosmos-sdk/pull/5810) Added a new `--offline` flag that allows commands to be executed without an
    internet connection. Previously, `--generate-only` served this purpose in addition to only allowing txs to be generated. Now, `--generate-only` solely
    allows txs to be generated without being broadcasted and disallows Keybase use and `--offline` allows the use of Keybase but does not allow any
    functionality that requires an online connection.
    * (cli) [#7764](https://github.com/cosmos/cosmos-sdk/pull/7764) Update x/banking and x/crisis InitChain to improve node startup time
    * (client) [#5856](https://github.com/cosmos/cosmos-sdk/pull/5856) Added the possibility to set `--offline` flag with config command.
    * (client) [#5895](https://github.com/cosmos/cosmos-sdk/issues/5895) show config options in the config command's help screen.
    * (client/keys) [#8043](https://github.com/cosmos/cosmos-sdk/pull/8043) Add support for export of unarmored private key
    * (client/tx) [#7801](https://github.com/cosmos/cosmos-sdk/pull/7801) Update sign-batch multisig to work online
    * (x/genutil) [#8099](https://github.com/cosmos/cosmos-sdk/pull/8099) `init` now supports a `--recover` flag to recover
    the private validator key from a given mnemonic
* **Modules**
    * (x/auth) [#5702](https://github.com/cosmos/cosmos-sdk/pull/5702) Add parameter querying support for `x/auth`.
    * (x/auth/ante) [#6040](https://github.com/cosmos/cosmos-sdk/pull/6040) `AccountKeeper` interface used for `NewAnteHandler` and handler's decorators to add support of using custom `AccountKeeper` implementations.
    * (x/evidence) [#5952](https://github.com/cosmos/cosmos-sdk/pull/5952) Tendermint Consensus parameters can now be changed via parameter change proposals through `x/gov`.
    * (x/evidence) [#5961](https://github.com/cosmos/cosmos-sdk/issues/5961) Add `StoreDecoder` simulation for evidence module.
    * (x/ibc) [#5948](https://github.com/cosmos/cosmos-sdk/issues/5948) Add `InitGenesis` and `ExportGenesis` functions for `ibc` module.
    * (x/ibc-transfer) [#6871](https://github.com/cosmos/cosmos-sdk/pull/6871) Implement [ADR 001 - Coin Source Tracing](./docs/architecture/adr-001-coin-source-tracing.md).
    * (x/staking) [#6059](https://github.com/cosmos/cosmos-sdk/pull/6059) Updated `HistoricalEntries` parameter default to 100.
    * (x/staking) [#5584](https://github.com/cosmos/cosmos-sdk/pull/5584) Add util function `ToTmValidator` that converts a `staking.Validator` type to `*tmtypes.Validator`.
    * (x/staking) [#6163](https://github.com/cosmos/cosmos-sdk/pull/6163) CLI and REST call to unbonding delegations and delegations now accept
    pagination.
    * (x/staking) [#8178](https://github.com/cosmos/cosmos-sdk/pull/8178) Update default historical header number for stargate
* **General**
    * (crypto) [#7987](https://github.com/cosmos/cosmos-sdk/pull/7987) Fix the inconsistency of CryptoCdc, only use
    `codec/legacy.Cdc`.
    * (logging) [#8072](https://github.com/cosmos/cosmos-sdk/pull/8072) Refactor logging:
    _ Use [zerolog](https://github.com/rs/zerolog) over Tendermint's go-kit logging wrapper.
    _ Introduce Tendermint's `--log_format=plain|json` flag. Using format `json` allows for emitting structured JSON
    logs which can be consumed by an external logging facility (e.g. Loggly). Both formats log to STDERR. \* The existing `--log_level` flag and it's default value now solely relates to the global logging
    level (e.g. `info`, `debug`, etc...) instead of `<module>:<level>`.
    * (rest) [#7649](https://github.com/cosmos/cosmos-sdk/pull/7649) Return an unsigned tx in legacy GET /tx endpoint when signature conversion fails
    * (simulation) [#6002](https://github.com/cosmos/cosmos-sdk/pull/6002) Add randomized consensus params into simulation.
    * (store) [#6481](https://github.com/cosmos/cosmos-sdk/pull/6481) Move `SimpleProofsFromMap` from Tendermint into the SDK.
    * (store) [#6719](https://github.com/cosmos/cosmos-sdk/6754) Add validity checks to stores for nil and empty keys.
    * (SDK) Updated dependencies
        * Updated iavl dependency to v0.15.3
        * Update tendermint to v0.34.1
    * (types) [#7027](https://github.com/cosmos/cosmos-sdk/pull/7027) `Coin(s)` and `DecCoin(s)` updates:
        * Bump denomination max length to 128
        * Allow uppercase letters and numbers in denominations to support [ADR 001](./docs/architecture/adr-001-coin-source-tracing.md)
        * Added `Validate` function that returns a descriptive error
    * (types) [#5581](https://github.com/cosmos/cosmos-sdk/pull/5581) Add convenience functions {,Must}Bech32ifyAddressBytes.
    * (types/module) [#5724](https://github.com/cosmos/cosmos-sdk/issues/5724) The `types/module` package does no longer depend on `x/simulation`.
    * (types) [#5585](https://github.com/cosmos/cosmos-sdk/pull/5585) IBC additions:
        * `Coin` denomination max lenght has been increased to 32.
        * Added `CapabilityKey` alias for `StoreKey` to match IBC spec.
    * (types/rest) [#5900](https://github.com/cosmos/cosmos-sdk/pull/5900) Add Check\*Error function family to spare developers from replicating tons of boilerplate code.
    * (types) [#6128](https://github.com/cosmos/cosmos-sdk/pull/6137) Add `String()` method to `GasMeter`.
    * (types) [#6195](https://github.com/cosmos/cosmos-sdk/pull/6195) Add codespace to broadcast(sync/async) response.
    * (types) [#6897](https://github.com/cosmos/cosmos-sdk/issues/6897) Add KV type from tendermint to `types` directory.
    * (version) [#7848](https://github.com/cosmos/cosmos-sdk/pull/7848) [#7941](https://github.com/cosmos/cosmos-sdk/pull/7941)
    `version --long` output now shows the list of build dependencies and replaced build dependencies.

## Previous Releases

[CHANGELOG of previous versions](https://github.com/cosmos/cosmos-sdk/blob/c17c3caab86a1426a1eef4541e8203f5f54a1a54/CHANGELOG.md#v0391---2020-08-11) (pre Stargate).<|MERGE_RESOLUTION|>--- conflicted
+++ resolved
@@ -174,21 +174,18 @@
     * `InterfaceRegistry` is has unexported methods and implements `protodesc.Resolver` plus the `RangeFiles` and `SigningContext` methods. All implementations of `InterfaceRegistry` by other users must now embed the official implementation.
     * `AminoCodec` is marked as deprecated and no longer implements `Codec.
 * (x/crisis) [#15852](https://github.com/cosmos/cosmos-sdk/pull/15852) Crisis keeper now takes a instance of the address codec to be able to decode user addresses
-<<<<<<< HEAD
+* (x/slashing) [#15875](https://github.com/cosmos/cosmos-sdk/pull/15875) `x/slashing.NewAppModule` now requires an `InterfaceRegistry` parameter.
+* (client) [#15822](https://github.com/cosmos/cosmos-sdk/pull/15822) The return type of the interface method `TxConfig.SignModeHandler` has been changed to `x/tx/signing.HandlerMap`.
+* (x/auth) [#15822](https://github.com/cosmos/cosmos-sdk/pull/15822) The type of struct field `ante.HandlerOptions.SignModeHandler` has been changed to `x/tx/signing.HandlerMap`.
+    * The signature of `NewSigVerificationDecorator` has been changed to accept a `x/tx/signing.HandlerMap`.
+    * The signature of `VerifySignature` has been changed to accept a `x/tx/signing.HandlerMap` and other structs from `x/tx` as arguments.
+    * The signature of `NewTxConfigWithTextual` has been deprecated and its signature changed to accept a `SignModeOptions`.
 * [#15284](https://github.com/cosmos/cosmos-sdk/pull/15284)
   * `sdk.Msg.GetSigners` was deprecated and no longer supported. Use the `cosmos.msg.v1.signer` protobuf annotation instead.
   * `types/tx.Tx` no longer implements `sdk.Tx`.
   * `sdk.Tx` now requires a new methods `GetMsgsV2()`.
 * (x/authx) [#15284](https://github.com/cosmos/cosmos-sdk/pull/15284) `NewKeeper` now requires `codec.Codec`.
 * (x/gov) [#15284](https://github.com/cosmos/cosmos-sdk/pull/15284) `NewKeeper` now requires `codec.Codec`.
-=======
-* (x/slashing) [#15875](https://github.com/cosmos/cosmos-sdk/pull/15875) `x/slashing.NewAppModule` now requires an `InterfaceRegistry` parameter.
-* (client) [#15822](https://github.com/cosmos/cosmos-sdk/pull/15822) The return type of the interface method `TxConfig.SignModeHandler` has been changed to `x/tx/signing.HandlerMap`.
-* (x/auth) [#15822](https://github.com/cosmos/cosmos-sdk/pull/15822) The type of struct field `ante.HandlerOptions.SignModeHandler` has been changed to `x/tx/signing.HandlerMap`.
-    * The signature of `NewSigVerificationDecorator` has been changed to accept a `x/tx/signing.HandlerMap`.
-    * The signature of `VerifySignature` has been changed to accept a `x/tx/signing.HandlerMap` and other structs from `x/tx` as arguments.
-    * The signature of `NewTxConfigWithTextual` has been deprecated and its signature changed to accept a `SignModeOptions`.
->>>>>>> 3ada275c
 
 ### Client Breaking Changes
 
