# Changelog

## 0.20.0

*TBD*

BREAKING CHANGES
* Change default ports from 466xx to 266xx
* AltBytes renamed to Memo, now a string, max 100 characters, costs a bit of gas
* Transactions now take a list of Messages
* Signers of a transaction now only sign over their account and sequence number

FEATURES
* [gaiacli] You can now attach a simple text-only memo to any transaction, with the `--memo` flag
* [lcd] Queried TXs now include the tx hash to identify each tx
* [mockapp] CompleteSetup() no longer takes a testing parameter
* [governance] Implemented MVP
  * Supported proposal types: just binary (pass/fail) TextProposals for now
  * Proposals need deposits to be votable; deposits are burned if proposal fails
  * Delegators delegate votes to validator by default but can override (for their stake)
<<<<<<< HEAD
* Add benchmarks for signing and delivering a block with a single bank transaction
=======
* [tools] make get_tools installs tendermint's linter, and gometalinter
>>>>>>> 7f1169db

FIXES
* \#1259 - fix bug where certain tests that could have a nil pointer in defer
* \#1052 - Make all now works
* Retry on HTTP request failure in CLI tests, add option to retry tests in Makefile
* Fixed bug where chain ID wasn't passed properly in x/bank REST handler

## 0.19.0

*June 13, 2018*

BREAKING CHANGES
* msg.GetSignBytes() now returns bech32-encoded addresses in all cases
* [lcd] REST end-points now include gas
* sdk.Coin now uses sdk.Int, a big.Int wrapper with 256bit range cap

FEATURES
* [x/auth] Added AccountNumbers to BaseAccount and StdTxs to allow for replay protection with account pruning
* [lcd] added an endpoint to query for the SDK version of the connected node

IMPROVEMENTS
* export command now writes current validator set for Tendermint
* [tests] Application module tests now use a mock application
* [gaiacli] Fix error message when account isn't found when running gaiacli account
* [lcd] refactored to eliminate use of global variables, and interdependent tests
* [tests] Added testnet command to gaiad
* [tests] Added localnet targets to Makefile
* [x/stake] More stake tests added to test ByPower index

FIXES
* Fixes consensus fault on testnet - see postmortem [here](https://github.com/cosmos/cosmos-sdk/issues/1197#issuecomment-396823021)
* [x/stake] bonded inflation removed, non-bonded inflation partially implemented
* [lcd] Switch to bech32 for addresses on all human readable inputs and outputs
* [lcd] fixed tx indexing/querying
* [cli] Added `--gas` flag to specify transaction gas limit
* [gaia] Registered slashing message handler
* [x/slashing] Set signInfo.StartHeight correctly for newly bonded validators

FEATURES
* [docs] Reorganize documentation
* [docs] Update staking spec, create WIP spec for slashing, and fees

## 0.18.0

*June 9, 2018*

BREAKING CHANGES

* [stake] candidate -> validator throughout (details in refactor comment)
* [stake] delegate-bond -> delegation throughout
* [stake] `gaiacli query validator` takes and argument instead of using the `--address-candidate` flag
* [stake] introduce `gaiacli query delegations`
* [stake] staking refactor
  * ValidatorsBonded store now take sorted pubKey-address instead of validator owner-address,
    is sorted like Tendermint by pk's address
  * store names more understandable
  * removed temporary ToKick store, just needs a local map!
  * removed distinction between candidates and validators
    * everything is now a validator
    * only validators with a status == bonded are actively validating/receiving rewards
  * Introduction of Unbonding fields, lowlevel logic throughout (not fully implemented with queue)
  * Introduction of PoolShares type within validators,
    replaces three rational fields (BondedShares, UnbondingShares, UnbondedShares
* [x/auth] move stuff specific to auth anteHandler to the auth module rather than the types folder. This includes:
  * StdTx (and its related stuff i.e. StdSignDoc, etc)
  * StdFee
  * StdSignature
  * Account interface
  * Related to this organization, I also:
* [x/auth] got rid of AccountMapper interface (in favor of the struct already in auth module)
* [x/auth] removed the FeeHandler function from the AnteHandler, Replaced with FeeKeeper
* [x/auth] Removed GetSignatures() from Tx interface (as different Tx styles might use something different than StdSignature)
* [store] Removed SubspaceIterator and ReverseSubspaceIterator from KVStore interface and replaced them with helper functions in /types
* [cli] rearranged commands under subcommands
* [stake] remove Tick and add EndBlocker
* Switch to bech32cosmos on all human readable inputs and outputs


FEATURES

* [x/auth] Added ability to change pubkey to auth module
* [baseapp] baseapp now has settable functions for filtering peers by address/port & public key
* [sdk] Gas consumption is now measured as transactions are executed
  * Transactions which run out of gas stop execution and revert state changes
  * A "simulate" query has been added to determine how much gas a transaction will need
  * Modules can include their own gas costs for execution of particular message types
* [stake] Seperation of fee distribution to a new module
* [stake] Creation of a validator/delegation generics in `/types`
* [stake] Helper Description of the store in x/stake/store.md
* [stake] removed use of caches in the stake keeper
* [stake] Added REST API
* [Makefile] Added terraform/ansible playbooks to easily create remote testnets on Digital Ocean


BUG FIXES

* [stake] staking delegator shares exchange rate now relative to equivalent-bonded-tokens the validator has instead of bonded tokens
  ^ this is important for unbonded validators in the power store!
* [cli] fixed cli-bash tests
* [ci] added cli-bash tests
* [basecoin] updated basecoin for stake and slashing
* [docs] fixed references to old cli commands
* [docs] Downgraded Swagger to v2 for downstream compatibility
* auto-sequencing transactions correctly
* query sequence via account store
* fixed duplicate pub_key in stake.Validator
* Auto-sequencing now works correctly
* [gaiacli] Fix error message when account isn't found when running gaiacli account


## 0.17.5

*June 5, 2018*

Update to Tendermint v0.19.9 (Fix evidence reactor, mempool deadlock, WAL panic,
memory leak)

## 0.17.4

*May 31, 2018*

Update to Tendermint v0.19.7 (WAL fixes and more)

## 0.17.3

*May 29, 2018*

Update to Tendermint v0.19.6 (fix fast-sync halt)

## 0.17.5

*June 5, 2018*

Update to Tendermint v0.19.9 (Fix evidence reactor, mempool deadlock, WAL panic,
memory leak)

## 0.17.4

*May 31, 2018*

Update to Tendermint v0.19.7 (WAL fixes and more)

## 0.17.3

*May 29, 2018*

Update to Tendermint v0.19.6 (fix fast-sync halt)

## 0.17.2

_May 20, 2018_

Update to Tendermint v0.19.5 (reduce WAL use, bound the mempool and some rpcs, improve logging)

## 0.17.1 (May 17, 2018)

Update to Tendermint v0.19.4 (fixes a consensus bug and improves logging)

## 0.17.0 (May 15, 2018)

BREAKING CHANGES

* [stake] MarshalJSON -> MarshalBinary
* Queries against the store must be prefixed with the path "/store"

FEATURES

* [gaiacli] Support queries for candidates, delegator-bonds
* [gaiad] Added `gaiad export` command to export current state to JSON
* [x/bank] Tx tags with sender/recipient for indexing & later retrieval
* [x/stake] Tx tags with delegator/candidate for delegation & unbonding, and candidate info for declare candidate / edit validator

IMPROVEMENTS

* [gaiad] Update for Tendermint v0.19.3 (improve `/dump_consensus_state` and add
  `/consensus_state`)
* [spec/ibc] Added spec!
* [spec/stake] Cleanup structure, include details about slashing and
  auto-unbonding
* [spec/governance] Fixup some names and pseudocode
* NOTE: specs are still a work-in-progress ...

BUG FIXES

* Auto-sequencing now works correctly


## 0.16.0 (May 14th, 2018)

BREAKING CHANGES

* Move module REST/CLI packages to x/[module]/client/rest and x/[module]/client/cli
* Gaia simple-staking bond and unbond functions replaced
* [stake] Delegator bonds now store the height at which they were updated
* All module keepers now require a codespace, see basecoin or democoin for usage
* Many changes to names throughout
  * Type as a prefix naming convention applied (ex. BondMsg -> MsgBond)
  * Removed redundancy in names (ex. stake.StakeKeeper -> stake.Keeper)
* Removed SealedAccountMapper
* gaiad init now requires use of `--name` flag
* Removed Get from Msg interface
* types/rational now extends big.Rat

FEATURES:

* Gaia stake commands include, CreateValidator, EditValidator, Delegate, Unbond
* MountStoreWithDB without providing a custom store works.
* Repo is now lint compliant / GoMetaLinter with tendermint-lint integrated into CI
* Better key output, pubkey go-amino hex bytes now output by default
* gaiad init overhaul
  * Create genesis transactions with `gaiad init gen-tx`
  * New genesis account keys are automatically added to the client keybase (introduce `--client-home` flag)
  * Initialize with genesis txs using `--gen-txs` flag
* Context now has access to the application-configured logger
* Add (non-proof) subspace query helper functions
* Add more staking query functions: candidates, delegator-bonds

BUG FIXES

* Gaia now uses stake, ported from github.com/cosmos/gaia


## 0.15.1 (April 29, 2018)

IMPROVEMENTS:

* Update Tendermint to v0.19.1 (includes many rpc fixes)


## 0.15.0 (April 29, 2018)

NOTE: v0.15.0 is a large breaking change that updates the encoding scheme to use
[Amino](github.com/tendermint/go-amino).

For details on how this changes encoding for public keys and addresses,
see the [docs](https://github.com/tendermint/tendermint/blob/v0.19.1/docs/specification/new-spec/encoding.md#public-key-cryptography).

BREAKING CHANGES

* Remove go-wire, use go-amino
* [store] Add `SubspaceIterator` and `ReverseSubspaceIterator` to `KVStore` interface
* [basecoin] NewBasecoinApp takes a `dbm.DB` and uses namespaced DBs for substores

FEATURES:

* Add CacheContext
* Add auto sequencing to client
* Add FeeHandler to ante handler

BUG FIXES

* MountStoreWithDB without providing a custom store works.

## 0.14.1 (April 9, 2018)

BUG FIXES

* [gaiacli] Fix all commands (just a duplicate of basecli for now)

## 0.14.0 (April 9, 2018)

BREAKING CHANGES:

* [client/builder] Renamed to `client/core` and refactored to use a CoreContext
  struct
* [server] Refactor to improve useability and de-duplicate code
* [types] `Result.ToQuery -> Error.QueryResult`
* [makefile] `make build` and `make install` only build/install `gaiacli` and
  `gaiad`. Use `make build_examples` and `make install_examples` for
  `basecoind/basecli` and `democoind/democli`
* [staking] Various fixes/improvements

FEATURES:

* [democoin] Added Proof-of-Work module

BUG FIXES

* [client] Reuse Tendermint RPC client to avoid excessive open files
* [client] Fix setting log level
* [basecoin] Sort coins in genesis

## 0.13.1 (April 3, 2018)

BUG FIXES

* [x/ibc] Fix CLI and relay for IBC txs
* [x/stake] Various fixes/improvements

## 0.13.0 (April 2, 2018)

BREAKING CHANGES

* [basecoin] Remove cool/sketchy modules -> moved to new `democoin`
* [basecoin] NewBasecoinApp takes a `map[string]dbm.DB` as temporary measure
  to allow mounting multiple stores with their own DB until they can share one
* [x/staking] Renamed to `simplestake`
* [builder] Functions don't take `passphrase` as argument
* [server] GenAppParams returns generated seed and address
* [basecoind] `init` command outputs JSON of everything necessary for testnet
* [basecoind] `basecoin.db -> data/basecoin.db`
* [basecli] `data/keys.db -> keys/keys.db`

FEATURES

* [types] `Coin` supports direct arithmetic operations
* [basecoind] Add `show_validator` and `show_node_id` commands
* [x/stake] Initial merge of full staking module!
* [democoin] New example application to demo custom modules

IMPROVEMENTS

* [makefile] `make install`
* [testing] Use `/tmp` for directories so they don't get left in the repo

BUG FIXES

* [basecoin] Allow app to be restarted
* [makefile] Fix build on Windows
* [basecli] Get confirmation before overriding key with same name

## 0.12.0 (March 27 2018)

BREAKING CHANGES

* Revert to old go-wire for now
* glide -> godep
* [types] ErrBadNonce -> ErrInvalidSequence
* [types] Replace tx.GetFeePayer with FeePayer(tx) - returns the first signer
* [types] NewStdTx takes the Fee
* [types] ParseAccount -> AccountDecoder; ErrTxParse -> ErrTxDecoder
* [x/auth] AnteHandler deducts fees
* [x/bank] Move some errors to `types`
* [x/bank] Remove sequence and signature from Input

FEATURES

* [examples/basecoin] New cool module to demonstrate use of state and custom transactions
* [basecoind] `show_node_id` command
* [lcd] Implement the Light Client Daemon and endpoints
* [types/stdlib] Queue functionality
* [store] Subspace iterator on IAVLTree
* [types] StdSignDoc is the document that gets signed (chainid, msg, sequence, fee)
* [types] CodeInvalidPubKey
* [types] StdFee, and StdTx takes the StdFee
* [specs] Progression of MVPs for IBC
* [x/ibc] Initial shell of IBC functionality (no proofs)
* [x/simplestake] Simple staking module with bonding/unbonding

IMPROVEMENTS

* Lots more tests!
* [client/builder] Helpers for forming and signing transactions
* [types] sdk.Address
* [specs] Staking

BUG FIXES

* [x/auth] Fix setting pubkey on new account
* [x/auth] Require signatures to include the sequences
* [baseapp] Dont panic on nil handler
* [basecoin] Check for empty bytes in account and tx

## 0.11.0 (March 1, 2017)

BREAKING CHANGES

* [examples] dummy -> kvstore
* [examples] Remove gaia
* [examples/basecoin] MakeTxCodec -> MakeCodec
* [types] CommitMultiStore interface has new `GetCommitKVStore(key StoreKey) CommitKVStore` method

FEATURES

* [examples/basecoin] CLI for `basecli` and `basecoind` (!)
* [baseapp] router.AddRoute returns Router

IMPROVEMENTS

* [baseapp] Run msg handlers on CheckTx
* [docs] Add spec for REST API
* [all] More tests!

BUG FIXES

* [baseapp] Fix panic on app restart
* [baseapp] InitChain does not call Commit
* [basecoin] Remove IBCStore because mounting multiple stores is currently broken

## 0.10.0 (February 20, 2017)

BREAKING CHANGES

* [baseapp] NewBaseApp(logger, db)
* [baseapp] NewContext(isCheckTx, header)
* [x/bank] CoinMapper -> CoinKeeper

FEATURES

* [examples/gaia] Mock CLI !
* [baseapp] InitChainer, BeginBlocker, EndBlocker
* [baseapp] MountStoresIAVL

IMPROVEMENTS

* [docs] Various improvements.
* [basecoin] Much simpler :)

BUG FIXES

* [baseapp] initialize and reset msCheck and msDeliver properly

## 0.9.0 (February 13, 2017)

BREAKING CHANGES

* Massive refactor. Basecoin works. Still needs <3

## 0.8.1

* Updates for dependencies

## 0.8.0 (December 18, 2017)

* Updates for dependencies

## 0.7.1 (October 11, 2017)

IMPROVEMENTS:

* server/commands: GetInitCmd takes list of options

## 0.7.0 (October 11, 2017)

BREAKING CHANGES:

* Everything has changed, and it's all about to change again, so don't bother using it yet!

## 0.6.2 (July 27, 2017)

IMPROVEMENTS:

* auto-test all tutorials to detect breaking changes
* move deployment scripts from `/scripts` to `/publish` for clarity

BUG FIXES:

* `basecoin init` ensures the address in genesis.json is valid
* fix bug that certain addresses couldn't receive ibc packets

## 0.6.1 (June 28, 2017)

Make lots of small cli fixes that arose when people were using the tools for
the testnet.

IMPROVEMENTS:

* basecoin
  * `basecoin start` supports all flags that `tendermint node` does, such as
    `--rpc.laddr`, `--p2p.seeds`, and `--p2p.skip_upnp`
  * fully supports `--log_level` and `--trace` for logger configuration
  * merkleeyes no longers spams the logs... unless you want it
    * Example: `basecoin start --log_level="merkleeyes:info,state:info,*:error"`
    * Example: `basecoin start --log_level="merkleeyes:debug,state:info,*:error"`
* basecli
  * `basecli init` is more intelligent and only complains if there really was
    a connected chain, not just random files
  * support `localhost:46657` or `http://localhost:46657` format for nodes,
    not just `tcp://localhost:46657`
  * Add `--genesis` to init to specify chain-id and validator hash
    * Example: `basecli init --node=localhost:46657 --genesis=$HOME/.basecoin/genesis.json`
  * `basecli rpc` has a number of methods to easily accept tendermint rpc, and verifies what it can

BUG FIXES:

* basecli
  * `basecli query account` accepts hex account address with or without `0x`
    prefix
  * gives error message when running commands on an unitialized chain, rather
    than some unintelligable panic

## 0.6.0 (June 22, 2017)

Make the basecli command the only way to use client-side, to enforce best
security practices. Lots of enhancements to get it up to production quality.

BREAKING CHANGES:

* ./cmd/commands -> ./cmd/basecoin/commands
* basecli
  * `basecli proof state get` -> `basecli query key`
  * `basecli proof tx get` -> `basecli query tx`
  * `basecli proof state get --app=account` -> `basecli query account`
  * use `--chain-id` not `--chainid` for consistency
  * update to use `--trace` not `--debug` for stack traces on errors
  * complete overhaul on how tx and query subcommands are added. (see counter or trackomatron for examples)
  * no longer supports counter app (see new countercli)
* basecoin
  * `basecoin init` takes an argument, an address to allocate funds to in the genesis
  * removed key2.json
  * removed all client side functionality from it (use basecli now for proofs)
    * no tx subcommand
    * no query subcommand
    * no account (query) subcommand
    * a few other random ones...
  * enhanced relay subcommand
    * relay start did what relay used to do
    * relay init registers both chains on one another (to set it up so relay start just works)
* docs
  * removed `example-plugin`, put `counter` inside `docs/guide`
* app
  * Implements ABCI handshake by proxying merkleeyes.Info()

IMPROVEMENTS:

* `basecoin init` support `--chain-id`
* intergrates tendermint 0.10.0 (not the rc-2, but the real thing)
* commands return error code (1) on failure for easier script testing
* add `reset_all` to basecli, and never delete keys on `init`
* new shutil based unit tests, with better coverage of the cli actions
* just `make fresh` when things are getting stale ;)

BUG FIXES:

* app: no longer panics on missing app_options in genesis (thanks, anton)
* docs: updated all docs... again
* ibc: fix panic on getting BlockID from commit without 100% precommits (still a TODO)

## 0.5.2 (June 2, 2017)

BUG FIXES:

* fix parsing of the log level from Tendermint config (#97)

## 0.5.1 (May 30, 2017)

BUG FIXES:

* fix ibc demo app to use proper tendermint flags, 0.10.0-rc2 compatibility
* Make sure all cli uses new json.Marshal not wire.JSONBytes

## 0.5.0 (May 27, 2017)

BREAKING CHANGES:

* only those related to the tendermint 0.9 -> 0.10 upgrade

IMPROVEMENTS:

* basecoin cli
  * integrates tendermint 0.10.0 and unifies cli (init, unsafe_reset_all, ...)
  * integrate viper, all command line flags can also be defined in environmental variables or config.toml
* genesis file
  * you can define accounts with either address or pub_key
  * sorts coins for you, so no silent errors if not in alphabetical order
* [light-client](https://github.com/tendermint/light-client) integration
  * no longer must you trust the node you connect to, prove everything!
  * new [basecli command](./cmd/basecli/README.md)
  * integrated [key management](https://github.com/tendermint/go-crypto/blob/master/cmd/README.md), stored encrypted locally
  * tracks validator set changes and proves everything from one initial validator seed
  * `basecli proof state` gets complete proofs for any abci state
  * `basecli proof tx` gets complete proof where a tx was stored in the chain
  * `basecli proxy` exposes tendermint rpc, but only passes through results after doing complete verification

BUG FIXES:

* no more silently ignored error with invalid coin names (eg. "17.22foo coin" used to parse as "17 foo", not warning/error)

## 0.4.1 (April 26, 2017)

BUG FIXES:

* Fix bug in `basecoin unsafe_reset_X` where the `priv_validator.json` was not being reset

## 0.4.0 (April 21, 2017)

BREAKING CHANGES:

* CLI now uses Cobra, which forced changes to some of the flag names and orderings

IMPROVEMENTS:

* `basecoin init` doesn't generate error if already initialized
* Much more testing

## 0.3.1 (March 23, 2017)

IMPROVEMENTS:

* CLI returns exit code 1 and logs error before exiting

## 0.3.0 (March 23, 2017)

BREAKING CHANGES:

* Remove `--data` flag and use `BCHOME` to set the home directory (defaults to `~/.basecoin`)
* Remove `--in-proc` flag and start Tendermint in-process by default (expect Tendermint files in $BCHOME/tendermint).
  To start just the ABCI app/server, use `basecoin start --without-tendermint`.
* Consolidate genesis files so the Basecoin genesis is an object under `app_options` in Tendermint genesis. For instance:

```
{
  "app_hash": "",
  "chain_id": "foo_bar_chain",
  "genesis_time": "0001-01-01T00:00:00.000Z",
  "validators": [
    {
      "amount": 10,
      "name": "",
      "pub_key": [
	1,
	"7B90EA87E7DC0C7145C8C48C08992BE271C7234134343E8A8E8008E617DE7B30"
      ]
    }
  ],
  "app_options": {
    "accounts": [{
      "pub_key": {
        "type": "ed25519",
        "data": "6880db93598e283a67c4d88fc67a8858aa2de70f713fe94a5109e29c137100c2"
      },
      "coins": [
        {
          "denom": "blank",
          "amount": 12345
        },
        {
          "denom": "ETH",
          "amount": 654321
        }
      ]
    }],
    "plugin_options": ["plugin1/key1", "value1", "plugin1/key2", "value2"]
  }
}
```

Note the array of key-value pairs is now under `app_options.plugin_options` while the `app_options` themselves are well formed.
We also changed `chainID` to `chain_id` and consolidated to have just one of them.

FEATURES:

* Introduce `basecoin init` and `basecoin unsafe_reset_all`

## 0.2.0 (March 6, 2017)

BREAKING CHANGES:

* Update to ABCI v0.4.0 and Tendermint v0.9.0
* Coins are specified on the CLI as `Xcoin`, eg. `5gold`
* `Cost` is now `Fee`

FEATURES:

* CLI for sending transactions and querying the state,
  designed to be easily extensible as plugins are implemented
* Run Basecoin in-process with Tendermint
* Add `/account` path in Query
* IBC plugin for InterBlockchain Communication
* Demo script of IBC between two chains

IMPROVEMENTS:

* Use new Tendermint `/commit` endpoint for crafting IBC transactions
* More unit tests
* Use go-crypto S structs and go-data for more standard JSON
* Demo uses fewer sleeps

BUG FIXES:

* Various little fixes in coin arithmetic
* More commit validation in IBC
* Return results from transactions

## PreHistory

##### January 14-18, 2017

* Update to Tendermint v0.8.0
* Cleanup a bit and release blog post

##### September 22, 2016

* Basecoin compiles again<|MERGE_RESOLUTION|>--- conflicted
+++ resolved
@@ -18,11 +18,8 @@
   * Supported proposal types: just binary (pass/fail) TextProposals for now
   * Proposals need deposits to be votable; deposits are burned if proposal fails
   * Delegators delegate votes to validator by default but can override (for their stake)
-<<<<<<< HEAD
 * Add benchmarks for signing and delivering a block with a single bank transaction
-=======
 * [tools] make get_tools installs tendermint's linter, and gometalinter
->>>>>>> 7f1169db
 
 FIXES
 * \#1259 - fix bug where certain tests that could have a nil pointer in defer
