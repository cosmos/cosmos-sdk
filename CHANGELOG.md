<!--
Guiding Principles:

Changelogs are for humans, not machines.
There should be an entry for every single version.
The same types of changes should be grouped.
Versions and sections should be linkable.
The latest version comes first.
The release date of each version is displayed.
Mention whether you follow Semantic Versioning.

Usage:

Change log entries are to be added to the Unreleased section under the
appropriate stanza (see below). Each entry should ideally include a tag and
the Github issue reference in the following format:

* (<tag>) \#<issue-number> message

The issue numbers will later be link-ified during the release process so you do
not have to worry about including a link manually, but you can if you wish.

Types of changes (Stanzas):

"Features" for new features.
"Improvements" for changes in existing functionality.
"Deprecated" for soon-to-be removed features.
"Bug Fixes" for any bug fixes.
"Client Breaking" for breaking Protobuf, gRPC and REST routes used by end-users.
"CLI Breaking" for breaking CLI commands.
"API Breaking" for breaking exported APIs used by developers building on SDK.
"State Machine Breaking" for any changes that result in a different AppState given same genesisState and txList.
Ref: https://keepachangelog.com/en/1.0.0/
-->

# Changelog

## [Unreleased]

### Features

<<<<<<< HEAD
* (client/rpc) [#17274](https://github.com/cosmos/cosmos-sdk/pull/17274) Add `QueryEventForTxCmd` cmd to subscribe and wait event for transaction by hash.
=======
* (keyring) [#17424](https://github.com/cosmos/cosmos-sdk/pull/17424) Allows to import private keys encoded in hex. 
>>>>>>> 612f0fef

### Improvements

* (x/gov) [#17387](https://github.com/cosmos/cosmos-sdk/pull/17387) Add `MsgSubmitProposal` `SetMsgs` method. 
* (x/gov) [#17354](https://github.com/cosmos/cosmos-sdk/issues/17354) Emit `VoterAddr` in `proposal_vote` event.
* (x/group, x/gov) [#17220](https://github.com/cosmos/cosmos-sdk/pull/17220) Add `--skip-metadata` flag in `draft-proposal` to skip metadata prompt.
* (x/genutil) [#17296](https://github.com/cosmos/cosmos-sdk/pull/17296) Add `MigrateHandler` to allow reuse migrate genesis related function.
    * In v0.46, v0.47 this function is additive to the `genesis migrate` command. However in v0.50+, adding custom migrations to the `genesis migrate` command is directly possible.

### Bug Fixes

* (server) [#17181](https://github.com/cosmos/cosmos-sdk/pull/17181) Fix `db_backend` lookup fallback from `config.toml`.
* (runtime) [#17284](https://github.com/cosmos/cosmos-sdk/pull/17284) Properly allow to combine depinject-enabled modules and non-depinject-enabled modules in app v2.
* (baseapp) [#17159](https://github.com/cosmos/cosmos-sdk/pull/17159) Validators can propose blocks that exceed the gas limit.
* (baseapp) [#16547](https://github.com/cosmos/cosmos-sdk/pull/16547) Ensure a transaction's gas limit cannot exceed the block gas limit.
* (x/gov,x/group) [#17220](https://github.com/cosmos/cosmos-sdk/pull/17220) Do not try validate `msgURL` as web URL in `draft-proposal` command.
* (cli) [#17188](https://github.com/cosmos/cosmos-sdk/pull/17188) Fix `--output-document` flag in `tx multi-sign`.
* (x/auth) [#17209](https://github.com/cosmos/cosmos-sdk/pull/17209) Internal error on AccountInfo when account's public key is not set.

## [v0.47.4](https://github.com/cosmos/cosmos-sdk/releases/tag/v0.47.4) - 2023-07-17

### Features

* (sims) [#16656](https://github.com/cosmos/cosmos-sdk/pull/16656) Add custom max gas for block for sim config with unlimited as default.

### Improvements

* (cli) [#16856](https://github.com/cosmos/cosmos-sdk/pull/16856) Improve `simd prune` UX by using the app default home directory and set pruning method as first variable argument (defaults to default). `pruning.PruningCmd` rest unchanged for API compability, use `pruning.Cmd` instead.
* (testutil) [#16704](https://github.com/cosmos/cosmos-sdk/pull/16704) Make app config configurator for testing configurable with external modules.
* (deps) [#16565](https://github.com/cosmos/cosmos-sdk/pull/16565) Bump CometBFT to [v0.37.2](https://github.com/cometbft/cometbft/blob/v0.37.2/CHANGELOG.md).

### Bug Fixes

* (x/auth) [#16994](https://github.com/cosmos/cosmos-sdk/pull/16994) Fix regression where querying transactions events with `<=` or `>=` would not work.
* (server) [#16827](https://github.com/cosmos/cosmos-sdk/pull/16827) Properly use `--trace` flag (before it was setting the trace level instead of displaying the stacktraces).
* (x/auth) [#16554](https://github.com/cosmos/cosmos-sdk/pull/16554) `ModuleAccount.Validate` now reports a nil `.BaseAccount` instead of panicking.
* [#16588](https://github.com/cosmos/cosmos-sdk/pull/16588) Propogate snapshotter failures to the caller, (it would create an empty snapshot silently before).
* (x/slashing) [#16784](https://github.com/cosmos/cosmos-sdk/pull/16784) Emit event with the correct reason in `SlashWithInfractionReason`.

## [v0.47.3](https://github.com/cosmos/cosmos-sdk/releases/tag/v0.47.3) - 2023-06-08

### Features

* (baseapp) [#16290](https://github.com/cosmos/cosmos-sdk/pull/16290) Add circuit breaker setter in baseapp.
* (x/group) [#16191](https://github.com/cosmos/cosmos-sdk/pull/16191) Add EventProposalPruned event to group module whenever a proposal is pruned.
* (tx) [#15992](https://github.com/cosmos/cosmos-sdk/pull/15992) Add `WithExtensionOptions` in tx Factory to allow `SetExtensionOptions` with given extension options.

### Improvements

* (baseapp) [#16407](https://github.com/cosmos/cosmos-sdk/pull/16407) Make `DefaultProposalHandler.ProcessProposalHandler` return a ProcessProposal NoOp when using none or a NoOp mempool.
* (deps) [#16083](https://github.com/cosmos/cosmos-sdk/pull/16083) Bumps `proto-builder` image to 0.13.0.
* (client) [#16075](https://github.com/cosmos/cosmos-sdk/pull/16075) Partly revert [#15953](https://github.com/cosmos/cosmos-sdk/issues/15953) and `factory.Prepare` now does nothing in offline mode.
* (server) [#15984](https://github.com/cosmos/cosmos-sdk/pull/15984) Use `cosmossdk.io/log` package for logging instead of CometBFT logger. NOTE: v0.45 and v0.46 were not using CometBFT logger either. This keeps the same underlying logger (zerolog) as in v0.45.x+ and v0.46.x+ but now properly supporting filtered logging.
* (gov) [#15979](https://github.com/cosmos/cosmos-sdk/pull/15979) Improve gov error message when failing to convert v1 proposal to v1beta1.
* (store) [#16067](https://github.com/cosmos/cosmos-sdk/pull/16067) Add local snapshots management commands.
* (server) [#16061](https://github.com/cosmos/cosmos-sdk/pull/16061) Add Comet bootstrap command.
* (snapshots) [#16060](https://github.com/cosmos/cosmos-sdk/pull/16060) Support saving and restoring snapshot locally.
* (x/staking) [#16068](https://github.com/cosmos/cosmos-sdk/pull/16068) Update simulation to allow non-EOA accounts to stake.
* (server) [#16142](https://github.com/cosmos/cosmos-sdk/pull/16142) Remove JSON Indentation from the GRPC to REST gateway's responses. (Saving bandwidth)
* (types) [#16145](https://github.com/cosmos/cosmos-sdk/pull/16145) Rename interface `ExtensionOptionI` back to `TxExtensionOptionI` to avoid breaking change.
* (baseapp) [#16193](https://github.com/cosmos/cosmos-sdk/pull/16193) Add `Close` method to `BaseApp` for custom app to cleanup resource in graceful shutdown.

### Bug Fixes

* Fix [barberry](https://forum.cosmos.network/t/cosmos-sdk-security-advisory-barberry/10825) security vulnerability.
* (server) [#16395](https://github.com/cosmos/cosmos-sdk/pull/16395) Do not override some Comet config is purposely set differently in `InterceptConfigsPreRunHandler`.
* (store) [#16449](https://github.com/cosmos/cosmos-sdk/pull/16449) Fix StateSync Restore by excluding memory store.
* (cli) [#16312](https://github.com/cosmos/cosmos-sdk/pull/16312) Allow any addresses in `client.ValidatePromptAddress`.
* (x/group) [#16017](https://github.com/cosmos/cosmos-sdk/pull/16017) Correctly apply account number in group v2 migration.

### API Breaking Changes

* (testutil) [#14991](https://github.com/cosmos/cosmos-sdk/pull/14991) The `testutil/testdata_pulsar` package has moved to `testutil/testdata/testpb`.  Chains will not notice this breaking change as this package contains testing utilities only used by the SDK internally.

## [v0.47.2](https://github.com/cosmos/cosmos-sdk/releases/tag/v0.47.2) - 2023-04-27

### Improvements

* (x/evidence) [#15908](https://github.com/cosmos/cosmos-sdk/pull/15908) Update the equivocation handler to work with ICS by removing a pubkey check that was performing a no-op for consumer chains.
* (x/slashing) [#15908](https://github.com/cosmos/cosmos-sdk/pull/15908) Remove the validators' pubkey check in the signature handler in order to work with ICS.
* (deps) [#15957](https://github.com/cosmos/cosmos-sdk/pull/15957) Bump CometBFT to [v0.37.1](https://github.com/cometbft/cometbft/blob/v0.37.1/CHANGELOG.md#v0371).
* (store) [#15683](https://github.com/cosmos/cosmos-sdk/pull/15683) `rootmulti.Store.CacheMultiStoreWithVersion` now can handle loading archival states that don't persist any of the module stores the current state has.
* [#15448](https://github.com/cosmos/cosmos-sdk/pull/15448) Automatically populate the block timestamp for historical queries. In contexts where the block timestamp is needed for previous states, the timestamp will now be set. Note, when querying against a node it must be re-synced in order to be able to automatically populate the block timestamp. Otherwise, the block timestamp will be populated for heights going forward once upgraded.
* [#14019](https://github.com/cosmos/cosmos-sdk/issues/14019) Remove the interface casting to allow other implementations of a `CommitMultiStore`.
* (simtestutil) [#15903](https://github.com/cosmos/cosmos-sdk/pull/15903) Add `AppStateFnWithExtendedCbs` with moduleStateCb callback function to allow access moduleState.

### Bug Fixes

* (baseapp) [#15789](https://github.com/cosmos/cosmos-sdk/pull/15789) Ensure `PrepareProposal` and `ProcessProposal` respect `InitialHeight` set by CometBFT when set to a value greater than 1.
* (types) [#15433](https://github.com/cosmos/cosmos-sdk/pull/15433) Allow disabling of account address caches (for printing bech32 account addresses).
* (client/keys) [#15876](https://github.com/cosmos/cosmos-sdk/pull/15876) Fix the JSON output `<appd> keys list --output json` when there are no keys.

## [v0.47.1](https://github.com/cosmos/cosmos-sdk/releases/tag/v0.47.1) - 2023-03-23

### Features

* (x/bank) [#15265](https://github.com/cosmos/cosmos-sdk/pull/15265) Update keeper interface to include `GetAllDenomMetaData`.
* (x/groups) [#14879](https://github.com/cosmos/cosmos-sdk/pull/14879) Add `Query/Groups` query to get all the groups.
* (x/gov,cli) [#14718](https://github.com/cosmos/cosmos-sdk/pull/14718) Added `AddGovPropFlagsToCmd` and `ReadGovPropFlags` functions.
* (cli) [#14655](https://github.com/cosmos/cosmos-sdk/pull/14655) Add a new command to list supported algos.
* (x/genutil,cli) [#15147](https://github.com/cosmos/cosmos-sdk/pull/15147) Add `--initial-height` flag to cli init cmd to provide `genesis.json` with user-defined initial block height.

### Improvements

* (x/distribution) [#15462](https://github.com/cosmos/cosmos-sdk/pull/15462) Add delegator address to the event for withdrawing delegation rewards.
* [#14609](https://github.com/cosmos/cosmos-sdk/pull/14609) Add `RetryForBlocks` method to use in tests that require waiting for a transaction to be included in a block.

### Bug Fixes

* (baseapp) [#15487](https://github.com/cosmos/cosmos-sdk/pull/15487) Reset state before calling PrepareProposal and ProcessProposal.
* (cli) [#15123](https://github.com/cosmos/cosmos-sdk/pull/15123) Fix the CLI `offline` mode behavior to be really offline. The API of `clienttx.NewFactoryCLI` is updated to return an error. 

### Deprecated

* (x/genutil) [#15316](https://github.com/cosmos/cosmos-sdk/pull/15316) Remove requirement on node & IP being included in a gentx.

## [v0.47.0](https://github.com/cosmos/cosmos-sdk/releases/tag/v0.47.0) - 2023-03-14

### Features

* (x/gov) [#15151](https://github.com/cosmos/cosmos-sdk/pull/15151) Add `burn_vote_quorum`, `burn_proposal_deposit_prevote` and `burn_vote_veto` params to allow applications to decide if they would like to burn deposits
* (client) [#14509](https://github.com/cosmos/cosmos-sdk/pull/#14509) Added `AddKeyringFlags` function.
* (x/bank) [#14045](https://github.com/cosmos/cosmos-sdk/pull/14045) Add CLI command `spendable-balances`, which also accepts the flag `--denom`.
* (x/slashing, x/staking) [#14363](https://github.com/cosmos/cosmos-sdk/pull/14363) Add the infraction a validator commited type as an argument to a `SlashWithInfractionReason` keeper method.
* (client) [#14051](https://github.com/cosmos/cosmos-sdk/pull/14051) Add `--grpc` client option.
* (x/genutil) [#14149](https://github.com/cosmos/cosmos-sdk/pull/14149) Add `genutilcli.GenesisCoreCommand` command, which contains all genesis-related sub-commands.
* (x/evidence) [#13740](https://github.com/cosmos/cosmos-sdk/pull/13740) Add new proto field `hash` of type `string` to `QueryEvidenceRequest` which helps to decode the hash properly while using query API.
* (core) [#13306](https://github.com/cosmos/cosmos-sdk/pull/13306) Add a `FormatCoins` function to in `core/coins` to format sdk Coins following the Value Renderers spec.
* (math) [#13306](https://github.com/cosmos/cosmos-sdk/pull/13306) Add `FormatInt` and `FormatDec` functiosn in `math` to format integers and decimals following the Value Renderers spec.
* (x/staking) [#13122](https://github.com/cosmos/cosmos-sdk/pull/13122) Add `UnbondingCanComplete` and `PutUnbondingOnHold` to `x/staking` module.
* [#13437](https://github.com/cosmos/cosmos-sdk/pull/13437) Add new flag `--modules-to-export` in `simd export` command to export only selected modules.
* [#13298](https://github.com/cosmos/cosmos-sdk/pull/13298) Add `AddGenesisAccount` helper func in x/auth module which helps adding accounts to genesis state.
* (x/authz) [#12648](https://github.com/cosmos/cosmos-sdk/pull/12648) Add an allow list, an optional list of addresses allowed to receive bank assets via authz MsgSend grant.
* (sdk.Coins) [#12627](https://github.com/cosmos/cosmos-sdk/pull/12627) Make a Denoms method on sdk.Coins.
* (testutil) [#12973](https://github.com/cosmos/cosmos-sdk/pull/12973) Add generic `testutil.RandSliceElem` function which selects a random element from the list.
* (client) [#12936](https://github.com/cosmos/cosmos-sdk/pull/12936) Add capability to preprocess transactions before broadcasting from a higher level chain.
* (cli) [#13064](https://github.com/cosmos/cosmos-sdk/pull/13064) Add `debug prefixes` to list supported HRP prefixes via .
* (ledger) [#12935](https://github.com/cosmos/cosmos-sdk/pull/12935) Generalize Ledger integration to allow for different apps or keytypes that use SECP256k1.
* (x/bank) [#11981](https://github.com/cosmos/cosmos-sdk/pull/11981) Create the `SetSendEnabled` endpoint for managing the bank's SendEnabled settings.
* (x/auth) [#13210](https://github.com/cosmos/cosmos-sdk/pull/13210) Add `Query/AccountInfo` endpoint for simplified access to basic account info.
* (x/consensus) [#12905](https://github.com/cosmos/cosmos-sdk/pull/12905) Create a new `x/consensus` module that is now responsible for maintaining Tendermint consensus parameters instead of `x/param`. Legacy types remain in order to facilitate parameter migration from the deprecated `x/params`. App developers should ensure that they execute `baseapp.MigrateParams` during their chain upgrade. These legacy types will be removed in a future release.
* (client/tx) [#13670](https://github.com/cosmos/cosmos-sdk/pull/13670) Add validation in `BuildUnsignedTx` to prevent simple inclusion of valid mnemonics

### Improvements

* [#14995](https://github.com/cosmos/cosmos-sdk/pull/14995) Allow unknown fields in `ParseTypedEvent`.
* (store) [#14931](https://github.com/cosmos/cosmos-sdk/pull/14931) Exclude in-memory KVStores, i.e. `StoreTypeMemory`, from CommitInfo commitments.
* (cli) [#14919](https://github.com/cosmos/cosmos-sdk/pull/14919) Fix never assigned error when write validators.
* (x/group) [#14923](https://github.com/cosmos/cosmos-sdk/pull/14923) Fix error while using pagination in `x/group` from CLI.
* (types/coin) [#14715](https://github.com/cosmos/cosmos-sdk/pull/14715) `sdk.Coins.Add` now returns an empty set of coins `sdk.Coins{}` if both coins set are empty.
    * This is a behavior change, as previously `sdk.Coins.Add` would return `nil` in this case.
* (reflection) [#14838](https://github.com/cosmos/cosmos-sdk/pull/14838) We now require that all proto files' import path (i.e. the OS path) matches their fully-qualified package name. For example, proto files with package name `cosmos.my.pkg.v1` should live in the folder `cosmos/my/pkg/v1/*.proto` relatively to the protoc import root folder (usually the root `proto/` folder).
* (baseapp) [#14505](https://github.com/cosmos/cosmos-sdk/pull/14505) PrepareProposal and ProcessProposal now use deliverState for the first block in order to access changes made in InitChain.
* (x/group) [#14527](https://github.com/cosmos/cosmos-sdk/pull/14527) Fix wrong address set in `EventUpdateGroupPolicy`.
* (cli) [#14509](https://github.com/cosmos/cosmos-sdk/pull/14509) Added missing options to keyring-backend flag usage.
* (server) [#14441](https://github.com/cosmos/cosmos-sdk/pull/14441) Fix `--log_format` flag not working.
* (ante) [#14448](https://github.com/cosmos/cosmos-sdk/pull/14448) Return anteEvents when postHandler fail.
* (baseapp) [#13983](https://github.com/cosmos/cosmos-sdk/pull/13983) Don't emit duplicate ante-handler events when a post-handler is defined.
* (x/staking) [#14064](https://github.com/cosmos/cosmos-sdk/pull/14064) Set all fields in `redelegation.String()`.
* (x/upgrade) [#13936](https://github.com/cosmos/cosmos-sdk/pull/13936) Make downgrade verification work again.
* (x/group) [#13742](https://github.com/cosmos/cosmos-sdk/pull/13742) Fix `validate-genesis` when group policy accounts exist.
* (store) [#13516](https://github.com/cosmos/cosmos-sdk/pull/13516) Fix state listener that was observing writes at wrong time.
* (simstestutil) [#15305](https://github.com/cosmos/cosmos-sdk/pull/15305) Add `AppStateFnWithExtendedCb` with callback function to extend rawState.
* (simapp) [#14977](https://github.com/cosmos/cosmos-sdk/pull/14977) Move simulation helpers functions (`AppStateFn` and `AppStateRandomizedFn`) to `testutil/sims`. These takes an extra genesisState argument which is the default state of the app.
* (cli) [#14953](https://github.com/cosmos/cosmos-sdk/pull/14953) Enable profiling block replay during abci handshake with `--cpu-profile`.
* (store) [#14410](https://github.com/cosmos/cosmos-sdk/pull/14410) `rootmulti.Store.loadVersion` has validation to check if all the module stores' height is correct, it will error if any module store has incorrect height.
* (store) [#14189](https://github.com/cosmos/cosmos-sdk/pull/14189) Add config `iavl-lazy-loading` to enable lazy loading of iavl store, to improve start up time of archive nodes, add method `SetLazyLoading` to `CommitMultiStore` interface.
* (deps) [#14830](https://github.com/cosmos/cosmos-sdk/pull/14830) Bump to IAVL `v0.19.5-rc.1`.
* (tools) [#14793](https://github.com/cosmos/cosmos-sdk/pull/14793) Dockerfile optimization.
* (x/gov) [#13010](https://github.com/cosmos/cosmos-sdk/pull/13010) Partial cherry-pick of this issue for adding proposer migration.
* [#14691](https://github.com/cosmos/cosmos-sdk/pull/14691) Change behavior of `sdk.StringifyEvents` to not flatten events attributes by events type.
    * This change only affects ABCI message logs, and not the events field.
* [#14692](https://github.com/cosmos/cosmos-sdk/pull/14692) Improve RPC queries error message when app is at height 0.
* [#14017](https://github.com/cosmos/cosmos-sdk/pull/14017) Simplify ADR-028 and `address.Module`.
    * This updates the [ADR-028](https://docs.cosmos.network/main/architecture/adr-028-public-key-addresses) and enhance the `address.Module` API to support module addresses and sub-module addresses in a backward compatible way.
* (snapshots) [#14608](https://github.com/cosmos/cosmos-sdk/pull/14608/) Deprecate unused structs `SnapshotKVItem` and `SnapshotSchema`.
* [#15243](https://github.com/cosmos/cosmos-sdk/pull/15243) `LatestBlockResponse` & `BlockByHeightResponse` types' field `sdk_block` was incorrectly cast `proposer_address` bytes to validator operator address, now to consensus address
* (x/group, x/gov) [#14483](https://github.com/cosmos/cosmos-sdk/pull/14483) Add support for `[]string` and `[]int` in `draft-proposal` prompt.
* (protobuf) [#14476](https://github.com/cosmos/cosmos-sdk/pull/14476) Clean up protobuf annotations `{accepts,implements}_interface`.
* (x/gov, x/group) [#14472](https://github.com/cosmos/cosmos-sdk/pull/14472) The recommended metadata format for x/gov and x/group proposals now uses an array of strings (instead of a single string) for the `authors` field.
* (crypto) [#14460](https://github.com/cosmos/cosmos-sdk/pull/14460) Check the signature returned by a ledger device against the public key in the keyring.
* [#14356](https://github.com/cosmos/cosmos-sdk/pull/14356) Add `events.GetAttributes` and `event.GetAttribute` methods to simplify the retrieval of an attribute from event(s).
* (types) [#14332](https://github.com/cosmos/cosmos-sdk/issues/14332) Reduce state export time by 50%.
* (types) [#14163](https://github.com/cosmos/cosmos-sdk/pull/14163) Refactor `(coins Coins) Validate()` to avoid unnecessary map.
* [#13881](https://github.com/cosmos/cosmos-sdk/pull/13881) Optimize iteration on nested cached KV stores and other operations in general.
* (x/gov) [#14347](https://github.com/cosmos/cosmos-sdk/pull/14347) Support `v1.Proposal` message in `v1beta1.Proposal.Content`.
* [#13882](https://github.com/cosmos/cosmos-sdk/pull/13882) Add tx `encode` and `decode` endpoints to amino tx service.
  > Note: These endpoints encodes and decodes only amino txs.
* (config) [#13894](https://github.com/cosmos/cosmos-sdk/pull/13894) Support state streaming configuration in `app.toml` template and default configuration.
* (x/nft) [#13836](https://github.com/cosmos/cosmos-sdk/pull/13836) Remove the validation for `classID` and `nftID` from the NFT module.
* [#13789](https://github.com/cosmos/cosmos-sdk/pull/13789) Add tx `encode` and `decode` endpoints to tx service.
  > Note: These endpoints will only encode and decode proto messages, Amino encoding and decoding is not supported.
* [#13619](https://github.com/cosmos/cosmos-sdk/pull/13619) Add new function called LogDeferred to report errors in defers. Use the function in x/bank files.
* (deps) [#13397](https://github.com/cosmos/cosmos-sdk/pull/13397) Bump Go version minimum requirement to `1.19`.
* [#13070](https://github.com/cosmos/cosmos-sdk/pull/13070) Migrate from `gogo/protobuf` to `cosmos/gogoproto`.
* [#12995](https://github.com/cosmos/cosmos-sdk/pull/12995) Add `FormatTime` and `ParseTimeString` methods.
* [#12952](https://github.com/cosmos/cosmos-sdk/pull/12952) Replace keyring module to Cosmos fork.
* [#12352](https://github.com/cosmos/cosmos-sdk/pull/12352) Move the `RegisterSwaggerAPI` logic into a separate helper function in the server package.
* [#12876](https://github.com/cosmos/cosmos-sdk/pull/12876) Remove proposer-based rewards.
* [#12846](https://github.com/cosmos/cosmos-sdk/pull/12846) Remove `RandomizedParams` from the `AppModuleSimulation` interface which is no longer needed.
* (ci) [#12854](https://github.com/cosmos/cosmos-sdk/pull/12854) Use ghcr.io to host the proto builder image. Update proto builder image to go 1.19
* (x/bank) [#12706](https://github.com/cosmos/cosmos-sdk/pull/12706) Added the `chain-id` flag to the `AddTxFlagsToCmd` API. There is no longer a need to explicitly register this flag on commands whens `AddTxFlagsToCmd` is already called.
* [#12717](https://github.com/cosmos/cosmos-sdk/pull/12717) Use injected encoding params in simapp.
* [#12634](https://github.com/cosmos/cosmos-sdk/pull/12634) Move `sdk.Dec` to math package.
* [#12187](https://github.com/cosmos/cosmos-sdk/pull/12187) Add batch operation for x/nft module.
* [#12455](https://github.com/cosmos/cosmos-sdk/pull/12455) Show attempts count in error for signing.
* [#13101](https://github.com/cosmos/cosmos-sdk/pull/13101) Remove weights from `simapp/params` and `testutil/sims`. They are now in their respective modules.
* [#12398](https://github.com/cosmos/cosmos-sdk/issues/12398) Refactor all `x` modules to unit-test via mocks and decouple `simapp`.
* [#13144](https://github.com/cosmos/cosmos-sdk/pull/13144) Add validator distribution info grpc gateway get endpoint.
* [#13168](https://github.com/cosmos/cosmos-sdk/pull/13168) Migrate tendermintdev/proto-builder to ghcr.io. New image `ghcr.io/cosmos/proto-builder:0.8`
* [#13178](https://github.com/cosmos/cosmos-sdk/pull/13178) Add `cosmos.msg.v1.service` protobuf annotation to allow tooling to distinguish between Msg and Query services via reflection.
* [#13236](https://github.com/cosmos/cosmos-sdk/pull/13236) Integrate Filter Logging
* [#13528](https://github.com/cosmos/cosmos-sdk/pull/13528) Update `ValidateMemoDecorator` to only check memo against `MaxMemoCharacters` param when a memo is present.
* [#13651](https://github.com/cosmos/cosmos-sdk/pull/13651) Update `server/config/config.GetConfig` function.
* [#13781](https://github.com/cosmos/cosmos-sdk/pull/13781) Remove `client/keys.KeysCdc`.
* [#13802](https://github.com/cosmos/cosmos-sdk/pull/13802) Add --output-document flag to the export CLI command to allow writing genesis state to a file.
* [#13794](https://github.com/cosmos/cosmos-sdk/pull/13794) `types/module.Manager` now supports the
`cosmossdk.io/core/appmodule.AppModule` API via the new `NewManagerFromMap` constructor.
* [#14175](https://github.com/cosmos/cosmos-sdk/pull/14175) Add `server.DefaultBaseappOptions(appopts)` function to reduce boiler plate in root.go. 

### State Machine Breaking

* (baseapp, x/auth/posthandler) [#13940](https://github.com/cosmos/cosmos-sdk/pull/13940) Update `PostHandler` to receive the `runTx` success boolean.
* (store) [#14378](https://github.com/cosmos/cosmos-sdk/pull/14378) The `CacheKV` store is thread-safe again, which includes improved iteration and deletion logic. Iteration is on a strictly isolated view now, which is breaking from previous behavior.
* (x/bank) [#14538](https://github.com/cosmos/cosmos-sdk/pull/14538) Validate denom in bank balances GRPC queries.
* (x/group) [#14465](https://github.com/cosmos/cosmos-sdk/pull/14465) Add title and summary to proposal struct.
* (x/gov) [#14390](https://github.com/cosmos/cosmos-sdk/pull/14390) Add title, proposer and summary to proposal struct.
* (x/group) [#14071](https://github.com/cosmos/cosmos-sdk/pull/14071) Don't re-tally proposal after voting period end if they have been marked as ACCEPTED or REJECTED.
* (x/group) [#13742](https://github.com/cosmos/cosmos-sdk/pull/13742) Migrate group policy account from module accounts to base account.
* (x/auth)[#13780](https://github.com/cosmos/cosmos-sdk/pull/13780) `id` (type of int64) in `AccountAddressByID` grpc query is now deprecated, update to account-id(type of uint64) to use `AccountAddressByID`.
* (codec) [#13307](https://github.com/cosmos/cosmos-sdk/pull/13307) Register all modules' `Msg`s with group's ModuleCdc so that Amino sign bytes are correctly generated.* (x/gov) 
* (codec) [#13196](https://github.com/cosmos/cosmos-sdk/pull/13196) Register all modules' `Msg`s with gov's ModuleCdc so that Amino sign bytes are correctly generated.
* (group) [#13592](https://github.com/cosmos/cosmos-sdk/pull/13592) Fix group types registration with Amino.
* (x/distribution) [#12852](https://github.com/cosmos/cosmos-sdk/pull/12852) Deprecate `CommunityPoolSpendProposal`. Please execute a `MsgCommunityPoolSpend` message via the new v1 `x/gov` module instead. This message can be used to directly fund the `x/gov` module account.
* (x/bank) [#12610](https://github.com/cosmos/cosmos-sdk/pull/12610) `MsgMultiSend` now allows only a single input.
* (x/bank) [#12630](https://github.com/cosmos/cosmos-sdk/pull/12630) Migrate `x/bank` to self-managed parameters and deprecate its usage of `x/params`.
* (x/auth) [#12475](https://github.com/cosmos/cosmos-sdk/pull/12475) Migrate `x/auth` to self-managed parameters and deprecate its usage of `x/params`.
* (x/slashing) [#12399](https://github.com/cosmos/cosmos-sdk/pull/12399) Migrate `x/slashing` to self-managed parameters and deprecate its usage of `x/params`.
* (x/mint) [#12363](https://github.com/cosmos/cosmos-sdk/pull/12363) Migrate `x/mint` to self-managed parameters and deprecate it's usage of `x/params`.
* (x/distribution) [#12434](https://github.com/cosmos/cosmos-sdk/pull/12434) Migrate `x/distribution` to self-managed parameters and deprecate it's usage of `x/params`.
* (x/crisis) [#12445](https://github.com/cosmos/cosmos-sdk/pull/12445) Migrate `x/crisis` to self-managed parameters and deprecate it's usage of `x/params`.
* (x/gov) [#12631](https://github.com/cosmos/cosmos-sdk/pull/12631) Migrate `x/gov` to self-managed parameters and deprecate it's usage of `x/params`.
* (x/staking) [#12409](https://github.com/cosmos/cosmos-sdk/pull/12409) Migrate `x/staking` to self-managed parameters and deprecate it's usage of `x/params`.
* (x/bank) [#11859](https://github.com/cosmos/cosmos-sdk/pull/11859) Move the SendEnabled information out of the Params and into the state store directly.
* (x/gov) [#12771](https://github.com/cosmos/cosmos-sdk/pull/12771) Initial deposit requirement for proposals at submission time.
* (x/staking) [#12967](https://github.com/cosmos/cosmos-sdk/pull/12967) `unbond` now creates only one unbonding delegation entry when multiple unbondings exist at a single height (e.g. through multiple messages in a transaction).
* (x/auth/vesting) [#13502](https://github.com/cosmos/cosmos-sdk/pull/13502) Add Amino Msg registration for `MsgCreatePeriodicVestingAccount`.

### API Breaking Changes

* Migrate to CometBFT. Follow the migration instructions in the [upgrade guide](./UPGRADING.md#migration-to-cometbft-part-1).
* (simulation) [#14728](https://github.com/cosmos/cosmos-sdk/pull/14728) Rename the `ParamChanges` field to `LegacyParamChange` and `Contents` to `LegacyProposalContents` in `simulation.SimulationState`. Additionally it adds a `ProposalMsgs` field to `simulation.SimulationState`.
* (x/gov) [#14782](https://github.com/cosmos/cosmos-sdk/pull/14782) Move the `metadata` argument in `govv1.NewProposal` alongside `title` and `summary`.
* (x/upgrade) [#14216](https://github.com/cosmos/cosmos-sdk/pull/14216) Change upgrade keeper receiver to upgrade keeper pointers.
* (x/auth) [#13780](https://github.com/cosmos/cosmos-sdk/pull/13780) Querying with `id` (type of int64) in `AccountAddressByID` grpc query now throws error, use account-id(type of uint64) instead.
* (store) [#13516](https://github.com/cosmos/cosmos-sdk/pull/13516) Update State Streaming APIs:
    * Add method `ListenCommit` to `ABCIListener`
    * Move `ListeningEnabled` and  `AddListener` methods to `CommitMultiStore`
    * Remove `CacheWrapWithListeners` from `CacheWrap` and `CacheWrapper` interfaces
    * Remove listening APIs from the caching layer (it should only listen to the `rootmulti.Store`)
    * Add three new options to file streaming service constructor.
    * Modify `ABCIListener` such that any error from any method will always halt the app via `panic`
* (x/auth) [#13877](https://github.com/cosmos/cosmos-sdk/pull/13877) Rename `AccountKeeper`'s `GetNextAccountNumber` to `NextAccountNumber`.
* (x/evidence) [#13740](https://github.com/cosmos/cosmos-sdk/pull/13740) The `NewQueryEvidenceRequest` function now takes `hash` as a HEX encoded `string`.
* (server) [#13485](https://github.com/cosmos/cosmos-sdk/pull/13485) The `Application` service now requires the `RegisterNodeService` method to be implemented.
* [#13437](https://github.com/cosmos/cosmos-sdk/pull/13437) Add a list of modules to export argument in `ExportAppStateAndValidators`.
* (simapp) [#13402](https://github.com/cosmos/cosmos-sdk/pull/13402) Move simulation flags to `x/simulation/client/cli`.
* (simapp) [#13402](https://github.com/cosmos/cosmos-sdk/pull/13402) Move simulation helpers functions (`SetupSimulation`, `SimulationOperations`, `CheckExportSimulation`, `PrintStats`, `GetSimulationLog`) to `testutil/sims`.
* (simapp) [#13402](https://github.com/cosmos/cosmos-sdk/pull/13402) Move `testutil/rest` package to `testutil`.
* (types) [#13380](https://github.com/cosmos/cosmos-sdk/pull/13380) Remove deprecated `sdk.NewLevelDB`.
* (simapp) [#13378](https://github.com/cosmos/cosmos-sdk/pull/13378) Move `simapp.App` to `runtime.AppI`.
* (tx) [#12659](https://github.com/cosmos/cosmos-sdk/pull/12659) Remove broadcast mode `block`.
* (simapp) [#12747](https://github.com/cosmos/cosmos-sdk/pull/12747) Remove `simapp.MakeTestEncodingConfig`. Please use `moduletestutil.MakeTestEncodingConfig` (`types/module/testutil`) in tests instead.
* (x/bank) [#12648](https://github.com/cosmos/cosmos-sdk/pull/12648) `NewSendAuthorization` takes a new argument of an optional list of addresses allowed to receive bank assests via authz MsgSend grant. You can pass `nil` for the same behavior as before, i.e. any recipient is allowed.
* (x/bank) [#12593](https://github.com/cosmos/cosmos-sdk/pull/12593) Add `SpendableCoin` method to `BaseViewKeeper`
* (x/slashing) [#12581](https://github.com/cosmos/cosmos-sdk/pull/12581) Remove `x/slashing` legacy querier.
* (types) [#12355](https://github.com/cosmos/cosmos-sdk/pull/12355) Remove the compile-time `types.DBbackend` variable. Removes usage of the same in server/util.go
* (x/gov) [#12368](https://github.com/cosmos/cosmos-sdk/pull/12369) Gov keeper is now passed by reference instead of copy to make post-construction mutation of Hooks and Proposal Handlers possible at a framework level.
* (simapp) [#12270](https://github.com/cosmos/cosmos-sdk/pull/12270) Remove `invCheckPeriod uint` attribute from `SimApp` struct as per migration of `x/crisis` to app wiring
* (simapp) [#12334](https://github.com/cosmos/cosmos-sdk/pull/12334) Move `simapp.ConvertAddrsToValAddrs` and `simapp.CreateTestPubKeys ` to respectively `simtestutil.ConvertAddrsToValAddrs` and `simtestutil.CreateTestPubKeys` (`testutil/sims`)
* (simapp) [#12312](https://github.com/cosmos/cosmos-sdk/pull/12312) Move `simapp.EmptyAppOptions` to `simtestutil.EmptyAppOptions` (`testutil/sims`)
* (simapp) [#12312](https://github.com/cosmos/cosmos-sdk/pull/12312) Remove `skipUpgradeHeights map[int64]bool` and `homePath string` from `NewSimApp` constructor as per migration of `x/upgrade` to app-wiring.
* (testutil) [#12278](https://github.com/cosmos/cosmos-sdk/pull/12278) Move all functions from `simapp/helpers` to `testutil/sims`
* (testutil) [#12233](https://github.com/cosmos/cosmos-sdk/pull/12233) Move `simapp.TestAddr` to `simtestutil.TestAddr` (`testutil/sims`)
* (x/staking) [#12102](https://github.com/cosmos/cosmos-sdk/pull/12102) Staking keeper now is passed by reference instead of copy. Keeper's SetHooks no longer returns keeper. It updates the keeper in place instead.
* (linting) [#12141](https://github.com/cosmos/cosmos-sdk/pull/12141) Fix usability related linting for database. This means removing the infix Prefix from `prefix.NewPrefixWriter` and such so that it is `prefix.NewWriter` and making `db.DBConnection` and such into `db.Connection`
* (x/distribution) [#12434](https://github.com/cosmos/cosmos-sdk/pull/12434) `x/distribution` module `SetParams` keeper method definition is now updated to return `error`.
* (x/staking) [#12409](https://github.com/cosmos/cosmos-sdk/pull/12409) `x/staking` module `SetParams` keeper method definition is now updated to return `error`.
* (x/crisis) [#12445](https://github.com/cosmos/cosmos-sdk/pull/12445) `x/crisis` module `SetConstantFee` keeper method definition is now updated to return `error`.
* (x/gov) [#12631](https://github.com/cosmos/cosmos-sdk/pull/12631) `x/gov` module refactored to use `Params` as single struct instead of `DepositParams`, `TallyParams` & `VotingParams`.
* (x/gov) [#12631](https://github.com/cosmos/cosmos-sdk/pull/12631) Migrate `x/gov` to self-managed parameters and deprecate it's usage of `x/params`.
* (x/bank) [#12630](https://github.com/cosmos/cosmos-sdk/pull/12630) `x/bank` module `SetParams` keeper method definition is now updated to return `error`.
* (x/bank) [#11859](https://github.com/cosmos/cosmos-sdk/pull/11859) Move the SendEnabled information out of the Params and into the state store directly.
  The information can now be accessed using the BankKeeper.
  Setting can be done using MsgSetSendEnabled as a governance proposal.
  A SendEnabled query has been added to both GRPC and CLI.
* (appModule) Remove `Route`, `QuerierRoute` and `LegacyQuerierHandler` from AppModule Interface.
* (x/modules) Remove all LegacyQueries and related code from modules
* (store) [#11825](https://github.com/cosmos/cosmos-sdk/pull/11825) Make extension snapshotter interface safer to use, renamed the util function `WriteExtensionItem` to `WriteExtensionPayload`.
* (x/genutil)[#12956](https://github.com/cosmos/cosmos-sdk/pull/12956) `genutil.AppModuleBasic` has a new attribute: genesis transaction validation function. The existing validation logic is implemented in `genutiltypes.DefaultMessageValidator`. Use `genutil.NewAppModuleBasic` to create a new genutil Module Basic.
* (codec) [#12964](https://github.com/cosmos/cosmos-sdk/pull/12964) `ProtoCodec.MarshalInterface` now returns an error when serializing unregistered types and a subsequent `ProtoCodec.UnmarshalInterface` would fail.
* (x/staking) [#12973](https://github.com/cosmos/cosmos-sdk/pull/12973) Removed `stakingkeeper.RandomValidator`. Use `testutil.RandSliceElem(r, sk.GetAllValidators(ctx))` instead.
* (x/gov) [#13160](https://github.com/cosmos/cosmos-sdk/pull/13160) Remove custom marshaling of proposl and voteoption.
* (types) [#13430](https://github.com/cosmos/cosmos-sdk/pull/13430) Remove unused code `ResponseCheckTx` and `ResponseDeliverTx`
* (store) [#13529](https://github.com/cosmos/cosmos-sdk/pull/13529) Add method `LatestVersion` to `MultiStore` interface, add method `SetQueryMultiStore` to baesapp to support alternative `MultiStore` implementation for query service.
* (pruning) [#13609](https://github.com/cosmos/cosmos-sdk/pull/13609) Move pruning package to be under store package
* [#13794](https://github.com/cosmos/cosmos-sdk/pull/13794) Most methods on `types/module.AppModule` have been moved to 
extension interfaces. `module.Manager.Modules` is now of type `map[string]interface{}` to support in parallel the new 
`cosmossdk.io/core/appmodule.AppModule` API.

### CLI Breaking Changes

* (genesis) [#14149](https://github.com/cosmos/cosmos-sdk/pull/14149) Add `simd genesis` command, which contains all genesis-related sub-commands.
* (x/genutil) [#13535](https://github.com/cosmos/cosmos-sdk/pull/13535) Replace in `simd init`, the `--staking-bond-denom` flag with `--default-denom` which is used for all default denomination in the genesis, instead of only staking.

### Bug Fixes

* (x/auth/vesting) [#15373](https://github.com/cosmos/cosmos-sdk/pull/15373) Add extra checks when creating a periodic vesting account.
* (x/auth) [#13838](https://github.com/cosmos/cosmos-sdk/pull/13838) Fix calling `String()` and `MarshalYAML` panics when pubkey is set on a `BaseAccount``. 
* (x/evidence) [#13740](https://github.com/cosmos/cosmos-sdk/pull/13740) Fix evidence query API to decode the hash properly.
* (bank) [#13691](https://github.com/cosmos/cosmos-sdk/issues/13691) Fix unhandled error for vesting account transfers, when total vesting amount exceeds total balance.
* [#13553](https://github.com/cosmos/cosmos-sdk/pull/13553) Ensure all parameter validation for decimal types handles nil decimal values.
* [#13145](https://github.com/cosmos/cosmos-sdk/pull/13145) Fix panic when calling `String()` to a Record struct type.
* [#13116](https://github.com/cosmos/cosmos-sdk/pull/13116) Fix a dead-lock in the `Group-TotalWeight` `x/group` invariant.
* (types) [#12154](https://github.com/cosmos/cosmos-sdk/pull/12154) Add `baseAccountGetter` to avoid invalid account error when create vesting account.
* (x/staking) [#12303](https://github.com/cosmos/cosmos-sdk/pull/12303) Use bytes instead of string comparison in delete validator queue
* (store/rootmulti) [#12487](https://github.com/cosmos/cosmos-sdk/pull/12487) Fix non-deterministic map iteration.
* (sdk/dec_coins) [#12903](https://github.com/cosmos/cosmos-sdk/pull/12903) Fix nil `DecCoin` creation when converting `Coins` to `DecCoins`
* (store) [#12945](https://github.com/cosmos/cosmos-sdk/pull/12945) Fix nil end semantics in store/cachekv/iterator when iterating a dirty cache.
* (x/gov) [#13051](https://github.com/cosmos/cosmos-sdk/pull/13051) In SubmitPropsal, when a legacy msg fails it's handler call, wrap the error as ErrInvalidProposalContent (instead of ErrNoProposalHandlerExists).
* (snapshot) [#13400](https://github.com/cosmos/cosmos-sdk/pull/13400) Fix snapshot checksum issue in golang 1.19. 
* (server) [#13778](https://github.com/cosmos/cosmos-sdk/pull/13778) Set Cosmos SDK default endpoints to localhost to avoid unknown exposure of endpoints.
* (x/auth) [#13877](https://github.com/cosmos/cosmos-sdk/pull/13877) Handle missing account numbers during `InitGenesis`.
* (x/gov) [#13918](https://github.com/cosmos/cosmos-sdk/pull/13918) Propagate message errors when executing a proposal.

### Deprecated

* (x/evidence) [#13740](https://github.com/cosmos/cosmos-sdk/pull/13740) The `evidence_hash` field of `QueryEvidenceRequest` has been deprecated and now contains a new field `hash` with type `string`.
* (x/bank) [#11859](https://github.com/cosmos/cosmos-sdk/pull/11859) The Params.SendEnabled field is deprecated and unusable.
  The information can now be accessed using the BankKeeper.
  Setting can be done using MsgSetSendEnabled as a governance proposal.
  A SendEnabled query has been added to both GRPC and CLI.

## Previous Versions

[CHANGELOG of previous versions](https://github.com/cosmos/cosmos-sdk/blob/main/CHANGELOG.md#v0460---2022-07-26).<|MERGE_RESOLUTION|>--- conflicted
+++ resolved
@@ -39,11 +39,8 @@
 
 ### Features
 
-<<<<<<< HEAD
 * (client/rpc) [#17274](https://github.com/cosmos/cosmos-sdk/pull/17274) Add `QueryEventForTxCmd` cmd to subscribe and wait event for transaction by hash.
-=======
 * (keyring) [#17424](https://github.com/cosmos/cosmos-sdk/pull/17424) Allows to import private keys encoded in hex. 
->>>>>>> 612f0fef
 
 ### Improvements
 
