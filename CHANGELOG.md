<!--
Guiding Principles:

Changelogs are for humans, not machines.
There should be an entry for every single version.
The same types of changes should be grouped.
Versions and sections should be linkable.
The latest version comes first.
The release date of each version is displayed.
Mention whether you follow Semantic Versioning.

Usage:

Change log entries are to be added to the Unreleased section under the
appropriate stanza (see below). Each entry is required to include a tag and
the Github issue reference in the following format:

* (<tag>) \#<issue-number> message

The tag should consist of where the change is being made ex. (x/staking), (store)
The issue numbers will later be link-ified during the release process so you do
not have to worry about including a link manually, but you can if you wish.

Types of changes (Stanzas):

"Features" for new features.
"Improvements" for changes in existing functionality.
"Deprecated" for soon-to-be removed features.
"Bug Fixes" for any bug fixes.
"Client Breaking" for breaking Protobuf, gRPC and REST routes used by end-users.
"CLI Breaking" for breaking CLI commands.
"API Breaking" for breaking exported APIs used by developers building on SDK.
"State Machine Breaking" for any changes that result in a different AppState given same genesisState and txList.
Ref: https://keepachangelog.com/en/1.0.0/
-->

# Changelog

## [Unreleased]

### Features

* (types) [#15958](https://github.com/cosmos/cosmos-sdk/pull/15958) Add `module.NewBasicManagerFromManager` for creating a basic module manager from a module manager.
* (runtime) [#15818](https://github.com/cosmos/cosmos-sdk/pull/15818) Provide logger through `depinject` instead of appBuilder.
* (client) [#15597](https://github.com/cosmos/cosmos-sdk/pull/15597) Add status endpoint for clients.
* (testutil/integration) [#15556](https://github.com/cosmos/cosmos-sdk/pull/15556) Introduce `testutil/integration` package for module integration testing.
* (types) [#15735](https://github.com/cosmos/cosmos-sdk/pull/15735) Make `ValidateBasic() error` method of `Msg` interface optional. Modules should validate messages directly in their message handlers ([RFC 001](https://docs.cosmos.network/main/rfc/rfc-001-tx-validation)).
* (x/genutil) [#15679](https://github.com/cosmos/cosmos-sdk/pull/15679) Allow applications to specify a custom genesis migration function for the `genesis migrate` command.
* (client) [#15458](https://github.com/cosmos/cosmos-sdk/pull/15458) Add a `CmdContext` field to client.Context initialized to cobra command's context.
* (core) [#15133](https://github.com/cosmos/cosmos-sdk/pull/15133) Implement RegisterServices in the module manager.
* (x/gov) [#14373](https://github.com/cosmos/cosmos-sdk/pull/14373) Add new proto field `constitution` of type `string` to gov module genesis state, which allows chain builders to lay a strong foundation by specifying purpose.
* (x/genutil) [#15301](https://github.com/cosmos/cosmos-sdk/pull/15031) Add application genesis. The genesis is now entirely managed by the application and passed to CometBFT at note instantiation. Functions that were taking a `cmttypes.GenesisDoc{}` now takes a `genutiltypes.AppGenesis{}`.
* (cli) [#14659](https://github.com/cosmos/cosmos-sdk/pull/14659) Added ability to query blocks by events with queries directly passed to Tendermint, which will allow for full query operator support, e.g. `>`.
* (x/gov) [#14720](https://github.com/cosmos/cosmos-sdk/pull/14720) Upstream expedited proposals from Osmosis.
* (x/auth) [#14650](https://github.com/cosmos/cosmos-sdk/pull/14650) Add Textual SignModeHandler. It is however **NOT** enabled by default, and should only be used for **TESTING** purposes until `SIGN_MODE_TEXTUAL` is fully released.
* (x/crisis) [#14588](https://github.com/cosmos/cosmos-sdk/pull/14588) Use CacheContext() in AssertInvariants()
* (client) [#14342](https://github.com/cosmos/cosmos-sdk/pull/14342) Add `<app> config` command is now a sub-command, for setting, getting and migrating Cosmos SDK configuration files.
* (query) [#14468](https://github.com/cosmos/cosmos-sdk/pull/14468) Implement pagination for collections.
* (x/distribution) [#14322](https://github.com/cosmos/cosmos-sdk/pull/14322) Introduce a new gRPC message handler, `DepositValidatorRewardsPool`, that allows explicit funding of a validator's reward pool.
* [#13473](https://github.com/cosmos/cosmos-sdk/pull/13473) ADR-038: Go plugin system proposal
* (mempool) [#14484](https://github.com/cosmos/cosmos-sdk/pull/14484) Add priority nonce mempool option for transaction replacement.
* (x/bank) [#14894](https://github.com/cosmos/cosmos-sdk/pull/14894) Return a human readable denomination for IBC vouchers when querying bank balances. Added a `ResolveDenom` parameter to `types.QueryAllBalancesRequest` and `--resolve-denom` flag to `GetBalancesCmd()`.
* (x/gov) [#15151](https://github.com/cosmos/cosmos-sdk/pull/15151) Add `burn_vote_quorum`, `burn_proposal_deposit_prevote` and `burn_vote_veto` params to allow applications to decide if they would like to burn deposits
* (runtime) [#15547](https://github.com/cosmos/cosmos-sdk/pull/15547) Allow runtime to pass event core api service to modules
* (telemetry) [#15657](https://github.com/cosmos/cosmos-sdk/pull/15657) Emit more data (go version, sdk version, upgrade height) in prom metrics
* (modulemanager) [#15829](https://github.com/cosmos/cosmos-sdk/pull/15829) add new endblocker interface to handle valset updates
* (core) [#14860](https://github.com/cosmos/cosmos-sdk/pull/14860) Add `Precommit` and `PrepareCheckState` AppModule callbacks.
* (tx) [#15992](https://github.com/cosmos/cosmos-sdk/pull/15992) Add `WithExtensionOptions` in tx Factory to allow `SetExtensionOptions` with given extension options.
* (types/simulation) [#16074](https://github.com/cosmos/cosmos-sdk/pull/16074) Add generic SimulationStoreDecoder for modules using collections.
* (cli) [#16209](https://github.com/cosmos/cosmos-sdk/pull/16209) Make `StartCmd` more customizable.

### Improvements

* (types) [#16076](https://github.com/cosmos/cosmos-sdk/pull/16076) Optimize `ChainAnteDecorators`/`ChainPostDecorators` to instantiate the functions once instead of on every invocation of the returned `AnteHandler`/`PostHandler`.
* (client) [#16075](https://github.com/cosmos/cosmos-sdk/pull/16075) Partly revert [#15953](https://github.com/cosmos/cosmos-sdk/issues/15953) and `factory.Prepare` does nothing in offline mode.
* (server) [#16071](https://github.com/cosmos/cosmos-sdk/pull/16071) When `mempool.max-txs` is set to a negative value, use a no-op mempool (effectively disable the app mempool).
* (simapp) [#15958](https://github.com/cosmos/cosmos-sdk/pull/15958) Refactor SimApp for removing the global basic manager.
* (gov) [#15979](https://github.com/cosmos/cosmos-sdk/pull/15979) Improve gov error message when failing to convert v1 proposal to v1beta1.
* (crypto) [#3129](https://github.com/cosmos/cosmos-sdk/pull/3129) New armor and keyring key derivation uses aead and encryption uses chacha20poly
* (x/slashing) [#15580](https://github.com/cosmos/cosmos-sdk/pull/15580) Refactor the validator's missed block signing window to be a chunked bitmap instead of a "logical" bitmap, significantly reducing the storage footprint.
* (x/gov) [#15554](https://github.com/cosmos/cosmos-sdk/pull/15554) Add proposal result log in `active_proposal` event. When a proposal passes but fails to execute, the proposal result is logged in the `active_proposal` event.
* (mempool) [#15328](https://github.com/cosmos/cosmos-sdk/pull/15328) Improve the `PriorityNonceMempool`
    * Support generic transaction prioritization, instead of `ctx.Priority()`
    * Improve construction through the use of a single `PriorityNonceMempoolConfig` instead of option functions
* (x/authz) [#15164](https://github.com/cosmos/cosmos-sdk/pull/15164) Add `MsgCancelUnbondingDelegation` to staking authorization
* (server) [#15358](https://github.com/cosmos/cosmos-sdk/pull/15358) Add `server.InterceptConfigsAndCreateContext` as alternative to `server.InterceptConfigsPreRunHandler` which does not set the server context and the default SDK logger.
* [#15011](https://github.com/cosmos/cosmos-sdk/pull/15011) Introduce `cosmossdk.io/log` package to provide a consistent logging interface through the SDK. CometBFT logger is now replaced by `cosmossdk.io/log.Logger`.
* (x/auth) [#14758](https://github.com/cosmos/cosmos-sdk/pull/14758) Allow transaction event queries to directly passed to Tendermint, which will allow for full query operator support, e.g. `>`.
* (server) [#15041](https://github.com/cosmos/cosmos-sdk/pull/15041) Remove unnecessary sleeps from gRPC and API server initiation. The servers will start and accept requests as soon as they're ready.
* (x/staking) [#14864](https://github.com/cosmos/cosmos-sdk/pull/14864) `create-validator` CLI command now takes a json file as an arg instead of having a bunch of required flags to it.
* (cli) [#14659](https://github.com/cosmos/cosmos-sdk/pull/14659)  Added ability to query blocks by either height/hash `<app> q block --type=height|hash <height|hash>`.
* (store) [#14410](https://github.com/cosmos/cosmos-sdk/pull/14410) `rootmulti.Store.loadVersion` has validation to check if all the module stores' height is correct, it will error if any module store has incorrect height.
* (x/evidence) [#14757](https://github.com/cosmos/cosmos-sdk/pull/14757) Evidence messages do not need to implement a `.Type()` anymore.
* (x/auth/tx) [#14751](https://github.com/cosmos/cosmos-sdk/pull/14751) Remove `.Type()` and `Route()` methods from all msgs and `legacytx.LegacyMsg` interface.
* [#14529](https://github.com/cosmos/cosmos-sdk/pull/14529) Add new property `BondDenom` to `SimulationState` struct.
* (module) [#14415](https://github.com/cosmos/cosmos-sdk/pull/14415) Loosen assertions in SetOrderBeginBlockers() and SetOrderEndBlockers()
* (context)[#14384](https://github.com/cosmos/cosmos-sdk/pull/14384) refactor(context): Pass EventManager to the context as an interface.
* (types) [#14354](https://github.com/cosmos/cosmos-sdk/pull/14354) improve performance on Context.KVStore and Context.TransientStore by 40%
* (crypto/keyring) [#14151](https://github.com/cosmos/cosmos-sdk/pull/14151) Move keys presentation from `crypto/keyring` to `client/keys`
* (signing) [#14087](https://github.com/cosmos/cosmos-sdk/pull/14087) Add SignModeHandlerWithContext interface with a new `GetSignBytesWithContext` to get the sign bytes using `context.Context` as an argument to access state.
* (server) [#14062](https://github.com/cosmos/cosmos-sdk/pull/14062) Remove rosetta from server start.
* (baseapp) [#14417](https://github.com/cosmos/cosmos-sdk/pull/14417) `SetStreamingService` accepts appOptions, AppCodec and Storekeys needed to set streamers.  
    * Store pacakge no longer has a dependency on baseapp. 
* (store) [#14438](https://github.com/cosmos/cosmos-sdk/pull/14438)  Pass logger from baseapp to store. 
* (store) [#14439](https://github.com/cosmos/cosmos-sdk/pull/14439) Remove global metric gatherer from store. 
    * By default store has a no op metric gatherer, the application developer must set another metric gatherer or us the provided one in `store/metrics`.
* [#14406](https://github.com/cosmos/cosmos-sdk/issues/14406) Migrate usage of types/store.go to store/types/..
* (x/staking) [#14590](https://github.com/cosmos/cosmos-sdk/pull/14590) Return undelegate amount in MsgUndelegateResponse.
* (baseapp) [#15023](https://github.com/cosmos/cosmos-sdk/pull/15023) & [#15213](https://github.com/cosmos/cosmos-sdk/pull/15213) Add `MessageRouter` interface to baseapp and pass it to authz, gov and groups instead of concrete type. 
* (simtestutil) [#15305](https://github.com/cosmos/cosmos-sdk/pull/15305) Add `AppStateFnWithExtendedCb` with callback function to extend rawState.
* (x/consensus) [#15553](https://github.com/cosmos/cosmos-sdk/pull/15553) Migrate consensus module to use collections
* (store/cachekv) [#15767](https://github.com/cosmos/cosmos-sdk/pull/15767) Reduce peak RAM usage during and after InitGenesis
* (x/bank) [#15764](https://github.com/cosmos/cosmos-sdk/pull/15764) Speedup x/bank InitGenesis
* (x/auth) [#15867](https://github.com/cosmos/cosmos-sdk/pull/15867) Support better logging for signature verification failure.
* (types/query) [#16041](https://github.com/cosmos/cosmos-sdk/pull/16041) change pagination max limit to a variable in order to be modifed by application devs
* (server) [#16061](https://github.com/cosmos/cosmos-sdk/pull/16061) add comet bootstrap command
* (x/staking) [#16068](https://github.com/cosmos/cosmos-sdk/pull/16068) Update simulation to allow non-EOA accounts to stake
* (store) [#16067](https://github.com/cosmos/cosmos-sdk/pull/16067) Add local snapshots management commands.
* (server) [#16142](https://github.com/cosmos/cosmos-sdk/pull/16142) Remove JSON Indentation from the GRPC to REST gateway's responses. (Saving bandwidth)
* (baseapp) [#16193](https://github.com/cosmos/cosmos-sdk/pull/16193) Add `Close` method to `BaseApp` for custom app to cleanup resource in graceful shutdown.
* (server) [#16238](https://github.com/cosmos/cosmos-sdk/pull/16238) Don't setup p2p node keys if starting a node in GRPC only mode.

### State Machine Breaking

* (x/group,x/gov) [#16235](https://github.com/cosmos/cosmos-sdk/pull/16235) A group and gov proposal is rejected if the proposal metadata title and summary do not match the proposal title and summary.
* (x/staking) [#15701](https://github.com/cosmos/cosmos-sdk/pull/15701) The `HistoricalInfoKey` has been updated to use a binary format.
* (x/slashing) [#15580](https://github.com/cosmos/cosmos-sdk/pull/15580) The validator slashing window now stores "chunked" bitmap entries for each validator's signing window instead of a single boolean entry per signing window index.
* (x/feegrant) [#14294](https://github.com/cosmos/cosmos-sdk/pull/14294) Moved the logic of rejecting duplicate grant from `msg_server` to `keeper` method.
* (x/staking) [#14590](https://github.com/cosmos/cosmos-sdk/pull/14590) `MsgUndelegateResponse` now includes undelegated amount. `x/staking` module's `keeper.Undelegate` now returns 3 values (completionTime,undelegateAmount,error)  instead of 2.
* (x/staking) (#15731) (https://github.com/cosmos/cosmos-sdk/pull/15731) Introducing a new index to retrieve the delegations by validator efficiently.
* (baseapp) [#15930](https://github.com/cosmos/cosmos-sdk/pull/15930) change vote info provided by prepare and process proposal to the one in the block 

### API Breaking Changes

* (x/mint) [#16179](https://github.com/cosmos/cosmos-sdk/issues/16179) `NewKeeper` now takes a `KVStoreService` instead of a `StoreKey`, and methods in the `Keeper` now take a `context.Context` instead of a `sdk.Context` and return an `error`.
* (x/crisis) [#16216](https://github.com/cosmos/cosmos-sdk/issues/16216) `NewKeeper` now takes a `KVStoreService` instead of a `StoreKey`, methods in the `Keeper` now take a `context.Context` instead of a `sdk.Context` and return an `error` instead of panicking.
* (x/gov) [#15988](https://github.com/cosmos/cosmos-sdk/issues/15988) `NewKeeper` now takes a `KVStoreService` instead of a `StoreKey`, methods in the `Keeper` now take a `context.Context` instead of a `sdk.Context` and return an `error` (instead of panicking or returning a `found bool`). Iterators callback functions now return an error instead of a `bool`.
* (x/auth) [#15985](https://github.com/cosmos/cosmos-sdk/pull/15985) The `AccountKeeper` does not expose the `QueryServer` and `MsgServer` APIs anymore.
* (x/authz) [#15962](https://github.com/cosmos/cosmos-sdk/issues/15962) `NewKeeper` now takes a `KVStoreService` instead of a `StoreKey`, methods in the `Keeper` now take a `context.Context` instead of a `sdk.Context`. The `Authorization` interface's `Accept` method now takes a `context.Context` instead of a `sdk.Context`.
* (x/distribution) [#15948](https://github.com/cosmos/cosmos-sdk/issues/15948) `NewKeeper` now takes a `KVStoreService` instead of a `StoreKey` and methods in the `Keeper` now take a `context.Context` instead of a `sdk.Context`. Keeper methods also now return an `error`.
* (x/bank) [#15891](https://github.com/cosmos/cosmos-sdk/issues/15891) `NewKeeper` now takes a `KVStoreService` instead of a `StoreKey` and methods in the `Keeper` now take a `context.Context` instead of a `sdk.Context`. Also `FundAccount` and `FundModuleAccount` from the `testutil` package accept a `context.Context` instead of a `sdk.Context`, and it's position was moved to the first place.
* (x/bank) [#15818](https://github.com/cosmos/cosmos-sdk/issues/15818) `BaseViewKeeper`'s `Logger` method now doesn't require a context. `NewBaseKeeper`, `NewBaseSendKeeper` and `NewBaseViewKeeper` now also require a `log.Logger` to be passed in.
* (client) [#15597](https://github.com/cosmos/cosmos-sdk/pull/15597) `RegisterNodeService` now requires a config parameter.
* (x/*all*) [#15648](https://github.com/cosmos/cosmos-sdk/issues/15648) Make `SetParams` consistent across all modules and validate the params at the message handling instead of `SetParams` method.
* (x/genutil) [#15679](https://github.com/cosmos/cosmos-sdk/pull/15679) `MigrateGenesisCmd` now takes a `MigrationMap` instead of having the SDK genesis migration hardcoded.
* (client) [#15673](https://github.com/cosmos/cosmos-sdk/pull/15673) Move `client/keys.OutputFormatJSON` and `client/keys.OutputFormatText` to `client/flags` package.
* (x/nft) [#15588](https://github.com/cosmos/cosmos-sdk/pull/15588) `NewKeeper` now takes a `KVStoreService` instead of a `StoreKey` and methods in the `Keeper` now take a `context.Context` instead of a `sdk.Context`. 
* (x/auth) [#15520](https://github.com/cosmos/cosmos-sdk/pull/15520) `NewAccountKeeper` now takes a `KVStoreService` instead of a `StoreKey` and methods in the `Keeper` now take a `context.Context` instead of a `sdk.Context`. 
* (x/consensus) [#15517](https://github.com/cosmos/cosmos-sdk/pull/15517) `NewKeeper` now takes a `KVStoreService` instead of a `StoreKey`.
* (x/bank) [#15477](https://github.com/cosmos/cosmos-sdk/pull/15477) `banktypes.NewMsgMultiSend` and `keeper.InputOutputCoins` only accept one input.
* (mempool) [#15328](https://github.com/cosmos/cosmos-sdk/pull/15328) The `PriorityNonceMempool` is now generic over type `C comparable` and takes a single `PriorityNonceMempoolConfig[C]` argument. See `DefaultPriorityNonceMempoolConfig` for how to construct the configuration and a `TxPriority` type.
* (server) [#15358](https://github.com/cosmos/cosmos-sdk/pull/15358) Remove `server.ErrorCode` that was not used anywhere.
* [#15211](https://github.com/cosmos/cosmos-sdk/pull/15211) Remove usage of `github.com/cometbft/cometbft/libs/bytes.HexBytes` in favor of `[]byte` thorough the SDK.
* [#15011](https://github.com/cosmos/cosmos-sdk/pull/15011) All functions that were taking a CometBFT logger, now take `cosmossdk.io/log.Logger` instead.
* (x/auth) [#14758](https://github.com/cosmos/cosmos-sdk/pull/14758) Refactor transaction searching:
    * Refactor `QueryTxsByEvents` to accept a `query` of type `string` instead of `events` of type `[]string`
    * Pass `prove=false` to Tendermint's `TxSearch` RPC method
    * Refactor CLI methods to accept `--query` flag instead of `--events`
* (server) [#15041](https://github.com/cosmos/cosmos-sdk/pull/15041) Refactor how gRPC and API servers are started to remove unnecessary sleeps:
    * Remove `ServerStartTime` constant.
    * Rename `WaitForQuitSignals` to `ListenForQuitSignals`. Note, this function is no longer blocking. Thus the caller is expected to provide a `context.CancelFunc` which indicates that when a signal is caught, that any spawned processes can gracefully exit.
    * `api.Server#Start` now accepts a `context.Context`. The caller is responsible for ensuring that the context is canceled such that the API server can gracefully exit. The caller does not need to stop the server.
    * To start the gRPC server you must first create the server via `NewGRPCServer`, after which you can start the gRPC server via `StartGRPCServer` which accepts a `context.Context`. The caller is responsible for ensuring that the context is canceled such that the gRPC server can gracefully exit. The caller does not need to stop the server.
* (types) [#15067](https://github.com/cosmos/cosmos-sdk/pull/15067) Remove deprecated alias from `types/errors`. Use `cosmossdk.io/errors` instead.
* (testutil) [#14991](https://github.com/cosmos/cosmos-sdk/pull/14991) The `testutil/testdata_pulsar` package has moved to `testutil/testdata/testpb`.
* (simapp) [#14977](https://github.com/cosmos/cosmos-sdk/pull/14977) Move simulation helpers functions (`AppStateFn` and `AppStateRandomizedFn`) to `testutil/sims`. These takes an extra genesisState argument which is the default state of the app.
* (x/gov) [#14720](https://github.com/cosmos/cosmos-sdk/pull/14720) Add an expedited field in the gov v1 proposal and `MsgNewMsgProposal`.
* [#14847](https://github.com/cosmos/cosmos-sdk/pull/14847) App and ModuleManager methods `InitGenesis`, `ExportGenesis`, `BeginBlock` and `EndBlock` now also return an error.
* (x/upgrade) [#14764](https://github.com/cosmos/cosmos-sdk/pull/14764) The `x/upgrade` module is extracted to have a separate go.mod file which allows it to be a standalone module. 
* (store) [#14746](https://github.com/cosmos/cosmos-sdk/pull/14746) Extract Store in its own go.mod and rename the package to `cosmossdk.io/store`.
* (simulation) [#14751](https://github.com/cosmos/cosmos-sdk/pull/14751) Remove the `MsgType` field from `simulation.OperationInput` struct.
* (crypto/keyring) [#13734](https://github.com/cosmos/cosmos-sdk/pull/13834) The keyring's `Sign` method now takes a new `signMode` argument. It is only used if the signing key is a Ledger hardware device. You can set it to 0 in all other cases.
* (x/evidence) [14724](https://github.com/cosmos/cosmos-sdk/pull/14724) Extract Evidence in its own go.mod and rename the package to `cosmossdk.io/x/evidence`.
* (x/nft) [#14725](https://github.com/cosmos/cosmos-sdk/pull/14725) Extract NFT in its own go.mod and rename the package to `cosmossdk.io/x/nft`.
* (tx) [#14634](https://github.com/cosmos/cosmos-sdk/pull/14634) Move the `tx` go module to `x/tx`.
* (snapshots) [#14597](https://github.com/cosmos/cosmos-sdk/pull/14597) Move `snapshots` to `store/snapshots`, rename and bump proto package to v1.
* (crypto/keyring) [#14151](https://github.com/cosmos/cosmos-sdk/pull/14151) Move keys presentation from `crypto/keyring` to `client/keys`
* (modules) [#13850](https://github.com/cosmos/cosmos-sdk/pull/13850) and [#14046](https://github.com/cosmos/cosmos-sdk/pull/14046) Remove gogoproto stringer annotations. This removes the custom `String()` methods on all types that were using the annotations.
* (x/auth) [#13850](https://github.com/cosmos/cosmos-sdk/pull/13850/) Remove `MarshalYAML` methods from module (`x/...`) types.
* (store) [#11825](https://github.com/cosmos/cosmos-sdk/pull/11825) Make extension snapshotter interface safer to use, renamed the util function `WriteExtensionItem` to `WriteExtensionPayload`.
* (signing) [#13701](https://github.com/cosmos/cosmos-sdk/pull/) Add `context.Context` as an argument `x/auth/signing.VerifySignature`.
* (snapshots) [14048](https://github.com/cosmos/cosmos-sdk/pull/14048) Move the Snapshot package to the store package. This is done in an effort group all storage related logic under one package.
* (baseapp) [#14050](https://github.com/cosmos/cosmos-sdk/pull/14050) refactor `ABCIListener` interface to accept go contexts
* (store/streaming)[#14603](https://github.com/cosmos/cosmos-sdk/pull/14603) `StoreDecoderRegistry` moved from store to `types/simulations` this breaks the `AppModuleSimulation` interface. 
* (x/staking) [#14590](https://github.com/cosmos/cosmos-sdk/pull/14590) `MsgUndelegateResponse` now includes undelegated amount. `x/staking` module's `keeper.Undelegate` now returns 3 values (completionTime,undelegateAmount,error)  instead of 2.
* (x/feegrant) [#14649](https://github.com/cosmos/cosmos-sdk/pull/14649) Extract Feegrant in its own go.mod and rename the package to `cosmossdk.io/x/feegrant`.
* (x/bank) [#14894](https://github.com/cosmos/cosmos-sdk/pull/14894) Allow a human readable denomination for coins when querying bank balances. Added a `ResolveDenom` parameter to `types.QueryAllBalancesRequest`.
* (crypto) [#15070](https://github.com/cosmos/cosmos-sdk/pull/15070) `GenerateFromPassword` and `Cost` from `bcrypt.go` now take a `uint32` instead of a `int` type.  
* (x/capability) [#15344](https://github.com/cosmos/cosmos-sdk/pull/15344) Capability module was removed and is now housed in [IBC-GO](https://github.com/cosmos/ibc-go). 
* [#15299](https://github.com/cosmos/cosmos-sdk/pull/15299) remove `StdTx` transaction and signing APIs. No SDK version has actually supported `StdTx` since before Stargate.
* (codec) [#15600](https://github.com/cosmos/cosmos-sdk/pull/15600) [#15873](https://github.com/cosmos/cosmos-sdk/pull/15873) add support for getting signers to `codec.Codec` and `InterfaceRegistry`:
    * `Codec` has new methods `InterfaceRegistry`, `GetMsgAnySigners`, `GetMsgV1Signers`, and `GetMsgV2Signers` as well as unexported methods. All implementations of `Codec` by other users must now embed an official implementation from the `codec` package.
    * `InterfaceRegistry` is has unexported methods and implements `protodesc.Resolver` plus the `RangeFiles` and `SigningContext` methods. All implementations of `InterfaceRegistry` by other users must now embed the official implementation.
    * `AminoCodec` is marked as deprecated and no longer implements `Codec.
* (x/crisis) [#15852](https://github.com/cosmos/cosmos-sdk/pull/15852) Crisis keeper now takes a instance of the address codec to be able to decode user addresses
* (x/slashing) [#15875](https://github.com/cosmos/cosmos-sdk/pull/15875) `x/slashing.NewAppModule` now requires an `InterfaceRegistry` parameter.
* (client) [#15822](https://github.com/cosmos/cosmos-sdk/pull/15822) The return type of the interface method `TxConfig.SignModeHandler` has been changed to `x/tx/signing.HandlerMap`.
* (x/auth) [#15822](https://github.com/cosmos/cosmos-sdk/pull/15822) The type of struct field `ante.HandlerOptions.SignModeHandler` has been changed to `x/tx/signing.HandlerMap`.
    * The signature of `NewSigVerificationDecorator` has been changed to accept a `x/tx/signing.HandlerMap`.
    * The signature of `VerifySignature` has been changed to accept a `x/tx/signing.HandlerMap` and other structs from `x/tx` as arguments.
    * The signature of `NewTxConfigWithTextual` has been deprecated and its signature changed to accept a `SignModeOptions`.
* (x/genutil) [#15999](https://github.com/cosmos/cosmos-sdk/pull/15999) Genutil now takes the `GenesisTxHanlder` interface instead of deliverTx. The interface is implemented on baseapp
* (types/math) [#16040](https://github.com/cosmos/cosmos-sdk/pull/16040) Remove unused aliases in math.go
* (x/gov) [#16106](https://github.com/cosmos/cosmos-sdk/pull/16106) Remove gRPC query methods from Keeper
* (x/gov) [#16118](https://github.com/cosmos/cosmos-sdk/pull/16118/) Use collections for constituion and params state management.
* (x/gov) [#16127](https://github.com/cosmos/cosmos-sdk/pull/16127) Use collections for deposit state management:
    * The following methods are removed from the gov keeper: `GetDeposit`, `GetAllDeposits`, `IterateAllDeposits`.
    * The following functions are removed from the gov types: `DepositKey`, `DepositsKey`.
* (x/gov) [#16164](https://github.com/cosmos/cosmos-sdk/pull/16164) Use collections for vote state management:
    * Removed: types `VoteKey`, `VoteKeys`
    * Removed: keeper `IterateVotes`, `IterateAllVotes`, `GetVotes`, `GetVote`, `SetVote`
* (x/gov) [#16171](https://github.com/cosmos/cosmos-sdk/pull/16171) Use collections for proposal state management (part 1):
    * Removed: keeper: `GetProposal`, `UnmarshalProposal`, `MarshalProposal`, `IterateProposal`, `GetProposal`, `GetProposalFiltered`, `GetProposals`, `GetProposalID`, `SetProposalID`
    * Remove: errors unused errors

* (sims) [#16155](https://github.com/cosmos/cosmos-sdk/pull/16155) 
<<<<<<< HEAD
  * `simulation.NewOperationMsg` now marshals the operation msg as proto bytes instead of legacy amino JSON bytes.
  * `simulation.NewOperationMsg` is now 2-arity instead of 3-arity with the obsolete argument `codec.ProtoCodec` removed.
  * The field `OperationMsg.Msg` is now of type `[]byte` instead of `json.RawMessage`.
* (x/distribution) [#16211](https://github.com/cosmos/cosmos-sdk/pull/16211) Use collections for params state management.
=======
    * `simulation.NewOperationMsg` now marshals the operation msg as proto bytes instead of legacy amino JSON bytes.
    * `simulation.NewOperationMsg` is now 2-arity instead of 3-arity with the obsolete argument `codec.ProtoCodec` removed.
    * The field `OperationMsg.Msg` is now of type `[]byte` instead of `json.RawMessage`.
* (cli) [#16209](https://github.com/cosmos/cosmos-sdk/pull/16209) Add API `StartCmdWithOptions` to create customized start command.

>>>>>>> cd3abca8

### Client Breaking Changes

* (x/staking) [#15701](https://github.com/cosmos/cosmos-sdk/pull/15701) `HistoricalInfoKey` now has a binary format.
* (grpc-web) [#14652](https://github.com/cosmos/cosmos-sdk/pull/14652) Use same port for gRPC-Web and the API server.
* (abci) [#15845](https://github.com/cosmos/cosmos-sdk/pull/15845) Add `msg_index` to all event attributes to associate events and messages
* (abci) [#15845](https://github.com/cosmos/cosmos-sdk/pull/15845) Remove duplicating events in `logs`

### CLI Breaking Changes

* (cli) [#15826](https://github.com/cosmos/cosmos-sdk/pull/15826) Remove `<appd> q account` command. Use `<appd> q auth account` instead.
* (x/staking) [#14864](https://github.com/cosmos/cosmos-sdk/pull/14864) `create-validator` CLI command now takes a json file as an arg instead of having a bunch of required flags to it.
* (cli) [#14659](https://github.com/cosmos/cosmos-sdk/pull/14659) `<app> q block <height>` is removed as it just output json. The new command allows either height/hash and is `<app> q block --type=height|hash <height|hash>`. 
* (x/gov) [#14880](https://github.com/cosmos/cosmos-sdk/pull/14880) Remove `<app> tx gov submit-legacy-proposal cancel-software-upgrade` and `software-upgrade` commands. These commands are now in the `x/upgrade` module and using gov v1. Use `tx upgrade software-upgrade` instead.
* (grpc-web) [#14652](https://github.com/cosmos/cosmos-sdk/pull/14652) Remove `grpc-web.address` flag.
* (client) [#14342](https://github.com/cosmos/cosmos-sdk/pull/14342) `<app> config` command is now a sub-command. Use `<app> config --help` to learn more.
* (cli) [#15299](https://github.com/cosmos/cosmos-sdk/pull/15299) remove `--amino` flag from `sign` and `multi-sign` commands. Amino `StdTx` has been deprecated for a while. Amino JSON signing still works as expected. 

### Bug Fixes

* (x/staking) [#16043](https://github.com/cosmos/cosmos-sdk/pull/16043) Call `AfterUnbondingInitiated` hook for new unbonding entries only and fix `UnbondingDelegation` entries handling
* (types) [#16010](https://github.com/cosmos/cosmos-sdk/pull/16010) Let `module.CoreAppModuleBasicAdaptor` fallback to legacy genesis handling.
* (x/group) [#16017](https://github.com/cosmos/cosmos-sdk/pull/16017) Correctly apply account number in group v2 migration.
* (types) [#15691](https://github.com/cosmos/cosmos-sdk/pull/15691) Make `Coin.Validate()` check that `.Amount` is not nil.
* (x/auth) [#15059](https://github.com/cosmos/cosmos-sdk/pull/15059) `ante.CountSubKeys` returns 0 when passing a nil `Pubkey`.
* (x/capability) [#15030](https://github.com/cosmos/cosmos-sdk/pull/15030) Prevent `x/capability` from consuming `GasMeter` gas during `InitMemStore`
* (types/coin) [#14739](https://github.com/cosmos/cosmos-sdk/pull/14739) Deprecate the method `Coin.IsEqual` in favour of  `Coin.Equal`. The difference between the two methods is that the first one results in a panic when denoms are not equal. This panic lead to unexpected behavior
* (x/crypto) [#15258](https://github.com/cosmos/cosmos-sdk/pull/15258) Write keyhash file with permissions 0600 instead of 0555.
* (cli) [#16138](https://github.com/cosmos/cosmos-sdk/pull/16138) Fix snapshot commands panic if snapshot don't exists.
* (types) [#16145](https://github.com/cosmos/cosmos-sdk/pull/16145) Rename interface `ExtensionOptionI` back to `TxExtensionOptionI` to avoid breaking change.
* (x/gov) [#16230](https://github.com/cosmos/cosmos-sdk/pull/16231) Fix: rawlog JSON formatting of proposal_vote option field

### Deprecated

* (x/staking) [#14567](https://github.com/cosmos/cosmos-sdk/pull/14567) The `delegator_address` field of `MsgCreateValidator` has been deprecated.
   The validator address bytes and delegator address bytes refer to the same account while creating validator (defer only in bech32 notation).

## [v0.47.2](https://github.com/cosmos/cosmos-sdk/releases/tag/v0.47.2) - 2023-04-27

### Improvements

* (x/evidence) [#15908](https://github.com/cosmos/cosmos-sdk/pull/15908) Update the equivocation handler to work with ICS by removing a pubkey check that was performing a no-op for consumer chains.
* (x/slashing) [#15908](https://github.com/cosmos/cosmos-sdk/pull/15908) Remove the validators' pubkey check in the signature handler in order to work with ICS.
* (deps) [#15957](https://github.com/cosmos/cosmos-sdk/pull/15957) Bump CometBFT to [v0.37.1](https://github.com/cometbft/cometbft/blob/v0.37.1/CHANGELOG.md#v0371).
* (store) [#15683](https://github.com/cosmos/cosmos-sdk/pull/15683) `rootmulti.Store.CacheMultiStoreWithVersion` now can handle loading archival states that don't persist any of the module stores the current state has.
* [#15448](https://github.com/cosmos/cosmos-sdk/pull/15448) Automatically populate the block timestamp for historical queries. In contexts where the block timestamp is needed for previous states, the timestamp will now be set. Note, when querying against a node it must be re-synced in order to be able to automatically populate the block timestamp. Otherwise, the block timestamp will be populated for heights going forward once upgraded.
* [#14019](https://github.com/cosmos/cosmos-sdk/issues/14019) Remove the interface casting to allow other implementations of a `CommitMultiStore`.
* (simtestutil) [#15903](https://github.com/cosmos/cosmos-sdk/pull/15903) Add `AppStateFnWithExtendedCbs` with moduleStateCb callback function to allow access moduleState.

### Bug Fixes

* (baseapp) [#15789](https://github.com/cosmos/cosmos-sdk/pull/15789) Ensure `PrepareProposal` and `ProcessProposal` respect `InitialHeight` set by CometBFT when set to a value greater than 1.
* (types) [#15433](https://github.com/cosmos/cosmos-sdk/pull/15433) Allow disabling of account address caches (for printing bech32 account addresses).
* (client/keys) [#15876](https://github.com/cosmos/cosmos-sdk/pull/15876) Fix the JSON output `<appd> keys list --output json` when there are no keys.

## [v0.47.1](https://github.com/cosmos/cosmos-sdk/releases/tag/v0.47.1) - 2023-03-23

### Features

* (x/bank) [#15265](https://github.com/cosmos/cosmos-sdk/pull/15265) Update keeper interface to include `GetAllDenomMetaData`.
* (x/groups) [#14879](https://github.com/cosmos/cosmos-sdk/pull/14879) Add `Query/Groups` query to get all the groups.
* (x/gov,cli) [#14718](https://github.com/cosmos/cosmos-sdk/pull/14718) Added `AddGovPropFlagsToCmd` and `ReadGovPropFlags` functions.
* (cli) [#14655](https://github.com/cosmos/cosmos-sdk/pull/14655) Add a new command to list supported algos.
* (x/genutil,cli) [#15147](https://github.com/cosmos/cosmos-sdk/pull/15147) Add `--initial-height` flag to cli init cmd to provide `genesis.json` with user-defined initial block height.

### Improvements

* (x/distribution) [#15462](https://github.com/cosmos/cosmos-sdk/pull/15462) Add delegator address to the event for withdrawing delegation rewards.
* [#14609](https://github.com/cosmos/cosmos-sdk/pull/14609) Add `RetryForBlocks` method to use in tests that require waiting for a transaction to be included in a block.

### Bug Fixes

* (baseapp) [#15487](https://github.com/cosmos/cosmos-sdk/pull/15487) Reset state before calling PrepareProposal and ProcessProposal.
* (cli) [#15123](https://github.com/cosmos/cosmos-sdk/pull/15123) Fix the CLI `offline` mode behavior to be really offline. The API of `clienttx.NewFactoryCLI` is updated to return an error. 

### Deprecated

* (x/genutil) [#15316](https://github.com/cosmos/cosmos-sdk/pull/15316) Remove requirement on node & IP being included in a gentx.

## [v0.47.0](https://github.com/cosmos/cosmos-sdk/releases/tag/v0.47.0) - 2023-03-14

### Features

* (x/gov) [#15151](https://github.com/cosmos/cosmos-sdk/pull/15151) Add `burn_vote_quorum`, `burn_proposal_deposit_prevote` and `burn_vote_veto` params to allow applications to decide if they would like to burn deposits
* (client) [#14509](https://github.com/cosmos/cosmos-sdk/pull/#14509) Added `AddKeyringFlags` function.
* (x/bank) [#14045](https://github.com/cosmos/cosmos-sdk/pull/14045) Add CLI command `spendable-balances`, which also accepts the flag `--denom`.
* (x/slashing, x/staking) [#14363](https://github.com/cosmos/cosmos-sdk/pull/14363) Add the infraction a validator commited type as an argument to a `SlashWithInfractionReason` keeper method.
* (client) [#14051](https://github.com/cosmos/cosmos-sdk/pull/14051) Add `--grpc` client option.
* (x/genutil) [#14149](https://github.com/cosmos/cosmos-sdk/pull/14149) Add `genutilcli.GenesisCoreCommand` command, which contains all genesis-related sub-commands.
* (x/evidence) [#13740](https://github.com/cosmos/cosmos-sdk/pull/13740) Add new proto field `hash` of type `string` to `QueryEvidenceRequest` which helps to decode the hash properly while using query API.
* (core) [#13306](https://github.com/cosmos/cosmos-sdk/pull/13306) Add a `FormatCoins` function to in `core/coins` to format sdk Coins following the Value Renderers spec.
* (math) [#13306](https://github.com/cosmos/cosmos-sdk/pull/13306) Add `FormatInt` and `FormatDec` functiosn in `math` to format integers and decimals following the Value Renderers spec.
* (x/staking) [#13122](https://github.com/cosmos/cosmos-sdk/pull/13122) Add `UnbondingCanComplete` and `PutUnbondingOnHold` to `x/staking` module.
* [#13437](https://github.com/cosmos/cosmos-sdk/pull/13437) Add new flag `--modules-to-export` in `simd export` command to export only selected modules.
* [#13298](https://github.com/cosmos/cosmos-sdk/pull/13298) Add `AddGenesisAccount` helper func in x/auth module which helps adding accounts to genesis state.
* (x/authz) [#12648](https://github.com/cosmos/cosmos-sdk/pull/12648) Add an allow list, an optional list of addresses allowed to receive bank assets via authz MsgSend grant.
* (sdk.Coins) [#12627](https://github.com/cosmos/cosmos-sdk/pull/12627) Make a Denoms method on sdk.Coins.
* (testutil) [#12973](https://github.com/cosmos/cosmos-sdk/pull/12973) Add generic `testutil.RandSliceElem` function which selects a random element from the list.
* (client) [#12936](https://github.com/cosmos/cosmos-sdk/pull/12936) Add capability to preprocess transactions before broadcasting from a higher level chain.
* (cli) [#13064](https://github.com/cosmos/cosmos-sdk/pull/13064) Add `debug prefixes` to list supported HRP prefixes via .
* (ledger) [#12935](https://github.com/cosmos/cosmos-sdk/pull/12935) Generalize Ledger integration to allow for different apps or keytypes that use SECP256k1.
* (x/bank) [#11981](https://github.com/cosmos/cosmos-sdk/pull/11981) Create the `SetSendEnabled` endpoint for managing the bank's SendEnabled settings.
* (x/auth) [#13210](https://github.com/cosmos/cosmos-sdk/pull/13210) Add `Query/AccountInfo` endpoint for simplified access to basic account info.
* (x/consensus) [#12905](https://github.com/cosmos/cosmos-sdk/pull/12905) Create a new `x/consensus` module that is now responsible for maintaining Tendermint consensus parameters instead of `x/param`. Legacy types remain in order to facilitate parameter migration from the deprecated `x/params`. App developers should ensure that they execute `baseapp.MigrateParams` during their chain upgrade. These legacy types will be removed in a future release.
* (client/tx) [#13670](https://github.com/cosmos/cosmos-sdk/pull/13670) Add validation in `BuildUnsignedTx` to prevent simple inclusion of valid mnemonics

### Improvements

* [#14995](https://github.com/cosmos/cosmos-sdk/pull/14995) Allow unknown fields in `ParseTypedEvent`.
* (store) [#14931](https://github.com/cosmos/cosmos-sdk/pull/14931) Exclude in-memory KVStores, i.e. `StoreTypeMemory`, from CommitInfo commitments.
* (cli) [#14919](https://github.com/cosmos/cosmos-sdk/pull/14919) Fix never assigned error when write validators.
* (x/group) [#14923](https://github.com/cosmos/cosmos-sdk/pull/14923) Fix error while using pagination in `x/group` from CLI.
* (types/coin) [#14715](https://github.com/cosmos/cosmos-sdk/pull/14715) `sdk.Coins.Add` now returns an empty set of coins `sdk.Coins{}` if both coins set are empty.
    * This is a behavior change, as previously `sdk.Coins.Add` would return `nil` in this case.
* (reflection) [#14838](https://github.com/cosmos/cosmos-sdk/pull/14838) We now require that all proto files' import path (i.e. the OS path) matches their fully-qualified package name. For example, proto files with package name `cosmos.my.pkg.v1` should live in the folder `cosmos/my/pkg/v1/*.proto` relatively to the protoc import root folder (usually the root `proto/` folder).
* (baseapp) [#14505](https://github.com/cosmos/cosmos-sdk/pull/14505) PrepareProposal and ProcessProposal now use deliverState for the first block in order to access changes made in InitChain.
* (x/group) [#14527](https://github.com/cosmos/cosmos-sdk/pull/14527) Fix wrong address set in `EventUpdateGroupPolicy`.
* (cli) [#14509](https://github.com/cosmos/cosmos-sdk/pull/14509) Added missing options to keyring-backend flag usage.
* (server) [#14441](https://github.com/cosmos/cosmos-sdk/pull/14441) Fix `--log_format` flag not working.
* (ante) [#14448](https://github.com/cosmos/cosmos-sdk/pull/14448) Return anteEvents when postHandler fail.
* (baseapp) [#13983](https://github.com/cosmos/cosmos-sdk/pull/13983) Don't emit duplicate ante-handler events when a post-handler is defined.
* (x/staking) [#14064](https://github.com/cosmos/cosmos-sdk/pull/14064) Set all fields in `redelegation.String()`.
* (x/upgrade) [#13936](https://github.com/cosmos/cosmos-sdk/pull/13936) Make downgrade verification work again.
* (x/group) [#13742](https://github.com/cosmos/cosmos-sdk/pull/13742) Fix `validate-genesis` when group policy accounts exist.
* (store) [#13516](https://github.com/cosmos/cosmos-sdk/pull/13516) Fix state listener that was observing writes at wrong time.
* (simstestutil) [#15305](https://github.com/cosmos/cosmos-sdk/pull/15305) Add `AppStateFnWithExtendedCb` with callback function to extend rawState.
* (simapp) [#14977](https://github.com/cosmos/cosmos-sdk/pull/14977) Move simulation helpers functions (`AppStateFn` and `AppStateRandomizedFn`) to `testutil/sims`. These takes an extra genesisState argument which is the default state of the app.
* (cli) [#14953](https://github.com/cosmos/cosmos-sdk/pull/14953) Enable profiling block replay during abci handshake with `--cpu-profile`.
* (store) [#14410](https://github.com/cosmos/cosmos-sdk/pull/14410) `rootmulti.Store.loadVersion` has validation to check if all the module stores' height is correct, it will error if any module store has incorrect height.
* (store) [#14189](https://github.com/cosmos/cosmos-sdk/pull/14189) Add config `iavl-lazy-loading` to enable lazy loading of iavl store, to improve start up time of archive nodes, add method `SetLazyLoading` to `CommitMultiStore` interface.
* (deps) [#14830](https://github.com/cosmos/cosmos-sdk/pull/14830) Bump to IAVL `v0.19.5-rc.1`.
* (tools) [#14793](https://github.com/cosmos/cosmos-sdk/pull/14793) Dockerfile optimization.
* (x/gov) [#13010](https://github.com/cosmos/cosmos-sdk/pull/13010) Partial cherry-pick of this issue for adding proposer migration.
* [#14691](https://github.com/cosmos/cosmos-sdk/pull/14691) Change behavior of `sdk.StringifyEvents` to not flatten events attributes by events type.
    * This change only affects ABCI message logs, and not the events field.
* [#14692](https://github.com/cosmos/cosmos-sdk/pull/14692) Improve RPC queries error message when app is at height 0.
* [#14017](https://github.com/cosmos/cosmos-sdk/pull/14017) Simplify ADR-028 and `address.Module`.
    * This updates the [ADR-028](https://docs.cosmos.network/main/architecture/adr-028-public-key-addresses) and enhance the `address.Module` API to support module addresses and sub-module addresses in a backward compatible way.
* (snapshots) [#14608](https://github.com/cosmos/cosmos-sdk/pull/14608/) Deprecate unused structs `SnapshotKVItem` and `SnapshotSchema`.
* [#15243](https://github.com/cosmos/cosmos-sdk/pull/15243) `LatestBlockResponse` & `BlockByHeightResponse` types' field `sdk_block` was incorrectly cast `proposer_address` bytes to validator operator address, now to consensus address
* (x/group, x/gov) [#14483](https://github.com/cosmos/cosmos-sdk/pull/14483) Add support for `[]string` and `[]int` in `draft-proposal` prompt.
* (protobuf) [#14476](https://github.com/cosmos/cosmos-sdk/pull/14476) Clean up protobuf annotations `{accepts,implements}_interface`.
* (x/gov, x/group) [#14472](https://github.com/cosmos/cosmos-sdk/pull/14472) The recommended metadata format for x/gov and x/group proposals now uses an array of strings (instead of a single string) for the `authors` field.
* (crypto) [#14460](https://github.com/cosmos/cosmos-sdk/pull/14460) Check the signature returned by a ledger device against the public key in the keyring.
* [#14356](https://github.com/cosmos/cosmos-sdk/pull/14356) Add `events.GetAttributes` and `event.GetAttribute` methods to simplify the retrieval of an attribute from event(s).
* (types) [#14332](https://github.com/cosmos/cosmos-sdk/issues/14332) Reduce state export time by 50%.
* (types) [#14163](https://github.com/cosmos/cosmos-sdk/pull/14163) Refactor `(coins Coins) Validate()` to avoid unnecessary map.
* [#13881](https://github.com/cosmos/cosmos-sdk/pull/13881) Optimize iteration on nested cached KV stores and other operations in general.
* (x/gov) [#14347](https://github.com/cosmos/cosmos-sdk/pull/14347) Support `v1.Proposal` message in `v1beta1.Proposal.Content`.
* [#13882](https://github.com/cosmos/cosmos-sdk/pull/13882) Add tx `encode` and `decode` endpoints to amino tx service.
  > Note: These endpoints encodes and decodes only amino txs.
* (config) [#13894](https://github.com/cosmos/cosmos-sdk/pull/13894) Support state streaming configuration in `app.toml` template and default configuration.
* (x/nft) [#13836](https://github.com/cosmos/cosmos-sdk/pull/13836) Remove the validation for `classID` and `nftID` from the NFT module.
* [#13789](https://github.com/cosmos/cosmos-sdk/pull/13789) Add tx `encode` and `decode` endpoints to tx service.
  > Note: These endpoints will only encode and decode proto messages, Amino encoding and decoding is not supported.
* [#13619](https://github.com/cosmos/cosmos-sdk/pull/13619) Add new function called LogDeferred to report errors in defers. Use the function in x/bank files.
* (deps) [#13397](https://github.com/cosmos/cosmos-sdk/pull/13397) Bump Go version minimum requirement to `1.19`.
* [#13070](https://github.com/cosmos/cosmos-sdk/pull/13070) Migrate from `gogo/protobuf` to `cosmos/gogoproto`.
* [#12995](https://github.com/cosmos/cosmos-sdk/pull/12995) Add `FormatTime` and `ParseTimeString` methods.
* [#12952](https://github.com/cosmos/cosmos-sdk/pull/12952) Replace keyring module to Cosmos fork.
* [#12352](https://github.com/cosmos/cosmos-sdk/pull/12352) Move the `RegisterSwaggerAPI` logic into a separate helper function in the server package.
* [#12876](https://github.com/cosmos/cosmos-sdk/pull/12876) Remove proposer-based rewards.
* [#12846](https://github.com/cosmos/cosmos-sdk/pull/12846) Remove `RandomizedParams` from the `AppModuleSimulation` interface which is no longer needed.
* (ci) [#12854](https://github.com/cosmos/cosmos-sdk/pull/12854) Use ghcr.io to host the proto builder image. Update proto builder image to go 1.19
* (x/bank) [#12706](https://github.com/cosmos/cosmos-sdk/pull/12706) Added the `chain-id` flag to the `AddTxFlagsToCmd` API. There is no longer a need to explicitly register this flag on commands whens `AddTxFlagsToCmd` is already called.
* [#12717](https://github.com/cosmos/cosmos-sdk/pull/12717) Use injected encoding params in simapp.
* [#12634](https://github.com/cosmos/cosmos-sdk/pull/12634) Move `sdk.Dec` to math package.
* [#12187](https://github.com/cosmos/cosmos-sdk/pull/12187) Add batch operation for x/nft module.
* [#12455](https://github.com/cosmos/cosmos-sdk/pull/12455) Show attempts count in error for signing.
* [#13101](https://github.com/cosmos/cosmos-sdk/pull/13101) Remove weights from `simapp/params` and `testutil/sims`. They are now in their respective modules.
* [#12398](https://github.com/cosmos/cosmos-sdk/issues/12398) Refactor all `x` modules to unit-test via mocks and decouple `simapp`.
* [#13144](https://github.com/cosmos/cosmos-sdk/pull/13144) Add validator distribution info grpc gateway get endpoint.
* [#13168](https://github.com/cosmos/cosmos-sdk/pull/13168) Migrate tendermintdev/proto-builder to ghcr.io. New image `ghcr.io/cosmos/proto-builder:0.8`
* [#13178](https://github.com/cosmos/cosmos-sdk/pull/13178) Add `cosmos.msg.v1.service` protobuf annotation to allow tooling to distinguish between Msg and Query services via reflection.
* [#13236](https://github.com/cosmos/cosmos-sdk/pull/13236) Integrate Filter Logging
* [#13528](https://github.com/cosmos/cosmos-sdk/pull/13528) Update `ValidateMemoDecorator` to only check memo against `MaxMemoCharacters` param when a memo is present.
* [#13651](https://github.com/cosmos/cosmos-sdk/pull/13651) Update `server/config/config.GetConfig` function.
* [#13781](https://github.com/cosmos/cosmos-sdk/pull/13781) Remove `client/keys.KeysCdc`.
* [#13802](https://github.com/cosmos/cosmos-sdk/pull/13802) Add --output-document flag to the export CLI command to allow writing genesis state to a file.
* [#13794](https://github.com/cosmos/cosmos-sdk/pull/13794) `types/module.Manager` now supports the
`cosmossdk.io/core/appmodule.AppModule` API via the new `NewManagerFromMap` constructor.
* [#14175](https://github.com/cosmos/cosmos-sdk/pull/14175) Add `server.DefaultBaseappOptions(appopts)` function to reduce boiler plate in root.go. 

### State Machine Breaking

* (baseapp, x/auth/posthandler) [#13940](https://github.com/cosmos/cosmos-sdk/pull/13940) Update `PostHandler` to receive the `runTx` success boolean.
* (store) [#14378](https://github.com/cosmos/cosmos-sdk/pull/14378) The `CacheKV` store is thread-safe again, which includes improved iteration and deletion logic. Iteration is on a strictly isolated view now, which is breaking from previous behavior.
* (x/bank) [#14538](https://github.com/cosmos/cosmos-sdk/pull/14538) Validate denom in bank balances GRPC queries.
* (x/group) [#14465](https://github.com/cosmos/cosmos-sdk/pull/14465) Add title and summary to proposal struct.
* (x/gov) [#14390](https://github.com/cosmos/cosmos-sdk/pull/14390) Add title, proposer and summary to proposal struct.
* (x/group) [#14071](https://github.com/cosmos/cosmos-sdk/pull/14071) Don't re-tally proposal after voting period end if they have been marked as ACCEPTED or REJECTED.
* (x/group) [#13742](https://github.com/cosmos/cosmos-sdk/pull/13742) Migrate group policy account from module accounts to base account.
* (x/auth)[#13780](https://github.com/cosmos/cosmos-sdk/pull/13780) `id` (type of int64) in `AccountAddressByID` grpc query is now deprecated, update to account-id(type of uint64) to use `AccountAddressByID`.
* (codec) [#13307](https://github.com/cosmos/cosmos-sdk/pull/13307) Register all modules' `Msg`s with group's ModuleCdc so that Amino sign bytes are correctly generated.* (x/gov) 
* (codec) [#13196](https://github.com/cosmos/cosmos-sdk/pull/13196) Register all modules' `Msg`s with gov's ModuleCdc so that Amino sign bytes are correctly generated.
* (group) [#13592](https://github.com/cosmos/cosmos-sdk/pull/13592) Fix group types registration with Amino.
* (x/distribution) [#12852](https://github.com/cosmos/cosmos-sdk/pull/12852) Deprecate `CommunityPoolSpendProposal`. Please execute a `MsgCommunityPoolSpend` message via the new v1 `x/gov` module instead. This message can be used to directly fund the `x/gov` module account.
* (x/bank) [#12610](https://github.com/cosmos/cosmos-sdk/pull/12610) `MsgMultiSend` now allows only a single input.
* (x/bank) [#12630](https://github.com/cosmos/cosmos-sdk/pull/12630) Migrate `x/bank` to self-managed parameters and deprecate its usage of `x/params`.
* (x/auth) [#12475](https://github.com/cosmos/cosmos-sdk/pull/12475) Migrate `x/auth` to self-managed parameters and deprecate its usage of `x/params`.
* (x/slashing) [#12399](https://github.com/cosmos/cosmos-sdk/pull/12399) Migrate `x/slashing` to self-managed parameters and deprecate its usage of `x/params`.
* (x/mint) [#12363](https://github.com/cosmos/cosmos-sdk/pull/12363) Migrate `x/mint` to self-managed parameters and deprecate it's usage of `x/params`.
* (x/distribution) [#12434](https://github.com/cosmos/cosmos-sdk/pull/12434) Migrate `x/distribution` to self-managed parameters and deprecate it's usage of `x/params`.
* (x/crisis) [#12445](https://github.com/cosmos/cosmos-sdk/pull/12445) Migrate `x/crisis` to self-managed parameters and deprecate it's usage of `x/params`.
* (x/gov) [#12631](https://github.com/cosmos/cosmos-sdk/pull/12631) Migrate `x/gov` to self-managed parameters and deprecate it's usage of `x/params`.
* (x/staking) [#12409](https://github.com/cosmos/cosmos-sdk/pull/12409) Migrate `x/staking` to self-managed parameters and deprecate it's usage of `x/params`.
* (x/bank) [#11859](https://github.com/cosmos/cosmos-sdk/pull/11859) Move the SendEnabled information out of the Params and into the state store directly.
* (x/gov) [#12771](https://github.com/cosmos/cosmos-sdk/pull/12771) Initial deposit requirement for proposals at submission time.
* (x/staking) [#12967](https://github.com/cosmos/cosmos-sdk/pull/12967) `unbond` now creates only one unbonding delegation entry when multiple unbondings exist at a single height (e.g. through multiple messages in a transaction).
* (x/auth/vesting) [#13502](https://github.com/cosmos/cosmos-sdk/pull/13502) Add Amino Msg registration for `MsgCreatePeriodicVestingAccount`.

### API Breaking Changes

* Migrate to CometBFT. Follow the migration instructions in the [upgrade guide](./UPGRADING.md#migration-to-cometbft-part-1).
* (simulation) [#14728](https://github.com/cosmos/cosmos-sdk/pull/14728) Rename the `ParamChanges` field to `LegacyParamChange` and `Contents` to `LegacyProposalContents` in `simulation.SimulationState`. Additionally it adds a `ProposalMsgs` field to `simulation.SimulationState`.
* (x/gov) [#14782](https://github.com/cosmos/cosmos-sdk/pull/14782) Move the `metadata` argument in `govv1.NewProposal` alongside `title` and `summary`.
* (x/upgrade) [#14216](https://github.com/cosmos/cosmos-sdk/pull/14216) Change upgrade keeper receiver to upgrade keeper pointers.
* (x/auth) [#13780](https://github.com/cosmos/cosmos-sdk/pull/13780) Querying with `id` (type of int64) in `AccountAddressByID` grpc query now throws error, use account-id(type of uint64) instead.
* (store) [#13516](https://github.com/cosmos/cosmos-sdk/pull/13516) Update State Streaming APIs:
    * Add method `ListenCommit` to `ABCIListener`
    * Move `ListeningEnabled` and  `AddListener` methods to `CommitMultiStore`
    * Remove `CacheWrapWithListeners` from `CacheWrap` and `CacheWrapper` interfaces
    * Remove listening APIs from the caching layer (it should only listen to the `rootmulti.Store`)
    * Add three new options to file streaming service constructor.
    * Modify `ABCIListener` such that any error from any method will always halt the app via `panic`
* (x/auth) [#13877](https://github.com/cosmos/cosmos-sdk/pull/13877) Rename `AccountKeeper`'s `GetNextAccountNumber` to `NextAccountNumber`.
* (x/evidence) [#13740](https://github.com/cosmos/cosmos-sdk/pull/13740) The `NewQueryEvidenceRequest` function now takes `hash` as a HEX encoded `string`.
* (server) [#13485](https://github.com/cosmos/cosmos-sdk/pull/13485) The `Application` service now requires the `RegisterNodeService` method to be implemented.
* [#13437](https://github.com/cosmos/cosmos-sdk/pull/13437) Add a list of modules to export argument in `ExportAppStateAndValidators`.
* (simapp) [#13402](https://github.com/cosmos/cosmos-sdk/pull/13402) Move simulation flags to `x/simulation/client/cli`.
* (simapp) [#13402](https://github.com/cosmos/cosmos-sdk/pull/13402) Move simulation helpers functions (`SetupSimulation`, `SimulationOperations`, `CheckExportSimulation`, `PrintStats`, `GetSimulationLog`) to `testutil/sims`.
* (simapp) [#13402](https://github.com/cosmos/cosmos-sdk/pull/13402) Move `testutil/rest` package to `testutil`.
* (types) [#13380](https://github.com/cosmos/cosmos-sdk/pull/13380) Remove deprecated `sdk.NewLevelDB`.
* (simapp) [#13378](https://github.com/cosmos/cosmos-sdk/pull/13378) Move `simapp.App` to `runtime.AppI`.
* (tx) [#12659](https://github.com/cosmos/cosmos-sdk/pull/12659) Remove broadcast mode `block`.
* (simapp) [#12747](https://github.com/cosmos/cosmos-sdk/pull/12747) Remove `simapp.MakeTestEncodingConfig`. Please use `moduletestutil.MakeTestEncodingConfig` (`types/module/testutil`) in tests instead.
* (x/bank) [#12648](https://github.com/cosmos/cosmos-sdk/pull/12648) `NewSendAuthorization` takes a new argument of an optional list of addresses allowed to receive bank assests via authz MsgSend grant. You can pass `nil` for the same behavior as before, i.e. any recipient is allowed.
* (x/bank) [#12593](https://github.com/cosmos/cosmos-sdk/pull/12593) Add `SpendableCoin` method to `BaseViewKeeper`
* (x/slashing) [#12581](https://github.com/cosmos/cosmos-sdk/pull/12581) Remove `x/slashing` legacy querier.
* (types) [#12355](https://github.com/cosmos/cosmos-sdk/pull/12355) Remove the compile-time `types.DBbackend` variable. Removes usage of the same in server/util.go
* (x/gov) [#12368](https://github.com/cosmos/cosmos-sdk/pull/12369) Gov keeper is now passed by reference instead of copy to make post-construction mutation of Hooks and Proposal Handlers possible at a framework level.
* (simapp) [#12270](https://github.com/cosmos/cosmos-sdk/pull/12270) Remove `invCheckPeriod uint` attribute from `SimApp` struct as per migration of `x/crisis` to app wiring
* (simapp) [#12334](https://github.com/cosmos/cosmos-sdk/pull/12334) Move `simapp.ConvertAddrsToValAddrs` and `simapp.CreateTestPubKeys ` to respectively `simtestutil.ConvertAddrsToValAddrs` and `simtestutil.CreateTestPubKeys` (`testutil/sims`)
* (simapp) [#12312](https://github.com/cosmos/cosmos-sdk/pull/12312) Move `simapp.EmptyAppOptions` to `simtestutil.EmptyAppOptions` (`testutil/sims`)
* (simapp) [#12312](https://github.com/cosmos/cosmos-sdk/pull/12312) Remove `skipUpgradeHeights map[int64]bool` and `homePath string` from `NewSimApp` constructor as per migration of `x/upgrade` to app-wiring.
* (testutil) [#12278](https://github.com/cosmos/cosmos-sdk/pull/12278) Move all functions from `simapp/helpers` to `testutil/sims`
* (testutil) [#12233](https://github.com/cosmos/cosmos-sdk/pull/12233) Move `simapp.TestAddr` to `simtestutil.TestAddr` (`testutil/sims`)
* (x/staking) [#12102](https://github.com/cosmos/cosmos-sdk/pull/12102) Staking keeper now is passed by reference instead of copy. Keeper's SetHooks no longer returns keeper. It updates the keeper in place instead.
* (linting) [#12141](https://github.com/cosmos/cosmos-sdk/pull/12141) Fix usability related linting for database. This means removing the infix Prefix from `prefix.NewPrefixWriter` and such so that it is `prefix.NewWriter` and making `db.DBConnection` and such into `db.Connection`
* (x/distribution) [#12434](https://github.com/cosmos/cosmos-sdk/pull/12434) `x/distribution` module `SetParams` keeper method definition is now updated to return `error`.
* (x/staking) [#12409](https://github.com/cosmos/cosmos-sdk/pull/12409) `x/staking` module `SetParams` keeper method definition is now updated to return `error`.
* (x/crisis) [#12445](https://github.com/cosmos/cosmos-sdk/pull/12445) `x/crisis` module `SetConstantFee` keeper method definition is now updated to return `error`.
* (x/gov) [#12631](https://github.com/cosmos/cosmos-sdk/pull/12631) `x/gov` module refactored to use `Params` as single struct instead of `DepositParams`, `TallyParams` & `VotingParams`.
* (x/gov) [#12631](https://github.com/cosmos/cosmos-sdk/pull/12631) Migrate `x/gov` to self-managed parameters and deprecate it's usage of `x/params`.
* (x/bank) [#12630](https://github.com/cosmos/cosmos-sdk/pull/12630) `x/bank` module `SetParams` keeper method definition is now updated to return `error`.
* (x/bank) [#11859](https://github.com/cosmos/cosmos-sdk/pull/11859) Move the SendEnabled information out of the Params and into the state store directly.
  The information can now be accessed using the BankKeeper.
  Setting can be done using MsgSetSendEnabled as a governance proposal.
  A SendEnabled query has been added to both GRPC and CLI.
* (appModule) Remove `Route`, `QuerierRoute` and `LegacyQuerierHandler` from AppModule Interface.
* (x/modules) Remove all LegacyQueries and related code from modules
* (store) [#11825](https://github.com/cosmos/cosmos-sdk/pull/11825) Make extension snapshotter interface safer to use, renamed the util function `WriteExtensionItem` to `WriteExtensionPayload`.
* (x/genutil)[#12956](https://github.com/cosmos/cosmos-sdk/pull/12956) `genutil.AppModuleBasic` has a new attribute: genesis transaction validation function. The existing validation logic is implemented in `genutiltypes.DefaultMessageValidator`. Use `genutil.NewAppModuleBasic` to create a new genutil Module Basic.
* (codec) [#12964](https://github.com/cosmos/cosmos-sdk/pull/12964) `ProtoCodec.MarshalInterface` now returns an error when serializing unregistered types and a subsequent `ProtoCodec.UnmarshalInterface` would fail.
* (x/staking) [#12973](https://github.com/cosmos/cosmos-sdk/pull/12973) Removed `stakingkeeper.RandomValidator`. Use `testutil.RandSliceElem(r, sk.GetAllValidators(ctx))` instead.
* (x/gov) [#13160](https://github.com/cosmos/cosmos-sdk/pull/13160) Remove custom marshaling of proposl and voteoption.
* (types) [#13430](https://github.com/cosmos/cosmos-sdk/pull/13430) Remove unused code `ResponseCheckTx` and `ResponseDeliverTx`
* (store) [#13529](https://github.com/cosmos/cosmos-sdk/pull/13529) Add method `LatestVersion` to `MultiStore` interface, add method `SetQueryMultiStore` to baesapp to support alternative `MultiStore` implementation for query service.
* (pruning) [#13609](https://github.com/cosmos/cosmos-sdk/pull/13609) Move pruning package to be under store package
* [#13794](https://github.com/cosmos/cosmos-sdk/pull/13794) Most methods on `types/module.AppModule` have been moved to 
extension interfaces. `module.Manager.Modules` is now of type `map[string]interface{}` to support in parallel the new 
`cosmossdk.io/core/appmodule.AppModule` API.

### CLI Breaking Changes

* (genesis) [#14149](https://github.com/cosmos/cosmos-sdk/pull/14149) Add `simd genesis` command, which contains all genesis-related sub-commands.
* (x/genutil) [#13535](https://github.com/cosmos/cosmos-sdk/pull/13535) Replace in `simd init`, the `--staking-bond-denom` flag with `--default-denom` which is used for all default denomination in the genesis, instead of only staking.

### Bug Fixes

* (x/auth/vesting) [#15373](https://github.com/cosmos/cosmos-sdk/pull/15373) Add extra checks when creating a periodic vesting account.
* (x/auth) [#13838](https://github.com/cosmos/cosmos-sdk/pull/13838) Fix calling `String()` and `MarshalYAML` panics when pubkey is set on a `BaseAccount``. 
* (x/evidence) [#13740](https://github.com/cosmos/cosmos-sdk/pull/13740) Fix evidence query API to decode the hash properly.
* (bank) [#13691](https://github.com/cosmos/cosmos-sdk/issues/13691) Fix unhandled error for vesting account transfers, when total vesting amount exceeds total balance.
* [#13553](https://github.com/cosmos/cosmos-sdk/pull/13553) Ensure all parameter validation for decimal types handles nil decimal values.
* [#13145](https://github.com/cosmos/cosmos-sdk/pull/13145) Fix panic when calling `String()` to a Record struct type.
* [#13116](https://github.com/cosmos/cosmos-sdk/pull/13116) Fix a dead-lock in the `Group-TotalWeight` `x/group` invariant.
* (types) [#12154](https://github.com/cosmos/cosmos-sdk/pull/12154) Add `baseAccountGetter` to avoid invalid account error when create vesting account.
* (x/staking) [#12303](https://github.com/cosmos/cosmos-sdk/pull/12303) Use bytes instead of string comparison in delete validator queue
* (store/rootmulti) [#12487](https://github.com/cosmos/cosmos-sdk/pull/12487) Fix non-deterministic map iteration.
* (sdk/dec_coins) [#12903](https://github.com/cosmos/cosmos-sdk/pull/12903) Fix nil `DecCoin` creation when converting `Coins` to `DecCoins`
* (store) [#12945](https://github.com/cosmos/cosmos-sdk/pull/12945) Fix nil end semantics in store/cachekv/iterator when iterating a dirty cache.
* (x/gov) [#13051](https://github.com/cosmos/cosmos-sdk/pull/13051) In SubmitPropsal, when a legacy msg fails it's handler call, wrap the error as ErrInvalidProposalContent (instead of ErrNoProposalHandlerExists).
* (snapshot) [#13400](https://github.com/cosmos/cosmos-sdk/pull/13400) Fix snapshot checksum issue in golang 1.19. 
* (server) [#13778](https://github.com/cosmos/cosmos-sdk/pull/13778) Set Cosmos SDK default endpoints to localhost to avoid unknown exposure of endpoints.
* (x/auth) [#13877](https://github.com/cosmos/cosmos-sdk/pull/13877) Handle missing account numbers during `InitGenesis`.
* (x/gov) [#13918](https://github.com/cosmos/cosmos-sdk/pull/13918) Propagate message errors when executing a proposal.

### Deprecated

* (x/evidence) [#13740](https://github.com/cosmos/cosmos-sdk/pull/13740) The `evidence_hash` field of `QueryEvidenceRequest` has been deprecated and now contains a new field `hash` with type `string`.
* (x/bank) [#11859](https://github.com/cosmos/cosmos-sdk/pull/11859) The Params.SendEnabled field is deprecated and unusable.
  The information can now be accessed using the BankKeeper.
  Setting can be done using MsgSetSendEnabled as a governance proposal.
  A SendEnabled query has been added to both GRPC and CLI.

## [v0.46.11](https://github.com/cosmos/cosmos-sdk/releases/tag/v0.46.11) - 2022-03-03

### Improvements

* (deps) Migrate to [CometBFT](https://github.com/cometbft/cometbft). Follow the instructions in the [release notes](./RELEASE_NOTES.md).
* (store) [#15152](https://github.com/cosmos/cosmos-sdk/pull/15152) Remove unmaintained and experimental `store/v2alpha1`.
* (store) [#14410](https://github.com/cosmos/cosmos-sdk/pull/14410) `rootmulti.Store.loadVersion` has validation to check if all the module stores' height is correct, it will error if any module store has incorrect height.

### Bug Fixes

* [#15243](https://github.com/cosmos/cosmos-sdk/pull/15243) `LatestBlockResponse` & `BlockByHeightResponse` types' field `sdk_block` was incorrectly cast `proposer_address` bytes to validator operator address, now to consensus address.

## [v0.46.10](https://github.com/cosmos/cosmos-sdk/releases/tag/v0.46.10) - 2022-02-16

### Improvements

* (cli) [#14953](https://github.com/cosmos/cosmos-sdk/pull/14953) Enable profiling block replay during abci handshake with `--cpu-profile`.

## [v0.46.9](https://github.com/cosmos/cosmos-sdk/releases/tag/v0.46.9) - 2022-02-07

### Improvements

* (store/cache) [#13881](https://github.com/cosmos/cosmos-sdk/pull/13881) Optimize iteration on nested cached KV stores and other operations in general.
* (deps) [#14846](https://github.com/cosmos/cosmos-sdk/pull/14846) Bump btcd.
* (deps) Bump Tendermint version to [v0.34.26](https://github.com/informalsystems/tendermint/releases/tag/v0.34.26).
* (store/cache) [#14189](https://github.com/cosmos/cosmos-sdk/pull/14189) Add config `iavl-lazy-loading` to enable lazy loading of iavl store, to improve start up time of archive nodes, add method `SetLazyLoading` to `CommitMultiStore` interface.
    * A new field has been added to the app.toml. This alllows nodes with larger databases to startup quicker 

    ```toml
    # IAVLLazyLoading enable/disable the lazy loading of iavl store.
    # Default is false.
    iavl-lazy-loading = ""  
  ```

### Bug Fixes

* (cli) [#14919](https://github.com/cosmos/cosmos-sdk/pull/#14919) Fix never assigned error when write validators.
* (store) [#14798](https://github.com/cosmos/cosmos-sdk/pull/14798) Copy btree to avoid the problem of modify while iteration.
* (cli) [#14799](https://github.com/cosmos/cosmos-sdk/pull/14799) Fix Evidence CLI query flag parsing (backport #13458)

## [v0.46.8](https://github.com/cosmos/cosmos-sdk/releases/tag/v0.46.8) - 2022-01-23

### Improvements

* (store/cache) [#13881](https://github.com/cosmos/cosmos-sdk/pull/13881) Optimize iteration on nested cached KV stores and other operations in general.
* (x/gov) [#14347](https://github.com/cosmos/cosmos-sdk/pull/14347) Support `v1.Proposal` message in `v1beta1.Proposal.Content`.
* (deps) Use Informal System fork of Tendermint version to [v0.34.24](https://github.com/informalsystems/tendermint/releases/tag/v0.34.24).

### Bug Fixes

* (x/group) [#14526](https://github.com/cosmos/cosmos-sdk/pull/14526) Fix wrong address set in `EventUpdateGroupPolicy`.
* (ante) [#14448](https://github.com/cosmos/cosmos-sdk/pull/14448) Return anteEvents when postHandler fail.

### API Breaking

* (x/gov) [#14422](https://github.com/cosmos/cosmos-sdk/pull/14422) Remove `Migrate_V046_6_To_V046_7` function which shouldn't be used for chains which already migrated to 0.46.

## [v0.46.7](https://github.com/cosmos/cosmos-sdk/releases/tag/v0.46.7) - 2022-12-13

### Features

* (client) [#14051](https://github.com/cosmos/cosmos-sdk/pull/14051) Add `--grpc` client option.

### Improvements

* (deps) Bump Tendermint version to [v0.34.24](https://github.com/tendermint/tendermint/releases/tag/v0.34.24).
* [#13651](https://github.com/cosmos/cosmos-sdk/pull/13651) Update `server/config/config.GetConfig` function.
* [#14175](https://github.com/cosmos/cosmos-sdk/pull/14175) Add `server.DefaultBaseappOptions(appopts)` function to reduce boiler plate in root.go.

### State Machine Breaking

* (x/gov) [#14214](https://github.com/cosmos/cosmos-sdk/pull/14214) Fix gov v0.46 migration to v1 votes.
    * Also provide a helper function `govv046.Migrate_V0466_To_V0467` for migrating a chain already on v0.46 with versions <=v0.46.6 to the latest v0.46.7 correct state.
* (x/group) [#14071](https://github.com/cosmos/cosmos-sdk/pull/14071) Don't re-tally proposal after voting period end if they have been marked as ACCEPTED or REJECTED.

### API Breaking Changes

* (store) [#13516](https://github.com/cosmos/cosmos-sdk/pull/13516) Update State Streaming APIs:
    * Add method `ListenCommit` to `ABCIListener`
    * Move `ListeningEnabled` and  `AddListener` methods to `CommitMultiStore`
    * Remove `CacheWrapWithListeners` from `CacheWrap` and `CacheWrapper` interfaces
    * Remove listening APIs from the caching layer (it should only listen to the `rootmulti.Store`)
    * Add three new options to file streaming service constructor.
    * Modify `ABCIListener` such that any error from any method will always halt the app via `panic`
* (store) [#13529](https://github.com/cosmos/cosmos-sdk/pull/13529) Add method `LatestVersion` to `MultiStore` interface, add method `SetQueryMultiStore` to baesapp to support alternative `MultiStore` implementation for query service.

### Bug Fixes

* (baseapp) [#13983](https://github.com/cosmos/cosmos-sdk/pull/13983) Don't emit duplicate ante-handler events when a post-handler is defined.
* (baseapp) [#14049](https://github.com/cosmos/cosmos-sdk/pull/14049) Fix state sync when interval is zero.
* (store) [#13516](https://github.com/cosmos/cosmos-sdk/pull/13516) Fix state listener that was observing writes at wrong time.

## [v0.46.6](https://github.com/cosmos/cosmos-sdk/releases/tag/v0.46.6) - 2022-11-18

### Improvements

* (config) [#13894](https://github.com/cosmos/cosmos-sdk/pull/13894) Support state streaming configuration in `app.toml` template and default configuration.

### Bug Fixes

* (x/gov) [#13918](https://github.com/cosmos/cosmos-sdk/pull/13918) Fix propagation of message errors when executing a proposal.

## [v0.46.5](https://github.com/cosmos/cosmos-sdk/releases/tag/v0.46.5) - 2022-11-17

### Features

* (x/bank) [#13891](https://github.com/cosmos/cosmos-sdk/pull/13891) Provide a helper function `Migrate_V0464_To_V0465` for migrating a chain **already on v0.46 with versions <=v0.46.4** to the latest v0.46.5 correct state.

### Improvements

* [#13826](https://github.com/cosmos/cosmos-sdk/pull/13826) Support custom `GasConfig` configuration for applications.
* (deps) Bump Tendermint version to [v0.34.23](https://github.com/tendermint/tendermint/releases/tag/v0.34.23).

### State Machine Breaking

* (x/group) [#13876](https://github.com/cosmos/cosmos-sdk/pull/13876) Fix group MinExecutionPeriod that is checked on execution now, instead of voting period end.

### API Breaking Changes

* (x/group) [#13876](https://github.com/cosmos/cosmos-sdk/pull/13876) Add `GetMinExecutionPeriod` method on DecisionPolicy interface.

### Bug Fixes

* (x/group) [#13869](https://github.com/cosmos/cosmos-sdk/pull/13869) Group members weight must be positive and a finite number.
* (x/bank) [#13821](https://github.com/cosmos/cosmos-sdk/pull/13821) Fix bank store migration of coin metadata.
* (x/group) [#13808](https://github.com/cosmos/cosmos-sdk/pull/13808) Fix propagation of message events to the current context in `EndBlocker`.
* (x/gov) [#13728](https://github.com/cosmos/cosmos-sdk/pull/13728) Fix propagation of message events to the current context in `EndBlocker`.
* (store) [#13803](https://github.com/cosmos/cosmos-sdk/pull/13803) Add an error log if IAVL set operation failed.
* [#13861](https://github.com/cosmos/cosmos-sdk/pull/13861) Allow `_` characters in tx event queries, i.e. `GetTxsEvent`.

## [v0.46.4](https://github.com/cosmos/cosmos-sdk/releases/tag/v0.46.4) - 2022-11-01

### Features

* (x/auth) [#13612](https://github.com/cosmos/cosmos-sdk/pull/13612) Add `Query/ModuleAccountByName` endpoint for accessing the module account info by module name.

### Improvements

* (deps) Bump IAVL version to [v0.19.4](https://github.com/cosmos/iavl/releases/tag/v0.19.4).

### Bug Fixes

* (x/auth/tx) [#12474](https://github.com/cosmos/cosmos-sdk/pull/12474) Remove condition in GetTxsEvent that disallowed multiple equal signs, which would break event queries with base64 strings (i.e. query by signature).
* (store) [#13530](https://github.com/cosmos/cosmos-sdk/pull/13530) Fix app-hash mismatch if upgrade migration commit is interrupted.

### CLI Breaking Changes

* [#13656](https://github.com/cosmos/cosmos-sdk/pull/13659) Rename `server.FlagIAVLFastNode` to `server.FlagDisableIAVLFastNode` for clarity.

### API Breaking Changes

* (context) [#13063](https://github.com/cosmos/cosmos-sdk/pull/13063) Update `Context#CacheContext` to automatically emit all events on the parent context's `EventManager`.

## [v0.46.3](https://github.com/cosmos/cosmos-sdk/releases/tag/v0.46.3) - 2022-10-20

ATTENTION:

This is a security release for the [Dragonberry security advisory](https://forum.cosmos.network/t/ibc-security-advisory-dragonberry/7702).

All users should upgrade immediately.

Users *must* add a replace directive in their go.mod for the new `ics23` package in the SDK:

```go
replace github.com/confio/ics23/go => github.com/cosmos/cosmos-sdk/ics23/go v0.8.0
```

### Features

* [#13435](https://github.com/cosmos/cosmos-sdk/pull/13435) Extend error context when a simulation fails.
* (grpc) [#13485](https://github.com/cosmos/cosmos-sdk/pull/13485) Implement a new gRPC query, `/cosmos/base/node/v1beta1/config`, which provides operator configuration.
* (cli) [#13147](https://github.com/cosmos/cosmos-sdk/pull/13147) Add the `--append` flag to the `sign-batch` CLI cmd to combine the messages and sign those txs which are created with `--generate-only`.
* (cli) [#13454](https://github.com/cosmos/cosmos-sdk/pull/13454) `sign-batch` CLI can now read multiple transaction files.

### Improvements

* [#13586](https://github.com/cosmos/cosmos-sdk/pull/13586) Bump Tendermint to `v0.34.22`.
* (auth) [#13460](https://github.com/cosmos/cosmos-sdk/pull/13460) The `q auth address-by-id` CLI command has been renamed to `q auth address-by-acc-num` to be more explicit. However, the old `address-by-id` version is still kept as an alias, for backwards compatibility.
* [#13433](https://github.com/cosmos/cosmos-sdk/pull/13433) Remove dead code in cacheMergeIterator `Domain()`.

### Bug Fixes

* Implement dragonberry security patch.
    * For applying the patch please refer to the [RELEASE NOTES](./RELEASE_NOTES.md)
* (store) [#13459](https://github.com/cosmos/cosmos-sdk/pull/13459) Don't let state listener observe the uncommitted writes.
* [#12548](https://github.com/cosmos/cosmos-sdk/pull/12548) Prevent signing from wrong key while using multisig.

### API Breaking Changes

* (server) [#13485](https://github.com/cosmos/cosmos-sdk/pull/13485) The `Application` service now requires the `RegisterNodeService` method to be implemented.

## [v0.46.2](https://github.com/cosmos/cosmos-sdk/releases/tag/v0.46.2) - 2022-10-03

### API Breaking Changes

* (cli) [#13089](https://github.com/cosmos/cosmos-sdk/pull/13089) Fix rollback command don't actually delete multistore versions, added method `RollbackToVersion` to interface `CommitMultiStore` and added method `CommitMultiStore` to `Application` interface.
* (cli) [#13089](https://github.com/cosmos/cosmos-sdk/pull/13089) `NewRollbackCmd` now takes an `appCreator types.AppCreator`.

### Features

* (cli) [#13207](https://github.com/cosmos/cosmos-sdk/pull/13207) Reduce user's password prompts when calling keyring `List()` function.
* (cli) [#13353](https://github.com/cosmos/cosmos-sdk/pull/13353) Add `tx group draft-proposal` command for generating group proposal JSONs (skeleton).
* (cli) [#13304](https://github.com/cosmos/cosmos-sdk/pull/13304) Add `tx gov draft-proposal` command for generating proposal JSONs (skeleton).
* (x/authz) [#13047](https://github.com/cosmos/cosmos-sdk/pull/13047) Add a GetAuthorization function to the keeper.
* (cli) [#12742](https://github.com/cosmos/cosmos-sdk/pull/12742) Add the `prune` CLI cmd to manually prune app store history versions based on the pruning options.

### Improvements

* [#13323](https://github.com/cosmos/cosmos-sdk/pull/13323) Ensure `withdraw_rewards` rewards are emitted from all actions that result in rewards being withdrawn.
* [#13233](https://github.com/cosmos/cosmos-sdk/pull/13233) Add `--append` to `add-genesis-account` sub-command to append new tokens after an account is already created.
* (x/group) [#13214](https://github.com/cosmos/cosmos-sdk/pull/13214) Add `withdraw-proposal` command to group module's CLI transaction commands.
* (x/auth) [#13048](https://github.com/cosmos/cosmos-sdk/pull/13048) Add handling of AccountNumberStoreKeyPrefix to the simulation decoder.
* (simapp) [#13107](https://github.com/cosmos/cosmos-sdk/pull/13107) Call `SetIAVLCacheSize` with the configured value in simapp.
* [#13301](https://github.com/cosmos/cosmos-sdk/pull/13301) Keep the balance query endpoint compatible with legacy blocks
* [#13321](https://github.com/cosmos/cosmos-sdk/pull/13321) Add flag to disable fast node migration and usage.

### Bug Fixes

* (types) [#13265](https://github.com/cosmos/cosmos-sdk/pull/13265) Correctly coalesce coins even with repeated denominations & simplify logic.
* (x/auth) [#13200](https://github.com/cosmos/cosmos-sdk/pull/13200) Fix wrong sequences in `sign-batch`.
* (export) [#13029](https://github.com/cosmos/cosmos-sdk/pull/13029) Fix exporting the blockParams regression.
* [#13046](https://github.com/cosmos/cosmos-sdk/pull/13046) Fix missing return statement in BaseApp.Query.
* (store) [#13336](https://github.com/cosmos/cosmos-sdk/pull/13334) Call streaming listeners for deliver tx event, it was removed accidentally.
* (grpc) [#13417](https://github.com/cosmos/cosmos-sdk/pull/13417) fix grpc query panic that could crash the node (backport #13352).
* (grpc) [#13418](https://github.com/cosmos/cosmos-sdk/pull/13418) Add close for grpc only mode.

## [v0.46.1](https://github.com/cosmos/cosmos-sdk/releases/tag/v0.46.1) - 2022-08-24

### Improvements

* [#12953](https://github.com/cosmos/cosmos-sdk/pull/12953) Change the default priority mechanism to be based on gas price.
* [#12981](https://github.com/cosmos/cosmos-sdk/pull/12981) Return proper error when parsing telemetry configuration.
* [#12969](https://github.com/cosmos/cosmos-sdk/pull/12969) Bump Tendermint to `v0.34.21` and IAVL to `v0.19.1`.
* [#12885](https://github.com/cosmos/cosmos-sdk/pull/12885) Amortize cost of processing cache KV store.
* (events) [#12850](https://github.com/cosmos/cosmos-sdk/pull/12850) Add a new `fee_payer` attribute to the `tx` event that is emitted from the `DeductFeeDecorator` AnteHandler decorator.
* (x/params) [#12615](https://github.com/cosmos/cosmos-sdk/pull/12615) Add `GetParamSetIfExists` function to params `Subspace` to prevent panics on breaking changes.
* (x/bank) [#12674](https://github.com/cosmos/cosmos-sdk/pull/12674) Add convenience function `CreatePrefixedAccountStoreKey()` to construct key to access account's balance for a given denom.
* [#12877](https://github.com/cosmos/cosmos-sdk/pull/12877) Bumped cosmossdk.io/math to v1.0.0-beta.3
* [#12693](https://github.com/cosmos/cosmos-sdk/pull/12693) Make sure the order of each node is consistent when emitting proto events.

### Bug Fixes

* (x/group) [#12888](https://github.com/cosmos/cosmos-sdk/pull/12888) Fix event propagation to the current context of `x/group` message execution `[]sdk.Result`.
* (x/upgrade) [#12906](https://github.com/cosmos/cosmos-sdk/pull/12906) Fix upgrade failure by moving downgrade verification logic after store migration.

## [v0.46.0](https://github.com/cosmos/cosmos-sdk/releases/tag/v0.46.0) - 2022-07-26

### Features

* (types) [#11985](https://github.com/cosmos/cosmos-sdk/pull/11985) Add a `Priority` field on `sdk.Context`, which represents the CheckTx priority field. It is only used during CheckTx.
* (gRPC) [#11889](https://github.com/cosmos/cosmos-sdk/pull/11889) Support custom read and write gRPC options in `app.toml`. See `max-recv-msg-size` and `max-send-msg-size` respectively.
* (cli) [#11738](https://github.com/cosmos/cosmos-sdk/pull/11738) Add `tx auth multi-sign` as alias of `tx auth multisign` for consistency with `multi-send`.
* (cli) [#11738](https://github.com/cosmos/cosmos-sdk/pull/11738) Add `tx bank multi-send` command for bulk send of coins to multiple accounts.
* (grpc) [#11642](https://github.com/cosmos/cosmos-sdk/pull/11642) Implement `ABCIQuery` in the Tendermint gRPC service, which proxies ABCI `Query` requests directly to the application.
* (x/upgrade) [#11551](https://github.com/cosmos/cosmos-sdk/pull/11551) Update `ScheduleUpgrade` for chains to schedule an automated upgrade on `BeginBlock` without having to go though governance.
* (tx) [#11533](https://github.com/cosmos/cosmos-sdk/pull/11533) Register [`EIP191`](https://eips.ethereum.org/EIPS/eip-191) as an available `SignMode` for chains to use.
* (x/genutil) [#11500](https://github.com/cosmos/cosmos-sdk/pull/11500) Fix GenTx validation and adjust error messages
* [#11430](https://github.com/cosmos/cosmos-sdk/pull/11430) Introduce a new `grpc-only` flag, such that when enabled, will start the node in a query-only mode. Note, gRPC MUST be enabled with this flag.
* (x/bank) [#11417](https://github.com/cosmos/cosmos-sdk/pull/11417) Introduce a new `SpendableBalances` gRPC query that retrieves an account's total (paginated) spendable balances.
* [#11441](https://github.com/cosmos/cosmos-sdk/pull/11441) Added a new method, `IsLTE`, for `types.Coin`. This method is used to check if a `types.Coin` is less than or equal to another `types.Coin`.
* (x/upgrade) [#11116](https://github.com/cosmos/cosmos-sdk/pull/11116) `MsgSoftwareUpgrade` and `MsgCancelUpgrade` have been added to support v1beta2 msgs-based gov proposals.
* [#10977](https://github.com/cosmos/cosmos-sdk/pull/10977) Now every cosmos message protobuf definition must be extended with a `cosmos.msg.v1.signer` option to signal the signer fields in a language agnostic way.
* [#10710](https://github.com/cosmos/cosmos-sdk/pull/10710) Chain-id shouldn't be required for creating a transaction with both --generate-only and --offline flags.
* [#10703](https://github.com/cosmos/cosmos-sdk/pull/10703) Create a new grantee account, if the grantee of an authorization does not exist.
* [#10592](https://github.com/cosmos/cosmos-sdk/pull/10592) Add a `DecApproxEq` function that checks to see if `|d1 - d2| < tol` for some Dec `d1, d2, tol`.
* [#9933](https://github.com/cosmos/cosmos-sdk/pull/9933) Introduces the notion of a Cosmos "Scalar" type, which would just be simple aliases that give human-understandable meaning to the underlying type, both in Go code and in Proto definitions.
* [#9884](https://github.com/cosmos/cosmos-sdk/pull/9884) Provide a new gRPC query handler, `/cosmos/params/v1beta1/subspaces`, that allows the ability to query for all registered subspaces and their respective keys.
* [#9776](https://github.com/cosmos/cosmos-sdk/pull/9776) Add flag `staking-bond-denom` to specify the staking bond denomination value when initializing a new chain.
* [#9533](https://github.com/cosmos/cosmos-sdk/pull/9533) Added a new gRPC method, `DenomOwners`, in `x/bank` to query for all account holders of a specific denomination.
* (bank) [#9618](https://github.com/cosmos/cosmos-sdk/pull/9618) Update bank.Metadata: add URI and URIHash attributes.
* (store) [#8664](https://github.com/cosmos/cosmos-sdk/pull/8664) Implementation of ADR-038 file StreamingService
* [#9837](https://github.com/cosmos/cosmos-sdk/issues/9837) `--generate-only` flag can be used with a keyname from the keyring.
* [#10326](https://github.com/cosmos/cosmos-sdk/pull/10326) `x/authz` add all grants by granter query.
* [#10944](https://github.com/cosmos/cosmos-sdk/pull/10944) `x/authz` add all grants by grantee query
* [#10348](https://github.com/cosmos/cosmos-sdk/pull/10348) Add `fee.{payer,granter}` and `tip` fields to StdSignDoc for signing tipped transactions.
* [#10208](https://github.com/cosmos/cosmos-sdk/pull/10208) Add `TipsTxMiddleware` for transferring tips.
* [#10379](https://github.com/cosmos/cosmos-sdk/pull/10379) Add validation to `x/upgrade` CLI `software-upgrade` command `--plan-info` value.
* [#10507](https://github.com/cosmos/cosmos-sdk/pull/10507) Add antehandler for tx priority.
* [#10311](https://github.com/cosmos/cosmos-sdk/pull/10311) Adds cli to use tips transactions. It adds an `--aux` flag to all CLI tx commands to generate the aux signer data (with optional tip), and a new `tx aux-to-fee` subcommand to let the fee payer gather aux signer data and broadcast the tx
* [#11019](https://github.com/cosmos/cosmos-sdk/pull/11019) Add `MsgCreatePermanentLockedAccount` and CLI method for creating permanent locked account
* [#10947](https://github.com/cosmos/cosmos-sdk/pull/10947) Add `AllowancesByGranter` query to the feegrant module
* [#10407](https://github.com/cosmos/cosmos-sdk/pull/10407) Add validation to `x/upgrade` module's `BeginBlock` to check accidental binary downgrades
* (gov) [#11036](https://github.com/cosmos/cosmos-sdk/pull/11036) Add in-place migrations for 0.43->0.46. Add a `migrate v0.46` CLI command for v0.43->0.46 JSON genesis migration.
* [#11006](https://github.com/cosmos/cosmos-sdk/pull/11006) Add `debug pubkey-raw` command to allow inspecting of pubkeys in legacy bech32 format
* (x/authz) [#10714](https://github.com/cosmos/cosmos-sdk/pull/10714) Add support for pruning expired authorizations
* [#11179](https://github.com/cosmos/cosmos-sdk/pull/11179) Add state rollback command.
* [#11234](https://github.com/cosmos/cosmos-sdk/pull/11234) Add `GRPCClient` field to Client Context. If `GRPCClient` field is set to nil, the `Invoke` method would use ABCI query, otherwise use gprc.
* (authz)[#11060](https://github.com/cosmos/cosmos-sdk/pull/11060) Support grant with no expire time.
* (rosetta) [#11590](https://github.com/cosmos/cosmos-sdk/pull/11590) Add fee suggestion for rosetta and enable offline mode. Also force set events about Fees to Success to pass reconciliation test.
* (types) [#11959](https://github.com/cosmos/cosmos-sdk/pull/11959) Added `sdk.Coins.Find` helper method to find a coin by denom.
* (upgrade) [#12603](https://github.com/cosmos/cosmos-sdk/pull/12603) feat: Move AppModule.BeginBlock and AppModule.EndBlock to extension interfaces
* (telemetry) [#12405](https://github.com/cosmos/cosmos-sdk/pull/12405) Add *query* calls metric to telemetry.
* (query) [#12253](https://github.com/cosmos/cosmos-sdk/pull/12253) Add `GenericFilteredPaginate` to the `query` package to improve UX.

### API Breaking Changes

* (x/auth/ante) [#11985](https://github.com/cosmos/cosmos-sdk/pull/11985) The `MempoolFeeDecorator` has been removed. Instead, the `DeductFeeDecorator` takes a new argument of type `TxFeeChecker`, to define custom fee models. If `nil` is passed to this `TxFeeChecker` argument, then it will default to `checkTxFeeWithValidatorMinGasPrices`, which is the exact same behavior as the old `MempoolFeeDecorator` (i.e. checking fees against validator's own min gas price).
* (x/auth/ante) [#11985](https://github.com/cosmos/cosmos-sdk/pull/11985) The `ExtensionOptionsDecorator` takes an argument of type `ExtensionOptionChecker`. For backwards-compatibility, you can pass `nil`, which defaults to the old behavior of rejecting all tx extensions.
* (crypto/keyring) [#11932](https://github.com/cosmos/cosmos-sdk/pull/11932) Remove `Unsafe*` interfaces from keyring package. Please use interface casting if you wish to access those unsafe functions.
* (types) [#11881](https://github.com/cosmos/cosmos-sdk/issues/11881) Rename `AccAddressFromHex` to `AccAddressFromHexUnsafe`.
* (types) [#11788](https://github.com/cosmos/cosmos-sdk/pull/11788) The `Int` and `Uint` types have been moved to their own dedicated module, `math`. Aliases are kept in the SDK's root `types` package, however, it is encouraged to utilize the new `math` module. As a result, the `Int#ToDec` API has been removed.
* (grpc) [#11642](https://github.com/cosmos/cosmos-sdk/pull/11642) The `RegisterTendermintService` method in the `tmservice` package now requires a `abciQueryFn` query function parameter.
* [#11496](https://github.com/cosmos/cosmos-sdk/pull/11496) Refactor abstractions for snapshot and pruning; snapshot intervals eventually pruned; unit tests.
* (types) [#11689](https://github.com/cosmos/cosmos-sdk/pull/11689) Make `Coins#Sub` and `Coins#SafeSub` consistent with `Coins#Add`.
* (store)[#11152](https://github.com/cosmos/cosmos-sdk/pull/11152) Remove `keep-every` from pruning options.
* [#10950](https://github.com/cosmos/cosmos-sdk/pull/10950) Add `envPrefix` parameter to `cmd.Execute`.
* (x/mint) [#10441](https://github.com/cosmos/cosmos-sdk/pull/10441) The `NewAppModule` function now accepts an inflation calculation function as an argument.
* [#9695](https://github.com/cosmos/cosmos-sdk/pull/9695) Migrate keys from `Info` (serialized as amino) -> `Record` (serialized as proto)
    * Add new `codec.Codec` argument in:
        * `keyring.NewInMemory`
        * `keyring.New`
    * Rename:
        * `SavePubKey` to `SaveOfflineKey`.
        * `NewMultiInfo`, `NewLedgerInfo` to `NewLegacyMultiInfo`, `newLegacyLedgerInfo` respectively. Move them into `legacy_info.go`.
        * `NewOfflineInfo` to `newLegacyOfflineInfo` and move it to `migration_test.go`.
    * Return:
    _`keyring.Record, error` in `SaveOfflineKey`, `SaveLedgerKey`, `SaveMultiSig`, `Key` and `KeyByAddress`.
    _`keyring.Record` instead of `Info` in `NewMnemonic` and `List`.
    * Remove `algo` argument from :
        * `SaveOfflineKey`
    * Take `keyring.Record` instead of `Info` as first argument in:
        * `MkConsKeyOutput`
        * `MkValKeyOutput`
        * `MkAccKeyOutput`
* [#10022](https://github.com/cosmos/cosmos-sdk/pull/10022) `AuthKeeper` interface in `x/auth` now includes a function `HasAccount`.
* [#9759](https://github.com/cosmos/cosmos-sdk/pull/9759) `NewAccountKeeeper` in `x/auth` now takes an additional `bech32Prefix` argument that represents `sdk.Bech32MainPrefix`.
* [#9628](https://github.com/cosmos/cosmos-sdk/pull/9628) Rename `x/{mod}/legacy` to `x/{mod}/migrations`.
* [#9571](https://github.com/cosmos/cosmos-sdk/pull/9571) Implemented error handling for staking hooks, which now return an error on failure.
* [#9427](https://github.com/cosmos/cosmos-sdk/pull/9427) Move simapp `FundAccount` and `FundModuleAccount` to `x/bank/testutil`
* (client/tx) [#9421](https://github.com/cosmos/cosmos-sdk/pull/9421/) `BuildUnsignedTx`, `BuildSimTx`, `PrintUnsignedStdTx` functions are moved to
  the Tx Factory as methods.
* (client/keys) [#9601](https://github.com/cosmos/cosmos-sdk/pull/9601) Added `keys rename` CLI command and `Keyring.Rename` interface method to rename a key in the keyring.
* (x/slashing) [#9458](https://github.com/cosmos/cosmos-sdk/pull/9458) Coins burned from slashing is now returned from Slash function and included in Slash event.
* [#9246](https://github.com/cosmos/cosmos-sdk/pull/9246) The `New` method for the network package now returns an error.
* [#9519](https://github.com/cosmos/cosmos-sdk/pull/9519) `DeleteDeposits` renamed to `DeleteAndBurnDeposits`, `RefundDeposits` renamed to `RefundAndDeleteDeposits`
* (codec) [#9521](https://github.com/cosmos/cosmos-sdk/pull/9521) Removed deprecated `clientCtx.JSONCodec` from `client.Context`.
* (codec) [#9521](https://github.com/cosmos/cosmos-sdk/pull/9521) Rename `EncodingConfig.Marshaler` to `Codec`.
* [#9594](https://github.com/cosmos/cosmos-sdk/pull/9594) `RESTHandlerFn` argument is removed from the `gov/NewProposalHandler`.
* [#9594](https://github.com/cosmos/cosmos-sdk/pull/9594) `types/rest` package moved to `testutil/rest`.
* [#9432](https://github.com/cosmos/cosmos-sdk/pull/9432) `ConsensusParamsKeyTable` moved from `params/keeper` to `params/types`
* [#9576](https://github.com/cosmos/cosmos-sdk/pull/9576) Add debug error message to `sdkerrors.QueryResult` when enabled
* [#9650](https://github.com/cosmos/cosmos-sdk/pull/9650) Removed deprecated message handler implementation from the SDK modules.
* [#10248](https://github.com/cosmos/cosmos-sdk/pull/10248) Remove unused `KeyPowerReduction` variable from x/staking types.
* (x/bank) [#9832](https://github.com/cosmos/cosmos-sdk/pull/9832) `AddressFromBalancesStore` renamed to `AddressAndDenomFromBalancesStore`.
* (tests) [#9938](https://github.com/cosmos/cosmos-sdk/pull/9938) `simapp.Setup` accepts additional `testing.T` argument.
* (baseapp) [#11979](https://github.com/cosmos/cosmos-sdk/pull/11979) Rename baseapp simulation helper methods `baseapp.{Check,Deliver}` to `baseapp.Sim{Check,Deliver}`.
* (x/gov) [#10373](https://github.com/cosmos/cosmos-sdk/pull/10373) Removed gov `keeper.{MustMarshal, MustUnmarshal}`.
* [#10348](https://github.com/cosmos/cosmos-sdk/pull/10348) StdSignBytes takes a new argument of type `*tx.Tip` for signing over tips using LEGACY_AMINO_JSON.
* [#10208](https://github.com/cosmos/cosmos-sdk/pull/10208) The `x/auth/signing.Tx` interface now also includes a new `GetTip() *tx.Tip` method for verifying tipped transactions. The `x/auth/types` expected BankKeeper interface now expects the `SendCoins` method too.
* [#10612](https://github.com/cosmos/cosmos-sdk/pull/10612) `baseapp.NewBaseApp` constructor function doesn't take the `sdk.TxDecoder` anymore. This logic has been moved into the TxDecoderMiddleware.
* [#10692](https://github.com/cosmos/cosmos-sdk/pull/10612) `SignerData` takes 2 new fields, `Address` and `PubKey`, which need to get populated when using SIGN_MODE_DIRECT_AUX.
* [#10748](https://github.com/cosmos/cosmos-sdk/pull/10748) Move legacy `x/gov` api to `v1beta1` directory.
* [#10816](https://github.com/cosmos/cosmos-sdk/pull/10816) Reuse blocked addresses from the bank module. No need to pass them to distribution.
* [#10852](https://github.com/cosmos/cosmos-sdk/pull/10852) Move `x/gov/types` to `x/gov/types/v1beta2`.
* [#10922](https://github.com/cosmos/cosmos-sdk/pull/10922), [/#10957](https://github.com/cosmos/cosmos-sdk/pull/10957) Move key `server.Generate*` functions to testutil and support custom mnemonics in in-process testing network. Moved `TestMnemonic` from `testutil` package to `testdata`.
* (x/bank) [#10771](https://github.com/cosmos/cosmos-sdk/pull/10771) Add safety check on bank module perms to allow module-specific mint restrictions (e.g. only minting a certain denom).
* (x/bank) [#10771](https://github.com/cosmos/cosmos-sdk/pull/10771) Add `bank.BaseKeeper.WithMintCoinsRestriction` function to restrict use of bank `MintCoins` usage.
* [#10868](https://github.com/cosmos/cosmos-sdk/pull/10868), [#10989](https://github.com/cosmos/cosmos-sdk/pull/10989) The Gov keeper accepts now 2 more mandatory arguments, the ServiceMsgRouter and a maximum proposal metadata length.
* [#10868](https://github.com/cosmos/cosmos-sdk/pull/10868), [#10989](https://github.com/cosmos/cosmos-sdk/pull/10989), [#11093](https://github.com/cosmos/cosmos-sdk/pull/11093) The Gov keeper accepts now 2 more mandatory arguments, the ServiceMsgRouter and a gov Config including the max metadata length.
* [#11124](https://github.com/cosmos/cosmos-sdk/pull/11124) Add `GetAllVersions` to application store
* (x/authz) [#10447](https://github.com/cosmos/cosmos-sdk/pull/10447) authz `NewGrant` takes a new argument: block time, to correctly validate expire time.
* [#10961](https://github.com/cosmos/cosmos-sdk/pull/10961) Support third-party modules to add extension snapshots to state-sync.
* [#11274](https://github.com/cosmos/cosmos-sdk/pull/11274) `types/errors.New` now is an alias for `types/errors.Register` and should only be used in initialization code.
* (authz)[#11060](https://github.com/cosmos/cosmos-sdk/pull/11060) `authz.NewMsgGrant` `expiration` is now a pointer. When `nil` is used then no expiration will be set (grant won't expire).
* (x/distribution)[#11457](https://github.com/cosmos/cosmos-sdk/pull/11457) Add amount field to `distr.MsgWithdrawDelegatorRewardResponse` and `distr.MsgWithdrawValidatorCommissionResponse`.
* [#11334](https://github.com/cosmos/cosmos-sdk/pull/11334) Move `x/gov/types/v1beta2` to `x/gov/types/v1`.
* (x/auth/middleware) [#11413](https://github.com/cosmos/cosmos-sdk/pull/11413) Refactor tx middleware to be extensible on tx fee logic. Merged `MempoolFeeMiddleware` and `TxPriorityMiddleware` functionalities into `DeductFeeMiddleware`, make the logic extensible using the `TxFeeChecker` option, the current fee logic is preserved by the default `checkTxFeeWithValidatorMinGasPrices` implementation. Change `RejectExtensionOptionsMiddleware` to `NewExtensionOptionsMiddleware` which is extensible with the `ExtensionOptionChecker` option. Unpack the tx extension options `Any`s to interface `TxExtensionOptionI`.
* (migrations) [#11556](https://github.com/cosmos/cosmos-sdk/pull/11556#issuecomment-1091385011) Remove migration code from 0.42 and below. To use previous migrations, checkout previous versions of the cosmos-sdk.

### Client Breaking Changes

* [#11797](https://github.com/cosmos/cosmos-sdk/pull/11797) Remove all RegisterRESTRoutes (previously deprecated)
* [#11089](https://github.com/cosmos/cosmos-sdk/pull/11089) interacting with the node through `grpc.Dial` requires clients to pass a codec refer to [doc](docs/docs/run-node/02-interact-node.md).
* [#9594](https://github.com/cosmos/cosmos-sdk/pull/9594) Remove legacy REST API. Please see the [REST Endpoints Migration guide](https://docs.cosmos.network/v0.45/migrations/rest.html) to migrate to the new REST endpoints.
* [#9995](https://github.com/cosmos/cosmos-sdk/pull/9995) Increased gas cost for creating proposals.
* [#11029](https://github.com/cosmos/cosmos-sdk/pull/11029) The deprecated Vote Option field is removed in gov v1beta2 and nil in v1beta1. Use Options instead.
* [#11013](https://github.com/cosmos/cosmos-sdk/pull/11013) The `tx gov submit-proposal` command has changed syntax to support the new Msg-based gov proposals. To access the old CLI command, please use `tx gov submit-legacy-proposal`.
* [#11170](https://github.com/cosmos/cosmos-sdk/issues/11170) Fixes issue related to grpc-gateway of supply by ibc-denom.

### CLI Breaking Changes

* (cli) [#11818](https://github.com/cosmos/cosmos-sdk/pull/11818) CLI transactions preview now respect the chosen `--output` flag format (json or text).
* [#9695](https://github.com/cosmos/cosmos-sdk/pull/9695) `<app> keys migrate` CLI command now takes no arguments.
* [#9246](https://github.com/cosmos/cosmos-sdk/pull/9246) Removed the CLI flag `--setup-config-only` from the `testnet` command and added the subcommand `init-files`.
* [#9780](https://github.com/cosmos/cosmos-sdk/pull/9780) Use sigs.k8s.io for yaml, which might lead to minor YAML output changes
* [#10625](https://github.com/cosmos/cosmos-sdk/pull/10625) Rename `--fee-account` CLI flag to `--fee-granter`
* [#10684](https://github.com/cosmos/cosmos-sdk/pull/10684) Rename `edit-validator` command's `--moniker` flag to `--new-moniker`
* (authz)[#11060](https://github.com/cosmos/cosmos-sdk/pull/11060) Changed the default value of the `--expiration` `tx grant` CLI Flag: was now + 1year, update: null (no expire date).

### Improvements

* (types) [#12201](https://github.com/cosmos/cosmos-sdk/pull/12201) Add `MustAccAddressFromBech32` util function
* [#11696](https://github.com/cosmos/cosmos-sdk/pull/11696) Rename `helpers.GenTx` to `GenSignedMockTx` to avoid confusion with genutil's `GenTxCmd`.
* (x/auth/vesting) [#11652](https://github.com/cosmos/cosmos-sdk/pull/11652) Add util functions for `Period(s)`
* [#11630](https://github.com/cosmos/cosmos-sdk/pull/11630) Add SafeSub method to sdk.Coin.
* [#11511](https://github.com/cosmos/cosmos-sdk/pull/11511) Add api server flags to start command.
* [#11484](https://github.com/cosmos/cosmos-sdk/pull/11484) Implement getter for keyring backend option.
* [#11449](https://github.com/cosmos/cosmos-sdk/pull/11449) Improved error messages when node isn't synced.
* [#11349](https://github.com/cosmos/cosmos-sdk/pull/11349) Add `RegisterAminoMsg` function that checks that a msg name is <40 chars (else this would break ledger nano signing) then registers the concrete msg type with amino, it should be used for registering `sdk.Msg`s with amino instead of `cdc.RegisterConcrete`.
* [#11089](https://github.com/cosmos/cosmos-sdk/pull/11089]) Now cosmos-sdk consumers can upgrade gRPC to its newest versions.
* [#10439](https://github.com/cosmos/cosmos-sdk/pull/10439) Check error for `RegisterQueryHandlerClient` in all modules `RegisterGRPCGatewayRoutes`.
* [#9780](https://github.com/cosmos/cosmos-sdk/pull/9780) Remove gogoproto `moretags` YAML annotations and add `sigs.k8s.io/yaml` for YAML marshalling.
* (x/bank) [#10134](https://github.com/cosmos/cosmos-sdk/pull/10134) Add `HasDenomMetadata` function to bank `Keeper` to check if a client coin denom metadata exists in state.
* (x/bank) [#10022](https://github.com/cosmos/cosmos-sdk/pull/10022) `BankKeeper.SendCoins` now takes less execution time.
* (deps) [#9987](https://github.com/cosmos/cosmos-sdk/pull/9987) Bump Go version minimum requirement to `1.17`
* (cli) [#9856](https://github.com/cosmos/cosmos-sdk/pull/9856) Overwrite `--sequence` and `--account-number` flags with default flag values when used with `offline=false` in `sign-batch` command.
* (rosetta) [#10001](https://github.com/cosmos/cosmos-sdk/issues/10001) Add documentation for rosetta-cli dockerfile and rename folder for the rosetta-ci dockerfile
* [#9699](https://github.com/cosmos/cosmos-sdk/pull/9699) Add `:`, `.`, `-`, and `_` as allowed characters in the default denom regular expression.
* (genesis) [#9697](https://github.com/cosmos/cosmos-sdk/pull/9697) Ensure `InitGenesis` returns with non-empty validator set.
* [#10468](https://github.com/cosmos/cosmos-sdk/pull/10468) Allow futureOps to queue additional operations in simulations
* [#10625](https://github.com/cosmos/cosmos-sdk/pull/10625) Add `--fee-payer` CLI flag
* (cli) [#10683](https://github.com/cosmos/cosmos-sdk/pull/10683) In CLI, allow 1 SIGN_MODE_DIRECT signer in transactions with multiple signers.
* (deps) [#10706](https://github.com/cosmos/cosmos-sdk/issues/10706) Bump rosetta-sdk-go to v0.7.2 and rosetta-cli to v0.7.3
* (types/errors) [#10779](https://github.com/cosmos/cosmos-sdk/pull/10779) Move most functionality in `types/errors` to a standalone `errors` go module, except the `RootCodespace` errors and ABCI response helpers. All functions and types that used to live in `types/errors` are now aliased so this is not a breaking change.
* (gov) [#10854](https://github.com/cosmos/cosmos-sdk/pull/10854) v1beta2's vote doesn't include the deprecate `option VoteOption` anymore. Instead, it only uses `WeightedVoteOption`.
* (types) [#11004](https://github.com/cosmos/cosmos-sdk/pull/11004) Added mutable versions of many of the sdk.Dec types operations. This improves performance when used by avoiding reallocating a new bigint for each operation.
* (x/auth) [#10880](https://github.com/cosmos/cosmos-sdk/pull/10880) Added a new query to the tx query service that returns a block with transactions fully decoded.
* (types) [#11200](https://github.com/cosmos/cosmos-sdk/pull/11200) Added `Min()` and `Max()` operations on sdk.Coins.
* (gov) [#11287](https://github.com/cosmos/cosmos-sdk/pull/11287) Fix error message when no flags are provided while executing `submit-legacy-proposal` transaction.
* (x/auth) [#11482](https://github.com/cosmos/cosmos-sdk/pull/11482) Improve panic message when attempting to register a method handler for a message that does not implement sdk.Msg
* (x/staking) [#11596](https://github.com/cosmos/cosmos-sdk/pull/11596) Add (re)delegation getters
* (errors) [#11960](https://github.com/cosmos/cosmos-sdk/pull/11960) Removed 'redacted' error message from defaultErrEncoder
* (ante) [#12013](https://github.com/cosmos/cosmos-sdk/pull/12013) Index ante events for failed tx.
* [#12668](https://github.com/cosmos/cosmos-sdk/pull/12668) Add `authz_msg_index` event attribute to message events emitted when executing via `MsgExec` through `x/authz`.
* [#12626](https://github.com/cosmos/cosmos-sdk/pull/12626) Upgrade IAVL to v0.19.0 with fast index and error propagation. NOTE: first start will take a while to propagate into new model.
* [#12576](https://github.com/cosmos/cosmos-sdk/pull/12576) Remove dependency on cosmos/keyring and upgrade to 99designs/keyring v1.2.1
* [#12590](https://github.com/cosmos/cosmos-sdk/pull/12590) Allow zero gas in simulation mode.
* [#12453](https://github.com/cosmos/cosmos-sdk/pull/12453) Add `NewInMemoryWithKeyring` function which allows the creation of in memory `keystore` instances with a specified set of existing items.
* [#11390](https://github.com/cosmos/cosmos-sdk/pull/11390) `LatestBlockResponse` & `BlockByHeightResponse` types' `Block` filed has been deprecated and they now contains new field `sdk_block` with `proposer_address` as `string`
* [#12089](https://github.com/cosmos/cosmos-sdk/pull/12089) Mark the `TipDecorator` as beta, don't include it in simapp by default.
* [#12153](https://github.com/cosmos/cosmos-sdk/pull/12153) Add a new `NewSimulationManagerFromAppModules` constructor, to simplify simulation wiring.

### Bug Fixes

* [#11969](https://github.com/cosmos/cosmos-sdk/pull/11969) Fix the panic error in `x/upgrade` when `AppVersion` is not set.
* (tests) [#11940](https://github.com/cosmos/cosmos-sdk/pull/11940) Fix some client tests in the `x/gov` module
* [#11772](https://github.com/cosmos/cosmos-sdk/pull/11772) Limit types.Dec length to avoid overflow.
* [#11724](https://github.com/cosmos/cosmos-sdk/pull/11724) Fix data race issues with api.Server
* [#11693](https://github.com/cosmos/cosmos-sdk/pull/11693) Add validation for gentx cmd.
* [#11645](https://github.com/cosmos/cosmos-sdk/pull/11645) Fix `--home` flag ignored when running help.
* [#11558](https://github.com/cosmos/cosmos-sdk/pull/11558) Fix `--dry-run` not working when using tx command.
* [#11354](https://github.com/cosmos/cosmos-sdk/pull/11355) Added missing pagination flag for `bank q total` query.
* [#11197](https://github.com/cosmos/cosmos-sdk/pull/11197) Signing with multisig now works with multisig address which is not in the keyring.
* (makefile) [#11285](https://github.com/cosmos/cosmos-sdk/pull/11285) Fix lint-fix make target.
* (client) [#11283](https://github.com/cosmos/cosmos-sdk/issues/11283) Support multiple keys for tx simulation and setting automatic gas for txs.
* (store) [#11177](https://github.com/cosmos/cosmos-sdk/pull/11177) Update the prune `everything` strategy to store the last two heights.
* [#10844](https://github.com/cosmos/cosmos-sdk/pull/10844) Automatic recovering non-consistent keyring storage during public key import.
* (store) [#11117](https://github.com/cosmos/cosmos-sdk/pull/11117) Fix data race in store trace component
* (cli) [#11065](https://github.com/cosmos/cosmos-sdk/pull/11065) Ensure the `tendermint-validator-set` query command respects the `-o` output flag.
* (grpc) [#10985](https://github.com/cosmos/cosmos-sdk/pull/10992) The `/cosmos/tx/v1beta1/txs/{hash}` endpoint returns a 404 when a tx does not exist.
* (rosetta) [#10340](https://github.com/cosmos/cosmos-sdk/pull/10340) Use `GenesisChunked(ctx)` instead `Genesis(ctx)` to get genesis block height
* [#9651](https://github.com/cosmos/cosmos-sdk/pull/9651) Change inconsistent limit of `0` to `MaxUint64` on InfiniteGasMeter and add GasRemaining func to GasMeter.
* [#9639](https://github.com/cosmos/cosmos-sdk/pull/9639) Check store keys length before accessing them by making sure that `key` is of length `m+1` (for `key[n:m]`)
* (types) [#9627](https://github.com/cosmos/cosmos-sdk/pull/9627) Fix nil pointer panic on `NewBigIntFromInt`
* (x/genutil) [#9574](https://github.com/cosmos/cosmos-sdk/pull/9575) Actually use the `gentx` client tx flags (like `--keyring-dir`)
* (x/distribution) [#9599](https://github.com/cosmos/cosmos-sdk/pull/9599) Withdraw rewards event now includes a value attribute even if there are 0 rewards (due to situations like 100% commission).
* (x/genutil) [#9638](https://github.com/cosmos/cosmos-sdk/pull/9638) Added missing validator key save when recovering from mnemonic
* [#9762](https://github.com/cosmos/cosmos-sdk/pull/9762) The init command uses the chain-id from the client config if --chain-id is not provided
* [#9980](https://github.com/cosmos/cosmos-sdk/pull/9980) Returning the error when the invalid argument is passed to bank query total supply cli.
* (server) [#10016](https://github.com/cosmos/cosmos-sdk/issues/10016) Fix marshaling of index-events into server config file.
* [#10184](https://github.com/cosmos/cosmos-sdk/pull/10184) Fixed CLI tx commands to no longer explicitly require the chain-id flag as this value can come from a user config.
* (x/upgrade) [#10189](https://github.com/cosmos/cosmos-sdk/issues/10189) Removed potential sources of non-determinism in upgrades
* [#10258](https://github.com/cosmos/cosmos-sdk/issues/10258) Fixes issue related to segmentation fault on mac m1 arm64
* [#10466](https://github.com/cosmos/cosmos-sdk/issues/10466) Fixes error with simulation tests when genesis start time is randomly created after the year 2262
* [#10394](https://github.com/cosmos/cosmos-sdk/issues/10394) Fixes issue related to grpc-gateway of account balance by
  ibc-denom.
* [#10842](https://github.com/cosmos/cosmos-sdk/pull/10842) Fix error when `--generate-only`, `--max-msgs` fags set while executing `WithdrawAllRewards` command.
* [#10897](https://github.com/cosmos/cosmos-sdk/pull/10897) Fix: set a non-zero value on gas overflow.
* [#9790](https://github.com/cosmos/cosmos-sdk/pull/10687) Fix behavior of `DecCoins.MulDecTruncate`.
* [#10990](https://github.com/cosmos/cosmos-sdk/pull/10990) Fixes missing `iavl-cache-size` config parsing in `GetConfig` method.
* (x/authz) [#10447](https://github.com/cosmos/cosmos-sdk/pull/10447) Fix authz `NewGrant` expiration check.
* (x/authz) [#10633](https://github.com/cosmos/cosmos-sdk/pull/10633) Fixed authorization not found error when executing message.
* [#11222](https://github.com/cosmos/cosmos-sdk/pull/11222) reject query with block height in the future
* [#11229](https://github.com/cosmos/cosmos-sdk/pull/11229) Handled the error message of `transaction encountered error` from tendermint.
* (x/authz) [#11252](https://github.com/cosmos/cosmos-sdk/pull/11252) Allow insufficient funds error for authz simulation
* (cli) [#11313](https://github.com/cosmos/cosmos-sdk/pull/11313) Fixes `--gas auto` when executing CLI transactions in `--generate-only` mode
* (cli) [#11337](https://github.com/cosmos/cosmos-sdk/pull/11337) Fixes `show-adress` cli cmd
* (crypto) [#11298](https://github.com/cosmos/cosmos-sdk/pull/11298) Fix cgo secp signature verification and update libscep256k1 library.
* (x/authz) [#11512](https://github.com/cosmos/cosmos-sdk/pull/11512) Fix response of a panic to error, when subtracting balances.
* (rosetta) [#11590](https://github.com/cosmos/cosmos-sdk/pull/11590) `/block` returns an error with nil pointer when a request has both of index and hash and increase timeout for huge genesis.
* (x/feegrant) [#11813](https://github.com/cosmos/cosmos-sdk/pull/11813) Fix pagination total count in `AllowancesByGranter` query.
* (simapp) [#11855](https://github.com/cosmos/cosmos-sdk/pull/11855) Use `sdkmath.Int` instead of `int64` for `SimulationState.InitialStake`.
* (x/capability) [#11737](https://github.com/cosmos/cosmos-sdk/pull/11737) Use a fixed length encoding of `Capability` pointer for `FwdCapabilityKey`
* [#11983](https://github.com/cosmos/cosmos-sdk/pull/11983) (x/feegrant, x/authz) rename grants query commands to `grants-by-grantee`, `grants-by-granter` cmds.
* (testutil/sims) [#12374](https://github.com/cosmos/cosmos-sdk/pull/12374) fix the non-determinstic behavior in simulations caused by `GenSignedMockTx` and check empty coins slice before it is used to create `banktype.MsgSend`.
* [#12448](https://github.com/cosmos/cosmos-sdk/pull/12448) Start telemetry independently from the API server.
* [#12509](https://github.com/cosmos/cosmos-sdk/pull/12509) Fix `Register{Tx,Tendermint}Service` not being called, resulting in some endpoints like the Simulate endpoint not working.
* [#12416](https://github.com/cosmos/cosmos-sdk/pull/12416) Prevent zero gas transactions in the `DeductFeeDecorator` AnteHandler decorator.
* (x/mint) [#12384](https://github.com/cosmos/cosmos-sdk/pull/12384) Ensure `GoalBonded` must be positive when performing `x/mint` parameter validation.
* (x/auth) [#12261](https://github.com/cosmos/cosmos-sdk/pull/12261) Deprecate pagination in GetTxsEventRequest/Response in favor of page and limit to align with tendermint `SignClient.TxSearch`
* (vesting) [#12190](https://github.com/cosmos/cosmos-sdk/pull/12190) Replace https://github.com/cosmos/cosmos-sdk/pull/12190 to use `NewBaseAccountWithAddress` in all vesting account message handlers.
* (linting) [#12132](https://github.com/cosmos/cosmos-sdk/pull/12132) Change sdk.Int to math.Int
* (cli) [#12127](https://github.com/cosmos/cosmos-sdk/pull/12127) Fix the CLI not always taking into account `--fee-payer` and `--fee-granter` flags.
* (migrations) [#12028](https://github.com/cosmos/cosmos-sdk/pull/12028) Fix v0.45->v0.46 in-place store migrations.
* (baseapp) [#12089](https://github.com/cosmos/cosmos-sdk/pull/12089) Include antehandler and runMsgs events in SimulateTx.
* (cli) [#12095](https://github.com/cosmos/cosmos-sdk/pull/12095) Fix running a tx with --dry-run returns an error
* (x/auth) [#12108](https://github.com/cosmos/cosmos-sdk/pull/12108) Fix GetBlockWithTxs error when querying block with 0 tx
* (genutil) [#12140](https://github.com/cosmos/cosmos-sdk/pull/12140) Fix staking's genesis JSON migrate in the `simd migrate v0.46` CLI command.
* (types) [#12154](https://github.com/cosmos/cosmos-sdk/pull/12154) Add `baseAccountGetter` to avoid invalid account error when create vesting account.
* (x/crisis) [#12208](https://github.com/cosmos/cosmos-sdk/pull/12208) Fix progress index of crisis invariant assertion logs.
* (types) [#12229](https://github.com/cosmos/cosmos-sdk/pull/12229) Increase sdk.Dec maxApproxRootIterations to 300

### State Machine Breaking

* (x/gov) [#13576](https://github.com/cosmos/cosmos-sdk/pull/13576) Proposals in voting period are tracked in a separate store.
* (baseapp) [#11985](https://github.com/cosmos/cosmos-sdk/pull/11985) Add a `postHandler` to baseapp. This `postHandler` is like antehandler, but is run *after* the `runMsgs` execution. It is in the same store branch that `runMsgs`, meaning that both `runMsgs` and `postHandler`
* (x/gov) [#11998](https://github.com/cosmos/cosmos-sdk/pull/11998) Tweak the `x/gov` `ModuleAccountInvariant` invariant to ensure deposits are `<=` total module account balance instead of strictly equal.
* (x/upgrade) [#11800](https://github.com/cosmos/cosmos-sdk/pull/11800) Fix `GetLastCompleteUpgrade` to properly return the latest upgrade.
* [#10564](https://github.com/cosmos/cosmos-sdk/pull/10564) Fix bug when updating allowance inside AllowedMsgAllowance
* (x/auth)[#9596](https://github.com/cosmos/cosmos-sdk/pull/9596) Enable creating periodic vesting accounts with a transactions instead of requiring them to be created in genesis.
* (x/bank) [#9611](https://github.com/cosmos/cosmos-sdk/pull/9611) Introduce a new index to act as a reverse index between a denomination and address allowing to query for token holders of a specific denomination. `DenomOwners` is updated to use the new reverse index.
* (x/bank) [#9832](https://github.com/cosmos/cosmos-sdk/pull/9832) Account balance is stored as `sdk.Int` rather than `sdk.Coin`.
* (x/bank) [#9890](https://github.com/cosmos/cosmos-sdk/pull/9890) Remove duplicate denom from denom metadata key.
* (x/upgrade) [#10189](https://github.com/cosmos/cosmos-sdk/issues/10189) Removed potential sources of non-determinism in upgrades
* [#10422](https://github.com/cosmos/cosmos-sdk/pull/10422) and [#10529](https://github.com/cosmos/cosmos-sdk/pull/10529) Add `MinCommissionRate` param to `x/staking` module.
* (x/gov) [#10763](https://github.com/cosmos/cosmos-sdk/pull/10763) modify the fields in `TallyParams` to use `string` instead of `bytes`
* [#10770](https://github.com/cosmos/cosmos-sdk/pull/10770) revert tx when block gas limit exceeded
* (x/gov) [#10868](https://github.com/cosmos/cosmos-sdk/pull/10868) Bump gov to v1. Both v1beta1 and v1beta2 queries and Msgs are accepted.
* [#11011](https://github.com/cosmos/cosmos-sdk/pull/11011) Remove burning of deposits when qourum is not reached on a governance proposal and when the deposit is not fully met.
* [#11019](https://github.com/cosmos/cosmos-sdk/pull/11019) Add `MsgCreatePermanentLockedAccount` and CLI method for creating permanent locked account
* (x/staking) [#10885] (https://github.com/cosmos/cosmos-sdk/pull/10885) Add new `CancelUnbondingDelegation`
  transaction to `x/staking` module. Delegators can now cancel unbonding delegation entry and delegate back to validator.
* (x/feegrant) [#10830](https://github.com/cosmos/cosmos-sdk/pull/10830) Expired allowances will be pruned from state.
* (x/authz,x/feegrant) [#11214](https://github.com/cosmos/cosmos-sdk/pull/11214) Fix Amino JSON encoding of authz and feegrant Msgs to be consistent with other modules.
* (authz)[#11060](https://github.com/cosmos/cosmos-sdk/pull/11060) Support grant with no expire time.

### Deprecated

* (x/upgrade) [#9906](https://github.com/cosmos/cosmos-sdk/pull/9906) Deprecate `UpgradeConsensusState` gRPC query since this functionality is only used for IBC, which now has its own [IBC replacement](https://github.com/cosmos/ibc-go/blob/2c880a22e9f9cc75f62b527ca94aa75ce1106001/proto/ibc/core/client/v1/query.proto#L54)
* (types) [#10948](https://github.com/cosmos/cosmos-sdk/issues/10948) Deprecate the types.DBBackend variable and types.NewLevelDB function. They are replaced by a new entry in `app.toml`: `app-db-backend` and `tendermint/tm-db`s `NewDB` function. If `app-db-backend` is defined, then it is used. Otherwise, if `types.DBBackend` is defined, it is used (until removed: [#11241](https://github.com/cosmos/cosmos-sdk/issues/11241)). Otherwise, Tendermint config's `db-backend` is used.

## [v0.45.16](https://github.com/cosmos/cosmos-sdk/releases/tag/v0.45.16) - 2023-05-11

### Security Bug Fixes

* (x/feegrant) [#16097](https://github.com/cosmos/cosmos-sdk/pull/16097) Fix infinite feegrant allowance bug.

## [v0.45.15](https://github.com/cosmos/cosmos-sdk/releases/tag/v0.45.15) - 2023-03-22

### Improvements

* (deps) Migrate to [CometBFT](https://github.com/cometbft/cometbft). Follow the instructions in the [release notes](./RELEASE_NOTES.md).
* (deps) [#15127](https://github.com/cosmos/cosmos-sdk/pull/15127) Bump btcd.
* (store) [#14410](https://github.com/cosmos/cosmos-sdk/pull/14410) `rootmulti.Store.loadVersion` has validation to check if all the module stores' height is correct, it will error if any module store has incorrect height.

## [v0.45.14](https://github.com/cosmos/cosmos-sdk/releases/tag/v0.45.14) - 2023-02-16

### Features

* [#14583](https://github.com/cosmos/cosmos-sdk/pull/14583) Add support for Core API.

## v0.45.13 - 2023-02-08

### Improvements

* (deps) Bump Tendermint version to [v0.34.26](https://github.com/informalsystems/tendermint/releases/tag/v0.34.26).

### Bug Fixes

* (store) [#14798](https://github.com/cosmos/cosmos-sdk/pull/14798) Copy btree to avoid the problem of modify while iteration.

## v0.45.12 - 2023-01-23

### Improvements

* [#13881](https://github.com/cosmos/cosmos-sdk/pull/13881) Optimize iteration on nested cached KV stores and other operations in general.
* (store) [#11646](https://github.com/cosmos/cosmos-sdk/pull/11646) Add store name in tracekv-emitted store traces
* (deps) Bump Tendermint version to [v0.34.24](https://github.com/tendermint/tendermint/releases/tag/v0.34.24) and use Informal Systems fork.

### API Breaking Changes

* (store) [#13516](https://github.com/cosmos/cosmos-sdk/pull/13516) Update State Streaming APIs:
    * Add method `ListenCommit` to `ABCIListener`
    * Move `ListeningEnabled` and  `AddListener` methods to `CommitMultiStore`
    * Remove `CacheWrapWithListeners` from `CacheWrap` and `CacheWrapper` interfaces
    * Remove listening APIs from the caching layer (it should only listen to the `rootmulti.Store`)
    * Add three new options to file streaming service constructor.
    * Modify `ABCIListener` such that any error from any method will always halt the app via `panic`

### Bug Fixes

* (store) [#12945](https://github.com/cosmos/cosmos-sdk/pull/12945) Fix nil end semantics in store/cachekv/iterator when iterating a dirty cache.
* (store) [#13516](https://github.com/cosmos/cosmos-sdk/pull/13516) Fix state listener that was observing writes at wrong time.

## v0.45.11 - 2022-11-09

### Improvements

* [#13896](https://github.com/cosmos/cosmos-sdk/pull/13896) Queries on pruned height returns error instead of empty values.
* (deps) Bump Tendermint version to [v0.34.23](https://github.com/tendermint/tendermint/releases/tag/v0.34.23).
* (deps) Bump IAVL version to [v0.19.4](https://github.com/cosmos/iavl/releases/tag/v0.19.4).

### Bug Fixes

* [#13673](https://github.com/cosmos/cosmos-sdk/pull/13673) Fix `--dry-run` flag not working when using tx command.

### CLI Breaking Changes

* [#13656](https://github.com/cosmos/cosmos-sdk/pull/13660) Rename `server.FlagIAVLFastNode` to `server.FlagDisableIAVLFastNode` for clarity.

### API Breaking Changes

* [#13673](https://github.com/cosmos/cosmos-sdk/pull/13673) The `GetFromFields` function now takes `Context` as an argument and removes `genOnly`.

## [v0.45.10](https://github.com/cosmos/cosmos-sdk/releases/tag/v0.45.10) - 2022-10-24

### Features

* (grpc) [#13485](https://github.com/cosmos/cosmos-sdk/pull/13485) Implement a new gRPC query, `/cosmos/base/node/v1beta1/config`, which provides operator configuration. Applications that wish to expose operator minimum gas prices via gRPC should have their application implement the `ApplicationQueryService` interface (see `SimApp#RegisterNodeService` as an example).
* [#13557](https://github.com/cosmos/cosmos-sdk/pull/#13557) - Add `GenSignedMockTx`. This can be used as workaround for #12437 revertion. `v0.46+` contains as well a `GenSignedMockTx` that behaves the same way.
* (x/auth) [#13612](https://github.com/cosmos/cosmos-sdk/pull/13612) Add `Query/ModuleAccountByName` endpoint for accessing the module account info by module name.

### Improvements

* [#13585](https://github.com/cosmos/cosmos-sdk/pull/13585) Bump Tendermint to `v0.34.22`.

### Bug Fixes

* [#13588](https://github.com/cosmos/cosmos-sdk/pull/13588) Fix regression in distrubtion.WithdrawDelegationRewards when rewards are zero.
* [#13564](https://github.com/cosmos/cosmos-sdk/pull/13564) - Fix `make proto-gen`.
* (server) [#13610](https://github.com/cosmos/cosmos-sdk/pull/13610) Read the pruning-keep-every field again.

## [v0.45.9](https://github.com/cosmos/cosmos-sdk/releases/tag/v0.45.9) - 2022-10-14

ATTENTION:

This is a security release for the [Dragonberry security advisory](https://forum.cosmos.network/t/ibc-security-advisory-dragonberry/7702).

All users should upgrade immediately.

Users *must* add a replace directive in their go.mod for the new `ics23` package in the SDK:

```go
replace github.com/confio/ics23/go => github.com/cosmos/cosmos-sdk/ics23/go v0.8.0
```

### Features

* [#13435](https://github.com/cosmos/cosmos-sdk/pull/13435) Extend error context when a simulation fails.

### Improvements

* [#13369](https://github.com/cosmos/cosmos-sdk/pull/13369) Improve UX for `keyring.List` by returning all retrieved keys.
* [#13323](https://github.com/cosmos/cosmos-sdk/pull/13323) Ensure `withdraw_rewards` rewards are emitted from all actions that result in rewards being withdrawn.
* [#13321](https://github.com/cosmos/cosmos-sdk/pull/13321) Add flag to disable fast node migration and usage.
* (store) [#13326](https://github.com/cosmos/cosmos-sdk/pull/13326) Implementation of ADR-038 file StreamingService, backport #8664.
* (store) [#13540](https://github.com/cosmos/cosmos-sdk/pull/13540) Default fastnode migration to false to prevent suprises. Operators must enable it, unless they have it enabled already.

### API Breaking Changes

* (cli) [#13089](https://github.com/cosmos/cosmos-sdk/pull/13089) Fix rollback command don't actually delete multistore versions, added method `RollbackToVersion` to interface `CommitMultiStore` and added method `CommitMultiStore` to `Application` interface.

### Bug Fixes

* Implement dragonberry security patch.
    * For applying the patch please refer to the [RELEASE NOTES](./RELEASE_NOTES.md)
* (store) [#13459](https://github.com/cosmos/cosmos-sdk/pull/13459) Don't let state listener observe the uncommitted writes.

### Notes

Reverted #12437 due to API breaking changes.

## [v0.45.8](https://github.com/cosmos/cosmos-sdk/releases/tag/v0.45.8) - 2022-08-25

### Improvements

* [#12981](https://github.com/cosmos/cosmos-sdk/pull/12981) Return proper error when parsing telemetry configuration.
* [#12885](https://github.com/cosmos/cosmos-sdk/pull/12885) Amortize cost of processing cache KV store.
* [#12970](https://github.com/cosmos/cosmos-sdk/pull/12970) Bump Tendermint to `v0.34.21` and IAVL to `v0.19.1`.
* [#12693](https://github.com/cosmos/cosmos-sdk/pull/12693) Make sure the order of each node is consistent when emitting proto events.

### Bug Fixes

* [#13046](https://github.com/cosmos/cosmos-sdk/pull/13046) Fix missing return statement in BaseApp.Query.

## [v0.45.7](https://github.com/cosmos/cosmos-sdk/releases/tag/v0.45.7) - 2022-08-04

### Features

* (upgrade) [#12603](https://github.com/cosmos/cosmos-sdk/pull/12603) feat: Move AppModule.BeginBlock and AppModule.EndBlock to extension interfaces

### Improvements

* (events) [#12850](https://github.com/cosmos/cosmos-sdk/pull/12850) Add a new `fee_payer` attribute to the `tx` event that is emitted from the `DeductFeeDecorator` AnteHandler decorator.
* (x/params) [#12724](https://github.com/cosmos/cosmos-sdk/pull/12724) Add `GetParamSetIfExists` function to params `Subspace` to prevent panics on breaking changes.
* [#12668](https://github.com/cosmos/cosmos-sdk/pull/12668) Add `authz_msg_index` event attribute to message events emitted when executing via `MsgExec` through `x/authz`.
* [#12697](https://github.com/cosmos/cosmos-sdk/pull/12697) Upgrade IAVL to v0.19.0 with fast index and error propagation. NOTE: first start will take a while to propagate into new model.
    * Note: after upgrading to this version it may take up to 15 minutes to migrate from 0.17 to 0.19. This time is used to create the fast cache introduced into IAVL for performance
* [#12784](https://github.com/cosmos/cosmos-sdk/pull/12784) Upgrade Tendermint to 0.34.20.
* (x/bank) [#12674](https://github.com/cosmos/cosmos-sdk/pull/12674) Add convenience function `CreatePrefixedAccountStoreKey()` to construct key to access account's balance for a given denom.

### Bug Fixes

* (x/mint) [#12384](https://github.com/cosmos/cosmos-sdk/pull/12384) Ensure `GoalBonded` must be positive when performing `x/mint` parameter validation.
* (simapp) [#12437](https://github.com/cosmos/cosmos-sdk/pull/12437) fix the non-determinstic behavior in simulations caused by `GenTx` and check
empty coins slice before it is used to create `banktype.MsgSend`.
* (x/capability) [12818](https://github.com/cosmos/cosmos-sdk/pull/12818) Use fixed length hex for pointer at FwdCapabilityKey.

## [v0.45.6](https://github.com/cosmos/cosmos-sdk/releases/tag/v0.45.6) - 2022-06-28

### Improvements

* (simapp) [#12314](https://github.com/cosmos/cosmos-sdk/pull/12314) Increase `DefaultGenTxGas` from `1000000` to `10000000`
* [#12371](https://github.com/cosmos/cosmos-sdk/pull/12371) Update min required Golang version to 1.18.

### Bug Fixes

* [#12317](https://github.com/cosmos/cosmos-sdk/pull/12317) Rename `edit-validator` command's `--moniker` flag to `--new-moniker`
* (x/upgrade) [#12264](https://github.com/cosmos/cosmos-sdk/pull/12264) Fix `GetLastCompleteUpgrade` to properly return the latest upgrade.
* (x/crisis) [#12208](https://github.com/cosmos/cosmos-sdk/pull/12208) Fix progress index of crisis invariant assertion logs.

### Features

* (query) [#12253](https://github.com/cosmos/cosmos-sdk/pull/12253) Add `GenericFilteredPaginate` to the `query` package to improve UX.

## [v0.45.5](https://github.com/cosmos/cosmos-sdk/releases/tag/v0.45.5) - 2022-06-09

### Improvements

* (x/feegrant) [#11813](https://github.com/cosmos/cosmos-sdk/pull/11813) Fix pagination total count in `AllowancesByGranter` query.
* (errors) [#12002](https://github.com/cosmos/cosmos-sdk/pull/12002) Removed 'redacted' error message from defaultErrEncoder.
* (ante) [#12017](https://github.com/cosmos/cosmos-sdk/pull/12017) Index ante events for failed tx (backport #12013).
* [#12153](https://github.com/cosmos/cosmos-sdk/pull/12153) Add a new `NewSimulationManagerFromAppModules` constructor, to simplify simulation wiring.

### Bug Fixes

* [#11796](https://github.com/cosmos/cosmos-sdk/pull/11796) Handle EOF error case in `readLineFromBuf`, which allows successful reading of passphrases from STDIN.
* [#11772](https://github.com/cosmos/cosmos-sdk/pull/11772) Limit types.Dec length to avoid overflow.
* [#10947](https://github.com/cosmos/cosmos-sdk/pull/10947) Add `AllowancesByGranter` query to the feegrant module
* [#9639](https://github.com/cosmos/cosmos-sdk/pull/9639) Check store keys length before accessing them by making sure that `key` is of length `m+1` (for `key[n:m]`)
* [#11983](https://github.com/cosmos/cosmos-sdk/pull/11983) (x/feegrant, x/authz) rename grants query commands to `grants-by-grantee`, `grants-by-granter` cmds.

## Improvements

* [#11886](https://github.com/cosmos/cosmos-sdk/pull/11886) Improve error messages

## [v0.45.4](https://github.com/cosmos/cosmos-sdk/releases/tag/v0.45.4) - 2022-04-25

### Bug Fixes

* [#11624](https://github.com/cosmos/cosmos-sdk/pull/11624) Handle the error returned from `NewNode` in the `server` package.
* [#11724](https://github.com/cosmos/cosmos-sdk/pull/11724) Fix data race issues with `api.Server`.

### Improvements

* (types) [#12201](https://github.com/cosmos/cosmos-sdk/pull/12201) Add `MustAccAddressFromBech32` util function
* [#11693](https://github.com/cosmos/cosmos-sdk/pull/11693) Add validation for gentx cmd.
* [#11686](https://github.com/cosmos/cosmos-sdk/pull/11686) Update the min required Golang version to `1.17`.
* (x/auth/vesting) [#11652](https://github.com/cosmos/cosmos-sdk/pull/11652) Add util functions for `Period(s)`

## [v0.45.3](https://github.com/cosmos/cosmos-sdk/releases/tag/v0.45.3) - 2022-04-12

### Improvements

* [#11562](https://github.com/cosmos/cosmos-sdk/pull/11562) Updated Tendermint to v0.34.19; `unsafe-reset-all` command has been moved to the `tendermint` sub-command.

### Features

* (x/upgrade) [#11551](https://github.com/cosmos/cosmos-sdk/pull/11551) Update `ScheduleUpgrade` for chains to schedule an automated upgrade on `BeginBlock` without having to go though governance.

## [v0.45.2](https://github.com/cosmos/cosmos-sdk/releases/tag/v0.45.2) - 2022-04-05

### Features

* (tx) [#11533](https://github.com/cosmos/cosmos-sdk/pull/11533) Register [`EIP191`](https://eips.ethereum.org/EIPS/eip-191) as an available `SignMode` for chains to use.
* [#11430](https://github.com/cosmos/cosmos-sdk/pull/11430) Introduce a new `grpc-only` flag, such that when enabled, will start the node in a query-only mode. Note, gRPC MUST be enabled with this flag.
* (x/bank) [#11417](https://github.com/cosmos/cosmos-sdk/pull/11417) Introduce a new `SpendableBalances` gRPC query that retrieves an account's total (paginated) spendable balances.
* (x/bank) [#10771](https://github.com/cosmos/cosmos-sdk/pull/10771) Add safety check on bank module perms to allow module-specific mint restrictions (e.g. only minting a certain denom).
* (x/bank) [#10771](https://github.com/cosmos/cosmos-sdk/pull/10771) Add `bank.BankKeeper.WithMintCoinsRestriction` function to restrict use of bank `MintCoins` usage. This function is not on the bank `Keeper` interface, so it's not API-breaking, but only additive on the keeper implementation.
* [#10944](https://github.com/cosmos/cosmos-sdk/pull/10944) `x/authz` add all grants by grantee query
* [#11124](https://github.com/cosmos/cosmos-sdk/pull/11124) Add `GetAllVersions` to application store
* (x/auth) [#10880](https://github.com/cosmos/cosmos-sdk/pull/10880) Added a new query to the tx query service that returns a block with transactions fully decoded.
* [#11314](https://github.com/cosmos/cosmos-sdk/pull/11314) Add state rollback command.

### Bug Fixes

* [#11354](https://github.com/cosmos/cosmos-sdk/pull/11355) Added missing pagination flag for `bank q total` query.
* [#11197](https://github.com/cosmos/cosmos-sdk/pull/11197) Signing with multisig now works with multisig address which is not in the keyring.
* (client) [#11283](https://github.com/cosmos/cosmos-sdk/issues/11283) Support multiple keys for tx simulation and setting automatic gas for txs.
* (store) [#11177](https://github.com/cosmos/cosmos-sdk/pull/11177) Update the prune `everything` strategy to store the last two heights.
* (store) [#11117](https://github.com/cosmos/cosmos-sdk/pull/11117) Fix data race in store trace component
* (x/authz) [#11252](https://github.com/cosmos/cosmos-sdk/pull/11252) Allow insufficient funds error for authz simulation
* (crypto) [#11298](https://github.com/cosmos/cosmos-sdk/pull/11298) Fix cgo secp signature verification and update libscep256k1 library.
* (crypto) [#12122](https://github.com/cosmos/cosmos-sdk/pull/12122) Fix keyring migration issue.

### Improvements

* [#9576](https://github.com/cosmos/cosmos-sdk/pull/9576) Add debug error message to query result when enabled
* (types) [#11200](https://github.com/cosmos/cosmos-sdk/pull/11200) Added `Min()` and `Max()` operations on sdk.Coins.
* [#11267](https://github.com/cosmos/cosmos-sdk/pull/11267) Add hooks to allow app modules to add things to state-sync (backport #10961).

## [v0.45.1](https://github.com/cosmos/cosmos-sdk/releases/tag/v0.45.1) - 2022-02-03

### Bug Fixes

* (grpc) [#10985](https://github.com/cosmos/cosmos-sdk/pull/10992) The `/cosmos/tx/v1beta1/txs/{hash}` endpoint returns a 404 when a tx does not exist.
* [#10990](https://github.com/cosmos/cosmos-sdk/pull/10990) Fixes missing `iavl-cache-size` config parsing in `GetConfig` method.
* [#11222](https://github.com/cosmos/cosmos-sdk/pull/11222) reject query with block height in the future

### Improvements

* [#10407](https://github.com/cosmos/cosmos-sdk/pull/10407) Added validation to `x/upgrade` module's `BeginBlock` to check accidental binary downgrades
* [#10768](https://github.com/cosmos/cosmos-sdk/pull/10768) Extra logging in in-place store migrations.

## [v0.45.0](https://github.com/cosmos/cosmos-sdk/releases/tag/v0.45.0) - 2022-01-18

### State Machine Breaking

* [#10833](https://github.com/cosmos/cosmos-sdk/pull/10833) fix reported tx gas used when block gas limit exceeded.
* (auth) [#10536](https://github.com/cosmos/cosmos-sdk/pull/10536]) Enable `SetSequence` for `ModuleAccount`.
* (store) [#10218](https://github.com/cosmos/cosmos-sdk/pull/10218) Charge gas even when there are no entries while seeking.
* (store) [#10247](https://github.com/cosmos/cosmos-sdk/pull/10247) Charge gas for the key length in gas meter.
* (x/gov) [#10740](https://github.com/cosmos/cosmos-sdk/pull/10740) Increase maximum proposal description size from 5k characters to 10k characters.
* [#10814](https://github.com/cosmos/cosmos-sdk/pull/10814) revert tx when block gas limit exceeded.

### API Breaking Changes

* [#10561](https://github.com/cosmos/cosmos-sdk/pull/10561) The `CommitMultiStore` interface contains a new `SetIAVLCacheSize` method
* [#10922](https://github.com/cosmos/cosmos-sdk/pull/10922), [/#10956](https://github.com/cosmos/cosmos-sdk/pull/10956) Deprecate key `server.Generate*` functions and move them to `testutil` and support custom mnemonics in in-process testing network. Moved `TestMnemonic` from `testutil` package to `testdata`.
* [#11049](https://github.com/cosmos/cosmos-sdk/pull/11049) Add custom tendermint config variables into root command. Allows App developers to set config.toml variables.

### Features

* [#10614](https://github.com/cosmos/cosmos-sdk/pull/10614) Support in-place migration ordering

### Improvements

* [#10486](https://github.com/cosmos/cosmos-sdk/pull/10486) store/cachekv's `Store.Write` conservatively
  looks up keys, but also uses the [map clearing idiom](https://bencher.orijtech.com/perfclinic/mapclearing/)
  to reduce the RAM usage, CPU time usage, and garbage collection pressure from clearing maps,
  instead of allocating new maps.
* (module) [#10711](https://github.com/cosmos/cosmos-sdk/pull/10711) Panic at startup if the app developer forgot to add modules in the `SetOrder{BeginBlocker, EndBlocker, InitGenesis, ExportGenesis}` functions. This means that all modules, even those who have empty implementations for those methods, need to be added to `SetOrder*`.
* (types) [#10076](https://github.com/cosmos/cosmos-sdk/pull/10076) Significantly speedup and lower allocations for `Coins.String()`.
* (auth) [#10022](https://github.com/cosmos/cosmos-sdk/pull/10022) `AuthKeeper` interface in `x/auth` now includes a function `HasAccount`.
* [#10393](https://github.com/cosmos/cosmos-sdk/pull/10393) Add `HasSupply` method to bank keeper to ensure that input denom actually exists on chain.

### Bug Fixes

* (std/codec) [/#10595](https://github.com/cosmos/cosmos-sdk/pull/10595) Add evidence to std/codec to be able to decode evidence in client interactions.
* (types) [#9627](https://github.com/cosmos/cosmos-sdk/pull/9627) Fix nil pointer panic on `NewBigIntFromInt`.
* [#10725](https://github.com/cosmos/cosmos-sdk/pull/10725) populate `ctx.ConsensusParams` for begin/end blockers.
* [#9829](https://github.com/cosmos/cosmos-sdk/pull/9829) Fixed Coin denom sorting not being checked during `Balance.Validate` check. Refactored the Validation logic to use `Coins.Validate` for `Balance.Coins`
* [#10061](https://github.com/cosmos/cosmos-sdk/pull/10061) and [#10515](https://github.com/cosmos/cosmos-sdk/pull/10515) Ensure that `LegacyAminoPubKey` struct correctly unmarshals from JSON

## [v0.44.8](https://github.com/cosmos/cosmos-sdk/releases/tag/v0.44.8) - 2022-04-12

### Improvements

* [#11563](https://github.com/cosmos/cosmos-sdk/pull/11563) Updated Tendermint to v0.34.19; `unsafe-reset-all` command has been moved to the `tendermint` sub-command.

## [v0.44.7](https://github.com/cosmos/cosmos-sdk/releases/tag/v0.44.7) - 2022-04-04

### Features

* (x/bank) [#10771](https://github.com/cosmos/cosmos-sdk/pull/10771) Add safety check on bank module perms to allow module-specific mint restrictions (e.g. only minting a certain denom).
* (x/bank) [#10771](https://github.com/cosmos/cosmos-sdk/pull/10771) Add `bank.BankKeeper.WithMintCoinsRestriction` function to restrict use of bank `MintCoins` usage. This function is not on the bank `Keeper` interface, so it's not API-breaking, but only additive on the keeper implementation.

### Bug Fixes

* [#11354](https://github.com/cosmos/cosmos-sdk/pull/11355) Added missing pagination flag for `bank q total` query.
* (store) [#11177](https://github.com/cosmos/cosmos-sdk/pull/11177) Update the prune `everything` strategy to store the last two heights.
* (store) [#11117](https://github.com/cosmos/cosmos-sdk/pull/11117) Fix data race in store trace component
* (x/authz) [#11252](https://github.com/cosmos/cosmos-sdk/pull/11252) Allow insufficient funds error for authz simulation

### Improvements

* [#9576](https://github.com/cosmos/cosmos-sdk/pull/9576) Add debug error message to query result when enabled

## [v0.44.6](https://github.com/cosmos/cosmos-sdk/releases/tag/v0.44.6) - 2022-02-02

### Features

* [#11124](https://github.com/cosmos/cosmos-sdk/pull/11124) Add `GetAllVersions` to application store

### Bug Fixes

* (grpc) [#10985](https://github.com/cosmos/cosmos-sdk/pull/10992) The `/cosmos/tx/v1beta1/txs/{hash}` endpoint returns a 404 when a tx does not exist.
* (std/codec) [/#10595](https://github.com/cosmos/cosmos-sdk/pull/10595) Add evidence to std/codec to be able to decode evidence in client interactions.
* [#10725](https://github.com/cosmos/cosmos-sdk/pull/10725) populate `ctx.ConsensusParams` for begin/end blockers.
* [#10061](https://github.com/cosmos/cosmos-sdk/pull/10061) and [#10515](https://github.com/cosmos/cosmos-sdk/pull/10515) Ensure that `LegacyAminoPubKey` struct correctly unmarshals from JSON

### Improvements

* [#10823](https://github.com/cosmos/cosmos-sdk/pull/10823) updated ambiguous cli description for creating feegrant.

## [v0.44.5-patch](https://github.com/cosmos/cosmos-sdk/releases/tag/v0.44.5-patch) - 2021-10-14

ATTENTION:

This is a security release for the [Dragonberry security advisory](https://forum.cosmos.network/t/ibc-security-advisory-dragonberry/7702).

All users should upgrade immediately.

Users *must* add a replace directive in their go.mod for the new `ics23` package in the SDK:

```go
replace github.com/confio/ics23/go => github.com/cosmos/cosmos-sdk/ics23/go v0.8.0
```

## [v0.44.5](https://github.com/cosmos/cosmos-sdk/releases/tag/v0.44.5) - 2021-12-02

### Improvements

* (baseapp) [#10631](https://github.com/cosmos/cosmos-sdk/pull/10631) Emit ante events even for the failed txs.
* (store) [#10741](https://github.com/cosmos/cosmos-sdk/pull/10741) Significantly speedup iterator creation after delete heavy workloads. Significantly improves IBC migration times.

### Bug Fixes

* [#10648](https://github.com/cosmos/cosmos-sdk/pull/10648) Upgrade IAVL to 0.17.3 to solve race condition bug in IAVL.

## [v0.44.4](https://github.com/cosmos/cosmos-sdk/releases/tag/v0.44.4) - 2021-11-25

### Improvements

* (types) [#10630](https://github.com/cosmos/cosmos-sdk/pull/10630) Add an `Events` field to the `TxResponse` type that captures *all* events emitted by a transaction, unlike `Logs` which only contains events emitted during message execution.
* (x/upgrade) [#10532](https://github.com/cosmos/cosmos-sdk/pull/10532) Add `keeper.DumpUpgradeInfoWithInfoToDisk` to include `Plan.Info` in the upgrade-info file.
* (store) [#10544](https://github.com/cosmos/cosmos-sdk/pull/10544) Use the new IAVL iterator structure which significantly improves iterator performance.

### Bug Fixes

* [#10827](https://github.com/cosmos/cosmos-sdk/pull/10827) Create query `Context` with requested block height
* [#10414](https://github.com/cosmos/cosmos-sdk/pull/10414) Use `sdk.GetConfig().GetFullBIP44Path()` instead `sdk.FullFundraiserPath` to generate key
* (bank) [#10394](https://github.com/cosmos/cosmos-sdk/pull/10394) Fix: query account balance by ibc denom.
* [\10608](https://github.com/cosmos/cosmos-sdk/pull/10608) Change the order of module migration by pushing x/auth to the end. Auth module depends on other modules and should be run last. We have updated the documentation to provide more details how to change module migration order. This is technically a breaking change, but only impacts updates between the upgrades with version change, hence migrating from the previous patch release doesn't cause new migration and doesn't break the state.
* [#10674](https://github.com/cosmos/cosmos-sdk/pull/10674) Fix issue with `Error.Wrap` and `Error.Wrapf` usage with `errors.Is`.

## [v0.44.3](https://github.com/cosmos/cosmos-sdk/releases/tag/v0.44.3) - 2021-10-21

### Improvements

* [#10768](https://github.com/cosmos/cosmos-sdk/pull/10768) Added extra logging for tracking in-place store migrations
* [#10262](https://github.com/cosmos/cosmos-sdk/pull/10262) Remove unnecessary logging in `x/feegrant` simulation.
* [#10327](https://github.com/cosmos/cosmos-sdk/pull/10327) Add null guard for possible nil `Amount` in tx fee `Coins`
* [#10339](https://github.com/cosmos/cosmos-sdk/pull/10339) Improve performance of `removeZeroCoins` by only allocating memory when necessary
* [#10045](https://github.com/cosmos/cosmos-sdk/pull/10045) Revert [#8549](https://github.com/cosmos/cosmos-sdk/pull/8549). Do not route grpc queries through Tendermint.
* (deps) [#10375](https://github.com/cosmos/cosmos-sdk/pull/10375) Bump Tendermint to [v0.34.14](https://github.com/tendermint/tendermint/releases/tag/v0.34.14).
* [#10024](https://github.com/cosmos/cosmos-sdk/pull/10024) `store/cachekv` performance improvement by reduced growth factor for iterator ranging by using binary searches to find dirty items when unsorted key count >= 1024.

### Bug Fixes

* (client) [#10226](https://github.com/cosmos/cosmos-sdk/pull/10226) Fix --home flag parsing.
* (rosetta) [#10340](https://github.com/cosmos/cosmos-sdk/pull/10340) Use `GenesisChunked(ctx)` instead `Genesis(ctx)` to get genesis block height

## [v0.44.2](https://github.com/cosmos/cosmos-sdk/releases/tag/v0.44.2) - 2021-10-12

Security Release. No breaking changes related to 0.44.x.

## [v0.44.1](https://github.com/cosmos/cosmos-sdk/releases/tag/v0.44.1) - 2021-09-29

### Improvements

* (store) [#10040](https://github.com/cosmos/cosmos-sdk/pull/10040) Bump IAVL to v0.17.1 which includes performance improvements on a batch load.
* (types) [#10021](https://github.com/cosmos/cosmos-sdk/pull/10021) Speedup coins.AmountOf(), by removing many intermittent regex calls.
* [#10077](https://github.com/cosmos/cosmos-sdk/pull/10077) Remove telemetry on `GasKV` and `CacheKV` store Get/Set operations, significantly improving their performance.
* (store) [#10026](https://github.com/cosmos/cosmos-sdk/pull/10026) Improve CacheKVStore datastructures / algorithms, to no longer take O(N^2) time when interleaving iterators and insertions.

### Bug Fixes

* [#9969](https://github.com/cosmos/cosmos-sdk/pull/9969) fix: use keyring in config for add-genesis-account cmd.
* (x/genutil) [#10104](https://github.com/cosmos/cosmos-sdk/pull/10104) Ensure the `init` command reads the `--home` flag value correctly.
* (x/feegrant) [#10049](https://github.com/cosmos/cosmos-sdk/issues/10049) Fixed the error message when `period` or `period-limit` flag is not set on a feegrant grant transaction.

### Client Breaking Changes

* [#9879](https://github.com/cosmos/cosmos-sdk/pull/9879) Modify ABCI Queries to use `abci.QueryRequest` Height field if it is non-zero, otherwise continue using context height.

## [v0.44.0](https://github.com/cosmos/cosmos-sdk/releases/tag/v0.44.0) - 2021-09-01

### Features

* [#9860](https://github.com/cosmos/cosmos-sdk/pull/9860) Emit transaction fee in ante handler fee decorator. The event type is `tx` and the attribute is `fee`.

### Improvements

* (deps) [#9956](https://github.com/cosmos/cosmos-sdk/pull/9956) Bump Tendermint to [v0.34.12](https://github.com/tendermint/tendermint/releases/tag/v0.34.12).

### Deprecated

* (x/upgrade) [#9906](https://github.com/cosmos/cosmos-sdk/pull/9906) Deprecate `UpgradeConsensusState` gRPC query since this functionality is only used for IBC, which now has its own [IBC replacement](https://github.com/cosmos/ibc-go/blob/2c880a22e9f9cc75f62b527ca94aa75ce1106001/proto/ibc/core/client/v1/query.proto#L54)

### Bug Fixes

* [#9965](https://github.com/cosmos/cosmos-sdk/pull/9965) Fixed `simd version` command output to report the right release tag.
* (x/upgrade) [#10189](https://github.com/cosmos/cosmos-sdk/issues/10189) Removed potential sources of non-determinism in upgrades.

### Client Breaking Changes

* [#10041](https://github.com/cosmos/cosmos-sdk/pull/10041) Remove broadcast & encode legacy REST endpoints. Please see the [REST Endpoints Migration guide](https://docs.cosmos.network/v0.45/migrations/rest.html) to migrate to the new REST endpoints.

## [v0.43.0](https://github.com/cosmos/cosmos-sdk/releases/tag/v0.43.0) - 2021-08-10

### Features

* [#6711](https://github.com/cosmos/cosmos-sdk/pull/6711) Make integration test suites reusable by apps, tests are exported in each module's `client/testutil` package.
* [#8077](https://github.com/cosmos/cosmos-sdk/pull/8077) Added support for grpc-web, enabling browsers to communicate with a chain's gRPC server
* [#8965](https://github.com/cosmos/cosmos-sdk/pull/8965) cosmos reflection now provides more information on the application such as: deliverable msgs, sdk.Config info etc (still in alpha stage).
* [#8520](https://github.com/cosmos/cosmos-sdk/pull/8520) Add support for permanently locked vesting accounts.
* [#8559](https://github.com/cosmos/cosmos-sdk/pull/8559) Added Protobuf compatible secp256r1 ECDSA signatures.
* [#8786](https://github.com/cosmos/cosmos-sdk/pull/8786) Enabled secp256r1 in x/auth.
* (rosetta) [#8729](https://github.com/cosmos/cosmos-sdk/pull/8729) Data API fully supports balance tracking. Construction API can now construct any message supported by the application.
* [#8754](https://github.com/cosmos/cosmos-sdk/pull/8875) Added support for reverse iteration to pagination.
* (types) [#9079](https://github.com/cosmos/cosmos-sdk/issues/9079) Add `AddAmount`/`SubAmount` methods to `sdk.Coin`.
* [#9088](https://github.com/cosmos/cosmos-sdk/pull/9088) Added implementation to ADR-28 Derived Addresses.
* [#9133](https://github.com/cosmos/cosmos-sdk/pull/9133) Added hooks for governance actions.
* (x/staking) [#9214](https://github.com/cosmos/cosmos-sdk/pull/9214) Added `new_shares` attribute inside `EventTypeDelegate` event.
* [#9382](https://github.com/cosmos/cosmos-sdk/pull/9382) feat: add Dec.Float64() function.
* [#9457](https://github.com/cosmos/cosmos-sdk/pull/9457) Add amino support for x/authz and x/feegrant Msgs.
* [#9498](https://github.com/cosmos/cosmos-sdk/pull/9498) Added `Codec: codec.Codec` attribute to `client/Context` structure.
* [#9540](https://github.com/cosmos/cosmos-sdk/pull/9540) Add output flag for query txs command.
* (errors) [#8845](https://github.com/cosmos/cosmos-sdk/pull/8845) Add `Error.Wrap` handy method
* [#8518](https://github.com/cosmos/cosmos-sdk/pull/8518) Help users of multisig wallets debug signature issues.
* [#9573](https://github.com/cosmos/cosmos-sdk/pull/9573) ADR 040 implementation: New DB interface
* [#9952](https://github.com/cosmos/cosmos-sdk/pull/9952) ADR 040: Implement in-memory DB backend
* [#9848](https://github.com/cosmos/cosmos-sdk/pull/9848) ADR-040: Implement BadgerDB backend
* [#9851](https://github.com/cosmos/cosmos-sdk/pull/9851) ADR-040: Implement RocksDB backend
* [#10308](https://github.com/cosmos/cosmos-sdk/pull/10308) ADR-040: Implement DBConnection.Revert
* [#9892](https://github.com/cosmos/cosmos-sdk/pull/9892) ADR-040: KV Store with decoupled storage and state commitment

### Client Breaking Changes

* [#8363](https://github.com/cosmos/cosmos-sdk/pull/8363) Addresses no longer have a fixed 20-byte length. From the SDK modules' point of view, any 1-255 bytes-long byte array is a valid address.
* (crypto/ed25519) [#8690] Adopt zip1215 ed2559 verification rules.
* [#8849](https://github.com/cosmos/cosmos-sdk/pull/8849) Upgrade module no longer supports time based upgrades.
* [#7477](https://github.com/cosmos/cosmos-sdk/pull/7477) Changed Bech32 Public Key serialization in the client facing functionality (CLI, MsgServer, QueryServer):
    * updated the keyring display structure (it uses protobuf JSON serialization) - the output is more verbose.
    * Renamed `MarshalAny` and `UnmarshalAny` to `MarshalInterface` and `UnmarshalInterface` respectively. These functions must take an interface as parameter (not a concrete type nor `Any` object). Underneath they use `Any` wrapping for correct protobuf serialization.
    * CLI: removed `--text` flag from `show-node-id` command; the text format for public keys is not used any more - instead we use ProtoJSON.
* (store) [#8790](https://github.com/cosmos/cosmos-sdk/pull/8790) Reduce gas costs by 10x for transient store operations.
* [#9139](https://github.com/cosmos/cosmos-sdk/pull/9139) Querying events:
    * via `ServiceMsg` TypeURLs (e.g. `message.action='/cosmos.bank.v1beta1.Msg/Send'`) does not work anymore,
    * via legacy `msg.Type()` (e.g. `message.action='send'`) is being deprecated, new `Msg`s won't emit these events.
    * Please use concrete `Msg` TypeURLs instead (e.g. `message.action='/cosmos.bank.v1beta1.MsgSend'`).
* [#9859](https://github.com/cosmos/cosmos-sdk/pull/9859) The `default` pruning strategy now keeps the last 362880 blocks instead of 100. 362880 equates to roughly enough blocks to cover the entire unbonding period assuming a 21 day unbonding period and 5s block time.
* [#9785](https://github.com/cosmos/cosmos-sdk/issues/9785) Missing coin denomination in logs

### API Breaking Changes

* (keyring) [#8662](https://github.com/cosmos/cosmos-sdk/pull/8662) `NewMnemonic` now receives an additional `passphrase` argument to secure the key generated by the bip39 mnemonic.
* (x/bank) [#8473](https://github.com/cosmos/cosmos-sdk/pull/8473) Bank keeper does not expose unsafe balance changing methods such as `SetBalance`, `SetSupply` etc.
* (x/staking) [#8473](https://github.com/cosmos/cosmos-sdk/pull/8473) On genesis init, if non bonded pool and bonded pool balance, coming from the bank module, does not match what is saved in the staking state, the initialization will panic.
* (x/gov) [#8473](https://github.com/cosmos/cosmos-sdk/pull/8473) On genesis init, if the gov module account balance, coming from bank module state, does not match the one in gov module state, the initialization will panic.
* (x/distribution) [#8473](https://github.com/cosmos/cosmos-sdk/pull/8473) On genesis init, if the distribution module account balance, coming from bank module state, does not match the one in distribution module state, the initialization will panic.
* (client/keys) [#8500](https://github.com/cosmos/cosmos-sdk/pull/8500) `InfoImporter` interface is removed from legacy keybase.
* (x/staking) [#8505](https://github.com/cosmos/cosmos-sdk/pull/8505) `sdk.PowerReduction` has been renamed to `sdk.DefaultPowerReduction`, and most staking functions relying on power reduction take a new function argument, instead of relying on that global variable.
* [#8629](https://github.com/cosmos/cosmos-sdk/pull/8629) Deprecated `SetFullFundraiserPath` from `Config` in favor of `SetPurpose` and `SetCoinType`.
* (x/upgrade) [#8673](https://github.com/cosmos/cosmos-sdk/pull/8673) Remove IBC logic from x/upgrade. Deprecates IBC fields in an Upgrade Plan, an error will be thrown if they are set. IBC upgrade logic moved to 02-client and an IBC UpgradeProposal is added.
* (x/bank) [#8517](https://github.com/cosmos/cosmos-sdk/pull/8517) `SupplyI` interface and `Supply` are removed and uses `sdk.Coins` for supply tracking
* (x/upgrade) [#8743](https://github.com/cosmos/cosmos-sdk/pull/8743) `UpgradeHandler` includes a new argument `VersionMap` which helps facilitate in-place migrations.
* (x/auth) [#8129](https://github.com/cosmos/cosmos-sdk/pull/8828) Updated `SigVerifiableTx.GetPubKeys` method signature to return error.
* (x/upgrade) [\7487](https://github.com/cosmos/cosmos-sdk/pull/8897) Upgrade `Keeper` takes new argument `ProtocolVersionSetter` which implements setting a protocol version on baseapp.
* (baseapp) [\7487](https://github.com/cosmos/cosmos-sdk/pull/8897) BaseApp's fields appVersion and version were swapped to match Tendermint's fields.
* [#8682](https://github.com/cosmos/cosmos-sdk/pull/8682) `ante.NewAnteHandler` updated to receive all positional params as `ante.HandlerOptions` struct. If required fields aren't set, throws error accordingly.
* (x/staking/types) [#7447](https://github.com/cosmos/cosmos-sdk/issues/7447) Remove bech32 PubKey support:
    * `ValidatorI` interface update: `GetConsPubKey` renamed to `TmConsPubKey` (this is to clarify the return type: consensus public key must be a tendermint key); `TmConsPubKey`, `GetConsAddr` methods return error.
    * `Validator` updated according to the `ValidatorI` changes described above.
    * `ToTmValidator` function: added `error` to return values.
    * `Validator.ConsensusPubkey` type changed from `string` to `codectypes.Any`.
    * `MsgCreateValidator.Pubkey` type changed from `string` to `codectypes.Any`.
* (client) [#8926](https://github.com/cosmos/cosmos-sdk/pull/8926) `client/tx.PrepareFactory` has been converted to a private function, as it's only used internally.
* (auth/tx) [#8926](https://github.com/cosmos/cosmos-sdk/pull/8926) The `ProtoTxProvider` interface used as a workaround for transaction simulation has been removed.
* (x/bank) [#8798](https://github.com/cosmos/cosmos-sdk/pull/8798) `GetTotalSupply` is removed in favour of `GetPaginatedTotalSupply`
* (keyring) [#8739](https://github.com/cosmos/cosmos-sdk/pull/8739) Rename InfoImporter -> LegacyInfoImporter.
* (x/bank/types) [#9061](https://github.com/cosmos/cosmos-sdk/pull/9061) `AddressFromBalancesStore` now returns an error for invalid key instead of panic.
* (x/auth) [#9144](https://github.com/cosmos/cosmos-sdk/pull/9144) The `NewTxTimeoutHeightDecorator` antehandler has been converted from a struct to a function.
* (codec) [#9226](https://github.com/cosmos/cosmos-sdk/pull/9226) Rename codec interfaces and methods, to follow a general Go interfaces:
    * `codec.Marshaler` → `codec.Codec` (this defines objects which serialize other objects)
    * `codec.BinaryMarshaler` → `codec.BinaryCodec`
    * `codec.JSONMarshaler` → `codec.JSONCodec`
    * Removed `BinaryBare` suffix from `BinaryCodec` methods (`MarshalBinaryBare`, `UnmarshalBinaryBare`, ...)
    * Removed `Binary` infix from `BinaryCodec` methods (`MarshalBinaryLengthPrefixed`, `UnmarshalBinaryLengthPrefixed`, ...)
* [#9139](https://github.com/cosmos/cosmos-sdk/pull/9139) `ServiceMsg` TypeURLs (e.g. `/cosmos.bank.v1beta1.Msg/Send`) have been removed, as they don't comply to the Probobuf `Any` spec. Please use `Msg` type TypeURLs (e.g. `/cosmos.bank.v1beta1.MsgSend`). This has multiple consequences:
    * The `sdk.ServiceMsg` struct has been removed.
    * `sdk.Msg` now only contains `ValidateBasic` and `GetSigners` methods. The remaining methods `GetSignBytes`, `Route` and `Type` are moved to `legacytx.LegacyMsg`.
    * The `RegisterCustomTypeURL` function and the `cosmos.base.v1beta1.ServiceMsg` interface have been removed from the interface registry.
* (codec) [#9251](https://github.com/cosmos/cosmos-sdk/pull/9251) Rename `clientCtx.JSONMarshaler` to `clientCtx.JSONCodec` as per #9226.
* (x/bank) [#9271](https://github.com/cosmos/cosmos-sdk/pull/9271) SendEnabledCoin(s) renamed to IsSendEnabledCoin(s) to better reflect its functionality.
* (x/bank) [#9550](https://github.com/cosmos/cosmos-sdk/pull/9550) `server.InterceptConfigsPreRunHandler` now takes 2 additional arguments: customAppConfigTemplate and customAppConfig. If you don't need to customize these, simply put `""` and `nil`.
* [#8245](https://github.com/cosmos/cosmos-sdk/pull/8245) Removed `simapp.MakeCodecs` and use `simapp.MakeTestEncodingConfig` instead.
* (x/capability) [#9836](https://github.com/cosmos/cosmos-sdk/pull/9836) Removed `InitializeAndSeal(ctx sdk.Context)` and replaced with `Seal()`. App must add x/capability module to the begin blockers which will assure that the x/capability keeper is properly initialized. The x/capability begin blocker must be run before any other module which uses x/capability.

### State Machine Breaking

* (x/{bank,distrib,gov,slashing,staking}) [#8363](https://github.com/cosmos/cosmos-sdk/issues/8363) Store keys have been modified to allow for variable-length addresses.
* (x/evidence) [#8502](https://github.com/cosmos/cosmos-sdk/pull/8502) `HandleEquivocationEvidence` persists the evidence to state.
* (x/gov) [#7733](https://github.com/cosmos/cosmos-sdk/pull/7733) ADR 037 Implementation: Governance Split Votes, use `MsgWeightedVote` to send a split vote. Sending a regular `MsgVote` will convert the underlying vote option into a weighted vote with weight 1.
* (x/bank) [#8656](https://github.com/cosmos/cosmos-sdk/pull/8656) balance and supply are now correctly tracked via `coin_spent`, `coin_received`, `coinbase` and `burn` events.
* (x/bank) [#8517](https://github.com/cosmos/cosmos-sdk/pull/8517) Supply is now stored and tracked as `sdk.Coins`
* (x/bank) [#9051](https://github.com/cosmos/cosmos-sdk/pull/9051) Supply value is stored as `sdk.Int` rather than `string`.

### CLI Breaking Changes

* [#8880](https://github.com/cosmos/cosmos-sdk/pull/8880) The CLI `simd migrate v0.40 ...` command has been renamed to `simd migrate v0.42`.
* [#8628](https://github.com/cosmos/cosmos-sdk/issues/8628) Commands no longer print outputs using `stderr` by default
* [#9134](https://github.com/cosmos/cosmos-sdk/pull/9134) Renamed the CLI flag `--memo` to `--note`.
* [#9291](https://github.com/cosmos/cosmos-sdk/pull/9291) Migration scripts prior to v0.38 have been removed from the CLI `migrate` command. The oldest supported migration is v0.39->v0.42.
* [#9371](https://github.com/cosmos/cosmos-sdk/pull/9371) Non-zero default fees/Server will error if there's an empty value for min-gas-price in app.toml
* [#9827](https://github.com/cosmos/cosmos-sdk/pull/9827) Ensure input parity of validator public key input between `tx staking create-validator` and `gentx`.
* [#9621](https://github.com/cosmos/cosmos-sdk/pull/9621) Rollback [#9371](https://github.com/cosmos/cosmos-sdk/pull/9371) and log warning if there's an empty value for min-gas-price in app.toml

### Improvements

* (store) [#8012](https://github.com/cosmos/cosmos-sdk/pull/8012) Implementation of ADR-038 WriteListener and listen.KVStore
* (x/bank) [#8614](https://github.com/cosmos/cosmos-sdk/issues/8614) Add `Name` and `Symbol` fields to denom metadata
* (x/auth) [#8522](https://github.com/cosmos/cosmos-sdk/pull/8522) Allow to query all stored accounts
* (crypto/types) [#8600](https://github.com/cosmos/cosmos-sdk/pull/8600) `CompactBitArray`: optimize the `NumTrueBitsBefore` method and add an `Equal` method.
* (x/upgrade) [#8743](https://github.com/cosmos/cosmos-sdk/pull/8743) Add tracking module versions as per ADR-041
* (types) [#8962](https://github.com/cosmos/cosmos-sdk/issues/8962) Add `Abs()` method to `sdk.Int`.
* (x/bank) [#8950](https://github.com/cosmos/cosmos-sdk/pull/8950) Improve efficiency on supply updates.
* (store) [#8811](https://github.com/cosmos/cosmos-sdk/pull/8811) store/cachekv: use typed `types/kv.List` instead of `container/list.List`. The change brings time spent on the time assertion cummulatively to 580ms down from 6.88s.
* (keyring) [#8826](https://github.com/cosmos/cosmos-sdk/pull/8826) add trust to macOS Keychain for calling apps by default, avoiding repeating keychain popups that appears when dealing with keyring (key add, list, ...) operations.
* (makefile) [#7933](https://github.com/cosmos/cosmos-sdk/issues/7933) Use Docker to generate swagger files.
* (crypto/types) [#9196](https://github.com/cosmos/cosmos-sdk/pull/9196) Fix negative index accesses in CompactUnmarshal,GetIndex,SetIndex
* (makefile) [#9192](https://github.com/cosmos/cosmos-sdk/pull/9192) Reuse proto containers in proto related jobs.
* [#9205](https://github.com/cosmos/cosmos-sdk/pull/9205) Improve readability in `abci` handleQueryP2P
* [#9231](https://github.com/cosmos/cosmos-sdk/pull/9231) Remove redundant staking errors.
* [#9314](https://github.com/cosmos/cosmos-sdk/pull/9314) Update Rosetta SDK to upstream's latest release.
* (gRPC-Web) [#9493](https://github.com/cosmos/cosmos-sdk/pull/9493) Add `EnableUnsafeCORS` flag to grpc-web config.
* (x/params) [#9481](https://github.com/cosmos/cosmos-sdk/issues/9481) Speedup simulator for parameter change proposals.
* (x/staking) [#9423](https://github.com/cosmos/cosmos-sdk/pull/9423) Staking delegations now returns empty list instead of rpc error when no records found.
* (x/auth) [#9553](https://github.com/cosmos/cosmos-sdk/pull/9553) The `--multisig` flag now accepts both a name and address.
* [#8549](https://github.com/cosmos/cosmos-sdk/pull/8549) Make gRPC requests go through tendermint Query
* [#8093](https://github.com/cosmos/cosmos-sdk/pull/8093) Limit usage of context.background.
* [#8460](https://github.com/cosmos/cosmos-sdk/pull/8460) Ensure b.ReportAllocs() in all the benchmarks
* [#8461](https://github.com/cosmos/cosmos-sdk/pull/8461) Fix upgrade tx commands not showing up in CLI

### Bug Fixes

* (gRPC) [#8945](https://github.com/cosmos/cosmos-sdk/pull/8945) gRPC reflection now works correctly.
* (keyring) [#8635](https://github.com/cosmos/cosmos-sdk/issues/8635) Remove hardcoded default passphrase value on `NewMnemonic`
* (x/bank) [#8434](https://github.com/cosmos/cosmos-sdk/pull/8434) Fix legacy REST API `GET /bank/total` and `GET /bank/total/{denom}` in swagger
* (x/slashing) [#8427](https://github.com/cosmos/cosmos-sdk/pull/8427) Fix query signing infos command
* (x/bank/types) [#9112](https://github.com/cosmos/cosmos-sdk/pull/9112) fix AddressFromBalancesStore address length overflow
* (x/bank) [#9229](https://github.com/cosmos/cosmos-sdk/pull/9229) Now zero coin balances cannot be added to balances & supply stores. If any denom becomes zero corresponding key gets deleted from store. State migration: [#9664](https://github.com/cosmos/cosmos-sdk/pull/9664).
* [#9363](https://github.com/cosmos/cosmos-sdk/pull/9363) Check store key uniqueness in app wiring.
* [#9460](https://github.com/cosmos/cosmos-sdk/pull/9460) Fix lint error in `MigratePrefixAddress`.
* [#9480](https://github.com/cosmos/cosmos-sdk/pull/9480) Fix added keys when using `--dry-run`.
* (types) [#9511](https://github.com/cosmos/cosmos-sdk/pull/9511) Change `maxBitLen` of `sdk.Int` and `sdk.Dec` to handle max ERC20 value.
* [#9454](https://github.com/cosmos/cosmos-sdk/pull/9454) Fix testnet command with --node-dir-prefix accepts `-` and change `node-dir-prefix token` to `testtoken`.
* (keyring) [#9562](https://github.com/cosmos/cosmos-sdk/pull/9563) fix keyring kwallet backend when using with empty wallet.
* (keyring) [#9583](https://github.com/cosmos/cosmos-sdk/pull/9583) Fix correct population of legacy `Vote.Option` field for votes with 1 VoteOption of weight 1.
* (x/distinction) [#8918](https://github.com/cosmos/cosmos-sdk/pull/8918) Fix module's parameters validation.
* (x/gov/types) [#8586](https://github.com/cosmos/cosmos-sdk/pull/8586) Fix bug caused by NewProposal that unnecessarily creates a Proposal object that’s discarded on any error.
* [#8580](https://github.com/cosmos/cosmos-sdk/pull/8580) Use more cheaper method from the math/big package that provides a way to trivially check if a value is zero with .BitLen() == 0
* [#8567](https://github.com/cosmos/cosmos-sdk/pull/8567) Fix bug by introducing pagination to GetValidatorSetByHeight response
* (x/bank) [#8531](https://github.com/cosmos/cosmos-sdk/pull/8531) Fix bug caused by ignoring errors returned by Balance.GetAddress()
* (server) [#8399](https://github.com/cosmos/cosmos-sdk/pull/8399) fix gRPC-web flag default value
* [#8282](https://github.com/cosmos/cosmos-sdk/pull/8282) fix zero time checks
* (cli) [#9593](https://github.com/cosmos/cosmos-sdk/pull/9593) Check if chain-id is blank before verifying signatures in multisign and error.
* [#9720](https://github.com/cosmos/cosmos-sdk/pull/9720) Feegrant grant cli granter now accepts key name as well as address in general and accepts only address in --generate-only mode
* [#9793](https://github.com/cosmos/cosmos-sdk/pull/9793) Fixed ECDSA/secp256r1 transaction malleability.
* (server) [#9704](https://github.com/cosmos/cosmos-sdk/pull/9704) Start GRPCWebServer in goroutine, avoid blocking other services from starting.
* (bank) [#9687](https://github.com/cosmos/cosmos-sdk/issues/9687) fixes [#9159](https://github.com/cosmos/cosmos-sdk/issues/9159). Added migration to prune balances with zero coins.

### Deprecated

* (grpc) [#8926](https://github.com/cosmos/cosmos-sdk/pull/8926) The `tx` field in `SimulateRequest` has been deprecated, prefer to pass `tx_bytes` instead.
* (sdk types) [#9498](https://github.com/cosmos/cosmos-sdk/pull/9498) `clientContext.JSONCodec` will be removed in the next version. use `clientContext.Codec` instead.

## [v0.42.10](https://github.com/cosmos/cosmos-sdk/releases/tag/v0.42.10) - 2021-09-28

### Improvements

* (store) [#10026](https://github.com/cosmos/cosmos-sdk/pull/10026) Improve CacheKVStore datastructures / algorithms, to no longer take O(N^2) time when interleaving iterators and insertions.
* (store) [#10040](https://github.com/cosmos/cosmos-sdk/pull/10040) Bump IAVL to v0.17.1 which includes performance improvements on a batch load.
* [#10211](https://github.com/cosmos/cosmos-sdk/pull/10211) Backport of the mechanism to reject redundant IBC transactions from [ibc-go \#235](https://github.com/cosmos/ibc-go/pull/235).

### Bug Fixes

* [#9969](https://github.com/cosmos/cosmos-sdk/pull/9969) fix: use keyring in config for add-genesis-account cmd.

### Client Breaking Changes

* [#9879](https://github.com/cosmos/cosmos-sdk/pull/9879) Modify ABCI Queries to use `abci.QueryRequest` Height field if it is non-zero, otherwise continue using context height.

### API Breaking Changes

* [#10077](https://github.com/cosmos/cosmos-sdk/pull/10077) Remove telemetry on `GasKV` and `CacheKV` store Get/Set operations, significantly improving their performance.

## [v0.42.9](https://github.com/cosmos/cosmos-sdk/releases/tag/v0.42.9) - 2021-08-04

### Bug Fixes

* [#9835](https://github.com/cosmos/cosmos-sdk/pull/9835) Moved capability initialization logic to BeginBlocker to fix nondeterminsim issue mentioned in [#9800](https://github.com/cosmos/cosmos-sdk/issues/9800). Applications must now include the capability module in their BeginBlocker order before any module that uses capabilities gets run.
* [#9201](https://github.com/cosmos/cosmos-sdk/pull/9201) Fixed `<app> init --recover` flag.

### API Breaking Changes

* [#9835](https://github.com/cosmos/cosmos-sdk/pull/9835) The `InitializeAndSeal` API has not changed, however it no longer initializes the in-memory state. `InitMemStore` has been introduced to serve this function, which will be called either in `InitChain` or `BeginBlock` (whichever is first after app start). Nodes may run this version on a network running 0.42.x, however, they must update their app.go files to include the capability module in their begin blockers.

### Client Breaking Changes

* [#9781](https://github.com/cosmos/cosmos-sdk/pull/9781) Improve`withdraw-all-rewards` UX when broadcast mode `async` or `async` is used.

## [v0.42.8](https://github.com/cosmos/cosmos-sdk/releases/tag/v0.42.8) - 2021-07-30

### Features

* [#9750](https://github.com/cosmos/cosmos-sdk/pull/9750) Emit events for tx signature and sequence, so clients can now query txs by signature (`tx.signature='<base64_sig>'`) or by address and sequence combo (`tx.acc_seq='<addr>/<seq>'`).

### Improvements

* (cli) [#9717](https://github.com/cosmos/cosmos-sdk/pull/9717) Added CLI flag `--output json/text` to `tx` cli commands.

### Bug Fixes

* [#9766](https://github.com/cosmos/cosmos-sdk/pull/9766) Fix hardcoded ledger signing algorithm on `keys add` command.

## [v0.42.7](https://github.com/cosmos/cosmos-sdk/releases/tag/v0.42.7) - 2021-07-09

### Improvements

* (baseapp) [#9578](https://github.com/cosmos/cosmos-sdk/pull/9578) Return `Baseapp`'s `trace` value for logging error stack traces.

### Bug Fixes

* (x/ibc) [#9640](https://github.com/cosmos/cosmos-sdk/pull/9640) Fix IBC Transfer Ack Success event as it was initially emitting opposite value.
* [#9645](https://github.com/cosmos/cosmos-sdk/pull/9645) Use correct Prometheus format for metric labels.
* [#9299](https://github.com/cosmos/cosmos-sdk/pull/9299) Fix `[appd] keys parse cosmos1...` freezing.
* (keyring) [#9563](https://github.com/cosmos/cosmos-sdk/pull/9563) fix keyring kwallet backend when using with empty wallet.
* (x/capability) [#9392](https://github.com/cosmos/cosmos-sdk/pull/9392) initialization fix, which fixes the consensus error when using statesync.

## [v0.42.6](https://github.com/cosmos/cosmos-sdk/releases/tag/v0.42.6) - 2021-06-18

### Improvements

* [#9428](https://github.com/cosmos/cosmos-sdk/pull/9428) Optimize bank InitGenesis. Added `k.initBalances`.
* [#9429](https://github.com/cosmos/cosmos-sdk/pull/9429) Add `cosmos_sdk_version` to node_info
* [#9541](https://github.com/cosmos/cosmos-sdk/pull/9541) Bump tendermint dependency to v0.34.11.

### Bug Fixes

* [#9385](https://github.com/cosmos/cosmos-sdk/pull/9385) Fix IBC `query ibc client header` cli command. Support historical queries for query header/node-state commands.
* [#9401](https://github.com/cosmos/cosmos-sdk/pull/9401) Fixes incorrect export of IBC identifier sequences. Previously, the next identifier sequence for clients/connections/channels was not set during genesis export. This resulted in the next identifiers being generated on the new chain to reuse old identifiers (the sequences began again from 0).
* [#9408](https://github.com/cosmos/cosmos-sdk/pull/9408) Update simapp to use correct default broadcast mode.
* [#9513](https://github.com/cosmos/cosmos-sdk/pull/9513) Fixes testnet CLI command. Testnet now updates the supply in genesis. Previously, when using add-genesis-account and testnet together, inconsistent genesis files would be produced, as only add-genesis-account was updating the supply.
* (x/gov) [#8813](https://github.com/cosmos/cosmos-sdk/pull/8813) fix `GET /cosmos/gov/v1beta1/proposals/{proposal_id}/deposits` to include initial deposit

### Features

* [#9383](https://github.com/cosmos/cosmos-sdk/pull/9383) New CLI command `query ibc-transfer escrow-address <port> <channel id>` to get the escrow address for a channel; can be used to then query balance of escrowed tokens
* (baseapp, types) [#9390](https://github.com/cosmos/cosmos-sdk/pull/9390) Add current block header hash to `Context`
* (store) [#9403](https://github.com/cosmos/cosmos-sdk/pull/9403) Add `RefundGas` function to `GasMeter` interface

## [v0.42.5](https://github.com/cosmos/cosmos-sdk/releases/tag/v0.42.5) - 2021-05-18

### Bug Fixes

* [#9514](https://github.com/cosmos/cosmos-sdk/issues/9514) Fix panic when retrieving the `BlockGasMeter` on `(Re)CheckTx` mode.
* [#9235](https://github.com/cosmos/cosmos-sdk/pull/9235) CreateMembershipProof/CreateNonMembershipProof now returns an error
  if input key is empty, or input data contains empty key.
* [#9108](https://github.com/cosmos/cosmos-sdk/pull/9108) Fixed the bug with querying multisig account, which is not showing threshold and public_keys.
* [#9345](https://github.com/cosmos/cosmos-sdk/pull/9345) Fix ARM support.
* [#9040](https://github.com/cosmos/cosmos-sdk/pull/9040) Fix ENV variables binding to CLI flags for client config.

### Features

* [#8953](https://github.com/cosmos/cosmos-sdk/pull/8953) Add the `config` CLI subcommand back to the SDK, which saves client-side configuration in a `client.toml` file.

## [v0.42.4](https://github.com/cosmos/cosmos-sdk/releases/tag/v0.42.4) - 2021-04-08

### Client Breaking Changes

* [#9026](https://github.com/cosmos/cosmos-sdk/pull/9026) By default, the `tx sign` and `tx sign-batch` CLI commands use SIGN_MODE_DIRECT to sign transactions for local pubkeys. For multisigs and ledger keys, the default LEGACY_AMINO_JSON is used.

### Bug Fixes

* (gRPC) [#9015](https://github.com/cosmos/cosmos-sdk/pull/9015) Fix invalid status code when accessing gRPC endpoints.
* [#9026](https://github.com/cosmos/cosmos-sdk/pull/9026) Fixed the bug that caused the `gentx` command to fail for Ledger keys.

### Improvements

* [#9081](https://github.com/cosmos/cosmos-sdk/pull/9081) Upgrade Tendermint to v0.34.9 that includes a security issue fix for Tendermint light clients.

## [v0.42.3](https://github.com/cosmos/cosmos-sdk/releases/tag/v0.42.3) - 2021-03-24

This release fixes a security vulnerability identified in x/bank.

## [v0.42.2](https://github.com/cosmos/cosmos-sdk/releases/tag/v0.42.2) - 2021-03-19

### Improvements

* (grpc) [#8815](https://github.com/cosmos/cosmos-sdk/pull/8815) Add orderBy parameter to `TxsByEvents` endpoint.
* (cli) [#8826](https://github.com/cosmos/cosmos-sdk/pull/8826) Add trust to macOS Keychain for caller app by default.
* (store) [#8811](https://github.com/cosmos/cosmos-sdk/pull/8811) store/cachekv: use typed types/kv.List instead of container/list.List

### Bug Fixes

* (crypto) [#8841](https://github.com/cosmos/cosmos-sdk/pull/8841) Fix legacy multisig amino marshaling, allowing migrations to work between v0.39 and v0.40+.
* (cli tx) [\8873](https://github.com/cosmos/cosmos-sdk/pull/8873) add missing `--output-document` option to `app tx multisign-batch`.

## [v0.42.1](https://github.com/cosmos/cosmos-sdk/releases/tag/v0.42.1) - 2021-03-10

This release fixes security vulnerability identified in the simapp.

## [v0.42.0](https://github.com/cosmos/cosmos-sdk/releases/tag/v0.42.0) - 2021-03-08

**IMPORTANT**: This release contains an important security fix for all non Cosmos Hub chains running Stargate version of the Cosmos SDK (>0.40). Non-hub chains should not be using any version of the SDK in the v0.40.x or v0.41.x release series. See [#8461](https://github.com/cosmos/cosmos-sdk/pull/8461) for more details.

### Improvements

* (x/ibc) [#8624](https://github.com/cosmos/cosmos-sdk/pull/8624) Emit full header in IBC UpdateClient message.
* (x/crisis) [#8621](https://github.com/cosmos/cosmos-sdk/issues/8621) crisis invariants names now print to loggers.

### Bug fixes

* (x/evidence) [#8461](https://github.com/cosmos/cosmos-sdk/pull/8461) Fix bech32 prefix in evidence validator address conversion
* (x/gov) [#8806](https://github.com/cosmos/cosmos-sdk/issues/8806) Fix q gov proposals command's mishandling of the --status parameter's values.

## [v0.41.4](https://github.com/cosmos/cosmos-sdk/releases/tag/v0.41.3) - 2021-03-02

**IMPORTANT**: Due to a bug in the v0.41.x series with how evidence handles validator consensus addresses #8461, SDK based chains that are not using the default bech32 prefix (cosmos, aka all chains except for t
he Cosmos Hub) should not use this release or any release in the v0.41.x series. Please see #8668 for tracking & timeline for the v0.42.0 release, which will include a fix for this issue.

### Features

* [#7787](https://github.com/cosmos/cosmos-sdk/pull/7787) Add multisign-batch command.

### Bug fixes

* [#8730](https://github.com/cosmos/cosmos-sdk/pull/8730) Allow REST endpoint to query txs with multisig addresses.
* [#8680](https://github.com/cosmos/cosmos-sdk/issues/8680) Fix missing timestamp in GetTxsEvent response [#8732](https://github.com/cosmos/cosmos-sdk/pull/8732).
* [#8681](https://github.com/cosmos/cosmos-sdk/issues/8681) Fix missing error message when calling GetTxsEvent [#8732](https://github.com/cosmos/cosmos-sdk/pull/8732)
* (server) [#8641](https://github.com/cosmos/cosmos-sdk/pull/8641) Fix Tendermint and application configuration reading from file
* (client/keys) [#8639](https://github.com/cosmos/cosmos-sdk/pull/8639) Fix keys migrate for mulitisig, offline, and ledger keys. The migrate command now takes a positional old_home_dir argument.

### Improvements

* (store/cachekv), (x/bank/types) [#8719](https://github.com/cosmos/cosmos-sdk/pull/8719) algorithmically fix pathologically slow code
* [#8701](https://github.com/cosmos/cosmos-sdk/pull/8701) Upgrade tendermint v0.34.8.
* [#8714](https://github.com/cosmos/cosmos-sdk/pull/8714) Allow accounts to have a balance of 0 at genesis.

## [v0.41.3](https://github.com/cosmos/cosmos-sdk/releases/tag/v0.41.3) - 2021-02-18

### Bug Fixes

* [#8617](https://github.com/cosmos/cosmos-sdk/pull/8617) Fix build failures caused by a small API breakage introduced in tendermint v0.34.7.

## [v0.41.2](https://github.com/cosmos/cosmos-sdk/releases/tag/v0.41.2) - 2021-02-18

### Improvements

* Bump tendermint dependency to v0.34.7.

## [v0.41.1](https://github.com/cosmos/cosmos-sdk/releases/tag/v0.41.1) - 2021-02-17

### Bug Fixes

* (grpc) [#8549](https://github.com/cosmos/cosmos-sdk/pull/8549) Make gRPC requests go through ABCI and disallow concurrency.
* (x/staking) [#8546](https://github.com/cosmos/cosmos-sdk/pull/8546) Fix caching bug where concurrent calls to GetValidator could cause a node to crash
* (server) [#8481](https://github.com/cosmos/cosmos-sdk/pull/8481) Don't create files when running `{appd} tendermint show-*` subcommands.
* (client/keys) [#8436](https://github.com/cosmos/cosmos-sdk/pull/8436) Fix keybase->keyring keys migration.
* (crypto/hd) [#8607](https://github.com/cosmos/cosmos-sdk/pull/8607) Make DerivePrivateKeyForPath error and not panic on trailing slashes.

### Improvements

* (x/ibc) [#8458](https://github.com/cosmos/cosmos-sdk/pull/8458) Add `packet_connection` attribute to ibc events to enable relayer filtering
* [#8396](https://github.com/cosmos/cosmos-sdk/pull/8396) Add support for ARM platform
* (x/bank) [#8479](https://github.com/cosmos/cosmos-sdk/pull/8479) Aditional client denom metadata validation for `base` and `display` denoms.
* (codec/types) [#8605](https://github.com/cosmos/cosmos-sdk/pull/8605) Avoid unnecessary allocations for NewAnyWithCustomTypeURL on error.

## [v0.41.0](https://github.com/cosmos/cosmos-sdk/releases/tag/v0.41.0) - 2021-01-26

### State Machine Breaking

* (x/ibc) [#8266](https://github.com/cosmos/cosmos-sdk/issues/8266) Add amino JSON support for IBC MsgTransfer in order to support Ledger text signing transfer transactions.
* (x/ibc) [#8404](https://github.com/cosmos/cosmos-sdk/pull/8404) Reorder IBC `ChanOpenAck` and `ChanOpenConfirm` handler execution to perform core handler first, followed by application callbacks.

### Bug Fixes

* (simapp) [#8418](https://github.com/cosmos/cosmos-sdk/pull/8418) Add balance coin to supply when adding a new genesis account
* (x/bank) [#8417](https://github.com/cosmos/cosmos-sdk/pull/8417) Validate balances and coin denom metadata on genesis

## [v0.40.1](https://github.com/cosmos/cosmos-sdk/releases/tag/v0.40.1) - 2021-01-19

### Improvements

* (x/bank) [#8302](https://github.com/cosmos/cosmos-sdk/issues/8302) Add gRPC and CLI queries for client denomination metadata.
* (tendermint) Bump Tendermint version to [v0.34.3](https://github.com/tendermint/tendermint/releases/tag/v0.34.3).

### Bug Fixes

* [#8085](https://github.com/cosmos/cosmos-sdk/pull/8058) fix zero time checks
* [#8280](https://github.com/cosmos/cosmos-sdk/pull/8280) fix GET /upgrade/current query
* (x/auth) [#8287](https://github.com/cosmos/cosmos-sdk/pull/8287) Fix `tx sign --signature-only` to return correct sequence value in signature.
* (build) [\8300](https://github.com/cosmos/cosmos-sdk/pull/8300), [\8301](https://github.com/cosmos/cosmos-sdk/pull/8301) Fix reproducible builds
* (types/errors) [#8355](https://github.com/cosmos/cosmos-sdk/pull/8355) Fix errorWrap `Is` method.
* (x/ibc) [#8341](https://github.com/cosmos/cosmos-sdk/pull/8341) Fix query latest consensus state.
* (proto) [#8350](https://github.com/cosmos/cosmos-sdk/pull/8350), [#8361](https://github.com/cosmos/cosmos-sdk/pull/8361) Update gogo proto deps with v1.3.2 security fixes
* (x/ibc) [#8359](https://github.com/cosmos/cosmos-sdk/pull/8359) Add missing UnpackInterfaces functions to IBC Query Responses. Fixes 'cannot unpack Any' error for IBC types.
* (x/bank) [#8317](https://github.com/cosmos/cosmos-sdk/pull/8317) Fix panic when querying for a not found client denomination metadata.

## [v0.40.0](https://github.com/cosmos/cosmos-sdk/releases/tag/v0.40.0) - 2021-01-08

v0.40.0, known as the Stargate release of the Cosmos SDK, is one of the largest releases
of the Cosmos SDK since launch. Please read through this changelog and [release notes](https://github.com/cosmos/cosmos-sdk/blob/v0.40.0/RELEASE_NOTES.md) to make
sure you are aware of any relevant breaking changes.

### Client Breaking Changes

* **CLI**
    * (client/keys) [#5889](https://github.com/cosmos/cosmos-sdk/pull/5889) remove `keys update` command.
    * (x/auth) [#5844](https://github.com/cosmos/cosmos-sdk/pull/5844) `tx sign` command now returns an error when signing is attempted with offline/multisig keys.
    * (x/auth) [#6108](https://github.com/cosmos/cosmos-sdk/pull/6108) `tx sign` command's `--validate-signatures` flag is migrated into a `tx validate-signatures` standalone command.
    * (x/auth) [#7788](https://github.com/cosmos/cosmos-sdk/pull/7788) Remove `tx auth` subcommands, all auth subcommands exist as `tx <subcommand>`
    * (x/genutil) [#6651](https://github.com/cosmos/cosmos-sdk/pull/6651) The `gentx` command has been improved. No longer are `--from` and `--name` flags required. Instead, a single argument, `name`, is required which refers to the key pair in the Keyring. In addition, an optional
    `--moniker` flag can be provided to override the moniker found in `config.toml`.
    * (x/upgrade) [#7697](https://github.com/cosmos/cosmos-sdk/pull/7697) Rename flag name "--time" to "--upgrade-time", "--info" to "--upgrade-info", to keep it consistent with help message.
* **REST / Queriers**
    * (api) [#6426](https://github.com/cosmos/cosmos-sdk/pull/6426) The ability to start an out-of-process API REST server has now been removed. Instead, the API server is now started in-process along with the application and Tendermint. Configuration options have been added to `app.toml` to enable/disable the API server along with additional HTTP server options.
    * (client) [#7246](https://github.com/cosmos/cosmos-sdk/pull/7246) The rest server endpoint `/swagger-ui/` is replaced by `/swagger/`, and contains swagger documentation for gRPC Gateway routes in addition to legacy REST routes. Swagger API is exposed only if set in `app.toml`.
    * (x/auth) [#5702](https://github.com/cosmos/cosmos-sdk/pull/5702) The `x/auth` querier route has changed from `"acc"` to `"auth"`.
    * (x/bank) [#5572](https://github.com/cosmos/cosmos-sdk/pull/5572) The `/bank/balances/{address}` endpoint now returns all account balances or a single balance by denom when the `denom` query parameter is present.
    * (x/evidence) [#5952](https://github.com/cosmos/cosmos-sdk/pull/5952) Remove CLI and REST handlers for querying `x/evidence` parameters.
    * (x/gov) [#6295](https://github.com/cosmos/cosmos-sdk/pull/6295) Fix typo in querying governance params.
* **General**
    * (baseapp) [#6384](https://github.com/cosmos/cosmos-sdk/pull/6384) The `Result.Data` is now a Protocol Buffer encoded binary blob of type `TxData`. The `TxData` contains `Data` which contains a list of Protocol Buffer encoded message data and the corresponding message type.
    * (client) [#5783](https://github.com/cosmos/cosmos-sdk/issues/5783) Unify all coins representations on JSON client requests for governance proposals.
    * (crypto) [#7419](https://github.com/cosmos/cosmos-sdk/pull/7419) The SDK doesn't use Tendermint's `crypto.PubKey`
    interface anymore, and uses instead it's own `PubKey` interface, defined in `crypto/types`. Replace all instances of
    `crypto.PubKey` by `cryptotypes.Pubkey`.
    * (store/rootmulti) [#6390](https://github.com/cosmos/cosmos-sdk/pull/6390) Proofs of empty stores are no longer supported.
    * (store/types) [#5730](https://github.com/cosmos/cosmos-sdk/pull/5730) store.types.Cp() is removed in favour of types.CopyBytes().
    * (x/auth) [#6054](https://github.com/cosmos/cosmos-sdk/pull/6054) Remove custom JSON marshaling for base accounts as multsigs cannot be bech32 decoded.
    * (x/auth/vesting) [#6859](https://github.com/cosmos/cosmos-sdk/pull/6859) Custom JSON marshaling of vesting accounts was removed. Vesting accounts are now marshaled using their default proto or amino JSON representation.
    * (x/bank) [#5785](https://github.com/cosmos/cosmos-sdk/issues/5785) In x/bank errors, JSON strings coerced to valid UTF-8 bytes at JSON marshalling time
    are now replaced by human-readable expressions. This change can potentially break compatibility with all those client side tools
    that parse log messages.
    * (x/evidence) [#7538](https://github.com/cosmos/cosmos-sdk/pull/7538) The ABCI's `Result.Data` field for
    `MsgSubmitEvidence` responses does not contain the raw evidence's hash, but the protobuf encoded
    `MsgSubmitEvidenceResponse` struct.
    * (x/gov) [#7533](https://github.com/cosmos/cosmos-sdk/pull/7533) The ABCI's `Result.Data` field for
    `MsgSubmitProposal` responses does not contain a raw binary encoding of the `proposalID`, but the protobuf encoded
    `MsgSubmitSubmitProposalResponse` struct.
    * (x/gov) [#6859](https://github.com/cosmos/cosmos-sdk/pull/6859) `ProposalStatus` and `VoteOption` are now JSON serialized using its protobuf name, so expect names like `PROPOSAL_STATUS_DEPOSIT_PERIOD` as opposed to `DepositPeriod`.
    * (x/staking) [#7499](https://github.com/cosmos/cosmos-sdk/pull/7499) `BondStatus` is now a protobuf `enum` instead
    of an `int32`, and JSON serialized using its protobuf name, so expect names like `BOND_STATUS_UNBONDING` as opposed
    to `Unbonding`.
    * (x/staking) [#7556](https://github.com/cosmos/cosmos-sdk/pull/7556) The ABCI's `Result.Data` field for
    `MsgBeginRedelegate` and `MsgUndelegate` responses does not contain custom binary marshaled `completionTime`, but the
    protobuf encoded `MsgBeginRedelegateResponse` and `MsgUndelegateResponse` structs respectively

### API Breaking Changes

* **Baseapp / Client**
    * (AppModule) [#7518](https://github.com/cosmos/cosmos-sdk/pull/7518) [#7584](https://github.com/cosmos/cosmos-sdk/pull/7584) Rename `AppModule.RegisterQueryServices` to `AppModule.RegisterServices`, as this method now registers multiple services (the gRPC query service and the protobuf Msg service). A `Configurator` struct is used to hold the different services.
    * (baseapp) [#5865](https://github.com/cosmos/cosmos-sdk/pull/5865) The `SimulationResponse` returned from tx simulation is now JSON encoded instead of Amino binary.
    * (client) [#6290](https://github.com/cosmos/cosmos-sdk/pull/6290) `CLIContext` is renamed to `Context`. `Context` and all related methods have been moved from package context to client.
    * (client) [#6525](https://github.com/cosmos/cosmos-sdk/pull/6525) Removed support for `indent` in JSON responses. Clients should consider piping to an external tool such as `jq`.
    * (client) [#8107](https://github.com/cosmos/cosmos-sdk/pull/8107) Renamed `PrintOutput` and `PrintOutputLegacy`
    methods of the `context.Client` object to `PrintProto` and `PrintObjectLegacy`.
    * (client/flags) [#6632](https://github.com/cosmos/cosmos-sdk/pull/6632) Remove NewCompletionCmd(), the function is now available in tendermint.
    * (client/input) [#5904](https://github.com/cosmos/cosmos-sdk/pull/5904) Removal of unnecessary `GetCheckPassword`, `PrintPrefixed` functions.
    * (client/keys) [#5889](https://github.com/cosmos/cosmos-sdk/pull/5889) Rename `NewKeyBaseFromDir()` -> `NewLegacyKeyBaseFromDir()`.
    * (client/keys) [#5820](https://github.com/cosmos/cosmos-sdk/pull/5820/) Removed method CloseDB from Keybase interface.
    * (client/rpc) [#6290](https://github.com/cosmos/cosmos-sdk/pull/6290) `client` package and subdirs reorganization.
    * (client/lcd) [#6290](https://github.com/cosmos/cosmos-sdk/pull/6290) `CliCtx` of struct `RestServer` in package client/lcd has been renamed to `ClientCtx`.
    * (codec) [#6330](https://github.com/cosmos/cosmos-sdk/pull/6330) `codec.RegisterCrypto` has been moved to the `crypto/codec` package and the global `codec.Cdc` Amino instance has been deprecated and moved to the `codec/legacy_global` package.
    * (codec) [#8080](https://github.com/cosmos/cosmos-sdk/pull/8080) Updated the `codec.Marshaler` interface
        * Moved `MarshalAny` and `UnmarshalAny` helper functions to `codec.Marshaler` and renamed to `MarshalInterface` and
      `UnmarshalInterface` respectively. These functions must take interface as a parameter (not a concrete type nor `Any`
      object). Underneath they use `Any` wrapping for correct protobuf serialization.
    * (crypto) [#6780](https://github.com/cosmos/cosmos-sdk/issues/6780) Move ledger code to its own package.
    * (crypto/types/multisig) [#6373](https://github.com/cosmos/cosmos-sdk/pull/6373) `multisig.Multisignature` has been renamed to `AminoMultisignature`
    * (codec) `*codec.LegacyAmino` is now a wrapper around Amino which provides backwards compatibility with protobuf `Any`. ALL legacy code should use `*codec.LegacyAmino` instead of `*amino.Codec` directly
    * (crypto) [#5880](https://github.com/cosmos/cosmos-sdk/pull/5880) Merge `crypto/keys/mintkey` into `crypto`.
    * (crypto/hd) [#5904](https://github.com/cosmos/cosmos-sdk/pull/5904) `crypto/keys/hd` moved to `crypto/hd`.
    * (crypto/keyring):
    _ [#5866](https://github.com/cosmos/cosmos-sdk/pull/5866) Rename `crypto/keys/` to `crypto/keyring/`.
    _ [#5904](https://github.com/cosmos/cosmos-sdk/pull/5904) `Keybase` -> `Keyring` interfaces migration. `LegacyKeybase` interface is added in order
    to guarantee limited backward compatibility with the old Keybase interface for the sole purpose of migrating keys across the new keyring backends. `NewLegacy`
    constructor is provided [#5889](https://github.com/cosmos/cosmos-sdk/pull/5889) to allow for smooth migration of keys from the legacy LevelDB based implementation
    to new keyring backends. Plus, the package and the new keyring no longer depends on the sdk.Config singleton. Please consult the [package documentation](https://github.com/cosmos/cosmos-sdk/tree/master/crypto/keyring/doc.go) for more
    information on how to implement the new `Keyring` interface. \* [#5858](https://github.com/cosmos/cosmos-sdk/pull/5858) Make Keyring store keys by name and address's hexbytes representation.
    * (export) [#5952](https://github.com/cosmos/cosmos-sdk/pull/5952) `AppExporter` now returns ABCI consensus parameters to be included in marshaled exported state. These parameters must be returned from the application via the `BaseApp`.
    * (simapp) Deprecating and renaming `MakeEncodingConfig` to `MakeTestEncodingConfig` (both in `simapp` and `simapp/params` packages).
    * (store) [#5803](https://github.com/cosmos/cosmos-sdk/pull/5803) The `store.CommitMultiStore` interface now includes the new `snapshots.Snapshotter` interface as well.
    * (types) [#5579](https://github.com/cosmos/cosmos-sdk/pull/5579) The `keepRecent` field has been removed from the `PruningOptions` type.
    The `PruningOptions` type now only includes fields `KeepEvery` and `SnapshotEvery`, where `KeepEvery`
    determines which committed heights are flushed to disk and `SnapshotEvery` determines which of these
    heights are kept after pruning. The `IsValid` method should be called whenever using these options. Methods
    `SnapshotVersion` and `FlushVersion` accept a version arugment and determine if the version should be
    flushed to disk or kept as a snapshot. Note, `KeepRecent` is automatically inferred from the options
    and provided directly the IAVL store.
    * (types) [#5533](https://github.com/cosmos/cosmos-sdk/pull/5533) Refactored `AppModuleBasic` and `AppModuleGenesis`
    to now accept a `codec.JSONMarshaler` for modular serialization of genesis state.
    * (types/rest) [#5779](https://github.com/cosmos/cosmos-sdk/pull/5779) Drop unused Parse{Int64OrReturnBadRequest,QueryParamBool}() functions.
* **Modules**
    * (modules) [#7243](https://github.com/cosmos/cosmos-sdk/pull/7243) Rename `RegisterCodec` to `RegisterLegacyAminoCodec` and `codec.New()` is now renamed to `codec.NewLegacyAmino()`
    * (modules) [#6564](https://github.com/cosmos/cosmos-sdk/pull/6564) Constant `DefaultParamspace` is removed from all modules, use ModuleName instead.
    * (modules) [#5989](https://github.com/cosmos/cosmos-sdk/pull/5989) `AppModuleBasic.GetTxCmd` now takes a single `CLIContext` parameter.
    * (modules) [#5664](https://github.com/cosmos/cosmos-sdk/pull/5664) Remove amino `Codec` from simulation `StoreDecoder`, which now returns a function closure in order to unmarshal the key-value pairs.
    * (modules) [#5555](https://github.com/cosmos/cosmos-sdk/pull/5555) Move `x/auth/client/utils/` types and functions to `x/auth/client/`.
    * (modules) [#5572](https://github.com/cosmos/cosmos-sdk/pull/5572) Move account balance logic and APIs from `x/auth` to `x/bank`.
    * (modules) [#6326](https://github.com/cosmos/cosmos-sdk/pull/6326) `AppModuleBasic.GetQueryCmd` now takes a single `client.Context` parameter.
    * (modules) [#6336](https://github.com/cosmos/cosmos-sdk/pull/6336) `AppModuleBasic.RegisterQueryService` method was added to support gRPC queries, and `QuerierRoute` and `NewQuerierHandler` were deprecated.
    * (modules) [#6311](https://github.com/cosmos/cosmos-sdk/issues/6311) Remove `alias.go` usage
    * (modules) [#6447](https://github.com/cosmos/cosmos-sdk/issues/6447) Rename `blacklistedAddrs` to `blockedAddrs`.
    * (modules) [#6834](https://github.com/cosmos/cosmos-sdk/issues/6834) Add `RegisterInterfaces` method to `AppModuleBasic` to support registration of protobuf interface types.
    * (modules) [#6734](https://github.com/cosmos/cosmos-sdk/issues/6834) Add `TxEncodingConfig` parameter to `AppModuleBasic.ValidateGenesis` command to support JSON tx decoding in `genutil`.
    * (modules) [#7764](https://github.com/cosmos/cosmos-sdk/pull/7764) Added module initialization options:
        * `server/types.AppExporter` requires extra argument: `AppOptions`.
        * `server.AddCommands` requires extra argument: `addStartFlags types.ModuleInitFlags`
        * `x/crisis.NewAppModule` has a new attribute: `skipGenesisInvariants`. [PR](https://github.com/cosmos/cosmos-sdk/pull/7764)
    * (types) [#6327](https://github.com/cosmos/cosmos-sdk/pull/6327) `sdk.Msg` now inherits `proto.Message`, as a result all `sdk.Msg` types now use pointer semantics.
    * (types) [#7032](https://github.com/cosmos/cosmos-sdk/pull/7032) All types ending with `ID` (e.g. `ProposalID`) now end with `Id` (e.g. `ProposalId`), to match default Protobuf generated format. Also see [#7033](https://github.com/cosmos/cosmos-sdk/pull/7033) for more details.
    * (x/auth) [#6029](https://github.com/cosmos/cosmos-sdk/pull/6029) Module accounts have been moved from `x/supply` to `x/auth`.
    * (x/auth) [#6443](https://github.com/cosmos/cosmos-sdk/issues/6443) Move `FeeTx` and `TxWithMemo` interfaces from `x/auth/ante` to `types`.
    * (x/auth) [#7006](https://github.com/cosmos/cosmos-sdk/pull/7006) All `AccountRetriever` methods now take `client.Context` as a parameter instead of as a struct member.
    * (x/auth) [#6270](https://github.com/cosmos/cosmos-sdk/pull/6270) The passphrase argument has been removed from the signature of the following functions and methods: `BuildAndSign`, ` MakeSignature`, ` SignStdTx`, `TxBuilder.BuildAndSign`, `TxBuilder.Sign`, `TxBuilder.SignStdTx`
    * (x/auth) [#6428](https://github.com/cosmos/cosmos-sdk/issues/6428):
        * `NewAnteHandler` and `NewSigVerificationDecorator` both now take a `SignModeHandler` parameter.
        * `SignatureVerificationGasConsumer` now has the signature: `func(meter sdk.GasMeter, sig signing.SignatureV2, params types.Params) error`.
        * The `SigVerifiableTx` interface now has a `GetSignaturesV2() ([]signing.SignatureV2, error)` method and no longer has the `GetSignBytes` method.
    * (x/auth/tx) [#8106](https://github.com/cosmos/cosmos-sdk/pull/8106) change related to missing append functionality in
    client transaction signing
        * added `overwriteSig` argument to `x/auth/client.SignTx` and `client/tx.Sign` functions.
        * removed `x/auth/tx.go:wrapper.GetSignatures`. The `wrapper` provides `TxBuilder` functionality, and it's a private
      structure. That function was not used at all and it's not exposed through the `TxBuilder` interface.
    * (x/bank) [#7327](https://github.com/cosmos/cosmos-sdk/pull/7327) AddCoins and SubtractCoins no longer return a resultingValue and will only return an error.
    * (x/capability) [#7918](https://github.com/cosmos/cosmos-sdk/pull/7918) Add x/capability safety checks:
        * All outward facing APIs will now check that capability is not nil and name is not empty before performing any state-machine changes
        * `SetIndex` has been renamed to `InitializeIndex`
    * (x/evidence) [#7251](https://github.com/cosmos/cosmos-sdk/pull/7251) New evidence types and light client evidence handling. The module function names changed.
    * (x/evidence) [#5952](https://github.com/cosmos/cosmos-sdk/pull/5952) Remove APIs for getting and setting `x/evidence` parameters. `BaseApp` now uses a `ParamStore` to manage Tendermint consensus parameters which is managed via the `x/params` `Substore` type.
    * (x/gov) [#6147](https://github.com/cosmos/cosmos-sdk/pull/6147) The `Content` field on `Proposal` and `MsgSubmitProposal`
    is now `Any` in concordance with [ADR 019](docs/architecture/adr-019-protobuf-state-encoding.md) and `GetContent` should now
    be used to retrieve the actual proposal `Content`. Also the `NewMsgSubmitProposal` constructor now may return an `error`
    * (x/ibc) [#6374](https://github.com/cosmos/cosmos-sdk/pull/6374) `VerifyMembership` and `VerifyNonMembership` now take a `specs []string` argument to specify the proof format used for verification. Most SDK chains can simply use `commitmenttypes.GetSDKSpecs()` for this argument.
    * (x/params) [#5619](https://github.com/cosmos/cosmos-sdk/pull/5619) The `x/params` keeper now accepts a `codec.Marshaller` instead of
    a reference to an amino codec. Amino is still used for JSON serialization.
    * (x/staking) [#6451](https://github.com/cosmos/cosmos-sdk/pull/6451) `DefaultParamspace` and `ParamKeyTable` in staking module are moved from keeper to types to enforce consistency.
    * (x/staking) [#7419](https://github.com/cosmos/cosmos-sdk/pull/7419) The `TmConsPubKey` method on ValidatorI has been
    removed and replaced instead by `ConsPubKey` (which returns a SDK `cryptotypes.PubKey`) and `TmConsPublicKey` (which
    returns a Tendermint proto PublicKey).
    * (x/staking/types) [#7447](https://github.com/cosmos/cosmos-sdk/issues/7447) Remove bech32 PubKey support:
        * `ValidatorI` interface update. `GetConsPubKey` renamed to `TmConsPubKey` (consensus public key must be a tendermint key). `TmConsPubKey`, `GetConsAddr` methods return error.
        * `Validator` update. Methods changed in `ValidatorI` (as described above) and `ToTmValidator` return error.
        * `Validator.ConsensusPubkey` type changed from `string` to `codectypes.Any`.
        * `MsgCreateValidator.Pubkey` type changed from `string` to `codectypes.Any`.
    * (x/supply) [#6010](https://github.com/cosmos/cosmos-sdk/pull/6010) All `x/supply` types and APIs have been moved to `x/bank`.
    * [#6409](https://github.com/cosmos/cosmos-sdk/pull/6409) Rename all IsEmpty methods to Empty across the codebase and enforce consistency.
    * [#6231](https://github.com/cosmos/cosmos-sdk/pull/6231) Simplify `AppModule` interface, `Route` and `NewHandler` methods become only `Route`
    and returns a new `Route` type.
    * (x/slashing) [#6212](https://github.com/cosmos/cosmos-sdk/pull/6212) Remove `Get*` prefixes from key construction functions
    * (server) [#6079](https://github.com/cosmos/cosmos-sdk/pull/6079) Remove `UpgradeOldPrivValFile` (deprecated in Tendermint Core v0.28).
    * [#5719](https://github.com/cosmos/cosmos-sdk/pull/5719) Bump Go requirement to 1.14+

### State Machine Breaking

* **General**

    * (client) [#7268](https://github.com/cosmos/cosmos-sdk/pull/7268) / [#7147](https://github.com/cosmos/cosmos-sdk/pull/7147) Introduce new protobuf based PubKeys, and migrate PubKey in BaseAccount to use this new protobuf based PubKey format

* **Modules**
    * (modules) [#5572](https://github.com/cosmos/cosmos-sdk/pull/5572) Separate balance from accounts per ADR 004.
    _ Account balances are now persisted and retrieved via the `x/bank` module.
    _ Vesting account interface has been modified to account for changes.
    _ Callers to `NewBaseVestingAccount` are responsible for verifying account balance in relation to
    the original vesting amount.
    _ The `SendKeeper` and `ViewKeeper` interfaces in `x/bank` have been modified to account for changes.
    * (x/auth) [#5533](https://github.com/cosmos/cosmos-sdk/pull/5533) Migrate the `x/auth` module to use Protocol Buffers for state
    serialization instead of Amino.
    _ The `BaseAccount.PubKey` field is now represented as a Bech32 string instead of a `crypto.Pubkey`.
    _ `NewBaseAccountWithAddress` now returns a reference to a `BaseAccount`.
    _ The `x/auth` module now accepts a `Codec` interface which extends the `codec.Marshaler` interface by
    requiring a concrete codec to know how to serialize accounts.
    _ The `AccountRetriever` type now accepts a `Codec` in its constructor in order to know how to
    serialize accounts.
    * (x/bank) [#6518](https://github.com/cosmos/cosmos-sdk/pull/6518) Support for global and per-denomination send enabled flags.
        * Existing send_enabled global flag has been moved into a Params structure as `default_send_enabled`.
        * An array of: `{denom: string, enabled: bool}` is added to bank Params to support per-denomination override of global default value.
    * (x/distribution) [#5610](https://github.com/cosmos/cosmos-sdk/pull/5610) Migrate the `x/distribution` module to use Protocol Buffers for state
    serialization instead of Amino. The exact codec used is `codec.HybridCodec` which utilizes Protobuf for binary encoding and Amino
    for JSON encoding.
    _ `ValidatorHistoricalRewards.ReferenceCount` is now of types `uint32` instead of `uint16`.
    _ `ValidatorSlashEvents` is now a struct with `slashevents`.
    _ `ValidatorOutstandingRewards` is now a struct with `rewards`.
    _ `ValidatorAccumulatedCommission` is now a struct with `commission`. \* The `Keeper` constructor now takes a `codec.Marshaler` instead of a concrete Amino codec. This exact type
    provided is specified by `ModuleCdc`.
    * (x/evidence) [#5634](https://github.com/cosmos/cosmos-sdk/pull/5634) Migrate the `x/evidence` module to use Protocol Buffers for state
    serialization instead of Amino.
    _ The `internal` sub-package has been removed in order to expose the types proto file.
    _ The module now accepts a `Codec` interface which extends the `codec.Marshaler` interface by
    requiring a concrete codec to know how to serialize `Evidence` types. \* The `MsgSubmitEvidence` message has been removed in favor of `MsgSubmitEvidenceBase`. The application-level
    codec must now define the concrete `MsgSubmitEvidence` type which must implement the module's `MsgSubmitEvidence`
    interface.
    * (x/evidence) [#5952](https://github.com/cosmos/cosmos-sdk/pull/5952) Remove parameters from `x/evidence` genesis and module state. The `x/evidence` module now solely uses Tendermint consensus parameters to determine of evidence is valid or not.
    * (x/gov) [#5737](https://github.com/cosmos/cosmos-sdk/pull/5737) Migrate the `x/gov` module to use Protocol
    Buffers for state serialization instead of Amino.
    _ `MsgSubmitProposal` will be removed in favor of the application-level proto-defined `MsgSubmitProposal` which
    implements the `MsgSubmitProposalI` interface. Applications should extend the `NewMsgSubmitProposalBase` type
    to define their own concrete `MsgSubmitProposal` types.
    _ The module now accepts a `Codec` interface which extends the `codec.Marshaler` interface by
    requiring a concrete codec to know how to serialize `Proposal` types.
    * (x/mint) [#5634](https://github.com/cosmos/cosmos-sdk/pull/5634) Migrate the `x/mint` module to use Protocol Buffers for state
    serialization instead of Amino. \* The `internal` sub-package has been removed in order to expose the types proto file.
    * (x/slashing) [#5627](https://github.com/cosmos/cosmos-sdk/pull/5627) Migrate the `x/slashing` module to use Protocol Buffers for state
    serialization instead of Amino. The exact codec used is `codec.HybridCodec` which utilizes Protobuf for binary encoding and Amino
    for JSON encoding. \* The `Keeper` constructor now takes a `codec.Marshaler` instead of a concrete Amino codec. This exact type
    provided is specified by `ModuleCdc`.
    * (x/staking) [#6844](https://github.com/cosmos/cosmos-sdk/pull/6844) Validators are now inserted into the unbonding queue based on their unbonding time and height. The relevant keeper APIs are modified to reflect these changes by now also requiring a height.
    * (x/staking) [#6061](https://github.com/cosmos/cosmos-sdk/pull/6061) Allow a validator to immediately unjail when no signing info is present due to
    falling below their minimum self-delegation and never having been bonded. The validator may immediately unjail once they've met their minimum self-delegation.
    * (x/staking) [#5600](https://github.com/cosmos/cosmos-sdk/pull/5600) Migrate the `x/staking` module to use Protocol Buffers for state
    serialization instead of Amino. The exact codec used is `codec.HybridCodec` which utilizes Protobuf for binary encoding and Amino
    for JSON encoding.
    _ `BondStatus` is now of type `int32` instead of `byte`.
    _ Types of `int16` in the `Params` type are now of type `int32`.
    _ Every reference of `crypto.Pubkey` in context of a `Validator` is now of type string. `GetPubKeyFromBech32` must be used to get the `crypto.Pubkey`.
    _ The `Keeper` constructor now takes a `codec.Marshaler` instead of a concrete Amino codec. This exact type
    provided is specified by `ModuleCdc`.
    * (x/staking) [#7979](https://github.com/cosmos/cosmos-sdk/pull/7979) keeper pubkey storage serialization migration
    from bech32 to protobuf.
    * (x/supply) [#6010](https://github.com/cosmos/cosmos-sdk/pull/6010) Removed the `x/supply` module by merging the existing types and APIs into the `x/bank` module.
    * (x/supply) [#5533](https://github.com/cosmos/cosmos-sdk/pull/5533) Migrate the `x/supply` module to use Protocol Buffers for state
    serialization instead of Amino.
    _ The `internal` sub-package has been removed in order to expose the types proto file.
    _ The `x/supply` module now accepts a `Codec` interface which extends the `codec.Marshaler` interface by
    requiring a concrete codec to know how to serialize `SupplyI` types. \* The `SupplyI` interface has been modified to no longer return `SupplyI` on methods. Instead the
    concrete type's receiver should modify the type.
    * (x/upgrade) [#5659](https://github.com/cosmos/cosmos-sdk/pull/5659) Migrate the `x/upgrade` module to use Protocol
    Buffers for state serialization instead of Amino.
    _ The `internal` sub-package has been removed in order to expose the types proto file.
    _ The `x/upgrade` module now accepts a `codec.Marshaler` interface.

### Features

* **Baseapp / Client / REST**
    * (x/auth) [#6213](https://github.com/cosmos/cosmos-sdk/issues/6213) Introduce new protobuf based path for transaction signing, see [ADR020](https://github.com/cosmos/cosmos-sdk/blob/master/docs/architecture/adr-020-protobuf-transaction-encoding.md) for more details
    * (x/auth) [#6350](https://github.com/cosmos/cosmos-sdk/pull/6350) New sign-batch command to sign StdTx batch files.
    * (baseapp) [#5803](https://github.com/cosmos/cosmos-sdk/pull/5803) Added support for taking state snapshots at regular height intervals, via options `snapshot-interval` and `snapshot-keep-recent`.
    * (baseapp) [#7519](https://github.com/cosmos/cosmos-sdk/pull/7519) Add `ServiceMsgRouter` to BaseApp to handle routing of protobuf service `Msg`s. The two new types defined in ADR 031, `sdk.ServiceMsg` and `sdk.MsgRequest` are introduced with this router.
    * (client) [#5921](https://github.com/cosmos/cosmos-sdk/issues/5921) Introduce new gRPC and gRPC Gateway based APIs for querying app & module data. See [ADR021](https://github.com/cosmos/cosmos-sdk/blob/master/docs/architecture/adr-021-protobuf-query-encoding.md) for more details
    * (cli) [#7485](https://github.com/cosmos/cosmos-sdk/pull/7485) Introduce a new optional `--keyring-dir` flag that allows clients to specify a Keyring directory if it does not reside in the directory specified by `--home`.
    * (cli) [#7221](https://github.com/cosmos/cosmos-sdk/pull/7221) Add the option of emitting amino encoded json from the CLI
    * (codec) [#7519](https://github.com/cosmos/cosmos-sdk/pull/7519) `InterfaceRegistry` now inherits `jsonpb.AnyResolver`, and has a `RegisterCustomTypeURL` method to support ADR 031 packing of `Any`s. `AnyResolver` is now a required parameter to `RejectUnknownFields`.
    * (coin) [#6755](https://github.com/cosmos/cosmos-sdk/pull/6755) Add custom regex validation for `Coin` denom by overwriting `CoinDenomRegex` when using `/types/coin.go`.
    * (config) [#7265](https://github.com/cosmos/cosmos-sdk/pull/7265) Support Tendermint block pruning through a new `min-retain-blocks` configuration that can be set in either `app.toml` or via the CLI. This parameter is used in conjunction with other criteria to determine the height at which Tendermint should prune blocks.
    * (events) [#7121](https://github.com/cosmos/cosmos-sdk/pull/7121) The application now derives what events are indexed by Tendermint via the `index-events` configuration in `app.toml`, which is a list of events taking the form `{eventType}.{attributeKey}`.
    * (tx) [#6089](https://github.com/cosmos/cosmos-sdk/pull/6089) Transactions can now have a `TimeoutHeight` set which allows the transaction to be rejected if it's committed at a height greater than the timeout.
    * (rest) [#6167](https://github.com/cosmos/cosmos-sdk/pull/6167) Support `max-body-bytes` CLI flag for the REST service.
    * (genesis) [#7089](https://github.com/cosmos/cosmos-sdk/pull/7089) The `export` command now adds a `initial_height` field in the exported JSON. Baseapp's `CommitMultiStore` now also has a `SetInitialVersion` setter, so it can set the initial store version inside `InitChain` and start a new chain from a given height.
* **General**
    * (crypto/multisig) [#6241](https://github.com/cosmos/cosmos-sdk/pull/6241) Add Multisig type directly to the repo. Previously this was in tendermint.
    * (codec/types) [#8106](https://github.com/cosmos/cosmos-sdk/pull/8106) Adding `NewAnyWithCustomTypeURL` to correctly
    marshal Messages in TxBuilder.
    * (tests) [#6489](https://github.com/cosmos/cosmos-sdk/pull/6489) Introduce package `testutil`, new in-process testing network framework for use in integration and unit tests.
    * (tx) Add new auth/tx gRPC & gRPC-Gateway endpoints for basic querying & broadcasting support
        * [#7842](https://github.com/cosmos/cosmos-sdk/pull/7842) Add TxsByEvent gRPC endpoint
        * [#7852](https://github.com/cosmos/cosmos-sdk/pull/7852) Add tx broadcast gRPC endpoint
    * (tx) [#7688](https://github.com/cosmos/cosmos-sdk/pull/7688) Add a new Tx gRPC service with methods `Simulate` and `GetTx` (by hash).
    * (store) [#5803](https://github.com/cosmos/cosmos-sdk/pull/5803) Added `rootmulti.Store` methods for taking and restoring snapshots, based on `iavl.Store` export/import.
    * (store) [#6324](https://github.com/cosmos/cosmos-sdk/pull/6324) IAVL store query proofs now return CommitmentOp which wraps an ics23 CommitmentProof
    * (store) [#6390](https://github.com/cosmos/cosmos-sdk/pull/6390) `RootMulti` store query proofs now return `CommitmentOp` which wraps `CommitmentProofs`
        * `store.Query` now only returns chained `ics23.CommitmentProof` wrapped in `merkle.Proof`
        * `ProofRuntime` only decodes and verifies `ics23.CommitmentProof`
* **Modules**
    * (modules) [#5921](https://github.com/cosmos/cosmos-sdk/issues/5921) Introduction of Query gRPC service definitions along with REST annotations for gRPC Gateway for each module
    * (modules) [#7540](https://github.com/cosmos/cosmos-sdk/issues/7540) Protobuf service definitions can now be used for
    packing `Msg`s in transactions as defined in [ADR 031](./docs/architecture/adr-031-msg-service.md). All modules now
    define a `Msg` protobuf service.
    * (x/auth/vesting) [#7209](https://github.com/cosmos/cosmos-sdk/pull/7209) Create new `MsgCreateVestingAccount` message type along with CLI handler that allows for the creation of delayed and continuous vesting types.
    * (x/capability) [#5828](https://github.com/cosmos/cosmos-sdk/pull/5828) Capability module integration as outlined in [ADR 3 - Dynamic Capability Store](https://github.com/cosmos/tree/master/docs/architecture/adr-003-dynamic-capability-store.md).
    * (x/crisis) `x/crisis` has a new function: `AddModuleInitFlags`, which will register optional crisis module flags for the start command.
    * (x/ibc) [#5277](https://github.com/cosmos/cosmos-sdk/pull/5277) `x/ibc` changes from IBC alpha. For more details check the [`x/ibc/core/spec`](https://github.com/cosmos/cosmos-sdk/tree/master/x/ibc/core/spec) directory, or the ICS specs below:
        * [ICS 002 - Client Semantics](https://github.com/cosmos/ics/tree/master/spec/ics-002-client-semantics) subpackage
        * [ICS 003 - Connection Semantics](https://github.com/cosmos/ics/blob/master/spec/ics-003-connection-semantics) subpackage
        * [ICS 004 - Channel and Packet Semantics](https://github.com/cosmos/ics/blob/master/spec/ics-004-channel-and-packet-semantics) subpackage
        * [ICS 005 - Port Allocation](https://github.com/cosmos/ics/blob/master/spec/ics-005-port-allocation) subpackage
        * [ICS 006 - Solo Machine Client](https://github.com/cosmos/ics/tree/master/spec/ics-006-solo-machine-client) subpackage
        * [ICS 007 - Tendermint Client](https://github.com/cosmos/ics/blob/master/spec/ics-007-tendermint-client) subpackage
        * [ICS 009 - Loopback Client](https://github.com/cosmos/ics/tree/master/spec/ics-009-loopback-client) subpackage
        * [ICS 020 - Fungible Token Transfer](https://github.com/cosmos/ics/tree/master/spec/ics-020-fungible-token-transfer) subpackage
        * [ICS 023 - Vector Commitments](https://github.com/cosmos/ics/tree/master/spec/ics-023-vector-commitments) subpackage
        * [ICS 024 - Host State Machine Requirements](https://github.com/cosmos/ics/tree/master/spec/ics-024-host-requirements) subpackage
    * (x/ibc) [#6374](https://github.com/cosmos/cosmos-sdk/pull/6374) ICS-23 Verify functions will now accept and verify ics23 CommitmentProofs exclusively
    * (x/params) [#6005](https://github.com/cosmos/cosmos-sdk/pull/6005) Add new CLI command for querying raw x/params parameters by subspace and key.

### Bug Fixes

* **Baseapp / Client / REST**
    * (client) [#5964](https://github.com/cosmos/cosmos-sdk/issues/5964) `--trust-node` is now false by default - for real. Users must ensure it is set to true if they don't want to enable the verifier.
    * (client) [#6402](https://github.com/cosmos/cosmos-sdk/issues/6402) Fix `keys add` `--algo` flag which only worked for Tendermint's `secp256k1` default key signing algorithm.
    * (client) [#7699](https://github.com/cosmos/cosmos-sdk/pull/7699) Fix panic in context when setting invalid nodeURI. `WithNodeURI` does not set the `Client` in the context.
    * (export) [#6510](https://github.com/cosmos/cosmos-sdk/pull/6510/) Field TimeIotaMs now is included in genesis file while exporting.
    * (rest) [#5906](https://github.com/cosmos/cosmos-sdk/pull/5906) Fix an issue that make some REST calls panic when sending invalid or incomplete requests.
    * (crypto) [#7966](https://github.com/cosmos/cosmos-sdk/issues/7966) `Bip44Params` `String()` function now correctly
    returns the absolute HD path by adding the `m/` prefix.
    * (crypto/keyring) [#5844](https://github.com/cosmos/cosmos-sdk/pull/5844) `Keyring.Sign()` methods no longer decode amino signatures when method receivers
    are offline/multisig keys.
    * (store) [#7415](https://github.com/cosmos/cosmos-sdk/pull/7415) Allow new stores to be registered during on-chain upgrades.
* **Modules**
  _ (modules) [#5569](https://github.com/cosmos/cosmos-sdk/issues/5569) `InitGenesis`, for the relevant modules, now ensures module accounts exist.
  _ (x/auth) [#5892](https://github.com/cosmos/cosmos-sdk/pull/5892) Add `RegisterKeyTypeCodec` to register new
  types (eg. keys) to the `auth` module internal amino codec.
  _ (x/bank) [#6536](https://github.com/cosmos/cosmos-sdk/pull/6536) Fix bug in `WriteGeneratedTxResponse` function used by multiple
  REST endpoints. Now it writes a Tx in StdTx format.
  _ (x/genutil) [#5938](https://github.com/cosmos/cosmos-sdk/pull/5938) Fix `InitializeNodeValidatorFiles` error handling.
  _ (x/gentx) [#8183](https://github.com/cosmos/cosmos-sdk/pull/8183) change gentx cmd amount to arg from flag
  _ (x/gov) [#7641](https://github.com/cosmos/cosmos-sdk/pull/7641) Fix tally calculation precision error.
  _ (x/staking) [#6529](https://github.com/cosmos/cosmos-sdk/pull/6529) Export validator addresses (previously was empty).
  _ (x/staking) [#5949](https://github.com/cosmos/cosmos-sdk/pull/5949) Skip staking `HistoricalInfoKey` in simulations as headers are not exported. \* (x/staking) [#6061](https://github.com/cosmos/cosmos-sdk/pull/6061) Allow a validator to immediately unjail when no signing info is present due to
  falling below their minimum self-delegation and never having been bonded. The validator may immediately unjail once they've met their minimum self-delegation.
* **General**
    * (types) [#7038](https://github.com/cosmos/cosmos-sdk/issues/7038) Fix infinite looping of `ApproxRoot` by including a hard-coded maximum iterations limit of 100.
    * (types) [#7084](https://github.com/cosmos/cosmos-sdk/pull/7084) Fix panic when calling `BigInt()` on an uninitialized `Int`.
    * (simulation) [#7129](https://github.com/cosmos/cosmos-sdk/issues/7129) Fix support for custom `Account` and key types on auth's simulation.

### Improvements

* **Baseapp / Client / REST**
    * (baseapp) [#6186](https://github.com/cosmos/cosmos-sdk/issues/6186) Support emitting events during `AnteHandler` execution.
    * (baseapp) [#6053](https://github.com/cosmos/cosmos-sdk/pull/6053) Customizable panic recovery handling added for `app.runTx()` method (as proposed in the [ADR 22](https://github.com/cosmos/cosmos-sdk/blob/master/docs/architecture/adr-022-custom-panic-handling.md)). Adds ability for developers to register custom panic handlers extending standard ones.
    * (client) [#5810](https://github.com/cosmos/cosmos-sdk/pull/5810) Added a new `--offline` flag that allows commands to be executed without an
    internet connection. Previously, `--generate-only` served this purpose in addition to only allowing txs to be generated. Now, `--generate-only` solely
    allows txs to be generated without being broadcasted and disallows Keybase use and `--offline` allows the use of Keybase but does not allow any
    functionality that requires an online connection.
    * (cli) [#7764](https://github.com/cosmos/cosmos-sdk/pull/7764) Update x/banking and x/crisis InitChain to improve node startup time
    * (client) [#5856](https://github.com/cosmos/cosmos-sdk/pull/5856) Added the possibility to set `--offline` flag with config command.
    * (client) [#5895](https://github.com/cosmos/cosmos-sdk/issues/5895) show config options in the config command's help screen.
    * (client/keys) [#8043](https://github.com/cosmos/cosmos-sdk/pull/8043) Add support for export of unarmored private key
    * (client/tx) [#7801](https://github.com/cosmos/cosmos-sdk/pull/7801) Update sign-batch multisig to work online
    * (x/genutil) [#8099](https://github.com/cosmos/cosmos-sdk/pull/8099) `init` now supports a `--recover` flag to recover
    the private validator key from a given mnemonic
* **Modules**
    * (x/auth) [#5702](https://github.com/cosmos/cosmos-sdk/pull/5702) Add parameter querying support for `x/auth`.
    * (x/auth/ante) [#6040](https://github.com/cosmos/cosmos-sdk/pull/6040) `AccountKeeper` interface used for `NewAnteHandler` and handler's decorators to add support of using custom `AccountKeeper` implementations.
    * (x/evidence) [#5952](https://github.com/cosmos/cosmos-sdk/pull/5952) Tendermint Consensus parameters can now be changed via parameter change proposals through `x/gov`.
    * (x/evidence) [#5961](https://github.com/cosmos/cosmos-sdk/issues/5961) Add `StoreDecoder` simulation for evidence module.
    * (x/ibc) [#5948](https://github.com/cosmos/cosmos-sdk/issues/5948) Add `InitGenesis` and `ExportGenesis` functions for `ibc` module.
    * (x/ibc-transfer) [#6871](https://github.com/cosmos/cosmos-sdk/pull/6871) Implement [ADR 001 - Coin Source Tracing](./docs/architecture/adr-001-coin-source-tracing.md).
    * (x/staking) [#6059](https://github.com/cosmos/cosmos-sdk/pull/6059) Updated `HistoricalEntries` parameter default to 100.
    * (x/staking) [#5584](https://github.com/cosmos/cosmos-sdk/pull/5584) Add util function `ToTmValidator` that converts a `staking.Validator` type to `*tmtypes.Validator`.
    * (x/staking) [#6163](https://github.com/cosmos/cosmos-sdk/pull/6163) CLI and REST call to unbonding delegations and delegations now accept
    pagination.
    * (x/staking) [#8178](https://github.com/cosmos/cosmos-sdk/pull/8178) Update default historical header number for stargate
* **General**
    * (crypto) [#7987](https://github.com/cosmos/cosmos-sdk/pull/7987) Fix the inconsistency of CryptoCdc, only use
    `codec/legacy.Cdc`.
    * (logging) [#8072](https://github.com/cosmos/cosmos-sdk/pull/8072) Refactor logging:
    _ Use [zerolog](https://github.com/rs/zerolog) over Tendermint's go-kit logging wrapper.
    _ Introduce Tendermint's `--log_format=plain|json` flag. Using format `json` allows for emitting structured JSON
    logs which can be consumed by an external logging facility (e.g. Loggly). Both formats log to STDERR. \* The existing `--log_level` flag and it's default value now solely relates to the global logging
    level (e.g. `info`, `debug`, etc...) instead of `<module>:<level>`.
    * (rest) [#7649](https://github.com/cosmos/cosmos-sdk/pull/7649) Return an unsigned tx in legacy GET /tx endpoint when signature conversion fails
    * (simulation) [#6002](https://github.com/cosmos/cosmos-sdk/pull/6002) Add randomized consensus params into simulation.
    * (store) [#6481](https://github.com/cosmos/cosmos-sdk/pull/6481) Move `SimpleProofsFromMap` from Tendermint into the SDK.
    * (store) [#6719](https://github.com/cosmos/cosmos-sdk/6754) Add validity checks to stores for nil and empty keys.
    * (SDK) Updated dependencies
        * Updated iavl dependency to v0.15.3
        * Update tendermint to v0.34.1
    * (types) [#7027](https://github.com/cosmos/cosmos-sdk/pull/7027) `Coin(s)` and `DecCoin(s)` updates:
        * Bump denomination max length to 128
        * Allow uppercase letters and numbers in denominations to support [ADR 001](./docs/architecture/adr-001-coin-source-tracing.md)
        * Added `Validate` function that returns a descriptive error
    * (types) [#5581](https://github.com/cosmos/cosmos-sdk/pull/5581) Add convenience functions {,Must}Bech32ifyAddressBytes.
    * (types/module) [#5724](https://github.com/cosmos/cosmos-sdk/issues/5724) The `types/module` package does no longer depend on `x/simulation`.
    * (types) [#5585](https://github.com/cosmos/cosmos-sdk/pull/5585) IBC additions:
        * `Coin` denomination max lenght has been increased to 32.
        * Added `CapabilityKey` alias for `StoreKey` to match IBC spec.
    * (types/rest) [#5900](https://github.com/cosmos/cosmos-sdk/pull/5900) Add Check\*Error function family to spare developers from replicating tons of boilerplate code.
    * (types) [#6128](https://github.com/cosmos/cosmos-sdk/pull/6137) Add `String()` method to `GasMeter`.
    * (types) [#6195](https://github.com/cosmos/cosmos-sdk/pull/6195) Add codespace to broadcast(sync/async) response.
    * (types) [#6897](https://github.com/cosmos/cosmos-sdk/issues/6897) Add KV type from tendermint to `types` directory.
    * (version) [#7848](https://github.com/cosmos/cosmos-sdk/pull/7848) [#7941](https://github.com/cosmos/cosmos-sdk/pull/7941)
    `version --long` output now shows the list of build dependencies and replaced build dependencies.

## Previous Releases

[CHANGELOG of previous versions](https://github.com/cosmos/cosmos-sdk/blob/c17c3caab86a1426a1eef4541e8203f5f54a1a54/CHANGELOG.md#v0391---2020-08-11) (pre Stargate).<|MERGE_RESOLUTION|>--- conflicted
+++ resolved
@@ -214,18 +214,12 @@
     * Remove: errors unused errors
 
 * (sims) [#16155](https://github.com/cosmos/cosmos-sdk/pull/16155) 
-<<<<<<< HEAD
-  * `simulation.NewOperationMsg` now marshals the operation msg as proto bytes instead of legacy amino JSON bytes.
-  * `simulation.NewOperationMsg` is now 2-arity instead of 3-arity with the obsolete argument `codec.ProtoCodec` removed.
-  * The field `OperationMsg.Msg` is now of type `[]byte` instead of `json.RawMessage`.
-* (x/distribution) [#16211](https://github.com/cosmos/cosmos-sdk/pull/16211) Use collections for params state management.
-=======
+
     * `simulation.NewOperationMsg` now marshals the operation msg as proto bytes instead of legacy amino JSON bytes.
     * `simulation.NewOperationMsg` is now 2-arity instead of 3-arity with the obsolete argument `codec.ProtoCodec` removed.
     * The field `OperationMsg.Msg` is now of type `[]byte` instead of `json.RawMessage`.
 * (cli) [#16209](https://github.com/cosmos/cosmos-sdk/pull/16209) Add API `StartCmdWithOptions` to create customized start command.
-
->>>>>>> cd3abca8
+* (x/distribution) [#16211](https://github.com/cosmos/cosmos-sdk/pull/16211) Use collections for params state management.
 
 ### Client Breaking Changes
 
