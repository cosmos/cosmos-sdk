--- conflicted
+++ resolved
@@ -46,12 +46,9 @@
 * (cli) [#21372](https://github.com/cosmos/cosmos-sdk/pull/21372) Add a `bulk-add-genesis-account` genesis command to add many genesis accounts at once.
 * (crypto/keyring) [#21653](https://github.com/cosmos/cosmos-sdk/pull/21653) New Linux-only backend that adds Linux kernel's `keyctl` support.
 * (runtime) [#21704](https://github.com/cosmos/cosmos-sdk/pull/21704) Add StoreLoader in simappv2.
-<<<<<<< HEAD
+* (client/keys) [#21829](https://github.com/cosmos/cosmos-sdk/pull/21829) Add support for importing hex key using standard input.
 * (x/validate) [#21822](https://github.com/cosmos/cosmos-sdk/pull/21822) New module solely responsible for providing ante/post handlers and tx validators for v2. It can be extended by the app developer to provide extra tx validators.
     * In comparison to x/auth/tx/config, there is no app config to skip ante/post handlers, as overwriting them in baseapp or not injecting the x/validate module has the same effect.
-=======
-* (client/keys) [#21829](https://github.com/cosmos/cosmos-sdk/pull/21829) Add support for importing hex key using standard input.
->>>>>>> 8d248f0b
 
 ### Improvements
 
