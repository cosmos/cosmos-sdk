--- conflicted
+++ resolved
@@ -39,11 +39,8 @@
 
 ### Features
 
-<<<<<<< HEAD
 * [\#10710](https://github.com/cosmos/cosmos-sdk/pull/10710) Chain-id shouldn't be required for creating a transaction with both --generate-only and --offline flags.
-=======
 * [\#10703](https://github.com/cosmos/cosmos-sdk/pull/10703) Create a new grantee account, if the grantee of an authorization does not exist.
->>>>>>> fec35777
 * [\#10592](https://github.com/cosmos/cosmos-sdk/pull/10592) Add a `DecApproxEq` function that checks to see if `|d1 - d2| < tol` for some Dec `d1, d2, tol`.
 * [\#10393](https://github.com/cosmos/cosmos-sdk/pull/10393) Add `HasSupply` method to bank keeper to ensure that input denom actually exists on chain.
 * [\#9933](https://github.com/cosmos/cosmos-sdk/pull/9933) Introduces the notion of a Cosmos "Scalar" type, which would just be simple aliases that give human-understandable meaning to the underlying type, both in Go code and in Proto definitions.
