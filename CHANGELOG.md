--- conflicted
+++ resolved
@@ -71,13 +71,10 @@
   - You can now use a Ledger with `gaiacli --ledger` for all key-related commands
   - Ledger keys can be named and tracked locally in the key DB
 * [gaiacli] added an --async flag to the cli to deliver transactions without waiting for a tendermint response
-<<<<<<< HEAD
 * [testing] created a randomized testing framework. 
   - Currently bank has limited functionality in the framework
   - Auth has its invariants checked within the framework
-=======
 * [gaiacli] improve error messages on `send` and `account` commands
->>>>>>> 586ab68b
 
 IMPROVEMENTS
 * bank module uses go-wire codec instead of 'encoding/json'
