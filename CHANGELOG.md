<!--
Guiding Principles:

Changelogs are for humans, not machines.
There should be an entry for every single version.
The same types of changes should be grouped.
Versions and sections should be linkable.
The latest version comes first.
The release date of each version is displayed.
Mention whether you follow Semantic Versioning.

Usage:

Change log entries are to be added to the Unreleased section under the
appropriate stanza (see below). Each entry should ideally include a tag and
the Github issue reference in the following format:

* (<tag>) \#<issue-number> message

The issue numbers will later be link-ified during the release process so you do
not have to worry about including a link manually, but you can if you wish.

Types of changes (Stanzas):

"Features" for new features.
"Improvements" for changes in existing functionality.
"Deprecated" for soon-to-be removed features.
"Bug Fixes" for any bug fixes.
"Client Breaking" for breaking Protobuf, gRPC and REST routes used by end-users.
"CLI Breaking" for breaking CLI commands.
"API Breaking" for breaking exported APIs used by developers building on SDK.
"State Machine Breaking" for any changes that result in a different AppState given same genesisState and txList.
Ref: https://keepachangelog.com/en/1.0.0/
-->

# Changelog

## [Unreleased]

### Features

* (x/upgrade) [\#11116](https://github.com/cosmos/cosmos-sdk/pull/11116) `MsgSoftwareUpgrade` and  has been added to support v1beta2 msgs-based gov proposals.
* [\#11308](https://github.com/cosmos/cosmos-sdk/pull/11308) Added a mandatory metadata field to Vote in x/gov v1beta2.
* [\#10977](https://github.com/cosmos/cosmos-sdk/pull/10977) Now every cosmos message protobuf definition must be extended with a ``cosmos.msg.v1.signer`` option to signal the signer fields in a language agnostic way.
* [\#10710](https://github.com/cosmos/cosmos-sdk/pull/10710) Chain-id shouldn't be required for creating a transaction with both --generate-only and --offline flags.
* [\#10703](https://github.com/cosmos/cosmos-sdk/pull/10703) Create a new grantee account, if the grantee of an authorization does not exist.
* [\#10592](https://github.com/cosmos/cosmos-sdk/pull/10592) Add a `DecApproxEq` function that checks to see if `|d1 - d2| < tol` for some Dec `d1, d2, tol`.
* [\#9933](https://github.com/cosmos/cosmos-sdk/pull/9933) Introduces the notion of a Cosmos "Scalar" type, which would just be simple aliases that give human-understandable meaning to the underlying type, both in Go code and in Proto definitions.
* [\#9884](https://github.com/cosmos/cosmos-sdk/pull/9884) Provide a new gRPC query handler, `/cosmos/params/v1beta1/subspaces`, that allows the ability to query for all registered subspaces and their respective keys.
* [\#9776](https://github.com/cosmos/cosmos-sdk/pull/9776) Add flag `staking-bond-denom` to specify the staking bond denomination value when initializing a new chain.
* [\#9533](https://github.com/cosmos/cosmos-sdk/pull/9533) Added a new gRPC method, `DenomOwners`, in `x/bank` to query for all account holders of a specific denomination.
* (bank) [\#9618](https://github.com/cosmos/cosmos-sdk/pull/9618) Update bank.Metadata: add URI and URIHash attributes.
* (store) [\#8664](https://github.com/cosmos/cosmos-sdk/pull/8664) Implementation of ADR-038 file StreamingService
* [\#9837](https://github.com/cosmos/cosmos-sdk/issues/9837) `--generate-only` flag will accept the keyname now.
* [\#10326](https://github.com/cosmos/cosmos-sdk/pull/10326) `x/authz` add all grants by granter query.
* [\#10944](https://github.com/cosmos/cosmos-sdk/pull/10944) `x/authz` add all grants by grantee query
* [\#10348](https://github.com/cosmos/cosmos-sdk/pull/10348) Add `fee.{payer,granter}` and `tip` fields to StdSignDoc for signing tipped transactions.
* [\#10208](https://github.com/cosmos/cosmos-sdk/pull/10208) Add `TipsTxMiddleware` for transferring tips.
* [\#10379](https://github.com/cosmos/cosmos-sdk/pull/10379) Add validation to `x/upgrade` CLI `software-upgrade` command `--plan-info` value.
* [\#10507](https://github.com/cosmos/cosmos-sdk/pull/10507) Add middleware for tx priority.
* [\#10311](https://github.com/cosmos/cosmos-sdk/pull/10311) Adds cli to use tips transactions. It adds an `--aux` flag to all CLI tx commands to generate the aux signer data (with optional tip), and a new `tx aux-to-fee` subcommand to let the fee payer gather aux signer data and broadcast the tx
* [\#10430](https://github.com/cosmos/cosmos-sdk/pull/10430) ADR-040: Add store/v2 `MultiStore` implementation
* [\#11019](https://github.com/cosmos/cosmos-sdk/pull/11019) Add `MsgCreatePermanentLockedAccount` and CLI method for creating permanent locked account
* [\#10947](https://github.com/cosmos/cosmos-sdk/pull/10947) Add `AllowancesByGranter` query to the feegrant module
* [\#10407](https://github.com/cosmos/cosmos-sdk/pull/10407) Add validation to `x/upgrade` module's `BeginBlock` to check accidental binary downgrades
* (gov) [\#11036](https://github.com/cosmos/cosmos-sdk/pull/11036) Add in-place migrations for 0.43->0.46. Add a `migrate v0.46` CLI command for v0.43->0.46 JSON genesis migration.
* [\#11006](https://github.com/cosmos/cosmos-sdk/pull/11006) Add `debug pubkey-raw` command to allow inspecting of pubkeys in legacy bech32 format
* (x/authz) [\#10714](https://github.com/cosmos/cosmos-sdk/pull/10714) Add support for pruning expired authorizations
* [\#10015](https://github.com/cosmos/cosmos-sdk/pull/10015) ADR-040: ICS-23 proofs for SMT store
* [\#11240](https://github.com/cosmos/cosmos-sdk/pull/11240) Replace various modules `ModuleCdc` with the global `legacy.Cdc`
* [#11179](https://github.com/cosmos/cosmos-sdk/pull/11179) Add state rollback command.
* [\#10794](https://github.com/cosmos/cosmos-sdk/pull/10794) ADR-040: Add State Sync to V2 Store
* [\#11234](https://github.com/cosmos/cosmos-sdk/pull/11234) Add `GRPCClient` field to Client Context. If `GRPCClient` field is set to nil, the `Invoke` method would use ABCI query, otherwise use gprc.
* [\#10962](https://github.com/cosmos/cosmos-sdk/pull/10962) ADR-040: Add state migration from iavl (v1Store) to smt (v2Store) 
* (types) [\#10948](https://github.com/cosmos/cosmos-sdk/issues/10948) Add `app-db-backend` to the `app.toml` config to replace the compile-time `types.DBbackend` variable.

### API Breaking Changes

* (store)[\#11152](https://github.com/cosmos/cosmos-sdk/pull/11152) Remove `keep-every` from pruning options.
* [\#10950](https://github.com/cosmos/cosmos-sdk/pull/10950) Add `envPrefix` parameter to `cmd.Execute`.
* (x/mint) [\#10441](https://github.com/cosmos/cosmos-sdk/pull/10441) The `NewAppModule` function now accepts an inflation calculation function as an argument.
* [\#10295](https://github.com/cosmos/cosmos-sdk/pull/10295) Remove store type aliases from /types
* [\#9695](https://github.com/cosmos/cosmos-sdk/pull/9695) Migrate keys from `Info` -> `Record`
    * Add new `codec.Codec` argument in:
        * `keyring.NewInMemory`
        * `keyring.New`
    * Rename:
        * `SavePubKey` to `SaveOfflineKey`.
        * `NewMultiInfo`, `NewLedgerInfo`  to `NewLegacyMultiInfo`, `newLegacyLedgerInfo`  respectively.  Move them into `legacy_info.go`.
        * `NewOfflineInfo` to `newLegacyOfflineInfo` and move it to `migration_test.go`.
    * Return:
    *`keyring.Record, error` in `SaveOfflineKey`, `SaveLedgerKey`, `SaveMultiSig`, `Key` and `KeyByAddress`.
    *`keyring.Record` instead of `Info` in `NewMnemonic` and `List`.
    * Remove `algo` argument from :
        * `SaveOfflineKey`
    * Take `keyring.Record` instead of `Info` as first argument in:
        * `MkConsKeyOutput`
        * `MkValKeyOutput`
        * `MkAccKeyOutput`
* [\#10022](https://github.com/cosmos/cosmos-sdk/pull/10022) `AuthKeeper` interface in `x/auth` now includes a function `HasAccount`.
* [\#9759](https://github.com/cosmos/cosmos-sdk/pull/9759) `NewAccountKeeeper` in `x/auth` now takes an additional `bech32Prefix` argument that represents `sdk.Bech32MainPrefix`.
* [\#9628](https://github.com/cosmos/cosmos-sdk/pull/9628) Rename `x/{mod}/legacy` to `x/{mod}/migrations`.
* [\#9571](https://github.com/cosmos/cosmos-sdk/pull/9571) Implemented error handling for staking hooks, which now return an error on failure.
* [\#9427](https://github.com/cosmos/cosmos-sdk/pull/9427) Move simapp `FundAccount` and `FundModuleAccount` to `x/bank/testutil`
* (client/tx) [\#9421](https://github.com/cosmos/cosmos-sdk/pull/9421/) `BuildUnsignedTx`, `BuildSimTx`, `PrintUnsignedStdTx` functions are moved to
  the Tx Factory as methods.
* (client/keys) [\#9407](https://github.com/cosmos/cosmos-sdk/pull/9601) Added `keys rename` CLI command and `Keyring.Rename` interface method to rename a key in the keyring.
* (x/slashing) [\#9458](https://github.com/cosmos/cosmos-sdk/pull/9458) Coins burned from slashing is now returned from Slash function and included in Slash event.
* [\#9246](https://github.com/cosmos/cosmos-sdk/pull/9246) The `New` method for the network package now returns an error.
* [\#9519](https://github.com/cosmos/cosmos-sdk/pull/9519) `DeleteDeposits` renamed to `DeleteAndBurnDeposits`, `RefundDeposits` renamed to `RefundAndDeleteDeposits`
* (codec) [\#9521](https://github.com/cosmos/cosmos-sdk/pull/9521) Removed deprecated `clientCtx.JSONCodec` from `client.Context`.
* (codec) [\#9521](https://github.com/cosmos/cosmos-sdk/pull/9521) Rename `EncodingConfig.Marshaler` to `Codec`.
* [\#9594](https://github.com/cosmos/cosmos-sdk/pull/9594) `RESTHandlerFn` argument is removed from the `gov/NewProposalHandler`.
* [\#9594](https://github.com/cosmos/cosmos-sdk/pull/9594) `types/rest` package moved to `testutil/rest`.
* [\#9432](https://github.com/cosmos/cosmos-sdk/pull/9432) `ConsensusParamsKeyTable` moved from `params/keeper` to `params/types`
* [\#9576](https://github.com/cosmos/cosmos-sdk/pull/9576) Add debug error message to `sdkerrors.QueryResult` when enabled
* [\#9650](https://github.com/cosmos/cosmos-sdk/pull/9650) Removed deprecated message handler implementation from the SDK modules.
* [\#10248](https://github.com/cosmos/cosmos-sdk/pull/10248) Remove unused `KeyPowerReduction` variable from x/staking types.
* (x/bank) [\#9832](https://github.com/cosmos/cosmos-sdk/pull/9832) `AddressFromBalancesStore` renamed to `AddressAndDenomFromBalancesStore`.
* (tests) [\#9938](https://github.com/cosmos/cosmos-sdk/pull/9938) `simapp.Setup` accepts additional `testing.T` argument.
* (baseapp) [\#9920](https://github.com/cosmos/cosmos-sdk/pull/9920) BaseApp `{Check,Deliver,Simulate}Tx` methods are now replaced by a middleware stack.
    * Replace the Antehandler interface with the `tx.Handler` and `tx.Middleware` interfaces.
    * Replace `baseapp.SetAnteHandler` with `baseapp.SetTxHandler`.
    * Move Msg routers from BaseApp to middlewares.
    * Move Baseapp panic recovery into a middleware.
    * Rename simulation helper methods `baseapp.{Check,Deliver}` to `baseapp.Sim{Check,Deliver}**`.
* (x/gov) [\#10373](https://github.com/cosmos/cosmos-sdk/pull/10373) Removed gov `keeper.{MustMarshal, MustUnmarshal}`.
* [\#10348](https://github.com/cosmos/cosmos-sdk/pull/10348) StdSignBytes takes a new argument of type `*tx.Tip` for signing over tips using LEGACY_AMINO_JSON.
* [\#10208](https://github.com/cosmos/cosmos-sdk/pull/10208) The `x/auth/signing.Tx` interface now also includes a new `GetTip() *tx.Tip` method for verifying tipped transactions. The `x/auth/types` expected BankKeeper interface now expects the `SendCoins` method too.
* [\#10612](https://github.com/cosmos/cosmos-sdk/pull/10612) `baseapp.NewBaseApp` constructor function doesn't take the `sdk.TxDecoder` anymore. This logic has been moved into the TxDecoderMiddleware.
* [\#10692](https://github.com/cosmos/cosmos-sdk/pull/10612) `SignerData` takes 2 new fields, `Address` and `PubKey`, which need to get populated when using SIGN_MODE_DIRECT_AUX.
* [\#10748](https://github.com/cosmos/cosmos-sdk/pull/10748) Move legacy `x/gov` api to `v1beta1` directory.
* [\#10816](https://github.com/cosmos/cosmos-sdk/pull/10816) Reuse blocked addresses from the bank module. No need to pass them to distribution. 
* [\#10852](https://github.com/cosmos/cosmos-sdk/pull/10852) Move `x/gov/types` to `x/gov/types/v1beta2`.
* [\#10922](https://github.com/cosmos/cosmos-sdk/pull/10922), [/#10957](https://github.com/cosmos/cosmos-sdk/pull/10957) Move key `server.Generate*` functions to testutil and support custom mnemonics in in-process testing network. Moved `TestMnemonic` from `testutil` package to `testdata`.
* (x/bank) [\#10771](https://github.com/cosmos/cosmos-sdk/pull/10771) Add safety check on bank module perms to allow module-specific mint restrictions (e.g. only minting a certain denom).
* (x/bank) [\#10771](https://github.com/cosmos/cosmos-sdk/pull/10771) Add `bank.BaseKeeper.WithMintCoinsRestriction` function to restrict use of bank `MintCoins` usage.
* [\#10868](https://github.com/cosmos/cosmos-sdk/pull/10868), [\#10989](https://github.com/cosmos/cosmos-sdk/pull/10989) The Gov keeper accepts now 2 more mandatory arguments, the ServiceMsgRouter and a maximum proposal metadata length.
* [\#10868](https://github.com/cosmos/cosmos-sdk/pull/10868), [\#10989](https://github.com/cosmos/cosmos-sdk/pull/10989), [\#11093](https://github.com/cosmos/cosmos-sdk/pull/11093) The Gov keeper accepts now 2 more mandatory arguments, the ServiceMsgRouter and a gov Config including the max metadata length.
* [\#11124](https://github.com/cosmos/cosmos-sdk/pull/11124) Add `GetAllVersions` to application store
* (x/authz) [\#10447](https://github.com/cosmos/cosmos-sdk/pull/10447) authz `NewGrant` takes a new argument: block time, to correctly validate expire time.
* [\#10961](https://github.com/cosmos/cosmos-sdk/pull/10961) Support third-party modules to add extension snapshots to state-sync.
<<<<<<< HEAD
* [\#10988](https://github.com/cosmos/cosmos-sdk/pull/10988) Removes sdk.PowerReduction as a global and pass it directly to the staking keeper on creation. 
  - Deletes `types/staking.go` and moves the functions to `x/staking/types/power_reduction.go`
=======
* [\#11274](https://github.com/cosmos/cosmos-sdk/pull/11274) `types/errors.New` now is an alias for `types/errors.Register` and should only be used in initialization code.

>>>>>>> 0ff5f2cc

### Client Breaking Changes

* [\#11089](https://github.com/cosmos/cosmos-sdk/pull/11089]) interacting with the node through `grpc.Dial` requires clients to pass a codec refer to [doc](docs/run-node/interact-node.md).
* [\#9594](https://github.com/cosmos/cosmos-sdk/pull/9594) Remove legacy REST API. Please see the [REST Endpoints Migration guide](https://docs.cosmos.network/master/migrations/rest.html) to migrate to the new REST endpoints.
* [\#9995](https://github.com/cosmos/cosmos-sdk/pull/9995) Increased gas cost for creating proposals.
* [\#11029](https://github.com/cosmos/cosmos-sdk/pull/11029) The deprecated Vote Option field is removed in gov v1beta2 and nil in v1beta1. Use Options instead.
* [\#11013](https://github.com/cosmos/cosmos-sdk/pull/) The `tx gov submit-proposal` command has changed syntax to support the new Msg-based gov proposals. To access the old CLI command, please use `tx gov submit-legacy-proposal`.
* [\#11170](https://github.com/cosmos/cosmos-sdk/issues/11170) Fixes issue related to grpc-gateway of supply by ibc-denom.

### CLI Breaking Changes

* [\#9695](https://github.com/cosmos/cosmos-sdk/pull/9695) `<app> keys migrate` CLI command now takes no arguments
* [\#9246](https://github.com/cosmos/cosmos-sdk/pull/9246) Removed the CLI flag `--setup-config-only` from the `testnet` command and added the subcommand `init-files`.
* [\#9780](https://github.com/cosmos/cosmos-sdk/pull/9780) Use sigs.k8s.io for yaml, which might lead to minor YAML output changes
* [\#10625](https://github.com/cosmos/cosmos-sdk/pull/10625) Rename `--fee-account` CLI flag to `--fee-granter`
* [\#10684](https://github.com/cosmos/cosmos-sdk/pull/10684) Rename `edit-validator` command's `--moniker` flag to `--new-moniker`
* [\#11116](https://github.com/cosmos/cosmos-sdk/pull/11116) `software-upgrade` and `cancel-software-upgrade` gov proposal commands have changed to `legacy-software-upgrade` and `legacy-cancel-software-upgrade`.

### Improvements

* [\#11349](https://github.com/cosmos/cosmos-sdk/pull/11349) Add `RegisterAminoMsg` function that checks that a msg name is <40 chars (else this would break ledger nano signing) then registers the concrete msg type with amino, it should be used for registering `sdk.Msg`s with amino instead of `cdc.RegisterConcrete`.
* [\#11089](https://github.com/cosmos/cosmos-sdk/pull/11089]) Now cosmos-sdk consumers can upgrade gRPC to its newest versions.
* [\#10439](https://github.com/cosmos/cosmos-sdk/pull/10439) Check error for `RegisterQueryHandlerClient` in all modules `RegisterGRPCGatewayRoutes`.
* [\#9780](https://github.com/cosmos/cosmos-sdk/pull/9780) Remove gogoproto `moretags` YAML annotations and add `sigs.k8s.io/yaml` for YAML marshalling.
* (x/bank) [\#10134](https://github.com/cosmos/cosmos-sdk/pull/10134) Add `HasDenomMetadata` function to bank `Keeper` to check if a client coin denom metadata exists in state.
* (x/bank) [\#10022](https://github.com/cosmos/cosmos-sdk/pull/10022) `BankKeeper.SendCoins` now takes less execution time.
* (deps) [\#9987](https://github.com/cosmos/cosmos-sdk/pull/9987) Bump Go version minimum requirement to `1.17`
* (cli) [\#9856](https://github.com/cosmos/cosmos-sdk/pull/9856) Overwrite `--sequence` and `--account-number` flags with default flag values when used with `offline=false` in `sign-batch` command.
* (rosetta) [\#10001](https://github.com/cosmos/cosmos-sdk/issues/10001) Add documentation for rosetta-cli dockerfile and rename folder for the rosetta-ci dockerfile
* [\#9699](https://github.com/cosmos/cosmos-sdk/pull/9699) Add `:`, `.`, `-`, and `_` as allowed characters in the default denom regular expression.
* (genesis) [\#9697](https://github.com/cosmos/cosmos-sdk/pull/9697) Ensure `InitGenesis` returns with non-empty validator set.
* [\#10341](https://github.com/cosmos/cosmos-sdk/pull/10341) Move from `io/ioutil` to `io` and `os` packages.
* [\#10468](https://github.com/cosmos/cosmos-sdk/pull/10468) Allow futureOps to queue additional operations in simulations
* [\#10625](https://github.com/cosmos/cosmos-sdk/pull/10625) Add `--fee-payer` CLI flag
* (cli) [\#10683](https://github.com/cosmos/cosmos-sdk/pull/10683) In CLI, allow 1 SIGN_MODE_DIRECT signer in transactions with multiple signers.
* (deps) [\#10210](https://github.com/cosmos/cosmos-sdk/pull/10210) Bump Tendermint to [v0.35.0](https://github.com/tendermint/tendermint/releases/tag/v0.35.0).
* (deps) [\#10706](https://github.com/cosmos/cosmos-sdk/issues/10706) Bump rosetta-sdk-go to v0.7.2 and rosetta-cli to v0.7.3
* (types/errors) [\#10779](https://github.com/cosmos/cosmos-sdk/pull/10779) Move most functionality in `types/errors` to a standalone `errors` go module, except the `RootCodespace` errors and ABCI response helpers. All functions and types that used to live in `types/errors` are now aliased so this is not a breaking change.
* (gov) [\#10854](https://github.com/cosmos/cosmos-sdk/pull/10854) v1beta2's vote doesn't include the deprecate `option VoteOption` anymore. Instead, it only uses `WeightedVoteOption`.
* (types) [\#11004](https://github.com/cosmos/cosmos-sdk/pull/11004) Added mutable versions of many of the sdk.Dec types operations.  This improves performance when used by avoiding reallocating a new bigint for each operation.
* (x/auth) [\#10880](https://github.com/cosmos/cosmos-sdk/pull/10880) Added a new query to the tx query service that returns a block with transactions fully decoded.
* (types) [\#11200](https://github.com/cosmos/cosmos-sdk/pull/11200) Added `Min()` and `Max()` operations on sdk.Coins.
* (gov) [\#11287](https://github.com/cosmos/cosmos-sdk/pull/11287) Fix error message when no flags are provided while executing `submit-legacy-proposal` transaction.

### Bug Fixes

* [\#11354](https://github.com/cosmos/cosmos-sdk/pull/11355) Added missing pagination flag for `bank q total` query.
* [\#11197](https://github.com/cosmos/cosmos-sdk/pull/11197) Signing with multisig now works with multisig address which is not in the keyring. 
* (makefile) [\#11285](https://github.com/cosmos/cosmos-sdk/pull/11285) Fix lint-fix make target.
* (client) [\#11283](https://github.com/cosmos/cosmos-sdk/issues/11283) Support multiple keys for tx simulation and setting automatic gas for txs.
* (store) [\#11177](https://github.com/cosmos/cosmos-sdk/pull/11177) Update the prune `everything` strategy to store the last two heights.
* [\#10844](https://github.com/cosmos/cosmos-sdk/pull/10844) Automatic recovering non-consistent keyring storage during public key import.
* (store) [\#11117](https://github.com/cosmos/cosmos-sdk/pull/11117) Fix data race in store trace component
* (cli) [\#11065](https://github.com/cosmos/cosmos-sdk/pull/11065) Ensure the `tendermint-validator-set` query command respects the `-o` output flag.
* (grpc) [\#10985](https://github.com/cosmos/cosmos-sdk/pull/10992) The `/cosmos/tx/v1beta1/txs/{hash}` endpoint returns a 404 when a tx does not exist.
* (rosetta) [\#10340](https://github.com/cosmos/cosmos-sdk/pull/10340) Use `GenesisChunked(ctx)` instead `Genesis(ctx)` to get genesis block height
* [#10180](https://github.com/cosmos/cosmos-sdk/issues/10180) Documentation: make references to Cosmos SDK consistent
* [\#9651](https://github.com/cosmos/cosmos-sdk/pull/9651) Change inconsistent limit of `0` to `MaxUint64` on InfiniteGasMeter and add GasRemaining func to GasMeter.
* [\#9639](https://github.com/cosmos/cosmos-sdk/pull/9639) Check store keys length before accessing them by making sure that `key` is of length `m+1` (for `key[n:m]`)
* (types) [\#9627](https://github.com/cosmos/cosmos-sdk/pull/9627) Fix nil pointer panic on `NewBigIntFromInt`
* (x/genutil) [\#9574](https://github.com/cosmos/cosmos-sdk/pull/9575) Actually use the `gentx` client tx flags (like `--keyring-dir`)
* (x/distribution) [\#9599](https://github.com/cosmos/cosmos-sdk/pull/9599) Withdraw rewards event now includes a value attribute even if there are 0 rewards (due to situations like 100% commission).
* (x/genutil) [\#9638](https://github.com/cosmos/cosmos-sdk/pull/9638) Added missing validator key save when recovering from mnemonic
* [\#9762](https://github.com/cosmos/cosmos-sdk/pull/9762) The init command uses the chain-id from the client config if --chain-id is not provided
* [\#9854](https://github.com/cosmos/cosmos-sdk/pull/9854) Fixed the `make proto-gen` to get dynamic container name based on project name for the cosmos based sdks.
* [\#9980](https://github.com/cosmos/cosmos-sdk/pull/9980) Returning the error when the invalid argument is passed to bank query total supply cli.
* (server) [#10016](https://github.com/cosmos/cosmos-sdk/issues/10016) Fix marshaling of index-events into server config file.
* [\#10184](https://github.com/cosmos/cosmos-sdk/pull/10184) Fixed CLI tx commands to no longer explicitly require the chain-id flag as this value can come from a user config.
* [\#10239](https://github.com/cosmos/cosmos-sdk/pull/10239) Fixed x/bank/044 migrateDenomMetadata.
* (x/upgrade) [\#10189](https://github.com/cosmos/cosmos-sdk/issues/10189) Removed potential sources of non-determinism in upgrades
* [\#10258](https://github.com/cosmos/cosmos-sdk/issues/10258) Fixes issue related to segmentation fault on mac m1 arm64
* [\#10466](https://github.com/cosmos/cosmos-sdk/issues/10466) Fixes error with simulation tests when genesis start time is randomly created after the year 2262
* [\#10394](https://github.com/cosmos/cosmos-sdk/issues/10394) Fixes issue related to grpc-gateway of account balance by
  ibc-denom.
* [\#10593](https://github.com/cosmos/cosmos-sdk/pull/10593) Update swagger-ui to v4.1.0 to fix xss vulnerability.
* [\#10842](https://github.com/cosmos/cosmos-sdk/pull/10842) Fix error when `--generate-only`, `--max-msgs` fags set while executing `WithdrawAllRewards` command.
* [\#10897](https://github.com/cosmos/cosmos-sdk/pull/10897) Fix: set a non-zero value on gas overflow.
* [#9790](https://github.com/cosmos/cosmos-sdk/pull/10687) Fix behavior of `DecCoins.MulDecTruncate`.
* [\#10990](https://github.com/cosmos/cosmos-sdk/pull/10990) Fixes missing `iavl-cache-size` config parsing in `GetConfig` method.
* (crypto) [#11027] Remove dependency on Tendermint core for xsalsa20symmetric.
* (x/authz) [\#10447](https://github.com/cosmos/cosmos-sdk/pull/10447) Fix authz `NewGrant` expiration check.
* (x/authz) [\#10633](https://github.com/cosmos/cosmos-sdk/pull/10633) Fixed authorization not found error when executing message.
* [#11222](https://github.com/cosmos/cosmos-sdk/pull/11222) reject query with block height in the future
* [#11229](https://github.com/cosmos/cosmos-sdk/pull/11229) Handled the error message of `transaction encountered error` from tendermint.
* (x/authz) [\#11252](https://github.com/cosmos/cosmos-sdk/pull/11252) Allow insufficient funds error for authz simulation
* (cli) [\#11313](https://github.com/cosmos/cosmos-sdk/pull/11313) Fixes `--gas auto` when executing CLI transactions in `--generate-only` mode
* (cli) [\#11337](https://github.com/cosmos/cosmos-sdk/pull/11337) Fixes `show-adress` cli cmd
* (crypto) [\#11298](https://github.com/cosmos/cosmos-sdk/pull/11298) Fix cgo secp signature verification and update libscep256k1 library. 

### State Machine Breaking

* [\#10564](https://github.com/cosmos/cosmos-sdk/pull/10564) Fix bug when updating allowance inside AllowedMsgAllowance
* (x/auth)[\#9596](https://github.com/cosmos/cosmos-sdk/pull/9596) Enable creating periodic vesting accounts with a transactions instead of requiring them to be created in genesis.
* (x/bank) [\#9611](https://github.com/cosmos/cosmos-sdk/pull/9611) Introduce a new index to act as a reverse index between a denomination and address allowing to query for
  token holders of a specific denomination. `DenomOwners` is updated to use the new reverse index.
* (x/bank) [\#9832](https://github.com/cosmos/cosmos-sdk/pull/9832) Account balance is stored as `sdk.Int` rather than `sdk.Coin`.
* (x/bank) [\#9890](https://github.com/cosmos/cosmos-sdk/pull/9890) Remove duplicate denom from denom metadata key.
* (x/upgrade) [\#10189](https://github.com/cosmos/cosmos-sdk/issues/10189) Removed potential sources of non-determinism in upgrades
* [\#10422](https://github.com/cosmos/cosmos-sdk/pull/10422) and [\#10529](https://github.com/cosmos/cosmos-sdk/pull/10529) Add `MinCommissionRate` param to `x/staking` module.
* [#10763](https://github.com/cosmos/cosmos-sdk/pull/10763) modify the fields in `TallyParams` to use `string` instead of `bytes`
* [#10770](https://github.com/cosmos/cosmos-sdk/pull/10770) revert tx when block gas limit exceeded
* [\#10868](https://github.com/cosmos/cosmos-sdk/pull/10868) Bump gov to v1beta2. Both v1beta1 and v1beta2 queries and Msgs are accepted.
* [\#11011](https://github.com/cosmos/cosmos-sdk/pull/11011) Remove burning of deposits when qourum is not reached on a governance proposal and when the deposit is not fully met. 
* [\#11019](https://github.com/cosmos/cosmos-sdk/pull/11019) Add `MsgCreatePermanentLockedAccount` and CLI method for creating permanent locked account
* (x/feegrant) [\#10830](https://github.com/cosmos/cosmos-sdk/pull/10830) Expired allowances will be pruned from state.
* (x/authz,x/feegrant) [\#11214](https://github.com/cosmos/cosmos-sdk/pull/11214) Fix Amino JSON encoding of authz and feegrant Msgs to be consistent with other modules.

### Deprecated

* (x/upgrade) [\#9906](https://github.com/cosmos/cosmos-sdk/pull/9906) Deprecate `UpgradeConsensusState` gRPC query since this functionality is only used for IBC, which now has its own [IBC replacement](https://github.com/cosmos/ibc-go/blob/2c880a22e9f9cc75f62b527ca94aa75ce1106001/proto/ibc/core/client/v1/query.proto#L54)
* (types) [\#10948](https://github.com/cosmos/cosmos-sdk/issues/10948) Deprecate the types.DBBackend variable and types.NewLevelDB function. They are replaced by a new entry in `app.toml`: `app-db-backend` and `tendermint/tm-db`s `NewDB` function. If `app-db-backend` is defined, then it is used. Otherwise, if `types.DBBackend` is defined, it is used (until removed: [\#11241](https://github.com/cosmos/cosmos-sdk/issues/11241)). Otherwise, Tendermint config's `db-backend` is used.

## [v0.45.0](https://github.com/cosmos/cosmos-sdk/releases/tag/v0.45.0) - 2022-01-18

### State Machine Breaking

* [#10833](https://github.com/cosmos/cosmos-sdk/pull/10833) fix reported tx gas used when block gas limit exceeded.
* (auth) [\#10536](https://github.com/cosmos/cosmos-sdk/pull/10536]) Enable `SetSequence` for `ModuleAccount`.
* (store) [#10218](https://github.com/cosmos/cosmos-sdk/pull/10218) Charge gas even when there are no entries while seeking.
* (store) [#10247](https://github.com/cosmos/cosmos-sdk/pull/10247) Charge gas for the key length in gas meter.
* (x/gov) [\#10740](https://github.com/cosmos/cosmos-sdk/pull/10740) Increase maximum proposal description size from 5k characters to 10k characters.
* [#10814](https://github.com/cosmos/cosmos-sdk/pull/10814) revert tx when block gas limit exceeded.

### API Breaking Changes

* [\#10561](https://github.com/cosmos/cosmos-sdk/pull/10561) The `CommitMultiStore` interface contains a new `SetIAVLCacheSize` method
* [\#10922](https://github.com/cosmos/cosmos-sdk/pull/10922), [/#10956](https://github.com/cosmos/cosmos-sdk/pull/10956) Deprecate key `server.Generate*` functions and move them to `testutil` and support custom mnemonics in in-process testing network. Moved `TestMnemonic` from `testutil` package to `testdata`.
* [\#11049](https://github.com/cosmos/cosmos-sdk/pull/11049) Add custom tendermint config variables into root command. Allows App developers to set config.toml variables. 

### Features

* [\#10614](https://github.com/cosmos/cosmos-sdk/pull/10614) Support in-place migration ordering

### Improvements

* [\#10486](https://github.com/cosmos/cosmos-sdk/pull/10486) store/cachekv's `Store.Write` conservatively
  looks up keys, but also uses the [map clearing idiom](https://bencher.orijtech.com/perfclinic/mapclearing/)
  to reduce the RAM usage, CPU time usage, and garbage collection pressure from clearing maps,
  instead of allocating new maps.
* (module) [\#10711](https://github.com/cosmos/cosmos-sdk/pull/10711) Panic at startup if the app developer forgot to add modules in the `SetOrder{BeginBlocker, EndBlocker, InitGenesis, ExportGenesis}` functions. This means that all modules, even those who have empty implementations for those methods, need to be added to `SetOrder*`.
* (types) [\#10076](https://github.com/cosmos/cosmos-sdk/pull/10076) Significantly speedup and lower allocations for `Coins.String()`.
* (auth) [\#10022](https://github.com/cosmos/cosmos-sdk/pull/10022) `AuthKeeper` interface in `x/auth` now includes a function `HasAccount`.
* [\#10393](https://github.com/cosmos/cosmos-sdk/pull/10393) Add `HasSupply` method to bank keeper to ensure that input denom actually exists on chain.

### Bug Fixes

* (std/codec) [/#10595](https://github.com/cosmos/cosmos-sdk/pull/10595) Add evidence to std/codec to be able to decode evidence in client interactions. 
* (types) [\#9627](https://github.com/cosmos/cosmos-sdk/pull/9627) Fix nil pointer panic on `NewBigIntFromInt`.
* [#10725](https://github.com/cosmos/cosmos-sdk/pull/10725) populate `ctx.ConsensusParams` for begin/end blockers.
* [\#9829](https://github.com/cosmos/cosmos-sdk/pull/9829) Fixed Coin denom sorting not being checked during `Balance.Validate` check. Refactored the Validation logic to use `Coins.Validate` for `Balance.Coins`
* [\#10061](https://github.com/cosmos/cosmos-sdk/pull/10061) and [\#10515](https://github.com/cosmos/cosmos-sdk/pull/10515) Ensure that `LegacyAminoPubKey` struct correctly unmarshals from JSON

## [v0.44.5](https://github.com/cosmos/cosmos-sdk/releases/tag/v0.44.5) - 2021-12-02

### Improvements

* (baseapp) [\#10631](https://github.com/cosmos/cosmos-sdk/pull/10631)  Emit ante events even for the failed txs. 
* (store) [\#10741](https://github.com/cosmos/cosmos-sdk/pull/10741) Significantly speedup iterator creation after delete heavy workloads. Significantly improves IBC migration times.

### Bug Fixes

* [\#10648](https://github.com/cosmos/cosmos-sdk/pull/10648) Upgrade IAVL to 0.17.3 to solve race condition bug in IAVL.

## [v0.44.4](https://github.com/cosmos/cosmos-sdk/releases/tag/v0.44.4) - 2021-11-25

### Improvements

* (types) [\#10630](https://github.com/cosmos/cosmos-sdk/pull/10630) Add an `Events` field to the `TxResponse` type that captures _all_ events emitted by a transaction, unlike `Logs` which only contains events emitted during message execution.
* (x/upgrade) [\#10532](https://github.com/cosmos/cosmos-sdk/pull/10532)  Add `keeper.DumpUpgradeInfoWithInfoToDisk` to include `Plan.Info` in the upgrade-info file.
* (store) [\#10544](https://github.com/cosmos/cosmos-sdk/pull/10544) Use the new IAVL iterator structure which significantly improves iterator performance.

### Bug Fixes

* [\#10827](https://github.com/cosmos/cosmos-sdk/pull/10827) Create query `Context` with requested block height
* [\#10414](https://github.com/cosmos/cosmos-sdk/pull/10414) Use `sdk.GetConfig().GetFullBIP44Path()` instead `sdk.FullFundraiserPath` to generate key
* (bank) [\#10394](https://github.com/cosmos/cosmos-sdk/pull/10394) Fix: query account balance by ibc denom.
* [\10608](https://github.com/cosmos/cosmos-sdk/pull/10608) Change the order of module migration by pushing x/auth to the end. Auth module depends on other modules and should be run last. We have updated the documentation to provide more details how to change module migration order. This is technically a breaking change, but only impacts updates between the upgrades with version change, hence migrating from the previous patch release doesn't cause new migration and doesn't break the state.
* [\#10674](https://github.com/cosmos/cosmos-sdk/pull/10674) Fix issue with `Error.Wrap` and `Error.Wrapf` usage with `errors.Is`.

## [v0.44.3](https://github.com/cosmos/cosmos-sdk/releases/tag/v0.44.3) - 2021-10-21

### Improvements

* [\#10768](https://github.com/cosmos/cosmos-sdk/pull/10768) Added extra logging for tracking in-place store migrations
* [\#10262](https://github.com/cosmos/cosmos-sdk/pull/10262) Remove unnecessary logging in `x/feegrant` simulation.
* [\#10327](https://github.com/cosmos/cosmos-sdk/pull/10327) Add null guard for possible nil `Amount` in tx fee `Coins`
* [\#10339](https://github.com/cosmos/cosmos-sdk/pull/10339) Improve performance of `removeZeroCoins` by only allocating memory when necessary
* [\#10045](https://github.com/cosmos/cosmos-sdk/pull/10045) Revert [#8549](https://github.com/cosmos/cosmos-sdk/pull/8549). Do not route grpc queries through Tendermint.
* (deps) [\#10375](https://github.com/cosmos/cosmos-sdk/pull/10375) Bump Tendermint to [v0.34.14](https://github.com/tendermint/tendermint/releases/tag/v0.34.14).
* [\#10024](https://github.com/cosmos/cosmos-sdk/pull/10024) `store/cachekv` performance improvement by reduced growth factor for iterator ranging by using binary searches to find dirty items when unsorted key count >= 1024.

### Bug Fixes

* (client) [#10226](https://github.com/cosmos/cosmos-sdk/pull/10226) Fix --home flag parsing.
* (rosetta) [\#10340](https://github.com/cosmos/cosmos-sdk/pull/10340) Use `GenesisChunked(ctx)` instead `Genesis(ctx)` to get genesis block height

## [v0.44.2](https://github.com/cosmos/cosmos-sdk/releases/tag/v0.44.2) - 2021-10-12

Security Release. No breaking changes related to 0.44.x.

## [v0.44.1](https://github.com/cosmos/cosmos-sdk/releases/tag/v0.44.1) - 2021-09-29

### Improvements

* (store) [\#10040](https://github.com/cosmos/cosmos-sdk/pull/10040) Bump IAVL to v0.17.1 which includes performance improvements on a batch load.
* (types) [\#10021](https://github.com/cosmos/cosmos-sdk/pull/10021) Speedup coins.AmountOf(), by removing many intermittent regex calls.
* [\#10077](https://github.com/cosmos/cosmos-sdk/pull/10077) Remove telemetry on `GasKV` and `CacheKV` store Get/Set operations, significantly improving their performance.
* (store) [\#10026](https://github.com/cosmos/cosmos-sdk/pull/10026) Improve CacheKVStore datastructures / algorithms, to no longer take O(N^2) time when interleaving iterators and insertions.

### Bug Fixes

* [\#9969](https://github.com/cosmos/cosmos-sdk/pull/9969) fix: use keyring in config for add-genesis-account cmd.
* (x/genutil) [#10104](https://github.com/cosmos/cosmos-sdk/pull/10104) Ensure the `init` command reads the `--home` flag value correctly.
* (x/feegrant) [\#10049](https://github.com/cosmos/cosmos-sdk/issues/10049) Fixed the error message when `period` or `period-limit` flag is not set on a feegrant grant transaction.

### Client Breaking Changes

* [\#9879](https://github.com/cosmos/cosmos-sdk/pull/9879) Modify ABCI Queries to use `abci.QueryRequest` Height field if it is non-zero, otherwise continue using context height.

## [v0.44.0](https://github.com/cosmos/cosmos-sdk/releases/tag/v0.44.0) - 2021-09-01

### Features

* [\#9860](https://github.com/cosmos/cosmos-sdk/pull/9860) Emit transaction fee in ante handler fee decorator. The event type is `tx` and the attribute is `fee`.

### Improvements

* (deps) [\#9956](https://github.com/cosmos/cosmos-sdk/pull/9956) Bump Tendermint to [v0.34.12](https://github.com/tendermint/tendermint/releases/tag/v0.34.12).

### Deprecated

* (x/upgrade) [\#9906](https://github.com/cosmos/cosmos-sdk/pull/9906) Deprecate `UpgradeConsensusState` gRPC query since this functionality is only used for IBC, which now has its own [IBC replacement](https://github.com/cosmos/ibc-go/blob/2c880a22e9f9cc75f62b527ca94aa75ce1106001/proto/ibc/core/client/v1/query.proto#L54)

### Bug Fixes

* [\#9965](https://github.com/cosmos/cosmos-sdk/pull/9965) Fixed `simd version` command output to report the right release tag.
* (x/upgrade) [\#10189](https://github.com/cosmos/cosmos-sdk/issues/10189) Removed potential sources of non-determinism in upgrades.

### Client Breaking Changes

* [\#10041](https://github.com/cosmos/cosmos-sdk/pull/10041) Remove broadcast & encode legacy REST endpoints. Please see the [REST Endpoints Migration guide](https://docs.cosmos.network/master/migrations/rest.html) to migrate to the new REST endpoints.

## [v0.43.0](https://github.com/cosmos/cosmos-sdk/releases/tag/v0.43.0) - 2021-08-10

### Features

* [\#6711](https://github.com/cosmos/cosmos-sdk/pull/6711) Make integration test suites reusable by apps, tests are exported in each module's `client/testutil` package.
* [\#8077](https://github.com/cosmos/cosmos-sdk/pull/8077) Added support for grpc-web, enabling browsers to communicate with a chain's gRPC server
* [\#8965](https://github.com/cosmos/cosmos-sdk/pull/8965) cosmos reflection now provides more information on the application such as: deliverable msgs, sdk.Config info etc (still in alpha stage).
* [\#8520](https://github.com/cosmos/cosmos-sdk/pull/8520) Add support for permanently locked vesting accounts.
* [\#8559](https://github.com/cosmos/cosmos-sdk/pull/8559) Added Protobuf compatible secp256r1 ECDSA signatures.
* [\#8786](https://github.com/cosmos/cosmos-sdk/pull/8786) Enabled secp256r1 in x/auth.
* (rosetta) [\#8729](https://github.com/cosmos/cosmos-sdk/pull/8729) Data API fully supports balance tracking. Construction API can now construct any message supported by the application.
* [\#8754](https://github.com/cosmos/cosmos-sdk/pull/8875) Added support for reverse iteration to pagination.
* (types) [\#9079](https://github.com/cosmos/cosmos-sdk/issues/9079) Add `AddAmount`/`SubAmount` methods to `sdk.Coin`.
* [#9088](https://github.com/cosmos/cosmos-sdk/pull/9088) Added implementation to ADR-28 Derived Addresses.
* [\#9133](https://github.com/cosmos/cosmos-sdk/pull/9133) Added hooks for governance actions.
* (x/staking) [\#9214](https://github.com/cosmos/cosmos-sdk/pull/9214) Added `new_shares` attribute inside `EventTypeDelegate` event.
* [\#9382](https://github.com/cosmos/cosmos-sdk/pull/9382) feat: add Dec.Float64() function.
* [\#9457](https://github.com/cosmos/cosmos-sdk/pull/9457) Add amino support for x/authz and x/feegrant Msgs.
* [\#9498](https://github.com/cosmos/cosmos-sdk/pull/9498) Added `Codec: codec.Codec` attribute to `client/Context` structure.
* [\#9540](https://github.com/cosmos/cosmos-sdk/pull/9540) Add output flag for query txs command.
* (errors) [\#8845](https://github.com/cosmos/cosmos-sdk/pull/8845) Add `Error.Wrap` handy method
* [\#8518](https://github.com/cosmos/cosmos-sdk/pull/8518) Help users of multisig wallets debug signature issues.
* [\#9573](https://github.com/cosmos/cosmos-sdk/pull/9573) ADR 040 implementation: New DB interface
* [\#9952](https://github.com/cosmos/cosmos-sdk/pull/9952) ADR 040: Implement in-memory DB backend
* [\#9848](https://github.com/cosmos/cosmos-sdk/pull/9848) ADR-040: Implement BadgerDB backend
* [\#9851](https://github.com/cosmos/cosmos-sdk/pull/9851) ADR-040: Implement RocksDB backend
* [\#10308](https://github.com/cosmos/cosmos-sdk/pull/10308) ADR-040: Implement DBConnection.Revert
* [\#9892](https://github.com/cosmos/cosmos-sdk/pull/9892) ADR-040: KV Store with decoupled storage and state commitment


### Client Breaking Changes

* [\#8363](https://github.com/cosmos/cosmos-sdk/pull/8363) Addresses no longer have a fixed 20-byte length. From the SDK modules' point of view, any 1-255 bytes-long byte array is a valid address.
* (crypto/ed25519) [\#8690] Adopt zip1215 ed2559 verification rules.
* [\#8849](https://github.com/cosmos/cosmos-sdk/pull/8849) Upgrade module no longer supports time based upgrades.
* [\#7477](https://github.com/cosmos/cosmos-sdk/pull/7477) Changed Bech32 Public Key serialization in the client facing functionality (CLI, MsgServer, QueryServer):
    * updated the keyring display structure (it uses protobuf JSON serialization) - the output is more verbose.
    * Renamed `MarshalAny` and `UnmarshalAny` to `MarshalInterface` and `UnmarshalInterface` respectively. These functions must take an interface as parameter (not a concrete type nor `Any` object). Underneath they use `Any` wrapping for correct protobuf serialization.
    * CLI: removed `--text` flag from `show-node-id` command; the text format for public keys is not used any more - instead we use ProtoJSON.
* (store) [\#8790](https://github.com/cosmos/cosmos-sdk/pull/8790) Reduce gas costs by 10x for transient store operations.
* [\#9139](https://github.com/cosmos/cosmos-sdk/pull/9139) Querying events:
    * via `ServiceMsg` TypeURLs (e.g. `message.action='/cosmos.bank.v1beta1.Msg/Send'`) does not work anymore,
    * via legacy `msg.Type()` (e.g. `message.action='send'`) is being deprecated, new `Msg`s won't emit these events.
    * Please use concrete `Msg` TypeURLs instead (e.g. `message.action='/cosmos.bank.v1beta1.MsgSend'`).
* [\#9859](https://github.com/cosmos/cosmos-sdk/pull/9859) The `default` pruning strategy now keeps the last 362880 blocks instead of 100. 362880 equates to roughly enough blocks to cover the entire unbonding period assuming a 21 day unbonding period and 5s block time.
* [\#9785](https://github.com/cosmos/cosmos-sdk/issues/9785) Missing coin denomination in logs


### API Breaking Changes

* (keyring) [#\8662](https://github.com/cosmos/cosmos-sdk/pull/8662) `NewMnemonic` now receives an additional `passphrase` argument to secure the key generated by the bip39 mnemonic.
* (x/bank) [\#8473](https://github.com/cosmos/cosmos-sdk/pull/8473) Bank keeper does not expose unsafe balance changing methods such as `SetBalance`, `SetSupply` etc.
* (x/staking) [\#8473](https://github.com/cosmos/cosmos-sdk/pull/8473) On genesis init, if non bonded pool and bonded pool balance, coming from the bank module, does not match what is saved in the staking state, the initialization will panic.
* (x/gov) [\#8473](https://github.com/cosmos/cosmos-sdk/pull/8473) On genesis init, if the gov module account balance, coming from bank module state, does not match the one in gov module state, the initialization will panic.
* (x/distribution) [\#8473](https://github.com/cosmos/cosmos-sdk/pull/8473) On genesis init, if the distribution module account balance, coming from bank module state, does not match the one in distribution module state, the initialization will panic.
* (client/keys) [\#8500](https://github.com/cosmos/cosmos-sdk/pull/8500) `InfoImporter` interface is removed from legacy keybase.
* (x/staking) [\#8505](https://github.com/cosmos/cosmos-sdk/pull/8505) `sdk.PowerReduction` has been renamed to `sdk.DefaultPowerReduction`, and most staking functions relying on power reduction take a new function argument, instead of relying on that global variable.
* [\#8629](https://github.com/cosmos/cosmos-sdk/pull/8629) Deprecated `SetFullFundraiserPath` from `Config` in favor of `SetPurpose` and `SetCoinType`.
* (x/upgrade) [\#8673](https://github.com/cosmos/cosmos-sdk/pull/8673) Remove IBC logic from x/upgrade. Deprecates IBC fields in an Upgrade Plan, an error will be thrown if they are set. IBC upgrade logic moved to 02-client and an IBC UpgradeProposal is added.
* (x/bank) [\#8517](https://github.com/cosmos/cosmos-sdk/pull/8517) `SupplyI` interface and `Supply` are removed and uses `sdk.Coins` for supply tracking
* (x/upgrade) [\#8743](https://github.com/cosmos/cosmos-sdk/pull/8743) `UpgradeHandler` includes a new argument `VersionMap` which helps facilitate in-place migrations.
* (x/auth) [\#8129](https://github.com/cosmos/cosmos-sdk/pull/8828) Updated `SigVerifiableTx.GetPubKeys` method signature to return error.
* (x/upgrade) [\7487](https://github.com/cosmos/cosmos-sdk/pull/8897) Upgrade `Keeper` takes new argument `ProtocolVersionSetter` which implements setting a protocol version on baseapp.
* (baseapp) [\7487](https://github.com/cosmos/cosmos-sdk/pull/8897) BaseApp's fields appVersion and version were swapped to match Tendermint's fields.
* [\#8682](https://github.com/cosmos/cosmos-sdk/pull/8682) `ante.NewAnteHandler` updated to receive all positional params as `ante.HandlerOptions` struct. If required fields aren't set, throws error accordingly.
* (x/staking/types) [\#7447](https://github.com/cosmos/cosmos-sdk/issues/7447) Remove bech32 PubKey support:
    * `ValidatorI` interface update: `GetConsPubKey` renamed to `TmConsPubKey` (this is to clarify the return type: consensus public key must be a tendermint key); `TmConsPubKey`, `GetConsAddr` methods return error.
    * `Validator` updated according to the `ValidatorI` changes described above.
    * `ToTmValidator` function: added `error` to return values.
    * `Validator.ConsensusPubkey` type changed from `string` to `codectypes.Any`.
    * `MsgCreateValidator.Pubkey` type changed from `string` to `codectypes.Any`.
* (client) [\#8926](https://github.com/cosmos/cosmos-sdk/pull/8926) `client/tx.PrepareFactory` has been converted to a private function, as it's only used internally.
* (auth/tx) [\#8926](https://github.com/cosmos/cosmos-sdk/pull/8926) The `ProtoTxProvider` interface used as a workaround for transaction simulation has been removed.
* (x/bank) [\#8798](https://github.com/cosmos/cosmos-sdk/pull/8798) `GetTotalSupply` is removed in favour of `GetPaginatedTotalSupply`
* (keyring) [\#8739](https://github.com/cosmos/cosmos-sdk/pull/8739) Rename InfoImporter -> LegacyInfoImporter.
* (x/bank/types) [\#9061](https://github.com/cosmos/cosmos-sdk/pull/9061) `AddressFromBalancesStore` now returns an error for invalid key instead of panic.
* (x/auth) [\#9144](https://github.com/cosmos/cosmos-sdk/pull/9144) The `NewTxTimeoutHeightDecorator` antehandler has been converted from a struct to a function.
* (codec) [\#9226](https://github.com/cosmos/cosmos-sdk/pull/9226) Rename codec interfaces and methods, to follow a general Go interfaces:
    * `codec.Marshaler` → `codec.Codec` (this defines objects which serialize other objects)
    * `codec.BinaryMarshaler` → `codec.BinaryCodec`
    * `codec.JSONMarshaler` → `codec.JSONCodec`
    * Removed `BinaryBare` suffix from `BinaryCodec` methods (`MarshalBinaryBare`, `UnmarshalBinaryBare`, ...)
    * Removed `Binary` infix from `BinaryCodec` methods (`MarshalBinaryLengthPrefixed`, `UnmarshalBinaryLengthPrefixed`, ...)
* [\#9139](https://github.com/cosmos/cosmos-sdk/pull/9139) `ServiceMsg` TypeURLs (e.g. `/cosmos.bank.v1beta1.Msg/Send`) have been removed, as they don't comply to the Probobuf `Any` spec. Please use `Msg` type TypeURLs (e.g. `/cosmos.bank.v1beta1.MsgSend`). This has multiple consequences:
    * The `sdk.ServiceMsg` struct has been removed.
    * `sdk.Msg` now only contains `ValidateBasic` and `GetSigners` methods. The remaining methods `GetSignBytes`, `Route` and `Type` are moved to `legacytx.LegacyMsg`.
    * The `RegisterCustomTypeURL` function and the `cosmos.base.v1beta1.ServiceMsg` interface have been removed from the interface registry.
* (codec) [\#9251](https://github.com/cosmos/cosmos-sdk/pull/9251) Rename `clientCtx.JSONMarshaler` to `clientCtx.JSONCodec` as per #9226.
* (x/bank) [\#9271](https://github.com/cosmos/cosmos-sdk/pull/9271) SendEnabledCoin(s) renamed to IsSendEnabledCoin(s) to better reflect its functionality.
* (x/bank) [\#9550](https://github.com/cosmos/cosmos-sdk/pull/9550) `server.InterceptConfigsPreRunHandler` now takes 2 additional arguments: customAppConfigTemplate and customAppConfig. If you don't need to customize these, simply put `""` and `nil`.
* [\#8245](https://github.com/cosmos/cosmos-sdk/pull/8245) Removed `simapp.MakeCodecs` and use `simapp.MakeTestEncodingConfig` instead.
* (x/capability) [\#9836](https://github.com/cosmos/cosmos-sdk/pull/9836) Removed `InitializeAndSeal(ctx sdk.Context)` and replaced with `Seal()`. App must add x/capability module to the begin blockers which will assure that the x/capability keeper is properly initialized. The x/capability begin blocker must be run before any other module which uses x/capability.

### State Machine Breaking

* (x/{bank,distrib,gov,slashing,staking}) [\#8363](https://github.com/cosmos/cosmos-sdk/issues/8363) Store keys have been modified to allow for variable-length addresses.
* (x/evidence) [\#8502](https://github.com/cosmos/cosmos-sdk/pull/8502) `HandleEquivocationEvidence` persists the evidence to state.
* (x/gov) [\#7733](https://github.com/cosmos/cosmos-sdk/pull/7733) ADR 037 Implementation: Governance Split Votes, use `MsgWeightedVote` to send a split vote. Sending a regular `MsgVote` will convert the underlying vote option into a weighted vote with weight 1.
* (x/bank) [\#8656](https://github.com/cosmos/cosmos-sdk/pull/8656) balance and supply are now correctly tracked via `coin_spent`, `coin_received`, `coinbase` and `burn` events.
* (x/bank) [\#8517](https://github.com/cosmos/cosmos-sdk/pull/8517) Supply is now stored and tracked as `sdk.Coins`
* (x/bank) [\#9051](https://github.com/cosmos/cosmos-sdk/pull/9051) Supply value is stored as `sdk.Int` rather than `string`.


### CLI Breaking Changes

* [\#8880](https://github.com/cosmos/cosmos-sdk/pull/8880) The CLI `simd migrate v0.40 ...` command has been renamed to `simd migrate v0.42`.
* [\#8628](https://github.com/cosmos/cosmos-sdk/issues/8628) Commands no longer print outputs using `stderr` by default
* [\#9134](https://github.com/cosmos/cosmos-sdk/pull/9134) Renamed the CLI flag `--memo` to `--note`.
* [\#9291](https://github.com/cosmos/cosmos-sdk/pull/9291) Migration scripts prior to v0.38 have been removed from the CLI `migrate` command. The oldest supported migration is v0.39->v0.42.
* [\#9371](https://github.com/cosmos/cosmos-sdk/pull/9371) Non-zero default fees/Server will error if there's an empty value for min-gas-price in app.toml
* [\#9827](https://github.com/cosmos/cosmos-sdk/pull/9827) Ensure input parity of validator public key input between `tx staking create-validator` and `gentx`.
* [\#9621](https://github.com/cosmos/cosmos-sdk/pull/9621) Rollback [\#9371](https://github.com/cosmos/cosmos-sdk/pull/9371) and log warning if there's an empty value for min-gas-price in app.toml

### Improvements

* (store) [\#8012](https://github.com/cosmos/cosmos-sdk/pull/8012) Implementation of ADR-038 WriteListener and listen.KVStore
* (x/bank) [\#8614](https://github.com/cosmos/cosmos-sdk/issues/8614) Add `Name` and `Symbol` fields to denom metadata
* (x/auth) [\#8522](https://github.com/cosmos/cosmos-sdk/pull/8522) Allow to query all stored accounts
* (crypto/types) [\#8600](https://github.com/cosmos/cosmos-sdk/pull/8600) `CompactBitArray`: optimize the `NumTrueBitsBefore` method and add an `Equal` method.
* (x/upgrade) [\#8743](https://github.com/cosmos/cosmos-sdk/pull/8743) Add tracking module versions as per ADR-041
* (types) [\#8962](https://github.com/cosmos/cosmos-sdk/issues/8962) Add `Abs()` method to `sdk.Int`.
* (x/bank) [\#8950](https://github.com/cosmos/cosmos-sdk/pull/8950) Improve efficiency on supply updates.
* (store) [\#8811](https://github.com/cosmos/cosmos-sdk/pull/8811) store/cachekv: use typed `types/kv.List` instead of `container/list.List`. The change brings time spent on the time assertion cummulatively to 580ms down from 6.88s.
* (keyring) [\#8826](https://github.com/cosmos/cosmos-sdk/pull/8826) add trust to macOS Keychain for calling apps by default, avoiding repeating keychain popups that appears when dealing with keyring (key add, list, ...) operations.
* (makefile) [\#7933](https://github.com/cosmos/cosmos-sdk/issues/7933) Use Docker to generate swagger files.
* (crypto/types) [\#9196](https://github.com/cosmos/cosmos-sdk/pull/9196) Fix negative index accesses in CompactUnmarshal,GetIndex,SetIndex
* (makefile) [\#9192](https://github.com/cosmos/cosmos-sdk/pull/9192) Reuse proto containers in proto related jobs.
* [\#9205](https://github.com/cosmos/cosmos-sdk/pull/9205) Improve readability in `abci` handleQueryP2P
* [\#9231](https://github.com/cosmos/cosmos-sdk/pull/9231) Remove redundant staking errors.
* [\#9314](https://github.com/cosmos/cosmos-sdk/pull/9314) Update Rosetta SDK to upstream's latest release.
* (gRPC-Web) [\#9493](https://github.com/cosmos/cosmos-sdk/pull/9493) Add `EnableUnsafeCORS` flag to grpc-web config.
* (x/params) [\#9481](https://github.com/cosmos/cosmos-sdk/issues/9481) Speedup simulator for parameter change proposals.
* (x/staking) [\#9423](https://github.com/cosmos/cosmos-sdk/pull/9423) Staking delegations now returns empty list instead of rpc error when no records found.
* (x/auth) [\#9553](https://github.com/cosmos/cosmos-sdk/pull/9553) The `--multisig` flag now accepts both a name and address.
* [\#8549](https://github.com/cosmos/cosmos-sdk/pull/8549) Make gRPC requests go through tendermint Query
* [\#8093](https://github.com/cosmos/cosmos-sdk/pull/8093) Limit usage of context.background.
* [\#8460](https://github.com/cosmos/cosmos-sdk/pull/8460) Ensure b.ReportAllocs() in all the benchmarks
* [\#8461](https://github.com/cosmos/cosmos-sdk/pull/8461) Fix upgrade tx commands not showing up in CLI


### Bug Fixes

* (gRPC) [\#8945](https://github.com/cosmos/cosmos-sdk/pull/8945) gRPC reflection now works correctly.
* (keyring) [#\8635](https://github.com/cosmos/cosmos-sdk/issues/8635) Remove hardcoded default passphrase value on `NewMnemonic`
* (x/bank) [\#8434](https://github.com/cosmos/cosmos-sdk/pull/8434) Fix legacy REST API `GET /bank/total` and `GET /bank/total/{denom}` in swagger
* (x/slashing) [\#8427](https://github.com/cosmos/cosmos-sdk/pull/8427) Fix query signing infos command
* (x/bank/types) [\#9112](https://github.com/cosmos/cosmos-sdk/pull/9112) fix AddressFromBalancesStore address length overflow
* (x/bank) [\#9229](https://github.com/cosmos/cosmos-sdk/pull/9229) Now zero coin balances cannot be added to balances & supply stores. If any denom becomes zero corresponding key gets deleted from store. State migration: [\#9664](https://github.com/cosmos/cosmos-sdk/pull/9664).
* [\#9363](https://github.com/cosmos/cosmos-sdk/pull/9363) Check store key uniqueness in app wiring.
* [\#9460](https://github.com/cosmos/cosmos-sdk/pull/9460) Fix lint error in `MigratePrefixAddress`.
* [\#9480](https://github.com/cosmos/cosmos-sdk/pull/9480) Fix added keys when using `--dry-run`.
* (types) [\#9511](https://github.com/cosmos/cosmos-sdk/pull/9511) Change `maxBitLen` of `sdk.Int` and `sdk.Dec`  to handle max ERC20 value.
* [\#9454](https://github.com/cosmos/cosmos-sdk/pull/9454) Fix testnet command with --node-dir-prefix accepts `-` and change `node-dir-prefix token` to `testtoken`.
* (keyring) [\#9562](https://github.com/cosmos/cosmos-sdk/pull/9563) fix keyring kwallet backend when using with empty wallet.
* (keyring) [\#9583](https://github.com/cosmos/cosmos-sdk/pull/9583) Fix correct population of legacy `Vote.Option` field for votes with 1 VoteOption of weight 1.
* (x/distinction) [\#8918](https://github.com/cosmos/cosmos-sdk/pull/8918) Fix module's parameters validation.
* (x/gov/types) [\#8586](https://github.com/cosmos/cosmos-sdk/pull/8586) Fix bug caused by NewProposal that unnecessarily creates a Proposal object that’s discarded on any error.
* [\#8580](https://github.com/cosmos/cosmos-sdk/pull/8580) Use more cheaper method from the math/big package that provides a way to trivially check if a value is zero with .BitLen() == 0
* [\#8567](https://github.com/cosmos/cosmos-sdk/pull/8567) Fix bug by introducing pagination to GetValidatorSetByHeight response
* (x/bank) [\#8531](https://github.com/cosmos/cosmos-sdk/pull/8531) Fix bug caused by ignoring errors returned by Balance.GetAddress()
* (server) [\#8399](https://github.com/cosmos/cosmos-sdk/pull/8399) fix gRPC-web flag default value
* [\#8282](https://github.com/cosmos/cosmos-sdk/pull/8282) fix zero time checks
* (cli) [\#9593](https://github.com/cosmos/cosmos-sdk/pull/9593) Check if chain-id is blank before verifying signatures in multisign and error.
* [\#9720](https://github.com/cosmos/cosmos-sdk/pull/9720) Feegrant grant cli granter now accepts key name as well as address in general and accepts only address in --generate-only mode
* [\#9793](https://github.com/cosmos/cosmos-sdk/pull/9793) Fixed ECDSA/secp256r1 transaction malleability.
* (server) [#9704](https://github.com/cosmos/cosmos-sdk/pull/9704) Start GRPCWebServer in goroutine, avoid blocking other services from starting.
* (bank) [\#9687](https://github.com/cosmos/cosmos-sdk/issues/9687) fixes [\#9159](https://github.com/cosmos/cosmos-sdk/issues/9159). Added migration to prune balances with zero coins.


### Deprecated

* (grpc) [\#8926](https://github.com/cosmos/cosmos-sdk/pull/8926) The `tx` field in `SimulateRequest` has been deprecated, prefer to pass `tx_bytes` instead.
* (sdk types) [\#9498](https://github.com/cosmos/cosmos-sdk/pull/9498) `clientContext.JSONCodec` will be removed in the next version. use `clientContext.Codec` instead.

## [v0.42.10](https://github.com/cosmos/cosmos-sdk/releases/tag/v0.42.10) - 2021-09-28

### Improvements

* (store) [\#10026](https://github.com/cosmos/cosmos-sdk/pull/10026) Improve CacheKVStore datastructures / algorithms, to no longer take O(N^2) time when interleaving iterators and insertions.
* (store) [\#10040](https://github.com/cosmos/cosmos-sdk/pull/10040) Bump IAVL to v0.17.1 which includes performance improvements on a batch load.
* [\#10211](https://github.com/cosmos/cosmos-sdk/pull/10211) Backport of the mechanism to reject redundant IBC transactions from [ibc-go \#235](https://github.com/cosmos/ibc-go/pull/235).

### Bug Fixes

* [\#9969](https://github.com/cosmos/cosmos-sdk/pull/9969) fix: use keyring in config for add-genesis-account cmd.

### Client Breaking Changes

* [\#9879](https://github.com/cosmos/cosmos-sdk/pull/9879) Modify ABCI Queries to use `abci.QueryRequest` Height field if it is non-zero, otherwise continue using context height.

### API Breaking Changes

* [\#10077](https://github.com/cosmos/cosmos-sdk/pull/10077) Remove telemetry on `GasKV` and `CacheKV` store Get/Set operations, significantly improving their performance.

## [v0.42.9](https://github.com/cosmos/cosmos-sdk/releases/tag/v0.42.9) - 2021-08-04

### Bug Fixes

* [\#9835](https://github.com/cosmos/cosmos-sdk/pull/9835) Moved capability initialization logic to BeginBlocker to fix nondeterminsim issue mentioned in [\#9800](https://github.com/cosmos/cosmos-sdk/issues/9800). Applications must now include the capability module in their BeginBlocker order before any module that uses capabilities gets run.
* [\#9201](https://github.com/cosmos/cosmos-sdk/pull/9201) Fixed `<app> init --recover` flag.


### API Breaking Changes

* [\#9835](https://github.com/cosmos/cosmos-sdk/pull/9835) The `InitializeAndSeal` API has not changed, however it no longer initializes the in-memory state. `InitMemStore` has been introduced to serve this function, which will be called either in `InitChain` or `BeginBlock` (whichever is first after app start). Nodes may run this version on a network running 0.42.x, however, they must update their app.go files to include the capability module in their begin blockers.

### Client Breaking Changes

* [\#9781](https://github.com/cosmos/cosmos-sdk/pull/9781) Improve`withdraw-all-rewards` UX when broadcast mode `async` or `async` is used.

## [v0.42.8](https://github.com/cosmos/cosmos-sdk/releases/tag/v0.42.8) - 2021-07-30

### Features

* [\#9750](https://github.com/cosmos/cosmos-sdk/pull/9750) Emit events for tx signature and sequence, so clients can now query txs by signature (`tx.signature='<base64_sig>'`) or by address and sequence combo (`tx.acc_seq='<addr>/<seq>'`).

### Improvements

* (cli) [\#9717](https://github.com/cosmos/cosmos-sdk/pull/9717) Added CLI flag `--output json/text` to `tx` cli commands.

### Bug Fixes

* [\#9766](https://github.com/cosmos/cosmos-sdk/pull/9766) Fix hardcoded ledger signing algorithm on `keys add` command.

## [v0.42.7](https://github.com/cosmos/cosmos-sdk/releases/tag/v0.42.7) - 2021-07-09

### Improvements

* (baseapp) [\#9578](https://github.com/cosmos/cosmos-sdk/pull/9578) Return `Baseapp`'s `trace` value for logging error stack traces.

### Bug Fixes

* (x/ibc) [\#9640](https://github.com/cosmos/cosmos-sdk/pull/9640) Fix IBC Transfer Ack Success event as it was initially emitting opposite value.
* [\#9645](https://github.com/cosmos/cosmos-sdk/pull/9645) Use correct Prometheus format for metric labels.
* [\#9299](https://github.com/cosmos/cosmos-sdk/pull/9299) Fix `[appd] keys parse cosmos1...` freezing.
* (keyring) [\#9563](https://github.com/cosmos/cosmos-sdk/pull/9563) fix keyring kwallet backend when using with empty wallet.
* (x/capability) [\#9392](https://github.com/cosmos/cosmos-sdk/pull/9392) initialization fix, which fixes the consensus error when using statesync.

## [v0.42.6](https://github.com/cosmos/cosmos-sdk/releases/tag/v0.42.6) - 2021-06-18

### Improvements

* [\#9428](https://github.com/cosmos/cosmos-sdk/pull/9428) Optimize bank InitGenesis. Added `k.initBalances`.
* [\#9429](https://github.com/cosmos/cosmos-sdk/pull/9429) Add `cosmos_sdk_version` to node_info
* [\#9541](https://github.com/cosmos/cosmos-sdk/pull/9541) Bump tendermint dependency to v0.34.11.

### Bug Fixes

* [\#9385](https://github.com/cosmos/cosmos-sdk/pull/9385) Fix IBC `query ibc client header` cli command. Support historical queries for query header/node-state commands.
* [\#9401](https://github.com/cosmos/cosmos-sdk/pull/9401) Fixes incorrect export of IBC identifier sequences. Previously, the next identifier sequence for clients/connections/channels was not set during genesis export. This resulted in the next identifiers being generated on the new chain to reuse old identifiers (the sequences began again from 0).
* [\#9408](https://github.com/cosmos/cosmos-sdk/pull/9408) Update simapp to use correct default broadcast mode.
* [\#9513](https://github.com/cosmos/cosmos-sdk/pull/9513) Fixes testnet CLI command. Testnet now updates the supply in genesis. Previously, when using add-genesis-account and testnet together, inconsistent genesis files would be produced, as only add-genesis-account was updating the supply.
* (x/gov) [\#8813](https://github.com/cosmos/cosmos-sdk/pull/8813) fix `GET /cosmos/gov/v1beta1/proposals/{proposal_id}/deposits` to include initial deposit

### Features

* [\#9383](https://github.com/cosmos/cosmos-sdk/pull/9383) New CLI command `query ibc-transfer escrow-address <port> <channel id>` to get the escrow address for a channel; can be used to then query balance of escrowed tokens
* (baseapp, types) [#\9390](https://github.com/cosmos/cosmos-sdk/pull/9390) Add current block header hash to `Context`
* (store) [\#9403](https://github.com/cosmos/cosmos-sdk/pull/9403) Add `RefundGas` function to `GasMeter` interface

## [v0.42.5](https://github.com/cosmos/cosmos-sdk/releases/tag/v0.42.5) - 2021-05-18

### Bug Fixes

* [\#9514](https://github.com/cosmos/cosmos-sdk/issues/9514) Fix panic when retrieving the `BlockGasMeter` on `(Re)CheckTx` mode.
* [\#9235](https://github.com/cosmos/cosmos-sdk/pull/9235) CreateMembershipProof/CreateNonMembershipProof now returns an error
if input key is empty, or input data contains empty key.
* [\#9108](https://github.com/cosmos/cosmos-sdk/pull/9108) Fixed the bug with querying multisig account, which is not showing threshold and public_keys.
* [\#9345](https://github.com/cosmos/cosmos-sdk/pull/9345) Fix ARM support.
* [\#9040](https://github.com/cosmos/cosmos-sdk/pull/9040) Fix ENV variables binding to CLI flags for client config.

### Features

* [\#8953](https://github.com/cosmos/cosmos-sdk/pull/8953) Add the `config` CLI subcommand back to the SDK, which saves client-side configuration in a `client.toml` file.

## [v0.42.4](https://github.com/cosmos/cosmos-sdk/releases/tag/v0.42.4) - 2021-04-08

### Client Breaking Changes

* [\#9026](https://github.com/cosmos/cosmos-sdk/pull/9026) By default, the `tx sign` and `tx sign-batch` CLI commands use SIGN_MODE_DIRECT to sign transactions for local pubkeys. For multisigs and ledger keys, the default LEGACY_AMINO_JSON is used.

### Bug Fixes

* (gRPC) [\#9015](https://github.com/cosmos/cosmos-sdk/pull/9015) Fix invalid status code when accessing gRPC endpoints.
* [\#9026](https://github.com/cosmos/cosmos-sdk/pull/9026) Fixed the bug that caused the `gentx` command to fail for Ledger keys.

### Improvements

* [\#9081](https://github.com/cosmos/cosmos-sdk/pull/9081) Upgrade Tendermint to v0.34.9 that includes a security issue fix for Tendermint light clients.

## [v0.42.3](https://github.com/cosmos/cosmos-sdk/releases/tag/v0.42.3) - 2021-03-24

This release fixes a security vulnerability identified in x/bank.

## [v0.42.2](https://github.com/cosmos/cosmos-sdk/releases/tag/v0.42.2) - 2021-03-19

### Improvements

* (grpc) [\#8815](https://github.com/cosmos/cosmos-sdk/pull/8815) Add orderBy parameter to `TxsByEvents` endpoint.
* (cli) [\#8826](https://github.com/cosmos/cosmos-sdk/pull/8826) Add trust to macOS Keychain for caller app by default.
* (store) [\#8811](https://github.com/cosmos/cosmos-sdk/pull/8811) store/cachekv: use typed types/kv.List instead of container/list.List

### Bug Fixes

* (crypto) [\#8841](https://github.com/cosmos/cosmos-sdk/pull/8841) Fix legacy multisig amino marshaling, allowing migrations to work between v0.39 and v0.40+.
* (cli tx) [\8873](https://github.com/cosmos/cosmos-sdk/pull/8873) add missing `--output-document` option to `app tx multisign-batch`.

## [v0.42.1](https://github.com/cosmos/cosmos-sdk/releases/tag/v0.42.1) - 2021-03-10

This release fixes security vulnerability identified in the simapp.

## [v0.42.0](https://github.com/cosmos/cosmos-sdk/releases/tag/v0.42.0) - 2021-03-08

**IMPORTANT**: This release contains an important security fix for all non Cosmos Hub chains running Stargate version of the Cosmos SDK (>0.40). Non-hub chains should not be using any version of the SDK in the v0.40.x or v0.41.x release series. See [#8461](https://github.com/cosmos/cosmos-sdk/pull/8461) for more details.

### Improvements

* (x/ibc) [\#8624](https://github.com/cosmos/cosmos-sdk/pull/8624) Emit full header in IBC UpdateClient message.
* (x/crisis) [\#8621](https://github.com/cosmos/cosmos-sdk/issues/8621) crisis invariants names now print to loggers.

### Bug fixes

* (x/evidence) [\#8461](https://github.com/cosmos/cosmos-sdk/pull/8461) Fix bech32 prefix in evidence validator address conversion
* (x/gov) [\#8806](https://github.com/cosmos/cosmos-sdk/issues/8806) Fix q gov proposals command's mishandling of the --status parameter's values.

## [v0.41.4](https://github.com/cosmos/cosmos-sdk/releases/tag/v0.41.3) - 2021-03-02

**IMPORTANT**: Due to a bug in the v0.41.x series with how evidence handles validator consensus addresses #8461, SDK based chains that are not using the default bech32 prefix (cosmos, aka all chains except for t
he Cosmos Hub) should not use this release or any release in the v0.41.x series. Please see #8668 for tracking & timeline for the v0.42.0 release, which will include a fix for this issue.

### Features

* [\#7787](https://github.com/cosmos/cosmos-sdk/pull/7787) Add multisign-batch command.

### Bug fixes

* [\#8730](https://github.com/cosmos/cosmos-sdk/pull/8730) Allow REST endpoint to query txs with multisig addresses.
* [\#8680](https://github.com/cosmos/cosmos-sdk/issues/8680) Fix missing timestamp in GetTxsEvent response [\#8732](https://github.com/cosmos/cosmos-sdk/pull/8732).
* [\#8681](https://github.com/cosmos/cosmos-sdk/issues/8681) Fix missing error message when calling GetTxsEvent [\#8732](https://github.com/cosmos/cosmos-sdk/pull/8732)
* (server) [\#8641](https://github.com/cosmos/cosmos-sdk/pull/8641) Fix Tendermint and application configuration reading from file
* (client/keys) [\#8639](https://github.com/cosmos/cosmos-sdk/pull/8639) Fix keys migrate for mulitisig, offline, and ledger keys. The migrate command now takes a positional old_home_dir argument.

### Improvements

* (store/cachekv), (x/bank/types) [\#8719](https://github.com/cosmos/cosmos-sdk/pull/8719) algorithmically fix pathologically slow code
* [\#8701](https://github.com/cosmos/cosmos-sdk/pull/8701) Upgrade tendermint v0.34.8.
* [\#8714](https://github.com/cosmos/cosmos-sdk/pull/8714) Allow accounts to have a balance of 0 at genesis.

## [v0.41.3](https://github.com/cosmos/cosmos-sdk/releases/tag/v0.41.3) - 2021-02-18

### Bug Fixes

* [\#8617](https://github.com/cosmos/cosmos-sdk/pull/8617) Fix build failures caused by a small API breakage introduced in tendermint v0.34.7.

## [v0.41.2](https://github.com/cosmos/cosmos-sdk/releases/tag/v0.41.2) - 2021-02-18

### Improvements

* Bump tendermint dependency to v0.34.7.

## [v0.41.1](https://github.com/cosmos/cosmos-sdk/releases/tag/v0.41.1) - 2021-02-17

### Bug Fixes

* (grpc) [\#8549](https://github.com/cosmos/cosmos-sdk/pull/8549) Make gRPC requests go through ABCI and disallow concurrency.
* (x/staking) [\#8546](https://github.com/cosmos/cosmos-sdk/pull/8546) Fix caching bug where concurrent calls to GetValidator could cause a node to crash
* (server) [\#8481](https://github.com/cosmos/cosmos-sdk/pull/8481) Don't create files when running `{appd} tendermint show-*` subcommands.
* (client/keys) [\#8436](https://github.com/cosmos/cosmos-sdk/pull/8436) Fix keybase->keyring keys migration.
* (crypto/hd) [\#8607](https://github.com/cosmos/cosmos-sdk/pull/8607) Make DerivePrivateKeyForPath error and not panic on trailing slashes.

### Improvements

* (x/ibc) [\#8458](https://github.com/cosmos/cosmos-sdk/pull/8458) Add `packet_connection` attribute to ibc events to enable relayer filtering
* [\#8396](https://github.com/cosmos/cosmos-sdk/pull/8396) Add support for ARM platform
* (x/bank) [\#8479](https://github.com/cosmos/cosmos-sdk/pull/8479) Aditional client denom metadata validation for `base` and `display` denoms.
* (codec/types) [\#8605](https://github.com/cosmos/cosmos-sdk/pull/8605) Avoid unnecessary allocations for NewAnyWithCustomTypeURL on error.

## [v0.41.0](https://github.com/cosmos/cosmos-sdk/releases/tag/v0.41.0) - 2021-01-26

### State Machine Breaking

* (x/ibc) [\#8266](https://github.com/cosmos/cosmos-sdk/issues/8266) Add amino JSON support for IBC MsgTransfer in order to support Ledger text signing transfer transactions.
* (x/ibc) [\#8404](https://github.com/cosmos/cosmos-sdk/pull/8404) Reorder IBC `ChanOpenAck` and `ChanOpenConfirm` handler execution to perform core handler first, followed by application callbacks.



### Bug Fixes

* (simapp) [\#8418](https://github.com/cosmos/cosmos-sdk/pull/8418) Add balance coin to supply when adding a new genesis account
* (x/bank) [\#8417](https://github.com/cosmos/cosmos-sdk/pull/8417) Validate balances and coin denom metadata on genesis

## [v0.40.1](https://github.com/cosmos/cosmos-sdk/releases/tag/v0.40.1) - 2021-01-19

### Improvements

* (x/bank) [\#8302](https://github.com/cosmos/cosmos-sdk/issues/8302) Add gRPC and CLI queries for client denomination metadata.
* (tendermint) Bump Tendermint version to [v0.34.3](https://github.com/tendermint/tendermint/releases/tag/v0.34.3).

### Bug Fixes

* [\#8085](https://github.com/cosmos/cosmos-sdk/pull/8058) fix zero time checks
* [\#8280](https://github.com/cosmos/cosmos-sdk/pull/8280) fix GET /upgrade/current query
* (x/auth) [\#8287](https://github.com/cosmos/cosmos-sdk/pull/8287) Fix `tx sign --signature-only` to return correct sequence value in signature.
* (build) [\8300](https://github.com/cosmos/cosmos-sdk/pull/8300), [\8301](https://github.com/cosmos/cosmos-sdk/pull/8301) Fix reproducible builds
* (types/errors) [\#8355](https://github.com/cosmos/cosmos-sdk/pull/8355) Fix errorWrap `Is` method.
* (x/ibc) [\#8341](https://github.com/cosmos/cosmos-sdk/pull/8341) Fix query latest consensus state.
* (proto) [\#8350](https://github.com/cosmos/cosmos-sdk/pull/8350), [\#8361](https://github.com/cosmos/cosmos-sdk/pull/8361) Update gogo proto deps with v1.3.2 security fixes
* (x/ibc) [\#8359](https://github.com/cosmos/cosmos-sdk/pull/8359) Add missing UnpackInterfaces functions to IBC Query Responses. Fixes 'cannot unpack Any' error for IBC types.
* (x/bank) [\#8317](https://github.com/cosmos/cosmos-sdk/pull/8317) Fix panic when querying for a not found client denomination metadata.


## [v0.40.0](https://github.com/cosmos/cosmos-sdk/releases/tag/v0.40.0) - 2021-01-08

v0.40.0, known as the Stargate release of the Cosmos SDK, is one of the largest releases
of the Cosmos SDK since launch. Please read through this changelog and [release notes](https://github.com/cosmos/cosmos-sdk/blob/v0.40.0/RELEASE_NOTES.md) to make
sure you are aware of any relevant breaking changes.

### Client Breaking Changes

* **CLI**
    * (client/keys) [\#5889](https://github.com/cosmos/cosmos-sdk/pull/5889) remove `keys update` command.
    * (x/auth) [\#5844](https://github.com/cosmos/cosmos-sdk/pull/5844) `tx sign` command now returns an error when signing is attempted with offline/multisig keys.
    * (x/auth) [\#6108](https://github.com/cosmos/cosmos-sdk/pull/6108) `tx sign` command's `--validate-signatures` flag is migrated into a `tx validate-signatures` standalone command.
    * (x/auth) [#7788](https://github.com/cosmos/cosmos-sdk/pull/7788) Remove `tx auth` subcommands, all auth subcommands exist as `tx <subcommand>`
    * (x/genutil) [\#6651](https://github.com/cosmos/cosmos-sdk/pull/6651) The `gentx` command has been improved. No longer are `--from` and `--name` flags required. Instead, a single argument, `name`, is required which refers to the key pair in the Keyring. In addition, an optional
  `--moniker` flag can be provided to override the moniker found in `config.toml`.
    * (x/upgrade) [#7697](https://github.com/cosmos/cosmos-sdk/pull/7697) Rename flag name "--time" to "--upgrade-time", "--info" to "--upgrade-info", to keep it consistent with help message.
* **REST / Queriers**
    * (api) [\#6426](https://github.com/cosmos/cosmos-sdk/pull/6426) The ability to start an out-of-process API REST server has now been removed. Instead, the API server is now started in-process along with the application and Tendermint. Configuration options have been added to `app.toml` to enable/disable the API server along with additional HTTP server options.
    * (client) [\#7246](https://github.com/cosmos/cosmos-sdk/pull/7246) The rest server endpoint `/swagger-ui/` is replaced by `/swagger/`, and contains swagger documentation for gRPC Gateway routes in addition to legacy REST routes. Swagger API is exposed only if set in `app.toml`.
    * (x/auth) [\#5702](https://github.com/cosmos/cosmos-sdk/pull/5702) The `x/auth` querier route has changed from `"acc"` to `"auth"`.
    * (x/bank) [\#5572](https://github.com/cosmos/cosmos-sdk/pull/5572) The `/bank/balances/{address}` endpoint now returns all account balances or a single balance by denom when the `denom` query parameter is present.
    * (x/evidence) [\#5952](https://github.com/cosmos/cosmos-sdk/pull/5952) Remove CLI and REST handlers for querying `x/evidence` parameters.
    * (x/gov) [#6295](https://github.com/cosmos/cosmos-sdk/pull/6295) Fix typo in querying governance params.
* **General**
    * (baseapp) [\#6384](https://github.com/cosmos/cosmos-sdk/pull/6384) The `Result.Data` is now a Protocol Buffer encoded binary blob of type `TxData`. The `TxData` contains `Data` which contains a list of Protocol Buffer encoded message data and the corresponding message type.
    * (client) [\#5783](https://github.com/cosmos/cosmos-sdk/issues/5783) Unify all coins representations on JSON client requests for governance proposals.
    * (crypto) [\#7419](https://github.com/cosmos/cosmos-sdk/pull/7419) The SDK doesn't use Tendermint's `crypto.PubKey`
      interface anymore, and uses instead it's own `PubKey` interface, defined in `crypto/types`. Replace all instances of
      `crypto.PubKey` by `cryptotypes.Pubkey`.
    * (store/rootmulti) [\#6390](https://github.com/cosmos/cosmos-sdk/pull/6390) Proofs of empty stores are no longer supported.
    * (store/types) [\#5730](https://github.com/cosmos/cosmos-sdk/pull/5730) store.types.Cp() is removed in favour of types.CopyBytes().
    * (x/auth) [\#6054](https://github.com/cosmos/cosmos-sdk/pull/6054) Remove custom JSON marshaling for base accounts as multsigs cannot be bech32 decoded.
    * (x/auth/vesting) [\#6859](https://github.com/cosmos/cosmos-sdk/pull/6859) Custom JSON marshaling of vesting accounts was removed. Vesting accounts are now marshaled using their default proto or amino JSON representation.
    * (x/bank) [\#5785](https://github.com/cosmos/cosmos-sdk/issues/5785) In x/bank errors, JSON strings coerced to valid UTF-8 bytes at JSON marshalling time
  are now replaced by human-readable expressions. This change can potentially break compatibility with all those client side tools
  that parse log messages.
    * (x/evidence) [\#7538](https://github.com/cosmos/cosmos-sdk/pull/7538) The ABCI's `Result.Data` field for
    `MsgSubmitEvidence` responses does not contain the raw evidence's hash, but the protobuf encoded
    `MsgSubmitEvidenceResponse` struct.
    * (x/gov) [\#7533](https://github.com/cosmos/cosmos-sdk/pull/7533) The ABCI's `Result.Data` field for
    `MsgSubmitProposal` responses does not contain a raw binary encoding of the `proposalID`, but the protobuf encoded
    `MsgSubmitSubmitProposalResponse` struct.
    * (x/gov) [\#6859](https://github.com/cosmos/cosmos-sdk/pull/6859) `ProposalStatus` and `VoteOption` are now JSON serialized using its protobuf name, so expect names like `PROPOSAL_STATUS_DEPOSIT_PERIOD` as opposed to `DepositPeriod`.
    * (x/staking) [\#7499](https://github.com/cosmos/cosmos-sdk/pull/7499) `BondStatus` is now a protobuf `enum` instead
    of an `int32`, and JSON serialized using its protobuf name, so expect names like `BOND_STATUS_UNBONDING` as opposed
    to `Unbonding`.
    * (x/staking) [\#7556](https://github.com/cosmos/cosmos-sdk/pull/7556) The ABCI's `Result.Data` field for
    `MsgBeginRedelegate` and `MsgUndelegate` responses does not contain custom binary marshaled `completionTime`, but the
    protobuf encoded `MsgBeginRedelegateResponse` and `MsgUndelegateResponse` structs respectively

### API Breaking Changes

* **Baseapp / Client**
    * (AppModule) [\#7518](https://github.com/cosmos/cosmos-sdk/pull/7518) [\#7584](https://github.com/cosmos/cosmos-sdk/pull/7584) Rename `AppModule.RegisterQueryServices` to `AppModule.RegisterServices`, as this method now registers multiple services (the gRPC query service and the protobuf Msg service). A `Configurator` struct is used to hold the different services.
    * (baseapp) [\#5865](https://github.com/cosmos/cosmos-sdk/pull/5865) The `SimulationResponse` returned from tx simulation is now JSON encoded instead of Amino binary.
    * (client) [\#6290](https://github.com/cosmos/cosmos-sdk/pull/6290) `CLIContext` is renamed to `Context`. `Context` and all related methods have been moved from package context to client.
    * (client) [\#6525](https://github.com/cosmos/cosmos-sdk/pull/6525) Removed support for `indent` in JSON responses. Clients should consider piping to an external tool such as `jq`.
    * (client) [\#8107](https://github.com/cosmos/cosmos-sdk/pull/8107) Renamed `PrintOutput` and `PrintOutputLegacy`
      methods of the `context.Client` object to `PrintProto` and `PrintObjectLegacy`.
    * (client/flags) [\#6632](https://github.com/cosmos/cosmos-sdk/pull/6632) Remove NewCompletionCmd(), the function is now available in tendermint.
    * (client/input) [\#5904](https://github.com/cosmos/cosmos-sdk/pull/5904) Removal of unnecessary `GetCheckPassword`, `PrintPrefixed` functions.
    * (client/keys) [\#5889](https://github.com/cosmos/cosmos-sdk/pull/5889) Rename `NewKeyBaseFromDir()` -> `NewLegacyKeyBaseFromDir()`.
    * (client/keys) [\#5820](https://github.com/cosmos/cosmos-sdk/pull/5820/) Removed method CloseDB from Keybase interface.
    * (client/rpc) [\#6290](https://github.com/cosmos/cosmos-sdk/pull/6290) `client` package and subdirs reorganization.
    * (client/lcd) [\#6290](https://github.com/cosmos/cosmos-sdk/pull/6290) `CliCtx` of struct `RestServer` in package client/lcd has been renamed to `ClientCtx`.
    * (codec) [\#6330](https://github.com/cosmos/cosmos-sdk/pull/6330) `codec.RegisterCrypto` has been moved to the `crypto/codec` package and the global `codec.Cdc` Amino instance has been deprecated and moved to the `codec/legacy_global` package.
    * (codec) [\#8080](https://github.com/cosmos/cosmos-sdk/pull/8080) Updated the `codec.Marshaler` interface
        * Moved `MarshalAny` and `UnmarshalAny` helper functions to `codec.Marshaler` and renamed to `MarshalInterface` and
      `UnmarshalInterface` respectively. These functions must take interface as a parameter (not a concrete type nor `Any`
      object). Underneath they use `Any` wrapping for correct protobuf serialization.
    * (crypto) [\#6780](https://github.com/cosmos/cosmos-sdk/issues/6780) Move ledger code to its own package.
    * (crypto/types/multisig) [\#6373](https://github.com/cosmos/cosmos-sdk/pull/6373) `multisig.Multisignature` has been renamed  to `AminoMultisignature`
    * (codec) `*codec.LegacyAmino` is now a wrapper around Amino which provides backwards compatibility with protobuf `Any`. ALL legacy code should use `*codec.LegacyAmino` instead of `*amino.Codec` directly
    * (crypto) [\#5880](https://github.com/cosmos/cosmos-sdk/pull/5880) Merge `crypto/keys/mintkey` into `crypto`.
    * (crypto/hd) [\#5904](https://github.com/cosmos/cosmos-sdk/pull/5904) `crypto/keys/hd` moved to `crypto/hd`.
    * (crypto/keyring):
        * [\#5866](https://github.com/cosmos/cosmos-sdk/pull/5866) Rename `crypto/keys/` to `crypto/keyring/`.
        * [\#5904](https://github.com/cosmos/cosmos-sdk/pull/5904) `Keybase` -> `Keyring` interfaces migration. `LegacyKeybase` interface is added in order
  to guarantee limited backward compatibility with the old Keybase interface for the sole purpose of migrating keys across the new keyring backends. `NewLegacy`
  constructor is provided [\#5889](https://github.com/cosmos/cosmos-sdk/pull/5889) to allow for smooth migration of keys from the legacy LevelDB based implementation
  to new keyring backends. Plus, the package and the new keyring no longer depends on the sdk.Config singleton. Please consult the [package documentation](https://github.com/cosmos/cosmos-sdk/tree/master/crypto/keyring/doc.go) for more
  information on how to implement the new `Keyring` interface.
        * [\#5858](https://github.com/cosmos/cosmos-sdk/pull/5858) Make Keyring store keys by name and address's hexbytes representation.
    * (export) [\#5952](https://github.com/cosmos/cosmos-sdk/pull/5952) `AppExporter` now returns ABCI consensus parameters to be included in marshaled exported state. These parameters must be returned from the application via the `BaseApp`.
    * (simapp) Deprecating and renaming `MakeEncodingConfig` to `MakeTestEncodingConfig` (both in `simapp` and `simapp/params` packages).
    * (store) [\#5803](https://github.com/cosmos/cosmos-sdk/pull/5803) The `store.CommitMultiStore` interface now includes the new `snapshots.Snapshotter` interface as well.
    * (types) [\#5579](https://github.com/cosmos/cosmos-sdk/pull/5579) The `keepRecent` field has been removed from the `PruningOptions` type.
  The `PruningOptions` type now only includes fields `KeepEvery` and `SnapshotEvery`, where `KeepEvery`
  determines which committed heights are flushed to disk and `SnapshotEvery` determines which of these
  heights are kept after pruning. The `IsValid` method should be called whenever using these options. Methods
  `SnapshotVersion` and `FlushVersion` accept a version arugment and determine if the version should be
  flushed to disk or kept as a snapshot. Note, `KeepRecent` is automatically inferred from the options
  and provided directly the IAVL store.
    * (types) [\#5533](https://github.com/cosmos/cosmos-sdk/pull/5533) Refactored `AppModuleBasic` and `AppModuleGenesis`
  to now accept a `codec.JSONMarshaler` for modular serialization of genesis state.
    * (types/rest) [\#5779](https://github.com/cosmos/cosmos-sdk/pull/5779) Drop unused Parse{Int64OrReturnBadRequest,QueryParamBool}() functions.
* **Modules**
    * (modules) [\#7243](https://github.com/cosmos/cosmos-sdk/pull/7243) Rename `RegisterCodec` to `RegisterLegacyAminoCodec` and `codec.New()` is now renamed to `codec.NewLegacyAmino()`
    * (modules) [\#6564](https://github.com/cosmos/cosmos-sdk/pull/6564) Constant `DefaultParamspace` is removed from all modules, use ModuleName instead.
    * (modules) [\#5989](https://github.com/cosmos/cosmos-sdk/pull/5989) `AppModuleBasic.GetTxCmd` now takes a single `CLIContext` parameter.
    * (modules) [\#5664](https://github.com/cosmos/cosmos-sdk/pull/5664) Remove amino `Codec` from simulation `StoreDecoder`, which now returns a function closure in order to unmarshal the key-value pairs.
    * (modules) [\#5555](https://github.com/cosmos/cosmos-sdk/pull/5555) Move `x/auth/client/utils/` types and functions to `x/auth/client/`.
    * (modules) [\#5572](https://github.com/cosmos/cosmos-sdk/pull/5572) Move account balance logic and APIs from `x/auth` to `x/bank`.
    * (modules) [\#6326](https://github.com/cosmos/cosmos-sdk/pull/6326) `AppModuleBasic.GetQueryCmd` now takes a single `client.Context` parameter.
    * (modules) [\#6336](https://github.com/cosmos/cosmos-sdk/pull/6336) `AppModuleBasic.RegisterQueryService` method was added to support gRPC queries, and `QuerierRoute` and `NewQuerierHandler` were deprecated.
    * (modules) [\#6311](https://github.com/cosmos/cosmos-sdk/issues/6311) Remove `alias.go` usage
    * (modules) [\#6447](https://github.com/cosmos/cosmos-sdk/issues/6447) Rename `blacklistedAddrs` to `blockedAddrs`.
    * (modules) [\#6834](https://github.com/cosmos/cosmos-sdk/issues/6834) Add `RegisterInterfaces` method to `AppModuleBasic` to support registration of protobuf interface types.
    * (modules) [\#6734](https://github.com/cosmos/cosmos-sdk/issues/6834) Add `TxEncodingConfig` parameter to `AppModuleBasic.ValidateGenesis` command to support JSON tx decoding in `genutil`.
    * (modules) [#7764](https://github.com/cosmos/cosmos-sdk/pull/7764) Added module initialization options:
        * `server/types.AppExporter` requires extra argument: `AppOptions`.
        * `server.AddCommands` requires extra argument: `addStartFlags types.ModuleInitFlags`
        * `x/crisis.NewAppModule` has a new attribute: `skipGenesisInvariants`. [PR](https://github.com/cosmos/cosmos-sdk/pull/7764)
    * (types) [\#6327](https://github.com/cosmos/cosmos-sdk/pull/6327) `sdk.Msg` now inherits `proto.Message`, as a result all `sdk.Msg` types now use pointer semantics.
    * (types) [\#7032](https://github.com/cosmos/cosmos-sdk/pull/7032) All types ending with `ID` (e.g. `ProposalID`) now end with `Id` (e.g. `ProposalId`), to match default Protobuf generated format. Also see [\#7033](https://github.com/cosmos/cosmos-sdk/pull/7033) for more details.
    * (x/auth) [\#6029](https://github.com/cosmos/cosmos-sdk/pull/6029) Module accounts have been moved from `x/supply` to `x/auth`.
    * (x/auth) [\#6443](https://github.com/cosmos/cosmos-sdk/issues/6443) Move `FeeTx` and `TxWithMemo` interfaces from `x/auth/ante` to `types`.
    * (x/auth) [\#7006](https://github.com/cosmos/cosmos-sdk/pull/7006) All `AccountRetriever` methods now take `client.Context` as a parameter instead of as a struct member.
    * (x/auth) [\#6270](https://github.com/cosmos/cosmos-sdk/pull/6270) The passphrase argument has been removed from the signature of the following functions and methods: `BuildAndSign`, ` MakeSignature`, ` SignStdTx`, `TxBuilder.BuildAndSign`, `TxBuilder.Sign`, `TxBuilder.SignStdTx`
    * (x/auth) [\#6428](https://github.com/cosmos/cosmos-sdk/issues/6428):
        * `NewAnteHandler` and `NewSigVerificationDecorator` both now take a `SignModeHandler` parameter.
        * `SignatureVerificationGasConsumer` now has the signature: `func(meter sdk.GasMeter, sig signing.SignatureV2, params types.Params) error`.
        * The `SigVerifiableTx` interface now has a `GetSignaturesV2() ([]signing.SignatureV2, error)` method and no longer has the `GetSignBytes` method.
    * (x/auth/tx) [\#8106](https://github.com/cosmos/cosmos-sdk/pull/8106) change related to missing append functionality in
      client transaction signing
        * added `overwriteSig` argument to `x/auth/client.SignTx` and `client/tx.Sign` functions.
        * removed `x/auth/tx.go:wrapper.GetSignatures`. The `wrapper` provides `TxBuilder` functionality, and it's a private
      structure. That function was not used at all and it's not exposed through the `TxBuilder` interface.
    * (x/bank) [\#7327](https://github.com/cosmos/cosmos-sdk/pull/7327) AddCoins and SubtractCoins no longer return a resultingValue and will only return an error.
    * (x/capability) [#7918](https://github.com/cosmos/cosmos-sdk/pull/7918) Add x/capability safety checks:
        * All outward facing APIs will now check that capability is not nil and name is not empty before performing any state-machine changes
        * `SetIndex` has been renamed to `InitializeIndex`
    * (x/evidence) [\#7251](https://github.com/cosmos/cosmos-sdk/pull/7251) New evidence types and light client evidence handling. The module function names changed.
    * (x/evidence) [\#5952](https://github.com/cosmos/cosmos-sdk/pull/5952) Remove APIs for getting and setting `x/evidence` parameters. `BaseApp` now uses a `ParamStore` to manage Tendermint consensus parameters which is managed via the `x/params` `Substore` type.
    * (x/gov) [\#6147](https://github.com/cosmos/cosmos-sdk/pull/6147) The `Content` field on `Proposal` and `MsgSubmitProposal`
    is now `Any` in concordance with [ADR 019](docs/architecture/adr-019-protobuf-state-encoding.md) and `GetContent` should now
    be used to retrieve the actual proposal `Content`. Also the `NewMsgSubmitProposal` constructor now may return an `error`
    * (x/ibc) [\#6374](https://github.com/cosmos/cosmos-sdk/pull/6374) `VerifyMembership` and `VerifyNonMembership` now take a `specs []string` argument to specify the proof format used for verification. Most SDK chains can simply use `commitmenttypes.GetSDKSpecs()` for this argument.
    * (x/params) [\#5619](https://github.com/cosmos/cosmos-sdk/pull/5619) The `x/params` keeper now accepts a `codec.Marshaller` instead of
  a reference to an amino codec. Amino is still used for JSON serialization.
    * (x/staking) [\#6451](https://github.com/cosmos/cosmos-sdk/pull/6451) `DefaultParamspace` and `ParamKeyTable` in staking module are moved from keeper to types to enforce consistency.
    * (x/staking) [\#7419](https://github.com/cosmos/cosmos-sdk/pull/7419) The `TmConsPubKey` method on ValidatorI has been
      removed and replaced instead by `ConsPubKey` (which returns a SDK `cryptotypes.PubKey`) and `TmConsPublicKey` (which
      returns a Tendermint proto PublicKey).
    * (x/staking/types) [\#7447](https://github.com/cosmos/cosmos-sdk/issues/7447) Remove bech32 PubKey support:
        * `ValidatorI` interface update. `GetConsPubKey` renamed to `TmConsPubKey` (consensus public key must be a tendermint key). `TmConsPubKey`, `GetConsAddr` methods return error.
        * `Validator` update. Methods changed in `ValidatorI` (as described above) and `ToTmValidator` return error.
        * `Validator.ConsensusPubkey` type changed from `string` to `codectypes.Any`.
        * `MsgCreateValidator.Pubkey` type changed from `string` to `codectypes.Any`.
    * (x/supply) [\#6010](https://github.com/cosmos/cosmos-sdk/pull/6010) All `x/supply` types and APIs have been moved to `x/bank`.
    * [\#6409](https://github.com/cosmos/cosmos-sdk/pull/6409) Rename all IsEmpty methods to Empty across the codebase and enforce consistency.
    * [\#6231](https://github.com/cosmos/cosmos-sdk/pull/6231) Simplify `AppModule` interface, `Route` and `NewHandler` methods become only `Route`
  and returns a new `Route` type.
    * (x/slashing) [\#6212](https://github.com/cosmos/cosmos-sdk/pull/6212) Remove `Get*` prefixes from key construction functions
    * (server) [\#6079](https://github.com/cosmos/cosmos-sdk/pull/6079) Remove `UpgradeOldPrivValFile` (deprecated in Tendermint Core v0.28).
    * [\#5719](https://github.com/cosmos/cosmos-sdk/pull/5719) Bump Go requirement to 1.14+


### State Machine Breaking

* **General**
    * (client) [\#7268](https://github.com/cosmos/cosmos-sdk/pull/7268) / [\#7147](https://github.com/cosmos/cosmos-sdk/pull/7147) Introduce new protobuf based PubKeys, and migrate PubKey in BaseAccount to use this new protobuf based PubKey format

* **Modules**
    * (modules) [\#5572](https://github.com/cosmos/cosmos-sdk/pull/5572) Separate balance from accounts per ADR 004.
        * Account balances are now persisted and retrieved via the `x/bank` module.
        * Vesting account interface has been modified to account for changes.
        * Callers to `NewBaseVestingAccount` are responsible for verifying account balance in relation to
    the original vesting amount.
        * The `SendKeeper` and `ViewKeeper` interfaces in `x/bank` have been modified to account for changes.
    * (x/auth) [\#5533](https://github.com/cosmos/cosmos-sdk/pull/5533) Migrate the `x/auth` module to use Protocol Buffers for state
  serialization instead of Amino.
        * The `BaseAccount.PubKey` field is now represented as a Bech32 string instead of a `crypto.Pubkey`.
        * `NewBaseAccountWithAddress` now returns a reference to a `BaseAccount`.
        * The `x/auth` module now accepts a `Codec` interface which extends the `codec.Marshaler` interface by
    requiring a concrete codec to know how to serialize accounts.
        * The `AccountRetriever` type now accepts a `Codec` in its constructor in order to know how to
    serialize accounts.
    * (x/bank) [\#6518](https://github.com/cosmos/cosmos-sdk/pull/6518) Support for global and per-denomination send enabled flags.
        * Existing send_enabled global flag has been moved into a Params structure as `default_send_enabled`.
        * An array of: `{denom: string, enabled: bool}` is added to bank Params to support per-denomination override of global default value.
    * (x/distribution) [\#5610](https://github.com/cosmos/cosmos-sdk/pull/5610) Migrate the `x/distribution` module to use Protocol Buffers for state
  serialization instead of Amino. The exact codec used is `codec.HybridCodec` which utilizes Protobuf for binary encoding and Amino
  for JSON encoding.
        * `ValidatorHistoricalRewards.ReferenceCount` is now of types `uint32` instead of `uint16`.
        * `ValidatorSlashEvents` is now a struct with `slashevents`.
        * `ValidatorOutstandingRewards` is now a struct with `rewards`.
        * `ValidatorAccumulatedCommission` is now a struct with `commission`.
        * The `Keeper` constructor now takes a `codec.Marshaler` instead of a concrete Amino codec. This exact type
    provided is specified by `ModuleCdc`.
    * (x/evidence) [\#5634](https://github.com/cosmos/cosmos-sdk/pull/5634) Migrate the `x/evidence` module to use Protocol Buffers for state
  serialization instead of Amino.
        * The `internal` sub-package has been removed in order to expose the types proto file.
        * The module now accepts a `Codec` interface which extends the `codec.Marshaler` interface by
    requiring a concrete codec to know how to serialize `Evidence` types.
        * The `MsgSubmitEvidence` message has been removed in favor of `MsgSubmitEvidenceBase`. The application-level
    codec must now define the concrete `MsgSubmitEvidence` type which must implement the module's `MsgSubmitEvidence`
    interface.
    * (x/evidence) [\#5952](https://github.com/cosmos/cosmos-sdk/pull/5952) Remove parameters from `x/evidence` genesis and module state. The `x/evidence` module now solely uses Tendermint consensus parameters to determine of evidence is valid or not.
    * (x/gov) [\#5737](https://github.com/cosmos/cosmos-sdk/pull/5737) Migrate the `x/gov` module to use Protocol
  Buffers for state serialization instead of Amino.
        * `MsgSubmitProposal` will be removed in favor of the application-level proto-defined `MsgSubmitProposal` which
    implements the `MsgSubmitProposalI` interface. Applications should extend the `NewMsgSubmitProposalBase` type
    to define their own concrete `MsgSubmitProposal` types.
        * The module now accepts a `Codec` interface which extends the `codec.Marshaler` interface by
    requiring a concrete codec to know how to serialize `Proposal` types.
    * (x/mint) [\#5634](https://github.com/cosmos/cosmos-sdk/pull/5634) Migrate the `x/mint` module to use Protocol Buffers for state
  serialization instead of Amino.
        * The `internal` sub-package has been removed in order to expose the types proto file.
    * (x/slashing) [\#5627](https://github.com/cosmos/cosmos-sdk/pull/5627) Migrate the `x/slashing` module to use Protocol Buffers for state
  serialization instead of Amino. The exact codec used is `codec.HybridCodec` which utilizes Protobuf for binary encoding and Amino
  for JSON encoding.
        * The `Keeper` constructor now takes a `codec.Marshaler` instead of a concrete Amino codec. This exact type
    provided is specified by `ModuleCdc`.
    * (x/staking) [\#6844](https://github.com/cosmos/cosmos-sdk/pull/6844) Validators are now inserted into the unbonding queue based on their unbonding time and height. The relevant keeper APIs are modified to reflect these changes by now also requiring a height.
    * (x/staking) [\#6061](https://github.com/cosmos/cosmos-sdk/pull/6061) Allow a validator to immediately unjail when no signing info is present due to
  falling below their minimum self-delegation and never having been bonded. The validator may immediately unjail once they've met their minimum self-delegation.
    * (x/staking) [\#5600](https://github.com/cosmos/cosmos-sdk/pull/5600) Migrate the `x/staking` module to use Protocol Buffers for state
  serialization instead of Amino. The exact codec used is `codec.HybridCodec` which utilizes Protobuf for binary encoding and Amino
  for JSON encoding.
        * `BondStatus` is now of type `int32` instead of `byte`.
        * Types of `int16` in the `Params` type are now of type `int32`.
        * Every reference of `crypto.Pubkey` in context of a `Validator` is now of type string. `GetPubKeyFromBech32` must be used to get the `crypto.Pubkey`.
        * The `Keeper` constructor now takes a `codec.Marshaler` instead of a concrete Amino codec. This exact type
    provided is specified by `ModuleCdc`.
    * (x/staking) [\#7979](https://github.com/cosmos/cosmos-sdk/pull/7979) keeper pubkey storage serialization migration
      from bech32 to protobuf.
    * (x/supply) [\#6010](https://github.com/cosmos/cosmos-sdk/pull/6010) Removed the `x/supply` module by merging the existing types and APIs into the `x/bank` module.
    * (x/supply) [\#5533](https://github.com/cosmos/cosmos-sdk/pull/5533) Migrate the `x/supply` module to use Protocol Buffers for state
  serialization instead of Amino.
        * The `internal` sub-package has been removed in order to expose the types proto file.
        * The `x/supply` module now accepts a `Codec` interface which extends the `codec.Marshaler` interface by
    requiring a concrete codec to know how to serialize `SupplyI` types.
        * The `SupplyI` interface has been modified to no longer return `SupplyI` on methods. Instead the
    concrete type's receiver should modify the type.
    * (x/upgrade) [\#5659](https://github.com/cosmos/cosmos-sdk/pull/5659) Migrate the `x/upgrade` module to use Protocol
  Buffers for state serialization instead of Amino.
        * The `internal` sub-package has been removed in order to expose the types proto file.
        * The `x/upgrade` module now accepts a `codec.Marshaler` interface.

### Features

* **Baseapp / Client / REST**
    * (x/auth) [\#6213](https://github.com/cosmos/cosmos-sdk/issues/6213) Introduce new protobuf based path for transaction signing, see [ADR020](https://github.com/cosmos/cosmos-sdk/blob/master/docs/architecture/adr-020-protobuf-transaction-encoding.md) for more details
    * (x/auth) [\#6350](https://github.com/cosmos/cosmos-sdk/pull/6350) New sign-batch command to sign StdTx batch files.
    * (baseapp) [\#5803](https://github.com/cosmos/cosmos-sdk/pull/5803) Added support for taking state snapshots at regular height intervals, via options `snapshot-interval` and `snapshot-keep-recent`.
    * (baseapp) [\#7519](https://github.com/cosmos/cosmos-sdk/pull/7519) Add `ServiceMsgRouter` to BaseApp to handle routing of protobuf service `Msg`s. The two new types defined in ADR 031, `sdk.ServiceMsg` and `sdk.MsgRequest` are introduced with this router.
    * (client) [\#5921](https://github.com/cosmos/cosmos-sdk/issues/5921) Introduce new gRPC and gRPC Gateway based APIs for querying app & module data. See [ADR021](https://github.com/cosmos/cosmos-sdk/blob/master/docs/architecture/adr-021-protobuf-query-encoding.md) for more details
    * (cli) [\#7485](https://github.com/cosmos/cosmos-sdk/pull/7485) Introduce a new optional `--keyring-dir` flag that allows clients to specify a Keyring directory if it does not reside in the directory specified by `--home`.
    * (cli) [\#7221](https://github.com/cosmos/cosmos-sdk/pull/7221) Add the option of emitting amino encoded json from the CLI
    * (codec) [\#7519](https://github.com/cosmos/cosmos-sdk/pull/7519) `InterfaceRegistry` now inherits `jsonpb.AnyResolver`, and has a `RegisterCustomTypeURL` method to support ADR 031 packing of `Any`s. `AnyResolver` is now a required parameter to `RejectUnknownFields`.
    * (coin) [\#6755](https://github.com/cosmos/cosmos-sdk/pull/6755) Add custom regex validation for `Coin` denom by overwriting `CoinDenomRegex` when using `/types/coin.go`.
    * (config) [\#7265](https://github.com/cosmos/cosmos-sdk/pull/7265) Support Tendermint block pruning through a new `min-retain-blocks` configuration that can be set in either `app.toml` or via the CLI. This parameter is used in conjunction with other criteria to determine the height at which Tendermint should prune blocks.
    * (events) [\#7121](https://github.com/cosmos/cosmos-sdk/pull/7121) The application now derives what events are indexed by Tendermint via the `index-events` configuration in `app.toml`, which is a list of events taking the form `{eventType}.{attributeKey}`.
    * (tx) [\#6089](https://github.com/cosmos/cosmos-sdk/pull/6089) Transactions can now have a `TimeoutHeight` set which allows the transaction to be rejected if it's committed at a height greater than the timeout.
    * (rest) [\#6167](https://github.com/cosmos/cosmos-sdk/pull/6167) Support `max-body-bytes` CLI flag for the REST service.
    * (genesis) [\#7089](https://github.com/cosmos/cosmos-sdk/pull/7089) The `export` command now adds a `initial_height` field in the exported JSON. Baseapp's `CommitMultiStore` now also has a `SetInitialVersion` setter, so it can set the initial store version inside `InitChain` and start a new chain from a given height.
* **General**
    * (crypto/multisig) [\#6241](https://github.com/cosmos/cosmos-sdk/pull/6241) Add Multisig type directly to the repo. Previously this was in tendermint.
    * (codec/types) [\#8106](https://github.com/cosmos/cosmos-sdk/pull/8106) Adding `NewAnyWithCustomTypeURL` to correctly
     marshal Messages in TxBuilder.
    * (tests) [\#6489](https://github.com/cosmos/cosmos-sdk/pull/6489) Introduce package `testutil`, new in-process testing network framework for use in integration and unit tests.
    * (tx) Add new auth/tx gRPC & gRPC-Gateway endpoints for basic querying & broadcasting support
        * [\#7842](https://github.com/cosmos/cosmos-sdk/pull/7842) Add TxsByEvent gRPC endpoint
        * [\#7852](https://github.com/cosmos/cosmos-sdk/pull/7852) Add tx broadcast gRPC endpoint
    * (tx) [\#7688](https://github.com/cosmos/cosmos-sdk/pull/7688) Add a new Tx gRPC service with methods `Simulate` and `GetTx` (by hash).
    * (store) [\#5803](https://github.com/cosmos/cosmos-sdk/pull/5803) Added `rootmulti.Store` methods for taking and restoring snapshots, based on `iavl.Store` export/import.
    * (store) [\#6324](https://github.com/cosmos/cosmos-sdk/pull/6324) IAVL store query proofs now return CommitmentOp which wraps an ics23 CommitmentProof
    * (store) [\#6390](https://github.com/cosmos/cosmos-sdk/pull/6390) `RootMulti` store query proofs now return `CommitmentOp` which wraps `CommitmentProofs`
        * `store.Query` now only returns chained `ics23.CommitmentProof` wrapped in `merkle.Proof`
        * `ProofRuntime` only decodes and verifies `ics23.CommitmentProof`
* **Modules**
    * (modules) [\#5921](https://github.com/cosmos/cosmos-sdk/issues/5921) Introduction of Query gRPC service definitions along with REST annotations for gRPC Gateway for each module
    * (modules) [\#7540](https://github.com/cosmos/cosmos-sdk/issues/7540) Protobuf service definitions can now be used for
    packing `Msg`s in transactions as defined in [ADR 031](./docs/architecture/adr-031-msg-service.md). All modules now
    define a `Msg` protobuf service.
    * (x/auth/vesting) [\#7209](https://github.com/cosmos/cosmos-sdk/pull/7209) Create new `MsgCreateVestingAccount` message type along with CLI handler that allows for the creation of delayed and continuous vesting types.
    * (x/capability) [\#5828](https://github.com/cosmos/cosmos-sdk/pull/5828) Capability module integration as outlined in [ADR 3 - Dynamic Capability Store](https://github.com/cosmos/tree/master/docs/architecture/adr-003-dynamic-capability-store.md).
    * (x/crisis) `x/crisis` has a new function: `AddModuleInitFlags`, which will register optional crisis module flags for the start command.
    * (x/ibc) [\#5277](https://github.com/cosmos/cosmos-sdk/pull/5277) `x/ibc` changes from IBC alpha. For more details check the the [`x/ibc/core/spec`](https://github.com/cosmos/cosmos-sdk/tree/master/x/ibc/core/spec) directory, or the ICS specs below:
        * [ICS 002 - Client Semantics](https://github.com/cosmos/ics/tree/master/spec/ics-002-client-semantics) subpackage
        * [ICS 003 - Connection Semantics](https://github.com/cosmos/ics/blob/master/spec/ics-003-connection-semantics) subpackage
        * [ICS 004 - Channel and Packet Semantics](https://github.com/cosmos/ics/blob/master/spec/ics-004-channel-and-packet-semantics) subpackage
        * [ICS 005 - Port Allocation](https://github.com/cosmos/ics/blob/master/spec/ics-005-port-allocation) subpackage
        * [ICS 006 - Solo Machine Client](https://github.com/cosmos/ics/tree/master/spec/ics-006-solo-machine-client) subpackage
        * [ICS 007 - Tendermint Client](https://github.com/cosmos/ics/blob/master/spec/ics-007-tendermint-client) subpackage
        * [ICS 009 - Loopback Client](https://github.com/cosmos/ics/tree/master/spec/ics-009-loopback-client) subpackage
        * [ICS 020 - Fungible Token Transfer](https://github.com/cosmos/ics/tree/master/spec/ics-020-fungible-token-transfer) subpackage
        * [ICS 023 - Vector Commitments](https://github.com/cosmos/ics/tree/master/spec/ics-023-vector-commitments) subpackage
        * [ICS 024 - Host State Machine Requirements](https://github.com/cosmos/ics/tree/master/spec/ics-024-host-requirements) subpackage
    * (x/ibc) [\#6374](https://github.com/cosmos/cosmos-sdk/pull/6374) ICS-23 Verify functions will now accept and verify ics23 CommitmentProofs exclusively
    * (x/params) [\#6005](https://github.com/cosmos/cosmos-sdk/pull/6005) Add new CLI command for querying raw x/params parameters by subspace and key.

### Bug Fixes

* **Baseapp / Client / REST**
    * (client) [\#5964](https://github.com/cosmos/cosmos-sdk/issues/5964) `--trust-node` is now false by default - for real. Users must ensure it is set to true if they don't want to enable the verifier.
    * (client) [\#6402](https://github.com/cosmos/cosmos-sdk/issues/6402) Fix `keys add` `--algo` flag which only worked for Tendermint's `secp256k1` default key signing algorithm.
    * (client) [\#7699](https://github.com/cosmos/cosmos-sdk/pull/7699) Fix panic in context when setting invalid nodeURI. `WithNodeURI` does not set the `Client` in the context.
    * (export) [\#6510](https://github.com/cosmos/cosmos-sdk/pull/6510/) Field TimeIotaMs now is included in genesis file while exporting.
    * (rest) [\#5906](https://github.com/cosmos/cosmos-sdk/pull/5906) Fix an issue that make some REST calls panic when sending invalid or incomplete requests.
    * (crypto) [\#7966](https://github.com/cosmos/cosmos-sdk/issues/7966) `Bip44Params` `String()` function now correctly
      returns the absolute HD path by adding the `m/` prefix.
    * (crypto/keyring) [\#5844](https://github.com/cosmos/cosmos-sdk/pull/5844) `Keyring.Sign()` methods no longer decode amino signatures when method receivers
  are offline/multisig keys.
    * (store) [\#7415](https://github.com/cosmos/cosmos-sdk/pull/7415) Allow new stores to be registered during on-chain upgrades.
* **Modules**
    * (modules) [\#5569](https://github.com/cosmos/cosmos-sdk/issues/5569) `InitGenesis`, for the relevant modules, now ensures module accounts exist.
    * (x/auth) [\#5892](https://github.com/cosmos/cosmos-sdk/pull/5892) Add `RegisterKeyTypeCodec` to register new
  types (eg. keys) to the `auth` module internal amino codec.
    * (x/bank) [\#6536](https://github.com/cosmos/cosmos-sdk/pull/6536) Fix bug in `WriteGeneratedTxResponse` function used by multiple
  REST endpoints. Now it writes a Tx in StdTx format.
    * (x/genutil) [\#5938](https://github.com/cosmos/cosmos-sdk/pull/5938) Fix `InitializeNodeValidatorFiles` error handling.
    * (x/gentx) [\#8183](https://github.com/cosmos/cosmos-sdk/pull/8183) change gentx cmd amount to arg from flag
    * (x/gov) [#7641](https://github.com/cosmos/cosmos-sdk/pull/7641) Fix tally calculation precision error.
    * (x/staking) [\#6529](https://github.com/cosmos/cosmos-sdk/pull/6529) Export validator addresses (previously was empty).
    * (x/staking) [\#5949](https://github.com/cosmos/cosmos-sdk/pull/5949) Skip staking `HistoricalInfoKey` in simulations as headers are not exported.
    * (x/staking) [\#6061](https://github.com/cosmos/cosmos-sdk/pull/6061) Allow a validator to immediately unjail when no signing info is present due to
falling below their minimum self-delegation and never having been bonded. The validator may immediately unjail once they've met their minimum self-delegation.
* **General**
    * (types) [\#7038](https://github.com/cosmos/cosmos-sdk/issues/7038) Fix infinite looping of `ApproxRoot` by including a hard-coded maximum iterations limit of 100.
    * (types) [\#7084](https://github.com/cosmos/cosmos-sdk/pull/7084) Fix panic when calling `BigInt()` on an uninitialized `Int`.
    * (simulation) [\#7129](https://github.com/cosmos/cosmos-sdk/issues/7129) Fix support for custom `Account` and key types on auth's simulation.


### Improvements

* **Baseapp / Client / REST**
    * (baseapp) [\#6186](https://github.com/cosmos/cosmos-sdk/issues/6186) Support emitting events during `AnteHandler` execution.
    * (baseapp) [\#6053](https://github.com/cosmos/cosmos-sdk/pull/6053) Customizable panic recovery handling added for `app.runTx()` method (as proposed in the [ADR 22](https://github.com/cosmos/cosmos-sdk/blob/master/docs/architecture/adr-022-custom-panic-handling.md)). Adds ability for developers to register custom panic handlers extending standard ones.
    * (client) [\#5810](https://github.com/cosmos/cosmos-sdk/pull/5810) Added a new `--offline` flag that allows commands to be executed without an
  internet connection. Previously, `--generate-only` served this purpose in addition to only allowing txs to be generated. Now, `--generate-only` solely
  allows txs to be generated without being broadcasted and disallows Keybase use and `--offline` allows the use of Keybase but does not allow any
  functionality that requires an online connection.
    * (cli) [#7764](https://github.com/cosmos/cosmos-sdk/pull/7764) Update x/banking and x/crisis InitChain to improve node startup time
    * (client) [\#5856](https://github.com/cosmos/cosmos-sdk/pull/5856) Added the possibility to set `--offline` flag with config command.
    * (client) [\#5895](https://github.com/cosmos/cosmos-sdk/issues/5895) show config options in the config command's help screen.
    * (client/keys) [\#8043](https://github.com/cosmos/cosmos-sdk/pull/8043) Add support for export of unarmored private key
    * (client/tx) [\#7801](https://github.com/cosmos/cosmos-sdk/pull/7801) Update sign-batch multisig to work online
    * (x/genutil) [\#8099](https://github.com/cosmos/cosmos-sdk/pull/8099) `init` now supports a `--recover` flag to recover
      the private validator key from a given mnemonic
* **Modules**
    * (x/auth) [\#5702](https://github.com/cosmos/cosmos-sdk/pull/5702) Add parameter querying support for `x/auth`.
    * (x/auth/ante) [\#6040](https://github.com/cosmos/cosmos-sdk/pull/6040) `AccountKeeper` interface used for `NewAnteHandler` and handler's decorators to add support of using custom `AccountKeeper` implementations.
    * (x/evidence) [\#5952](https://github.com/cosmos/cosmos-sdk/pull/5952) Tendermint Consensus parameters can now be changed via parameter change proposals through `x/gov`.
    * (x/evidence) [\#5961](https://github.com/cosmos/cosmos-sdk/issues/5961) Add `StoreDecoder` simulation for evidence module.
    * (x/ibc) [\#5948](https://github.com/cosmos/cosmos-sdk/issues/5948) Add `InitGenesis` and `ExportGenesis` functions for `ibc` module.
    * (x/ibc-transfer) [\#6871](https://github.com/cosmos/cosmos-sdk/pull/6871) Implement [ADR 001 - Coin Source Tracing](./docs/architecture/adr-001-coin-source-tracing.md).
    * (x/staking) [\#6059](https://github.com/cosmos/cosmos-sdk/pull/6059) Updated `HistoricalEntries` parameter default to 100.
    * (x/staking) [\#5584](https://github.com/cosmos/cosmos-sdk/pull/5584) Add util function `ToTmValidator` that converts a `staking.Validator` type to `*tmtypes.Validator`.
    * (x/staking) [\#6163](https://github.com/cosmos/cosmos-sdk/pull/6163) CLI and REST call to unbonding delegations and delegations now accept
  pagination.
    * (x/staking) [\#8178](https://github.com/cosmos/cosmos-sdk/pull/8178) Update default historical header number for stargate
* **General**
    * (crypto) [\#7987](https://github.com/cosmos/cosmos-sdk/pull/7987) Fix the inconsistency of CryptoCdc, only use
      `codec/legacy.Cdc`.
    * (logging) [\#8072](https://github.com/cosmos/cosmos-sdk/pull/8072) Refactor logging:
        * Use [zerolog](https://github.com/rs/zerolog) over Tendermint's go-kit logging wrapper.
        * Introduce Tendermint's `--log_format=plain|json` flag. Using format `json` allows for emitting structured JSON
    logs which can be consumed by an external logging facility (e.g. Loggly). Both formats log to STDERR.
        * The existing `--log_level` flag and it's default value now solely relates to the global logging
    level (e.g. `info`, `debug`, etc...) instead of `<module>:<level>`.
    * (rest) [#7649](https://github.com/cosmos/cosmos-sdk/pull/7649) Return an unsigned tx in legacy GET /tx endpoint when signature conversion fails
    * (simulation) [\#6002](https://github.com/cosmos/cosmos-sdk/pull/6002) Add randomized consensus params into simulation.
    * (store) [\#6481](https://github.com/cosmos/cosmos-sdk/pull/6481) Move `SimpleProofsFromMap` from Tendermint into the SDK.
    * (store) [\#6719](https://github.com/cosmos/cosmos-sdk/6754) Add validity checks to stores for nil and empty keys.
    * (SDK) Updated dependencies
        * Updated iavl dependency to v0.15.3
        * Update tendermint to v0.34.1
    * (types) [\#7027](https://github.com/cosmos/cosmos-sdk/pull/7027) `Coin(s)` and `DecCoin(s)` updates:
        * Bump denomination max length to 128
        * Allow uppercase letters and numbers in denominations to support [ADR 001](./docs/architecture/adr-001-coin-source-tracing.md)
        * Added `Validate` function that returns a descriptive error
    * (types) [\#5581](https://github.com/cosmos/cosmos-sdk/pull/5581) Add convenience functions {,Must}Bech32ifyAddressBytes.
    * (types/module) [\#5724](https://github.com/cosmos/cosmos-sdk/issues/5724) The `types/module` package does no longer depend on `x/simulation`.
    * (types) [\#5585](https://github.com/cosmos/cosmos-sdk/pull/5585) IBC additions:
        * `Coin` denomination max lenght has been increased to 32.
        * Added `CapabilityKey` alias for `StoreKey` to match IBC spec.
    * (types/rest) [\#5900](https://github.com/cosmos/cosmos-sdk/pull/5900) Add Check*Error function family to spare developers from replicating tons of boilerplate code.
    * (types) [\#6128](https://github.com/cosmos/cosmos-sdk/pull/6137) Add `String()` method to `GasMeter`.
    * (types) [\#6195](https://github.com/cosmos/cosmos-sdk/pull/6195) Add codespace to broadcast(sync/async) response.
    * (types) \#6897 Add KV type from tendermint to `types` directory.
    * (version) [\#7848](https://github.com/cosmos/cosmos-sdk/pull/7848) [\#7941](https://github.com/cosmos/cosmos-sdk/pull/7941)
    `version --long` output now shows the list of build dependencies and replaced build dependencies.

## [v0.39.1](https://github.com/cosmos/cosmos-sdk/releases/tag/v0.39.1) - 2020-08-11

### Client Breaking

* (x/auth) [\#6861](https://github.com/cosmos/cosmos-sdk/pull/6861) Remove public key Bech32 encoding for all account types for JSON serialization, instead relying on direct Amino encoding. In addition, JSON serialization utilizes Amino instead of the Go stdlib, so integers are treated as strings.

### Improvements

* (client) [\#6853](https://github.com/cosmos/cosmos-sdk/pull/6853) Add --unsafe-cors flag.

## [v0.39.0](https://github.com/cosmos/cosmos-sdk/releases/tag/v0.39.0) - 2020-07-20

### Improvements

* (deps) Bump IAVL version to [v0.14.0](https://github.com/cosmos/iavl/releases/tag/v0.14.0)
* (client) [\#5585](https://github.com/cosmos/cosmos-sdk/pull/5585) `CLIContext` additions:
    * Introduce `QueryABCI` that returns the full `abci.ResponseQuery` with inclusion Merkle proofs.
    * Added `prove` flag for Merkle proof verification.
* (x/staking) [\#6791)](https://github.com/cosmos/cosmos-sdk/pull/6791) Close {UBDQueue,RedelegationQueu}Iterator once used.

### API Breaking Changes

* (baseapp) [\#5837](https://github.com/cosmos/cosmos-sdk/issues/5837) Transaction simulation now returns a `SimulationResponse` which contains the `GasInfo` and `Result` from the execution.

### Client Breaking Changes

* (x/auth) [\#6745](https://github.com/cosmos/cosmos-sdk/issues/6745) Remove BaseAccount's custom JSON {,un}marshalling.

### Bug Fixes

* (store) [\#6475](https://github.com/cosmos/cosmos-sdk/pull/6475) Revert IAVL pruning functionality introduced in
[v0.13.0](https://github.com/cosmos/iavl/releases/tag/v0.13.0),
where the IAVL no longer keeps states in-memory in which it flushes periodically. IAVL now commits and
flushes every state to disk as it did pre-v0.13.0. The SDK's multi-store will track and ensure the proper
heights are pruned. The operator can set the pruning options via a `pruning` config via the CLI or
through `app.toml`. The `pruning` flag exposes `default|everything|nothing|custom` as options --
see docs for further details. If the operator chooses `custom`, they may provide granular pruning
options `pruning-keep-recent`, `pruning-keep-every`, and `pruning-interval`. The former two options
dictate how many recent versions are kept on disk and the offset of what versions are kept after that
respectively, and the latter defines the height interval in which versions are deleted in a batch.
**Note, there are some client-facing API breaking changes with regard to IAVL, stores, and pruning settings.**
* (x/distribution) [\#6210](https://github.com/cosmos/cosmos-sdk/pull/6210) Register `MsgFundCommunityPool` in distribution amino codec.
* (types) [\#5741](https://github.com/cosmos/cosmos-sdk/issues/5741) Prevent `ChainAnteDecorators()` from panicking when empty `AnteDecorator` slice is supplied.
* (baseapp) [\#6306](https://github.com/cosmos/cosmos-sdk/issues/6306) Prevent events emitted by the antehandler from being persisted between transactions.
* (client/keys) [\#5091](https://github.com/cosmos/cosmos-sdk/issues/5091) `keys parse` does not honor client app's configuration.
* (x/bank) [\#6674](https://github.com/cosmos/cosmos-sdk/pull/6674) Create account if recipient does not exist on handing `MsgMultiSend`.
* (x/auth) [\#6287](https://github.com/cosmos/cosmos-sdk/pull/6287) Fix nonce stuck when sending multiple transactions from an account in a same block.

## [v0.38.5] - 2020-07-02

### Improvements

* (tendermint) Bump Tendermint version to [v0.33.6](https://github.com/tendermint/tendermint/releases/tag/v0.33.6).

## [v0.38.4] - 2020-05-21

### Bug Fixes

* (x/auth) [\#5950](https://github.com/cosmos/cosmos-sdk/pull/5950) Fix `IncrementSequenceDecorator` to use is `IsReCheckTx` instead of `IsCheckTx` to allow account sequence incrementing.

## [v0.38.3] - 2020-04-09

### Improvements

* (tendermint) Bump Tendermint version to [v0.33.3](https://github.com/tendermint/tendermint/releases/tag/v0.33.3).

## [v0.38.2] - 2020-03-25

### Bug Fixes

* (baseapp) [\#5718](https://github.com/cosmos/cosmos-sdk/pull/5718) Remove call to `ctx.BlockGasMeter` during failed message validation which resulted in a panic when the tx execution mode was `CheckTx`.
* (x/genutil) [\#5775](https://github.com/cosmos/cosmos-sdk/pull/5775) Fix `ExportGenesis` in `x/genutil` to export default genesis state (`[]`) instead of `null`.
* (client) [\#5618](https://github.com/cosmos/cosmos-sdk/pull/5618) Fix crash on the client when the verifier is not set.
* (crypto/keys/mintkey) [\#5823](https://github.com/cosmos/cosmos-sdk/pull/5823) fix errors handling in `UnarmorPubKeyBytes` (underlying armoring function's return error was not being checked).
* (x/distribution) [\#5620](https://github.com/cosmos/cosmos-sdk/pull/5620) Fix nil pointer deref in distribution tax/reward validation helpers.

### Improvements

* (rest) [\#5648](https://github.com/cosmos/cosmos-sdk/pull/5648) Enhance /txs usability:
    * Add `tx.minheight` key to filter transaction with an inclusive minimum block height
    * Add `tx.maxheight` key to filter transaction with an inclusive maximum block height
* (crypto/keys) [\#5739](https://github.com/cosmos/cosmos-sdk/pull/5739) Print an error message if the password input failed.

## [v0.38.1] - 2020-02-11

### Improvements

* (modules) [\#5597](https://github.com/cosmos/cosmos-sdk/pull/5597) Add `amount` event attribute to the `complete_unbonding`
and `complete_redelegation` events that reflect the total balances of the completed unbondings and redelegations
respectively.

### Bug Fixes

* (types) [\#5579](https://github.com/cosmos/cosmos-sdk/pull/5579) The IAVL `Store#Commit` method has been refactored to
delete a flushed version if it is not a snapshot version. The root multi-store now keeps track of `commitInfo` instead
of `types.CommitID`. During `Commit` of the root multi-store, `lastCommitInfo` is updated from the saved state
and is only flushed to disk if it is a snapshot version. During `Query` of the root multi-store, if the request height
is the latest height, we'll use the store's `lastCommitInfo`. Otherwise, we fetch `commitInfo` from disk.
* (x/bank) [\#5531](https://github.com/cosmos/cosmos-sdk/issues/5531) Added missing amount event to MsgMultiSend, emitted for each output.
* (x/gov) [\#5622](https://github.com/cosmos/cosmos-sdk/pull/5622) Track any events emitted from a proposal's handler upon successful execution.

## [v0.38.0] - 2020-01-23

### State Machine Breaking

* (genesis) [\#5506](https://github.com/cosmos/cosmos-sdk/pull/5506) The `x/distribution` genesis state
  now includes `params` instead of individual parameters.
* (genesis) [\#5017](https://github.com/cosmos/cosmos-sdk/pull/5017) The `x/genaccounts` module has been
deprecated and all components removed except the `legacy/` package. This requires changes to the
genesis state. Namely, `accounts` now exist under `app_state.auth.accounts`. The corresponding migration
logic has been implemented for v0.38 target version. Applications can migrate via:
`$ {appd} migrate v0.38 genesis.json`.
* (modules) [\#5299](https://github.com/cosmos/cosmos-sdk/pull/5299) Handling of `ABCIEvidenceTypeDuplicateVote`
  during `BeginBlock` along with the corresponding parameters (`MaxEvidenceAge`) have moved from the
  `x/slashing` module to the `x/evidence` module.

### API Breaking Changes

* (modules) [\#5506](https://github.com/cosmos/cosmos-sdk/pull/5506) Remove individual setters of `x/distribution` parameters. Instead, follow the module spec in getting parameters, setting new value(s) and finally calling `SetParams`.
* (types) [\#5495](https://github.com/cosmos/cosmos-sdk/pull/5495) Remove redundant `(Must)Bech32ify*` and `(Must)Get*KeyBech32` functions in favor of `(Must)Bech32ifyPubKey` and `(Must)GetPubKeyFromBech32` respectively, both of which take a `Bech32PubKeyType` (string).
* (types) [\#5430](https://github.com/cosmos/cosmos-sdk/pull/5430) `DecCoins#Add` parameter changed from `DecCoins`
to `...DecCoin`, `Coins#Add` parameter changed from `Coins` to `...Coin`.
* (baseapp/types) [\#5421](https://github.com/cosmos/cosmos-sdk/pull/5421) The `Error` interface (`types/errors.go`)
has been removed in favor of the concrete type defined in `types/errors/` which implements the standard `error` interface.
    * As a result, the `Handler` and `Querier` implementations now return a standard `error`.
  Within `BaseApp`, `runTx` now returns a `(GasInfo, *Result, error)` tuple and `runMsgs` returns a
  `(*Result, error)` tuple. A reference to a `Result` is now used to indicate success whereas an error
  signals an invalid message or failed message execution. As a result, the fields `Code`, `Codespace`,
  `GasWanted`, and `GasUsed` have been removed the `Result` type. The latter two fields are now found
  in the `GasInfo` type which is always returned regardless of execution outcome.
    * Note to developers: Since all handlers and queriers must now return a standard `error`, the `types/errors/`
  package contains all the relevant and pre-registered errors that you typically work with. A typical
  error returned will look like `sdkerrors.Wrap(sdkerrors.ErrUnknownRequest, "...")`. You can retrieve
  relevant ABCI information from the error via `ABCIInfo`.
* (client) [\#5442](https://github.com/cosmos/cosmos-sdk/pull/5442) Remove client/alias.go as it's not necessary and
components can be imported directly from the packages.
* (store) [\#4748](https://github.com/cosmos/cosmos-sdk/pull/4748) The `CommitMultiStore` interface
now requires a `SetInterBlockCache` method. Applications that do not wish to support this can simply
have this method perform a no-op.
* (modules) [\#4665](https://github.com/cosmos/cosmos-sdk/issues/4665) Refactored `x/gov` module structure and dev-UX:
    * Prepare for module spec integration
    * Update gov keys to use big endian encoding instead of little endian
* (modules) [\#5017](https://github.com/cosmos/cosmos-sdk/pull/5017) The `x/genaccounts` module has been deprecated and all components removed except the `legacy/` package.
* [\#4486](https://github.com/cosmos/cosmos-sdk/issues/4486) Vesting account types decoupled from the `x/auth` module and now live under `x/auth/vesting`. Applications wishing to use vesting account types must be sure to register types via `RegisterCodec` under the new vesting package.
* [\#4486](https://github.com/cosmos/cosmos-sdk/issues/4486) The `NewBaseVestingAccount` constructor returns an error
if the provided arguments are invalid.
* (x/auth) [\#5006](https://github.com/cosmos/cosmos-sdk/pull/5006) Modular `AnteHandler` via composable decorators:
    * The `AnteHandler` interface now returns `(newCtx Context, err error)` instead of `(newCtx Context, result sdk.Result, abort bool)`
    * The `NewAnteHandler` function returns an `AnteHandler` function that returns the new `AnteHandler`
  interface and has been moved into the `auth/ante` directory.
    * `ValidateSigCount`, `ValidateMemo`, `ProcessPubKey`, `EnsureSufficientMempoolFee`, and `GetSignBytes`
  have all been removed as public functions.
    * Invalid Signatures may return `InvalidPubKey` instead of `Unauthorized` error, since the transaction
  will first hit `SetPubKeyDecorator` before the `SigVerificationDecorator` runs.
    * `StdTx#GetSignatures` will return an array of just signature byte slices `[][]byte` instead of
  returning an array of `StdSignature` structs. To replicate the old behavior, use the public field
  `StdTx.Signatures` to get back the array of StdSignatures `[]StdSignature`.
* (modules) [\#5299](https://github.com/cosmos/cosmos-sdk/pull/5299) `HandleDoubleSign` along with params `MaxEvidenceAge` and `DoubleSignJailEndTime` have moved from the `x/slashing` module to the `x/evidence` module.
* (keys) [\#4941](https://github.com/cosmos/cosmos-sdk/issues/4941) Keybase concrete types constructors such as `NewKeyBaseFromDir` and `NewInMemory` now accept optional parameters of type `KeybaseOption`. These
optional parameters are also added on the keys sub-commands functions, which are now public, and allows
these options to be set on the commands or ignored to default to previous behavior.
* [\#5547](https://github.com/cosmos/cosmos-sdk/pull/5547) `NewKeyBaseFromHomeFlag` constructor has been removed.
* [\#5439](https://github.com/cosmos/cosmos-sdk/pull/5439) Further modularization was done to the `keybase`
package to make it more suitable for use with different key formats and algorithms:
    * The `WithKeygenFunc` function added as a `KeybaseOption` which allows a custom bytes to key
    implementation to be defined when keys are created.
    * The `WithDeriveFunc` function added as a `KeybaseOption` allows custom logic for deriving a key
    from a mnemonic, bip39 password, and HD Path.
    * BIP44 is no longer build into `keybase.CreateAccount()`. It is however the default when using
    the `client/keys` add command.
    * `SupportedAlgos` and `SupportedAlgosLedger` functions return a slice of `SigningAlgo`s that are
    supported by the keybase and the ledger integration respectively.
* (simapp) [\#5419](https://github.com/cosmos/cosmos-sdk/pull/5419) The `helpers.GenTx()` now accepts a gas argument.
* (baseapp) [\#5455](https://github.com/cosmos/cosmos-sdk/issues/5455) A `sdk.Context` is now passed into the `router.Route()` function.

### Client Breaking Changes

* (rest) [\#5270](https://github.com/cosmos/cosmos-sdk/issues/5270) All account types now implement custom JSON serialization.
* (rest) [\#4783](https://github.com/cosmos/cosmos-sdk/issues/4783) The balance field in the DelegationResponse type is now sdk.Coin instead of sdk.Int
* (x/auth) [\#5006](https://github.com/cosmos/cosmos-sdk/pull/5006) The gas required to pass the `AnteHandler` has
increased significantly due to modular `AnteHandler` support. Increase GasLimit accordingly.
* (rest) [\#5336](https://github.com/cosmos/cosmos-sdk/issues/5336) `MsgEditValidator` uses `description` instead of `Description` as a JSON key.
* (keys) [\#5097](https://github.com/cosmos/cosmos-sdk/pull/5097) Due to the keybase -> keyring transition, keys need to be migrated. See `keys migrate` command for more info.
* (x/auth) [\#5424](https://github.com/cosmos/cosmos-sdk/issues/5424) Drop `decode-tx` command from x/auth/client/cli, duplicate of the `decode` command.

### Features

* (store) [\#5435](https://github.com/cosmos/cosmos-sdk/pull/5435) New iterator for paginated requests. Iterator limits DB reads to the range of the requested page.
* (x/evidence) [\#5240](https://github.com/cosmos/cosmos-sdk/pull/5240) Initial implementation of the `x/evidence` module.
* (cli) [\#5212](https://github.com/cosmos/cosmos-sdk/issues/5212) The `q gov proposals` command now supports pagination.
* (store) [\#4724](https://github.com/cosmos/cosmos-sdk/issues/4724) Multistore supports substore migrations upon load. New `rootmulti.Store.LoadLatestVersionAndUpgrade` method in
`Baseapp` supports `StoreLoader` to enable various upgrade strategies. It no
longer panics if the store to load contains substores that we didn't explicitly mount.
* [\#4972](https://github.com/cosmos/cosmos-sdk/issues/4972) A `TxResponse` with a corresponding code
and tx hash will be returned for specific Tendermint errors:
    * `CodeTxInMempoolCache`
    * `CodeMempoolIsFull`
    * `CodeTxTooLarge`
* [\#3872](https://github.com/cosmos/cosmos-sdk/issues/3872) Implement a RESTful endpoint and cli command to decode transactions.
* (keys) [\#4754](https://github.com/cosmos/cosmos-sdk/pull/4754) Introduce new Keybase implementation that can
leverage operating systems' built-in functionalities to securely store secrets. MacOS users may encounter
the following [issue](https://github.com/keybase/go-keychain/issues/47) with the `go-keychain` library. If
you encounter this issue, you must upgrade your xcode command line tools to version >= `10.2`. You can
upgrade via: `sudo rm -rf /Library/Developer/CommandLineTools; xcode-select --install`. Verify the
correct version via: `pkgutil --pkg-info=com.apple.pkg.CLTools_Executables`.
* [\#5355](https://github.com/cosmos/cosmos-sdk/pull/5355) Client commands accept a new `--keyring-backend` option through which users can specify which backend should be used
by the new key store:
    * `os`: use OS default credentials storage (default).
    * `file`: use encrypted file-based store.
    * `kwallet`: use [KDE Wallet](https://utils.kde.org/projects/kwalletmanager/) service.
    * `pass`: use the [pass](https://www.passwordstore.org/) command line password manager.
    * `test`: use password-less key store. _For testing purposes only. Use it at your own risk._
* (keys) [\#5097](https://github.com/cosmos/cosmos-sdk/pull/5097) New `keys migrate` command to assist users migrate their keys
to the new keyring.
* (keys) [\#5366](https://github.com/cosmos/cosmos-sdk/pull/5366) `keys list` now accepts a `--list-names` option to list key names only, whilst the `keys delete`
command can delete multiple keys by passing their names as arguments. The aforementioned commands can then be piped together, e.g.
`appcli keys list -n | xargs appcli keys delete`
* (modules) [\#4233](https://github.com/cosmos/cosmos-sdk/pull/4233) Add upgrade module that coordinates software upgrades of live chains.
* [\#4486](https://github.com/cosmos/cosmos-sdk/issues/4486) Introduce new `PeriodicVestingAccount` vesting account type
that allows for arbitrary vesting periods.
* (baseapp) [\#5196](https://github.com/cosmos/cosmos-sdk/pull/5196) Baseapp has a new `runTxModeReCheck` to allow applications to skip expensive and unnecessary re-checking of transactions.
* (types) [\#5196](https://github.com/cosmos/cosmos-sdk/pull/5196) Context has new `IsRecheckTx() bool` and `WithIsReCheckTx(bool) Context` methods to to be used in the `AnteHandler`.
* (x/auth/ante) [\#5196](https://github.com/cosmos/cosmos-sdk/pull/5196) AnteDecorators have been updated to avoid unnecessary checks when `ctx.IsReCheckTx() == true`
* (x/auth) [\#5006](https://github.com/cosmos/cosmos-sdk/pull/5006) Modular `AnteHandler` via composable decorators:
    * The `AnteDecorator` interface has been introduced to allow users to implement modular `AnteHandler`
  functionality that can be composed together to create a single `AnteHandler` rather than implementing
  a custom `AnteHandler` completely from scratch, where each `AnteDecorator` allows for custom behavior in
  tightly defined and logically isolated manner. These custom `AnteDecorator` can then be chained together
  with default `AnteDecorator` or third-party `AnteDecorator` to create a modularized `AnteHandler`
  which will run each `AnteDecorator` in the order specified in `ChainAnteDecorators`. For details
  on the new architecture, refer to the [ADR](docs/architecture/adr-010-modular-antehandler.md).
    * `ChainAnteDecorators` function has been introduced to take in a list of `AnteDecorators` and chain
  them in sequence and return a single `AnteHandler`:
        * `SetUpContextDecorator`: Sets `GasMeter` in context and creates defer clause to recover from any
    `OutOfGas` panics in future AnteDecorators and return `OutOfGas` error to `BaseApp`. It MUST be the
    first `AnteDecorator` in the chain for any application that uses gas (or another one that sets the gas meter).
        * `ValidateBasicDecorator`: Calls tx.ValidateBasic and returns any non-nil error.
        * `ValidateMemoDecorator`: Validates tx memo with application parameters and returns any non-nil error.
        * `ConsumeGasTxSizeDecorator`: Consumes gas proportional to the tx size based on application parameters.
        * `MempoolFeeDecorator`: Checks if fee is above local mempool `minFee` parameter during `CheckTx`.
        * `DeductFeeDecorator`: Deducts the `FeeAmount` from first signer of the transaction.
        * `SetPubKeyDecorator`: Sets pubkey of account in any account that does not already have pubkey saved in state machine.
        * `SigGasConsumeDecorator`: Consume parameter-defined amount of gas for each signature.
        * `SigVerificationDecorator`: Verify each signature is valid, return if there is an error.
        * `ValidateSigCountDecorator`: Validate the number of signatures in tx based on app-parameters.
        * `IncrementSequenceDecorator`: Increments the account sequence for each signer to prevent replay attacks.
* (cli) [\#5223](https://github.com/cosmos/cosmos-sdk/issues/5223) Cosmos Ledger App v2.0.0 is now supported. The changes are backwards compatible and App v1.5.x is still supported.
* (x/staking) [\#5380](https://github.com/cosmos/cosmos-sdk/pull/5380) Introduced ability to store historical info entries in staking keeper, allows applications to introspect specified number of past headers and validator sets
    * Introduces new parameter `HistoricalEntries` which allows applications to determine how many recent historical info entries they want to persist in store. Default value is 0.
    * Introduces cli commands and rest routes to query historical information at a given height
* (modules) [\#5249](https://github.com/cosmos/cosmos-sdk/pull/5249) Funds are now allowed to be directly sent to the community pool (via the distribution module account).
* (keys) [\#4941](https://github.com/cosmos/cosmos-sdk/issues/4941) Introduce keybase option to allow overriding the default private key implementation of a key generated through the `keys add` cli command.
* (keys) [\#5439](https://github.com/cosmos/cosmos-sdk/pull/5439) Flags `--algo` and `--hd-path` are added to
  `keys add` command in order to make use of keybase modularized. By default, it uses (0, 0) bip44
  HD path and secp256k1 keys, so is non-breaking.
* (types) [\#5447](https://github.com/cosmos/cosmos-sdk/pull/5447) Added `ApproxRoot` function to sdk.Decimal type in order to get the nth root for a decimal number, where n is a positive integer.
    * An `ApproxSqrt` function was also added for convenience around the common case of n=2.

### Improvements

* (iavl) [\#5538](https://github.com/cosmos/cosmos-sdk/pull/5538) Remove manual IAVL pruning in favor of IAVL's internal pruning strategy.
* (server) [\#4215](https://github.com/cosmos/cosmos-sdk/issues/4215) The `--pruning` flag
has been moved to the configuration file, to allow easier node configuration.
* (cli) [\#5116](https://github.com/cosmos/cosmos-sdk/issues/5116) The `CLIContext` now supports multiple verifiers
when connecting to multiple chains. The connecting chain's `CLIContext` will have to have the correct
chain ID and node URI or client set. To use a `CLIContext` with a verifier for another chain:

  ```go
  // main or parent chain (chain as if you're running without IBC)
  mainCtx := context.NewCLIContext()

  // connecting IBC chain
  sideCtx := context.NewCLIContext().
    WithChainID(sideChainID).
    WithNodeURI(sideChainNodeURI) // or .WithClient(...)

  sideCtx = sideCtx.WithVerifier(
    context.CreateVerifier(sideCtx, context.DefaultVerifierCacheSize),
  )
  ```

* (modules) [\#5017](https://github.com/cosmos/cosmos-sdk/pull/5017) The `x/auth` package now supports
generalized genesis accounts through the `GenesisAccount` interface.
* (modules) [\#4762](https://github.com/cosmos/cosmos-sdk/issues/4762) Deprecate remove and add permissions in ModuleAccount.
* (modules) [\#4760](https://github.com/cosmos/cosmos-sdk/issues/4760) update `x/auth` to match module spec.
* (modules) [\#4814](https://github.com/cosmos/cosmos-sdk/issues/4814) Add security contact to Validator description.
* (modules) [\#4875](https://github.com/cosmos/cosmos-sdk/issues/4875) refactor integration tests to use SimApp and separate test package
* (sdk) [\#4566](https://github.com/cosmos/cosmos-sdk/issues/4566) Export simulation's parameters and app state to JSON in order to reproduce bugs and invariants.
* (sdk) [\#4640](https://github.com/cosmos/cosmos-sdk/issues/4640) improve import/export simulation errors by extending `DiffKVStores` to return an array of `KVPairs` that are then compared to check for inconsistencies.
* (sdk) [\#4717](https://github.com/cosmos/cosmos-sdk/issues/4717) refactor `x/slashing` to match the new module spec
* (sdk) [\#4758](https://github.com/cosmos/cosmos-sdk/issues/4758) update `x/genaccounts` to match module spec
* (simulation) [\#4824](https://github.com/cosmos/cosmos-sdk/issues/4824) `PrintAllInvariants` flag will print all failed invariants
* (simulation) [\#4490](https://github.com/cosmos/cosmos-sdk/issues/4490) add `InitialBlockHeight` flag to resume a simulation from a given block

    * Support exporting the simulation stats to a given JSON file
* (simulation) [\#4847](https://github.com/cosmos/cosmos-sdk/issues/4847), [\#4838](https://github.com/cosmos/cosmos-sdk/pull/4838) and [\#4869](https://github.com/cosmos/cosmos-sdk/pull/4869) `SimApp` and simulation refactors:
    * Implement `SimulationManager` for executing modules' simulation functionalities in a modularized way
    * Add `RegisterStoreDecoders` to the `SimulationManager` for decoding each module's types
    * Add `GenerateGenesisStates` to the `SimulationManager` to generate a randomized `GenState` for each module
    * Add `RandomizedParams` to the `SimulationManager` that registers each modules' parameters in order to
  simulate `ParamChangeProposal`s' `Content`s
    * Add `WeightedOperations` to the `SimulationManager` that define simulation operations (modules' `Msg`s) with their
  respective weights (i.e chance of being simulated).
    * Add `ProposalContents` to the `SimulationManager` to register each module's governance proposal `Content`s.
* (simulation) [\#4893](https://github.com/cosmos/cosmos-sdk/issues/4893) Change `SimApp` keepers to be public and add getter functions for keys and codec
* (simulation) [\#4906](https://github.com/cosmos/cosmos-sdk/issues/4906) Add simulation `Config` struct that wraps simulation flags
* (simulation) [\#4935](https://github.com/cosmos/cosmos-sdk/issues/4935) Update simulation to reflect a proper `ABCI` application without bypassing `BaseApp` semantics
* (simulation) [\#5378](https://github.com/cosmos/cosmos-sdk/pull/5378) Simulation tests refactor:
    * Add `App` interface for general SDK-based app's methods.
    * Refactor and cleanup simulation tests into util functions to simplify their implementation for other SDK apps.
* (store) [\#4792](https://github.com/cosmos/cosmos-sdk/issues/4792) panic on non-registered store
* (types) [\#4821](https://github.com/cosmos/cosmos-sdk/issues/4821) types/errors package added with support for stacktraces. It is meant as a more feature-rich replacement for sdk.Errors in the mid-term.
* (store) [\#1947](https://github.com/cosmos/cosmos-sdk/issues/1947) Implement inter-block (persistent)
caching through `CommitKVStoreCacheManager`. Any application wishing to utilize an inter-block cache
must set it in their app via a `BaseApp` option. The `BaseApp` docs have been drastically improved
to detail this new feature and how state transitions occur.
* (docs/spec) All module specs moved into their respective module dir in x/ (i.e. docs/spec/staking -->> x/staking/spec)
* (docs/) [\#5379](https://github.com/cosmos/cosmos-sdk/pull/5379) Major documentation refactor, including:
    * (docs/intro/) Add and improve introduction material for newcomers.
    * (docs/basics/) Add documentation about basic concepts of the cosmos sdk such as the anatomy of an SDK application, the transaction lifecycle or accounts.
    * (docs/core/) Add documentation about core conepts of the cosmos sdk such as `baseapp`, `server`, `store`s, `context` and more.
    * (docs/building-modules/) Add reference documentation on concepts relevant for module developers (`keeper`, `handler`, `messages`, `queries`,...).
    * (docs/interfaces/) Add documentation on building interfaces for the Cosmos SDK.
    * Redesigned user interface that features new dynamically generated sidebar, build-time code embedding from GitHub, new homepage as well as many other improvements.
* (types) [\#5428](https://github.com/cosmos/cosmos-sdk/pull/5428) Add `Mod` (modulo) method and `RelativePow` (exponentation) function for `Uint`.
* (modules) [\#5506](https://github.com/cosmos/cosmos-sdk/pull/5506) Remove redundancy in `x/distribution`s use of parameters. There
  now exists a single `Params` type with a getter and setter along with a getter for each individual parameter.

### Bug Fixes

* (client) [\#5303](https://github.com/cosmos/cosmos-sdk/issues/5303) Fix ignored error in tx generate only mode.
* (cli) [\#4763](https://github.com/cosmos/cosmos-sdk/issues/4763) Fix flag `--min-self-delegation` for staking `EditValidator`
* (keys) Fix ledger custom coin type support bug.
* (x/gov) [\#5107](https://github.com/cosmos/cosmos-sdk/pull/5107) Sum validator operator's all voting power when tally votes
* (rest) [\#5212](https://github.com/cosmos/cosmos-sdk/issues/5212) Fix pagination in the `/gov/proposals` handler.

## [v0.37.14] - 2020-08-12

### Improvements

* (tendermint) Bump Tendermint version to [v0.32.13](https://github.com/tendermint/tendermint/releases/tag/v0.32.13).


## [v0.37.13] - 2020-06-03

### Improvements

* (tendermint) Bump Tendermint version to [v0.32.12](https://github.com/tendermint/tendermint/releases/tag/v0.32.12).
* (cosmos-ledger-go) Bump Cosmos Ledger Wallet library version to [v0.11.1](https://github.com/cosmos/ledger-cosmos-go/releases/tag/v0.11.1).

## [v0.37.12] - 2020-05-05

### Improvements

* (tendermint) Bump Tendermint version to [v0.32.11](https://github.com/tendermint/tendermint/releases/tag/v0.32.11).

## [v0.37.11] - 2020-04-22

### Bug Fixes

* (x/staking) [\#6021](https://github.com/cosmos/cosmos-sdk/pull/6021) --trust-node's false default value prevents creation of the genesis transaction.

## [v0.37.10] - 2020-04-22

### Bug Fixes

* (client/context) [\#5964](https://github.com/cosmos/cosmos-sdk/issues/5964) Fix incorrect instantiation of tmlite verifier when --trust-node is off.

## [v0.37.9] - 2020-04-09

### Improvements

* (tendermint) Bump Tendermint version to [v0.32.10](https://github.com/tendermint/tendermint/releases/tag/v0.32.10).

## [v0.37.8] - 2020-03-11

### Bug Fixes

* (rest) [\#5508](https://github.com/cosmos/cosmos-sdk/pull/5508) Fix `x/distribution` endpoints to properly return height in the response.
* (x/genutil) [\#5499](https://github.com/cosmos/cosmos-sdk/pull/) Ensure `DefaultGenesis` returns valid and non-nil default genesis state.
* (x/genutil) [\#5775](https://github.com/cosmos/cosmos-sdk/pull/5775) Fix `ExportGenesis` in `x/genutil` to export default genesis state (`[]`) instead of `null`.
* (genesis) [\#5086](https://github.com/cosmos/cosmos-sdk/issues/5086) Ensure `gentxs` are always an empty array instead of `nil`.

### Improvements

* (rest) [\#5648](https://github.com/cosmos/cosmos-sdk/pull/5648) Enhance /txs usability:
    * Add `tx.minheight` key to filter transaction with an inclusive minimum block height
    * Add `tx.maxheight` key to filter transaction with an inclusive maximum block height

## [v0.37.7] - 2020-02-10

### Improvements

* (modules) [\#5597](https://github.com/cosmos/cosmos-sdk/pull/5597) Add `amount` event attribute to the `complete_unbonding`
and `complete_redelegation` events that reflect the total balances of the completed unbondings and redelegations
respectively.

### Bug Fixes

* (x/gov) [\#5622](https://github.com/cosmos/cosmos-sdk/pull/5622) Track any events emitted from a proposal's handler upon successful execution.
* (x/bank) [\#5531](https://github.com/cosmos/cosmos-sdk/issues/5531) Added missing amount event to MsgMultiSend, emitted for each output.

## [v0.37.6] - 2020-01-21

### Improvements

* (tendermint) Bump Tendermint version to [v0.32.9](https://github.com/tendermint/tendermint/releases/tag/v0.32.9)

## [v0.37.5] - 2020-01-07

### Features

* (types) [\#5360](https://github.com/cosmos/cosmos-sdk/pull/5360) Implement `SortableDecBytes` which
  allows the `Dec` type be sortable.

### Improvements

* (tendermint) Bump Tendermint version to [v0.32.8](https://github.com/tendermint/tendermint/releases/tag/v0.32.8)
* (cli) [\#5482](https://github.com/cosmos/cosmos-sdk/pull/5482) Remove old "tags" nomenclature from the `q txs` command in
  favor of the new events system. Functionality remains unchanged except that `=` is used instead of `:` to be
  consistent with the API's use of event queries.

### Bug Fixes

* (iavl) [\#5276](https://github.com/cosmos/cosmos-sdk/issues/5276) Fix potential race condition in `iavlIterator#Close`.
* (baseapp) [\#5350](https://github.com/cosmos/cosmos-sdk/issues/5350) Allow a node to restart successfully
  after a `halt-height` or `halt-time` has been triggered.
* (types) [\#5395](https://github.com/cosmos/cosmos-sdk/issues/5395) Fix `Uint#LTE`.
* (types) [\#5408](https://github.com/cosmos/cosmos-sdk/issues/5408) `NewDecCoins` constructor now sorts the coins.

## [v0.37.4] - 2019-11-04

### Improvements

* (tendermint) Bump Tendermint version to [v0.32.7](https://github.com/tendermint/tendermint/releases/tag/v0.32.7)
* (ledger) [\#4716](https://github.com/cosmos/cosmos-sdk/pull/4716) Fix ledger custom coin type support bug.

### Bug Fixes

* (baseapp) [\#5200](https://github.com/cosmos/cosmos-sdk/issues/5200) Remove duplicate events from previous messages.

## [v0.37.3] - 2019-10-10

### Bug Fixes

* (genesis) [\#5095](https://github.com/cosmos/cosmos-sdk/issues/5095) Fix genesis file migration from v0.34 to
v0.36/v0.37 not converting validator consensus pubkey to bech32 format.

### Improvements

* (tendermint) Bump Tendermint version to [v0.32.6](https://github.com/tendermint/tendermint/releases/tag/v0.32.6)

## [v0.37.1] - 2019-09-19

### Features

* (cli) [\#4973](https://github.com/cosmos/cosmos-sdk/pull/4973) Enable application CPU profiling
via the `--cpu-profile` flag.
* [\#4979](https://github.com/cosmos/cosmos-sdk/issues/4979) Introduce a new `halt-time` config and
CLI option to the `start` command. When provided, an application will halt during `Commit` when the
block time is >= the `halt-time`.

### Improvements

* [\#4990](https://github.com/cosmos/cosmos-sdk/issues/4990) Add `Events` to the `ABCIMessageLog` to
provide context and grouping of events based on the messages they correspond to. The `Events` field
in `TxResponse` is deprecated and will be removed in the next major release.

### Bug Fixes

* [\#4979](https://github.com/cosmos/cosmos-sdk/issues/4979) Use `Signal(os.Interrupt)` over
`os.Exit(0)` during configured halting to allow any `defer` calls to be executed.
* [\#5034](https://github.com/cosmos/cosmos-sdk/issues/5034) Binary search in NFT Module wasn't working on larger sets.

## [v0.37.0] - 2019-08-21

### Bug Fixes

* (baseapp) [\#4903](https://github.com/cosmos/cosmos-sdk/issues/4903) Various height query fixes:
    * Move height with proof check from `CLIContext` to `BaseApp` as the height
  can automatically be injected there.
    * Update `handleQueryStore` to resemble `handleQueryCustom`
* (simulation) [\#4912](https://github.com/cosmos/cosmos-sdk/issues/4912) Fix SimApp ModuleAccountAddrs
to properly return black listed addresses for bank keeper initialization.
* (cli) [\#4919](https://github.com/cosmos/cosmos-sdk/pull/4919) Don't crash CLI
if user doesn't answer y/n confirmation request.
* (cli) [\#4927](https://github.com/cosmos/cosmos-sdk/issues/4927) Fix the `q gov vote`
command to handle empty (pruned) votes correctly.

### Improvements

* (rest) [\#4924](https://github.com/cosmos/cosmos-sdk/pull/4924) Return response
height even upon error as it may be useful for the downstream caller and have
`/auth/accounts/{address}` return a 200 with an empty account upon error when
that error is that the account doesn't exist.

## [v0.36.0] - 2019-08-13

### Breaking Changes

* (rest) [\#4837](https://github.com/cosmos/cosmos-sdk/pull/4837) Remove /version and /node_version
  endpoints in favor of refactoring /node_info to also include application version info.
* All REST responses now wrap the original resource/result. The response
  will contain two fields: height and result.
* [\#3565](https://github.com/cosmos/cosmos-sdk/issues/3565) Updates to the governance module:
    * Rename JSON field from `proposal_content` to `content`
    * Rename JSON field from `proposal_id` to `id`
    * Disable `ProposalTypeSoftwareUpgrade` temporarily
* [\#3775](https://github.com/cosmos/cosmos-sdk/issues/3775) unify sender transaction tag for ease of querying
* [\#4255](https://github.com/cosmos/cosmos-sdk/issues/4255) Add supply module that passively tracks the supplies of a chain
    * Renamed `x/distribution` `ModuleName`
    * Genesis JSON and CLI now use `distribution` instead of `distr`
    * Introduce `ModuleAccount` type, which tracks the flow of coins held within a module
    * Replaced `FeeCollectorKeeper` for a `ModuleAccount`
    * Replaced the staking `Pool`, which coins are now held by the `BondedPool` and `NotBonded` module accounts
    * The `NotBonded` module account now only keeps track of the not bonded tokens within staking, instead of the whole chain
    * [\#3628](https://github.com/cosmos/cosmos-sdk/issues/3628) Replaced governance's burn and deposit accounts for a `ModuleAccount`
    * Added a `ModuleAccount` for the distribution module
    * Added a `ModuleAccount` for the mint module
  [\#4472](https://github.com/cosmos/cosmos-sdk/issues/4472) validation for crisis genesis
* [\#3985](https://github.com/cosmos/cosmos-sdk/issues/3985) `ValidatorPowerRank` uses potential consensus power instead of tendermint power
* [\#4104](https://github.com/cosmos/cosmos-sdk/issues/4104) Gaia has been moved to its own repository: https://github.com/cosmos/gaia
* [\#4104](https://github.com/cosmos/cosmos-sdk/issues/4104) Rename gaiad.toml to app.toml. The internal contents of the application
  config remain unchanged.
* [\#4159](https://github.com/cosmos/cosmos-sdk/issues/4159) create the default module patterns and module manager
* [\#4230](https://github.com/cosmos/cosmos-sdk/issues/4230) Change the type of ABCIMessageLog#MsgIndex to uint16 for proper serialization.
* [\#4250](https://github.com/cosmos/cosmos-sdk/issues/4250) BaseApp.Query() returns app's version string set via BaseApp.SetAppVersion()
  when handling /app/version queries instead of the version string passed as build
  flag at compile time.
* [\#4262](https://github.com/cosmos/cosmos-sdk/issues/4262) GoSumHash is no longer returned by the version command.
* [\#4263](https://github.com/cosmos/cosmos-sdk/issues/4263) RestServer#Start now takes read and write timeout arguments.
* [\#4305](https://github.com/cosmos/cosmos-sdk/issues/4305) `GenerateOrBroadcastMsgs` no longer takes an `offline` parameter.
* [\#4342](https://github.com/cosmos/cosmos-sdk/pull/4342) Upgrade go-amino to v0.15.0
* [\#4351](https://github.com/cosmos/cosmos-sdk/issues/4351) InitCmd, AddGenesisAccountCmd, and CollectGenTxsCmd take node's and client's default home directories as arguments.
* [\#4387](https://github.com/cosmos/cosmos-sdk/issues/4387) Refactor the usage of tags (now called events) to reflect the
  new ABCI events semantics:
    * Move `x/{module}/tags/tags.go` => `x/{module}/types/events.go`
    * Update `docs/specs`
    * Refactor tags in favor of new `Event(s)` type(s)
    * Update `Context` to use new `EventManager`
    * (Begin|End)Blocker no longer return tags, but rather uses new `EventManager`
    * Message handlers no longer return tags, but rather uses new `EventManager`
  Any component (e.g. BeginBlocker, message handler, etc...) wishing to emit an event must do so
  through `ctx.EventManger().EmitEvent(s)`.
  To reset or wipe emitted events: `ctx = ctx.WithEventManager(sdk.NewEventManager())`
  To get all emitted events: `events := ctx.EventManager().Events()`
* [\#4437](https://github.com/cosmos/cosmos-sdk/issues/4437) Replace governance module store keys to use `[]byte` instead of `string`.
* [\#4451](https://github.com/cosmos/cosmos-sdk/issues/4451) Improve modularization of clients and modules:
    * Module directory structure improved and standardized
    * Aliases autogenerated
    * Auth and bank related commands are now mounted under the respective moduels
    * Client initialization and mounting standardized
* [\#4479](https://github.com/cosmos/cosmos-sdk/issues/4479) Remove codec argument redundency in client usage where
  the CLIContext's codec should be used instead.
* [\#4488](https://github.com/cosmos/cosmos-sdk/issues/4488) Decouple client tx, REST, and ultil packages from auth. These packages have
  been restructured and retrofitted into the `x/auth` module.
* [\#4521](https://github.com/cosmos/cosmos-sdk/issues/4521) Flatten x/bank structure by hiding module internals.
* [\#4525](https://github.com/cosmos/cosmos-sdk/issues/4525) Remove --cors flag, the feature is long gone.
* [\#4536](https://github.com/cosmos/cosmos-sdk/issues/4536) The `/auth/accounts/{address}` now returns a `height` in the response.
  The account is now nested under `account`.
* [\#4543](https://github.com/cosmos/cosmos-sdk/issues/4543) Account getters are no longer part of client.CLIContext() and have now moved
  to reside in the auth-specific AccountRetriever.
* [\#4588](https://github.com/cosmos/cosmos-sdk/issues/4588) Context does not depend on x/auth anymore. client/context is stripped out of the following features:
    * GetAccountDecoder()
    * CLIContext.WithAccountDecoder()
    * CLIContext.WithAccountStore()
  x/auth.AccountDecoder is unnecessary and consequently removed.
* [\#4602](https://github.com/cosmos/cosmos-sdk/issues/4602) client/input.{Buffer,Override}Stdin() functions are removed. Thanks to cobra's new release they are now redundant.
* [\#4633](https://github.com/cosmos/cosmos-sdk/issues/4633) Update old Tx search by tags APIs to use new Events
  nomenclature.
* [\#4649](https://github.com/cosmos/cosmos-sdk/issues/4649) Refactor x/crisis as per modules new specs.
* [\#3685](https://github.com/cosmos/cosmos-sdk/issues/3685) The default signature verification gas logic (`DefaultSigVerificationGasConsumer`) now specifies explicit key types rather than string pattern matching. This means that zones that depended on string matching to allow other keys will need to write a custom `SignatureVerificationGasConsumer` function.
* [\#4663](https://github.com/cosmos/cosmos-sdk/issues/4663) Refactor bank keeper by removing private functions
    * `InputOutputCoins`, `SetCoins`, `SubtractCoins` and `AddCoins` are now part of the `SendKeeper` instead of the `Keeper` interface
* (tendermint) [\#4721](https://github.com/cosmos/cosmos-sdk/pull/4721) Upgrade Tendermint to v0.32.1

### Features

* [\#4843](https://github.com/cosmos/cosmos-sdk/issues/4843) Add RegisterEvidences function in the codec package to register
  Tendermint evidence types with a given codec.
* (rest) [\#3867](https://github.com/cosmos/cosmos-sdk/issues/3867) Allow querying for genesis transaction when height query param is set to zero.
* [\#2020](https://github.com/cosmos/cosmos-sdk/issues/2020) New keys export/import command line utilities to export/import private keys in ASCII format
  that rely on Keybase's new underlying ExportPrivKey()/ImportPrivKey() API calls.
* [\#3565](https://github.com/cosmos/cosmos-sdk/issues/3565) Implement parameter change proposal support.
  Parameter change proposals can be submitted through the CLI
  or a REST endpoint. See docs for further usage.
* [\#3850](https://github.com/cosmos/cosmos-sdk/issues/3850) Add `rewards` and `commission` to distribution tx tags.
* [\#3981](https://github.com/cosmos/cosmos-sdk/issues/3981) Add support to gracefully halt a node at a given height
  via the node's `halt-height` config or CLI value.
* [\#4144](https://github.com/cosmos/cosmos-sdk/issues/4144) Allow for configurable BIP44 HD path and coin type.
* [\#4250](https://github.com/cosmos/cosmos-sdk/issues/4250) New BaseApp.{,Set}AppVersion() methods to get/set app's version string.
* [\#4263](https://github.com/cosmos/cosmos-sdk/issues/4263) Add `--read-timeout` and `--write-timeout` args to the `rest-server` command
  to support custom RPC R/W timeouts.
* [\#4271](https://github.com/cosmos/cosmos-sdk/issues/4271) Implement Coins#IsAnyGT
* [\#4318](https://github.com/cosmos/cosmos-sdk/issues/4318) Support height queries. Queries against nodes that have the queried
  height pruned will return an error.
* [\#4409](https://github.com/cosmos/cosmos-sdk/issues/4409) Implement a command that migrates exported state from one version to the next.
  The `migrate` command currently supports migrating from v0.34 to v0.36 by implementing
  necessary types for both versions.
* [\#4570](https://github.com/cosmos/cosmos-sdk/issues/4570) Move /bank/balances/{address} REST handler to x/bank/client/rest. The exposed interface is unchanged.
* Community pool spend proposal per Cosmos Hub governance proposal [\#7](https://github.com/cosmos/cosmos-sdk/issues/7) "Activate the Community Pool"

### Improvements

* (simulation) PrintAllInvariants flag will print all failed invariants
* (simulation) Add `InitialBlockHeight` flag to resume a simulation from a given block
* (simulation) [\#4670](https://github.com/cosmos/cosmos-sdk/issues/4670) Update simulation statistics to JSON format

    * Support exporting the simulation stats to a given JSON file
* [\#4775](https://github.com/cosmos/cosmos-sdk/issues/4775) Refactor CI config
* Upgrade IAVL to v0.12.4
* (tendermint) Upgrade Tendermint to v0.32.2
* (modules) [\#4751](https://github.com/cosmos/cosmos-sdk/issues/4751) update `x/genutils` to match module spec
* (keys) [\#4611](https://github.com/cosmos/cosmos-sdk/issues/4611) store keys in simapp now use a map instead of using individual literal keys
* [\#2286](https://github.com/cosmos/cosmos-sdk/issues/2286) Improve performance of CacheKVStore iterator.
* [\#3512](https://github.com/cosmos/cosmos-sdk/issues/3512) Implement Logger method on each module's keeper.
* [\#3655](https://github.com/cosmos/cosmos-sdk/issues/3655) Improve signature verification failure error message.
* [\#3774](https://github.com/cosmos/cosmos-sdk/issues/3774) add category tag to transactions for ease of filtering
* [\#3914](https://github.com/cosmos/cosmos-sdk/issues/3914) Implement invariant benchmarks and add target to makefile.
* [\#3928](https://github.com/cosmos/cosmos-sdk/issues/3928) remove staking references from types package
* [\#3978](https://github.com/cosmos/cosmos-sdk/issues/3978) Return ErrUnknownRequest in message handlers for unknown
  or invalid routed messages.
* [\#4190](https://github.com/cosmos/cosmos-sdk/issues/4190) Client responses that return (re)delegation(s) now return balances
  instead of shares.
* [\#4194](https://github.com/cosmos/cosmos-sdk/issues/4194) ValidatorSigningInfo now includes the validator's consensus address.
* [\#4235](https://github.com/cosmos/cosmos-sdk/issues/4235) Add parameter change proposal messages to simulation.
* [\#4235](https://github.com/cosmos/cosmos-sdk/issues/4235) Update the minting module params to implement params.ParamSet so
  individual keys can be set via proposals instead of passing a struct.
* [\#4259](https://github.com/cosmos/cosmos-sdk/issues/4259) `Coins` that are `nil` are now JSON encoded as an empty array `[]`.
  Decoding remains unchanged and behavior is left intact.
* [\#4305](https://github.com/cosmos/cosmos-sdk/issues/4305) The `--generate-only` CLI flag fully respects offline tx processing.
* [\#4379](https://github.com/cosmos/cosmos-sdk/issues/4379) close db write batch.
* [\#4384](https://github.com/cosmos/cosmos-sdk/issues/4384)- Allow splitting withdrawal transaction in several chunks
* [\#4403](https://github.com/cosmos/cosmos-sdk/issues/4403) Allow for parameter change proposals to supply only desired fields to be updated
  in objects instead of the entire object (only applies to values that are objects).
* [\#4415](https://github.com/cosmos/cosmos-sdk/issues/4415) /client refactor, reduce genutil dependancy on staking
* [\#4439](https://github.com/cosmos/cosmos-sdk/issues/4439) Implement governance module iterators.
* [\#4465](https://github.com/cosmos/cosmos-sdk/issues/4465) Unknown subcommands print relevant error message
* [\#4466](https://github.com/cosmos/cosmos-sdk/issues/4466) Commission validation added to validate basic of MsgCreateValidator by changing CommissionMsg to CommissionRates
* [\#4501](https://github.com/cosmos/cosmos-sdk/issues/4501) Support height queriers in rest client
* [\#4535](https://github.com/cosmos/cosmos-sdk/issues/4535) Improve import-export simulation errors by decoding the `KVPair.Value` into its
  respective type
* [\#4536](https://github.com/cosmos/cosmos-sdk/issues/4536) cli context queries return query height and accounts are returned with query height
* [\#4553](https://github.com/cosmos/cosmos-sdk/issues/4553) undelegate max entries check first
* [\#4556](https://github.com/cosmos/cosmos-sdk/issues/4556) Added IsValid function to Coin
* [\#4564](https://github.com/cosmos/cosmos-sdk/issues/4564) client/input.GetConfirmation()'s default is changed to No.
* [\#4573](https://github.com/cosmos/cosmos-sdk/issues/4573) Returns height in response for query endpoints.
* [\#4580](https://github.com/cosmos/cosmos-sdk/issues/4580) Update `Context#BlockHeight` to properly set the block height via `WithBlockHeader`.
* [\#4584](https://github.com/cosmos/cosmos-sdk/issues/4584) Update bank Keeper to use expected keeper interface of the AccountKeeper.
* [\#4584](https://github.com/cosmos/cosmos-sdk/issues/4584) Move `Account` and `VestingAccount` interface types to `x/auth/exported`.
* [\#4082](https://github.com/cosmos/cosmos-sdk/issues/4082) supply module queriers for CLI and REST endpoints
* [\#4601](https://github.com/cosmos/cosmos-sdk/issues/4601) Implement generic pangination helper function to be used in
  REST handlers and queriers.
* [\#4629](https://github.com/cosmos/cosmos-sdk/issues/4629) Added warning event that gets emitted if validator misses a block.
* [\#4674](https://github.com/cosmos/cosmos-sdk/issues/4674) Export `Simapp` genState generators and util functions by making them public
* [\#4706](https://github.com/cosmos/cosmos-sdk/issues/4706) Simplify context
  Replace complex Context construct with a simpler immutible struct.
  Only breaking change is not to support `Value` and `GetValue` as first class calls.
  We do embed ctx.Context() as a raw context.Context instead to be used as you see fit.

  Migration guide:

  ```go
  ctx = ctx.WithValue(contextKeyBadProposal, false)
  ```

  Now becomes:

  ```go
  ctx = ctx.WithContext(context.WithValue(ctx.Context(), contextKeyBadProposal, false))
  ```

  A bit more verbose, but also allows `context.WithTimeout()`, etc and only used
  in one function in this repo, in test code.
* [\#3685](https://github.com/cosmos/cosmos-sdk/issues/3685)  Add `SetAddressVerifier` and `GetAddressVerifier` to `sdk.Config` to allow SDK users to configure custom address format verification logic (to override the default limitation of 20-byte addresses).
* [\#3685](https://github.com/cosmos/cosmos-sdk/issues/3685)  Add an additional parameter to NewAnteHandler for a custom `SignatureVerificationGasConsumer` (the default logic is now in `DefaultSigVerificationGasConsumer). This allows SDK users to configure their own logic for which key types are accepted and how those key types consume gas.
* Remove `--print-response` flag as it is no longer used.
* Revert [\#2284](https://github.com/cosmos/cosmos-sdk/pull/2284) to allow create_empty_blocks in the config
* (tendermint) [\#4718](https://github.com/cosmos/cosmos-sdk/issues/4718) Upgrade tendermint/iavl to v0.12.3

### Bug Fixes

* [\#4891](https://github.com/cosmos/cosmos-sdk/issues/4891) Disable querying with proofs enabled when the query height <= 1.
* (rest) [\#4858](https://github.com/cosmos/cosmos-sdk/issues/4858) Do not return an error in BroadcastTxCommit when the tx broadcasting
  was successful. This allows the proper REST response to be returned for a
  failed tx during `block` broadcasting mode.
* (store) [\#4880](https://github.com/cosmos/cosmos-sdk/pull/4880) Fix error check in
  IAVL `Store#DeleteVersion`.
* (tendermint) [\#4879](https://github.com/cosmos/cosmos-sdk/issues/4879) Don't terminate the process immediately after startup when run in standalone mode.
* (simulation) [\#4861](https://github.com/cosmos/cosmos-sdk/pull/4861) Fix non-determinism simulation
  by using CLI flags as input and updating Makefile target.
* [\#4868](https://github.com/cosmos/cosmos-sdk/issues/4868) Context#CacheContext now sets a new EventManager. This prevents unwanted events
  from being emitted.
* (cli) [\#4870](https://github.com/cosmos/cosmos-sdk/issues/4870) Disable the `withdraw-all-rewards` command when `--generate-only` is supplied
* (modules) [\#4831](https://github.com/cosmos/cosmos-sdk/issues/4831) Prevent community spend proposal from transferring funds to a module account
* (keys) [\#4338](https://github.com/cosmos/cosmos-sdk/issues/4338) fix multisig key output for CLI
* (modules) [\#4795](https://github.com/cosmos/cosmos-sdk/issues/4795) restrict module accounts from receiving transactions.
  Allowing this would cause an invariant on the module account coins.
* (modules) [\#4823](https://github.com/cosmos/cosmos-sdk/issues/4823) Update the `DefaultUnbondingTime` from 3 days to 3 weeks to be inline with documentation.
* (abci) [\#4639](https://github.com/cosmos/cosmos-sdk/issues/4639) Fix `CheckTx` by verifying the message route
* Return height in responses when querying against BaseApp
* [\#1351](https://github.com/cosmos/cosmos-sdk/issues/1351) Stable AppHash allows no_empty_blocks
* [\#3705](https://github.com/cosmos/cosmos-sdk/issues/3705) Return `[]` instead of `null` when querying delegator rewards.
* [\#3966](https://github.com/cosmos/cosmos-sdk/issues/3966) fixed multiple assigns to action tags
  [\#3793](https://github.com/cosmos/cosmos-sdk/issues/3793) add delegator tag for MsgCreateValidator and deleted unused moniker and identity tags
* [\#4194](https://github.com/cosmos/cosmos-sdk/issues/4194) Fix pagination and results returned from /slashing/signing_infos
* [\#4230](https://github.com/cosmos/cosmos-sdk/issues/4230) Properly set and display the message index through the TxResponse.
* [\#4234](https://github.com/cosmos/cosmos-sdk/pull/4234) Allow `tx send --generate-only` to
  actually work offline.
* [\#4271](https://github.com/cosmos/cosmos-sdk/issues/4271) Fix addGenesisAccount by using Coins#IsAnyGT for vesting amount validation.
* [\#4273](https://github.com/cosmos/cosmos-sdk/issues/4273) Fix usage of AppendTags in x/staking/handler.go
* [\#4303](https://github.com/cosmos/cosmos-sdk/issues/4303) Fix NewCoins() underlying function for duplicate coins detection.
* [\#4307](https://github.com/cosmos/cosmos-sdk/pull/4307) Don't pass height to RPC calls as
  Tendermint will automatically use the latest height.
* [\#4362](https://github.com/cosmos/cosmos-sdk/issues/4362) simulation setup bugfix for multisim 7601778
* [\#4383](https://github.com/cosmos/cosmos-sdk/issues/4383) - currentStakeRoundUp is now always atleast currentStake + smallest-decimal-precision
* [\#4394](https://github.com/cosmos/cosmos-sdk/issues/4394) Fix signature count check to use the TxSigLimit param instead of
  a default.
* [\#4455](https://github.com/cosmos/cosmos-sdk/issues/4455) Use `QueryWithData()` to query unbonding delegations.
* [\#4493](https://github.com/cosmos/cosmos-sdk/issues/4493) Fix validator-outstanding-rewards command. It now takes as an argument
  a validator address.
* [\#4598](https://github.com/cosmos/cosmos-sdk/issues/4598) Fix redelegation and undelegation txs that were not checking for the correct bond denomination.
* [\#4619](https://github.com/cosmos/cosmos-sdk/issues/4619) Close iterators in `GetAllMatureValidatorQueue` and `UnbondAllMatureValidatorQueue`
  methods.
* [\#4654](https://github.com/cosmos/cosmos-sdk/issues/4654) validator slash event stored by period and height
* [\#4681](https://github.com/cosmos/cosmos-sdk/issues/4681) panic on invalid amount on `MintCoins` and `BurnCoins`
    * skip minting if inflation is set to zero
* Sort state JSON during export and initialization

## 0.35.0

### Bug Fixes

* Fix gas consumption bug in `Undelegate` preventing the ability to sync from
genesis.

## 0.34.10

### Bug Fixes

* Bump Tendermint version to [v0.31.11](https://github.com/tendermint/tendermint/releases/tag/v0.31.11) to address the vulnerability found in the `consensus` package.

## 0.34.9

### Bug Fixes

* Bump Tendermint version to [v0.31.10](https://github.com/tendermint/tendermint/releases/tag/v0.31.10) to address p2p panic errors.

## 0.34.8

### Bug Fixes

* Bump Tendermint version to v0.31.9 to fix the p2p panic error.
* Update gaiareplay's use of an internal Tendermint API

## 0.34.7

### Bug Fixes

#### SDK

* Fix gas consumption bug in `Undelegate` preventing the ability to sync from
genesis.

## 0.34.6

### Bug Fixes

#### SDK

* Unbonding from a validator is now only considered "complete" after the full
unbonding period has elapsed regardless of the validator's status.

## 0.34.5

### Bug Fixes

#### SDK

* [\#4273](https://github.com/cosmos/cosmos-sdk/issues/4273) Fix usage of `AppendTags` in x/staking/handler.go

### Improvements

### SDK

* [\#2286](https://github.com/cosmos/cosmos-sdk/issues/2286) Improve performance of `CacheKVStore` iterator.
* [\#3655](https://github.com/cosmos/cosmos-sdk/issues/3655) Improve signature verification failure error message.
* [\#4384](https://github.com/cosmos/cosmos-sdk/issues/4384) Allow splitting withdrawal transaction in several chunks.

#### Gaia CLI

* [\#4227](https://github.com/cosmos/cosmos-sdk/issues/4227) Support for Ledger App v1.5.
* [#4345](https://github.com/cosmos/cosmos-sdk/pull/4345) Update `ledger-cosmos-go`
to v0.10.3.

## 0.34.4

### Bug Fixes

#### SDK

* [#4234](https://github.com/cosmos/cosmos-sdk/pull/4234) Allow `tx send --generate-only` to
actually work offline.

#### Gaia

* [\#4219](https://github.com/cosmos/cosmos-sdk/issues/4219) Return an error when an empty mnemonic is provided during key recovery.

### Improvements

#### Gaia

* [\#2007](https://github.com/cosmos/cosmos-sdk/issues/2007) Return 200 status code on empty results

### New features

#### SDK

* [\#3850](https://github.com/cosmos/cosmos-sdk/issues/3850) Add `rewards` and `commission` to distribution tx tags.

## 0.34.3

### Bug Fixes

#### Gaia

* [\#4196](https://github.com/cosmos/cosmos-sdk/pull/4196) Set default invariant
check period to zero.

## 0.34.2

### Improvements

#### SDK

* [\#4135](https://github.com/cosmos/cosmos-sdk/pull/4135) Add further clarification
to generate only usage.

### Bug Fixes

#### SDK

* [\#4135](https://github.com/cosmos/cosmos-sdk/pull/4135) Fix `NewResponseFormatBroadcastTxCommit`
* [\#4053](https://github.com/cosmos/cosmos-sdk/issues/4053) Add `--inv-check-period`
flag to gaiad to set period at which invariants checks will run.
* [\#4099](https://github.com/cosmos/cosmos-sdk/issues/4099) Update the /staking/validators endpoint to support
status and pagination query flags.

## 0.34.1

### Bug Fixes

#### Gaia

* [#4163](https://github.com/cosmos/cosmos-sdk/pull/4163) Fix v0.33.x export script to port gov data correctly.

## 0.34.0

### Breaking Changes

#### Gaia

* [\#3463](https://github.com/cosmos/cosmos-sdk/issues/3463) Revert bank module handler fork (re-enables transfers)
* [\#3875](https://github.com/cosmos/cosmos-sdk/issues/3875) Replace `async` flag with `--broadcast-mode` flag where the default
  value is `sync`. The `block` mode should not be used. The REST client now
  uses `mode` parameter instead of the `return` parameter.

#### Gaia CLI

* [\#3938](https://github.com/cosmos/cosmos-sdk/issues/3938) Remove REST server's SSL support altogether.

#### SDK

* [\#3245](https://github.com/cosmos/cosmos-sdk/issues/3245) Rename validator.GetJailed() to validator.IsJailed()
* [\#3516](https://github.com/cosmos/cosmos-sdk/issues/3516) Remove concept of shares from staking unbonding and redelegation UX;
  replaced by direct coin amount.

#### Tendermint

* [\#4029](https://github.com/cosmos/cosmos-sdk/issues/4029) Upgrade Tendermint to v0.31.3

### New features

#### SDK

* [\#2935](https://github.com/cosmos/cosmos-sdk/issues/2935) New module Crisis which can test broken invariant with messages
* [\#3813](https://github.com/cosmos/cosmos-sdk/issues/3813) New sdk.NewCoins safe constructor to replace bare sdk.Coins{} declarations.
* [\#3858](https://github.com/cosmos/cosmos-sdk/issues/3858) add website, details and identity to gentx cli command
* Implement coin conversion and denomination registration utilities

#### Gaia

* [\#2935](https://github.com/cosmos/cosmos-sdk/issues/2935) Optionally assert invariants on a blockly basis using `gaiad --assert-invariants-blockly`
* [\#3886](https://github.com/cosmos/cosmos-sdk/issues/3886) Implement minting module querier and CLI/REST clients.

#### Gaia CLI

* [\#3937](https://github.com/cosmos/cosmos-sdk/issues/3937) Add command to query community-pool

#### Gaia REST API

* [\#3937](https://github.com/cosmos/cosmos-sdk/issues/3937) Add route to fetch community-pool
* [\#3949](https://github.com/cosmos/cosmos-sdk/issues/3949) added /slashing/signing_infos to get signing_info for all validators

### Improvements

#### Gaia

* [\#3808](https://github.com/cosmos/cosmos-sdk/issues/3808) `gaiad` and `gaiacli` integration tests use ./build/ binaries.
* [\#3819](https://github.com/cosmos/cosmos-sdk/issues/3819) Simulation refactor, log output now stored in ~/.gaiad/simulation/
    * Simulation moved to its own module (not a part of mock)
    * Logger type instead of passing function variables everywhere
    * Logger json output (for reloadable simulation running)
    * Cleanup bank simulation messages / remove dup code in bank simulation
    * Simulations saved in `~/.gaiad/simulations/`
    * "Lean" simulation output option to exclude No-ops and !ok functions (`--SimulationLean` flag)
* [\#3893](https://github.com/cosmos/cosmos-sdk/issues/3893) Improve `gaiacli tx sign` command
    * Add shorthand flags -a and -s for the account and sequence numbers respectively
    * Mark the account and sequence numbers required during "offline" mode
    * Always do an RPC query for account and sequence number during "online" mode
* [\#4018](https://github.com/cosmos/cosmos-sdk/issues/4018) create genesis port script for release v.0.34.0

#### Gaia CLI

* [\#3833](https://github.com/cosmos/cosmos-sdk/issues/3833) Modify stake to atom in gaia's doc.
* [\#3841](https://github.com/cosmos/cosmos-sdk/issues/3841) Add indent to JSON of `gaiacli keys [add|show|list]`
* [\#3859](https://github.com/cosmos/cosmos-sdk/issues/3859) Add newline to echo of `gaiacli keys ...`
* [\#3959](https://github.com/cosmos/cosmos-sdk/issues/3959) Improving error messages when signing with ledger devices fails

#### SDK

* [\#3238](https://github.com/cosmos/cosmos-sdk/issues/3238) Add block time to tx responses when querying for
  txs by tags or hash.
* [\#3752](https://github.com/cosmos/cosmos-sdk/issues/3752) Explanatory docs for minting mechanism (`docs/spec/mint/01_concepts.md`)
* [\#3801](https://github.com/cosmos/cosmos-sdk/issues/3801) `baseapp` safety improvements
* [\#3820](https://github.com/cosmos/cosmos-sdk/issues/3820) Make Coins.IsAllGT() more robust and consistent.
* [\#3828](https://github.com/cosmos/cosmos-sdk/issues/3828) New sdkch tool to maintain changelogs
* [\#3864](https://github.com/cosmos/cosmos-sdk/issues/3864) Make Coins.IsAllGTE() more consistent.
* [\#3907](https://github.com/cosmos/cosmos-sdk/issues/3907): dep -> go mod migration
    * Drop dep in favor of go modules.
    * Upgrade to Go 1.12.1.
* [\#3917](https://github.com/cosmos/cosmos-sdk/issues/3917) Allow arbitrary decreases to validator commission rates.
* [\#3937](https://github.com/cosmos/cosmos-sdk/issues/3937) Implement community pool querier.
* [\#3940](https://github.com/cosmos/cosmos-sdk/issues/3940) Codespace should be lowercase.
* [\#3986](https://github.com/cosmos/cosmos-sdk/issues/3986) Update the Stringer implementation of the Proposal type.
* [\#926](https://github.com/cosmos/cosmos-sdk/issues/926) circuit breaker high level explanation
* [\#3896](https://github.com/cosmos/cosmos-sdk/issues/3896) Fixed various linters warnings in the context of the gometalinter -> golangci-lint migration
* [\#3916](https://github.com/cosmos/cosmos-sdk/issues/3916) Hex encode data in tx responses

### Bug Fixes

#### Gaia

* [\#3825](https://github.com/cosmos/cosmos-sdk/issues/3825) Validate genesis before running gentx
* [\#3889](https://github.com/cosmos/cosmos-sdk/issues/3889) When `--generate-only` is provided, the Keybase is not used and as a result
  the `--from` value must be a valid Bech32 cosmos address.
* 3974 Fix go env setting in installation.md
* 3996 Change 'make get_tools' to 'make tools' in DOCS_README.md.

#### Gaia CLI

* [\#3883](https://github.com/cosmos/cosmos-sdk/issues/3883) Remove Height Flag from CLI Queries
* [\#3899](https://github.com/cosmos/cosmos-sdk/issues/3899) Using 'gaiacli config node' breaks ~/config/config.toml

#### SDK

* [\#3837](https://github.com/cosmos/cosmos-sdk/issues/3837) Fix `WithdrawValidatorCommission` to properly set the validator's remaining commission.
* [\#3870](https://github.com/cosmos/cosmos-sdk/issues/3870) Fix DecCoins#TruncateDecimal to never return zero coins in
  either the truncated coins or the change coins.
* [\#3915](https://github.com/cosmos/cosmos-sdk/issues/3915) Remove ';' delimiting support from ParseDecCoins
* [\#3977](https://github.com/cosmos/cosmos-sdk/issues/3977) Fix docker image build
* [\#4020](https://github.com/cosmos/cosmos-sdk/issues/4020) Fix queryDelegationRewards by returning an error
when the validator or delegation do not exist.
* [\#4050](https://github.com/cosmos/cosmos-sdk/issues/4050) Fix DecCoins APIs
where rounding or truncation could result in zero decimal coins.
* [\#4088](https://github.com/cosmos/cosmos-sdk/issues/4088) Fix `calculateDelegationRewards`
by accounting for rounding errors when multiplying stake by slashing fractions.

## 0.33.2

### Improvements

#### Tendermint

* Upgrade Tendermint to `v0.31.0-dev0-fix0` which includes critical security fixes.

## 0.33.1

### Bug Fixes

#### Gaia

* [\#3999](https://github.com/cosmos/cosmos-sdk/pull/3999) Fix distribution delegation for zero height export bug

## 0.33.0

BREAKING CHANGES

* Gaia REST API
    * [\#3641](https://github.com/cosmos/cosmos-sdk/pull/3641) Remove the ability to use a Keybase from the REST API client:
        * `password` and `generate_only` have been removed from the `base_req` object
        * All txs that used to sign or use the Keybase now only generate the tx
        * `keys` routes completely removed
    * [\#3692](https://github.com/cosmos/cosmos-sdk/pull/3692) Update tx encoding and broadcasting endpoints:
        * Remove duplicate broadcasting endpoints in favor of POST @ `/txs`
            * The `Tx` field now accepts a `StdTx` and not raw tx bytes
        * Move encoding endpoint to `/txs/encode`

* Gaia
    * [\#3787](https://github.com/cosmos/cosmos-sdk/pull/3787) Fork the `x/bank` module into the Gaia application with only a
  modified message handler, where the modified message handler behaves the same as
  the standard `x/bank` message handler except for `MsgMultiSend` that must burn
  exactly 9 atoms and transfer 1 atom, and `MsgSend` is disabled.
    * [\#3789](https://github.com/cosmos/cosmos-sdk/pull/3789) Update validator creation flow:
        * Remove `NewMsgCreateValidatorOnBehalfOf` and corresponding business logic
        * Ensure the validator address equals the delegator address during
    `MsgCreateValidator#ValidateBasic`

* SDK
    * [\#3750](https://github.com/cosmos/cosmos-sdk/issues/3750) Track outstanding rewards per-validator instead of globally,
           and fix the main simulation issue, which was that slashes of
           re-delegations to a validator were not correctly accounted for
           in fee distribution when the redelegation in question had itself
            been slashed (from a fault committed by a different validator)
           in the same BeginBlock. Outstanding rewards are now available
           on a per-validator basis in REST.
    * [\#3669](https://github.com/cosmos/cosmos-sdk/pull/3669) Ensure consistency in message naming, codec registration, and JSON
  tags.
    * [\#3788](https://github.com/cosmos/cosmos-sdk/pull/3788) Change order of operations for greater accuracy when calculating delegation share token value
    * [\#3788](https://github.com/cosmos/cosmos-sdk/pull/3788) DecCoins.Cap -> DecCoins.Intersect
    * [\#3666](https://github.com/cosmos/cosmos-sdk/pull/3666) Improve coins denom validation.
    * [\#3751](https://github.com/cosmos/cosmos-sdk/pull/3751) Disable (temporarily) support for ED25519 account key pairs.

* Tendermint
    * [\#3804] Update to Tendermint `v0.31.0-dev0`

FEATURES

* SDK
    * [\#3719](https://github.com/cosmos/cosmos-sdk/issues/3719) DBBackend can now be set at compile time.
    Defaults: goleveldb. Supported: cleveldb.

IMPROVEMENTS

* Gaia REST API
    * Update the `TxResponse` type allowing for the `Logs` result to be JSON decoded automatically.

* Gaia CLI
    * [\#3653](https://github.com/cosmos/cosmos-sdk/pull/3653) Prompt user confirmation prior to signing and broadcasting a transaction.
    * [\#3670](https://github.com/cosmos/cosmos-sdk/pull/3670) CLI support for showing bech32 addresses in Ledger devices
    * [\#3711](https://github.com/cosmos/cosmos-sdk/pull/3711) Update `tx sign` to use `--from` instead of the deprecated `--name`
  CLI flag.
    * [\#3738](https://github.com/cosmos/cosmos-sdk/pull/3738) Improve multisig UX:
        * `gaiacli keys show -o json` now includes constituent pubkeys, respective weights and threshold
        * `gaiacli keys show --show-multisig` now displays constituent pubkeys, respective weights and threshold
        * `gaiacli tx sign --validate-signatures` now displays multisig signers with their respective weights
    * [\#3730](https://github.com/cosmos/cosmos-sdk/issues/3730) Improve workflow for
  `gaiad gentx` with offline public keys, by outputting stdtx file that needs to be signed.
    * [\#3761](https://github.com/cosmos/cosmos-sdk/issues/3761) Querying account related information using custom querier in auth module

* SDK
    * [\#3753](https://github.com/cosmos/cosmos-sdk/issues/3753) Remove no-longer-used governance penalty parameter
    * [\#3679](https://github.com/cosmos/cosmos-sdk/issues/3679) Consistent operators across Coins, DecCoins, Int, Dec
            replaced: Minus->Sub Plus->Add Div->Quo
    * [\#3665](https://github.com/cosmos/cosmos-sdk/pull/3665) Overhaul sdk.Uint type in preparation for Coins Int -> Uint migration.
    * [\#3691](https://github.com/cosmos/cosmos-sdk/issues/3691) Cleanup error messages
    * [\#3456](https://github.com/cosmos/cosmos-sdk/issues/3456) Integrate in the Int.ToDec() convenience function
    * [\#3300](https://github.com/cosmos/cosmos-sdk/pull/3300) Update the spec-spec, spec file reorg, and TOC updates.
    * [\#3694](https://github.com/cosmos/cosmos-sdk/pull/3694) Push tagged docker images on docker hub when tag is created.
    * [\#3716](https://github.com/cosmos/cosmos-sdk/pull/3716) Update file permissions the client keys directory and contents to `0700`.
    * [\#3681](https://github.com/cosmos/cosmos-sdk/issues/3681) Migrate ledger-cosmos-go from ZondaX to Cosmos organization

* Tendermint
    * [\#3699](https://github.com/cosmos/cosmos-sdk/pull/3699) Upgrade to Tendermint 0.30.1

BUG FIXES

* Gaia CLI
    * [\#3731](https://github.com/cosmos/cosmos-sdk/pull/3731) `keys add --interactive` bip32 passphrase regression fix
    * [\#3714](https://github.com/cosmos/cosmos-sdk/issues/3714) Fix USB raw access issues with gaiacli when installed via snap

* Gaia
    * [\#3777](https://github.com/cosmso/cosmos-sdk/pull/3777) `gaiad export` no longer panics when the database is empty
    * [\#3806](https://github.com/cosmos/cosmos-sdk/pull/3806) Properly return errors from a couple of struct Unmarshal functions

* SDK
    * [\#3728](https://github.com/cosmos/cosmos-sdk/issues/3728) Truncate decimal multiplication & division in distribution to ensure
           no more than the collected fees / inflation are distributed
    * [\#3727](https://github.com/cosmos/cosmos-sdk/issues/3727) Return on zero-length (including []byte{}) PrefixEndBytes() calls
    * [\#3559](https://github.com/cosmos/cosmos-sdk/issues/3559) fix occasional failing due to non-determinism in lcd test TestBonding
    where validator is unexpectedly slashed throwing off test calculations
    * [\#3411](https://github.com/cosmos/cosmos-sdk/pull/3411) Include the `RequestInitChain.Time` in the block header init during
  `InitChain`.
    * [\#3717](https://github.com/cosmos/cosmos-sdk/pull/3717) Update the vesting specification and implementation to cap deduction from
  `DelegatedVesting` by at most `DelegatedVesting`. This accounts for the case where
  the undelegation amount may exceed the original delegation amount due to
  truncation of undelegation tokens.
    * [\#3717](https://github.com/cosmos/cosmos-sdk/pull/3717) Ignore unknown proposers in allocating rewards for proposers, in case
    unbonding period was just 1 block and proposer was already deleted.
    * [\#3726](https://github.com/cosmos/cosmos-sdk/pull/3724) Cap(clip) reward to remaining coins in AllocateTokens.

## 0.32.0

BREAKING CHANGES

* Gaia REST API
    * [\#3642](https://github.com/cosmos/cosmos-sdk/pull/3642) `GET /tx/{hash}` now returns `404` instead of `500` if the transaction is not found

* SDK
* [\#3580](https://github.com/cosmos/cosmos-sdk/issues/3580) Migrate HTTP request/response types and utilities to types/rest.
* [\#3592](https://github.com/cosmos/cosmos-sdk/issues/3592) Drop deprecated keybase implementation's New() constructor in
   favor of a new crypto/keys.New(string, string) implementation that
   returns a lazy keybase instance. Remove client.MockKeyBase,
   superseded by crypto/keys.NewInMemory()
* [\#3621](https://github.com/cosmos/cosmos-sdk/issues/3621) staking.GenesisState.Bonds -> Delegations

IMPROVEMENTS

* SDK
    * [\#3311](https://github.com/cosmos/cosmos-sdk/pull/3311) Reconcile the `DecCoin/s` API with the `Coin/s` API.
    * [\#3614](https://github.com/cosmos/cosmos-sdk/pull/3614) Add coin denom length checks to the coins constructors.
    * [\#3621](https://github.com/cosmos/cosmos-sdk/issues/3621) remove many inter-module dependancies
    * [\#3601](https://github.com/cosmos/cosmos-sdk/pull/3601) JSON-stringify the ABCI log response which includes the log and message
  index.
    * [\#3604](https://github.com/cosmos/cosmos-sdk/pull/3604) Improve SDK funds related error messages and allow for unicode in
  JSON ABCI log.
    * [\#3620](https://github.com/cosmos/cosmos-sdk/pull/3620) Version command shows build tags
    * [\#3638](https://github.com/cosmos/cosmos-sdk/pull/3638) Add Bcrypt benchmarks & justification of security parameter choice
    * [\#3648](https://github.com/cosmos/cosmos-sdk/pull/3648) Add JSON struct tags to vesting accounts.

* Tendermint
    * [\#3618](https://github.com/cosmos/cosmos-sdk/pull/3618) Upgrade to Tendermint 0.30.03

BUG FIXES

* SDK
    * [\#3646](https://github.com/cosmos/cosmos-sdk/issues/3646) `x/mint` now uses total token supply instead of total bonded tokens to calculate inflation


## 0.31.2

BREAKING CHANGES

* SDK
* [\#3592](https://github.com/cosmos/cosmos-sdk/issues/3592) Drop deprecated keybase implementation's
   New constructor in favor of a new
   crypto/keys.New(string, string) implementation that
   returns a lazy keybase instance. Remove client.MockKeyBase,
   superseded by crypto/keys.NewInMemory()

IMPROVEMENTS

* SDK
    * [\#3604](https://github.com/cosmos/cosmos-sdk/pulls/3604) Improve SDK funds related error messages and allow for unicode in
  JSON ABCI log.

* Tendermint
    * [\#3563](https://github.com/cosmos/cosmos-sdk/3563) Update to Tendermint version `0.30.0-rc0`


BUG FIXES

* Gaia
    * [\#3585] Fix setting the tx hash in `NewResponseFormatBroadcastTxCommit`.
    * [\#3585] Return an empty `TxResponse` when Tendermint returns an empty
  `ResultBroadcastTx`.

* SDK
    * [\#3582](https://github.com/cosmos/cosmos-sdk/pull/3582) Running `make test_unit` was failing due to a missing tag
    * [\#3617](https://github.com/cosmos/cosmos-sdk/pull/3582) Fix fee comparison when the required fees does not contain any denom
  present in the tx fees.

## 0.31.0

BREAKING CHANGES

* Gaia REST API (`gaiacli advanced rest-server`)
    * [\#3284](https://github.com/cosmos/cosmos-sdk/issues/3284) Rename the `name`
  field to `from` in the `base_req` body.
    * [\#3485](https://github.com/cosmos/cosmos-sdk/pull/3485) Error responses are now JSON objects.
    * [\#3477][distribution] endpoint changed "all_delegation_rewards" -> "delegator_total_rewards"

* Gaia CLI  (`gaiacli`)
    * [#3399](https://github.com/cosmos/cosmos-sdk/pull/3399) Add `gaiad validate-genesis` command to facilitate checking of genesis files
    * [\#1894](https://github.com/cosmos/cosmos-sdk/issues/1894) `version` prints out short info by default. Add `--long` flag. Proper handling of `--format` flag introduced.
    * [\#3465](https://github.com/cosmos/cosmos-sdk/issues/3465) `gaiacli rest-server` switched back to insecure mode by default:
        * `--insecure` flag is removed.
        * `--tls` is now used to enable secure layer.
    * [\#3451](https://github.com/cosmos/cosmos-sdk/pull/3451) `gaiacli` now returns transactions in plain text including tags.
    * [\#3497](https://github.com/cosmos/cosmos-sdk/issues/3497) `gaiad init` now takes moniker as required arguments, not as parameter.
    * [\#3501](https://github.com/cosmos/cosmos-sdk/issues/3501) Change validator
  address Bech32 encoding to consensus address in `tendermint-validator-set`.

* Gaia
    *  [\#3457](https://github.com/cosmos/cosmos-sdk/issues/3457) Changed governance tally validatorGovInfo to use sdk.Int power instead of sdk.Dec
    *  [\#3495](https://github.com/cosmos/cosmos-sdk/issues/3495) Added Validator Minimum Self Delegation
    *  Reintroduce OR semantics for tx fees

* SDK
    * [\#2513](https://github.com/cosmos/cosmos-sdk/issues/2513) Tendermint updates are adjusted by 10^-6 relative to staking tokens,
    * [\#3487](https://github.com/cosmos/cosmos-sdk/pull/3487) Move HTTP/REST utilities out of client/utils into a new dedicated client/rest package.
    * [\#3490](https://github.com/cosmos/cosmos-sdk/issues/3490) ReadRESTReq() returns bool to avoid callers to write error responses twice.
    * [\#3502](https://github.com/cosmos/cosmos-sdk/pull/3502) Fixes issue when comparing genesis states
    * [\#3514](https://github.com/cosmos/cosmos-sdk/pull/3514) Various clean ups:
        * Replace all GetKeyBase\* functions family in favor of NewKeyBaseFromDir and NewKeyBaseFromHomeFlag.
        * Remove Get prefix from all TxBuilder's getters.
    * [\#3522](https://github.com/cosmos/cosmos-sdk/pull/3522) Get rid of double negatives: Coins.IsNotNegative() -> Coins.IsAnyNegative().
    * [\#3561](https://github.com/cosmos/cosmos-sdk/issues/3561) Don't unnecessarily store denominations in staking


FEATURES

* Gaia REST API

* [\#2358](https://github.com/cosmos/cosmos-sdk/issues/2358) Add distribution module REST interface

* Gaia CLI  (`gaiacli`)
    * [\#3429](https://github.com/cosmos/cosmos-sdk/issues/3429) Support querying
  for all delegator distribution rewards.
    * [\#3449](https://github.com/cosmos/cosmos-sdk/issues/3449) Proof verification now works with absence proofs
    * [\#3484](https://github.com/cosmos/cosmos-sdk/issues/3484) Add support
  vesting accounts to the add-genesis-account command.

* Gaia
    * [\#3397](https://github.com/cosmos/cosmos-sdk/pull/3397) Implement genesis file sanitization to avoid failures at chain init.
    * [\#3428](https://github.com/cosmos/cosmos-sdk/issues/3428) Run the simulation from a particular genesis state loaded from a file

* SDK
    * [\#3270](https://github.com/cosmos/cosmos-sdk/issues/3270) [x/staking] limit number of ongoing unbonding delegations /redelegations per pair/trio
    * [\#3477][distribution] new query endpoint "delegator_validators"
    * [\#3514](https://github.com/cosmos/cosmos-sdk/pull/3514) Provided a lazy loading implementation of Keybase that locks the underlying
    storage only for the time needed to perform the required operation. Also added Keybase reference to TxBuilder struct.
    * [types] [\#2580](https://github.com/cosmos/cosmos-sdk/issues/2580) Addresses now Bech32 empty addresses to an empty string


IMPROVEMENTS

* Gaia REST API
    * [\#3284](https://github.com/cosmos/cosmos-sdk/issues/3284) Update Gaia Lite
  REST service to support the following:
        * Automatic account number and sequence population when fields are omitted
        * Generate only functionality no longer requires access to a local Keybase
        * `from` field in the `base_req` body can be a Keybase name or account address
    * [\#3423](https://github.com/cosmos/cosmos-sdk/issues/3423) Allow simulation
  (auto gas) to work with generate only.
    * [\#3514](https://github.com/cosmos/cosmos-sdk/pull/3514) REST server calls to keybase does not lock the underlying storage anymore.
    * [\#3523](https://github.com/cosmos/cosmos-sdk/pull/3523) Added `/tx/encode` endpoint to serialize a JSON tx to base64-encoded Amino.

* Gaia CLI  (`gaiacli`)
    * [\#3476](https://github.com/cosmos/cosmos-sdk/issues/3476) New `withdraw-all-rewards` command to withdraw all delegations rewards for delegators.
    * [\#3497](https://github.com/cosmos/cosmos-sdk/issues/3497) `gaiad gentx` supports `--ip` and `--node-id` flags to override defaults.
    * [\#3518](https://github.com/cosmos/cosmos-sdk/issues/3518) Fix flow in
  `keys add` to show the mnemonic by default.
    * [\#3517](https://github.com/cosmos/cosmos-sdk/pull/3517) Increased test coverage
    * [\#3523](https://github.com/cosmos/cosmos-sdk/pull/3523) Added `tx encode` command to serialize a JSON tx to base64-encoded Amino.

* Gaia
    * [\#3418](https://github.com/cosmos/cosmos-sdk/issues/3418) Add vesting account
  genesis validation checks to `GaiaValidateGenesisState`.
    * [\#3420](https://github.com/cosmos/cosmos-sdk/issues/3420) Added maximum length to governance proposal descriptions and titles
    * [\#3256](https://github.com/cosmos/cosmos-sdk/issues/3256) Add gas consumption
  for tx size in the ante handler.
    * [\#3454](https://github.com/cosmos/cosmos-sdk/pull/3454) Add `--jail-whitelist` to `gaiad export` to enable testing of complex exports
    * [\#3424](https://github.com/cosmos/cosmos-sdk/issues/3424) Allow generation of gentxs with empty memo field.
    * [\#3507](https://github.com/cosmos/cosmos-sdk/issues/3507) General cleanup, removal of unnecessary struct fields, undelegation bugfix, and comment clarification in x/staking and x/slashing

* SDK
    * [\#2605] x/params add subkey accessing
    * [\#2986](https://github.com/cosmos/cosmos-sdk/pull/2986) Store Refactor
    * [\#3435](https://github.com/cosmos/cosmos-sdk/issues/3435) Test that store implementations do not allow nil values
    * [\#2509](https://github.com/cosmos/cosmos-sdk/issues/2509) Sanitize all usage of Dec.RoundInt64()
    * [\#556](https://github.com/cosmos/cosmos-sdk/issues/556) Increase `BaseApp`
  test coverage.
    * [\#3357](https://github.com/cosmos/cosmos-sdk/issues/3357) develop state-transitions.md for staking spec, missing states added to `state.md`
    * [\#3552](https://github.com/cosmos/cosmos-sdk/pull/3552) Validate bit length when
  deserializing `Int` types.


BUG FIXES

* Gaia CLI  (`gaiacli`)
    * [\#3417](https://github.com/cosmos/cosmos-sdk/pull/3417) Fix `q slashing signing-info` panic by ensuring safety of user input and properly returning not found error
    * [\#3345](https://github.com/cosmos/cosmos-sdk/issues/3345) Upgrade ledger-cosmos-go dependency to v0.9.3 to pull
    https://github.com/ZondaX/ledger-cosmos-go/commit/ed9aa39ce8df31bad1448c72d3d226bf2cb1a8d1 in order to fix a derivation path issue that causes `gaiacli keys add --recover`
    to malfunction.
    * [\#3419](https://github.com/cosmos/cosmos-sdk/pull/3419) Fix `q distr slashes` panic
    * [\#3453](https://github.com/cosmos/cosmos-sdk/pull/3453) The `rest-server` command didn't respect persistent flags such as `--chain-id` and `--trust-node` if they were
    passed on the command line.
    * [\#3441](https://github.com/cosmos/cosmos-sdk/pull/3431) Improved resource management and connection handling (ledger devices). Fixes issue with DER vs BER signatures.

* Gaia
    * [\#3486](https://github.com/cosmos/cosmos-sdk/pull/3486) Use AmountOf in
    vesting accounts instead of zipping/aligning denominations.


## 0.30.0

BREAKING CHANGES

* Gaia REST API (`gaiacli advanced rest-server`)
    * [gaia-lite] [\#2182] Renamed and merged all redelegations endpoints into `/staking/redelegations`
    * [\#3176](https://github.com/cosmos/cosmos-sdk/issues/3176) `tx/sign` endpoint now expects `BaseReq` fields as nested object.
    * [\#2222] all endpoints renamed from `/stake` -> `/staking`
    * [\#1268] `LooseTokens` -> `NotBondedTokens`
    * [\#3289] misc renames:
        * `Validator.UnbondingMinTime` -> `Validator.UnbondingCompletionTime`
        * `Delegation` -> `Value` in `MsgCreateValidator` and `MsgDelegate`
        * `MsgBeginUnbonding` -> `MsgUndelegate`

* Gaia CLI  (`gaiacli`)
    * [\#810](https://github.com/cosmos/cosmos-sdk/issues/810) Don't fallback to any default values for chain ID.
        * Users need to supply chain ID either via config file or the `--chain-id` flag.
        * Change `chain_id` and `trust_node` in `gaiacli` configuration to `chain-id` and `trust-node` respectively.
    * [\#3069](https://github.com/cosmos/cosmos-sdk/pull/3069) `--fee` flag renamed to `--fees` to support multiple coins
    * [\#3156](https://github.com/cosmos/cosmos-sdk/pull/3156) Remove unimplemented `gaiacli init` command
    * [\#2222] `gaiacli tx stake` -> `gaiacli tx staking`, `gaiacli query stake` -> `gaiacli query staking`
    * [\#1894](https://github.com/cosmos/cosmos-sdk/issues/1894) `version` command now shows latest commit, vendor dir hash, and build machine info.
    * [\#3320](https://github.com/cosmos/cosmos-sdk/pull/3320) Ensure all `gaiacli query` commands respect the `--output` and `--indent` flags

* Gaia
    * https://github.com/cosmos/cosmos-sdk/issues/2838 - Move store keys to constants
    * [\#3162](https://github.com/cosmos/cosmos-sdk/issues/3162) The `--gas` flag now takes `auto` instead of `simulate`
    in order to trigger a simulation of the tx before the actual execution.
    * [\#3285](https://github.com/cosmos/cosmos-sdk/pull/3285) New `gaiad tendermint version` to print libs versions
    * [\#1894](https://github.com/cosmos/cosmos-sdk/pull/1894) `version` command now shows latest commit, vendor dir hash, and build machine info.
    * [\#3249](https://github.com/cosmos/cosmos-sdk/issues/3249) `tendermint`'s `show-validator` and `show-address` `--json` flags removed in favor of `--output-format=json`.

* SDK
    * [distribution] [\#3359](https://github.com/cosmos/cosmos-sdk/issues/3359) Always round down when calculating rewards-to-be-withdrawn in F1 fee distribution
    * [#3336](https://github.com/cosmos/cosmos-sdk/issues/3336) Ensure all SDK
  messages have their signature bytes contain canonical fields `value` and `type`.
    * [\#3333](https://github.com/cosmos/cosmos-sdk/issues/3333) - F1 storage efficiency improvements - automatic withdrawals when unbonded, historical reward reference counting
    * [staking] [\#2513](https://github.com/cosmos/cosmos-sdk/issues/2513) Validator power type from Dec -> Int
    * [staking] [\#3233](https://github.com/cosmos/cosmos-sdk/issues/3233) key and value now contain duplicate fields to simplify code
    * [\#3064](https://github.com/cosmos/cosmos-sdk/issues/3064) Sanitize `sdk.Coin` denom. Coins denoms are now case insensitive, i.e. 100fooToken equals to 100FOOTOKEN.
    * [\#3195](https://github.com/cosmos/cosmos-sdk/issues/3195) Allows custom configuration for syncable strategy
    * [\#3242](https://github.com/cosmos/cosmos-sdk/issues/3242) Fix infinite gas
    meter utilization during aborted ante handler executions.
    * [x/distribution] [\#3292](https://github.com/cosmos/cosmos-sdk/issues/3292) Enable or disable withdraw addresses with a parameter in the param store
    * [staking] [\#2222](https://github.com/cosmos/cosmos-sdk/issues/2222) `/stake` -> `/staking` module rename
    * [staking] [\#1268](https://github.com/cosmos/cosmos-sdk/issues/1268) `LooseTokens` -> `NotBondedTokens`
    * [staking] [\#1402](https://github.com/cosmos/cosmos-sdk/issues/1402) Redelegation and unbonding-delegation structs changed to include multiple an array of entries
    * [staking] [\#3289](https://github.com/cosmos/cosmos-sdk/issues/3289) misc renames:
        * `Validator.UnbondingMinTime` -> `Validator.UnbondingCompletionTime`
        * `Delegation` -> `Value` in `MsgCreateValidator` and `MsgDelegate`
        * `MsgBeginUnbonding` -> `MsgUndelegate`
    * [\#3315] Increase decimal precision to 18
    * [\#3323](https://github.com/cosmos/cosmos-sdk/issues/3323) Update to Tendermint 0.29.0
    * [\#3328](https://github.com/cosmos/cosmos-sdk/issues/3328) [x/gov] Remove redundant action tag

* Tendermint
    * [\#3298](https://github.com/cosmos/cosmos-sdk/issues/3298) Upgrade to Tendermint 0.28.0

FEATURES

* Gaia REST API (`gaiacli advanced rest-server`)
    * [\#3067](https://github.com/cosmos/cosmos-sdk/issues/3067) Add support for fees on transactions
    * [\#3069](https://github.com/cosmos/cosmos-sdk/pull/3069) Add a custom memo on transactions
    * [\#3027](https://github.com/cosmos/cosmos-sdk/issues/3027) Implement
  `/gov/proposals/{proposalID}/proposer` to query for a proposal's proposer.

* Gaia CLI  (`gaiacli`)
    * [\#2399](https://github.com/cosmos/cosmos-sdk/issues/2399) Implement `params` command to query slashing parameters.
    * [\#2730](https://github.com/cosmos/cosmos-sdk/issues/2730) Add tx search pagination parameter
    * [\#3027](https://github.com/cosmos/cosmos-sdk/issues/3027) Implement
  `query gov proposer [proposal-id]` to query for a proposal's proposer.
    * [\#3198](https://github.com/cosmos/cosmos-sdk/issues/3198) New `keys add --multisig` flag to store multisig keys locally.
    * [\#3198](https://github.com/cosmos/cosmos-sdk/issues/3198) New `multisign` command to generate multisig signatures.
    * [\#3198](https://github.com/cosmos/cosmos-sdk/issues/3198) New `sign --multisig` flag to enable multisig mode.
    * [\#2715](https://github.com/cosmos/cosmos-sdk/issues/2715) Reintroduce gaia server's insecure mode.
    * [\#3334](https://github.com/cosmos/cosmos-sdk/pull/3334) New `gaiad completion` and `gaiacli completion` to generate Bash/Zsh completion scripts.
    * [\#2607](https://github.com/cosmos/cosmos-sdk/issues/2607) Make `gaiacli config` handle the boolean `indent` flag to beautify commands JSON output.

* Gaia
    * [\#2182] [x/staking] Added querier for querying a single redelegation
    * [\#3305](https://github.com/cosmos/cosmos-sdk/issues/3305) Add support for
    vesting accounts at genesis.
    * [\#3198](https://github.com/cosmos/cosmos-sdk/issues/3198) [x/auth] Add multisig transactions support
    * [\#3198](https://github.com/cosmos/cosmos-sdk/issues/3198) `add-genesis-account` can take both account addresses and key names

* SDK
    * [\#3099](https://github.com/cosmos/cosmos-sdk/issues/3099) Implement F1 fee distribution
    * [\#2926](https://github.com/cosmos/cosmos-sdk/issues/2926) Add TxEncoder to client TxBuilder.
    * [\#2694](https://github.com/cosmos/cosmos-sdk/issues/2694) Vesting account implementation.
    * [\#2996](https://github.com/cosmos/cosmos-sdk/issues/2996) Update the `AccountKeeper` to contain params used in the context of
  the ante handler.
    * [\#3179](https://github.com/cosmos/cosmos-sdk/pull/3179) New CodeNoSignatures error code.
    * [\#3319](https://github.com/cosmos/cosmos-sdk/issues/3319) [x/distribution] Queriers for all distribution state worth querying; distribution query commands
    * [\#3356](https://github.com/cosmos/cosmos-sdk/issues/3356) [x/auth] bech32-ify accounts address in error message.

IMPROVEMENTS

* Gaia REST API
    * [\#3176](https://github.com/cosmos/cosmos-sdk/issues/3176) Validate tx/sign endpoint POST body.
    * [\#2948](https://github.com/cosmos/cosmos-sdk/issues/2948) Swagger UI now makes requests to light client node

* Gaia CLI  (`gaiacli`)
    * [\#3224](https://github.com/cosmos/cosmos-sdk/pull/3224) Support adding offline public keys to the keystore

* Gaia
    * [\#2186](https://github.com/cosmos/cosmos-sdk/issues/2186) Add Address Interface
    * [\#3158](https://github.com/cosmos/cosmos-sdk/pull/3158) Validate slashing genesis
    * [\#3172](https://github.com/cosmos/cosmos-sdk/pull/3172) Support minimum fees in a local testnet.
    * [\#3250](https://github.com/cosmos/cosmos-sdk/pull/3250) Refactor integration tests and increase coverage
    * [\#3248](https://github.com/cosmos/cosmos-sdk/issues/3248) Refactor tx fee
  model:
        * Validators specify minimum gas prices instead of minimum fees
        * Clients may provide either fees or gas prices directly
        * The gas prices of a tx must meet a validator's minimum
        * `gaiad start` and `gaia.toml` take --minimum-gas-prices flag and minimum-gas-price config key respectively.
    * [\#2859](https://github.com/cosmos/cosmos-sdk/issues/2859) Rename `TallyResult` in gov proposals to `FinalTallyResult`
    * [\#3286](https://github.com/cosmos/cosmos-sdk/pull/3286) Fix `gaiad gentx` printout of account's addresses, i.e. user bech32 instead of hex.
    * [\#3249](https://github.com/cosmos/cosmos-sdk/issues/3249) `--json` flag removed, users should use `--output=json` instead.

* SDK
    * [\#3137](https://github.com/cosmos/cosmos-sdk/pull/3137) Add tag documentation
    for each module along with cleaning up a few existing tags in the governance,
    slashing, and staking modules.
    * [\#3093](https://github.com/cosmos/cosmos-sdk/issues/3093) Ante handler does no longer read all accounts in one go when processing signatures as signature
    verification may fail before last signature is checked.
    * [staking] [\#1402](https://github.com/cosmos/cosmos-sdk/issues/1402) Add for multiple simultaneous redelegations or unbonding-delegations within an unbonding period
    * [staking] [\#1268](https://github.com/cosmos/cosmos-sdk/issues/1268) staking spec rewrite

* CI
    * [\#2498](https://github.com/cosmos/cosmos-sdk/issues/2498) Added macos CI job to CircleCI
    * [#142](https://github.com/tendermint/devops/issues/142) Increased the number of blocks to be tested during multi-sim
    * [#147](https://github.com/tendermint/devops/issues/142) Added docker image build to CI

BUG FIXES

* Gaia CLI  (`gaiacli`)
    * [\#3141](https://github.com/cosmos/cosmos-sdk/issues/3141) Fix the bug in GetAccount when `len(res) == 0` and `err == nil`
    * [\#810](https://github.com/cosmos/cosmos-sdk/pull/3316) Fix regression in gaiacli config file handling

* Gaia
    * [\#3148](https://github.com/cosmos/cosmos-sdk/issues/3148) Fix `gaiad export` by adding a boolean to `NewGaiaApp` determining whether or not to load the latest version
    * [\#3181](https://github.com/cosmos/cosmos-sdk/issues/3181) Correctly reset total accum update height and jailed-validator bond height / unbonding height on export-for-zero-height
    * [\#3172](https://github.com/cosmos/cosmos-sdk/pull/3172) Fix parsing `gaiad.toml`
  when it already exists.
    * [\#3223](https://github.com/cosmos/cosmos-sdk/issues/3223) Fix unset governance proposal queues when importing state from old chain
    * [#3187](https://github.com/cosmos/cosmos-sdk/issues/3187) Fix `gaiad export`
  by resetting each validator's slashing period.

## 0.29.1

BUG FIXES

* SDK
    * [\#3207](https://github.com/cosmos/cosmos-sdk/issues/3207) - Fix token printing bug

## 0.29.0

BREAKING CHANGES

* Gaia
    * [\#3148](https://github.com/cosmos/cosmos-sdk/issues/3148) Fix `gaiad export` by adding a boolean to `NewGaiaApp` determining whether or not to load the latest version

* SDK
    * [\#3163](https://github.com/cosmos/cosmos-sdk/issues/3163) Withdraw commission on self bond removal


## 0.28.1

BREAKING CHANGES

* Gaia REST API (`gaiacli advanced rest-server`)
    * [lcd] [\#3045](https://github.com/cosmos/cosmos-sdk/pull/3045) Fix quoted json return on GET /keys (keys list)
    * [gaia-lite] [\#2191](https://github.com/cosmos/cosmos-sdk/issues/2191) Split `POST /stake/delegators/{delegatorAddr}/delegations` into `POST /stake/delegators/{delegatorAddr}/delegations`, `POST /stake/delegators/{delegatorAddr}/unbonding_delegations` and `POST /stake/delegators/{delegatorAddr}/redelegations`
    * [gaia-lite] [\#3056](https://github.com/cosmos/cosmos-sdk/pull/3056) `generate_only` and `simulate` have moved from query arguments to POST requests body.
* Tendermint
    * [tendermint] Now using Tendermint 0.27.3

FEATURES

* Gaia REST API (`gaiacli advanced rest-server`)
    * [slashing] [\#2399](https://github.com/cosmos/cosmos-sdk/issues/2399)  Implement `/slashing/parameters` endpoint to query slashing parameters.
* Gaia CLI  (`gaiacli`)
    * [gaiacli] [\#2399](https://github.com/cosmos/cosmos-sdk/issues/2399) Implement `params` command to query slashing parameters.
* SDK
    * [client] [\#2926](https://github.com/cosmos/cosmos-sdk/issues/2926) Add TxEncoder to client TxBuilder.
* Other
    * Introduced the logjack tool for saving logs w/ rotation

IMPROVEMENTS

* Gaia REST API (`gaiacli advanced rest-server`)
    * [\#2879](https://github.com/cosmos/cosmos-sdk/issues/2879), [\#2880](https://github.com/cosmos/cosmos-sdk/issues/2880) Update deposit and vote endpoints to perform a direct txs query
    when a given proposal is inactive and thus having votes and deposits removed
    from state.
* Gaia CLI  (`gaiacli`)
    * [\#2879](https://github.com/cosmos/cosmos-sdk/issues/2879), [\#2880](https://github.com/cosmos/cosmos-sdk/issues/2880) Update deposit and vote CLI commands to perform a direct txs query
    when a given proposal is inactive and thus having votes and deposits removed
    from state.
* Gaia
    * [\#3021](https://github.com/cosmos/cosmos-sdk/pull/3021) Add `--gentx-dir` to `gaiad collect-gentxs` to specify a directory from which collect and load gentxs. Add `--output-document` to `gaiad init` to allow one to redirect output to file.


## 0.28.0

BREAKING CHANGES

* Gaia CLI  (`gaiacli`)
    * [cli] [\#2595](https://github.com/cosmos/cosmos-sdk/issues/2595) Remove `keys new` in favor of `keys add` incorporating existing functionality with addition of key recovery functionality.
    * [cli] [\#2987](https://github.com/cosmos/cosmos-sdk/pull/2987) Add shorthand `-a` to `gaiacli keys show` and update docs
    * [cli] [\#2971](https://github.com/cosmos/cosmos-sdk/pull/2971) Additional verification when running `gaiad gentx`
    * [cli] [\#2734](https://github.com/cosmos/cosmos-sdk/issues/2734) Rewrite `gaiacli config`. It is now a non-interactive config utility.

* Gaia
    * [#128](https://github.com/tendermint/devops/issues/128) Updated CircleCI job to trigger website build on every push to master/develop.
    * [\#2994](https://github.com/cosmos/cosmos-sdk/pull/2994) Change wrong-password error message.
    * [\#3009](https://github.com/cosmos/cosmos-sdk/issues/3009) Added missing Gaia genesis verification
    * [#128](https://github.com/tendermint/devops/issues/128) Updated CircleCI job to trigger website build on every push to master/develop.
    * [\#2994](https://github.com/cosmos/cosmos-sdk/pull/2994) Change wrong-password error message.
    * [\#3009](https://github.com/cosmos/cosmos-sdk/issues/3009) Added missing Gaia genesis verification
    * [gas] [\#3052](https://github.com/cosmos/cosmos-sdk/issues/3052) Updated gas costs to more reasonable numbers

* SDK
    * [auth] [\#2952](https://github.com/cosmos/cosmos-sdk/issues/2952) Signatures are no longer serialized on chain with the account number and sequence number
    * [auth] [\#2952](https://github.com/cosmos/cosmos-sdk/issues/2952) Signatures are no longer serialized on chain with the account number and sequence number
    * [stake] [\#3055](https://github.com/cosmos/cosmos-sdk/issues/3055) Use address instead of bond height / intratxcounter for deduplication

FEATURES

* Gaia CLI  (`gaiacli`)
    * [\#2961](https://github.com/cosmos/cosmos-sdk/issues/2961) Add --force flag to gaiacli keys delete command to skip passphrase check and force key deletion unconditionally.

IMPROVEMENTS

* Gaia CLI  (`gaiacli`)
    * [\#2991](https://github.com/cosmos/cosmos-sdk/issues/2991) Fully validate transaction signatures during `gaiacli tx sign --validate-signatures`

* SDK
    * [\#1277](https://github.com/cosmos/cosmos-sdk/issues/1277) Complete bank module specification
    * [\#2963](https://github.com/cosmos/cosmos-sdk/issues/2963) Complete auth module specification
    * [\#2914](https://github.com/cosmos/cosmos-sdk/issues/2914) No longer withdraw validator rewards on bond/unbond, but rather move
  the rewards to the respective validator's pools.


BUG FIXES

* Gaia CLI  (`gaiacli`)
    * [\#2921](https://github.com/cosmos/cosmos-sdk/issues/2921) Fix `keys delete` inability to delete offline and ledger keys.

* Gaia
    * [\#3003](https://github.com/cosmos/cosmos-sdk/issues/3003) CollectStdTxs() must validate DelegatorAddr against genesis accounts.

* SDK
    * [\#2967](https://github.com/cosmos/cosmos-sdk/issues/2967) Change ordering of `mint.BeginBlocker` and `distr.BeginBlocker`, recalculate inflation each block
    * [\#3068](https://github.com/cosmos/cosmos-sdk/issues/3068) check for uint64 gas overflow during `Std#ValidateBasic`.
    * [\#3071](https://github.com/cosmos/cosmos-sdk/issues/3071) Catch overflow on block gas meter


## 0.27.0

BREAKING CHANGES

* Gaia REST API (`gaiacli advanced rest-server`)
    * [gaia-lite] [\#2819](https://github.com/cosmos/cosmos-sdk/pull/2819) Txs query param format is now: `/txs?tag=value` (removed '' wrapping the query parameter `value`)

* Gaia CLI  (`gaiacli`)
    * [cli] [\#2728](https://github.com/cosmos/cosmos-sdk/pull/2728) Seperate `tx` and `query` subcommands by module
    * [cli] [\#2727](https://github.com/cosmos/cosmos-sdk/pull/2727) Fix unbonding command flow
    * [cli] [\#2786](https://github.com/cosmos/cosmos-sdk/pull/2786) Fix redelegation command flow
    * [cli] [\#2829](https://github.com/cosmos/cosmos-sdk/pull/2829) add-genesis-account command now validates state when adding accounts
    * [cli] [\#2804](https://github.com/cosmos/cosmos-sdk/issues/2804) Check whether key exists before passing it on to `tx create-validator`.
    * [cli] [\#2874](https://github.com/cosmos/cosmos-sdk/pull/2874) `gaiacli tx sign` takes an optional `--output-document` flag to support output redirection.
    * [cli] [\#2875](https://github.com/cosmos/cosmos-sdk/pull/2875) Refactor `gaiad gentx` and avoid redirection to `gaiacli tx sign` for tx signing.

* Gaia
    * [mint] [\#2825] minting now occurs every block, inflation parameter updates still hourly

* SDK
    * [\#2752](https://github.com/cosmos/cosmos-sdk/pull/2752) Don't hardcode bondable denom.
    * [\#2701](https://github.com/cosmos/cosmos-sdk/issues/2701) Account numbers and sequence numbers in `auth` are now `uint64` instead of `int64`
    * [\#2019](https://github.com/cosmos/cosmos-sdk/issues/2019) Cap total number of signatures. Current per-transaction limit is 7, and if that is exceeded transaction is rejected.
    * [\#2801](https://github.com/cosmos/cosmos-sdk/pull/2801) Remove AppInit structure.
    * [\#2798](https://github.com/cosmos/cosmos-sdk/issues/2798) Governance API has miss-spelled English word in JSON response ('depositer' -> 'depositor')
    * [\#2943](https://github.com/cosmos/cosmos-sdk/pull/2943) Transaction action tags equal the message type. Staking EndBlocker tags are included.

* Tendermint
    * Update to Tendermint 0.27.0

FEATURES

* Gaia REST API (`gaiacli advanced rest-server`)
    * [gov] [\#2479](https://github.com/cosmos/cosmos-sdk/issues/2479) Added governance parameter
    query REST endpoints.

* Gaia CLI  (`gaiacli`)
    * [gov][cli] [\#2479](https://github.com/cosmos/cosmos-sdk/issues/2479) Added governance
    parameter query commands.
    * [stake][cli] [\#2027] Add CLI query command for getting all delegations to a specific validator.
    * [\#2840](https://github.com/cosmos/cosmos-sdk/pull/2840) Standardize CLI exports from modules

* Gaia
    * [app] [\#2791](https://github.com/cosmos/cosmos-sdk/issues/2791) Support export at a specific height, with `gaiad export --height=HEIGHT`.
    * [x/gov] [#2479](https://github.com/cosmos/cosmos-sdk/issues/2479) Implemented querier
  for getting governance parameters.
    * [app] [\#2663](https://github.com/cosmos/cosmos-sdk/issues/2663) - Runtime-assertable invariants
    * [app] [\#2791](https://github.com/cosmos/cosmos-sdk/issues/2791) Support export at a specific height, with `gaiad export --height=HEIGHT`.
    * [app] [\#2812](https://github.com/cosmos/cosmos-sdk/issues/2812) Support export alterations to prepare for restarting at zero-height

* SDK
    * [simulator] [\#2682](https://github.com/cosmos/cosmos-sdk/issues/2682) MsgEditValidator now looks at the validator's max rate, thus it now succeeds a significant portion of the time
    * [core] [\#2775](https://github.com/cosmos/cosmos-sdk/issues/2775) Add deliverTx maximum block gas limit


IMPROVEMENTS

* Gaia REST API (`gaiacli advanced rest-server`)
    * [gaia-lite] [\#2819](https://github.com/cosmos/cosmos-sdk/pull/2819) Tx search now supports multiple tags as query parameters
    * [\#2836](https://github.com/cosmos/cosmos-sdk/pull/2836) Expose LCD router to allow users to register routes there.

* Gaia CLI  (`gaiacli`)
    * [\#2749](https://github.com/cosmos/cosmos-sdk/pull/2749) Add --chain-id flag to gaiad testnet
    * [\#2819](https://github.com/cosmos/cosmos-sdk/pull/2819) Tx search now supports multiple tags as query parameters

* Gaia
    * [\#2772](https://github.com/cosmos/cosmos-sdk/issues/2772) Update BaseApp to not persist state when the ante handler fails on DeliverTx.
    * [\#2773](https://github.com/cosmos/cosmos-sdk/issues/2773) Require moniker to be provided on `gaiad init`.
    * [\#2672](https://github.com/cosmos/cosmos-sdk/issues/2672) [Makefile] Updated for better Windows compatibility and ledger support logic, get_tools was rewritten as a cross-compatible Makefile.
    * [\#2766](https://github.com/cosmos/cosmos-sdk/issues/2766) [Makefile] Added goimports tool to get_tools. Get_tools now only builds new versions if binaries are missing.
    * [#110](https://github.com/tendermint/devops/issues/110) Updated CircleCI job to trigger website build when cosmos docs are updated.

* SDK
 & [x/mock/simulation] [\#2720] major cleanup, introduction of helper objects, reorganization
* [\#2821](https://github.com/cosmos/cosmos-sdk/issues/2821) Codespaces are now strings
* [types] [\#2776](https://github.com/cosmos/cosmos-sdk/issues/2776) Improve safety of `Coin` and `Coins` types. Various functions
 and methods will panic when a negative amount is discovered.
* [\#2815](https://github.com/cosmos/cosmos-sdk/issues/2815) Gas unit fields changed from `int64` to `uint64`.
* [\#2821](https://github.com/cosmos/cosmos-sdk/issues/2821) Codespaces are now strings
* [\#2779](https://github.com/cosmos/cosmos-sdk/issues/2779) Introduce `ValidateBasic` to the `Tx` interface and call it in the ante
 handler.
* [\#2825](https://github.com/cosmos/cosmos-sdk/issues/2825) More staking and distribution invariants
* [\#2912](https://github.com/cosmos/cosmos-sdk/issues/2912) Print commit ID in hex when commit is synced.

* Tendermint
* [\#2796](https://github.com/cosmos/cosmos-sdk/issues/2796) Update to go-amino 0.14.1


BUG FIXES

* Gaia REST API (`gaiacli advanced rest-server`)
    * [gaia-lite] [\#2868](https://github.com/cosmos/cosmos-sdk/issues/2868) Added handler for governance tally endpoint
    * [\#2907](https://github.com/cosmos/cosmos-sdk/issues/2907) Refactor and fix the way Gaia Lite is started.

* Gaia
    * [\#2723] Use `cosmosvalcons` Bech32 prefix in `tendermint show-address`
    * [\#2742](https://github.com/cosmos/cosmos-sdk/issues/2742) Fix time format of TimeoutCommit override
    * [\#2898](https://github.com/cosmos/cosmos-sdk/issues/2898) Remove redundant '$' in docker-compose.yml

* SDK
    * [\#2733](https://github.com/cosmos/cosmos-sdk/issues/2733) [x/gov, x/mock/simulation] Fix governance simulation, update x/gov import/export
    * [\#2854](https://github.com/cosmos/cosmos-sdk/issues/2854) [x/bank] Remove unused bank.MsgIssue, prevent possible panic
    * [\#2884](https://github.com/cosmos/cosmos-sdk/issues/2884) [docs/examples] Fix `basecli version` panic

* Tendermint
    * [\#2797](https://github.com/tendermint/tendermint/pull/2797) AddressBook requires addresses to have IDs; Do not crap out immediately after sending pex addrs in seed mode

## 0.26.0

BREAKING CHANGES

* Gaia
    * [gaiad init] [\#2602](https://github.com/cosmos/cosmos-sdk/issues/2602) New genesis workflow

* SDK
    * [simulation] [\#2665](https://github.com/cosmos/cosmos-sdk/issues/2665) only argument to sdk.Invariant is now app

* Tendermint
    * Upgrade to version 0.26.0

FEATURES

* Gaia CLI  (`gaiacli`)
    * [cli] [\#2569](https://github.com/cosmos/cosmos-sdk/pull/2569) Add commands to query validator unbondings and redelegations
    * [cli] [\#2569](https://github.com/cosmos/cosmos-sdk/pull/2569) Add commands to query validator unbondings and redelegations
    * [cli] [\#2524](https://github.com/cosmos/cosmos-sdk/issues/2524) Add support offline mode to `gaiacli tx sign`. Lookups are not performed if the flag `--offline` is on.
    * [cli] [\#2558](https://github.com/cosmos/cosmos-sdk/issues/2558) Rename --print-sigs to --validate-signatures. It now performs a complete set of sanity checks and reports to the user. Also added --print-signature-only to print the signature only, not the whole transaction.
    * [cli] [\#2704](https://github.com/cosmos/cosmos-sdk/pull/2704) New add-genesis-account convenience command to populate genesis.json with genesis accounts.

* SDK
    * [\#1336](https://github.com/cosmos/cosmos-sdk/issues/1336) Mechanism for SDK Users to configure their own Bech32 prefixes instead of using the default cosmos prefixes.

IMPROVEMENTS

* Gaia
* [\#2637](https://github.com/cosmos/cosmos-sdk/issues/2637) [x/gov] Switched inactive and active proposal queues to an iterator based queue

* SDK
* [\#2573](https://github.com/cosmos/cosmos-sdk/issues/2573) [x/distribution] add accum invariance
* [\#2556](https://github.com/cosmos/cosmos-sdk/issues/2556) [x/mock/simulation] Fix debugging output
* [\#2396](https://github.com/cosmos/cosmos-sdk/issues/2396) [x/mock/simulation] Change parameters to get more slashes
* [\#2617](https://github.com/cosmos/cosmos-sdk/issues/2617) [x/mock/simulation] Randomize all genesis parameters
* [\#2669](https://github.com/cosmos/cosmos-sdk/issues/2669) [x/stake] Added invarant check to make sure validator's power aligns with its spot in the power store.
* [\#1924](https://github.com/cosmos/cosmos-sdk/issues/1924) [x/mock/simulation] Use a transition matrix for block size
* [\#2660](https://github.com/cosmos/cosmos-sdk/issues/2660) [x/mock/simulation] Staking transactions get tested far more frequently
* [\#2610](https://github.com/cosmos/cosmos-sdk/issues/2610) [x/stake] Block redelegation to and from the same validator
* [\#2652](https://github.com/cosmos/cosmos-sdk/issues/2652) [x/auth] Add benchmark for get and set account
* [\#2685](https://github.com/cosmos/cosmos-sdk/issues/2685) [store] Add general merkle absence proof (also for empty substores)
* [\#2708](https://github.com/cosmos/cosmos-sdk/issues/2708) [store] Disallow setting nil values

BUG FIXES

* Gaia
* [\#2670](https://github.com/cosmos/cosmos-sdk/issues/2670) [x/stake] fixed incorrect `IterateBondedValidators` and split into two functions: `IterateBondedValidators` and `IterateLastBlockConsValidators`
* [\#2691](https://github.com/cosmos/cosmos-sdk/issues/2691) Fix local testnet creation by using a single canonical genesis time
* [\#2648](https://github.com/cosmos/cosmos-sdk/issues/2648) [gaiad] Fix `gaiad export` / `gaiad import` consistency, test in CI

* SDK
* [\#2625](https://github.com/cosmos/cosmos-sdk/issues/2625) [x/gov] fix AppendTag function usage error
* [\#2677](https://github.com/cosmos/cosmos-sdk/issues/2677) [x/stake, x/distribution] various staking/distribution fixes as found by the simulator
* [\#2674](https://github.com/cosmos/cosmos-sdk/issues/2674) [types] Fix coin.IsLT() impl, coins.IsLT() impl, and renamed coins.Is\* to coins.IsAll\* (see [\#2686](https://github.com/cosmos/cosmos-sdk/issues/2686))
* [\#2711](https://github.com/cosmos/cosmos-sdk/issues/2711) [x/stake] Add commission data to `MsgCreateValidator` signature bytes.
* Temporarily disable insecure mode for Gaia Lite

## 0.25.0

_October 24th, 2018_.

BREAKING CHANGES

* Gaia REST API (`gaiacli advanced rest-server`)
    * [x/stake] Validator.Owner renamed to Validator.Operator
    * [\#595](https://github.com/cosmos/cosmos-sdk/issues/595) Connections to the REST server are now secured using Transport Layer Security by default. The --insecure flag is provided to switch back to insecure HTTP.
    * [gaia-lite] [\#2258](https://github.com/cosmos/cosmos-sdk/issues/2258) Split `GET stake/delegators/{delegatorAddr}` into `GET stake/delegators/{delegatorAddr}/delegations`, `GET stake/delegators/{delegatorAddr}/unbonding_delegations` and `GET stake/delegators/{delegatorAddr}/redelegations`

* Gaia CLI  (`gaiacli`)
    * [x/stake] Validator.Owner renamed to Validator.Operator
    * [cli] unsafe_reset_all, show_validator, and show_node_id have been renamed to unsafe-reset-all, show-validator, and show-node-id
    * [cli] [\#1983](https://github.com/cosmos/cosmos-sdk/issues/1983) --print-response now defaults to true in commands that create and send a transaction
    * [cli] [\#1983](https://github.com/cosmos/cosmos-sdk/issues/1983) you can now pass --pubkey or --address to gaiacli keys show to return a plaintext representation of the key's address or public key for use with other commands
    * [cli] [\#2061](https://github.com/cosmos/cosmos-sdk/issues/2061) changed proposalID in governance REST endpoints to proposal-id
    * [cli] [\#2014](https://github.com/cosmos/cosmos-sdk/issues/2014) `gaiacli advanced` no longer exists - to access `ibc`, `rest-server`, and `validator-set` commands use `gaiacli ibc`, `gaiacli rest-server`, and `gaiacli tendermint`, respectively
    * [makefile] `get_vendor_deps` no longer updates lock file it just updates vendor directory. Use `update_vendor_deps` to update the lock file. [#2152](https://github.com/cosmos/cosmos-sdk/pull/2152)
    * [cli] [\#2221](https://github.com/cosmos/cosmos-sdk/issues/2221) All commands that
    utilize a validator's operator address must now use the new Bech32 prefix,
    `cosmosvaloper`.
    * [cli] [\#2190](https://github.com/cosmos/cosmos-sdk/issues/2190) `gaiacli init --gen-txs` is now `gaiacli init --with-txs` to reduce confusion
    * [cli] [\#2073](https://github.com/cosmos/cosmos-sdk/issues/2073) --from can now be either an address or a key name
    * [cli] [\#1184](https://github.com/cosmos/cosmos-sdk/issues/1184) Subcommands reorganisation, see [\#2390](https://github.com/cosmos/cosmos-sdk/pull/2390) for a comprehensive list of changes.
    * [cli] [\#2524](https://github.com/cosmos/cosmos-sdk/issues/2524) Add support offline mode to `gaiacli tx sign`. Lookups are not performed if the flag `--offline` is on.
    * [cli] [\#2570](https://github.com/cosmos/cosmos-sdk/pull/2570) Add commands to query deposits on proposals

* Gaia
    * Make the transient store key use a distinct store key. [#2013](https://github.com/cosmos/cosmos-sdk/pull/2013)
    * [x/stake] [\#1901](https://github.com/cosmos/cosmos-sdk/issues/1901) Validator type's Owner field renamed to Operator; Validator's GetOwner() renamed accordingly to comply with the SDK's Validator interface.
    * [docs] [#2001](https://github.com/cosmos/cosmos-sdk/pull/2001) Update slashing spec for slashing period
    * [x/stake, x/slashing] [#1305](https://github.com/cosmos/cosmos-sdk/issues/1305) - Rename "revoked" to "jailed"
    * [x/stake] [#1676] Revoked and jailed validators put into the unbonding state
    * [x/stake] [#1877] Redelegations/unbonding-delegation from unbonding validator have reduced time
    * [x/slashing] [\#1789](https://github.com/cosmos/cosmos-sdk/issues/1789) Slashing changes for Tendermint validator set offset (NextValSet)
    * [x/stake] [\#2040](https://github.com/cosmos/cosmos-sdk/issues/2040) Validator
    operator type has now changed to `sdk.ValAddress`
    * [x/stake] [\#2221](https://github.com/cosmos/cosmos-sdk/issues/2221) New
    Bech32 prefixes have been introduced for a validator's consensus address and
    public key: `cosmosvalcons` and `cosmosvalconspub` respectively. Also, existing Bech32 prefixes have been
    renamed for accounts and validator operators:
        * `cosmosaccaddr` / `cosmosaccpub` => `cosmos` / `cosmospub`
        * `cosmosvaladdr` / `cosmosvalpub` => `cosmosvaloper` / `cosmosvaloperpub`
    * [x/stake] [#1013] TendermintUpdates now uses transient store
    * [x/stake] [\#2435](https://github.com/cosmos/cosmos-sdk/issues/2435) Remove empty bytes from the ValidatorPowerRank store key
    * [x/gov] [\#2195](https://github.com/cosmos/cosmos-sdk/issues/2195) Governance uses BFT Time
    * [x/gov] [\#2256](https://github.com/cosmos/cosmos-sdk/issues/2256) Removed slashing for governance non-voting validators
    * [simulation] [\#2162](https://github.com/cosmos/cosmos-sdk/issues/2162) Added back correct supply invariants
    * [x/slashing] [\#2430](https://github.com/cosmos/cosmos-sdk/issues/2430) Simulate more slashes, check if validator is jailed before jailing
    * [x/stake] [\#2393](https://github.com/cosmos/cosmos-sdk/issues/2393) Removed `CompleteUnbonding` and `CompleteRedelegation` Msg types, and instead added unbonding/redelegation queues to endblocker
    * [x/mock/simulation] [\#2501](https://github.com/cosmos/cosmos-sdk/issues/2501) Simulate transactions & invariants for fee distribution, and fix bugs discovered in the process
        * [x/auth] Simulate random fee payments
        * [cmd/gaia/app] Simulate non-zero inflation
        * [x/stake] Call hooks correctly in several cases related to delegation/validator updates
        * [x/stake] Check full supply invariants, including yet-to-be-withdrawn fees
        * [x/stake] Remove no-longer-in-use store key
        * [x/slashing] Call hooks correctly when a validator is slashed
        * [x/slashing] Truncate withdrawals (unbonding, redelegation) and burn change
        * [x/mock/simulation] Ensure the simulation cannot set a proposer address of nil
        * [x/mock/simulation] Add more event logs on begin block / end block for clarity
        * [x/mock/simulation] Correctly set validator power in abci.RequestBeginBlock
        * [x/minting] Correctly call stake keeper to track inflated supply
        * [x/distribution] Sanity check for nonexistent rewards
        * [x/distribution] Truncate withdrawals and return change to the community pool
        * [x/distribution] Add sanity checks for incorrect accum / total accum relations
        * [x/distribution] Correctly calculate total power using Tendermint updates
        * [x/distribution] Simulate withdrawal transactions
        * [x/distribution] Fix a bug where the fee pool was not correctly tracked on WithdrawDelegatorRewardsAll
    * [x/stake] [\#1673](https://github.com/cosmos/cosmos-sdk/issues/1673) Validators are no longer deleted until they can no longer possibly be slashed
    * [\#1890](https://github.com/cosmos/cosmos-sdk/issues/1890) Start chain with initial state + sequence of transactions
        * [cli] Rename `gaiad init gentx` to `gaiad gentx`.
        * [cli] Add `--skip-genesis` flag to `gaiad init` to prevent `genesis.json` generation.
        * Drop `GenesisTx` in favor of a signed `StdTx` with only one `MsgCreateValidator` message.
        * [cli] Port `gaiad init` and `gaiad testnet` to work with `StdTx` genesis transactions.
        * [cli] Add `--moniker` flag to `gaiad init` to override moniker when generating `genesis.json` - i.e. it takes effect when running with the `--with-txs` flag, it is ignored otherwise.

* SDK
    * [core] [\#2219](https://github.com/cosmos/cosmos-sdk/issues/2219) Update to Tendermint 0.24.0
        * Validator set updates delayed by one block
        * BFT timestamp that can safely be used by applications
        * Fixed maximum block size enforcement
    * [core] [\#1807](https://github.com/cosmos/cosmos-sdk/issues/1807) Switch from use of rational to decimal
    * [types] [\#1901](https://github.com/cosmos/cosmos-sdk/issues/1901) Validator interface's GetOwner() renamed to GetOperator()
    * [x/slashing] [#2122](https://github.com/cosmos/cosmos-sdk/pull/2122) - Implement slashing period
    * [types] [\#2119](https://github.com/cosmos/cosmos-sdk/issues/2119) Parsed error messages and ABCI log errors to make     them more human readable.
    * [types] [\#2407](https://github.com/cosmos/cosmos-sdk/issues/2407) MulInt method added to big decimal in order to improve efficiency of slashing
    * [simulation] Rename TestAndRunTx to Operation [#2153](https://github.com/cosmos/cosmos-sdk/pull/2153)
    * [simulation] Remove log and testing.TB from Operation and Invariants, in favor of using errors [\#2282](https://github.com/cosmos/cosmos-sdk/issues/2282)
    * [simulation] Remove usage of keys and addrs in the types, in favor of simulation.Account [\#2384](https://github.com/cosmos/cosmos-sdk/issues/2384)
    * [tools] Removed gocyclo [#2211](https://github.com/cosmos/cosmos-sdk/issues/2211)
    * [baseapp] Remove `SetTxDecoder` in favor of requiring the decoder be set in baseapp initialization. [#1441](https://github.com/cosmos/cosmos-sdk/issues/1441)
    * [baseapp] [\#1921](https://github.com/cosmos/cosmos-sdk/issues/1921) Add minimumFees field to BaseApp.
    * [store] Change storeInfo within the root multistore to use tmhash instead of ripemd160 [\#2308](https://github.com/cosmos/cosmos-sdk/issues/2308)
    * [codec] [\#2324](https://github.com/cosmos/cosmos-sdk/issues/2324) All referrences to wire have been renamed to codec. Additionally, wire.NewCodec is now codec.New().
    * [types] [\#2343](https://github.com/cosmos/cosmos-sdk/issues/2343) Make sdk.Msg have a names field, to facilitate automatic tagging.
    * [baseapp] [\#2366](https://github.com/cosmos/cosmos-sdk/issues/2366) Automatically add action tags to all messages
    * [x/auth] [\#2377](https://github.com/cosmos/cosmos-sdk/issues/2377) auth.StdSignMsg -> txbuilder.StdSignMsg
    * [x/staking] [\#2244](https://github.com/cosmos/cosmos-sdk/issues/2244) staking now holds a consensus-address-index instead of a consensus-pubkey-index
    * [x/staking] [\#2236](https://github.com/cosmos/cosmos-sdk/issues/2236) more distribution hooks for distribution
    * [x/stake] [\#2394](https://github.com/cosmos/cosmos-sdk/issues/2394) Split up UpdateValidator into distinct state transitions applied only in EndBlock
    * [x/slashing] [\#2480](https://github.com/cosmos/cosmos-sdk/issues/2480) Fix signing info handling bugs & faulty slashing
    * [x/stake] [\#2412](https://github.com/cosmos/cosmos-sdk/issues/2412) Added an unbonding validator queue to EndBlock to automatically update validator.Status when finished Unbonding
    * [x/stake] [\#2500](https://github.com/cosmos/cosmos-sdk/issues/2500) Block conflicting redelegations until we add an index
    * [x/params] Global Paramstore refactored
    * [types] [\#2506](https://github.com/cosmos/cosmos-sdk/issues/2506) sdk.Dec MarshalJSON now marshals as a normal Decimal, with 10 digits of decimal precision
    * [x/stake] [\#2508](https://github.com/cosmos/cosmos-sdk/issues/2508) Utilize Tendermint power for validator power key
    * [x/stake] [\#2531](https://github.com/cosmos/cosmos-sdk/issues/2531) Remove all inflation logic
    * [x/mint] [\#2531](https://github.com/cosmos/cosmos-sdk/issues/2531) Add minting module and inflation logic
    * [x/auth] [\#2540](https://github.com/cosmos/cosmos-sdk/issues/2540) Rename `AccountMapper` to `AccountKeeper`.
    * [types] [\#2456](https://github.com/cosmos/cosmos-sdk/issues/2456) Renamed msg.Name() and msg.Type() to msg.Type() and msg.Route() respectively

* Tendermint
    * Update tendermint version from v0.23.0 to v0.25.0, notable changes
        * Mempool now won't build too large blocks, or too computationally expensive blocks
        * Maximum tx sizes and gas are now removed, and are implicitly the blocks maximums
        * ABCI validators no longer send the pubkey. The pubkey is only sent in validator updates
        * Validator set changes are now delayed by one block
        * Block header now includes the next validator sets hash
        * BFT time is implemented
        * Secp256k1 signature format has changed
        * There is now a threshold multisig format
        * See the [tendermint changelog](https://github.com/tendermint/tendermint/blob/master/CHANGELOG.md) for other changes.

FEATURES

* Gaia REST API (`gaiacli advanced rest-server`)
    * [gaia-lite] Endpoints to query staking pool and params
    * [gaia-lite] [\#2110](https://github.com/cosmos/cosmos-sdk/issues/2110) Add support for `simulate=true` requests query argument to endpoints that send txs to run simulations of transactions
    * [gaia-lite] [\#966](https://github.com/cosmos/cosmos-sdk/issues/966) Add support for `generate_only=true` query argument to generate offline unsigned transactions
    * [gaia-lite] [\#1953](https://github.com/cosmos/cosmos-sdk/issues/1953) Add /sign endpoint to sign transactions generated with `generate_only=true`.
    * [gaia-lite] [\#1954](https://github.com/cosmos/cosmos-sdk/issues/1954) Add /broadcast endpoint to broadcast transactions signed by the /sign endpoint.
    * [gaia-lite] [\#2113](https://github.com/cosmos/cosmos-sdk/issues/2113) Rename `/accounts/{address}/send` to `/bank/accounts/{address}/transfers`, rename `/accounts/{address}` to `/auth/accounts/{address}`, replace `proposal-id` with `proposalId` in all gov endpoints
    * [gaia-lite] [\#2478](https://github.com/cosmos/cosmos-sdk/issues/2478) Add query gov proposal's deposits endpoint
    * [gaia-lite] [\#2477](https://github.com/cosmos/cosmos-sdk/issues/2477) Add query validator's outgoing redelegations and unbonding delegations endpoints

* Gaia CLI  (`gaiacli`)
    * [cli] Cmds to query staking pool and params
    * [gov][cli] [\#2062](https://github.com/cosmos/cosmos-sdk/issues/2062) added `--proposal` flag to `submit-proposal` that allows a JSON file containing a proposal to be passed in
    * [\#2040](https://github.com/cosmos/cosmos-sdk/issues/2040) Add `--bech` to `gaiacli keys show` and respective REST endpoint to
  provide desired Bech32 prefix encoding
    * [cli] [\#2047](https://github.com/cosmos/cosmos-sdk/issues/2047) [\#2306](https://github.com/cosmos/cosmos-sdk/pull/2306) Passing --gas=simulate triggers a simulation of the tx before the actual execution.
  The gas estimate obtained via the simulation will be used as gas limit in the actual execution.
    * [cli] [\#2047](https://github.com/cosmos/cosmos-sdk/issues/2047) The --gas-adjustment flag can be used to adjust the estimate obtained via the simulation triggered by --gas=simulate.
    * [cli] [\#2110](https://github.com/cosmos/cosmos-sdk/issues/2110) Add --dry-run flag to perform a simulation of a transaction without broadcasting it. The --gas flag is ignored as gas would be automatically estimated.
    * [cli] [\#2204](https://github.com/cosmos/cosmos-sdk/issues/2204) Support generating and broadcasting messages with multiple signatures via command line:
        * [\#966](https://github.com/cosmos/cosmos-sdk/issues/966) Add --generate-only flag to build an unsigned transaction and write it to STDOUT.
        * [\#1953](https://github.com/cosmos/cosmos-sdk/issues/1953) New `sign` command to sign transactions generated with the --generate-only flag.
        * [\#1954](https://github.com/cosmos/cosmos-sdk/issues/1954) New `broadcast` command to broadcast transactions generated offline and signed with the `sign` command.
    * [cli] [\#2220](https://github.com/cosmos/cosmos-sdk/issues/2220) Add `gaiacli config` feature to interactively create CLI config files to reduce the number of required flags
    * [stake][cli] [\#1672](https://github.com/cosmos/cosmos-sdk/issues/1672) Introduced
  new commission flags for validator commands `create-validator` and `edit-validator`.
    * [stake][cli] [\#1890](https://github.com/cosmos/cosmos-sdk/issues/1890) Add `--genesis-format` flag to `gaiacli tx create-validator` to produce transactions in genesis-friendly format.
    * [cli][\#2554](https://github.com/cosmos/cosmos-sdk/issues/2554) Make `gaiacli keys show` multisig ready.

* Gaia
    * [cli] [\#2170](https://github.com/cosmos/cosmos-sdk/issues/2170) added ability to show the node's address via `gaiad tendermint show-address`
    * [simulation] [\#2313](https://github.com/cosmos/cosmos-sdk/issues/2313) Reworked `make test_sim_gaia_slow` to `make test_sim_gaia_full`, now simulates from multiple starting seeds in parallel
    * [cli] [\#1921](https://github.com/cosmos/cosmos-sdk/issues/1921)
        * New configuration file `gaiad.toml` is now created to host Gaia-specific configuration.
        * New --minimum_fees/minimum_fees flag/config option to set a minimum fee.

* SDK
    * [querier] added custom querier functionality, so ABCI query requests can be handled by keepers
    * [simulation] [\#1924](https://github.com/cosmos/cosmos-sdk/issues/1924) allow operations to specify future operations
    * [simulation] [\#1924](https://github.com/cosmos/cosmos-sdk/issues/1924) Add benchmarking capabilities, with makefile commands "test_sim_gaia_benchmark, test_sim_gaia_profile"
    * [simulation] [\#2349](https://github.com/cosmos/cosmos-sdk/issues/2349) Add time-based future scheduled operations to simulator
    * [x/auth] [\#2376](https://github.com/cosmos/cosmos-sdk/issues/2376) Remove FeePayer() from StdTx
    * [x/stake] [\#1672](https://github.com/cosmos/cosmos-sdk/issues/1672) Implement
  basis for the validator commission model.
    * [x/auth] Support account removal in the account mapper.


IMPROVEMENTS

* [tools] Improved terraform and ansible scripts for infrastructure deployment
* [tools] Added ansible script to enable process core dumps

* Gaia REST API (`gaiacli advanced rest-server`)
    * [x/stake] [\#2000](https://github.com/cosmos/cosmos-sdk/issues/2000) Added tests for new staking endpoints
    * [gaia-lite] [\#2445](https://github.com/cosmos/cosmos-sdk/issues/2445) Standarized REST error responses
    * [gaia-lite] Added example to Swagger specification for /keys/seed.
    * [x/stake] Refactor REST utils

* Gaia CLI  (`gaiacli`)
    * [cli] [\#2060](https://github.com/cosmos/cosmos-sdk/issues/2060) removed `--select` from `block` command
    * [cli] [\#2128](https://github.com/cosmos/cosmos-sdk/issues/2128) fixed segfault when exporting directly after `gaiad init`
    * [cli] [\#1255](https://github.com/cosmos/cosmos-sdk/issues/1255) open KeyBase in read-only mode
     for query-purpose CLI commands
    * [docs] Added commands for querying governance deposits, votes and tally

* Gaia
    * [x/stake] [#2023](https://github.com/cosmos/cosmos-sdk/pull/2023) Terminate iteration loop in `UpdateBondedValidators` and `UpdateBondedValidatorsFull` when the first revoked validator is encountered and perform a sanity check.
    * [x/auth] Signature verification's gas cost now accounts for pubkey type. [#2046](https://github.com/tendermint/tendermint/pull/2046)
    * [x/stake] [x/slashing] Ensure delegation invariants to jailed validators [#1883](https://github.com/cosmos/cosmos-sdk/issues/1883).
    * [x/stake] Improve speed of GetValidator, which was shown to be a performance bottleneck. [#2046](https://github.com/tendermint/tendermint/pull/2200)
    * [x/stake] [\#2435](https://github.com/cosmos/cosmos-sdk/issues/2435) Improve memory efficiency of getting the various store keys
    * [genesis] [\#2229](https://github.com/cosmos/cosmos-sdk/issues/2229) Ensure that there are no duplicate accounts or validators in the genesis state.
    * [genesis] [\#2450](https://github.com/cosmos/cosmos-sdk/issues/2450) Validate staking genesis parameters.
    * Add SDK validation to `config.toml` (namely disabling `create_empty_blocks`) [\#1571](https://github.com/cosmos/cosmos-sdk/issues/1571)
    * [\#1941](https://github.com/cosmos/cosmos-sdk/issues/1941) Version is now inferred via `git describe --tags`.
    * [x/distribution] [\#1671](https://github.com/cosmos/cosmos-sdk/issues/1671) add distribution types and tests

* SDK
    * [tools] Make get_vendor_deps deletes `.vendor-new` directories, in case scratch files are present.
    * [spec] Added simple piggy bank distribution spec
    * [cli] [\#1632](https://github.com/cosmos/cosmos-sdk/issues/1632) Add integration tests to ensure `basecoind init && basecoind` start sequences run successfully for both `democoin` and `basecoin` examples.
    * [store] Speedup IAVL iteration, and consequently everything that requires IAVL iteration. [#2143](https://github.com/cosmos/cosmos-sdk/issues/2143)
    * [store] [\#1952](https://github.com/cosmos/cosmos-sdk/issues/1952), [\#2281](https://github.com/cosmos/cosmos-sdk/issues/2281) Update IAVL dependency to v0.11.0
    * [simulation] Make timestamps randomized [#2153](https://github.com/cosmos/cosmos-sdk/pull/2153)
    * [simulation] Make logs not just pure strings, speeding it up by a large factor at greater block heights [\#2282](https://github.com/cosmos/cosmos-sdk/issues/2282)
    * [simulation] Add a concept of weighting the operations [\#2303](https://github.com/cosmos/cosmos-sdk/issues/2303)
    * [simulation] Logs get written to file if large, and also get printed on panics [\#2285](https://github.com/cosmos/cosmos-sdk/issues/2285)
    * [simulation] Bank simulations now makes testing auth configurable [\#2425](https://github.com/cosmos/cosmos-sdk/issues/2425)
    * [gaiad] [\#1992](https://github.com/cosmos/cosmos-sdk/issues/1992) Add optional flag to `gaiad testnet` to make config directory of daemon (default `gaiad`) and cli (default `gaiacli`) configurable
    * [x/stake] Add stake `Queriers` for Gaia-lite endpoints. This increases the staking endpoints performance by reusing the staking `keeper` logic for queries. [#2249](https://github.com/cosmos/cosmos-sdk/pull/2149)
    * [store] [\#2017](https://github.com/cosmos/cosmos-sdk/issues/2017) Refactor
    gas iterator gas consumption to only consume gas for iterator creation and `Next`
    calls which includes dynamic consumption of value length.
    * [types/decimal] [\#2378](https://github.com/cosmos/cosmos-sdk/issues/2378) - Added truncate functionality to decimal
    * [client] [\#1184](https://github.com/cosmos/cosmos-sdk/issues/1184) Remove unused `client/tx/sign.go`.
    * [tools] [\#2464](https://github.com/cosmos/cosmos-sdk/issues/2464) Lock binary dependencies to a specific version
    * #2573 [x/distribution] add accum invariance

BUG FIXES

* Gaia CLI  (`gaiacli`)
    * [cli] [\#1997](https://github.com/cosmos/cosmos-sdk/issues/1997) Handle panics gracefully when `gaiacli stake {delegation,unbond}` fail to unmarshal delegation.
    * [cli] [\#2265](https://github.com/cosmos/cosmos-sdk/issues/2265) Fix JSON formatting of the `gaiacli send` command.
    * [cli] [\#2547](https://github.com/cosmos/cosmos-sdk/issues/2547) Mark --to and --amount as required flags for `gaiacli tx send`.

* Gaia
    * [x/stake] Return correct Tendermint validator update set on `EndBlocker` by not
  including non previously bonded validators that have zero power. [#2189](https://github.com/cosmos/cosmos-sdk/issues/2189)
    * [docs] Fixed light client section links

* SDK
    * [\#1988](https://github.com/cosmos/cosmos-sdk/issues/1988) Make us compile on OpenBSD (disable ledger)
    * [\#2105](https://github.com/cosmos/cosmos-sdk/issues/2105) Fix DB Iterator leak, which may leak a go routine.
    * [ledger] [\#2064](https://github.com/cosmos/cosmos-sdk/issues/2064) Fix inability to sign and send transactions via the LCD by
    loading a Ledger device at runtime.
    * [\#2158](https://github.com/cosmos/cosmos-sdk/issues/2158) Fix non-deterministic ordering of validator iteration when slashing in `gov EndBlocker`
    * [simulation] [\#1924](https://github.com/cosmos/cosmos-sdk/issues/1924) Make simulation stop on SIGTERM
    * [\#2388](https://github.com/cosmos/cosmos-sdk/issues/2388) Remove dependency on deprecated tendermint/tmlibs repository.
    * [\#2416](https://github.com/cosmos/cosmos-sdk/issues/2416) Refactored `InitializeTestLCD` to properly include proposing validator in genesis state.
    * #2573 [x/distribution] accum invariance bugfix
    * #2573 [x/slashing] unbonding-delegation slashing invariance bugfix

## 0.24.2

_August 22nd, 2018_.

BUG FIXES

* Tendermint
    * Fix unbounded consensus WAL growth

## 0.24.1

_August 21st, 2018_.

BUG FIXES

* Gaia
    * [x/slashing] Evidence tracking now uses validator address instead of validator pubkey

## 0.24.0

_August 13th, 2018_.

BREAKING CHANGES

* Gaia REST API (`gaiacli advanced rest-server`)
    * [x/stake] [\#1880](https://github.com/cosmos/cosmos-sdk/issues/1880) More REST-ful endpoints (large refactor)
    * [x/slashing] [\#1866](https://github.com/cosmos/cosmos-sdk/issues/1866) `/slashing/signing_info` takes cosmosvalpub instead of cosmosvaladdr
    * use time.Time instead of int64 for time. See Tendermint v0.23.0
    * Signatures are no longer Amino encoded with prefixes (just encoded as raw
    bytes) - see Tendermint v0.23.0

* Gaia CLI  (`gaiacli`)
    *  [x/stake] change `--keybase-sig` to `--identity`
    *  [x/stake] [\#1828](https://github.com/cosmos/cosmos-sdk/issues/1828) Force user to specify amount on create-validator command by removing default
    *  [x/gov] Change `--proposalID` to `--proposal-id`
    *  [x/stake, x/gov] [\#1606](https://github.com/cosmos/cosmos-sdk/issues/1606) Use `--from` instead of adhoc flags like `--address-validator`
        and `--proposer` to indicate the sender address.
    *  [\#1551](https://github.com/cosmos/cosmos-sdk/issues/1551) Remove `--name` completely
    *  Genesis/key creation (`gaiad init`) now supports user-provided key passwords

* Gaia
    * [x/stake] Inflation doesn't use rationals in calculation (performance boost)
    * [x/stake] Persist a map from `addr->pubkey` in the state since BeginBlock
    doesn't provide pubkeys.
    * [x/gov] [\#1781](https://github.com/cosmos/cosmos-sdk/issues/1781) Added tags sub-package, changed tags to use dash-case
    * [x/gov] [\#1688](https://github.com/cosmos/cosmos-sdk/issues/1688) Governance parameters are now stored in globalparams store
    * [x/gov] [\#1859](https://github.com/cosmos/cosmos-sdk/issues/1859) Slash validators who do not vote on a proposal
    * [x/gov] [\#1914](https://github.com/cosmos/cosmos-sdk/issues/1914) added TallyResult type that gets stored in Proposal after tallying is finished

* SDK
    * [baseapp] Msgs are no longer run on CheckTx, removed `ctx.IsCheckTx()`
    * [baseapp] NewBaseApp constructor takes sdk.TxDecoder as argument instead of wire.Codec
    * [types] sdk.NewCoin takes sdk.Int, sdk.NewInt64Coin takes int64
    * [x/auth] Default TxDecoder can be found in `x/auth` rather than baseapp
    * [client] [\#1551](https://github.com/cosmos/cosmos-sdk/issues/1551): Refactored `CoreContext` to `TxContext` and `QueryContext`
        * Removed all tx related fields and logic (building & signing) to separate
        structure `TxContext` in `x/auth/client/context`

* Tendermint
    * v0.22.5 -> See [Tendermint PR](https://github.com/tendermint/tendermint/pull/1966)
        * change all the cryptography imports.
    * v0.23.0 -> See
      [Changelog](https://github.com/tendermint/tendermint/blob/v0.23.0/CHANGELOG.md#0230)
      and [SDK PR](https://github.com/cosmos/cosmos-sdk/pull/1927)
        * BeginBlock no longer includes crypto.Pubkey
        * use time.Time instead of int64 for time.

FEATURES

* Gaia REST API (`gaiacli advanced rest-server`)
    * [x/gov] Can now query governance proposals by ProposalStatus

* Gaia CLI  (`gaiacli`)
    * [x/gov] added `query-proposals` command. Can filter by `depositer`, `voter`, and `status`
    * [x/stake] [\#2043](https://github.com/cosmos/cosmos-sdk/issues/2043) Added staking query cli cmds for unbonding-delegations and redelegations

* Gaia
    * [networks] Added ansible scripts to upgrade seed nodes on a network

* SDK
    * [x/mock/simulation] Randomized simulation framework
        * Modules specify invariants and operations, preferably in an x/[module]/simulation package
        * Modules can test random combinations of their own operations
        * Applications can integrate operations and invariants from modules together for an integrated simulation
        * Simulates Tendermint's algorithm for validator set updates
        * Simulates validator signing/downtime with a Markov chain, and occaisional double-signatures
        * Includes simulated operations & invariants for staking, slashing, governance, and bank modules
    * [store] [\#1481](https://github.com/cosmos/cosmos-sdk/issues/1481) Add transient store
    * [baseapp] Initialize validator set on ResponseInitChain
    * [baseapp] added BaseApp.Seal - ability to seal baseapp parameters once they've been set
    * [cosmos-sdk-cli] New `cosmos-sdk-cli` tool to quickly initialize a new
    SDK-based project
    * [scripts] added log output monitoring to DataDog using Ansible scripts

IMPROVEMENTS

* Gaia
    * [spec] [\#967](https://github.com/cosmos/cosmos-sdk/issues/967) Inflation and distribution specs drastically improved
    * [x/gov] [\#1773](https://github.com/cosmos/cosmos-sdk/issues/1773) Votes on a proposal can now be queried
    * [x/gov] Initial governance parameters can now be set in the genesis file
    * [x/stake] [\#1815](https://github.com/cosmos/cosmos-sdk/issues/1815) Sped up the processing of `EditValidator` txs.
    * [config] [\#1930](https://github.com/cosmos/cosmos-sdk/issues/1930) Transactions indexer indexes all tags by default.
    * [ci] [#2057](https://github.com/cosmos/cosmos-sdk/pull/2057) Run `make localnet-start` on every commit and ensure network reaches at least 10 blocks

* SDK
    * [baseapp] [\#1587](https://github.com/cosmos/cosmos-sdk/issues/1587) Allow any alphanumeric character in route
    * [baseapp] Allow any alphanumeric character in route
    * [tools] Remove `rm -rf vendor/` from `make get_vendor_deps`
    * [x/auth] Recover ErrorOutOfGas panic in order to set sdk.Result attributes correctly
    * [x/auth] [\#2376](https://github.com/cosmos/cosmos-sdk/issues/2376) No longer runs any signature in a multi-msg, if any account/sequence number is wrong.
    * [x/auth] [\#2376](https://github.com/cosmos/cosmos-sdk/issues/2376) No longer charge gas for subtracting fees
    * [x/bank] Unit tests are now table-driven
    * [tests] Add tests to example apps in docs
    * [tests] Fixes ansible scripts to work with AWS too
    * [tests] [\#1806](https://github.com/cosmos/cosmos-sdk/issues/1806) CLI tests are now behind the build flag 'cli_test', so go test works on a new repo

BUG FIXES

* Gaia CLI  (`gaiacli`)
    *  [\#1766](https://github.com/cosmos/cosmos-sdk/issues/1766) Fixes bad example for keybase identity
    *  [x/stake] [\#2021](https://github.com/cosmos/cosmos-sdk/issues/2021) Fixed repeated CLI commands in staking

* Gaia
    * [x/stake] [#2077](https://github.com/cosmos/cosmos-sdk/pull/2077) Fixed invalid cliff power comparison
    * [\#1804](https://github.com/cosmos/cosmos-sdk/issues/1804) Fixes gen-tx genesis generation logic temporarily until upstream updates
    * [\#1799](https://github.com/cosmos/cosmos-sdk/issues/1799) Fix `gaiad export`
    * [\#1839](https://github.com/cosmos/cosmos-sdk/issues/1839) Fixed bug where intra-tx counter wasn't set correctly for genesis validators
    * [x/stake] [\#1858](https://github.com/cosmos/cosmos-sdk/issues/1858) Fixed bug where the cliff validator was not updated correctly
    * [tests] [\#1675](https://github.com/cosmos/cosmos-sdk/issues/1675) Fix non-deterministic `test_cover`
    * [tests] [\#1551](https://github.com/cosmos/cosmos-sdk/issues/1551) Fixed invalid LCD test JSON payload in `doIBCTransfer`
    * [basecoin] Fixes coin transaction failure and account query [discussion](https://forum.cosmos.network/t/unmarshalbinarybare-expected-to-read-prefix-bytes-75fbfab8-since-it-is-registered-concrete-but-got-0a141dfa/664/6)
    * [x/gov] [\#1757](https://github.com/cosmos/cosmos-sdk/issues/1757) Fix VoteOption conversion to String
    * [x/stake] [#2083] Fix broken invariant of bonded validator power decrease

## 0.23.1

_July 27th, 2018_.

BUG FIXES

* [tendermint] Update to v0.22.8
    * [consensus, blockchain] Register the Evidence interface so it can be
      marshalled/unmarshalled by the blockchain and consensus reactors

## 0.23.0

_July 25th, 2018_.

BREAKING CHANGES

* [x/stake] Fixed the period check for the inflation calculation

IMPROVEMENTS

* [cli] Improve error messages for all txs when the account doesn't exist
* [tendermint] Update to v0.22.6
    * Updates the crypto imports/API (#1966)
* [x/stake] Add revoked to human-readable validator

BUG FIXES

* [tendermint] Update to v0.22.6
    * Fixes some security vulnerabilities reported in the [Bug Bounty](https://hackerone.com/tendermint)
*  [\#1797](https://github.com/cosmos/cosmos-sdk/issues/1797) Fix off-by-one error in slashing for downtime
*  [\#1787](https://github.com/cosmos/cosmos-sdk/issues/1787) Fixed bug where Tally fails due to revoked/unbonding validator
*  [\#1666](https://github.com/cosmos/cosmos-sdk/issues/1666) Add intra-tx counter to the genesis validators

## 0.22.0

_July 16th, 2018_.

BREAKING CHANGES

* [x/gov] Increase VotingPeriod, DepositPeriod, and MinDeposit

IMPROVEMENTS

* [gaiad] Default config updates:
    * `timeout_commit=5000` so blocks only made every 5s
    * `prof_listen_addr=localhost:6060` so profile server is on by default
    * `p2p.send_rate` and `p2p.recv_rate` increases 10x (~5MB/s)

BUG FIXES

* [server] Fix to actually overwrite default tendermint config

## 0.21.1

_July 14th, 2018_.

BUG FIXES

* [build] Added Ledger build support via `LEDGER_ENABLED=true|false`
    * True by default except when cross-compiling

## 0.21.0

_July 13th, 2018_.

BREAKING CHANGES

* [x/stake] Specify DelegatorAddress in MsgCreateValidator
* [x/stake] Remove the use of global shares in the pool
    * Remove the use of `PoolShares` type in `x/stake/validator` type - replace with `Status` `Tokens` fields
* [x/auth] NewAccountMapper takes a constructor instead of a prototype
* [keys] Keybase.Update function now takes in a function to get the newpass, rather than the password itself

FEATURES

* [baseapp] NewBaseApp now takes option functions as parameters

IMPROVEMENTS

* Updated docs folder to accommodate cosmos.network docs project
* [store] Added support for tracing multi-store operations via `--trace-store`
* [store] Pruning strategy configurable with pruning flag on gaiad start

BUG FIXES

* [\#1630](https://github.com/cosmos/cosmos-sdk/issues/1630) - redelegation nolonger removes tokens from the delegator liquid account
* [keys] [\#1629](https://github.com/cosmos/cosmos-sdk/issues/1629) - updating password no longer asks for a new password when the first entered password was incorrect
* [lcd] importing an account would create a random account
* [server] 'gaiad init' command family now writes provided name as the moniker in `config.toml`
* [build] Added Ledger build support via `LEDGER_ENABLED=true|false`
    * True by default except when cross-compiling

## 0.20.0

_July 10th, 2018_.

BREAKING CHANGES

* msg.GetSignBytes() returns sorted JSON (by key)
* msg.GetSignBytes() field changes
    * `msg_bytes` -> `msgs`
    * `fee_bytes` -> `fee`
* Update Tendermint to v0.22.2
    * Default ports changed from 466xx to 266xx
    * Amino JSON uses type names instead of prefix bytes
    * ED25519 addresses are the first 20-bytes of the SHA256 of the raw 32-byte
      pubkey (Instead of RIPEMD160)
    * go-crypto, abci, tmlibs have been merged into Tendermint
        * The keys sub-module is now in the SDK
    * Various other fixes
* [auth] Signers of a transaction now only sign over their own account and sequence number
* [auth] Removed MsgChangePubKey
* [auth] Removed SetPubKey from account mapper
* [auth] AltBytes renamed to Memo, now a string, max 100 characters, costs a bit of gas
* [types] `GetMsg()` -> `GetMsgs()` as txs wrap many messages
* [types] Removed GetMemo from Tx (it is still on StdTx)
* [types] renamed rational.Evaluate to rational.Round{Int64, Int}
* [types] Renamed `sdk.Address` to `sdk.AccAddress`/`sdk.ValAddress`
* [types] `sdk.AccAddress`/`sdk.ValAddress` natively marshals to Bech32 in String, Sprintf (when used with `%s`), and MarshalJSON
* [keys] Keybase and Ledger support from go-crypto merged into the SDK in the `crypto` folder
* [cli] Rearranged commands under subcommands
* [x/slashing] Update slashing for unbonding period
    * Slash according to power at time of infraction instead of power at
    time of discovery
    * Iterate through unbonding delegations & redelegations which contributed
    to an infraction, slash them proportional to their stake at the time
    * Add REST endpoint to unrevoke a validator previously revoked for downtime
    * Add REST endpoint to retrieve liveness signing information for a validator
* [x/stake] Remove Tick and add EndBlocker
* [x/stake] most index keys nolonger hold a value - inputs are rearranged to form the desired key
* [x/stake] store-value for delegation, validator, ubd, and red do not hold duplicate information contained store-key
* [x/stake] Introduce concept of unbonding for delegations and validators
    * `gaiacli stake unbond` replaced with `gaiacli stake begin-unbonding`
    * Introduced:
        * `gaiacli stake complete-unbonding`
        * `gaiacli stake begin-redelegation`
        * `gaiacli stake complete-redelegation`
* [lcd] Switch key creation output to return bech32
* [lcd] Removed shorthand CLI flags (`a`, `c`, `n`, `o`)
* [gaiad] genesis transactions now use bech32 addresses / pubkeys
* [gov] VoteStatus renamed to ProposalStatus
* [gov] VoteOption, ProposalType, and ProposalStatus all marshal to string form in JSON

DEPRECATED

* [cli] Deprecated `--name` flag in commands that send txs, in favor of `--from`

FEATURES

* [x/gov] Implemented MVP
    * Supported proposal types: just binary (pass/fail) TextProposals for now
    * Proposals need deposits to be votable; deposits are burned if proposal fails
    * Delegators delegate votes to validator by default but can override (for their stake)
* [gaiacli] Ledger support added
    * You can now use a Ledger with `gaiacli --ledger` for all key-related commands
    * Ledger keys can be named and tracked locally in the key DB
* [gaiacli] You can now attach a simple text-only memo to any transaction, with the `--memo` flag
* [gaiacli] added the following flags for commands that post transactions to the chain:
    * async -- send the tx without waiting for a tendermint response
    * json  -- return the output in json format for increased readability
    * print-response -- return the tx response. (includes fields like gas cost)
* [lcd] Queried TXs now include the tx hash to identify each tx
* [mockapp] CompleteSetup() no longer takes a testing parameter
* [x/bank] Add benchmarks for signing and delivering a block with a single bank transaction
    * Run with `cd x/bank && go test --bench=.`
* [tools] make get_tools installs tendermint's linter, and gometalinter
* [tools] Switch gometalinter to the stable version
* [tools] Add the following linters
    * misspell
    * gofmt
    * go vet -composites=false
    * unconvert
    * ineffassign
    * errcheck
    * unparam
    * gocyclo
* [tools] Added `make format` command to automate fixing misspell and gofmt errors.
* [server] Default config now creates a profiler at port 6060, and increase p2p send/recv rates
* [types] Switches internal representation of Int/Uint/Rat to use pointers
* [types] Added MinInt and MinUint functions
* [gaiad] `unsafe_reset_all` now resets addrbook.json
* [democoin] add x/oracle, x/assoc
* [tests] created a randomized testing framework.
    * Currently bank has limited functionality in the framework
    * Auth has its invariants checked within the framework
* [tests] Add WaitForNextNBlocksTM helper method
* [keys] New keys now have 24 word recovery keys, for heightened security

* [keys] Add a temporary method for exporting the private key

IMPROVEMENTS

* [x/bank] Now uses go-wire codec instead of 'encoding/json'
* [x/auth] Now uses go-wire codec instead of 'encoding/json'
* revised use of endblock and beginblock
* [stake] module reorganized to include `types` and `keeper` package
* [stake] keeper always loads the store (instead passing around which doesn't really boost efficiency)
* [stake] edit-validator changes now can use the keyword [do-not-modify] to not modify unspecified `--flag` (aka won't set them to `""` value)
* [stake] offload more generic functionality from the handler into the keeper
* [stake] clearer staking logic
* [types] added common tag constants
* [keys] improve error message when deleting non-existent key
* [gaiacli] improve error messages on `send` and `account` commands
* added contributing guidelines
* [docs] Added commands for governance CLI on testnet README

BUG FIXES

* [x/slashing] [\#1510](https://github.com/cosmos/cosmos-sdk/issues/1510) Unrevoked validators cannot un-revoke themselves
* [x/stake] [\#1513](https://github.com/cosmos/cosmos-sdk/issues/1513) Validators slashed to zero power are unbonded and removed from the store
* [x/stake] [\#1567](https://github.com/cosmos/cosmos-sdk/issues/1567) Validators decreased in power but not unbonded are now updated in Tendermint
* [x/stake] error strings lower case
* [x/stake] pool loose tokens now accounts for unbonding and unbonding tokens not associated with any validator
* [x/stake] fix revoke bytes ordering (was putting revoked candidates at the top of the list)
* [x/stake] bond count was counting revoked validators as bonded, fixed
* [gaia] Added self delegation for validators in the genesis creation
* [lcd] tests now don't depend on raw json text
* Retry on HTTP request failure in CLI tests, add option to retry tests in Makefile
* Fixed bug where chain ID wasn't passed properly in x/bank REST handler, removed Viper hack from ante handler
* Fixed bug where `democli account` didn't decode the account data correctly
* [\#872](https://github.com/cosmos/cosmos-sdk/issues/872)  - recovery phrases no longer all end in `abandon`
* [\#887](https://github.com/cosmos/cosmos-sdk/issues/887)  - limit the size of rationals that can be passed in from user input
* [\#1052](https://github.com/cosmos/cosmos-sdk/issues/1052) - Make all now works
* [\#1258](https://github.com/cosmos/cosmos-sdk/issues/1258) - printing big.rat's can no longer overflow int64
* [\#1259](https://github.com/cosmos/cosmos-sdk/issues/1259) - fix bug where certain tests that could have a nil pointer in defer
* [\#1343](https://github.com/cosmos/cosmos-sdk/issues/1343) - fixed unnecessary parallelism in CI
* [\#1353](https://github.com/cosmos/cosmos-sdk/issues/1353) - CLI: Show pool shares fractions in human-readable format
* [\#1367](https://github.com/cosmos/cosmos-sdk/issues/1367) - set ChainID in InitChain
* [\#1461](https://github.com/cosmos/cosmos-sdk/issues/1461) - CLI tests now no longer reset your local environment data
* [\#1505](https://github.com/cosmos/cosmos-sdk/issues/1505) - `gaiacli stake validator` no longer panics if validator doesn't exist
* [\#1565](https://github.com/cosmos/cosmos-sdk/issues/1565) - fix cliff validator persisting when validator set shrinks from max
* [\#1287](https://github.com/cosmos/cosmos-sdk/issues/1287) - prevent zero power validators at genesis
* [x/stake] fix bug when unbonding/redelegating using `--shares-percent`
* [\#1010](https://github.com/cosmos/cosmos-sdk/issues/1010) - two validators can't bond with the same pubkey anymore


## 0.19.0

_June 13, 2018_.

BREAKING CHANGES

* msg.GetSignBytes() now returns bech32-encoded addresses in all cases
* [lcd] REST end-points now include gas
* sdk.Coin now uses sdk.Int, a big.Int wrapper with 256bit range cap

FEATURES

* [x/auth] Added AccountNumbers to BaseAccount and StdTxs to allow for replay protection with account pruning
* [lcd] added an endpoint to query for the SDK version of the connected node

IMPROVEMENTS

* export command now writes current validator set for Tendermint
* [tests] Application module tests now use a mock application
* [gaiacli] Fix error message when account isn't found when running gaiacli account
* [lcd] refactored to eliminate use of global variables, and interdependent tests
* [tests] Added testnet command to gaiad
* [tests] Added localnet targets to Makefile
* [x/stake] More stake tests added to test ByPower index

FIXES

* Fixes consensus fault on testnet - see postmortem [here](https://github.com/cosmos/cosmos-sdk/issues/1197#issuecomment-396823021)
* [x/stake] bonded inflation removed, non-bonded inflation partially implemented
* [lcd] Switch to bech32 for addresses on all human readable inputs and outputs
* [lcd] fixed tx indexing/querying
* [cli] Added `--gas` flag to specify transaction gas limit
* [gaia] Registered slashing message handler
* [x/slashing] Set signInfo.StartHeight correctly for newly bonded validators

FEATURES

* [docs] Reorganize documentation
* [docs] Update staking spec, create WIP spec for slashing, and fees

## 0.18.0

_June 9, 2018_.

BREAKING CHANGES

* [stake] candidate -> validator throughout (details in refactor comment)
* [stake] delegate-bond -> delegation throughout
* [stake] `gaiacli query validator` takes and argument instead of using the `--address-candidate` flag
* [stake] introduce `gaiacli query delegations`
* [stake] staking refactor
    * ValidatorsBonded store now take sorted pubKey-address instead of validator owner-address,
    is sorted like Tendermint by pk's address
    * store names more understandable
    * removed temporary ToKick store, just needs a local map!
    * removed distinction between candidates and validators
        * everything is now a validator
        * only validators with a status == bonded are actively validating/receiving rewards
    * Introduction of Unbonding fields, lowlevel logic throughout (not fully implemented with queue)
    * Introduction of PoolShares type within validators,
    replaces three rational fields (BondedShares, UnbondingShares, UnbondedShares
* [x/auth] move stuff specific to auth anteHandler to the auth module rather than the types folder. This includes:
    * StdTx (and its related stuff i.e. StdSignDoc, etc)
    * StdFee
    * StdSignature
    * Account interface
    * Related to this organization, I also:
* [x/auth] got rid of AccountMapper interface (in favor of the struct already in auth module)
* [x/auth] removed the FeeHandler function from the AnteHandler, Replaced with FeeKeeper
* [x/auth] Removed GetSignatures() from Tx interface (as different Tx styles might use something different than StdSignature)
* [store] Removed SubspaceIterator and ReverseSubspaceIterator from KVStore interface and replaced them with helper functions in /types
* [cli] rearranged commands under subcommands
* [stake] remove Tick and add EndBlocker
* Switch to bech32cosmos on all human readable inputs and outputs


FEATURES

* [x/auth] Added ability to change pubkey to auth module
* [baseapp] baseapp now has settable functions for filtering peers by address/port & public key
* [sdk] Gas consumption is now measured as transactions are executed
    * Transactions which run out of gas stop execution and revert state changes
    * A "simulate" query has been added to determine how much gas a transaction will need
    * Modules can include their own gas costs for execution of particular message types
* [stake] Seperation of fee distribution to a new module
* [stake] Creation of a validator/delegation generics in `/types`
* [stake] Helper Description of the store in x/stake/store.md
* [stake] removed use of caches in the stake keeper
* [stake] Added REST API
* [Makefile] Added terraform/ansible playbooks to easily create remote testnets on Digital Ocean


BUG FIXES

* [stake] staking delegator shares exchange rate now relative to equivalent-bonded-tokens the validator has instead of bonded tokens
  ^ this is important for unbonded validators in the power store!
* [cli] fixed cli-bash tests
* [ci] added cli-bash tests
* [basecoin] updated basecoin for stake and slashing
* [docs] fixed references to old cli commands
* [docs] Downgraded Swagger to v2 for downstream compatibility
* auto-sequencing transactions correctly
* query sequence via account store
* fixed duplicate pub_key in stake.Validator
* Auto-sequencing now works correctly
* [gaiacli] Fix error message when account isn't found when running gaiacli account

## 0.17.5

_June 5, 2018_.

Update to Tendermint v0.19.9 (Fix evidence reactor, mempool deadlock, WAL panic,
memory leak)

## 0.17.4

_May 31, 2018_.

Update to Tendermint v0.19.7 (WAL fixes and more)

## 0.17.3

_May 29, 2018_.

Update to Tendermint v0.19.6 (fix fast-sync halt)

## 0.17.2

_May 20, 2018_.

Update to Tendermint v0.19.5 (reduce WAL use, bound the mempool and some rpcs, improve logging)

## 0.17.1 (May 17, 2018)

Update to Tendermint v0.19.4 (fixes a consensus bug and improves logging)

## 0.17.0 (May 15, 2018)

BREAKING CHANGES

* [stake] MarshalJSON -> MarshalBinaryLengthPrefixed
* Queries against the store must be prefixed with the path "/store"

FEATURES

* [gaiacli] Support queries for candidates, delegator-bonds
* [gaiad] Added `gaiad export` command to export current state to JSON
* [x/bank] Tx tags with sender/recipient for indexing & later retrieval
* [x/stake] Tx tags with delegator/candidate for delegation & unbonding, and candidate info for declare candidate / edit validator

IMPROVEMENTS

* [gaiad] Update for Tendermint v0.19.3 (improve `/dump_consensus_state` and add
  `/consensus_state`)
* [spec/ibc] Added spec!
* [spec/stake] Cleanup structure, include details about slashing and
  auto-unbonding
* [spec/governance] Fixup some names and pseudocode
* NOTE: specs are still a work-in-progress ...

BUG FIXES

* Auto-sequencing now works correctly


## 0.16.0 (May 14th, 2018)

BREAKING CHANGES

* Move module REST/CLI packages to x/[module]/client/rest and x/[module]/client/cli
* Gaia simple-staking bond and unbond functions replaced
* [stake] Delegator bonds now store the height at which they were updated
* All module keepers now require a codespace, see basecoin or democoin for usage
* Many changes to names throughout
    * Type as a prefix naming convention applied (ex. BondMsg -> MsgBond)
    * Removed redundancy in names (ex. stake.StakingKeeper -> stake.Keeper)
* Removed SealedAccountMapper
* gaiad init now requires use of `--name` flag
* Removed Get from Msg interface
* types/rational now extends big.Rat

FEATURES:

* Gaia stake commands include, CreateValidator, EditValidator, Delegate, Unbond
* MountStoreWithDB without providing a custom store works.
* Repo is now lint compliant / GoMetaLinter with tendermint-lint integrated into CI
* Better key output, pubkey go-amino hex bytes now output by default
* gaiad init overhaul
    * Create genesis transactions with `gaiad init gen-tx`
    * New genesis account keys are automatically added to the client keybase (introduce `--client-home` flag)
    * Initialize with genesis txs using `--gen-txs` flag
* Context now has access to the application-configured logger
* Add (non-proof) subspace query helper functions
* Add more staking query functions: candidates, delegator-bonds

BUG FIXES

* Gaia now uses stake, ported from github.com/cosmos/gaia


## 0.15.1 (April 29, 2018)

IMPROVEMENTS:

* Update Tendermint to v0.19.1 (includes many rpc fixes)


## 0.15.0 (April 29, 2018)

NOTE: v0.15.0 is a large breaking change that updates the encoding scheme to use
[Amino](github.com/tendermint/go-amino).

For details on how this changes encoding for public keys and addresses,
see the [docs](https://github.com/tendermint/tendermint/blob/v0.19.1/docs/specification/new-spec/encoding.md#public-key-cryptography).

BREAKING CHANGES

* Remove go-wire, use go-amino
* [store] Add `SubspaceIterator` and `ReverseSubspaceIterator` to `KVStore` interface
* [basecoin] NewBasecoinApp takes a `dbm.DB` and uses namespaced DBs for substores

FEATURES:

* Add CacheContext
* Add auto sequencing to client
* Add FeeHandler to ante handler

BUG FIXES

* MountStoreWithDB without providing a custom store works.

## 0.14.1 (April 9, 2018)

BUG FIXES

* [gaiacli] Fix all commands (just a duplicate of basecli for now)

## 0.14.0 (April 9, 2018)

BREAKING CHANGES:

* [client/builder] Renamed to `client/core` and refactored to use a CoreContext
  struct
* [server] Refactor to improve useability and de-duplicate code
* [types] `Result.ToQuery -> Error.QueryResult`
* [makefile] `make build` and `make install` only build/install `gaiacli` and
  `gaiad`. Use `make build_examples` and `make install_examples` for
  `basecoind/basecli` and `democoind/democli`
* [staking] Various fixes/improvements

FEATURES:

* [democoin] Added Proof-of-Work module

BUG FIXES

* [client] Reuse Tendermint RPC client to avoid excessive open files
* [client] Fix setting log level
* [basecoin] Sort coins in genesis

## 0.13.1 (April 3, 2018)

BUG FIXES

* [x/ibc] Fix CLI and relay for IBC txs
* [x/stake] Various fixes/improvements

## 0.13.0 (April 2, 2018)

BREAKING CHANGES

* [basecoin] Remove cool/sketchy modules -> moved to new `democoin`
* [basecoin] NewBasecoinApp takes a `map[string]dbm.DB` as temporary measure
  to allow mounting multiple stores with their own DB until they can share one
* [x/staking] Renamed to `simplestake`
* [builder] Functions don't take `passphrase` as argument
* [server] GenAppParams returns generated seed and address
* [basecoind] `init` command outputs JSON of everything necessary for testnet
* [basecoind] `basecoin.db -> data/basecoin.db`
* [basecli] `data/keys.db -> keys/keys.db`

FEATURES

* [types] `Coin` supports direct arithmetic operations
* [basecoind] Add `show_validator` and `show_node_id` commands
* [x/stake] Initial merge of full staking module!
* [democoin] New example application to demo custom modules

IMPROVEMENTS

* [makefile] `make install`
* [testing] Use `/tmp` for directories so they don't get left in the repo

BUG FIXES

* [basecoin] Allow app to be restarted
* [makefile] Fix build on Windows
* [basecli] Get confirmation before overriding key with same name

## 0.12.0 (March 27 2018)

BREAKING CHANGES

* Revert to old go-wire for now
* glide -> godep
* [types] ErrBadNonce -> ErrInvalidSequence
* [types] Replace tx.GetFeePayer with FeePayer(tx) - returns the first signer
* [types] NewStdTx takes the Fee
* [types] ParseAccount -> AccountDecoder; ErrTxParse -> ErrTxDecoder
* [x/auth] AnteHandler deducts fees
* [x/bank] Move some errors to `types`
* [x/bank] Remove sequence and signature from Input

FEATURES

* [examples/basecoin] New cool module to demonstrate use of state and custom transactions
* [basecoind] `show_node_id` command
* [lcd] Implement the Light Client Daemon and endpoints
* [types/stdlib] Queue functionality
* [store] Subspace iterator on IAVLTree
* [types] StdSignDoc is the document that gets signed (chainid, msg, sequence, fee)
* [types] CodeInvalidPubKey
* [types] StdFee, and StdTx takes the StdFee
* [specs] Progression of MVPs for IBC
* [x/ibc] Initial shell of IBC functionality (no proofs)
* [x/simplestake] Simple staking module with bonding/unbonding

IMPROVEMENTS

* Lots more tests!
* [client/builder] Helpers for forming and signing transactions
* [types] sdk.Address
* [specs] Staking

BUG FIXES

* [x/auth] Fix setting pubkey on new account
* [x/auth] Require signatures to include the sequences
* [baseapp] Dont panic on nil handler
* [basecoin] Check for empty bytes in account and tx

## 0.11.0 (March 1, 2017)

BREAKING CHANGES

* [examples] dummy -> kvstore
* [examples] Remove gaia
* [examples/basecoin] MakeTxCodec -> MakeCodec
* [types] CommitMultiStore interface has new `GetCommitKVStore(key StoreKey) CommitKVStore` method

FEATURES

* [examples/basecoin] CLI for `basecli` and `basecoind` (!)
* [baseapp] router.AddRoute returns Router

IMPROVEMENTS

* [baseapp] Run msg handlers on CheckTx
* [docs] Add spec for REST API
* [all] More tests!

BUG FIXES

* [baseapp] Fix panic on app restart
* [baseapp] InitChain does not call Commit
* [basecoin] Remove IBCStore because mounting multiple stores is currently broken

## 0.10.0 (February 20, 2017)

BREAKING CHANGES

* [baseapp] NewBaseApp(logger, db)
* [baseapp] NewContext(isCheckTx, header)
* [x/bank] CoinMapper -> CoinKeeper

FEATURES

* [examples/gaia] Mock CLI !
* [baseapp] InitChainer, BeginBlocker, EndBlocker
* [baseapp] MountStoresIAVL

IMPROVEMENTS

* [docs] Various improvements.
* [basecoin] Much simpler :)

BUG FIXES

* [baseapp] initialize and reset msCheck and msDeliver properly

## 0.9.0 (February 13, 2017)

BREAKING CHANGES

* Massive refactor. Basecoin works. Still needs <3

## 0.8.1

* Updates for dependencies

## 0.8.0 (December 18, 2017)

* Updates for dependencies

## 0.7.1 (October 11, 2017)

IMPROVEMENTS:

* server/commands: GetInitCmd takes list of options

## 0.7.0 (October 11, 2017)

BREAKING CHANGES:

* Everything has changed, and it's all about to change again, so don't bother using it yet!

## 0.6.2 (July 27, 2017)

IMPROVEMENTS:

* auto-test all tutorials to detect breaking changes
* move deployment scripts from `/scripts` to `/publish` for clarity

BUG FIXES:

* `basecoin init` ensures the address in genesis.json is valid
* fix bug that certain addresses couldn't receive ibc packets

## 0.6.1 (June 28, 2017)

Make lots of small cli fixes that arose when people were using the tools for
the testnet.

IMPROVEMENTS:

* basecoin
    * `basecoin start` supports all flags that `tendermint node` does, such as
    `--rpc.laddr`, `--p2p.seeds`, and `--p2p.skip_upnp`
    * fully supports `--log_level` and `--trace` for logger configuration
    * merkleeyes no longers spams the logs... unless you want it
        * Example: `basecoin start --log_level="merkleeyes:info,state:info,*:error"`
        * Example: `basecoin start --log_level="merkleeyes:debug,state:info,*:error"`
* basecli
    * `basecli init` is more intelligent and only complains if there really was
    a connected chain, not just random files
    * support `localhost:46657` or `http://localhost:46657` format for nodes,
    not just `tcp://localhost:46657`
    * Add `--genesis` to init to specify chain-id and validator hash
        * Example: `basecli init --node=localhost:46657 --genesis=$HOME/.basecoin/genesis.json`
    * `basecli rpc` has a number of methods to easily accept tendermint rpc, and verifies what it can

BUG FIXES:

* basecli
    * `basecli query account` accepts hex account address with or without `0x`
    prefix
    * gives error message when running commands on an unitialized chain, rather
    than some unintelligable panic

## 0.6.0 (June 22, 2017)

Make the basecli command the only way to use client-side, to enforce best
security practices. Lots of enhancements to get it up to production quality.

BREAKING CHANGES:

* ./cmd/commands -> ./cmd/basecoin/commands
* basecli
    * `basecli proof state get` -> `basecli query key`
    * `basecli proof tx get` -> `basecli query tx`
    * `basecli proof state get --app=account` -> `basecli query account`
    * use `--chain-id` not `--chainid` for consistency
    * update to use `--trace` not `--debug` for stack traces on errors
    * complete overhaul on how tx and query subcommands are added. (see counter or trackomatron for examples)
    * no longer supports counter app (see new countercli)
* basecoin
    * `basecoin init` takes an argument, an address to allocate funds to in the genesis
    * removed key2.json
    * removed all client side functionality from it (use basecli now for proofs)
        * no tx subcommand
        * no query subcommand
        * no account (query) subcommand
        * a few other random ones...
    * enhanced relay subcommand
        * relay start did what relay used to do
        * relay init registers both chains on one another (to set it up so relay start just works)
* docs
    * removed `example-plugin`, put `counter` inside `docs/guide`
* app
    * Implements ABCI handshake by proxying merkleeyes.Info()

IMPROVEMENTS:

* `basecoin init` support `--chain-id`
* intergrates tendermint 0.10.0 (not the rc-2, but the real thing)
* commands return error code (1) on failure for easier script testing
* add `reset_all` to basecli, and never delete keys on `init`
* new shutil based unit tests, with better coverage of the cli actions
* just `make fresh` when things are getting stale ;)

BUG FIXES:

* app: no longer panics on missing app_options in genesis (thanks, anton)
* docs: updated all docs... again
* ibc: fix panic on getting BlockID from commit without 100% precommits (still a TODO)

## 0.5.2 (June 2, 2017)

BUG FIXES:

* fix parsing of the log level from Tendermint config (#97)

## 0.5.1 (May 30, 2017)

BUG FIXES:

* fix ibc demo app to use proper tendermint flags, 0.10.0-rc2 compatibility
* Make sure all cli uses new json.Marshal not wire.JSONBytes

## 0.5.0 (May 27, 2017)

BREAKING CHANGES:

* only those related to the tendermint 0.9 -> 0.10 upgrade

IMPROVEMENTS:

* basecoin cli
    * integrates tendermint 0.10.0 and unifies cli (init, unsafe_reset_all, ...)
    * integrate viper, all command line flags can also be defined in environmental variables or config.toml
* genesis file
    * you can define accounts with either address or pub_key
    * sorts coins for you, so no silent errors if not in alphabetical order
* [light-client](https://github.com/tendermint/light-client) integration
    * no longer must you trust the node you connect to, prove everything!
    * new [basecli command](./cmd/basecli/README.md)
    * integrated [key management](https://github.com/tendermint/go-crypto/blob/master/cmd/README.md), stored encrypted locally
    * tracks validator set changes and proves everything from one initial validator seed
    * `basecli proof state` gets complete proofs for any abci state
    * `basecli proof tx` gets complete proof where a tx was stored in the chain
    * `basecli proxy` exposes tendermint rpc, but only passes through results after doing complete verification

BUG FIXES:

* no more silently ignored error with invalid coin names (eg. "17.22foo coin" used to parse as "17 foo", not warning/error)

## 0.4.1 (April 26, 2017)

BUG FIXES:

* Fix bug in `basecoin unsafe_reset_X` where the `priv_validator.json` was not being reset

## 0.4.0 (April 21, 2017)

BREAKING CHANGES:

* CLI now uses Cobra, which forced changes to some of the flag names and orderings

IMPROVEMENTS:

* `basecoin init` doesn't generate error if already initialized
* Much more testing

## 0.3.1 (March 23, 2017)

IMPROVEMENTS:

* CLI returns exit code 1 and logs error before exiting

## 0.3.0 (March 23, 2017)

BREAKING CHANGES:

* Remove `--data` flag and use `BCHOME` to set the home directory (defaults to `~/.basecoin`)
* Remove `--in-proc` flag and start Tendermint in-process by default (expect Tendermint files in $BCHOME/tendermint).
  To start just the ABCI app/server, use `basecoin start --without-tendermint`.
* Consolidate genesis files so the Basecoin genesis is an object under `app_options` in Tendermint genesis. For instance:

```json
{
  "app_hash": "",
  "chain_id": "foo_bar_chain",
  "genesis_time": "0001-01-01T00:00:00.000Z",
  "validators": [
    {
      "amount": 10,
      "name": "",
      "pub_key": [
	1,
	"7B90EA87E7DC0C7145C8C48C08992BE271C7234134343E8A8E8008E617DE7B30"
      ]
    }
  ],
  "app_options": {
    "accounts": [{
      "pub_key": {
        "type": "ed25519",
        "data": "6880db93598e283a67c4d88fc67a8858aa2de70f713fe94a5109e29c137100c2"
      },
      "coins": [
        {
          "denom": "blank",
          "amount": 12345
        },
        {
          "denom": "ETH",
          "amount": 654321
        }
      ]
    }],
    "plugin_options": ["plugin1/key1", "value1", "plugin1/key2", "value2"]
  }
}
```

Note the array of key-value pairs is now under `app_options.plugin_options` while the `app_options` themselves are well formed.
We also changed `chainID` to `chain_id` and consolidated to have just one of them.

FEATURES:

* Introduce `basecoin init` and `basecoin unsafe_reset_all`

## 0.2.0 (March 6, 2017)

BREAKING CHANGES:

* Update to ABCI v0.4.0 and Tendermint v0.9.0
* Coins are specified on the CLI as `Xcoin`, eg. `5gold`
* `Cost` is now `Fee`

FEATURES:

* CLI for sending transactions and querying the state,
  designed to be easily extensible as plugins are implemented
* Run Basecoin in-process with Tendermint
* Add `/account` path in Query
* IBC plugin for InterBlockchain Communication
* Demo script of IBC between two chains

IMPROVEMENTS:

* Use new Tendermint `/commit` endpoint for crafting IBC transactions
* More unit tests
* Use go-crypto S structs and go-data for more standard JSON
* Demo uses fewer sleeps

BUG FIXES:

* Various little fixes in coin arithmetic
* More commit validation in IBC
* Return results from transactions

## PreHistory

### January 14-18, 2017

* Update to Tendermint v0.8.0
* Cleanup a bit and release blog post

### September 22, 2016

* Basecoin compiles again

<!-- Release links -->

[Unreleased]: https://github.com/cosmos/cosmos-sdk/compare/v0.38.2...HEAD
[v0.38.2]: https://github.com/cosmos/cosmos-sdk/releases/tag/v0.38.2
[v0.38.1]: https://github.com/cosmos/cosmos-sdk/releases/tag/v0.38.1
[v0.38.0]: https://github.com/cosmos/cosmos-sdk/releases/tag/v0.38.0
[v0.37.9]: https://github.com/cosmos/cosmos-sdk/releases/tag/v0.37.9
[v0.37.8]: https://github.com/cosmos/cosmos-sdk/releases/tag/v0.37.8
[v0.37.7]: https://github.com/cosmos/cosmos-sdk/releases/tag/v0.37.7
[v0.37.6]: https://github.com/cosmos/cosmos-sdk/releases/tag/v0.37.6
[v0.37.5]: https://github.com/cosmos/cosmos-sdk/releases/tag/v0.37.5
[v0.37.4]: https://github.com/cosmos/cosmos-sdk/releases/tag/v0.37.4
[v0.37.3]: https://github.com/cosmos/cosmos-sdk/releases/tag/v0.37.3
[v0.37.1]: https://github.com/cosmos/cosmos-sdk/releases/tag/v0.37.1
[v0.37.0]: https://github.com/cosmos/cosmos-sdk/releases/tag/v0.37.0
[v0.36.0]: https://github.com/cosmos/cosmos-sdk/releases/tag/v0.36.0<|MERGE_RESOLUTION|>--- conflicted
+++ resolved
@@ -140,13 +140,9 @@
 * [\#11124](https://github.com/cosmos/cosmos-sdk/pull/11124) Add `GetAllVersions` to application store
 * (x/authz) [\#10447](https://github.com/cosmos/cosmos-sdk/pull/10447) authz `NewGrant` takes a new argument: block time, to correctly validate expire time.
 * [\#10961](https://github.com/cosmos/cosmos-sdk/pull/10961) Support third-party modules to add extension snapshots to state-sync.
-<<<<<<< HEAD
 * [\#10988](https://github.com/cosmos/cosmos-sdk/pull/10988) Removes sdk.PowerReduction as a global and pass it directly to the staking keeper on creation. 
   - Deletes `types/staking.go` and moves the functions to `x/staking/types/power_reduction.go`
-=======
 * [\#11274](https://github.com/cosmos/cosmos-sdk/pull/11274) `types/errors.New` now is an alias for `types/errors.Register` and should only be used in initialization code.
-
->>>>>>> 0ff5f2cc
 
 ### Client Breaking Changes
 
