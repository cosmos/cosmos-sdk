# Changelog

<<<<<<< HEAD
=======
## 0.35.0

### Bug Fixes

#### SDK

* Fix for the `x/staking` module security advisory for downstream consumers of the
SDK. This fix was introduced in v0.34.6 for the Cosmos Hub.

>>>>>>> 028bbef4
## 0.34.7

### Bug Fixes

#### SDK

* Fix gas consumption bug in `Undelegate` preventing the ability to sync from
<<<<<<< HEAD
genesis. 
=======
genesis.
>>>>>>> 028bbef4

## 0.34.6

### Bug Fixes

#### SDK

* Unbonding from a validator is now only considered "complete" after the full
unbonding period has elapsed regardless of the validator's status.

## 0.34.5

### Bug Fixes

#### SDK

* [\#4273](https://github.com/cosmos/cosmos-sdk/issues/4273) Fix usage of `AppendTags` in x/staking/handler.go

### Improvements

### SDK

* [\#2286](https://github.com/cosmos/cosmos-sdk/issues/2286) Improve performance of `CacheKVStore` iterator.
* [\#3655](https://github.com/cosmos/cosmos-sdk/issues/3655) Improve signature verification failure error message.
* [\#4384](https://github.com/cosmos/cosmos-sdk/issues/4384) Allow splitting withdrawal transaction in several chunks.

#### Gaia CLI

* [\#4227](https://github.com/cosmos/cosmos-sdk/issues/4227) Support for Ledger App v1.5.
* [#4345](https://github.com/cosmos/cosmos-sdk/pull/4345) Update `ledger-cosmos-go`
to v0.10.3.

## 0.34.4

### Bug Fixes

#### SDK

* [#4234](https://github.com/cosmos/cosmos-sdk/pull/4234) Allow `tx send --generate-only` to
actually work offline.

#### Gaia

* [\#4219](https://github.com/cosmos/cosmos-sdk/issues/4219) Return an error when an empty mnemonic is provided during key recovery.

### Improvements

#### Gaia

* [\#2007](https://github.com/cosmos/cosmos-sdk/issues/2007) Return 200 status code on empty results

### New features

#### SDK

* [\#3850](https://github.com/cosmos/cosmos-sdk/issues/3850) Add `rewards` and `commission` to distribution tx tags.

## 0.34.3

### Bug Fixes

#### Gaia

* [\#4196](https://github.com/cosmos/cosmos-sdk/pull/4196) Set default invariant
check period to zero.

## 0.34.2

### Improvements

#### SDK

* [\#4135](https://github.com/cosmos/cosmos-sdk/pull/4135) Add further clarification
to generate only usage.

### Bug Fixes

#### SDK

* [\#4135](https://github.com/cosmos/cosmos-sdk/pull/4135) Fix `NewResponseFormatBroadcastTxCommit`
* [\#4053](https://github.com/cosmos/cosmos-sdk/issues/4053) Add `--inv-check-period`
flag to gaiad to set period at which invariants checks will run.
* [\#4099](https://github.com/cosmos/cosmos-sdk/issues/4099) Update the /staking/validators endpoint to support
status and pagination query flags.

## 0.34.1

### Bug Fixes

#### Gaia

* [#4163](https://github.com/cosmos/cosmos-sdk/pull/4163) Fix v0.33.x export script to port gov data correctly.

## 0.34.0

### Breaking Changes

#### Gaia

* [\#3463](https://github.com/cosmos/cosmos-sdk/issues/3463) Revert bank module handler fork (re-enables transfers)
* [\#3875](https://github.com/cosmos/cosmos-sdk/issues/3875) Replace `async` flag with `--broadcast-mode` flag where the default
  value is `sync`. The `block` mode should not be used. The REST client now
  uses `mode` parameter instead of the `return` parameter.

#### Gaia CLI

* [\#3938](https://github.com/cosmos/cosmos-sdk/issues/3938) Remove REST server's SSL support altogether.

#### SDK

* [\#3245](https://github.com/cosmos/cosmos-sdk/issues/3245) Rename validator.GetJailed() to validator.IsJailed()
* [\#3516](https://github.com/cosmos/cosmos-sdk/issues/3516) Remove concept of shares from staking unbonding and redelegation UX;
  replaced by direct coin amount.

#### Tendermint

* [\#4029](https://github.com/cosmos/cosmos-sdk/issues/4029) Upgrade Tendermint to v0.31.3

### New features

#### SDK

* [\#2935](https://github.com/cosmos/cosmos-sdk/issues/2935) New module Crisis which can test broken invariant with messages
* [\#3813](https://github.com/cosmos/cosmos-sdk/issues/3813) New sdk.NewCoins safe constructor to replace bare sdk.Coins{} declarations.
* [\#3858](https://github.com/cosmos/cosmos-sdk/issues/3858) add website, details and identity to gentx cli command
* Implement coin conversion and denomination registration utilities

#### Gaia

* [\#2935](https://github.com/cosmos/cosmos-sdk/issues/2935) Optionally assert invariants on a blockly basis using `gaiad --assert-invariants-blockly`
* [\#3886](https://github.com/cosmos/cosmos-sdk/issues/3886) Implement minting module querier and CLI/REST clients.

#### Gaia CLI

* [\#3937](https://github.com/cosmos/cosmos-sdk/issues/3937) Add command to query community-pool

#### Gaia REST API

* [\#3937](https://github.com/cosmos/cosmos-sdk/issues/3937) Add route to fetch community-pool
* [\#3949](https://github.com/cosmos/cosmos-sdk/issues/3949) added /slashing/signing_infos to get signing_info for all validators

### Improvements

#### Gaia

* [\#3808](https://github.com/cosmos/cosmos-sdk/issues/3808) `gaiad` and `gaiacli` integration tests use ./build/ binaries.
* \[\#3819](https://github.com/cosmos/cosmos-sdk/issues/3819) Simulation refactor, log output now stored in ~/.gaiad/simulation/
  * Simulation moved to its own module (not a part of mock)
  * Logger type instead of passing function variables everywhere
  * Logger json output (for reloadable simulation running)
  * Cleanup bank simulation messages / remove dup code in bank simulation
  * Simulations saved in `~/.gaiad/simulations/`
  * "Lean" simulation output option to exclude No-ops and !ok functions (`--SimulationLean` flag)
* [\#3893](https://github.com/cosmos/cosmos-sdk/issues/3893) Improve `gaiacli tx sign` command
  * Add shorthand flags -a and -s for the account and sequence numbers respectively
  * Mark the account and sequence numbers required during "offline" mode
  * Always do an RPC query for account and sequence number during "online" mode
* [\#4018](https://github.com/cosmos/cosmos-sdk/issues/4018) create genesis port script for release v.0.34.0

#### Gaia CLI

* [\#3833](https://github.com/cosmos/cosmos-sdk/issues/3833) Modify stake to atom in gaia's doc.
* [\#3841](https://github.com/cosmos/cosmos-sdk/issues/3841) Add indent to JSON of `gaiacli keys [add|show|list]`
* [\#3859](https://github.com/cosmos/cosmos-sdk/issues/3859) Add newline to echo of `gaiacli keys ...`
* [\#3959](https://github.com/cosmos/cosmos-sdk/issues/3959) Improving error messages when signing with ledger devices fails

#### SDK

* [\#3238](https://github.com/cosmos/cosmos-sdk/issues/3238) Add block time to tx responses when querying for
  txs by tags or hash.
* \[\#3752](https://github.com/cosmos/cosmos-sdk/issues/3752) Explanatory docs for minting mechanism (`docs/spec/mint/01_concepts.md`)
* [\#3801](https://github.com/cosmos/cosmos-sdk/issues/3801) `baseapp` safety improvements
* [\#3820](https://github.com/cosmos/cosmos-sdk/issues/3820) Make Coins.IsAllGT() more robust and consistent.
* [\#3828](https://github.com/cosmos/cosmos-sdk/issues/3828) New sdkch tool to maintain changelogs
* [\#3864](https://github.com/cosmos/cosmos-sdk/issues/3864) Make Coins.IsAllGTE() more consistent.
* [\#3907](https://github.com/cosmos/cosmos-sdk/issues/3907): dep -> go mod migration
  * Drop dep in favor of go modules.
  * Upgrade to Go 1.12.1.
* [\#3917](https://github.com/cosmos/cosmos-sdk/issues/3917) Allow arbitrary decreases to validator commission rates.
* [\#3937](https://github.com/cosmos/cosmos-sdk/issues/3937) Implement community pool querier.
* [\#3940](https://github.com/cosmos/cosmos-sdk/issues/3940) Codespace should be lowercase.
* [\#3986](https://github.com/cosmos/cosmos-sdk/issues/3986) Update the Stringer implementation of the Proposal type.
* [\#926](https://github.com/cosmos/cosmos-sdk/issues/926) circuit breaker high level explanation
* [\#3896](https://github.com/cosmos/cosmos-sdk/issues/3896) Fixed various linters warnings in the context of the gometalinter -> golangci-lint migration
* [\#3916](https://github.com/cosmos/cosmos-sdk/issues/3916) Hex encode data in tx responses

### Bug Fixes

#### Gaia

* [\#3825](https://github.com/cosmos/cosmos-sdk/issues/3825) Validate genesis before running gentx
* [\#3889](https://github.com/cosmos/cosmos-sdk/issues/3889) When `--generate-only` is provided, the Keybase is not used and as a result
  the `--from` value must be a valid Bech32 cosmos address.
* 3974 Fix go env setting in installation.md
* 3996 Change 'make get_tools' to 'make tools' in DOCS_README.md.

#### Gaia CLI

* [\#3883](https://github.com/cosmos/cosmos-sdk/issues/3883) Remove Height Flag from CLI Queries
* [\#3899](https://github.com/cosmos/cosmos-sdk/issues/3899) Using 'gaiacli config node' breaks ~/config/config.toml

#### SDK

* [\#3837](https://github.com/cosmos/cosmos-sdk/issues/3837) Fix `WithdrawValidatorCommission` to properly set the validator's remaining commission.
* [\#3870](https://github.com/cosmos/cosmos-sdk/issues/3870) Fix DecCoins#TruncateDecimal to never return zero coins in
  either the truncated coins or the change coins.
* [\#3915](https://github.com/cosmos/cosmos-sdk/issues/3915) Remove ';' delimiting support from ParseDecCoins
* [\#3977](https://github.com/cosmos/cosmos-sdk/issues/3977) Fix docker image build
* [\#4020](https://github.com/cosmos/cosmos-sdk/issues/4020) Fix queryDelegationRewards by returning an error
when the validator or delegation do not exist.
* [\#4050](https://github.com/cosmos/cosmos-sdk/issues/4050) Fix DecCoins APIs
where rounding or truncation could result in zero decimal coins.
* [\#4088](https://github.com/cosmos/cosmos-sdk/issues/4088) Fix `calculateDelegationRewards`
by accounting for rounding errors when multiplying stake by slashing fractions.

## 0.33.2

### Improvements

#### Tendermint

* Upgrade Tendermint to `v0.31.0-dev0-fix0` which includes critical security fixes.

## 0.33.1

### Bug Fixes

#### Gaia

* [\#3999](https://github.com/cosmos/cosmos-sdk/pull/3999) Fix distribution delegation for zero height export bug

## 0.33.0

BREAKING CHANGES

* Gaia REST API
  * [\#3641](https://github.com/cosmos/cosmos-sdk/pull/3641) Remove the ability to use a Keybase from the REST API client:
    * `password` and `generate_only` have been removed from the `base_req` object
    * All txs that used to sign or use the Keybase now only generate the tx
    * `keys` routes completely removed
  * [\#3692](https://github.com/cosmos/cosmos-sdk/pull/3692) Update tx encoding and broadcasting endpoints:
    * Remove duplicate broadcasting endpoints in favor of POST @ `/txs`
      * The `Tx` field now accepts a `StdTx` and not raw tx bytes
    * Move encoding endpoint to `/txs/encode`

* Gaia
  * [\#3787](https://github.com/cosmos/cosmos-sdk/pull/3787) Fork the `x/bank` module into the Gaia application with only a
  modified message handler, where the modified message handler behaves the same as
  the standard `x/bank` message handler except for `MsgMultiSend` that must burn
  exactly 9 atoms and transfer 1 atom, and `MsgSend` is disabled.
  * [\#3789](https://github.com/cosmos/cosmos-sdk/pull/3789) Update validator creation flow:
    * Remove `NewMsgCreateValidatorOnBehalfOf` and corresponding business logic
    * Ensure the validator address equals the delegator address during
    `MsgCreateValidator#ValidateBasic`

* SDK
  * [\#3750](https://github.com/cosmos/cosmos-sdk/issues/3750) Track outstanding rewards per-validator instead of globally,
           and fix the main simulation issue, which was that slashes of
           re-delegations to a validator were not correctly accounted for
           in fee distribution when the redelegation in question had itself
            been slashed (from a fault committed by a different validator)
           in the same BeginBlock. Outstanding rewards are now available
           on a per-validator basis in REST.
  * [\#3669](https://github.com/cosmos/cosmos-sdk/pull/3669) Ensure consistency in message naming, codec registration, and JSON
  tags.
  * [\#3788](https://github.com/cosmos/cosmos-sdk/pull/3788) Change order of operations for greater accuracy when calculating delegation share token value
  * [\#3788](https://github.com/cosmos/cosmos-sdk/pull/3788) DecCoins.Cap -> DecCoins.Intersect
  * [\#3666](https://github.com/cosmos/cosmos-sdk/pull/3666) Improve coins denom validation.
  * [\#3751](https://github.com/cosmos/cosmos-sdk/pull/3751) Disable (temporarily) support for ED25519 account key pairs.

* Tendermint
  * [\#3804] Update to Tendermint `v0.31.0-dev0`

FEATURES

* SDK
  * [\#3719](https://github.com/cosmos/cosmos-sdk/issues/3719) DBBackend can now be set at compile time.
    Defaults: goleveldb. Supported: cleveldb.

IMPROVEMENTS

* Gaia REST API
  * Update the `TxResponse` type allowing for the `Logs` result to be JSON decoded automatically.

* Gaia CLI
  * [\#3653](https://github.com/cosmos/cosmos-sdk/pull/3653) Prompt user confirmation prior to signing and broadcasting a transaction.
  * [\#3670](https://github.com/cosmos/cosmos-sdk/pull/3670) CLI support for showing bech32 addresses in Ledger devices
  * [\#3711](https://github.com/cosmos/cosmos-sdk/pull/3711) Update `tx sign` to use `--from` instead of the deprecated `--name`
  CLI flag.
  * [\#3738](https://github.com/cosmos/cosmos-sdk/pull/3738) Improve multisig UX:
    * `gaiacli keys show -o json` now includes constituent pubkeys, respective weights and threshold
    * `gaiacli keys show --show-multisig` now displays constituent pubkeys, respective weights and threshold
    * `gaiacli tx sign --validate-signatures` now displays multisig signers with their respective weights
  * [\#3730](https://github.com/cosmos/cosmos-sdk/issues/3730) Improve workflow for
  `gaiad gentx` with offline public keys, by outputting stdtx file that needs to be signed.
  * [\#3761](https://github.com/cosmos/cosmos-sdk/issues/3761) Querying account related information using custom querier in auth module

* SDK
  * [\#3753](https://github.com/cosmos/cosmos-sdk/issues/3753) Remove no-longer-used governance penalty parameter
  * [\#3679](https://github.com/cosmos/cosmos-sdk/issues/3679) Consistent operators across Coins, DecCoins, Int, Dec
            replaced: Minus->Sub Plus->Add Div->Quo
  * [\#3665](https://github.com/cosmos/cosmos-sdk/pull/3665) Overhaul sdk.Uint type in preparation for Coins Int -> Uint migration.
  * [\#3691](https://github.com/cosmos/cosmos-sdk/issues/3691) Cleanup error messages
  * [\#3456](https://github.com/cosmos/cosmos-sdk/issues/3456) Integrate in the Int.ToDec() convenience function
  * [\#3300](https://github.com/cosmos/cosmos-sdk/pull/3300) Update the spec-spec, spec file reorg, and TOC updates.
  * [\#3694](https://github.com/cosmos/cosmos-sdk/pull/3694) Push tagged docker images on docker hub when tag is created.
  * [\#3716](https://github.com/cosmos/cosmos-sdk/pull/3716) Update file permissions the client keys directory and contents to `0700`.
  * [\#3681](https://github.com/cosmos/cosmos-sdk/issues/3681) Migrate ledger-cosmos-go from ZondaX to Cosmos organization

* Tendermint
  * [\#3699](https://github.com/cosmos/cosmos-sdk/pull/3699) Upgrade to Tendermint 0.30.1

BUG FIXES

* Gaia CLI
  * [\#3731](https://github.com/cosmos/cosmos-sdk/pull/3731) `keys add --interactive` bip32 passphrase regression fix
  * [\#3714](https://github.com/cosmos/cosmos-sdk/issues/3714) Fix USB raw access issues with gaiacli when installed via snap

* Gaia
  * [\#3777](https://github.com/cosmso/cosmos-sdk/pull/3777) `gaiad export` no longer panics when the database is empty
  * [\#3806](https://github.com/cosmos/cosmos-sdk/pull/3806) Properly return errors from a couple of struct Unmarshal functions

* SDK
  * [\#3728](https://github.com/cosmos/cosmos-sdk/issues/3728) Truncate decimal multiplication & division in distribution to ensure
           no more than the collected fees / inflation are distributed
  * [\#3727](https://github.com/cosmos/cosmos-sdk/issues/3727) Return on zero-length (including []byte{}) PrefixEndBytes() calls
  * [\#3559](https://github.com/cosmos/cosmos-sdk/issues/3559) fix occasional failing due to non-determinism in lcd test TestBonding
    where validator is unexpectedly slashed throwing off test calculations
  * [\#3411](https://github.com/cosmos/cosmos-sdk/pull/3411) Include the `RequestInitChain.Time` in the block header init during
  `InitChain`.
  * [\#3717](https://github.com/cosmos/cosmos-sdk/pull/3717) Update the vesting specification and implementation to cap deduction from
  `DelegatedVesting` by at most `DelegatedVesting`. This accounts for the case where
  the undelegation amount may exceed the original delegation amount due to
  truncation of undelegation tokens.
  * [\#3717](https://github.com/cosmos/cosmos-sdk/pull/3717) Ignore unknown proposers in allocating rewards for proposers, in case
    unbonding period was just 1 block and proposer was already deleted.
  * [\#3726](https://github.com/cosmos/cosmos-sdk/pull/3724) Cap(clip) reward to remaining coins in AllocateTokens.

## 0.32.0

BREAKING CHANGES

* Gaia REST API
  * [\#3642](https://github.com/cosmos/cosmos-sdk/pull/3642) `GET /tx/{hash}` now returns `404` instead of `500` if the transaction is not found

* SDK
 * [\#3580](https://github.com/cosmos/cosmos-sdk/issues/3580) Migrate HTTP request/response types and utilities to types/rest.
 * [\#3592](https://github.com/cosmos/cosmos-sdk/issues/3592) Drop deprecated keybase implementation's New() constructor in
   favor of a new crypto/keys.New(string, string) implementation that
   returns a lazy keybase instance. Remove client.MockKeyBase,
   superseded by crypto/keys.NewInMemory()
 * [\#3621](https://github.com/cosmos/cosmos-sdk/issues/3621) staking.GenesisState.Bonds -> Delegations

IMPROVEMENTS

* SDK
  * [\#3311](https://github.com/cosmos/cosmos-sdk/pull/3311) Reconcile the `DecCoin/s` API with the `Coin/s` API.
  * [\#3614](https://github.com/cosmos/cosmos-sdk/pull/3614) Add coin denom length checks to the coins constructors.
  * [\#3621](https://github.com/cosmos/cosmos-sdk/issues/3621) remove many inter-module dependancies
  * [\#3601](https://github.com/cosmos/cosmos-sdk/pull/3601) JSON-stringify the ABCI log response which includes the log and message
  index.
  * [\#3604](https://github.com/cosmos/cosmos-sdk/pull/3604) Improve SDK funds related error messages and allow for unicode in
  JSON ABCI log.
  * [\#3620](https://github.com/cosmos/cosmos-sdk/pull/3620) Version command shows build tags
  * [\#3638](https://github.com/cosmos/cosmos-sdk/pull/3638) Add Bcrypt benchmarks & justification of security parameter choice
  * [\#3648](https://github.com/cosmos/cosmos-sdk/pull/3648) Add JSON struct tags to vesting accounts.

* Tendermint
  * [\#3618](https://github.com/cosmos/cosmos-sdk/pull/3618) Upgrade to Tendermint 0.30.03

BUG FIXES

* SDK
  * [\#3646](https://github.com/cosmos/cosmos-sdk/issues/3646) `x/mint` now uses total token supply instead of total bonded tokens to calculate inflation


## 0.31.2

BREAKING CHANGES

* SDK
 * [\#3592](https://github.com/cosmos/cosmos-sdk/issues/3592) Drop deprecated keybase implementation's
   New constructor in favor of a new
   crypto/keys.New(string, string) implementation that
   returns a lazy keybase instance. Remove client.MockKeyBase,
   superseded by crypto/keys.NewInMemory()

IMPROVEMENTS

* SDK
  * [\#3604](https://github.com/cosmos/cosmos-sdk/pulls/3604) Improve SDK funds related error messages and allow for unicode in
  JSON ABCI log.

* Tendermint
  * [\#3563](https://github.com/cosmos/cosmos-sdk/3563) Update to Tendermint version `0.30.0-rc0`


BUG FIXES

* Gaia
  * [\#3585] Fix setting the tx hash in `NewResponseFormatBroadcastTxCommit`.
  * [\#3585] Return an empty `TxResponse` when Tendermint returns an empty
  `ResultBroadcastTx`.

* SDK
  * [\#3582](https://github.com/cosmos/cosmos-sdk/pull/3582) Running `make test_unit` was failing due to a missing tag
  * [\#3617](https://github.com/cosmos/cosmos-sdk/pull/3582) Fix fee comparison when the required fees does not contain any denom
  present in the tx fees.

## 0.31.0

BREAKING CHANGES

* Gaia REST API (`gaiacli advanced rest-server`)
  * [\#3284](https://github.com/cosmos/cosmos-sdk/issues/3284) Rename the `name`
  field to `from` in the `base_req` body.
  * [\#3485](https://github.com/cosmos/cosmos-sdk/pull/3485) Error responses are now JSON objects.
  * [\#3477][distribution] endpoint changed "all_delegation_rewards" -> "delegator_total_rewards"

* Gaia CLI  (`gaiacli`)
  - [#3399](https://github.com/cosmos/cosmos-sdk/pull/3399) Add `gaiad validate-genesis` command to facilitate checking of genesis files
  - [\#1894](https://github.com/cosmos/cosmos-sdk/issues/1894) `version` prints out short info by default. Add `--long` flag. Proper handling of `--format` flag introduced.
  - [\#3465](https://github.com/cosmos/cosmos-sdk/issues/3465) `gaiacli rest-server` switched back to insecure mode by default:
    - `--insecure` flag is removed.
    - `--tls` is now used to enable secure layer.
  - [\#3451](https://github.com/cosmos/cosmos-sdk/pull/3451) `gaiacli` now returns transactions in plain text including tags.
  - [\#3497](https://github.com/cosmos/cosmos-sdk/issues/3497) `gaiad init` now takes moniker as required arguments, not as parameter.
  * [\#3501](https://github.com/cosmos/cosmos-sdk/issues/3501) Change validator
  address Bech32 encoding to consensus address in `tendermint-validator-set`.

* Gaia
  *  [\#3457](https://github.com/cosmos/cosmos-sdk/issues/3457) Changed governance tally validatorGovInfo to use sdk.Int power instead of sdk.Dec
  *  [\#3495](https://github.com/cosmos/cosmos-sdk/issues/3495) Added Validator Minimum Self Delegation
  *  Reintroduce OR semantics for tx fees

* SDK
  * [\#2513](https://github.com/cosmos/cosmos-sdk/issues/2513) Tendermint updates are adjusted by 10^-6 relative to staking tokens,
  * [\#3487](https://github.com/cosmos/cosmos-sdk/pull/3487) Move HTTP/REST utilities out of client/utils into a new dedicated client/rest package.
  * [\#3490](https://github.com/cosmos/cosmos-sdk/issues/3490) ReadRESTReq() returns bool to avoid callers to write error responses twice.
  * [\#3502](https://github.com/cosmos/cosmos-sdk/pull/3502) Fixes issue when comparing genesis states
  * [\#3514](https://github.com/cosmos/cosmos-sdk/pull/3514) Various clean ups:
    - Replace all GetKeyBase\* functions family in favor of NewKeyBaseFromDir and NewKeyBaseFromHomeFlag.
    - Remove Get prefix from all TxBuilder's getters.
  * [\#3522](https://github.com/cosmos/cosmos-sdk/pull/3522) Get rid of double negatives: Coins.IsNotNegative() -> Coins.IsAnyNegative().
  * [\#3561](https://github.com/cosmos/cosmos-sdk/issues/3561) Don't unnecessarily store denominations in staking


FEATURES

* Gaia REST API
  * [\#2358](https://github.com/cosmos/cosmos-sdk/issues/2358) Add distribution module REST interface

* Gaia CLI  (`gaiacli`)
  * [\#3429](https://github.com/cosmos/cosmos-sdk/issues/3429) Support querying
  for all delegator distribution rewards.
  * [\#3449](https://github.com/cosmos/cosmos-sdk/issues/3449) Proof verification now works with absence proofs
  * [\#3484](https://github.com/cosmos/cosmos-sdk/issues/3484) Add support
  vesting accounts to the add-genesis-account command.

* Gaia
  - [\#3397](https://github.com/cosmos/cosmos-sdk/pull/3397) Implement genesis file sanitization to avoid failures at chain init.
  * [\#3428](https://github.com/cosmos/cosmos-sdk/issues/3428) Run the simulation from a particular genesis state loaded from a file

* SDK
  * [\#3270](https://github.com/cosmos/cosmos-sdk/issues/3270) [x/staking] limit number of ongoing unbonding delegations /redelegations per pair/trio
  * [\#3477][distribution] new query endpoint "delegator_validators"
  * [\#3514](https://github.com/cosmos/cosmos-sdk/pull/3514) Provided a lazy loading implementation of Keybase that locks the underlying
    storage only for the time needed to perform the required operation. Also added Keybase reference to TxBuilder struct.
  * [types] [\#2580](https://github.com/cosmos/cosmos-sdk/issues/2580) Addresses now Bech32 empty addresses to an empty string


IMPROVEMENTS

* Gaia REST API
  * [\#3284](https://github.com/cosmos/cosmos-sdk/issues/3284) Update Gaia Lite
  REST service to support the following:
    * Automatic account number and sequence population when fields are omitted
    * Generate only functionality no longer requires access to a local Keybase
    * `from` field in the `base_req` body can be a Keybase name or account address
  * [\#3423](https://github.com/cosmos/cosmos-sdk/issues/3423) Allow simulation
  (auto gas) to work with generate only.
  * [\#3514](https://github.com/cosmos/cosmos-sdk/pull/3514) REST server calls to keybase does not lock the underlying storage anymore.
  * [\#3523](https://github.com/cosmos/cosmos-sdk/pull/3523) Added `/tx/encode` endpoint to serialize a JSON tx to base64-encoded Amino.

* Gaia CLI  (`gaiacli`)
  * [\#3476](https://github.com/cosmos/cosmos-sdk/issues/3476) New `withdraw-all-rewards` command to withdraw all delegations rewards for delegators.
  * [\#3497](https://github.com/cosmos/cosmos-sdk/issues/3497) `gaiad gentx` supports `--ip` and `--node-id` flags to override defaults.
  * [\#3518](https://github.com/cosmos/cosmos-sdk/issues/3518) Fix flow in
  `keys add` to show the mnemonic by default.
  * [\#3517](https://github.com/cosmos/cosmos-sdk/pull/3517) Increased test coverage
  * [\#3523](https://github.com/cosmos/cosmos-sdk/pull/3523) Added `tx encode` command to serialize a JSON tx to base64-encoded Amino.

* Gaia
  * [\#3418](https://github.com/cosmos/cosmos-sdk/issues/3418) Add vesting account
  genesis validation checks to `GaiaValidateGenesisState`.
  * [\#3420](https://github.com/cosmos/cosmos-sdk/issues/3420) Added maximum length to governance proposal descriptions and titles
  * [\#3256](https://github.com/cosmos/cosmos-sdk/issues/3256) Add gas consumption
  for tx size in the ante handler.
  * [\#3454](https://github.com/cosmos/cosmos-sdk/pull/3454) Add `--jail-whitelist` to `gaiad export` to enable testing of complex exports
  * [\#3424](https://github.com/cosmos/cosmos-sdk/issues/3424) Allow generation of gentxs with empty memo field.
  * [\#3507](https://github.com/cosmos/cosmos-sdk/issues/3507) General cleanup, removal of unnecessary struct fields, undelegation bugfix, and comment clarification in x/staking and x/slashing

* SDK
  * [\#2605] x/params add subkey accessing
  * [\#2986](https://github.com/cosmos/cosmos-sdk/pull/2986) Store Refactor
  * [\#3435](https://github.com/cosmos/cosmos-sdk/issues/3435) Test that store implementations do not allow nil values
  * [\#2509](https://github.com/cosmos/cosmos-sdk/issues/2509) Sanitize all usage of Dec.RoundInt64()
  * [\#556](https://github.com/cosmos/cosmos-sdk/issues/556) Increase `BaseApp`
  test coverage.
  * [\#3357](https://github.com/cosmos/cosmos-sdk/issues/3357) develop state-transitions.md for staking spec, missing states added to `state.md`
  * [\#3552](https://github.com/cosmos/cosmos-sdk/pull/3552) Validate bit length when
  deserializing `Int` types.


BUG FIXES

* Gaia CLI  (`gaiacli`)
  - [\#3417](https://github.com/cosmos/cosmos-sdk/pull/3417) Fix `q slashing signing-info` panic by ensuring safety of user input and properly returning not found error
  - [\#3345](https://github.com/cosmos/cosmos-sdk/issues/3345) Upgrade ledger-cosmos-go dependency to v0.9.3 to pull
    https://github.com/ZondaX/ledger-cosmos-go/commit/ed9aa39ce8df31bad1448c72d3d226bf2cb1a8d1 in order to fix a derivation path issue that causes `gaiacli keys add --recover`
    to malfunction.
  - [\#3419](https://github.com/cosmos/cosmos-sdk/pull/3419) Fix `q distr slashes` panic
  - [\#3453](https://github.com/cosmos/cosmos-sdk/pull/3453) The `rest-server` command didn't respect persistent flags such as `--chain-id` and `--trust-node` if they were
    passed on the command line.
  - [\#3441](https://github.com/cosmos/cosmos-sdk/pull/3431) Improved resource management and connection handling (ledger devices). Fixes issue with DER vs BER signatures.

* Gaia
  * [\#3486](https://github.com/cosmos/cosmos-sdk/pull/3486) Use AmountOf in
    vesting accounts instead of zipping/aligning denominations.


## 0.30.0

BREAKING CHANGES

* Gaia REST API (`gaiacli advanced rest-server`)
  * [gaia-lite] [\#2182] Renamed and merged all redelegations endpoints into `/staking/redelegations`
  * [\#3176](https://github.com/cosmos/cosmos-sdk/issues/3176) `tx/sign` endpoint now expects `BaseReq` fields as nested object.
  * [\#2222] all endpoints renamed from `/stake` -> `/staking`
  * [\#1268] `LooseTokens` -> `NotBondedTokens`
  * [\#3289] misc renames:
    * `Validator.UnbondingMinTime` -> `Validator.UnbondingCompletionTime`
    * `Delegation` -> `Value` in `MsgCreateValidator` and `MsgDelegate`
    * `MsgBeginUnbonding` -> `MsgUndelegate`

* Gaia CLI  (`gaiacli`)
  * [\#810](https://github.com/cosmos/cosmos-sdk/issues/810) Don't fallback to any default values for chain ID.
    * Users need to supply chain ID either via config file or the `--chain-id` flag.
    * Change `chain_id` and `trust_node` in `gaiacli` configuration to `chain-id` and `trust-node` respectively.
  * [\#3069](https://github.com/cosmos/cosmos-sdk/pull/3069) `--fee` flag renamed to `--fees` to support multiple coins
  * [\#3156](https://github.com/cosmos/cosmos-sdk/pull/3156) Remove unimplemented `gaiacli init` command
  * [\#2222] `gaiacli tx stake` -> `gaiacli tx staking`, `gaiacli query stake` -> `gaiacli query staking`
  * [\#1894](https://github.com/cosmos/cosmos-sdk/issues/1894) `version` command now shows latest commit, vendor dir hash, and build machine info.
  * [\#3320](https://github.com/cosmos/cosmos-sdk/pull/3320) Ensure all `gaiacli query` commands respect the `--output` and `--indent` flags

* Gaia
  * https://github.com/cosmos/cosmos-sdk/issues/2838 - Move store keys to constants
  * [\#3162](https://github.com/cosmos/cosmos-sdk/issues/3162) The `--gas` flag now takes `auto` instead of `simulate`
    in order to trigger a simulation of the tx before the actual execution.
  * [\#3285](https://github.com/cosmos/cosmos-sdk/pull/3285) New `gaiad tendermint version` to print libs versions
  * [\#1894](https://github.com/cosmos/cosmos-sdk/pull/1894) `version` command now shows latest commit, vendor dir hash, and build machine info.
  * [\#3249\(https://github.com/cosmos/cosmos-sdk/issues/3249) `tendermint`'s `show-validator` and `show-address` `--json` flags removed in favor of `--output-format=json`.

* SDK
  * [distribution] [\#3359](https://github.com/cosmos/cosmos-sdk/issues/3359) Always round down when calculating rewards-to-be-withdrawn in F1 fee distribution
  * [#3336](https://github.com/cosmos/cosmos-sdk/issues/3336) Ensure all SDK
  messages have their signature bytes contain canonical fields `value` and `type`.
  * [\#3333](https://github.com/cosmos/cosmos-sdk/issues/3333) - F1 storage efficiency improvements - automatic withdrawals when unbonded, historical reward reference counting
  * [staking] [\#2513](https://github.com/cosmos/cosmos-sdk/issues/2513) Validator power type from Dec -> Int
  * [staking] [\#3233](https://github.com/cosmos/cosmos-sdk/issues/3233) key and value now contain duplicate fields to simplify code
  * [\#3064](https://github.com/cosmos/cosmos-sdk/issues/3064) Sanitize `sdk.Coin` denom. Coins denoms are now case insensitive, i.e. 100fooToken equals to 100FOOTOKEN.
  * [\#3195](https://github.com/cosmos/cosmos-sdk/issues/3195) Allows custom configuration for syncable strategy
  * [\#3242](https://github.com/cosmos/cosmos-sdk/issues/3242) Fix infinite gas
    meter utilization during aborted ante handler executions.
  * [x/distribution] [\#3292](https://github.com/cosmos/cosmos-sdk/issues/3292) Enable or disable withdraw addresses with a parameter in the param store
  * [staking] [\#2222](https://github.com/cosmos/cosmos-sdk/issues/2222) `/stake` -> `/staking` module rename
  * [staking] [\#1268](https://github.com/cosmos/cosmos-sdk/issues/1268) `LooseTokens` -> `NotBondedTokens`
  * [staking] [\#1402](https://github.com/cosmos/cosmos-sdk/issues/1402) Redelegation and unbonding-delegation structs changed to include multiple an array of entries
  * [staking] [\#3289](https://github.com/cosmos/cosmos-sdk/issues/3289) misc renames:
    * `Validator.UnbondingMinTime` -> `Validator.UnbondingCompletionTime`
    * `Delegation` -> `Value` in `MsgCreateValidator` and `MsgDelegate`
    * `MsgBeginUnbonding` -> `MsgUndelegate`
  * [\#3315] Increase decimal precision to 18
  * [\#3323](https://github.com/cosmos/cosmos-sdk/issues/3323) Update to Tendermint 0.29.0
  * [\#3328](https://github.com/cosmos/cosmos-sdk/issues/3328) [x/gov] Remove redundant action tag

* Tendermint
  * [\#3298](https://github.com/cosmos/cosmos-sdk/issues/3298) Upgrade to Tendermint 0.28.0

FEATURES

* Gaia REST API (`gaiacli advanced rest-server`)
  * [\#3067](https://github.com/cosmos/cosmos-sdk/issues/3067) Add support for fees on transactions
  * [\#3069](https://github.com/cosmos/cosmos-sdk/pull/3069) Add a custom memo on transactions
  * [\#3027](https://github.com/cosmos/cosmos-sdk/issues/3027) Implement
  `/gov/proposals/{proposalID}/proposer` to query for a proposal's proposer.

* Gaia CLI  (`gaiacli`)
  * [\#2399](https://github.com/cosmos/cosmos-sdk/issues/2399) Implement `params` command to query slashing parameters.
  * [\#2730](https://github.com/cosmos/cosmos-sdk/issues/2730) Add tx search pagination parameter
  * [\#3027](https://github.com/cosmos/cosmos-sdk/issues/3027) Implement
  `query gov proposer [proposal-id]` to query for a proposal's proposer.
  * [\#3198](https://github.com/cosmos/cosmos-sdk/issues/3198) New `keys add --multisig` flag to store multisig keys locally.
  * [\#3198](https://github.com/cosmos/cosmos-sdk/issues/3198) New `multisign` command to generate multisig signatures.
  * [\#3198](https://github.com/cosmos/cosmos-sdk/issues/3198) New `sign --multisig` flag to enable multisig mode.
  * [\#2715](https://github.com/cosmos/cosmos-sdk/issues/2715) Reintroduce gaia server's insecure mode.
  * [\#3334](https://github.com/cosmos/cosmos-sdk/pull/3334) New `gaiad completion` and `gaiacli completion` to generate Bash/Zsh completion scripts.
  * [\#2607](https://github.com/cosmos/cosmos-sdk/issues/2607) Make `gaiacli config` handle the boolean `indent` flag to beautify commands JSON output.

* Gaia
  * [\#2182] [x/staking] Added querier for querying a single redelegation
  * [\#3305](https://github.com/cosmos/cosmos-sdk/issues/3305) Add support for
    vesting accounts at genesis.
  * [\#3198](https://github.com/cosmos/cosmos-sdk/issues/3198) [x/auth] Add multisig transactions support
  * [\#3198](https://github.com/cosmos/cosmos-sdk/issues/3198) `add-genesis-account` can take both account addresses and key names

* SDK
  - [\#3099](https://github.com/cosmos/cosmos-sdk/issues/3099) Implement F1 fee distribution
  - [\#2926](https://github.com/cosmos/cosmos-sdk/issues/2926) Add TxEncoder to client TxBuilder.
  * [\#2694](https://github.com/cosmos/cosmos-sdk/issues/2694) Vesting account implementation.
  * [\#2996](https://github.com/cosmos/cosmos-sdk/issues/2996) Update the `AccountKeeper` to contain params used in the context of
  the ante handler.
  * [\#3179](https://github.com/cosmos/cosmos-sdk/pull/3179) New CodeNoSignatures error code.
  * [\#3319](https://github.com/cosmos/cosmos-sdk/issues/3319) [x/distribution] Queriers for all distribution state worth querying; distribution query commands
  * [\#3356](https://github.com/cosmos/cosmos-sdk/issues/3356) [x/auth] bech32-ify accounts address in error message.

IMPROVEMENTS

* Gaia REST API
  * [\#3176](https://github.com/cosmos/cosmos-sdk/issues/3176) Validate tx/sign endpoint POST body.
  * [\#2948](https://github.com/cosmos/cosmos-sdk/issues/2948) Swagger UI now makes requests to light client node

* Gaia CLI  (`gaiacli`)
  * [\#3224](https://github.com/cosmos/cosmos-sdk/pull/3224) Support adding offline public keys to the keystore

* Gaia
  * [\#2186](https://github.com/cosmos/cosmos-sdk/issues/2186) Add Address Interface
  * [\#3158](https://github.com/cosmos/cosmos-sdk/pull/3158) Validate slashing genesis
  * [\#3172](https://github.com/cosmos/cosmos-sdk/pull/3172) Support minimum fees in a local testnet.
  * [\#3250](https://github.com/cosmos/cosmos-sdk/pull/3250) Refactor integration tests and increase coverage
  * [\#3248](https://github.com/cosmos/cosmos-sdk/issues/3248) Refactor tx fee
  model:
    * Validators specify minimum gas prices instead of minimum fees
    * Clients may provide either fees or gas prices directly
    * The gas prices of a tx must meet a validator's minimum
    * `gaiad start` and `gaia.toml` take --minimum-gas-prices flag and minimum-gas-price config key respectively.
  * [\#2859](https://github.com/cosmos/cosmos-sdk/issues/2859) Rename `TallyResult` in gov proposals to `FinalTallyResult`
  * [\#3286](https://github.com/cosmos/cosmos-sdk/pull/3286) Fix `gaiad gentx` printout of account's addresses, i.e. user bech32 instead of hex.
  * [\#3249\(https://github.com/cosmos/cosmos-sdk/issues/3249) `--json` flag removed, users should use `--output=json` instead.

* SDK
  * [\#3137](https://github.com/cosmos/cosmos-sdk/pull/3137) Add tag documentation
    for each module along with cleaning up a few existing tags in the governance,
    slashing, and staking modules.
  * [\#3093](https://github.com/cosmos/cosmos-sdk/issues/3093) Ante handler does no longer read all accounts in one go when processing signatures as signature
    verification may fail before last signature is checked.
  * [staking] [\#1402](https://github.com/cosmos/cosmos-sdk/issues/1402) Add for multiple simultaneous redelegations or unbonding-delegations within an unbonding period
  * [staking] [\#1268](https://github.com/cosmos/cosmos-sdk/issues/1268) staking spec rewrite

* CI
  * [\#2498](https://github.com/cosmos/cosmos-sdk/issues/2498) Added macos CI job to CircleCI
  * [#142](https://github.com/tendermint/devops/issues/142) Increased the number of blocks to be tested during multi-sim
  * [#147](https://github.com/tendermint/devops/issues/142) Added docker image build to CI

BUG FIXES

* Gaia CLI  (`gaiacli`)
  * [\#3141](https://github.com/cosmos/cosmos-sdk/issues/3141) Fix the bug in GetAccount when `len(res) == 0` and `err == nil`
  * [\#810](https://github.com/cosmos/cosmos-sdk/pull/3316) Fix regression in gaiacli config file handling

* Gaia
  * [\#3148](https://github.com/cosmos/cosmos-sdk/issues/3148) Fix `gaiad export` by adding a boolean to `NewGaiaApp` determining whether or not to load the latest version
  * [\#3181](https://github.com/cosmos/cosmos-sdk/issues/3181) Correctly reset total accum update height and jailed-validator bond height / unbonding height on export-for-zero-height
  * [\#3172](https://github.com/cosmos/cosmos-sdk/pull/3172) Fix parsing `gaiad.toml`
  when it already exists.
  * [\#3223](https://github.com/cosmos/cosmos-sdk/issues/3223) Fix unset governance proposal queues when importing state from old chain
  * [#3187](https://github.com/cosmos/cosmos-sdk/issues/3187) Fix `gaiad export`
  by resetting each validator's slashing period.

## 0.29.1

BUG FIXES

* SDK
  * [\#3207](https://github.com/cosmos/cosmos-sdk/issues/3207) - Fix token printing bug

## 0.29.0

BREAKING CHANGES

* Gaia
  * [\#3148](https://github.com/cosmos/cosmos-sdk/issues/3148) Fix `gaiad export` by adding a boolean to `NewGaiaApp` determining whether or not to load the latest version

* SDK
  * [\#3163](https://github.com/cosmos/cosmos-sdk/issues/3163) Withdraw commission on self bond removal


## 0.28.1

BREAKING CHANGES

* Gaia REST API (`gaiacli advanced rest-server`)
  * [lcd] [\#3045](https://github.com/cosmos/cosmos-sdk/pull/3045) Fix quoted json return on GET /keys (keys list)
  * [gaia-lite] [\#2191](https://github.com/cosmos/cosmos-sdk/issues/2191) Split `POST /stake/delegators/{delegatorAddr}/delegations` into `POST /stake/delegators/{delegatorAddr}/delegations`, `POST /stake/delegators/{delegatorAddr}/unbonding_delegations` and `POST /stake/delegators/{delegatorAddr}/redelegations`
  * [gaia-lite] [\#3056](https://github.com/cosmos/cosmos-sdk/pull/3056) `generate_only` and `simulate` have moved from query arguments to POST requests body.
* Tendermint
  * [tendermint] Now using Tendermint 0.27.3

FEATURES

* Gaia REST API (`gaiacli advanced rest-server`)
  * [slashing] [\#2399](https://github.com/cosmos/cosmos-sdk/issues/2399)  Implement `/slashing/parameters` endpoint to query slashing parameters.
* Gaia CLI  (`gaiacli`)
  * [gaiacli] [\#2399](https://github.com/cosmos/cosmos-sdk/issues/2399) Implement `params` command to query slashing parameters.
* SDK
  - [client] [\#2926](https://github.com/cosmos/cosmos-sdk/issues/2926) Add TxEncoder to client TxBuilder.
* Other
  - Introduced the logjack tool for saving logs w/ rotation

IMPROVEMENTS

* Gaia REST API (`gaiacli advanced rest-server`)
  * [\#2879](https://github.com/cosmos/cosmos-sdk/issues/2879), [\#2880](https://github.com/cosmos/cosmos-sdk/issues/2880) Update deposit and vote endpoints to perform a direct txs query
    when a given proposal is inactive and thus having votes and deposits removed
    from state.
* Gaia CLI  (`gaiacli`)
  * [\#2879](https://github.com/cosmos/cosmos-sdk/issues/2879), [\#2880](https://github.com/cosmos/cosmos-sdk/issues/2880) Update deposit and vote CLI commands to perform a direct txs query
    when a given proposal is inactive and thus having votes and deposits removed
    from state.
* Gaia
  * [\#3021](https://github.com/cosmos/cosmos-sdk/pull/3021) Add `--gentx-dir` to `gaiad collect-gentxs` to specify a directory from which collect and load gentxs. Add `--output-document` to `gaiad init` to allow one to redirect output to file.


## 0.28.0

BREAKING CHANGES

* Gaia CLI  (`gaiacli`)
  * [cli] [\#2595](https://github.com/cosmos/cosmos-sdk/issues/2595) Remove `keys new` in favor of `keys add` incorporating existing functionality with addition of key recovery functionality.
  * [cli] [\#2987](https://github.com/cosmos/cosmos-sdk/pull/2987) Add shorthand `-a` to `gaiacli keys show` and update docs
  * [cli] [\#2971](https://github.com/cosmos/cosmos-sdk/pull/2971) Additional verification when running `gaiad gentx`
  * [cli] [\#2734](https://github.com/cosmos/cosmos-sdk/issues/2734) Rewrite `gaiacli config`. It is now a non-interactive config utility.

* Gaia
  * [#128](https://github.com/tendermint/devops/issues/128) Updated CircleCI job to trigger website build on every push to master/develop.
  * [\#2994](https://github.com/cosmos/cosmos-sdk/pull/2994) Change wrong-password error message.
  * [\#3009](https://github.com/cosmos/cosmos-sdk/issues/3009) Added missing Gaia genesis verification
  * [#128](https://github.com/tendermint/devops/issues/128) Updated CircleCI job to trigger website build on every push to master/develop.
  * [\#2994](https://github.com/cosmos/cosmos-sdk/pull/2994) Change wrong-password error message.
  * [\#3009](https://github.com/cosmos/cosmos-sdk/issues/3009) Added missing Gaia genesis verification
  * [gas] [\#3052](https://github.com/cosmos/cosmos-sdk/issues/3052) Updated gas costs to more reasonable numbers

* SDK
  * [auth] [\#2952](https://github.com/cosmos/cosmos-sdk/issues/2952) Signatures are no longer serialized on chain with the account number and sequence number
  * [auth] [\#2952](https://github.com/cosmos/cosmos-sdk/issues/2952) Signatures are no longer serialized on chain with the account number and sequence number
  * [stake] [\#3055](https://github.com/cosmos/cosmos-sdk/issues/3055) Use address instead of bond height / intratxcounter for deduplication

FEATURES

* Gaia CLI  (`gaiacli`)
  * [\#2961](https://github.com/cosmos/cosmos-sdk/issues/2961) Add --force flag to gaiacli keys delete command to skip passphrase check and force key deletion unconditionally.

IMPROVEMENTS

* Gaia CLI  (`gaiacli`)
  * [\#2991](https://github.com/cosmos/cosmos-sdk/issues/2991) Fully validate transaction signatures during `gaiacli tx sign --validate-signatures`

* SDK
  * [\#1277](https://github.com/cosmos/cosmos-sdk/issues/1277) Complete bank module specification
  * [\#2963](https://github.com/cosmos/cosmos-sdk/issues/2963) Complete auth module specification
  * [\#2914](https://github.com/cosmos/cosmos-sdk/issues/2914) No longer withdraw validator rewards on bond/unbond, but rather move
  the rewards to the respective validator's pools.


BUG FIXES

* Gaia CLI  (`gaiacli`)
  * [\#2921](https://github.com/cosmos/cosmos-sdk/issues/2921) Fix `keys delete` inability to delete offline and ledger keys.

* Gaia
  * [\#3003](https://github.com/cosmos/cosmos-sdk/issues/3003) CollectStdTxs() must validate DelegatorAddr against genesis accounts.

* SDK
  * [\#2967](https://github.com/cosmos/cosmos-sdk/issues/2967) Change ordering of `mint.BeginBlocker` and `distr.BeginBlocker`, recalculate inflation each block
  * [\#3068](https://github.com/cosmos/cosmos-sdk/issues/3068) check for uint64 gas overflow during `Std#ValidateBasic`.
  * [\#3071](https://github.com/cosmos/cosmos-sdk/issues/3071) Catch overflow on block gas meter


## 0.27.0

BREAKING CHANGES

* Gaia REST API (`gaiacli advanced rest-server`)
  * [gaia-lite] [\#2819](https://github.com/cosmos/cosmos-sdk/pull/2819) Txs query param format is now: `/txs?tag=value` (removed '' wrapping the query parameter `value`)

* Gaia CLI  (`gaiacli`)
  * [cli] [\#2728](https://github.com/cosmos/cosmos-sdk/pull/2728) Seperate `tx` and `query` subcommands by module
  * [cli] [\#2727](https://github.com/cosmos/cosmos-sdk/pull/2727) Fix unbonding command flow
  * [cli] [\#2786](https://github.com/cosmos/cosmos-sdk/pull/2786) Fix redelegation command flow
  * [cli] [\#2829](https://github.com/cosmos/cosmos-sdk/pull/2829) add-genesis-account command now validates state when adding accounts
  * [cli] [\#2804](https://github.com/cosmos/cosmos-sdk/issues/2804) Check whether key exists before passing it on to `tx create-validator`.
  * [cli] [\#2874](https://github.com/cosmos/cosmos-sdk/pull/2874) `gaiacli tx sign` takes an optional `--output-document` flag to support output redirection.
  * [cli] [\#2875](https://github.com/cosmos/cosmos-sdk/pull/2875) Refactor `gaiad gentx` and avoid redirection to `gaiacli tx sign` for tx signing.

* Gaia
  * [mint] [\#2825] minting now occurs every block, inflation parameter updates still hourly

* SDK
  * [\#2752](https://github.com/cosmos/cosmos-sdk/pull/2752) Don't hardcode bondable denom.
  * [\#2701](https://github.com/cosmos/cosmos-sdk/issues/2701) Account numbers and sequence numbers in `auth` are now `uint64` instead of `int64`
  * [\#2019](https://github.com/cosmos/cosmos-sdk/issues/2019) Cap total number of signatures. Current per-transaction limit is 7, and if that is exceeded transaction is rejected.
  * [\#2801](https://github.com/cosmos/cosmos-sdk/pull/2801) Remove AppInit structure.
  * [\#2798](https://github.com/cosmos/cosmos-sdk/issues/2798) Governance API has miss-spelled English word in JSON response ('depositer' -> 'depositor')
  * [\#2943](https://github.com/cosmos/cosmos-sdk/pull/2943) Transaction action tags equal the message type. Staking EndBlocker tags are included.

* Tendermint
  * Update to Tendermint 0.27.0

FEATURES

* Gaia REST API (`gaiacli advanced rest-server`)
  * [gov] [\#2479](https://github.com/cosmos/cosmos-sdk/issues/2479) Added governance parameter
    query REST endpoints.

* Gaia CLI  (`gaiacli`)
  * [gov][cli] [\#2479](https://github.com/cosmos/cosmos-sdk/issues/2479) Added governance
    parameter query commands.
  * [stake][cli] [\#2027] Add CLI query command for getting all delegations to a specific validator.
  * [\#2840](https://github.com/cosmos/cosmos-sdk/pull/2840) Standardize CLI exports from modules

* Gaia
  * [app] [\#2791](https://github.com/cosmos/cosmos-sdk/issues/2791) Support export at a specific height, with `gaiad export --height=HEIGHT`.
  * [x/gov] [#2479](https://github.com/cosmos/cosmos-sdk/issues/2479) Implemented querier
  for getting governance parameters.
  * [app] [\#2663](https://github.com/cosmos/cosmos-sdk/issues/2663) - Runtime-assertable invariants
  * [app] [\#2791](https://github.com/cosmos/cosmos-sdk/issues/2791) Support export at a specific height, with `gaiad export --height=HEIGHT`.
  * [app] [\#2812](https://github.com/cosmos/cosmos-sdk/issues/2812) Support export alterations to prepare for restarting at zero-height

* SDK
  * [simulator] [\#2682](https://github.com/cosmos/cosmos-sdk/issues/2682) MsgEditValidator now looks at the validator's max rate, thus it now succeeds a significant portion of the time
  * [core] [\#2775](https://github.com/cosmos/cosmos-sdk/issues/2775) Add deliverTx maximum block gas limit


IMPROVEMENTS

* Gaia REST API (`gaiacli advanced rest-server`)
  * [gaia-lite] [\#2819](https://github.com/cosmos/cosmos-sdk/pull/2819) Tx search now supports multiple tags as query parameters
  * [\#2836](https://github.com/cosmos/cosmos-sdk/pull/2836) Expose LCD router to allow users to register routes there.

* Gaia CLI  (`gaiacli`)
  * [\#2749](https://github.com/cosmos/cosmos-sdk/pull/2749) Add --chain-id flag to gaiad testnet
  * [\#2819](https://github.com/cosmos/cosmos-sdk/pull/2819) Tx search now supports multiple tags as query parameters

* Gaia
  * [\#2772](https://github.com/cosmos/cosmos-sdk/issues/2772) Update BaseApp to not persist state when the ante handler fails on DeliverTx.
  * [\#2773](https://github.com/cosmos/cosmos-sdk/issues/2773) Require moniker to be provided on `gaiad init`.
  * [\#2672](https://github.com/cosmos/cosmos-sdk/issues/2672) [Makefile] Updated for better Windows compatibility and ledger support logic, get_tools was rewritten as a cross-compatible Makefile.
  * [\#2766](https://github.com/cosmos/cosmos-sdk/issues/2766) [Makefile] Added goimports tool to get_tools. Get_tools now only builds new versions if binaries are missing.
  * [#110](https://github.com/tendermint/devops/issues/110) Updated CircleCI job to trigger website build when cosmos docs are updated.

* SDK
 & [x/mock/simulation] [\#2720] major cleanup, introduction of helper objects, reorganization
 * [\#2821](https://github.com/cosmos/cosmos-sdk/issues/2821) Codespaces are now strings
 * [types] [\#2776](https://github.com/cosmos/cosmos-sdk/issues/2776) Improve safety of `Coin` and `Coins` types. Various functions
 and methods will panic when a negative amount is discovered.
 * [\#2815](https://github.com/cosmos/cosmos-sdk/issues/2815) Gas unit fields changed from `int64` to `uint64`.
 * [\#2821](https://github.com/cosmos/cosmos-sdk/issues/2821) Codespaces are now strings
 * [\#2779](https://github.com/cosmos/cosmos-sdk/issues/2779) Introduce `ValidateBasic` to the `Tx` interface and call it in the ante
 handler.
 * [\#2825](https://github.com/cosmos/cosmos-sdk/issues/2825) More staking and distribution invariants
 * [\#2912](https://github.com/cosmos/cosmos-sdk/issues/2912) Print commit ID in hex when commit is synced.

* Tendermint
 * [\#2796](https://github.com/cosmos/cosmos-sdk/issues/2796) Update to go-amino 0.14.1


BUG FIXES

* Gaia REST API (`gaiacli advanced rest-server`)
  * [gaia-lite] [\#2868](https://github.com/cosmos/cosmos-sdk/issues/2868) Added handler for governance tally endpoint
  * [\#2907](https://github.com/cosmos/cosmos-sdk/issues/2907) Refactor and fix the way Gaia Lite is started.

* Gaia
  * [\#2723] Use `cosmosvalcons` Bech32 prefix in `tendermint show-address`
  * [\#2742](https://github.com/cosmos/cosmos-sdk/issues/2742) Fix time format of TimeoutCommit override
  * [\#2898](https://github.com/cosmos/cosmos-sdk/issues/2898) Remove redundant '$' in docker-compose.yml

* SDK
  * [\#2733](https://github.com/cosmos/cosmos-sdk/issues/2733) [x/gov, x/mock/simulation] Fix governance simulation, update x/gov import/export
  * [\#2854](https://github.com/cosmos/cosmos-sdk/issues/2854) [x/bank] Remove unused bank.MsgIssue, prevent possible panic
  * [\#2884](https://github.com/cosmos/cosmos-sdk/issues/2884) [docs/examples] Fix `basecli version` panic

* Tendermint
  * [\#2797](https://github.com/tendermint/tendermint/pull/2797) AddressBook requires addresses to have IDs; Do not crap out immediately after sending pex addrs in seed mode

## 0.26.0

BREAKING CHANGES

* Gaia
  * [gaiad init] [\#2602](https://github.com/cosmos/cosmos-sdk/issues/2602) New genesis workflow

* SDK
  * [simulation] [\#2665](https://github.com/cosmos/cosmos-sdk/issues/2665) only argument to sdk.Invariant is now app

* Tendermint
  * Upgrade to version 0.26.0

FEATURES

* Gaia CLI  (`gaiacli`)
  * [cli] [\#2569](https://github.com/cosmos/cosmos-sdk/pull/2569) Add commands to query validator unbondings and redelegations
  * [cli] [\#2569](https://github.com/cosmos/cosmos-sdk/pull/2569) Add commands to query validator unbondings and redelegations
  * [cli] [\#2524](https://github.com/cosmos/cosmos-sdk/issues/2524) Add support offline mode to `gaiacli tx sign`. Lookups are not performed if the flag `--offline` is on.
  * [cli] [\#2558](https://github.com/cosmos/cosmos-sdk/issues/2558) Rename --print-sigs to --validate-signatures. It now performs a complete set of sanity checks and reports to the user. Also added --print-signature-only to print the signature only, not the whole transaction.
  * [cli] [\#2704](https://github.com/cosmos/cosmos-sdk/pull/2704) New add-genesis-account convenience command to populate genesis.json with genesis accounts.

* SDK
  * [\#1336](https://github.com/cosmos/cosmos-sdk/issues/1336) Mechanism for SDK Users to configure their own Bech32 prefixes instead of using the default cosmos prefixes.

IMPROVEMENTS

* Gaia
 * [\#2637](https://github.com/cosmos/cosmos-sdk/issues/2637) [x/gov] Switched inactive and active proposal queues to an iterator based queue

* SDK
 * [\#2573](https://github.com/cosmos/cosmos-sdk/issues/2573) [x/distribution] add accum invariance
 * [\#2556](https://github.com/cosmos/cosmos-sdk/issues/2556) [x/mock/simulation] Fix debugging output
 * [\#2396](https://github.com/cosmos/cosmos-sdk/issues/2396) [x/mock/simulation] Change parameters to get more slashes
 * [\#2617](https://github.com/cosmos/cosmos-sdk/issues/2617) [x/mock/simulation] Randomize all genesis parameters
 * [\#2669](https://github.com/cosmos/cosmos-sdk/issues/2669) [x/stake] Added invarant check to make sure validator's power aligns with its spot in the power store.
 * [\#1924](https://github.com/cosmos/cosmos-sdk/issues/1924) [x/mock/simulation] Use a transition matrix for block size
 * [\#2660](https://github.com/cosmos/cosmos-sdk/issues/2660) [x/mock/simulation] Staking transactions get tested far more frequently
 * [\#2610](https://github.com/cosmos/cosmos-sdk/issues/2610) [x/stake] Block redelegation to and from the same validator
 * [\#2652](https://github.com/cosmos/cosmos-sdk/issues/2652) [x/auth] Add benchmark for get and set account
 * [\#2685](https://github.com/cosmos/cosmos-sdk/issues/2685) [store] Add general merkle absence proof (also for empty substores)
 * [\#2708](https://github.com/cosmos/cosmos-sdk/issues/2708) [store] Disallow setting nil values

BUG FIXES

* Gaia
 * [\#2670](https://github.com/cosmos/cosmos-sdk/issues/2670) [x/stake] fixed incorrect `IterateBondedValidators` and split into two functions: `IterateBondedValidators` and `IterateLastBlockConsValidators`
 * [\#2691](https://github.com/cosmos/cosmos-sdk/issues/2691) Fix local testnet creation by using a single canonical genesis time
 * [\#2648](https://github.com/cosmos/cosmos-sdk/issues/2648) [gaiad] Fix `gaiad export` / `gaiad import` consistency, test in CI

* SDK
 * [\#2625](https://github.com/cosmos/cosmos-sdk/issues/2625) [x/gov] fix AppendTag function usage error
 * [\#2677](https://github.com/cosmos/cosmos-sdk/issues/2677) [x/stake, x/distribution] various staking/distribution fixes as found by the simulator
 * [\#2674](https://github.com/cosmos/cosmos-sdk/issues/2674) [types] Fix coin.IsLT() impl, coins.IsLT() impl, and renamed coins.Is\* to coins.IsAll\* (see [\#2686](https://github.com/cosmos/cosmos-sdk/issues/2686))
 * [\#2711](https://github.com/cosmos/cosmos-sdk/issues/2711) [x/stake] Add commission data to `MsgCreateValidator` signature bytes.
 * Temporarily disable insecure mode for Gaia Lite

## 0.25.0

*October 24th, 2018*

BREAKING CHANGES

* Gaia REST API (`gaiacli advanced rest-server`)
    * [x/stake] Validator.Owner renamed to Validator.Operator
    * [\#595](https://github.com/cosmos/cosmos-sdk/issues/595) Connections to the REST server are now secured using Transport Layer Security by default. The --insecure flag is provided to switch back to insecure HTTP.
    * [gaia-lite] [\#2258](https://github.com/cosmos/cosmos-sdk/issues/2258) Split `GET stake/delegators/{delegatorAddr}` into `GET stake/delegators/{delegatorAddr}/delegations`, `GET stake/delegators/{delegatorAddr}/unbonding_delegations` and `GET stake/delegators/{delegatorAddr}/redelegations`

* Gaia CLI  (`gaiacli`)
    * [x/stake] Validator.Owner renamed to Validator.Operator
    * [cli] unsafe_reset_all, show_validator, and show_node_id have been renamed to unsafe-reset-all, show-validator, and show-node-id
    * [cli] [\#1983](https://github.com/cosmos/cosmos-sdk/issues/1983) --print-response now defaults to true in commands that create and send a transaction
    * [cli] [\#1983](https://github.com/cosmos/cosmos-sdk/issues/1983) you can now pass --pubkey or --address to gaiacli keys show to return a plaintext representation of the key's address or public key for use with other commands
    * [cli] [\#2061](https://github.com/cosmos/cosmos-sdk/issues/2061) changed proposalID in governance REST endpoints to proposal-id
    * [cli] [\#2014](https://github.com/cosmos/cosmos-sdk/issues/2014) `gaiacli advanced` no longer exists - to access `ibc`, `rest-server`, and `validator-set` commands use `gaiacli ibc`, `gaiacli rest-server`, and `gaiacli tendermint`, respectively
    * [makefile] `get_vendor_deps` no longer updates lock file it just updates vendor directory. Use `update_vendor_deps` to update the lock file. [#2152](https://github.com/cosmos/cosmos-sdk/pull/2152)
    * [cli] [\#2221](https://github.com/cosmos/cosmos-sdk/issues/2221) All commands that
    utilize a validator's operator address must now use the new Bech32 prefix,
    `cosmosvaloper`.
    * [cli] [\#2190](https://github.com/cosmos/cosmos-sdk/issues/2190) `gaiacli init --gen-txs` is now `gaiacli init --with-txs` to reduce confusion
    * [cli] [\#2073](https://github.com/cosmos/cosmos-sdk/issues/2073) --from can now be either an address or a key name
    * [cli] [\#1184](https://github.com/cosmos/cosmos-sdk/issues/1184) Subcommands reorganisation, see [\#2390](https://github.com/cosmos/cosmos-sdk/pull/2390) for a comprehensive list of changes.
    * [cli] [\#2524](https://github.com/cosmos/cosmos-sdk/issues/2524) Add support offline mode to `gaiacli tx sign`. Lookups are not performed if the flag `--offline` is on.
    * [cli] [\#2570](https://github.com/cosmos/cosmos-sdk/pull/2570) Add commands to query deposits on proposals

* Gaia
    * Make the transient store key use a distinct store key. [#2013](https://github.com/cosmos/cosmos-sdk/pull/2013)
    * [x/stake] [\#1901](https://github.com/cosmos/cosmos-sdk/issues/1901) Validator type's Owner field renamed to Operator; Validator's GetOwner() renamed accordingly to comply with the SDK's Validator interface.
    * [docs] [#2001](https://github.com/cosmos/cosmos-sdk/pull/2001) Update slashing spec for slashing period
    * [x/stake, x/slashing] [#1305](https://github.com/cosmos/cosmos-sdk/issues/1305) - Rename "revoked" to "jailed"
    * [x/stake] [#1676] Revoked and jailed validators put into the unbonding state
    * [x/stake] [#1877] Redelegations/unbonding-delegation from unbonding validator have reduced time
    * [x/slashing] [\#1789](https://github.com/cosmos/cosmos-sdk/issues/1789) Slashing changes for Tendermint validator set offset (NextValSet)
    * [x/stake] [\#2040](https://github.com/cosmos/cosmos-sdk/issues/2040) Validator
    operator type has now changed to `sdk.ValAddress`
    * [x/stake] [\#2221](https://github.com/cosmos/cosmos-sdk/issues/2221) New
    Bech32 prefixes have been introduced for a validator's consensus address and
    public key: `cosmosvalcons` and `cosmosvalconspub` respectively. Also, existing Bech32 prefixes have been
    renamed for accounts and validator operators:
      * `cosmosaccaddr` / `cosmosaccpub` => `cosmos` / `cosmospub`
      * `cosmosvaladdr` / `cosmosvalpub` => `cosmosvaloper` / `cosmosvaloperpub`
    * [x/stake] [#1013] TendermintUpdates now uses transient store
    * [x/stake] [\#2435](https://github.com/cosmos/cosmos-sdk/issues/2435) Remove empty bytes from the ValidatorPowerRank store key
    * [x/gov] [\#2195](https://github.com/cosmos/cosmos-sdk/issues/2195) Governance uses BFT Time
    * [x/gov] [\#2256](https://github.com/cosmos/cosmos-sdk/issues/2256) Removed slashing for governance non-voting validators
    * [simulation] [\#2162](https://github.com/cosmos/cosmos-sdk/issues/2162) Added back correct supply invariants
    * [x/slashing] [\#2430](https://github.com/cosmos/cosmos-sdk/issues/2430) Simulate more slashes, check if validator is jailed before jailing
    * [x/stake] [\#2393](https://github.com/cosmos/cosmos-sdk/issues/2393) Removed `CompleteUnbonding` and `CompleteRedelegation` Msg types, and instead added unbonding/redelegation queues to endblocker
    * [x/mock/simulation] [\#2501](https://github.com/cosmos/cosmos-sdk/issues/2501) Simulate transactions & invariants for fee distribution, and fix bugs discovered in the process
      * [x/auth] Simulate random fee payments
      * [cmd/gaia/app] Simulate non-zero inflation
      * [x/stake] Call hooks correctly in several cases related to delegation/validator updates
      * [x/stake] Check full supply invariants, including yet-to-be-withdrawn fees
      * [x/stake] Remove no-longer-in-use store key
      * [x/slashing] Call hooks correctly when a validator is slashed
      * [x/slashing] Truncate withdrawals (unbonding, redelegation) and burn change
      * [x/mock/simulation] Ensure the simulation cannot set a proposer address of nil
      * [x/mock/simulation] Add more event logs on begin block / end block for clarity
      * [x/mock/simulation] Correctly set validator power in abci.RequestBeginBlock
      * [x/minting] Correctly call stake keeper to track inflated supply
      * [x/distribution] Sanity check for nonexistent rewards
      * [x/distribution] Truncate withdrawals and return change to the community pool
      * [x/distribution] Add sanity checks for incorrect accum / total accum relations
      * [x/distribution] Correctly calculate total power using Tendermint updates
      * [x/distribution] Simulate withdrawal transactions
      * [x/distribution] Fix a bug where the fee pool was not correctly tracked on WithdrawDelegatorRewardsAll
    * [x/stake] [\#1673](https://github.com/cosmos/cosmos-sdk/issues/1673) Validators are no longer deleted until they can no longer possibly be slashed
    * [\#1890](https://github.com/cosmos/cosmos-sdk/issues/1890) Start chain with initial state + sequence of transactions
      * [cli] Rename `gaiad init gentx` to `gaiad gentx`.
      * [cli] Add `--skip-genesis` flag to `gaiad init` to prevent `genesis.json` generation.
      * Drop `GenesisTx` in favor of a signed `StdTx` with only one `MsgCreateValidator` message.
      * [cli] Port `gaiad init` and `gaiad testnet` to work with `StdTx` genesis transactions.
      * [cli] Add `--moniker` flag to `gaiad init` to override moniker when generating `genesis.json` - i.e. it takes effect when running with the `--with-txs` flag, it is ignored otherwise.

* SDK
    * [core] [\#2219](https://github.com/cosmos/cosmos-sdk/issues/2219) Update to Tendermint 0.24.0
      * Validator set updates delayed by one block
      * BFT timestamp that can safely be used by applications
      * Fixed maximum block size enforcement
    * [core] [\#1807](https://github.com/cosmos/cosmos-sdk/issues/1807) Switch from use of rational to decimal
    * [types] [\#1901](https://github.com/cosmos/cosmos-sdk/issues/1901) Validator interface's GetOwner() renamed to GetOperator()
    * [x/slashing] [#2122](https://github.com/cosmos/cosmos-sdk/pull/2122) - Implement slashing period
    * [types] [\#2119](https://github.com/cosmos/cosmos-sdk/issues/2119) Parsed error messages and ABCI log errors to make     them more human readable.
    * [types] [\#2407](https://github.com/cosmos/cosmos-sdk/issues/2407) MulInt method added to big decimal in order to improve efficiency of slashing
    * [simulation] Rename TestAndRunTx to Operation [#2153](https://github.com/cosmos/cosmos-sdk/pull/2153)
    * [simulation] Remove log and testing.TB from Operation and Invariants, in favor of using errors [\#2282](https://github.com/cosmos/cosmos-sdk/issues/2282)
    * [simulation] Remove usage of keys and addrs in the types, in favor of simulation.Account [\#2384](https://github.com/cosmos/cosmos-sdk/issues/2384)
    * [tools] Removed gocyclo [#2211](https://github.com/cosmos/cosmos-sdk/issues/2211)
    * [baseapp] Remove `SetTxDecoder` in favor of requiring the decoder be set in baseapp initialization. [#1441](https://github.com/cosmos/cosmos-sdk/issues/1441)
    * [baseapp] [\#1921](https://github.com/cosmos/cosmos-sdk/issues/1921) Add minimumFees field to BaseApp.
    * [store] Change storeInfo within the root multistore to use tmhash instead of ripemd160 [\#2308](https://github.com/cosmos/cosmos-sdk/issues/2308)
    * [codec] [\#2324](https://github.com/cosmos/cosmos-sdk/issues/2324) All referrences to wire have been renamed to codec. Additionally, wire.NewCodec is now codec.New().
    * [types] [\#2343](https://github.com/cosmos/cosmos-sdk/issues/2343) Make sdk.Msg have a names field, to facilitate automatic tagging.
    * [baseapp] [\#2366](https://github.com/cosmos/cosmos-sdk/issues/2366) Automatically add action tags to all messages
    * [x/auth] [\#2377](https://github.com/cosmos/cosmos-sdk/issues/2377) auth.StdSignMsg -> txbuilder.StdSignMsg
    * [x/staking] [\#2244](https://github.com/cosmos/cosmos-sdk/issues/2244) staking now holds a consensus-address-index instead of a consensus-pubkey-index
    * [x/staking] [\#2236](https://github.com/cosmos/cosmos-sdk/issues/2236) more distribution hooks for distribution
    * [x/stake] [\#2394](https://github.com/cosmos/cosmos-sdk/issues/2394) Split up UpdateValidator into distinct state transitions applied only in EndBlock
    * [x/slashing] [\#2480](https://github.com/cosmos/cosmos-sdk/issues/2480) Fix signing info handling bugs & faulty slashing
    * [x/stake] [\#2412](https://github.com/cosmos/cosmos-sdk/issues/2412) Added an unbonding validator queue to EndBlock to automatically update validator.Status when finished Unbonding
    * [x/stake] [\#2500](https://github.com/cosmos/cosmos-sdk/issues/2500) Block conflicting redelegations until we add an index
    * [x/params] Global Paramstore refactored
    * [types] [\#2506](https://github.com/cosmos/cosmos-sdk/issues/2506) sdk.Dec MarshalJSON now marshals as a normal Decimal, with 10 digits of decimal precision
    * [x/stake] [\#2508](https://github.com/cosmos/cosmos-sdk/issues/2508) Utilize Tendermint power for validator power key
    * [x/stake] [\#2531](https://github.com/cosmos/cosmos-sdk/issues/2531) Remove all inflation logic
    * [x/mint] [\#2531](https://github.com/cosmos/cosmos-sdk/issues/2531) Add minting module and inflation logic
    * [x/auth] [\#2540](https://github.com/cosmos/cosmos-sdk/issues/2540) Rename `AccountMapper` to `AccountKeeper`.
    * [types] [\#2456](https://github.com/cosmos/cosmos-sdk/issues/2456) Renamed msg.Name() and msg.Type() to msg.Type() and msg.Route() respectively

* Tendermint
  * Update tendermint version from v0.23.0 to v0.25.0, notable changes
    * Mempool now won't build too large blocks, or too computationally expensive blocks
    * Maximum tx sizes and gas are now removed, and are implicitly the blocks maximums
    * ABCI validators no longer send the pubkey. The pubkey is only sent in validator updates
    * Validator set changes are now delayed by one block
    * Block header now includes the next validator sets hash
    * BFT time is implemented
    * Secp256k1 signature format has changed
    * There is now a threshold multisig format
    * See the [tendermint changelog](https://github.com/tendermint/tendermint/blob/master/CHANGELOG.md) for other changes.

FEATURES

* Gaia REST API (`gaiacli advanced rest-server`)
  * [gaia-lite] Endpoints to query staking pool and params
  * [gaia-lite] [\#2110](https://github.com/cosmos/cosmos-sdk/issues/2110) Add support for `simulate=true` requests query argument to endpoints that send txs to run simulations of transactions
  * [gaia-lite] [\#966](https://github.com/cosmos/cosmos-sdk/issues/966) Add support for `generate_only=true` query argument to generate offline unsigned transactions
  * [gaia-lite] [\#1953](https://github.com/cosmos/cosmos-sdk/issues/1953) Add /sign endpoint to sign transactions generated with `generate_only=true`.
  * [gaia-lite] [\#1954](https://github.com/cosmos/cosmos-sdk/issues/1954) Add /broadcast endpoint to broadcast transactions signed by the /sign endpoint.
  * [gaia-lite] [\#2113](https://github.com/cosmos/cosmos-sdk/issues/2113) Rename `/accounts/{address}/send` to `/bank/accounts/{address}/transfers`, rename `/accounts/{address}` to `/auth/accounts/{address}`, replace `proposal-id` with `proposalId` in all gov endpoints
  * [gaia-lite] [\#2478](https://github.com/cosmos/cosmos-sdk/issues/2478) Add query gov proposal's deposits endpoint
  * [gaia-lite] [\#2477](https://github.com/cosmos/cosmos-sdk/issues/2477) Add query validator's outgoing redelegations and unbonding delegations endpoints

* Gaia CLI  (`gaiacli`)
  * [cli] Cmds to query staking pool and params
  * [gov][cli] [\#2062](https://github.com/cosmos/cosmos-sdk/issues/2062) added `--proposal` flag to `submit-proposal` that allows a JSON file containing a proposal to be passed in
  * [\#2040](https://github.com/cosmos/cosmos-sdk/issues/2040) Add `--bech` to `gaiacli keys show` and respective REST endpoint to
  provide desired Bech32 prefix encoding
  * [cli] [\#2047](https://github.com/cosmos/cosmos-sdk/issues/2047) [\#2306](https://github.com/cosmos/cosmos-sdk/pull/2306) Passing --gas=simulate triggers a simulation of the tx before the actual execution.
  The gas estimate obtained via the simulation will be used as gas limit in the actual execution.
  * [cli] [\#2047](https://github.com/cosmos/cosmos-sdk/issues/2047) The --gas-adjustment flag can be used to adjust the estimate obtained via the simulation triggered by --gas=simulate.
  * [cli] [\#2110](https://github.com/cosmos/cosmos-sdk/issues/2110) Add --dry-run flag to perform a simulation of a transaction without broadcasting it. The --gas flag is ignored as gas would be automatically estimated.
  * [cli] [\#2204](https://github.com/cosmos/cosmos-sdk/issues/2204) Support generating and broadcasting messages with multiple signatures via command line:
    * [\#966](https://github.com/cosmos/cosmos-sdk/issues/966) Add --generate-only flag to build an unsigned transaction and write it to STDOUT.
    * [\#1953](https://github.com/cosmos/cosmos-sdk/issues/1953) New `sign` command to sign transactions generated with the --generate-only flag.
    * [\#1954](https://github.com/cosmos/cosmos-sdk/issues/1954) New `broadcast` command to broadcast transactions generated offline and signed with the `sign` command.
  * [cli] [\#2220](https://github.com/cosmos/cosmos-sdk/issues/2220) Add `gaiacli config` feature to interactively create CLI config files to reduce the number of required flags
  * [stake][cli] [\#1672](https://github.com/cosmos/cosmos-sdk/issues/1672) Introduced
  new commission flags for validator commands `create-validator` and `edit-validator`.
  * [stake][cli] [\#1890](https://github.com/cosmos/cosmos-sdk/issues/1890) Add `--genesis-format` flag to `gaiacli tx create-validator` to produce transactions in genesis-friendly format.
  * [cli][\#2554](https://github.com/cosmos/cosmos-sdk/issues/2554) Make `gaiacli keys show` multisig ready.

* Gaia
  * [cli] [\#2170](https://github.com/cosmos/cosmos-sdk/issues/2170) added ability to show the node's address via `gaiad tendermint show-address`
  * [simulation] [\#2313](https://github.com/cosmos/cosmos-sdk/issues/2313) Reworked `make test_sim_gaia_slow` to `make test_sim_gaia_full`, now simulates from multiple starting seeds in parallel
  * [cli] [\#1921] (https://github.com/cosmos/cosmos-sdk/issues/1921)
    * New configuration file `gaiad.toml` is now created to host Gaia-specific configuration.
    * New --minimum_fees/minimum_fees flag/config option to set a minimum fee.

* SDK
  * [querier] added custom querier functionality, so ABCI query requests can be handled by keepers
  * [simulation] [\#1924](https://github.com/cosmos/cosmos-sdk/issues/1924) allow operations to specify future operations
  * [simulation] [\#1924](https://github.com/cosmos/cosmos-sdk/issues/1924) Add benchmarking capabilities, with makefile commands "test_sim_gaia_benchmark, test_sim_gaia_profile"
  * [simulation] [\#2349](https://github.com/cosmos/cosmos-sdk/issues/2349) Add time-based future scheduled operations to simulator
  * [x/auth] [\#2376](https://github.com/cosmos/cosmos-sdk/issues/2376) Remove FeePayer() from StdTx
  * [x/stake] [\#1672](https://github.com/cosmos/cosmos-sdk/issues/1672) Implement
  basis for the validator commission model.
  * [x/auth] Support account removal in the account mapper.


IMPROVEMENTS
* [tools] Improved terraform and ansible scripts for infrastructure deployment
* [tools] Added ansible script to enable process core dumps

* Gaia REST API (`gaiacli advanced rest-server`)
    * [x/stake] [\#2000](https://github.com/cosmos/cosmos-sdk/issues/2000) Added tests for new staking endpoints
    * [gaia-lite] [\#2445](https://github.com/cosmos/cosmos-sdk/issues/2445) Standarized REST error responses
    * [gaia-lite] Added example to Swagger specification for /keys/seed.
    * [x/stake] Refactor REST utils

* Gaia CLI  (`gaiacli`)
    * [cli] [\#2060](https://github.com/cosmos/cosmos-sdk/issues/2060) removed `--select` from `block` command
    * [cli] [\#2128](https://github.com/cosmos/cosmos-sdk/issues/2128) fixed segfault when exporting directly after `gaiad init`
    * [cli] [\#1255](https://github.com/cosmos/cosmos-sdk/issues/1255) open KeyBase in read-only mode
     for query-purpose CLI commands
    * [docs] Added commands for querying governance deposits, votes and tally

* Gaia
    * [x/stake] [#2023](https://github.com/cosmos/cosmos-sdk/pull/2023) Terminate iteration loop in `UpdateBondedValidators` and `UpdateBondedValidatorsFull` when the first revoked validator is encountered and perform a sanity check.
    * [x/auth] Signature verification's gas cost now accounts for pubkey type. [#2046](https://github.com/tendermint/tendermint/pull/2046)
    * [x/stake] [x/slashing] Ensure delegation invariants to jailed validators [#1883](https://github.com/cosmos/cosmos-sdk/issues/1883).
    * [x/stake] Improve speed of GetValidator, which was shown to be a performance bottleneck. [#2046](https://github.com/tendermint/tendermint/pull/2200)
    * [x/stake] [\#2435](https://github.com/cosmos/cosmos-sdk/issues/2435) Improve memory efficiency of getting the various store keys
    * [genesis] [\#2229](https://github.com/cosmos/cosmos-sdk/issues/2229) Ensure that there are no duplicate accounts or validators in the genesis state.
    * [genesis] [\#2450](https://github.com/cosmos/cosmos-sdk/issues/2450) Validate staking genesis parameters.
    * Add SDK validation to `config.toml` (namely disabling `create_empty_blocks`) [\#1571](https://github.com/cosmos/cosmos-sdk/issues/1571)
    * [\#1941](https://github.com/cosmos/cosmos-sdk/issues/1941)(https://github.com/cosmos/cosmos-sdk/issues/1941) Version is now inferred via `git describe --tags`.
    * [x/distribution] [\#1671](https://github.com/cosmos/cosmos-sdk/issues/1671) add distribution types and tests

* SDK
    * [tools] Make get_vendor_deps deletes `.vendor-new` directories, in case scratch files are present.
    * [spec] Added simple piggy bank distribution spec
    * [cli] [\#1632](https://github.com/cosmos/cosmos-sdk/issues/1632) Add integration tests to ensure `basecoind init && basecoind` start sequences run successfully for both `democoin` and `basecoin` examples.
    * [store] Speedup IAVL iteration, and consequently everything that requires IAVL iteration. [#2143](https://github.com/cosmos/cosmos-sdk/issues/2143)
    * [store] [\#1952](https://github.com/cosmos/cosmos-sdk/issues/1952), [\#2281](https://github.com/cosmos/cosmos-sdk/issues/2281) Update IAVL dependency to v0.11.0
    * [simulation] Make timestamps randomized [#2153](https://github.com/cosmos/cosmos-sdk/pull/2153)
    * [simulation] Make logs not just pure strings, speeding it up by a large factor at greater block heights [\#2282](https://github.com/cosmos/cosmos-sdk/issues/2282)
    * [simulation] Add a concept of weighting the operations [\#2303](https://github.com/cosmos/cosmos-sdk/issues/2303)
    * [simulation] Logs get written to file if large, and also get printed on panics [\#2285](https://github.com/cosmos/cosmos-sdk/issues/2285)
    * [simulation] Bank simulations now makes testing auth configurable [\#2425](https://github.com/cosmos/cosmos-sdk/issues/2425)
    * [gaiad] [\#1992](https://github.com/cosmos/cosmos-sdk/issues/1992) Add optional flag to `gaiad testnet` to make config directory of daemon (default `gaiad`) and cli (default `gaiacli`) configurable
    * [x/stake] Add stake `Queriers` for Gaia-lite endpoints. This increases the staking endpoints performance by reusing the staking `keeper` logic for queries. [#2249](https://github.com/cosmos/cosmos-sdk/pull/2149)
    * [store] [\#2017](https://github.com/cosmos/cosmos-sdk/issues/2017) Refactor
    gas iterator gas consumption to only consume gas for iterator creation and `Next`
    calls which includes dynamic consumption of value length.
    * [types/decimal] [\#2378](https://github.com/cosmos/cosmos-sdk/issues/2378) - Added truncate functionality to decimal
    * [client] [\#1184](https://github.com/cosmos/cosmos-sdk/issues/1184) Remove unused `client/tx/sign.go`.
    * [tools] [\#2464](https://github.com/cosmos/cosmos-sdk/issues/2464) Lock binary dependencies to a specific version
    * #2573 [x/distribution] add accum invariance

BUG FIXES

* Gaia CLI  (`gaiacli`)
    * [cli] [\#1997](https://github.com/cosmos/cosmos-sdk/issues/1997) Handle panics gracefully when `gaiacli stake {delegation,unbond}` fail to unmarshal delegation.
    * [cli] [\#2265](https://github.com/cosmos/cosmos-sdk/issues/2265) Fix JSON formatting of the `gaiacli send` command.
    * [cli] [\#2547](https://github.com/cosmos/cosmos-sdk/issues/2547) Mark --to and --amount as required flags for `gaiacli tx send`.

* Gaia
  * [x/stake] Return correct Tendermint validator update set on `EndBlocker` by not
  including non previously bonded validators that have zero power. [#2189](https://github.com/cosmos/cosmos-sdk/issues/2189)
  * [docs] Fixed light client section links

* SDK
    * [\#1988](https://github.com/cosmos/cosmos-sdk/issues/1988) Make us compile on OpenBSD (disable ledger) [#1988] (https://github.com/cosmos/cosmos-sdk/issues/1988)
    * [\#2105](https://github.com/cosmos/cosmos-sdk/issues/2105) Fix DB Iterator leak, which may leak a go routine.
    * [ledger] [\#2064](https://github.com/cosmos/cosmos-sdk/issues/2064) Fix inability to sign and send transactions via the LCD by
    loading a Ledger device at runtime.
    * [\#2158](https://github.com/cosmos/cosmos-sdk/issues/2158) Fix non-deterministic ordering of validator iteration when slashing in `gov EndBlocker`
    * [simulation] [\#1924](https://github.com/cosmos/cosmos-sdk/issues/1924) Make simulation stop on SIGTERM
    * [\#2388](https://github.com/cosmos/cosmos-sdk/issues/2388) Remove dependency on deprecated tendermint/tmlibs repository.
    * [\#2416](https://github.com/cosmos/cosmos-sdk/issues/2416) Refactored `InitializeTestLCD` to properly include proposing validator in genesis state.
    * #2573 [x/distribution] accum invariance bugfix
    * #2573 [x/slashing] unbonding-delegation slashing invariance bugfix

## 0.24.2

*August 22nd, 2018*

BUG FIXES

* Tendermint
  - Fix unbounded consensus WAL growth

## 0.24.1

*August 21st, 2018*

BUG FIXES

* Gaia
  - [x/slashing] Evidence tracking now uses validator address instead of validator pubkey

## 0.24.0

*August 13th, 2018*

BREAKING CHANGES

* Gaia REST API (`gaiacli advanced rest-server`)
  - [x/stake] [\#1880](https://github.com/cosmos/cosmos-sdk/issues/1880) More REST-ful endpoints (large refactor)
  - [x/slashing] [\#1866](https://github.com/cosmos/cosmos-sdk/issues/1866) `/slashing/signing_info` takes cosmosvalpub instead of cosmosvaladdr
  - use time.Time instead of int64 for time. See Tendermint v0.23.0
  - Signatures are no longer Amino encoded with prefixes (just encoded as raw
    bytes) - see Tendermint v0.23.0

* Gaia CLI  (`gaiacli`)
  -  [x/stake] change `--keybase-sig` to `--identity`
  -  [x/stake] [\#1828](https://github.com/cosmos/cosmos-sdk/issues/1828) Force user to specify amount on create-validator command by removing default
  -  [x/gov] Change `--proposalID` to `--proposal-id`
  -  [x/stake, x/gov] [\#1606](https://github.com/cosmos/cosmos-sdk/issues/1606) Use `--from` instead of adhoc flags like `--address-validator`
        and `--proposer` to indicate the sender address.
  -  [\#1551](https://github.com/cosmos/cosmos-sdk/issues/1551) Remove `--name` completely
  -  Genesis/key creation (`gaiad init`) now supports user-provided key passwords

* Gaia
  - [x/stake] Inflation doesn't use rationals in calculation (performance boost)
  - [x/stake] Persist a map from `addr->pubkey` in the state since BeginBlock
    doesn't provide pubkeys.
  - [x/gov] [\#1781](https://github.com/cosmos/cosmos-sdk/issues/1781) Added tags sub-package, changed tags to use dash-case
  - [x/gov] [\#1688](https://github.com/cosmos/cosmos-sdk/issues/1688) Governance parameters are now stored in globalparams store
  - [x/gov] [\#1859](https://github.com/cosmos/cosmos-sdk/issues/1859) Slash validators who do not vote on a proposal
  - [x/gov] [\#1914](https://github.com/cosmos/cosmos-sdk/issues/1914) added TallyResult type that gets stored in Proposal after tallying is finished

* SDK
  - [baseapp] Msgs are no longer run on CheckTx, removed `ctx.IsCheckTx()`
  - [baseapp] NewBaseApp constructor takes sdk.TxDecoder as argument instead of wire.Codec
  - [types] sdk.NewCoin takes sdk.Int, sdk.NewInt64Coin takes int64
  - [x/auth] Default TxDecoder can be found in `x/auth` rather than baseapp
  - [client] [\#1551](https://github.com/cosmos/cosmos-sdk/issues/1551): Refactored `CoreContext` to `TxContext` and `QueryContext`
      - Removed all tx related fields and logic (building & signing) to separate
        structure `TxContext` in `x/auth/client/context`

* Tendermint
    - v0.22.5 -> See [Tendermint PR](https://github.com/tendermint/tendermint/pull/1966)
        - change all the cryptography imports.
    - v0.23.0 -> See
      [Changelog](https://github.com/tendermint/tendermint/blob/v0.23.0/CHANGELOG.md#0230)
      and [SDK PR](https://github.com/cosmos/cosmos-sdk/pull/1927)
        - BeginBlock no longer includes crypto.Pubkey
        - use time.Time instead of int64 for time.

FEATURES

* Gaia REST API (`gaiacli advanced rest-server`)
    - [x/gov] Can now query governance proposals by ProposalStatus

* Gaia CLI  (`gaiacli`)
    - [x/gov] added `query-proposals` command. Can filter by `depositer`, `voter`, and `status`
    - [x/stake] [\#2043](https://github.com/cosmos/cosmos-sdk/issues/2043) Added staking query cli cmds for unbonding-delegations and redelegations

* Gaia
  - [networks] Added ansible scripts to upgrade seed nodes on a network

* SDK
  - [x/mock/simulation] Randomized simulation framework
     - Modules specify invariants and operations, preferably in an x/[module]/simulation package
     - Modules can test random combinations of their own operations
     - Applications can integrate operations and invariants from modules together for an integrated simulation
     - Simulates Tendermint's algorithm for validator set updates
     - Simulates validator signing/downtime with a Markov chain, and occaisional double-signatures
     - Includes simulated operations & invariants for staking, slashing, governance, and bank modules
  - [store] [\#1481](https://github.com/cosmos/cosmos-sdk/issues/1481) Add transient store
  - [baseapp] Initialize validator set on ResponseInitChain
  - [baseapp] added BaseApp.Seal - ability to seal baseapp parameters once they've been set
  - [cosmos-sdk-cli] New `cosmos-sdk-cli` tool to quickly initialize a new
    SDK-based project
  - [scripts] added log output monitoring to DataDog using Ansible scripts

IMPROVEMENTS

* Gaia
  - [spec] [\#967](https://github.com/cosmos/cosmos-sdk/issues/967) Inflation and distribution specs drastically improved
  - [x/gov] [\#1773](https://github.com/cosmos/cosmos-sdk/issues/1773) Votes on a proposal can now be queried
  - [x/gov] Initial governance parameters can now be set in the genesis file
  - [x/stake] [\#1815](https://github.com/cosmos/cosmos-sdk/issues/1815) Sped up the processing of `EditValidator` txs.
  - [config] [\#1930](https://github.com/cosmos/cosmos-sdk/issues/1930) Transactions indexer indexes all tags by default.
  - [ci] [#2057](https://github.com/cosmos/cosmos-sdk/pull/2057) Run `make localnet-start` on every commit and ensure network reaches at least 10 blocks

* SDK
  - [baseapp] [\#1587](https://github.com/cosmos/cosmos-sdk/issues/1587) Allow any alphanumeric character in route
  - [baseapp] Allow any alphanumeric character in route
  - [tools] Remove `rm -rf vendor/` from `make get_vendor_deps`
  - [x/auth] Recover ErrorOutOfGas panic in order to set sdk.Result attributes correctly
  - [x/auth] [\#2376](https://github.com/cosmos/cosmos-sdk/issues/2376) No longer runs any signature in a multi-msg, if any account/sequence number is wrong.
  - [x/auth] [\#2376](https://github.com/cosmos/cosmos-sdk/issues/2376) No longer charge gas for subtracting fees
  - [x/bank] Unit tests are now table-driven
  - [tests] Add tests to example apps in docs
  - [tests] Fixes ansible scripts to work with AWS too
  - [tests] [\#1806](https://github.com/cosmos/cosmos-sdk/issues/1806) CLI tests are now behind the build flag 'cli_test', so go test works on a new repo

BUG FIXES

* Gaia CLI  (`gaiacli`)
  -  [\#1766](https://github.com/cosmos/cosmos-sdk/issues/1766) Fixes bad example for keybase identity
  -  [x/stake] [\#2021](https://github.com/cosmos/cosmos-sdk/issues/2021) Fixed repeated CLI commands in staking

* Gaia
  - [x/stake] [#2077](https://github.com/cosmos/cosmos-sdk/pull/2077) Fixed invalid cliff power comparison
  - [\#1804](https://github.com/cosmos/cosmos-sdk/issues/1804) Fixes gen-tx genesis generation logic temporarily until upstream updates
  - [\#1799](https://github.com/cosmos/cosmos-sdk/issues/1799) Fix `gaiad export`
  - [\#1839](https://github.com/cosmos/cosmos-sdk/issues/1839) Fixed bug where intra-tx counter wasn't set correctly for genesis validators
  - [x/stake] [\#1858](https://github.com/cosmos/cosmos-sdk/issues/1858) Fixed bug where the cliff validator was not updated correctly
  - [tests] [\#1675](https://github.com/cosmos/cosmos-sdk/issues/1675) Fix non-deterministic `test_cover`
  - [tests] [\#1551](https://github.com/cosmos/cosmos-sdk/issues/1551) Fixed invalid LCD test JSON payload in `doIBCTransfer`
  - [basecoin] Fixes coin transaction failure and account query [discussion](https://forum.cosmos.network/t/unmarshalbinarybare-expected-to-read-prefix-bytes-75fbfab8-since-it-is-registered-concrete-but-got-0a141dfa/664/6)
  - [x/gov] [\#1757](https://github.com/cosmos/cosmos-sdk/issues/1757) Fix VoteOption conversion to String
  * [x/stake] [#2083] Fix broken invariant of bonded validator power decrease

## 0.23.1

*July 27th, 2018*

BUG FIXES
  * [tendermint] Update to v0.22.8
    - [consensus, blockchain] Register the Evidence interface so it can be
      marshalled/unmarshalled by the blockchain and consensus reactors

## 0.23.0

*July 25th, 2018*

BREAKING CHANGES
* [x/stake] Fixed the period check for the inflation calculation

IMPROVEMENTS
* [cli] Improve error messages for all txs when the account doesn't exist
* [tendermint] Update to v0.22.6
    - Updates the crypto imports/API (#1966)
* [x/stake] Add revoked to human-readable validator

BUG FIXES
* [tendermint] Update to v0.22.6
    - Fixes some security vulnerabilities reported in the [Bug Bounty](https://hackerone.com/tendermint)
*  [\#1797](https://github.com/cosmos/cosmos-sdk/issues/1797) Fix off-by-one error in slashing for downtime
*  [\#1787](https://github.com/cosmos/cosmos-sdk/issues/1787) Fixed bug where Tally fails due to revoked/unbonding validator
*  [\#1666](https://github.com/cosmos/cosmos-sdk/issues/1666) Add intra-tx counter to the genesis validators

## 0.22.0

*July 16th, 2018*

BREAKING CHANGES
* [x/gov] Increase VotingPeriod, DepositPeriod, and MinDeposit

IMPROVEMENTS
* [gaiad] Default config updates:
    - `timeout_commit=5000` so blocks only made every 5s
    - `prof_listen_addr=localhost:6060` so profile server is on by default
    - `p2p.send_rate` and `p2p.recv_rate` increases 10x (~5MB/s)

BUG FIXES
* [server] Fix to actually overwrite default tendermint config

## 0.21.1

*July 14th, 2018*

BUG FIXES
* [build] Added Ledger build support via `LEDGER_ENABLED=true|false`
  * True by default except when cross-compiling

## 0.21.0

*July 13th, 2018*

BREAKING CHANGES
* [x/stake] Specify DelegatorAddress in MsgCreateValidator
* [x/stake] Remove the use of global shares in the pool
   * Remove the use of `PoolShares` type in `x/stake/validator` type - replace with `Status` `Tokens` fields
* [x/auth] NewAccountMapper takes a constructor instead of a prototype
* [keys] Keybase.Update function now takes in a function to get the newpass, rather than the password itself

FEATURES
* [baseapp] NewBaseApp now takes option functions as parameters

IMPROVEMENTS
* Updated docs folder to accommodate cosmos.network docs project
* [store] Added support for tracing multi-store operations via `--trace-store`
* [store] Pruning strategy configurable with pruning flag on gaiad start

BUG FIXES
* [\#1630](https://github.com/cosmos/cosmos-sdk/issues/1630) - redelegation nolonger removes tokens from the delegator liquid account
* [keys] [\#1629](https://github.com/cosmos/cosmos-sdk/issues/1629) - updating password no longer asks for a new password when the first entered password was incorrect
* [lcd] importing an account would create a random account
* [server] 'gaiad init' command family now writes provided name as the moniker in `config.toml`
* [build] Added Ledger build support via `LEDGER_ENABLED=true|false`
  * True by default except when cross-compiling

## 0.20.0

*July 10th, 2018*

BREAKING CHANGES
* msg.GetSignBytes() returns sorted JSON (by key)
* msg.GetSignBytes() field changes
    * `msg_bytes` -> `msgs`
    * `fee_bytes` -> `fee`
* Update Tendermint to v0.22.2
    * Default ports changed from 466xx to 266xx
    * Amino JSON uses type names instead of prefix bytes
    * ED25519 addresses are the first 20-bytes of the SHA256 of the raw 32-byte
      pubkey (Instead of RIPEMD160)
    * go-crypto, abci, tmlibs have been merged into Tendermint
      * The keys sub-module is now in the SDK
    * Various other fixes
* [auth] Signers of a transaction now only sign over their own account and sequence number
* [auth] Removed MsgChangePubKey
* [auth] Removed SetPubKey from account mapper
* [auth] AltBytes renamed to Memo, now a string, max 100 characters, costs a bit of gas
* [types] `GetMsg()` -> `GetMsgs()` as txs wrap many messages
* [types] Removed GetMemo from Tx (it is still on StdTx)
* [types] renamed rational.Evaluate to rational.Round{Int64, Int}
* [types] Renamed `sdk.Address` to `sdk.AccAddress`/`sdk.ValAddress`
* [types] `sdk.AccAddress`/`sdk.ValAddress` natively marshals to Bech32 in String, Sprintf (when used with `%s`), and MarshalJSON
* [keys] Keybase and Ledger support from go-crypto merged into the SDK in the `crypto` folder
* [cli] Rearranged commands under subcommands
* [x/slashing] Update slashing for unbonding period
  * Slash according to power at time of infraction instead of power at
    time of discovery
  * Iterate through unbonding delegations & redelegations which contributed
    to an infraction, slash them proportional to their stake at the time
  * Add REST endpoint to unrevoke a validator previously revoked for downtime
  * Add REST endpoint to retrieve liveness signing information for a validator
* [x/stake] Remove Tick and add EndBlocker
* [x/stake] most index keys nolonger hold a value - inputs are rearranged to form the desired key
* [x/stake] store-value for delegation, validator, ubd, and red do not hold duplicate information contained store-key
* [x/stake] Introduce concept of unbonding for delegations and validators
  * `gaiacli stake unbond` replaced with `gaiacli stake begin-unbonding`
  * Introduced:
    * `gaiacli stake complete-unbonding`
    * `gaiacli stake begin-redelegation`
    * `gaiacli stake complete-redelegation`
* [lcd] Switch key creation output to return bech32
* [lcd] Removed shorthand CLI flags (`a`, `c`, `n`, `o`)
* [gaiad] genesis transactions now use bech32 addresses / pubkeys
* [gov] VoteStatus renamed to ProposalStatus
* [gov] VoteOption, ProposalType, and ProposalStatus all marshal to string form in JSON

DEPRECATED
* [cli] Deprecated `--name` flag in commands that send txs, in favor of `--from`

FEATURES
* [x/gov] Implemented MVP
  * Supported proposal types: just binary (pass/fail) TextProposals for now
  * Proposals need deposits to be votable; deposits are burned if proposal fails
  * Delegators delegate votes to validator by default but can override (for their stake)
* [gaiacli] Ledger support added
  - You can now use a Ledger with `gaiacli --ledger` for all key-related commands
  - Ledger keys can be named and tracked locally in the key DB
* [gaiacli] You can now attach a simple text-only memo to any transaction, with the `--memo` flag
* [gaiacli] added the following flags for commands that post transactions to the chain:
  * async -- send the tx without waiting for a tendermint response
  * json  -- return the output in json format for increased readability
  * print-response -- return the tx response. (includes fields like gas cost)
* [lcd] Queried TXs now include the tx hash to identify each tx
* [mockapp] CompleteSetup() no longer takes a testing parameter
* [x/bank] Add benchmarks for signing and delivering a block with a single bank transaction
  * Run with `cd x/bank && go test --bench=.`
* [tools] make get_tools installs tendermint's linter, and gometalinter
* [tools] Switch gometalinter to the stable version
* [tools] Add the following linters
  * misspell
  * gofmt
  * go vet -composites=false
  * unconvert
  * ineffassign
  * errcheck
  * unparam
  * gocyclo
* [tools] Added `make format` command to automate fixing misspell and gofmt errors.
* [server] Default config now creates a profiler at port 6060, and increase p2p send/recv rates
* [types] Switches internal representation of Int/Uint/Rat to use pointers
* [types] Added MinInt and MinUint functions
* [gaiad] `unsafe_reset_all` now resets addrbook.json
* [democoin] add x/oracle, x/assoc
* [tests] created a randomized testing framework.
  - Currently bank has limited functionality in the framework
  - Auth has its invariants checked within the framework
* [tests] Add WaitForNextNBlocksTM helper method
* [keys] New keys now have 24 word recovery keys, for heightened security
- [keys] Add a temporary method for exporting the private key

IMPROVEMENTS
* [x/bank] Now uses go-wire codec instead of 'encoding/json'
* [x/auth] Now uses go-wire codec instead of 'encoding/json'
* revised use of endblock and beginblock
* [stake] module reorganized to include `types` and `keeper` package
* [stake] keeper always loads the store (instead passing around which doesn't really boost efficiency)
* [stake] edit-validator changes now can use the keyword [do-not-modify] to not modify unspecified `--flag` (aka won't set them to `""` value)
* [stake] offload more generic functionality from the handler into the keeper
* [stake] clearer staking logic
* [types] added common tag constants
* [keys] improve error message when deleting non-existent key
* [gaiacli] improve error messages on `send` and `account` commands
* added contributing guidelines
* [docs] Added commands for governance CLI on testnet README

BUG FIXES
* [x/slashing] [\#1510](https://github.com/cosmos/cosmos-sdk/issues/1510) Unrevoked validators cannot un-revoke themselves
* [x/stake] [\#1513](https://github.com/cosmos/cosmos-sdk/issues/1513) Validators slashed to zero power are unbonded and removed from the store
* [x/stake] [\#1567](https://github.com/cosmos/cosmos-sdk/issues/1567) Validators decreased in power but not unbonded are now updated in Tendermint
* [x/stake] error strings lower case
* [x/stake] pool loose tokens now accounts for unbonding and unbonding tokens not associated with any validator
* [x/stake] fix revoke bytes ordering (was putting revoked candidates at the top of the list)
* [x/stake] bond count was counting revoked validators as bonded, fixed
* [gaia] Added self delegation for validators in the genesis creation
* [lcd] tests now don't depend on raw json text
* Retry on HTTP request failure in CLI tests, add option to retry tests in Makefile
* Fixed bug where chain ID wasn't passed properly in x/bank REST handler, removed Viper hack from ante handler
* Fixed bug where `democli account` didn't decode the account data correctly
* [\#872](https://github.com/cosmos/cosmos-sdk/issues/872)  - recovery phrases no longer all end in `abandon`
* [\#887](https://github.com/cosmos/cosmos-sdk/issues/887)  - limit the size of rationals that can be passed in from user input
* [\#1052](https://github.com/cosmos/cosmos-sdk/issues/1052) - Make all now works
* [\#1258](https://github.com/cosmos/cosmos-sdk/issues/1258) - printing big.rat's can no longer overflow int64
* [\#1259](https://github.com/cosmos/cosmos-sdk/issues/1259) - fix bug where certain tests that could have a nil pointer in defer
* [\#1343](https://github.com/cosmos/cosmos-sdk/issues/1343) - fixed unnecessary parallelism in CI
* [\#1353](https://github.com/cosmos/cosmos-sdk/issues/1353) - CLI: Show pool shares fractions in human-readable format
* [\#1367](https://github.com/cosmos/cosmos-sdk/issues/1367) - set ChainID in InitChain
* [\#1461](https://github.com/cosmos/cosmos-sdk/issues/1461) - CLI tests now no longer reset your local environment data
* [\#1505](https://github.com/cosmos/cosmos-sdk/issues/1505) - `gaiacli stake validator` no longer panics if validator doesn't exist
* [\#1565](https://github.com/cosmos/cosmos-sdk/issues/1565) - fix cliff validator persisting when validator set shrinks from max
* [\#1287](https://github.com/cosmos/cosmos-sdk/issues/1287) - prevent zero power validators at genesis
* [x/stake] fix bug when unbonding/redelegating using `--shares-percent`
* [\#1010](https://github.com/cosmos/cosmos-sdk/issues/1010) - two validators can't bond with the same pubkey anymore


## 0.19.0

*June 13, 2018*

BREAKING CHANGES
* msg.GetSignBytes() now returns bech32-encoded addresses in all cases
* [lcd] REST end-points now include gas
* sdk.Coin now uses sdk.Int, a big.Int wrapper with 256bit range cap

FEATURES
* [x/auth] Added AccountNumbers to BaseAccount and StdTxs to allow for replay protection with account pruning
* [lcd] added an endpoint to query for the SDK version of the connected node

IMPROVEMENTS
* export command now writes current validator set for Tendermint
* [tests] Application module tests now use a mock application
* [gaiacli] Fix error message when account isn't found when running gaiacli account
* [lcd] refactored to eliminate use of global variables, and interdependent tests
* [tests] Added testnet command to gaiad
* [tests] Added localnet targets to Makefile
* [x/stake] More stake tests added to test ByPower index

FIXES
* Fixes consensus fault on testnet - see postmortem [here](https://github.com/cosmos/cosmos-sdk/issues/1197#issuecomment-396823021)
* [x/stake] bonded inflation removed, non-bonded inflation partially implemented
* [lcd] Switch to bech32 for addresses on all human readable inputs and outputs
* [lcd] fixed tx indexing/querying
* [cli] Added `--gas` flag to specify transaction gas limit
* [gaia] Registered slashing message handler
* [x/slashing] Set signInfo.StartHeight correctly for newly bonded validators

FEATURES
* [docs] Reorganize documentation
* [docs] Update staking spec, create WIP spec for slashing, and fees

## 0.18.0

*June 9, 2018*

BREAKING CHANGES

* [stake] candidate -> validator throughout (details in refactor comment)
* [stake] delegate-bond -> delegation throughout
* [stake] `gaiacli query validator` takes and argument instead of using the `--address-candidate` flag
* [stake] introduce `gaiacli query delegations`
* [stake] staking refactor
  * ValidatorsBonded store now take sorted pubKey-address instead of validator owner-address,
    is sorted like Tendermint by pk's address
  * store names more understandable
  * removed temporary ToKick store, just needs a local map!
  * removed distinction between candidates and validators
    * everything is now a validator
    * only validators with a status == bonded are actively validating/receiving rewards
  * Introduction of Unbonding fields, lowlevel logic throughout (not fully implemented with queue)
  * Introduction of PoolShares type within validators,
    replaces three rational fields (BondedShares, UnbondingShares, UnbondedShares
* [x/auth] move stuff specific to auth anteHandler to the auth module rather than the types folder. This includes:
  * StdTx (and its related stuff i.e. StdSignDoc, etc)
  * StdFee
  * StdSignature
  * Account interface
  * Related to this organization, I also:
* [x/auth] got rid of AccountMapper interface (in favor of the struct already in auth module)
* [x/auth] removed the FeeHandler function from the AnteHandler, Replaced with FeeKeeper
* [x/auth] Removed GetSignatures() from Tx interface (as different Tx styles might use something different than StdSignature)
* [store] Removed SubspaceIterator and ReverseSubspaceIterator from KVStore interface and replaced them with helper functions in /types
* [cli] rearranged commands under subcommands
* [stake] remove Tick and add EndBlocker
* Switch to bech32cosmos on all human readable inputs and outputs


FEATURES

* [x/auth] Added ability to change pubkey to auth module
* [baseapp] baseapp now has settable functions for filtering peers by address/port & public key
* [sdk] Gas consumption is now measured as transactions are executed
  * Transactions which run out of gas stop execution and revert state changes
  * A "simulate" query has been added to determine how much gas a transaction will need
  * Modules can include their own gas costs for execution of particular message types
* [stake] Seperation of fee distribution to a new module
* [stake] Creation of a validator/delegation generics in `/types`
* [stake] Helper Description of the store in x/stake/store.md
* [stake] removed use of caches in the stake keeper
* [stake] Added REST API
* [Makefile] Added terraform/ansible playbooks to easily create remote testnets on Digital Ocean


BUG FIXES

* [stake] staking delegator shares exchange rate now relative to equivalent-bonded-tokens the validator has instead of bonded tokens
  ^ this is important for unbonded validators in the power store!
* [cli] fixed cli-bash tests
* [ci] added cli-bash tests
* [basecoin] updated basecoin for stake and slashing
* [docs] fixed references to old cli commands
* [docs] Downgraded Swagger to v2 for downstream compatibility
* auto-sequencing transactions correctly
* query sequence via account store
* fixed duplicate pub_key in stake.Validator
* Auto-sequencing now works correctly
* [gaiacli] Fix error message when account isn't found when running gaiacli account


## 0.17.5

*June 5, 2018*

Update to Tendermint v0.19.9 (Fix evidence reactor, mempool deadlock, WAL panic,
memory leak)

## 0.17.4

*May 31, 2018*

Update to Tendermint v0.19.7 (WAL fixes and more)

## 0.17.3

*May 29, 2018*

Update to Tendermint v0.19.6 (fix fast-sync halt)

## 0.17.5

*June 5, 2018*

Update to Tendermint v0.19.9 (Fix evidence reactor, mempool deadlock, WAL panic,
memory leak)

## 0.17.4

*May 31, 2018*

Update to Tendermint v0.19.7 (WAL fixes and more)

## 0.17.3

*May 29, 2018*

Update to Tendermint v0.19.6 (fix fast-sync halt)

## 0.17.2

_May 20, 2018_

Update to Tendermint v0.19.5 (reduce WAL use, bound the mempool and some rpcs, improve logging)

## 0.17.1 (May 17, 2018)

Update to Tendermint v0.19.4 (fixes a consensus bug and improves logging)

## 0.17.0 (May 15, 2018)

BREAKING CHANGES

* [stake] MarshalJSON -> MarshalBinaryLengthPrefixed
* Queries against the store must be prefixed with the path "/store"

FEATURES

* [gaiacli] Support queries for candidates, delegator-bonds
* [gaiad] Added `gaiad export` command to export current state to JSON
* [x/bank] Tx tags with sender/recipient for indexing & later retrieval
* [x/stake] Tx tags with delegator/candidate for delegation & unbonding, and candidate info for declare candidate / edit validator

IMPROVEMENTS

* [gaiad] Update for Tendermint v0.19.3 (improve `/dump_consensus_state` and add
  `/consensus_state`)
* [spec/ibc] Added spec!
* [spec/stake] Cleanup structure, include details about slashing and
  auto-unbonding
* [spec/governance] Fixup some names and pseudocode
* NOTE: specs are still a work-in-progress ...

BUG FIXES

* Auto-sequencing now works correctly


## 0.16.0 (May 14th, 2018)

BREAKING CHANGES

* Move module REST/CLI packages to x/[module]/client/rest and x/[module]/client/cli
* Gaia simple-staking bond and unbond functions replaced
* [stake] Delegator bonds now store the height at which they were updated
* All module keepers now require a codespace, see basecoin or democoin for usage
* Many changes to names throughout
  * Type as a prefix naming convention applied (ex. BondMsg -> MsgBond)
  * Removed redundancy in names (ex. stake.StakingKeeper -> stake.Keeper)
* Removed SealedAccountMapper
* gaiad init now requires use of `--name` flag
* Removed Get from Msg interface
* types/rational now extends big.Rat

FEATURES:

* Gaia stake commands include, CreateValidator, EditValidator, Delegate, Unbond
* MountStoreWithDB without providing a custom store works.
* Repo is now lint compliant / GoMetaLinter with tendermint-lint integrated into CI
* Better key output, pubkey go-amino hex bytes now output by default
* gaiad init overhaul
  * Create genesis transactions with `gaiad init gen-tx`
  * New genesis account keys are automatically added to the client keybase (introduce `--client-home` flag)
  * Initialize with genesis txs using `--gen-txs` flag
* Context now has access to the application-configured logger
* Add (non-proof) subspace query helper functions
* Add more staking query functions: candidates, delegator-bonds

BUG FIXES

* Gaia now uses stake, ported from github.com/cosmos/gaia


## 0.15.1 (April 29, 2018)

IMPROVEMENTS:

* Update Tendermint to v0.19.1 (includes many rpc fixes)


## 0.15.0 (April 29, 2018)

NOTE: v0.15.0 is a large breaking change that updates the encoding scheme to use
[Amino](github.com/tendermint/go-amino).

For details on how this changes encoding for public keys and addresses,
see the [docs](https://github.com/tendermint/tendermint/blob/v0.19.1/docs/specification/new-spec/encoding.md#public-key-cryptography).

BREAKING CHANGES

* Remove go-wire, use go-amino
* [store] Add `SubspaceIterator` and `ReverseSubspaceIterator` to `KVStore` interface
* [basecoin] NewBasecoinApp takes a `dbm.DB` and uses namespaced DBs for substores

FEATURES:

* Add CacheContext
* Add auto sequencing to client
* Add FeeHandler to ante handler

BUG FIXES

* MountStoreWithDB without providing a custom store works.

## 0.14.1 (April 9, 2018)

BUG FIXES

* [gaiacli] Fix all commands (just a duplicate of basecli for now)

## 0.14.0 (April 9, 2018)

BREAKING CHANGES:

* [client/builder] Renamed to `client/core` and refactored to use a CoreContext
  struct
* [server] Refactor to improve useability and de-duplicate code
* [types] `Result.ToQuery -> Error.QueryResult`
* [makefile] `make build` and `make install` only build/install `gaiacli` and
  `gaiad`. Use `make build_examples` and `make install_examples` for
  `basecoind/basecli` and `democoind/democli`
* [staking] Various fixes/improvements

FEATURES:

* [democoin] Added Proof-of-Work module

BUG FIXES

* [client] Reuse Tendermint RPC client to avoid excessive open files
* [client] Fix setting log level
* [basecoin] Sort coins in genesis

## 0.13.1 (April 3, 2018)

BUG FIXES

* [x/ibc] Fix CLI and relay for IBC txs
* [x/stake] Various fixes/improvements

## 0.13.0 (April 2, 2018)

BREAKING CHANGES

* [basecoin] Remove cool/sketchy modules -> moved to new `democoin`
* [basecoin] NewBasecoinApp takes a `map[string]dbm.DB` as temporary measure
  to allow mounting multiple stores with their own DB until they can share one
* [x/staking] Renamed to `simplestake`
* [builder] Functions don't take `passphrase` as argument
* [server] GenAppParams returns generated seed and address
* [basecoind] `init` command outputs JSON of everything necessary for testnet
* [basecoind] `basecoin.db -> data/basecoin.db`
* [basecli] `data/keys.db -> keys/keys.db`

FEATURES

* [types] `Coin` supports direct arithmetic operations
* [basecoind] Add `show_validator` and `show_node_id` commands
* [x/stake] Initial merge of full staking module!
* [democoin] New example application to demo custom modules

IMPROVEMENTS

* [makefile] `make install`
* [testing] Use `/tmp` for directories so they don't get left in the repo

BUG FIXES

* [basecoin] Allow app to be restarted
* [makefile] Fix build on Windows
* [basecli] Get confirmation before overriding key with same name

## 0.12.0 (March 27 2018)

BREAKING CHANGES

* Revert to old go-wire for now
* glide -> godep
* [types] ErrBadNonce -> ErrInvalidSequence
* [types] Replace tx.GetFeePayer with FeePayer(tx) - returns the first signer
* [types] NewStdTx takes the Fee
* [types] ParseAccount -> AccountDecoder; ErrTxParse -> ErrTxDecoder
* [x/auth] AnteHandler deducts fees
* [x/bank] Move some errors to `types`
* [x/bank] Remove sequence and signature from Input

FEATURES

* [examples/basecoin] New cool module to demonstrate use of state and custom transactions
* [basecoind] `show_node_id` command
* [lcd] Implement the Light Client Daemon and endpoints
* [types/stdlib] Queue functionality
* [store] Subspace iterator on IAVLTree
* [types] StdSignDoc is the document that gets signed (chainid, msg, sequence, fee)
* [types] CodeInvalidPubKey
* [types] StdFee, and StdTx takes the StdFee
* [specs] Progression of MVPs for IBC
* [x/ibc] Initial shell of IBC functionality (no proofs)
* [x/simplestake] Simple staking module with bonding/unbonding

IMPROVEMENTS

* Lots more tests!
* [client/builder] Helpers for forming and signing transactions
* [types] sdk.Address
* [specs] Staking

BUG FIXES

* [x/auth] Fix setting pubkey on new account
* [x/auth] Require signatures to include the sequences
* [baseapp] Dont panic on nil handler
* [basecoin] Check for empty bytes in account and tx

## 0.11.0 (March 1, 2017)

BREAKING CHANGES

* [examples] dummy -> kvstore
* [examples] Remove gaia
* [examples/basecoin] MakeTxCodec -> MakeCodec
* [types] CommitMultiStore interface has new `GetCommitKVStore(key StoreKey) CommitKVStore` method

FEATURES

* [examples/basecoin] CLI for `basecli` and `basecoind` (!)
* [baseapp] router.AddRoute returns Router

IMPROVEMENTS

* [baseapp] Run msg handlers on CheckTx
* [docs] Add spec for REST API
* [all] More tests!

BUG FIXES

* [baseapp] Fix panic on app restart
* [baseapp] InitChain does not call Commit
* [basecoin] Remove IBCStore because mounting multiple stores is currently broken

## 0.10.0 (February 20, 2017)

BREAKING CHANGES

* [baseapp] NewBaseApp(logger, db)
* [baseapp] NewContext(isCheckTx, header)
* [x/bank] CoinMapper -> CoinKeeper

FEATURES

* [examples/gaia] Mock CLI !
* [baseapp] InitChainer, BeginBlocker, EndBlocker
* [baseapp] MountStoresIAVL

IMPROVEMENTS

* [docs] Various improvements.
* [basecoin] Much simpler :)

BUG FIXES

* [baseapp] initialize and reset msCheck and msDeliver properly

## 0.9.0 (February 13, 2017)

BREAKING CHANGES

* Massive refactor. Basecoin works. Still needs <3

## 0.8.1

* Updates for dependencies

## 0.8.0 (December 18, 2017)

* Updates for dependencies

## 0.7.1 (October 11, 2017)

IMPROVEMENTS:

* server/commands: GetInitCmd takes list of options

## 0.7.0 (October 11, 2017)

BREAKING CHANGES:

* Everything has changed, and it's all about to change again, so don't bother using it yet!

## 0.6.2 (July 27, 2017)

IMPROVEMENTS:

* auto-test all tutorials to detect breaking changes
* move deployment scripts from `/scripts` to `/publish` for clarity

BUG FIXES:

* `basecoin init` ensures the address in genesis.json is valid
* fix bug that certain addresses couldn't receive ibc packets

## 0.6.1 (June 28, 2017)

Make lots of small cli fixes that arose when people were using the tools for
the testnet.

IMPROVEMENTS:

* basecoin
  * `basecoin start` supports all flags that `tendermint node` does, such as
    `--rpc.laddr`, `--p2p.seeds`, and `--p2p.skip_upnp`
  * fully supports `--log_level` and `--trace` for logger configuration
  * merkleeyes no longers spams the logs... unless you want it
    * Example: `basecoin start --log_level="merkleeyes:info,state:info,*:error"`
    * Example: `basecoin start --log_level="merkleeyes:debug,state:info,*:error"`
* basecli
  * `basecli init` is more intelligent and only complains if there really was
    a connected chain, not just random files
  * support `localhost:46657` or `http://localhost:46657` format for nodes,
    not just `tcp://localhost:46657`
  * Add `--genesis` to init to specify chain-id and validator hash
    * Example: `basecli init --node=localhost:46657 --genesis=$HOME/.basecoin/genesis.json`
  * `basecli rpc` has a number of methods to easily accept tendermint rpc, and verifies what it can

BUG FIXES:

* basecli
  * `basecli query account` accepts hex account address with or without `0x`
    prefix
  * gives error message when running commands on an unitialized chain, rather
    than some unintelligable panic

## 0.6.0 (June 22, 2017)

Make the basecli command the only way to use client-side, to enforce best
security practices. Lots of enhancements to get it up to production quality.

BREAKING CHANGES:

* ./cmd/commands -> ./cmd/basecoin/commands
* basecli
  * `basecli proof state get` -> `basecli query key`
  * `basecli proof tx get` -> `basecli query tx`
  * `basecli proof state get --app=account` -> `basecli query account`
  * use `--chain-id` not `--chainid` for consistency
  * update to use `--trace` not `--debug` for stack traces on errors
  * complete overhaul on how tx and query subcommands are added. (see counter or trackomatron for examples)
  * no longer supports counter app (see new countercli)
* basecoin
  * `basecoin init` takes an argument, an address to allocate funds to in the genesis
  * removed key2.json
  * removed all client side functionality from it (use basecli now for proofs)
    * no tx subcommand
    * no query subcommand
    * no account (query) subcommand
    * a few other random ones...
  * enhanced relay subcommand
    * relay start did what relay used to do
    * relay init registers both chains on one another (to set it up so relay start just works)
* docs
  * removed `example-plugin`, put `counter` inside `docs/guide`
* app
  * Implements ABCI handshake by proxying merkleeyes.Info()

IMPROVEMENTS:

* `basecoin init` support `--chain-id`
* intergrates tendermint 0.10.0 (not the rc-2, but the real thing)
* commands return error code (1) on failure for easier script testing
* add `reset_all` to basecli, and never delete keys on `init`
* new shutil based unit tests, with better coverage of the cli actions
* just `make fresh` when things are getting stale ;)

BUG FIXES:

* app: no longer panics on missing app_options in genesis (thanks, anton)
* docs: updated all docs... again
* ibc: fix panic on getting BlockID from commit without 100% precommits (still a TODO)

## 0.5.2 (June 2, 2017)

BUG FIXES:

* fix parsing of the log level from Tendermint config (#97)

## 0.5.1 (May 30, 2017)

BUG FIXES:

* fix ibc demo app to use proper tendermint flags, 0.10.0-rc2 compatibility
* Make sure all cli uses new json.Marshal not wire.JSONBytes

## 0.5.0 (May 27, 2017)

BREAKING CHANGES:

* only those related to the tendermint 0.9 -> 0.10 upgrade

IMPROVEMENTS:

* basecoin cli
  * integrates tendermint 0.10.0 and unifies cli (init, unsafe_reset_all, ...)
  * integrate viper, all command line flags can also be defined in environmental variables or config.toml
* genesis file
  * you can define accounts with either address or pub_key
  * sorts coins for you, so no silent errors if not in alphabetical order
* [light-client](https://github.com/tendermint/light-client) integration
  * no longer must you trust the node you connect to, prove everything!
  * new [basecli command](./cmd/basecli/README.md)
  * integrated [key management](https://github.com/tendermint/go-crypto/blob/master/cmd/README.md), stored encrypted locally
  * tracks validator set changes and proves everything from one initial validator seed
  * `basecli proof state` gets complete proofs for any abci state
  * `basecli proof tx` gets complete proof where a tx was stored in the chain
  * `basecli proxy` exposes tendermint rpc, but only passes through results after doing complete verification

BUG FIXES:

* no more silently ignored error with invalid coin names (eg. "17.22foo coin" used to parse as "17 foo", not warning/error)

## 0.4.1 (April 26, 2017)

BUG FIXES:

* Fix bug in `basecoin unsafe_reset_X` where the `priv_validator.json` was not being reset

## 0.4.0 (April 21, 2017)

BREAKING CHANGES:

* CLI now uses Cobra, which forced changes to some of the flag names and orderings

IMPROVEMENTS:

* `basecoin init` doesn't generate error if already initialized
* Much more testing

## 0.3.1 (March 23, 2017)

IMPROVEMENTS:

* CLI returns exit code 1 and logs error before exiting

## 0.3.0 (March 23, 2017)

BREAKING CHANGES:

* Remove `--data` flag and use `BCHOME` to set the home directory (defaults to `~/.basecoin`)
* Remove `--in-proc` flag and start Tendermint in-process by default (expect Tendermint files in $BCHOME/tendermint).
  To start just the ABCI app/server, use `basecoin start --without-tendermint`.
* Consolidate genesis files so the Basecoin genesis is an object under `app_options` in Tendermint genesis. For instance:

```
{
  "app_hash": "",
  "chain_id": "foo_bar_chain",
  "genesis_time": "0001-01-01T00:00:00.000Z",
  "validators": [
    {
      "amount": 10,
      "name": "",
      "pub_key": [
	1,
	"7B90EA87E7DC0C7145C8C48C08992BE271C7234134343E8A8E8008E617DE7B30"
      ]
    }
  ],
  "app_options": {
    "accounts": [{
      "pub_key": {
        "type": "ed25519",
        "data": "6880db93598e283a67c4d88fc67a8858aa2de70f713fe94a5109e29c137100c2"
      },
      "coins": [
        {
          "denom": "blank",
          "amount": 12345
        },
        {
          "denom": "ETH",
          "amount": 654321
        }
      ]
    }],
    "plugin_options": ["plugin1/key1", "value1", "plugin1/key2", "value2"]
  }
}
```

Note the array of key-value pairs is now under `app_options.plugin_options` while the `app_options` themselves are well formed.
We also changed `chainID` to `chain_id` and consolidated to have just one of them.

FEATURES:

* Introduce `basecoin init` and `basecoin unsafe_reset_all`

## 0.2.0 (March 6, 2017)

BREAKING CHANGES:

* Update to ABCI v0.4.0 and Tendermint v0.9.0
* Coins are specified on the CLI as `Xcoin`, eg. `5gold`
* `Cost` is now `Fee`

FEATURES:

* CLI for sending transactions and querying the state,
  designed to be easily extensible as plugins are implemented
* Run Basecoin in-process with Tendermint
* Add `/account` path in Query
* IBC plugin for InterBlockchain Communication
* Demo script of IBC between two chains

IMPROVEMENTS:

* Use new Tendermint `/commit` endpoint for crafting IBC transactions
* More unit tests
* Use go-crypto S structs and go-data for more standard JSON
* Demo uses fewer sleeps

BUG FIXES:

* Various little fixes in coin arithmetic
* More commit validation in IBC
* Return results from transactions

## PreHistory

##### January 14-18, 2017

* Update to Tendermint v0.8.0
* Cleanup a bit and release blog post

##### September 22, 2016

* Basecoin compiles again<|MERGE_RESOLUTION|>--- conflicted
+++ resolved
@@ -1,7 +1,5 @@
 # Changelog
 
-<<<<<<< HEAD
-=======
 ## 0.35.0
 
 ### Bug Fixes
@@ -11,7 +9,6 @@
 * Fix for the `x/staking` module security advisory for downstream consumers of the
 SDK. This fix was introduced in v0.34.6 for the Cosmos Hub.
 
->>>>>>> 028bbef4
 ## 0.34.7
 
 ### Bug Fixes
@@ -19,11 +16,7 @@
 #### SDK
 
 * Fix gas consumption bug in `Undelegate` preventing the ability to sync from
-<<<<<<< HEAD
-genesis. 
-=======
 genesis.
->>>>>>> 028bbef4
 
 ## 0.34.6
 
