<!--
Guiding Principles:

Changelogs are for humans, not machines.
There should be an entry for every single version.
The same types of changes should be grouped.
Versions and sections should be linkable.
The latest version comes first.
The release date of each version is displayed.
Mention whether you follow Semantic Versioning.

Usage:

Change log entries are to be added to the Unreleased section under the
appropriate stanza (see below). Each entry should ideally include a tag and
the Github issue reference in the following format:

* (<tag>) \#<issue-number> message

The issue numbers will later be link-ified during the release process so you do
not have to worry about including a link manually, but you can if you wish.

Types of changes (Stanzas):

"Features" for new features.
"Improvements" for changes in existing functionality.
"Deprecated" for soon-to-be removed features.
"Bug Fixes" for any bug fixes.
"Client Breaking" for breaking Protobuf, gRPC and REST routes used by end-users.
"CLI Breaking" for breaking CLI commands.
"API Breaking" for breaking exported APIs used by developers building on SDK.
"State Machine Breaking" for any changes that result in a different AppState given same genesisState and txList.
Ref: https://keepachangelog.com/en/1.0.0/
-->

# Changelog

## [Unreleased]

### Features

* [\#9776](https://github.com/cosmos/cosmos-sdk/pull/9776) Add flag `staking-bond-denom` to specify the staking bond denomination value when initializing a new chain.
* [\#9533](https://github.com/cosmos/cosmos-sdk/pull/9533) Added a new gRPC method, `DenomOwners`, in `x/bank` to query for all account holders of a specific denomination.
* (bank) [\#9618](https://github.com/cosmos/cosmos-sdk/pull/9618) Update bank.Metadata: add URI and URIHash attributes.
* [\#9750](https://github.com/cosmos/cosmos-sdk/pull/9750) Emit events for tx signature and sequence, so clients can now query txs by signature (`tx.signature='<base64_sig>'`) or by address and sequence combo (`tx.acc_seq='<addr>/<seq>'`).

### API Breaking Changes

* [\#9628](https://github.com/cosmos/cosmos-sdk/pull/9628) Rename `x/{mod}/legacy` to `x/{mod}/migrations`.
* [\#9571](https://github.com/cosmos/cosmos-sdk/pull/9571) Implemented error handling for staking hooks, which now return an error on failure.
* [\#9427](https://github.com/cosmos/cosmos-sdk/pull/9427) Move simapp `FundAccount` and `FundModuleAccount` to `x/bank/testutil`
* (client/tx) [\#9421](https://github.com/cosmos/cosmos-sdk/pull/9421/) `BuildUnsignedTx`, `BuildSimTx`, `PrintUnsignedStdTx` functions are moved to
  the Tx Factory as methods.
* (client/keys) [\#9407](https://github.com/cosmos/cosmos-sdk/pull/9601) Added `keys rename` CLI command and `Keyring.Rename` interface method to rename a key in the keyring.
* (x/slashing) [\#9458](https://github.com/cosmos/cosmos-sdk/pull/9458) Coins burned from slashing is now returned from Slash function and included in Slash event.
* [\#9246](https://github.com/cosmos/cosmos-sdk/pull/9246) The `New` method for the network package now returns an error.
* [\#9519](https://github.com/cosmos/cosmos-sdk/pull/9519) `DeleteDeposits` renamed to `DeleteAndBurnDeposits`, `RefundDeposits` renamed to `RefundAndDeleteDeposits`
* (codec) [\#9521](https://github.com/cosmos/cosmos-sdk/pull/9521) Removed deprecated `clientCtx.JSONCodec` from `client.Context`.
* (codec) [\#9521](https://github.com/cosmos/cosmos-sdk/pull/9521) Rename `EncodingConfig.Marshaler` to `Codec`.
* [\#9418](https://github.com/cosmos/cosmos-sdk/pull/9418) `sdk.Msg`'s  `GetSigners()` method updated to return `[]string`.
* [\#9594](https://github.com/cosmos/cosmos-sdk/pull/9594) `RESTHandlerFn` argument is removed from the `gov/NewProposalHandler`.
* [\#9594](https://github.com/cosmos/cosmos-sdk/pull/9594) `types/rest` package moved to `testutil/rest`.
* [\#9432](https://github.com/cosmos/cosmos-sdk/pull/9432) `ConsensusParamsKeyTable` moved from `params/keeper` to `params/types`
* [\#9576](https://github.com/cosmos/cosmos-sdk/pull/9576) Add debug error message to `sdkerrors.QueryResult` when enabled
* [\#9650](https://github.com/cosmos/cosmos-sdk/pull/9650) Removed deprecated message handler implementation from the SDK modules.
* (x/capability) [\#9836](https://github.com/cosmos/cosmos-sdk/pull/9836) Removed `InitializeAndSeal(ctx sdk.Context)` and replaced with `Seal()`. App must add x/capability to begin blockers which will assure that the x/capability keeper is properly initialized. The x/capability begin blocker must be run before any other module which uses x/capability.
* (x/bank) [\#9832] (https://github.com/cosmos/cosmos-sdk/pull/9832) `AddressFromBalancesStore` renamed to `AddressAndDenomFromBalancesStore`.

### Client Breaking Changes

* [\#9859](https://github.com/cosmos/cosmos-sdk/pull/9859) The `default` pruning strategy now keeps the last 362880 blocks instead of 100. 362880 equates to roughly enough blocks to cover the entire unbonding period assuming a 21 day unbonding period and 5s block time.
* [\#9594](https://github.com/cosmos/cosmos-sdk/pull/9594) Remove legacy REST API. Please see the [REST Endpoints Migration guide](https://docs.cosmos.network/master/migrations/rest.html) to migrate to the new REST endpoints.
* [\#9781](https://github.com/cosmos/cosmos-sdk/pull/9781) Improve`withdraw-all-rewards` UX when broadcast mode `async` or `async` is used.
* [\#9785](https://github.com/cosmos/cosmos-sdk/issues/9785) Missing coin denomination in logs 

### CLI Breaking Changes

* [\#9827](https://github.com/cosmos/cosmos-sdk/pull/9827) Ensure input parity of validator public key input between `tx staking create-validator` and `gentx`.
* [\#9246](https://github.com/cosmos/cosmos-sdk/pull/9246) Removed the CLI flag `--setup-config-only` from the `testnet` command and added the subcommand `init-files`.
* [\#9371](https://github.com/cosmos/cosmos-sdk/pull/9371) Non-zero default fees/Server will error if there's an empty value for min-gas-price in app.toml

### Improvements

* (cli) [\#9593](https://github.com/cosmos/cosmos-sdk/pull/9593) Check if chain-id is blank before verifying signatures in multisign and error.
* (cli) [\#9717](https://github.com/cosmos/cosmos-sdk/pull/9717) Added CLI flag `--output json/text` to `tx` cli commands.

### Bug Fixes

* [\#9766](https://github.com/cosmos/cosmos-sdk/pull/9766) Fix hardcoded ledger signing algorithm on `keys add` command.
* [\#9720](https://github.com/cosmos/cosmos-sdk/pull/9720) Feegrant grant cli granter now accepts key name as well as address in general and accepts only address in --generate-only mode
* [\#9651](https://github.com/cosmos/cosmos-sdk/pull/9651) Change inconsistent limit of `0` to `MaxUint64` on InfiniteGasMeter and add GasRemaining func to GasMeter.
* [\#9639](https://github.com/cosmos/cosmos-sdk/pull/9639) Check store keys length before accessing them by making sure that `key` is of length `m+1` (for `key[n:m]`)
* (types) [\#9627](https://github.com/cosmos/cosmos-sdk/pull/9627) Fix nil pointer panic on `NewBigIntFromInt`
* (x/genutil) [\#9574](https://github.com/cosmos/cosmos-sdk/pull/9575) Actually use the `gentx` client tx flags (like `--keyring-dir`)
* (x/distribution) [\#9599](https://github.com/cosmos/cosmos-sdk/pull/9599) Withdraw rewards event now includes a value attribute even if there are 0 rewards (due to situations like 100% commission).
* (x/genutil) [\#9638](https://github.com/cosmos/cosmos-sdk/pull/9638) Added missing validator key save when recovering from mnemonic
* (server) [#9704](https://github.com/cosmos/cosmos-sdk/pull/9704) Start GRPCWebServer in goroutine, avoid blocking other services from starting.
* [\#9762](https://github.com/cosmos/cosmos-sdk/pull/9762) The init command uses the chain-id from the client config if --chain-id is not provided
* [\#9793](https://github.com/cosmos/cosmos-sdk/pull/9793) Fixed ECDSA/secp256r1 transaction malleability.
* [\#9836](https://github.com/cosmos/cosmos-sdk/pull/9836) Fixes capability initialization issue on tx revert by moving initialization logic to `InitChain` and `BeginBlock`.
<<<<<<< HEAD
* [\#9854](https://github.com/cosmos/cosmos-sdk/pull/9854) Fixes the `make proto-gen` issue
=======
* [\#9829](https://github.com/cosmos/cosmos-sdk/pull/9829) Fixed Coin denom sorting not being checked during `Balance.Validate` check. Refactored the Validation logic to use `Coins.Validate` for `Balance.Coins`.

>>>>>>> 40bb2f4f

### State Machine Breaking

* (x/bank) [\#9611](https://github.com/cosmos/cosmos-sdk/pull/9611) Introduce a new index to act as a reverse index between a denomination and address allowing to query for
  token holders of a specific denomination. `DenomOwners` is updated to use the new reverse index.
* (x/bank) [\#9832] (https://github.com/cosmos/cosmos-sdk/pull/9832) Account balance is stored as `sdk.Int` rather than `sdk.Coin`.

## [v0.43.0-rc0](https://github.com/cosmos/cosmos-sdk/releases/tag/v0.43.0-rc0) - 2021-06-25

### Features

* [\#6711](https://github.com/cosmos/cosmos-sdk/pull/6711) Make integration test suites reusable by apps, tests are exported in each module's `client/testutil` package.
* [\#8077](https://github.com/cosmos/cosmos-sdk/pull/8077) Added support for grpc-web, enabling browsers to communicate with a chain's gRPC server
* [\#8965](https://github.com/cosmos/cosmos-sdk/pull/8965) cosmos reflection now provides more information on the application such as: deliverable msgs, sdk.Config info etc (still in alpha stage).
* [\#8520](https://github.com/cosmos/cosmos-sdk/pull/8520) Add support for permanently locked vesting accounts.
* [\#8559](https://github.com/cosmos/cosmos-sdk/pull/8559) Added Protobuf compatible secp256r1 ECDSA signatures.
* [\#8786](https://github.com/cosmos/cosmos-sdk/pull/8786) Enabled secp256r1 in x/auth.
* (rosetta) [\#8729](https://github.com/cosmos/cosmos-sdk/pull/8729) Data API fully supports balance tracking. Construction API can now construct any message supported by the application.
* [\#8754](https://github.com/cosmos/cosmos-sdk/pull/8875) Added support for reverse iteration to pagination.
* (types) [\#9079](https://github.com/cosmos/cosmos-sdk/issues/9079) Add `AddAmount`/`SubAmount` methods to `sdk.Coin`.
* [#9088](https://github.com/cosmos/cosmos-sdk/pull/9088) Added implementation to ADR-28 Derived Addresses.
* [\#9133](https://github.com/cosmos/cosmos-sdk/pull/9133) Added hooks for governance actions.
* (x/staking) [\#9214](https://github.com/cosmos/cosmos-sdk/pull/9214) Added `new_shares` attribute inside `EventTypeDelegate` event.
* [\#9382](https://github.com/cosmos/cosmos-sdk/pull/9382) feat: add Dec.Float64() function.
* [\#9457](https://github.com/cosmos/cosmos-sdk/pull/9457) Add amino support for x/authz and x/feegrant Msgs.
* [\#9498](https://github.com/cosmos/cosmos-sdk/pull/9498) Added `Codec: codec.Codec` attribute to `client/Context` structure.
* [\#9540](https://github.com/cosmos/cosmos-sdk/pull/9540) Add output flag for query txs command.
* (errors) [\#8845](https://github.com/cosmos/cosmos-sdk/pull/8845) Add `Error.Wrap` handy method
* [\#8518](https://github.com/cosmos/cosmos-sdk/pull/8518) Help users of multisig wallets debug signature issues.


### Client Breaking Changes

* [\#8363](https://github.com/cosmos/cosmos-sdk/pull/8363) Addresses no longer have a fixed 20-byte length. From the SDK modules' point of view, any 1-255 bytes-long byte array is a valid address.
* (crypto/ed25519) [\#8690] Adopt zip1215 ed2559 verification rules.
* [\#8849](https://github.com/cosmos/cosmos-sdk/pull/8849) Upgrade module no longer supports time based upgrades.
* [\#7477](https://github.com/cosmos/cosmos-sdk/pull/7477) Changed Bech32 Public Key serialization in the client facing functionality (CLI, MsgServer, QueryServer):
  * updated the keyring display structure (it uses protobuf JSON serialization) - the output is more verbose.
  * Renamed `MarshalAny` and `UnmarshalAny` to `MarshalInterface` and `UnmarshalInterface` respectively. These functions must take an interface as parameter (not a concrete type nor `Any` object). Underneath they use `Any` wrapping for correct protobuf serialization.
  * CLI: removed `--text` flag from `show-node-id` command; the text format for public keys is not used any more - instead we use ProtoJSON.
* (store) [\#8790](https://github.com/cosmos/cosmos-sdk/pull/8790) Reduce gas costs by 10x for transient store operations.
* [\#9139](https://github.com/cosmos/cosmos-sdk/pull/9139) Querying events:
  * via `ServiceMsg` TypeURLs (e.g. `message.action='/cosmos.bank.v1beta1.Msg/Send'`) does not work anymore,
  * via legacy `msg.Type()` (e.g. `message.action='send'`) is being deprecated, new `Msg`s won't emit these events.
  * Please use concrete `Msg` TypeURLs instead (e.g. `message.action='/cosmos.bank.v1beta1.MsgSend'`).


### API Breaking Changes

* (keyring) [#\8662](https://github.com/cosmos/cosmos-sdk/pull/8662) `NewMnemonic` now receives an additional `passphrase` argument to secure the key generated by the bip39 mnemonic.
* (x/bank) [\#8473](https://github.com/cosmos/cosmos-sdk/pull/8473) Bank keeper does not expose unsafe balance changing methods such as `SetBalance`, `SetSupply` etc.
* (x/staking) [\#8473](https://github.com/cosmos/cosmos-sdk/pull/8473) On genesis init, if non bonded pool and bonded pool balance, coming from the bank module, does not match what is saved in the staking state, the initialization will panic.
* (x/gov) [\#8473](https://github.com/cosmos/cosmos-sdk/pull/8473) On genesis init, if the gov module account balance, coming from bank module state, does not match the one in gov module state, the initialization will panic.
* (x/distribution) [\#8473](https://github.com/cosmos/cosmos-sdk/pull/8473) On genesis init, if the distribution module account balance, coming from bank module state, does not match the one in distribution module state, the initialization will panic.
* (client/keys) [\#8500](https://github.com/cosmos/cosmos-sdk/pull/8500) `InfoImporter` interface is removed from legacy keybase.
* (x/staking) [\#8505](https://github.com/cosmos/cosmos-sdk/pull/8505) `sdk.PowerReduction` has been renamed to `sdk.DefaultPowerReduction`, and most staking functions relying on power reduction take a new function argument, instead of relying on that global variable.
* [\#8629](https://github.com/cosmos/cosmos-sdk/pull/8629) Deprecated `SetFullFundraiserPath` from `Config` in favor of `SetPurpose` and `SetCoinType`.
* (x/upgrade) [\#8673](https://github.com/cosmos/cosmos-sdk/pull/8673) Remove IBC logic from x/upgrade. Deprecates IBC fields in an Upgrade Plan, an error will be thrown if they are set. IBC upgrade logic moved to 02-client and an IBC UpgradeProposal is added.
* (x/bank) [\#8517](https://github.com/cosmos/cosmos-sdk/pull/8517) `SupplyI` interface and `Supply` are removed and uses `sdk.Coins` for supply tracking
* (x/upgrade) [\#8743](https://github.com/cosmos/cosmos-sdk/pull/8743) `UpgradeHandler` includes a new argument `VersionMap` which helps facilitate in-place migrations.
* (x/auth) [\#8129](https://github.com/cosmos/cosmos-sdk/pull/8828) Updated `SigVerifiableTx.GetPubKeys` method signature to return error.
* (x/upgrade) [\7487](https://github.com/cosmos/cosmos-sdk/pull/8897) Upgrade `Keeper` takes new argument `ProtocolVersionSetter` which implements setting a protocol version on baseapp.
* (baseapp) [\7487](https://github.com/cosmos/cosmos-sdk/pull/8897) BaseApp's fields appVersion and version were swapped to match Tendermint's fields.
* [\#8682](https://github.com/cosmos/cosmos-sdk/pull/8682) `ante.NewAnteHandler` updated to receive all positional params as `ante.HandlerOptions` struct. If required fields aren't set, throws error accordingly.
* (x/staking/types) [\#7447](https://github.com/cosmos/cosmos-sdk/issues/7447) Remove bech32 PubKey support:
  * `ValidatorI` interface update: `GetConsPubKey` renamed to `TmConsPubKey` (this is to clarify the return type: consensus public key must be a tendermint key); `TmConsPubKey`, `GetConsAddr` methods return error.
  * `Validator` updated according to the `ValidatorI` changes described above.
  * `ToTmValidator` function: added `error` to return values.
  * `Validator.ConsensusPubkey` type changed from `string` to `codectypes.Any`.
  * `MsgCreateValidator.Pubkey` type changed from `string` to `codectypes.Any`.
* (client) [\#8926](https://github.com/cosmos/cosmos-sdk/pull/8926) `client/tx.PrepareFactory` has been converted to a private function, as it's only used internally.
* (auth/tx) [\#8926](https://github.com/cosmos/cosmos-sdk/pull/8926) The `ProtoTxProvider` interface used as a workaround for transaction simulation has been removed.
* (x/bank) [\#8798](https://github.com/cosmos/cosmos-sdk/pull/8798) `GetTotalSupply` is removed in favour of `GetPaginatedTotalSupply`
* (keyring) [\#8739](https://github.com/cosmos/cosmos-sdk/pull/8739) Rename InfoImporter -> LegacyInfoImporter.
* (x/bank/types) [\#9061](https://github.com/cosmos/cosmos-sdk/pull/9061) `AddressFromBalancesStore` now returns an error for invalid key instead of panic.
* (x/auth) [\#9144](https://github.com/cosmos/cosmos-sdk/pull/9144) The `NewTxTimeoutHeightDecorator` antehandler has been converted from a struct to a function.
* (codec) [\#9226](https://github.com/cosmos/cosmos-sdk/pull/9226) Rename codec interfaces and methods, to follow a general Go interfaces:
  * `codec.Marshaler` → `codec.Codec` (this defines objects which serialize other objects)
  * `codec.BinaryMarshaler` → `codec.BinaryCodec`
  * `codec.JSONMarshaler` → `codec.JSONCodec`
  * Removed `BinaryBare` suffix from `BinaryCodec` methods (`MarshalBinaryBare`, `UnmarshalBinaryBare`, ...)
  * Removed `Binary` infix from `BinaryCodec` methods (`MarshalBinaryLengthPrefixed`, `UnmarshalBinaryLengthPrefixed`, ...)
* [\#9139](https://github.com/cosmos/cosmos-sdk/pull/9139) `ServiceMsg` TypeURLs (e.g. `/cosmos.bank.v1beta1.Msg/Send`) have been removed, as they don't comply to the Probobuf `Any` spec. Please use `Msg` type TypeURLs (e.g. `/cosmos.bank.v1beta1.MsgSend`). This has multiple consequences:
  * The `sdk.ServiceMsg` struct has been removed.
  * `sdk.Msg` now only contains `ValidateBasic` and `GetSigners` methods. The remaining methods `GetSignBytes`, `Route` and `Type` are moved to `legacytx.LegacyMsg`.
  * The `RegisterCustomTypeURL` function and the `cosmos.base.v1beta1.ServiceMsg` interface have been removed from the interface registry.
* (codec) [\#9251](https://github.com/cosmos/cosmos-sdk/pull/9251) Rename `clientCtx.JSONMarshaler` to `clientCtx.JSONCodec` as per #9226.
* (x/bank) [\#9271](https://github.com/cosmos/cosmos-sdk/pull/9271) SendEnabledCoin(s) renamed to IsSendEnabledCoin(s) to better reflect its functionality.
* (x/bank) [\#9550](https://github.com/cosmos/cosmos-sdk/pull/9550) `server.InterceptConfigsPreRunHandler` now takes 2 additional arguments: customAppConfigTemplate and customAppConfig. If you don't need to customize these, simply put `""` and `nil`.
* [\#8245](https://github.com/cosmos/cosmos-sdk/pull/8245) Removed `simapp.MakeCodecs` and use `simapp.MakeTestEncodingConfig` instead.


### State Machine Breaking

* (x/{bank,distrib,gov,slashing,staking}) [\#8363](https://github.com/cosmos/cosmos-sdk/issues/8363) Store keys have been modified to allow for variable-length addresses.
* (x/evidence) [\#8502](https://github.com/cosmos/cosmos-sdk/pull/8502) `HandleEquivocationEvidence` persists the evidence to state.
* (x/gov) [\#7733](https://github.com/cosmos/cosmos-sdk/pull/7733) ADR 037 Implementation: Governance Split Votes, use `MsgWeightedVote` to send a split vote. Sending a regular `MsgVote` will convert the underlying vote option into a weighted vote with weight 1.
* (x/bank) [\#8656](https://github.com/cosmos/cosmos-sdk/pull/8656) balance and supply are now correctly tracked via `coin_spent`, `coin_received`, `coinbase` and `burn` events.
* (x/bank) [\#8517](https://github.com/cosmos/cosmos-sdk/pull/8517) Supply is now stored and tracked as `sdk.Coins`
* (x/bank) [\#9051](https://github.com/cosmos/cosmos-sdk/pull/9051) Supply value is stored as `sdk.Int` rather than `string`.


### CLI Breaking Changes

* [\#8880](https://github.com/cosmos/cosmos-sdk/pull/8880) The CLI `simd migrate v0.40 ...` command has been renamed to `simd migrate v0.42`.
* [\#8628](https://github.com/cosmos/cosmos-sdk/issues/8628) Commands no longer print outputs using `stderr` by default
* [\#9134](https://github.com/cosmos/cosmos-sdk/pull/9134) Renamed the CLI flag `--memo` to `--note`.
* [\#9291](https://github.com/cosmos/cosmos-sdk/pull/9291) Migration scripts prior to v0.38 have been removed from the CLI `migrate` command. The oldest supported migration is v0.39->v0.42.


### Improvements

* (store) [\#8012](https://github.com/cosmos/cosmos-sdk/pull/8012) Implementation of ADR-038 WriteListener and listen.KVStore
* (x/bank) [\#8614](https://github.com/cosmos/cosmos-sdk/issues/8614) Add `Name` and `Symbol` fields to denom metadata
* (x/auth) [\#8522](https://github.com/cosmos/cosmos-sdk/pull/8522) Allow to query all stored accounts
* (crypto/types) [\#8600](https://github.com/cosmos/cosmos-sdk/pull/8600) `CompactBitArray`: optimize the `NumTrueBitsBefore` method and add an `Equal` method.
* (x/upgrade) [\#8743](https://github.com/cosmos/cosmos-sdk/pull/8743) Add tracking module versions as per ADR-041
* (types) [\#8962](https://github.com/cosmos/cosmos-sdk/issues/8962) Add `Abs()` method to `sdk.Int`.
* (x/bank) [\#8950](https://github.com/cosmos/cosmos-sdk/pull/8950) Improve efficiency on supply updates.
* (store) [\#8811](https://github.com/cosmos/cosmos-sdk/pull/8811) store/cachekv: use typed `types/kv.List` instead of `container/list.List`. The change brings time spent on the time assertion cummulatively to 580ms down from 6.88s.
* (keyring) [\#8826](https://github.com/cosmos/cosmos-sdk/pull/8826) add trust to macOS Keychain for calling apps by default, avoiding repeating keychain popups that appears when dealing with keyring (key add, list, ...) operations.
* (makefile) [\#7933](https://github.com/cosmos/cosmos-sdk/issues/7933) Use Docker to generate swagger files.
* (crypto/types) [\#9196](https://github.com/cosmos/cosmos-sdk/pull/9196) Fix negative index accesses in CompactUnmarshal,GetIndex,SetIndex
* (cli) [\#9201](https://github.com/cosmos/cosmos-sdk/pull/9201) Fix init --recover not working.
* (makefile) [\#9192](https://github.com/cosmos/cosmos-sdk/pull/9192) Reuse proto containers in proto related jobs.
* [\#9205](https://github.com/cosmos/cosmos-sdk/pull/9205) Improve readability in `abci` handleQueryP2P
* [\#9231](https://github.com/cosmos/cosmos-sdk/pull/9231) Remove redundant staking errors.
* [\#9314](https://github.com/cosmos/cosmos-sdk/pull/9314) Update Rosetta SDK to upstream's latest release.
* (gRPC-Web) [\#9493](https://github.com/cosmos/cosmos-sdk/pull/9493) Add `EnableUnsafeCORS` flag to grpc-web config.
* (x/params) [\#9481](https://github.com/cosmos/cosmos-sdk/issues/9481) Speedup simulator for parameter change proposals.
* (x/staking) [\#9423](https://github.com/cosmos/cosmos-sdk/pull/9423) Staking delegations now returns empty list instead of rpc error when no records found.
* (x/auth) [\#9553](https://github.com/cosmos/cosmos-sdk/pull/9553) The `--multisig` flag now accepts both a name and address.
* [\#8549](https://github.com/cosmos/cosmos-sdk/pull/8549) Make gRPC requests go through tendermint Query
* [\#8093](https://github.com/cosmos/cosmos-sdk/pull/8093) Limit usage of context.background.
* [\#8460](https://github.com/cosmos/cosmos-sdk/pull/8460) Ensure b.ReportAllocs() in all the benchmarks
* [\#8461](https://github.com/cosmos/cosmos-sdk/pull/8461) Fix upgrade tx commands not showing up in CLI


### Bug Fixes

* (x/gov) [\#8813](https://github.com/cosmos/cosmos-sdk/pull/8813) fix `{appd} q gov deposits [proposal-id]`, `GET /gov/proposals/{proposal_id}/deposits` to include initial deposit.
* (gRPC) [\#8945](https://github.com/cosmos/cosmos-sdk/pull/8945) gRPC reflection now works correctly.
* (keyring) [#\8635](https://github.com/cosmos/cosmos-sdk/issues/8635) Remove hardcoded default passphrase value on `NewMnemonic`
* (x/bank) [\#8434](https://github.com/cosmos/cosmos-sdk/pull/8434) Fix legacy REST API `GET /bank/total` and `GET /bank/total/{denom}` in swagger
* (x/slashing) [\#8427](https://github.com/cosmos/cosmos-sdk/pull/8427) Fix query signing infos command
* (x/bank/types) [\#9112](https://github.com/cosmos/cosmos-sdk/pull/9112) fix AddressFromBalancesStore address length overflow
* (x/bank) [\#9229](https://github.com/cosmos/cosmos-sdk/pull/9229) Now zero coin balances cannot be added to balances & supply stores. If any denom becomes zero corresponding key gets deleted from store. State migration: [\#9664](https://github.com/cosmos/cosmos-sdk/pull/9664).
* [\#9363](https://github.com/cosmos/cosmos-sdk/pull/9363) Check store key uniqueness in app wiring.
* [\#9460](https://github.com/cosmos/cosmos-sdk/pull/9460) Fix lint error in `MigratePrefixAddress`.
* [\#9480](https://github.com/cosmos/cosmos-sdk/pull/9480) Fix added keys when using `--dry-run`.
* (types) [\#9511](https://github.com/cosmos/cosmos-sdk/pull/9511) Change `maxBitLen` of `sdk.Int` and `sdk.Dec`  to handle max ERC20 value.
* [\#9454](https://github.com/cosmos/cosmos-sdk/pull/9454) Fix testnet command with --node-dir-prefix accepts `-` and change `node-dir-prefix token` to `testtoken`.
* (keyring) [\#9583](https://github.com/cosmos/cosmos-sdk/pull/9583) Fix correct population of legacy `Vote.Option` field for votes with 1 VoteOption of weight 1.
* (x/distinction) [\#8918](https://github.com/cosmos/cosmos-sdk/pull/8918) Fix module's parameters validation.
* (x/gov/types) [\#8586](https://github.com/cosmos/cosmos-sdk/pull/8586) Fix bug caused by NewProposal that unnecessarily creates a Proposal object that’s discarded on any error.
* [\#8580](https://github.com/cosmos/cosmos-sdk/pull/8580) Use more cheaper method from the math/big package that provides a way to trivially check if a value is zero with .BitLen() == 0
* [\#8567](https://github.com/cosmos/cosmos-sdk/pull/8567) Fix bug by introducing pagination to GetValidatorSetByHeight response
* (x/bank) [\#8531](https://github.com/cosmos/cosmos-sdk/pull/8531) Fix bug caused by ignoring errors returned by Balance.GetAddress()
* (server) [\#8399](https://github.com/cosmos/cosmos-sdk/pull/8399) fix gRPC-web flag default value
* [\#8282](https://github.com/cosmos/cosmos-sdk/pull/8282) fix zero time checks


### Deprecated

* (grpc) [\#8926](https://github.com/cosmos/cosmos-sdk/pull/8926) The `tx` field in `SimulateRequest` has been deprecated, prefer to pass `tx_bytes` instead.
* (sdk types) [\#9498](https://github.com/cosmos/cosmos-sdk/pull/9498) `clientContext.JSONCodec` will be removed in the next version. use `clientContext.Codec` instead.

## [v0.42.7](https://github.com/cosmos/cosmos-sdk/releases/tag/v0.42.7) - 2021-07-09

### Improvements

* (baseapp) [\#9578](https://github.com/cosmos/cosmos-sdk/pull/9578) Return `Baseapp`'s `trace` value for logging error stack traces.

### Bug Fixes

* (x/ibc) [\#9640](https://github.com/cosmos/cosmos-sdk/pull/9640) Fix IBC Transfer Ack Success event as it was initially emitting opposite value.
* [\#9645](https://github.com/cosmos/cosmos-sdk/pull/9645) Use correct Prometheus format for metric labels.
* [\#9299](https://github.com/cosmos/cosmos-sdk/pull/9299) Fix `[appd] keys parse cosmos1...` freezing.
* (keyring) [\#9563](https://github.com/cosmos/cosmos-sdk/pull/9563) fix keyring kwallet backend when using with empty wallet.
* (x/capability) [\#9392](https://github.com/cosmos/cosmos-sdk/pull/9392) initialization fix, which fixes the consensus error when using statesync.

## [v0.42.6](https://github.com/cosmos/cosmos-sdk/releases/tag/v0.42.6) - 2021-06-18

### Improvements

* [\#9428](https://github.com/cosmos/cosmos-sdk/pull/9428) Optimize bank InitGenesis. Added `k.initBalances`.
* [\#9429](https://github.com/cosmos/cosmos-sdk/pull/9429) Add `cosmos_sdk_version` to node_info
* [\#9541](https://github.com/cosmos/cosmos-sdk/pull/9541) Bump tendermint dependency to v0.34.11.

### Bug Fixes

* [\#9385](https://github.com/cosmos/cosmos-sdk/pull/9385) Fix IBC `query ibc client header` cli command. Support historical queries for query header/node-state commands.
* [\#9401](https://github.com/cosmos/cosmos-sdk/pull/9401) Fixes incorrect export of IBC identifier sequences. Previously, the next identifier sequence for clients/connections/channels was not set during genesis export. This resulted in the next identifiers being generated on the new chain to reuse old identifiers (the sequences began again from 0).
* [\#9408](https://github.com/cosmos/cosmos-sdk/pull/9408) Update simapp to use correct default broadcast mode.
* [\#9513](https://github.com/cosmos/cosmos-sdk/pull/9513) Fixes testnet CLI command. Testnet now updates the supply in genesis. Previously, when using add-genesis-account and testnet together, inconsistent genesis files would be produced, as only add-genesis-account was updating the supply.
* (x/gov) [\#8813](https://github.com/cosmos/cosmos-sdk/pull/8813) fix `GET /cosmos/gov/v1beta1/proposals/{proposal_id}/deposits` to include initial deposit

### Features

* [\#9383](https://github.com/cosmos/cosmos-sdk/pull/9383) New CLI command `query ibc-transfer escrow-address <port> <channel id>` to get the escrow address for a channel; can be used to then query balance of escrowed tokens
* (baseapp, types) [#\9390](https://github.com/cosmos/cosmos-sdk/pull/9390) Add current block header hash to `Context`
* (store) [\#9403](https://github.com/cosmos/cosmos-sdk/pull/9403) Add `RefundGas` function to `GasMeter` interface

## [v0.42.5](https://github.com/cosmos/cosmos-sdk/releases/tag/v0.42.5) - 2021-05-18

### Bug Fixes

* [\#9514](https://github.com/cosmos/cosmos-sdk/issues/9514) Fix panic when retrieving the `BlockGasMeter` on `(Re)CheckTx` mode.
* [\#9235](https://github.com/cosmos/cosmos-sdk/pull/9235) CreateMembershipProof/CreateNonMembershipProof now returns an error
if input key is empty, or input data contains empty key.
* [\#9108](https://github.com/cosmos/cosmos-sdk/pull/9108) Fixed the bug with querying multisig account, which is not showing threshold and public_keys.
* [\#9345](https://github.com/cosmos/cosmos-sdk/pull/9345) Fix ARM support.
* [\#9040](https://github.com/cosmos/cosmos-sdk/pull/9040) Fix ENV variables binding to CLI flags for client config.

### Features

* [\#8953](https://github.com/cosmos/cosmos-sdk/pull/8953) Add the `config` CLI subcommand back to the SDK, which saves client-side configuration in a `client.toml` file.

## [v0.42.4](https://github.com/cosmos/cosmos-sdk/releases/tag/v0.42.4) - 2021-04-08

### Client Breaking Changes

* [\#9026](https://github.com/cosmos/cosmos-sdk/pull/9026) By default, the `tx sign` and `tx sign-batch` CLI commands use SIGN_MODE_DIRECT to sign transactions for local pubkeys. For multisigs and ledger keys, the default LEGACY_AMINO_JSON is used.

### Bug Fixes

* (gRPC) [\#9015](https://github.com/cosmos/cosmos-sdk/pull/9015) Fix invalid status code when accessing gRPC endpoints.
* [\#9026](https://github.com/cosmos/cosmos-sdk/pull/9026) Fixed the bug that caused the `gentx` command to fail for Ledger keys.

### Improvements

* [\#9081](https://github.com/cosmos/cosmos-sdk/pull/9081) Upgrade Tendermint to v0.34.9 that includes a security issue fix for Tendermint light clients.

## [v0.42.3](https://github.com/cosmos/cosmos-sdk/releases/tag/v0.42.3) - 2021-03-24

This release fixes a security vulnerability identified in x/bank.

## [v0.42.2](https://github.com/cosmos/cosmos-sdk/releases/tag/v0.42.2) - 2021-03-19

### Improvements

* (grpc) [\#8815](https://github.com/cosmos/cosmos-sdk/pull/8815) Add orderBy parameter to `TxsByEvents` endpoint.
* (cli) [\#8826](https://github.com/cosmos/cosmos-sdk/pull/8826) Add trust to macOS Keychain for caller app by default.
* (store) [\#8811](https://github.com/cosmos/cosmos-sdk/pull/8811) store/cachekv: use typed types/kv.List instead of container/list.List

### Bug Fixes

* (crypto) [\#8841](https://github.com/cosmos/cosmos-sdk/pull/8841) Fix legacy multisig amino marshaling, allowing migrations to work between v0.39 and v0.40+.
* (cli tx) [\8873](https://github.com/cosmos/cosmos-sdk/pull/8873) add missing `--output-document` option to `app tx multisign-batch`.

## [v0.42.1](https://github.com/cosmos/cosmos-sdk/releases/tag/v0.42.1) - 2021-03-10

This release fixes security vulnerability identified in the simapp.

## [v0.42.0](https://github.com/cosmos/cosmos-sdk/releases/tag/v0.42.0) - 2021-03-08

**IMPORTANT**: This release contains an important security fix for all non Cosmos Hub chains running Stargate version of the Cosmos SDK (>0.40). Non-hub chains should not be using any version of the SDK in the v0.40.x or v0.41.x release series. See [#8461](https://github.com/cosmos/cosmos-sdk/pull/8461) for more details.

### Improvements

* (x/ibc) [\#8624](https://github.com/cosmos/cosmos-sdk/pull/8624) Emit full header in IBC UpdateClient message.
* (x/crisis) [\#8621](https://github.com/cosmos/cosmos-sdk/issues/8621) crisis invariants names now print to loggers.

### Bug fixes

* (x/evidence) [\#8461](https://github.com/cosmos/cosmos-sdk/pull/8461) Fix bech32 prefix in evidence validator address conversion
* (x/gov) [\#8806](https://github.com/cosmos/cosmos-sdk/issues/8806) Fix q gov proposals command's mishandling of the --status parameter's values.

## [v0.41.4](https://github.com/cosmos/cosmos-sdk/releases/tag/v0.41.3) - 2021-03-02

**IMPORTANT**: Due to a bug in the v0.41.x series with how evidence handles validator consensus addresses #8461, SDK based chains that are not using the default bech32 prefix (cosmos, aka all chains except for t
he Cosmos Hub) should not use this release or any release in the v0.41.x series. Please see #8668 for tracking & timeline for the v0.42.0 release, which will include a fix for this issue.

### Features

* [\#7787](https://github.com/cosmos/cosmos-sdk/pull/7787) Add multisign-batch command.

### Bug fixes

* [\#8730](https://github.com/cosmos/cosmos-sdk/pull/8730) Allow REST endpoint to query txs with multisig addresses.
* [\#8680](https://github.com/cosmos/cosmos-sdk/issues/8680) Fix missing timestamp in GetTxsEvent response [\#8732](https://github.com/cosmos/cosmos-sdk/pull/8732).
* [\#8681](https://github.com/cosmos/cosmos-sdk/issues/8681) Fix missing error message when calling GetTxsEvent [\#8732](https://github.com/cosmos/cosmos-sdk/pull/8732)
* (server) [\#8641](https://github.com/cosmos/cosmos-sdk/pull/8641) Fix Tendermint and application configuration reading from file
* (client/keys) [\#8639] (https://github.com/cosmos/cosmos-sdk/pull/8639) Fix keys migrate for mulitisig, offline, and ledger keys. The migrate command now takes a positional old_home_dir argument.

### Improvements

* (store/cachekv), (x/bank/types) [\#8719](https://github.com/cosmos/cosmos-sdk/pull/8719) algorithmically fix pathologically slow code
* [\#8701](https://github.com/cosmos/cosmos-sdk/pull/8701) Upgrade tendermint v0.34.8.
* [\#8714](https://github.com/cosmos/cosmos-sdk/pull/8714) Allow accounts to have a balance of 0 at genesis.

## [v0.41.3](https://github.com/cosmos/cosmos-sdk/releases/tag/v0.41.3) - 2021-02-18

### Bug Fixes

* [\#8617](https://github.com/cosmos/cosmos-sdk/pull/8617) Fix build failures caused by a small API breakage introduced in tendermint v0.34.7.

## [v0.41.2](https://github.com/cosmos/cosmos-sdk/releases/tag/v0.41.2) - 2021-02-18

### Improvements

* Bump tendermint dependency to v0.34.7.

## [v0.41.1](https://github.com/cosmos/cosmos-sdk/releases/tag/v0.41.1) - 2021-02-17

### Bug Fixes

* (grpc) [\#8549](https://github.com/cosmos/cosmos-sdk/pull/8549) Make gRPC requests go through ABCI and disallow concurrency.
* (x/staking) [\#8546](https://github.com/cosmos/cosmos-sdk/pull/8546) Fix caching bug where concurrent calls to GetValidator could cause a node to crash
* (server) [\#8481](https://github.com/cosmos/cosmos-sdk/pull/8481) Don't create files when running `{appd} tendermint show-*` subcommands.
* (client/keys) [\#8436](https://github.com/cosmos/cosmos-sdk/pull/8436) Fix keybase->keyring keys migration.
* (crypto/hd) [\#8607](https://github.com/cosmos/cosmos-sdk/pull/8607) Make DerivePrivateKeyForPath error and not panic on trailing slashes.

### Improvements

* (x/ibc) [\#8458](https://github.com/cosmos/cosmos-sdk/pull/8458) Add `packet_connection` attribute to ibc events to enable relayer filtering
* [\#8396](https://github.com/cosmos/cosmos-sdk/pull/8396) Add support for ARM platform
* (x/bank) [\#8479](https://github.com/cosmos/cosmos-sdk/pull/8479) Aditional client denom metadata validation for `base` and `display` denoms.
* (codec/types) [\#8605](https://github.com/cosmos/cosmos-sdk/pull/8605) Avoid unnecessary allocations for NewAnyWithCustomTypeURL on error.

## [v0.41.0](https://github.com/cosmos/cosmos-sdk/releases/tag/v0.41.0) - 2021-01-26

### State Machine Breaking

* (x/ibc) [\#8266](https://github.com/cosmos/cosmos-sdk/issues/8266) Add amino JSON support for IBC MsgTransfer in order to support Ledger text signing transfer transactions.
* (x/ibc) [\#8404](https://github.com/cosmos/cosmos-sdk/pull/8404) Reorder IBC `ChanOpenAck` and `ChanOpenConfirm` handler execution to perform core handler first, followed by application callbacks.



### Bug Fixes

* (simapp) [\#8418](https://github.com/cosmos/cosmos-sdk/pull/8418) Add balance coin to supply when adding a new genesis account
* (x/bank) [\#8417](https://github.com/cosmos/cosmos-sdk/pull/8417) Validate balances and coin denom metadata on genesis

## [v0.40.1](https://github.com/cosmos/cosmos-sdk/releases/tag/v0.40.1) - 2021-01-19

### Improvements

* (x/bank) [\#8302](https://github.com/cosmos/cosmos-sdk/issues/8302) Add gRPC and CLI queries for client denomination metadata.
* (tendermint) Bump Tendermint version to [v0.34.3](https://github.com/tendermint/tendermint/releases/tag/v0.34.3).

### Bug Fixes

* [\#8085](https://github.com/cosmos/cosmos-sdk/pull/8058) fix zero time checks
* [\#8280](https://github.com/cosmos/cosmos-sdk/pull/8280) fix GET /upgrade/current query
* (x/auth) [\#8287](https://github.com/cosmos/cosmos-sdk/pull/8287) Fix `tx sign --signature-only` to return correct sequence value in signature.
* (build) [\8300](https://github.com/cosmos/cosmos-sdk/pull/8300), [\8301](https://github.com/cosmos/cosmos-sdk/pull/8301) Fix reproducible builds
* (types/errors) [\#8355][https://github.com/cosmos/cosmos-sdk/pull/8355] Fix errorWrap `Is` method.
* (x/ibc) [\#8341](https://github.com/cosmos/cosmos-sdk/pull/8341) Fix query latest consensus state.
* (proto) [\#8350][https://github.com/cosmos/cosmos-sdk/pull/8350], [\#8361](https://github.com/cosmos/cosmos-sdk/pull/8361) Update gogo proto deps with v1.3.2 security fixes
* (x/ibc) [\#8359](https://github.com/cosmos/cosmos-sdk/pull/8359) Add missing UnpackInterfaces functions to IBC Query Responses. Fixes 'cannot unpack Any' error for IBC types.
* (x/bank) [\#8317](https://github.com/cosmos/cosmos-sdk/pull/8317) Fix panic when querying for a not found client denomination metadata.


## [v0.40.0](https://github.com/cosmos/cosmos-sdk/releases/tag/v0.40.0) - 2021-01-08

v0.40.0, known as the Stargate release of the Cosmos SDK, is one of the largest releases
of the Cosmos SDK since launch. Please read through this changelog and [release notes](https://github.com/cosmos/cosmos-sdk/blob/v0.40.0/RELEASE_NOTES.md) to make
sure you are aware of any relevant breaking changes.

### Client Breaking Changes

* __CLI__
  * (client/keys) [\#5889](https://github.com/cosmos/cosmos-sdk/pull/5889) remove `keys update` command.
  * (x/auth) [\#5844](https://github.com/cosmos/cosmos-sdk/pull/5844) `tx sign` command now returns an error when signing is attempted with offline/multisig keys.
  * (x/auth) [\#6108](https://github.com/cosmos/cosmos-sdk/pull/6108) `tx sign` command's `--validate-signatures` flag is migrated into a `tx validate-signatures` standalone command.
  * (x/auth) [#7788](https://github.com/cosmos/cosmos-sdk/pull/7788) Remove `tx auth` subcommands, all auth subcommands exist as `tx <subcommand>`
  * (x/genutil) [\#6651](https://github.com/cosmos/cosmos-sdk/pull/6651) The `gentx` command has been improved. No longer are `--from` and `--name` flags required. Instead, a single argument, `name`, is required which refers to the key pair in the Keyring. In addition, an optional
  `--moniker` flag can be provided to override the moniker found in `config.toml`.
  * (x/upgrade) [#7697](https://github.com/cosmos/cosmos-sdk/pull/7697) Rename flag name "--time" to "--upgrade-time", "--info" to "--upgrade-info", to keep it consistent with help message.
* __REST / Queriers__
  * (api) [\#6426](https://github.com/cosmos/cosmos-sdk/pull/6426) The ability to start an out-of-process API REST server has now been removed. Instead, the API server is now started in-process along with the application and Tendermint. Configuration options have been added to `app.toml` to enable/disable the API server along with additional HTTP server options.
  * (client) [\#7246](https://github.com/cosmos/cosmos-sdk/pull/7246) The rest server endpoint `/swagger-ui/` is replaced by `/swagger/`, and contains swagger documentation for gRPC Gateway routes in addition to legacy REST routes. Swagger API is exposed only if set in `app.toml`.
  * (x/auth) [\#5702](https://github.com/cosmos/cosmos-sdk/pull/5702) The `x/auth` querier route has changed from `"acc"` to `"auth"`.
  * (x/bank) [\#5572](https://github.com/cosmos/cosmos-sdk/pull/5572) The `/bank/balances/{address}` endpoint now returns all account balances or a single balance by denom when the `denom` query parameter is present.
  * (x/evidence) [\#5952](https://github.com/cosmos/cosmos-sdk/pull/5952) Remove CLI and REST handlers for querying `x/evidence` parameters.
  * (x/gov) [#6295](https://github.com/cosmos/cosmos-sdk/pull/6295) Fix typo in querying governance params.
* __General__
  * (baseapp) [\#6384](https://github.com/cosmos/cosmos-sdk/pull/6384) The `Result.Data` is now a Protocol Buffer encoded binary blob of type `TxData`. The `TxData` contains `Data` which contains a list of Protocol Buffer encoded message data and the corresponding message type.
  * (client) [\#5783](https://github.com/cosmos/cosmos-sdk/issues/5783) Unify all coins representations on JSON client requests for governance proposals.
  * (crypto) [\#7419](https://github.com/cosmos/cosmos-sdk/pull/7419) The SDK doesn't use Tendermint's `crypto.PubKey`
      interface anymore, and uses instead it's own `PubKey` interface, defined in `crypto/types`. Replace all instances of
      `crypto.PubKey` by `cryptotypes.Pubkey`.
  * (store/rootmulti) [\#6390](https://github.com/cosmos/cosmos-sdk/pull/6390) Proofs of empty stores are no longer supported.
  * (store/types) [\#5730](https://github.com/cosmos/cosmos-sdk/pull/5730) store.types.Cp() is removed in favour of types.CopyBytes().
  * (x/auth) [\#6054](https://github.com/cosmos/cosmos-sdk/pull/6054) Remove custom JSON marshaling for base accounts as multsigs cannot be bech32 decoded.
  * (x/auth/vesting) [\#6859](https://github.com/cosmos/cosmos-sdk/pull/6859) Custom JSON marshaling of vesting accounts was removed. Vesting accounts are now marshaled using their default proto or amino JSON representation.
  * (x/bank) [\#5785](https://github.com/cosmos/cosmos-sdk/issues/5785) In x/bank errors, JSON strings coerced to valid UTF-8 bytes at JSON marshalling time
  are now replaced by human-readable expressions. This change can potentially break compatibility with all those client side tools
  that parse log messages.
  * (x/evidence) [\#7538](https://github.com/cosmos/cosmos-sdk/pull/7538) The ABCI's `Result.Data` field for
    `MsgSubmitEvidence` responses does not contain the raw evidence's hash, but the protobuf encoded
    `MsgSubmitEvidenceResponse` struct.
  * (x/gov) [\#7533](https://github.com/cosmos/cosmos-sdk/pull/7533) The ABCI's `Result.Data` field for
    `MsgSubmitProposal` responses does not contain a raw binary encoding of the `proposalID`, but the protobuf encoded
    `MsgSubmitSubmitProposalResponse` struct.
  * (x/gov) [\#6859](https://github.com/cosmos/cosmos-sdk/pull/6859) `ProposalStatus` and `VoteOption` are now JSON serialized using its protobuf name, so expect names like `PROPOSAL_STATUS_DEPOSIT_PERIOD` as opposed to `DepositPeriod`.
  * (x/staking) [\#7499](https://github.com/cosmos/cosmos-sdk/pull/7499) `BondStatus` is now a protobuf `enum` instead
    of an `int32`, and JSON serialized using its protobuf name, so expect names like `BOND_STATUS_UNBONDING` as opposed
    to `Unbonding`.
  * (x/staking) [\#7556](https://github.com/cosmos/cosmos-sdk/pull/7556) The ABCI's `Result.Data` field for
    `MsgBeginRedelegate` and `MsgUndelegate` responses does not contain custom binary marshaled `completionTime`, but the
    protobuf encoded `MsgBeginRedelegateResponse` and `MsgUndelegateResponse` structs respectively

### API Breaking Changes

* __Baseapp / Client__
  * (AppModule) [\#7518](https://github.com/cosmos/cosmos-sdk/pull/7518) [\#7584](https://github.com/cosmos/cosmos-sdk/pull/7584) Rename `AppModule.RegisterQueryServices` to `AppModule.RegisterServices`, as this method now registers multiple services (the gRPC query service and the protobuf Msg service). A `Configurator` struct is used to hold the different services.
  * (baseapp) [\#5865](https://github.com/cosmos/cosmos-sdk/pull/5865) The `SimulationResponse` returned from tx simulation is now JSON encoded instead of Amino binary.
  * (client) [\#6290](https://github.com/cosmos/cosmos-sdk/pull/6290) `CLIContext` is renamed to `Context`. `Context` and all related methods have been moved from package context to client.
  * (client) [\#6525](https://github.com/cosmos/cosmos-sdk/pull/6525) Removed support for `indent` in JSON responses. Clients should consider piping to an external tool such as `jq`.
  * (client) [\#8107](https://github.com/cosmos/cosmos-sdk/pull/8107) Renamed `PrintOutput` and `PrintOutputLegacy`
      methods of the `context.Client` object to `PrintProto` and `PrintObjectLegacy`.
  * (client/flags) [\#6632](https://github.com/cosmos/cosmos-sdk/pull/6632) Remove NewCompletionCmd(), the function is now available in tendermint.
  * (client/input) [\#5904](https://github.com/cosmos/cosmos-sdk/pull/5904) Removal of unnecessary `GetCheckPassword`, `PrintPrefixed` functions.
  * (client/keys) [\#5889](https://github.com/cosmos/cosmos-sdk/pull/5889) Rename `NewKeyBaseFromDir()` -> `NewLegacyKeyBaseFromDir()`.
  * (client/keys) [\#5820](https://github.com/cosmos/cosmos-sdk/pull/5820/) Removed method CloseDB from Keybase interface.
  * (client/rpc) [\#6290](https://github.com/cosmos/cosmos-sdk/pull/6290) `client` package and subdirs reorganization.
  * (client/lcd) [\#6290](https://github.com/cosmos/cosmos-sdk/pull/6290) `CliCtx` of struct `RestServer` in package client/lcd has been renamed to `ClientCtx`.
  * (codec) [\#6330](https://github.com/cosmos/cosmos-sdk/pull/6330) `codec.RegisterCrypto` has been moved to the `crypto/codec` package and the global `codec.Cdc` Amino instance has been deprecated and moved to the `codec/legacy_global` package.
  * (codec) [\#8080](https://github.com/cosmos/cosmos-sdk/pull/8080) Updated the `codec.Marshaler` interface
    * Moved `MarshalAny` and `UnmarshalAny` helper functions to `codec.Marshaler` and renamed to `MarshalInterface` and
      `UnmarshalInterface` respectively. These functions must take interface as a parameter (not a concrete type nor `Any`
      object). Underneath they use `Any` wrapping for correct protobuf serialization.
  * (crypto) [\#6780](https://github.com/cosmos/cosmos-sdk/issues/6780) Move ledger code to its own package.
  * (crypto/types/multisig) [\#6373](https://github.com/cosmos/cosmos-sdk/pull/6373) `multisig.Multisignature` has been renamed  to `AminoMultisignature`
  * (codec) `*codec.LegacyAmino` is now a wrapper around Amino which provides backwards compatibility with protobuf `Any`. ALL legacy code should use `*codec.LegacyAmino` instead of `*amino.Codec` directly
  * (crypto) [\#5880](https://github.com/cosmos/cosmos-sdk/pull/5880) Merge `crypto/keys/mintkey` into `crypto`.
  * (crypto/hd) [\#5904](https://github.com/cosmos/cosmos-sdk/pull/5904) `crypto/keys/hd` moved to `crypto/hd`.
  * (crypto/keyring):
    * [\#5866](https://github.com/cosmos/cosmos-sdk/pull/5866) Rename `crypto/keys/` to `crypto/keyring/`.
    * [\#5904](https://github.com/cosmos/cosmos-sdk/pull/5904) `Keybase` -> `Keyring` interfaces migration. `LegacyKeybase` interface is added in order
  to guarantee limited backward compatibility with the old Keybase interface for the sole purpose of migrating keys across the new keyring backends. `NewLegacy`
  constructor is provided [\#5889](https://github.com/cosmos/cosmos-sdk/pull/5889) to allow for smooth migration of keys from the legacy LevelDB based implementation
  to new keyring backends. Plus, the package and the new keyring no longer depends on the sdk.Config singleton. Please consult the [package documentation](https://github.com/cosmos/cosmos-sdk/tree/master/crypto/keyring/doc.go) for more
  information on how to implement the new `Keyring` interface.
    * [\#5858](https://github.com/cosmos/cosmos-sdk/pull/5858) Make Keyring store keys by name and address's hexbytes representation.
  * (export) [\#5952](https://github.com/cosmos/cosmos-sdk/pull/5952) `AppExporter` now returns ABCI consensus parameters to be included in marshaled exported state. These parameters must be returned from the application via the `BaseApp`.
  * (simapp) Deprecating and renaming `MakeEncodingConfig` to `MakeTestEncodingConfig` (both in `simapp` and `simapp/params` packages).
  * (store) [\#5803](https://github.com/cosmos/cosmos-sdk/pull/5803) The `store.CommitMultiStore` interface now includes the new `snapshots.Snapshotter` interface as well.
  * (types) [\#5579](https://github.com/cosmos/cosmos-sdk/pull/5579) The `keepRecent` field has been removed from the `PruningOptions` type.
  The `PruningOptions` type now only includes fields `KeepEvery` and `SnapshotEvery`, where `KeepEvery`
  determines which committed heights are flushed to disk and `SnapshotEvery` determines which of these
  heights are kept after pruning. The `IsValid` method should be called whenever using these options. Methods
  `SnapshotVersion` and `FlushVersion` accept a version arugment and determine if the version should be
  flushed to disk or kept as a snapshot. Note, `KeepRecent` is automatically inferred from the options
  and provided directly the IAVL store.
  * (types) [\#5533](https://github.com/cosmos/cosmos-sdk/pull/5533) Refactored `AppModuleBasic` and `AppModuleGenesis`
  to now accept a `codec.JSONMarshaler` for modular serialization of genesis state.
  * (types/rest) [\#5779](https://github.com/cosmos/cosmos-sdk/pull/5779) Drop unused Parse{Int64OrReturnBadRequest,QueryParamBool}() functions.
* __Modules__
  * (modules) [\#7243](https://github.com/cosmos/cosmos-sdk/pull/7243) Rename `RegisterCodec` to `RegisterLegacyAminoCodec` and `codec.New()` is now renamed to `codec.NewLegacyAmino()`
  * (modules) [\#6564](https://github.com/cosmos/cosmos-sdk/pull/6564) Constant `DefaultParamspace` is removed from all modules, use ModuleName instead.
  * (modules) [\#5989](https://github.com/cosmos/cosmos-sdk/pull/5989) `AppModuleBasic.GetTxCmd` now takes a single `CLIContext` parameter.
  * (modules) [\#5664](https://github.com/cosmos/cosmos-sdk/pull/5664) Remove amino `Codec` from simulation `StoreDecoder`, which now returns a function closure in order to unmarshal the key-value pairs.
  * (modules) [\#5555](https://github.com/cosmos/cosmos-sdk/pull/5555) Move `x/auth/client/utils/` types and functions to `x/auth/client/`.
  * (modules) [\#5572](https://github.com/cosmos/cosmos-sdk/pull/5572) Move account balance logic and APIs from `x/auth` to `x/bank`.
  * (modules) [\#6326](https://github.com/cosmos/cosmos-sdk/pull/6326) `AppModuleBasic.GetQueryCmd` now takes a single `client.Context` parameter.
  * (modules) [\#6336](https://github.com/cosmos/cosmos-sdk/pull/6336) `AppModuleBasic.RegisterQueryService` method was added to support gRPC queries, and `QuerierRoute` and `NewQuerierHandler` were deprecated.
  * (modules) [\#6311](https://github.com/cosmos/cosmos-sdk/issues/6311) Remove `alias.go` usage
  * (modules) [\#6447](https://github.com/cosmos/cosmos-sdk/issues/6447) Rename `blacklistedAddrs` to `blockedAddrs`.
  * (modules) [\#6834](https://github.com/cosmos/cosmos-sdk/issues/6834) Add `RegisterInterfaces` method to `AppModuleBasic` to support registration of protobuf interface types.
  * (modules) [\#6734](https://github.com/cosmos/cosmos-sdk/issues/6834) Add `TxEncodingConfig` parameter to `AppModuleBasic.ValidateGenesis` command to support JSON tx decoding in `genutil`.
  * (modules) [#7764](https://github.com/cosmos/cosmos-sdk/pull/7764) Added module initialization options:
    * `server/types.AppExporter` requires extra argument: `AppOptions`.
    * `server.AddCommands` requires extra argument: `addStartFlags types.ModuleInitFlags`
    * `x/crisis.NewAppModule` has a new attribute: `skipGenesisInvariants`. [PR](https://github.com/cosmos/cosmos-sdk/pull/7764)
  * (types) [\#6327](https://github.com/cosmos/cosmos-sdk/pull/6327) `sdk.Msg` now inherits `proto.Message`, as a result all `sdk.Msg` types now use pointer semantics.
  * (types) [\#7032](https://github.com/cosmos/cosmos-sdk/pull/7032) All types ending with `ID` (e.g. `ProposalID`) now end with `Id` (e.g. `ProposalId`), to match default Protobuf generated format. Also see [\#7033](https://github.com/cosmos/cosmos-sdk/pull/7033) for more details.
  * (x/auth) [\#6029](https://github.com/cosmos/cosmos-sdk/pull/6029) Module accounts have been moved from `x/supply` to `x/auth`.
  * (x/auth) [\#6443](https://github.com/cosmos/cosmos-sdk/issues/6443) Move `FeeTx` and `TxWithMemo` interfaces from `x/auth/ante` to `types`.
  * (x/auth) [\#7006](https://github.com/cosmos/cosmos-sdk/pull/7006) All `AccountRetriever` methods now take `client.Context` as a parameter instead of as a struct member.
  * (x/auth) [\#6270](https://github.com/cosmos/cosmos-sdk/pull/6270) The passphrase argument has been removed from the signature of the following functions and methods: `BuildAndSign`, ` MakeSignature`, ` SignStdTx`, `TxBuilder.BuildAndSign`, `TxBuilder.Sign`, `TxBuilder.SignStdTx`
  * (x/auth) [\#6428](https://github.com/cosmos/cosmos-sdk/issues/6428):
    * `NewAnteHandler` and `NewSigVerificationDecorator` both now take a `SignModeHandler` parameter.
    * `SignatureVerificationGasConsumer` now has the signature: `func(meter sdk.GasMeter, sig signing.SignatureV2, params types.Params) error`.
    * The `SigVerifiableTx` interface now has a `GetSignaturesV2() ([]signing.SignatureV2, error)` method and no longer has the `GetSignBytes` method.
  * (x/auth/tx) [\#8106](https://github.com/cosmos/cosmos-sdk/pull/8106) change related to missing append functionality in
      client transaction signing
    + added `overwriteSig` argument to `x/auth/client.SignTx` and `client/tx.Sign` functions.
    + removed `x/auth/tx.go:wrapper.GetSignatures`. The `wrapper` provides `TxBuilder` functionality, and it's a private
      structure. That function was not used at all and it's not exposed through the `TxBuilder` interface.
  * (x/bank) [\#7327](https://github.com/cosmos/cosmos-sdk/pull/7327) AddCoins and SubtractCoins no longer return a resultingValue and will only return an error.
  * (x/capability) [#7918](https://github.com/cosmos/cosmos-sdk/pull/7918) Add x/capability safety checks:
    * All outward facing APIs will now check that capability is not nil and name is not empty before performing any state-machine changes
    * `SetIndex` has been renamed to `InitializeIndex`
  * (x/evidence) [\#7251](https://github.com/cosmos/cosmos-sdk/pull/7251) New evidence types and light client evidence handling. The module function names changed.
  * (x/evidence) [\#5952](https://github.com/cosmos/cosmos-sdk/pull/5952) Remove APIs for getting and setting `x/evidence` parameters. `BaseApp` now uses a `ParamStore` to manage Tendermint consensus parameters which is managed via the `x/params` `Substore` type.
  * (x/gov) [\#6147](https://github.com/cosmos/cosmos-sdk/pull/6147) The `Content` field on `Proposal` and `MsgSubmitProposal`
    is now `Any` in concordance with [ADR 019](docs/architecture/adr-019-protobuf-state-encoding.md) and `GetContent` should now
    be used to retrieve the actual proposal `Content`. Also the `NewMsgSubmitProposal` constructor now may return an `error`
  * (x/ibc) [\#6374](https://github.com/cosmos/cosmos-sdk/pull/6374) `VerifyMembership` and `VerifyNonMembership` now take a `specs []string` argument to specify the proof format used for verification. Most SDK chains can simply use `commitmenttypes.GetSDKSpecs()` for this argument.
  * (x/params) [\#5619](https://github.com/cosmos/cosmos-sdk/pull/5619) The `x/params` keeper now accepts a `codec.Marshaller` instead of
  a reference to an amino codec. Amino is still used for JSON serialization.
  * (x/staking) [\#6451](https://github.com/cosmos/cosmos-sdk/pull/6451) `DefaultParamspace` and `ParamKeyTable` in staking module are moved from keeper to types to enforce consistency.
  * (x/staking) [\#7419](https://github.com/cosmos/cosmos-sdk/pull/7419) The `TmConsPubKey` method on ValidatorI has been
      removed and replaced instead by `ConsPubKey` (which returns a SDK `cryptotypes.PubKey`) and `TmConsPublicKey` (which
      returns a Tendermint proto PublicKey).
  * (x/staking/types) [\#7447](https://github.com/cosmos/cosmos-sdk/issues/7447) Remove bech32 PubKey support:
    * `ValidatorI` interface update. `GetConsPubKey` renamed to `TmConsPubKey` (consensus public key must be a tendermint key). `TmConsPubKey`, `GetConsAddr` methods return error.
    * `Validator` update. Methods changed in `ValidatorI` (as described above) and `ToTmValidator` return error.
    * `Validator.ConsensusPubkey` type changed from `string` to `codectypes.Any`.
    * `MsgCreateValidator.Pubkey` type changed from `string` to `codectypes.Any`.
  * (x/supply) [\#6010](https://github.com/cosmos/cosmos-sdk/pull/6010) All `x/supply` types and APIs have been moved to `x/bank`.
  * [\#6409](https://github.com/cosmos/cosmos-sdk/pull/6409) Rename all IsEmpty methods to Empty across the codebase and enforce consistency.
  * [\#6231](https://github.com/cosmos/cosmos-sdk/pull/6231) Simplify `AppModule` interface, `Route` and `NewHandler` methods become only `Route`
  and returns a new `Route` type.
  * (x/slashing) [\#6212](https://github.com/cosmos/cosmos-sdk/pull/6212) Remove `Get*` prefixes from key construction functions
  * (server) [\#6079](https://github.com/cosmos/cosmos-sdk/pull/6079) Remove `UpgradeOldPrivValFile` (deprecated in Tendermint Core v0.28).
  * [\#5719](https://github.com/cosmos/cosmos-sdk/pull/5719) Bump Go requirement to 1.14+


### State Machine Breaking

* __General__
  * (client) [\#7268](https://github.com/cosmos/cosmos-sdk/pull/7268) / [\#7147](https://github.com/cosmos/cosmos-sdk/pull/7147) Introduce new protobuf based PubKeys, and migrate PubKey in BaseAccount to use this new protobuf based PubKey format

* __Modules__
  * (modules) [\#5572](https://github.com/cosmos/cosmos-sdk/pull/5572) Separate balance from accounts per ADR 004.
    * Account balances are now persisted and retrieved via the `x/bank` module.
    * Vesting account interface has been modified to account for changes.
    * Callers to `NewBaseVestingAccount` are responsible for verifying account balance in relation to
    the original vesting amount.
    * The `SendKeeper` and `ViewKeeper` interfaces in `x/bank` have been modified to account for changes.
  * (x/auth) [\#5533](https://github.com/cosmos/cosmos-sdk/pull/5533) Migrate the `x/auth` module to use Protocol Buffers for state
  serialization instead of Amino.
    * The `BaseAccount.PubKey` field is now represented as a Bech32 string instead of a `crypto.Pubkey`.
    * `NewBaseAccountWithAddress` now returns a reference to a `BaseAccount`.
    * The `x/auth` module now accepts a `Codec` interface which extends the `codec.Marshaler` interface by
    requiring a concrete codec to know how to serialize accounts.
    * The `AccountRetriever` type now accepts a `Codec` in its constructor in order to know how to
    serialize accounts.
  * (x/bank) [\#6518](https://github.com/cosmos/cosmos-sdk/pull/6518) Support for global and per-denomination send enabled flags.
    * Existing send_enabled global flag has been moved into a Params structure as `default_send_enabled`.
    * An array of: `{denom: string, enabled: bool}` is added to bank Params to support per-denomination override of global default value.
  * (x/distribution) [\#5610](https://github.com/cosmos/cosmos-sdk/pull/5610) Migrate the `x/distribution` module to use Protocol Buffers for state
  serialization instead of Amino. The exact codec used is `codec.HybridCodec` which utilizes Protobuf for binary encoding and Amino
  for JSON encoding.
    * `ValidatorHistoricalRewards.ReferenceCount` is now of types `uint32` instead of `uint16`.
    * `ValidatorSlashEvents` is now a struct with `slashevents`.
    * `ValidatorOutstandingRewards` is now a struct with `rewards`.
    * `ValidatorAccumulatedCommission` is now a struct with `commission`.
    * The `Keeper` constructor now takes a `codec.Marshaler` instead of a concrete Amino codec. This exact type
    provided is specified by `ModuleCdc`.
  * (x/evidence) [\#5634](https://github.com/cosmos/cosmos-sdk/pull/5634) Migrate the `x/evidence` module to use Protocol Buffers for state
  serialization instead of Amino.
    * The `internal` sub-package has been removed in order to expose the types proto file.
    * The module now accepts a `Codec` interface which extends the `codec.Marshaler` interface by
    requiring a concrete codec to know how to serialize `Evidence` types.
    * The `MsgSubmitEvidence` message has been removed in favor of `MsgSubmitEvidenceBase`. The application-level
    codec must now define the concrete `MsgSubmitEvidence` type which must implement the module's `MsgSubmitEvidence`
    interface.
  * (x/evidence) [\#5952](https://github.com/cosmos/cosmos-sdk/pull/5952) Remove parameters from `x/evidence` genesis and module state. The `x/evidence` module now solely uses Tendermint consensus parameters to determine of evidence is valid or not.
  * (x/gov) [\#5737](https://github.com/cosmos/cosmos-sdk/pull/5737) Migrate the `x/gov` module to use Protocol
  Buffers for state serialization instead of Amino.
    * `MsgSubmitProposal` will be removed in favor of the application-level proto-defined `MsgSubmitProposal` which
    implements the `MsgSubmitProposalI` interface. Applications should extend the `NewMsgSubmitProposalBase` type
    to define their own concrete `MsgSubmitProposal` types.
    * The module now accepts a `Codec` interface which extends the `codec.Marshaler` interface by
    requiring a concrete codec to know how to serialize `Proposal` types.
  * (x/mint) [\#5634](https://github.com/cosmos/cosmos-sdk/pull/5634) Migrate the `x/mint` module to use Protocol Buffers for state
  serialization instead of Amino.
    * The `internal` sub-package has been removed in order to expose the types proto file.
  * (x/slashing) [\#5627](https://github.com/cosmos/cosmos-sdk/pull/5627) Migrate the `x/slashing` module to use Protocol Buffers for state
  serialization instead of Amino. The exact codec used is `codec.HybridCodec` which utilizes Protobuf for binary encoding and Amino
  for JSON encoding.
    * The `Keeper` constructor now takes a `codec.Marshaler` instead of a concrete Amino codec. This exact type
    provided is specified by `ModuleCdc`.
  * (x/staking) [\#6844](https://github.com/cosmos/cosmos-sdk/pull/6844) Validators are now inserted into the unbonding queue based on their unbonding time and height. The relevant keeper APIs are modified to reflect these changes by now also requiring a height.
  * (x/staking) [\#6061](https://github.com/cosmos/cosmos-sdk/pull/6061) Allow a validator to immediately unjail when no signing info is present due to
  falling below their minimum self-delegation and never having been bonded. The validator may immediately unjail once they've met their minimum self-delegation.
  * (x/staking) [\#5600](https://github.com/cosmos/cosmos-sdk/pull/5600) Migrate the `x/staking` module to use Protocol Buffers for state
  serialization instead of Amino. The exact codec used is `codec.HybridCodec` which utilizes Protobuf for binary encoding and Amino
  for JSON encoding.
    * `BondStatus` is now of type `int32` instead of `byte`.
    * Types of `int16` in the `Params` type are now of type `int32`.
    * Every reference of `crypto.Pubkey` in context of a `Validator` is now of type string. `GetPubKeyFromBech32` must be used to get the `crypto.Pubkey`.
    * The `Keeper` constructor now takes a `codec.Marshaler` instead of a concrete Amino codec. This exact type
    provided is specified by `ModuleCdc`.
  * (x/staking) [\#7979](https://github.com/cosmos/cosmos-sdk/pull/7979) keeper pubkey storage serialization migration
      from bech32 to protobuf.
  * (x/supply) [\#6010](https://github.com/cosmos/cosmos-sdk/pull/6010) Removed the `x/supply` module by merging the existing types and APIs into the `x/bank` module.
  * (x/supply) [\#5533](https://github.com/cosmos/cosmos-sdk/pull/5533) Migrate the `x/supply` module to use Protocol Buffers for state
  serialization instead of Amino.
    * The `internal` sub-package has been removed in order to expose the types proto file.
    * The `x/supply` module now accepts a `Codec` interface which extends the `codec.Marshaler` interface by
    requiring a concrete codec to know how to serialize `SupplyI` types.
    * The `SupplyI` interface has been modified to no longer return `SupplyI` on methods. Instead the
    concrete type's receiver should modify the type.
  * (x/upgrade) [\#5659](https://github.com/cosmos/cosmos-sdk/pull/5659) Migrate the `x/upgrade` module to use Protocol
  Buffers for state serialization instead of Amino.
    * The `internal` sub-package has been removed in order to expose the types proto file.
    * The `x/upgrade` module now accepts a `codec.Marshaler` interface.

### Features

* __Baseapp / Client / REST__
  * (x/auth) [\#6213](https://github.com/cosmos/cosmos-sdk/issues/6213) Introduce new protobuf based path for transaction signing, see [ADR020](https://github.com/cosmos/cosmos-sdk/blob/master/docs/architecture/adr-020-protobuf-transaction-encoding.md) for more details
  * (x/auth) [\#6350](https://github.com/cosmos/cosmos-sdk/pull/6350) New sign-batch command to sign StdTx batch files.
  * (baseapp) [\#5803](https://github.com/cosmos/cosmos-sdk/pull/5803) Added support for taking state snapshots at regular height intervals, via options `snapshot-interval` and `snapshot-keep-recent`.
  * (baseapp) [\#7519](https://github.com/cosmos/cosmos-sdk/pull/7519) Add `ServiceMsgRouter` to BaseApp to handle routing of protobuf service `Msg`s. The two new types defined in ADR 031, `sdk.ServiceMsg` and `sdk.MsgRequest` are introduced with this router.
  * (client) [\#5921](https://github.com/cosmos/cosmos-sdk/issues/5921) Introduce new gRPC and gRPC Gateway based APIs for querying app & module data. See [ADR021](https://github.com/cosmos/cosmos-sdk/blob/master/docs/architecture/adr-021-protobuf-query-encoding.md) for more details
  * (cli) [\#7485](https://github.com/cosmos/cosmos-sdk/pull/7485) Introduce a new optional `--keyring-dir` flag that allows clients to specify a Keyring directory if it does not reside in the directory specified by `--home`.
  * (cli) [\#7221](https://github.com/cosmos/cosmos-sdk/pull/7221) Add the option of emitting amino encoded json from the CLI
  * (codec) [\#7519](https://github.com/cosmos/cosmos-sdk/pull/7519) `InterfaceRegistry` now inherits `jsonpb.AnyResolver`, and has a `RegisterCustomTypeURL` method to support ADR 031 packing of `Any`s. `AnyResolver` is now a required parameter to `RejectUnknownFields`.
  * (coin) [\#6755](https://github.com/cosmos/cosmos-sdk/pull/6755) Add custom regex validation for `Coin` denom by overwriting `CoinDenomRegex` when using `/types/coin.go`.
  * (config) [\#7265](https://github.com/cosmos/cosmos-sdk/pull/7265) Support Tendermint block pruning through a new `min-retain-blocks` configuration that can be set in either `app.toml` or via the CLI. This parameter is used in conjunction with other criteria to determine the height at which Tendermint should prune blocks.
  * (events) [\#7121](https://github.com/cosmos/cosmos-sdk/pull/7121) The application now derives what events are indexed by Tendermint via the `index-events` configuration in `app.toml`, which is a list of events taking the form `{eventType}.{attributeKey}`.
  * (tx) [\#6089](https://github.com/cosmos/cosmos-sdk/pull/6089) Transactions can now have a `TimeoutHeight` set which allows the transaction to be rejected if it's committed at a height greater than the timeout.
  * (rest) [\#6167](https://github.com/cosmos/cosmos-sdk/pull/6167) Support `max-body-bytes` CLI flag for the REST service.
  * (genesis) [\#7089](https://github.com/cosmos/cosmos-sdk/pull/7089) The `export` command now adds a `initial_height` field in the exported JSON. Baseapp's `CommitMultiStore` now also has a `SetInitialVersion` setter, so it can set the initial store version inside `InitChain` and start a new chain from a given height.
* __General__
  * (crypto/multisig) [\#6241](https://github.com/cosmos/cosmos-sdk/pull/6241) Add Multisig type directly to the repo. Previously this was in tendermint.
  * (codec/types) [\#8106](https://github.com/cosmos/cosmos-sdk/pull/8106) Adding `NewAnyWithCustomTypeURL` to correctly
     marshal Messages in TxBuilder.
  * (tests) [\#6489](https://github.com/cosmos/cosmos-sdk/pull/6489) Introduce package `testutil`, new in-process testing network framework for use in integration and unit tests.
  * (tx) Add new auth/tx gRPC & gRPC-Gateway endpoints for basic querying & broadcasting support
    * [\#7842](https://github.com/cosmos/cosmos-sdk/pull/7842) Add TxsByEvent gRPC endpoint
    * [\#7852](https://github.com/cosmos/cosmos-sdk/pull/7852) Add tx broadcast gRPC endpoint
  * (tx) [\#7688](https://github.com/cosmos/cosmos-sdk/pull/7688) Add a new Tx gRPC service with methods `Simulate` and `GetTx` (by hash).
  * (store) [\#5803](https://github.com/cosmos/cosmos-sdk/pull/5803) Added `rootmulti.Store` methods for taking and restoring snapshots, based on `iavl.Store` export/import.
  * (store) [\#6324](https://github.com/cosmos/cosmos-sdk/pull/6324) IAVL store query proofs now return CommitmentOp which wraps an ics23 CommitmentProof
  * (store) [\#6390](https://github.com/cosmos/cosmos-sdk/pull/6390) `RootMulti` store query proofs now return `CommitmentOp` which wraps `CommitmentProofs`
    * `store.Query` now only returns chained `ics23.CommitmentProof` wrapped in `merkle.Proof`
    * `ProofRuntime` only decodes and verifies `ics23.CommitmentProof`
* __Modules__
  * (modules) [\#5921](https://github.com/cosmos/cosmos-sdk/issues/5921) Introduction of Query gRPC service definitions along with REST annotations for gRPC Gateway for each module
  * (modules) [\#7540](https://github.com/cosmos/cosmos-sdk/issues/7540) Protobuf service definitions can now be used for
    packing `Msg`s in transactions as defined in [ADR 031](./docs/architecture/adr-031-msg-service.md). All modules now
    define a `Msg` protobuf service.
  * (x/auth/vesting) [\#7209](https://github.com/cosmos/cosmos-sdk/pull/7209) Create new `MsgCreateVestingAccount` message type along with CLI handler that allows for the creation of delayed and continuous vesting types.
  * (x/capability) [\#5828](https://github.com/cosmos/cosmos-sdk/pull/5828) Capability module integration as outlined in [ADR 3 - Dynamic Capability Store](https://github.com/cosmos/tree/master/docs/architecture/adr-003-dynamic-capability-store.md).
  * (x/crisis) `x/crisis` has a new function: `AddModuleInitFlags`, which will register optional crisis module flags for the start command.
  * (x/ibc) [\#5277](https://github.com/cosmos/cosmos-sdk/pull/5277) `x/ibc` changes from IBC alpha. For more details check the the [`x/ibc/core/spec`](https://github.com/cosmos/cosmos-sdk/tree/master/x/ibc/core/spec) directory, or the ICS specs below:
    * [ICS 002 - Client Semantics](https://github.com/cosmos/ics/tree/master/spec/ics-002-client-semantics) subpackage
    * [ICS 003 - Connection Semantics](https://github.com/cosmos/ics/blob/master/spec/ics-003-connection-semantics) subpackage
    * [ICS 004 - Channel and Packet Semantics](https://github.com/cosmos/ics/blob/master/spec/ics-004-channel-and-packet-semantics) subpackage
    * [ICS 005 - Port Allocation](https://github.com/cosmos/ics/blob/master/spec/ics-005-port-allocation) subpackage
    * [ICS 006 - Solo Machine Client](https://github.com/cosmos/ics/tree/master/spec/ics-006-solo-machine-client) subpackage
    * [ICS 007 - Tendermint Client](https://github.com/cosmos/ics/blob/master/spec/ics-007-tendermint-client) subpackage
    * [ICS 009 - Loopback Client](https://github.com/cosmos/ics/tree/master/spec/ics-009-loopback-client) subpackage
    * [ICS 020 - Fungible Token Transfer](https://github.com/cosmos/ics/tree/master/spec/ics-020-fungible-token-transfer) subpackage
    * [ICS 023 - Vector Commitments](https://github.com/cosmos/ics/tree/master/spec/ics-023-vector-commitments) subpackage
    * [ICS 024 - Host State Machine Requirements](https://github.com/cosmos/ics/tree/master/spec/ics-024-host-requirements) subpackage
  * (x/ibc) [\#6374](https://github.com/cosmos/cosmos-sdk/pull/6374) ICS-23 Verify functions will now accept and verify ics23 CommitmentProofs exclusively
  * (x/params) [\#6005](https://github.com/cosmos/cosmos-sdk/pull/6005) Add new CLI command for querying raw x/params parameters by subspace and key.

### Bug Fixes

* __Baseapp / Client / REST__
  * (client) [\#5964](https://github.com/cosmos/cosmos-sdk/issues/5964) `--trust-node` is now false by default - for real. Users must ensure it is set to true if they don't want to enable the verifier.
  * (client) [\#6402](https://github.com/cosmos/cosmos-sdk/issues/6402) Fix `keys add` `--algo` flag which only worked for Tendermint's `secp256k1` default key signing algorithm.
  * (client) [\#7699](https://github.com/cosmos/cosmos-sdk/pull/7699) Fix panic in context when setting invalid nodeURI. `WithNodeURI` does not set the `Client` in the context.
  * (export) [\#6510](https://github.com/cosmos/cosmos-sdk/pull/6510/) Field TimeIotaMs now is included in genesis file while exporting.
  * (rest) [\#5906](https://github.com/cosmos/cosmos-sdk/pull/5906) Fix an issue that make some REST calls panic when sending invalid or incomplete requests.
  * (crypto) [\#7966](https://github.com/cosmos/cosmos-sdk/issues/7966) `Bip44Params` `String()` function now correctly
      returns the absolute HD path by adding the `m/` prefix.
  * (crypto/keyring) [\#5844](https://github.com/cosmos/cosmos-sdk/pull/5844) `Keyring.Sign()` methods no longer decode amino signatures when method receivers
  are offline/multisig keys.
  * (store) [\#7415](https://github.com/cosmos/cosmos-sdk/pull/7415) Allow new stores to be registered during on-chain upgrades.
* __Modules__
  * (modules) [\#5569](https://github.com/cosmos/cosmos-sdk/issues/5569) `InitGenesis`, for the relevant modules, now ensures module accounts exist.
  * (x/auth) [\#5892](https://github.com/cosmos/cosmos-sdk/pull/5892) Add `RegisterKeyTypeCodec` to register new
  types (eg. keys) to the `auth` module internal amino codec.
  * (x/bank) [\#6536](https://github.com/cosmos/cosmos-sdk/pull/6536) Fix bug in `WriteGeneratedTxResponse` function used by multiple
  REST endpoints. Now it writes a Tx in StdTx format.
  * (x/genutil) [\#5938](https://github.com/cosmos/cosmos-sdk/pull/5938) Fix `InitializeNodeValidatorFiles` error handling.
  * (x/gentx) [\#8183](https://github.com/cosmos/cosmos-sdk/pull/8183) change gentx cmd amount to arg from flag
  * (x/gov) [#7641](https://github.com/cosmos/cosmos-sdk/pull/7641) Fix tally calculation precision error.
  * (x/staking) [\#6529](https://github.com/cosmos/cosmos-sdk/pull/6529) Export validator addresses (previously was empty).
  * (x/staking) [\#5949](https://github.com/cosmos/cosmos-sdk/pull/5949) Skip staking `HistoricalInfoKey` in simulations as headers are not exported.
  * (x/staking) [\#6061](https://github.com/cosmos/cosmos-sdk/pull/6061) Allow a validator to immediately unjail when no signing info is present due to
falling below their minimum self-delegation and never having been bonded. The validator may immediately unjail once they've met their minimum self-delegation.
* __General__
  * (types) [\#7038](https://github.com/cosmos/cosmos-sdk/issues/7038) Fix infinite looping of `ApproxRoot` by including a hard-coded maximum iterations limit of 100.
  * (types) [\#7084](https://github.com/cosmos/cosmos-sdk/pull/7084) Fix panic when calling `BigInt()` on an uninitialized `Int`.
  * (simulation) [\#7129](https://github.com/cosmos/cosmos-sdk/issues/7129) Fix support for custom `Account` and key types on auth's simulation.


### Improvements
* __Baseapp / Client / REST__
  * (baseapp) [\#6186](https://github.com/cosmos/cosmos-sdk/issues/6186) Support emitting events during `AnteHandler` execution.
  * (baseapp) [\#6053](https://github.com/cosmos/cosmos-sdk/pull/6053) Customizable panic recovery handling added for `app.runTx()` method (as proposed in the [ADR 22](https://github.com/cosmos/cosmos-sdk/blob/master/docs/architecture/adr-022-custom-panic-handling.md)). Adds ability for developers to register custom panic handlers extending standard ones.
  * (client) [\#5810](https://github.com/cosmos/cosmos-sdk/pull/5810) Added a new `--offline` flag that allows commands to be executed without an
  internet connection. Previously, `--generate-only` served this purpose in addition to only allowing txs to be generated. Now, `--generate-only` solely
  allows txs to be generated without being broadcasted and disallows Keybase use and `--offline` allows the use of Keybase but does not allow any
  functionality that requires an online connection.
  * (cli) [#7764](https://github.com/cosmos/cosmos-sdk/pull/7764) Update x/banking and x/crisis InitChain to improve node startup time
  * (client) [\#5856](https://github.com/cosmos/cosmos-sdk/pull/5856) Added the possibility to set `--offline` flag with config command.
  * (client) [\#5895](https://github.com/cosmos/cosmos-sdk/issues/5895) show config options in the config command's help screen.
  * (client/keys) [\#8043](https://github.com/cosmos/cosmos-sdk/pull/8043) Add support for export of unarmored private key
  * (client/tx) [\#7801](https://github.com/cosmos/cosmos-sdk/pull/7801) Update sign-batch multisig to work online
  * (x/genutil) [\#8099](https://github.com/cosmos/cosmos-sdk/pull/8099) `init` now supports a `--recover` flag to recover
      the private validator key from a given mnemonic
* __Modules__
  * (x/auth) [\#5702](https://github.com/cosmos/cosmos-sdk/pull/5702) Add parameter querying support for `x/auth`.
  * (x/auth/ante) [\#6040](https://github.com/cosmos/cosmos-sdk/pull/6040) `AccountKeeper` interface used for `NewAnteHandler` and handler's decorators to add support of using custom `AccountKeeper` implementations.
  * (x/evidence) [\#5952](https://github.com/cosmos/cosmos-sdk/pull/5952) Tendermint Consensus parameters can now be changed via parameter change proposals through `x/gov`.
  * (x/evidence) [\#5961](https://github.com/cosmos/cosmos-sdk/issues/5961) Add `StoreDecoder` simulation for evidence module.
  * (x/ibc) [\#5948](https://github.com/cosmos/cosmos-sdk/issues/5948) Add `InitGenesis` and `ExportGenesis` functions for `ibc` module.
  * (x/ibc-transfer) [\#6871](https://github.com/cosmos/cosmos-sdk/pull/6871) Implement [ADR 001 - Coin Source Tracing](./docs/architecture/adr-001-coin-source-tracing.md).
  * (x/staking) [\#6059](https://github.com/cosmos/cosmos-sdk/pull/6059) Updated `HistoricalEntries` parameter default to 100.
  * (x/staking) [\#5584](https://github.com/cosmos/cosmos-sdk/pull/5584) Add util function `ToTmValidator` that converts a `staking.Validator` type to `*tmtypes.Validator`.
  * (x/staking) [\#6163](https://github.com/cosmos/cosmos-sdk/pull/6163) CLI and REST call to unbonding delegations and delegations now accept
  pagination.
  * (x/staking) [\#8178](https://github.com/cosmos/cosmos-sdk/pull/8178) Update default historical header number for stargate
* __General__
  * (crypto) [\#7987](https://github.com/cosmos/cosmos-sdk/pull/7987) Fix the inconsistency of CryptoCdc, only use
      `codec/legacy.Cdc`.
  * (logging) [\#8072](https://github.com/cosmos/cosmos-sdk/pull/8072) Refactor logging:
    * Use [zerolog](https://github.com/rs/zerolog) over Tendermint's go-kit logging wrapper.
    * Introduce Tendermint's `--log_format=plain|json` flag. Using format `json` allows for emitting structured JSON
    logs which can be consumed by an external logging facility (e.g. Loggly). Both formats log to STDERR.
    * The existing `--log_level` flag and it's default value now solely relates to the global logging
    level (e.g. `info`, `debug`, etc...) instead of `<module>:<level>`.
  * (rest) [#7649](https://github.com/cosmos/cosmos-sdk/pull/7649) Return an unsigned tx in legacy GET /tx endpoint when signature conversion fails
  * (simulation) [\#6002](https://github.com/cosmos/cosmos-sdk/pull/6002) Add randomized consensus params into simulation.
  * (store) [\#6481](https://github.com/cosmos/cosmos-sdk/pull/6481) Move `SimpleProofsFromMap` from Tendermint into the SDK.
  * (store) [\#6719](https://github.com/cosmos/cosmos-sdk/6754) Add validity checks to stores for nil and empty keys.
  * (SDK) Updated dependencies
    * Updated iavl dependency to v0.15.3
    * Update tendermint to v0.34.1
  * (types) [\#7027](https://github.com/cosmos/cosmos-sdk/pull/7027) `Coin(s)` and `DecCoin(s)` updates:
    * Bump denomination max length to 128
    * Allow uppercase letters and numbers in denominations to support [ADR 001](./docs/architecture/adr-001-coin-source-tracing.md)
    * Added `Validate` function that returns a descriptive error
  * (types) [\#5581](https://github.com/cosmos/cosmos-sdk/pull/5581) Add convenience functions {,Must}Bech32ifyAddressBytes.
  * (types/module) [\#5724](https://github.com/cosmos/cosmos-sdk/issues/5724) The `types/module` package does no longer depend on `x/simulation`.
  * (types) [\#5585](https://github.com/cosmos/cosmos-sdk/pull/5585) IBC additions:
    * `Coin` denomination max lenght has been increased to 32.
    * Added `CapabilityKey` alias for `StoreKey` to match IBC spec.
  * (types/rest) [\#5900](https://github.com/cosmos/cosmos-sdk/pull/5900) Add Check*Error function family to spare developers from replicating tons of boilerplate code.
  * (types) [\#6128](https://github.com/cosmos/cosmos-sdk/pull/6137) Add `String()` method to `GasMeter`.
  * (types) [\#6195](https://github.com/cosmos/cosmos-sdk/pull/6195) Add codespace to broadcast(sync/async) response.
  * (types) \#6897 Add KV type from tendermint to `types` directory.
  * (version) [\#7848](https://github.com/cosmos/cosmos-sdk/pull/7848) [\#7941](https://github.com/cosmos/cosmos-sdk/pull/7941)
    `version --long` output now shows the list of build dependencies and replaced build dependencies.

## [v0.39.1](https://github.com/cosmos/cosmos-sdk/releases/tag/v0.39.1) - 2020-08-11

### Client Breaking

* (x/auth) [\#6861](https://github.com/cosmos/cosmos-sdk/pull/6861) Remove public key Bech32 encoding for all account types for JSON serialization, instead relying on direct Amino encoding. In addition, JSON serialization utilizes Amino instead of the Go stdlib, so integers are treated as strings.

### Improvements

* (client) [\#6853](https://github.com/cosmos/cosmos-sdk/pull/6853) Add --unsafe-cors flag.

## [v0.39.0](https://github.com/cosmos/cosmos-sdk/releases/tag/v0.39.0) - 2020-07-20

### Improvements

* (deps) Bump IAVL version to [v0.14.0](https://github.com/cosmos/iavl/releases/tag/v0.14.0)
* (client) [\#5585](https://github.com/cosmos/cosmos-sdk/pull/5585) `CLIContext` additions:
  * Introduce `QueryABCI` that returns the full `abci.ResponseQuery` with inclusion Merkle proofs.
  * Added `prove` flag for Merkle proof verification.
* (x/staking) [\#6791)](https://github.com/cosmos/cosmos-sdk/pull/6791) Close {UBDQueue,RedelegationQueu}Iterator once used.

### API Breaking Changes

* (baseapp) [\#5837](https://github.com/cosmos/cosmos-sdk/issues/5837) Transaction simulation now returns a `SimulationResponse` which contains the `GasInfo` and `Result` from the execution.

### Client Breaking Changes

* (x/auth) [\#6745](https://github.com/cosmos/cosmos-sdk/issues/6745) Remove BaseAccount's custom JSON {,un}marshalling.

### Bug Fixes

* (store) [\#6475](https://github.com/cosmos/cosmos-sdk/pull/6475) Revert IAVL pruning functionality introduced in
[v0.13.0](https://github.com/cosmos/iavl/releases/tag/v0.13.0),
where the IAVL no longer keeps states in-memory in which it flushes periodically. IAVL now commits and
flushes every state to disk as it did pre-v0.13.0. The SDK's multi-store will track and ensure the proper
heights are pruned. The operator can set the pruning options via a `pruning` config via the CLI or
through `app.toml`. The `pruning` flag exposes `default|everything|nothing|custom` as options --
see docs for further details. If the operator chooses `custom`, they may provide granular pruning
options `pruning-keep-recent`, `pruning-keep-every`, and `pruning-interval`. The former two options
dictate how many recent versions are kept on disk and the offset of what versions are kept after that
respectively, and the latter defines the height interval in which versions are deleted in a batch.
**Note, there are some client-facing API breaking changes with regard to IAVL, stores, and pruning settings.**
* (x/distribution) [\#6210](https://github.com/cosmos/cosmos-sdk/pull/6210) Register `MsgFundCommunityPool` in distribution amino codec.
* (types) [\#5741](https://github.com/cosmos/cosmos-sdk/issues/5741) Prevent `ChainAnteDecorators()` from panicking when empty `AnteDecorator` slice is supplied.
* (baseapp) [\#6306](https://github.com/cosmos/cosmos-sdk/issues/6306) Prevent events emitted by the antehandler from being persisted between transactions.
* (client/keys) [\#5091](https://github.com/cosmos/cosmos-sdk/issues/5091) `keys parse` does not honor client app's configuration.
* (x/bank) [\#6674](https://github.com/cosmos/cosmos-sdk/pull/6674) Create account if recipient does not exist on handing `MsgMultiSend`.
* (x/auth) [\#6287](https://github.com/cosmos/cosmos-sdk/pull/6287) Fix nonce stuck when sending multiple transactions from an account in a same block.

## [v0.38.5] - 2020-07-02

### Improvements

* (tendermint) Bump Tendermint version to [v0.33.6](https://github.com/tendermint/tendermint/releases/tag/v0.33.6).

## [v0.38.4] - 2020-05-21

### Bug Fixes

* (x/auth) [\#5950](https://github.com/cosmos/cosmos-sdk/pull/5950) Fix `IncrementSequenceDecorator` to use is `IsReCheckTx` instead of `IsCheckTx` to allow account sequence incrementing.

## [v0.38.3] - 2020-04-09

### Improvements

* (tendermint) Bump Tendermint version to [v0.33.3](https://github.com/tendermint/tendermint/releases/tag/v0.33.3).

## [v0.38.2] - 2020-03-25

### Bug Fixes

* (baseapp) [\#5718](https://github.com/cosmos/cosmos-sdk/pull/5718) Remove call to `ctx.BlockGasMeter` during failed message validation which resulted in a panic when the tx execution mode was `CheckTx`.
* (x/genutil) [\#5775](https://github.com/cosmos/cosmos-sdk/pull/5775) Fix `ExportGenesis` in `x/genutil` to export default genesis state (`[]`) instead of `null`.
* (client) [\#5618](https://github.com/cosmos/cosmos-sdk/pull/5618) Fix crash on the client when the verifier is not set.
* (crypto/keys/mintkey) [\#5823](https://github.com/cosmos/cosmos-sdk/pull/5823) fix errors handling in `UnarmorPubKeyBytes` (underlying armoring function's return error was not being checked).
* (x/distribution) [\#5620](https://github.com/cosmos/cosmos-sdk/pull/5620) Fix nil pointer deref in distribution tax/reward validation helpers.

### Improvements

* (rest) [\#5648](https://github.com/cosmos/cosmos-sdk/pull/5648) Enhance /txs usability:
  * Add `tx.minheight` key to filter transaction with an inclusive minimum block height
  * Add `tx.maxheight` key to filter transaction with an inclusive maximum block height
* (crypto/keys) [\#5739](https://github.com/cosmos/cosmos-sdk/pull/5739) Print an error message if the password input failed.

## [v0.38.1] - 2020-02-11

### Improvements

* (modules) [\#5597](https://github.com/cosmos/cosmos-sdk/pull/5597) Add `amount` event attribute to the `complete_unbonding`
and `complete_redelegation` events that reflect the total balances of the completed unbondings and redelegations
respectively.

### Bug Fixes

* (types) [\#5579](https://github.com/cosmos/cosmos-sdk/pull/5579) The IAVL `Store#Commit` method has been refactored to
delete a flushed version if it is not a snapshot version. The root multi-store now keeps track of `commitInfo` instead
of `types.CommitID`. During `Commit` of the root multi-store, `lastCommitInfo` is updated from the saved state
and is only flushed to disk if it is a snapshot version. During `Query` of the root multi-store, if the request height
is the latest height, we'll use the store's `lastCommitInfo`. Otherwise, we fetch `commitInfo` from disk.
* (x/bank) [\#5531](https://github.com/cosmos/cosmos-sdk/issues/5531) Added missing amount event to MsgMultiSend, emitted for each output.
* (x/gov) [\#5622](https://github.com/cosmos/cosmos-sdk/pull/5622) Track any events emitted from a proposal's handler upon successful execution.

## [v0.38.0] - 2020-01-23

### State Machine Breaking

* (genesis) [\#5506](https://github.com/cosmos/cosmos-sdk/pull/5506) The `x/distribution` genesis state
  now includes `params` instead of individual parameters.
* (genesis) [\#5017](https://github.com/cosmos/cosmos-sdk/pull/5017) The `x/genaccounts` module has been
deprecated and all components removed except the `legacy/` package. This requires changes to the
genesis state. Namely, `accounts` now exist under `app_state.auth.accounts`. The corresponding migration
logic has been implemented for v0.38 target version. Applications can migrate via:
`$ {appd} migrate v0.38 genesis.json`.
* (modules) [\#5299](https://github.com/cosmos/cosmos-sdk/pull/5299) Handling of `ABCIEvidenceTypeDuplicateVote`
  during `BeginBlock` along with the corresponding parameters (`MaxEvidenceAge`) have moved from the
  `x/slashing` module to the `x/evidence` module.

### API Breaking Changes

* (modules) [\#5506](https://github.com/cosmos/cosmos-sdk/pull/5506) Remove individual setters of `x/distribution` parameters. Instead, follow the module spec in getting parameters, setting new value(s) and finally calling `SetParams`.
* (types) [\#5495](https://github.com/cosmos/cosmos-sdk/pull/5495) Remove redundant `(Must)Bech32ify*` and `(Must)Get*KeyBech32` functions in favor of `(Must)Bech32ifyPubKey` and `(Must)GetPubKeyFromBech32` respectively, both of which take a `Bech32PubKeyType` (string).
* (types) [\#5430](https://github.com/cosmos/cosmos-sdk/pull/5430) `DecCoins#Add` parameter changed from `DecCoins`
to `...DecCoin`, `Coins#Add` parameter changed from `Coins` to `...Coin`.
* (baseapp/types) [\#5421](https://github.com/cosmos/cosmos-sdk/pull/5421) The `Error` interface (`types/errors.go`)
has been removed in favor of the concrete type defined in `types/errors/` which implements the standard `error` interface.
  * As a result, the `Handler` and `Querier` implementations now return a standard `error`.
  Within `BaseApp`, `runTx` now returns a `(GasInfo, *Result, error)` tuple and `runMsgs` returns a
  `(*Result, error)` tuple. A reference to a `Result` is now used to indicate success whereas an error
  signals an invalid message or failed message execution. As a result, the fields `Code`, `Codespace`,
  `GasWanted`, and `GasUsed` have been removed the `Result` type. The latter two fields are now found
  in the `GasInfo` type which is always returned regardless of execution outcome.
  * Note to developers: Since all handlers and queriers must now return a standard `error`, the `types/errors/`
  package contains all the relevant and pre-registered errors that you typically work with. A typical
  error returned will look like `sdkerrors.Wrap(sdkerrors.ErrUnknownRequest, "...")`. You can retrieve
  relevant ABCI information from the error via `ABCIInfo`.
* (client) [\#5442](https://github.com/cosmos/cosmos-sdk/pull/5442) Remove client/alias.go as it's not necessary and
components can be imported directly from the packages.
* (store) [\#4748](https://github.com/cosmos/cosmos-sdk/pull/4748) The `CommitMultiStore` interface
now requires a `SetInterBlockCache` method. Applications that do not wish to support this can simply
have this method perform a no-op.
* (modules) [\#4665](https://github.com/cosmos/cosmos-sdk/issues/4665) Refactored `x/gov` module structure and dev-UX:
  * Prepare for module spec integration
  * Update gov keys to use big endian encoding instead of little endian
* (modules) [\#5017](https://github.com/cosmos/cosmos-sdk/pull/5017) The `x/genaccounts` module has been deprecated and all components removed except the `legacy/` package.
* [\#4486](https://github.com/cosmos/cosmos-sdk/issues/4486) Vesting account types decoupled from the `x/auth` module and now live under `x/auth/vesting`. Applications wishing to use vesting account types must be sure to register types via `RegisterCodec` under the new vesting package.
* [\#4486](https://github.com/cosmos/cosmos-sdk/issues/4486) The `NewBaseVestingAccount` constructor returns an error
if the provided arguments are invalid.
* (x/auth) [\#5006](https://github.com/cosmos/cosmos-sdk/pull/5006) Modular `AnteHandler` via composable decorators:
  * The `AnteHandler` interface now returns `(newCtx Context, err error)` instead of `(newCtx Context, result sdk.Result, abort bool)`
  * The `NewAnteHandler` function returns an `AnteHandler` function that returns the new `AnteHandler`
  interface and has been moved into the `auth/ante` directory.
  * `ValidateSigCount`, `ValidateMemo`, `ProcessPubKey`, `EnsureSufficientMempoolFee`, and `GetSignBytes`
  have all been removed as public functions.
  * Invalid Signatures may return `InvalidPubKey` instead of `Unauthorized` error, since the transaction
  will first hit `SetPubKeyDecorator` before the `SigVerificationDecorator` runs.
  * `StdTx#GetSignatures` will return an array of just signature byte slices `[][]byte` instead of
  returning an array of `StdSignature` structs. To replicate the old behavior, use the public field
  `StdTx.Signatures` to get back the array of StdSignatures `[]StdSignature`.
* (modules) [\#5299](https://github.com/cosmos/cosmos-sdk/pull/5299) `HandleDoubleSign` along with params `MaxEvidenceAge` and `DoubleSignJailEndTime` have moved from the `x/slashing` module to the `x/evidence` module.
* (keys) [\#4941](https://github.com/cosmos/cosmos-sdk/issues/4941) Keybase concrete types constructors such as `NewKeyBaseFromDir` and `NewInMemory` now accept optional parameters of type `KeybaseOption`. These
optional parameters are also added on the keys sub-commands functions, which are now public, and allows
these options to be set on the commands or ignored to default to previous behavior.
* [\#5547](https://github.com/cosmos/cosmos-sdk/pull/5547) `NewKeyBaseFromHomeFlag` constructor has been removed.
* [\#5439](https://github.com/cosmos/cosmos-sdk/pull/5439) Further modularization was done to the `keybase`
package to make it more suitable for use with different key formats and algorithms:
  * The `WithKeygenFunc` function added as a `KeybaseOption` which allows a custom bytes to key
    implementation to be defined when keys are created.
  * The `WithDeriveFunc` function added as a `KeybaseOption` allows custom logic for deriving a key
    from a mnemonic, bip39 password, and HD Path.
  * BIP44 is no longer build into `keybase.CreateAccount()`. It is however the default when using
    the `client/keys` add command.
  * `SupportedAlgos` and `SupportedAlgosLedger` functions return a slice of `SigningAlgo`s that are
    supported by the keybase and the ledger integration respectively.
* (simapp) [\#5419](https://github.com/cosmos/cosmos-sdk/pull/5419) The `helpers.GenTx()` now accepts a gas argument.
* (baseapp) [\#5455](https://github.com/cosmos/cosmos-sdk/issues/5455) A `sdk.Context` is now passed into the `router.Route()` function.

### Client Breaking Changes

* (rest) [\#5270](https://github.com/cosmos/cosmos-sdk/issues/5270) All account types now implement custom JSON serialization.
* (rest) [\#4783](https://github.com/cosmos/cosmos-sdk/issues/4783) The balance field in the DelegationResponse type is now sdk.Coin instead of sdk.Int
* (x/auth) [\#5006](https://github.com/cosmos/cosmos-sdk/pull/5006) The gas required to pass the `AnteHandler` has
increased significantly due to modular `AnteHandler` support. Increase GasLimit accordingly.
* (rest) [\#5336](https://github.com/cosmos/cosmos-sdk/issues/5336) `MsgEditValidator` uses `description` instead of `Description` as a JSON key.
* (keys) [\#5097](https://github.com/cosmos/cosmos-sdk/pull/5097) Due to the keybase -> keyring transition, keys need to be migrated. See `keys migrate` command for more info.
* (x/auth) [\#5424](https://github.com/cosmos/cosmos-sdk/issues/5424) Drop `decode-tx` command from x/auth/client/cli, duplicate of the `decode` command.

### Features

* (store) [\#5435](https://github.com/cosmos/cosmos-sdk/pull/5435) New iterator for paginated requests. Iterator limits DB reads to the range of the requested page.
* (x/evidence) [\#5240](https://github.com/cosmos/cosmos-sdk/pull/5240) Initial implementation of the `x/evidence` module.
* (cli) [\#5212](https://github.com/cosmos/cosmos-sdk/issues/5212) The `q gov proposals` command now supports pagination.
* (store) [\#4724](https://github.com/cosmos/cosmos-sdk/issues/4724) Multistore supports substore migrations upon load. New `rootmulti.Store.LoadLatestVersionAndUpgrade` method in
`Baseapp` supports `StoreLoader` to enable various upgrade strategies. It no
longer panics if the store to load contains substores that we didn't explicitly mount.
* [\#4972](https://github.com/cosmos/cosmos-sdk/issues/4972) A `TxResponse` with a corresponding code
and tx hash will be returned for specific Tendermint errors:
  * `CodeTxInMempoolCache`
  * `CodeMempoolIsFull`
  * `CodeTxTooLarge`
* [\#3872](https://github.com/cosmos/cosmos-sdk/issues/3872) Implement a RESTful endpoint and cli command to decode transactions.
* (keys) [\#4754](https://github.com/cosmos/cosmos-sdk/pull/4754) Introduce new Keybase implementation that can
leverage operating systems' built-in functionalities to securely store secrets. MacOS users may encounter
the following [issue](https://github.com/keybase/go-keychain/issues/47) with the `go-keychain` library. If
you encounter this issue, you must upgrade your xcode command line tools to version >= `10.2`. You can
upgrade via: `sudo rm -rf /Library/Developer/CommandLineTools; xcode-select --install`. Verify the
correct version via: `pkgutil --pkg-info=com.apple.pkg.CLTools_Executables`.
* [\#5355](https://github.com/cosmos/cosmos-sdk/pull/5355) Client commands accept a new `--keyring-backend` option through which users can specify which backend should be used
by the new key store:
  * `os`: use OS default credentials storage (default).
  * `file`: use encrypted file-based store.
  * `kwallet`: use [KDE Wallet](https://utils.kde.org/projects/kwalletmanager/) service.
  * `pass`: use the [pass](https://www.passwordstore.org/) command line password manager.
  * `test`: use password-less key store. *For testing purposes only. Use it at your own risk.*
* (keys) [\#5097](https://github.com/cosmos/cosmos-sdk/pull/5097) New `keys migrate` command to assist users migrate their keys
to the new keyring.
* (keys) [\#5366](https://github.com/cosmos/cosmos-sdk/pull/5366) `keys list` now accepts a `--list-names` option to list key names only, whilst the `keys delete`
command can delete multiple keys by passing their names as arguments. The aforementioned commands can then be piped together, e.g.
`appcli keys list -n | xargs appcli keys delete`
* (modules) [\#4233](https://github.com/cosmos/cosmos-sdk/pull/4233) Add upgrade module that coordinates software upgrades of live chains.
* [\#4486](https://github.com/cosmos/cosmos-sdk/issues/4486) Introduce new `PeriodicVestingAccount` vesting account type
that allows for arbitrary vesting periods.
* (baseapp) [\#5196](https://github.com/cosmos/cosmos-sdk/pull/5196) Baseapp has a new `runTxModeReCheck` to allow applications to skip expensive and unnecessary re-checking of transactions.
* (types) [\#5196](https://github.com/cosmos/cosmos-sdk/pull/5196) Context has new `IsRecheckTx() bool` and `WithIsReCheckTx(bool) Context` methods to to be used in the `AnteHandler`.
* (x/auth/ante) [\#5196](https://github.com/cosmos/cosmos-sdk/pull/5196) AnteDecorators have been updated to avoid unnecessary checks when `ctx.IsReCheckTx() == true`
* (x/auth) [\#5006](https://github.com/cosmos/cosmos-sdk/pull/5006) Modular `AnteHandler` via composable decorators:
  * The `AnteDecorator` interface has been introduced to allow users to implement modular `AnteHandler`
  functionality that can be composed together to create a single `AnteHandler` rather than implementing
  a custom `AnteHandler` completely from scratch, where each `AnteDecorator` allows for custom behavior in
  tightly defined and logically isolated manner. These custom `AnteDecorator` can then be chained together
  with default `AnteDecorator` or third-party `AnteDecorator` to create a modularized `AnteHandler`
  which will run each `AnteDecorator` in the order specified in `ChainAnteDecorators`. For details
  on the new architecture, refer to the [ADR](docs/architecture/adr-010-modular-antehandler.md).
  * `ChainAnteDecorators` function has been introduced to take in a list of `AnteDecorators` and chain
  them in sequence and return a single `AnteHandler`:
    * `SetUpContextDecorator`: Sets `GasMeter` in context and creates defer clause to recover from any
    `OutOfGas` panics in future AnteDecorators and return `OutOfGas` error to `BaseApp`. It MUST be the
    first `AnteDecorator` in the chain for any application that uses gas (or another one that sets the gas meter).
    * `ValidateBasicDecorator`: Calls tx.ValidateBasic and returns any non-nil error.
    * `ValidateMemoDecorator`: Validates tx memo with application parameters and returns any non-nil error.
    * `ConsumeGasTxSizeDecorator`: Consumes gas proportional to the tx size based on application parameters.
    * `MempoolFeeDecorator`: Checks if fee is above local mempool `minFee` parameter during `CheckTx`.
    * `DeductFeeDecorator`: Deducts the `FeeAmount` from first signer of the transaction.
    * `SetPubKeyDecorator`: Sets pubkey of account in any account that does not already have pubkey saved in state machine.
    * `SigGasConsumeDecorator`: Consume parameter-defined amount of gas for each signature.
    * `SigVerificationDecorator`: Verify each signature is valid, return if there is an error.
    * `ValidateSigCountDecorator`: Validate the number of signatures in tx based on app-parameters.
    * `IncrementSequenceDecorator`: Increments the account sequence for each signer to prevent replay attacks.
* (cli) [\#5223](https://github.com/cosmos/cosmos-sdk/issues/5223) Cosmos Ledger App v2.0.0 is now supported. The changes are backwards compatible and App v1.5.x is still supported.
* (x/staking) [\#5380](https://github.com/cosmos/cosmos-sdk/pull/5380) Introduced ability to store historical info entries in staking keeper, allows applications to introspect specified number of past headers and validator sets
  * Introduces new parameter `HistoricalEntries` which allows applications to determine how many recent historical info entries they want to persist in store. Default value is 0.
  * Introduces cli commands and rest routes to query historical information at a given height
* (modules) [\#5249](https://github.com/cosmos/cosmos-sdk/pull/5249) Funds are now allowed to be directly sent to the community pool (via the distribution module account).
* (keys) [\#4941](https://github.com/cosmos/cosmos-sdk/issues/4941) Introduce keybase option to allow overriding the default private key implementation of a key generated through the `keys add` cli command.
* (keys) [\#5439](https://github.com/cosmos/cosmos-sdk/pull/5439) Flags `--algo` and `--hd-path` are added to
  `keys add` command in order to make use of keybase modularized. By default, it uses (0, 0) bip44
  HD path and secp256k1 keys, so is non-breaking.
* (types) [\#5447](https://github.com/cosmos/cosmos-sdk/pull/5447) Added `ApproxRoot` function to sdk.Decimal type in order to get the nth root for a decimal number, where n is a positive integer.
  * An `ApproxSqrt` function was also added for convenience around the common case of n=2.

### Improvements

* (iavl) [\#5538](https://github.com/cosmos/cosmos-sdk/pull/5538) Remove manual IAVL pruning in favor of IAVL's internal pruning strategy.
* (server) [\#4215](https://github.com/cosmos/cosmos-sdk/issues/4215) The `--pruning` flag
has been moved to the configuration file, to allow easier node configuration.
* (cli) [\#5116](https://github.com/cosmos/cosmos-sdk/issues/5116) The `CLIContext` now supports multiple verifiers
when connecting to multiple chains. The connecting chain's `CLIContext` will have to have the correct
chain ID and node URI or client set. To use a `CLIContext` with a verifier for another chain:
  ```go
  // main or parent chain (chain as if you're running without IBC)
  mainCtx := context.NewCLIContext()

  // connecting IBC chain
  sideCtx := context.NewCLIContext().
    WithChainID(sideChainID).
    WithNodeURI(sideChainNodeURI) // or .WithClient(...)

  sideCtx = sideCtx.WithVerifier(
    context.CreateVerifier(sideCtx, context.DefaultVerifierCacheSize),
  )
  ```
* (modules) [\#5017](https://github.com/cosmos/cosmos-sdk/pull/5017) The `x/auth` package now supports
generalized genesis accounts through the `GenesisAccount` interface.
* (modules) [\#4762](https://github.com/cosmos/cosmos-sdk/issues/4762) Deprecate remove and add permissions in ModuleAccount.
* (modules) [\#4760](https://github.com/cosmos/cosmos-sdk/issues/4760) update `x/auth` to match module spec.
* (modules) [\#4814](https://github.com/cosmos/cosmos-sdk/issues/4814) Add security contact to Validator description.
* (modules) [\#4875](https://github.com/cosmos/cosmos-sdk/issues/4875) refactor integration tests to use SimApp and separate test package
* (sdk) [\#4566](https://github.com/cosmos/cosmos-sdk/issues/4566) Export simulation's parameters and app state to JSON in order to reproduce bugs and invariants.
* (sdk) [\#4640](https://github.com/cosmos/cosmos-sdk/issues/4640) improve import/export simulation errors by extending `DiffKVStores` to return an array of `KVPairs` that are then compared to check for inconsistencies.
* (sdk) [\#4717](https://github.com/cosmos/cosmos-sdk/issues/4717) refactor `x/slashing` to match the new module spec
* (sdk) [\#4758](https://github.com/cosmos/cosmos-sdk/issues/4758) update `x/genaccounts` to match module spec
* (simulation) [\#4824](https://github.com/cosmos/cosmos-sdk/issues/4824) `PrintAllInvariants` flag will print all failed invariants
* (simulation) [\#4490](https://github.com/cosmos/cosmos-sdk/issues/4490) add `InitialBlockHeight` flag to resume a simulation from a given block

  * Support exporting the simulation stats to a given JSON file
* (simulation) [\#4847](https://github.com/cosmos/cosmos-sdk/issues/4847), [\#4838](https://github.com/cosmos/cosmos-sdk/pull/4838) and [\#4869](https://github.com/cosmos/cosmos-sdk/pull/4869) `SimApp` and simulation refactors:
  * Implement `SimulationManager` for executing modules' simulation functionalities in a modularized way
  * Add `RegisterStoreDecoders` to the `SimulationManager` for decoding each module's types
  * Add `GenerateGenesisStates` to the `SimulationManager` to generate a randomized `GenState` for each module
  * Add `RandomizedParams` to the `SimulationManager` that registers each modules' parameters in order to
  simulate `ParamChangeProposal`s' `Content`s
  * Add `WeightedOperations` to the `SimulationManager` that define simulation operations (modules' `Msg`s) with their
  respective weights (i.e chance of being simulated).
  * Add `ProposalContents` to the `SimulationManager` to register each module's governance proposal `Content`s.
* (simulation) [\#4893](https://github.com/cosmos/cosmos-sdk/issues/4893) Change `SimApp` keepers to be public and add getter functions for keys and codec
* (simulation) [\#4906](https://github.com/cosmos/cosmos-sdk/issues/4906) Add simulation `Config` struct that wraps simulation flags
* (simulation) [\#4935](https://github.com/cosmos/cosmos-sdk/issues/4935) Update simulation to reflect a proper `ABCI` application without bypassing `BaseApp` semantics
* (simulation) [\#5378](https://github.com/cosmos/cosmos-sdk/pull/5378) Simulation tests refactor:
  * Add `App` interface for general SDK-based app's methods.
  * Refactor and cleanup simulation tests into util functions to simplify their implementation for other SDK apps.
* (store) [\#4792](https://github.com/cosmos/cosmos-sdk/issues/4792) panic on non-registered store
* (types) [\#4821](https://github.com/cosmos/cosmos-sdk/issues/4821) types/errors package added with support for stacktraces. It is meant as a more feature-rich replacement for sdk.Errors in the mid-term.
* (store) [\#1947](https://github.com/cosmos/cosmos-sdk/issues/1947) Implement inter-block (persistent)
caching through `CommitKVStoreCacheManager`. Any application wishing to utilize an inter-block cache
must set it in their app via a `BaseApp` option. The `BaseApp` docs have been drastically improved
to detail this new feature and how state transitions occur.
* (docs/spec) All module specs moved into their respective module dir in x/ (i.e. docs/spec/staking -->> x/staking/spec)
* (docs/) [\#5379](https://github.com/cosmos/cosmos-sdk/pull/5379) Major documentation refactor, including:
  * (docs/intro/) Add and improve introduction material for newcomers.
  * (docs/basics/) Add documentation about basic concepts of the cosmos sdk such as the anatomy of an SDK application, the transaction lifecycle or accounts.
  * (docs/core/) Add documentation about core conepts of the cosmos sdk such as `baseapp`, `server`, `store`s, `context` and more.
  * (docs/building-modules/) Add reference documentation on concepts relevant for module developers (`keeper`, `handler`, `messages`, `queries`,...).
  * (docs/interfaces/) Add documentation on building interfaces for the Cosmos SDK.
  * Redesigned user interface that features new dynamically generated sidebar, build-time code embedding from GitHub, new homepage as well as many other improvements.
* (types) [\#5428](https://github.com/cosmos/cosmos-sdk/pull/5428) Add `Mod` (modulo) method and `RelativePow` (exponentation) function for `Uint`.
* (modules) [\#5506](https://github.com/cosmos/cosmos-sdk/pull/5506) Remove redundancy in `x/distribution`s use of parameters. There
  now exists a single `Params` type with a getter and setter along with a getter for each individual parameter.

### Bug Fixes

* (client) [\#5303](https://github.com/cosmos/cosmos-sdk/issues/5303) Fix ignored error in tx generate only mode.
* (cli) [\#4763](https://github.com/cosmos/cosmos-sdk/issues/4763) Fix flag `--min-self-delegation` for staking `EditValidator`
* (keys) Fix ledger custom coin type support bug.
* (x/gov) [\#5107](https://github.com/cosmos/cosmos-sdk/pull/5107) Sum validator operator's all voting power when tally votes
* (rest) [\#5212](https://github.com/cosmos/cosmos-sdk/issues/5212) Fix pagination in the `/gov/proposals` handler.

## [v0.37.14] - 2020-08-12

### Improvements

* (tendermint) Bump Tendermint version to [v0.32.13](https://github.com/tendermint/tendermint/releases/tag/v0.32.13).


## [v0.37.13] - 2020-06-03

### Improvements

* (tendermint) Bump Tendermint version to [v0.32.12](https://github.com/tendermint/tendermint/releases/tag/v0.32.12).
* (cosmos-ledger-go) Bump Cosmos Ledger Wallet library version to [v0.11.1](https://github.com/cosmos/ledger-cosmos-go/releases/tag/v0.11.1).

## [v0.37.12] - 2020-05-05

### Improvements

* (tendermint) Bump Tendermint version to [v0.32.11](https://github.com/tendermint/tendermint/releases/tag/v0.32.11).

## [v0.37.11] - 2020-04-22

### Bug Fixes

* (x/staking) [\#6021](https://github.com/cosmos/cosmos-sdk/pull/6021) --trust-node's false default value prevents creation of the genesis transaction.

## [v0.37.10] - 2020-04-22

### Bug Fixes

* (client/context) [\#5964](https://github.com/cosmos/cosmos-sdk/issues/5964) Fix incorrect instantiation of tmlite verifier when --trust-node is off.

## [v0.37.9] - 2020-04-09

### Improvements

* (tendermint) Bump Tendermint version to [v0.32.10](https://github.com/tendermint/tendermint/releases/tag/v0.32.10).

## [v0.37.8] - 2020-03-11

### Bug Fixes

* (rest) [\#5508](https://github.com/cosmos/cosmos-sdk/pull/5508) Fix `x/distribution` endpoints to properly return height in the response.
* (x/genutil) [\#5499](https://github.com/cosmos/cosmos-sdk/pull/) Ensure `DefaultGenesis` returns valid and non-nil default genesis state.
* (x/genutil) [\#5775](https://github.com/cosmos/cosmos-sdk/pull/5775) Fix `ExportGenesis` in `x/genutil` to export default genesis state (`[]`) instead of `null`.
* (genesis) [\#5086](https://github.com/cosmos/cosmos-sdk/issues/5086) Ensure `gentxs` are always an empty array instead of `nil`.

### Improvements

* (rest) [\#5648](https://github.com/cosmos/cosmos-sdk/pull/5648) Enhance /txs usability:
  * Add `tx.minheight` key to filter transaction with an inclusive minimum block height
  * Add `tx.maxheight` key to filter transaction with an inclusive maximum block height

## [v0.37.7] - 2020-02-10

### Improvements

* (modules) [\#5597](https://github.com/cosmos/cosmos-sdk/pull/5597) Add `amount` event attribute to the `complete_unbonding`
and `complete_redelegation` events that reflect the total balances of the completed unbondings and redelegations
respectively.

### Bug Fixes

* (x/gov) [\#5622](https://github.com/cosmos/cosmos-sdk/pull/5622) Track any events emitted from a proposal's handler upon successful execution.
* (x/bank) [\#5531](https://github.com/cosmos/cosmos-sdk/issues/5531) Added missing amount event to MsgMultiSend, emitted for each output.

## [v0.37.6] - 2020-01-21

### Improvements

* (tendermint) Bump Tendermint version to [v0.32.9](https://github.com/tendermint/tendermint/releases/tag/v0.32.9)

## [v0.37.5] - 2020-01-07

### Features

* (types) [\#5360](https://github.com/cosmos/cosmos-sdk/pull/5360) Implement `SortableDecBytes` which
  allows the `Dec` type be sortable.

### Improvements

* (tendermint) Bump Tendermint version to [v0.32.8](https://github.com/tendermint/tendermint/releases/tag/v0.32.8)
* (cli) [\#5482](https://github.com/cosmos/cosmos-sdk/pull/5482) Remove old "tags" nomenclature from the `q txs` command in
  favor of the new events system. Functionality remains unchanged except that `=` is used instead of `:` to be
  consistent with the API's use of event queries.

### Bug Fixes

* (iavl) [\#5276](https://github.com/cosmos/cosmos-sdk/issues/5276) Fix potential race condition in `iavlIterator#Close`.
* (baseapp) [\#5350](https://github.com/cosmos/cosmos-sdk/issues/5350) Allow a node to restart successfully
  after a `halt-height` or `halt-time` has been triggered.
* (types) [\#5395](https://github.com/cosmos/cosmos-sdk/issues/5395) Fix `Uint#LTE`.
* (types) [\#5408](https://github.com/cosmos/cosmos-sdk/issues/5408) `NewDecCoins` constructor now sorts the coins.

## [v0.37.4] - 2019-11-04

### Improvements

* (tendermint) Bump Tendermint version to [v0.32.7](https://github.com/tendermint/tendermint/releases/tag/v0.32.7)
* (ledger) [\#4716](https://github.com/cosmos/cosmos-sdk/pull/4716) Fix ledger custom coin type support bug.

### Bug Fixes

* (baseapp) [\#5200](https://github.com/cosmos/cosmos-sdk/issues/5200) Remove duplicate events from previous messages.

## [v0.37.3] - 2019-10-10

### Bug Fixes

* (genesis) [\#5095](https://github.com/cosmos/cosmos-sdk/issues/5095) Fix genesis file migration from v0.34 to
v0.36/v0.37 not converting validator consensus pubkey to bech32 format.

### Improvements

* (tendermint) Bump Tendermint version to [v0.32.6](https://github.com/tendermint/tendermint/releases/tag/v0.32.6)

## [v0.37.1] - 2019-09-19

### Features

* (cli) [\#4973](https://github.com/cosmos/cosmos-sdk/pull/4973) Enable application CPU profiling
via the `--cpu-profile` flag.
* [\#4979](https://github.com/cosmos/cosmos-sdk/issues/4979) Introduce a new `halt-time` config and
CLI option to the `start` command. When provided, an application will halt during `Commit` when the
block time is >= the `halt-time`.

### Improvements

* [\#4990](https://github.com/cosmos/cosmos-sdk/issues/4990) Add `Events` to the `ABCIMessageLog` to
provide context and grouping of events based on the messages they correspond to. The `Events` field
in `TxResponse` is deprecated and will be removed in the next major release.

### Bug Fixes

* [\#4979](https://github.com/cosmos/cosmos-sdk/issues/4979) Use `Signal(os.Interrupt)` over
`os.Exit(0)` during configured halting to allow any `defer` calls to be executed.
* [\#5034](https://github.com/cosmos/cosmos-sdk/issues/5034) Binary search in NFT Module wasn't working on larger sets.

## [v0.37.0] - 2019-08-21

### Bug Fixes

* (baseapp) [\#4903](https://github.com/cosmos/cosmos-sdk/issues/4903) Various height query fixes:
  * Move height with proof check from `CLIContext` to `BaseApp` as the height
  can automatically be injected there.
  * Update `handleQueryStore` to resemble `handleQueryCustom`
* (simulation) [\#4912](https://github.com/cosmos/cosmos-sdk/issues/4912) Fix SimApp ModuleAccountAddrs
to properly return black listed addresses for bank keeper initialization.
* (cli) [\#4919](https://github.com/cosmos/cosmos-sdk/pull/4919) Don't crash CLI
if user doesn't answer y/n confirmation request.
* (cli) [\#4927](https://github.com/cosmos/cosmos-sdk/issues/4927) Fix the `q gov vote`
command to handle empty (pruned) votes correctly.

### Improvements

* (rest) [\#4924](https://github.com/cosmos/cosmos-sdk/pull/4924) Return response
height even upon error as it may be useful for the downstream caller and have
`/auth/accounts/{address}` return a 200 with an empty account upon error when
that error is that the account doesn't exist.

## [v0.36.0] - 2019-08-13

### Breaking Changes

* (rest) [\#4837](https://github.com/cosmos/cosmos-sdk/pull/4837) Remove /version and /node_version
  endpoints in favor of refactoring /node_info to also include application version info.
* All REST responses now wrap the original resource/result. The response
  will contain two fields: height and result.
* [\#3565](https://github.com/cosmos/cosmos-sdk/issues/3565) Updates to the governance module:
  * Rename JSON field from `proposal_content` to `content`
  * Rename JSON field from `proposal_id` to `id`
  * Disable `ProposalTypeSoftwareUpgrade` temporarily
* [\#3775](https://github.com/cosmos/cosmos-sdk/issues/3775) unify sender transaction tag for ease of querying
* [\#4255](https://github.com/cosmos/cosmos-sdk/issues/4255) Add supply module that passively tracks the supplies of a chain
  - Renamed `x/distribution` `ModuleName`
  - Genesis JSON and CLI now use `distribution` instead of `distr`
  - Introduce `ModuleAccount` type, which tracks the flow of coins held within a module
  - Replaced `FeeCollectorKeeper` for a `ModuleAccount`
  - Replaced the staking `Pool`, which coins are now held by the `BondedPool` and `NotBonded` module accounts
  - The `NotBonded` module account now only keeps track of the not bonded tokens within staking, instead of the whole chain
  - [\#3628](https://github.com/cosmos/cosmos-sdk/issues/3628) Replaced governance's burn and deposit accounts for a `ModuleAccount`
  - Added a `ModuleAccount` for the distribution module
  - Added a `ModuleAccount` for the mint module
  [\#4472](https://github.com/cosmos/cosmos-sdk/issues/4472) validation for crisis genesis
* [\#3985](https://github.com/cosmos/cosmos-sdk/issues/3985) `ValidatorPowerRank` uses potential consensus power instead of tendermint power
* [\#4104](https://github.com/cosmos/cosmos-sdk/issues/4104) Gaia has been moved to its own repository: https://github.com/cosmos/gaia
* [\#4104](https://github.com/cosmos/cosmos-sdk/issues/4104) Rename gaiad.toml to app.toml. The internal contents of the application
  config remain unchanged.
* [\#4159](https://github.com/cosmos/cosmos-sdk/issues/4159) create the default module patterns and module manager
* [\#4230](https://github.com/cosmos/cosmos-sdk/issues/4230) Change the type of ABCIMessageLog#MsgIndex to uint16 for proper serialization.
* [\#4250](https://github.com/cosmos/cosmos-sdk/issues/4250) BaseApp.Query() returns app's version string set via BaseApp.SetAppVersion()
  when handling /app/version queries instead of the version string passed as build
  flag at compile time.
* [\#4262](https://github.com/cosmos/cosmos-sdk/issues/4262) GoSumHash is no longer returned by the version command.
* [\#4263](https://github.com/cosmos/cosmos-sdk/issues/4263) RestServer#Start now takes read and write timeout arguments.
* [\#4305](https://github.com/cosmos/cosmos-sdk/issues/4305) `GenerateOrBroadcastMsgs` no longer takes an `offline` parameter.
* [\#4342](https://github.com/cosmos/cosmos-sdk/pull/4342) Upgrade go-amino to v0.15.0
* [\#4351](https://github.com/cosmos/cosmos-sdk/issues/4351) InitCmd, AddGenesisAccountCmd, and CollectGenTxsCmd take node's and client's default home directories as arguments.
* [\#4387](https://github.com/cosmos/cosmos-sdk/issues/4387) Refactor the usage of tags (now called events) to reflect the
  new ABCI events semantics:
  - Move `x/{module}/tags/tags.go` => `x/{module}/types/events.go`
  - Update `docs/specs`
  - Refactor tags in favor of new `Event(s)` type(s)
  - Update `Context` to use new `EventManager`
  - (Begin|End)Blocker no longer return tags, but rather uses new `EventManager`
  - Message handlers no longer return tags, but rather uses new `EventManager`
  Any component (e.g. BeginBlocker, message handler, etc...) wishing to emit an event must do so
  through `ctx.EventManger().EmitEvent(s)`.
  To reset or wipe emitted events: `ctx = ctx.WithEventManager(sdk.NewEventManager())`
  To get all emitted events: `events := ctx.EventManager().Events()`
* [\#4437](https://github.com/cosmos/cosmos-sdk/issues/4437) Replace governance module store keys to use `[]byte` instead of `string`.
* [\#4451](https://github.com/cosmos/cosmos-sdk/issues/4451) Improve modularization of clients and modules:
  * Module directory structure improved and standardized
  * Aliases autogenerated
  * Auth and bank related commands are now mounted under the respective moduels
  * Client initialization and mounting standardized
* [\#4479](https://github.com/cosmos/cosmos-sdk/issues/4479) Remove codec argument redundency in client usage where
  the CLIContext's codec should be used instead.
* [\#4488](https://github.com/cosmos/cosmos-sdk/issues/4488) Decouple client tx, REST, and ultil packages from auth. These packages have
  been restructured and retrofitted into the `x/auth` module.
* [\#4521](https://github.com/cosmos/cosmos-sdk/issues/4521) Flatten x/bank structure by hiding module internals.
* [\#4525](https://github.com/cosmos/cosmos-sdk/issues/4525) Remove --cors flag, the feature is long gone.
* [\#4536](https://github.com/cosmos/cosmos-sdk/issues/4536) The `/auth/accounts/{address}` now returns a `height` in the response.
  The account is now nested under `account`.
* [\#4543](https://github.com/cosmos/cosmos-sdk/issues/4543) Account getters are no longer part of client.CLIContext() and have now moved
  to reside in the auth-specific AccountRetriever.
* [\#4588](https://github.com/cosmos/cosmos-sdk/issues/4588) Context does not depend on x/auth anymore. client/context is stripped out of the following features:
  - GetAccountDecoder()
  - CLIContext.WithAccountDecoder()
  - CLIContext.WithAccountStore()
  x/auth.AccountDecoder is unnecessary and consequently removed.
* [\#4602](https://github.com/cosmos/cosmos-sdk/issues/4602) client/input.{Buffer,Override}Stdin() functions are removed. Thanks to cobra's new release they are now redundant.
* [\#4633](https://github.com/cosmos/cosmos-sdk/issues/4633) Update old Tx search by tags APIs to use new Events
  nomenclature.
* [\#4649](https://github.com/cosmos/cosmos-sdk/issues/4649) Refactor x/crisis as per modules new specs.
* [\#3685](https://github.com/cosmos/cosmos-sdk/issues/3685) The default signature verification gas logic (`DefaultSigVerificationGasConsumer`) now specifies explicit key types rather than string pattern matching. This means that zones that depended on string matching to allow other keys will need to write a custom `SignatureVerificationGasConsumer` function.
* [\#4663](https://github.com/cosmos/cosmos-sdk/issues/4663) Refactor bank keeper by removing private functions
  - `InputOutputCoins`, `SetCoins`, `SubtractCoins` and `AddCoins` are now part of the `SendKeeper` instead of the `Keeper` interface
* (tendermint) [\#4721](https://github.com/cosmos/cosmos-sdk/pull/4721) Upgrade Tendermint to v0.32.1

### Features

* [\#4843](https://github.com/cosmos/cosmos-sdk/issues/4843) Add RegisterEvidences function in the codec package to register
  Tendermint evidence types with a given codec.
* (rest) [\#3867](https://github.com/cosmos/cosmos-sdk/issues/3867) Allow querying for genesis transaction when height query param is set to zero.
* [\#2020](https://github.com/cosmos/cosmos-sdk/issues/2020) New keys export/import command line utilities to export/import private keys in ASCII format
  that rely on Keybase's new underlying ExportPrivKey()/ImportPrivKey() API calls.
* [\#3565](https://github.com/cosmos/cosmos-sdk/issues/3565) Implement parameter change proposal support.
  Parameter change proposals can be submitted through the CLI
  or a REST endpoint. See docs for further usage.
* [\#3850](https://github.com/cosmos/cosmos-sdk/issues/3850) Add `rewards` and `commission` to distribution tx tags.
* [\#3981](https://github.com/cosmos/cosmos-sdk/issues/3981) Add support to gracefully halt a node at a given height
  via the node's `halt-height` config or CLI value.
* [\#4144](https://github.com/cosmos/cosmos-sdk/issues/4144) Allow for configurable BIP44 HD path and coin type.
* [\#4250](https://github.com/cosmos/cosmos-sdk/issues/4250) New BaseApp.{,Set}AppVersion() methods to get/set app's version string.
* [\#4263](https://github.com/cosmos/cosmos-sdk/issues/4263) Add `--read-timeout` and `--write-timeout` args to the `rest-server` command
  to support custom RPC R/W timeouts.
* [\#4271](https://github.com/cosmos/cosmos-sdk/issues/4271) Implement Coins#IsAnyGT
* [\#4318](https://github.com/cosmos/cosmos-sdk/issues/4318) Support height queries. Queries against nodes that have the queried
  height pruned will return an error.
* [\#4409](https://github.com/cosmos/cosmos-sdk/issues/4409) Implement a command that migrates exported state from one version to the next.
  The `migrate` command currently supports migrating from v0.34 to v0.36 by implementing
  necessary types for both versions.
* [\#4570](https://github.com/cosmos/cosmos-sdk/issues/4570) Move /bank/balances/{address} REST handler to x/bank/client/rest. The exposed interface is unchanged.
* Community pool spend proposal per Cosmos Hub governance proposal [\#7](https://github.com/cosmos/cosmos-sdk/issues/7) "Activate the Community Pool"

### Improvements

* (simulation) PrintAllInvariants flag will print all failed invariants
* (simulation) Add `InitialBlockHeight` flag to resume a simulation from a given block
* (simulation) [\#4670](https://github.com/cosmos/cosmos-sdk/issues/4670) Update simulation statistics to JSON format

  - Support exporting the simulation stats to a given JSON file
* [\#4775](https://github.com/cosmos/cosmos-sdk/issues/4775) Refactor CI config
* Upgrade IAVL to v0.12.4
* (tendermint) Upgrade Tendermint to v0.32.2
* (modules) [\#4751](https://github.com/cosmos/cosmos-sdk/issues/4751) update `x/genutils` to match module spec
* (keys) [\#4611](https://github.com/cosmos/cosmos-sdk/issues/4611) store keys in simapp now use a map instead of using individual literal keys
* [\#2286](https://github.com/cosmos/cosmos-sdk/issues/2286) Improve performance of CacheKVStore iterator.
* [\#3512](https://github.com/cosmos/cosmos-sdk/issues/3512) Implement Logger method on each module's keeper.
* [\#3655](https://github.com/cosmos/cosmos-sdk/issues/3655) Improve signature verification failure error message.
* [\#3774](https://github.com/cosmos/cosmos-sdk/issues/3774) add category tag to transactions for ease of filtering
* [\#3914](https://github.com/cosmos/cosmos-sdk/issues/3914) Implement invariant benchmarks and add target to makefile.
* [\#3928](https://github.com/cosmos/cosmos-sdk/issues/3928) remove staking references from types package
* [\#3978](https://github.com/cosmos/cosmos-sdk/issues/3978) Return ErrUnknownRequest in message handlers for unknown
  or invalid routed messages.
* [\#4190](https://github.com/cosmos/cosmos-sdk/issues/4190) Client responses that return (re)delegation(s) now return balances
  instead of shares.
* [\#4194](https://github.com/cosmos/cosmos-sdk/issues/4194) ValidatorSigningInfo now includes the validator's consensus address.
* [\#4235](https://github.com/cosmos/cosmos-sdk/issues/4235) Add parameter change proposal messages to simulation.
* [\#4235](https://github.com/cosmos/cosmos-sdk/issues/4235) Update the minting module params to implement params.ParamSet so
  individual keys can be set via proposals instead of passing a struct.
* [\#4259](https://github.com/cosmos/cosmos-sdk/issues/4259) `Coins` that are `nil` are now JSON encoded as an empty array `[]`.
  Decoding remains unchanged and behavior is left intact.
* [\#4305](https://github.com/cosmos/cosmos-sdk/issues/4305) The `--generate-only` CLI flag fully respects offline tx processing.
* [\#4379](https://github.com/cosmos/cosmos-sdk/issues/4379) close db write batch.
* [\#4384](https://github.com/cosmos/cosmos-sdk/issues/4384)- Allow splitting withdrawal transaction in several chunks
* [\#4403](https://github.com/cosmos/cosmos-sdk/issues/4403) Allow for parameter change proposals to supply only desired fields to be updated
  in objects instead of the entire object (only applies to values that are objects).
* [\#4415](https://github.com/cosmos/cosmos-sdk/issues/4415) /client refactor, reduce genutil dependancy on staking
* [\#4439](https://github.com/cosmos/cosmos-sdk/issues/4439) Implement governance module iterators.
* [\#4465](https://github.com/cosmos/cosmos-sdk/issues/4465) Unknown subcommands print relevant error message
* [\#4466](https://github.com/cosmos/cosmos-sdk/issues/4466) Commission validation added to validate basic of MsgCreateValidator by changing CommissionMsg to CommissionRates
* [\#4501](https://github.com/cosmos/cosmos-sdk/issues/4501) Support height queriers in rest client
* [\#4535](https://github.com/cosmos/cosmos-sdk/issues/4535) Improve import-export simulation errors by decoding the `KVPair.Value` into its
  respective type
* [\#4536](https://github.com/cosmos/cosmos-sdk/issues/4536) cli context queries return query height and accounts are returned with query height
* [\#4553](https://github.com/cosmos/cosmos-sdk/issues/4553) undelegate max entries check first
* [\#4556](https://github.com/cosmos/cosmos-sdk/issues/4556) Added IsValid function to Coin
* [\#4564](https://github.com/cosmos/cosmos-sdk/issues/4564) client/input.GetConfirmation()'s default is changed to No.
* [\#4573](https://github.com/cosmos/cosmos-sdk/issues/4573) Returns height in response for query endpoints.
* [\#4580](https://github.com/cosmos/cosmos-sdk/issues/4580) Update `Context#BlockHeight` to properly set the block height via `WithBlockHeader`.
* [\#4584](https://github.com/cosmos/cosmos-sdk/issues/4584) Update bank Keeper to use expected keeper interface of the AccountKeeper.
* [\#4584](https://github.com/cosmos/cosmos-sdk/issues/4584) Move `Account` and `VestingAccount` interface types to `x/auth/exported`.
* [\#4082](https://github.com/cosmos/cosmos-sdk/issues/4082) supply module queriers for CLI and REST endpoints
* [\#4601](https://github.com/cosmos/cosmos-sdk/issues/4601) Implement generic pangination helper function to be used in
  REST handlers and queriers.
* [\#4629](https://github.com/cosmos/cosmos-sdk/issues/4629) Added warning event that gets emitted if validator misses a block.
* [\#4674](https://github.com/cosmos/cosmos-sdk/issues/4674) Export `Simapp` genState generators and util functions by making them public
* [\#4706](https://github.com/cosmos/cosmos-sdk/issues/4706) Simplify context
  Replace complex Context construct with a simpler immutible struct.
  Only breaking change is not to support `Value` and `GetValue` as first class calls.
  We do embed ctx.Context() as a raw context.Context instead to be used as you see fit.

  Migration guide:

  ```go
  ctx = ctx.WithValue(contextKeyBadProposal, false)
  ```

  Now becomes:

  ```go
  ctx = ctx.WithContext(context.WithValue(ctx.Context(), contextKeyBadProposal, false))
  ```

  A bit more verbose, but also allows `context.WithTimeout()`, etc and only used
  in one function in this repo, in test code.
* [\#3685](https://github.com/cosmos/cosmos-sdk/issues/3685)  Add `SetAddressVerifier` and `GetAddressVerifier` to `sdk.Config` to allow SDK users to configure custom address format verification logic (to override the default limitation of 20-byte addresses).
* [\#3685](https://github.com/cosmos/cosmos-sdk/issues/3685)  Add an additional parameter to NewAnteHandler for a custom `SignatureVerificationGasConsumer` (the default logic is now in `DefaultSigVerificationGasConsumer). This allows SDK users to configure their own logic for which key types are accepted and how those key types consume gas.
* Remove `--print-response` flag as it is no longer used.
* Revert [\#2284](https://github.com/cosmos/cosmos-sdk/pull/2284) to allow create_empty_blocks in the config
* (tendermint) [\#4718](https://github.com/cosmos/cosmos-sdk/issues/4718) Upgrade tendermint/iavl to v0.12.3

### Bug Fixes

* [\#4891](https://github.com/cosmos/cosmos-sdk/issues/4891) Disable querying with proofs enabled when the query height <= 1.
* (rest) [\#4858](https://github.com/cosmos/cosmos-sdk/issues/4858) Do not return an error in BroadcastTxCommit when the tx broadcasting
  was successful. This allows the proper REST response to be returned for a
  failed tx during `block` broadcasting mode.
* (store) [\#4880](https://github.com/cosmos/cosmos-sdk/pull/4880) Fix error check in
  IAVL `Store#DeleteVersion`.
* (tendermint) [\#4879](https://github.com/cosmos/cosmos-sdk/issues/4879) Don't terminate the process immediately after startup when run in standalone mode.
* (simulation) [\#4861](https://github.com/cosmos/cosmos-sdk/pull/4861) Fix non-determinism simulation
  by using CLI flags as input and updating Makefile target.
* [\#4868](https://github.com/cosmos/cosmos-sdk/issues/4868) Context#CacheContext now sets a new EventManager. This prevents unwanted events
  from being emitted.
* (cli) [\#4870](https://github.com/cosmos/cosmos-sdk/issues/4870) Disable the `withdraw-all-rewards` command when `--generate-only` is supplied
* (modules) [\#4831](https://github.com/cosmos/cosmos-sdk/issues/4831) Prevent community spend proposal from transferring funds to a module account
* (keys) [\#4338](https://github.com/cosmos/cosmos-sdk/issues/4338) fix multisig key output for CLI
* (modules) [\#4795](https://github.com/cosmos/cosmos-sdk/issues/4795) restrict module accounts from receiving transactions.
  Allowing this would cause an invariant on the module account coins.
* (modules) [\#4823](https://github.com/cosmos/cosmos-sdk/issues/4823) Update the `DefaultUnbondingTime` from 3 days to 3 weeks to be inline with documentation.
* (abci) [\#4639](https://github.com/cosmos/cosmos-sdk/issues/4639) Fix `CheckTx` by verifying the message route
* Return height in responses when querying against BaseApp
* [\#1351](https://github.com/cosmos/cosmos-sdk/issues/1351) Stable AppHash allows no_empty_blocks
* [\#3705](https://github.com/cosmos/cosmos-sdk/issues/3705) Return `[]` instead of `null` when querying delegator rewards.
* [\#3966](https://github.com/cosmos/cosmos-sdk/issues/3966) fixed multiple assigns to action tags
  [\#3793](https://github.com/cosmos/cosmos-sdk/issues/3793) add delegator tag for MsgCreateValidator and deleted unused moniker and identity tags
* [\#4194](https://github.com/cosmos/cosmos-sdk/issues/4194) Fix pagination and results returned from /slashing/signing_infos
* [\#4230](https://github.com/cosmos/cosmos-sdk/issues/4230) Properly set and display the message index through the TxResponse.
* [\#4234](https://github.com/cosmos/cosmos-sdk/pull/4234) Allow `tx send --generate-only` to
  actually work offline.
* [\#4271](https://github.com/cosmos/cosmos-sdk/issues/4271) Fix addGenesisAccount by using Coins#IsAnyGT for vesting amount validation.
* [\#4273](https://github.com/cosmos/cosmos-sdk/issues/4273) Fix usage of AppendTags in x/staking/handler.go
* [\#4303](https://github.com/cosmos/cosmos-sdk/issues/4303) Fix NewCoins() underlying function for duplicate coins detection.
* [\#4307](https://github.com/cosmos/cosmos-sdk/pull/4307) Don't pass height to RPC calls as
  Tendermint will automatically use the latest height.
* [\#4362](https://github.com/cosmos/cosmos-sdk/issues/4362) simulation setup bugfix for multisim 7601778
* [\#4383](https://github.com/cosmos/cosmos-sdk/issues/4383) - currentStakeRoundUp is now always atleast currentStake + smallest-decimal-precision
* [\#4394](https://github.com/cosmos/cosmos-sdk/issues/4394) Fix signature count check to use the TxSigLimit param instead of
  a default.
* [\#4455](https://github.com/cosmos/cosmos-sdk/issues/4455) Use `QueryWithData()` to query unbonding delegations.
* [\#4493](https://github.com/cosmos/cosmos-sdk/issues/4493) Fix validator-outstanding-rewards command. It now takes as an argument
  a validator address.
* [\#4598](https://github.com/cosmos/cosmos-sdk/issues/4598) Fix redelegation and undelegation txs that were not checking for the correct bond denomination.
* [\#4619](https://github.com/cosmos/cosmos-sdk/issues/4619) Close iterators in `GetAllMatureValidatorQueue` and `UnbondAllMatureValidatorQueue`
  methods.
* [\#4654](https://github.com/cosmos/cosmos-sdk/issues/4654) validator slash event stored by period and height
* [\#4681](https://github.com/cosmos/cosmos-sdk/issues/4681) panic on invalid amount on `MintCoins` and `BurnCoins`
  * skip minting if inflation is set to zero
* Sort state JSON during export and initialization

## 0.35.0

### Bug Fixes

* Fix gas consumption bug in `Undelegate` preventing the ability to sync from
genesis.

## 0.34.10

### Bug Fixes

* Bump Tendermint version to [v0.31.11](https://github.com/tendermint/tendermint/releases/tag/v0.31.11) to address the vulnerability found in the `consensus` package.

## 0.34.9

### Bug Fixes

* Bump Tendermint version to [v0.31.10](https://github.com/tendermint/tendermint/releases/tag/v0.31.10) to address p2p panic errors.

## 0.34.8

### Bug Fixes

* Bump Tendermint version to v0.31.9 to fix the p2p panic error.
* Update gaiareplay's use of an internal Tendermint API

## 0.34.7

### Bug Fixes

#### SDK

* Fix gas consumption bug in `Undelegate` preventing the ability to sync from
genesis.

## 0.34.6

### Bug Fixes

#### SDK

* Unbonding from a validator is now only considered "complete" after the full
unbonding period has elapsed regardless of the validator's status.

## 0.34.5

### Bug Fixes

#### SDK

* [\#4273](https://github.com/cosmos/cosmos-sdk/issues/4273) Fix usage of `AppendTags` in x/staking/handler.go

### Improvements

### SDK

* [\#2286](https://github.com/cosmos/cosmos-sdk/issues/2286) Improve performance of `CacheKVStore` iterator.
* [\#3655](https://github.com/cosmos/cosmos-sdk/issues/3655) Improve signature verification failure error message.
* [\#4384](https://github.com/cosmos/cosmos-sdk/issues/4384) Allow splitting withdrawal transaction in several chunks.

#### Gaia CLI

* [\#4227](https://github.com/cosmos/cosmos-sdk/issues/4227) Support for Ledger App v1.5.
* [#4345](https://github.com/cosmos/cosmos-sdk/pull/4345) Update `ledger-cosmos-go`
to v0.10.3.

## 0.34.4

### Bug Fixes

#### SDK

* [#4234](https://github.com/cosmos/cosmos-sdk/pull/4234) Allow `tx send --generate-only` to
actually work offline.

#### Gaia

* [\#4219](https://github.com/cosmos/cosmos-sdk/issues/4219) Return an error when an empty mnemonic is provided during key recovery.

### Improvements

#### Gaia

* [\#2007](https://github.com/cosmos/cosmos-sdk/issues/2007) Return 200 status code on empty results

### New features

#### SDK

* [\#3850](https://github.com/cosmos/cosmos-sdk/issues/3850) Add `rewards` and `commission` to distribution tx tags.

## 0.34.3

### Bug Fixes

#### Gaia

* [\#4196](https://github.com/cosmos/cosmos-sdk/pull/4196) Set default invariant
check period to zero.

## 0.34.2

### Improvements

#### SDK

* [\#4135](https://github.com/cosmos/cosmos-sdk/pull/4135) Add further clarification
to generate only usage.

### Bug Fixes

#### SDK

* [\#4135](https://github.com/cosmos/cosmos-sdk/pull/4135) Fix `NewResponseFormatBroadcastTxCommit`
* [\#4053](https://github.com/cosmos/cosmos-sdk/issues/4053) Add `--inv-check-period`
flag to gaiad to set period at which invariants checks will run.
* [\#4099](https://github.com/cosmos/cosmos-sdk/issues/4099) Update the /staking/validators endpoint to support
status and pagination query flags.

## 0.34.1

### Bug Fixes

#### Gaia

* [#4163](https://github.com/cosmos/cosmos-sdk/pull/4163) Fix v0.33.x export script to port gov data correctly.

## 0.34.0

### Breaking Changes

#### Gaia

* [\#3463](https://github.com/cosmos/cosmos-sdk/issues/3463) Revert bank module handler fork (re-enables transfers)
* [\#3875](https://github.com/cosmos/cosmos-sdk/issues/3875) Replace `async` flag with `--broadcast-mode` flag where the default
  value is `sync`. The `block` mode should not be used. The REST client now
  uses `mode` parameter instead of the `return` parameter.

#### Gaia CLI

* [\#3938](https://github.com/cosmos/cosmos-sdk/issues/3938) Remove REST server's SSL support altogether.

#### SDK

* [\#3245](https://github.com/cosmos/cosmos-sdk/issues/3245) Rename validator.GetJailed() to validator.IsJailed()
* [\#3516](https://github.com/cosmos/cosmos-sdk/issues/3516) Remove concept of shares from staking unbonding and redelegation UX;
  replaced by direct coin amount.

#### Tendermint

* [\#4029](https://github.com/cosmos/cosmos-sdk/issues/4029) Upgrade Tendermint to v0.31.3

### New features

#### SDK

* [\#2935](https://github.com/cosmos/cosmos-sdk/issues/2935) New module Crisis which can test broken invariant with messages
* [\#3813](https://github.com/cosmos/cosmos-sdk/issues/3813) New sdk.NewCoins safe constructor to replace bare sdk.Coins{} declarations.
* [\#3858](https://github.com/cosmos/cosmos-sdk/issues/3858) add website, details and identity to gentx cli command
* Implement coin conversion and denomination registration utilities

#### Gaia

* [\#2935](https://github.com/cosmos/cosmos-sdk/issues/2935) Optionally assert invariants on a blockly basis using `gaiad --assert-invariants-blockly`
* [\#3886](https://github.com/cosmos/cosmos-sdk/issues/3886) Implement minting module querier and CLI/REST clients.

#### Gaia CLI

* [\#3937](https://github.com/cosmos/cosmos-sdk/issues/3937) Add command to query community-pool

#### Gaia REST API

* [\#3937](https://github.com/cosmos/cosmos-sdk/issues/3937) Add route to fetch community-pool
* [\#3949](https://github.com/cosmos/cosmos-sdk/issues/3949) added /slashing/signing_infos to get signing_info for all validators

### Improvements

#### Gaia

* [\#3808](https://github.com/cosmos/cosmos-sdk/issues/3808) `gaiad` and `gaiacli` integration tests use ./build/ binaries.
* \[\#3819](https://github.com/cosmos/cosmos-sdk/issues/3819) Simulation refactor, log output now stored in ~/.gaiad/simulation/
  * Simulation moved to its own module (not a part of mock)
  * Logger type instead of passing function variables everywhere
  * Logger json output (for reloadable simulation running)
  * Cleanup bank simulation messages / remove dup code in bank simulation
  * Simulations saved in `~/.gaiad/simulations/`
  * "Lean" simulation output option to exclude No-ops and !ok functions (`--SimulationLean` flag)
* [\#3893](https://github.com/cosmos/cosmos-sdk/issues/3893) Improve `gaiacli tx sign` command
  * Add shorthand flags -a and -s for the account and sequence numbers respectively
  * Mark the account and sequence numbers required during "offline" mode
  * Always do an RPC query for account and sequence number during "online" mode
* [\#4018](https://github.com/cosmos/cosmos-sdk/issues/4018) create genesis port script for release v.0.34.0

#### Gaia CLI

* [\#3833](https://github.com/cosmos/cosmos-sdk/issues/3833) Modify stake to atom in gaia's doc.
* [\#3841](https://github.com/cosmos/cosmos-sdk/issues/3841) Add indent to JSON of `gaiacli keys [add|show|list]`
* [\#3859](https://github.com/cosmos/cosmos-sdk/issues/3859) Add newline to echo of `gaiacli keys ...`
* [\#3959](https://github.com/cosmos/cosmos-sdk/issues/3959) Improving error messages when signing with ledger devices fails

#### SDK

* [\#3238](https://github.com/cosmos/cosmos-sdk/issues/3238) Add block time to tx responses when querying for
  txs by tags or hash.
* \[\#3752](https://github.com/cosmos/cosmos-sdk/issues/3752) Explanatory docs for minting mechanism (`docs/spec/mint/01_concepts.md`)
* [\#3801](https://github.com/cosmos/cosmos-sdk/issues/3801) `baseapp` safety improvements
* [\#3820](https://github.com/cosmos/cosmos-sdk/issues/3820) Make Coins.IsAllGT() more robust and consistent.
* [\#3828](https://github.com/cosmos/cosmos-sdk/issues/3828) New sdkch tool to maintain changelogs
* [\#3864](https://github.com/cosmos/cosmos-sdk/issues/3864) Make Coins.IsAllGTE() more consistent.
* [\#3907](https://github.com/cosmos/cosmos-sdk/issues/3907): dep -> go mod migration
  * Drop dep in favor of go modules.
  * Upgrade to Go 1.12.1.
* [\#3917](https://github.com/cosmos/cosmos-sdk/issues/3917) Allow arbitrary decreases to validator commission rates.
* [\#3937](https://github.com/cosmos/cosmos-sdk/issues/3937) Implement community pool querier.
* [\#3940](https://github.com/cosmos/cosmos-sdk/issues/3940) Codespace should be lowercase.
* [\#3986](https://github.com/cosmos/cosmos-sdk/issues/3986) Update the Stringer implementation of the Proposal type.
* [\#926](https://github.com/cosmos/cosmos-sdk/issues/926) circuit breaker high level explanation
* [\#3896](https://github.com/cosmos/cosmos-sdk/issues/3896) Fixed various linters warnings in the context of the gometalinter -> golangci-lint migration
* [\#3916](https://github.com/cosmos/cosmos-sdk/issues/3916) Hex encode data in tx responses

### Bug Fixes

#### Gaia

* [\#3825](https://github.com/cosmos/cosmos-sdk/issues/3825) Validate genesis before running gentx
* [\#3889](https://github.com/cosmos/cosmos-sdk/issues/3889) When `--generate-only` is provided, the Keybase is not used and as a result
  the `--from` value must be a valid Bech32 cosmos address.
* 3974 Fix go env setting in installation.md
* 3996 Change 'make get_tools' to 'make tools' in DOCS_README.md.

#### Gaia CLI

* [\#3883](https://github.com/cosmos/cosmos-sdk/issues/3883) Remove Height Flag from CLI Queries
* [\#3899](https://github.com/cosmos/cosmos-sdk/issues/3899) Using 'gaiacli config node' breaks ~/config/config.toml

#### SDK

* [\#3837](https://github.com/cosmos/cosmos-sdk/issues/3837) Fix `WithdrawValidatorCommission` to properly set the validator's remaining commission.
* [\#3870](https://github.com/cosmos/cosmos-sdk/issues/3870) Fix DecCoins#TruncateDecimal to never return zero coins in
  either the truncated coins or the change coins.
* [\#3915](https://github.com/cosmos/cosmos-sdk/issues/3915) Remove ';' delimiting support from ParseDecCoins
* [\#3977](https://github.com/cosmos/cosmos-sdk/issues/3977) Fix docker image build
* [\#4020](https://github.com/cosmos/cosmos-sdk/issues/4020) Fix queryDelegationRewards by returning an error
when the validator or delegation do not exist.
* [\#4050](https://github.com/cosmos/cosmos-sdk/issues/4050) Fix DecCoins APIs
where rounding or truncation could result in zero decimal coins.
* [\#4088](https://github.com/cosmos/cosmos-sdk/issues/4088) Fix `calculateDelegationRewards`
by accounting for rounding errors when multiplying stake by slashing fractions.

## 0.33.2

### Improvements

#### Tendermint

* Upgrade Tendermint to `v0.31.0-dev0-fix0` which includes critical security fixes.

## 0.33.1

### Bug Fixes

#### Gaia

* [\#3999](https://github.com/cosmos/cosmos-sdk/pull/3999) Fix distribution delegation for zero height export bug

## 0.33.0

BREAKING CHANGES

* Gaia REST API
  * [\#3641](https://github.com/cosmos/cosmos-sdk/pull/3641) Remove the ability to use a Keybase from the REST API client:
    * `password` and `generate_only` have been removed from the `base_req` object
    * All txs that used to sign or use the Keybase now only generate the tx
    * `keys` routes completely removed
  * [\#3692](https://github.com/cosmos/cosmos-sdk/pull/3692) Update tx encoding and broadcasting endpoints:
    * Remove duplicate broadcasting endpoints in favor of POST @ `/txs`
      * The `Tx` field now accepts a `StdTx` and not raw tx bytes
    * Move encoding endpoint to `/txs/encode`

* Gaia
  * [\#3787](https://github.com/cosmos/cosmos-sdk/pull/3787) Fork the `x/bank` module into the Gaia application with only a
  modified message handler, where the modified message handler behaves the same as
  the standard `x/bank` message handler except for `MsgMultiSend` that must burn
  exactly 9 atoms and transfer 1 atom, and `MsgSend` is disabled.
  * [\#3789](https://github.com/cosmos/cosmos-sdk/pull/3789) Update validator creation flow:
    * Remove `NewMsgCreateValidatorOnBehalfOf` and corresponding business logic
    * Ensure the validator address equals the delegator address during
    `MsgCreateValidator#ValidateBasic`

* SDK
  * [\#3750](https://github.com/cosmos/cosmos-sdk/issues/3750) Track outstanding rewards per-validator instead of globally,
           and fix the main simulation issue, which was that slashes of
           re-delegations to a validator were not correctly accounted for
           in fee distribution when the redelegation in question had itself
            been slashed (from a fault committed by a different validator)
           in the same BeginBlock. Outstanding rewards are now available
           on a per-validator basis in REST.
  * [\#3669](https://github.com/cosmos/cosmos-sdk/pull/3669) Ensure consistency in message naming, codec registration, and JSON
  tags.
  * [\#3788](https://github.com/cosmos/cosmos-sdk/pull/3788) Change order of operations for greater accuracy when calculating delegation share token value
  * [\#3788](https://github.com/cosmos/cosmos-sdk/pull/3788) DecCoins.Cap -> DecCoins.Intersect
  * [\#3666](https://github.com/cosmos/cosmos-sdk/pull/3666) Improve coins denom validation.
  * [\#3751](https://github.com/cosmos/cosmos-sdk/pull/3751) Disable (temporarily) support for ED25519 account key pairs.

* Tendermint
  * [\#3804] Update to Tendermint `v0.31.0-dev0`

FEATURES

* SDK
  * [\#3719](https://github.com/cosmos/cosmos-sdk/issues/3719) DBBackend can now be set at compile time.
    Defaults: goleveldb. Supported: cleveldb.

IMPROVEMENTS

* Gaia REST API
  * Update the `TxResponse` type allowing for the `Logs` result to be JSON decoded automatically.

* Gaia CLI
  * [\#3653](https://github.com/cosmos/cosmos-sdk/pull/3653) Prompt user confirmation prior to signing and broadcasting a transaction.
  * [\#3670](https://github.com/cosmos/cosmos-sdk/pull/3670) CLI support for showing bech32 addresses in Ledger devices
  * [\#3711](https://github.com/cosmos/cosmos-sdk/pull/3711) Update `tx sign` to use `--from` instead of the deprecated `--name`
  CLI flag.
  * [\#3738](https://github.com/cosmos/cosmos-sdk/pull/3738) Improve multisig UX:
    * `gaiacli keys show -o json` now includes constituent pubkeys, respective weights and threshold
    * `gaiacli keys show --show-multisig` now displays constituent pubkeys, respective weights and threshold
    * `gaiacli tx sign --validate-signatures` now displays multisig signers with their respective weights
  * [\#3730](https://github.com/cosmos/cosmos-sdk/issues/3730) Improve workflow for
  `gaiad gentx` with offline public keys, by outputting stdtx file that needs to be signed.
  * [\#3761](https://github.com/cosmos/cosmos-sdk/issues/3761) Querying account related information using custom querier in auth module

* SDK
  * [\#3753](https://github.com/cosmos/cosmos-sdk/issues/3753) Remove no-longer-used governance penalty parameter
  * [\#3679](https://github.com/cosmos/cosmos-sdk/issues/3679) Consistent operators across Coins, DecCoins, Int, Dec
            replaced: Minus->Sub Plus->Add Div->Quo
  * [\#3665](https://github.com/cosmos/cosmos-sdk/pull/3665) Overhaul sdk.Uint type in preparation for Coins Int -> Uint migration.
  * [\#3691](https://github.com/cosmos/cosmos-sdk/issues/3691) Cleanup error messages
  * [\#3456](https://github.com/cosmos/cosmos-sdk/issues/3456) Integrate in the Int.ToDec() convenience function
  * [\#3300](https://github.com/cosmos/cosmos-sdk/pull/3300) Update the spec-spec, spec file reorg, and TOC updates.
  * [\#3694](https://github.com/cosmos/cosmos-sdk/pull/3694) Push tagged docker images on docker hub when tag is created.
  * [\#3716](https://github.com/cosmos/cosmos-sdk/pull/3716) Update file permissions the client keys directory and contents to `0700`.
  * [\#3681](https://github.com/cosmos/cosmos-sdk/issues/3681) Migrate ledger-cosmos-go from ZondaX to Cosmos organization

* Tendermint
  * [\#3699](https://github.com/cosmos/cosmos-sdk/pull/3699) Upgrade to Tendermint 0.30.1

BUG FIXES

* Gaia CLI
  * [\#3731](https://github.com/cosmos/cosmos-sdk/pull/3731) `keys add --interactive` bip32 passphrase regression fix
  * [\#3714](https://github.com/cosmos/cosmos-sdk/issues/3714) Fix USB raw access issues with gaiacli when installed via snap

* Gaia
  * [\#3777](https://github.com/cosmso/cosmos-sdk/pull/3777) `gaiad export` no longer panics when the database is empty
  * [\#3806](https://github.com/cosmos/cosmos-sdk/pull/3806) Properly return errors from a couple of struct Unmarshal functions

* SDK
  * [\#3728](https://github.com/cosmos/cosmos-sdk/issues/3728) Truncate decimal multiplication & division in distribution to ensure
           no more than the collected fees / inflation are distributed
  * [\#3727](https://github.com/cosmos/cosmos-sdk/issues/3727) Return on zero-length (including []byte{}) PrefixEndBytes() calls
  * [\#3559](https://github.com/cosmos/cosmos-sdk/issues/3559) fix occasional failing due to non-determinism in lcd test TestBonding
    where validator is unexpectedly slashed throwing off test calculations
  * [\#3411](https://github.com/cosmos/cosmos-sdk/pull/3411) Include the `RequestInitChain.Time` in the block header init during
  `InitChain`.
  * [\#3717](https://github.com/cosmos/cosmos-sdk/pull/3717) Update the vesting specification and implementation to cap deduction from
  `DelegatedVesting` by at most `DelegatedVesting`. This accounts for the case where
  the undelegation amount may exceed the original delegation amount due to
  truncation of undelegation tokens.
  * [\#3717](https://github.com/cosmos/cosmos-sdk/pull/3717) Ignore unknown proposers in allocating rewards for proposers, in case
    unbonding period was just 1 block and proposer was already deleted.
  * [\#3726](https://github.com/cosmos/cosmos-sdk/pull/3724) Cap(clip) reward to remaining coins in AllocateTokens.

## 0.32.0

BREAKING CHANGES

* Gaia REST API
  * [\#3642](https://github.com/cosmos/cosmos-sdk/pull/3642) `GET /tx/{hash}` now returns `404` instead of `500` if the transaction is not found

* SDK
 * [\#3580](https://github.com/cosmos/cosmos-sdk/issues/3580) Migrate HTTP request/response types and utilities to types/rest.
 * [\#3592](https://github.com/cosmos/cosmos-sdk/issues/3592) Drop deprecated keybase implementation's New() constructor in
   favor of a new crypto/keys.New(string, string) implementation that
   returns a lazy keybase instance. Remove client.MockKeyBase,
   superseded by crypto/keys.NewInMemory()
 * [\#3621](https://github.com/cosmos/cosmos-sdk/issues/3621) staking.GenesisState.Bonds -> Delegations

IMPROVEMENTS

* SDK
  * [\#3311](https://github.com/cosmos/cosmos-sdk/pull/3311) Reconcile the `DecCoin/s` API with the `Coin/s` API.
  * [\#3614](https://github.com/cosmos/cosmos-sdk/pull/3614) Add coin denom length checks to the coins constructors.
  * [\#3621](https://github.com/cosmos/cosmos-sdk/issues/3621) remove many inter-module dependancies
  * [\#3601](https://github.com/cosmos/cosmos-sdk/pull/3601) JSON-stringify the ABCI log response which includes the log and message
  index.
  * [\#3604](https://github.com/cosmos/cosmos-sdk/pull/3604) Improve SDK funds related error messages and allow for unicode in
  JSON ABCI log.
  * [\#3620](https://github.com/cosmos/cosmos-sdk/pull/3620) Version command shows build tags
  * [\#3638](https://github.com/cosmos/cosmos-sdk/pull/3638) Add Bcrypt benchmarks & justification of security parameter choice
  * [\#3648](https://github.com/cosmos/cosmos-sdk/pull/3648) Add JSON struct tags to vesting accounts.

* Tendermint
  * [\#3618](https://github.com/cosmos/cosmos-sdk/pull/3618) Upgrade to Tendermint 0.30.03

BUG FIXES

* SDK
  * [\#3646](https://github.com/cosmos/cosmos-sdk/issues/3646) `x/mint` now uses total token supply instead of total bonded tokens to calculate inflation


## 0.31.2

BREAKING CHANGES

* SDK
 * [\#3592](https://github.com/cosmos/cosmos-sdk/issues/3592) Drop deprecated keybase implementation's
   New constructor in favor of a new
   crypto/keys.New(string, string) implementation that
   returns a lazy keybase instance. Remove client.MockKeyBase,
   superseded by crypto/keys.NewInMemory()

IMPROVEMENTS

* SDK
  * [\#3604](https://github.com/cosmos/cosmos-sdk/pulls/3604) Improve SDK funds related error messages and allow for unicode in
  JSON ABCI log.

* Tendermint
  * [\#3563](https://github.com/cosmos/cosmos-sdk/3563) Update to Tendermint version `0.30.0-rc0`


BUG FIXES

* Gaia
  * [\#3585] Fix setting the tx hash in `NewResponseFormatBroadcastTxCommit`.
  * [\#3585] Return an empty `TxResponse` when Tendermint returns an empty
  `ResultBroadcastTx`.

* SDK
  * [\#3582](https://github.com/cosmos/cosmos-sdk/pull/3582) Running `make test_unit` was failing due to a missing tag
  * [\#3617](https://github.com/cosmos/cosmos-sdk/pull/3582) Fix fee comparison when the required fees does not contain any denom
  present in the tx fees.

## 0.31.0

BREAKING CHANGES

* Gaia REST API (`gaiacli advanced rest-server`)
  * [\#3284](https://github.com/cosmos/cosmos-sdk/issues/3284) Rename the `name`
  field to `from` in the `base_req` body.
  * [\#3485](https://github.com/cosmos/cosmos-sdk/pull/3485) Error responses are now JSON objects.
  * [\#3477][distribution] endpoint changed "all_delegation_rewards" -> "delegator_total_rewards"

* Gaia CLI  (`gaiacli`)
  - [#3399](https://github.com/cosmos/cosmos-sdk/pull/3399) Add `gaiad validate-genesis` command to facilitate checking of genesis files
  - [\#1894](https://github.com/cosmos/cosmos-sdk/issues/1894) `version` prints out short info by default. Add `--long` flag. Proper handling of `--format` flag introduced.
  - [\#3465](https://github.com/cosmos/cosmos-sdk/issues/3465) `gaiacli rest-server` switched back to insecure mode by default:
    - `--insecure` flag is removed.
    - `--tls` is now used to enable secure layer.
  - [\#3451](https://github.com/cosmos/cosmos-sdk/pull/3451) `gaiacli` now returns transactions in plain text including tags.
  - [\#3497](https://github.com/cosmos/cosmos-sdk/issues/3497) `gaiad init` now takes moniker as required arguments, not as parameter.
  * [\#3501](https://github.com/cosmos/cosmos-sdk/issues/3501) Change validator
  address Bech32 encoding to consensus address in `tendermint-validator-set`.

* Gaia
  *  [\#3457](https://github.com/cosmos/cosmos-sdk/issues/3457) Changed governance tally validatorGovInfo to use sdk.Int power instead of sdk.Dec
  *  [\#3495](https://github.com/cosmos/cosmos-sdk/issues/3495) Added Validator Minimum Self Delegation
  *  Reintroduce OR semantics for tx fees

* SDK
  * [\#2513](https://github.com/cosmos/cosmos-sdk/issues/2513) Tendermint updates are adjusted by 10^-6 relative to staking tokens,
  * [\#3487](https://github.com/cosmos/cosmos-sdk/pull/3487) Move HTTP/REST utilities out of client/utils into a new dedicated client/rest package.
  * [\#3490](https://github.com/cosmos/cosmos-sdk/issues/3490) ReadRESTReq() returns bool to avoid callers to write error responses twice.
  * [\#3502](https://github.com/cosmos/cosmos-sdk/pull/3502) Fixes issue when comparing genesis states
  * [\#3514](https://github.com/cosmos/cosmos-sdk/pull/3514) Various clean ups:
    - Replace all GetKeyBase\* functions family in favor of NewKeyBaseFromDir and NewKeyBaseFromHomeFlag.
    - Remove Get prefix from all TxBuilder's getters.
  * [\#3522](https://github.com/cosmos/cosmos-sdk/pull/3522) Get rid of double negatives: Coins.IsNotNegative() -> Coins.IsAnyNegative().
  * [\#3561](https://github.com/cosmos/cosmos-sdk/issues/3561) Don't unnecessarily store denominations in staking


FEATURES

* Gaia REST API

* [\#2358](https://github.com/cosmos/cosmos-sdk/issues/2358) Add distribution module REST interface

* Gaia CLI  (`gaiacli`)
  * [\#3429](https://github.com/cosmos/cosmos-sdk/issues/3429) Support querying
  for all delegator distribution rewards.
  * [\#3449](https://github.com/cosmos/cosmos-sdk/issues/3449) Proof verification now works with absence proofs
  * [\#3484](https://github.com/cosmos/cosmos-sdk/issues/3484) Add support
  vesting accounts to the add-genesis-account command.

* Gaia
  - [\#3397](https://github.com/cosmos/cosmos-sdk/pull/3397) Implement genesis file sanitization to avoid failures at chain init.
  * [\#3428](https://github.com/cosmos/cosmos-sdk/issues/3428) Run the simulation from a particular genesis state loaded from a file

* SDK
  * [\#3270](https://github.com/cosmos/cosmos-sdk/issues/3270) [x/staking] limit number of ongoing unbonding delegations /redelegations per pair/trio
  * [\#3477][distribution] new query endpoint "delegator_validators"
  * [\#3514](https://github.com/cosmos/cosmos-sdk/pull/3514) Provided a lazy loading implementation of Keybase that locks the underlying
    storage only for the time needed to perform the required operation. Also added Keybase reference to TxBuilder struct.
  * [types] [\#2580](https://github.com/cosmos/cosmos-sdk/issues/2580) Addresses now Bech32 empty addresses to an empty string


IMPROVEMENTS

* Gaia REST API
  * [\#3284](https://github.com/cosmos/cosmos-sdk/issues/3284) Update Gaia Lite
  REST service to support the following:
    * Automatic account number and sequence population when fields are omitted
    * Generate only functionality no longer requires access to a local Keybase
    * `from` field in the `base_req` body can be a Keybase name or account address
  * [\#3423](https://github.com/cosmos/cosmos-sdk/issues/3423) Allow simulation
  (auto gas) to work with generate only.
  * [\#3514](https://github.com/cosmos/cosmos-sdk/pull/3514) REST server calls to keybase does not lock the underlying storage anymore.
  * [\#3523](https://github.com/cosmos/cosmos-sdk/pull/3523) Added `/tx/encode` endpoint to serialize a JSON tx to base64-encoded Amino.

* Gaia CLI  (`gaiacli`)
  * [\#3476](https://github.com/cosmos/cosmos-sdk/issues/3476) New `withdraw-all-rewards` command to withdraw all delegations rewards for delegators.
  * [\#3497](https://github.com/cosmos/cosmos-sdk/issues/3497) `gaiad gentx` supports `--ip` and `--node-id` flags to override defaults.
  * [\#3518](https://github.com/cosmos/cosmos-sdk/issues/3518) Fix flow in
  `keys add` to show the mnemonic by default.
  * [\#3517](https://github.com/cosmos/cosmos-sdk/pull/3517) Increased test coverage
  * [\#3523](https://github.com/cosmos/cosmos-sdk/pull/3523) Added `tx encode` command to serialize a JSON tx to base64-encoded Amino.

* Gaia
  * [\#3418](https://github.com/cosmos/cosmos-sdk/issues/3418) Add vesting account
  genesis validation checks to `GaiaValidateGenesisState`.
  * [\#3420](https://github.com/cosmos/cosmos-sdk/issues/3420) Added maximum length to governance proposal descriptions and titles
  * [\#3256](https://github.com/cosmos/cosmos-sdk/issues/3256) Add gas consumption
  for tx size in the ante handler.
  * [\#3454](https://github.com/cosmos/cosmos-sdk/pull/3454) Add `--jail-whitelist` to `gaiad export` to enable testing of complex exports
  * [\#3424](https://github.com/cosmos/cosmos-sdk/issues/3424) Allow generation of gentxs with empty memo field.
  * [\#3507](https://github.com/cosmos/cosmos-sdk/issues/3507) General cleanup, removal of unnecessary struct fields, undelegation bugfix, and comment clarification in x/staking and x/slashing

* SDK
  * [\#2605] x/params add subkey accessing
  * [\#2986](https://github.com/cosmos/cosmos-sdk/pull/2986) Store Refactor
  * [\#3435](https://github.com/cosmos/cosmos-sdk/issues/3435) Test that store implementations do not allow nil values
  * [\#2509](https://github.com/cosmos/cosmos-sdk/issues/2509) Sanitize all usage of Dec.RoundInt64()
  * [\#556](https://github.com/cosmos/cosmos-sdk/issues/556) Increase `BaseApp`
  test coverage.
  * [\#3357](https://github.com/cosmos/cosmos-sdk/issues/3357) develop state-transitions.md for staking spec, missing states added to `state.md`
  * [\#3552](https://github.com/cosmos/cosmos-sdk/pull/3552) Validate bit length when
  deserializing `Int` types.


BUG FIXES

* Gaia CLI  (`gaiacli`)
  - [\#3417](https://github.com/cosmos/cosmos-sdk/pull/3417) Fix `q slashing signing-info` panic by ensuring safety of user input and properly returning not found error
  - [\#3345](https://github.com/cosmos/cosmos-sdk/issues/3345) Upgrade ledger-cosmos-go dependency to v0.9.3 to pull
    https://github.com/ZondaX/ledger-cosmos-go/commit/ed9aa39ce8df31bad1448c72d3d226bf2cb1a8d1 in order to fix a derivation path issue that causes `gaiacli keys add --recover`
    to malfunction.
  - [\#3419](https://github.com/cosmos/cosmos-sdk/pull/3419) Fix `q distr slashes` panic
  - [\#3453](https://github.com/cosmos/cosmos-sdk/pull/3453) The `rest-server` command didn't respect persistent flags such as `--chain-id` and `--trust-node` if they were
    passed on the command line.
  - [\#3441](https://github.com/cosmos/cosmos-sdk/pull/3431) Improved resource management and connection handling (ledger devices). Fixes issue with DER vs BER signatures.

* Gaia
  * [\#3486](https://github.com/cosmos/cosmos-sdk/pull/3486) Use AmountOf in
    vesting accounts instead of zipping/aligning denominations.


## 0.30.0

BREAKING CHANGES

* Gaia REST API (`gaiacli advanced rest-server`)
  * [gaia-lite] [\#2182] Renamed and merged all redelegations endpoints into `/staking/redelegations`
  * [\#3176](https://github.com/cosmos/cosmos-sdk/issues/3176) `tx/sign` endpoint now expects `BaseReq` fields as nested object.
  * [\#2222] all endpoints renamed from `/stake` -> `/staking`
  * [\#1268] `LooseTokens` -> `NotBondedTokens`
  * [\#3289] misc renames:
    * `Validator.UnbondingMinTime` -> `Validator.UnbondingCompletionTime`
    * `Delegation` -> `Value` in `MsgCreateValidator` and `MsgDelegate`
    * `MsgBeginUnbonding` -> `MsgUndelegate`

* Gaia CLI  (`gaiacli`)
  * [\#810](https://github.com/cosmos/cosmos-sdk/issues/810) Don't fallback to any default values for chain ID.
    * Users need to supply chain ID either via config file or the `--chain-id` flag.
    * Change `chain_id` and `trust_node` in `gaiacli` configuration to `chain-id` and `trust-node` respectively.
  * [\#3069](https://github.com/cosmos/cosmos-sdk/pull/3069) `--fee` flag renamed to `--fees` to support multiple coins
  * [\#3156](https://github.com/cosmos/cosmos-sdk/pull/3156) Remove unimplemented `gaiacli init` command
  * [\#2222] `gaiacli tx stake` -> `gaiacli tx staking`, `gaiacli query stake` -> `gaiacli query staking`
  * [\#1894](https://github.com/cosmos/cosmos-sdk/issues/1894) `version` command now shows latest commit, vendor dir hash, and build machine info.
  * [\#3320](https://github.com/cosmos/cosmos-sdk/pull/3320) Ensure all `gaiacli query` commands respect the `--output` and `--indent` flags

* Gaia
  * https://github.com/cosmos/cosmos-sdk/issues/2838 - Move store keys to constants
  * [\#3162](https://github.com/cosmos/cosmos-sdk/issues/3162) The `--gas` flag now takes `auto` instead of `simulate`
    in order to trigger a simulation of the tx before the actual execution.
  * [\#3285](https://github.com/cosmos/cosmos-sdk/pull/3285) New `gaiad tendermint version` to print libs versions
  * [\#1894](https://github.com/cosmos/cosmos-sdk/pull/1894) `version` command now shows latest commit, vendor dir hash, and build machine info.
  * [\#3249\(https://github.com/cosmos/cosmos-sdk/issues/3249) `tendermint`'s `show-validator` and `show-address` `--json` flags removed in favor of `--output-format=json`.

* SDK
  * [distribution] [\#3359](https://github.com/cosmos/cosmos-sdk/issues/3359) Always round down when calculating rewards-to-be-withdrawn in F1 fee distribution
  * [#3336](https://github.com/cosmos/cosmos-sdk/issues/3336) Ensure all SDK
  messages have their signature bytes contain canonical fields `value` and `type`.
  * [\#3333](https://github.com/cosmos/cosmos-sdk/issues/3333) - F1 storage efficiency improvements - automatic withdrawals when unbonded, historical reward reference counting
  * [staking] [\#2513](https://github.com/cosmos/cosmos-sdk/issues/2513) Validator power type from Dec -> Int
  * [staking] [\#3233](https://github.com/cosmos/cosmos-sdk/issues/3233) key and value now contain duplicate fields to simplify code
  * [\#3064](https://github.com/cosmos/cosmos-sdk/issues/3064) Sanitize `sdk.Coin` denom. Coins denoms are now case insensitive, i.e. 100fooToken equals to 100FOOTOKEN.
  * [\#3195](https://github.com/cosmos/cosmos-sdk/issues/3195) Allows custom configuration for syncable strategy
  * [\#3242](https://github.com/cosmos/cosmos-sdk/issues/3242) Fix infinite gas
    meter utilization during aborted ante handler executions.
  * [x/distribution] [\#3292](https://github.com/cosmos/cosmos-sdk/issues/3292) Enable or disable withdraw addresses with a parameter in the param store
  * [staking] [\#2222](https://github.com/cosmos/cosmos-sdk/issues/2222) `/stake` -> `/staking` module rename
  * [staking] [\#1268](https://github.com/cosmos/cosmos-sdk/issues/1268) `LooseTokens` -> `NotBondedTokens`
  * [staking] [\#1402](https://github.com/cosmos/cosmos-sdk/issues/1402) Redelegation and unbonding-delegation structs changed to include multiple an array of entries
  * [staking] [\#3289](https://github.com/cosmos/cosmos-sdk/issues/3289) misc renames:
    * `Validator.UnbondingMinTime` -> `Validator.UnbondingCompletionTime`
    * `Delegation` -> `Value` in `MsgCreateValidator` and `MsgDelegate`
    * `MsgBeginUnbonding` -> `MsgUndelegate`
  * [\#3315] Increase decimal precision to 18
  * [\#3323](https://github.com/cosmos/cosmos-sdk/issues/3323) Update to Tendermint 0.29.0
  * [\#3328](https://github.com/cosmos/cosmos-sdk/issues/3328) [x/gov] Remove redundant action tag

* Tendermint
  * [\#3298](https://github.com/cosmos/cosmos-sdk/issues/3298) Upgrade to Tendermint 0.28.0

FEATURES

* Gaia REST API (`gaiacli advanced rest-server`)
  * [\#3067](https://github.com/cosmos/cosmos-sdk/issues/3067) Add support for fees on transactions
  * [\#3069](https://github.com/cosmos/cosmos-sdk/pull/3069) Add a custom memo on transactions
  * [\#3027](https://github.com/cosmos/cosmos-sdk/issues/3027) Implement
  `/gov/proposals/{proposalID}/proposer` to query for a proposal's proposer.

* Gaia CLI  (`gaiacli`)
  * [\#2399](https://github.com/cosmos/cosmos-sdk/issues/2399) Implement `params` command to query slashing parameters.
  * [\#2730](https://github.com/cosmos/cosmos-sdk/issues/2730) Add tx search pagination parameter
  * [\#3027](https://github.com/cosmos/cosmos-sdk/issues/3027) Implement
  `query gov proposer [proposal-id]` to query for a proposal's proposer.
  * [\#3198](https://github.com/cosmos/cosmos-sdk/issues/3198) New `keys add --multisig` flag to store multisig keys locally.
  * [\#3198](https://github.com/cosmos/cosmos-sdk/issues/3198) New `multisign` command to generate multisig signatures.
  * [\#3198](https://github.com/cosmos/cosmos-sdk/issues/3198) New `sign --multisig` flag to enable multisig mode.
  * [\#2715](https://github.com/cosmos/cosmos-sdk/issues/2715) Reintroduce gaia server's insecure mode.
  * [\#3334](https://github.com/cosmos/cosmos-sdk/pull/3334) New `gaiad completion` and `gaiacli completion` to generate Bash/Zsh completion scripts.
  * [\#2607](https://github.com/cosmos/cosmos-sdk/issues/2607) Make `gaiacli config` handle the boolean `indent` flag to beautify commands JSON output.

* Gaia
  * [\#2182] [x/staking] Added querier for querying a single redelegation
  * [\#3305](https://github.com/cosmos/cosmos-sdk/issues/3305) Add support for
    vesting accounts at genesis.
  * [\#3198](https://github.com/cosmos/cosmos-sdk/issues/3198) [x/auth] Add multisig transactions support
  * [\#3198](https://github.com/cosmos/cosmos-sdk/issues/3198) `add-genesis-account` can take both account addresses and key names

* SDK
  - [\#3099](https://github.com/cosmos/cosmos-sdk/issues/3099) Implement F1 fee distribution
  - [\#2926](https://github.com/cosmos/cosmos-sdk/issues/2926) Add TxEncoder to client TxBuilder.
  * [\#2694](https://github.com/cosmos/cosmos-sdk/issues/2694) Vesting account implementation.
  * [\#2996](https://github.com/cosmos/cosmos-sdk/issues/2996) Update the `AccountKeeper` to contain params used in the context of
  the ante handler.
  * [\#3179](https://github.com/cosmos/cosmos-sdk/pull/3179) New CodeNoSignatures error code.
  * [\#3319](https://github.com/cosmos/cosmos-sdk/issues/3319) [x/distribution] Queriers for all distribution state worth querying; distribution query commands
  * [\#3356](https://github.com/cosmos/cosmos-sdk/issues/3356) [x/auth] bech32-ify accounts address in error message.

IMPROVEMENTS

* Gaia REST API
  * [\#3176](https://github.com/cosmos/cosmos-sdk/issues/3176) Validate tx/sign endpoint POST body.
  * [\#2948](https://github.com/cosmos/cosmos-sdk/issues/2948) Swagger UI now makes requests to light client node

* Gaia CLI  (`gaiacli`)
  * [\#3224](https://github.com/cosmos/cosmos-sdk/pull/3224) Support adding offline public keys to the keystore

* Gaia
  * [\#2186](https://github.com/cosmos/cosmos-sdk/issues/2186) Add Address Interface
  * [\#3158](https://github.com/cosmos/cosmos-sdk/pull/3158) Validate slashing genesis
  * [\#3172](https://github.com/cosmos/cosmos-sdk/pull/3172) Support minimum fees in a local testnet.
  * [\#3250](https://github.com/cosmos/cosmos-sdk/pull/3250) Refactor integration tests and increase coverage
  * [\#3248](https://github.com/cosmos/cosmos-sdk/issues/3248) Refactor tx fee
  model:
    * Validators specify minimum gas prices instead of minimum fees
    * Clients may provide either fees or gas prices directly
    * The gas prices of a tx must meet a validator's minimum
    * `gaiad start` and `gaia.toml` take --minimum-gas-prices flag and minimum-gas-price config key respectively.
  * [\#2859](https://github.com/cosmos/cosmos-sdk/issues/2859) Rename `TallyResult` in gov proposals to `FinalTallyResult`
  * [\#3286](https://github.com/cosmos/cosmos-sdk/pull/3286) Fix `gaiad gentx` printout of account's addresses, i.e. user bech32 instead of hex.
  * [\#3249\(https://github.com/cosmos/cosmos-sdk/issues/3249) `--json` flag removed, users should use `--output=json` instead.

* SDK
  * [\#3137](https://github.com/cosmos/cosmos-sdk/pull/3137) Add tag documentation
    for each module along with cleaning up a few existing tags in the governance,
    slashing, and staking modules.
  * [\#3093](https://github.com/cosmos/cosmos-sdk/issues/3093) Ante handler does no longer read all accounts in one go when processing signatures as signature
    verification may fail before last signature is checked.
  * [staking] [\#1402](https://github.com/cosmos/cosmos-sdk/issues/1402) Add for multiple simultaneous redelegations or unbonding-delegations within an unbonding period
  * [staking] [\#1268](https://github.com/cosmos/cosmos-sdk/issues/1268) staking spec rewrite

* CI
  * [\#2498](https://github.com/cosmos/cosmos-sdk/issues/2498) Added macos CI job to CircleCI
  * [#142](https://github.com/tendermint/devops/issues/142) Increased the number of blocks to be tested during multi-sim
  * [#147](https://github.com/tendermint/devops/issues/142) Added docker image build to CI

BUG FIXES

* Gaia CLI  (`gaiacli`)
  * [\#3141](https://github.com/cosmos/cosmos-sdk/issues/3141) Fix the bug in GetAccount when `len(res) == 0` and `err == nil`
  * [\#810](https://github.com/cosmos/cosmos-sdk/pull/3316) Fix regression in gaiacli config file handling

* Gaia
  * [\#3148](https://github.com/cosmos/cosmos-sdk/issues/3148) Fix `gaiad export` by adding a boolean to `NewGaiaApp` determining whether or not to load the latest version
  * [\#3181](https://github.com/cosmos/cosmos-sdk/issues/3181) Correctly reset total accum update height and jailed-validator bond height / unbonding height on export-for-zero-height
  * [\#3172](https://github.com/cosmos/cosmos-sdk/pull/3172) Fix parsing `gaiad.toml`
  when it already exists.
  * [\#3223](https://github.com/cosmos/cosmos-sdk/issues/3223) Fix unset governance proposal queues when importing state from old chain
  * [#3187](https://github.com/cosmos/cosmos-sdk/issues/3187) Fix `gaiad export`
  by resetting each validator's slashing period.

## 0.29.1

BUG FIXES

* SDK
  * [\#3207](https://github.com/cosmos/cosmos-sdk/issues/3207) - Fix token printing bug

## 0.29.0

BREAKING CHANGES

* Gaia
  * [\#3148](https://github.com/cosmos/cosmos-sdk/issues/3148) Fix `gaiad export` by adding a boolean to `NewGaiaApp` determining whether or not to load the latest version

* SDK
  * [\#3163](https://github.com/cosmos/cosmos-sdk/issues/3163) Withdraw commission on self bond removal


## 0.28.1

BREAKING CHANGES

* Gaia REST API (`gaiacli advanced rest-server`)
  * [lcd] [\#3045](https://github.com/cosmos/cosmos-sdk/pull/3045) Fix quoted json return on GET /keys (keys list)
  * [gaia-lite] [\#2191](https://github.com/cosmos/cosmos-sdk/issues/2191) Split `POST /stake/delegators/{delegatorAddr}/delegations` into `POST /stake/delegators/{delegatorAddr}/delegations`, `POST /stake/delegators/{delegatorAddr}/unbonding_delegations` and `POST /stake/delegators/{delegatorAddr}/redelegations`
  * [gaia-lite] [\#3056](https://github.com/cosmos/cosmos-sdk/pull/3056) `generate_only` and `simulate` have moved from query arguments to POST requests body.
* Tendermint
  * [tendermint] Now using Tendermint 0.27.3

FEATURES

* Gaia REST API (`gaiacli advanced rest-server`)
  * [slashing] [\#2399](https://github.com/cosmos/cosmos-sdk/issues/2399)  Implement `/slashing/parameters` endpoint to query slashing parameters.
* Gaia CLI  (`gaiacli`)
  * [gaiacli] [\#2399](https://github.com/cosmos/cosmos-sdk/issues/2399) Implement `params` command to query slashing parameters.
* SDK
  - [client] [\#2926](https://github.com/cosmos/cosmos-sdk/issues/2926) Add TxEncoder to client TxBuilder.
* Other
  - Introduced the logjack tool for saving logs w/ rotation

IMPROVEMENTS

* Gaia REST API (`gaiacli advanced rest-server`)
  * [\#2879](https://github.com/cosmos/cosmos-sdk/issues/2879), [\#2880](https://github.com/cosmos/cosmos-sdk/issues/2880) Update deposit and vote endpoints to perform a direct txs query
    when a given proposal is inactive and thus having votes and deposits removed
    from state.
* Gaia CLI  (`gaiacli`)
  * [\#2879](https://github.com/cosmos/cosmos-sdk/issues/2879), [\#2880](https://github.com/cosmos/cosmos-sdk/issues/2880) Update deposit and vote CLI commands to perform a direct txs query
    when a given proposal is inactive and thus having votes and deposits removed
    from state.
* Gaia
  * [\#3021](https://github.com/cosmos/cosmos-sdk/pull/3021) Add `--gentx-dir` to `gaiad collect-gentxs` to specify a directory from which collect and load gentxs. Add `--output-document` to `gaiad init` to allow one to redirect output to file.


## 0.28.0

BREAKING CHANGES

* Gaia CLI  (`gaiacli`)
  * [cli] [\#2595](https://github.com/cosmos/cosmos-sdk/issues/2595) Remove `keys new` in favor of `keys add` incorporating existing functionality with addition of key recovery functionality.
  * [cli] [\#2987](https://github.com/cosmos/cosmos-sdk/pull/2987) Add shorthand `-a` to `gaiacli keys show` and update docs
  * [cli] [\#2971](https://github.com/cosmos/cosmos-sdk/pull/2971) Additional verification when running `gaiad gentx`
  * [cli] [\#2734](https://github.com/cosmos/cosmos-sdk/issues/2734) Rewrite `gaiacli config`. It is now a non-interactive config utility.

* Gaia
  * [#128](https://github.com/tendermint/devops/issues/128) Updated CircleCI job to trigger website build on every push to master/develop.
  * [\#2994](https://github.com/cosmos/cosmos-sdk/pull/2994) Change wrong-password error message.
  * [\#3009](https://github.com/cosmos/cosmos-sdk/issues/3009) Added missing Gaia genesis verification
  * [#128](https://github.com/tendermint/devops/issues/128) Updated CircleCI job to trigger website build on every push to master/develop.
  * [\#2994](https://github.com/cosmos/cosmos-sdk/pull/2994) Change wrong-password error message.
  * [\#3009](https://github.com/cosmos/cosmos-sdk/issues/3009) Added missing Gaia genesis verification
  * [gas] [\#3052](https://github.com/cosmos/cosmos-sdk/issues/3052) Updated gas costs to more reasonable numbers

* SDK
  * [auth] [\#2952](https://github.com/cosmos/cosmos-sdk/issues/2952) Signatures are no longer serialized on chain with the account number and sequence number
  * [auth] [\#2952](https://github.com/cosmos/cosmos-sdk/issues/2952) Signatures are no longer serialized on chain with the account number and sequence number
  * [stake] [\#3055](https://github.com/cosmos/cosmos-sdk/issues/3055) Use address instead of bond height / intratxcounter for deduplication

FEATURES

* Gaia CLI  (`gaiacli`)
  * [\#2961](https://github.com/cosmos/cosmos-sdk/issues/2961) Add --force flag to gaiacli keys delete command to skip passphrase check and force key deletion unconditionally.

IMPROVEMENTS

* Gaia CLI  (`gaiacli`)
  * [\#2991](https://github.com/cosmos/cosmos-sdk/issues/2991) Fully validate transaction signatures during `gaiacli tx sign --validate-signatures`

* SDK
  * [\#1277](https://github.com/cosmos/cosmos-sdk/issues/1277) Complete bank module specification
  * [\#2963](https://github.com/cosmos/cosmos-sdk/issues/2963) Complete auth module specification
  * [\#2914](https://github.com/cosmos/cosmos-sdk/issues/2914) No longer withdraw validator rewards on bond/unbond, but rather move
  the rewards to the respective validator's pools.


BUG FIXES

* Gaia CLI  (`gaiacli`)
  * [\#2921](https://github.com/cosmos/cosmos-sdk/issues/2921) Fix `keys delete` inability to delete offline and ledger keys.

* Gaia
  * [\#3003](https://github.com/cosmos/cosmos-sdk/issues/3003) CollectStdTxs() must validate DelegatorAddr against genesis accounts.

* SDK
  * [\#2967](https://github.com/cosmos/cosmos-sdk/issues/2967) Change ordering of `mint.BeginBlocker` and `distr.BeginBlocker`, recalculate inflation each block
  * [\#3068](https://github.com/cosmos/cosmos-sdk/issues/3068) check for uint64 gas overflow during `Std#ValidateBasic`.
  * [\#3071](https://github.com/cosmos/cosmos-sdk/issues/3071) Catch overflow on block gas meter


## 0.27.0

BREAKING CHANGES

* Gaia REST API (`gaiacli advanced rest-server`)
  * [gaia-lite] [\#2819](https://github.com/cosmos/cosmos-sdk/pull/2819) Txs query param format is now: `/txs?tag=value` (removed '' wrapping the query parameter `value`)

* Gaia CLI  (`gaiacli`)
  * [cli] [\#2728](https://github.com/cosmos/cosmos-sdk/pull/2728) Seperate `tx` and `query` subcommands by module
  * [cli] [\#2727](https://github.com/cosmos/cosmos-sdk/pull/2727) Fix unbonding command flow
  * [cli] [\#2786](https://github.com/cosmos/cosmos-sdk/pull/2786) Fix redelegation command flow
  * [cli] [\#2829](https://github.com/cosmos/cosmos-sdk/pull/2829) add-genesis-account command now validates state when adding accounts
  * [cli] [\#2804](https://github.com/cosmos/cosmos-sdk/issues/2804) Check whether key exists before passing it on to `tx create-validator`.
  * [cli] [\#2874](https://github.com/cosmos/cosmos-sdk/pull/2874) `gaiacli tx sign` takes an optional `--output-document` flag to support output redirection.
  * [cli] [\#2875](https://github.com/cosmos/cosmos-sdk/pull/2875) Refactor `gaiad gentx` and avoid redirection to `gaiacli tx sign` for tx signing.

* Gaia
  * [mint] [\#2825] minting now occurs every block, inflation parameter updates still hourly

* SDK
  * [\#2752](https://github.com/cosmos/cosmos-sdk/pull/2752) Don't hardcode bondable denom.
  * [\#2701](https://github.com/cosmos/cosmos-sdk/issues/2701) Account numbers and sequence numbers in `auth` are now `uint64` instead of `int64`
  * [\#2019](https://github.com/cosmos/cosmos-sdk/issues/2019) Cap total number of signatures. Current per-transaction limit is 7, and if that is exceeded transaction is rejected.
  * [\#2801](https://github.com/cosmos/cosmos-sdk/pull/2801) Remove AppInit structure.
  * [\#2798](https://github.com/cosmos/cosmos-sdk/issues/2798) Governance API has miss-spelled English word in JSON response ('depositer' -> 'depositor')
  * [\#2943](https://github.com/cosmos/cosmos-sdk/pull/2943) Transaction action tags equal the message type. Staking EndBlocker tags are included.

* Tendermint
  * Update to Tendermint 0.27.0

FEATURES

* Gaia REST API (`gaiacli advanced rest-server`)
  * [gov] [\#2479](https://github.com/cosmos/cosmos-sdk/issues/2479) Added governance parameter
    query REST endpoints.

* Gaia CLI  (`gaiacli`)
  * [gov][cli] [\#2479](https://github.com/cosmos/cosmos-sdk/issues/2479) Added governance
    parameter query commands.
  * [stake][cli] [\#2027] Add CLI query command for getting all delegations to a specific validator.
  * [\#2840](https://github.com/cosmos/cosmos-sdk/pull/2840) Standardize CLI exports from modules

* Gaia
  * [app] [\#2791](https://github.com/cosmos/cosmos-sdk/issues/2791) Support export at a specific height, with `gaiad export --height=HEIGHT`.
  * [x/gov] [#2479](https://github.com/cosmos/cosmos-sdk/issues/2479) Implemented querier
  for getting governance parameters.
  * [app] [\#2663](https://github.com/cosmos/cosmos-sdk/issues/2663) - Runtime-assertable invariants
  * [app] [\#2791](https://github.com/cosmos/cosmos-sdk/issues/2791) Support export at a specific height, with `gaiad export --height=HEIGHT`.
  * [app] [\#2812](https://github.com/cosmos/cosmos-sdk/issues/2812) Support export alterations to prepare for restarting at zero-height

* SDK
  * [simulator] [\#2682](https://github.com/cosmos/cosmos-sdk/issues/2682) MsgEditValidator now looks at the validator's max rate, thus it now succeeds a significant portion of the time
  * [core] [\#2775](https://github.com/cosmos/cosmos-sdk/issues/2775) Add deliverTx maximum block gas limit


IMPROVEMENTS

* Gaia REST API (`gaiacli advanced rest-server`)
  * [gaia-lite] [\#2819](https://github.com/cosmos/cosmos-sdk/pull/2819) Tx search now supports multiple tags as query parameters
  * [\#2836](https://github.com/cosmos/cosmos-sdk/pull/2836) Expose LCD router to allow users to register routes there.

* Gaia CLI  (`gaiacli`)
  * [\#2749](https://github.com/cosmos/cosmos-sdk/pull/2749) Add --chain-id flag to gaiad testnet
  * [\#2819](https://github.com/cosmos/cosmos-sdk/pull/2819) Tx search now supports multiple tags as query parameters

* Gaia
  * [\#2772](https://github.com/cosmos/cosmos-sdk/issues/2772) Update BaseApp to not persist state when the ante handler fails on DeliverTx.
  * [\#2773](https://github.com/cosmos/cosmos-sdk/issues/2773) Require moniker to be provided on `gaiad init`.
  * [\#2672](https://github.com/cosmos/cosmos-sdk/issues/2672) [Makefile] Updated for better Windows compatibility and ledger support logic, get_tools was rewritten as a cross-compatible Makefile.
  * [\#2766](https://github.com/cosmos/cosmos-sdk/issues/2766) [Makefile] Added goimports tool to get_tools. Get_tools now only builds new versions if binaries are missing.
  * [#110](https://github.com/tendermint/devops/issues/110) Updated CircleCI job to trigger website build when cosmos docs are updated.

* SDK
 & [x/mock/simulation] [\#2720] major cleanup, introduction of helper objects, reorganization
 * [\#2821](https://github.com/cosmos/cosmos-sdk/issues/2821) Codespaces are now strings
 * [types] [\#2776](https://github.com/cosmos/cosmos-sdk/issues/2776) Improve safety of `Coin` and `Coins` types. Various functions
 and methods will panic when a negative amount is discovered.
 * [\#2815](https://github.com/cosmos/cosmos-sdk/issues/2815) Gas unit fields changed from `int64` to `uint64`.
 * [\#2821](https://github.com/cosmos/cosmos-sdk/issues/2821) Codespaces are now strings
 * [\#2779](https://github.com/cosmos/cosmos-sdk/issues/2779) Introduce `ValidateBasic` to the `Tx` interface and call it in the ante
 handler.
 * [\#2825](https://github.com/cosmos/cosmos-sdk/issues/2825) More staking and distribution invariants
 * [\#2912](https://github.com/cosmos/cosmos-sdk/issues/2912) Print commit ID in hex when commit is synced.

* Tendermint
 * [\#2796](https://github.com/cosmos/cosmos-sdk/issues/2796) Update to go-amino 0.14.1


BUG FIXES

* Gaia REST API (`gaiacli advanced rest-server`)
  * [gaia-lite] [\#2868](https://github.com/cosmos/cosmos-sdk/issues/2868) Added handler for governance tally endpoint
  * [\#2907](https://github.com/cosmos/cosmos-sdk/issues/2907) Refactor and fix the way Gaia Lite is started.

* Gaia
  * [\#2723] Use `cosmosvalcons` Bech32 prefix in `tendermint show-address`
  * [\#2742](https://github.com/cosmos/cosmos-sdk/issues/2742) Fix time format of TimeoutCommit override
  * [\#2898](https://github.com/cosmos/cosmos-sdk/issues/2898) Remove redundant '$' in docker-compose.yml

* SDK
  * [\#2733](https://github.com/cosmos/cosmos-sdk/issues/2733) [x/gov, x/mock/simulation] Fix governance simulation, update x/gov import/export
  * [\#2854](https://github.com/cosmos/cosmos-sdk/issues/2854) [x/bank] Remove unused bank.MsgIssue, prevent possible panic
  * [\#2884](https://github.com/cosmos/cosmos-sdk/issues/2884) [docs/examples] Fix `basecli version` panic

* Tendermint
  * [\#2797](https://github.com/tendermint/tendermint/pull/2797) AddressBook requires addresses to have IDs; Do not crap out immediately after sending pex addrs in seed mode

## 0.26.0

BREAKING CHANGES

* Gaia
  * [gaiad init] [\#2602](https://github.com/cosmos/cosmos-sdk/issues/2602) New genesis workflow

* SDK
  * [simulation] [\#2665](https://github.com/cosmos/cosmos-sdk/issues/2665) only argument to sdk.Invariant is now app

* Tendermint
  * Upgrade to version 0.26.0

FEATURES

* Gaia CLI  (`gaiacli`)
  * [cli] [\#2569](https://github.com/cosmos/cosmos-sdk/pull/2569) Add commands to query validator unbondings and redelegations
  * [cli] [\#2569](https://github.com/cosmos/cosmos-sdk/pull/2569) Add commands to query validator unbondings and redelegations
  * [cli] [\#2524](https://github.com/cosmos/cosmos-sdk/issues/2524) Add support offline mode to `gaiacli tx sign`. Lookups are not performed if the flag `--offline` is on.
  * [cli] [\#2558](https://github.com/cosmos/cosmos-sdk/issues/2558) Rename --print-sigs to --validate-signatures. It now performs a complete set of sanity checks and reports to the user. Also added --print-signature-only to print the signature only, not the whole transaction.
  * [cli] [\#2704](https://github.com/cosmos/cosmos-sdk/pull/2704) New add-genesis-account convenience command to populate genesis.json with genesis accounts.

* SDK
  * [\#1336](https://github.com/cosmos/cosmos-sdk/issues/1336) Mechanism for SDK Users to configure their own Bech32 prefixes instead of using the default cosmos prefixes.

IMPROVEMENTS

* Gaia
 * [\#2637](https://github.com/cosmos/cosmos-sdk/issues/2637) [x/gov] Switched inactive and active proposal queues to an iterator based queue

* SDK
 * [\#2573](https://github.com/cosmos/cosmos-sdk/issues/2573) [x/distribution] add accum invariance
 * [\#2556](https://github.com/cosmos/cosmos-sdk/issues/2556) [x/mock/simulation] Fix debugging output
 * [\#2396](https://github.com/cosmos/cosmos-sdk/issues/2396) [x/mock/simulation] Change parameters to get more slashes
 * [\#2617](https://github.com/cosmos/cosmos-sdk/issues/2617) [x/mock/simulation] Randomize all genesis parameters
 * [\#2669](https://github.com/cosmos/cosmos-sdk/issues/2669) [x/stake] Added invarant check to make sure validator's power aligns with its spot in the power store.
 * [\#1924](https://github.com/cosmos/cosmos-sdk/issues/1924) [x/mock/simulation] Use a transition matrix for block size
 * [\#2660](https://github.com/cosmos/cosmos-sdk/issues/2660) [x/mock/simulation] Staking transactions get tested far more frequently
 * [\#2610](https://github.com/cosmos/cosmos-sdk/issues/2610) [x/stake] Block redelegation to and from the same validator
 * [\#2652](https://github.com/cosmos/cosmos-sdk/issues/2652) [x/auth] Add benchmark for get and set account
 * [\#2685](https://github.com/cosmos/cosmos-sdk/issues/2685) [store] Add general merkle absence proof (also for empty substores)
 * [\#2708](https://github.com/cosmos/cosmos-sdk/issues/2708) [store] Disallow setting nil values

BUG FIXES

* Gaia
 * [\#2670](https://github.com/cosmos/cosmos-sdk/issues/2670) [x/stake] fixed incorrect `IterateBondedValidators` and split into two functions: `IterateBondedValidators` and `IterateLastBlockConsValidators`
 * [\#2691](https://github.com/cosmos/cosmos-sdk/issues/2691) Fix local testnet creation by using a single canonical genesis time
 * [\#2648](https://github.com/cosmos/cosmos-sdk/issues/2648) [gaiad] Fix `gaiad export` / `gaiad import` consistency, test in CI

* SDK
 * [\#2625](https://github.com/cosmos/cosmos-sdk/issues/2625) [x/gov] fix AppendTag function usage error
 * [\#2677](https://github.com/cosmos/cosmos-sdk/issues/2677) [x/stake, x/distribution] various staking/distribution fixes as found by the simulator
 * [\#2674](https://github.com/cosmos/cosmos-sdk/issues/2674) [types] Fix coin.IsLT() impl, coins.IsLT() impl, and renamed coins.Is\* to coins.IsAll\* (see [\#2686](https://github.com/cosmos/cosmos-sdk/issues/2686))
 * [\#2711](https://github.com/cosmos/cosmos-sdk/issues/2711) [x/stake] Add commission data to `MsgCreateValidator` signature bytes.
 * Temporarily disable insecure mode for Gaia Lite

## 0.25.0

*October 24th, 2018*

BREAKING CHANGES

* Gaia REST API (`gaiacli advanced rest-server`)
    * [x/stake] Validator.Owner renamed to Validator.Operator
    * [\#595](https://github.com/cosmos/cosmos-sdk/issues/595) Connections to the REST server are now secured using Transport Layer Security by default. The --insecure flag is provided to switch back to insecure HTTP.
    * [gaia-lite] [\#2258](https://github.com/cosmos/cosmos-sdk/issues/2258) Split `GET stake/delegators/{delegatorAddr}` into `GET stake/delegators/{delegatorAddr}/delegations`, `GET stake/delegators/{delegatorAddr}/unbonding_delegations` and `GET stake/delegators/{delegatorAddr}/redelegations`

* Gaia CLI  (`gaiacli`)
    * [x/stake] Validator.Owner renamed to Validator.Operator
    * [cli] unsafe_reset_all, show_validator, and show_node_id have been renamed to unsafe-reset-all, show-validator, and show-node-id
    * [cli] [\#1983](https://github.com/cosmos/cosmos-sdk/issues/1983) --print-response now defaults to true in commands that create and send a transaction
    * [cli] [\#1983](https://github.com/cosmos/cosmos-sdk/issues/1983) you can now pass --pubkey or --address to gaiacli keys show to return a plaintext representation of the key's address or public key for use with other commands
    * [cli] [\#2061](https://github.com/cosmos/cosmos-sdk/issues/2061) changed proposalID in governance REST endpoints to proposal-id
    * [cli] [\#2014](https://github.com/cosmos/cosmos-sdk/issues/2014) `gaiacli advanced` no longer exists - to access `ibc`, `rest-server`, and `validator-set` commands use `gaiacli ibc`, `gaiacli rest-server`, and `gaiacli tendermint`, respectively
    * [makefile] `get_vendor_deps` no longer updates lock file it just updates vendor directory. Use `update_vendor_deps` to update the lock file. [#2152](https://github.com/cosmos/cosmos-sdk/pull/2152)
    * [cli] [\#2221](https://github.com/cosmos/cosmos-sdk/issues/2221) All commands that
    utilize a validator's operator address must now use the new Bech32 prefix,
    `cosmosvaloper`.
    * [cli] [\#2190](https://github.com/cosmos/cosmos-sdk/issues/2190) `gaiacli init --gen-txs` is now `gaiacli init --with-txs` to reduce confusion
    * [cli] [\#2073](https://github.com/cosmos/cosmos-sdk/issues/2073) --from can now be either an address or a key name
    * [cli] [\#1184](https://github.com/cosmos/cosmos-sdk/issues/1184) Subcommands reorganisation, see [\#2390](https://github.com/cosmos/cosmos-sdk/pull/2390) for a comprehensive list of changes.
    * [cli] [\#2524](https://github.com/cosmos/cosmos-sdk/issues/2524) Add support offline mode to `gaiacli tx sign`. Lookups are not performed if the flag `--offline` is on.
    * [cli] [\#2570](https://github.com/cosmos/cosmos-sdk/pull/2570) Add commands to query deposits on proposals

* Gaia
    * Make the transient store key use a distinct store key. [#2013](https://github.com/cosmos/cosmos-sdk/pull/2013)
    * [x/stake] [\#1901](https://github.com/cosmos/cosmos-sdk/issues/1901) Validator type's Owner field renamed to Operator; Validator's GetOwner() renamed accordingly to comply with the SDK's Validator interface.
    * [docs] [#2001](https://github.com/cosmos/cosmos-sdk/pull/2001) Update slashing spec for slashing period
    * [x/stake, x/slashing] [#1305](https://github.com/cosmos/cosmos-sdk/issues/1305) - Rename "revoked" to "jailed"
    * [x/stake] [#1676] Revoked and jailed validators put into the unbonding state
    * [x/stake] [#1877] Redelegations/unbonding-delegation from unbonding validator have reduced time
    * [x/slashing] [\#1789](https://github.com/cosmos/cosmos-sdk/issues/1789) Slashing changes for Tendermint validator set offset (NextValSet)
    * [x/stake] [\#2040](https://github.com/cosmos/cosmos-sdk/issues/2040) Validator
    operator type has now changed to `sdk.ValAddress`
    * [x/stake] [\#2221](https://github.com/cosmos/cosmos-sdk/issues/2221) New
    Bech32 prefixes have been introduced for a validator's consensus address and
    public key: `cosmosvalcons` and `cosmosvalconspub` respectively. Also, existing Bech32 prefixes have been
    renamed for accounts and validator operators:
      * `cosmosaccaddr` / `cosmosaccpub` => `cosmos` / `cosmospub`
      * `cosmosvaladdr` / `cosmosvalpub` => `cosmosvaloper` / `cosmosvaloperpub`
    * [x/stake] [#1013] TendermintUpdates now uses transient store
    * [x/stake] [\#2435](https://github.com/cosmos/cosmos-sdk/issues/2435) Remove empty bytes from the ValidatorPowerRank store key
    * [x/gov] [\#2195](https://github.com/cosmos/cosmos-sdk/issues/2195) Governance uses BFT Time
    * [x/gov] [\#2256](https://github.com/cosmos/cosmos-sdk/issues/2256) Removed slashing for governance non-voting validators
    * [simulation] [\#2162](https://github.com/cosmos/cosmos-sdk/issues/2162) Added back correct supply invariants
    * [x/slashing] [\#2430](https://github.com/cosmos/cosmos-sdk/issues/2430) Simulate more slashes, check if validator is jailed before jailing
    * [x/stake] [\#2393](https://github.com/cosmos/cosmos-sdk/issues/2393) Removed `CompleteUnbonding` and `CompleteRedelegation` Msg types, and instead added unbonding/redelegation queues to endblocker
    * [x/mock/simulation] [\#2501](https://github.com/cosmos/cosmos-sdk/issues/2501) Simulate transactions & invariants for fee distribution, and fix bugs discovered in the process
      * [x/auth] Simulate random fee payments
      * [cmd/gaia/app] Simulate non-zero inflation
      * [x/stake] Call hooks correctly in several cases related to delegation/validator updates
      * [x/stake] Check full supply invariants, including yet-to-be-withdrawn fees
      * [x/stake] Remove no-longer-in-use store key
      * [x/slashing] Call hooks correctly when a validator is slashed
      * [x/slashing] Truncate withdrawals (unbonding, redelegation) and burn change
      * [x/mock/simulation] Ensure the simulation cannot set a proposer address of nil
      * [x/mock/simulation] Add more event logs on begin block / end block for clarity
      * [x/mock/simulation] Correctly set validator power in abci.RequestBeginBlock
      * [x/minting] Correctly call stake keeper to track inflated supply
      * [x/distribution] Sanity check for nonexistent rewards
      * [x/distribution] Truncate withdrawals and return change to the community pool
      * [x/distribution] Add sanity checks for incorrect accum / total accum relations
      * [x/distribution] Correctly calculate total power using Tendermint updates
      * [x/distribution] Simulate withdrawal transactions
      * [x/distribution] Fix a bug where the fee pool was not correctly tracked on WithdrawDelegatorRewardsAll
    * [x/stake] [\#1673](https://github.com/cosmos/cosmos-sdk/issues/1673) Validators are no longer deleted until they can no longer possibly be slashed
    * [\#1890](https://github.com/cosmos/cosmos-sdk/issues/1890) Start chain with initial state + sequence of transactions
      * [cli] Rename `gaiad init gentx` to `gaiad gentx`.
      * [cli] Add `--skip-genesis` flag to `gaiad init` to prevent `genesis.json` generation.
      * Drop `GenesisTx` in favor of a signed `StdTx` with only one `MsgCreateValidator` message.
      * [cli] Port `gaiad init` and `gaiad testnet` to work with `StdTx` genesis transactions.
      * [cli] Add `--moniker` flag to `gaiad init` to override moniker when generating `genesis.json` - i.e. it takes effect when running with the `--with-txs` flag, it is ignored otherwise.

* SDK
    * [core] [\#2219](https://github.com/cosmos/cosmos-sdk/issues/2219) Update to Tendermint 0.24.0
      * Validator set updates delayed by one block
      * BFT timestamp that can safely be used by applications
      * Fixed maximum block size enforcement
    * [core] [\#1807](https://github.com/cosmos/cosmos-sdk/issues/1807) Switch from use of rational to decimal
    * [types] [\#1901](https://github.com/cosmos/cosmos-sdk/issues/1901) Validator interface's GetOwner() renamed to GetOperator()
    * [x/slashing] [#2122](https://github.com/cosmos/cosmos-sdk/pull/2122) - Implement slashing period
    * [types] [\#2119](https://github.com/cosmos/cosmos-sdk/issues/2119) Parsed error messages and ABCI log errors to make     them more human readable.
    * [types] [\#2407](https://github.com/cosmos/cosmos-sdk/issues/2407) MulInt method added to big decimal in order to improve efficiency of slashing
    * [simulation] Rename TestAndRunTx to Operation [#2153](https://github.com/cosmos/cosmos-sdk/pull/2153)
    * [simulation] Remove log and testing.TB from Operation and Invariants, in favor of using errors [\#2282](https://github.com/cosmos/cosmos-sdk/issues/2282)
    * [simulation] Remove usage of keys and addrs in the types, in favor of simulation.Account [\#2384](https://github.com/cosmos/cosmos-sdk/issues/2384)
    * [tools] Removed gocyclo [#2211](https://github.com/cosmos/cosmos-sdk/issues/2211)
    * [baseapp] Remove `SetTxDecoder` in favor of requiring the decoder be set in baseapp initialization. [#1441](https://github.com/cosmos/cosmos-sdk/issues/1441)
    * [baseapp] [\#1921](https://github.com/cosmos/cosmos-sdk/issues/1921) Add minimumFees field to BaseApp.
    * [store] Change storeInfo within the root multistore to use tmhash instead of ripemd160 [\#2308](https://github.com/cosmos/cosmos-sdk/issues/2308)
    * [codec] [\#2324](https://github.com/cosmos/cosmos-sdk/issues/2324) All referrences to wire have been renamed to codec. Additionally, wire.NewCodec is now codec.New().
    * [types] [\#2343](https://github.com/cosmos/cosmos-sdk/issues/2343) Make sdk.Msg have a names field, to facilitate automatic tagging.
    * [baseapp] [\#2366](https://github.com/cosmos/cosmos-sdk/issues/2366) Automatically add action tags to all messages
    * [x/auth] [\#2377](https://github.com/cosmos/cosmos-sdk/issues/2377) auth.StdSignMsg -> txbuilder.StdSignMsg
    * [x/staking] [\#2244](https://github.com/cosmos/cosmos-sdk/issues/2244) staking now holds a consensus-address-index instead of a consensus-pubkey-index
    * [x/staking] [\#2236](https://github.com/cosmos/cosmos-sdk/issues/2236) more distribution hooks for distribution
    * [x/stake] [\#2394](https://github.com/cosmos/cosmos-sdk/issues/2394) Split up UpdateValidator into distinct state transitions applied only in EndBlock
    * [x/slashing] [\#2480](https://github.com/cosmos/cosmos-sdk/issues/2480) Fix signing info handling bugs & faulty slashing
    * [x/stake] [\#2412](https://github.com/cosmos/cosmos-sdk/issues/2412) Added an unbonding validator queue to EndBlock to automatically update validator.Status when finished Unbonding
    * [x/stake] [\#2500](https://github.com/cosmos/cosmos-sdk/issues/2500) Block conflicting redelegations until we add an index
    * [x/params] Global Paramstore refactored
    * [types] [\#2506](https://github.com/cosmos/cosmos-sdk/issues/2506) sdk.Dec MarshalJSON now marshals as a normal Decimal, with 10 digits of decimal precision
    * [x/stake] [\#2508](https://github.com/cosmos/cosmos-sdk/issues/2508) Utilize Tendermint power for validator power key
    * [x/stake] [\#2531](https://github.com/cosmos/cosmos-sdk/issues/2531) Remove all inflation logic
    * [x/mint] [\#2531](https://github.com/cosmos/cosmos-sdk/issues/2531) Add minting module and inflation logic
    * [x/auth] [\#2540](https://github.com/cosmos/cosmos-sdk/issues/2540) Rename `AccountMapper` to `AccountKeeper`.
    * [types] [\#2456](https://github.com/cosmos/cosmos-sdk/issues/2456) Renamed msg.Name() and msg.Type() to msg.Type() and msg.Route() respectively

* Tendermint
  * Update tendermint version from v0.23.0 to v0.25.0, notable changes
    * Mempool now won't build too large blocks, or too computationally expensive blocks
    * Maximum tx sizes and gas are now removed, and are implicitly the blocks maximums
    * ABCI validators no longer send the pubkey. The pubkey is only sent in validator updates
    * Validator set changes are now delayed by one block
    * Block header now includes the next validator sets hash
    * BFT time is implemented
    * Secp256k1 signature format has changed
    * There is now a threshold multisig format
    * See the [tendermint changelog](https://github.com/tendermint/tendermint/blob/master/CHANGELOG.md) for other changes.

FEATURES

* Gaia REST API (`gaiacli advanced rest-server`)
  * [gaia-lite] Endpoints to query staking pool and params
  * [gaia-lite] [\#2110](https://github.com/cosmos/cosmos-sdk/issues/2110) Add support for `simulate=true` requests query argument to endpoints that send txs to run simulations of transactions
  * [gaia-lite] [\#966](https://github.com/cosmos/cosmos-sdk/issues/966) Add support for `generate_only=true` query argument to generate offline unsigned transactions
  * [gaia-lite] [\#1953](https://github.com/cosmos/cosmos-sdk/issues/1953) Add /sign endpoint to sign transactions generated with `generate_only=true`.
  * [gaia-lite] [\#1954](https://github.com/cosmos/cosmos-sdk/issues/1954) Add /broadcast endpoint to broadcast transactions signed by the /sign endpoint.
  * [gaia-lite] [\#2113](https://github.com/cosmos/cosmos-sdk/issues/2113) Rename `/accounts/{address}/send` to `/bank/accounts/{address}/transfers`, rename `/accounts/{address}` to `/auth/accounts/{address}`, replace `proposal-id` with `proposalId` in all gov endpoints
  * [gaia-lite] [\#2478](https://github.com/cosmos/cosmos-sdk/issues/2478) Add query gov proposal's deposits endpoint
  * [gaia-lite] [\#2477](https://github.com/cosmos/cosmos-sdk/issues/2477) Add query validator's outgoing redelegations and unbonding delegations endpoints

* Gaia CLI  (`gaiacli`)
  * [cli] Cmds to query staking pool and params
  * [gov][cli] [\#2062](https://github.com/cosmos/cosmos-sdk/issues/2062) added `--proposal` flag to `submit-proposal` that allows a JSON file containing a proposal to be passed in
  * [\#2040](https://github.com/cosmos/cosmos-sdk/issues/2040) Add `--bech` to `gaiacli keys show` and respective REST endpoint to
  provide desired Bech32 prefix encoding
  * [cli] [\#2047](https://github.com/cosmos/cosmos-sdk/issues/2047) [\#2306](https://github.com/cosmos/cosmos-sdk/pull/2306) Passing --gas=simulate triggers a simulation of the tx before the actual execution.
  The gas estimate obtained via the simulation will be used as gas limit in the actual execution.
  * [cli] [\#2047](https://github.com/cosmos/cosmos-sdk/issues/2047) The --gas-adjustment flag can be used to adjust the estimate obtained via the simulation triggered by --gas=simulate.
  * [cli] [\#2110](https://github.com/cosmos/cosmos-sdk/issues/2110) Add --dry-run flag to perform a simulation of a transaction without broadcasting it. The --gas flag is ignored as gas would be automatically estimated.
  * [cli] [\#2204](https://github.com/cosmos/cosmos-sdk/issues/2204) Support generating and broadcasting messages with multiple signatures via command line:
    * [\#966](https://github.com/cosmos/cosmos-sdk/issues/966) Add --generate-only flag to build an unsigned transaction and write it to STDOUT.
    * [\#1953](https://github.com/cosmos/cosmos-sdk/issues/1953) New `sign` command to sign transactions generated with the --generate-only flag.
    * [\#1954](https://github.com/cosmos/cosmos-sdk/issues/1954) New `broadcast` command to broadcast transactions generated offline and signed with the `sign` command.
  * [cli] [\#2220](https://github.com/cosmos/cosmos-sdk/issues/2220) Add `gaiacli config` feature to interactively create CLI config files to reduce the number of required flags
  * [stake][cli] [\#1672](https://github.com/cosmos/cosmos-sdk/issues/1672) Introduced
  new commission flags for validator commands `create-validator` and `edit-validator`.
  * [stake][cli] [\#1890](https://github.com/cosmos/cosmos-sdk/issues/1890) Add `--genesis-format` flag to `gaiacli tx create-validator` to produce transactions in genesis-friendly format.
  * [cli][\#2554](https://github.com/cosmos/cosmos-sdk/issues/2554) Make `gaiacli keys show` multisig ready.

* Gaia
  * [cli] [\#2170](https://github.com/cosmos/cosmos-sdk/issues/2170) added ability to show the node's address via `gaiad tendermint show-address`
  * [simulation] [\#2313](https://github.com/cosmos/cosmos-sdk/issues/2313) Reworked `make test_sim_gaia_slow` to `make test_sim_gaia_full`, now simulates from multiple starting seeds in parallel
  * [cli] [\#1921] (https://github.com/cosmos/cosmos-sdk/issues/1921)
    * New configuration file `gaiad.toml` is now created to host Gaia-specific configuration.
    * New --minimum_fees/minimum_fees flag/config option to set a minimum fee.

* SDK
  * [querier] added custom querier functionality, so ABCI query requests can be handled by keepers
  * [simulation] [\#1924](https://github.com/cosmos/cosmos-sdk/issues/1924) allow operations to specify future operations
  * [simulation] [\#1924](https://github.com/cosmos/cosmos-sdk/issues/1924) Add benchmarking capabilities, with makefile commands "test_sim_gaia_benchmark, test_sim_gaia_profile"
  * [simulation] [\#2349](https://github.com/cosmos/cosmos-sdk/issues/2349) Add time-based future scheduled operations to simulator
  * [x/auth] [\#2376](https://github.com/cosmos/cosmos-sdk/issues/2376) Remove FeePayer() from StdTx
  * [x/stake] [\#1672](https://github.com/cosmos/cosmos-sdk/issues/1672) Implement
  basis for the validator commission model.
  * [x/auth] Support account removal in the account mapper.


IMPROVEMENTS
* [tools] Improved terraform and ansible scripts for infrastructure deployment
* [tools] Added ansible script to enable process core dumps

* Gaia REST API (`gaiacli advanced rest-server`)
    * [x/stake] [\#2000](https://github.com/cosmos/cosmos-sdk/issues/2000) Added tests for new staking endpoints
    * [gaia-lite] [\#2445](https://github.com/cosmos/cosmos-sdk/issues/2445) Standarized REST error responses
    * [gaia-lite] Added example to Swagger specification for /keys/seed.
    * [x/stake] Refactor REST utils

* Gaia CLI  (`gaiacli`)
    * [cli] [\#2060](https://github.com/cosmos/cosmos-sdk/issues/2060) removed `--select` from `block` command
    * [cli] [\#2128](https://github.com/cosmos/cosmos-sdk/issues/2128) fixed segfault when exporting directly after `gaiad init`
    * [cli] [\#1255](https://github.com/cosmos/cosmos-sdk/issues/1255) open KeyBase in read-only mode
     for query-purpose CLI commands
    * [docs] Added commands for querying governance deposits, votes and tally

* Gaia
    * [x/stake] [#2023](https://github.com/cosmos/cosmos-sdk/pull/2023) Terminate iteration loop in `UpdateBondedValidators` and `UpdateBondedValidatorsFull` when the first revoked validator is encountered and perform a sanity check.
    * [x/auth] Signature verification's gas cost now accounts for pubkey type. [#2046](https://github.com/tendermint/tendermint/pull/2046)
    * [x/stake] [x/slashing] Ensure delegation invariants to jailed validators [#1883](https://github.com/cosmos/cosmos-sdk/issues/1883).
    * [x/stake] Improve speed of GetValidator, which was shown to be a performance bottleneck. [#2046](https://github.com/tendermint/tendermint/pull/2200)
    * [x/stake] [\#2435](https://github.com/cosmos/cosmos-sdk/issues/2435) Improve memory efficiency of getting the various store keys
    * [genesis] [\#2229](https://github.com/cosmos/cosmos-sdk/issues/2229) Ensure that there are no duplicate accounts or validators in the genesis state.
    * [genesis] [\#2450](https://github.com/cosmos/cosmos-sdk/issues/2450) Validate staking genesis parameters.
    * Add SDK validation to `config.toml` (namely disabling `create_empty_blocks`) [\#1571](https://github.com/cosmos/cosmos-sdk/issues/1571)
    * [\#1941](https://github.com/cosmos/cosmos-sdk/issues/1941)(https://github.com/cosmos/cosmos-sdk/issues/1941) Version is now inferred via `git describe --tags`.
    * [x/distribution] [\#1671](https://github.com/cosmos/cosmos-sdk/issues/1671) add distribution types and tests

* SDK
    * [tools] Make get_vendor_deps deletes `.vendor-new` directories, in case scratch files are present.
    * [spec] Added simple piggy bank distribution spec
    * [cli] [\#1632](https://github.com/cosmos/cosmos-sdk/issues/1632) Add integration tests to ensure `basecoind init && basecoind` start sequences run successfully for both `democoin` and `basecoin` examples.
    * [store] Speedup IAVL iteration, and consequently everything that requires IAVL iteration. [#2143](https://github.com/cosmos/cosmos-sdk/issues/2143)
    * [store] [\#1952](https://github.com/cosmos/cosmos-sdk/issues/1952), [\#2281](https://github.com/cosmos/cosmos-sdk/issues/2281) Update IAVL dependency to v0.11.0
    * [simulation] Make timestamps randomized [#2153](https://github.com/cosmos/cosmos-sdk/pull/2153)
    * [simulation] Make logs not just pure strings, speeding it up by a large factor at greater block heights [\#2282](https://github.com/cosmos/cosmos-sdk/issues/2282)
    * [simulation] Add a concept of weighting the operations [\#2303](https://github.com/cosmos/cosmos-sdk/issues/2303)
    * [simulation] Logs get written to file if large, and also get printed on panics [\#2285](https://github.com/cosmos/cosmos-sdk/issues/2285)
    * [simulation] Bank simulations now makes testing auth configurable [\#2425](https://github.com/cosmos/cosmos-sdk/issues/2425)
    * [gaiad] [\#1992](https://github.com/cosmos/cosmos-sdk/issues/1992) Add optional flag to `gaiad testnet` to make config directory of daemon (default `gaiad`) and cli (default `gaiacli`) configurable
    * [x/stake] Add stake `Queriers` for Gaia-lite endpoints. This increases the staking endpoints performance by reusing the staking `keeper` logic for queries. [#2249](https://github.com/cosmos/cosmos-sdk/pull/2149)
    * [store] [\#2017](https://github.com/cosmos/cosmos-sdk/issues/2017) Refactor
    gas iterator gas consumption to only consume gas for iterator creation and `Next`
    calls which includes dynamic consumption of value length.
    * [types/decimal] [\#2378](https://github.com/cosmos/cosmos-sdk/issues/2378) - Added truncate functionality to decimal
    * [client] [\#1184](https://github.com/cosmos/cosmos-sdk/issues/1184) Remove unused `client/tx/sign.go`.
    * [tools] [\#2464](https://github.com/cosmos/cosmos-sdk/issues/2464) Lock binary dependencies to a specific version
    * #2573 [x/distribution] add accum invariance

BUG FIXES

* Gaia CLI  (`gaiacli`)
    * [cli] [\#1997](https://github.com/cosmos/cosmos-sdk/issues/1997) Handle panics gracefully when `gaiacli stake {delegation,unbond}` fail to unmarshal delegation.
    * [cli] [\#2265](https://github.com/cosmos/cosmos-sdk/issues/2265) Fix JSON formatting of the `gaiacli send` command.
    * [cli] [\#2547](https://github.com/cosmos/cosmos-sdk/issues/2547) Mark --to and --amount as required flags for `gaiacli tx send`.

* Gaia
  * [x/stake] Return correct Tendermint validator update set on `EndBlocker` by not
  including non previously bonded validators that have zero power. [#2189](https://github.com/cosmos/cosmos-sdk/issues/2189)
  * [docs] Fixed light client section links

* SDK
    * [\#1988](https://github.com/cosmos/cosmos-sdk/issues/1988) Make us compile on OpenBSD (disable ledger) [#1988] (https://github.com/cosmos/cosmos-sdk/issues/1988)
    * [\#2105](https://github.com/cosmos/cosmos-sdk/issues/2105) Fix DB Iterator leak, which may leak a go routine.
    * [ledger] [\#2064](https://github.com/cosmos/cosmos-sdk/issues/2064) Fix inability to sign and send transactions via the LCD by
    loading a Ledger device at runtime.
    * [\#2158](https://github.com/cosmos/cosmos-sdk/issues/2158) Fix non-deterministic ordering of validator iteration when slashing in `gov EndBlocker`
    * [simulation] [\#1924](https://github.com/cosmos/cosmos-sdk/issues/1924) Make simulation stop on SIGTERM
    * [\#2388](https://github.com/cosmos/cosmos-sdk/issues/2388) Remove dependency on deprecated tendermint/tmlibs repository.
    * [\#2416](https://github.com/cosmos/cosmos-sdk/issues/2416) Refactored `InitializeTestLCD` to properly include proposing validator in genesis state.
    * #2573 [x/distribution] accum invariance bugfix
    * #2573 [x/slashing] unbonding-delegation slashing invariance bugfix

## 0.24.2

*August 22nd, 2018*

BUG FIXES

* Tendermint
  - Fix unbounded consensus WAL growth

## 0.24.1

*August 21st, 2018*

BUG FIXES

* Gaia
  - [x/slashing] Evidence tracking now uses validator address instead of validator pubkey

## 0.24.0

*August 13th, 2018*

BREAKING CHANGES

* Gaia REST API (`gaiacli advanced rest-server`)
  - [x/stake] [\#1880](https://github.com/cosmos/cosmos-sdk/issues/1880) More REST-ful endpoints (large refactor)
  - [x/slashing] [\#1866](https://github.com/cosmos/cosmos-sdk/issues/1866) `/slashing/signing_info` takes cosmosvalpub instead of cosmosvaladdr
  - use time.Time instead of int64 for time. See Tendermint v0.23.0
  - Signatures are no longer Amino encoded with prefixes (just encoded as raw
    bytes) - see Tendermint v0.23.0

* Gaia CLI  (`gaiacli`)
  -  [x/stake] change `--keybase-sig` to `--identity`
  -  [x/stake] [\#1828](https://github.com/cosmos/cosmos-sdk/issues/1828) Force user to specify amount on create-validator command by removing default
  -  [x/gov] Change `--proposalID` to `--proposal-id`
  -  [x/stake, x/gov] [\#1606](https://github.com/cosmos/cosmos-sdk/issues/1606) Use `--from` instead of adhoc flags like `--address-validator`
        and `--proposer` to indicate the sender address.
  -  [\#1551](https://github.com/cosmos/cosmos-sdk/issues/1551) Remove `--name` completely
  -  Genesis/key creation (`gaiad init`) now supports user-provided key passwords

* Gaia
  - [x/stake] Inflation doesn't use rationals in calculation (performance boost)
  - [x/stake] Persist a map from `addr->pubkey` in the state since BeginBlock
    doesn't provide pubkeys.
  - [x/gov] [\#1781](https://github.com/cosmos/cosmos-sdk/issues/1781) Added tags sub-package, changed tags to use dash-case
  - [x/gov] [\#1688](https://github.com/cosmos/cosmos-sdk/issues/1688) Governance parameters are now stored in globalparams store
  - [x/gov] [\#1859](https://github.com/cosmos/cosmos-sdk/issues/1859) Slash validators who do not vote on a proposal
  - [x/gov] [\#1914](https://github.com/cosmos/cosmos-sdk/issues/1914) added TallyResult type that gets stored in Proposal after tallying is finished

* SDK
  - [baseapp] Msgs are no longer run on CheckTx, removed `ctx.IsCheckTx()`
  - [baseapp] NewBaseApp constructor takes sdk.TxDecoder as argument instead of wire.Codec
  - [types] sdk.NewCoin takes sdk.Int, sdk.NewInt64Coin takes int64
  - [x/auth] Default TxDecoder can be found in `x/auth` rather than baseapp
  - [client] [\#1551](https://github.com/cosmos/cosmos-sdk/issues/1551): Refactored `CoreContext` to `TxContext` and `QueryContext`
      - Removed all tx related fields and logic (building & signing) to separate
        structure `TxContext` in `x/auth/client/context`

* Tendermint
    - v0.22.5 -> See [Tendermint PR](https://github.com/tendermint/tendermint/pull/1966)
        - change all the cryptography imports.
    - v0.23.0 -> See
      [Changelog](https://github.com/tendermint/tendermint/blob/v0.23.0/CHANGELOG.md#0230)
      and [SDK PR](https://github.com/cosmos/cosmos-sdk/pull/1927)
        - BeginBlock no longer includes crypto.Pubkey
        - use time.Time instead of int64 for time.

FEATURES

* Gaia REST API (`gaiacli advanced rest-server`)
    - [x/gov] Can now query governance proposals by ProposalStatus

* Gaia CLI  (`gaiacli`)
    - [x/gov] added `query-proposals` command. Can filter by `depositer`, `voter`, and `status`
    - [x/stake] [\#2043](https://github.com/cosmos/cosmos-sdk/issues/2043) Added staking query cli cmds for unbonding-delegations and redelegations

* Gaia
  - [networks] Added ansible scripts to upgrade seed nodes on a network

* SDK
  - [x/mock/simulation] Randomized simulation framework
     - Modules specify invariants and operations, preferably in an x/[module]/simulation package
     - Modules can test random combinations of their own operations
     - Applications can integrate operations and invariants from modules together for an integrated simulation
     - Simulates Tendermint's algorithm for validator set updates
     - Simulates validator signing/downtime with a Markov chain, and occaisional double-signatures
     - Includes simulated operations & invariants for staking, slashing, governance, and bank modules
  - [store] [\#1481](https://github.com/cosmos/cosmos-sdk/issues/1481) Add transient store
  - [baseapp] Initialize validator set on ResponseInitChain
  - [baseapp] added BaseApp.Seal - ability to seal baseapp parameters once they've been set
  - [cosmos-sdk-cli] New `cosmos-sdk-cli` tool to quickly initialize a new
    SDK-based project
  - [scripts] added log output monitoring to DataDog using Ansible scripts

IMPROVEMENTS

* Gaia
  - [spec] [\#967](https://github.com/cosmos/cosmos-sdk/issues/967) Inflation and distribution specs drastically improved
  - [x/gov] [\#1773](https://github.com/cosmos/cosmos-sdk/issues/1773) Votes on a proposal can now be queried
  - [x/gov] Initial governance parameters can now be set in the genesis file
  - [x/stake] [\#1815](https://github.com/cosmos/cosmos-sdk/issues/1815) Sped up the processing of `EditValidator` txs.
  - [config] [\#1930](https://github.com/cosmos/cosmos-sdk/issues/1930) Transactions indexer indexes all tags by default.
  - [ci] [#2057](https://github.com/cosmos/cosmos-sdk/pull/2057) Run `make localnet-start` on every commit and ensure network reaches at least 10 blocks

* SDK
  - [baseapp] [\#1587](https://github.com/cosmos/cosmos-sdk/issues/1587) Allow any alphanumeric character in route
  - [baseapp] Allow any alphanumeric character in route
  - [tools] Remove `rm -rf vendor/` from `make get_vendor_deps`
  - [x/auth] Recover ErrorOutOfGas panic in order to set sdk.Result attributes correctly
  - [x/auth] [\#2376](https://github.com/cosmos/cosmos-sdk/issues/2376) No longer runs any signature in a multi-msg, if any account/sequence number is wrong.
  - [x/auth] [\#2376](https://github.com/cosmos/cosmos-sdk/issues/2376) No longer charge gas for subtracting fees
  - [x/bank] Unit tests are now table-driven
  - [tests] Add tests to example apps in docs
  - [tests] Fixes ansible scripts to work with AWS too
  - [tests] [\#1806](https://github.com/cosmos/cosmos-sdk/issues/1806) CLI tests are now behind the build flag 'cli_test', so go test works on a new repo

BUG FIXES

* Gaia CLI  (`gaiacli`)
  -  [\#1766](https://github.com/cosmos/cosmos-sdk/issues/1766) Fixes bad example for keybase identity
  -  [x/stake] [\#2021](https://github.com/cosmos/cosmos-sdk/issues/2021) Fixed repeated CLI commands in staking

* Gaia
  - [x/stake] [#2077](https://github.com/cosmos/cosmos-sdk/pull/2077) Fixed invalid cliff power comparison
  - [\#1804](https://github.com/cosmos/cosmos-sdk/issues/1804) Fixes gen-tx genesis generation logic temporarily until upstream updates
  - [\#1799](https://github.com/cosmos/cosmos-sdk/issues/1799) Fix `gaiad export`
  - [\#1839](https://github.com/cosmos/cosmos-sdk/issues/1839) Fixed bug where intra-tx counter wasn't set correctly for genesis validators
  - [x/stake] [\#1858](https://github.com/cosmos/cosmos-sdk/issues/1858) Fixed bug where the cliff validator was not updated correctly
  - [tests] [\#1675](https://github.com/cosmos/cosmos-sdk/issues/1675) Fix non-deterministic `test_cover`
  - [tests] [\#1551](https://github.com/cosmos/cosmos-sdk/issues/1551) Fixed invalid LCD test JSON payload in `doIBCTransfer`
  - [basecoin] Fixes coin transaction failure and account query [discussion](https://forum.cosmos.network/t/unmarshalbinarybare-expected-to-read-prefix-bytes-75fbfab8-since-it-is-registered-concrete-but-got-0a141dfa/664/6)
  - [x/gov] [\#1757](https://github.com/cosmos/cosmos-sdk/issues/1757) Fix VoteOption conversion to String
  * [x/stake] [#2083] Fix broken invariant of bonded validator power decrease

## 0.23.1

*July 27th, 2018*

BUG FIXES
  * [tendermint] Update to v0.22.8
    - [consensus, blockchain] Register the Evidence interface so it can be
      marshalled/unmarshalled by the blockchain and consensus reactors

## 0.23.0

*July 25th, 2018*

BREAKING CHANGES
* [x/stake] Fixed the period check for the inflation calculation

IMPROVEMENTS
* [cli] Improve error messages for all txs when the account doesn't exist
* [tendermint] Update to v0.22.6
    - Updates the crypto imports/API (#1966)
* [x/stake] Add revoked to human-readable validator

BUG FIXES
* [tendermint] Update to v0.22.6
    - Fixes some security vulnerabilities reported in the [Bug Bounty](https://hackerone.com/tendermint)
*  [\#1797](https://github.com/cosmos/cosmos-sdk/issues/1797) Fix off-by-one error in slashing for downtime
*  [\#1787](https://github.com/cosmos/cosmos-sdk/issues/1787) Fixed bug where Tally fails due to revoked/unbonding validator
*  [\#1666](https://github.com/cosmos/cosmos-sdk/issues/1666) Add intra-tx counter to the genesis validators

## 0.22.0

*July 16th, 2018*

BREAKING CHANGES
* [x/gov] Increase VotingPeriod, DepositPeriod, and MinDeposit

IMPROVEMENTS
* [gaiad] Default config updates:
    - `timeout_commit=5000` so blocks only made every 5s
    - `prof_listen_addr=localhost:6060` so profile server is on by default
    - `p2p.send_rate` and `p2p.recv_rate` increases 10x (~5MB/s)

BUG FIXES
* [server] Fix to actually overwrite default tendermint config

## 0.21.1

*July 14th, 2018*

BUG FIXES
* [build] Added Ledger build support via `LEDGER_ENABLED=true|false`
  * True by default except when cross-compiling

## 0.21.0

*July 13th, 2018*

BREAKING CHANGES
* [x/stake] Specify DelegatorAddress in MsgCreateValidator
* [x/stake] Remove the use of global shares in the pool
   * Remove the use of `PoolShares` type in `x/stake/validator` type - replace with `Status` `Tokens` fields
* [x/auth] NewAccountMapper takes a constructor instead of a prototype
* [keys] Keybase.Update function now takes in a function to get the newpass, rather than the password itself

FEATURES
* [baseapp] NewBaseApp now takes option functions as parameters

IMPROVEMENTS
* Updated docs folder to accommodate cosmos.network docs project
* [store] Added support for tracing multi-store operations via `--trace-store`
* [store] Pruning strategy configurable with pruning flag on gaiad start

BUG FIXES
* [\#1630](https://github.com/cosmos/cosmos-sdk/issues/1630) - redelegation nolonger removes tokens from the delegator liquid account
* [keys] [\#1629](https://github.com/cosmos/cosmos-sdk/issues/1629) - updating password no longer asks for a new password when the first entered password was incorrect
* [lcd] importing an account would create a random account
* [server] 'gaiad init' command family now writes provided name as the moniker in `config.toml`
* [build] Added Ledger build support via `LEDGER_ENABLED=true|false`
  * True by default except when cross-compiling

## 0.20.0

*July 10th, 2018*

BREAKING CHANGES
* msg.GetSignBytes() returns sorted JSON (by key)
* msg.GetSignBytes() field changes
    * `msg_bytes` -> `msgs`
    * `fee_bytes` -> `fee`
* Update Tendermint to v0.22.2
    * Default ports changed from 466xx to 266xx
    * Amino JSON uses type names instead of prefix bytes
    * ED25519 addresses are the first 20-bytes of the SHA256 of the raw 32-byte
      pubkey (Instead of RIPEMD160)
    * go-crypto, abci, tmlibs have been merged into Tendermint
      * The keys sub-module is now in the SDK
    * Various other fixes
* [auth] Signers of a transaction now only sign over their own account and sequence number
* [auth] Removed MsgChangePubKey
* [auth] Removed SetPubKey from account mapper
* [auth] AltBytes renamed to Memo, now a string, max 100 characters, costs a bit of gas
* [types] `GetMsg()` -> `GetMsgs()` as txs wrap many messages
* [types] Removed GetMemo from Tx (it is still on StdTx)
* [types] renamed rational.Evaluate to rational.Round{Int64, Int}
* [types] Renamed `sdk.Address` to `sdk.AccAddress`/`sdk.ValAddress`
* [types] `sdk.AccAddress`/`sdk.ValAddress` natively marshals to Bech32 in String, Sprintf (when used with `%s`), and MarshalJSON
* [keys] Keybase and Ledger support from go-crypto merged into the SDK in the `crypto` folder
* [cli] Rearranged commands under subcommands
* [x/slashing] Update slashing for unbonding period
  * Slash according to power at time of infraction instead of power at
    time of discovery
  * Iterate through unbonding delegations & redelegations which contributed
    to an infraction, slash them proportional to their stake at the time
  * Add REST endpoint to unrevoke a validator previously revoked for downtime
  * Add REST endpoint to retrieve liveness signing information for a validator
* [x/stake] Remove Tick and add EndBlocker
* [x/stake] most index keys nolonger hold a value - inputs are rearranged to form the desired key
* [x/stake] store-value for delegation, validator, ubd, and red do not hold duplicate information contained store-key
* [x/stake] Introduce concept of unbonding for delegations and validators
  * `gaiacli stake unbond` replaced with `gaiacli stake begin-unbonding`
  * Introduced:
    * `gaiacli stake complete-unbonding`
    * `gaiacli stake begin-redelegation`
    * `gaiacli stake complete-redelegation`
* [lcd] Switch key creation output to return bech32
* [lcd] Removed shorthand CLI flags (`a`, `c`, `n`, `o`)
* [gaiad] genesis transactions now use bech32 addresses / pubkeys
* [gov] VoteStatus renamed to ProposalStatus
* [gov] VoteOption, ProposalType, and ProposalStatus all marshal to string form in JSON

DEPRECATED
* [cli] Deprecated `--name` flag in commands that send txs, in favor of `--from`

FEATURES
* [x/gov] Implemented MVP
  * Supported proposal types: just binary (pass/fail) TextProposals for now
  * Proposals need deposits to be votable; deposits are burned if proposal fails
  * Delegators delegate votes to validator by default but can override (for their stake)
* [gaiacli] Ledger support added
  - You can now use a Ledger with `gaiacli --ledger` for all key-related commands
  - Ledger keys can be named and tracked locally in the key DB
* [gaiacli] You can now attach a simple text-only memo to any transaction, with the `--memo` flag
* [gaiacli] added the following flags for commands that post transactions to the chain:
  * async -- send the tx without waiting for a tendermint response
  * json  -- return the output in json format for increased readability
  * print-response -- return the tx response. (includes fields like gas cost)
* [lcd] Queried TXs now include the tx hash to identify each tx
* [mockapp] CompleteSetup() no longer takes a testing parameter
* [x/bank] Add benchmarks for signing and delivering a block with a single bank transaction
  * Run with `cd x/bank && go test --bench=.`
* [tools] make get_tools installs tendermint's linter, and gometalinter
* [tools] Switch gometalinter to the stable version
* [tools] Add the following linters
  * misspell
  * gofmt
  * go vet -composites=false
  * unconvert
  * ineffassign
  * errcheck
  * unparam
  * gocyclo
* [tools] Added `make format` command to automate fixing misspell and gofmt errors.
* [server] Default config now creates a profiler at port 6060, and increase p2p send/recv rates
* [types] Switches internal representation of Int/Uint/Rat to use pointers
* [types] Added MinInt and MinUint functions
* [gaiad] `unsafe_reset_all` now resets addrbook.json
* [democoin] add x/oracle, x/assoc
* [tests] created a randomized testing framework.
  - Currently bank has limited functionality in the framework
  - Auth has its invariants checked within the framework
* [tests] Add WaitForNextNBlocksTM helper method
* [keys] New keys now have 24 word recovery keys, for heightened security
- [keys] Add a temporary method for exporting the private key

IMPROVEMENTS
* [x/bank] Now uses go-wire codec instead of 'encoding/json'
* [x/auth] Now uses go-wire codec instead of 'encoding/json'
* revised use of endblock and beginblock
* [stake] module reorganized to include `types` and `keeper` package
* [stake] keeper always loads the store (instead passing around which doesn't really boost efficiency)
* [stake] edit-validator changes now can use the keyword [do-not-modify] to not modify unspecified `--flag` (aka won't set them to `""` value)
* [stake] offload more generic functionality from the handler into the keeper
* [stake] clearer staking logic
* [types] added common tag constants
* [keys] improve error message when deleting non-existent key
* [gaiacli] improve error messages on `send` and `account` commands
* added contributing guidelines
* [docs] Added commands for governance CLI on testnet README

BUG FIXES
* [x/slashing] [\#1510](https://github.com/cosmos/cosmos-sdk/issues/1510) Unrevoked validators cannot un-revoke themselves
* [x/stake] [\#1513](https://github.com/cosmos/cosmos-sdk/issues/1513) Validators slashed to zero power are unbonded and removed from the store
* [x/stake] [\#1567](https://github.com/cosmos/cosmos-sdk/issues/1567) Validators decreased in power but not unbonded are now updated in Tendermint
* [x/stake] error strings lower case
* [x/stake] pool loose tokens now accounts for unbonding and unbonding tokens not associated with any validator
* [x/stake] fix revoke bytes ordering (was putting revoked candidates at the top of the list)
* [x/stake] bond count was counting revoked validators as bonded, fixed
* [gaia] Added self delegation for validators in the genesis creation
* [lcd] tests now don't depend on raw json text
* Retry on HTTP request failure in CLI tests, add option to retry tests in Makefile
* Fixed bug where chain ID wasn't passed properly in x/bank REST handler, removed Viper hack from ante handler
* Fixed bug where `democli account` didn't decode the account data correctly
* [\#872](https://github.com/cosmos/cosmos-sdk/issues/872)  - recovery phrases no longer all end in `abandon`
* [\#887](https://github.com/cosmos/cosmos-sdk/issues/887)  - limit the size of rationals that can be passed in from user input
* [\#1052](https://github.com/cosmos/cosmos-sdk/issues/1052) - Make all now works
* [\#1258](https://github.com/cosmos/cosmos-sdk/issues/1258) - printing big.rat's can no longer overflow int64
* [\#1259](https://github.com/cosmos/cosmos-sdk/issues/1259) - fix bug where certain tests that could have a nil pointer in defer
* [\#1343](https://github.com/cosmos/cosmos-sdk/issues/1343) - fixed unnecessary parallelism in CI
* [\#1353](https://github.com/cosmos/cosmos-sdk/issues/1353) - CLI: Show pool shares fractions in human-readable format
* [\#1367](https://github.com/cosmos/cosmos-sdk/issues/1367) - set ChainID in InitChain
* [\#1461](https://github.com/cosmos/cosmos-sdk/issues/1461) - CLI tests now no longer reset your local environment data
* [\#1505](https://github.com/cosmos/cosmos-sdk/issues/1505) - `gaiacli stake validator` no longer panics if validator doesn't exist
* [\#1565](https://github.com/cosmos/cosmos-sdk/issues/1565) - fix cliff validator persisting when validator set shrinks from max
* [\#1287](https://github.com/cosmos/cosmos-sdk/issues/1287) - prevent zero power validators at genesis
* [x/stake] fix bug when unbonding/redelegating using `--shares-percent`
* [\#1010](https://github.com/cosmos/cosmos-sdk/issues/1010) - two validators can't bond with the same pubkey anymore


## 0.19.0

*June 13, 2018*

BREAKING CHANGES
* msg.GetSignBytes() now returns bech32-encoded addresses in all cases
* [lcd] REST end-points now include gas
* sdk.Coin now uses sdk.Int, a big.Int wrapper with 256bit range cap

FEATURES
* [x/auth] Added AccountNumbers to BaseAccount and StdTxs to allow for replay protection with account pruning
* [lcd] added an endpoint to query for the SDK version of the connected node

IMPROVEMENTS
* export command now writes current validator set for Tendermint
* [tests] Application module tests now use a mock application
* [gaiacli] Fix error message when account isn't found when running gaiacli account
* [lcd] refactored to eliminate use of global variables, and interdependent tests
* [tests] Added testnet command to gaiad
* [tests] Added localnet targets to Makefile
* [x/stake] More stake tests added to test ByPower index

FIXES
* Fixes consensus fault on testnet - see postmortem [here](https://github.com/cosmos/cosmos-sdk/issues/1197#issuecomment-396823021)
* [x/stake] bonded inflation removed, non-bonded inflation partially implemented
* [lcd] Switch to bech32 for addresses on all human readable inputs and outputs
* [lcd] fixed tx indexing/querying
* [cli] Added `--gas` flag to specify transaction gas limit
* [gaia] Registered slashing message handler
* [x/slashing] Set signInfo.StartHeight correctly for newly bonded validators

FEATURES
* [docs] Reorganize documentation
* [docs] Update staking spec, create WIP spec for slashing, and fees

## 0.18.0

*June 9, 2018*

BREAKING CHANGES

* [stake] candidate -> validator throughout (details in refactor comment)
* [stake] delegate-bond -> delegation throughout
* [stake] `gaiacli query validator` takes and argument instead of using the `--address-candidate` flag
* [stake] introduce `gaiacli query delegations`
* [stake] staking refactor
  * ValidatorsBonded store now take sorted pubKey-address instead of validator owner-address,
    is sorted like Tendermint by pk's address
  * store names more understandable
  * removed temporary ToKick store, just needs a local map!
  * removed distinction between candidates and validators
    * everything is now a validator
    * only validators with a status == bonded are actively validating/receiving rewards
  * Introduction of Unbonding fields, lowlevel logic throughout (not fully implemented with queue)
  * Introduction of PoolShares type within validators,
    replaces three rational fields (BondedShares, UnbondingShares, UnbondedShares
* [x/auth] move stuff specific to auth anteHandler to the auth module rather than the types folder. This includes:
  * StdTx (and its related stuff i.e. StdSignDoc, etc)
  * StdFee
  * StdSignature
  * Account interface
  * Related to this organization, I also:
* [x/auth] got rid of AccountMapper interface (in favor of the struct already in auth module)
* [x/auth] removed the FeeHandler function from the AnteHandler, Replaced with FeeKeeper
* [x/auth] Removed GetSignatures() from Tx interface (as different Tx styles might use something different than StdSignature)
* [store] Removed SubspaceIterator and ReverseSubspaceIterator from KVStore interface and replaced them with helper functions in /types
* [cli] rearranged commands under subcommands
* [stake] remove Tick and add EndBlocker
* Switch to bech32cosmos on all human readable inputs and outputs


FEATURES

* [x/auth] Added ability to change pubkey to auth module
* [baseapp] baseapp now has settable functions for filtering peers by address/port & public key
* [sdk] Gas consumption is now measured as transactions are executed
  * Transactions which run out of gas stop execution and revert state changes
  * A "simulate" query has been added to determine how much gas a transaction will need
  * Modules can include their own gas costs for execution of particular message types
* [stake] Seperation of fee distribution to a new module
* [stake] Creation of a validator/delegation generics in `/types`
* [stake] Helper Description of the store in x/stake/store.md
* [stake] removed use of caches in the stake keeper
* [stake] Added REST API
* [Makefile] Added terraform/ansible playbooks to easily create remote testnets on Digital Ocean


BUG FIXES

* [stake] staking delegator shares exchange rate now relative to equivalent-bonded-tokens the validator has instead of bonded tokens
  ^ this is important for unbonded validators in the power store!
* [cli] fixed cli-bash tests
* [ci] added cli-bash tests
* [basecoin] updated basecoin for stake and slashing
* [docs] fixed references to old cli commands
* [docs] Downgraded Swagger to v2 for downstream compatibility
* auto-sequencing transactions correctly
* query sequence via account store
* fixed duplicate pub_key in stake.Validator
* Auto-sequencing now works correctly
* [gaiacli] Fix error message when account isn't found when running gaiacli account


## 0.17.5

*June 5, 2018*

Update to Tendermint v0.19.9 (Fix evidence reactor, mempool deadlock, WAL panic,
memory leak)

## 0.17.4

*May 31, 2018*

Update to Tendermint v0.19.7 (WAL fixes and more)

## 0.17.3

*May 29, 2018*

Update to Tendermint v0.19.6 (fix fast-sync halt)

## 0.17.5

*June 5, 2018*

Update to Tendermint v0.19.9 (Fix evidence reactor, mempool deadlock, WAL panic,
memory leak)

## 0.17.4

*May 31, 2018*

Update to Tendermint v0.19.7 (WAL fixes and more)

## 0.17.3

*May 29, 2018*

Update to Tendermint v0.19.6 (fix fast-sync halt)

## 0.17.2

_May 20, 2018_

Update to Tendermint v0.19.5 (reduce WAL use, bound the mempool and some rpcs, improve logging)

## 0.17.1 (May 17, 2018)

Update to Tendermint v0.19.4 (fixes a consensus bug and improves logging)

## 0.17.0 (May 15, 2018)

BREAKING CHANGES

* [stake] MarshalJSON -> MarshalBinaryLengthPrefixed
* Queries against the store must be prefixed with the path "/store"

FEATURES

* [gaiacli] Support queries for candidates, delegator-bonds
* [gaiad] Added `gaiad export` command to export current state to JSON
* [x/bank] Tx tags with sender/recipient for indexing & later retrieval
* [x/stake] Tx tags with delegator/candidate for delegation & unbonding, and candidate info for declare candidate / edit validator

IMPROVEMENTS

* [gaiad] Update for Tendermint v0.19.3 (improve `/dump_consensus_state` and add
  `/consensus_state`)
* [spec/ibc] Added spec!
* [spec/stake] Cleanup structure, include details about slashing and
  auto-unbonding
* [spec/governance] Fixup some names and pseudocode
* NOTE: specs are still a work-in-progress ...

BUG FIXES

* Auto-sequencing now works correctly


## 0.16.0 (May 14th, 2018)

BREAKING CHANGES

* Move module REST/CLI packages to x/[module]/client/rest and x/[module]/client/cli
* Gaia simple-staking bond and unbond functions replaced
* [stake] Delegator bonds now store the height at which they were updated
* All module keepers now require a codespace, see basecoin or democoin for usage
* Many changes to names throughout
  * Type as a prefix naming convention applied (ex. BondMsg -> MsgBond)
  * Removed redundancy in names (ex. stake.StakingKeeper -> stake.Keeper)
* Removed SealedAccountMapper
* gaiad init now requires use of `--name` flag
* Removed Get from Msg interface
* types/rational now extends big.Rat

FEATURES:

* Gaia stake commands include, CreateValidator, EditValidator, Delegate, Unbond
* MountStoreWithDB without providing a custom store works.
* Repo is now lint compliant / GoMetaLinter with tendermint-lint integrated into CI
* Better key output, pubkey go-amino hex bytes now output by default
* gaiad init overhaul
  * Create genesis transactions with `gaiad init gen-tx`
  * New genesis account keys are automatically added to the client keybase (introduce `--client-home` flag)
  * Initialize with genesis txs using `--gen-txs` flag
* Context now has access to the application-configured logger
* Add (non-proof) subspace query helper functions
* Add more staking query functions: candidates, delegator-bonds

BUG FIXES

* Gaia now uses stake, ported from github.com/cosmos/gaia


## 0.15.1 (April 29, 2018)

IMPROVEMENTS:

* Update Tendermint to v0.19.1 (includes many rpc fixes)


## 0.15.0 (April 29, 2018)

NOTE: v0.15.0 is a large breaking change that updates the encoding scheme to use
[Amino](github.com/tendermint/go-amino).

For details on how this changes encoding for public keys and addresses,
see the [docs](https://github.com/tendermint/tendermint/blob/v0.19.1/docs/specification/new-spec/encoding.md#public-key-cryptography).

BREAKING CHANGES

* Remove go-wire, use go-amino
* [store] Add `SubspaceIterator` and `ReverseSubspaceIterator` to `KVStore` interface
* [basecoin] NewBasecoinApp takes a `dbm.DB` and uses namespaced DBs for substores

FEATURES:

* Add CacheContext
* Add auto sequencing to client
* Add FeeHandler to ante handler

BUG FIXES

* MountStoreWithDB without providing a custom store works.

## 0.14.1 (April 9, 2018)

BUG FIXES

* [gaiacli] Fix all commands (just a duplicate of basecli for now)

## 0.14.0 (April 9, 2018)

BREAKING CHANGES:

* [client/builder] Renamed to `client/core` and refactored to use a CoreContext
  struct
* [server] Refactor to improve useability and de-duplicate code
* [types] `Result.ToQuery -> Error.QueryResult`
* [makefile] `make build` and `make install` only build/install `gaiacli` and
  `gaiad`. Use `make build_examples` and `make install_examples` for
  `basecoind/basecli` and `democoind/democli`
* [staking] Various fixes/improvements

FEATURES:

* [democoin] Added Proof-of-Work module

BUG FIXES

* [client] Reuse Tendermint RPC client to avoid excessive open files
* [client] Fix setting log level
* [basecoin] Sort coins in genesis

## 0.13.1 (April 3, 2018)

BUG FIXES

* [x/ibc] Fix CLI and relay for IBC txs
* [x/stake] Various fixes/improvements

## 0.13.0 (April 2, 2018)

BREAKING CHANGES

* [basecoin] Remove cool/sketchy modules -> moved to new `democoin`
* [basecoin] NewBasecoinApp takes a `map[string]dbm.DB` as temporary measure
  to allow mounting multiple stores with their own DB until they can share one
* [x/staking] Renamed to `simplestake`
* [builder] Functions don't take `passphrase` as argument
* [server] GenAppParams returns generated seed and address
* [basecoind] `init` command outputs JSON of everything necessary for testnet
* [basecoind] `basecoin.db -> data/basecoin.db`
* [basecli] `data/keys.db -> keys/keys.db`

FEATURES

* [types] `Coin` supports direct arithmetic operations
* [basecoind] Add `show_validator` and `show_node_id` commands
* [x/stake] Initial merge of full staking module!
* [democoin] New example application to demo custom modules

IMPROVEMENTS

* [makefile] `make install`
* [testing] Use `/tmp` for directories so they don't get left in the repo

BUG FIXES

* [basecoin] Allow app to be restarted
* [makefile] Fix build on Windows
* [basecli] Get confirmation before overriding key with same name

## 0.12.0 (March 27 2018)

BREAKING CHANGES

* Revert to old go-wire for now
* glide -> godep
* [types] ErrBadNonce -> ErrInvalidSequence
* [types] Replace tx.GetFeePayer with FeePayer(tx) - returns the first signer
* [types] NewStdTx takes the Fee
* [types] ParseAccount -> AccountDecoder; ErrTxParse -> ErrTxDecoder
* [x/auth] AnteHandler deducts fees
* [x/bank] Move some errors to `types`
* [x/bank] Remove sequence and signature from Input

FEATURES

* [examples/basecoin] New cool module to demonstrate use of state and custom transactions
* [basecoind] `show_node_id` command
* [lcd] Implement the Light Client Daemon and endpoints
* [types/stdlib] Queue functionality
* [store] Subspace iterator on IAVLTree
* [types] StdSignDoc is the document that gets signed (chainid, msg, sequence, fee)
* [types] CodeInvalidPubKey
* [types] StdFee, and StdTx takes the StdFee
* [specs] Progression of MVPs for IBC
* [x/ibc] Initial shell of IBC functionality (no proofs)
* [x/simplestake] Simple staking module with bonding/unbonding

IMPROVEMENTS

* Lots more tests!
* [client/builder] Helpers for forming and signing transactions
* [types] sdk.Address
* [specs] Staking

BUG FIXES

* [x/auth] Fix setting pubkey on new account
* [x/auth] Require signatures to include the sequences
* [baseapp] Dont panic on nil handler
* [basecoin] Check for empty bytes in account and tx

## 0.11.0 (March 1, 2017)

BREAKING CHANGES

* [examples] dummy -> kvstore
* [examples] Remove gaia
* [examples/basecoin] MakeTxCodec -> MakeCodec
* [types] CommitMultiStore interface has new `GetCommitKVStore(key StoreKey) CommitKVStore` method

FEATURES

* [examples/basecoin] CLI for `basecli` and `basecoind` (!)
* [baseapp] router.AddRoute returns Router

IMPROVEMENTS

* [baseapp] Run msg handlers on CheckTx
* [docs] Add spec for REST API
* [all] More tests!

BUG FIXES

* [baseapp] Fix panic on app restart
* [baseapp] InitChain does not call Commit
* [basecoin] Remove IBCStore because mounting multiple stores is currently broken

## 0.10.0 (February 20, 2017)

BREAKING CHANGES

* [baseapp] NewBaseApp(logger, db)
* [baseapp] NewContext(isCheckTx, header)
* [x/bank] CoinMapper -> CoinKeeper

FEATURES

* [examples/gaia] Mock CLI !
* [baseapp] InitChainer, BeginBlocker, EndBlocker
* [baseapp] MountStoresIAVL

IMPROVEMENTS

* [docs] Various improvements.
* [basecoin] Much simpler :)

BUG FIXES

* [baseapp] initialize and reset msCheck and msDeliver properly

## 0.9.0 (February 13, 2017)

BREAKING CHANGES

* Massive refactor. Basecoin works. Still needs <3

## 0.8.1

* Updates for dependencies

## 0.8.0 (December 18, 2017)

* Updates for dependencies

## 0.7.1 (October 11, 2017)

IMPROVEMENTS:

* server/commands: GetInitCmd takes list of options

## 0.7.0 (October 11, 2017)

BREAKING CHANGES:

* Everything has changed, and it's all about to change again, so don't bother using it yet!

## 0.6.2 (July 27, 2017)

IMPROVEMENTS:

* auto-test all tutorials to detect breaking changes
* move deployment scripts from `/scripts` to `/publish` for clarity

BUG FIXES:

* `basecoin init` ensures the address in genesis.json is valid
* fix bug that certain addresses couldn't receive ibc packets

## 0.6.1 (June 28, 2017)

Make lots of small cli fixes that arose when people were using the tools for
the testnet.

IMPROVEMENTS:

* basecoin
  * `basecoin start` supports all flags that `tendermint node` does, such as
    `--rpc.laddr`, `--p2p.seeds`, and `--p2p.skip_upnp`
  * fully supports `--log_level` and `--trace` for logger configuration
  * merkleeyes no longers spams the logs... unless you want it
    * Example: `basecoin start --log_level="merkleeyes:info,state:info,*:error"`
    * Example: `basecoin start --log_level="merkleeyes:debug,state:info,*:error"`
* basecli
  * `basecli init` is more intelligent and only complains if there really was
    a connected chain, not just random files
  * support `localhost:46657` or `http://localhost:46657` format for nodes,
    not just `tcp://localhost:46657`
  * Add `--genesis` to init to specify chain-id and validator hash
    * Example: `basecli init --node=localhost:46657 --genesis=$HOME/.basecoin/genesis.json`
  * `basecli rpc` has a number of methods to easily accept tendermint rpc, and verifies what it can

BUG FIXES:

* basecli
  * `basecli query account` accepts hex account address with or without `0x`
    prefix
  * gives error message when running commands on an unitialized chain, rather
    than some unintelligable panic

## 0.6.0 (June 22, 2017)

Make the basecli command the only way to use client-side, to enforce best
security practices. Lots of enhancements to get it up to production quality.

BREAKING CHANGES:

* ./cmd/commands -> ./cmd/basecoin/commands
* basecli
  * `basecli proof state get` -> `basecli query key`
  * `basecli proof tx get` -> `basecli query tx`
  * `basecli proof state get --app=account` -> `basecli query account`
  * use `--chain-id` not `--chainid` for consistency
  * update to use `--trace` not `--debug` for stack traces on errors
  * complete overhaul on how tx and query subcommands are added. (see counter or trackomatron for examples)
  * no longer supports counter app (see new countercli)
* basecoin
  * `basecoin init` takes an argument, an address to allocate funds to in the genesis
  * removed key2.json
  * removed all client side functionality from it (use basecli now for proofs)
    * no tx subcommand
    * no query subcommand
    * no account (query) subcommand
    * a few other random ones...
  * enhanced relay subcommand
    * relay start did what relay used to do
    * relay init registers both chains on one another (to set it up so relay start just works)
* docs
  * removed `example-plugin`, put `counter` inside `docs/guide`
* app
  * Implements ABCI handshake by proxying merkleeyes.Info()

IMPROVEMENTS:

* `basecoin init` support `--chain-id`
* intergrates tendermint 0.10.0 (not the rc-2, but the real thing)
* commands return error code (1) on failure for easier script testing
* add `reset_all` to basecli, and never delete keys on `init`
* new shutil based unit tests, with better coverage of the cli actions
* just `make fresh` when things are getting stale ;)

BUG FIXES:

* app: no longer panics on missing app_options in genesis (thanks, anton)
* docs: updated all docs... again
* ibc: fix panic on getting BlockID from commit without 100% precommits (still a TODO)

## 0.5.2 (June 2, 2017)

BUG FIXES:

* fix parsing of the log level from Tendermint config (#97)

## 0.5.1 (May 30, 2017)

BUG FIXES:

* fix ibc demo app to use proper tendermint flags, 0.10.0-rc2 compatibility
* Make sure all cli uses new json.Marshal not wire.JSONBytes

## 0.5.0 (May 27, 2017)

BREAKING CHANGES:

* only those related to the tendermint 0.9 -> 0.10 upgrade

IMPROVEMENTS:

* basecoin cli
  * integrates tendermint 0.10.0 and unifies cli (init, unsafe_reset_all, ...)
  * integrate viper, all command line flags can also be defined in environmental variables or config.toml
* genesis file
  * you can define accounts with either address or pub_key
  * sorts coins for you, so no silent errors if not in alphabetical order
* [light-client](https://github.com/tendermint/light-client) integration
  * no longer must you trust the node you connect to, prove everything!
  * new [basecli command](./cmd/basecli/README.md)
  * integrated [key management](https://github.com/tendermint/go-crypto/blob/master/cmd/README.md), stored encrypted locally
  * tracks validator set changes and proves everything from one initial validator seed
  * `basecli proof state` gets complete proofs for any abci state
  * `basecli proof tx` gets complete proof where a tx was stored in the chain
  * `basecli proxy` exposes tendermint rpc, but only passes through results after doing complete verification

BUG FIXES:

* no more silently ignored error with invalid coin names (eg. "17.22foo coin" used to parse as "17 foo", not warning/error)

## 0.4.1 (April 26, 2017)

BUG FIXES:

* Fix bug in `basecoin unsafe_reset_X` where the `priv_validator.json` was not being reset

## 0.4.0 (April 21, 2017)

BREAKING CHANGES:

* CLI now uses Cobra, which forced changes to some of the flag names and orderings

IMPROVEMENTS:

* `basecoin init` doesn't generate error if already initialized
* Much more testing

## 0.3.1 (March 23, 2017)

IMPROVEMENTS:

* CLI returns exit code 1 and logs error before exiting

## 0.3.0 (March 23, 2017)

BREAKING CHANGES:

* Remove `--data` flag and use `BCHOME` to set the home directory (defaults to `~/.basecoin`)
* Remove `--in-proc` flag and start Tendermint in-process by default (expect Tendermint files in $BCHOME/tendermint).
  To start just the ABCI app/server, use `basecoin start --without-tendermint`.
* Consolidate genesis files so the Basecoin genesis is an object under `app_options` in Tendermint genesis. For instance:

```
{
  "app_hash": "",
  "chain_id": "foo_bar_chain",
  "genesis_time": "0001-01-01T00:00:00.000Z",
  "validators": [
    {
      "amount": 10,
      "name": "",
      "pub_key": [
	1,
	"7B90EA87E7DC0C7145C8C48C08992BE271C7234134343E8A8E8008E617DE7B30"
      ]
    }
  ],
  "app_options": {
    "accounts": [{
      "pub_key": {
        "type": "ed25519",
        "data": "6880db93598e283a67c4d88fc67a8858aa2de70f713fe94a5109e29c137100c2"
      },
      "coins": [
        {
          "denom": "blank",
          "amount": 12345
        },
        {
          "denom": "ETH",
          "amount": 654321
        }
      ]
    }],
    "plugin_options": ["plugin1/key1", "value1", "plugin1/key2", "value2"]
  }
}
```

Note the array of key-value pairs is now under `app_options.plugin_options` while the `app_options` themselves are well formed.
We also changed `chainID` to `chain_id` and consolidated to have just one of them.

FEATURES:

* Introduce `basecoin init` and `basecoin unsafe_reset_all`

## 0.2.0 (March 6, 2017)

BREAKING CHANGES:

* Update to ABCI v0.4.0 and Tendermint v0.9.0
* Coins are specified on the CLI as `Xcoin`, eg. `5gold`
* `Cost` is now `Fee`

FEATURES:

* CLI for sending transactions and querying the state,
  designed to be easily extensible as plugins are implemented
* Run Basecoin in-process with Tendermint
* Add `/account` path in Query
* IBC plugin for InterBlockchain Communication
* Demo script of IBC between two chains

IMPROVEMENTS:

* Use new Tendermint `/commit` endpoint for crafting IBC transactions
* More unit tests
* Use go-crypto S structs and go-data for more standard JSON
* Demo uses fewer sleeps

BUG FIXES:

* Various little fixes in coin arithmetic
* More commit validation in IBC
* Return results from transactions

## PreHistory

##### January 14-18, 2017

* Update to Tendermint v0.8.0
* Cleanup a bit and release blog post

##### September 22, 2016

* Basecoin compiles again

<!-- Release links -->

[Unreleased]: https://github.com/cosmos/cosmos-sdk/compare/v0.38.2...HEAD
[v0.38.2]: https://github.com/cosmos/cosmos-sdk/releases/tag/v0.38.2
[v0.38.1]: https://github.com/cosmos/cosmos-sdk/releases/tag/v0.38.1
[v0.38.0]: https://github.com/cosmos/cosmos-sdk/releases/tag/v0.38.0
[v0.37.9]: https://github.com/cosmos/cosmos-sdk/releases/tag/v0.37.9
[v0.37.8]: https://github.com/cosmos/cosmos-sdk/releases/tag/v0.37.8
[v0.37.7]: https://github.com/cosmos/cosmos-sdk/releases/tag/v0.37.7
[v0.37.6]: https://github.com/cosmos/cosmos-sdk/releases/tag/v0.37.6
[v0.37.5]: https://github.com/cosmos/cosmos-sdk/releases/tag/v0.37.5
[v0.37.4]: https://github.com/cosmos/cosmos-sdk/releases/tag/v0.37.4
[v0.37.3]: https://github.com/cosmos/cosmos-sdk/releases/tag/v0.37.3
[v0.37.1]: https://github.com/cosmos/cosmos-sdk/releases/tag/v0.37.1
[v0.37.0]: https://github.com/cosmos/cosmos-sdk/releases/tag/v0.37.0
[v0.36.0]: https://github.com/cosmos/cosmos-sdk/releases/tag/v0.36.0<|MERGE_RESOLUTION|>--- conflicted
+++ resolved
@@ -98,12 +98,8 @@
 * [\#9762](https://github.com/cosmos/cosmos-sdk/pull/9762) The init command uses the chain-id from the client config if --chain-id is not provided
 * [\#9793](https://github.com/cosmos/cosmos-sdk/pull/9793) Fixed ECDSA/secp256r1 transaction malleability.
 * [\#9836](https://github.com/cosmos/cosmos-sdk/pull/9836) Fixes capability initialization issue on tx revert by moving initialization logic to `InitChain` and `BeginBlock`.
-<<<<<<< HEAD
-* [\#9854](https://github.com/cosmos/cosmos-sdk/pull/9854) Fixes the `make proto-gen` issue
-=======
+* [\#9854](https://github.com/cosmos/cosmos-sdk/pull/9854) Fixed the `make proto-gen` to get dynamic container name based on project name for the cosmos based sdks.  
 * [\#9829](https://github.com/cosmos/cosmos-sdk/pull/9829) Fixed Coin denom sorting not being checked during `Balance.Validate` check. Refactored the Validation logic to use `Coins.Validate` for `Balance.Coins`.
-
->>>>>>> 40bb2f4f
 
 ### State Machine Breaking
 
