--- conflicted
+++ resolved
@@ -110,16 +110,13 @@
 * (baseapp) [#18551](https://github.com/cosmos/cosmos-sdk/pull/18551) Fix SelectTxForProposal the calculation method of tx bytes size is inconsistent with CometBFT
 * (server) [#18994](https://github.com/cosmos/cosmos-sdk/pull/18994) Update server context directly rather than a reference to a sub-object
 * (crypto) [#19691](https://github.com/cosmos/cosmos-sdk/pull/19691) Fix tx sign doesn't throw an error when incorrect Ledger is used.
-<<<<<<< HEAD
-* (baseapp) [#19616](https://github.com/cosmos/cosmos-sdk/pull/19616) Fix shared gas meter at the beginning of tx execution.
-=======
 * [#19833](https://github.com/cosmos/cosmos-sdk/pull/19833) Fix some places in which we call Remove inside a Walk.
 * [#19851](https://github.com/cosmos/cosmos-sdk/pull/19851) Fix some places in which we call Remove inside a Walk (x/staking and x/gov).
 * (baseapp) [#19970](https://github.com/cosmos/cosmos-sdk/pull/19970) Fix default config values to use no-op mempool as default.
 * (crypto) [#20027](https://github.com/cosmos/cosmos-sdk/pull/20027) secp256r1 keys now implement gogoproto's customtype interface.
 * (x/bank) [#20028](https://github.com/cosmos/cosmos-sdk/pull/20028) Align query with multi denoms for send-enabled.
 * (cli) [#20020](https://github.com/cosmos/cosmos-sdk/pull/20020) Make bootstrap-state command support both new and legacy genesis format.
->>>>>>> 84c64b20
+* (baseapp) [#19616](https://github.com/cosmos/cosmos-sdk/pull/19616) Don't share gas meter in tx execution.
 
 ### API Breaking Changes
 
