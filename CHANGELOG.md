--- conflicted
+++ resolved
@@ -12,9 +12,7 @@
 * Removed MsgChangePubKey from auth
 * Removed setPubKey from account mapper
 * Removed GetMemo from Tx (it is still on StdTx)
-<<<<<<< HEAD
 * Gov module REST endpoints changed to be more RESTful
-=======
 * [cli] rearranged commands under subcommands
 * [stake] remove Tick and add EndBlocker
 * [stake] introduce concept of unbonding for delegations and validators
@@ -23,7 +21,6 @@
     * `gaiacli stake complete-unbonding`
     * `gaiacli stake begin-redelegation`
     * `gaiacli stake complete-redelegation`
->>>>>>> 6f140d72
 
 FEATURES
 * [gaiacli] You can now attach a simple text-only memo to any transaction, with the `--memo` flag
