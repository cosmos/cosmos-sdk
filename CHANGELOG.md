<!--
Guiding Principles:

Changelogs are for humans, not machines.
There should be an entry for every single version.
The same types of changes should be grouped.
Versions and sections should be linkable.
The latest version comes first.
The release date of each version is displayed.
Mention whether you follow Semantic Versioning.

Usage:

Change log entries are to be added to the Unreleased section under the
appropriate stanza (see below). Each entry is required to include a tag and
the Github issue reference in the following format:

* (<tag>) \#<issue-number> message

The tag should consist of where the change is being made ex. (x/staking), (store)
The issue numbers will later be link-ified during the release process so you do
not have to worry about including a link manually, but you can if you wish.

Types of changes (Stanzas):

"Features" for new features.
"Improvements" for changes in existing functionality.
"Deprecated" for soon-to-be removed features.
"Bug Fixes" for any bug fixes.
"Client Breaking" for breaking Protobuf, gRPC and REST routes used by end-users.
"CLI Breaking" for breaking CLI commands.
"API Breaking" for breaking exported APIs used by developers building on SDK.
"State Machine Breaking" for any changes that result in a different AppState given same genesisState and txList.
Ref: https://keepachangelog.com/en/1.0.0/
-->

# Changelog

## [Unreleased]

### Features

* (x/auth) Support the ability to broadcast unordered transactions per ADR-070. See UPGRADING.md for more details on integration.
* (client) [#18557](https://github.com/cosmos/cosmos-sdk/pull/18557) Add `--qrcode` flag to `keys show` command to support displaying keys address QR code.
* (x/staking) [#18142](https://github.com/cosmos/cosmos-sdk/pull/18142) Introduce `key_rotation_fee` param to calculate fees while rotating the keys
* (client) [#18101](https://github.com/cosmos/cosmos-sdk/pull/18101) Add a `keyring-default-keyname` in `client.toml` for specifying a default key name, and skip the need to use the `--from` flag when signing transactions.
* (tests) [#17868](https://github.com/cosmos/cosmos-sdk/pull/17868) Added helper method `SubmitTestTx` in testutil to broadcast test txns to test e2e tests.
* (x/protocolpool) [#17657](https://github.com/cosmos/cosmos-sdk/pull/17657) Create a new `x/protocolpool` module that is responsible for handling community pool funds. This module is split out into a new module from x/distribution.
* (client) [#17513](https://github.com/cosmos/cosmos-sdk/pull/17513) Allow overwriting `client.toml`. Use `client.CreateClientConfig` in place of `client.ReadFromClientConfig` and provide a custom template and a custom config.
* (x/bank) [#17569](https://github.com/cosmos/cosmos-sdk/pull/17569) Introduce a new message type, `MsgBurn`, to burn coins.
* (x/auth/vesting) [#17810](https://github.com/cosmos/cosmos-sdk/pull/17810) Add the ability to specify a start time for continuous vesting accounts.
* (runtime) [#18475](https://github.com/cosmos/cosmos-sdk/pull/18475) Adds an implementation for core.branch.Service.
* (baseapp) [#18499](https://github.com/cosmos/cosmos-sdk/pull/18499) Add `MsgRouter` response type from message name function.
* (types) [#18768](https://github.com/cosmos/cosmos-sdk/pull/18768) Add MustValAddressFromBech32 function.

### Improvements

* (client/keys) [#18950](https://github.com/cosmos/cosmos-sdk/pull/18950) Improve `<appd> keys add`, `<appd> keys import` and `<appd> keys rename` by checking name validation.
* (baseapp) [#18915](https://github.com/cosmos/cosmos-sdk/pull/18915) Add a new `ExecModeVerifyVoteExtension` exec mode and ensure it's populated in the `Context` during `VerifyVoteExtension` execution.
* (types) [#18888](https://github.com/cosmos/cosmos-sdk/pull/18888) Speedup DecCoin.Sort() if len(coins) <= 1
* (types) [#18875](https://github.com/cosmos/cosmos-sdk/pull/18875) Speedup coins.Sort() if len(coins) <= 1
* (client/keys) [#18745](https://github.com/cosmos/cosmos-sdk/pull/18745) Improve `<appd> keys export` and `<appd> keys mnemonic` by adding --yes option to skip interactive confirmation.
* (client/keys) [#18743](https://github.com/cosmos/cosmos-sdk/pull/18743) Improve `<appd> keys add -i` by hiding inputting of bip39 passphrase.
* (client/keys) [#18703](https://github.com/cosmos/cosmos-sdk/pull/18703) Improve `<appd> keys add` and `<appd> keys show` by checking whether there are duplicate keys in the multisig case.
* (x/gov) [#18707](https://github.com/cosmos/cosmos-sdk/pull/18707) Improve genesis validation.
* (x/bank) [#18636](https://github.com/cosmos/cosmos-sdk/pull/18636) `SendCoinsFromModuleToAccount`, `SendCoinsFromModuleToModule`, `SendCoinsFromAccountToModule`, `DelegateCoinsFromAccountToModule`, `UndelegateCoinsFromModuleToAccount`, `MintCoins` and `BurnCoins` methods now returns an error instead of panicking if any module accounts does not exist or unauthorized.
* (x/distribution) [#18636](https://github.com/cosmos/cosmos-sdk/pull/18636) `CalculateDelegationRewards` and `DelegationTotalRewards` methods no longer panics on any sanity checks and instead returns appropriate errors.
* (x/slashing) [#18636](https://github.com/cosmos/cosmos-sdk/pull/18636) `JailUntil` and `Tombstone` methods no longer panics if the signing info does not exist for the validator but instead returns error.
* (x/staking) [#18636](https://github.com/cosmos/cosmos-sdk/pull/18636) `IterateBondedValidatorsByPower`, `GetDelegatorBonded`, `Delegate`, `Unbond`, `Slash`, `Jail`, `SlashRedelegation`, `ApplyAndReturnValidatorSetUpdates` methods no longer panics on any kind of errors but instead returns appropriate errors.
    * Usage of `Must...` kind of functions are avoided in keeper methods.
* (client/keys) [#18687](https://github.com/cosmos/cosmos-sdk/pull/18687) Improve `<appd> keys mnemonic` by displaying mnemonic discreetly on an alternate screen and adding `--indiscreet` option to disable it.
* (client/keys) [#18684](https://github.com/cosmos/cosmos-sdk/pull/18684) Improve `<appd> keys export` by displaying unarmored hex private key discreetly on an alternate screen and adding `--indiscreet` option to disable it.
* (client/keys) [#18663](https://github.com/cosmos/cosmos-sdk/pull/18663) Improve `<appd> keys add` by displaying mnemonic discreetly on an alternate screen and adding `--indiscreet` option to disable it.
* (types) [#18440](https://github.com/cosmos/cosmos-sdk/pull/18440) Add `AmountOfNoValidation` to `sdk.DecCoins`.
* (client) [#17503](https://github.com/cosmos/cosmos-sdk/pull/17503) Add `client.Context{}.WithAddressCodec`, `WithValidatorAddressCodec`, `WithConsensusAddressCodec` to provide address codecs to the client context. See the [UPGRADING.md](./UPGRADING.md) for more details.
* (crypto/keyring) [#17503](https://github.com/cosmos/cosmos-sdk/pull/17503) Simplify keyring interfaces to use `[]byte` instead of `sdk.Address` for addresses.
* (all) [#16537](https://github.com/cosmos/cosmos-sdk/pull/16537) Properly propagated `fmt.Errorf` errors and using `errors.New` where appropriate.
* (rpc) [#17470](https://github.com/cosmos/cosmos-sdk/pull/17470) Avoid open 0.0.0.0 to public by default and add `listen-ip-address` argument for `testnet init-files` cmd.
* (types) [#17670](https://github.com/cosmos/cosmos-sdk/pull/17670) Use `ctx.CometInfo` in place of `ctx.VoteInfos`
* [#17733](https://github.com/cosmos/cosmos-sdk/pull/17733) Ensure `buf export` exports all proto dependencies
* (crypto/keys) [#18026](https://github.com/cosmos/cosmos-sdk/pull/18026) Made public key generation constant time on `secp256k1`
* (crypto | x/auth) [#14372](https://github.com/cosmos/cosmos-sdk/pull/18194) Key checks on signatures antehandle.
* (staking) [#18506](https://github.com/cosmos/cosmos-sdk/pull/18506) Detect the length of the ed25519 pubkey in CreateValidator to prevent panic.
* (tx) [#18772](https://github.com/cosmos/cosmos-sdk/pull/18772) Remove misleading gas wanted from tx simulation failure log.
* (tx) [#18852](https://github.com/cosmos/cosmos-sdk/pull/18852) Add `WithFromName` to tx factory.
* (testutil) [#18930](https://github.com/cosmos/cosmos-sdk/pull/18930) Add NodeURI for clientCtx.
<<<<<<< HEAD
* [#18956](https://github.com/cosmos/cosmos-sdk/pull/18956) Add `DenomOwnersByQuery` query added for `DenomOwners`. It will take denom value as a query string to `DenomOwners` req.
=======
* (types) [#18963](https://github.com/cosmos/cosmos-sdk/pull/18963) Swap out amino json encoding of `ABCIMessageLogs` for std lib json encoding
>>>>>>> b16aa35d

### Bug Fixes

* (baseapp) [#18609](https://github.com/cosmos/cosmos-sdk/issues/18609) Fixed accounting in the block gas meter after BeginBlock and before DeliverTx, ensuring transaction processing always starts with the expected zeroed out block gas meter.
* (baseapp) [#18727](https://github.com/cosmos/cosmos-sdk/pull/18727) Ensure that `BaseApp.Init` firstly returns any errors from a nil commit multistore instead of panicking on nil dereferencing and before sealing the app.
* (client) [#18622](https://github.com/cosmos/cosmos-sdk/pull/18622) Fixed a potential under/overflow from `uint64->int64` when computing gas fees as a LegacyDec.
* (client/keys) [#18562](https://github.com/cosmos/cosmos-sdk/pull/18562) `keys delete` won't terminate when a key is not found.
* (baseapp) [#18383](https://github.com/cosmos/cosmos-sdk/pull/18383) Fixed a data race inside BaseApp.getContext, found by end-to-end (e2e) tests.
* (client/server) [#18345](https://github.com/cosmos/cosmos-sdk/pull/18345) Consistently set viper prefix in client and server. It defaults for the binary name for both client and server.
* (simulation) [#17911](https://github.com/cosmos/cosmos-sdk/pull/17911) Fix all problems with executing command `make test-sim-custom-genesis-fast` for simulation test.
* (simulation) [#18196](https://github.com/cosmos/cosmos-sdk/pull/18196) Fix the problem of `validator set is empty after InitGenesis` in simulation test.
* (baseapp) [#18551](https://github.com/cosmos/cosmos-sdk/pull/18551) Fix SelectTxForProposal the calculation method of tx bytes size is inconsistent with CometBFT
* (baseapp) [#18895](https://github.com/cosmos/cosmos-sdk/pull/18895) Fix de-duplicating vote extensions during validation in ValidateVoteExtensions.

### API Breaking Changes

* (server) [#18303](https://github.com/cosmos/cosmos-sdk/pull/18303) `x/genutil` now handles the application export. `server.AddCommands` does not take an `AppExporter` but instead `genutilcli.Commands` does.
* (x/gov/testutil) [#17986](https://github.com/cosmos/cosmos-sdk/pull/18036) `MsgDeposit` has been removed because of AutoCLI migration.
* (x/staking/testutil) [#17986](https://github.com/cosmos/cosmos-sdk/pull/17986) `MsgRedelegateExec`, `MsgUnbondExec` has been removed because of AutoCLI migration.
* (x/bank/testutil) [#17868](https://github.com/cosmos/cosmos-sdk/pull/17868) `MsgSendExec` has been removed because of AutoCLI migration.
* (app) [#17838](https://github.com/cosmos/cosmos-sdk/pull/17838) Params module was removed from simapp and all imports of the params module removed throughout the repo.
    * The Cosmos SDK has migrated away from using params, if your app still uses it, then you can leave it plugged into your app
* (x/staking) [#17778](https://github.com/cosmos/cosmos-sdk/pull/17778) Use collections for `Params`
    * remove from `Keeper`: `GetParams`, `SetParams`
* (types/simulation) [#17737](https://github.com/cosmos/cosmos-sdk/pull/17737) Remove unused parameter from `RandomFees`
* (x/staking) [#17486](https://github.com/cosmos/cosmos-sdk/pull/17486) Use collections for `RedelegationQueueKey`:
    * remove from `types`: `GetRedelegationTimeKey`
    * remove from `Keeper`: `RedelegationQueueIterator`
* (x/staking) [#17562](https://github.com/cosmos/cosmos-sdk/pull/17562) Use collections for `ValidatorQueue`
    * remove from `types`: `GetValidatorQueueKey`, `ParseValidatorQueueKey`
    * remove from `Keeper`: `ValidatorQueueIterator`
* (x/staking) [#17498](https://github.com/cosmos/cosmos-sdk/pull/17498) Use collections for `LastValidatorPower`:
    * remove from `types`: `GetLastValidatorPowerKey`
    * remove from `Keeper`: `LastValidatorsIterator`, `IterateLastValidators`
* (x/staking) [#17291](https://github.com/cosmos/cosmos-sdk/pull/17291) Use collections for `UnbondingDelegationByValIndex`:
    * remove from `types`: `GetUBDKeyFromValIndexKey`, `GetUBDsByValIndexKey`, `GetUBDByValIndexKey`
* (x/slashing) [#17568](https://github.com/cosmos/cosmos-sdk/pull/17568) Use collections for `ValidatorMissedBlockBitmap`:
    * remove from `types`: `ValidatorMissedBlockBitmapPrefixKey`, `ValidatorMissedBlockBitmapKey`
* (x/staking) [#17481](https://github.com/cosmos/cosmos-sdk/pull/17481) Use collections for `UnbondingQueue`:
    * remove from `Keeper`: `UBDQueueIterator`
    * remove from `types`: `GetUnbondingDelegationTimeKey`
* (x/staking) [#17123](https://github.com/cosmos/cosmos-sdk/pull/17123) Use collections for `Validators`
* (x/staking) [#17270](https://github.com/cosmos/cosmos-sdk/pull/17270) Use collections for `UnbondingDelegation`:
    * remove from `types`: `GetUBDsKey`
    * remove from `Keeper`: `IterateUnbondingDelegations`, `IterateDelegatorUnbondingDelegations`
* (client/keys) [#17503](https://github.com/cosmos/cosmos-sdk/pull/17503) `clientkeys.NewKeyOutput`, `MkConsKeyOutput`, `MkValKeyOutput`, `MkAccKeyOutput`, `MkAccKeysOutput` now take their corresponding address codec instead of using the global SDK config.
* (x/staking) [#17336](https://github.com/cosmos/cosmos-sdk/pull/17336) Use collections for `RedelegationByValDstIndexKey`:
    * remove from `types`: `GetREDByValDstIndexKey`, `GetREDsToValDstIndexKey`
* (x/staking) [#17332](https://github.com/cosmos/cosmos-sdk/pull/17332) Use collections for `RedelegationByValSrcIndexKey`:
    * remove from `types`: `GetREDKeyFromValSrcIndexKey`, `GetREDsFromValSrcIndexKey`
* (x/staking) [#17315](https://github.com/cosmos/cosmos-sdk/pull/17315) Use collections for `RedelegationKey`:
    * remove from `keeper`: `GetRedelegation`
* (types) `module.BeginBlockAppModule` has been replaced by Core API `appmodule.HasBeginBlocker`.
* (types) `module.EndBlockAppModule` has been replaced by Core API `appmodule.HasEndBlocker` or `module.HasABCIEndBlock` when needing validator updates.
* (x/slashing) [#17044](https://github.com/cosmos/cosmos-sdk/pull/17044) Use collections for `AddrPubkeyRelation`:
    * remove from `types`: `AddrPubkeyRelationKey`
    * remove from `Keeper`: `AddPubkey`
* (x/staking) [#17260](https://github.com/cosmos/cosmos-sdk/pull/17260) Use collections for `DelegationKey`:
    * remove from `types`: `GetDelegationKey`, `GetDelegationsKey`
* (x/staking) [#17288](https://github.com/cosmos/cosmos-sdk/pull/17288) Use collections for `UnbondingIndex`:
    * remove from `types`: `GetUnbondingIndexKey`.
* (x/staking) [#17256](https://github.com/cosmos/cosmos-sdk/pull/17256) Use collections for `UnbondingID`.
* (x/staking) [#17260](https://github.com/cosmos/cosmos-sdk/pull/17260) Use collections for `ValidatorByConsAddr`:
    * remove from `types`: `GetValidatorByConsAddrKey`
* (x/staking) [#17248](https://github.com/cosmos/cosmos-sdk/pull/17248) Use collections for `UnbondingType`.
    * remove from `types`: `GetUnbondingTypeKey`.
* (client) [#17259](https://github.com/cosmos/cosmos-sdk/pull/17259) Remove deprecated `clientCtx.PrintObjectLegacy`. Use `clientCtx.PrintProto` or `clientCtx.PrintRaw` instead.
* (x/feegrant) [#16535](https://github.com/cosmos/cosmos-sdk/pull/16535) Use collections for `FeeAllowance`, `FeeAllowanceQueue`.
* (x/staking) [#17063](https://github.com/cosmos/cosmos-sdk/pull/17063) Use collections for `HistoricalInfo`:
    * remove `Keeper`: `GetHistoricalInfo`, `SetHistoricalInfo`
* (x/staking) [#17062](https://github.com/cosmos/cosmos-sdk/pull/17062) Use collections for `ValidatorUpdates`:
    * remove `Keeper`: `SetValidatorUpdates`, `GetValidatorUpdates`
* (x/slashing) [#17023](https://github.com/cosmos/cosmos-sdk/pull/17023) Use collections for `ValidatorSigningInfo`:
    * remove `Keeper`: `SetValidatorSigningInfo`, `GetValidatorSigningInfo`, `IterateValidatorSigningInfos`
* (x/staking) [#17026](https://github.com/cosmos/cosmos-sdk/pull/17026) Use collections for `LastTotalPower`:
    * remove `Keeper`: `SetLastTotalPower`, `GetLastTotalPower`
* (x/authz) [#16509](https://github.com/cosmos/cosmos-sdk/pull/16509) `AcceptResponse` has been moved to sdk/types/authz and the `Updated` field is now of the type `sdk.Msg` instead of `authz.Authorization`.
* (x/slashing) [#16441](https://github.com/cosmos/cosmos-sdk/pull/16441) Params state is migrated to collections. `GetParams` has been removed.
* (types) [#16918](https://github.com/cosmos/cosmos-sdk/pull/16918) Remove `IntProto` and `DecProto`. Instead, `math.Int` and `math.LegacyDec` should be used respectively. Both types support `Marshal` and `Unmarshal` which should be used for binary marshaling.
* (client) [#17215](https://github.com/cosmos/cosmos-sdk/pull/17215) `server.StartCmd`,`server.ExportCmd`,`server.NewRollbackCmd`,`pruning.Cmd`,`genutilcli.InitCmd`,`genutilcli.GenTxCmd`,`genutilcli.CollectGenTxsCmd`,`genutilcli.AddGenesisAccountCmd`, do not take a home directory anymore. It is inferred from the root command.
* (baseapp) [#16244](https://github.com/cosmos/cosmos-sdk/pull/16244) `SetProtocolVersion` has been renamed to `SetAppVersion`. It now updates the consensus params in baseapp's `ParamStore`.
* (types) [#17348](https://github.com/cosmos/cosmos-sdk/pull/17348) Remove the `WrapServiceResult` function.
    * The `*sdk.Result` returned by the msg server router will not contain the `.Data` field.
* (x/staking) [#17335](https://github.com/cosmos/cosmos-sdk/pull/17335) Remove usage of `"cosmossdk.io/x/staking/types".Infraction_*` in favour of `"cosmossdk.io/api/cosmos/staking/v1beta1".Infraction_` in order to remove dependency between modules on staking
* (types) [#17426](https://github.com/cosmos/cosmos-sdk/pull/17426) `NewContext` does not take a `cmtproto.Header{}` any longer.
    * `WithChainID` / `WithBlockHeight` / `WithBlockHeader` must be used to set values on the context
* (x/bank) [#17569](https://github.com/cosmos/cosmos-sdk/pull/17569) `BurnCoins` takes an address instead of a module name
* (types) [#17738](https://github.com/cosmos/cosmos-sdk/pull/17738) `WithBlockTime()` was removed & `BlockTime()` were deprecated in favor of `WithHeaderInfo()` & `HeaderInfo()`. `BlockTime` now gets data from `HeaderInfo()` instead of `BlockHeader()`.
* (client) [#17746](https://github.com/cosmos/cosmos-sdk/pull/17746) `txEncodeAmino` & `txDecodeAmino` txs via grpc and rest were removed
    * `RegisterLegacyAmino` was removed from `AppModuleBasic`
* (x/staking) [#17655](https://github.com/cosmos/cosmos-sdk/pull/17655) `QueryHistoricalInfo` was adjusted to return `HistoricalRecord` and marked `Hist` as deprecated.
* (types) [#17885](https://github.com/cosmos/cosmos-sdk/pull/17885) `InitGenesis` & `ExportGenesis` now take `context.Context` instead of `sdk.Context`
* (x/auth) [#17985](https://github.com/cosmos/cosmos-sdk/pull/17985) Remove `StdTxConfig`
    * Remove deprecated `MakeTestingEncodingParams` from `simapp/params`
* (x/group) [#17937](https://github.com/cosmos/cosmos-sdk/pull/17937) Groups module was moved to its own go.mod `cosmossdk.io/x/group`
* (x/gov) [#18197](https://github.com/cosmos/cosmos-sdk/pull/18197) Gov module was moved to its own go.mod `cosmossdk.io/x/gov`
* (x/distribution) [#18199](https://github.com/cosmos/cosmos-sdk/pull/18199) Distribution module was moved to its own go.mod `cosmossdk.io/x/distribution`
* (x/slashing) [#18201](https://github.com/cosmos/cosmos-sdk/pull/18201) Slashing module was moved to its own go.mod `cosmossdk.io/x/slashing`
* (x/staking) [#18257](https://github.com/cosmos/cosmos-sdk/pull/18257) Staking module was moved to its own go.mod `cosmossdk.io/x/staking`
* (x/authz) [#18265](https://github.com/cosmos/cosmos-sdk/pull/18265) Authz module was moved to its own go.mod `cosmossdk.io/x/authz`
* (x/mint) [#18283](https://github.com/cosmos/cosmos-sdk/pull/18283) Mint module was moved to its own go.mod `cosmossdk.io/x/mint`
* (x/consensus) [#18041](https://github.com/cosmos/cosmos-sdk/pull/18041) `ToProtoConsensusParams()` returns an error
* (x/slashing) [#18115](https://github.com/cosmos/cosmos-sdk/pull/18115) `NewValidatorSigningInfo` takes strings instead of `sdk.AccAddress`
* (types) [#18268](https://github.com/cosmos/cosmos-sdk/pull/18268) Remove global setting of basedenom. Use the staking module parameter instead
* (x/auth) [#18351](https://github.com/cosmos/cosmos-sdk/pull/18351) Auth module was moved to its own go.mod `cosmossdk.io/x/auth`
* (types) [#18372](https://github.com/cosmos/cosmos-sdk/pull/18372) Removed global configuration for coin type and purpose. Setters and getters should be removed and access directly to defined types.
* (types) [#18695](https://github.com/cosmos/cosmos-sdk/pull/18695) Removed global configuration for txEncoder.
* (server) [#18909](https://github.com/cosmos/cosmos-sdk/pull/18909) Remove configuration endpoint on grpc reflection endpoint in favour of auth module bech32prefix endpoint already exposed.

### CLI Breaking Changes

* (server) [#18303](https://github.com/cosmos/cosmos-sdk/pull/18303) `appd export` has moved with other genesis commands, use `appd genesis export` instead.
* (x/auth/vesting) [#18100](https://github.com/cosmos/cosmos-sdk/pull/18100) `appd tx vesting create-vesting-account` takes an amount of coin as last argument instead of second. Coins are space separated.

### State Machine Breaking

* (x/upgrade) [#16244](https://github.com/cosmos/cosmos-sdk/pull/16244) Upgrade module no longer stores the app version but gets and sets the app version stored in the `ParamStore` of baseapp.
* (x/staking) [#17655](https://github.com/cosmos/cosmos-sdk/pull/17655) `HistoricalInfo` was replaced with `HistoricalRecord`, it removes the validator set and comet header and only keep what is needed for IBC.

## [v0.50.2](https://github.com/cosmos/cosmos-sdk/releases/tag/v0.50.2) - 2023-12-11

### Features

* (debug) [#18219](https://github.com/cosmos/cosmos-sdk/pull/18219) Add debug commands for application codec types.
* (client/keys) [#17639](https://github.com/cosmos/cosmos-sdk/pull/17639) Allows using and saving public keys encoded as base64.
* (server) [#17094](https://github.com/cosmos/cosmos-sdk/pull/17094) Add a `shutdown-grace` flag for waiting a given time before exit.

### Improvements

* (telemetry) [#18646](https://github.com/cosmos/cosmos-sdk/pull/18646) Enable statsd and dogstatsd telemetry sinks.
* (server) [#18478](https://github.com/cosmos/cosmos-sdk/pull/18478) Add command flag to disable colored logs.
* (x/gov) [#18025](https://github.com/cosmos/cosmos-sdk/pull/18025) Improve `<appd> q gov proposer` by querying directly a proposal instead of tx events. It is an alias of `q gov proposal` as the proposer is a field of the proposal.
* (version) [#18063](https://github.com/cosmos/cosmos-sdk/pull/18063) Allow to define extra info to be displayed in `<appd> version --long` command.
* (codec/unknownproto)[#18541](https://github.com/cosmos/cosmos-sdk/pull/18541) Remove the use of "protoc-gen-gogo/descriptor" in favour of using the official protobuf descriptorpb types inside unknownproto.

### Bug Fixes

* (x/auth) [#18564](https://github.com/cosmos/cosmos-sdk/pull/18564) Fix total fees calculation when batch signing.
* (server) [#18537](https://github.com/cosmos/cosmos-sdk/pull/18537) Fix panic when defining minimum gas config as `100stake;100uatom`. Use a `,` delimiter instead of `;`. Fixes the server config getter to use the correct delimiter.
* [#18531](https://github.com/cosmos/cosmos-sdk/pull/18531) Baseapp's `GetConsensusParams` returns an empty struct instead of panicking if no params are found.
* (client/tx) [#18472](https://github.com/cosmos/cosmos-sdk/pull/18472) Utilizes the correct Pubkey when simulating a transaction.
* (baseapp) [#18486](https://github.com/cosmos/cosmos-sdk/pull/18486) Fixed FinalizeBlock calls not being passed to ABCIListeners.
* (baseapp) [#18627](https://github.com/cosmos/cosmos-sdk/pull/18627) Post handlers are run on non successful transaction executions too.
* (baseapp) [#18654](https://github.com/cosmos/cosmos-sdk/pull/18654) Fixes an issue in which `gogoproto.Merge` does not work with gogoproto messages with custom types.

## [v0.50.1](https://github.com/cosmos/cosmos-sdk/releases/tag/v0.50.1) - 2023-11-07

> v0.50.0 has been retracted due to a mistake in tagging the release. Please use v0.50.1 instead.

### Features

* (baseapp) [#18071](https://github.com/cosmos/cosmos-sdk/pull/18071) Add hybrid handlers to `MsgServiceRouter`.
* (server) [#18162](https://github.com/cosmos/cosmos-sdk/pull/18162) Start gRPC & API server in standalone mode.
* (baseapp & types) [#17712](https://github.com/cosmos/cosmos-sdk/pull/17712) Introduce `PreBlock`, which runs before begin blocker other modules, and allows to modify consensus parameters, and the changes are visible to the following state machine logics. Additionally it can be used for vote extensions.
* (genutil) [#17571](https://github.com/cosmos/cosmos-sdk/pull/17571) Allow creation of `AppGenesis` without a file lookup.
* (codec) [#17042](https://github.com/cosmos/cosmos-sdk/pull/17042) Add `CollValueV2` which supports encoding of protov2 messages in collections.
* (x/gov) [#16976](https://github.com/cosmos/cosmos-sdk/pull/16976) Add `failed_reason` field to `Proposal` under `x/gov` to indicate the reason for a failed proposal. Referenced from [#238](https://github.com/bnb-chain/greenfield-cosmos-sdk/pull/238) under `bnb-chain/greenfield-cosmos-sdk`.
* (baseapp) [#16898](https://github.com/cosmos/cosmos-sdk/pull/16898) Add `preFinalizeBlockHook` to allow vote extensions persistence.
* (cli) [#16887](https://github.com/cosmos/cosmos-sdk/pull/16887) Add two new CLI commands: `<appd> tx simulate` for simulating a transaction; `<appd> query block-results` for querying CometBFT RPC for block results.
* (x/bank) [#16852](https://github.com/cosmos/cosmos-sdk/pull/16852) Add `DenomMetadataByQueryString` query in bank module to support metadata query by query string.
* (baseapp) [#16581](https://github.com/cosmos/cosmos-sdk/pull/16581) Implement Optimistic Execution as an experimental feature (not enabled by default).
* (types) [#16257](https://github.com/cosmos/cosmos-sdk/pull/16257) Allow setting the base denom in the denom registry.
* (baseapp) [#16239](https://github.com/cosmos/cosmos-sdk/pull/16239) Add Gas Limits to allow node operators to resource bound queries.
* (cli) [#16209](https://github.com/cosmos/cosmos-sdk/pull/16209) Make `StartCmd` more customizable.
* (types/simulation) [#16074](https://github.com/cosmos/cosmos-sdk/pull/16074) Add generic SimulationStoreDecoder for modules using collections.
* (genutil) [#16046](https://github.com/cosmos/cosmos-sdk/pull/16046) Add "module-name" flag to genutil `add-genesis-account` to enable initializing module accounts at genesis.* [#15970](https://github.com/cosmos/cosmos-sdk/pull/15970) Enable SIGN_MODE_TEXTUAL.
* (types) [#15958](https://github.com/cosmos/cosmos-sdk/pull/15958) Add `module.NewBasicManagerFromManager` for creating a basic module manager from a module manager.
* (types/module) [#15829](https://github.com/cosmos/cosmos-sdk/pull/15829) Add new endblocker interface to handle valset updates.
* (runtime) [#15818](https://github.com/cosmos/cosmos-sdk/pull/15818) Provide logger through `depinject` instead of appBuilder.
* (types) [#15735](https://github.com/cosmos/cosmos-sdk/pull/15735) Make `ValidateBasic() error` method of `Msg` interface optional. Modules should validate messages directly in their message handlers ([RFC 001](https://docs.cosmos.network/main/rfc/rfc-001-tx-validation)).
* (x/genutil) [#15679](https://github.com/cosmos/cosmos-sdk/pull/15679) Allow applications to specify a custom genesis migration function for the `genesis migrate` command.
* (telemetry) [#15657](https://github.com/cosmos/cosmos-sdk/pull/15657) Emit more data (go version, sdk version, upgrade height) in prom metrics.
* (client) [#15597](https://github.com/cosmos/cosmos-sdk/pull/15597) Add status endpoint for clients.
* (testutil/integration) [#15556](https://github.com/cosmos/cosmos-sdk/pull/15556) Introduce `testutil/integration` package for module integration testing.
* (runtime) [#15547](https://github.com/cosmos/cosmos-sdk/pull/15547) Allow runtime to pass event core api service to modules.
* (client) [#15458](https://github.com/cosmos/cosmos-sdk/pull/15458) Add a `CmdContext` field to client.Context initialized to cobra command's context.
* (x/genutil) [#15301](https://github.com/cosmos/cosmos-sdk/pull/15031) Add application genesis. The genesis is now entirely managed by the application and passed to CometBFT at note instantiation. Functions that were taking a `cmttypes.GenesisDoc{}` now takes a `genutiltypes.AppGenesis{}`.
* (core) [#15133](https://github.com/cosmos/cosmos-sdk/pull/15133) Implement RegisterServices in the module manager.
* (x/bank) [#14894](https://github.com/cosmos/cosmos-sdk/pull/14894) Return a human readable denomination for IBC vouchers when querying bank balances. Added a `ResolveDenom` parameter to `types.QueryAllBalancesRequest` and `--resolve-denom` flag to `GetBalancesCmd()`.
* (core) [#14860](https://github.com/cosmos/cosmos-sdk/pull/14860) Add `Precommit` and `PrepareCheckState` AppModule callbacks.
* (x/gov) [#14720](https://github.com/cosmos/cosmos-sdk/pull/14720) Upstream expedited proposals from Osmosis.
* (cli) [#14659](https://github.com/cosmos/cosmos-sdk/pull/14659) Added ability to query blocks by events with queries directly passed to Tendermint, which will allow for full query operator support, e.g. `>`.
* (x/auth) [#14650](https://github.com/cosmos/cosmos-sdk/pull/14650) Add Textual SignModeHandler. Enable `SIGN_MODE_TEXTUAL` by following the [UPGRADING.md](./UPGRADING.md) instructions.
* (x/crisis) [#14588](https://github.com/cosmos/cosmos-sdk/pull/14588) Use CacheContext() in AssertInvariants().
* (mempool) [#14484](https://github.com/cosmos/cosmos-sdk/pull/14484) Add priority nonce mempool option for transaction replacement.
* (query) [#14468](https://github.com/cosmos/cosmos-sdk/pull/14468) Implement pagination for collections.
* (x/gov) [#14373](https://github.com/cosmos/cosmos-sdk/pull/14373) Add new proto field `constitution` of type `string` to gov module genesis state, which allows chain builders to lay a strong foundation by specifying purpose.
* (client) [#14342](https://github.com/cosmos/cosmos-sdk/pull/14342) Add `<app> config` command is now a sub-command, for setting, getting and migrating Cosmos SDK configuration files.
* (x/distribution) [#14322](https://github.com/cosmos/cosmos-sdk/pull/14322) Introduce a new gRPC message handler, `DepositValidatorRewardsPool`, that allows explicit funding of a validator's reward pool.
* (x/bank) [#14224](https://github.com/cosmos/cosmos-sdk/pull/14224) Allow injection of restrictions on transfers using `AppendSendRestriction` or `PrependSendRestriction`.

### Improvements

* [#18204](https://github.com/cosmos/cosmos-sdk/pull/18204) Use streaming json parser to parse chain-id from genesis file.
* (x/gov) [#18189](https://github.com/cosmos/cosmos-sdk/pull/18189) Limit the accepted deposit coins for a proposal to the minimum proposal deposit denoms.
* (x/staking) [#18049](https://github.com/cosmos/cosmos-sdk/pull/18049) Return early if Slash encounters zero tokens to burn.
* (x/staking) [#18035](https://github.com/cosmos/cosmos-sdk/pull/18035) Hoisted out of the redelegation loop, the non-changing validator and delegator addresses parsing.
* (keyring) [#17913](https://github.com/cosmos/cosmos-sdk/pull/17913) Add `NewAutoCLIKeyring` for creating an AutoCLI keyring from a SDK keyring.
* (x/consensus) [#18041](https://github.com/cosmos/cosmos-sdk/pull/18041) Let `ToProtoConsensusParams()` return an error.
* (x/gov) [#17780](https://github.com/cosmos/cosmos-sdk/pull/17780) Recover panics and turn them into errors when executing x/gov proposals.
* (baseapp) [#17667](https://github.com/cosmos/cosmos-sdk/pull/17667) Close databases opened by SDK in `baseApp.Close()`.
* (types/module) [#17554](https://github.com/cosmos/cosmos-sdk/pull/17554) Introduce `HasABCIGenesis` which is implemented by a module only when a validatorset update needs to be returned.
* (cli) [#17389](https://github.com/cosmos/cosmos-sdk/pull/17389) gRPC CometBFT commands have been added under `<aapd> q consensus comet`. CometBFT commands placement in the SDK has been simplified. See the exhaustive list below.
    * `client/rpc.StatusCommand()` is now at `server.StatusCommand()`
* (testutil) [#17216](https://github.com/cosmos/cosmos-sdk/issues/17216) Add `DefaultContextWithKeys` to `testutil` package.
* (cli) [#17187](https://github.com/cosmos/cosmos-sdk/pull/17187) Do not use `ctx.PrintObjectLegacy` in commands anymore.
    * `<appd> q gov proposer [proposal-id]` now returns a proposal id as int instead of string.
* (x/staking) [#17164](https://github.com/cosmos/cosmos-sdk/pull/17164) Add `BondedTokensAndPubKeyByConsAddr` to the keeper to enable vote extension verification.
* (x/group, x/gov) [#17109](https://github.com/cosmos/cosmos-sdk/pull/17109) Let proposal summary be 40x longer than metadata limit.
* (version) [#17096](https://github.com/cosmos/cosmos-sdk/pull/17096) Improve `getSDKVersion()` to handle module replacements.
* (types) [#16890](https://github.com/cosmos/cosmos-sdk/pull/16890) Remove `GetTxCmd() *cobra.Command` and `GetQueryCmd() *cobra.Command` from `module.AppModuleBasic` interface.
* (x/authz) [#16869](https://github.com/cosmos/cosmos-sdk/pull/16869) Improve error message when grant not found.
* (all) [#16497](https://github.com/cosmos/cosmos-sdk/pull/16497) Removed all exported vestiges of `sdk.MustSortJSON` and `sdk.SortJSON`.
* (server) [#16238](https://github.com/cosmos/cosmos-sdk/pull/16238) Don't setup p2p node keys if starting a node in GRPC only mode.
* (cli) [#16206](https://github.com/cosmos/cosmos-sdk/pull/16206) Make ABCI handshake profileable.
* (types) [#16076](https://github.com/cosmos/cosmos-sdk/pull/16076) Optimize `ChainAnteDecorators`/`ChainPostDecorators` to instantiate the functions once instead of on every invocation of the returned `AnteHandler`/`PostHandler`.
* (server) [#16071](https://github.com/cosmos/cosmos-sdk/pull/16071) When `mempool.max-txs` is set to a negative value, use a no-op mempool (effectively disable the app mempool).
* (types/query) [#16041](https://github.com/cosmos/cosmos-sdk/pull/16041) Change pagination max limit to a variable in order to be modified by application devs.
* (simapp) [#15958](https://github.com/cosmos/cosmos-sdk/pull/15958) Refactor SimApp for removing the global basic manager.
* (all modules) [#15901](https://github.com/cosmos/cosmos-sdk/issues/15901) All core Cosmos SDK modules query commands have migrated to [AutoCLI](https://docs.cosmos.network/main/core/autocli), ensuring parity between gRPC and CLI queries.
* (x/auth) [#15867](https://github.com/cosmos/cosmos-sdk/pull/15867) Support better logging for signature verification failure.
* (store/cachekv) [#15767](https://github.com/cosmos/cosmos-sdk/pull/15767) Reduce peak RAM usage during and after `InitGenesis`.
* (x/bank) [#15764](https://github.com/cosmos/cosmos-sdk/pull/15764) Speedup x/bank `InitGenesis`.
* (x/slashing) [#15580](https://github.com/cosmos/cosmos-sdk/pull/15580) Refactor the validator's missed block signing window to be a chunked bitmap instead of a "logical" bitmap, significantly reducing the storage footprint.
* (x/gov) [#15554](https://github.com/cosmos/cosmos-sdk/pull/15554) Add proposal result log in `active_proposal` event. When a proposal passes but fails to execute, the proposal result is logged in the `active_proposal` event.
* (x/consensus) [#15553](https://github.com/cosmos/cosmos-sdk/pull/15553) Migrate consensus module to use collections.
* (server) [#15358](https://github.com/cosmos/cosmos-sdk/pull/15358) Add `server.InterceptConfigsAndCreateContext` as alternative to `server.InterceptConfigsPreRunHandler` which does not set the server context and the default SDK logger.
* (mempool) [#15328](https://github.com/cosmos/cosmos-sdk/pull/15328) Improve the `PriorityNonceMempool`:
    * Support generic transaction prioritization, instead of `ctx.Priority()`
    * Improve construction through the use of a single `PriorityNonceMempoolConfig` instead of option functions
* (x/authz) [#15164](https://github.com/cosmos/cosmos-sdk/pull/15164) Add `MsgCancelUnbondingDelegation` to staking authorization.
* (server) [#15041](https://github.com/cosmos/cosmos-sdk/pull/15041) Remove unnecessary sleeps from gRPC and API server initiation. The servers will start and accept requests as soon as they're ready.
* (baseapp) [#15023](https://github.com/cosmos/cosmos-sdk/pull/15023) & [#15213](https://github.com/cosmos/cosmos-sdk/pull/15213) Add `MessageRouter` interface to baseapp and pass it to authz, gov and groups instead of concrete type.
* [#15011](https://github.com/cosmos/cosmos-sdk/pull/15011) Introduce `cosmossdk.io/log` package to provide a consistent logging interface through the SDK. CometBFT logger is now replaced by `cosmossdk.io/log.Logger`.
* (x/staking) [#14864](https://github.com/cosmos/cosmos-sdk/pull/14864) `<appd> tx staking create-validator` CLI command now takes a json file as an arg instead of using required flags.
* (x/auth) [#14758](https://github.com/cosmos/cosmos-sdk/pull/14758) Allow transaction event queries to directly passed to Tendermint, which will allow for full query operator support, e.g. `>`.
* (x/evidence) [#14757](https://github.com/cosmos/cosmos-sdk/pull/14757) Evidence messages do not need to implement a `.Type()` anymore.
* (x/auth/tx) [#14751](https://github.com/cosmos/cosmos-sdk/pull/14751) Remove `.Type()` and `Route()` methods from all msgs and `legacytx.LegacyMsg` interface.
* (cli) [#14659](https://github.com/cosmos/cosmos-sdk/pull/14659) Added ability to query blocks by either height/hash `<app> q block --type=height|hash <height|hash>`.
* (x/staking) [#14590](https://github.com/cosmos/cosmos-sdk/pull/14590) Return undelegate amount in MsgUndelegateResponse.
* [#14529](https://github.com/cosmos/cosmos-sdk/pull/14529) Add new property `BondDenom` to `SimulationState` struct.
* (store) [#14439](https://github.com/cosmos/cosmos-sdk/pull/14439) Remove global metric gatherer from store.
    * By default store has a no op metric gatherer, the application developer must set another metric gatherer or us the provided one in `store/metrics`.
* (store) [#14438](https://github.com/cosmos/cosmos-sdk/pull/14438) Pass logger from baseapp to store.
* (baseapp) [#14417](https://github.com/cosmos/cosmos-sdk/pull/14417) The store package no longer has a dependency on baseapp.
* (module) [#14415](https://github.com/cosmos/cosmos-sdk/pull/14415) Loosen assertions in SetOrderBeginBlockers() and SetOrderEndBlockers().
* (store) [#14410](https://github.com/cosmos/cosmos-sdk/pull/14410) `rootmulti.Store.loadVersion` has validation to check if all the module stores' height is correct, it will error if any module store has incorrect height.
* [#14406](https://github.com/cosmos/cosmos-sdk/issues/14406) Migrate usage of `types/store.go` to `store/types/..`.
* (context)[#14384](https://github.com/cosmos/cosmos-sdk/pull/14384) Refactor(context): Pass EventManager to the context as an interface.
* (types) [#14354](https://github.com/cosmos/cosmos-sdk/pull/14354) Improve performance on Context.KVStore and Context.TransientStore by 40%.
* (crypto/keyring) [#14151](https://github.com/cosmos/cosmos-sdk/pull/14151) Move keys presentation from `crypto/keyring` to `client/keys`
* (signing) [#14087](https://github.com/cosmos/cosmos-sdk/pull/14087) Add SignModeHandlerWithContext interface with a new `GetSignBytesWithContext` to get the sign bytes using `context.Context` as an argument to access state.
* (server) [#14062](https://github.com/cosmos/cosmos-sdk/pull/14062) Remove rosetta from server start.
* (crypto) [#3129](https://github.com/cosmos/cosmos-sdk/pull/3129) New armor and keyring key derivation uses aead and encryption uses chacha20poly.

### State Machine Breaking

* (x/gov) [#18146](https://github.com/cosmos/cosmos-sdk/pull/18146) Add denom check to reject denoms outside of those listed in `MinDeposit`. A new `MinDepositRatio` param is added (with a default value of `0.001`) and now deposits are required to be at least `MinDepositRatio*MinDeposit` to be accepted.
* (x/group,x/gov) [#16235](https://github.com/cosmos/cosmos-sdk/pull/16235) A group and gov proposal is rejected if the proposal metadata title and summary do not match the proposal title and summary.
* (baseapp) [#15930](https://github.com/cosmos/cosmos-sdk/pull/15930) change vote info provided by prepare and process proposal to the one in the block.
* (x/staking) [#15731](https://github.com/cosmos/cosmos-sdk/pull/15731) Introducing a new index to retrieve the delegations by validator efficiently.
* (x/staking) [#15701](https://github.com/cosmos/cosmos-sdk/pull/15701) The `HistoricalInfoKey` has been updated to use a binary format.
* (x/slashing) [#15580](https://github.com/cosmos/cosmos-sdk/pull/15580) The validator slashing window now stores "chunked" bitmap entries for each validator's signing window instead of a single boolean entry per signing window index.
* (x/staking) [#14590](https://github.com/cosmos/cosmos-sdk/pull/14590) `MsgUndelegateResponse` now includes undelegated amount. `x/staking` module's `keeper.Undelegate` now returns 3 values (completionTime,undelegateAmount,error) instead of 2.
* (x/feegrant) [#14294](https://github.com/cosmos/cosmos-sdk/pull/14294) Moved the logic of rejecting duplicate grant from `msg_server` to `keeper` method.

### API Breaking Changes

* (x/auth) [#17787](https://github.com/cosmos/cosmos-sdk/pull/17787) Remove Tip functionality.
* (types) `module.EndBlockAppModule` has been replaced by Core API `appmodule.HasEndBlocker` or `module.HasABCIEndBlock` when needing validator updates.
* (types) `module.BeginBlockAppModule` has been replaced by Core API `appmodule.HasBeginBlocker`.
* (types) [#17358](https://github.com/cosmos/cosmos-sdk/pull/17358) Remove deprecated `sdk.Handler`, use `baseapp.MsgServiceHandler` instead.
* (client) [#17197](https://github.com/cosmos/cosmos-sdk/pull/17197) `keys.Commands` does not take a home directory anymore. It is inferred from the root command.
* (x/staking) [#17157](https://github.com/cosmos/cosmos-sdk/pull/17157) `GetValidatorsByPowerIndexKey` and `ValidateBasic` for historical info takes a validator address codec in order to be able to decode/encode addresses.
    * `GetOperator()` now returns the address as it is represented in state, by default this is an encoded address
    * `GetConsAddr() ([]byte, error)` returns `[]byte` instead of sdk.ConsAddres.
    * `FromABCIEvidence` & `GetConsensusAddress(consAc address.Codec)` now take a consensus address codec to be able to decode the incoming address.
    * (x/distribution) `Delegate` & `SlashValidator` helper function added the mock staking keeper as a parameter passed to the function
* (x/staking) [#17098](https://github.com/cosmos/cosmos-sdk/pull/17098) `NewMsgCreateValidator`, `NewValidator`, `NewMsgCancelUnbondingDelegation`, `NewMsgUndelegate`, `NewMsgBeginRedelegate`, `NewMsgDelegate` and `NewMsgEditValidator`  takes a string instead of `sdk.ValAddress` or `sdk.AccAddress`:
    * `NewRedelegation` and `NewUnbondingDelegation` takes a validatorAddressCodec and a delegatorAddressCodec in order to decode the addresses.
    * `NewRedelegationResponse` takes a string instead of `sdk.ValAddress` or `sdk.AccAddress`.
    * `NewMsgCreateValidator.Validate()` takes an address codec in order to decode the address.
    * `BuildCreateValidatorMsg` takes a ValidatorAddressCodec in order to decode addresses.
* (x/slashing) [#17098](https://github.com/cosmos/cosmos-sdk/pull/17098) `NewMsgUnjail` takes a string instead of `sdk.ValAddress`
* (x/genutil) [#17098](https://github.com/cosmos/cosmos-sdk/pull/17098) `GenAppStateFromConfig`, AddGenesisAccountCmd and `GenTxCmd` takes an addresscodec to decode addresses.
* (x/distribution) [#17098](https://github.com/cosmos/cosmos-sdk/pull/17098) `NewMsgDepositValidatorRewardsPool`, `NewMsgFundCommunityPool`, `NewMsgWithdrawValidatorCommission` and `NewMsgWithdrawDelegatorReward` takes a string instead of `sdk.ValAddress` or `sdk.AccAddress`.
* (x/staking) [#16959](https://github.com/cosmos/cosmos-sdk/pull/16959) Add validator and consensus address codec as staking keeper arguments.
* (x/staking) [#16958](https://github.com/cosmos/cosmos-sdk/pull/16958) DelegationI interface `GetDelegatorAddr` & `GetValidatorAddr` have been migrated to return string instead of sdk.AccAddress and sdk.ValAddress respectively. stakingtypes.NewDelegation takes a string instead of sdk.AccAddress and sdk.ValAddress.
* (testutil) [#16899](https://github.com/cosmos/cosmos-sdk/pull/16899) The *cli testutil* `QueryBalancesExec` has been removed. Use the gRPC or REST query instead.
* (x/staking) [#16795](https://github.com/cosmos/cosmos-sdk/pull/16795) `DelegationToDelegationResponse`, `DelegationsToDelegationResponses`, `RedelegationsToRedelegationResponses` are no longer exported.
* (x/auth/vesting) [#16741](https://github.com/cosmos/cosmos-sdk/pull/16741) Vesting account constructor now return an error with the result of their validate function.
* (x/auth) [#16650](https://github.com/cosmos/cosmos-sdk/pull/16650) The *cli testutil* `QueryAccountExec` has been removed. Use the gRPC or REST query instead.
* (x/auth) [#16621](https://github.com/cosmos/cosmos-sdk/pull/16621) Pass address codec to auth new keeper constructor.
* (x/auth) [#16423](https://github.com/cosmos/cosmos-sdk/pull/16423) `helpers.AddGenesisAccount` has been moved to `x/genutil` to remove the cyclic dependency between `x/auth` and `x/genutil`.
* (baseapp) [#16342](https://github.com/cosmos/cosmos-sdk/pull/16342) NewContext was renamed to NewContextLegacy. The replacement (NewContext) now does not take a header, instead you should set the header via `WithHeaderInfo` or `WithBlockHeight`. Note that `WithBlockHeight` will soon be deprecated and its recommended to use `WithHeaderInfo`.
* (x/mint) [#16329](https://github.com/cosmos/cosmos-sdk/pull/16329) Use collections for state management:
    * Removed: keeper `GetParams`, `SetParams`, `GetMinter`, `SetMinter`.
* (x/crisis) [#16328](https://github.com/cosmos/cosmos-sdk/pull/16328) Use collections for state management:
    * Removed: keeper `GetConstantFee`, `SetConstantFee`
* (x/staking) [#16324](https://github.com/cosmos/cosmos-sdk/pull/16324) `NewKeeper` now takes a `KVStoreService` instead of a `StoreKey`, and methods in the `Keeper` now take a `context.Context` instead of a `sdk.Context` and return an `error`. Notable changes:
    * `Validator` method now returns `types.ErrNoValidatorFound` instead of `nil` when not found.
* (x/distribution) [#16302](https://github.com/cosmos/cosmos-sdk/pull/16302) Use collections for FeePool state management.
    * Removed: keeper `GetFeePool`, `SetFeePool`, `GetFeePoolCommunityCoins`
* (types) [#16272](https://github.com/cosmos/cosmos-sdk/pull/16272) `FeeGranter` in the `FeeTx` interface returns `[]byte` instead of `string`.
* (x/gov) [#16268](https://github.com/cosmos/cosmos-sdk/pull/16268) Use collections for proposal state management (part 2):
    * this finalizes the gov collections migration
    * Removed: types all the key related functions
    * Removed: keeper `InsertActiveProposalsQueue`, `RemoveActiveProposalsQueue`, `InsertInactiveProposalsQueue`, `RemoveInactiveProposalsQueue`, `IterateInactiveProposalsQueue`, `IterateActiveProposalsQueue`, `ActiveProposalsQueueIterator`, `InactiveProposalsQueueIterator`
* (x/slashing) [#16246](https://github.com/cosmos/cosmos-sdk/issues/16246) `NewKeeper` now takes a `KVStoreService` instead of a `StoreKey`, and methods in the `Keeper` now take a `context.Context` instead of a `sdk.Context` and return an `error`. `GetValidatorSigningInfo` now returns an error instead of a `found bool`, the error can be `nil` (found), `ErrNoSigningInfoFound` (not found) and any other error.
* (module) [#16227](https://github.com/cosmos/cosmos-sdk/issues/16227) `manager.RunMigrations()` now take a `context.Context` instead of a `sdk.Context`.
* (x/crisis) [#16216](https://github.com/cosmos/cosmos-sdk/issues/16216) `NewKeeper` now takes a `KVStoreService` instead of a `StoreKey`, methods in the `Keeper` now take a `context.Context` instead of a `sdk.Context` and return an `error` instead of panicking.
* (x/distribution) [#16211](https://github.com/cosmos/cosmos-sdk/pull/16211) Use collections for params state management.
* (cli) [#16209](https://github.com/cosmos/cosmos-sdk/pull/16209) Add API `StartCmdWithOptions` to create customized start command.
* (x/mint) [#16179](https://github.com/cosmos/cosmos-sdk/issues/16179) `NewKeeper` now takes a `KVStoreService` instead of a `StoreKey`, and methods in the `Keeper` now take a `context.Context` instead of a `sdk.Context` and return an `error`.
* (x/gov) [#16171](https://github.com/cosmos/cosmos-sdk/pull/16171) Use collections for proposal state management (part 1):
    * Removed: keeper: `GetProposal`, `UnmarshalProposal`, `MarshalProposal`, `IterateProposal`, `GetProposal`, `GetProposalFiltered`, `GetProposals`, `GetProposalID`, `SetProposalID`
    * Removed: errors unused errors
* (x/gov) [#16164](https://github.com/cosmos/cosmos-sdk/pull/16164) Use collections for vote state management:
    * Removed: types `VoteKey`, `VoteKeys`
    * Removed: keeper `IterateVotes`, `IterateAllVotes`, `GetVotes`, `GetVote`, `SetVote`
* (sims) [#16155](https://github.com/cosmos/cosmos-sdk/pull/16155)
    * `simulation.NewOperationMsg` now marshals the operation msg as proto bytes instead of legacy amino JSON bytes.
    * `simulation.NewOperationMsg` is now 2-arity instead of 3-arity with the obsolete argument `codec.ProtoCodec` removed.
    * The field `OperationMsg.Msg` is now of type `[]byte` instead of `json.RawMessage`.
* (x/gov) [#16127](https://github.com/cosmos/cosmos-sdk/pull/16127) Use collections for deposit state management:
    * The following methods are removed from the gov keeper: `GetDeposit`, `GetAllDeposits`, `IterateAllDeposits`.
    * The following functions are removed from the gov types: `DepositKey`, `DepositsKey`.
* (x/gov) [#16118](https://github.com/cosmos/cosmos-sdk/pull/16118/) Use collections for constitution and params state management.
* (x/gov) [#16106](https://github.com/cosmos/cosmos-sdk/pull/16106) Remove gRPC query methods from gov keeper.
* (x/*all*) [#16052](https://github.com/cosmos/cosmos-sdk/pull/16062) `GetSignBytes` implementations on messages and global legacy amino codec definitions have been removed from all modules.
* (sims) [#16052](https://github.com/cosmos/cosmos-sdk/pull/16062) `GetOrGenerate` no longer requires a codec argument is now 4-arity instead of 5-arity.
* (types/math) [#16040](https://github.com/cosmos/cosmos-sdk/pull/16798) Remove aliases in `types/math.go` (part 2).
* (types/math) [#16040](https://github.com/cosmos/cosmos-sdk/pull/16040) Remove aliases in `types/math.go` (part 1).
* (x/auth) [#16016](https://github.com/cosmos/cosmos-sdk/pull/16016) Use collections for accounts state management:
    * removed: keeper `HasAccountByID`, `AccountAddressByID`, `SetParams
* (x/genutil) [#15999](https://github.com/cosmos/cosmos-sdk/pull/15999) Genutil now takes the `GenesisTxHanlder` interface instead of deliverTx. The interface is implemented on baseapp
* (x/gov) [#15988](https://github.com/cosmos/cosmos-sdk/issues/15988) `NewKeeper` now takes a `KVStoreService` instead of a `StoreKey`, methods in the `Keeper` now take a `context.Context` instead of a `sdk.Context` and return an `error` (instead of panicking or returning a `found bool`). Iterators callback functions now return an error instead of a `bool`.
* (x/auth) [#15985](https://github.com/cosmos/cosmos-sdk/pull/15985) The `AccountKeeper` does not expose the `QueryServer` and `MsgServer` APIs anymore.
* (x/authz) [#15962](https://github.com/cosmos/cosmos-sdk/issues/15962) `NewKeeper` now takes a `KVStoreService` instead of a `StoreKey`, methods in the `Keeper` now take a `context.Context` instead of a `sdk.Context`. The `Authorization` interface's `Accept` method now takes a `context.Context` instead of a `sdk.Context`.
* (x/distribution) [#15948](https://github.com/cosmos/cosmos-sdk/issues/15948) `NewKeeper` now takes a `KVStoreService` instead of a `StoreKey` and methods in the `Keeper` now take a `context.Context` instead of a `sdk.Context`. Keeper methods also now return an `error`.
* (x/bank) [#15891](https://github.com/cosmos/cosmos-sdk/issues/15891) `NewKeeper` now takes a `KVStoreService` instead of a `StoreKey` and methods in the `Keeper` now take a `context.Context` instead of a `sdk.Context`. Also `FundAccount` and `FundModuleAccount` from the `testutil` package accept a `context.Context` instead of a `sdk.Context`, and it's position was moved to the first place.
* (x/slashing) [#15875](https://github.com/cosmos/cosmos-sdk/pull/15875) `x/slashing.NewAppModule` now requires an `InterfaceRegistry` parameter.
* (x/crisis) [#15852](https://github.com/cosmos/cosmos-sdk/pull/15852) Crisis keeper now takes a instance of the address codec to be able to decode user addresses
* (x/auth) [#15822](https://github.com/cosmos/cosmos-sdk/pull/15822) The type of struct field `ante.HandlerOptions.SignModeHandler` has been changed to `x/tx/signing.HandlerMap`.
* (client) [#15822](https://github.com/cosmos/cosmos-sdk/pull/15822) The return type of the interface method `TxConfig.SignModeHandler` has been changed to `x/tx/signing.HandlerMap`.
    * The signature of `VerifySignature` has been changed to accept a `x/tx/signing.HandlerMap` and other structs from `x/tx` as arguments.
    * The signature of `NewTxConfigWithTextual` has been deprecated and its signature changed to accept a `SignModeOptions`.
    * The signature of `NewSigVerificationDecorator` has been changed to accept a `x/tx/signing.HandlerMap`.
* (x/bank) [#15818](https://github.com/cosmos/cosmos-sdk/issues/15818) `BaseViewKeeper`'s `Logger` method now doesn't require a context. `NewBaseKeeper`, `NewBaseSendKeeper` and `NewBaseViewKeeper` now also require a `log.Logger` to be passed in.
* (x/genutil) [#15679](https://github.com/cosmos/cosmos-sdk/pull/15679) `MigrateGenesisCmd` now takes a `MigrationMap` instead of having the SDK genesis migration hardcoded.
* (client) [#15673](https://github.com/cosmos/cosmos-sdk/pull/15673) Move `client/keys.OutputFormatJSON` and `client/keys.OutputFormatText` to `client/flags` package.
* (x/*all*) [#15648](https://github.com/cosmos/cosmos-sdk/issues/15648) Make `SetParams` consistent across all modules and validate the params at the message handling instead of `SetParams` method.
* (codec) [#15600](https://github.com/cosmos/cosmos-sdk/pull/15600) [#15873](https://github.com/cosmos/cosmos-sdk/pull/15873) add support for getting signers to `codec.Codec` and `InterfaceRegistry`:
    * `InterfaceRegistry` is has unexported methods and implements `protodesc.Resolver` plus the `RangeFiles` and `SigningContext` methods. All implementations of `InterfaceRegistry` by other users must now embed the official implementation.
    * `Codec` has new methods `InterfaceRegistry`, `GetMsgAnySigners`, `GetMsgV1Signers`, and `GetMsgV2Signers` as well as unexported methods. All implementations of `Codec` by other users must now embed an official implementation from the `codec` package.
    * `AminoCodec` is marked as deprecated and no longer implements `Codec.
* (client) [#15597](https://github.com/cosmos/cosmos-sdk/pull/15597) `RegisterNodeService` now requires a config parameter.
* (x/nft) [#15588](https://github.com/cosmos/cosmos-sdk/pull/15588) `NewKeeper` now takes a `KVStoreService` instead of a `StoreKey` and methods in the `Keeper` now take a `context.Context` instead of a `sdk.Context`.
* (baseapp) [#15568](https://github.com/cosmos/cosmos-sdk/pull/15568) `SetIAVLLazyLoading` is removed from baseapp.
* (x/genutil) [#15567](https://github.com/cosmos/cosmos-sdk/pull/15567) `CollectGenTxsCmd` & `GenTxCmd` takes a address.Codec to be able to decode addresses.
* (x/bank) [#15567](https://github.com/cosmos/cosmos-sdk/pull/15567) `GenesisBalance.GetAddress` now returns a string instead of `sdk.AccAddress`
    * `MsgSendExec` test helper function now takes a address.Codec
* (x/auth) [#15520](https://github.com/cosmos/cosmos-sdk/pull/15520) `NewAccountKeeper` now takes a `KVStoreService` instead of a `StoreKey` and methods in the `Keeper` now take a `context.Context` instead of a `sdk.Context`.
* (baseapp) [#15519](https://github.com/cosmos/cosmos-sdk/pull/15519/files) `runTxMode`s were renamed to `execMode`. `ModeDeliver` as changed to `ModeFinalize` and a new `ModeVoteExtension` was added for vote extensions.
* (baseapp) [#15519](https://github.com/cosmos/cosmos-sdk/pull/15519/files) Writing of state to the multistore was moved to `FinalizeBlock`. `Commit` still handles the committing values to disk.
* (baseapp) [#15519](https://github.com/cosmos/cosmos-sdk/pull/15519/files) Calls to BeginBlock and EndBlock have been replaced with core api beginblock & endblock.
* (baseapp) [#15519](https://github.com/cosmos/cosmos-sdk/pull/15519/files) BeginBlock and EndBlock are now internal to baseapp. For testing, user must call `FinalizeBlock`. BeginBlock and EndBlock calls are internal to Baseapp.
* (baseapp) [#15519](https://github.com/cosmos/cosmos-sdk/pull/15519/files) All calls to ABCI methods now accept a pointer of the abci request and response types
* (x/consensus) [#15517](https://github.com/cosmos/cosmos-sdk/pull/15517) `NewKeeper` now takes a `KVStoreService` instead of a `StoreKey`.
* (x/bank) [#15477](https://github.com/cosmos/cosmos-sdk/pull/15477) `banktypes.NewMsgMultiSend` and `keeper.InputOutputCoins` only accept one input.
* (server) [#15358](https://github.com/cosmos/cosmos-sdk/pull/15358) Remove `server.ErrorCode` that was not used anywhere.
* (x/capability) [#15344](https://github.com/cosmos/cosmos-sdk/pull/15344) Capability module was removed and is now housed in [IBC-GO](https://github.com/cosmos/ibc-go).
* (mempool) [#15328](https://github.com/cosmos/cosmos-sdk/pull/15328) The `PriorityNonceMempool` is now generic over type `C comparable` and takes a single `PriorityNonceMempoolConfig[C]` argument. See `DefaultPriorityNonceMempoolConfig` for how to construct the configuration and a `TxPriority` type.
* [#15299](https://github.com/cosmos/cosmos-sdk/pull/15299) Remove `StdTx` transaction and signing APIs. No SDK version has actually supported `StdTx` since before Stargate.
* [#15284](https://github.com/cosmos/cosmos-sdk/pull/15284)
* (x/gov) [#15284](https://github.com/cosmos/cosmos-sdk/pull/15284) `NewKeeper` now requires `codec.Codec`.
* (x/authx) [#15284](https://github.com/cosmos/cosmos-sdk/pull/15284) `NewKeeper` now requires `codec.Codec`.
    * `types/tx.Tx` no longer implements `sdk.Tx`.
    * `sdk.Tx` now requires a new method `GetMsgsV2()`.
    * `sdk.Msg.GetSigners` was deprecated and is no longer supported. Use the `cosmos.msg.v1.signer` protobuf annotation instead.
    * `TxConfig` has a new method `SigningContext() *signing.Context`.
    * `SigVerifiableTx.GetSigners()` now returns `([][]byte, error)` instead of `[]sdk.AccAddress`.
    * `AccountKeeper` now has an `AddressCodec() address.Codec` method and the expected `AccountKeeper` for `x/auth/ante` expects this method.
* [#15211](https://github.com/cosmos/cosmos-sdk/pull/15211) Remove usage of `github.com/cometbft/cometbft/libs/bytes.HexBytes` in favor of `[]byte` thorough the SDK.
* (crypto) [#15070](https://github.com/cosmos/cosmos-sdk/pull/15070) `GenerateFromPassword` and `Cost` from `bcrypt.go` now take a `uint32` instead of a `int` type.
* (types) [#15067](https://github.com/cosmos/cosmos-sdk/pull/15067) Remove deprecated alias from `types/errors`. Use `cosmossdk.io/errors` instead.
* (server) [#15041](https://github.com/cosmos/cosmos-sdk/pull/15041) Refactor how gRPC and API servers are started to remove unnecessary sleeps:
    * `api.Server#Start` now accepts a `context.Context`. The caller is responsible for ensuring that the context is canceled such that the API server can gracefully exit. The caller does not need to stop the server.
    * To start the gRPC server you must first create the server via `NewGRPCServer`, after which you can start the gRPC server via `StartGRPCServer` which accepts a `context.Context`. The caller is responsible for ensuring that the context is canceled such that the gRPC server can gracefully exit. The caller does not need to stop the server.
    * Rename `WaitForQuitSignals` to `ListenForQuitSignals`. Note, this function is no longer blocking. Thus the caller is expected to provide a `context.CancelFunc` which indicates that when a signal is caught, that any spawned processes can gracefully exit.
    * Remove `ServerStartTime` constant.
* [#15011](https://github.com/cosmos/cosmos-sdk/pull/15011) All functions that were taking a CometBFT logger, now take `cosmossdk.io/log.Logger` instead.
* (simapp) [#14977](https://github.com/cosmos/cosmos-sdk/pull/14977) Move simulation helpers functions (`AppStateFn` and `AppStateRandomizedFn`) to `testutil/sims`. These takes an extra genesisState argument which is the default state of the app.
* (x/bank) [#14894](https://github.com/cosmos/cosmos-sdk/pull/14894) Allow a human readable denomination for coins when querying bank balances. Added a `ResolveDenom` parameter to `types.QueryAllBalancesRequest`.
* [#14847](https://github.com/cosmos/cosmos-sdk/pull/14847) App and ModuleManager methods `InitGenesis`, `ExportGenesis`, `BeginBlock` and `EndBlock` now also return an error.
* (x/upgrade) [#14764](https://github.com/cosmos/cosmos-sdk/pull/14764) The `x/upgrade` module is extracted to have a separate go.mod file which allows it to be a standalone module.
* (x/auth) [#14758](https://github.com/cosmos/cosmos-sdk/pull/14758) Refactor transaction searching:
    * Refactor `QueryTxsByEvents` to accept a `query` of type `string` instead of `events` of type `[]string`
    * Refactor CLI methods to accept `--query` flag instead of `--events`
    * Pass `prove=false` to Tendermint's `TxSearch` RPC method
* (simulation) [#14751](https://github.com/cosmos/cosmos-sdk/pull/14751) Remove the `MsgType` field from `simulation.OperationInput` struct.
* (store) [#14746](https://github.com/cosmos/cosmos-sdk/pull/14746) Extract Store in its own go.mod and rename the package to `cosmossdk.io/store`.
* (x/nft) [#14725](https://github.com/cosmos/cosmos-sdk/pull/14725) Extract NFT in its own go.mod and rename the package to `cosmossdk.io/x/nft`.
* (x/gov) [#14720](https://github.com/cosmos/cosmos-sdk/pull/14720) Add an expedited field in the gov v1 proposal and `MsgNewMsgProposal`.
* (x/feegrant) [#14649](https://github.com/cosmos/cosmos-sdk/pull/14649) Extract Feegrant in its own go.mod and rename the package to `cosmossdk.io/x/feegrant`.
* (tx) [#14634](https://github.com/cosmos/cosmos-sdk/pull/14634) Move the `tx` go module to `x/tx`.
* (store/streaming)[#14603](https://github.com/cosmos/cosmos-sdk/pull/14603) `StoreDecoderRegistry` moved from store to `types/simulations` this breaks the `AppModuleSimulation` interface.
* (snapshots) [#14597](https://github.com/cosmos/cosmos-sdk/pull/14597) Move `snapshots` to `store/snapshots`, rename and bump proto package to v1.
* (x/staking) [#14590](https://github.com/cosmos/cosmos-sdk/pull/14590) `MsgUndelegateResponse` now includes undelegated amount. `x/staking` module's `keeper.Undelegate` now returns 3 values (completionTime,undelegateAmount,error)  instead of 2.
* (crypto/keyring) [#14151](https://github.com/cosmos/cosmos-sdk/pull/14151) Move keys presentation from `crypto/keyring` to `client/keys`
* (baseapp) [#14050](https://github.com/cosmos/cosmos-sdk/pull/14050) Refactor `ABCIListener` interface to accept Go contexts.
* (x/auth) [#13850](https://github.com/cosmos/cosmos-sdk/pull/13850/) Remove `MarshalYAML` methods from module (`x/...`) types.
* (modules) [#13850](https://github.com/cosmos/cosmos-sdk/pull/13850) and [#14046](https://github.com/cosmos/cosmos-sdk/pull/14046) Remove gogoproto stringer annotations. This removes the custom `String()` methods on all types that were using the annotations.
* (x/evidence) [14724](https://github.com/cosmos/cosmos-sdk/pull/14724) Extract Evidence in its own go.mod and rename the package to `cosmossdk.io/x/evidence`.
* (crypto/keyring) [#13734](https://github.com/cosmos/cosmos-sdk/pull/13834) The keyring's `Sign` method now takes a new `signMode` argument. It is only used if the signing key is a Ledger hardware device. You can set it to 0 in all other cases.
* (snapshots) [14048](https://github.com/cosmos/cosmos-sdk/pull/14048) Move the Snapshot package to the store package. This is done in an effort group all storage related logic under one package.
* (signing) [#13701](https://github.com/cosmos/cosmos-sdk/pull/) Add `context.Context` as an argument `x/auth/signing.VerifySignature`.
* (store) [#11825](https://github.com/cosmos/cosmos-sdk/pull/11825) Make extension snapshotter interface safer to use, renamed the util function `WriteExtensionItem` to `WriteExtensionPayload`.

### Client Breaking Changes

* (x/gov) [#17910](https://github.com/cosmos/cosmos-sdk/pull/17910) Remove telemetry for counting votes and proposals. It was incorrectly counting votes. Use alternatives, such as state streaming.
* (abci) [#15845](https://github.com/cosmos/cosmos-sdk/pull/15845) Remove duplicating events in `logs`.
* (abci) [#15845](https://github.com/cosmos/cosmos-sdk/pull/15845) Add `msg_index` to all event attributes to associate events and messages.
* (x/staking) [#15701](https://github.com/cosmos/cosmos-sdk/pull/15701) `HistoricalInfoKey` now has a binary format.
* (store/streaming) [#15519](https://github.com/cosmos/cosmos-sdk/pull/15519/files) State Streaming removed emitting of beginblock, endblock and delivertx in favour of emitting FinalizeBlock.
* (baseapp) [#15519](https://github.com/cosmos/cosmos-sdk/pull/15519/files) BeginBlock & EndBlock events have begin or endblock in the events in order to identify which stage they are emitted from since they are returned to comet as FinalizeBlock events.
* (grpc-web) [#14652](https://github.com/cosmos/cosmos-sdk/pull/14652) Use same port for gRPC-Web and the API server.

### CLI Breaking Changes

* (all) The migration of modules to [AutoCLI](https://docs.cosmos.network/main/core/autocli) led to no changes in UX but a [small change in CLI outputs](https://github.com/cosmos/cosmos-sdk/issues/16651) where results can be nested.
* (all) Query pagination flags have been renamed with the migration to AutoCLI:
    * `--reverse` -> `--page-reverse`
    * `--offset` -> `--page-offset`
    * `--limit` -> `--page-limit`
    * `--count-total` -> `--page-count-total`
* (cli) [#17184](https://github.com/cosmos/cosmos-sdk/pull/17184) All json keys returned by the `status` command are now snake case instead of pascal case.
* (server) [#17177](https://github.com/cosmos/cosmos-sdk/pull/17177) Remove `iavl-lazy-loading` configuration.
* (x/gov) [#16987](https://github.com/cosmos/cosmos-sdk/pull/16987) In `<appd> query gov proposals` the proposal status flag have renamed from `--status` to `--proposal-status`. Additionally, that flags now uses the ENUM values: `PROPOSAL_STATUS_DEPOSIT_PERIOD`, `PROPOSAL_STATUS_VOTING_PERIOD`, `PROPOSAL_STATUS_PASSED`, `PROPOSAL_STATUS_REJECTED`, `PROPOSAL_STATUS_FAILED`.
* (x/bank) [#16899](https://github.com/cosmos/cosmos-sdk/pull/16899) With the migration to AutoCLI some bank commands have been split in two:
    * Use `total-supply` (or `total`) for querying the total supply and `total-supply-of` for querying the supply of a specific denom.
    * Use `denoms-metadata` for querying all denom metadata and `denom-metadata` for querying a specific denom metadata.
* (rosetta) [#16276](https://github.com/cosmos/cosmos-sdk/issues/16276) Rosetta migration to standalone repo.
* (cli) [#15826](https://github.com/cosmos/cosmos-sdk/pull/15826) Remove `<appd> q account` command. Use `<appd> q auth account` instead.
* (cli) [#15299](https://github.com/cosmos/cosmos-sdk/pull/15299) Remove `--amino` flag from `sign` and `multi-sign` commands. Amino `StdTx` has been deprecated for a while. Amino JSON signing still works as expected.
* (x/gov) [#14880](https://github.com/cosmos/cosmos-sdk/pull/14880) Remove `<app> tx gov submit-legacy-proposal cancel-software-upgrade` and `software-upgrade` commands. These commands are now in the `x/upgrade` module and using gov v1. Use `tx upgrade software-upgrade` instead.
* (x/staking) [#14864](https://github.com/cosmos/cosmos-sdk/pull/14864) `<appd> tx staking create-validator` CLI command now takes a json file as an arg instead of using required flags.
* (cli) [#14659](https://github.com/cosmos/cosmos-sdk/pull/14659) `<app> q block <height>` is removed as it just output json. The new command allows either height/hash and is `<app> q block --type=height|hash <height|hash>`.
* (grpc-web) [#14652](https://github.com/cosmos/cosmos-sdk/pull/14652) Remove `grpc-web.address` flag.
* (client) [#14342](https://github.com/cosmos/cosmos-sdk/pull/14342) `<app> config` command is now a sub-command using Confix. Use `<app> config --help` to learn more.

### Bug Fixes

* (server) [#18254](https://github.com/cosmos/cosmos-sdk/pull/18254) Don't hardcode gRPC address to localhost.
* (x/gov) [#18173](https://github.com/cosmos/cosmos-sdk/pull/18173) Gov hooks now return an error and are *blocking* when they fail. Expect for `AfterProposalFailedMinDeposit` and `AfterProposalVotingPeriodEnded` which log the error and continue.
* (x/gov) [#17873](https://github.com/cosmos/cosmos-sdk/pull/17873) Fail any inactive and active proposals that cannot be decoded.
* (x/slashing) [#18016](https://github.com/cosmos/cosmos-sdk/pull/18016) Fixed builder function for missed blocks key (`validatorMissedBlockBitArrayPrefixKey`) in slashing/migration/v4.
* (x/bank) [#18107](https://github.com/cosmos/cosmos-sdk/pull/18107) Add missing keypair of SendEnabled to restore legacy param set before migration.
* (baseapp) [#17769](https://github.com/cosmos/cosmos-sdk/pull/17769) Ensure we respect block size constraints in the `DefaultProposalHandler`'s `PrepareProposal` handler when a nil or no-op mempool is used. We provide a `TxSelector` type to assist in making transaction selection generalized. We also fix a comparison bug in tx selection when `req.maxTxBytes` is reached.
* (mempool) [#17668](https://github.com/cosmos/cosmos-sdk/pull/17668) Fix `PriorityNonceIterator.Next()` nil pointer ref for min priority at the end of iteration.
* (config) [#17649](https://github.com/cosmos/cosmos-sdk/pull/17649) Fix `mempool.max-txs` configuration is invalid in `app.config`.
* (baseapp) [#17518](https://github.com/cosmos/cosmos-sdk/pull/17518) Utilizing voting power from vote extensions (CometBFT) instead of the current bonded tokens (x/staking) to determine if a set of vote extensions are valid.
* (baseapp) [#17251](https://github.com/cosmos/cosmos-sdk/pull/17251) VerifyVoteExtensions and ExtendVote initialize their own contexts/states, allowing VerifyVoteExtensions being called without ExtendVote.
* (x/distribution) [#17236](https://github.com/cosmos/cosmos-sdk/pull/17236) Using "validateCommunityTax" in "Params.ValidateBasic", preventing panic when field "CommunityTax" is nil.
* (x/bank) [#17170](https://github.com/cosmos/cosmos-sdk/pull/17170) Avoid empty spendable error message on send coins.
* (x/group) [#17146](https://github.com/cosmos/cosmos-sdk/pull/17146) Rename x/group legacy ORM package's error codespace from "orm" to "legacy_orm", preventing collisions with ORM's error codespace "orm".
* (types/query) [#16905](https://github.com/cosmos/cosmos-sdk/pull/16905) Collections Pagination now applies proper count when filtering results.
* (x/bank) [#16841](https://github.com/cosmos/cosmos-sdk/pull/16841) Correctly process legacy `DenomAddressIndex` values.
* (x/auth/vesting) [#16733](https://github.com/cosmos/cosmos-sdk/pull/16733) Panic on overflowing and negative EndTimes when creating a PeriodicVestingAccount.
* (x/consensus) [#16713](https://github.com/cosmos/cosmos-sdk/pull/16713) Add missing ABCI param in `MsgUpdateParams`.
* (baseapp) [#16700](https://github.com/cosmos/cosmos-sdk/pull/16700) Fix consensus failure in returning no response to malformed transactions.
* [#16639](https://github.com/cosmos/cosmos-sdk/pull/16639) Make sure we don't execute blocks beyond the halt height.
* (baseapp) [#16613](https://github.com/cosmos/cosmos-sdk/pull/16613) Ensure each message in a transaction has a registered handler, otherwise `CheckTx` will fail.
* (baseapp) [#16596](https://github.com/cosmos/cosmos-sdk/pull/16596) Return error during `ExtendVote` and `VerifyVoteExtension` if the request height is earlier than `VoteExtensionsEnableHeight`.
* (baseapp) [#16259](https://github.com/cosmos/cosmos-sdk/pull/16259) Ensure the `Context` block height is correct after `InitChain` and prior to the second block.
* (x/gov) [#16231](https://github.com/cosmos/cosmos-sdk/pull/16231) Fix Rawlog JSON formatting of proposal_vote option field.* (cli) [#16138](https://github.com/cosmos/cosmos-sdk/pull/16138) Fix snapshot commands panic if snapshot don't exists.
* (x/staking) [#16043](https://github.com/cosmos/cosmos-sdk/pull/16043) Call `AfterUnbondingInitiated` hook for new unbonding entries only and fix `UnbondingDelegation` entries handling. This is a behavior change compared to Cosmos SDK v0.47.x, now the hook is called only for new unbonding entries.
* (types) [#16010](https://github.com/cosmos/cosmos-sdk/pull/16010) Let `module.CoreAppModuleBasicAdaptor` fallback to legacy genesis handling.
* (types) [#15691](https://github.com/cosmos/cosmos-sdk/pull/15691) Make `Coin.Validate()` check that `.Amount` is not nil.
* (x/crypto) [#15258](https://github.com/cosmos/cosmos-sdk/pull/15258) Write keyhash file with permissions 0600 instead of 0555.
* (x/auth) [#15059](https://github.com/cosmos/cosmos-sdk/pull/15059) `ante.CountSubKeys` returns 0 when passing a nil `Pubkey`.
* (x/capability) [#15030](https://github.com/cosmos/cosmos-sdk/pull/15030) Prevent `x/capability` from consuming `GasMeter` gas during `InitMemStore`
* (types/coin) [#14739](https://github.com/cosmos/cosmos-sdk/pull/14739) Deprecate the method `Coin.IsEqual` in favour of  `Coin.Equal`. The difference between the two methods is that the first one results in a panic when denoms are not equal. This panic lead to unexpected behavior.

### Deprecated

* (types) [#16980](https://github.com/cosmos/cosmos-sdk/pull/16980) Deprecate `IntProto` and `DecProto`. Instead, `math.Int` and `math.LegacyDec` should be used respectively. Both types support `Marshal` and `Unmarshal` for binary serialization.
* (x/staking) [#14567](https://github.com/cosmos/cosmos-sdk/pull/14567) The `delegator_address` field of `MsgCreateValidator` has been deprecated.
   The validator address bytes and delegator address bytes refer to the same account while creating validator (defer only in bech32 notation).

## [v0.47.6](https://github.com/cosmos/cosmos-sdk/releases/tag/v0.47.6) - 2023-11-14

### Features

* (server) [#18110](https://github.com/cosmos/cosmos-sdk/pull/18110) Start gRPC & API server in standalone mode.

### Improvements

* (baseapp) [#17954](https://github.com/cosmos/cosmos-sdk/issues/17954) Add `Mempool()` method on `BaseApp` to allow access to the mempool.
* (x/gov) [#17780](https://github.com/cosmos/cosmos-sdk/pull/17780) Recover panics and turn them into errors when executing x/gov proposals.

### Bug Fixes

* (server) [#18254](https://github.com/cosmos/cosmos-sdk/pull/18254) Don't hardcode gRPC address to localhost.
* (server) [#18251](https://github.com/cosmos/cosmos-sdk/pull/18251) Call `baseapp.Close()` when app started as grpc only.
* (baseapp) [#17769](https://github.com/cosmos/cosmos-sdk/pull/17769) Ensure we respect block size constraints in the `DefaultProposalHandler`'s `PrepareProposal` handler when a nil or no-op mempool is used. We provide a `TxSelector` type to assist in making transaction selection generalized. We also fix a comparison bug in tx selection when `req.maxTxBytes` is reached.
* (config) [#17649](https://github.com/cosmos/cosmos-sdk/pull/17649) Fix `mempool.max-txs` configuration is invalid in `app.config`.
* (mempool) [#17668](https://github.com/cosmos/cosmos-sdk/pull/17668) Fix `PriorityNonceIterator.Next()` nil pointer ref for min priority at the end of iteration.
* (x/auth) [#17902](https://github.com/cosmos/cosmos-sdk/pull/17902) Remove tip posthandler.
* (x/bank) [#18107](https://github.com/cosmos/cosmos-sdk/pull/18107) Add missing keypair of SendEnabled to restore legacy param set before migration.

### Client Breaking Changes

* (x/gov) [#17910](https://github.com/cosmos/cosmos-sdk/pull/17910) Remove telemetry for counting votes and proposals. It was incorrectly counting votes. Use alternatives, such as state streaming.

## [v0.47.5](https://github.com/cosmos/cosmos-sdk/releases/tag/v0.47.5) - 2023-09-01

### Features

* (client/rpc) [#17274](https://github.com/cosmos/cosmos-sdk/pull/17274) Add `QueryEventForTxCmd` cmd to subscribe and wait event for transaction by hash.
* (keyring) [#17424](https://github.com/cosmos/cosmos-sdk/pull/17424) Allows to import private keys encoded in hex.

### Improvements

* (x/gov) [#17387](https://github.com/cosmos/cosmos-sdk/pull/17387) Add `MsgSubmitProposal` `SetMsgs` method.
* (x/gov) [#17354](https://github.com/cosmos/cosmos-sdk/issues/17354) Emit `VoterAddr` in `proposal_vote` event.
* (x/group, x/gov) [#17220](https://github.com/cosmos/cosmos-sdk/pull/17220) Add `--skip-metadata` flag in `draft-proposal` to skip metadata prompt.
* (x/genutil) [#17296](https://github.com/cosmos/cosmos-sdk/pull/17296) Add `MigrateHandler` to allow reuse migrate genesis related function.
    * In v0.46, v0.47 this function is additive to the `genesis migrate` command. However in v0.50+, adding custom migrations to the `genesis migrate` command is directly possible.

### Bug Fixes

* (server) [#17181](https://github.com/cosmos/cosmos-sdk/pull/17181) Fix `db_backend` lookup fallback from `config.toml`.
* (runtime) [#17284](https://github.com/cosmos/cosmos-sdk/pull/17284) Properly allow to combine depinject-enabled modules and non-depinject-enabled modules in app v2.
* (baseapp) [#17159](https://github.com/cosmos/cosmos-sdk/pull/17159) Validators can propose blocks that exceed the gas limit.
* (baseapp) [#16547](https://github.com/cosmos/cosmos-sdk/pull/16547) Ensure a transaction's gas limit cannot exceed the block gas limit.
* (x/gov,x/group) [#17220](https://github.com/cosmos/cosmos-sdk/pull/17220) Do not try validate `msgURL` as web URL in `draft-proposal` command.
* (cli) [#17188](https://github.com/cosmos/cosmos-sdk/pull/17188) Fix `--output-document` flag in `tx multi-sign`.
* (x/auth) [#17209](https://github.com/cosmos/cosmos-sdk/pull/17209) Internal error on AccountInfo when account's public key is not set.

## [v0.47.4](https://github.com/cosmos/cosmos-sdk/releases/tag/v0.47.4) - 2023-07-17

### Features

* (sims) [#16656](https://github.com/cosmos/cosmos-sdk/pull/16656) Add custom max gas for block for sim config with unlimited as default.

### Improvements

* (cli) [#16856](https://github.com/cosmos/cosmos-sdk/pull/16856) Improve `simd prune` UX by using the app default home directory and set pruning method as first variable argument (defaults to default). `pruning.PruningCmd` rest unchanged for API compatibility, use `pruning.Cmd` instead.
* (testutil) [#16704](https://github.com/cosmos/cosmos-sdk/pull/16704) Make app config configurator for testing configurable with external modules.
* (deps) [#16565](https://github.com/cosmos/cosmos-sdk/pull/16565) Bump CometBFT to [v0.37.2](https://github.com/cometbft/cometbft/blob/v0.37.2/CHANGELOG.md).

### Bug Fixes

* (x/auth) [#16994](https://github.com/cosmos/cosmos-sdk/pull/16994) Fix regression where querying transactions events with `<=` or `>=` would not work.
* (server) [#16827](https://github.com/cosmos/cosmos-sdk/pull/16827) Properly use `--trace` flag (before it was setting the trace level instead of displaying the stacktraces).
* (x/auth) [#16554](https://github.com/cosmos/cosmos-sdk/pull/16554) `ModuleAccount.Validate` now reports a nil `.BaseAccount` instead of panicking.
* [#16588](https://github.com/cosmos/cosmos-sdk/pull/16588) Propagate snapshotter failures to the caller, (it would create an empty snapshot silently before).
* (x/slashing) [#16784](https://github.com/cosmos/cosmos-sdk/pull/16784) Emit event with the correct reason in `SlashWithInfractionReason`.

## [v0.47.3](https://github.com/cosmos/cosmos-sdk/releases/tag/v0.47.3) - 2023-06-08

### Features

* (baseapp) [#16290](https://github.com/cosmos/cosmos-sdk/pull/16290) Add circuit breaker setter in baseapp.
* (x/group) [#16191](https://github.com/cosmos/cosmos-sdk/pull/16191) Add EventProposalPruned event to group module whenever a proposal is pruned.
* (tx) [#15992](https://github.com/cosmos/cosmos-sdk/pull/15992) Add `WithExtensionOptions` in tx Factory to allow `SetExtensionOptions` with given extension options.

### Improvements

* (baseapp) [#16407](https://github.com/cosmos/cosmos-sdk/pull/16407) Make `DefaultProposalHandler.ProcessProposalHandler` return a ProcessProposal NoOp when using none or a NoOp mempool.
* (deps) [#16083](https://github.com/cosmos/cosmos-sdk/pull/16083) Bumps `proto-builder` image to 0.13.0.
* (client) [#16075](https://github.com/cosmos/cosmos-sdk/pull/16075) Partly revert [#15953](https://github.com/cosmos/cosmos-sdk/issues/15953) and `factory.Prepare` now does nothing in offline mode.
* (server) [#15984](https://github.com/cosmos/cosmos-sdk/pull/15984) Use `cosmossdk.io/log` package for logging instead of CometBFT logger. NOTE: v0.45 and v0.46 were not using CometBFT logger either. This keeps the same underlying logger (zerolog) as in v0.45.x+ and v0.46.x+ but now properly supporting filtered logging.
* (gov) [#15979](https://github.com/cosmos/cosmos-sdk/pull/15979) Improve gov error message when failing to convert v1 proposal to v1beta1.
* (store) [#16067](https://github.com/cosmos/cosmos-sdk/pull/16067) Add local snapshots management commands.
* (server) [#16061](https://github.com/cosmos/cosmos-sdk/pull/16061) Add Comet bootstrap command.
* (snapshots) [#16060](https://github.com/cosmos/cosmos-sdk/pull/16060) Support saving and restoring snapshot locally.
* (x/staking) [#16068](https://github.com/cosmos/cosmos-sdk/pull/16068) Update simulation to allow non-EOA accounts to stake.
* (server) [#16142](https://github.com/cosmos/cosmos-sdk/pull/16142) Remove JSON Indentation from the GRPC to REST gateway's responses. (Saving bandwidth)
* (types) [#16145](https://github.com/cosmos/cosmos-sdk/pull/16145) Rename interface `ExtensionOptionI` back to `TxExtensionOptionI` to avoid breaking change.
* (baseapp) [#16193](https://github.com/cosmos/cosmos-sdk/pull/16193) Add `Close` method to `BaseApp` for custom app to cleanup resource in graceful shutdown.

### Bug Fixes

* Fix [barberry](https://forum.cosmos.network/t/cosmos-sdk-security-advisory-barberry/10825) security vulnerability.
* (server) [#16395](https://github.com/cosmos/cosmos-sdk/pull/16395) Do not override some Comet config is purposely set differently in `InterceptConfigsPreRunHandler`.
* (store) [#16449](https://github.com/cosmos/cosmos-sdk/pull/16449) Fix StateSync Restore by excluding memory store.
* (cli) [#16312](https://github.com/cosmos/cosmos-sdk/pull/16312) Allow any addresses in `client.ValidatePromptAddress`.
* (x/group) [#16017](https://github.com/cosmos/cosmos-sdk/pull/16017) Correctly apply account number in group v2 migration.

### API Breaking Changes

* (testutil) [#14991](https://github.com/cosmos/cosmos-sdk/pull/14991) The `testutil/testdata_pulsar` package has moved to `testutil/testdata/testpb`.  Chains will not notice this breaking change as this package contains testing utilities only used by the SDK internally.

## [v0.47.2](https://github.com/cosmos/cosmos-sdk/releases/tag/v0.47.2) - 2023-04-27

### Improvements

* (x/evidence) [#15908](https://github.com/cosmos/cosmos-sdk/pull/15908) Update the equivocation handler to work with ICS by removing a pubkey check that was performing a no-op for consumer chains.
* (x/slashing) [#15908](https://github.com/cosmos/cosmos-sdk/pull/15908) Remove the validators' pubkey check in the signature handler in order to work with ICS.
* (deps) [#15957](https://github.com/cosmos/cosmos-sdk/pull/15957) Bump CometBFT to [v0.37.1](https://github.com/cometbft/cometbft/blob/v0.37.1/CHANGELOG.md#v0371).
* (store) [#15683](https://github.com/cosmos/cosmos-sdk/pull/15683) `rootmulti.Store.CacheMultiStoreWithVersion` now can handle loading archival states that don't persist any of the module stores the current state has.
* [#15448](https://github.com/cosmos/cosmos-sdk/pull/15448) Automatically populate the block timestamp for historical queries. In contexts where the block timestamp is needed for previous states, the timestamp will now be set. Note, when querying against a node it must be re-synced in order to be able to automatically populate the block timestamp. Otherwise, the block timestamp will be populated for heights going forward once upgraded.
* [#14019](https://github.com/cosmos/cosmos-sdk/issues/14019) Remove the interface casting to allow other implementations of a `CommitMultiStore`.
* (simtestutil) [#15903](https://github.com/cosmos/cosmos-sdk/pull/15903) Add `AppStateFnWithExtendedCbs` with moduleStateCb callback function to allow access moduleState.

### Bug Fixes

* (baseapp) [#15789](https://github.com/cosmos/cosmos-sdk/pull/15789) Ensure `PrepareProposal` and `ProcessProposal` respect `InitialHeight` set by CometBFT when set to a value greater than 1.
* (types) [#15433](https://github.com/cosmos/cosmos-sdk/pull/15433) Allow disabling of account address caches (for printing bech32 account addresses).
* (client/keys) [#15876](https://github.com/cosmos/cosmos-sdk/pull/15876) Fix the JSON output `<appd> keys list --output json` when there are no keys.

## [v0.47.1](https://github.com/cosmos/cosmos-sdk/releases/tag/v0.47.1) - 2023-03-23

### Features

* (x/bank) [#15265](https://github.com/cosmos/cosmos-sdk/pull/15265) Update keeper interface to include `GetAllDenomMetaData`.
* (x/groups) [#14879](https://github.com/cosmos/cosmos-sdk/pull/14879) Add `Query/Groups` query to get all the groups.
* (x/gov,cli) [#14718](https://github.com/cosmos/cosmos-sdk/pull/14718) Added `AddGovPropFlagsToCmd` and `ReadGovPropFlags` functions.
* (cli) [#14655](https://github.com/cosmos/cosmos-sdk/pull/14655) Add a new command to list supported algos.
* (x/genutil,cli) [#15147](https://github.com/cosmos/cosmos-sdk/pull/15147) Add `--initial-height` flag to cli init cmd to provide `genesis.json` with user-defined initial block height.

### Improvements

* (x/distribution) [#15462](https://github.com/cosmos/cosmos-sdk/pull/15462) Add delegator address to the event for withdrawing delegation rewards.
* [#14609](https://github.com/cosmos/cosmos-sdk/pull/14609) Add `RetryForBlocks` method to use in tests that require waiting for a transaction to be included in a block.

### Bug Fixes

* (baseapp) [#15487](https://github.com/cosmos/cosmos-sdk/pull/15487) Reset state before calling PrepareProposal and ProcessProposal.
* (cli) [#15123](https://github.com/cosmos/cosmos-sdk/pull/15123) Fix the CLI `offline` mode behavior to be really offline. The API of `clienttx.NewFactoryCLI` is updated to return an error.

### Deprecated

* (x/genutil) [#15316](https://github.com/cosmos/cosmos-sdk/pull/15316) Remove requirement on node & IP being included in a gentx.

## [v0.47.0](https://github.com/cosmos/cosmos-sdk/releases/tag/v0.47.0) - 2023-03-14

### Features

* (x/gov) [#15151](https://github.com/cosmos/cosmos-sdk/pull/15151) Add `burn_vote_quorum`, `burn_proposal_deposit_prevote` and `burn_vote_veto` params to allow applications to decide if they would like to burn deposits
* (client) [#14509](https://github.com/cosmos/cosmos-sdk/pull/#14509) Added `AddKeyringFlags` function.
* (x/bank) [#14045](https://github.com/cosmos/cosmos-sdk/pull/14045) Add CLI command `spendable-balances`, which also accepts the flag `--denom`.
* (x/slashing, x/staking) [#14363](https://github.com/cosmos/cosmos-sdk/pull/14363) Add the infraction a validator committed type as an argument to a `SlashWithInfractionReason` keeper method.
* (client) [#14051](https://github.com/cosmos/cosmos-sdk/pull/14051) Add `--grpc` client option.
* (x/genutil) [#14149](https://github.com/cosmos/cosmos-sdk/pull/14149) Add `genutilcli.GenesisCoreCommand` command, which contains all genesis-related sub-commands.
* (x/evidence) [#13740](https://github.com/cosmos/cosmos-sdk/pull/13740) Add new proto field `hash` of type `string` to `QueryEvidenceRequest` which helps to decode the hash properly while using query API.
* (core) [#13306](https://github.com/cosmos/cosmos-sdk/pull/13306) Add a `FormatCoins` function to in `core/coins` to format sdk Coins following the Value Renderers spec.
* (math) [#13306](https://github.com/cosmos/cosmos-sdk/pull/13306) Add `FormatInt` and `FormatDec` functions in `math` to format integers and decimals following the Value Renderers spec.
* (x/staking) [#13122](https://github.com/cosmos/cosmos-sdk/pull/13122) Add `UnbondingCanComplete` and `PutUnbondingOnHold` to `x/staking` module.
* [#13437](https://github.com/cosmos/cosmos-sdk/pull/13437) Add new flag `--modules-to-export` in `simd export` command to export only selected modules.
* [#13298](https://github.com/cosmos/cosmos-sdk/pull/13298) Add `AddGenesisAccount` helper func in x/auth module which helps adding accounts to genesis state.
* (x/authz) [#12648](https://github.com/cosmos/cosmos-sdk/pull/12648) Add an allow list, an optional list of addresses allowed to receive bank assets via authz MsgSend grant.
* (sdk.Coins) [#12627](https://github.com/cosmos/cosmos-sdk/pull/12627) Make a Denoms method on sdk.Coins.
* (testutil) [#12973](https://github.com/cosmos/cosmos-sdk/pull/12973) Add generic `testutil.RandSliceElem` function which selects a random element from the list.
* (client) [#12936](https://github.com/cosmos/cosmos-sdk/pull/12936) Add capability to preprocess transactions before broadcasting from a higher level chain.
* (cli) [#13064](https://github.com/cosmos/cosmos-sdk/pull/13064) Add `debug prefixes` to list supported HRP prefixes via .
* (ledger) [#12935](https://github.com/cosmos/cosmos-sdk/pull/12935) Generalize Ledger integration to allow for different apps or keytypes that use SECP256k1.
* (x/bank) [#11981](https://github.com/cosmos/cosmos-sdk/pull/11981) Create the `SetSendEnabled` endpoint for managing the bank's SendEnabled settings.
* (x/auth) [#13210](https://github.com/cosmos/cosmos-sdk/pull/13210) Add `Query/AccountInfo` endpoint for simplified access to basic account info.
* (x/consensus) [#12905](https://github.com/cosmos/cosmos-sdk/pull/12905) Create a new `x/consensus` module that is now responsible for maintaining Tendermint consensus parameters instead of `x/param`. Legacy types remain in order to facilitate parameter migration from the deprecated `x/params`. App developers should ensure that they execute `baseapp.MigrateParams` during their chain upgrade. These legacy types will be removed in a future release.
* (client/tx) [#13670](https://github.com/cosmos/cosmos-sdk/pull/13670) Add validation in `BuildUnsignedTx` to prevent simple inclusion of valid mnemonics

### Improvements

* [#14995](https://github.com/cosmos/cosmos-sdk/pull/14995) Allow unknown fields in `ParseTypedEvent`.
* (store) [#14931](https://github.com/cosmos/cosmos-sdk/pull/14931) Exclude in-memory KVStores, i.e. `StoreTypeMemory`, from CommitInfo commitments.
* (cli) [#14919](https://github.com/cosmos/cosmos-sdk/pull/14919) Fix never assigned error when write validators.
* (x/group) [#14923](https://github.com/cosmos/cosmos-sdk/pull/14923) Fix error while using pagination in `x/group` from CLI.
* (types/coin) [#14715](https://github.com/cosmos/cosmos-sdk/pull/14715) `sdk.Coins.Add` now returns an empty set of coins `sdk.Coins{}` if both coins set are empty.
    * This is a behavior change, as previously `sdk.Coins.Add` would return `nil` in this case.
* (reflection) [#14838](https://github.com/cosmos/cosmos-sdk/pull/14838) We now require that all proto files' import path (i.e. the OS path) matches their fully-qualified package name. For example, proto files with package name `cosmos.my.pkg.v1` should live in the folder `cosmos/my/pkg/v1/*.proto` relatively to the protoc import root folder (usually the root `proto/` folder).
* (baseapp) [#14505](https://github.com/cosmos/cosmos-sdk/pull/14505) PrepareProposal and ProcessProposal now use deliverState for the first block in order to access changes made in InitChain.
* (x/group) [#14527](https://github.com/cosmos/cosmos-sdk/pull/14527) Fix wrong address set in `EventUpdateGroupPolicy`.
* (cli) [#14509](https://github.com/cosmos/cosmos-sdk/pull/14509) Added missing options to keyring-backend flag usage.
* (server) [#14441](https://github.com/cosmos/cosmos-sdk/pull/14441) Fix `--log_format` flag not working.
* (ante) [#14448](https://github.com/cosmos/cosmos-sdk/pull/14448) Return anteEvents when postHandler fail.
* (baseapp) [#13983](https://github.com/cosmos/cosmos-sdk/pull/13983) Don't emit duplicate ante-handler events when a post-handler is defined.
* (x/staking) [#14064](https://github.com/cosmos/cosmos-sdk/pull/14064) Set all fields in `redelegation.String()`.
* (x/upgrade) [#13936](https://github.com/cosmos/cosmos-sdk/pull/13936) Make downgrade verification work again.
* (x/group) [#13742](https://github.com/cosmos/cosmos-sdk/pull/13742) Fix `validate-genesis` when group policy accounts exist.
* (store) [#13516](https://github.com/cosmos/cosmos-sdk/pull/13516) Fix state listener that was observing writes at wrong time.
* (simstestutil) [#15305](https://github.com/cosmos/cosmos-sdk/pull/15305) Add `AppStateFnWithExtendedCb` with callback function to extend rawState.
* (simapp) [#14977](https://github.com/cosmos/cosmos-sdk/pull/14977) Move simulation helpers functions (`AppStateFn` and `AppStateRandomizedFn`) to `testutil/sims`. These takes an extra genesisState argument which is the default state of the app.
* (cli) [#14953](https://github.com/cosmos/cosmos-sdk/pull/14953) Enable profiling block replay during abci handshake with `--cpu-profile`.
* (store) [#14410](https://github.com/cosmos/cosmos-sdk/pull/14410) `rootmulti.Store.loadVersion` has validation to check if all the module stores' height is correct, it will error if any module store has incorrect height.
* (store) [#14189](https://github.com/cosmos/cosmos-sdk/pull/14189) Add config `iavl-lazy-loading` to enable lazy loading of iavl store, to improve start up time of archive nodes, add method `SetLazyLoading` to `CommitMultiStore` interface.
* (deps) [#14830](https://github.com/cosmos/cosmos-sdk/pull/14830) Bump to IAVL `v0.19.5-rc.1`.
* (tools) [#14793](https://github.com/cosmos/cosmos-sdk/pull/14793) Dockerfile optimization.
* (x/gov) [#13010](https://github.com/cosmos/cosmos-sdk/pull/13010) Partial cherry-pick of this issue for adding proposer migration.
* [#14691](https://github.com/cosmos/cosmos-sdk/pull/14691) Change behavior of `sdk.StringifyEvents` to not flatten events attributes by events type.
    * This change only affects ABCI message logs, and not the events field.
* [#14692](https://github.com/cosmos/cosmos-sdk/pull/14692) Improve RPC queries error message when app is at height 0.
* [#14017](https://github.com/cosmos/cosmos-sdk/pull/14017) Simplify ADR-028 and `address.Module`.
    * This updates the [ADR-028](https://docs.cosmos.network/main/architecture/adr-028-public-key-addresses) and enhance the `address.Module` API to support module addresses and sub-module addresses in a backward compatible way.
* (snapshots) [#14608](https://github.com/cosmos/cosmos-sdk/pull/14608/) Deprecate unused structs `SnapshotKVItem` and `SnapshotSchema`.
* [#15243](https://github.com/cosmos/cosmos-sdk/pull/15243) `LatestBlockResponse` & `BlockByHeightResponse` types' field `sdk_block` was incorrectly cast `proposer_address` bytes to validator operator address, now to consensus address
* (x/group, x/gov) [#14483](https://github.com/cosmos/cosmos-sdk/pull/14483) Add support for `[]string` and `[]int` in `draft-proposal` prompt.
* (protobuf) [#14476](https://github.com/cosmos/cosmos-sdk/pull/14476) Clean up protobuf annotations `{accepts,implements}_interface`.
* (x/gov, x/group) [#14472](https://github.com/cosmos/cosmos-sdk/pull/14472) The recommended metadata format for x/gov and x/group proposals now uses an array of strings (instead of a single string) for the `authors` field.
* (crypto) [#14460](https://github.com/cosmos/cosmos-sdk/pull/14460) Check the signature returned by a ledger device against the public key in the keyring.
* [#14356](https://github.com/cosmos/cosmos-sdk/pull/14356) Add `events.GetAttributes` and `event.GetAttribute` methods to simplify the retrieval of an attribute from event(s).
* (types) [#14332](https://github.com/cosmos/cosmos-sdk/issues/14332) Reduce state export time by 50%.
* (types) [#14163](https://github.com/cosmos/cosmos-sdk/pull/14163) Refactor `(coins Coins) Validate()` to avoid unnecessary map.
* [#13881](https://github.com/cosmos/cosmos-sdk/pull/13881) Optimize iteration on nested cached KV stores and other operations in general.
* (x/gov) [#14347](https://github.com/cosmos/cosmos-sdk/pull/14347) Support `v1.Proposal` message in `v1beta1.Proposal.Content`.
* [#13882](https://github.com/cosmos/cosmos-sdk/pull/13882) Add tx `encode` and `decode` endpoints to amino tx service.
  > Note: These endpoints encodes and decodes only amino txs.
* (config) [#13894](https://github.com/cosmos/cosmos-sdk/pull/13894) Support state streaming configuration in `app.toml` template and default configuration.
* (x/nft) [#13836](https://github.com/cosmos/cosmos-sdk/pull/13836) Remove the validation for `classID` and `nftID` from the NFT module.
* [#13789](https://github.com/cosmos/cosmos-sdk/pull/13789) Add tx `encode` and `decode` endpoints to tx service.
  > Note: These endpoints will only encode and decode proto messages, Amino encoding and decoding is not supported.
* [#13619](https://github.com/cosmos/cosmos-sdk/pull/13619) Add new function called LogDeferred to report errors in defers. Use the function in x/bank files.
* (deps) [#13397](https://github.com/cosmos/cosmos-sdk/pull/13397) Bump Go version minimum requirement to `1.19`.
* [#13070](https://github.com/cosmos/cosmos-sdk/pull/13070) Migrate from `gogo/protobuf` to `cosmos/gogoproto`.
* [#12995](https://github.com/cosmos/cosmos-sdk/pull/12995) Add `FormatTime` and `ParseTimeString` methods.
* [#12952](https://github.com/cosmos/cosmos-sdk/pull/12952) Replace keyring module to Cosmos fork.
* [#12352](https://github.com/cosmos/cosmos-sdk/pull/12352) Move the `RegisterSwaggerAPI` logic into a separate helper function in the server package.
* [#12876](https://github.com/cosmos/cosmos-sdk/pull/12876) Remove proposer-based rewards.
* [#12846](https://github.com/cosmos/cosmos-sdk/pull/12846) Remove `RandomizedParams` from the `AppModuleSimulation` interface which is no longer needed.
* (ci) [#12854](https://github.com/cosmos/cosmos-sdk/pull/12854) Use ghcr.io to host the proto builder image. Update proto builder image to go 1.19
* (x/bank) [#12706](https://github.com/cosmos/cosmos-sdk/pull/12706) Added the `chain-id` flag to the `AddTxFlagsToCmd` API. There is no longer a need to explicitly register this flag on commands whens `AddTxFlagsToCmd` is already called.
* [#12717](https://github.com/cosmos/cosmos-sdk/pull/12717) Use injected encoding params in simapp.
* [#12634](https://github.com/cosmos/cosmos-sdk/pull/12634) Move `sdk.Dec` to math package.
* [#12187](https://github.com/cosmos/cosmos-sdk/pull/12187) Add batch operation for x/nft module.
* [#12455](https://github.com/cosmos/cosmos-sdk/pull/12455) Show attempts count in error for signing.
* [#13101](https://github.com/cosmos/cosmos-sdk/pull/13101) Remove weights from `simapp/params` and `testutil/sims`. They are now in their respective modules.
* [#12398](https://github.com/cosmos/cosmos-sdk/issues/12398) Refactor all `x` modules to unit-test via mocks and decouple `simapp`.
* [#13144](https://github.com/cosmos/cosmos-sdk/pull/13144) Add validator distribution info grpc gateway get endpoint.
* [#13168](https://github.com/cosmos/cosmos-sdk/pull/13168) Migrate tendermintdev/proto-builder to ghcr.io. New image `ghcr.io/cosmos/proto-builder:0.8`
* [#13178](https://github.com/cosmos/cosmos-sdk/pull/13178) Add `cosmos.msg.v1.service` protobuf annotation to allow tooling to distinguish between Msg and Query services via reflection.
* [#13236](https://github.com/cosmos/cosmos-sdk/pull/13236) Integrate Filter Logging
* [#13528](https://github.com/cosmos/cosmos-sdk/pull/13528) Update `ValidateMemoDecorator` to only check memo against `MaxMemoCharacters` param when a memo is present.
* [#13651](https://github.com/cosmos/cosmos-sdk/pull/13651) Update `server/config/config.GetConfig` function.
* [#13781](https://github.com/cosmos/cosmos-sdk/pull/13781) Remove `client/keys.KeysCdc`.
* [#13802](https://github.com/cosmos/cosmos-sdk/pull/13802) Add --output-document flag to the export CLI command to allow writing genesis state to a file.
* [#13794](https://github.com/cosmos/cosmos-sdk/pull/13794) `types/module.Manager` now supports the
`cosmossdk.io/core/appmodule.AppModule` API via the new `NewManagerFromMap` constructor.
* [#14175](https://github.com/cosmos/cosmos-sdk/pull/14175) Add `server.DefaultBaseappOptions(appopts)` function to reduce boiler plate in root.go.

### State Machine Breaking

* (baseapp, x/auth/posthandler) [#13940](https://github.com/cosmos/cosmos-sdk/pull/13940) Update `PostHandler` to receive the `runTx` success boolean.
* (store) [#14378](https://github.com/cosmos/cosmos-sdk/pull/14378) The `CacheKV` store is thread-safe again, which includes improved iteration and deletion logic. Iteration is on a strictly isolated view now, which is breaking from previous behavior.
* (x/bank) [#14538](https://github.com/cosmos/cosmos-sdk/pull/14538) Validate denom in bank balances GRPC queries.
* (x/group) [#14465](https://github.com/cosmos/cosmos-sdk/pull/14465) Add title and summary to proposal struct.
* (x/gov) [#14390](https://github.com/cosmos/cosmos-sdk/pull/14390) Add title, proposer and summary to proposal struct.
* (x/group) [#14071](https://github.com/cosmos/cosmos-sdk/pull/14071) Don't re-tally proposal after voting period end if they have been marked as ACCEPTED or REJECTED.
* (x/group) [#13742](https://github.com/cosmos/cosmos-sdk/pull/13742) Migrate group policy account from module accounts to base account.
* (x/auth)[#13780](https://github.com/cosmos/cosmos-sdk/pull/13780) `id` (type of int64) in `AccountAddressByID` grpc query is now deprecated, update to account-id(type of uint64) to use `AccountAddressByID`.
* (codec) [#13307](https://github.com/cosmos/cosmos-sdk/pull/13307) Register all modules' `Msg`s with group's ModuleCdc so that Amino sign bytes are correctly generated.* (x/gov)
* (codec) [#13196](https://github.com/cosmos/cosmos-sdk/pull/13196) Register all modules' `Msg`s with gov's ModuleCdc so that Amino sign bytes are correctly generated.
* (group) [#13592](https://github.com/cosmos/cosmos-sdk/pull/13592) Fix group types registration with Amino.
* (x/distribution) [#12852](https://github.com/cosmos/cosmos-sdk/pull/12852) Deprecate `CommunityPoolSpendProposal`. Please execute a `MsgCommunityPoolSpend` message via the new v1 `x/gov` module instead. This message can be used to directly fund the `x/gov` module account.
* (x/bank) [#12610](https://github.com/cosmos/cosmos-sdk/pull/12610) `MsgMultiSend` now allows only a single input.
* (x/bank) [#12630](https://github.com/cosmos/cosmos-sdk/pull/12630) Migrate `x/bank` to self-managed parameters and deprecate its usage of `x/params`.
* (x/auth) [#12475](https://github.com/cosmos/cosmos-sdk/pull/12475) Migrate `x/auth` to self-managed parameters and deprecate its usage of `x/params`.
* (x/slashing) [#12399](https://github.com/cosmos/cosmos-sdk/pull/12399) Migrate `x/slashing` to self-managed parameters and deprecate its usage of `x/params`.
* (x/mint) [#12363](https://github.com/cosmos/cosmos-sdk/pull/12363) Migrate `x/mint` to self-managed parameters and deprecate it's usage of `x/params`.
* (x/distribution) [#12434](https://github.com/cosmos/cosmos-sdk/pull/12434) Migrate `x/distribution` to self-managed parameters and deprecate it's usage of `x/params`.
* (x/crisis) [#12445](https://github.com/cosmos/cosmos-sdk/pull/12445) Migrate `x/crisis` to self-managed parameters and deprecate it's usage of `x/params`.
* (x/gov) [#12631](https://github.com/cosmos/cosmos-sdk/pull/12631) Migrate `x/gov` to self-managed parameters and deprecate it's usage of `x/params`.
* (x/staking) [#12409](https://github.com/cosmos/cosmos-sdk/pull/12409) Migrate `x/staking` to self-managed parameters and deprecate it's usage of `x/params`.
* (x/bank) [#11859](https://github.com/cosmos/cosmos-sdk/pull/11859) Move the SendEnabled information out of the Params and into the state store directly.
* (x/gov) [#12771](https://github.com/cosmos/cosmos-sdk/pull/12771) Initial deposit requirement for proposals at submission time.
* (x/staking) [#12967](https://github.com/cosmos/cosmos-sdk/pull/12967) `unbond` now creates only one unbonding delegation entry when multiple unbondings exist at a single height (e.g. through multiple messages in a transaction).
* (x/auth/vesting) [#13502](https://github.com/cosmos/cosmos-sdk/pull/13502) Add Amino Msg registration for `MsgCreatePeriodicVestingAccount`.

### API Breaking Changes

* Migrate to CometBFT. Follow the migration instructions in the [upgrade guide](./UPGRADING.md#migration-to-cometbft-part-1).
* (simulation) [#14728](https://github.com/cosmos/cosmos-sdk/pull/14728) Rename the `ParamChanges` field to `LegacyParamChange` and `Contents` to `LegacyProposalContents` in `simulation.SimulationState`. Additionally it adds a `ProposalMsgs` field to `simulation.SimulationState`.
* (x/gov) [#14782](https://github.com/cosmos/cosmos-sdk/pull/14782) Move the `metadata` argument in `govv1.NewProposal` alongside `title` and `summary`.
* (x/upgrade) [#14216](https://github.com/cosmos/cosmos-sdk/pull/14216) Change upgrade keeper receiver to upgrade keeper pointers.
* (x/auth) [#13780](https://github.com/cosmos/cosmos-sdk/pull/13780) Querying with `id` (type of int64) in `AccountAddressByID` grpc query now throws error, use account-id(type of uint64) instead.
* (store) [#13516](https://github.com/cosmos/cosmos-sdk/pull/13516) Update State Streaming APIs:
    * Add method `ListenCommit` to `ABCIListener`
    * Move `ListeningEnabled` and  `AddListener` methods to `CommitMultiStore`
    * Remove `CacheWrapWithListeners` from `CacheWrap` and `CacheWrapper` interfaces
    * Remove listening APIs from the caching layer (it should only listen to the `rootmulti.Store`)
    * Add three new options to file streaming service constructor.
    * Modify `ABCIListener` such that any error from any method will always halt the app via `panic`
* (x/auth) [#13877](https://github.com/cosmos/cosmos-sdk/pull/13877) Rename `AccountKeeper`'s `GetNextAccountNumber` to `NextAccountNumber`.
* (x/evidence) [#13740](https://github.com/cosmos/cosmos-sdk/pull/13740) The `NewQueryEvidenceRequest` function now takes `hash` as a HEX encoded `string`.
* (server) [#13485](https://github.com/cosmos/cosmos-sdk/pull/13485) The `Application` service now requires the `RegisterNodeService` method to be implemented.
* [#13437](https://github.com/cosmos/cosmos-sdk/pull/13437) Add a list of modules to export argument in `ExportAppStateAndValidators`.
* (simapp) [#13402](https://github.com/cosmos/cosmos-sdk/pull/13402) Move simulation flags to `x/simulation/client/cli`.
* (simapp) [#13402](https://github.com/cosmos/cosmos-sdk/pull/13402) Move simulation helpers functions (`SetupSimulation`, `SimulationOperations`, `CheckExportSimulation`, `PrintStats`, `GetSimulationLog`) to `testutil/sims`.
* (simapp) [#13402](https://github.com/cosmos/cosmos-sdk/pull/13402) Move `testutil/rest` package to `testutil`.
* (types) [#13380](https://github.com/cosmos/cosmos-sdk/pull/13380) Remove deprecated `sdk.NewLevelDB`.
* (simapp) [#13378](https://github.com/cosmos/cosmos-sdk/pull/13378) Move `simapp.App` to `runtime.AppI`.
* (tx) [#12659](https://github.com/cosmos/cosmos-sdk/pull/12659) Remove broadcast mode `block`.
* (simapp) [#12747](https://github.com/cosmos/cosmos-sdk/pull/12747) Remove `simapp.MakeTestEncodingConfig`. Please use `moduletestutil.MakeTestEncodingConfig` (`types/module/testutil`) in tests instead.
* (x/bank) [#12648](https://github.com/cosmos/cosmos-sdk/pull/12648) `NewSendAuthorization` takes a new argument of an optional list of addresses allowed to receive bank assests via authz MsgSend grant. You can pass `nil` for the same behavior as before, i.e. any recipient is allowed.
* (x/bank) [#12593](https://github.com/cosmos/cosmos-sdk/pull/12593) Add `SpendableCoin` method to `BaseViewKeeper`
* (x/slashing) [#12581](https://github.com/cosmos/cosmos-sdk/pull/12581) Remove `x/slashing` legacy querier.
* (types) [#12355](https://github.com/cosmos/cosmos-sdk/pull/12355) Remove the compile-time `types.DBbackend` variable. Removes usage of the same in server/util.go
* (x/gov) [#12368](https://github.com/cosmos/cosmos-sdk/pull/12369) Gov keeper is now passed by reference instead of copy to make post-construction mutation of Hooks and Proposal Handlers possible at a framework level.
* (simapp) [#12270](https://github.com/cosmos/cosmos-sdk/pull/12270) Remove `invCheckPeriod uint` attribute from `SimApp` struct as per migration of `x/crisis` to app wiring
* (simapp) [#12334](https://github.com/cosmos/cosmos-sdk/pull/12334) Move `simapp.ConvertAddrsToValAddrs` and `simapp.CreateTestPubKeys ` to respectively `simtestutil.ConvertAddrsToValAddrs` and `simtestutil.CreateTestPubKeys` (`testutil/sims`)
* (simapp) [#12312](https://github.com/cosmos/cosmos-sdk/pull/12312) Move `simapp.EmptyAppOptions` to `simtestutil.EmptyAppOptions` (`testutil/sims`)
* (simapp) [#12312](https://github.com/cosmos/cosmos-sdk/pull/12312) Remove `skipUpgradeHeights map[int64]bool` and `homePath string` from `NewSimApp` constructor as per migration of `x/upgrade` to app-wiring.
* (testutil) [#12278](https://github.com/cosmos/cosmos-sdk/pull/12278) Move all functions from `simapp/helpers` to `testutil/sims`
* (testutil) [#12233](https://github.com/cosmos/cosmos-sdk/pull/12233) Move `simapp.TestAddr` to `simtestutil.TestAddr` (`testutil/sims`)
* (x/staking) [#12102](https://github.com/cosmos/cosmos-sdk/pull/12102) Staking keeper now is passed by reference instead of copy. Keeper's SetHooks no longer returns keeper. It updates the keeper in place instead.
* (linting) [#12141](https://github.com/cosmos/cosmos-sdk/pull/12141) Fix usability related linting for database. This means removing the infix Prefix from `prefix.NewPrefixWriter` and such so that it is `prefix.NewWriter` and making `db.DBConnection` and such into `db.Connection`
* (x/distribution) [#12434](https://github.com/cosmos/cosmos-sdk/pull/12434) `x/distribution` module `SetParams` keeper method definition is now updated to return `error`.
* (x/staking) [#12409](https://github.com/cosmos/cosmos-sdk/pull/12409) `x/staking` module `SetParams` keeper method definition is now updated to return `error`.
* (x/crisis) [#12445](https://github.com/cosmos/cosmos-sdk/pull/12445) `x/crisis` module `SetConstantFee` keeper method definition is now updated to return `error`.
* (x/gov) [#12631](https://github.com/cosmos/cosmos-sdk/pull/12631) `x/gov` module refactored to use `Params` as single struct instead of `DepositParams`, `TallyParams` & `VotingParams`.
* (x/gov) [#12631](https://github.com/cosmos/cosmos-sdk/pull/12631) Migrate `x/gov` to self-managed parameters and deprecate it's usage of `x/params`.
* (x/bank) [#12630](https://github.com/cosmos/cosmos-sdk/pull/12630) `x/bank` module `SetParams` keeper method definition is now updated to return `error`.
* (x/bank) [#11859](https://github.com/cosmos/cosmos-sdk/pull/11859) Move the SendEnabled information out of the Params and into the state store directly.
  The information can now be accessed using the BankKeeper.
  Setting can be done using MsgSetSendEnabled as a governance proposal.
  A SendEnabled query has been added to both GRPC and CLI.
* (appModule) Remove `Route`, `QuerierRoute` and `LegacyQuerierHandler` from AppModule Interface.
* (x/modules) Remove all LegacyQueries and related code from modules
* (store) [#11825](https://github.com/cosmos/cosmos-sdk/pull/11825) Make extension snapshotter interface safer to use, renamed the util function `WriteExtensionItem` to `WriteExtensionPayload`.
* (x/genutil)[#12956](https://github.com/cosmos/cosmos-sdk/pull/12956) `genutil.AppModuleBasic` has a new attribute: genesis transaction validation function. The existing validation logic is implemented in `genutiltypes.DefaultMessageValidator`. Use `genutil.NewAppModuleBasic` to create a new genutil Module Basic.
* (codec) [#12964](https://github.com/cosmos/cosmos-sdk/pull/12964) `ProtoCodec.MarshalInterface` now returns an error when serializing unregistered types and a subsequent `ProtoCodec.UnmarshalInterface` would fail.
* (x/staking) [#12973](https://github.com/cosmos/cosmos-sdk/pull/12973) Removed `stakingkeeper.RandomValidator`. Use `testutil.RandSliceElem(r, sk.GetAllValidators(ctx))` instead.
* (x/gov) [#13160](https://github.com/cosmos/cosmos-sdk/pull/13160) Remove custom marshaling of proposl and voteoption.
* (types) [#13430](https://github.com/cosmos/cosmos-sdk/pull/13430) Remove unused code `ResponseCheckTx` and `ResponseDeliverTx`
* (store) [#13529](https://github.com/cosmos/cosmos-sdk/pull/13529) Add method `LatestVersion` to `MultiStore` interface, add method `SetQueryMultiStore` to baesapp to support alternative `MultiStore` implementation for query service.
* (pruning) [#13609](https://github.com/cosmos/cosmos-sdk/pull/13609) Move pruning package to be under store package
* [#13794](https://github.com/cosmos/cosmos-sdk/pull/13794) Most methods on `types/module.AppModule` have been moved to
extension interfaces. `module.Manager.Modules` is now of type `map[string]interface{}` to support in parallel the new
`cosmossdk.io/core/appmodule.AppModule` API.

### CLI Breaking Changes

* (genesis) [#14149](https://github.com/cosmos/cosmos-sdk/pull/14149) Add `simd genesis` command, which contains all genesis-related sub-commands.
* (x/genutil) [#13535](https://github.com/cosmos/cosmos-sdk/pull/13535) Replace in `simd init`, the `--staking-bond-denom` flag with `--default-denom` which is used for all default denomination in the genesis, instead of only staking.

### Bug Fixes

* (x/auth/vesting) [#15373](https://github.com/cosmos/cosmos-sdk/pull/15373) Add extra checks when creating a periodic vesting account.
* (x/auth) [#13838](https://github.com/cosmos/cosmos-sdk/pull/13838) Fix calling `String()` and `MarshalYAML` panics when pubkey is set on a `BaseAccount``.
* (x/evidence) [#13740](https://github.com/cosmos/cosmos-sdk/pull/13740) Fix evidence query API to decode the hash properly.
* (bank) [#13691](https://github.com/cosmos/cosmos-sdk/issues/13691) Fix unhandled error for vesting account transfers, when total vesting amount exceeds total balance.
* [#13553](https://github.com/cosmos/cosmos-sdk/pull/13553) Ensure all parameter validation for decimal types handles nil decimal values.
* [#13145](https://github.com/cosmos/cosmos-sdk/pull/13145) Fix panic when calling `String()` to a Record struct type.
* [#13116](https://github.com/cosmos/cosmos-sdk/pull/13116) Fix a dead-lock in the `Group-TotalWeight` `x/group` invariant.
* (types) [#12154](https://github.com/cosmos/cosmos-sdk/pull/12154) Add `baseAccountGetter` to avoid invalid account error when create vesting account.
* (x/staking) [#12303](https://github.com/cosmos/cosmos-sdk/pull/12303) Use bytes instead of string comparison in delete validator queue
* (store/rootmulti) [#12487](https://github.com/cosmos/cosmos-sdk/pull/12487) Fix non-deterministic map iteration.
* (sdk/dec_coins) [#12903](https://github.com/cosmos/cosmos-sdk/pull/12903) Fix nil `DecCoin` creation when converting `Coins` to `DecCoins`
* (store) [#12945](https://github.com/cosmos/cosmos-sdk/pull/12945) Fix nil end semantics in store/cachekv/iterator when iterating a dirty cache.
* (x/gov) [#13051](https://github.com/cosmos/cosmos-sdk/pull/13051) In SubmitPropsal, when a legacy msg fails it's handler call, wrap the error as ErrInvalidProposalContent (instead of ErrNoProposalHandlerExists).
* (snapshot) [#13400](https://github.com/cosmos/cosmos-sdk/pull/13400) Fix snapshot checksum issue in golang 1.19.
* (server) [#13778](https://github.com/cosmos/cosmos-sdk/pull/13778) Set Cosmos SDK default endpoints to localhost to avoid unknown exposure of endpoints.
* (x/auth) [#13877](https://github.com/cosmos/cosmos-sdk/pull/13877) Handle missing account numbers during `InitGenesis`.
* (x/gov) [#13918](https://github.com/cosmos/cosmos-sdk/pull/13918) Propagate message errors when executing a proposal.

### Deprecated

* (x/evidence) [#13740](https://github.com/cosmos/cosmos-sdk/pull/13740) The `evidence_hash` field of `QueryEvidenceRequest` has been deprecated and now contains a new field `hash` with type `string`.
* (x/bank) [#11859](https://github.com/cosmos/cosmos-sdk/pull/11859) The Params.SendEnabled field is deprecated and unusable.
  The information can now be accessed using the BankKeeper.
  Setting can be done using MsgSetSendEnabled as a governance proposal.
  A SendEnabled query has been added to both GRPC and CLI.

## [v0.46.16](https://github.com/cosmos/cosmos-sdk/releases/tag/v0.46.16) - 2023-11-07

EOL notice. This is the last release of the `v0.46.x` line. Per this version, the v0.46.x line reached its end-of-life.

### Bug Fixes

* (server) [#18254](https://github.com/cosmos/cosmos-sdk/pull/18254) Don't hardcode gRPC address to localhost.

## [v0.46.15](https://github.com/cosmos/cosmos-sdk/releases/tag/v0.46.14) - 2023-08-21

### Improvements

* (x/gov) [#17387](https://github.com/cosmos/cosmos-sdk/pull/17387) Add `MsgSubmitProposal` `SetMsgs` method.
* (x/gov) [#17354](https://github.com/cosmos/cosmos-sdk/issues/17354) Emit `VoterAddr` in `proposal_vote` event.
* (x/genutil) [#17296](https://github.com/cosmos/cosmos-sdk/pull/17296) Add `MigrateHandler` to allow reuse migrate genesis related function.
    * In v0.46, v0.47 this function is additive to the `genesis migrate` command. However in v0.50+, adding custom migrations to the `genesis migrate` command is directly possible.

## Bug Fixes

* (server) [#17181](https://github.com/cosmos/cosmos-sdk/pull/17181) Fix `db_backend` lookup fallback from `config.toml`.

## [v0.46.14](https://github.com/cosmos/cosmos-sdk/releases/tag/v0.46.14) - 2023-07-17

### Features

* (sims) [#16656](https://github.com/cosmos/cosmos-sdk/pull/16656) Add custom max gas for block for sim config with unlimited as default.

### Improvements

* (cli) [#16856](https://github.com/cosmos/cosmos-sdk/pull/16856) Improve `simd prune` UX by using the app default home directory and set pruning method as first variable argument (defaults to default). `pruning.PruningCmd` rest unchanged for API compatibility, use `pruning.Cmd` instead.
* (deps) [#16553](https://github.com/cosmos/cosmos-sdk/pull/16553) Bump CometBFT to [v0.34.29](https://github.com/cometbft/cometbft/blob/v0.34.29/CHANGELOG.md#v03429).

### Bug Fixes

* (x/auth) [#16994](https://github.com/cosmos/cosmos-sdk/pull/16994) Fix regression where querying transactions events with `<=` or `>=` would not work.
* (x/auth) [#16554](https://github.com/cosmos/cosmos-sdk/pull/16554) `ModuleAccount.Validate` now reports a nil `.BaseAccount` instead of panicking.
* [#16588](https://github.com/cosmos/cosmos-sdk/pull/16588) Propagate snapshotter failures to the caller, (it would create an empty snapshot silently before).
* (types) [#15433](https://github.com/cosmos/cosmos-sdk/pull/15433) Allow disabling of account address caches (for printing bech32 account addresses).

## [v0.46.13](https://github.com/cosmos/cosmos-sdk/releases/tag/v0.46.13) - 2023-06-08

### Features

* (snapshots) [#16060](https://github.com/cosmos/cosmos-sdk/pull/16060) Support saving and restoring snapshot locally.
* (baseapp) [#16290](https://github.com/cosmos/cosmos-sdk/pull/16290) Add circuit breaker setter in baseapp.
* (x/group) [#16191](https://github.com/cosmos/cosmos-sdk/pull/16191) Add EventProposalPruned event to group module whenever a proposal is pruned.

### Improvements

* (deps) [#15973](https://github.com/cosmos/cosmos-sdk/pull/15973) Bump CometBFT to [v0.34.28](https://github.com/cometbft/cometbft/blob/v0.34.28/CHANGELOG.md#v03428).
* (store) [#15683](https://github.com/cosmos/cosmos-sdk/pull/15683) `rootmulti.Store.CacheMultiStoreWithVersion` now can handle loading archival states that don't persist any of the module stores the current state has.
* (simapp) [#15903](https://github.com/cosmos/cosmos-sdk/pull/15903) Add `AppStateFnWithExtendedCbs` with moduleStateCb callback function to allow access moduleState. Note, this function is present in `simtestutil` from `v0.47.2+`.
* (gov) [#15979](https://github.com/cosmos/cosmos-sdk/pull/15979) Improve gov error message when failing to convert v1 proposal to v1beta1.
* (server) [#16061](https://github.com/cosmos/cosmos-sdk/pull/16061) Add Comet bootstrap command.
* (store) [#16067](https://github.com/cosmos/cosmos-sdk/pull/16067) Add local snapshots management commands.
* (baseapp) [#16193](https://github.com/cosmos/cosmos-sdk/pull/16193) Add `Close` method to `BaseApp` for custom app to cleanup resource in graceful shutdown.

### Bug Fixes

* Fix [barberry](https://forum.cosmos.network/t/cosmos-sdk-security-advisory-barberry/10825) security vulnerability.
* (cli) [#16312](https://github.com/cosmos/cosmos-sdk/pull/16312) Allow any addresses in `client.ValidatePromptAddress`.
* (store/iavl) [#15717](https://github.com/cosmos/cosmos-sdk/pull/15717) Upstream error on empty version (this change was present on all version but v0.46).

## [v0.46.12](https://github.com/cosmos/cosmos-sdk/releases/tag/v0.46.12) - 2023-04-04

### Features

* (x/groups) [#14879](https://github.com/cosmos/cosmos-sdk/pull/14879) Add `Query/Groups` query to get all the groups.

### Improvements

* (simapp) [#15305](https://github.com/cosmos/cosmos-sdk/pull/15305) Add `AppStateFnWithExtendedCb` with callback function to extend rawState and `AppStateRandomizedFnWithState` with extra genesisState argument which is the genesis state of the app.
* (x/distribution) [#15462](https://github.com/cosmos/cosmos-sdk/pull/15462) Add delegator address to the event for withdrawing delegation rewards.
* [#14019](https://github.com/cosmos/cosmos-sdk/issues/14019) Remove the interface casting to allow other implementations of a `CommitMultiStore`.

## [v0.46.11](https://github.com/cosmos/cosmos-sdk/releases/tag/v0.46.11) - 2023-03-03

### Improvements

* (deps) Migrate to [CometBFT](https://github.com/cometbft/cometbft). Follow the instructions in the [release notes](./RELEASE_NOTES.md).
* (store) [#15152](https://github.com/cosmos/cosmos-sdk/pull/15152) Remove unmaintained and experimental `store/v2alpha1`.
* (store) [#14410](https://github.com/cosmos/cosmos-sdk/pull/14410) `rootmulti.Store.loadVersion` has validation to check if all the module stores' height is correct, it will error if any module store has incorrect height.

### Bug Fixes

* [#15243](https://github.com/cosmos/cosmos-sdk/pull/15243) `LatestBlockResponse` & `BlockByHeightResponse` types' field `sdk_block` was incorrectly cast `proposer_address` bytes to validator operator address, now to consensus address.

## [v0.46.10](https://github.com/cosmos/cosmos-sdk/releases/tag/v0.46.10) - 2023-02-16

### Improvements

* (cli) [#14953](https://github.com/cosmos/cosmos-sdk/pull/14953) Enable profiling block replay during abci handshake with `--cpu-profile`.

## [v0.46.9](https://github.com/cosmos/cosmos-sdk/releases/tag/v0.46.9) - 2023-02-07

### Improvements

* (store/cache) [#13881](https://github.com/cosmos/cosmos-sdk/pull/13881) Optimize iteration on nested cached KV stores and other operations in general.
* (deps) [#14846](https://github.com/cosmos/cosmos-sdk/pull/14846) Bump btcd.
* (deps) Bump Tendermint version to [v0.34.26](https://github.com/informalsystems/tendermint/releases/tag/v0.34.26).
* (store/cache) [#14189](https://github.com/cosmos/cosmos-sdk/pull/14189) Add config `iavl-lazy-loading` to enable lazy loading of iavl store, to improve start up time of archive nodes, add method `SetLazyLoading` to `CommitMultiStore` interface.
    * A new field has been added to the app.toml. This allows nodes with larger databases to startup quicker

    ```toml
    # IAVLLazyLoading enable/disable the lazy loading of iavl store.
    # Default is false.
    iavl-lazy-loading = ""
  ```

### Bug Fixes

* (cli) [#14919](https://github.com/cosmos/cosmos-sdk/pull/#14919) Fix never assigned error when write validators.
* (store) [#14798](https://github.com/cosmos/cosmos-sdk/pull/14798) Copy btree to avoid the problem of modify while iteration.
* (cli) [#14799](https://github.com/cosmos/cosmos-sdk/pull/14799) Fix Evidence CLI query flag parsing (backport #13458)

## [v0.46.8](https://github.com/cosmos/cosmos-sdk/releases/tag/v0.46.8) - 2023-01-23

### Improvements

* (store/cache) [#13881](https://github.com/cosmos/cosmos-sdk/pull/13881) Optimize iteration on nested cached KV stores and other operations in general.
* (x/gov) [#14347](https://github.com/cosmos/cosmos-sdk/pull/14347) Support `v1.Proposal` message in `v1beta1.Proposal.Content`.
* (deps) Use Informal System fork of Tendermint version to [v0.34.24](https://github.com/informalsystems/tendermint/releases/tag/v0.34.24).

### Bug Fixes

* (x/group) [#14526](https://github.com/cosmos/cosmos-sdk/pull/14526) Fix wrong address set in `EventUpdateGroupPolicy`.
* (ante) [#14448](https://github.com/cosmos/cosmos-sdk/pull/14448) Return anteEvents when postHandler fail.

### API Breaking Changes

* (x/gov) [#14422](https://github.com/cosmos/cosmos-sdk/pull/14422) Remove `Migrate_V046_6_To_V046_7` function which shouldn't be used for chains which already migrated to 0.46.

## [v0.46.7](https://github.com/cosmos/cosmos-sdk/releases/tag/v0.46.7) - 2022-12-13

### Features

* (client) [#14051](https://github.com/cosmos/cosmos-sdk/pull/14051) Add `--grpc` client option.

### Improvements

* (deps) Bump Tendermint version to [v0.34.24](https://github.com/tendermint/tendermint/releases/tag/v0.34.24).
* [#13651](https://github.com/cosmos/cosmos-sdk/pull/13651) Update `server/config/config.GetConfig` function.
* [#14175](https://github.com/cosmos/cosmos-sdk/pull/14175) Add `server.DefaultBaseappOptions(appopts)` function to reduce boiler plate in root.go.

### State Machine Breaking

* (x/gov) [#14214](https://github.com/cosmos/cosmos-sdk/pull/14214) Fix gov v0.46 migration to v1 votes.
    * Also provide a helper function `govv046.Migrate_V0466_To_V0467` for migrating a chain already on v0.46 with versions <=v0.46.6 to the latest v0.46.7 correct state.
* (x/group) [#14071](https://github.com/cosmos/cosmos-sdk/pull/14071) Don't re-tally proposal after voting period end if they have been marked as ACCEPTED or REJECTED.

### API Breaking Changes

* (store) [#13516](https://github.com/cosmos/cosmos-sdk/pull/13516) Update State Streaming APIs:
    * Add method `ListenCommit` to `ABCIListener`
    * Move `ListeningEnabled` and  `AddListener` methods to `CommitMultiStore`
    * Remove `CacheWrapWithListeners` from `CacheWrap` and `CacheWrapper` interfaces
    * Remove listening APIs from the caching layer (it should only listen to the `rootmulti.Store`)
    * Add three new options to file streaming service constructor.
    * Modify `ABCIListener` such that any error from any method will always halt the app via `panic`
* (store) [#13529](https://github.com/cosmos/cosmos-sdk/pull/13529) Add method `LatestVersion` to `MultiStore` interface, add method `SetQueryMultiStore` to baesapp to support alternative `MultiStore` implementation for query service.

### Bug Fixes

* (baseapp) [#13983](https://github.com/cosmos/cosmos-sdk/pull/13983) Don't emit duplicate ante-handler events when a post-handler is defined.
* (baseapp) [#14049](https://github.com/cosmos/cosmos-sdk/pull/14049) Fix state sync when interval is zero.
* (store) [#13516](https://github.com/cosmos/cosmos-sdk/pull/13516) Fix state listener that was observing writes at wrong time.

## [v0.46.6](https://github.com/cosmos/cosmos-sdk/releases/tag/v0.46.6) - 2022-11-18

### Improvements

* (config) [#13894](https://github.com/cosmos/cosmos-sdk/pull/13894) Support state streaming configuration in `app.toml` template and default configuration.

### Bug Fixes

* (x/gov) [#13918](https://github.com/cosmos/cosmos-sdk/pull/13918) Fix propagation of message errors when executing a proposal.

## [v0.46.5](https://github.com/cosmos/cosmos-sdk/releases/tag/v0.46.5) - 2022-11-17

### Features

* (x/bank) [#13891](https://github.com/cosmos/cosmos-sdk/pull/13891) Provide a helper function `Migrate_V0464_To_V0465` for migrating a chain **already on v0.46 with versions <=v0.46.4** to the latest v0.46.5 correct state.

### Improvements

* [#13826](https://github.com/cosmos/cosmos-sdk/pull/13826) Support custom `GasConfig` configuration for applications.
* (deps) Bump Tendermint version to [v0.34.23](https://github.com/tendermint/tendermint/releases/tag/v0.34.23).

### State Machine Breaking

* (x/group) [#13876](https://github.com/cosmos/cosmos-sdk/pull/13876) Fix group MinExecutionPeriod that is checked on execution now, instead of voting period end.

### API Breaking Changes

* (x/group) [#13876](https://github.com/cosmos/cosmos-sdk/pull/13876) Add `GetMinExecutionPeriod` method on DecisionPolicy interface.

### Bug Fixes

* (x/group) [#13869](https://github.com/cosmos/cosmos-sdk/pull/13869) Group members weight must be positive and a finite number.
* (x/bank) [#13821](https://github.com/cosmos/cosmos-sdk/pull/13821) Fix bank store migration of coin metadata.
* (x/group) [#13808](https://github.com/cosmos/cosmos-sdk/pull/13808) Fix propagation of message events to the current context in `EndBlocker`.
* (x/gov) [#13728](https://github.com/cosmos/cosmos-sdk/pull/13728) Fix propagation of message events to the current context in `EndBlocker`.
* (store) [#13803](https://github.com/cosmos/cosmos-sdk/pull/13803) Add an error log if IAVL set operation failed.
* [#13861](https://github.com/cosmos/cosmos-sdk/pull/13861) Allow `_` characters in tx event queries, i.e. `GetTxsEvent`.

## [v0.46.4](https://github.com/cosmos/cosmos-sdk/releases/tag/v0.46.4) - 2022-11-01

### Features

* (x/auth) [#13612](https://github.com/cosmos/cosmos-sdk/pull/13612) Add `Query/ModuleAccountByName` endpoint for accessing the module account info by module name.

### Improvements

* (deps) Bump IAVL version to [v0.19.4](https://github.com/cosmos/iavl/releases/tag/v0.19.4).

### Bug Fixes

* (x/auth/tx) [#12474](https://github.com/cosmos/cosmos-sdk/pull/12474) Remove condition in GetTxsEvent that disallowed multiple equal signs, which would break event queries with base64 strings (i.e. query by signature).
* (store) [#13530](https://github.com/cosmos/cosmos-sdk/pull/13530) Fix app-hash mismatch if upgrade migration commit is interrupted.

### CLI Breaking Changes

* [#13656](https://github.com/cosmos/cosmos-sdk/pull/13659) Rename `server.FlagIAVLFastNode` to `server.FlagDisableIAVLFastNode` for clarity.

### API Breaking Changes

* (context) [#13063](https://github.com/cosmos/cosmos-sdk/pull/13063) Update `Context#CacheContext` to automatically emit all events on the parent context's `EventManager`.

## [v0.46.3](https://github.com/cosmos/cosmos-sdk/releases/tag/v0.46.3) - 2022-10-20

ATTENTION:

This is a security release for the [Dragonberry security advisory](https://forum.cosmos.network/t/ibc-security-advisory-dragonberry/7702).

All users should upgrade immediately.

Users *must* add a replace directive in their go.mod for the new `ics23` package in the SDK:

```go
replace github.com/confio/ics23/go => github.com/cosmos/cosmos-sdk/ics23/go v0.8.0
```

### Features

* [#13435](https://github.com/cosmos/cosmos-sdk/pull/13435) Extend error context when a simulation fails.
* (grpc) [#13485](https://github.com/cosmos/cosmos-sdk/pull/13485) Implement a new gRPC query, `/cosmos/base/node/v1beta1/config`, which provides operator configuration.
* (cli) [#13147](https://github.com/cosmos/cosmos-sdk/pull/13147) Add the `--append` flag to the `sign-batch` CLI cmd to combine the messages and sign those txs which are created with `--generate-only`.
* (cli) [#13454](https://github.com/cosmos/cosmos-sdk/pull/13454) `sign-batch` CLI can now read multiple transaction files.

### Improvements

* [#13586](https://github.com/cosmos/cosmos-sdk/pull/13586) Bump Tendermint to `v0.34.22`.
* (auth) [#13460](https://github.com/cosmos/cosmos-sdk/pull/13460) The `q auth address-by-id` CLI command has been renamed to `q auth address-by-acc-num` to be more explicit. However, the old `address-by-id` version is still kept as an alias, for backwards compatibility.
* [#13433](https://github.com/cosmos/cosmos-sdk/pull/13433) Remove dead code in cacheMergeIterator `Domain()`.

### Bug Fixes

* Implement dragonberry security patch.
    * For applying the patch please refer to the [RELEASE NOTES](./RELEASE_NOTES.md)
* (store) [#13459](https://github.com/cosmos/cosmos-sdk/pull/13459) Don't let state listener observe the uncommitted writes.
* [#12548](https://github.com/cosmos/cosmos-sdk/pull/12548) Prevent signing from wrong key while using multisig.

### API Breaking Changes

* (server) [#13485](https://github.com/cosmos/cosmos-sdk/pull/13485) The `Application` service now requires the `RegisterNodeService` method to be implemented.

## [v0.46.2](https://github.com/cosmos/cosmos-sdk/releases/tag/v0.46.2) - 2022-10-03

### API Breaking Changes

* (cli) [#13089](https://github.com/cosmos/cosmos-sdk/pull/13089) Fix rollback command don't actually delete multistore versions, added method `RollbackToVersion` to interface `CommitMultiStore` and added method `CommitMultiStore` to `Application` interface.
* (cli) [#13089](https://github.com/cosmos/cosmos-sdk/pull/13089) `NewRollbackCmd` now takes an `appCreator types.AppCreator`.

### Features

* (cli) [#13207](https://github.com/cosmos/cosmos-sdk/pull/13207) Reduce user's password prompts when calling keyring `List()` function.
* (cli) [#13353](https://github.com/cosmos/cosmos-sdk/pull/13353) Add `tx group draft-proposal` command for generating group proposal JSONs (skeleton).
* (cli) [#13304](https://github.com/cosmos/cosmos-sdk/pull/13304) Add `tx gov draft-proposal` command for generating proposal JSONs (skeleton).
* (x/authz) [#13047](https://github.com/cosmos/cosmos-sdk/pull/13047) Add a GetAuthorization function to the keeper.
* (cli) [#12742](https://github.com/cosmos/cosmos-sdk/pull/12742) Add the `prune` CLI cmd to manually prune app store history versions based on the pruning options.

### Improvements

* [#13323](https://github.com/cosmos/cosmos-sdk/pull/13323) Ensure `withdraw_rewards` rewards are emitted from all actions that result in rewards being withdrawn.
* [#13233](https://github.com/cosmos/cosmos-sdk/pull/13233) Add `--append` to `add-genesis-account` sub-command to append new tokens after an account is already created.
* (x/group) [#13214](https://github.com/cosmos/cosmos-sdk/pull/13214) Add `withdraw-proposal` command to group module's CLI transaction commands.
* (x/auth) [#13048](https://github.com/cosmos/cosmos-sdk/pull/13048) Add handling of AccountNumberStoreKeyPrefix to the simulation decoder.
* (simapp) [#13107](https://github.com/cosmos/cosmos-sdk/pull/13107) Call `SetIAVLCacheSize` with the configured value in simapp.
* [#13301](https://github.com/cosmos/cosmos-sdk/pull/13301) Keep the balance query endpoint compatible with legacy blocks
* [#13321](https://github.com/cosmos/cosmos-sdk/pull/13321) Add flag to disable fast node migration and usage.

### Bug Fixes

* (types) [#13265](https://github.com/cosmos/cosmos-sdk/pull/13265) Correctly coalesce coins even with repeated denominations & simplify logic.
* (x/auth) [#13200](https://github.com/cosmos/cosmos-sdk/pull/13200) Fix wrong sequences in `sign-batch`.
* (export) [#13029](https://github.com/cosmos/cosmos-sdk/pull/13029) Fix exporting the blockParams regression.
* [#13046](https://github.com/cosmos/cosmos-sdk/pull/13046) Fix missing return statement in BaseApp.Query.
* (store) [#13336](https://github.com/cosmos/cosmos-sdk/pull/13334) Call streaming listeners for deliver tx event, it was removed accidentally.
* (grpc) [#13417](https://github.com/cosmos/cosmos-sdk/pull/13417) fix grpc query panic that could crash the node (backport #13352).
* (grpc) [#13418](https://github.com/cosmos/cosmos-sdk/pull/13418) Add close for grpc only mode.

## [v0.46.1](https://github.com/cosmos/cosmos-sdk/releases/tag/v0.46.1) - 2022-08-24

### Improvements

* [#12953](https://github.com/cosmos/cosmos-sdk/pull/12953) Change the default priority mechanism to be based on gas price.
* [#12981](https://github.com/cosmos/cosmos-sdk/pull/12981) Return proper error when parsing telemetry configuration.
* [#12969](https://github.com/cosmos/cosmos-sdk/pull/12969) Bump Tendermint to `v0.34.21` and IAVL to `v0.19.1`.
* [#12885](https://github.com/cosmos/cosmos-sdk/pull/12885) Amortize cost of processing cache KV store.
* (events) [#12850](https://github.com/cosmos/cosmos-sdk/pull/12850) Add a new `fee_payer` attribute to the `tx` event that is emitted from the `DeductFeeDecorator` AnteHandler decorator.
* (x/params) [#12615](https://github.com/cosmos/cosmos-sdk/pull/12615) Add `GetParamSetIfExists` function to params `Subspace` to prevent panics on breaking changes.
* (x/bank) [#12674](https://github.com/cosmos/cosmos-sdk/pull/12674) Add convenience function `CreatePrefixedAccountStoreKey()` to construct key to access account's balance for a given denom.
* [#12877](https://github.com/cosmos/cosmos-sdk/pull/12877) Bumped cosmossdk.io/math to v1.0.0-beta.3
* [#12693](https://github.com/cosmos/cosmos-sdk/pull/12693) Make sure the order of each node is consistent when emitting proto events.

### Bug Fixes

* (x/group) [#12888](https://github.com/cosmos/cosmos-sdk/pull/12888) Fix event propagation to the current context of `x/group` message execution `[]sdk.Result`.
* (x/upgrade) [#12906](https://github.com/cosmos/cosmos-sdk/pull/12906) Fix upgrade failure by moving downgrade verification logic after store migration.

## [v0.46.0](https://github.com/cosmos/cosmos-sdk/releases/tag/v0.46.0) - 2022-07-26

### Features

* (types) [#11985](https://github.com/cosmos/cosmos-sdk/pull/11985) Add a `Priority` field on `sdk.Context`, which represents the CheckTx priority field. It is only used during CheckTx.
* (gRPC) [#11889](https://github.com/cosmos/cosmos-sdk/pull/11889) Support custom read and write gRPC options in `app.toml`. See `max-recv-msg-size` and `max-send-msg-size` respectively.
* (cli) [#11738](https://github.com/cosmos/cosmos-sdk/pull/11738) Add `tx auth multi-sign` as alias of `tx auth multisign` for consistency with `multi-send`.
* (cli) [#11738](https://github.com/cosmos/cosmos-sdk/pull/11738) Add `tx bank multi-send` command for bulk send of coins to multiple accounts.
* (grpc) [#11642](https://github.com/cosmos/cosmos-sdk/pull/11642) Implement `ABCIQuery` in the Tendermint gRPC service, which proxies ABCI `Query` requests directly to the application.
* (x/upgrade) [#11551](https://github.com/cosmos/cosmos-sdk/pull/11551) Update `ScheduleUpgrade` for chains to schedule an automated upgrade on `BeginBlock` without having to go though governance.
* (tx) [#11533](https://github.com/cosmos/cosmos-sdk/pull/11533) Register [`EIP191`](https://eips.ethereum.org/EIPS/eip-191) as an available `SignMode` for chains to use.
* (x/genutil) [#11500](https://github.com/cosmos/cosmos-sdk/pull/11500) Fix GenTx validation and adjust error messages
* [#11430](https://github.com/cosmos/cosmos-sdk/pull/11430) Introduce a new `grpc-only` flag, such that when enabled, will start the node in a query-only mode. Note, gRPC MUST be enabled with this flag.
* (x/bank) [#11417](https://github.com/cosmos/cosmos-sdk/pull/11417) Introduce a new `SpendableBalances` gRPC query that retrieves an account's total (paginated) spendable balances.
* [#11441](https://github.com/cosmos/cosmos-sdk/pull/11441) Added a new method, `IsLTE`, for `types.Coin`. This method is used to check if a `types.Coin` is less than or equal to another `types.Coin`.
* (x/upgrade) [#11116](https://github.com/cosmos/cosmos-sdk/pull/11116) `MsgSoftwareUpgrade` and `MsgCancelUpgrade` have been added to support v1beta2 msgs-based gov proposals.
* [#10977](https://github.com/cosmos/cosmos-sdk/pull/10977) Now every cosmos message protobuf definition must be extended with a `cosmos.msg.v1.signer` option to signal the signer fields in a language agnostic way.
* [#10710](https://github.com/cosmos/cosmos-sdk/pull/10710) Chain-id shouldn't be required for creating a transaction with both --generate-only and --offline flags.
* [#10703](https://github.com/cosmos/cosmos-sdk/pull/10703) Create a new grantee account, if the grantee of an authorization does not exist.
* [#10592](https://github.com/cosmos/cosmos-sdk/pull/10592) Add a `DecApproxEq` function that checks to see if `|d1 - d2| < tol` for some Dec `d1, d2, tol`.
* [#9933](https://github.com/cosmos/cosmos-sdk/pull/9933) Introduces the notion of a Cosmos "Scalar" type, which would just be simple aliases that give human-understandable meaning to the underlying type, both in Go code and in Proto definitions.
* [#9884](https://github.com/cosmos/cosmos-sdk/pull/9884) Provide a new gRPC query handler, `/cosmos/params/v1beta1/subspaces`, that allows the ability to query for all registered subspaces and their respective keys.
* [#9776](https://github.com/cosmos/cosmos-sdk/pull/9776) Add flag `staking-bond-denom` to specify the staking bond denomination value when initializing a new chain.
* [#9533](https://github.com/cosmos/cosmos-sdk/pull/9533) Added a new gRPC method, `DenomOwners`, in `x/bank` to query for all account holders of a specific denomination.
* (bank) [#9618](https://github.com/cosmos/cosmos-sdk/pull/9618) Update bank.Metadata: add URI and URIHash attributes.
* (store) [#8664](https://github.com/cosmos/cosmos-sdk/pull/8664) Implementation of ADR-038 file StreamingService
* [#9837](https://github.com/cosmos/cosmos-sdk/issues/9837) `--generate-only` flag can be used with a keyname from the keyring.
* [#10326](https://github.com/cosmos/cosmos-sdk/pull/10326) `x/authz` add all grants by granter query.
* [#10944](https://github.com/cosmos/cosmos-sdk/pull/10944) `x/authz` add all grants by grantee query
* [#10348](https://github.com/cosmos/cosmos-sdk/pull/10348) Add `fee.{payer,granter}` and `tip` fields to StdSignDoc for signing tipped transactions.
* [#10208](https://github.com/cosmos/cosmos-sdk/pull/10208) Add `TipsTxMiddleware` for transferring tips.
* [#10379](https://github.com/cosmos/cosmos-sdk/pull/10379) Add validation to `x/upgrade` CLI `software-upgrade` command `--plan-info` value.
* [#10507](https://github.com/cosmos/cosmos-sdk/pull/10507) Add antehandler for tx priority.
* [#10311](https://github.com/cosmos/cosmos-sdk/pull/10311) Adds cli to use tips transactions. It adds an `--aux` flag to all CLI tx commands to generate the aux signer data (with optional tip), and a new `tx aux-to-fee` subcommand to let the fee payer gather aux signer data and broadcast the tx
* [#11019](https://github.com/cosmos/cosmos-sdk/pull/11019) Add `MsgCreatePermanentLockedAccount` and CLI method for creating permanent locked account
* [#10947](https://github.com/cosmos/cosmos-sdk/pull/10947) Add `AllowancesByGranter` query to the feegrant module
* [#10407](https://github.com/cosmos/cosmos-sdk/pull/10407) Add validation to `x/upgrade` module's `BeginBlock` to check accidental binary downgrades
* (gov) [#11036](https://github.com/cosmos/cosmos-sdk/pull/11036) Add in-place migrations for 0.43->0.46. Add a `migrate v0.46` CLI command for v0.43->0.46 JSON genesis migration.
* [#11006](https://github.com/cosmos/cosmos-sdk/pull/11006) Add `debug pubkey-raw` command to allow inspecting of pubkeys in legacy bech32 format
* (x/authz) [#10714](https://github.com/cosmos/cosmos-sdk/pull/10714) Add support for pruning expired authorizations
* [#11179](https://github.com/cosmos/cosmos-sdk/pull/11179) Add state rollback command.
* [#11234](https://github.com/cosmos/cosmos-sdk/pull/11234) Add `GRPCClient` field to Client Context. If `GRPCClient` field is set to nil, the `Invoke` method would use ABCI query, otherwise use gprc.
* (authz)[#11060](https://github.com/cosmos/cosmos-sdk/pull/11060) Support grant with no expire time.
* (rosetta) [#11590](https://github.com/cosmos/cosmos-sdk/pull/11590) Add fee suggestion for rosetta and enable offline mode. Also force set events about Fees to Success to pass reconciliation test.
* (types) [#11959](https://github.com/cosmos/cosmos-sdk/pull/11959) Added `sdk.Coins.Find` helper method to find a coin by denom.
* (upgrade) [#12603](https://github.com/cosmos/cosmos-sdk/pull/12603) feat: Move AppModule.BeginBlock and AppModule.EndBlock to extension interfaces
* (telemetry) [#12405](https://github.com/cosmos/cosmos-sdk/pull/12405) Add *query* calls metric to telemetry.
* (query) [#12253](https://github.com/cosmos/cosmos-sdk/pull/12253) Add `GenericFilteredPaginate` to the `query` package to improve UX.

### API Breaking Changes

* (x/auth/ante) [#11985](https://github.com/cosmos/cosmos-sdk/pull/11985) The `MempoolFeeDecorator` has been removed. Instead, the `DeductFeeDecorator` takes a new argument of type `TxFeeChecker`, to define custom fee models. If `nil` is passed to this `TxFeeChecker` argument, then it will default to `checkTxFeeWithValidatorMinGasPrices`, which is the exact same behavior as the old `MempoolFeeDecorator` (i.e. checking fees against validator's own min gas price).
* (x/auth/ante) [#11985](https://github.com/cosmos/cosmos-sdk/pull/11985) The `ExtensionOptionsDecorator` takes an argument of type `ExtensionOptionChecker`. For backwards-compatibility, you can pass `nil`, which defaults to the old behavior of rejecting all tx extensions.
* (crypto/keyring) [#11932](https://github.com/cosmos/cosmos-sdk/pull/11932) Remove `Unsafe*` interfaces from keyring package. Please use interface casting if you wish to access those unsafe functions.
* (types) [#11881](https://github.com/cosmos/cosmos-sdk/issues/11881) Rename `AccAddressFromHex` to `AccAddressFromHexUnsafe`.
* (types) [#11788](https://github.com/cosmos/cosmos-sdk/pull/11788) The `Int` and `Uint` types have been moved to their own dedicated module, `math`. Aliases are kept in the SDK's root `types` package, however, it is encouraged to utilize the new `math` module. As a result, the `Int#ToDec` API has been removed.
* (grpc) [#11642](https://github.com/cosmos/cosmos-sdk/pull/11642) The `RegisterTendermintService` method in the `tmservice` package now requires a `abciQueryFn` query function parameter.
* [#11496](https://github.com/cosmos/cosmos-sdk/pull/11496) Refactor abstractions for snapshot and pruning; snapshot intervals eventually pruned; unit tests.
* (types) [#11689](https://github.com/cosmos/cosmos-sdk/pull/11689) Make `Coins#Sub` and `Coins#SafeSub` consistent with `Coins#Add`.
* (store)[#11152](https://github.com/cosmos/cosmos-sdk/pull/11152) Remove `keep-every` from pruning options.
* [#10950](https://github.com/cosmos/cosmos-sdk/pull/10950) Add `envPrefix` parameter to `cmd.Execute`.
* (x/mint) [#10441](https://github.com/cosmos/cosmos-sdk/pull/10441) The `NewAppModule` function now accepts an inflation calculation function as an argument.
* [#9695](https://github.com/cosmos/cosmos-sdk/pull/9695) Migrate keys from `Info` (serialized as amino) -> `Record` (serialized as proto)
    * Add new `codec.Codec` argument in:
        * `keyring.NewInMemory`
        * `keyring.New`
    * Rename:
        * `SavePubKey` to `SaveOfflineKey`.
        * `NewMultiInfo`, `NewLedgerInfo` to `NewLegacyMultiInfo`, `newLegacyLedgerInfo` respectively. Move them into `legacy_info.go`.
        * `NewOfflineInfo` to `newLegacyOfflineInfo` and move it to `migration_test.go`.
    * Return:
    _`keyring.Record, error` in `SaveOfflineKey`, `SaveLedgerKey`, `SaveMultiSig`, `Key` and `KeyByAddress`.
    _`keyring.Record` instead of `Info` in `NewMnemonic` and `List`.
    * Remove `algo` argument from :
        * `SaveOfflineKey`
    * Take `keyring.Record` instead of `Info` as first argument in:
        * `MkConsKeyOutput`
        * `MkValKeyOutput`
        * `MkAccKeyOutput`
* [#10022](https://github.com/cosmos/cosmos-sdk/pull/10022) `AuthKeeper` interface in `x/auth` now includes a function `HasAccount`.
* [#9759](https://github.com/cosmos/cosmos-sdk/pull/9759) `NewAccountKeeeper` in `x/auth` now takes an additional `bech32Prefix` argument that represents `sdk.Bech32MainPrefix`.
* [#9628](https://github.com/cosmos/cosmos-sdk/pull/9628) Rename `x/{mod}/legacy` to `x/{mod}/migrations`.
* [#9571](https://github.com/cosmos/cosmos-sdk/pull/9571) Implemented error handling for staking hooks, which now return an error on failure.
* [#9427](https://github.com/cosmos/cosmos-sdk/pull/9427) Move simapp `FundAccount` and `FundModuleAccount` to `x/bank/testutil`
* (client/tx) [#9421](https://github.com/cosmos/cosmos-sdk/pull/9421/) `BuildUnsignedTx`, `BuildSimTx`, `PrintUnsignedStdTx` functions are moved to
  the Tx Factory as methods.
* (client/keys) [#9601](https://github.com/cosmos/cosmos-sdk/pull/9601) Added `keys rename` CLI command and `Keyring.Rename` interface method to rename a key in the keyring.
* (x/slashing) [#9458](https://github.com/cosmos/cosmos-sdk/pull/9458) Coins burned from slashing is now returned from Slash function and included in Slash event.
* [#9246](https://github.com/cosmos/cosmos-sdk/pull/9246) The `New` method for the network package now returns an error.
* [#9519](https://github.com/cosmos/cosmos-sdk/pull/9519) `DeleteDeposits` renamed to `DeleteAndBurnDeposits`, `RefundDeposits` renamed to `RefundAndDeleteDeposits`
* (codec) [#9521](https://github.com/cosmos/cosmos-sdk/pull/9521) Removed deprecated `clientCtx.JSONCodec` from `client.Context`.
* (codec) [#9521](https://github.com/cosmos/cosmos-sdk/pull/9521) Rename `EncodingConfig.Marshaler` to `Codec`.
* [#9594](https://github.com/cosmos/cosmos-sdk/pull/9594) `RESTHandlerFn` argument is removed from the `gov/NewProposalHandler`.
* [#9594](https://github.com/cosmos/cosmos-sdk/pull/9594) `types/rest` package moved to `testutil/rest`.
* [#9432](https://github.com/cosmos/cosmos-sdk/pull/9432) `ConsensusParamsKeyTable` moved from `params/keeper` to `params/types`
* [#9576](https://github.com/cosmos/cosmos-sdk/pull/9576) Add debug error message to `sdkerrors.QueryResult` when enabled
* [#9650](https://github.com/cosmos/cosmos-sdk/pull/9650) Removed deprecated message handler implementation from the SDK modules.
* [#10248](https://github.com/cosmos/cosmos-sdk/pull/10248) Remove unused `KeyPowerReduction` variable from x/staking types.
* (x/bank) [#9832](https://github.com/cosmos/cosmos-sdk/pull/9832) `AddressFromBalancesStore` renamed to `AddressAndDenomFromBalancesStore`.
* (tests) [#9938](https://github.com/cosmos/cosmos-sdk/pull/9938) `simapp.Setup` accepts additional `testing.T` argument.
* (baseapp) [#11979](https://github.com/cosmos/cosmos-sdk/pull/11979) Rename baseapp simulation helper methods `baseapp.{Check,Deliver}` to `baseapp.Sim{Check,Deliver}`.
* (x/gov) [#10373](https://github.com/cosmos/cosmos-sdk/pull/10373) Removed gov `keeper.{MustMarshal, MustUnmarshal}`.
* [#10348](https://github.com/cosmos/cosmos-sdk/pull/10348) StdSignBytes takes a new argument of type `*tx.Tip` for signing over tips using LEGACY_AMINO_JSON.
* [#10208](https://github.com/cosmos/cosmos-sdk/pull/10208) The `x/auth/signing.Tx` interface now also includes a new `GetTip() *tx.Tip` method for verifying tipped transactions. The `x/auth/types` expected BankKeeper interface now expects the `SendCoins` method too.
* [#10612](https://github.com/cosmos/cosmos-sdk/pull/10612) `baseapp.NewBaseApp` constructor function doesn't take the `sdk.TxDecoder` anymore. This logic has been moved into the TxDecoderMiddleware.
* [#10692](https://github.com/cosmos/cosmos-sdk/pull/10612) `SignerData` takes 2 new fields, `Address` and `PubKey`, which need to get populated when using SIGN_MODE_DIRECT_AUX.
* [#10748](https://github.com/cosmos/cosmos-sdk/pull/10748) Move legacy `x/gov` api to `v1beta1` directory.
* [#10816](https://github.com/cosmos/cosmos-sdk/pull/10816) Reuse blocked addresses from the bank module. No need to pass them to distribution.
* [#10852](https://github.com/cosmos/cosmos-sdk/pull/10852) Move `x/gov/types` to `x/gov/types/v1beta2`.
* [#10922](https://github.com/cosmos/cosmos-sdk/pull/10922), [/#10957](https://github.com/cosmos/cosmos-sdk/pull/10957) Move key `server.Generate*` functions to testutil and support custom mnemonics in in-process testing network. Moved `TestMnemonic` from `testutil` package to `testdata`.
* (x/bank) [#10771](https://github.com/cosmos/cosmos-sdk/pull/10771) Add safety check on bank module perms to allow module-specific mint restrictions (e.g. only minting a certain denom).
* (x/bank) [#10771](https://github.com/cosmos/cosmos-sdk/pull/10771) Add `bank.BaseKeeper.WithMintCoinsRestriction` function to restrict use of bank `MintCoins` usage.
* [#10868](https://github.com/cosmos/cosmos-sdk/pull/10868), [#10989](https://github.com/cosmos/cosmos-sdk/pull/10989) The Gov keeper accepts now 2 more mandatory arguments, the ServiceMsgRouter and a maximum proposal metadata length.
* [#10868](https://github.com/cosmos/cosmos-sdk/pull/10868), [#10989](https://github.com/cosmos/cosmos-sdk/pull/10989), [#11093](https://github.com/cosmos/cosmos-sdk/pull/11093) The Gov keeper accepts now 2 more mandatory arguments, the ServiceMsgRouter and a gov Config including the max metadata length.
* [#11124](https://github.com/cosmos/cosmos-sdk/pull/11124) Add `GetAllVersions` to application store
* (x/authz) [#10447](https://github.com/cosmos/cosmos-sdk/pull/10447) authz `NewGrant` takes a new argument: block time, to correctly validate expire time.
* [#10961](https://github.com/cosmos/cosmos-sdk/pull/10961) Support third-party modules to add extension snapshots to state-sync.
* [#11274](https://github.com/cosmos/cosmos-sdk/pull/11274) `types/errors.New` now is an alias for `types/errors.Register` and should only be used in initialization code.
* (authz)[#11060](https://github.com/cosmos/cosmos-sdk/pull/11060) `authz.NewMsgGrant` `expiration` is now a pointer. When `nil` is used then no expiration will be set (grant won't expire).
* (x/distribution)[#11457](https://github.com/cosmos/cosmos-sdk/pull/11457) Add amount field to `distr.MsgWithdrawDelegatorRewardResponse` and `distr.MsgWithdrawValidatorCommissionResponse`.
* [#11334](https://github.com/cosmos/cosmos-sdk/pull/11334) Move `x/gov/types/v1beta2` to `x/gov/types/v1`.
* (x/auth/middleware) [#11413](https://github.com/cosmos/cosmos-sdk/pull/11413) Refactor tx middleware to be extensible on tx fee logic. Merged `MempoolFeeMiddleware` and `TxPriorityMiddleware` functionalities into `DeductFeeMiddleware`, make the logic extensible using the `TxFeeChecker` option, the current fee logic is preserved by the default `checkTxFeeWithValidatorMinGasPrices` implementation. Change `RejectExtensionOptionsMiddleware` to `NewExtensionOptionsMiddleware` which is extensible with the `ExtensionOptionChecker` option. Unpack the tx extension options `Any`s to interface `TxExtensionOptionI`.
* (migrations) [#11556](https://github.com/cosmos/cosmos-sdk/pull/11556#issuecomment-1091385011) Remove migration code from 0.42 and below. To use previous migrations, checkout previous versions of the cosmos-sdk.

### Client Breaking Changes

* [#11797](https://github.com/cosmos/cosmos-sdk/pull/11797) Remove all RegisterRESTRoutes (previously deprecated)
* [#11089](https://github.com/cosmos/cosmos-sdk/pull/11089) interacting with the node through `grpc.Dial` requires clients to pass a codec refer to [doc](docs/docs/run-node/02-interact-node.md).
* [#9594](https://github.com/cosmos/cosmos-sdk/pull/9594) Remove legacy REST API. Please see the [REST Endpoints Migration guide](https://docs.cosmos.network/v0.45/migrations/rest.html) to migrate to the new REST endpoints.
* [#9995](https://github.com/cosmos/cosmos-sdk/pull/9995) Increased gas cost for creating proposals.
* [#11029](https://github.com/cosmos/cosmos-sdk/pull/11029) The deprecated Vote Option field is removed in gov v1beta2 and nil in v1beta1. Use Options instead.
* [#11013](https://github.com/cosmos/cosmos-sdk/pull/11013) The `tx gov submit-proposal` command has changed syntax to support the new Msg-based gov proposals. To access the old CLI command, please use `tx gov submit-legacy-proposal`.
* [#11170](https://github.com/cosmos/cosmos-sdk/issues/11170) Fixes issue related to grpc-gateway of supply by ibc-denom.

### CLI Breaking Changes

* (cli) [#11818](https://github.com/cosmos/cosmos-sdk/pull/11818) CLI transactions preview now respect the chosen `--output` flag format (json or text).
* [#9695](https://github.com/cosmos/cosmos-sdk/pull/9695) `<app> keys migrate` CLI command now takes no arguments.
* [#9246](https://github.com/cosmos/cosmos-sdk/pull/9246) Removed the CLI flag `--setup-config-only` from the `testnet` command and added the subcommand `init-files`.
* [#9780](https://github.com/cosmos/cosmos-sdk/pull/9780) Use sigs.k8s.io for yaml, which might lead to minor YAML output changes
* [#10625](https://github.com/cosmos/cosmos-sdk/pull/10625) Rename `--fee-account` CLI flag to `--fee-granter`
* [#10684](https://github.com/cosmos/cosmos-sdk/pull/10684) Rename `edit-validator` command's `--moniker` flag to `--new-moniker`
* (authz)[#11060](https://github.com/cosmos/cosmos-sdk/pull/11060) Changed the default value of the `--expiration` `tx grant` CLI Flag: was now + 1year, update: null (no expire date).

### Improvements

* (types) [#12201](https://github.com/cosmos/cosmos-sdk/pull/12201) Add `MustAccAddressFromBech32` util function
* [#11696](https://github.com/cosmos/cosmos-sdk/pull/11696) Rename `helpers.GenTx` to `GenSignedMockTx` to avoid confusion with genutil's `GenTxCmd`.
* (x/auth/vesting) [#11652](https://github.com/cosmos/cosmos-sdk/pull/11652) Add util functions for `Period(s)`
* [#11630](https://github.com/cosmos/cosmos-sdk/pull/11630) Add SafeSub method to sdk.Coin.
* [#11511](https://github.com/cosmos/cosmos-sdk/pull/11511) Add api server flags to start command.
* [#11484](https://github.com/cosmos/cosmos-sdk/pull/11484) Implement getter for keyring backend option.
* [#11449](https://github.com/cosmos/cosmos-sdk/pull/11449) Improved error messages when node isn't synced.
* [#11349](https://github.com/cosmos/cosmos-sdk/pull/11349) Add `RegisterAminoMsg` function that checks that a msg name is <40 chars (else this would break ledger nano signing) then registers the concrete msg type with amino, it should be used for registering `sdk.Msg`s with amino instead of `cdc.RegisterConcrete`.
* [#11089](https://github.com/cosmos/cosmos-sdk/pull/11089]) Now cosmos-sdk consumers can upgrade gRPC to its newest versions.
* [#10439](https://github.com/cosmos/cosmos-sdk/pull/10439) Check error for `RegisterQueryHandlerClient` in all modules `RegisterGRPCGatewayRoutes`.
* [#9780](https://github.com/cosmos/cosmos-sdk/pull/9780) Remove gogoproto `moretags` YAML annotations and add `sigs.k8s.io/yaml` for YAML marshalling.
* (x/bank) [#10134](https://github.com/cosmos/cosmos-sdk/pull/10134) Add `HasDenomMetadata` function to bank `Keeper` to check if a client coin denom metadata exists in state.
* (x/bank) [#10022](https://github.com/cosmos/cosmos-sdk/pull/10022) `BankKeeper.SendCoins` now takes less execution time.
* (deps) [#9987](https://github.com/cosmos/cosmos-sdk/pull/9987) Bump Go version minimum requirement to `1.17`
* (cli) [#9856](https://github.com/cosmos/cosmos-sdk/pull/9856) Overwrite `--sequence` and `--account-number` flags with default flag values when used with `offline=false` in `sign-batch` command.
* (rosetta) [#10001](https://github.com/cosmos/cosmos-sdk/issues/10001) Add documentation for rosetta-cli dockerfile and rename folder for the rosetta-ci dockerfile
* [#9699](https://github.com/cosmos/cosmos-sdk/pull/9699) Add `:`, `.`, `-`, and `_` as allowed characters in the default denom regular expression.
* (genesis) [#9697](https://github.com/cosmos/cosmos-sdk/pull/9697) Ensure `InitGenesis` returns with non-empty validator set.
* [#10468](https://github.com/cosmos/cosmos-sdk/pull/10468) Allow futureOps to queue additional operations in simulations
* [#10625](https://github.com/cosmos/cosmos-sdk/pull/10625) Add `--fee-payer` CLI flag
* (cli) [#10683](https://github.com/cosmos/cosmos-sdk/pull/10683) In CLI, allow 1 SIGN_MODE_DIRECT signer in transactions with multiple signers.
* (deps) [#10706](https://github.com/cosmos/cosmos-sdk/issues/10706) Bump rosetta-sdk-go to v0.7.2 and rosetta-cli to v0.7.3
* (types/errors) [#10779](https://github.com/cosmos/cosmos-sdk/pull/10779) Move most functionality in `types/errors` to a standalone `errors` go module, except the `RootCodespace` errors and ABCI response helpers. All functions and types that used to live in `types/errors` are now aliased so this is not a breaking change.
* (gov) [#10854](https://github.com/cosmos/cosmos-sdk/pull/10854) v1beta2's vote doesn't include the deprecate `option VoteOption` anymore. Instead, it only uses `WeightedVoteOption`.
* (types) [#11004](https://github.com/cosmos/cosmos-sdk/pull/11004) Added mutable versions of many of the sdk.Dec types operations. This improves performance when used by avoiding reallocating a new bigint for each operation.
* (x/auth) [#10880](https://github.com/cosmos/cosmos-sdk/pull/10880) Added a new query to the tx query service that returns a block with transactions fully decoded.
* (types) [#11200](https://github.com/cosmos/cosmos-sdk/pull/11200) Added `Min()` and `Max()` operations on sdk.Coins.
* (gov) [#11287](https://github.com/cosmos/cosmos-sdk/pull/11287) Fix error message when no flags are provided while executing `submit-legacy-proposal` transaction.
* (x/auth) [#11482](https://github.com/cosmos/cosmos-sdk/pull/11482) Improve panic message when attempting to register a method handler for a message that does not implement sdk.Msg
* (x/staking) [#11596](https://github.com/cosmos/cosmos-sdk/pull/11596) Add (re)delegation getters
* (errors) [#11960](https://github.com/cosmos/cosmos-sdk/pull/11960) Removed 'redacted' error message from defaultErrEncoder
* (ante) [#12013](https://github.com/cosmos/cosmos-sdk/pull/12013) Index ante events for failed tx.
* [#12668](https://github.com/cosmos/cosmos-sdk/pull/12668) Add `authz_msg_index` event attribute to message events emitted when executing via `MsgExec` through `x/authz`.
* [#12626](https://github.com/cosmos/cosmos-sdk/pull/12626) Upgrade IAVL to v0.19.0 with fast index and error propagation. NOTE: first start will take a while to propagate into new model.
* [#12576](https://github.com/cosmos/cosmos-sdk/pull/12576) Remove dependency on cosmos/keyring and upgrade to 99designs/keyring v1.2.1
* [#12590](https://github.com/cosmos/cosmos-sdk/pull/12590) Allow zero gas in simulation mode.
* [#12453](https://github.com/cosmos/cosmos-sdk/pull/12453) Add `NewInMemoryWithKeyring` function which allows the creation of in memory `keystore` instances with a specified set of existing items.
* [#11390](https://github.com/cosmos/cosmos-sdk/pull/11390) `LatestBlockResponse` & `BlockByHeightResponse` types' `Block` filed has been deprecated and they now contains new field `sdk_block` with `proposer_address` as `string`
* [#12089](https://github.com/cosmos/cosmos-sdk/pull/12089) Mark the `TipDecorator` as beta, don't include it in simapp by default.
* [#12153](https://github.com/cosmos/cosmos-sdk/pull/12153) Add a new `NewSimulationManagerFromAppModules` constructor, to simplify simulation wiring.

### Bug Fixes

* [#11969](https://github.com/cosmos/cosmos-sdk/pull/11969) Fix the panic error in `x/upgrade` when `AppVersion` is not set.
* (tests) [#11940](https://github.com/cosmos/cosmos-sdk/pull/11940) Fix some client tests in the `x/gov` module
* [#11772](https://github.com/cosmos/cosmos-sdk/pull/11772) Limit types.Dec length to avoid overflow.
* [#11724](https://github.com/cosmos/cosmos-sdk/pull/11724) Fix data race issues with api.Server
* [#11693](https://github.com/cosmos/cosmos-sdk/pull/11693) Add validation for gentx cmd.
* [#11645](https://github.com/cosmos/cosmos-sdk/pull/11645) Fix `--home` flag ignored when running help.
* [#11558](https://github.com/cosmos/cosmos-sdk/pull/11558) Fix `--dry-run` not working when using tx command.
* [#11354](https://github.com/cosmos/cosmos-sdk/pull/11355) Added missing pagination flag for `bank q total` query.
* [#11197](https://github.com/cosmos/cosmos-sdk/pull/11197) Signing with multisig now works with multisig address which is not in the keyring.
* (makefile) [#11285](https://github.com/cosmos/cosmos-sdk/pull/11285) Fix lint-fix make target.
* (client) [#11283](https://github.com/cosmos/cosmos-sdk/issues/11283) Support multiple keys for tx simulation and setting automatic gas for txs.
* (store) [#11177](https://github.com/cosmos/cosmos-sdk/pull/11177) Update the prune `everything` strategy to store the last two heights.
* [#10844](https://github.com/cosmos/cosmos-sdk/pull/10844) Automatic recovering non-consistent keyring storage during public key import.
* (store) [#11117](https://github.com/cosmos/cosmos-sdk/pull/11117) Fix data race in store trace component
* (cli) [#11065](https://github.com/cosmos/cosmos-sdk/pull/11065) Ensure the `tendermint-validator-set` query command respects the `-o` output flag.
* (grpc) [#10985](https://github.com/cosmos/cosmos-sdk/pull/10992) The `/cosmos/tx/v1beta1/txs/{hash}` endpoint returns a 404 when a tx does not exist.
* (rosetta) [#10340](https://github.com/cosmos/cosmos-sdk/pull/10340) Use `GenesisChunked(ctx)` instead `Genesis(ctx)` to get genesis block height
* [#9651](https://github.com/cosmos/cosmos-sdk/pull/9651) Change inconsistent limit of `0` to `MaxUint64` on InfiniteGasMeter and add GasRemaining func to GasMeter.
* [#9639](https://github.com/cosmos/cosmos-sdk/pull/9639) Check store keys length before accessing them by making sure that `key` is of length `m+1` (for `key[n:m]`)
* (types) [#9627](https://github.com/cosmos/cosmos-sdk/pull/9627) Fix nil pointer panic on `NewBigIntFromInt`
* (x/genutil) [#9574](https://github.com/cosmos/cosmos-sdk/pull/9575) Actually use the `gentx` client tx flags (like `--keyring-dir`)
* (x/distribution) [#9599](https://github.com/cosmos/cosmos-sdk/pull/9599) Withdraw rewards event now includes a value attribute even if there are 0 rewards (due to situations like 100% commission).
* (x/genutil) [#9638](https://github.com/cosmos/cosmos-sdk/pull/9638) Added missing validator key save when recovering from mnemonic
* [#9762](https://github.com/cosmos/cosmos-sdk/pull/9762) The init command uses the chain-id from the client config if --chain-id is not provided
* [#9980](https://github.com/cosmos/cosmos-sdk/pull/9980) Returning the error when the invalid argument is passed to bank query total supply cli.
* (server) [#10016](https://github.com/cosmos/cosmos-sdk/issues/10016) Fix marshaling of index-events into server config file.
* [#10184](https://github.com/cosmos/cosmos-sdk/pull/10184) Fixed CLI tx commands to no longer explicitly require the chain-id flag as this value can come from a user config.
* (x/upgrade) [#10189](https://github.com/cosmos/cosmos-sdk/issues/10189) Removed potential sources of non-determinism in upgrades
* [#10258](https://github.com/cosmos/cosmos-sdk/issues/10258) Fixes issue related to segmentation fault on mac m1 arm64
* [#10466](https://github.com/cosmos/cosmos-sdk/issues/10466) Fixes error with simulation tests when genesis start time is randomly created after the year 2262
* [#10394](https://github.com/cosmos/cosmos-sdk/issues/10394) Fixes issue related to grpc-gateway of account balance by
  ibc-denom.
* [#10842](https://github.com/cosmos/cosmos-sdk/pull/10842) Fix error when `--generate-only`, `--max-msgs` fags set while executing `WithdrawAllRewards` command.
* [#10897](https://github.com/cosmos/cosmos-sdk/pull/10897) Fix: set a non-zero value on gas overflow.
* [#9790](https://github.com/cosmos/cosmos-sdk/pull/10687) Fix behavior of `DecCoins.MulDecTruncate`.
* [#10990](https://github.com/cosmos/cosmos-sdk/pull/10990) Fixes missing `iavl-cache-size` config parsing in `GetConfig` method.
* (x/authz) [#10447](https://github.com/cosmos/cosmos-sdk/pull/10447) Fix authz `NewGrant` expiration check.
* (x/authz) [#10633](https://github.com/cosmos/cosmos-sdk/pull/10633) Fixed authorization not found error when executing message.
* [#11222](https://github.com/cosmos/cosmos-sdk/pull/11222) reject query with block height in the future
* [#11229](https://github.com/cosmos/cosmos-sdk/pull/11229) Handled the error message of `transaction encountered error` from tendermint.
* (x/authz) [#11252](https://github.com/cosmos/cosmos-sdk/pull/11252) Allow insufficient funds error for authz simulation
* (cli) [#11313](https://github.com/cosmos/cosmos-sdk/pull/11313) Fixes `--gas auto` when executing CLI transactions in `--generate-only` mode
* (cli) [#11337](https://github.com/cosmos/cosmos-sdk/pull/11337) Fixes `show-address` cli cmd
* (crypto) [#11298](https://github.com/cosmos/cosmos-sdk/pull/11298) Fix cgo secp signature verification and update libscep256k1 library.
* (x/authz) [#11512](https://github.com/cosmos/cosmos-sdk/pull/11512) Fix response of a panic to error, when subtracting balances.
* (rosetta) [#11590](https://github.com/cosmos/cosmos-sdk/pull/11590) `/block` returns an error with nil pointer when a request has both of index and hash and increase timeout for huge genesis.
* (x/feegrant) [#11813](https://github.com/cosmos/cosmos-sdk/pull/11813) Fix pagination total count in `AllowancesByGranter` query.
* (simapp) [#11855](https://github.com/cosmos/cosmos-sdk/pull/11855) Use `sdkmath.Int` instead of `int64` for `SimulationState.InitialStake`.
* (x/capability) [#11737](https://github.com/cosmos/cosmos-sdk/pull/11737) Use a fixed length encoding of `Capability` pointer for `FwdCapabilityKey`
* [#11983](https://github.com/cosmos/cosmos-sdk/pull/11983) (x/feegrant, x/authz) rename grants query commands to `grants-by-grantee`, `grants-by-granter` cmds.
* (testutil/sims) [#12374](https://github.com/cosmos/cosmos-sdk/pull/12374) fix the non-determinstic behavior in simulations caused by `GenSignedMockTx` and check empty coins slice before it is used to create `banktype.MsgSend`.
* [#12448](https://github.com/cosmos/cosmos-sdk/pull/12448) Start telemetry independently from the API server.
* [#12509](https://github.com/cosmos/cosmos-sdk/pull/12509) Fix `Register{Tx,Tendermint}Service` not being called, resulting in some endpoints like the Simulate endpoint not working.
* [#12416](https://github.com/cosmos/cosmos-sdk/pull/12416) Prevent zero gas transactions in the `DeductFeeDecorator` AnteHandler decorator.
* (x/mint) [#12384](https://github.com/cosmos/cosmos-sdk/pull/12384) Ensure `GoalBonded` must be positive when performing `x/mint` parameter validation.
* (x/auth) [#12261](https://github.com/cosmos/cosmos-sdk/pull/12261) Deprecate pagination in GetTxsEventRequest/Response in favor of page and limit to align with tendermint `SignClient.TxSearch`
* (vesting) [#12190](https://github.com/cosmos/cosmos-sdk/pull/12190) Replace https://github.com/cosmos/cosmos-sdk/pull/12190 to use `NewBaseAccountWithAddress` in all vesting account message handlers.
* (linting) [#12132](https://github.com/cosmos/cosmos-sdk/pull/12132) Change sdk.Int to math.Int
* (cli) [#12127](https://github.com/cosmos/cosmos-sdk/pull/12127) Fix the CLI not always taking into account `--fee-payer` and `--fee-granter` flags.
* (migrations) [#12028](https://github.com/cosmos/cosmos-sdk/pull/12028) Fix v0.45->v0.46 in-place store migrations.
* (baseapp) [#12089](https://github.com/cosmos/cosmos-sdk/pull/12089) Include antehandler and runMsgs events in SimulateTx.
* (cli) [#12095](https://github.com/cosmos/cosmos-sdk/pull/12095) Fix running a tx with --dry-run returns an error
* (x/auth) [#12108](https://github.com/cosmos/cosmos-sdk/pull/12108) Fix GetBlockWithTxs error when querying block with 0 tx
* (genutil) [#12140](https://github.com/cosmos/cosmos-sdk/pull/12140) Fix staking's genesis JSON migrate in the `simd migrate v0.46` CLI command.
* (types) [#12154](https://github.com/cosmos/cosmos-sdk/pull/12154) Add `baseAccountGetter` to avoid invalid account error when create vesting account.
* (x/crisis) [#12208](https://github.com/cosmos/cosmos-sdk/pull/12208) Fix progress index of crisis invariant assertion logs.
* (types) [#12229](https://github.com/cosmos/cosmos-sdk/pull/12229) Increase sdk.Dec maxApproxRootIterations to 300

### State Machine Breaking

* (x/gov) [#13576](https://github.com/cosmos/cosmos-sdk/pull/13576) Proposals in voting period are tracked in a separate store.
* (baseapp) [#11985](https://github.com/cosmos/cosmos-sdk/pull/11985) Add a `postHandler` to baseapp. This `postHandler` is like antehandler, but is run *after* the `runMsgs` execution. It is in the same store branch that `runMsgs`, meaning that both `runMsgs` and `postHandler`
* (x/gov) [#11998](https://github.com/cosmos/cosmos-sdk/pull/11998) Tweak the `x/gov` `ModuleAccountInvariant` invariant to ensure deposits are `<=` total module account balance instead of strictly equal.
* (x/upgrade) [#11800](https://github.com/cosmos/cosmos-sdk/pull/11800) Fix `GetLastCompleteUpgrade` to properly return the latest upgrade.
* [#10564](https://github.com/cosmos/cosmos-sdk/pull/10564) Fix bug when updating allowance inside AllowedMsgAllowance
* (x/auth)[#9596](https://github.com/cosmos/cosmos-sdk/pull/9596) Enable creating periodic vesting accounts with a transactions instead of requiring them to be created in genesis.
* (x/bank) [#9611](https://github.com/cosmos/cosmos-sdk/pull/9611) Introduce a new index to act as a reverse index between a denomination and address allowing to query for token holders of a specific denomination. `DenomOwners` is updated to use the new reverse index.
* (x/bank) [#9832](https://github.com/cosmos/cosmos-sdk/pull/9832) Account balance is stored as `sdk.Int` rather than `sdk.Coin`.
* (x/bank) [#9890](https://github.com/cosmos/cosmos-sdk/pull/9890) Remove duplicate denom from denom metadata key.
* (x/upgrade) [#10189](https://github.com/cosmos/cosmos-sdk/issues/10189) Removed potential sources of non-determinism in upgrades
* [#10422](https://github.com/cosmos/cosmos-sdk/pull/10422) and [#10529](https://github.com/cosmos/cosmos-sdk/pull/10529) Add `MinCommissionRate` param to `x/staking` module.
* (x/gov) [#10763](https://github.com/cosmos/cosmos-sdk/pull/10763) modify the fields in `TallyParams` to use `string` instead of `bytes`
* [#10770](https://github.com/cosmos/cosmos-sdk/pull/10770) revert tx when block gas limit exceeded
* (x/gov) [#10868](https://github.com/cosmos/cosmos-sdk/pull/10868) Bump gov to v1. Both v1beta1 and v1beta2 queries and Msgs are accepted.
* [#11011](https://github.com/cosmos/cosmos-sdk/pull/11011) Remove burning of deposits when qourum is not reached on a governance proposal and when the deposit is not fully met.
* [#11019](https://github.com/cosmos/cosmos-sdk/pull/11019) Add `MsgCreatePermanentLockedAccount` and CLI method for creating permanent locked account
* (x/staking) [#10885] (https://github.com/cosmos/cosmos-sdk/pull/10885) Add new `CancelUnbondingDelegation`
  transaction to `x/staking` module. Delegators can now cancel unbonding delegation entry and delegate back to validator.
* (x/feegrant) [#10830](https://github.com/cosmos/cosmos-sdk/pull/10830) Expired allowances will be pruned from state.
* (x/authz,x/feegrant) [#11214](https://github.com/cosmos/cosmos-sdk/pull/11214) Fix Amino JSON encoding of authz and feegrant Msgs to be consistent with other modules.
* (authz)[#11060](https://github.com/cosmos/cosmos-sdk/pull/11060) Support grant with no expire time.

### Deprecated

* (x/upgrade) [#9906](https://github.com/cosmos/cosmos-sdk/pull/9906) Deprecate `UpgradeConsensusState` gRPC query since this functionality is only used for IBC, which now has its own [IBC replacement](https://github.com/cosmos/ibc-go/blob/2c880a22e9f9cc75f62b527ca94aa75ce1106001/proto/ibc/core/client/v1/query.proto#L54)
* (types) [#10948](https://github.com/cosmos/cosmos-sdk/issues/10948) Deprecate the types.DBBackend variable and types.NewLevelDB function. They are replaced by a new entry in `app.toml`: `app-db-backend` and `tendermint/tm-db`s `NewDB` function. If `app-db-backend` is defined, then it is used. Otherwise, if `types.DBBackend` is defined, it is used (until removed: [#11241](https://github.com/cosmos/cosmos-sdk/issues/11241)). Otherwise, Tendermint config's `db-backend` is used.

## [v0.45.16](https://github.com/cosmos/cosmos-sdk/releases/tag/v0.45.16) - 2023-05-11

### Security Bug Fixes

* (x/feegrant) [#16097](https://github.com/cosmos/cosmos-sdk/pull/16097) Fix infinite feegrant allowance bug.

## [v0.45.15](https://github.com/cosmos/cosmos-sdk/releases/tag/v0.45.15) - 2023-03-22

### Improvements

* (deps) Migrate to [CometBFT](https://github.com/cometbft/cometbft). Follow the instructions in the [release notes](./RELEASE_NOTES.md).
* (deps) [#15127](https://github.com/cosmos/cosmos-sdk/pull/15127) Bump btcd.
* (store) [#14410](https://github.com/cosmos/cosmos-sdk/pull/14410) `rootmulti.Store.loadVersion` has validation to check if all the module stores' height is correct, it will error if any module store has incorrect height.

## [v0.45.14](https://github.com/cosmos/cosmos-sdk/releases/tag/v0.45.14) - 2023-02-16

### Features

* [#14583](https://github.com/cosmos/cosmos-sdk/pull/14583) Add support for Core API.

## v0.45.13 - 2023-02-08

### Improvements

* (deps) Bump Tendermint version to [v0.34.26](https://github.com/informalsystems/tendermint/releases/tag/v0.34.26).

### Bug Fixes

* (store) [#14798](https://github.com/cosmos/cosmos-sdk/pull/14798) Copy btree to avoid the problem of modify while iteration.

## v0.45.12 - 2023-01-23

### Improvements

* [#13881](https://github.com/cosmos/cosmos-sdk/pull/13881) Optimize iteration on nested cached KV stores and other operations in general.
* (store) [#11646](https://github.com/cosmos/cosmos-sdk/pull/11646) Add store name in tracekv-emitted store traces
* (deps) Bump Tendermint version to [v0.34.24](https://github.com/tendermint/tendermint/releases/tag/v0.34.24) and use Informal Systems fork.

### API Breaking Changes

* (store) [#13516](https://github.com/cosmos/cosmos-sdk/pull/13516) Update State Streaming APIs:
    * Add method `ListenCommit` to `ABCIListener`
    * Move `ListeningEnabled` and  `AddListener` methods to `CommitMultiStore`
    * Remove `CacheWrapWithListeners` from `CacheWrap` and `CacheWrapper` interfaces
    * Remove listening APIs from the caching layer (it should only listen to the `rootmulti.Store`)
    * Add three new options to file streaming service constructor.
    * Modify `ABCIListener` such that any error from any method will always halt the app via `panic`

### Bug Fixes

* (store) [#12945](https://github.com/cosmos/cosmos-sdk/pull/12945) Fix nil end semantics in store/cachekv/iterator when iterating a dirty cache.
* (store) [#13516](https://github.com/cosmos/cosmos-sdk/pull/13516) Fix state listener that was observing writes at wrong time.

## v0.45.11 - 2022-11-09

### Improvements

* [#13896](https://github.com/cosmos/cosmos-sdk/pull/13896) Queries on pruned height returns error instead of empty values.
* (deps) Bump Tendermint version to [v0.34.23](https://github.com/tendermint/tendermint/releases/tag/v0.34.23).
* (deps) Bump IAVL version to [v0.19.4](https://github.com/cosmos/iavl/releases/tag/v0.19.4).

### Bug Fixes

* [#13673](https://github.com/cosmos/cosmos-sdk/pull/13673) Fix `--dry-run` flag not working when using tx command.

### CLI Breaking Changes

* [#13656](https://github.com/cosmos/cosmos-sdk/pull/13660) Rename `server.FlagIAVLFastNode` to `server.FlagDisableIAVLFastNode` for clarity.

### API Breaking Changes

* [#13673](https://github.com/cosmos/cosmos-sdk/pull/13673) The `GetFromFields` function now takes `Context` as an argument and removes `genOnly`.

## [v0.45.10](https://github.com/cosmos/cosmos-sdk/releases/tag/v0.45.10) - 2022-10-24

### Features

* (grpc) [#13485](https://github.com/cosmos/cosmos-sdk/pull/13485) Implement a new gRPC query, `/cosmos/base/node/v1beta1/config`, which provides operator configuration. Applications that wish to expose operator minimum gas prices via gRPC should have their application implement the `ApplicationQueryService` interface (see `SimApp#RegisterNodeService` as an example).
* [#13557](https://github.com/cosmos/cosmos-sdk/pull/#13557) - Add `GenSignedMockTx`. This can be used as workaround for #12437 revertion. `v0.46+` contains as well a `GenSignedMockTx` that behaves the same way.
* (x/auth) [#13612](https://github.com/cosmos/cosmos-sdk/pull/13612) Add `Query/ModuleAccountByName` endpoint for accessing the module account info by module name.

### Improvements

* [#13585](https://github.com/cosmos/cosmos-sdk/pull/13585) Bump Tendermint to `v0.34.22`.

### Bug Fixes

* [#13588](https://github.com/cosmos/cosmos-sdk/pull/13588) Fix regression in distribution.WithdrawDelegationRewards when rewards are zero.
* [#13564](https://github.com/cosmos/cosmos-sdk/pull/13564) - Fix `make proto-gen`.
* (server) [#13610](https://github.com/cosmos/cosmos-sdk/pull/13610) Read the pruning-keep-every field again.

## [v0.45.9](https://github.com/cosmos/cosmos-sdk/releases/tag/v0.45.9) - 2022-10-14

ATTENTION:

This is a security release for the [Dragonberry security advisory](https://forum.cosmos.network/t/ibc-security-advisory-dragonberry/7702).

All users should upgrade immediately.

Users *must* add a replace directive in their go.mod for the new `ics23` package in the SDK:

```go
replace github.com/confio/ics23/go => github.com/cosmos/cosmos-sdk/ics23/go v0.8.0
```

### Features

* [#13435](https://github.com/cosmos/cosmos-sdk/pull/13435) Extend error context when a simulation fails.

### Improvements

* [#13369](https://github.com/cosmos/cosmos-sdk/pull/13369) Improve UX for `keyring.List` by returning all retrieved keys.
* [#13323](https://github.com/cosmos/cosmos-sdk/pull/13323) Ensure `withdraw_rewards` rewards are emitted from all actions that result in rewards being withdrawn.
* [#13321](https://github.com/cosmos/cosmos-sdk/pull/13321) Add flag to disable fast node migration and usage.
* (store) [#13326](https://github.com/cosmos/cosmos-sdk/pull/13326) Implementation of ADR-038 file StreamingService, backport #8664.
* (store) [#13540](https://github.com/cosmos/cosmos-sdk/pull/13540) Default fastnode migration to false to prevent surprises. Operators must enable it, unless they have it enabled already.

### API Breaking Changes

* (cli) [#13089](https://github.com/cosmos/cosmos-sdk/pull/13089) Fix rollback command don't actually delete multistore versions, added method `RollbackToVersion` to interface `CommitMultiStore` and added method `CommitMultiStore` to `Application` interface.

### Bug Fixes

* Implement dragonberry security patch.
    * For applying the patch please refer to the [RELEASE NOTES](./RELEASE_NOTES.md)
* (store) [#13459](https://github.com/cosmos/cosmos-sdk/pull/13459) Don't let state listener observe the uncommitted writes.

### Notes

Reverted #12437 due to API breaking changes.

## [v0.45.8](https://github.com/cosmos/cosmos-sdk/releases/tag/v0.45.8) - 2022-08-25

### Improvements

* [#12981](https://github.com/cosmos/cosmos-sdk/pull/12981) Return proper error when parsing telemetry configuration.
* [#12885](https://github.com/cosmos/cosmos-sdk/pull/12885) Amortize cost of processing cache KV store.
* [#12970](https://github.com/cosmos/cosmos-sdk/pull/12970) Bump Tendermint to `v0.34.21` and IAVL to `v0.19.1`.
* [#12693](https://github.com/cosmos/cosmos-sdk/pull/12693) Make sure the order of each node is consistent when emitting proto events.

### Bug Fixes

* [#13046](https://github.com/cosmos/cosmos-sdk/pull/13046) Fix missing return statement in BaseApp.Query.

## [v0.45.7](https://github.com/cosmos/cosmos-sdk/releases/tag/v0.45.7) - 2022-08-04

### Features

* (upgrade) [#12603](https://github.com/cosmos/cosmos-sdk/pull/12603) feat: Move AppModule.BeginBlock and AppModule.EndBlock to extension interfaces

### Improvements

* (events) [#12850](https://github.com/cosmos/cosmos-sdk/pull/12850) Add a new `fee_payer` attribute to the `tx` event that is emitted from the `DeductFeeDecorator` AnteHandler decorator.
* (x/params) [#12724](https://github.com/cosmos/cosmos-sdk/pull/12724) Add `GetParamSetIfExists` function to params `Subspace` to prevent panics on breaking changes.
* [#12668](https://github.com/cosmos/cosmos-sdk/pull/12668) Add `authz_msg_index` event attribute to message events emitted when executing via `MsgExec` through `x/authz`.
* [#12697](https://github.com/cosmos/cosmos-sdk/pull/12697) Upgrade IAVL to v0.19.0 with fast index and error propagation. NOTE: first start will take a while to propagate into new model.
    * Note: after upgrading to this version it may take up to 15 minutes to migrate from 0.17 to 0.19. This time is used to create the fast cache introduced into IAVL for performance
* [#12784](https://github.com/cosmos/cosmos-sdk/pull/12784) Upgrade Tendermint to 0.34.20.
* (x/bank) [#12674](https://github.com/cosmos/cosmos-sdk/pull/12674) Add convenience function `CreatePrefixedAccountStoreKey()` to construct key to access account's balance for a given denom.

### Bug Fixes

* (x/mint) [#12384](https://github.com/cosmos/cosmos-sdk/pull/12384) Ensure `GoalBonded` must be positive when performing `x/mint` parameter validation.
* (simapp) [#12437](https://github.com/cosmos/cosmos-sdk/pull/12437) fix the non-determinstic behavior in simulations caused by `GenTx` and check
empty coins slice before it is used to create `banktype.MsgSend`.
* (x/capability) [12818](https://github.com/cosmos/cosmos-sdk/pull/12818) Use fixed length hex for pointer at FwdCapabilityKey.

## [v0.45.6](https://github.com/cosmos/cosmos-sdk/releases/tag/v0.45.6) - 2022-06-28

### Improvements

* (simapp) [#12314](https://github.com/cosmos/cosmos-sdk/pull/12314) Increase `DefaultGenTxGas` from `1000000` to `10000000`
* [#12371](https://github.com/cosmos/cosmos-sdk/pull/12371) Update min required Golang version to 1.18.

### Bug Fixes

* [#12317](https://github.com/cosmos/cosmos-sdk/pull/12317) Rename `edit-validator` command's `--moniker` flag to `--new-moniker`
* (x/upgrade) [#12264](https://github.com/cosmos/cosmos-sdk/pull/12264) Fix `GetLastCompleteUpgrade` to properly return the latest upgrade.
* (x/crisis) [#12208](https://github.com/cosmos/cosmos-sdk/pull/12208) Fix progress index of crisis invariant assertion logs.

### Features

* (query) [#12253](https://github.com/cosmos/cosmos-sdk/pull/12253) Add `GenericFilteredPaginate` to the `query` package to improve UX.

## [v0.45.5](https://github.com/cosmos/cosmos-sdk/releases/tag/v0.45.5) - 2022-06-09

### Improvements

* (x/feegrant) [#11813](https://github.com/cosmos/cosmos-sdk/pull/11813) Fix pagination total count in `AllowancesByGranter` query.
* (errors) [#12002](https://github.com/cosmos/cosmos-sdk/pull/12002) Removed 'redacted' error message from defaultErrEncoder.
* (ante) [#12017](https://github.com/cosmos/cosmos-sdk/pull/12017) Index ante events for failed tx (backport #12013).
* [#12153](https://github.com/cosmos/cosmos-sdk/pull/12153) Add a new `NewSimulationManagerFromAppModules` constructor, to simplify simulation wiring.

### Bug Fixes

* [#11796](https://github.com/cosmos/cosmos-sdk/pull/11796) Handle EOF error case in `readLineFromBuf`, which allows successful reading of passphrases from STDIN.
* [#11772](https://github.com/cosmos/cosmos-sdk/pull/11772) Limit types.Dec length to avoid overflow.
* [#10947](https://github.com/cosmos/cosmos-sdk/pull/10947) Add `AllowancesByGranter` query to the feegrant module
* [#9639](https://github.com/cosmos/cosmos-sdk/pull/9639) Check store keys length before accessing them by making sure that `key` is of length `m+1` (for `key[n:m]`)
* [#11983](https://github.com/cosmos/cosmos-sdk/pull/11983) (x/feegrant, x/authz) rename grants query commands to `grants-by-grantee`, `grants-by-granter` cmds.

## Improvements

* [#11886](https://github.com/cosmos/cosmos-sdk/pull/11886) Improve error messages

## [v0.45.4](https://github.com/cosmos/cosmos-sdk/releases/tag/v0.45.4) - 2022-04-25

### Bug Fixes

* [#11624](https://github.com/cosmos/cosmos-sdk/pull/11624) Handle the error returned from `NewNode` in the `server` package.
* [#11724](https://github.com/cosmos/cosmos-sdk/pull/11724) Fix data race issues with `api.Server`.

### Improvements

* (types) [#12201](https://github.com/cosmos/cosmos-sdk/pull/12201) Add `MustAccAddressFromBech32` util function
* [#11693](https://github.com/cosmos/cosmos-sdk/pull/11693) Add validation for gentx cmd.
* [#11686](https://github.com/cosmos/cosmos-sdk/pull/11686) Update the min required Golang version to `1.17`.
* (x/auth/vesting) [#11652](https://github.com/cosmos/cosmos-sdk/pull/11652) Add util functions for `Period(s)`

## [v0.45.3](https://github.com/cosmos/cosmos-sdk/releases/tag/v0.45.3) - 2022-04-12

### Improvements

* [#11562](https://github.com/cosmos/cosmos-sdk/pull/11562) Updated Tendermint to v0.34.19; `unsafe-reset-all` command has been moved to the `tendermint` sub-command.

### Features

* (x/upgrade) [#11551](https://github.com/cosmos/cosmos-sdk/pull/11551) Update `ScheduleUpgrade` for chains to schedule an automated upgrade on `BeginBlock` without having to go though governance.

## [v0.45.2](https://github.com/cosmos/cosmos-sdk/releases/tag/v0.45.2) - 2022-04-05

### Features

* (tx) [#11533](https://github.com/cosmos/cosmos-sdk/pull/11533) Register [`EIP191`](https://eips.ethereum.org/EIPS/eip-191) as an available `SignMode` for chains to use.
* [#11430](https://github.com/cosmos/cosmos-sdk/pull/11430) Introduce a new `grpc-only` flag, such that when enabled, will start the node in a query-only mode. Note, gRPC MUST be enabled with this flag.
* (x/bank) [#11417](https://github.com/cosmos/cosmos-sdk/pull/11417) Introduce a new `SpendableBalances` gRPC query that retrieves an account's total (paginated) spendable balances.
* (x/bank) [#10771](https://github.com/cosmos/cosmos-sdk/pull/10771) Add safety check on bank module perms to allow module-specific mint restrictions (e.g. only minting a certain denom).
* (x/bank) [#10771](https://github.com/cosmos/cosmos-sdk/pull/10771) Add `bank.BankKeeper.WithMintCoinsRestriction` function to restrict use of bank `MintCoins` usage. This function is not on the bank `Keeper` interface, so it's not API-breaking, but only additive on the keeper implementation.
* [#10944](https://github.com/cosmos/cosmos-sdk/pull/10944) `x/authz` add all grants by grantee query
* [#11124](https://github.com/cosmos/cosmos-sdk/pull/11124) Add `GetAllVersions` to application store
* (x/auth) [#10880](https://github.com/cosmos/cosmos-sdk/pull/10880) Added a new query to the tx query service that returns a block with transactions fully decoded.
* [#11314](https://github.com/cosmos/cosmos-sdk/pull/11314) Add state rollback command.

### Bug Fixes

* [#11354](https://github.com/cosmos/cosmos-sdk/pull/11355) Added missing pagination flag for `bank q total` query.
* [#11197](https://github.com/cosmos/cosmos-sdk/pull/11197) Signing with multisig now works with multisig address which is not in the keyring.
* (client) [#11283](https://github.com/cosmos/cosmos-sdk/issues/11283) Support multiple keys for tx simulation and setting automatic gas for txs.
* (store) [#11177](https://github.com/cosmos/cosmos-sdk/pull/11177) Update the prune `everything` strategy to store the last two heights.
* (store) [#11117](https://github.com/cosmos/cosmos-sdk/pull/11117) Fix data race in store trace component
* (x/authz) [#11252](https://github.com/cosmos/cosmos-sdk/pull/11252) Allow insufficient funds error for authz simulation
* (crypto) [#11298](https://github.com/cosmos/cosmos-sdk/pull/11298) Fix cgo secp signature verification and update libscep256k1 library.
* (crypto) [#12122](https://github.com/cosmos/cosmos-sdk/pull/12122) Fix keyring migration issue.

### Improvements

* [#9576](https://github.com/cosmos/cosmos-sdk/pull/9576) Add debug error message to query result when enabled
* (types) [#11200](https://github.com/cosmos/cosmos-sdk/pull/11200) Added `Min()` and `Max()` operations on sdk.Coins.
* [#11267](https://github.com/cosmos/cosmos-sdk/pull/11267) Add hooks to allow app modules to add things to state-sync (backport #10961).

## [v0.45.1](https://github.com/cosmos/cosmos-sdk/releases/tag/v0.45.1) - 2022-02-03

### Bug Fixes

* (grpc) [#10985](https://github.com/cosmos/cosmos-sdk/pull/10992) The `/cosmos/tx/v1beta1/txs/{hash}` endpoint returns a 404 when a tx does not exist.
* [#10990](https://github.com/cosmos/cosmos-sdk/pull/10990) Fixes missing `iavl-cache-size` config parsing in `GetConfig` method.
* [#11222](https://github.com/cosmos/cosmos-sdk/pull/11222) reject query with block height in the future

### Improvements

* [#10407](https://github.com/cosmos/cosmos-sdk/pull/10407) Added validation to `x/upgrade` module's `BeginBlock` to check accidental binary downgrades
* [#10768](https://github.com/cosmos/cosmos-sdk/pull/10768) Extra logging in in-place store migrations.

## [v0.45.0](https://github.com/cosmos/cosmos-sdk/releases/tag/v0.45.0) - 2022-01-18

### State Machine Breaking

* [#10833](https://github.com/cosmos/cosmos-sdk/pull/10833) fix reported tx gas used when block gas limit exceeded.
* (auth) [#10536](https://github.com/cosmos/cosmos-sdk/pull/10536]) Enable `SetSequence` for `ModuleAccount`.
* (store) [#10218](https://github.com/cosmos/cosmos-sdk/pull/10218) Charge gas even when there are no entries while seeking.
* (store) [#10247](https://github.com/cosmos/cosmos-sdk/pull/10247) Charge gas for the key length in gas meter.
* (x/gov) [#10740](https://github.com/cosmos/cosmos-sdk/pull/10740) Increase maximum proposal description size from 5k characters to 10k characters.
* [#10814](https://github.com/cosmos/cosmos-sdk/pull/10814) revert tx when block gas limit exceeded.

### API Breaking Changes

* [#10561](https://github.com/cosmos/cosmos-sdk/pull/10561) The `CommitMultiStore` interface contains a new `SetIAVLCacheSize` method
* [#10922](https://github.com/cosmos/cosmos-sdk/pull/10922), [/#10956](https://github.com/cosmos/cosmos-sdk/pull/10956) Deprecate key `server.Generate*` functions and move them to `testutil` and support custom mnemonics in in-process testing network. Moved `TestMnemonic` from `testutil` package to `testdata`.
* [#11049](https://github.com/cosmos/cosmos-sdk/pull/11049) Add custom tendermint config variables into root command. Allows App developers to set config.toml variables.

### Features

* [#10614](https://github.com/cosmos/cosmos-sdk/pull/10614) Support in-place migration ordering

### Improvements

* [#10486](https://github.com/cosmos/cosmos-sdk/pull/10486) store/cachekv's `Store.Write` conservatively
  looks up keys, but also uses the [map clearing idiom](https://bencher.orijtech.com/perfclinic/mapclearing/)
  to reduce the RAM usage, CPU time usage, and garbage collection pressure from clearing maps,
  instead of allocating new maps.
* (module) [#10711](https://github.com/cosmos/cosmos-sdk/pull/10711) Panic at startup if the app developer forgot to add modules in the `SetOrder{BeginBlocker, EndBlocker, InitGenesis, ExportGenesis}` functions. This means that all modules, even those who have empty implementations for those methods, need to be added to `SetOrder*`.
* (types) [#10076](https://github.com/cosmos/cosmos-sdk/pull/10076) Significantly speedup and lower allocations for `Coins.String()`.
* (auth) [#10022](https://github.com/cosmos/cosmos-sdk/pull/10022) `AuthKeeper` interface in `x/auth` now includes a function `HasAccount`.
* [#10393](https://github.com/cosmos/cosmos-sdk/pull/10393) Add `HasSupply` method to bank keeper to ensure that input denom actually exists on chain.

### Bug Fixes

* (std/codec) [/#10595](https://github.com/cosmos/cosmos-sdk/pull/10595) Add evidence to std/codec to be able to decode evidence in client interactions.
* (types) [#9627](https://github.com/cosmos/cosmos-sdk/pull/9627) Fix nil pointer panic on `NewBigIntFromInt`.
* [#10725](https://github.com/cosmos/cosmos-sdk/pull/10725) populate `ctx.ConsensusParams` for begin/end blockers.
* [#9829](https://github.com/cosmos/cosmos-sdk/pull/9829) Fixed Coin denom sorting not being checked during `Balance.Validate` check. Refactored the Validation logic to use `Coins.Validate` for `Balance.Coins`
* [#10061](https://github.com/cosmos/cosmos-sdk/pull/10061) and [#10515](https://github.com/cosmos/cosmos-sdk/pull/10515) Ensure that `LegacyAminoPubKey` struct correctly unmarshals from JSON

## [v0.44.8](https://github.com/cosmos/cosmos-sdk/releases/tag/v0.44.8) - 2022-04-12

### Improvements

* [#11563](https://github.com/cosmos/cosmos-sdk/pull/11563) Updated Tendermint to v0.34.19; `unsafe-reset-all` command has been moved to the `tendermint` sub-command.

## [v0.44.7](https://github.com/cosmos/cosmos-sdk/releases/tag/v0.44.7) - 2022-04-04

### Features

* (x/bank) [#10771](https://github.com/cosmos/cosmos-sdk/pull/10771) Add safety check on bank module perms to allow module-specific mint restrictions (e.g. only minting a certain denom).
* (x/bank) [#10771](https://github.com/cosmos/cosmos-sdk/pull/10771) Add `bank.BankKeeper.WithMintCoinsRestriction` function to restrict use of bank `MintCoins` usage. This function is not on the bank `Keeper` interface, so it's not API-breaking, but only additive on the keeper implementation.

### Bug Fixes

* [#11354](https://github.com/cosmos/cosmos-sdk/pull/11355) Added missing pagination flag for `bank q total` query.
* (store) [#11177](https://github.com/cosmos/cosmos-sdk/pull/11177) Update the prune `everything` strategy to store the last two heights.
* (store) [#11117](https://github.com/cosmos/cosmos-sdk/pull/11117) Fix data race in store trace component
* (x/authz) [#11252](https://github.com/cosmos/cosmos-sdk/pull/11252) Allow insufficient funds error for authz simulation

### Improvements

* [#9576](https://github.com/cosmos/cosmos-sdk/pull/9576) Add debug error message to query result when enabled

## [v0.44.6](https://github.com/cosmos/cosmos-sdk/releases/tag/v0.44.6) - 2022-02-02

### Features

* [#11124](https://github.com/cosmos/cosmos-sdk/pull/11124) Add `GetAllVersions` to application store

### Bug Fixes

* (grpc) [#10985](https://github.com/cosmos/cosmos-sdk/pull/10992) The `/cosmos/tx/v1beta1/txs/{hash}` endpoint returns a 404 when a tx does not exist.
* (std/codec) [/#10595](https://github.com/cosmos/cosmos-sdk/pull/10595) Add evidence to std/codec to be able to decode evidence in client interactions.
* [#10725](https://github.com/cosmos/cosmos-sdk/pull/10725) populate `ctx.ConsensusParams` for begin/end blockers.
* [#10061](https://github.com/cosmos/cosmos-sdk/pull/10061) and [#10515](https://github.com/cosmos/cosmos-sdk/pull/10515) Ensure that `LegacyAminoPubKey` struct correctly unmarshals from JSON

### Improvements

* [#10823](https://github.com/cosmos/cosmos-sdk/pull/10823) updated ambiguous cli description for creating feegrant.

## [v0.44.5-patch](https://github.com/cosmos/cosmos-sdk/releases/tag/v0.44.5-patch) - 2021-10-14

ATTENTION:

This is a security release for the [Dragonberry security advisory](https://forum.cosmos.network/t/ibc-security-advisory-dragonberry/7702).

All users should upgrade immediately.

Users *must* add a replace directive in their go.mod for the new `ics23` package in the SDK:

```go
replace github.com/confio/ics23/go => github.com/cosmos/cosmos-sdk/ics23/go v0.8.0
```

## [v0.44.5](https://github.com/cosmos/cosmos-sdk/releases/tag/v0.44.5) - 2021-12-02

### Improvements

* (baseapp) [#10631](https://github.com/cosmos/cosmos-sdk/pull/10631) Emit ante events even for the failed txs.
* (store) [#10741](https://github.com/cosmos/cosmos-sdk/pull/10741) Significantly speedup iterator creation after delete heavy workloads. Significantly improves IBC migration times.

### Bug Fixes

* [#10648](https://github.com/cosmos/cosmos-sdk/pull/10648) Upgrade IAVL to 0.17.3 to solve race condition bug in IAVL.

## [v0.44.4](https://github.com/cosmos/cosmos-sdk/releases/tag/v0.44.4) - 2021-11-25

### Improvements

* (types) [#10630](https://github.com/cosmos/cosmos-sdk/pull/10630) Add an `Events` field to the `TxResponse` type that captures *all* events emitted by a transaction, unlike `Logs` which only contains events emitted during message execution.
* (x/upgrade) [#10532](https://github.com/cosmos/cosmos-sdk/pull/10532) Add `keeper.DumpUpgradeInfoWithInfoToDisk` to include `Plan.Info` in the upgrade-info file.
* (store) [#10544](https://github.com/cosmos/cosmos-sdk/pull/10544) Use the new IAVL iterator structure which significantly improves iterator performance.

### Bug Fixes

* [#10827](https://github.com/cosmos/cosmos-sdk/pull/10827) Create query `Context` with requested block height
* [#10414](https://github.com/cosmos/cosmos-sdk/pull/10414) Use `sdk.GetConfig().GetFullBIP44Path()` instead `sdk.FullFundraiserPath` to generate key
* (bank) [#10394](https://github.com/cosmos/cosmos-sdk/pull/10394) Fix: query account balance by ibc denom.
* [\10608](https://github.com/cosmos/cosmos-sdk/pull/10608) Change the order of module migration by pushing x/auth to the end. Auth module depends on other modules and should be run last. We have updated the documentation to provide more details how to change module migration order. This is technically a breaking change, but only impacts updates between the upgrades with version change, hence migrating from the previous patch release doesn't cause new migration and doesn't break the state.
* [#10674](https://github.com/cosmos/cosmos-sdk/pull/10674) Fix issue with `Error.Wrap` and `Error.Wrapf` usage with `errors.Is`.

## [v0.44.3](https://github.com/cosmos/cosmos-sdk/releases/tag/v0.44.3) - 2021-10-21

### Improvements

* [#10768](https://github.com/cosmos/cosmos-sdk/pull/10768) Added extra logging for tracking in-place store migrations
* [#10262](https://github.com/cosmos/cosmos-sdk/pull/10262) Remove unnecessary logging in `x/feegrant` simulation.
* [#10327](https://github.com/cosmos/cosmos-sdk/pull/10327) Add null guard for possible nil `Amount` in tx fee `Coins`
* [#10339](https://github.com/cosmos/cosmos-sdk/pull/10339) Improve performance of `removeZeroCoins` by only allocating memory when necessary
* [#10045](https://github.com/cosmos/cosmos-sdk/pull/10045) Revert [#8549](https://github.com/cosmos/cosmos-sdk/pull/8549). Do not route grpc queries through Tendermint.
* (deps) [#10375](https://github.com/cosmos/cosmos-sdk/pull/10375) Bump Tendermint to [v0.34.14](https://github.com/tendermint/tendermint/releases/tag/v0.34.14).
* [#10024](https://github.com/cosmos/cosmos-sdk/pull/10024) `store/cachekv` performance improvement by reduced growth factor for iterator ranging by using binary searches to find dirty items when unsorted key count >= 1024.

### Bug Fixes

* (client) [#10226](https://github.com/cosmos/cosmos-sdk/pull/10226) Fix --home flag parsing.
* (rosetta) [#10340](https://github.com/cosmos/cosmos-sdk/pull/10340) Use `GenesisChunked(ctx)` instead `Genesis(ctx)` to get genesis block height

## [v0.44.2](https://github.com/cosmos/cosmos-sdk/releases/tag/v0.44.2) - 2021-10-12

Security Release. No breaking changes related to 0.44.x.

## [v0.44.1](https://github.com/cosmos/cosmos-sdk/releases/tag/v0.44.1) - 2021-09-29

### Improvements

* (store) [#10040](https://github.com/cosmos/cosmos-sdk/pull/10040) Bump IAVL to v0.17.1 which includes performance improvements on a batch load.
* (types) [#10021](https://github.com/cosmos/cosmos-sdk/pull/10021) Speedup coins.AmountOf(), by removing many intermittent regex calls.
* [#10077](https://github.com/cosmos/cosmos-sdk/pull/10077) Remove telemetry on `GasKV` and `CacheKV` store Get/Set operations, significantly improving their performance.
* (store) [#10026](https://github.com/cosmos/cosmos-sdk/pull/10026) Improve CacheKVStore datastructures / algorithms, to no longer take O(N^2) time when interleaving iterators and insertions.

### Bug Fixes

* [#9969](https://github.com/cosmos/cosmos-sdk/pull/9969) fix: use keyring in config for add-genesis-account cmd.
* (x/genutil) [#10104](https://github.com/cosmos/cosmos-sdk/pull/10104) Ensure the `init` command reads the `--home` flag value correctly.
* (x/feegrant) [#10049](https://github.com/cosmos/cosmos-sdk/issues/10049) Fixed the error message when `period` or `period-limit` flag is not set on a feegrant grant transaction.

### Client Breaking Changes

* [#9879](https://github.com/cosmos/cosmos-sdk/pull/9879) Modify ABCI Queries to use `abci.QueryRequest` Height field if it is non-zero, otherwise continue using context height.

## [v0.44.0](https://github.com/cosmos/cosmos-sdk/releases/tag/v0.44.0) - 2021-09-01

### Features

* [#9860](https://github.com/cosmos/cosmos-sdk/pull/9860) Emit transaction fee in ante handler fee decorator. The event type is `tx` and the attribute is `fee`.

### Improvements

* (deps) [#9956](https://github.com/cosmos/cosmos-sdk/pull/9956) Bump Tendermint to [v0.34.12](https://github.com/tendermint/tendermint/releases/tag/v0.34.12).

### Deprecated

* (x/upgrade) [#9906](https://github.com/cosmos/cosmos-sdk/pull/9906) Deprecate `UpgradeConsensusState` gRPC query since this functionality is only used for IBC, which now has its own [IBC replacement](https://github.com/cosmos/ibc-go/blob/2c880a22e9f9cc75f62b527ca94aa75ce1106001/proto/ibc/core/client/v1/query.proto#L54)

### Bug Fixes

* [#9965](https://github.com/cosmos/cosmos-sdk/pull/9965) Fixed `simd version` command output to report the right release tag.
* (x/upgrade) [#10189](https://github.com/cosmos/cosmos-sdk/issues/10189) Removed potential sources of non-determinism in upgrades.

### Client Breaking Changes

* [#10041](https://github.com/cosmos/cosmos-sdk/pull/10041) Remove broadcast & encode legacy REST endpoints. Please see the [REST Endpoints Migration guide](https://docs.cosmos.network/v0.45/migrations/rest.html) to migrate to the new REST endpoints.

## [v0.43.0](https://github.com/cosmos/cosmos-sdk/releases/tag/v0.43.0) - 2021-08-10

### Features

* [#6711](https://github.com/cosmos/cosmos-sdk/pull/6711) Make integration test suites reusable by apps, tests are exported in each module's `client/testutil` package.
* [#8077](https://github.com/cosmos/cosmos-sdk/pull/8077) Added support for grpc-web, enabling browsers to communicate with a chain's gRPC server
* [#8965](https://github.com/cosmos/cosmos-sdk/pull/8965) cosmos reflection now provides more information on the application such as: deliverable msgs, sdk.Config info etc (still in alpha stage).
* [#8520](https://github.com/cosmos/cosmos-sdk/pull/8520) Add support for permanently locked vesting accounts.
* [#8559](https://github.com/cosmos/cosmos-sdk/pull/8559) Added Protobuf compatible secp256r1 ECDSA signatures.
* [#8786](https://github.com/cosmos/cosmos-sdk/pull/8786) Enabled secp256r1 in x/auth.
* (rosetta) [#8729](https://github.com/cosmos/cosmos-sdk/pull/8729) Data API fully supports balance tracking. Construction API can now construct any message supported by the application.
* [#8754](https://github.com/cosmos/cosmos-sdk/pull/8875) Added support for reverse iteration to pagination.
* (types) [#9079](https://github.com/cosmos/cosmos-sdk/issues/9079) Add `AddAmount`/`SubAmount` methods to `sdk.Coin`.
* [#9088](https://github.com/cosmos/cosmos-sdk/pull/9088) Added implementation to ADR-28 Derived Addresses.
* [#9133](https://github.com/cosmos/cosmos-sdk/pull/9133) Added hooks for governance actions.
* (x/staking) [#9214](https://github.com/cosmos/cosmos-sdk/pull/9214) Added `new_shares` attribute inside `EventTypeDelegate` event.
* [#9382](https://github.com/cosmos/cosmos-sdk/pull/9382) feat: add Dec.Float64() function.
* [#9457](https://github.com/cosmos/cosmos-sdk/pull/9457) Add amino support for x/authz and x/feegrant Msgs.
* [#9498](https://github.com/cosmos/cosmos-sdk/pull/9498) Added `Codec: codec.Codec` attribute to `client/Context` structure.
* [#9540](https://github.com/cosmos/cosmos-sdk/pull/9540) Add output flag for query txs command.
* (errors) [#8845](https://github.com/cosmos/cosmos-sdk/pull/8845) Add `Error.Wrap` handy method
* [#8518](https://github.com/cosmos/cosmos-sdk/pull/8518) Help users of multisig wallets debug signature issues.
* [#9573](https://github.com/cosmos/cosmos-sdk/pull/9573) ADR 040 implementation: New DB interface
* [#9952](https://github.com/cosmos/cosmos-sdk/pull/9952) ADR 040: Implement in-memory DB backend
* [#9848](https://github.com/cosmos/cosmos-sdk/pull/9848) ADR-040: Implement BadgerDB backend
* [#9851](https://github.com/cosmos/cosmos-sdk/pull/9851) ADR-040: Implement RocksDB backend
* [#10308](https://github.com/cosmos/cosmos-sdk/pull/10308) ADR-040: Implement DBConnection.Revert
* [#9892](https://github.com/cosmos/cosmos-sdk/pull/9892) ADR-040: KV Store with decoupled storage and state commitment

### Client Breaking Changes

* [#8363](https://github.com/cosmos/cosmos-sdk/pull/8363) Addresses no longer have a fixed 20-byte length. From the SDK modules' point of view, any 1-255 bytes-long byte array is a valid address.
* (crypto/ed25519) [#8690] Adopt zip1215 ed2559 verification rules.
* [#8849](https://github.com/cosmos/cosmos-sdk/pull/8849) Upgrade module no longer supports time based upgrades.
* [#7477](https://github.com/cosmos/cosmos-sdk/pull/7477) Changed Bech32 Public Key serialization in the client facing functionality (CLI, MsgServer, QueryServer):
    * updated the keyring display structure (it uses protobuf JSON serialization) - the output is more verbose.
    * Renamed `MarshalAny` and `UnmarshalAny` to `MarshalInterface` and `UnmarshalInterface` respectively. These functions must take an interface as parameter (not a concrete type nor `Any` object). Underneath they use `Any` wrapping for correct protobuf serialization.
    * CLI: removed `--text` flag from `show-node-id` command; the text format for public keys is not used any more - instead we use ProtoJSON.
* (store) [#8790](https://github.com/cosmos/cosmos-sdk/pull/8790) Reduce gas costs by 10x for transient store operations.
* [#9139](https://github.com/cosmos/cosmos-sdk/pull/9139) Querying events:
    * via `ServiceMsg` TypeURLs (e.g. `message.action='/cosmos.bank.v1beta1.Msg/Send'`) does not work anymore,
    * via legacy `msg.Type()` (e.g. `message.action='send'`) is being deprecated, new `Msg`s won't emit these events.
    * Please use concrete `Msg` TypeURLs instead (e.g. `message.action='/cosmos.bank.v1beta1.MsgSend'`).
* [#9859](https://github.com/cosmos/cosmos-sdk/pull/9859) The `default` pruning strategy now keeps the last 362880 blocks instead of 100. 362880 equates to roughly enough blocks to cover the entire unbonding period assuming a 21 day unbonding period and 5s block time.
* [#9785](https://github.com/cosmos/cosmos-sdk/issues/9785) Missing coin denomination in logs

### API Breaking Changes

* (keyring) [#8662](https://github.com/cosmos/cosmos-sdk/pull/8662) `NewMnemonic` now receives an additional `passphrase` argument to secure the key generated by the bip39 mnemonic.
* (x/bank) [#8473](https://github.com/cosmos/cosmos-sdk/pull/8473) Bank keeper does not expose unsafe balance changing methods such as `SetBalance`, `SetSupply` etc.
* (x/staking) [#8473](https://github.com/cosmos/cosmos-sdk/pull/8473) On genesis init, if non bonded pool and bonded pool balance, coming from the bank module, does not match what is saved in the staking state, the initialization will panic.
* (x/gov) [#8473](https://github.com/cosmos/cosmos-sdk/pull/8473) On genesis init, if the gov module account balance, coming from bank module state, does not match the one in gov module state, the initialization will panic.
* (x/distribution) [#8473](https://github.com/cosmos/cosmos-sdk/pull/8473) On genesis init, if the distribution module account balance, coming from bank module state, does not match the one in distribution module state, the initialization will panic.
* (client/keys) [#8500](https://github.com/cosmos/cosmos-sdk/pull/8500) `InfoImporter` interface is removed from legacy keybase.
* (x/staking) [#8505](https://github.com/cosmos/cosmos-sdk/pull/8505) `sdk.PowerReduction` has been renamed to `sdk.DefaultPowerReduction`, and most staking functions relying on power reduction take a new function argument, instead of relying on that global variable.
* [#8629](https://github.com/cosmos/cosmos-sdk/pull/8629) Deprecated `SetFullFundraiserPath` from `Config` in favor of `SetPurpose` and `SetCoinType`.
* (x/upgrade) [#8673](https://github.com/cosmos/cosmos-sdk/pull/8673) Remove IBC logic from x/upgrade. Deprecates IBC fields in an Upgrade Plan, an error will be thrown if they are set. IBC upgrade logic moved to 02-client and an IBC UpgradeProposal is added.
* (x/bank) [#8517](https://github.com/cosmos/cosmos-sdk/pull/8517) `SupplyI` interface and `Supply` are removed and uses `sdk.Coins` for supply tracking
* (x/upgrade) [#8743](https://github.com/cosmos/cosmos-sdk/pull/8743) `UpgradeHandler` includes a new argument `VersionMap` which helps facilitate in-place migrations.
* (x/auth) [#8129](https://github.com/cosmos/cosmos-sdk/pull/8828) Updated `SigVerifiableTx.GetPubKeys` method signature to return error.
* (x/upgrade) [\7487](https://github.com/cosmos/cosmos-sdk/pull/8897) Upgrade `Keeper` takes new argument `ProtocolVersionSetter` which implements setting a protocol version on baseapp.
* (baseapp) [\7487](https://github.com/cosmos/cosmos-sdk/pull/8897) BaseApp's fields appVersion and version were swapped to match Tendermint's fields.
* [#8682](https://github.com/cosmos/cosmos-sdk/pull/8682) `ante.NewAnteHandler` updated to receive all positional params as `ante.HandlerOptions` struct. If required fields aren't set, throws error accordingly.
* (x/staking/types) [#7447](https://github.com/cosmos/cosmos-sdk/issues/7447) Remove bech32 PubKey support:
    * `ValidatorI` interface update: `GetConsPubKey` renamed to `TmConsPubKey` (this is to clarify the return type: consensus public key must be a tendermint key); `TmConsPubKey`, `GetConsAddr` methods return error.
    * `Validator` updated according to the `ValidatorI` changes described above.
    * `ToTmValidator` function: added `error` to return values.
    * `Validator.ConsensusPubkey` type changed from `string` to `codectypes.Any`.
    * `MsgCreateValidator.Pubkey` type changed from `string` to `codectypes.Any`.
* (client) [#8926](https://github.com/cosmos/cosmos-sdk/pull/8926) `client/tx.PrepareFactory` has been converted to a private function, as it's only used internally.
* (auth/tx) [#8926](https://github.com/cosmos/cosmos-sdk/pull/8926) The `ProtoTxProvider` interface used as a workaround for transaction simulation has been removed.
* (x/bank) [#8798](https://github.com/cosmos/cosmos-sdk/pull/8798) `GetTotalSupply` is removed in favour of `GetPaginatedTotalSupply`
* (keyring) [#8739](https://github.com/cosmos/cosmos-sdk/pull/8739) Rename InfoImporter -> LegacyInfoImporter.
* (x/bank/types) [#9061](https://github.com/cosmos/cosmos-sdk/pull/9061) `AddressFromBalancesStore` now returns an error for invalid key instead of panic.
* (x/auth) [#9144](https://github.com/cosmos/cosmos-sdk/pull/9144) The `NewTxTimeoutHeightDecorator` antehandler has been converted from a struct to a function.
* (codec) [#9226](https://github.com/cosmos/cosmos-sdk/pull/9226) Rename codec interfaces and methods, to follow a general Go interfaces:
    * `codec.Marshaler` → `codec.Codec` (this defines objects which serialize other objects)
    * `codec.BinaryMarshaler` → `codec.BinaryCodec`
    * `codec.JSONMarshaler` → `codec.JSONCodec`
    * Removed `BinaryBare` suffix from `BinaryCodec` methods (`MarshalBinaryBare`, `UnmarshalBinaryBare`, ...)
    * Removed `Binary` infix from `BinaryCodec` methods (`MarshalBinaryLengthPrefixed`, `UnmarshalBinaryLengthPrefixed`, ...)
* [#9139](https://github.com/cosmos/cosmos-sdk/pull/9139) `ServiceMsg` TypeURLs (e.g. `/cosmos.bank.v1beta1.Msg/Send`) have been removed, as they don't comply to the Probobuf `Any` spec. Please use `Msg` type TypeURLs (e.g. `/cosmos.bank.v1beta1.MsgSend`). This has multiple consequences:
    * The `sdk.ServiceMsg` struct has been removed.
    * `sdk.Msg` now only contains `ValidateBasic` and `GetSigners` methods. The remaining methods `GetSignBytes`, `Route` and `Type` are moved to `legacytx.LegacyMsg`.
    * The `RegisterCustomTypeURL` function and the `cosmos.base.v1beta1.ServiceMsg` interface have been removed from the interface registry.
* (codec) [#9251](https://github.com/cosmos/cosmos-sdk/pull/9251) Rename `clientCtx.JSONMarshaler` to `clientCtx.JSONCodec` as per #9226.
* (x/bank) [#9271](https://github.com/cosmos/cosmos-sdk/pull/9271) SendEnabledCoin(s) renamed to IsSendEnabledCoin(s) to better reflect its functionality.
* (x/bank) [#9550](https://github.com/cosmos/cosmos-sdk/pull/9550) `server.InterceptConfigsPreRunHandler` now takes 2 additional arguments: customAppConfigTemplate and customAppConfig. If you don't need to customize these, simply put `""` and `nil`.
* [#8245](https://github.com/cosmos/cosmos-sdk/pull/8245) Removed `simapp.MakeCodecs` and use `simapp.MakeTestEncodingConfig` instead.
* (x/capability) [#9836](https://github.com/cosmos/cosmos-sdk/pull/9836) Removed `InitializeAndSeal(ctx sdk.Context)` and replaced with `Seal()`. App must add x/capability module to the begin blockers which will assure that the x/capability keeper is properly initialized. The x/capability begin blocker must be run before any other module which uses x/capability.

### State Machine Breaking

* (x/{bank,distrib,gov,slashing,staking}) [#8363](https://github.com/cosmos/cosmos-sdk/issues/8363) Store keys have been modified to allow for variable-length addresses.
* (x/evidence) [#8502](https://github.com/cosmos/cosmos-sdk/pull/8502) `HandleEquivocationEvidence` persists the evidence to state.
* (x/gov) [#7733](https://github.com/cosmos/cosmos-sdk/pull/7733) ADR 037 Implementation: Governance Split Votes, use `MsgWeightedVote` to send a split vote. Sending a regular `MsgVote` will convert the underlying vote option into a weighted vote with weight 1.
* (x/bank) [#8656](https://github.com/cosmos/cosmos-sdk/pull/8656) balance and supply are now correctly tracked via `coin_spent`, `coin_received`, `coinbase` and `burn` events.
* (x/bank) [#8517](https://github.com/cosmos/cosmos-sdk/pull/8517) Supply is now stored and tracked as `sdk.Coins`
* (x/bank) [#9051](https://github.com/cosmos/cosmos-sdk/pull/9051) Supply value is stored as `sdk.Int` rather than `string`.

### CLI Breaking Changes

* [#8880](https://github.com/cosmos/cosmos-sdk/pull/8880) The CLI `simd migrate v0.40 ...` command has been renamed to `simd migrate v0.42`.
* [#8628](https://github.com/cosmos/cosmos-sdk/issues/8628) Commands no longer print outputs using `stderr` by default
* [#9134](https://github.com/cosmos/cosmos-sdk/pull/9134) Renamed the CLI flag `--memo` to `--note`.
* [#9291](https://github.com/cosmos/cosmos-sdk/pull/9291) Migration scripts prior to v0.38 have been removed from the CLI `migrate` command. The oldest supported migration is v0.39->v0.42.
* [#9371](https://github.com/cosmos/cosmos-sdk/pull/9371) Non-zero default fees/Server will error if there's an empty value for min-gas-price in app.toml
* [#9827](https://github.com/cosmos/cosmos-sdk/pull/9827) Ensure input parity of validator public key input between `tx staking create-validator` and `gentx`.
* [#9621](https://github.com/cosmos/cosmos-sdk/pull/9621) Rollback [#9371](https://github.com/cosmos/cosmos-sdk/pull/9371) and log warning if there's an empty value for min-gas-price in app.toml

### Improvements

* (store) [#8012](https://github.com/cosmos/cosmos-sdk/pull/8012) Implementation of ADR-038 WriteListener and listen.KVStore
* (x/bank) [#8614](https://github.com/cosmos/cosmos-sdk/issues/8614) Add `Name` and `Symbol` fields to denom metadata
* (x/auth) [#8522](https://github.com/cosmos/cosmos-sdk/pull/8522) Allow to query all stored accounts
* (crypto/types) [#8600](https://github.com/cosmos/cosmos-sdk/pull/8600) `CompactBitArray`: optimize the `NumTrueBitsBefore` method and add an `Equal` method.
* (x/upgrade) [#8743](https://github.com/cosmos/cosmos-sdk/pull/8743) Add tracking module versions as per ADR-041
* (types) [#8962](https://github.com/cosmos/cosmos-sdk/issues/8962) Add `Abs()` method to `sdk.Int`.
* (x/bank) [#8950](https://github.com/cosmos/cosmos-sdk/pull/8950) Improve efficiency on supply updates.
* (store) [#8811](https://github.com/cosmos/cosmos-sdk/pull/8811) store/cachekv: use typed `types/kv.List` instead of `container/list.List`. The change brings time spent on the time assertion cummulatively to 580ms down from 6.88s.
* (keyring) [#8826](https://github.com/cosmos/cosmos-sdk/pull/8826) add trust to macOS Keychain for calling apps by default, avoiding repeating keychain popups that appears when dealing with keyring (key add, list, ...) operations.
* (makefile) [#7933](https://github.com/cosmos/cosmos-sdk/issues/7933) Use Docker to generate swagger files.
* (crypto/types) [#9196](https://github.com/cosmos/cosmos-sdk/pull/9196) Fix negative index accesses in CompactUnmarshal,GetIndex,SetIndex
* (makefile) [#9192](https://github.com/cosmos/cosmos-sdk/pull/9192) Reuse proto containers in proto related jobs.
* [#9205](https://github.com/cosmos/cosmos-sdk/pull/9205) Improve readability in `abci` handleQueryP2P
* [#9231](https://github.com/cosmos/cosmos-sdk/pull/9231) Remove redundant staking errors.
* [#9314](https://github.com/cosmos/cosmos-sdk/pull/9314) Update Rosetta SDK to upstream's latest release.
* (gRPC-Web) [#9493](https://github.com/cosmos/cosmos-sdk/pull/9493) Add `EnableUnsafeCORS` flag to grpc-web config.
* (x/params) [#9481](https://github.com/cosmos/cosmos-sdk/issues/9481) Speedup simulator for parameter change proposals.
* (x/staking) [#9423](https://github.com/cosmos/cosmos-sdk/pull/9423) Staking delegations now returns empty list instead of rpc error when no records found.
* (x/auth) [#9553](https://github.com/cosmos/cosmos-sdk/pull/9553) The `--multisig` flag now accepts both a name and address.
* [#8549](https://github.com/cosmos/cosmos-sdk/pull/8549) Make gRPC requests go through tendermint Query
* [#8093](https://github.com/cosmos/cosmos-sdk/pull/8093) Limit usage of context.background.
* [#8460](https://github.com/cosmos/cosmos-sdk/pull/8460) Ensure b.ReportAllocs() in all the benchmarks
* [#8461](https://github.com/cosmos/cosmos-sdk/pull/8461) Fix upgrade tx commands not showing up in CLI

### Bug Fixes

* (gRPC) [#8945](https://github.com/cosmos/cosmos-sdk/pull/8945) gRPC reflection now works correctly.
* (keyring) [#8635](https://github.com/cosmos/cosmos-sdk/issues/8635) Remove hardcoded default passphrase value on `NewMnemonic`
* (x/bank) [#8434](https://github.com/cosmos/cosmos-sdk/pull/8434) Fix legacy REST API `GET /bank/total` and `GET /bank/total/{denom}` in swagger
* (x/slashing) [#8427](https://github.com/cosmos/cosmos-sdk/pull/8427) Fix query signing infos command
* (x/bank/types) [#9112](https://github.com/cosmos/cosmos-sdk/pull/9112) fix AddressFromBalancesStore address length overflow
* (x/bank) [#9229](https://github.com/cosmos/cosmos-sdk/pull/9229) Now zero coin balances cannot be added to balances & supply stores. If any denom becomes zero corresponding key gets deleted from store. State migration: [#9664](https://github.com/cosmos/cosmos-sdk/pull/9664).
* [#9363](https://github.com/cosmos/cosmos-sdk/pull/9363) Check store key uniqueness in app wiring.
* [#9460](https://github.com/cosmos/cosmos-sdk/pull/9460) Fix lint error in `MigratePrefixAddress`.
* [#9480](https://github.com/cosmos/cosmos-sdk/pull/9480) Fix added keys when using `--dry-run`.
* (types) [#9511](https://github.com/cosmos/cosmos-sdk/pull/9511) Change `maxBitLen` of `sdk.Int` and `sdk.Dec` to handle max ERC20 value.
* [#9454](https://github.com/cosmos/cosmos-sdk/pull/9454) Fix testnet command with --node-dir-prefix accepts `-` and change `node-dir-prefix token` to `testtoken`.
* (keyring) [#9562](https://github.com/cosmos/cosmos-sdk/pull/9563) fix keyring kwallet backend when using with empty wallet.
* (keyring) [#9583](https://github.com/cosmos/cosmos-sdk/pull/9583) Fix correct population of legacy `Vote.Option` field for votes with 1 VoteOption of weight 1.
* (x/distinction) [#8918](https://github.com/cosmos/cosmos-sdk/pull/8918) Fix module's parameters validation.
* (x/gov/types) [#8586](https://github.com/cosmos/cosmos-sdk/pull/8586) Fix bug caused by NewProposal that unnecessarily creates a Proposal object that’s discarded on any error.
* [#8580](https://github.com/cosmos/cosmos-sdk/pull/8580) Use more cheaper method from the math/big package that provides a way to trivially check if a value is zero with .BitLen() == 0
* [#8567](https://github.com/cosmos/cosmos-sdk/pull/8567) Fix bug by introducing pagination to GetValidatorSetByHeight response
* (x/bank) [#8531](https://github.com/cosmos/cosmos-sdk/pull/8531) Fix bug caused by ignoring errors returned by Balance.GetAddress()
* (server) [#8399](https://github.com/cosmos/cosmos-sdk/pull/8399) fix gRPC-web flag default value
* [#8282](https://github.com/cosmos/cosmos-sdk/pull/8282) fix zero time checks
* (cli) [#9593](https://github.com/cosmos/cosmos-sdk/pull/9593) Check if chain-id is blank before verifying signatures in multisign and error.
* [#9720](https://github.com/cosmos/cosmos-sdk/pull/9720) Feegrant grant cli granter now accepts key name as well as address in general and accepts only address in --generate-only mode
* [#9793](https://github.com/cosmos/cosmos-sdk/pull/9793) Fixed ECDSA/secp256r1 transaction malleability.
* (server) [#9704](https://github.com/cosmos/cosmos-sdk/pull/9704) Start GRPCWebServer in goroutine, avoid blocking other services from starting.
* (bank) [#9687](https://github.com/cosmos/cosmos-sdk/issues/9687) fixes [#9159](https://github.com/cosmos/cosmos-sdk/issues/9159). Added migration to prune balances with zero coins.

### Deprecated

* (grpc) [#8926](https://github.com/cosmos/cosmos-sdk/pull/8926) The `tx` field in `SimulateRequest` has been deprecated, prefer to pass `tx_bytes` instead.
* (sdk types) [#9498](https://github.com/cosmos/cosmos-sdk/pull/9498) `clientContext.JSONCodec` will be removed in the next version. use `clientContext.Codec` instead.

## [v0.42.10](https://github.com/cosmos/cosmos-sdk/releases/tag/v0.42.10) - 2021-09-28

### Improvements

* (store) [#10026](https://github.com/cosmos/cosmos-sdk/pull/10026) Improve CacheKVStore datastructures / algorithms, to no longer take O(N^2) time when interleaving iterators and insertions.
* (store) [#10040](https://github.com/cosmos/cosmos-sdk/pull/10040) Bump IAVL to v0.17.1 which includes performance improvements on a batch load.
* [#10211](https://github.com/cosmos/cosmos-sdk/pull/10211) Backport of the mechanism to reject redundant IBC transactions from [ibc-go \#235](https://github.com/cosmos/ibc-go/pull/235).

### Bug Fixes

* [#9969](https://github.com/cosmos/cosmos-sdk/pull/9969) fix: use keyring in config for add-genesis-account cmd.

### Client Breaking Changes

* [#9879](https://github.com/cosmos/cosmos-sdk/pull/9879) Modify ABCI Queries to use `abci.QueryRequest` Height field if it is non-zero, otherwise continue using context height.

### API Breaking Changes

* [#10077](https://github.com/cosmos/cosmos-sdk/pull/10077) Remove telemetry on `GasKV` and `CacheKV` store Get/Set operations, significantly improving their performance.

## [v0.42.9](https://github.com/cosmos/cosmos-sdk/releases/tag/v0.42.9) - 2021-08-04

### Bug Fixes

* [#9835](https://github.com/cosmos/cosmos-sdk/pull/9835) Moved capability initialization logic to BeginBlocker to fix nondeterminsim issue mentioned in [#9800](https://github.com/cosmos/cosmos-sdk/issues/9800). Applications must now include the capability module in their BeginBlocker order before any module that uses capabilities gets run.
* [#9201](https://github.com/cosmos/cosmos-sdk/pull/9201) Fixed `<app> init --recover` flag.

### API Breaking Changes

* [#9835](https://github.com/cosmos/cosmos-sdk/pull/9835) The `InitializeAndSeal` API has not changed, however it no longer initializes the in-memory state. `InitMemStore` has been introduced to serve this function, which will be called either in `InitChain` or `BeginBlock` (whichever is first after app start). Nodes may run this version on a network running 0.42.x, however, they must update their app.go files to include the capability module in their begin blockers.

### Client Breaking Changes

* [#9781](https://github.com/cosmos/cosmos-sdk/pull/9781) Improve`withdraw-all-rewards` UX when broadcast mode `async` or `async` is used.

## [v0.42.8](https://github.com/cosmos/cosmos-sdk/releases/tag/v0.42.8) - 2021-07-30

### Features

* [#9750](https://github.com/cosmos/cosmos-sdk/pull/9750) Emit events for tx signature and sequence, so clients can now query txs by signature (`tx.signature='<base64_sig>'`) or by address and sequence combo (`tx.acc_seq='<addr>/<seq>'`).

### Improvements

* (cli) [#9717](https://github.com/cosmos/cosmos-sdk/pull/9717) Added CLI flag `--output json/text` to `tx` cli commands.

### Bug Fixes

* [#9766](https://github.com/cosmos/cosmos-sdk/pull/9766) Fix hardcoded ledger signing algorithm on `keys add` command.

## [v0.42.7](https://github.com/cosmos/cosmos-sdk/releases/tag/v0.42.7) - 2021-07-09

### Improvements

* (baseapp) [#9578](https://github.com/cosmos/cosmos-sdk/pull/9578) Return `Baseapp`'s `trace` value for logging error stack traces.

### Bug Fixes

* (x/ibc) [#9640](https://github.com/cosmos/cosmos-sdk/pull/9640) Fix IBC Transfer Ack Success event as it was initially emitting opposite value.
* [#9645](https://github.com/cosmos/cosmos-sdk/pull/9645) Use correct Prometheus format for metric labels.
* [#9299](https://github.com/cosmos/cosmos-sdk/pull/9299) Fix `[appd] keys parse cosmos1...` freezing.
* (keyring) [#9563](https://github.com/cosmos/cosmos-sdk/pull/9563) fix keyring kwallet backend when using with empty wallet.
* (x/capability) [#9392](https://github.com/cosmos/cosmos-sdk/pull/9392) initialization fix, which fixes the consensus error when using statesync.

## [v0.42.6](https://github.com/cosmos/cosmos-sdk/releases/tag/v0.42.6) - 2021-06-18

### Improvements

* [#9428](https://github.com/cosmos/cosmos-sdk/pull/9428) Optimize bank InitGenesis. Added `k.initBalances`.
* [#9429](https://github.com/cosmos/cosmos-sdk/pull/9429) Add `cosmos_sdk_version` to node_info
* [#9541](https://github.com/cosmos/cosmos-sdk/pull/9541) Bump tendermint dependency to v0.34.11.

### Bug Fixes

* [#9385](https://github.com/cosmos/cosmos-sdk/pull/9385) Fix IBC `query ibc client header` cli command. Support historical queries for query header/node-state commands.
* [#9401](https://github.com/cosmos/cosmos-sdk/pull/9401) Fixes incorrect export of IBC identifier sequences. Previously, the next identifier sequence for clients/connections/channels was not set during genesis export. This resulted in the next identifiers being generated on the new chain to reuse old identifiers (the sequences began again from 0).
* [#9408](https://github.com/cosmos/cosmos-sdk/pull/9408) Update simapp to use correct default broadcast mode.
* [#9513](https://github.com/cosmos/cosmos-sdk/pull/9513) Fixes testnet CLI command. Testnet now updates the supply in genesis. Previously, when using add-genesis-account and testnet together, inconsistent genesis files would be produced, as only add-genesis-account was updating the supply.
* (x/gov) [#8813](https://github.com/cosmos/cosmos-sdk/pull/8813) fix `GET /cosmos/gov/v1beta1/proposals/{proposal_id}/deposits` to include initial deposit

### Features

* [#9383](https://github.com/cosmos/cosmos-sdk/pull/9383) New CLI command `query ibc-transfer escrow-address <port> <channel id>` to get the escrow address for a channel; can be used to then query balance of escrowed tokens
* (baseapp, types) [#9390](https://github.com/cosmos/cosmos-sdk/pull/9390) Add current block header hash to `Context`
* (store) [#9403](https://github.com/cosmos/cosmos-sdk/pull/9403) Add `RefundGas` function to `GasMeter` interface

## [v0.42.5](https://github.com/cosmos/cosmos-sdk/releases/tag/v0.42.5) - 2021-05-18

### Bug Fixes

* [#9514](https://github.com/cosmos/cosmos-sdk/issues/9514) Fix panic when retrieving the `BlockGasMeter` on `(Re)CheckTx` mode.
* [#9235](https://github.com/cosmos/cosmos-sdk/pull/9235) CreateMembershipProof/CreateNonMembershipProof now returns an error
  if input key is empty, or input data contains empty key.
* [#9108](https://github.com/cosmos/cosmos-sdk/pull/9108) Fixed the bug with querying multisig account, which is not showing threshold and public_keys.
* [#9345](https://github.com/cosmos/cosmos-sdk/pull/9345) Fix ARM support.
* [#9040](https://github.com/cosmos/cosmos-sdk/pull/9040) Fix ENV variables binding to CLI flags for client config.

### Features

* [#8953](https://github.com/cosmos/cosmos-sdk/pull/8953) Add the `config` CLI subcommand back to the SDK, which saves client-side configuration in a `client.toml` file.

## [v0.42.4](https://github.com/cosmos/cosmos-sdk/releases/tag/v0.42.4) - 2021-04-08

### Client Breaking Changes

* [#9026](https://github.com/cosmos/cosmos-sdk/pull/9026) By default, the `tx sign` and `tx sign-batch` CLI commands use SIGN_MODE_DIRECT to sign transactions for local pubkeys. For multisigs and ledger keys, the default LEGACY_AMINO_JSON is used.

### Bug Fixes

* (gRPC) [#9015](https://github.com/cosmos/cosmos-sdk/pull/9015) Fix invalid status code when accessing gRPC endpoints.
* [#9026](https://github.com/cosmos/cosmos-sdk/pull/9026) Fixed the bug that caused the `gentx` command to fail for Ledger keys.

### Improvements

* [#9081](https://github.com/cosmos/cosmos-sdk/pull/9081) Upgrade Tendermint to v0.34.9 that includes a security issue fix for Tendermint light clients.

## [v0.42.3](https://github.com/cosmos/cosmos-sdk/releases/tag/v0.42.3) - 2021-03-24

This release fixes a security vulnerability identified in x/bank.

## [v0.42.2](https://github.com/cosmos/cosmos-sdk/releases/tag/v0.42.2) - 2021-03-19

### Improvements

* (grpc) [#8815](https://github.com/cosmos/cosmos-sdk/pull/8815) Add orderBy parameter to `TxsByEvents` endpoint.
* (cli) [#8826](https://github.com/cosmos/cosmos-sdk/pull/8826) Add trust to macOS Keychain for caller app by default.
* (store) [#8811](https://github.com/cosmos/cosmos-sdk/pull/8811) store/cachekv: use typed types/kv.List instead of container/list.List

### Bug Fixes

* (crypto) [#8841](https://github.com/cosmos/cosmos-sdk/pull/8841) Fix legacy multisig amino marshaling, allowing migrations to work between v0.39 and v0.40+.
* (cli tx) [\8873](https://github.com/cosmos/cosmos-sdk/pull/8873) add missing `--output-document` option to `app tx multisign-batch`.

## [v0.42.1](https://github.com/cosmos/cosmos-sdk/releases/tag/v0.42.1) - 2021-03-10

This release fixes security vulnerability identified in the simapp.

## [v0.42.0](https://github.com/cosmos/cosmos-sdk/releases/tag/v0.42.0) - 2021-03-08

**IMPORTANT**: This release contains an important security fix for all non Cosmos Hub chains running Stargate version of the Cosmos SDK (>0.40). Non-hub chains should not be using any version of the SDK in the v0.40.x or v0.41.x release series. See [#8461](https://github.com/cosmos/cosmos-sdk/pull/8461) for more details.

### Improvements

* (x/ibc) [#8624](https://github.com/cosmos/cosmos-sdk/pull/8624) Emit full header in IBC UpdateClient message.
* (x/crisis) [#8621](https://github.com/cosmos/cosmos-sdk/issues/8621) crisis invariants names now print to loggers.

### Bug fixes

* (x/evidence) [#8461](https://github.com/cosmos/cosmos-sdk/pull/8461) Fix bech32 prefix in evidence validator address conversion
* (x/gov) [#8806](https://github.com/cosmos/cosmos-sdk/issues/8806) Fix q gov proposals command's mishandling of the --status parameter's values.

## [v0.41.4](https://github.com/cosmos/cosmos-sdk/releases/tag/v0.41.3) - 2021-03-02

**IMPORTANT**: Due to a bug in the v0.41.x series with how evidence handles validator consensus addresses #8461, SDK based chains that are not using the default bech32 prefix (cosmos, aka all chains except for t
he Cosmos Hub) should not use this release or any release in the v0.41.x series. Please see #8668 for tracking & timeline for the v0.42.0 release, which will include a fix for this issue.

### Features

* [#7787](https://github.com/cosmos/cosmos-sdk/pull/7787) Add multisign-batch command.

### Bug fixes

* [#8730](https://github.com/cosmos/cosmos-sdk/pull/8730) Allow REST endpoint to query txs with multisig addresses.
* [#8680](https://github.com/cosmos/cosmos-sdk/issues/8680) Fix missing timestamp in GetTxsEvent response [#8732](https://github.com/cosmos/cosmos-sdk/pull/8732).
* [#8681](https://github.com/cosmos/cosmos-sdk/issues/8681) Fix missing error message when calling GetTxsEvent [#8732](https://github.com/cosmos/cosmos-sdk/pull/8732)
* (server) [#8641](https://github.com/cosmos/cosmos-sdk/pull/8641) Fix Tendermint and application configuration reading from file
* (client/keys) [#8639](https://github.com/cosmos/cosmos-sdk/pull/8639) Fix keys migrate for mulitisig, offline, and ledger keys. The migrate command now takes a positional old_home_dir argument.

### Improvements

* (store/cachekv), (x/bank/types) [#8719](https://github.com/cosmos/cosmos-sdk/pull/8719) algorithmically fix pathologically slow code
* [#8701](https://github.com/cosmos/cosmos-sdk/pull/8701) Upgrade tendermint v0.34.8.
* [#8714](https://github.com/cosmos/cosmos-sdk/pull/8714) Allow accounts to have a balance of 0 at genesis.

## [v0.41.3](https://github.com/cosmos/cosmos-sdk/releases/tag/v0.41.3) - 2021-02-18

### Bug Fixes

* [#8617](https://github.com/cosmos/cosmos-sdk/pull/8617) Fix build failures caused by a small API breakage introduced in tendermint v0.34.7.

## [v0.41.2](https://github.com/cosmos/cosmos-sdk/releases/tag/v0.41.2) - 2021-02-18

### Improvements

* Bump tendermint dependency to v0.34.7.

## [v0.41.1](https://github.com/cosmos/cosmos-sdk/releases/tag/v0.41.1) - 2021-02-17

### Bug Fixes

* (grpc) [#8549](https://github.com/cosmos/cosmos-sdk/pull/8549) Make gRPC requests go through ABCI and disallow concurrency.
* (x/staking) [#8546](https://github.com/cosmos/cosmos-sdk/pull/8546) Fix caching bug where concurrent calls to GetValidator could cause a node to crash
* (server) [#8481](https://github.com/cosmos/cosmos-sdk/pull/8481) Don't create files when running `{appd} tendermint show-*` subcommands.
* (client/keys) [#8436](https://github.com/cosmos/cosmos-sdk/pull/8436) Fix keybase->keyring keys migration.
* (crypto/hd) [#8607](https://github.com/cosmos/cosmos-sdk/pull/8607) Make DerivePrivateKeyForPath error and not panic on trailing slashes.

### Improvements

* (x/ibc) [#8458](https://github.com/cosmos/cosmos-sdk/pull/8458) Add `packet_connection` attribute to ibc events to enable relayer filtering
* [#8396](https://github.com/cosmos/cosmos-sdk/pull/8396) Add support for ARM platform
* (x/bank) [#8479](https://github.com/cosmos/cosmos-sdk/pull/8479) Additional client denom metadata validation for `base` and `display` denoms.
* (codec/types) [#8605](https://github.com/cosmos/cosmos-sdk/pull/8605) Avoid unnecessary allocations for NewAnyWithCustomTypeURL on error.

## [v0.41.0](https://github.com/cosmos/cosmos-sdk/releases/tag/v0.41.0) - 2021-01-26

### State Machine Breaking

* (x/ibc) [#8266](https://github.com/cosmos/cosmos-sdk/issues/8266) Add amino JSON support for IBC MsgTransfer in order to support Ledger text signing transfer transactions.
* (x/ibc) [#8404](https://github.com/cosmos/cosmos-sdk/pull/8404) Reorder IBC `ChanOpenAck` and `ChanOpenConfirm` handler execution to perform core handler first, followed by application callbacks.

### Bug Fixes

* (simapp) [#8418](https://github.com/cosmos/cosmos-sdk/pull/8418) Add balance coin to supply when adding a new genesis account
* (x/bank) [#8417](https://github.com/cosmos/cosmos-sdk/pull/8417) Validate balances and coin denom metadata on genesis

## [v0.40.1](https://github.com/cosmos/cosmos-sdk/releases/tag/v0.40.1) - 2021-01-19

### Improvements

* (x/bank) [#8302](https://github.com/cosmos/cosmos-sdk/issues/8302) Add gRPC and CLI queries for client denomination metadata.
* (tendermint) Bump Tendermint version to [v0.34.3](https://github.com/tendermint/tendermint/releases/tag/v0.34.3).

### Bug Fixes

* [#8085](https://github.com/cosmos/cosmos-sdk/pull/8058) fix zero time checks
* [#8280](https://github.com/cosmos/cosmos-sdk/pull/8280) fix GET /upgrade/current query
* (x/auth) [#8287](https://github.com/cosmos/cosmos-sdk/pull/8287) Fix `tx sign --signature-only` to return correct sequence value in signature.
* (build) [\8300](https://github.com/cosmos/cosmos-sdk/pull/8300), [\8301](https://github.com/cosmos/cosmos-sdk/pull/8301) Fix reproducible builds
* (types/errors) [#8355](https://github.com/cosmos/cosmos-sdk/pull/8355) Fix errorWrap `Is` method.
* (x/ibc) [#8341](https://github.com/cosmos/cosmos-sdk/pull/8341) Fix query latest consensus state.
* (proto) [#8350](https://github.com/cosmos/cosmos-sdk/pull/8350), [#8361](https://github.com/cosmos/cosmos-sdk/pull/8361) Update gogo proto deps with v1.3.2 security fixes
* (x/ibc) [#8359](https://github.com/cosmos/cosmos-sdk/pull/8359) Add missing UnpackInterfaces functions to IBC Query Responses. Fixes 'cannot unpack Any' error for IBC types.
* (x/bank) [#8317](https://github.com/cosmos/cosmos-sdk/pull/8317) Fix panic when querying for a not found client denomination metadata.

## [v0.40.0](https://github.com/cosmos/cosmos-sdk/releases/tag/v0.40.0) - 2021-01-08

v0.40.0, known as the Stargate release of the Cosmos SDK, is one of the largest releases
of the Cosmos SDK since launch. Please read through this changelog and [release notes](https://github.com/cosmos/cosmos-sdk/blob/v0.40.0/RELEASE_NOTES.md) to make
sure you are aware of any relevant breaking changes.

### Client Breaking Changes

* **CLI**
    * (client/keys) [#5889](https://github.com/cosmos/cosmos-sdk/pull/5889) remove `keys update` command.
    * (x/auth) [#5844](https://github.com/cosmos/cosmos-sdk/pull/5844) `tx sign` command now returns an error when signing is attempted with offline/multisig keys.
    * (x/auth) [#6108](https://github.com/cosmos/cosmos-sdk/pull/6108) `tx sign` command's `--validate-signatures` flag is migrated into a `tx validate-signatures` standalone command.
    * (x/auth) [#7788](https://github.com/cosmos/cosmos-sdk/pull/7788) Remove `tx auth` subcommands, all auth subcommands exist as `tx <subcommand>`
    * (x/genutil) [#6651](https://github.com/cosmos/cosmos-sdk/pull/6651) The `gentx` command has been improved. No longer are `--from` and `--name` flags required. Instead, a single argument, `name`, is required which refers to the key pair in the Keyring. In addition, an optional
    `--moniker` flag can be provided to override the moniker found in `config.toml`.
    * (x/upgrade) [#7697](https://github.com/cosmos/cosmos-sdk/pull/7697) Rename flag name "--time" to "--upgrade-time", "--info" to "--upgrade-info", to keep it consistent with help message.
* **REST / Queriers**
    * (api) [#6426](https://github.com/cosmos/cosmos-sdk/pull/6426) The ability to start an out-of-process API REST server has now been removed. Instead, the API server is now started in-process along with the application and Tendermint. Configuration options have been added to `app.toml` to enable/disable the API server along with additional HTTP server options.
    * (client) [#7246](https://github.com/cosmos/cosmos-sdk/pull/7246) The rest server endpoint `/swagger-ui/` is replaced by `/swagger/`, and contains swagger documentation for gRPC Gateway routes in addition to legacy REST routes. Swagger API is exposed only if set in `app.toml`.
    * (x/auth) [#5702](https://github.com/cosmos/cosmos-sdk/pull/5702) The `x/auth` querier route has changed from `"acc"` to `"auth"`.
    * (x/bank) [#5572](https://github.com/cosmos/cosmos-sdk/pull/5572) The `/bank/balances/{address}` endpoint now returns all account balances or a single balance by denom when the `denom` query parameter is present.
    * (x/evidence) [#5952](https://github.com/cosmos/cosmos-sdk/pull/5952) Remove CLI and REST handlers for querying `x/evidence` parameters.
    * (x/gov) [#6295](https://github.com/cosmos/cosmos-sdk/pull/6295) Fix typo in querying governance params.
* **General**
    * (baseapp) [#6384](https://github.com/cosmos/cosmos-sdk/pull/6384) The `Result.Data` is now a Protocol Buffer encoded binary blob of type `TxData`. The `TxData` contains `Data` which contains a list of Protocol Buffer encoded message data and the corresponding message type.
    * (client) [#5783](https://github.com/cosmos/cosmos-sdk/issues/5783) Unify all coins representations on JSON client requests for governance proposals.
    * (crypto) [#7419](https://github.com/cosmos/cosmos-sdk/pull/7419) The SDK doesn't use Tendermint's `crypto.PubKey`
    interface anymore, and uses instead it's own `PubKey` interface, defined in `crypto/types`. Replace all instances of
    `crypto.PubKey` by `cryptotypes.Pubkey`.
    * (store/rootmulti) [#6390](https://github.com/cosmos/cosmos-sdk/pull/6390) Proofs of empty stores are no longer supported.
    * (store/types) [#5730](https://github.com/cosmos/cosmos-sdk/pull/5730) store.types.Cp() is removed in favour of types.CopyBytes().
    * (x/auth) [#6054](https://github.com/cosmos/cosmos-sdk/pull/6054) Remove custom JSON marshaling for base accounts as multsigs cannot be bech32 decoded.
    * (x/auth/vesting) [#6859](https://github.com/cosmos/cosmos-sdk/pull/6859) Custom JSON marshaling of vesting accounts was removed. Vesting accounts are now marshaled using their default proto or amino JSON representation.
    * (x/bank) [#5785](https://github.com/cosmos/cosmos-sdk/issues/5785) In x/bank errors, JSON strings coerced to valid UTF-8 bytes at JSON marshalling time
    are now replaced by human-readable expressions. This change can potentially break compatibility with all those client side tools
    that parse log messages.
    * (x/evidence) [#7538](https://github.com/cosmos/cosmos-sdk/pull/7538) The ABCI's `Result.Data` field for
    `MsgSubmitEvidence` responses does not contain the raw evidence's hash, but the protobuf encoded
    `MsgSubmitEvidenceResponse` struct.
    * (x/gov) [#7533](https://github.com/cosmos/cosmos-sdk/pull/7533) The ABCI's `Result.Data` field for
    `MsgSubmitProposal` responses does not contain a raw binary encoding of the `proposalID`, but the protobuf encoded
    `MsgSubmitSubmitProposalResponse` struct.
    * (x/gov) [#6859](https://github.com/cosmos/cosmos-sdk/pull/6859) `ProposalStatus` and `VoteOption` are now JSON serialized using its protobuf name, so expect names like `PROPOSAL_STATUS_DEPOSIT_PERIOD` as opposed to `DepositPeriod`.
    * (x/staking) [#7499](https://github.com/cosmos/cosmos-sdk/pull/7499) `BondStatus` is now a protobuf `enum` instead
    of an `int32`, and JSON serialized using its protobuf name, so expect names like `BOND_STATUS_UNBONDING` as opposed
    to `Unbonding`.
    * (x/staking) [#7556](https://github.com/cosmos/cosmos-sdk/pull/7556) The ABCI's `Result.Data` field for
    `MsgBeginRedelegate` and `MsgUndelegate` responses does not contain custom binary marshaled `completionTime`, but the
    protobuf encoded `MsgBeginRedelegateResponse` and `MsgUndelegateResponse` structs respectively

### API Breaking Changes

* **Baseapp / Client**
    * (AppModule) [#7518](https://github.com/cosmos/cosmos-sdk/pull/7518) [#7584](https://github.com/cosmos/cosmos-sdk/pull/7584) Rename `AppModule.RegisterQueryServices` to `AppModule.RegisterServices`, as this method now registers multiple services (the gRPC query service and the protobuf Msg service). A `Configurator` struct is used to hold the different services.
    * (baseapp) [#5865](https://github.com/cosmos/cosmos-sdk/pull/5865) The `SimulationResponse` returned from tx simulation is now JSON encoded instead of Amino binary.
    * (client) [#6290](https://github.com/cosmos/cosmos-sdk/pull/6290) `CLIContext` is renamed to `Context`. `Context` and all related methods have been moved from package context to client.
    * (client) [#6525](https://github.com/cosmos/cosmos-sdk/pull/6525) Removed support for `indent` in JSON responses. Clients should consider piping to an external tool such as `jq`.
    * (client) [#8107](https://github.com/cosmos/cosmos-sdk/pull/8107) Renamed `PrintOutput` and `PrintOutputLegacy`
    methods of the `context.Client` object to `PrintProto` and `PrintObjectLegacy`.
    * (client/flags) [#6632](https://github.com/cosmos/cosmos-sdk/pull/6632) Remove NewCompletionCmd(), the function is now available in tendermint.
    * (client/input) [#5904](https://github.com/cosmos/cosmos-sdk/pull/5904) Removal of unnecessary `GetCheckPassword`, `PrintPrefixed` functions.
    * (client/keys) [#5889](https://github.com/cosmos/cosmos-sdk/pull/5889) Rename `NewKeyBaseFromDir()` -> `NewLegacyKeyBaseFromDir()`.
    * (client/keys) [#5820](https://github.com/cosmos/cosmos-sdk/pull/5820/) Removed method CloseDB from Keybase interface.
    * (client/rpc) [#6290](https://github.com/cosmos/cosmos-sdk/pull/6290) `client` package and subdirs reorganization.
    * (client/lcd) [#6290](https://github.com/cosmos/cosmos-sdk/pull/6290) `CliCtx` of struct `RestServer` in package client/lcd has been renamed to `ClientCtx`.
    * (codec) [#6330](https://github.com/cosmos/cosmos-sdk/pull/6330) `codec.RegisterCrypto` has been moved to the `crypto/codec` package and the global `codec.Cdc` Amino instance has been deprecated and moved to the `codec/legacy_global` package.
    * (codec) [#8080](https://github.com/cosmos/cosmos-sdk/pull/8080) Updated the `codec.Marshaler` interface
        * Moved `MarshalAny` and `UnmarshalAny` helper functions to `codec.Marshaler` and renamed to `MarshalInterface` and
      `UnmarshalInterface` respectively. These functions must take interface as a parameter (not a concrete type nor `Any`
      object). Underneath they use `Any` wrapping for correct protobuf serialization.
    * (crypto) [#6780](https://github.com/cosmos/cosmos-sdk/issues/6780) Move ledger code to its own package.
    * (crypto/types/multisig) [#6373](https://github.com/cosmos/cosmos-sdk/pull/6373) `multisig.Multisignature` has been renamed to `AminoMultisignature`
    * (codec) `*codec.LegacyAmino` is now a wrapper around Amino which provides backwards compatibility with protobuf `Any`. ALL legacy code should use `*codec.LegacyAmino` instead of `*amino.Codec` directly
    * (crypto) [#5880](https://github.com/cosmos/cosmos-sdk/pull/5880) Merge `crypto/keys/mintkey` into `crypto`.
    * (crypto/hd) [#5904](https://github.com/cosmos/cosmos-sdk/pull/5904) `crypto/keys/hd` moved to `crypto/hd`.
    * (crypto/keyring):
    _ [#5866](https://github.com/cosmos/cosmos-sdk/pull/5866) Rename `crypto/keys/` to `crypto/keyring/`.
    _ [#5904](https://github.com/cosmos/cosmos-sdk/pull/5904) `Keybase` -> `Keyring` interfaces migration. `LegacyKeybase` interface is added in order
    to guarantee limited backward compatibility with the old Keybase interface for the sole purpose of migrating keys across the new keyring backends. `NewLegacy`
    constructor is provided [#5889](https://github.com/cosmos/cosmos-sdk/pull/5889) to allow for smooth migration of keys from the legacy LevelDB based implementation
    to new keyring backends. Plus, the package and the new keyring no longer depends on the sdk.Config singleton. Please consult the [package documentation](https://github.com/cosmos/cosmos-sdk/tree/master/crypto/keyring/doc.go) for more
    information on how to implement the new `Keyring` interface. \* [#5858](https://github.com/cosmos/cosmos-sdk/pull/5858) Make Keyring store keys by name and address's hexbytes representation.
    * (export) [#5952](https://github.com/cosmos/cosmos-sdk/pull/5952) `AppExporter` now returns ABCI consensus parameters to be included in marshaled exported state. These parameters must be returned from the application via the `BaseApp`.
    * (simapp) Deprecating and renaming `MakeEncodingConfig` to `MakeTestEncodingConfig` (both in `simapp` and `simapp/params` packages).
    * (store) [#5803](https://github.com/cosmos/cosmos-sdk/pull/5803) The `store.CommitMultiStore` interface now includes the new `snapshots.Snapshotter` interface as well.
    * (types) [#5579](https://github.com/cosmos/cosmos-sdk/pull/5579) The `keepRecent` field has been removed from the `PruningOptions` type.
    The `PruningOptions` type now only includes fields `KeepEvery` and `SnapshotEvery`, where `KeepEvery`
    determines which committed heights are flushed to disk and `SnapshotEvery` determines which of these
    heights are kept after pruning. The `IsValid` method should be called whenever using these options. Methods
    `SnapshotVersion` and `FlushVersion` accept a version argument and determine if the version should be
    flushed to disk or kept as a snapshot. Note, `KeepRecent` is automatically inferred from the options
    and provided directly the IAVL store.
    * (types) [#5533](https://github.com/cosmos/cosmos-sdk/pull/5533) Refactored `AppModuleBasic` and `AppModuleGenesis`
    to now accept a `codec.JSONMarshaler` for modular serialization of genesis state.
    * (types/rest) [#5779](https://github.com/cosmos/cosmos-sdk/pull/5779) Drop unused Parse{Int64OrReturnBadRequest,QueryParamBool}() functions.
* **Modules**
    * (modules) [#7243](https://github.com/cosmos/cosmos-sdk/pull/7243) Rename `RegisterCodec` to `RegisterLegacyAminoCodec` and `codec.New()` is now renamed to `codec.NewLegacyAmino()`
    * (modules) [#6564](https://github.com/cosmos/cosmos-sdk/pull/6564) Constant `DefaultParamspace` is removed from all modules, use ModuleName instead.
    * (modules) [#5989](https://github.com/cosmos/cosmos-sdk/pull/5989) `AppModuleBasic.GetTxCmd` now takes a single `CLIContext` parameter.
    * (modules) [#5664](https://github.com/cosmos/cosmos-sdk/pull/5664) Remove amino `Codec` from simulation `StoreDecoder`, which now returns a function closure in order to unmarshal the key-value pairs.
    * (modules) [#5555](https://github.com/cosmos/cosmos-sdk/pull/5555) Move `x/auth/client/utils/` types and functions to `x/auth/client/`.
    * (modules) [#5572](https://github.com/cosmos/cosmos-sdk/pull/5572) Move account balance logic and APIs from `x/auth` to `x/bank`.
    * (modules) [#6326](https://github.com/cosmos/cosmos-sdk/pull/6326) `AppModuleBasic.GetQueryCmd` now takes a single `client.Context` parameter.
    * (modules) [#6336](https://github.com/cosmos/cosmos-sdk/pull/6336) `AppModuleBasic.RegisterQueryService` method was added to support gRPC queries, and `QuerierRoute` and `NewQuerierHandler` were deprecated.
    * (modules) [#6311](https://github.com/cosmos/cosmos-sdk/issues/6311) Remove `alias.go` usage
    * (modules) [#6447](https://github.com/cosmos/cosmos-sdk/issues/6447) Rename `blacklistedAddrs` to `blockedAddrs`.
    * (modules) [#6834](https://github.com/cosmos/cosmos-sdk/issues/6834) Add `RegisterInterfaces` method to `AppModuleBasic` to support registration of protobuf interface types.
    * (modules) [#6734](https://github.com/cosmos/cosmos-sdk/issues/6834) Add `TxEncodingConfig` parameter to `AppModuleBasic.ValidateGenesis` command to support JSON tx decoding in `genutil`.
    * (modules) [#7764](https://github.com/cosmos/cosmos-sdk/pull/7764) Added module initialization options:
        * `server/types.AppExporter` requires extra argument: `AppOptions`.
        * `server.AddCommands` requires extra argument: `addStartFlags types.ModuleInitFlags`
        * `x/crisis.NewAppModule` has a new attribute: `skipGenesisInvariants`. [PR](https://github.com/cosmos/cosmos-sdk/pull/7764)
    * (types) [#6327](https://github.com/cosmos/cosmos-sdk/pull/6327) `sdk.Msg` now inherits `proto.Message`, as a result all `sdk.Msg` types now use pointer semantics.
    * (types) [#7032](https://github.com/cosmos/cosmos-sdk/pull/7032) All types ending with `ID` (e.g. `ProposalID`) now end with `Id` (e.g. `ProposalId`), to match default Protobuf generated format. Also see [#7033](https://github.com/cosmos/cosmos-sdk/pull/7033) for more details.
    * (x/auth) [#6029](https://github.com/cosmos/cosmos-sdk/pull/6029) Module accounts have been moved from `x/supply` to `x/auth`.
    * (x/auth) [#6443](https://github.com/cosmos/cosmos-sdk/issues/6443) Move `FeeTx` and `TxWithMemo` interfaces from `x/auth/ante` to `types`.
    * (x/auth) [#7006](https://github.com/cosmos/cosmos-sdk/pull/7006) All `AccountRetriever` methods now take `client.Context` as a parameter instead of as a struct member.
    * (x/auth) [#6270](https://github.com/cosmos/cosmos-sdk/pull/6270) The passphrase argument has been removed from the signature of the following functions and methods: `BuildAndSign`, ` MakeSignature`, ` SignStdTx`, `TxBuilder.BuildAndSign`, `TxBuilder.Sign`, `TxBuilder.SignStdTx`
    * (x/auth) [#6428](https://github.com/cosmos/cosmos-sdk/issues/6428):
        * `NewAnteHandler` and `NewSigVerificationDecorator` both now take a `SignModeHandler` parameter.
        * `SignatureVerificationGasConsumer` now has the signature: `func(meter sdk.GasMeter, sig signing.SignatureV2, params types.Params) error`.
        * The `SigVerifiableTx` interface now has a `GetSignaturesV2() ([]signing.SignatureV2, error)` method and no longer has the `GetSignBytes` method.
    * (x/auth/tx) [#8106](https://github.com/cosmos/cosmos-sdk/pull/8106) change related to missing append functionality in
    client transaction signing
        * added `overwriteSig` argument to `x/auth/client.SignTx` and `client/tx.Sign` functions.
        * removed `x/auth/tx.go:wrapper.GetSignatures`. The `wrapper` provides `TxBuilder` functionality, and it's a private
      structure. That function was not used at all and it's not exposed through the `TxBuilder` interface.
    * (x/bank) [#7327](https://github.com/cosmos/cosmos-sdk/pull/7327) AddCoins and SubtractCoins no longer return a resultingValue and will only return an error.
    * (x/capability) [#7918](https://github.com/cosmos/cosmos-sdk/pull/7918) Add x/capability safety checks:
        * All outward facing APIs will now check that capability is not nil and name is not empty before performing any state-machine changes
        * `SetIndex` has been renamed to `InitializeIndex`
    * (x/evidence) [#7251](https://github.com/cosmos/cosmos-sdk/pull/7251) New evidence types and light client evidence handling. The module function names changed.
    * (x/evidence) [#5952](https://github.com/cosmos/cosmos-sdk/pull/5952) Remove APIs for getting and setting `x/evidence` parameters. `BaseApp` now uses a `ParamStore` to manage Tendermint consensus parameters which is managed via the `x/params` `Substore` type.
    * (x/gov) [#6147](https://github.com/cosmos/cosmos-sdk/pull/6147) The `Content` field on `Proposal` and `MsgSubmitProposal`
    is now `Any` in concordance with [ADR 019](docs/architecture/adr-019-protobuf-state-encoding.md) and `GetContent` should now
    be used to retrieve the actual proposal `Content`. Also the `NewMsgSubmitProposal` constructor now may return an `error`
    * (x/ibc) [#6374](https://github.com/cosmos/cosmos-sdk/pull/6374) `VerifyMembership` and `VerifyNonMembership` now take a `specs []string` argument to specify the proof format used for verification. Most SDK chains can simply use `commitmenttypes.GetSDKSpecs()` for this argument.
    * (x/params) [#5619](https://github.com/cosmos/cosmos-sdk/pull/5619) The `x/params` keeper now accepts a `codec.Marshaller` instead of
    a reference to an amino codec. Amino is still used for JSON serialization.
    * (x/staking) [#6451](https://github.com/cosmos/cosmos-sdk/pull/6451) `DefaultParamspace` and `ParamKeyTable` in staking module are moved from keeper to types to enforce consistency.
    * (x/staking) [#7419](https://github.com/cosmos/cosmos-sdk/pull/7419) The `TmConsPubKey` method on ValidatorI has been
    removed and replaced instead by `ConsPubKey` (which returns a SDK `cryptotypes.PubKey`) and `TmConsPublicKey` (which
    returns a Tendermint proto PublicKey).
    * (x/staking/types) [#7447](https://github.com/cosmos/cosmos-sdk/issues/7447) Remove bech32 PubKey support:
        * `ValidatorI` interface update. `GetConsPubKey` renamed to `TmConsPubKey` (consensus public key must be a tendermint key). `TmConsPubKey`, `GetConsAddr` methods return error.
        * `Validator` update. Methods changed in `ValidatorI` (as described above) and `ToTmValidator` return error.
        * `Validator.ConsensusPubkey` type changed from `string` to `codectypes.Any`.
        * `MsgCreateValidator.Pubkey` type changed from `string` to `codectypes.Any`.
    * (x/supply) [#6010](https://github.com/cosmos/cosmos-sdk/pull/6010) All `x/supply` types and APIs have been moved to `x/bank`.
    * [#6409](https://github.com/cosmos/cosmos-sdk/pull/6409) Rename all IsEmpty methods to Empty across the codebase and enforce consistency.
    * [#6231](https://github.com/cosmos/cosmos-sdk/pull/6231) Simplify `AppModule` interface, `Route` and `NewHandler` methods become only `Route`
    and returns a new `Route` type.
    * (x/slashing) [#6212](https://github.com/cosmos/cosmos-sdk/pull/6212) Remove `Get*` prefixes from key construction functions
    * (server) [#6079](https://github.com/cosmos/cosmos-sdk/pull/6079) Remove `UpgradeOldPrivValFile` (deprecated in Tendermint Core v0.28).
    * [#5719](https://github.com/cosmos/cosmos-sdk/pull/5719) Bump Go requirement to 1.14+

### State Machine Breaking

* **General**

    * (client) [#7268](https://github.com/cosmos/cosmos-sdk/pull/7268) / [#7147](https://github.com/cosmos/cosmos-sdk/pull/7147) Introduce new protobuf based PubKeys, and migrate PubKey in BaseAccount to use this new protobuf based PubKey format

* **Modules**
    * (modules) [#5572](https://github.com/cosmos/cosmos-sdk/pull/5572) Separate balance from accounts per ADR 004.
    _ Account balances are now persisted and retrieved via the `x/bank` module.
    _ Vesting account interface has been modified to account for changes.
    _ Callers to `NewBaseVestingAccount` are responsible for verifying account balance in relation to
    the original vesting amount.
    _ The `SendKeeper` and `ViewKeeper` interfaces in `x/bank` have been modified to account for changes.
    * (x/auth) [#5533](https://github.com/cosmos/cosmos-sdk/pull/5533) Migrate the `x/auth` module to use Protocol Buffers for state
    serialization instead of Amino.
    _ The `BaseAccount.PubKey` field is now represented as a Bech32 string instead of a `crypto.Pubkey`.
    _ `NewBaseAccountWithAddress` now returns a reference to a `BaseAccount`.
    _ The `x/auth` module now accepts a `Codec` interface which extends the `codec.Marshaler` interface by
    requiring a concrete codec to know how to serialize accounts.
    _ The `AccountRetriever` type now accepts a `Codec` in its constructor in order to know how to
    serialize accounts.
    * (x/bank) [#6518](https://github.com/cosmos/cosmos-sdk/pull/6518) Support for global and per-denomination send enabled flags.
        * Existing send_enabled global flag has been moved into a Params structure as `default_send_enabled`.
        * An array of: `{denom: string, enabled: bool}` is added to bank Params to support per-denomination override of global default value.
    * (x/distribution) [#5610](https://github.com/cosmos/cosmos-sdk/pull/5610) Migrate the `x/distribution` module to use Protocol Buffers for state
    serialization instead of Amino. The exact codec used is `codec.HybridCodec` which utilizes Protobuf for binary encoding and Amino
    for JSON encoding.
    _ `ValidatorHistoricalRewards.ReferenceCount` is now of types `uint32` instead of `uint16`.
    _ `ValidatorSlashEvents` is now a struct with `slashevents`.
    _ `ValidatorOutstandingRewards` is now a struct with `rewards`.
    _ `ValidatorAccumulatedCommission` is now a struct with `commission`. \* The `Keeper` constructor now takes a `codec.Marshaler` instead of a concrete Amino codec. This exact type
    provided is specified by `ModuleCdc`.
    * (x/evidence) [#5634](https://github.com/cosmos/cosmos-sdk/pull/5634) Migrate the `x/evidence` module to use Protocol Buffers for state
    serialization instead of Amino.
    _ The `internal` sub-package has been removed in order to expose the types proto file.
    _ The module now accepts a `Codec` interface which extends the `codec.Marshaler` interface by
    requiring a concrete codec to know how to serialize `Evidence` types. \* The `MsgSubmitEvidence` message has been removed in favor of `MsgSubmitEvidenceBase`. The application-level
    codec must now define the concrete `MsgSubmitEvidence` type which must implement the module's `MsgSubmitEvidence`
    interface.
    * (x/evidence) [#5952](https://github.com/cosmos/cosmos-sdk/pull/5952) Remove parameters from `x/evidence` genesis and module state. The `x/evidence` module now solely uses Tendermint consensus parameters to determine of evidence is valid or not.
    * (x/gov) [#5737](https://github.com/cosmos/cosmos-sdk/pull/5737) Migrate the `x/gov` module to use Protocol
    Buffers for state serialization instead of Amino.
    _ `MsgSubmitProposal` will be removed in favor of the application-level proto-defined `MsgSubmitProposal` which
    implements the `MsgSubmitProposalI` interface. Applications should extend the `NewMsgSubmitProposalBase` type
    to define their own concrete `MsgSubmitProposal` types.
    _ The module now accepts a `Codec` interface which extends the `codec.Marshaler` interface by
    requiring a concrete codec to know how to serialize `Proposal` types.
    * (x/mint) [#5634](https://github.com/cosmos/cosmos-sdk/pull/5634) Migrate the `x/mint` module to use Protocol Buffers for state
    serialization instead of Amino. \* The `internal` sub-package has been removed in order to expose the types proto file.
    * (x/slashing) [#5627](https://github.com/cosmos/cosmos-sdk/pull/5627) Migrate the `x/slashing` module to use Protocol Buffers for state
    serialization instead of Amino. The exact codec used is `codec.HybridCodec` which utilizes Protobuf for binary encoding and Amino
    for JSON encoding. \* The `Keeper` constructor now takes a `codec.Marshaler` instead of a concrete Amino codec. This exact type
    provided is specified by `ModuleCdc`.
    * (x/staking) [#6844](https://github.com/cosmos/cosmos-sdk/pull/6844) Validators are now inserted into the unbonding queue based on their unbonding time and height. The relevant keeper APIs are modified to reflect these changes by now also requiring a height.
    * (x/staking) [#6061](https://github.com/cosmos/cosmos-sdk/pull/6061) Allow a validator to immediately unjail when no signing info is present due to
    falling below their minimum self-delegation and never having been bonded. The validator may immediately unjail once they've met their minimum self-delegation.
    * (x/staking) [#5600](https://github.com/cosmos/cosmos-sdk/pull/5600) Migrate the `x/staking` module to use Protocol Buffers for state
    serialization instead of Amino. The exact codec used is `codec.HybridCodec` which utilizes Protobuf for binary encoding and Amino
    for JSON encoding.
    _ `BondStatus` is now of type `int32` instead of `byte`.
    _ Types of `int16` in the `Params` type are now of type `int32`.
    _ Every reference of `crypto.Pubkey` in context of a `Validator` is now of type string. `GetPubKeyFromBech32` must be used to get the `crypto.Pubkey`.
    _ The `Keeper` constructor now takes a `codec.Marshaler` instead of a concrete Amino codec. This exact type
    provided is specified by `ModuleCdc`.
    * (x/staking) [#7979](https://github.com/cosmos/cosmos-sdk/pull/7979) keeper pubkey storage serialization migration
    from bech32 to protobuf.
    * (x/supply) [#6010](https://github.com/cosmos/cosmos-sdk/pull/6010) Removed the `x/supply` module by merging the existing types and APIs into the `x/bank` module.
    * (x/supply) [#5533](https://github.com/cosmos/cosmos-sdk/pull/5533) Migrate the `x/supply` module to use Protocol Buffers for state
    serialization instead of Amino.
    _ The `internal` sub-package has been removed in order to expose the types proto file.
    _ The `x/supply` module now accepts a `Codec` interface which extends the `codec.Marshaler` interface by
    requiring a concrete codec to know how to serialize `SupplyI` types. \* The `SupplyI` interface has been modified to no longer return `SupplyI` on methods. Instead the
    concrete type's receiver should modify the type.
    * (x/upgrade) [#5659](https://github.com/cosmos/cosmos-sdk/pull/5659) Migrate the `x/upgrade` module to use Protocol
    Buffers for state serialization instead of Amino.
    _ The `internal` sub-package has been removed in order to expose the types proto file.
    _ The `x/upgrade` module now accepts a `codec.Marshaler` interface.

### Features

* **Baseapp / Client / REST**
    * (x/auth) [#6213](https://github.com/cosmos/cosmos-sdk/issues/6213) Introduce new protobuf based path for transaction signing, see [ADR020](https://github.com/cosmos/cosmos-sdk/blob/master/docs/architecture/adr-020-protobuf-transaction-encoding.md) for more details
    * (x/auth) [#6350](https://github.com/cosmos/cosmos-sdk/pull/6350) New sign-batch command to sign StdTx batch files.
    * (baseapp) [#5803](https://github.com/cosmos/cosmos-sdk/pull/5803) Added support for taking state snapshots at regular height intervals, via options `snapshot-interval` and `snapshot-keep-recent`.
    * (baseapp) [#7519](https://github.com/cosmos/cosmos-sdk/pull/7519) Add `ServiceMsgRouter` to BaseApp to handle routing of protobuf service `Msg`s. The two new types defined in ADR 031, `sdk.ServiceMsg` and `sdk.MsgRequest` are introduced with this router.
    * (client) [#5921](https://github.com/cosmos/cosmos-sdk/issues/5921) Introduce new gRPC and gRPC Gateway based APIs for querying app & module data. See [ADR021](https://github.com/cosmos/cosmos-sdk/blob/master/docs/architecture/adr-021-protobuf-query-encoding.md) for more details
    * (cli) [#7485](https://github.com/cosmos/cosmos-sdk/pull/7485) Introduce a new optional `--keyring-dir` flag that allows clients to specify a Keyring directory if it does not reside in the directory specified by `--home`.
    * (cli) [#7221](https://github.com/cosmos/cosmos-sdk/pull/7221) Add the option of emitting amino encoded json from the CLI
    * (codec) [#7519](https://github.com/cosmos/cosmos-sdk/pull/7519) `InterfaceRegistry` now inherits `jsonpb.AnyResolver`, and has a `RegisterCustomTypeURL` method to support ADR 031 packing of `Any`s. `AnyResolver` is now a required parameter to `RejectUnknownFields`.
    * (coin) [#6755](https://github.com/cosmos/cosmos-sdk/pull/6755) Add custom regex validation for `Coin` denom by overwriting `CoinDenomRegex` when using `/types/coin.go`.
    * (config) [#7265](https://github.com/cosmos/cosmos-sdk/pull/7265) Support Tendermint block pruning through a new `min-retain-blocks` configuration that can be set in either `app.toml` or via the CLI. This parameter is used in conjunction with other criteria to determine the height at which Tendermint should prune blocks.
    * (events) [#7121](https://github.com/cosmos/cosmos-sdk/pull/7121) The application now derives what events are indexed by Tendermint via the `index-events` configuration in `app.toml`, which is a list of events taking the form `{eventType}.{attributeKey}`.
    * (tx) [#6089](https://github.com/cosmos/cosmos-sdk/pull/6089) Transactions can now have a `TimeoutHeight` set which allows the transaction to be rejected if it's committed at a height greater than the timeout.
    * (rest) [#6167](https://github.com/cosmos/cosmos-sdk/pull/6167) Support `max-body-bytes` CLI flag for the REST service.
    * (genesis) [#7089](https://github.com/cosmos/cosmos-sdk/pull/7089) The `export` command now adds a `initial_height` field in the exported JSON. Baseapp's `CommitMultiStore` now also has a `SetInitialVersion` setter, so it can set the initial store version inside `InitChain` and start a new chain from a given height.
* **General**
    * (crypto/multisig) [#6241](https://github.com/cosmos/cosmos-sdk/pull/6241) Add Multisig type directly to the repo. Previously this was in tendermint.
    * (codec/types) [#8106](https://github.com/cosmos/cosmos-sdk/pull/8106) Adding `NewAnyWithCustomTypeURL` to correctly
    marshal Messages in TxBuilder.
    * (tests) [#6489](https://github.com/cosmos/cosmos-sdk/pull/6489) Introduce package `testutil`, new in-process testing network framework for use in integration and unit tests.
    * (tx) Add new auth/tx gRPC & gRPC-Gateway endpoints for basic querying & broadcasting support
        * [#7842](https://github.com/cosmos/cosmos-sdk/pull/7842) Add TxsByEvent gRPC endpoint
        * [#7852](https://github.com/cosmos/cosmos-sdk/pull/7852) Add tx broadcast gRPC endpoint
    * (tx) [#7688](https://github.com/cosmos/cosmos-sdk/pull/7688) Add a new Tx gRPC service with methods `Simulate` and `GetTx` (by hash).
    * (store) [#5803](https://github.com/cosmos/cosmos-sdk/pull/5803) Added `rootmulti.Store` methods for taking and restoring snapshots, based on `iavl.Store` export/import.
    * (store) [#6324](https://github.com/cosmos/cosmos-sdk/pull/6324) IAVL store query proofs now return CommitmentOp which wraps an ics23 CommitmentProof
    * (store) [#6390](https://github.com/cosmos/cosmos-sdk/pull/6390) `RootMulti` store query proofs now return `CommitmentOp` which wraps `CommitmentProofs`
        * `store.Query` now only returns chained `ics23.CommitmentProof` wrapped in `merkle.Proof`
        * `ProofRuntime` only decodes and verifies `ics23.CommitmentProof`
* **Modules**
    * (modules) [#5921](https://github.com/cosmos/cosmos-sdk/issues/5921) Introduction of Query gRPC service definitions along with REST annotations for gRPC Gateway for each module
    * (modules) [#7540](https://github.com/cosmos/cosmos-sdk/issues/7540) Protobuf service definitions can now be used for
    packing `Msg`s in transactions as defined in [ADR 031](./docs/architecture/adr-031-msg-service.md). All modules now
    define a `Msg` protobuf service.
    * (x/auth/vesting) [#7209](https://github.com/cosmos/cosmos-sdk/pull/7209) Create new `MsgCreateVestingAccount` message type along with CLI handler that allows for the creation of delayed and continuous vesting types.
    * (x/capability) [#5828](https://github.com/cosmos/cosmos-sdk/pull/5828) Capability module integration as outlined in [ADR 3 - Dynamic Capability Store](https://github.com/cosmos/tree/master/docs/architecture/adr-003-dynamic-capability-store.md).
    * (x/crisis) `x/crisis` has a new function: `AddModuleInitFlags`, which will register optional crisis module flags for the start command.
    * (x/ibc) [#5277](https://github.com/cosmos/cosmos-sdk/pull/5277) `x/ibc` changes from IBC alpha. For more details check the [`x/ibc/core/spec`](https://github.com/cosmos/cosmos-sdk/tree/master/x/ibc/core/spec) directory, or the ICS specs below:
        * [ICS 002 - Client Semantics](https://github.com/cosmos/ics/tree/master/spec/ics-002-client-semantics) subpackage
        * [ICS 003 - Connection Semantics](https://github.com/cosmos/ics/blob/master/spec/ics-003-connection-semantics) subpackage
        * [ICS 004 - Channel and Packet Semantics](https://github.com/cosmos/ics/blob/master/spec/ics-004-channel-and-packet-semantics) subpackage
        * [ICS 005 - Port Allocation](https://github.com/cosmos/ics/blob/master/spec/ics-005-port-allocation) subpackage
        * [ICS 006 - Solo Machine Client](https://github.com/cosmos/ics/tree/master/spec/ics-006-solo-machine-client) subpackage
        * [ICS 007 - Tendermint Client](https://github.com/cosmos/ics/blob/master/spec/ics-007-tendermint-client) subpackage
        * [ICS 009 - Loopback Client](https://github.com/cosmos/ics/tree/master/spec/ics-009-loopback-client) subpackage
        * [ICS 020 - Fungible Token Transfer](https://github.com/cosmos/ics/tree/master/spec/ics-020-fungible-token-transfer) subpackage
        * [ICS 023 - Vector Commitments](https://github.com/cosmos/ics/tree/master/spec/ics-023-vector-commitments) subpackage
        * [ICS 024 - Host State Machine Requirements](https://github.com/cosmos/ics/tree/master/spec/ics-024-host-requirements) subpackage
    * (x/ibc) [#6374](https://github.com/cosmos/cosmos-sdk/pull/6374) ICS-23 Verify functions will now accept and verify ics23 CommitmentProofs exclusively
    * (x/params) [#6005](https://github.com/cosmos/cosmos-sdk/pull/6005) Add new CLI command for querying raw x/params parameters by subspace and key.

### Bug Fixes

* **Baseapp / Client / REST**
    * (client) [#5964](https://github.com/cosmos/cosmos-sdk/issues/5964) `--trust-node` is now false by default - for real. Users must ensure it is set to true if they don't want to enable the verifier.
    * (client) [#6402](https://github.com/cosmos/cosmos-sdk/issues/6402) Fix `keys add` `--algo` flag which only worked for Tendermint's `secp256k1` default key signing algorithm.
    * (client) [#7699](https://github.com/cosmos/cosmos-sdk/pull/7699) Fix panic in context when setting invalid nodeURI. `WithNodeURI` does not set the `Client` in the context.
    * (export) [#6510](https://github.com/cosmos/cosmos-sdk/pull/6510/) Field TimeIotaMs now is included in genesis file while exporting.
    * (rest) [#5906](https://github.com/cosmos/cosmos-sdk/pull/5906) Fix an issue that make some REST calls panic when sending invalid or incomplete requests.
    * (crypto) [#7966](https://github.com/cosmos/cosmos-sdk/issues/7966) `Bip44Params` `String()` function now correctly
    returns the absolute HD path by adding the `m/` prefix.
    * (crypto/keyring) [#5844](https://github.com/cosmos/cosmos-sdk/pull/5844) `Keyring.Sign()` methods no longer decode amino signatures when method receivers
    are offline/multisig keys.
    * (store) [#7415](https://github.com/cosmos/cosmos-sdk/pull/7415) Allow new stores to be registered during on-chain upgrades.
* **Modules**
  _ (modules) [#5569](https://github.com/cosmos/cosmos-sdk/issues/5569) `InitGenesis`, for the relevant modules, now ensures module accounts exist.
  _ (x/auth) [#5892](https://github.com/cosmos/cosmos-sdk/pull/5892) Add `RegisterKeyTypeCodec` to register new
  types (eg. keys) to the `auth` module internal amino codec.
  _ (x/bank) [#6536](https://github.com/cosmos/cosmos-sdk/pull/6536) Fix bug in `WriteGeneratedTxResponse` function used by multiple
  REST endpoints. Now it writes a Tx in StdTx format.
  _ (x/genutil) [#5938](https://github.com/cosmos/cosmos-sdk/pull/5938) Fix `InitializeNodeValidatorFiles` error handling.
  _ (x/gentx) [#8183](https://github.com/cosmos/cosmos-sdk/pull/8183) change gentx cmd amount to arg from flag
  _ (x/gov) [#7641](https://github.com/cosmos/cosmos-sdk/pull/7641) Fix tally calculation precision error.
  _ (x/staking) [#6529](https://github.com/cosmos/cosmos-sdk/pull/6529) Export validator addresses (previously was empty).
  _ (x/staking) [#5949](https://github.com/cosmos/cosmos-sdk/pull/5949) Skip staking `HistoricalInfoKey` in simulations as headers are not exported. \* (x/staking) [#6061](https://github.com/cosmos/cosmos-sdk/pull/6061) Allow a validator to immediately unjail when no signing info is present due to
  falling below their minimum self-delegation and never having been bonded. The validator may immediately unjail once they've met their minimum self-delegation.
* **General**
    * (types) [#7038](https://github.com/cosmos/cosmos-sdk/issues/7038) Fix infinite looping of `ApproxRoot` by including a hard-coded maximum iterations limit of 100.
    * (types) [#7084](https://github.com/cosmos/cosmos-sdk/pull/7084) Fix panic when calling `BigInt()` on an uninitialized `Int`.
    * (simulation) [#7129](https://github.com/cosmos/cosmos-sdk/issues/7129) Fix support for custom `Account` and key types on auth's simulation.

### Improvements

* **Baseapp / Client / REST**
    * (baseapp) [#6186](https://github.com/cosmos/cosmos-sdk/issues/6186) Support emitting events during `AnteHandler` execution.
    * (baseapp) [#6053](https://github.com/cosmos/cosmos-sdk/pull/6053) Customizable panic recovery handling added for `app.runTx()` method (as proposed in the [ADR 22](https://github.com/cosmos/cosmos-sdk/blob/master/docs/architecture/adr-022-custom-panic-handling.md)). Adds ability for developers to register custom panic handlers extending standard ones.
    * (client) [#5810](https://github.com/cosmos/cosmos-sdk/pull/5810) Added a new `--offline` flag that allows commands to be executed without an
    internet connection. Previously, `--generate-only` served this purpose in addition to only allowing txs to be generated. Now, `--generate-only` solely
    allows txs to be generated without being broadcasted and disallows Keybase use and `--offline` allows the use of Keybase but does not allow any
    functionality that requires an online connection.
    * (cli) [#7764](https://github.com/cosmos/cosmos-sdk/pull/7764) Update x/banking and x/crisis InitChain to improve node startup time
    * (client) [#5856](https://github.com/cosmos/cosmos-sdk/pull/5856) Added the possibility to set `--offline` flag with config command.
    * (client) [#5895](https://github.com/cosmos/cosmos-sdk/issues/5895) show config options in the config command's help screen.
    * (client/keys) [#8043](https://github.com/cosmos/cosmos-sdk/pull/8043) Add support for export of unarmored private key
    * (client/tx) [#7801](https://github.com/cosmos/cosmos-sdk/pull/7801) Update sign-batch multisig to work online
    * (x/genutil) [#8099](https://github.com/cosmos/cosmos-sdk/pull/8099) `init` now supports a `--recover` flag to recover
    the private validator key from a given mnemonic
* **Modules**
    * (x/auth) [#5702](https://github.com/cosmos/cosmos-sdk/pull/5702) Add parameter querying support for `x/auth`.
    * (x/auth/ante) [#6040](https://github.com/cosmos/cosmos-sdk/pull/6040) `AccountKeeper` interface used for `NewAnteHandler` and handler's decorators to add support of using custom `AccountKeeper` implementations.
    * (x/evidence) [#5952](https://github.com/cosmos/cosmos-sdk/pull/5952) Tendermint Consensus parameters can now be changed via parameter change proposals through `x/gov`.
    * (x/evidence) [#5961](https://github.com/cosmos/cosmos-sdk/issues/5961) Add `StoreDecoder` simulation for evidence module.
    * (x/ibc) [#5948](https://github.com/cosmos/cosmos-sdk/issues/5948) Add `InitGenesis` and `ExportGenesis` functions for `ibc` module.
    * (x/ibc-transfer) [#6871](https://github.com/cosmos/cosmos-sdk/pull/6871) Implement [ADR 001 - Coin Source Tracing](./docs/architecture/adr-001-coin-source-tracing.md).
    * (x/staking) [#6059](https://github.com/cosmos/cosmos-sdk/pull/6059) Updated `HistoricalEntries` parameter default to 100.
    * (x/staking) [#5584](https://github.com/cosmos/cosmos-sdk/pull/5584) Add util function `ToTmValidator` that converts a `staking.Validator` type to `*tmtypes.Validator`.
    * (x/staking) [#6163](https://github.com/cosmos/cosmos-sdk/pull/6163) CLI and REST call to unbonding delegations and delegations now accept
    pagination.
    * (x/staking) [#8178](https://github.com/cosmos/cosmos-sdk/pull/8178) Update default historical header number for stargate
* **General**
    * (crypto) [#7987](https://github.com/cosmos/cosmos-sdk/pull/7987) Fix the inconsistency of CryptoCdc, only use
    `codec/legacy.Cdc`.
    * (logging) [#8072](https://github.com/cosmos/cosmos-sdk/pull/8072) Refactor logging:
    _ Use [zerolog](https://github.com/rs/zerolog) over Tendermint's go-kit logging wrapper.
    _ Introduce Tendermint's `--log_format=plain|json` flag. Using format `json` allows for emitting structured JSON
    logs which can be consumed by an external logging facility (e.g. Loggly). Both formats log to STDERR. \* The existing `--log_level` flag and it's default value now solely relates to the global logging
    level (e.g. `info`, `debug`, etc...) instead of `<module>:<level>`.
    * (rest) [#7649](https://github.com/cosmos/cosmos-sdk/pull/7649) Return an unsigned tx in legacy GET /tx endpoint when signature conversion fails
    * (simulation) [#6002](https://github.com/cosmos/cosmos-sdk/pull/6002) Add randomized consensus params into simulation.
    * (store) [#6481](https://github.com/cosmos/cosmos-sdk/pull/6481) Move `SimpleProofsFromMap` from Tendermint into the SDK.
    * (store) [#6719](https://github.com/cosmos/cosmos-sdk/6754) Add validity checks to stores for nil and empty keys.
    * (SDK) Updated dependencies
        * Updated iavl dependency to v0.15.3
        * Update tendermint to v0.34.1
    * (types) [#7027](https://github.com/cosmos/cosmos-sdk/pull/7027) `Coin(s)` and `DecCoin(s)` updates:
        * Bump denomination max length to 128
        * Allow uppercase letters and numbers in denominations to support [ADR 001](./docs/architecture/adr-001-coin-source-tracing.md)
        * Added `Validate` function that returns a descriptive error
    * (types) [#5581](https://github.com/cosmos/cosmos-sdk/pull/5581) Add convenience functions {,Must}Bech32ifyAddressBytes.
    * (types/module) [#5724](https://github.com/cosmos/cosmos-sdk/issues/5724) The `types/module` package does no longer depend on `x/simulation`.
    * (types) [#5585](https://github.com/cosmos/cosmos-sdk/pull/5585) IBC additions:
        * `Coin` denomination max length has been increased to 32.
        * Added `CapabilityKey` alias for `StoreKey` to match IBC spec.
    * (types/rest) [#5900](https://github.com/cosmos/cosmos-sdk/pull/5900) Add Check\*Error function family to spare developers from replicating tons of boilerplate code.
    * (types) [#6128](https://github.com/cosmos/cosmos-sdk/pull/6137) Add `String()` method to `GasMeter`.
    * (types) [#6195](https://github.com/cosmos/cosmos-sdk/pull/6195) Add codespace to broadcast(sync/async) response.
    * (types) [#6897](https://github.com/cosmos/cosmos-sdk/issues/6897) Add KV type from tendermint to `types` directory.
    * (version) [#7848](https://github.com/cosmos/cosmos-sdk/pull/7848) [#7941](https://github.com/cosmos/cosmos-sdk/pull/7941)
    `version --long` output now shows the list of build dependencies and replaced build dependencies.

## Previous Releases

[CHANGELOG of previous versions](https://github.com/cosmos/cosmos-sdk/blob/c17c3caab86a1426a1eef4541e8203f5f54a1a54/CHANGELOG.md#v0391---2020-08-11) (pre Stargate).<|MERGE_RESOLUTION|>--- conflicted
+++ resolved
@@ -84,11 +84,8 @@
 * (tx) [#18772](https://github.com/cosmos/cosmos-sdk/pull/18772) Remove misleading gas wanted from tx simulation failure log.
 * (tx) [#18852](https://github.com/cosmos/cosmos-sdk/pull/18852) Add `WithFromName` to tx factory.
 * (testutil) [#18930](https://github.com/cosmos/cosmos-sdk/pull/18930) Add NodeURI for clientCtx.
-<<<<<<< HEAD
+* (types) [#18963](https://github.com/cosmos/cosmos-sdk/pull/18963) Swap out amino json encoding of `ABCIMessageLogs` for std lib json encoding
 * [#18956](https://github.com/cosmos/cosmos-sdk/pull/18956) Add `DenomOwnersByQuery` query added for `DenomOwners`. It will take denom value as a query string to `DenomOwners` req.
-=======
-* (types) [#18963](https://github.com/cosmos/cosmos-sdk/pull/18963) Swap out amino json encoding of `ABCIMessageLogs` for std lib json encoding
->>>>>>> b16aa35d
 
 ### Bug Fixes
 
