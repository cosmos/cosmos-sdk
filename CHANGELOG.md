<!--
Guiding Principles:

Changelogs are for humans, not machines.
There should be an entry for every single version.
The same types of changes should be grouped.
Versions and sections should be linkable.
The latest version comes first.
The release date of each version is displayed.
Mention whether you follow Semantic Versioning.

Usage:

Change log entries are to be added to the Unreleased section under the
appropriate stanza (see below). Each entry should ideally include a tag and
the Github issue reference in the following format:

* (<tag>) \#<issue-number> message

The issue numbers will later be link-ified during the release process so you do
not have to worry about including a link manually, but you can if you wish.

Types of changes (Stanzas):

"Features" for new features.
"Improvements" for changes in existing functionality.
"Deprecated" for soon-to-be removed features.
"Bug Fixes" for any bug fixes.
"Client Breaking" for breaking Protobuf, gRPC and REST routes used by end-users.
"CLI Breaking" for breaking CLI commands.
"API Breaking" for breaking exported APIs used by developers building on SDK.
"State Machine Breaking" for any changes that result in a different AppState given same genesisState and txList.
Ref: https://keepachangelog.com/en/1.0.0/
-->

# Changelog

## [Unreleased]

### Features

* (x/auth) [#14650](https://github.com/cosmos/cosmos-sdk/pull/14650) Add Textual SignModeHandler. It is however **NOT** enabled by default, and should only be used for **TESTING** purposes until `SIGN_MODE_TEXTUAL` is fully released.
* (cli) [#14655](https://github.com/cosmos/cosmos-sdk/pull/14655) Add a new command to list supported algos.
* (x/crisis) [#14588](https://github.com/cosmos/cosmos-sdk/pull/14588) Use CacheContext() in AssertInvariants()
* (client) [#14342](https://github.com/cosmos/cosmos-sdk/pull/14342) Add `simd config` command is now a sub-command, for setting, getting and migrating Cosmos SDK configuration files.
* (query) [#14468](https://github.com/cosmos/cosmos-sdk/pull/14468) Implement pagination for collections.
* (x/bank) [#14045](https://github.com/cosmos/cosmos-sdk/pull/14045) Add CLI command `spendable-balances`, which also accepts the flag `--denom`.
* (x/slashing, x/staking) [#14363](https://github.com/cosmos/cosmos-sdk/pull/14363) Add the infraction a validator commited type as an argument to a `SlashWithInfractionReason` keeper method.
* (client) [#13867](https://github.com/cosmos/cosmos-sdk/pull/13867/) Wire AutoCLI commands with SimApp.
* (x/distribution) [#14322](https://github.com/cosmos/cosmos-sdk/pull/14322) Introduce a new gRPC message handler, `DepositValidatorRewardsPool`, that allows explicit funding of a validator's reward pool.
* (x/evidence) [#13740](https://github.com/cosmos/cosmos-sdk/pull/13740) Add new proto field `hash` of type `string` to `QueryEvidenceRequest` which helps to decode the hash properly while using query API.
* (core) [#13306](https://github.com/cosmos/cosmos-sdk/pull/13306) Add a `FormatCoins` function to in `core/coins` to format sdk Coins following the Value Renderers spec.
* (math) [#13306](https://github.com/cosmos/cosmos-sdk/pull/13306) Add `FormatInt` and `FormatDec` functions in `math` to format integers and decimals following the Value Renderers spec.
* (x/staking) [#13122](https://github.com/cosmos/cosmos-sdk/pull/13122) Add `UnbondingCanComplete` and `PutUnbondingOnHold` to `x/staking` module.
* [#13437](https://github.com/cosmos/cosmos-sdk/pull/13437) Add new flag `--modules-to-export` in `simd export` command to export only selected modules.
* [#13298](https://github.com/cosmos/cosmos-sdk/pull/13298) Add `AddGenesisAccount` helper func in x/auth module which helps adding accounts to genesis state.
* (x/authz) [#12648](https://github.com/cosmos/cosmos-sdk/pull/12648) Add an allow list, an optional list of addresses allowed to receive bank assets via authz MsgSend grant.
* (sdk.Coins) [#12627](https://github.com/cosmos/cosmos-sdk/pull/12627) Make a `Denoms` method on sdk.Coins.
* (testutil) [#12973](https://github.com/cosmos/cosmos-sdk/pull/12973) Add generic `testutil.RandSliceElem` function which selects a random element from the list.
* (client) [#12936](https://github.com/cosmos/cosmos-sdk/pull/12936) Add capability to pre-process transactions before broadcasting from a higher level chain.
* (cli) [#13064](https://github.com/cosmos/cosmos-sdk/pull/13064) Add `debug prefixes` to list supported HRP prefixes via .
* (ledger) [#12935](https://github.com/cosmos/cosmos-sdk/pull/12935) Generalize Ledger integration to allow for different apps or key types that use SECP256k1.
* (x/bank) [#11981](https://github.com/cosmos/cosmos-sdk/pull/11981) Create the `SetSendEnabled` endpoint for managing the bank's SendEnabled settings.
* (x/auth) [#13210](https://github.com/cosmos/cosmos-sdk/pull/13210) Add `Query/AccountInfo` endpoint for simplified access to basic account info.
* (x/consensus) [#12905](https://github.com/cosmos/cosmos-sdk/pull/12905) Create a new `x/consensus` module that is now responsible for maintaining Tendermint consensus parameters instead of `x/param`. Legacy types remain in order to facilitate parameter migration from the deprecated `x/params`. App developers should ensure that they execute `baseapp.MigrateParams` during their chain upgrade. These legacy types will be removed in a future release.
* (x/gov) [#13010](https://github.com/cosmos/cosmos-sdk/pull/13010) Add `cancel-proposal` feature to proposals. Now proposers can cancel the proposal prior to the proposal's voting period end time.
* (client/tx) [#13670](https://github.com/cosmos/cosmos-sdk/pull/13670) Add validation in `BuildUnsignedTx` to prevent simple inclusion of valid mnemonics
* [#13473](https://github.com/cosmos/cosmos-sdk/pull/13473) ADR-038: Go plugin system proposal
* [#14356](https://github.com/cosmos/cosmos-sdk/pull/14356) Add `events.GetAttributes` and `event.GetAttribute` methods to simplify the retrieval of an attribute from event(s).
* [#14472](https://github.com/cosmos/cosmos-sdk/pull/14356) The recommended metadata format for x/gov and x/group proposals now uses an array of strings (instead of a single string) for the `authors` field.
* (mempool) [#14484](https://github.com/cosmos/cosmos-sdk/pull/14484) Add priority nonce mempool option for transaction replacement.
* (client) [#14509](https://github.com/cosmos/cosmos-sdk/pull/#14509) Added `AddKeyringFlags` function.
* (x/gov,cli) [#14718](https://github.com/cosmos/cosmos-sdk/pull/14718) Added `AddGovPropFlagsToCmd` and `ReadGovPropFlags` functions.

### Improvements

<<<<<<< HEAD
* (x/auth) [#14758](https://github.com/cosmos/cosmos-sdk/pull/14758) Allow transaction event queries to directly passed to Tendermint, which will allow for full query operator support, e.g. `>`.
=======
* (x/evidence) [#14757](https://github.com/cosmos/cosmos-sdk/pull/14757) Evidence messages do not need to implement a `.Type()` anymore.
>>>>>>> 2b64d74e
* (x/auth/tx) [#14751](https://github.com/cosmos/cosmos-sdk/pull/14751) Remove `.Type()` and `Route()` methods from all msgs and `legacytx.LegacyMsg` interface.
* [#14691](https://github.com/cosmos/cosmos-sdk/pull/14691) Change behavior of `sdk.StringifyEvents` to not flatten events attributes by events type.
    * This change only affects ABCI message logs, and not the actual events.
* [#14692](https://github.com/cosmos/cosmos-sdk/pull/14692) Improve RPC queries error message when app is at height 0.
* [#14609](https://github.com/cosmos/cosmos-sdk/pull/14609) Add RetryForBlocks method to use in tests that require waiting for a transaction to be included in a block.
* [#14017](https://github.com/cosmos/cosmos-sdk/pull/14017) Simplify ADR-028 and `address.Module`.
    * This updates the [ADR-028](https://docs.cosmos.network/main/architecture/adr-028-public-key-addresses) and enhance the `address.Module` API to support module addresses and sub-module addresses in a backward compatible way.
* [#14529](https://github.com/cosmos/cosmos-sdk/pull/14529) Add new property `BondDenom` to `SimulationState` struct.
* (x/group, x/gov) [#14483](https://github.com/cosmos/cosmos-sdk/pull/14483) Add support for `[]string` and `[]int` in `draft-proposal` prompt.
* (protobuf) [#14476](https://github.com/cosmos/cosmos-sdk/pull/14476) Clean up protobuf annotations `{accepts,implements}_interface`.
* (module) [#14415](https://github.com/cosmos/cosmos-sdk/pull/14415) Loosen assertions in SetOrderBeginBlockers() and SetOrderEndBlockers()
* (context)[#14384](https://github.com/cosmos/cosmos-sdk/pull/14384) refactor(context): Pass EventManager to the context as an interface.
* (types) [#14354](https://github.com/cosmos/cosmos-sdk/pull/14354) - improve performance on Context.KVStore and Context.TransientStore by 40%
* (crypto/keyring) [#14151](https://github.com/cosmos/cosmos-sdk/pull/14151) Move keys presentation from `crypto/keyring` to `client/keys`
* (types) [#14163](https://github.com/cosmos/cosmos-sdk/pull/14163) Refactor `(coins Coins) Validate()` to avoid unnecessary map.
* (signing) [#14087](https://github.com/cosmos/cosmos-sdk/pull/14087) Add SignModeHandlerWithContext interface with a new `GetSignBytesWithContext` to get the sign bytes using `context.Context` as an argument to access state.
* (server) [#14062](https://github.com/cosmos/cosmos-sdk/pull/14062) Remove rosetta from server start.
* [13882] (https://github.com/cosmos/cosmos-sdk/pull/13882) Add tx `encode` and `decode` endpoints to amino tx service.
  > Note: These endpoints encodes and decodes only amino txs.
* (x/nft) [#13836](https://github.com/cosmos/cosmos-sdk/pull/13836) Remove the validation for `classID` and `nftID` from the NFT module.
* [#13789](https://github.com/cosmos/cosmos-sdk/pull/13789) Add tx `encode` and `decode` endpoints to tx service.
  > Note: These endpoints will only encode and decode proto messages, Amino encoding and decoding is not supported.
* [#13826](https://github.com/cosmos/cosmos-sdk/pull/13826) Support custom `GasConfig` configuration for applications.
* [#13619](https://github.com/cosmos/cosmos-sdk/pull/13619) Add new function called LogDeferred to report errors in defers. Use the function in x/bank files.
* (tools) [#13603](https://github.com/cosmos/cosmos-sdk/pull/13603) Rename cosmovisor package name to `cosmossdk.io/tools/cosmovisor`. The new tool directory contains Cosmos SDK tools.
* (deps) [#13397](https://github.com/cosmos/cosmos-sdk/pull/13397) Bump Go version minimum requirement to `1.19`.
* [#13070](https://github.com/cosmos/cosmos-sdk/pull/13070) Migrate from `gogo/protobuf` to `cosmos/gogoproto`.
* [#12995](https://github.com/cosmos/cosmos-sdk/pull/12995) Add `FormatTime` and `ParseTimeString` methods.
* [#12952](https://github.com/cosmos/cosmos-sdk/pull/12952) Replace keyring module to Cosmos fork.
* [#12352](https://github.com/cosmos/cosmos-sdk/pull/12352) Move the `RegisterSwaggerAPI` logic into a separate helper function in the server package.
* [#12876](https://github.com/cosmos/cosmos-sdk/pull/12876) Remove proposer-based rewards.
* [#12892](https://github.com/cosmos/cosmos-sdk/pull/12892) `make format` now runs only gofumpt and golangci-lint run ./... --fix, replacing `goimports` `gofmt` and `misspell`
* [#12846](https://github.com/cosmos/cosmos-sdk/pull/12846) Remove `RandomizedParams` from the `AppModuleSimulation` interface which is no longer needed.
* (ci) [#12854](https://github.com/cosmos/cosmos-sdk/pull/12854) Use ghcr.io to host the proto builder image. Update proto builder image to go 1.19
* (x/bank) [#12706](https://github.com/cosmos/cosmos-sdk/pull/12706) Added the `chain-id` flag to the `AddTxFlagsToCmd` API. There is no longer a need to explicitly register this flag on commands whens `AddTxFlagsToCmd` is already called.
* [#12791](https://github.com/cosmos/cosmos-sdk/pull/12791) Bump the math library used in the sdk and replace old usages of sdk.\*
* [#12717](https://github.com/cosmos/cosmos-sdk/pull/12717) Use injected encoding params in simapp.
* [#12702](https://github.com/cosmos/cosmos-sdk/pull/12702) Linting and tidiness, fixed two minor security warnings.
* [#12634](https://github.com/cosmos/cosmos-sdk/pull/12634) Move `sdk.Dec` to math package.
* [#12596](https://github.com/cosmos/cosmos-sdk/pull/12596) Remove all imports of the non-existent gogo/protobuf v1.3.3 to ease downstream use and go workspaces.
* [#12187](https://github.com/cosmos/cosmos-sdk/pull/12187) Add batch operation for x/nft module.
* [#12455](https://github.com/cosmos/cosmos-sdk/pull/12455) Show attempts count in error for signing.
* [#13101](https://github.com/cosmos/cosmos-sdk/pull/13101) Remove weights from `simapp/params` and `testutil/sims`. They are now in their respective modules.
* [#12398](https://github.com/cosmos/cosmos-sdk/issues/12398) Refactor all `x` modules to unit-test via mocks and decouple `simapp`.
* [#13144](https://github.com/cosmos/cosmos-sdk/pull/13144) Add validator distribution info grpc gateway get endpoint.
* [#13168](https://github.com/cosmos/cosmos-sdk/pull/13168) Migrate tendermintdev/proto-builder to ghcr.io. New image `ghcr.io/cosmos/proto-builder:0.8`
* [#13178](https://github.com/cosmos/cosmos-sdk/pull/13178) Add `cosmos.msg.v1.service` protobuf annotation to allow tooling to distinguish between Msg and Query services via reflection.
* [#13236](https://github.com/cosmos/cosmos-sdk/pull/13236) Integrate Filter Logging
* [#13528](https://github.com/cosmos/cosmos-sdk/pull/13528) Update `ValidateMemoDecorator` to only check memo against `MaxMemoCharacters` param when a memo is present.
* [#13781](https://github.com/cosmos/cosmos-sdk/pull/13781) Remove `client/keys.KeysCdc`.
* [#13802](https://github.com/cosmos/cosmos-sdk/pull/13802) Add --output-document flag to the export CLI command to allow writing genesis state to a file.
* [#13794](https://github.com/cosmos/cosmos-sdk/pull/13794) `types/module.Manager` now supports the
`cosmossdk.io/core/appmodule.AppModule` API via the new `NewManagerFromMap` constructor.
* [#14019](https://github.com/cosmos/cosmos-sdk/issues/14019) Remove the interface casting to allow other implementations of a `CommitMultiStore`.
* (x/gov) [#14390](https://github.com/cosmos/cosmos-sdk/pull/14390) Add title, proposer and summary to proposal struct
* (baseapp) [#14417](https://github.com/cosmos/cosmos-sdk/pull/14417) `SetStreamingService` accepts appOptions, AppCodec and Storekeys needed to set streamers.  
    * Store pacakge no longer has a dependency on baseapp. 
* (store) [#14438](https://github.com/cosmos/cosmos-sdk/pull/14438)  Pass logger from baseapp to store. 
* (store) [#14439](https://github.com/cosmos/cosmos-sdk/pull/14439) Remove global metric gatherer from store. 
    * By default store has a no op metric gatherer, the application developer must set another metric gatherer or us the provided one in `store/metrics`.
* [#14406](https://github.com/cosmos/cosmos-sdk/issues/14406) Migrate usage of types/store.go to store/types/..
* (x/staking) [#14590](https://github.com/cosmos/cosmos-sdk/pull/14590) Return undelegate amount in MsgUndelegateResponse

### State Machine Breaking

* (baseapp, x/auth/posthandler) [#13940](https://github.com/cosmos/cosmos-sdk/pull/13940) Update `PostHandler` to receive the `runTx` success boolean.
* (x/group) [#13742](https://github.com/cosmos/cosmos-sdk/pull/13742) Migrate group policy account from module accounts to base account.
* (codec) [#13307](https://github.com/cosmos/cosmos-sdk/pull/13307) Register all modules' `Msg`s with group's ModuleCdc so that Amino sign bytes are correctly generated.
* (codec) [#13196](https://github.com/cosmos/cosmos-sdk/pull/13196) Register all modules' `Msg`s with gov's ModuleCdc so that Amino sign bytes are correctly generated.
* (group) [#13592](https://github.com/cosmos/cosmos-sdk/pull/13592) Fix group types registration with Amino.
* (x/distribution) [#12852](https://github.com/cosmos/cosmos-sdk/pull/12852) Deprecate `CommunityPoolSpendProposal`. Please execute a `MsgCommunityPoolSpend` message via the new v1 `x/gov` module instead. This message can be used to directly fund the `x/gov` module account.
* (x/bank) [#12610](https://github.com/cosmos/cosmos-sdk/pull/12610) `MsgMultiSend` now allows only a single input.
* (x/bank) [#12630](https://github.com/cosmos/cosmos-sdk/pull/12630) Migrate `x/bank` to self-managed parameters and deprecate its usage of `x/params`.
* (x/auth) [#12475](https://github.com/cosmos/cosmos-sdk/pull/12475) Migrate `x/auth` to self-managed parameters and deprecate its usage of `x/params`.
* (x/slashing) [#12399](https://github.com/cosmos/cosmos-sdk/pull/12399) Migrate `x/slashing` to self-managed parameters and deprecate its usage of `x/params`.
* (x/mint) [#12363](https://github.com/cosmos/cosmos-sdk/pull/12363) Migrate `x/mint` to self-managed parameters and deprecate it's usage of `x/params`.
* (x/distribution) [#12434](https://github.com/cosmos/cosmos-sdk/pull/12434) Migrate `x/distribution` to self-managed parameters and deprecate it's usage of `x/params`.
* (x/crisis) [#12445](https://github.com/cosmos/cosmos-sdk/pull/12445) Migrate `x/crisis` to self-managed parameters and deprecate it's usage of `x/params`.
* (x/gov) [#12631](https://github.com/cosmos/cosmos-sdk/pull/12631) Migrate `x/gov` to self-managed parameters and deprecate it's usage of `x/params`.
* (x/staking) [#12409](https://github.com/cosmos/cosmos-sdk/pull/12409) Migrate `x/staking` to self-managed parameters and deprecate it's usage of `x/params`.
* (x/bank) [#11859](https://github.com/cosmos/cosmos-sdk/pull/11859) Move the SendEnabled information out of the Params and into the state store directly.
* (x/gov) [#12771](https://github.com/cosmos/cosmos-sdk/pull/12771) Initial deposit requirement for proposals at submission time.
* (x/staking) [#12967](https://github.com/cosmos/cosmos-sdk/pull/12967) `unbond` now creates only one unbonding delegation entry when multiple unbondings exist at a single height (e.g. through multiple messages in a transaction).
* (x/auth/vesting) [#13502](https://github.com/cosmos/cosmos-sdk/pull/13502) Add Amino Msg registration for `MsgCreatePeriodicVestingAccount`.
* (x/auth)[#13780](https://github.com/cosmos/cosmos-sdk/pull/13780) `id` (type of int64) in `AccountAddressByID` grpc query is now deprecated, update to account-id(type of uint64) to use `AccountAddressByID`.
* (x/group) [#13876](https://github.com/cosmos/cosmos-sdk/pull/13876) Fix group MinExecutionPeriod that is checked on execution now, instead of voting period end.
* (x/feegrant) [#14294](https://github.com/cosmos/cosmos-sdk/pull/14294) Moved the logic of rejecting duplicate grant from `msg_server` to `keeper` method.
* (store) [#14378](https://github.com/cosmos/cosmos-sdk/pull/14378) The `CacheKV` store is thread-safe again, which includes improved iteration and deletion logic. Iteration is on a strictly isolated view now, which is breaking from previous behavior.
* (x/staking) [#14590](https://github.com/cosmos/cosmos-sdk/pull/14590) `MsgUndelegateResponse` now includes undelegated amount. `x/staking` module's `keeper.Undelegate` now returns 3 values (completionTime,undelegateAmount,error)  instead of 2.

### API Breaking Changes

<<<<<<< HEAD
* (x/auth) [#14758](https://github.com/cosmos/cosmos-sdk/pull/14758) Refactor transaction searching:
    * Refactor `QueryTxsByEvents` to accept a `query` of type `string` instead of `events` of type `[]string`
    * Pass `prove=false` to Tendermint's `TxSearch` RPC method
    * Refactor CLI methods to accept `--query` flag instead of `--events`
=======
* (x/gov) [#14782](https://github.com/cosmos/cosmos-sdk/pull/14782) Move the `metadata` argument in `govv1.NewProposal` alongside `title` and `summary`.
* (store) [#14746](https://github.com/cosmos/cosmos-sdk/pull/14746) Extract Store in its own go.mod and rename the package to `cosmossdk.io/store`.
>>>>>>> 2b64d74e
* (x/simulation) [#14751](https://github.com/cosmos/cosmos-sdk/pull/14751) Remove the `MsgType` field from `simulation.OperationInput` struct.
* (crypto/keyring) [#13734](https://github.com/cosmos/cosmos-sdk/pull/13834) The keyring's `Sign` method now takes a new `signMode` argument. It is only used if the signing key is a Ledger hardware device. You can set it to 0 in all other cases.
* (x/evidence) [14724](https://github.com/cosmos/cosmos-sdk/pull/14724) Extract Evidence in its own go.mod and rename the package to `cosmossdk.io/x/evidence`.
* (x/nft) [#14725](https://github.com/cosmos/cosmos-sdk/pull/14725) Extract NFT in its own go.mod and rename the package to `cosmossdk.io/x/nft`.
* (tx) [#14634](https://github.com/cosmos/cosmos-sdk/pull/14634) Move the `tx` go module to `x/tx`.
* (snapshots) [#14597](https://github.com/cosmos/cosmos-sdk/pull/14597) Move `snapshots` to `store/snapshots`, rename and bump proto package to v1.
* (crypto/keyring) [#14151](https://github.com/cosmos/cosmos-sdk/pull/14151) Move keys presentation from `crypto/keyring` to `client/keys`
* (modules) [#13850](https://github.com/cosmos/cosmos-sdk/pull/13850) and [#14046](https://github.com/cosmos/cosmos-sdk/pull/14046) Remove gogoproto stringer annotations. This removes the custom `String()` methods on all types that were using the annotations.
* (x/auth) [#13850](https://github.com/cosmos/cosmos-sdk/pull/13850/) Remove `MarshalYAML` methods from module (`x/...`) types.
* (x/auth) [#13877](https://github.com/cosmos/cosmos-sdk/pull/13877) Rename `AccountKeeper`'s `GetNextAccountNumber` to `NextAccountNumber`.
* (x/evidence) [#13740](https://github.com/cosmos/cosmos-sdk/pull/13740) The `NewQueryEvidenceRequest` function now takes `hash` as a HEX encoded `string`.
* (server) [#13485](https://github.com/cosmos/cosmos-sdk/pull/13485) The `Application` service now requires the `RegisterNodeService` method to be implemented.
* [#13437](https://github.com/cosmos/cosmos-sdk/pull/13437) Add a list of modules to export argument in `ExportAppStateAndValidators`.
* (x/slashing) [#13427](https://github.com/cosmos/cosmos-sdk/pull/13427) Move `x/slashing/testslashing` to `x/slashing/testutil` for consistency with other modules.
* (x/staking) [#13427](https://github.com/cosmos/cosmos-sdk/pull/13427) Move `x/staking/teststaking` to `x/staking/testutil` for consistency with other modules.
* (simapp) [#13402](https://github.com/cosmos/cosmos-sdk/pull/13402) Move simulation flags to `x/simulation/client/cli`.
* (simapp) [#13402](https://github.com/cosmos/cosmos-sdk/pull/13402) Move simulation helpers functions (`SetupSimulation`, `SimulationOperations`, `CheckExportSimulation`, `PrintStats`, `GetSimulationLog`) to `testutil/sims`.
* (simapp) [#13402](https://github.com/cosmos/cosmos-sdk/pull/13402) Move `testutil/rest` package to `testutil`.
* (types) [#13380](https://github.com/cosmos/cosmos-sdk/pull/13380) Remove deprecated `sdk.NewLevelDB`.
* (simapp) [#13378](https://github.com/cosmos/cosmos-sdk/pull/13378) Move `simapp.App` to `runtime.AppI`.
* (tx) [#12659](https://github.com/cosmos/cosmos-sdk/pull/12659) Remove broadcast mode `block`.
* (db) [#13370](https://github.com/cosmos/cosmos-sdk/pull/13370) Remove storev2alpha1, see also https://github.com/cosmos/cosmos-sdk/pull/13371
* (x/bank) [#12706](https://github.com/cosmos/cosmos-sdk/pull/12706) Removed the `testutil` package from the `x/bank/client` package.
* (simapp) [#12747](https://github.com/cosmos/cosmos-sdk/pull/12747) Remove `simapp.MakeTestEncodingConfig`. Please use `moduletestutil.MakeTestEncodingConfig` (`types/module/testutil`) in tests instead.
* (x/bank) [#12648](https://github.com/cosmos/cosmos-sdk/pull/12648) `NewSendAuthorization` takes a new argument of an optional list of addresses allowed to receive bank assests via authz MsgSend grant. You can pass `nil` for the same behavior as before, i.e. any recipient is allowed.
* (x/bank) [#12593](https://github.com/cosmos/cosmos-sdk/pull/12593) Add `SpendableCoin` method to `BaseViewKeeper`
* (x/slashing) [#12581](https://github.com/cosmos/cosmos-sdk/pull/12581) Remove `x/slashing` legacy querier.
* (types) [#12355](https://github.com/cosmos/cosmos-sdk/pull/12355) Remove the compile-time `types.DBbackend` variable. Removes usage of the same in server/util.go
* (x/gov) [#12368](https://github.com/cosmos/cosmos-sdk/pull/12369) Gov keeper is now passed by reference instead of copy to make post-construction mutation of Hooks and Proposal Handlers possible at a framework level.
* (simapp) [#12270](https://github.com/cosmos/cosmos-sdk/pull/12270) Remove `invCheckPeriod uint` attribute from `SimApp` struct as per migration of `x/crisis` to app wiring
* (simapp) [#12334](https://github.com/cosmos/cosmos-sdk/pull/12334) Move `simapp.ConvertAddrsToValAddrs` and `simapp.CreateTestPubKeys ` to respectively `simtestutil.ConvertAddrsToValAddrs` and `simtestutil.CreateTestPubKeys` (`testutil/sims`)
* (simapp) [#12312](https://github.com/cosmos/cosmos-sdk/pull/12312) Move `simapp.EmptyAppOptions` to `simtestutil.EmptyAppOptions` (`testutil/sims`)
* (simapp) [#12312](https://github.com/cosmos/cosmos-sdk/pull/12312) Remove `skipUpgradeHeights map[int64]bool` and `homePath string` from `NewSimApp` constructor as per migration of `x/upgrade` to app-wiring.
* (testutil) [#12278](https://github.com/cosmos/cosmos-sdk/pull/12278) Move all functions from `simapp/helpers` to `testutil/sims`
* (testutil) [#12233](https://github.com/cosmos/cosmos-sdk/pull/12233) Move `simapp.TestAddr` to `simtestutil.TestAddr` (`testutil/sims`)
* (x/staking) [#12102](https://github.com/cosmos/cosmos-sdk/pull/12102) Staking keeper now is passed by reference instead of copy. Keeper's SetHooks no longer returns keeper. It updates the keeper in place instead.
* (linting) [#12141](https://github.com/cosmos/cosmos-sdk/pull/12141) Fix usability related linting for database. This means removing the infix Prefix from `prefix.NewPrefixWriter` and such so that it is `prefix.NewWriter` and making `db.DBConnection` and such into `db.Connection`
* (x/distribution) [#12434](https://github.com/cosmos/cosmos-sdk/pull/12434) `x/distribution` module `SetParams` keeper method definition is now updated to return `error`.
* (x/staking) [#12409](https://github.com/cosmos/cosmos-sdk/pull/12409) `x/staking` module `SetParams` keeper method definition is now updated to return `error`.
* (x/crisis) [#12445](https://github.com/cosmos/cosmos-sdk/pull/12445) `x/crisis` module `SetConstantFee` keeper method definition is now updated to return `error`.
* (x/gov) [#12631](https://github.com/cosmos/cosmos-sdk/pull/12631) `x/gov` module refactored to use `Params` as single struct instead of `DepositParams`, `TallyParams` & `VotingParams`.
* (x/gov) [#12631](https://github.com/cosmos/cosmos-sdk/pull/12631) Migrate `x/gov` to self-managed parameters and deprecate it's usage of `x/params`.
* (x/bank) [#12630](https://github.com/cosmos/cosmos-sdk/pull/12630) `x/bank` module `SetParams` keeper method definition is now updated to return `error`.
* (x/bank) [#11859](https://github.com/cosmos/cosmos-sdk/pull/11859) Move the SendEnabled information out of the Params and into the state store directly.
  The information can now be accessed using the BankKeeper.
  Setting can be done using MsgSetSendEnabled as a governance proposal.
  A SendEnabled query has been added to both GRPC and CLI.
* (appModule) Remove `Route`, `QuerierRoute` and `LegacyQuerierHandler` from AppModule Interface.
* (x/modules) Remove all LegacyQueries and related code from modules
* (store) [#11825](https://github.com/cosmos/cosmos-sdk/pull/11825) Make extension snapshotter interface safer to use, renamed the util function `WriteExtensionItem` to `WriteExtensionPayload`.
* (x/genutil)[#12956](https://github.com/cosmos/cosmos-sdk/pull/12956) `genutil.AppModuleBasic` has a new attribute: genesis transaction validation function. The existing validation logic is implemented in `genutiltypes.DefaultMessageValidator`. Use `genutil.NewAppModuleBasic` to create a new genutil Module Basic.
* (codec) [#12964](https://github.com/cosmos/cosmos-sdk/pull/12964) `ProtoCodec.MarshalInterface` now returns an error when serializing unregistered types and a subsequent `ProtoCodec.UnmarshalInterface` would fail.
* (x/staking) [#12973](https://github.com/cosmos/cosmos-sdk/pull/12973) Removed `stakingkeeper.RandomValidator`. Use `testutil.RandSliceElem(r, sk.GetAllValidators(ctx))` instead.
* (x/gov) [#13160](https://github.com/cosmos/cosmos-sdk/pull/13160) Remove custom marshaling of proposl and voteoption.
* (types) [#13430](https://github.com/cosmos/cosmos-sdk/pull/13430) Remove unused code `ResponseCheckTx` and `ResponseDeliverTx`
* (store) [#13529](https://github.com/cosmos/cosmos-sdk/pull/13529) Add method `LatestVersion` to `MultiStore` interface, add method `SetQueryMultiStore` to baesapp to support alternative `MultiStore` implementation for query service.
* (pruning) [#13609](https://github.com/cosmos/cosmos-sdk/pull/13609) Move pruning package to be under store package.
* [#13794](https://github.com/cosmos/cosmos-sdk/pull/13794) Most methods on `types/module.AppModule` have been moved to 
extension interfaces. `module.Manager.Modules` is now of type `map[string]interface{}` to support in parallel the new 
`cosmossdk.io/core/appmodule.AppModule` API.
* (signing) [#13701](https://github.com/cosmos/cosmos-sdk/pull/) Add `context.Context` as an argument `x/auth/signing.VerifySignature`.
* (x/group) [#13876](https://github.com/cosmos/cosmos-sdk/pull/13876) Add `GetMinExecutionPeriod` method on DecisionPolicy interface.
* (x/auth)[#13780](https://github.com/cosmos/cosmos-sdk/pull/13780) Querying with `id` (type of int64) in `AccountAddressByID` grpc query now throws error, use account-id(type of uint64) instead.
* (snapshots) [14048](https://github.com/cosmos/cosmos-sdk/pull/14048) Move the Snapshot package to the store package. This is done in an effort group all storage related logic under one package.
* (baseapp) [#14050](https://github.com/cosmos/cosmos-sdk/pull/14050) refactor `ABCIListener` interface to accept go contexts
* (store/streaming)[#14603](https://github.com/cosmos/cosmos-sdk/pull/14603) `StoreDecoderRegistry` moved from store to `types/simulations` this breaks the `AppModuleSimulation` interface. 
* (x/staking) [#14590](https://github.com/cosmos/cosmos-sdk/pull/14590) `MsgUndelegateResponse` now includes undelegated amount. `x/staking` module's `keeper.Undelegate` now returns 3 values (completionTime,undelegateAmount,error)  instead of 2.
* (x/feegrant) [14649](https://github.com/cosmos/cosmos-sdk/pull/14649) Extract Feegrant in its own go.mod and rename the package to `cosmossdk.io/x/feegrant`.

### Client Breaking Changes

* (grpc-web) [#14652](https://github.com/cosmos/cosmos-sdk/pull/14652) Use same port for gRPC-Web and the API server.

### CLI Breaking Changes

* (grpc-web) [#14652](https://github.com/cosmos/cosmos-sdk/pull/14652) Remove `grpc-web.address` flag.
* (client) [#14342](https://github.com/cosmos/cosmos-sdk/pull/14342) `simd config` command is now a sub-command. Use `simd config --help` to learn more.
* (x/genutil) [#13535](https://github.com/cosmos/cosmos-sdk/pull/13535) Replace in `simd init`, the `--staking-bond-denom` flag with `--default-denom` which is used for all default denomination in the genesis, instead of only staking.
* (tx) [#12659](https://github.com/cosmos/cosmos-sdk/pull/12659) Remove broadcast mode `block`.
* (genesis) [#14149](https://github.com/cosmos/cosmos-sdk/pull/14149) Add `simd genesis` command, which contains all genesis-related sub-commands.

### Bug Fixes

* (types/coin) [#14739](https://github.com/cosmos/cosmos-sdk/pull/14739) Deprecate the method `Coin.IsEqual` in favour of  `Coin.Equal`. The difference between the two methods is that the first one results in a panic when denoms are not equal. This panic lead to unexpected behaviour
* (x/bank) [#14538](https://github.com/cosmos/cosmos-sdk/pull/14538) Validate denom in bank balances GRPC queries.
* (baseapp) [#14505](https://github.com/cosmos/cosmos-sdk/pull/14505) PrepareProposal and ProcessProposal now use deliverState for the first block in order to access changes made in InitChain.
* (server) [#14441](https://github.com/cosmos/cosmos-sdk/pull/14441) Fix `--log_format` flag not working.
* (x/upgrade) [#13936](https://github.com/cosmos/cosmos-sdk/pull/13936) Make downgrade verification work again
* (x/group) [#13742](https://github.com/cosmos/cosmos-sdk/pull/13742) Fix `validate-genesis` when group policy accounts exist.
* (x/auth) [#13838](https://github.com/cosmos/cosmos-sdk/pull/13838) Fix calling `String()` when pubkey is set on a `BaseAccount`.
* (rosetta) [#13583](https://github.com/cosmos/cosmos-sdk/pull/13583) Misc fixes for cosmos-rosetta.
* (x/evidence) [#13740](https://github.com/cosmos/cosmos-sdk/pull/13740) Fix evidence query API to decode the hash properly.
* (bank) [#13691](https://github.com/cosmos/cosmos-sdk/issues/13691) Fix unhandled error for vesting account transfers, when total vesting amount exceeds total balance.
* [#13553](https://github.com/cosmos/cosmos-sdk/pull/13553) Ensure all parameter validation for decimal types handles nil decimal values.
* [#13145](https://github.com/cosmos/cosmos-sdk/pull/13145) Fix panic when calling `String()` to a Record struct type.
* [#13116](https://github.com/cosmos/cosmos-sdk/pull/13116) Fix a dead-lock in the `Group-TotalWeight` `x/group` invariant.
* (genutil) [#12140](https://github.com/cosmos/cosmos-sdk/pull/12140) Fix staking's genesis JSON migrate in the `simd migrate v0.46` CLI command.
* (types) [#12154](https://github.com/cosmos/cosmos-sdk/pull/12154) Add `baseAccountGetter` to avoid invalid account error when create vesting account.
* (x/authz) [#12184](https://github.com/cosmos/cosmos-sdk/pull/12184) Fix MsgExec not verifying the validity of nested messages.
* (x/staking) [#12303](https://github.com/cosmos/cosmos-sdk/pull/12303) Use bytes instead of string comparison in delete validator queue
* (store/rootmulti) [#12487](https://github.com/cosmos/cosmos-sdk/pull/12487) Fix non-deterministic map iteration.
* (sdk/dec_coins) [#12903](https://github.com/cosmos/cosmos-sdk/pull/12903) Fix nil `DecCoin` creation when converting `Coins` to `DecCoins`
* (x/gov) [#13051](https://github.com/cosmos/cosmos-sdk/pull/13051) In SubmitPropsal, when a legacy msg fails it's handler call, wrap the error as ErrInvalidProposalContent (instead of ErrNoProposalHandlerExists).
* (x/gov) [#13045](https://github.com/cosmos/cosmos-sdk/pull/13045) Fix gov migrations for v3(0.46).
* (snapshot) [#13400](https://github.com/cosmos/cosmos-sdk/pull/13400) Fix snapshot checksum issue in golang 1.19.
* (server) [#13778](https://github.com/cosmos/cosmos-sdk/pull/13778) Set Cosmos SDK default endpoints to localhost to avoid unknown exposure of endpoints.
* (x/auth) [#13877](https://github.com/cosmos/cosmos-sdk/pull/13877) Handle missing account numbers during `InitGenesis`.
* (cli) [#14509](https://github.com/cosmos/cosmos-sdk/pull/#14509) Added missing options to keyring-backend flag usage

### Deprecated

* (x/evidence) [#13740](https://github.com/cosmos/cosmos-sdk/pull/13740) The `evidence_hash` field of `QueryEvidenceRequest` has been deprecated and now contains a new field `hash` with type `string`.
* (x/bank) [#11859](https://github.com/cosmos/cosmos-sdk/pull/11859) The Params.SendEnabled field is deprecated and unusable.
  The information can now be accessed using the BankKeeper.
  Setting can be done using MsgSetSendEnabled as a governance proposal.
  A SendEnabled query has been added to both GRPC and CLI.
* (x/staking) [#14567](https://github.com/cosmos/cosmos-sdk/pull/14567) The `delegator_address` field of `MsgCreateValidator` has been deprecated.
   The validator address bytes and delegator address bytes refer to the same account while creating validator (defer only in bech32 notation).

## [v0.46.8](https://github.com/cosmos/cosmos-sdk/releases/tag/v0.46.8) - 2022-01-23

### Improvements

* [#13881](https://github.com/cosmos/cosmos-sdk/pull/13881) Optimize iteration on nested cached KV stores and other operations in general.
* (x/gov) [#14347](https://github.com/cosmos/cosmos-sdk/pull/14347) Support `v1.Proposal` message in `v1beta1.Proposal.Content`.
* (deps) Use Informal System fork of Tendermint version to [v0.34.24](https://github.com/informalsystems/tendermint/releases/tag/v0.34.24).

### Bug Fixes

* (x/group) [#14526](https://github.com/cosmos/cosmos-sdk/pull/14526) Fix wrong address set in `EventUpdateGroupPolicy`.
* (ante) [#14448](https://github.com/cosmos/cosmos-sdk/pull/14448) Return anteEvents when postHandler fail.

### API Breaking

* (x/gov) [#14422](https://github.com/cosmos/cosmos-sdk/pull/14422) Remove `Migrate_V046_6_To_V046_7` function which shouldn't be used for chains which already migrated to 0.46.

## [v0.46.7](https://github.com/cosmos/cosmos-sdk/releases/tag/v0.46.7) - 2022-12-13

### Features

* (client) [#14051](https://github.com/cosmos/cosmos-sdk/pull/14051) Add `--grpc` client option.

### Improvements

* (deps) Bump Tendermint version to [v0.34.24](https://github.com/tendermint/tendermint/releases/tag/v0.34.24).
* [#13651](https://github.com/cosmos/cosmos-sdk/pull/13651) Update `server/config/config.GetConfig` function.
* [#14175](https://github.com/cosmos/cosmos-sdk/pull/14175) Add `server.DefaultBaseappOptions(appopts)` function to reduce boiler plate in root.go.

### State Machine Breaking

* (x/gov) [#14214](https://github.com/cosmos/cosmos-sdk/pull/14214) Fix gov v0.46 migration to v1 votes.
    * Also provide a helper function `govv046.Migrate_V0466_To_V0467` for migrating a chain already on v0.46 with versions <=v0.46.6 to the latest v0.46.7 correct state.
* (x/group) [#14071](https://github.com/cosmos/cosmos-sdk/pull/14071) Don't re-tally proposal after voting period end if they have been marked as ACCEPTED or REJECTED.

### API Breaking Changes

* (store) [#13516](https://github.com/cosmos/cosmos-sdk/pull/13516) Update State Streaming APIs:
    * Add method `ListenCommit` to `ABCIListener`
    * Move `ListeningEnabled` and  `AddListener` methods to `CommitMultiStore`
    * Remove `CacheWrapWithListeners` from `CacheWrap` and `CacheWrapper` interfaces
    * Remove listening APIs from the caching layer (it should only listen to the `rootmulti.Store`)
    * Add three new options to file streaming service constructor.
    * Modify `ABCIListener` such that any error from any method will always halt the app via `panic`
* (store) [#13529](https://github.com/cosmos/cosmos-sdk/pull/13529) Add method `LatestVersion` to `MultiStore` interface, add method `SetQueryMultiStore` to baesapp to support alternative `MultiStore` implementation for query service.

### Bug Fixes

* (baseapp) [#13983](https://github.com/cosmos/cosmos-sdk/pull/13983) Don't emit duplicate ante-handler events when a post-handler is defined.
* (baseapp) [#14049](https://github.com/cosmos/cosmos-sdk/pull/14049) Fix state sync when interval is zero.
* (store) [#13516](https://github.com/cosmos/cosmos-sdk/pull/13516) Fix state listener that was observing writes at wrong time.

## [v0.46.6](https://github.com/cosmos/cosmos-sdk/releases/tag/v0.46.6) - 2022-11-18

### Improvements

* (config) [#13894](https://github.com/cosmos/cosmos-sdk/pull/13894) Support state streaming configuration in `app.toml` template and default configuration.

### Bug Fixes

* (x/gov) [#13918](https://github.com/cosmos/cosmos-sdk/pull/13918) Fix propagation of message errors when executing a proposal.

## [v0.46.5](https://github.com/cosmos/cosmos-sdk/releases/tag/v0.46.5) - 2022-11-17

### Features

* (x/bank) [#13891](https://github.com/cosmos/cosmos-sdk/pull/13891) Provide a helper function `Migrate_V0464_To_V0465` for migrating a chain **already on v0.46 with versions <=v0.46.4** to the latest v0.46.5 correct state.

### Improvements

* [#13826](https://github.com/cosmos/cosmos-sdk/pull/13826) Support custom `GasConfig` configuration for applications.
* (deps) Bump Tendermint version to [v0.34.23](https://github.com/tendermint/tendermint/releases/tag/v0.34.23).

### State Machine Breaking

* (x/group) [#13876](https://github.com/cosmos/cosmos-sdk/pull/13876) Fix group MinExecutionPeriod that is checked on execution now, instead of voting period end.

### API Breaking Changes

* (x/group) [#13876](https://github.com/cosmos/cosmos-sdk/pull/13876) Add `GetMinExecutionPeriod` method on DecisionPolicy interface.

### Bug Fixes

* (x/group) [#13869](https://github.com/cosmos/cosmos-sdk/pull/13869) Group members weight must be positive and a finite number.
* (x/bank) [#13821](https://github.com/cosmos/cosmos-sdk/pull/13821) Fix bank store migration of coin metadata.
* (x/group) [#13808](https://github.com/cosmos/cosmos-sdk/pull/13808) Fix propagation of message events to the current context in `EndBlocker`.
* (x/gov) [#13728](https://github.com/cosmos/cosmos-sdk/pull/13728) Fix propagation of message events to the current context in `EndBlocker`.
* (store) [#13803](https://github.com/cosmos/cosmos-sdk/pull/13803) Add an error log if IAVL set operation failed.
* [#13861](https://github.com/cosmos/cosmos-sdk/pull/13861) Allow `_` characters in tx event queries, i.e. `GetTxsEvent`.

## [v0.46.4](https://github.com/cosmos/cosmos-sdk/releases/tag/v0.46.4) - 2022-11-01

### Features

* (x/auth) [#13612](https://github.com/cosmos/cosmos-sdk/pull/13612) Add `Query/ModuleAccountByName` endpoint for accessing the module account info by module name.

### Improvements

* (deps) Bump IAVL version to [v0.19.4](https://github.com/cosmos/iavl/releases/tag/v0.19.4).

### Bug Fixes

* (x/auth/tx) [#12474](https://github.com/cosmos/cosmos-sdk/pull/12474) Remove condition in GetTxsEvent that disallowed multiple equal signs, which would break event queries with base64 strings (i.e. query by signature).
* (store) [#13530](https://github.com/cosmos/cosmos-sdk/pull/13530) Fix app-hash mismatch if upgrade migration commit is interrupted.

### CLI Breaking Changes

* [#13656](https://github.com/cosmos/cosmos-sdk/pull/13659) Rename `server.FlagIAVLFastNode` to `server.FlagDisableIAVLFastNode` for clarity.

### API Breaking Changes

* (context) [#13063](https://github.com/cosmos/cosmos-sdk/pull/13063) Update `Context#CacheContext` to automatically emit all events on the parent context's `EventManager`.

## [v0.46.3](https://github.com/cosmos/cosmos-sdk/releases/tag/v0.46.3) - 2022-10-20

ATTENTION:

This is a security release for the [Dragonberry security advisory](https://forum.cosmos.network/t/ibc-security-advisory-dragonberry/7702).

All users should upgrade immediately.

Users *must* add a replace directive in their go.mod for the new `ics23` package in the SDK:

```go
replace github.com/confio/ics23/go => github.com/cosmos/cosmos-sdk/ics23/go v0.8.0
```

### Features

* [#13435](https://github.com/cosmos/cosmos-sdk/pull/13435) Extend error context when a simulation fails.
* (grpc) [#13485](https://github.com/cosmos/cosmos-sdk/pull/13485) Implement a new gRPC query, `/cosmos/base/node/v1beta1/config`, which provides operator configuration.
* (cli) [#13147](https://github.com/cosmos/cosmos-sdk/pull/13147) Add the `--append` flag to the `sign-batch` CLI cmd to combine the messages and sign those txs which are created with `--generate-only`.
* (cli) [#13454](https://github.com/cosmos/cosmos-sdk/pull/13454) `sign-batch` CLI can now read multiple transaction files.

### Improvements

* [#13586](https://github.com/cosmos/cosmos-sdk/pull/13586) Bump Tendermint to `v0.34.22`.
* (auth) [#13460](https://github.com/cosmos/cosmos-sdk/pull/13460) The `q auth address-by-id` CLI command has been renamed to `q auth address-by-acc-num` to be more explicit. However, the old `address-by-id` version is still kept as an alias, for backwards compatibility.
* [#13433](https://github.com/cosmos/cosmos-sdk/pull/13433) Remove dead code in cacheMergeIterator `Domain()`.

### Bug Fixes

* Implement dragonberry security patch.
    * For applying the patch please refer to the [RELEASE NOTES](./RELEASE_NOTES.md)
* (store) [#13459](https://github.com/cosmos/cosmos-sdk/pull/13459) Don't let state listener observe the uncommitted writes.
* [#12548](https://github.com/cosmos/cosmos-sdk/pull/12548) Prevent signing from wrong key while using multisig.

### API Breaking Changes

* (server) [#13485](https://github.com/cosmos/cosmos-sdk/pull/13485) The `Application` service now requires the `RegisterNodeService` method to be implemented.

## [v0.46.2](https://github.com/cosmos/cosmos-sdk/releases/tag/v0.46.2) - 2022-10-03

### API Breaking Changes

* (cli) [#13089](https://github.com/cosmos/cosmos-sdk/pull/13089) Fix rollback command don't actually delete multistore versions, added method `RollbackToVersion` to interface `CommitMultiStore` and added method `CommitMultiStore` to `Application` interface.
* (cli) [#13089](https://github.com/cosmos/cosmos-sdk/pull/13089) `NewRollbackCmd` now takes an `appCreator types.AppCreator`.

### Features

* (cli) [#13207](https://github.com/cosmos/cosmos-sdk/pull/13207) Reduce user's password prompts when calling keyring `List()` function.
* (cli) [#13353](https://github.com/cosmos/cosmos-sdk/pull/13353) Add `tx group draft-proposal` command for generating group proposal JSONs (skeleton).
* (cli) [#13304](https://github.com/cosmos/cosmos-sdk/pull/13304) Add `tx gov draft-proposal` command for generating proposal JSONs (skeleton).
* (x/authz) [#13047](https://github.com/cosmos/cosmos-sdk/pull/13047) Add a GetAuthorization function to the keeper.
* (cli) [#12742](https://github.com/cosmos/cosmos-sdk/pull/12742) Add the `prune` CLI cmd to manually prune app store history versions based on the pruning options.

### Improvements

* [#13323](https://github.com/cosmos/cosmos-sdk/pull/13323) Ensure `withdraw_rewards` rewards are emitted from all actions that result in rewards being withdrawn.
* [#13233](https://github.com/cosmos/cosmos-sdk/pull/13233) Add `--append` to `add-genesis-account` sub-command to append new tokens after an account is already created.
* (x/group) [#13214](https://github.com/cosmos/cosmos-sdk/pull/13214) Add `withdraw-proposal` command to group module's CLI transaction commands.
* (x/auth) [#13048](https://github.com/cosmos/cosmos-sdk/pull/13048) Add handling of AccountNumberStoreKeyPrefix to the simulation decoder.
* (simapp) [#13107](https://github.com/cosmos/cosmos-sdk/pull/13107) Call `SetIAVLCacheSize` with the configured value in simapp.
* [#13301](https://github.com/cosmos/cosmos-sdk/pull/13301) Keep the balance query endpoint compatible with legacy blocks
* [#13321](https://github.com/cosmos/cosmos-sdk/pull/13321) Add flag to disable fast node migration and usage.

### Bug Fixes

* (types) [#13265](https://github.com/cosmos/cosmos-sdk/pull/13265) Correctly coalesce coins even with repeated denominations & simplify logic.
* (x/auth) [#13200](https://github.com/cosmos/cosmos-sdk/pull/13200) Fix wrong sequences in `sign-batch`.
* (export) [#13029](https://github.com/cosmos/cosmos-sdk/pull/13029) Fix exporting the blockParams regression.
* [#13046](https://github.com/cosmos/cosmos-sdk/pull/13046) Fix missing return statement in BaseApp.Query.
* (store) [#13336](https://github.com/cosmos/cosmos-sdk/pull/13334) Call streaming listeners for deliver tx event, it was removed accidentally.
* (grpc) [#13417](https://github.com/cosmos/cosmos-sdk/pull/13417) fix grpc query panic that could crash the node (backport #13352).
* (grpc) [#13418](https://github.com/cosmos/cosmos-sdk/pull/13418) Add close for grpc only mode.

## [v0.46.1](https://github.com/cosmos/cosmos-sdk/releases/tag/v0.46.1) - 2022-08-24

### Improvements

* [#12953](https://github.com/cosmos/cosmos-sdk/pull/12953) Change the default priority mechanism to be based on gas price.
* [#12981](https://github.com/cosmos/cosmos-sdk/pull/12981) Return proper error when parsing telemetry configuration.
* [#12969](https://github.com/cosmos/cosmos-sdk/pull/12969) Bump Tendermint to `v0.34.21` and IAVL to `v0.19.1`.
* [#12885](https://github.com/cosmos/cosmos-sdk/pull/12885) Amortize cost of processing cache KV store.
* (events) [#12850](https://github.com/cosmos/cosmos-sdk/pull/12850) Add a new `fee_payer` attribute to the `tx` event that is emitted from the `DeductFeeDecorator` AnteHandler decorator.
* (x/params) [#12615](https://github.com/cosmos/cosmos-sdk/pull/12615) Add `GetParamSetIfExists` function to params `Subspace` to prevent panics on breaking changes.
* (x/bank) [#12674](https://github.com/cosmos/cosmos-sdk/pull/12674) Add convenience function `CreatePrefixedAccountStoreKey()` to construct key to access account's balance for a given denom.
* [#12877](https://github.com/cosmos/cosmos-sdk/pull/12877) Bumped cosmossdk.io/math to v1.0.0-beta.3
* [#12693](https://github.com/cosmos/cosmos-sdk/pull/12693) Make sure the order of each node is consistent when emitting proto events.

### Bug Fixes

* (x/group) [#12888](https://github.com/cosmos/cosmos-sdk/pull/12888) Fix event propagation to the current context of `x/group` message execution `[]sdk.Result`.
* (x/upgrade) [#12906](https://github.com/cosmos/cosmos-sdk/pull/12906) Fix upgrade failure by moving downgrade verification logic after store migration.

## [v0.46.0](https://github.com/cosmos/cosmos-sdk/releases/tag/v0.46.0) - 2022-07-26

### Features

* (types) [#11985](https://github.com/cosmos/cosmos-sdk/pull/11985) Add a `Priority` field on `sdk.Context`, which represents the CheckTx priority field. It is only used during CheckTx.
* (gRPC) [#11889](https://github.com/cosmos/cosmos-sdk/pull/11889) Support custom read and write gRPC options in `app.toml`. See `max-recv-msg-size` and `max-send-msg-size` respectively.
* (cli) [#11738](https://github.com/cosmos/cosmos-sdk/pull/11738) Add `tx auth multi-sign` as alias of `tx auth multisign` for consistency with `multi-send`.
* (cli) [#11738](https://github.com/cosmos/cosmos-sdk/pull/11738) Add `tx bank multi-send` command for bulk send of coins to multiple accounts.
* (grpc) [#11642](https://github.com/cosmos/cosmos-sdk/pull/11642) Implement `ABCIQuery` in the Tendermint gRPC service, which proxies ABCI `Query` requests directly to the application.
* (x/upgrade) [#11551](https://github.com/cosmos/cosmos-sdk/pull/11551) Update `ScheduleUpgrade` for chains to schedule an automated upgrade on `BeginBlock` without having to go though governance.
* (tx) [#11533](https://github.com/cosmos/cosmos-sdk/pull/11533) Register [`EIP191`](https://eips.ethereum.org/EIPS/eip-191) as an available `SignMode` for chains to use.
* (x/genutil) [#11500](https://github.com/cosmos/cosmos-sdk/pull/11500) Fix GenTx validation and adjust error messages
* [#11430](https://github.com/cosmos/cosmos-sdk/pull/11430) Introduce a new `grpc-only` flag, such that when enabled, will start the node in a query-only mode. Note, gRPC MUST be enabled with this flag.
* (x/bank) [#11417](https://github.com/cosmos/cosmos-sdk/pull/11417) Introduce a new `SpendableBalances` gRPC query that retrieves an account's total (paginated) spendable balances.
* [#11441](https://github.com/cosmos/cosmos-sdk/pull/11441) Added a new method, `IsLTE`, for `types.Coin`. This method is used to check if a `types.Coin` is less than or equal to another `types.Coin`.
* (x/upgrade) [#11116](https://github.com/cosmos/cosmos-sdk/pull/11116) `MsgSoftwareUpgrade` and `MsgCancelUpgrade` have been added to support v1beta2 msgs-based gov proposals.
* [#10977](https://github.com/cosmos/cosmos-sdk/pull/10977) Now every cosmos message protobuf definition must be extended with a `cosmos.msg.v1.signer` option to signal the signer fields in a language agnostic way.
* [#10710](https://github.com/cosmos/cosmos-sdk/pull/10710) Chain-id shouldn't be required for creating a transaction with both --generate-only and --offline flags.
* [#10703](https://github.com/cosmos/cosmos-sdk/pull/10703) Create a new grantee account, if the grantee of an authorization does not exist.
* [#10592](https://github.com/cosmos/cosmos-sdk/pull/10592) Add a `DecApproxEq` function that checks to see if `|d1 - d2| < tol` for some Dec `d1, d2, tol`.
* [#9933](https://github.com/cosmos/cosmos-sdk/pull/9933) Introduces the notion of a Cosmos "Scalar" type, which would just be simple aliases that give human-understandable meaning to the underlying type, both in Go code and in Proto definitions.
* [#9884](https://github.com/cosmos/cosmos-sdk/pull/9884) Provide a new gRPC query handler, `/cosmos/params/v1beta1/subspaces`, that allows the ability to query for all registered subspaces and their respective keys.
* [#9776](https://github.com/cosmos/cosmos-sdk/pull/9776) Add flag `staking-bond-denom` to specify the staking bond denomination value when initializing a new chain.
* [#9533](https://github.com/cosmos/cosmos-sdk/pull/9533) Added a new gRPC method, `DenomOwners`, in `x/bank` to query for all account holders of a specific denomination.
* (bank) [#9618](https://github.com/cosmos/cosmos-sdk/pull/9618) Update bank.Metadata: add URI and URIHash attributes.
* (store) [#8664](https://github.com/cosmos/cosmos-sdk/pull/8664) Implementation of ADR-038 file StreamingService
* [#9837](https://github.com/cosmos/cosmos-sdk/issues/9837) `--generate-only` flag can be used with a keyname from the keyring.
* [#10326](https://github.com/cosmos/cosmos-sdk/pull/10326) `x/authz` add all grants by granter query.
* [#10944](https://github.com/cosmos/cosmos-sdk/pull/10944) `x/authz` add all grants by grantee query
* [#10348](https://github.com/cosmos/cosmos-sdk/pull/10348) Add `fee.{payer,granter}` and `tip` fields to StdSignDoc for signing tipped transactions.
* [#10208](https://github.com/cosmos/cosmos-sdk/pull/10208) Add `TipsTxMiddleware` for transferring tips.
* [#10379](https://github.com/cosmos/cosmos-sdk/pull/10379) Add validation to `x/upgrade` CLI `software-upgrade` command `--plan-info` value.
* [#10507](https://github.com/cosmos/cosmos-sdk/pull/10507) Add antehandler for tx priority.
* [#10311](https://github.com/cosmos/cosmos-sdk/pull/10311) Adds cli to use tips transactions. It adds an `--aux` flag to all CLI tx commands to generate the aux signer data (with optional tip), and a new `tx aux-to-fee` subcommand to let the fee payer gather aux signer data and broadcast the tx
* [#11019](https://github.com/cosmos/cosmos-sdk/pull/11019) Add `MsgCreatePermanentLockedAccount` and CLI method for creating permanent locked account
* [#10947](https://github.com/cosmos/cosmos-sdk/pull/10947) Add `AllowancesByGranter` query to the feegrant module
* [#10407](https://github.com/cosmos/cosmos-sdk/pull/10407) Add validation to `x/upgrade` module's `BeginBlock` to check accidental binary downgrades
* (gov) [#11036](https://github.com/cosmos/cosmos-sdk/pull/11036) Add in-place migrations for 0.43->0.46. Add a `migrate v0.46` CLI command for v0.43->0.46 JSON genesis migration.
* [#11006](https://github.com/cosmos/cosmos-sdk/pull/11006) Add `debug pubkey-raw` command to allow inspecting of pubkeys in legacy bech32 format
* (x/authz) [#10714](https://github.com/cosmos/cosmos-sdk/pull/10714) Add support for pruning expired authorizations
* [#11179](https://github.com/cosmos/cosmos-sdk/pull/11179) Add state rollback command.
* [#11234](https://github.com/cosmos/cosmos-sdk/pull/11234) Add `GRPCClient` field to Client Context. If `GRPCClient` field is set to nil, the `Invoke` method would use ABCI query, otherwise use gprc.
* (authz)[#11060](https://github.com/cosmos/cosmos-sdk/pull/11060) Support grant with no expire time.
* (rosetta) [#11590](https://github.com/cosmos/cosmos-sdk/pull/11590) Add fee suggestion for rosetta and enable offline mode. Also force set events about Fees to Success to pass reconciliation test.
* (types) [#11959](https://github.com/cosmos/cosmos-sdk/pull/11959) Added `sdk.Coins.Find` helper method to find a coin by denom.
* (upgrade) [#12603](https://github.com/cosmos/cosmos-sdk/pull/12603) feat: Move AppModule.BeginBlock and AppModule.EndBlock to extension interfaces
* (telemetry) [#12405](https://github.com/cosmos/cosmos-sdk/pull/12405) Add *query* calls metric to telemetry.
* (query) [#12253](https://github.com/cosmos/cosmos-sdk/pull/12253) Add `GenericFilteredPaginate` to the `query` package to improve UX.

### API Breaking Changes

* (x/auth/ante) [#11985](https://github.com/cosmos/cosmos-sdk/pull/11985) The `MempoolFeeDecorator` has been removed. Instead, the `DeductFeeDecorator` takes a new argument of type `TxFeeChecker`, to define custom fee models. If `nil` is passed to this `TxFeeChecker` argument, then it will default to `checkTxFeeWithValidatorMinGasPrices`, which is the exact same behavior as the old `MempoolFeeDecorator` (i.e. checking fees against validator's own min gas price).
* (x/auth/ante) [#11985](https://github.com/cosmos/cosmos-sdk/pull/11985) The `ExtensionOptionsDecorator` takes an argument of type `ExtensionOptionChecker`. For backwards-compatibility, you can pass `nil`, which defaults to the old behavior of rejecting all tx extensions.
* (crypto/keyring) [#11932](https://github.com/cosmos/cosmos-sdk/pull/11932) Remove `Unsafe*` interfaces from keyring package. Please use interface casting if you wish to access those unsafe functions.
* (types) [#11881](https://github.com/cosmos/cosmos-sdk/issues/11881) Rename `AccAddressFromHex` to `AccAddressFromHexUnsafe`.
* (types) [#11788](https://github.com/cosmos/cosmos-sdk/pull/11788) The `Int` and `Uint` types have been moved to their own dedicated module, `math`. Aliases are kept in the SDK's root `types` package, however, it is encouraged to utilize the new `math` module. As a result, the `Int#ToDec` API has been removed.
* (grpc) [#11642](https://github.com/cosmos/cosmos-sdk/pull/11642) The `RegisterTendermintService` method in the `tmservice` package now requires a `abciQueryFn` query function parameter.
* [#11496](https://github.com/cosmos/cosmos-sdk/pull/11496) Refactor abstractions for snapshot and pruning; snapshot intervals eventually pruned; unit tests.
* (types) [#11689](https://github.com/cosmos/cosmos-sdk/pull/11689) Make `Coins#Sub` and `Coins#SafeSub` consistent with `Coins#Add`.
* (store)[#11152](https://github.com/cosmos/cosmos-sdk/pull/11152) Remove `keep-every` from pruning options.
* [#10950](https://github.com/cosmos/cosmos-sdk/pull/10950) Add `envPrefix` parameter to `cmd.Execute`.
* (x/mint) [#10441](https://github.com/cosmos/cosmos-sdk/pull/10441) The `NewAppModule` function now accepts an inflation calculation function as an argument.
* [#9695](https://github.com/cosmos/cosmos-sdk/pull/9695) Migrate keys from `Info` (serialized as amino) -> `Record` (serialized as proto)
    * Add new `codec.Codec` argument in:
        * `keyring.NewInMemory`
        * `keyring.New`
    * Rename:
        * `SavePubKey` to `SaveOfflineKey`.
        * `NewMultiInfo`, `NewLedgerInfo` to `NewLegacyMultiInfo`, `newLegacyLedgerInfo` respectively. Move them into `legacy_info.go`.
        * `NewOfflineInfo` to `newLegacyOfflineInfo` and move it to `migration_test.go`.
    * Return:
    _`keyring.Record, error` in `SaveOfflineKey`, `SaveLedgerKey`, `SaveMultiSig`, `Key` and `KeyByAddress`.
    _`keyring.Record` instead of `Info` in `NewMnemonic` and `List`.
    * Remove `algo` argument from :
        * `SaveOfflineKey`
    * Take `keyring.Record` instead of `Info` as first argument in:
        * `MkConsKeyOutput`
        * `MkValKeyOutput`
        * `MkAccKeyOutput`
* [#10022](https://github.com/cosmos/cosmos-sdk/pull/10022) `AuthKeeper` interface in `x/auth` now includes a function `HasAccount`.
* [#9759](https://github.com/cosmos/cosmos-sdk/pull/9759) `NewAccountKeeeper` in `x/auth` now takes an additional `bech32Prefix` argument that represents `sdk.Bech32MainPrefix`.
* [#9628](https://github.com/cosmos/cosmos-sdk/pull/9628) Rename `x/{mod}/legacy` to `x/{mod}/migrations`.
* [#9571](https://github.com/cosmos/cosmos-sdk/pull/9571) Implemented error handling for staking hooks, which now return an error on failure.
* [#9427](https://github.com/cosmos/cosmos-sdk/pull/9427) Move simapp `FundAccount` and `FundModuleAccount` to `x/bank/testutil`
* (client/tx) [#9421](https://github.com/cosmos/cosmos-sdk/pull/9421/) `BuildUnsignedTx`, `BuildSimTx`, `PrintUnsignedStdTx` functions are moved to
  the Tx Factory as methods.
* (client/keys) [#9601](https://github.com/cosmos/cosmos-sdk/pull/9601) Added `keys rename` CLI command and `Keyring.Rename` interface method to rename a key in the keyring.
* (x/slashing) [#9458](https://github.com/cosmos/cosmos-sdk/pull/9458) Coins burned from slashing is now returned from Slash function and included in Slash event.
* [#9246](https://github.com/cosmos/cosmos-sdk/pull/9246) The `New` method for the network package now returns an error.
* [#9519](https://github.com/cosmos/cosmos-sdk/pull/9519) `DeleteDeposits` renamed to `DeleteAndBurnDeposits`, `RefundDeposits` renamed to `RefundAndDeleteDeposits`
* (codec) [#9521](https://github.com/cosmos/cosmos-sdk/pull/9521) Removed deprecated `clientCtx.JSONCodec` from `client.Context`.
* (codec) [#9521](https://github.com/cosmos/cosmos-sdk/pull/9521) Rename `EncodingConfig.Marshaler` to `Codec`.
* [#9594](https://github.com/cosmos/cosmos-sdk/pull/9594) `RESTHandlerFn` argument is removed from the `gov/NewProposalHandler`.
* [#9594](https://github.com/cosmos/cosmos-sdk/pull/9594) `types/rest` package moved to `testutil/rest`.
* [#9432](https://github.com/cosmos/cosmos-sdk/pull/9432) `ConsensusParamsKeyTable` moved from `params/keeper` to `params/types`
* [#9576](https://github.com/cosmos/cosmos-sdk/pull/9576) Add debug error message to `sdkerrors.QueryResult` when enabled
* [#9650](https://github.com/cosmos/cosmos-sdk/pull/9650) Removed deprecated message handler implementation from the SDK modules.
* [#10248](https://github.com/cosmos/cosmos-sdk/pull/10248) Remove unused `KeyPowerReduction` variable from x/staking types.
* (x/bank) [#9832](https://github.com/cosmos/cosmos-sdk/pull/9832) `AddressFromBalancesStore` renamed to `AddressAndDenomFromBalancesStore`.
* (tests) [#9938](https://github.com/cosmos/cosmos-sdk/pull/9938) `simapp.Setup` accepts additional `testing.T` argument.
* (baseapp) [#11979](https://github.com/cosmos/cosmos-sdk/pull/11979) Rename baseapp simulation helper methods `baseapp.{Check,Deliver}` to `baseapp.Sim{Check,Deliver}`.
* (x/gov) [#10373](https://github.com/cosmos/cosmos-sdk/pull/10373) Removed gov `keeper.{MustMarshal, MustUnmarshal}`.
* [#10348](https://github.com/cosmos/cosmos-sdk/pull/10348) StdSignBytes takes a new argument of type `*tx.Tip` for signing over tips using LEGACY_AMINO_JSON.
* [#10208](https://github.com/cosmos/cosmos-sdk/pull/10208) The `x/auth/signing.Tx` interface now also includes a new `GetTip() *tx.Tip` method for verifying tipped transactions. The `x/auth/types` expected BankKeeper interface now expects the `SendCoins` method too.
* [#10612](https://github.com/cosmos/cosmos-sdk/pull/10612) `baseapp.NewBaseApp` constructor function doesn't take the `sdk.TxDecoder` anymore. This logic has been moved into the TxDecoderMiddleware.
* [#10692](https://github.com/cosmos/cosmos-sdk/pull/10612) `SignerData` takes 2 new fields, `Address` and `PubKey`, which need to get populated when using SIGN_MODE_DIRECT_AUX.
* [#10748](https://github.com/cosmos/cosmos-sdk/pull/10748) Move legacy `x/gov` api to `v1beta1` directory.
* [#10816](https://github.com/cosmos/cosmos-sdk/pull/10816) Reuse blocked addresses from the bank module. No need to pass them to distribution.
* [#10852](https://github.com/cosmos/cosmos-sdk/pull/10852) Move `x/gov/types` to `x/gov/types/v1beta2`.
* [#10922](https://github.com/cosmos/cosmos-sdk/pull/10922), [/#10957](https://github.com/cosmos/cosmos-sdk/pull/10957) Move key `server.Generate*` functions to testutil and support custom mnemonics in in-process testing network. Moved `TestMnemonic` from `testutil` package to `testdata`.
* (x/bank) [#10771](https://github.com/cosmos/cosmos-sdk/pull/10771) Add safety check on bank module perms to allow module-specific mint restrictions (e.g. only minting a certain denom).
* (x/bank) [#10771](https://github.com/cosmos/cosmos-sdk/pull/10771) Add `bank.BaseKeeper.WithMintCoinsRestriction` function to restrict use of bank `MintCoins` usage.
* [#10868](https://github.com/cosmos/cosmos-sdk/pull/10868), [#10989](https://github.com/cosmos/cosmos-sdk/pull/10989) The Gov keeper accepts now 2 more mandatory arguments, the ServiceMsgRouter and a maximum proposal metadata length.
* [#10868](https://github.com/cosmos/cosmos-sdk/pull/10868), [#10989](https://github.com/cosmos/cosmos-sdk/pull/10989), [#11093](https://github.com/cosmos/cosmos-sdk/pull/11093) The Gov keeper accepts now 2 more mandatory arguments, the ServiceMsgRouter and a gov Config including the max metadata length.
* [#11124](https://github.com/cosmos/cosmos-sdk/pull/11124) Add `GetAllVersions` to application store
* (x/authz) [#10447](https://github.com/cosmos/cosmos-sdk/pull/10447) authz `NewGrant` takes a new argument: block time, to correctly validate expire time.
* [#10961](https://github.com/cosmos/cosmos-sdk/pull/10961) Support third-party modules to add extension snapshots to state-sync.
* [#11274](https://github.com/cosmos/cosmos-sdk/pull/11274) `types/errors.New` now is an alias for `types/errors.Register` and should only be used in initialization code.
* (authz)[#11060](https://github.com/cosmos/cosmos-sdk/pull/11060) `authz.NewMsgGrant` `expiration` is now a pointer. When `nil` is used then no expiration will be set (grant won't expire).
* (x/distribution)[#11457](https://github.com/cosmos/cosmos-sdk/pull/11457) Add amount field to `distr.MsgWithdrawDelegatorRewardResponse` and `distr.MsgWithdrawValidatorCommissionResponse`.
* [#11334](https://github.com/cosmos/cosmos-sdk/pull/11334) Move `x/gov/types/v1beta2` to `x/gov/types/v1`.
* (x/auth/middleware) [#11413](https://github.com/cosmos/cosmos-sdk/pull/11413) Refactor tx middleware to be extensible on tx fee logic. Merged `MempoolFeeMiddleware` and `TxPriorityMiddleware` functionalities into `DeductFeeMiddleware`, make the logic extensible using the `TxFeeChecker` option, the current fee logic is preserved by the default `checkTxFeeWithValidatorMinGasPrices` implementation. Change `RejectExtensionOptionsMiddleware` to `NewExtensionOptionsMiddleware` which is extensible with the `ExtensionOptionChecker` option. Unpack the tx extension options `Any`s to interface `TxExtensionOptionI`.
* (migrations) [#11556](https://github.com/cosmos/cosmos-sdk/pull/11556#issuecomment-1091385011) Remove migration code from 0.42 and below. To use previous migrations, checkout previous versions of the cosmos-sdk.

### Client Breaking Changes

* [#11797](https://github.com/cosmos/cosmos-sdk/pull/11797) Remove all RegisterRESTRoutes (previously deprecated)
* [#11089](https://github.com/cosmos/cosmos-sdk/pull/11089]) interacting with the node through `grpc.Dial` requires clients to pass a codec refer to [doc](docs/docs/run-node/02-interact-node.md).
* [#9594](https://github.com/cosmos/cosmos-sdk/pull/9594) Remove legacy REST API. Please see the [REST Endpoints Migration guide](https://docs.cosmos.network/v0.45/migrations/rest.html) to migrate to the new REST endpoints.
* [#9995](https://github.com/cosmos/cosmos-sdk/pull/9995) Increased gas cost for creating proposals.
* [#11029](https://github.com/cosmos/cosmos-sdk/pull/11029) The deprecated Vote Option field is removed in gov v1beta2 and nil in v1beta1. Use Options instead.
* [#11013](https://github.com/cosmos/cosmos-sdk/pull/11013) The `tx gov submit-proposal` command has changed syntax to support the new Msg-based gov proposals. To access the old CLI command, please use `tx gov submit-legacy-proposal`.
* [#11170](https://github.com/cosmos/cosmos-sdk/issues/11170) Fixes issue related to grpc-gateway of supply by ibc-denom.

### CLI Breaking Changes

* (cli) [#11818](https://github.com/cosmos/cosmos-sdk/pull/11818) CLI transactions preview now respect the chosen `--output` flag format (json or text).
* [#9695](https://github.com/cosmos/cosmos-sdk/pull/9695) `<app> keys migrate` CLI command now takes no arguments.
* [#9246](https://github.com/cosmos/cosmos-sdk/pull/9246) Removed the CLI flag `--setup-config-only` from the `testnet` command and added the subcommand `init-files`.
* [#9780](https://github.com/cosmos/cosmos-sdk/pull/9780) Use sigs.k8s.io for yaml, which might lead to minor YAML output changes
* [#10625](https://github.com/cosmos/cosmos-sdk/pull/10625) Rename `--fee-account` CLI flag to `--fee-granter`
* [#10684](https://github.com/cosmos/cosmos-sdk/pull/10684) Rename `edit-validator` command's `--moniker` flag to `--new-moniker`
* (authz)[#11060](https://github.com/cosmos/cosmos-sdk/pull/11060) Changed the default value of the `--expiration` `tx grant` CLI Flag: was now + 1year, update: null (no expire date).

### Improvements

* (types) [#12201](https://github.com/cosmos/cosmos-sdk/pull/12201) Add `MustAccAddressFromBech32` util function
* [#11696](https://github.com/cosmos/cosmos-sdk/pull/11696) Rename `helpers.GenTx` to `GenSignedMockTx` to avoid confusion with genutil's `GenTxCmd`.
* (x/auth/vesting) [#11652](https://github.com/cosmos/cosmos-sdk/pull/11652) Add util functions for `Period(s)`
* [#11630](https://github.com/cosmos/cosmos-sdk/pull/11630) Add SafeSub method to sdk.Coin.
* [#11511](https://github.com/cosmos/cosmos-sdk/pull/11511) Add api server flags to start command.
* [#11484](https://github.com/cosmos/cosmos-sdk/pull/11484) Implement getter for keyring backend option.
* [#11449](https://github.com/cosmos/cosmos-sdk/pull/11449) Improved error messages when node isn't synced.
* [#11349](https://github.com/cosmos/cosmos-sdk/pull/11349) Add `RegisterAminoMsg` function that checks that a msg name is <40 chars (else this would break ledger nano signing) then registers the concrete msg type with amino, it should be used for registering `sdk.Msg`s with amino instead of `cdc.RegisterConcrete`.
* [#11089](https://github.com/cosmos/cosmos-sdk/pull/11089]) Now cosmos-sdk consumers can upgrade gRPC to its newest versions.
* [#10439](https://github.com/cosmos/cosmos-sdk/pull/10439) Check error for `RegisterQueryHandlerClient` in all modules `RegisterGRPCGatewayRoutes`.
* [#9780](https://github.com/cosmos/cosmos-sdk/pull/9780) Remove gogoproto `moretags` YAML annotations and add `sigs.k8s.io/yaml` for YAML marshalling.
* (x/bank) [#10134](https://github.com/cosmos/cosmos-sdk/pull/10134) Add `HasDenomMetadata` function to bank `Keeper` to check if a client coin denom metadata exists in state.
* (x/bank) [#10022](https://github.com/cosmos/cosmos-sdk/pull/10022) `BankKeeper.SendCoins` now takes less execution time.
* (deps) [#9987](https://github.com/cosmos/cosmos-sdk/pull/9987) Bump Go version minimum requirement to `1.17`
* (cli) [#9856](https://github.com/cosmos/cosmos-sdk/pull/9856) Overwrite `--sequence` and `--account-number` flags with default flag values when used with `offline=false` in `sign-batch` command.
* (rosetta) [#10001](https://github.com/cosmos/cosmos-sdk/issues/10001) Add documentation for rosetta-cli dockerfile and rename folder for the rosetta-ci dockerfile
* [#9699](https://github.com/cosmos/cosmos-sdk/pull/9699) Add `:`, `.`, `-`, and `_` as allowed characters in the default denom regular expression.
* (genesis) [#9697](https://github.com/cosmos/cosmos-sdk/pull/9697) Ensure `InitGenesis` returns with non-empty validator set.
* [#10468](https://github.com/cosmos/cosmos-sdk/pull/10468) Allow futureOps to queue additional operations in simulations
* [#10625](https://github.com/cosmos/cosmos-sdk/pull/10625) Add `--fee-payer` CLI flag
* (cli) [#10683](https://github.com/cosmos/cosmos-sdk/pull/10683) In CLI, allow 1 SIGN_MODE_DIRECT signer in transactions with multiple signers.
* (deps) [#10706](https://github.com/cosmos/cosmos-sdk/issues/10706) Bump rosetta-sdk-go to v0.7.2 and rosetta-cli to v0.7.3
* (types/errors) [#10779](https://github.com/cosmos/cosmos-sdk/pull/10779) Move most functionality in `types/errors` to a standalone `errors` go module, except the `RootCodespace` errors and ABCI response helpers. All functions and types that used to live in `types/errors` are now aliased so this is not a breaking change.
* (gov) [#10854](https://github.com/cosmos/cosmos-sdk/pull/10854) v1beta2's vote doesn't include the deprecate `option VoteOption` anymore. Instead, it only uses `WeightedVoteOption`.
* (types) [#11004](https://github.com/cosmos/cosmos-sdk/pull/11004) Added mutable versions of many of the sdk.Dec types operations. This improves performance when used by avoiding reallocating a new bigint for each operation.
* (x/auth) [#10880](https://github.com/cosmos/cosmos-sdk/pull/10880) Added a new query to the tx query service that returns a block with transactions fully decoded.
* (types) [#11200](https://github.com/cosmos/cosmos-sdk/pull/11200) Added `Min()` and `Max()` operations on sdk.Coins.
* (gov) [#11287](https://github.com/cosmos/cosmos-sdk/pull/11287) Fix error message when no flags are provided while executing `submit-legacy-proposal` transaction.
* (x/auth) [#11482](https://github.com/cosmos/cosmos-sdk/pull/11482) Improve panic message when attempting to register a method handler for a message that does not implement sdk.Msg
* (x/staking) [#11596](https://github.com/cosmos/cosmos-sdk/pull/11596) Add (re)delegation getters
* (errors) [#11960](https://github.com/cosmos/cosmos-sdk/pull/11960) Removed 'redacted' error message from defaultErrEncoder
* (ante) [#12013](https://github.com/cosmos/cosmos-sdk/pull/12013) Index ante events for failed tx.
* [#12668](https://github.com/cosmos/cosmos-sdk/pull/12668) Add `authz_msg_index` event attribute to message events emitted when executing via `MsgExec` through `x/authz`.
* [#12626](https://github.com/cosmos/cosmos-sdk/pull/12626) Upgrade IAVL to v0.19.0 with fast index and error propagation. NOTE: first start will take a while to propagate into new model.
* [#12576](https://github.com/cosmos/cosmos-sdk/pull/12576) Remove dependency on cosmos/keyring and upgrade to 99designs/keyring v1.2.1
* [#12590](https://github.com/cosmos/cosmos-sdk/pull/12590) Allow zero gas in simulation mode.
* [#12453](https://github.com/cosmos/cosmos-sdk/pull/12453) Add `NewInMemoryWithKeyring` function which allows the creation of in memory `keystore` instances with a specified set of existing items.
* [#11390](https://github.com/cosmos/cosmos-sdk/pull/11390) `LatestBlockResponse` & `BlockByHeightResponse` types' `Block` filed has been deprecated and they now contains new field `sdk_block` with `proposer_address` as `string`
* [#12089](https://github.com/cosmos/cosmos-sdk/pull/12089) Mark the `TipDecorator` as beta, don't include it in simapp by default.
* [#12153](https://github.com/cosmos/cosmos-sdk/pull/12153) Add a new `NewSimulationManagerFromAppModules` constructor, to simplify simulation wiring.

### Bug Fixes

* [#11969](https://github.com/cosmos/cosmos-sdk/pull/11969) Fix the panic error in `x/upgrade` when `AppVersion` is not set.
* (tests) [#11940](https://github.com/cosmos/cosmos-sdk/pull/11940) Fix some client tests in the `x/gov` module
* [#11772](https://github.com/cosmos/cosmos-sdk/pull/11772) Limit types.Dec length to avoid overflow.
* [#11724](https://github.com/cosmos/cosmos-sdk/pull/11724) Fix data race issues with api.Server
* [#11693](https://github.com/cosmos/cosmos-sdk/pull/11693) Add validation for gentx cmd.
* [#11645](https://github.com/cosmos/cosmos-sdk/pull/11645) Fix `--home` flag ignored when running help.
* [#11558](https://github.com/cosmos/cosmos-sdk/pull/11558) Fix `--dry-run` not working when using tx command.
* [#11354](https://github.com/cosmos/cosmos-sdk/pull/11355) Added missing pagination flag for `bank q total` query.
* [#11197](https://github.com/cosmos/cosmos-sdk/pull/11197) Signing with multisig now works with multisig address which is not in the keyring.
* (makefile) [#11285](https://github.com/cosmos/cosmos-sdk/pull/11285) Fix lint-fix make target.
* (client) [#11283](https://github.com/cosmos/cosmos-sdk/issues/11283) Support multiple keys for tx simulation and setting automatic gas for txs.
* (store) [#11177](https://github.com/cosmos/cosmos-sdk/pull/11177) Update the prune `everything` strategy to store the last two heights.
* [#10844](https://github.com/cosmos/cosmos-sdk/pull/10844) Automatic recovering non-consistent keyring storage during public key import.
* (store) [#11117](https://github.com/cosmos/cosmos-sdk/pull/11117) Fix data race in store trace component
* (cli) [#11065](https://github.com/cosmos/cosmos-sdk/pull/11065) Ensure the `tendermint-validator-set` query command respects the `-o` output flag.
* (grpc) [#10985](https://github.com/cosmos/cosmos-sdk/pull/10992) The `/cosmos/tx/v1beta1/txs/{hash}` endpoint returns a 404 when a tx does not exist.
* (rosetta) [#10340](https://github.com/cosmos/cosmos-sdk/pull/10340) Use `GenesisChunked(ctx)` instead `Genesis(ctx)` to get genesis block height
* [#9651](https://github.com/cosmos/cosmos-sdk/pull/9651) Change inconsistent limit of `0` to `MaxUint64` on InfiniteGasMeter and add GasRemaining func to GasMeter.
* [#9639](https://github.com/cosmos/cosmos-sdk/pull/9639) Check store keys length before accessing them by making sure that `key` is of length `m+1` (for `key[n:m]`)
* (types) [#9627](https://github.com/cosmos/cosmos-sdk/pull/9627) Fix nil pointer panic on `NewBigIntFromInt`
* (x/genutil) [#9574](https://github.com/cosmos/cosmos-sdk/pull/9575) Actually use the `gentx` client tx flags (like `--keyring-dir`)
* (x/distribution) [#9599](https://github.com/cosmos/cosmos-sdk/pull/9599) Withdraw rewards event now includes a value attribute even if there are 0 rewards (due to situations like 100% commission).
* (x/genutil) [#9638](https://github.com/cosmos/cosmos-sdk/pull/9638) Added missing validator key save when recovering from mnemonic
* [#9762](https://github.com/cosmos/cosmos-sdk/pull/9762) The init command uses the chain-id from the client config if --chain-id is not provided
* [#9980](https://github.com/cosmos/cosmos-sdk/pull/9980) Returning the error when the invalid argument is passed to bank query total supply cli.
* (server) [#10016](https://github.com/cosmos/cosmos-sdk/issues/10016) Fix marshaling of index-events into server config file.
* [#10184](https://github.com/cosmos/cosmos-sdk/pull/10184) Fixed CLI tx commands to no longer explicitly require the chain-id flag as this value can come from a user config.
* (x/upgrade) [#10189](https://github.com/cosmos/cosmos-sdk/issues/10189) Removed potential sources of non-determinism in upgrades
* [#10258](https://github.com/cosmos/cosmos-sdk/issues/10258) Fixes issue related to segmentation fault on mac m1 arm64
* [#10466](https://github.com/cosmos/cosmos-sdk/issues/10466) Fixes error with simulation tests when genesis start time is randomly created after the year 2262
* [#10394](https://github.com/cosmos/cosmos-sdk/issues/10394) Fixes issue related to grpc-gateway of account balance by
  ibc-denom.
* [#10842](https://github.com/cosmos/cosmos-sdk/pull/10842) Fix error when `--generate-only`, `--max-msgs` fags set while executing `WithdrawAllRewards` command.
* [#10897](https://github.com/cosmos/cosmos-sdk/pull/10897) Fix: set a non-zero value on gas overflow.
* [#9790](https://github.com/cosmos/cosmos-sdk/pull/10687) Fix behavior of `DecCoins.MulDecTruncate`.
* [#10990](https://github.com/cosmos/cosmos-sdk/pull/10990) Fixes missing `iavl-cache-size` config parsing in `GetConfig` method.
* (x/authz) [#10447](https://github.com/cosmos/cosmos-sdk/pull/10447) Fix authz `NewGrant` expiration check.
* (x/authz) [#10633](https://github.com/cosmos/cosmos-sdk/pull/10633) Fixed authorization not found error when executing message.
* [#11222](https://github.com/cosmos/cosmos-sdk/pull/11222) reject query with block height in the future
* [#11229](https://github.com/cosmos/cosmos-sdk/pull/11229) Handled the error message of `transaction encountered error` from tendermint.
* (x/authz) [#11252](https://github.com/cosmos/cosmos-sdk/pull/11252) Allow insufficient funds error for authz simulation
* (cli) [#11313](https://github.com/cosmos/cosmos-sdk/pull/11313) Fixes `--gas auto` when executing CLI transactions in `--generate-only` mode
* (cli) [#11337](https://github.com/cosmos/cosmos-sdk/pull/11337) Fixes `show-adress` cli cmd
* (crypto) [#11298](https://github.com/cosmos/cosmos-sdk/pull/11298) Fix cgo secp signature verification and update libscep256k1 library.
* (x/authz) [#11512](https://github.com/cosmos/cosmos-sdk/pull/11512) Fix response of a panic to error, when subtracting balances.
* (rosetta) [#11590](https://github.com/cosmos/cosmos-sdk/pull/11590) `/block` returns an error with nil pointer when a request has both of index and hash and increase timeout for huge genesis.
* (x/feegrant) [#11813](https://github.com/cosmos/cosmos-sdk/pull/11813) Fix pagination total count in `AllowancesByGranter` query.
* (simapp) [#11855](https://github.com/cosmos/cosmos-sdk/pull/11855) Use `sdkmath.Int` instead of `int64` for `SimulationState.InitialStake`.
* (x/capability) [#11737](https://github.com/cosmos/cosmos-sdk/pull/11737) Use a fixed length encoding of `Capability` pointer for `FwdCapabilityKey`
* [#11983](https://github.com/cosmos/cosmos-sdk/pull/11983) (x/feegrant, x/authz) rename grants query commands to `grants-by-grantee`, `grants-by-granter` cmds.
* (testutil/sims) [#12374](https://github.com/cosmos/cosmos-sdk/pull/12374) fix the non-determinstic behavior in simulations caused by `GenSignedMockTx` and check empty coins slice before it is used to create `banktype.MsgSend`.
* [#12448](https://github.com/cosmos/cosmos-sdk/pull/12448) Start telemetry independently from the API server.
* [#12509](https://github.com/cosmos/cosmos-sdk/pull/12509) Fix `Register{Tx,Tendermint}Service` not being called, resulting in some endpoints like the Simulate endpoint not working.
* [#12416](https://github.com/cosmos/cosmos-sdk/pull/12416) Prevent zero gas transactions in the `DeductFeeDecorator` AnteHandler decorator.
* (x/mint) [#12384](https://github.com/cosmos/cosmos-sdk/pull/12384) Ensure `GoalBonded` must be positive when performing `x/mint` parameter validation.
* (x/auth) [#12261](https://github.com/cosmos/cosmos-sdk/pull/12261) Deprecate pagination in GetTxsEventRequest/Response in favor of page and limit to align with tendermint `SignClient.TxSearch`
* (vesting) [#12190](https://github.com/cosmos/cosmos-sdk/pull/12190) Replace https://github.com/cosmos/cosmos-sdk/pull/12190 to use `NewBaseAccountWithAddress` in all vesting account message handlers.
* (linting) [#12132](https://github.com/cosmos/cosmos-sdk/pull/12132) Change sdk.Int to math.Int
* (cli) [#12127](https://github.com/cosmos/cosmos-sdk/pull/12127) Fix the CLI not always taking into account `--fee-payer` and `--fee-granter` flags.
* (migrations) [#12028](https://github.com/cosmos/cosmos-sdk/pull/12028) Fix v0.45->v0.46 in-place store migrations.
* (baseapp) [#12089](https://github.com/cosmos/cosmos-sdk/pull/12089) Include antehandler and runMsgs events in SimulateTx.
* (cli) [#12095](https://github.com/cosmos/cosmos-sdk/pull/12095) Fix running a tx with --dry-run returns an error
* (x/auth) [#12108](https://github.com/cosmos/cosmos-sdk/pull/12108) Fix GetBlockWithTxs error when querying block with 0 tx
* (genutil) [#12140](https://github.com/cosmos/cosmos-sdk/pull/12140) Fix staking's genesis JSON migrate in the `simd migrate v0.46` CLI command.
* (types) [#12154](https://github.com/cosmos/cosmos-sdk/pull/12154) Add `baseAccountGetter` to avoid invalid account error when create vesting account.
* (x/crisis) [#12208](https://github.com/cosmos/cosmos-sdk/pull/12208) Fix progress index of crisis invariant assertion logs.
* (types) [#12229](https://github.com/cosmos/cosmos-sdk/pull/12229) Increase sdk.Dec maxApproxRootIterations to 300

### State Machine Breaking

* (x/gov) [#13576](https://github.com/cosmos/cosmos-sdk/pull/13576) Proposals in voting period are tracked in a separate store.
* (baseapp) [#11985](https://github.com/cosmos/cosmos-sdk/pull/11985) Add a `postHandler` to baseapp. This `postHandler` is like antehandler, but is run *after* the `runMsgs` execution. It is in the same store branch that `runMsgs`, meaning that both `runMsgs` and `postHandler`
* (x/gov) [#11998](https://github.com/cosmos/cosmos-sdk/pull/11998) Tweak the `x/gov` `ModuleAccountInvariant` invariant to ensure deposits are `<=` total module account balance instead of strictly equal.
* (x/upgrade) [#11800](https://github.com/cosmos/cosmos-sdk/pull/11800) Fix `GetLastCompleteUpgrade` to properly return the latest upgrade.
* [#10564](https://github.com/cosmos/cosmos-sdk/pull/10564) Fix bug when updating allowance inside AllowedMsgAllowance
* (x/auth)[#9596](https://github.com/cosmos/cosmos-sdk/pull/9596) Enable creating periodic vesting accounts with a transactions instead of requiring them to be created in genesis.
* (x/bank) [#9611](https://github.com/cosmos/cosmos-sdk/pull/9611) Introduce a new index to act as a reverse index between a denomination and address allowing to query for token holders of a specific denomination. `DenomOwners` is updated to use the new reverse index.
* (x/bank) [#9832](https://github.com/cosmos/cosmos-sdk/pull/9832) Account balance is stored as `sdk.Int` rather than `sdk.Coin`.
* (x/bank) [#9890](https://github.com/cosmos/cosmos-sdk/pull/9890) Remove duplicate denom from denom metadata key.
* (x/upgrade) [#10189](https://github.com/cosmos/cosmos-sdk/issues/10189) Removed potential sources of non-determinism in upgrades
* [#10422](https://github.com/cosmos/cosmos-sdk/pull/10422) and [#10529](https://github.com/cosmos/cosmos-sdk/pull/10529) Add `MinCommissionRate` param to `x/staking` module.
* (x/gov) [#10763](https://github.com/cosmos/cosmos-sdk/pull/10763) modify the fields in `TallyParams` to use `string` instead of `bytes`
* [#10770](https://github.com/cosmos/cosmos-sdk/pull/10770) revert tx when block gas limit exceeded
* (x/gov) [#10868](https://github.com/cosmos/cosmos-sdk/pull/10868) Bump gov to v1. Both v1beta1 and v1beta2 queries and Msgs are accepted.
* [#11011](https://github.com/cosmos/cosmos-sdk/pull/11011) Remove burning of deposits when qourum is not reached on a governance proposal and when the deposit is not fully met.
* [#11019](https://github.com/cosmos/cosmos-sdk/pull/11019) Add `MsgCreatePermanentLockedAccount` and CLI method for creating permanent locked account
* (x/staking) [#10885] (https://github.com/cosmos/cosmos-sdk/pull/10885) Add new `CancelUnbondingDelegation`
  transaction to `x/staking` module. Delegators can now cancel unbonding delegation entry and delegate back to validator.
* (x/feegrant) [#10830](https://github.com/cosmos/cosmos-sdk/pull/10830) Expired allowances will be pruned from state.
* (x/authz,x/feegrant) [#11214](https://github.com/cosmos/cosmos-sdk/pull/11214) Fix Amino JSON encoding of authz and feegrant Msgs to be consistent with other modules.
* (authz)[#11060](https://github.com/cosmos/cosmos-sdk/pull/11060) Support grant with no expire time.

### Deprecated

* (x/upgrade) [#9906](https://github.com/cosmos/cosmos-sdk/pull/9906) Deprecate `UpgradeConsensusState` gRPC query since this functionality is only used for IBC, which now has its own [IBC replacement](https://github.com/cosmos/ibc-go/blob/2c880a22e9f9cc75f62b527ca94aa75ce1106001/proto/ibc/core/client/v1/query.proto#L54)
* (types) [#10948](https://github.com/cosmos/cosmos-sdk/issues/10948) Deprecate the types.DBBackend variable and types.NewLevelDB function. They are replaced by a new entry in `app.toml`: `app-db-backend` and `tendermint/tm-db`s `NewDB` function. If `app-db-backend` is defined, then it is used. Otherwise, if `types.DBBackend` is defined, it is used (until removed: [#11241](https://github.com/cosmos/cosmos-sdk/issues/11241)). Otherwise, Tendermint config's `db-backend` is used.

## v0.45.12 - 2023-01-23

### Improvements

* [#13881](https://github.com/cosmos/cosmos-sdk/pull/13881) Optimize iteration on nested cached KV stores and other operations in general.
* (store) [#11646](https://github.com/cosmos/cosmos-sdk/pull/11646) Add store name in tracekv-emitted store traces
* (deps) Bump Tendermint version to [v0.34.24](https://github.com/tendermint/tendermint/releases/tag/v0.34.24) and use Informal Systems fork.

### API Breaking Changes

* (store) [#13516](https://github.com/cosmos/cosmos-sdk/pull/13516) Update State Streaming APIs:
    * Add method `ListenCommit` to `ABCIListener`
    * Move `ListeningEnabled` and  `AddListener` methods to `CommitMultiStore`
    * Remove `CacheWrapWithListeners` from `CacheWrap` and `CacheWrapper` interfaces
    * Remove listening APIs from the caching layer (it should only listen to the `rootmulti.Store`)
    * Add three new options to file streaming service constructor.
    * Modify `ABCIListener` such that any error from any method will always halt the app via `panic`

### Bug Fixes

* (store) [#13516](https://github.com/cosmos/cosmos-sdk/pull/13516) Fix state listener that was observing writes at wrong time.
* (store) [#12945](https://github.com/cosmos/cosmos-sdk/pull/12945) Fix nil end semantics in store/cachekv/iterator when iterating a dirty cache.

## v0.45.11 - 2022-11-09

### Improvements

* [#13896](https://github.com/cosmos/cosmos-sdk/pull/13896) Queries on pruned height returns error instead of empty values.
* (deps) Bump Tendermint version to [v0.34.23](https://github.com/tendermint/tendermint/releases/tag/v0.34.23).
* (deps) Bump IAVL version to [v0.19.4](https://github.com/cosmos/iavl/releases/tag/v0.19.4).

### Bug Fixes

* [#13673](https://github.com/cosmos/cosmos-sdk/pull/13673) Fix `--dry-run` flag not working when using tx command.

### CLI Breaking Changes

* [#13656](https://github.com/cosmos/cosmos-sdk/pull/13660) Rename `server.FlagIAVLFastNode` to `server.FlagDisableIAVLFastNode` for clarity.

### API Breaking Changes

* [#13673](https://github.com/cosmos/cosmos-sdk/pull/13673) The `GetFromFields` function now takes `Context` as an argument and removes `genOnly`.

## [v0.45.10](https://github.com/cosmos/cosmos-sdk/releases/tag/v0.45.10) - 2022-10-24

### Features

* (grpc) [#13485](https://github.com/cosmos/cosmos-sdk/pull/13485) Implement a new gRPC query, `/cosmos/base/node/v1beta1/config`, which provides operator configuration. Applications that wish to expose operator minimum gas prices via gRPC should have their application implement the `ApplicationQueryService` interface (see `SimApp#RegisterNodeService` as an example).
* [#13557](https://github.com/cosmos/cosmos-sdk/pull/#13557) - Add `GenSignedMockTx`. This can be used as workaround for #12437 revertion. `v0.46+` contains as well a `GenSignedMockTx` that behaves the same way.
* (x/auth) [#13612](https://github.com/cosmos/cosmos-sdk/pull/13612) Add `Query/ModuleAccountByName` endpoint for accessing the module account info by module name.

### Improvements

* [#13585](https://github.com/cosmos/cosmos-sdk/pull/13585) Bump Tendermint to `v0.34.22`.

### Bug Fixes

* [#13588](https://github.com/cosmos/cosmos-sdk/pull/13588) Fix regression in distrubtion.WithdrawDelegationRewards when rewards are zero.
* [#13564](https://github.com/cosmos/cosmos-sdk/pull/13564) - Fix `make proto-gen`.
* (server) [#13610](https://github.com/cosmos/cosmos-sdk/pull/13610) Read the pruning-keep-every field again.

## [v0.45.9](https://github.com/cosmos/cosmos-sdk/releases/tag/v0.45.9) - 2022-10-14

ATTENTION:

This is a security release for the [Dragonberry security advisory](https://forum.cosmos.network/t/ibc-security-advisory-dragonberry/7702).

All users should upgrade immediately.

Users *must* add a replace directive in their go.mod for the new `ics23` package in the SDK:

```go
replace github.com/confio/ics23/go => github.com/cosmos/cosmos-sdk/ics23/go v0.8.0
```

### Features

* [#13435](https://github.com/cosmos/cosmos-sdk/pull/13435) Extend error context when a simulation fails.

### Improvements

* [#13369](https://github.com/cosmos/cosmos-sdk/pull/13369) Improve UX for `keyring.List` by returning all retrieved keys.
* [#13323](https://github.com/cosmos/cosmos-sdk/pull/13323) Ensure `withdraw_rewards` rewards are emitted from all actions that result in rewards being withdrawn.
* [#13321](https://github.com/cosmos/cosmos-sdk/pull/13321) Add flag to disable fast node migration and usage.
* (store) [#13326](https://github.com/cosmos/cosmos-sdk/pull/13326) Implementation of ADR-038 file StreamingService, backport #8664.
* (store) [#13540](https://github.com/cosmos/cosmos-sdk/pull/13540) Default fastnode migration to false to prevent suprises. Operators must enable it, unless they have it enabled already.

### API Breaking Changes

* (cli) [#13089](https://github.com/cosmos/cosmos-sdk/pull/13089) Fix rollback command don't actually delete multistore versions, added method `RollbackToVersion` to interface `CommitMultiStore` and added method `CommitMultiStore` to `Application` interface.

### Bug Fixes

* Implement dragonberry security patch.
    * For applying the patch please refer to the [RELEASE NOTES](./RELEASE_NOTES.md)
* (store) [#13459](https://github.com/cosmos/cosmos-sdk/pull/13459) Don't let state listener observe the uncommitted writes.

### Notes

Reverted #12437 due to API breaking changes.

## [v0.45.8](https://github.com/cosmos/cosmos-sdk/releases/tag/v0.45.8) - 2022-08-25

### Improvements

* [#12981](https://github.com/cosmos/cosmos-sdk/pull/12981) Return proper error when parsing telemetry configuration.
* [#12885](https://github.com/cosmos/cosmos-sdk/pull/12885) Amortize cost of processing cache KV store.
* [#12970](https://github.com/cosmos/cosmos-sdk/pull/12970) Bump Tendermint to `v0.34.21` and IAVL to `v0.19.1`.
* [#12693](https://github.com/cosmos/cosmos-sdk/pull/12693) Make sure the order of each node is consistent when emitting proto events.

### Bug Fixes

* [#13046](https://github.com/cosmos/cosmos-sdk/pull/13046) Fix missing return statement in BaseApp.Query.

## [v0.45.7](https://github.com/cosmos/cosmos-sdk/releases/tag/v0.45.7) - 2022-08-04

### Features

* (upgrade) [#12603](https://github.com/cosmos/cosmos-sdk/pull/12603) feat: Move AppModule.BeginBlock and AppModule.EndBlock to extension interfaces

### Improvements

* (events) [#12850](https://github.com/cosmos/cosmos-sdk/pull/12850) Add a new `fee_payer` attribute to the `tx` event that is emitted from the `DeductFeeDecorator` AnteHandler decorator.
* (x/params) [#12724](https://github.com/cosmos/cosmos-sdk/pull/12724) Add `GetParamSetIfExists` function to params `Subspace` to prevent panics on breaking changes.
* [#12668](https://github.com/cosmos/cosmos-sdk/pull/12668) Add `authz_msg_index` event attribute to message events emitted when executing via `MsgExec` through `x/authz`.
* [#12697](https://github.com/cosmos/cosmos-sdk/pull/12697) Upgrade IAVL to v0.19.0 with fast index and error propagation. NOTE: first start will take a while to propagate into new model.
    * Note: after upgrading to this version it may take up to 15 minutes to migrate from 0.17 to 0.19. This time is used to create the fast cache introduced into IAVL for performance
* [#12784](https://github.com/cosmos/cosmos-sdk/pull/12784) Upgrade Tendermint to 0.34.20.
* (x/bank) [#12674](https://github.com/cosmos/cosmos-sdk/pull/12674) Add convenience function `CreatePrefixedAccountStoreKey()` to construct key to access account's balance for a given denom.

### Bug Fixes

* (x/mint) [#12384](https://github.com/cosmos/cosmos-sdk/pull/12384) Ensure `GoalBonded` must be positive when performing `x/mint` parameter validation.
* (simapp) [#12437](https://github.com/cosmos/cosmos-sdk/pull/12437) fix the non-determinstic behavior in simulations caused by `GenTx` and check
empty coins slice before it is used to create `banktype.MsgSend`.
* (x/capability) [12818](https://github.com/cosmos/cosmos-sdk/pull/12818) Use fixed length hex for pointer at FwdCapabilityKey.

## [v0.45.6](https://github.com/cosmos/cosmos-sdk/releases/tag/v0.45.6) - 2022-06-28

### Improvements

* (simapp) [#12314](https://github.com/cosmos/cosmos-sdk/pull/12314) Increase `DefaultGenTxGas` from `1000000` to `10000000`
* [#12371](https://github.com/cosmos/cosmos-sdk/pull/12371) Update min required Golang version to 1.18.

### Bug Fixes

* [#12317](https://github.com/cosmos/cosmos-sdk/pull/12317) Rename `edit-validator` command's `--moniker` flag to `--new-moniker`
* (x/upgrade) [#12264](https://github.com/cosmos/cosmos-sdk/pull/12264) Fix `GetLastCompleteUpgrade` to properly return the latest upgrade.
* (x/crisis) [#12208](https://github.com/cosmos/cosmos-sdk/pull/12208) Fix progress index of crisis invariant assertion logs.

### Features

* (query) [#12253](https://github.com/cosmos/cosmos-sdk/pull/12253) Add `GenericFilteredPaginate` to the `query` package to improve UX.

## [v0.45.5](https://github.com/cosmos/cosmos-sdk/releases/tag/v0.45.5) - 2022-06-09

### Improvements

* (x/feegrant) [#11813](https://github.com/cosmos/cosmos-sdk/pull/11813) Fix pagination total count in `AllowancesByGranter` query.
* (errors) [#12002](https://github.com/cosmos/cosmos-sdk/pull/12002) Removed 'redacted' error message from defaultErrEncoder.
* (ante) [#12017](https://github.com/cosmos/cosmos-sdk/pull/12017) Index ante events for failed tx (backport #12013).
* [#12153](https://github.com/cosmos/cosmos-sdk/pull/12153) Add a new `NewSimulationManagerFromAppModules` constructor, to simplify simulation wiring.

### Bug Fixes

* [#11796](https://github.com/cosmos/cosmos-sdk/pull/11796) Handle EOF error case in `readLineFromBuf`, which allows successful reading of passphrases from STDIN.
* [#11772](https://github.com/cosmos/cosmos-sdk/pull/11772) Limit types.Dec length to avoid overflow.
* [#10947](https://github.com/cosmos/cosmos-sdk/pull/10947) Add `AllowancesByGranter` query to the feegrant module
* [#9639](https://github.com/cosmos/cosmos-sdk/pull/9639) Check store keys length before accessing them by making sure that `key` is of length `m+1` (for `key[n:m]`)
* [#11983](https://github.com/cosmos/cosmos-sdk/pull/11983) (x/feegrant, x/authz) rename grants query commands to `grants-by-grantee`, `grants-by-granter` cmds.

## Improvements

* [#11886](https://github.com/cosmos/cosmos-sdk/pull/11886) Improve error messages

## [v0.45.4](https://github.com/cosmos/cosmos-sdk/releases/tag/v0.45.4) - 2022-04-25

### Bug Fixes

* [#11624](https://github.com/cosmos/cosmos-sdk/pull/11624) Handle the error returned from `NewNode` in the `server` package.
* [#11724](https://github.com/cosmos/cosmos-sdk/pull/11724) Fix data race issues with `api.Server`.

### Improvements

* (types) [#12201](https://github.com/cosmos/cosmos-sdk/pull/12201) Add `MustAccAddressFromBech32` util function
* [#11693](https://github.com/cosmos/cosmos-sdk/pull/11693) Add validation for gentx cmd.
* [#11686](https://github.com/cosmos/cosmos-sdk/pull/11686) Update the min required Golang version to `1.17`.
* (x/auth/vesting) [#11652](https://github.com/cosmos/cosmos-sdk/pull/11652) Add util functions for `Period(s)`

## [v0.45.3](https://github.com/cosmos/cosmos-sdk/releases/tag/v0.45.3) - 2022-04-12

### Improvements

* [#11562](https://github.com/cosmos/cosmos-sdk/pull/11562) Updated Tendermint to v0.34.19; `unsafe-reset-all` command has been moved to the `tendermint` sub-command.

### Features

* (x/upgrade) [#11551](https://github.com/cosmos/cosmos-sdk/pull/11551) Update `ScheduleUpgrade` for chains to schedule an automated upgrade on `BeginBlock` without having to go though governance.

## [v0.45.2](https://github.com/cosmos/cosmos-sdk/releases/tag/v0.45.2) - 2022-04-05

### Features

* (tx) [#11533](https://github.com/cosmos/cosmos-sdk/pull/11533) Register [`EIP191`](https://eips.ethereum.org/EIPS/eip-191) as an available `SignMode` for chains to use.
* [#11430](https://github.com/cosmos/cosmos-sdk/pull/11430) Introduce a new `grpc-only` flag, such that when enabled, will start the node in a query-only mode. Note, gRPC MUST be enabled with this flag.
* (x/bank) [#11417](https://github.com/cosmos/cosmos-sdk/pull/11417) Introduce a new `SpendableBalances` gRPC query that retrieves an account's total (paginated) spendable balances.
* (x/bank) [#10771](https://github.com/cosmos/cosmos-sdk/pull/10771) Add safety check on bank module perms to allow module-specific mint restrictions (e.g. only minting a certain denom).
* (x/bank) [#10771](https://github.com/cosmos/cosmos-sdk/pull/10771) Add `bank.BankKeeper.WithMintCoinsRestriction` function to restrict use of bank `MintCoins` usage. This function is not on the bank `Keeper` interface, so it's not API-breaking, but only additive on the keeper implementation.
* [#10944](https://github.com/cosmos/cosmos-sdk/pull/10944) `x/authz` add all grants by grantee query
* [#11124](https://github.com/cosmos/cosmos-sdk/pull/11124) Add `GetAllVersions` to application store
* (x/auth) [#10880](https://github.com/cosmos/cosmos-sdk/pull/10880) Added a new query to the tx query service that returns a block with transactions fully decoded.
* [#11314](https://github.com/cosmos/cosmos-sdk/pull/11314) Add state rollback command.

### Bug Fixes

* [#11354](https://github.com/cosmos/cosmos-sdk/pull/11355) Added missing pagination flag for `bank q total` query.
* [#11197](https://github.com/cosmos/cosmos-sdk/pull/11197) Signing with multisig now works with multisig address which is not in the keyring.
* (client) [#11283](https://github.com/cosmos/cosmos-sdk/issues/11283) Support multiple keys for tx simulation and setting automatic gas for txs.
* (store) [#11177](https://github.com/cosmos/cosmos-sdk/pull/11177) Update the prune `everything` strategy to store the last two heights.
* (store) [#11117](https://github.com/cosmos/cosmos-sdk/pull/11117) Fix data race in store trace component
* (x/authz) [#11252](https://github.com/cosmos/cosmos-sdk/pull/11252) Allow insufficient funds error for authz simulation
* (crypto) [#11298](https://github.com/cosmos/cosmos-sdk/pull/11298) Fix cgo secp signature verification and update libscep256k1 library.
* (crypto) [#12122](https://github.com/cosmos/cosmos-sdk/pull/12122) Fix keyring migration issue.

### Improvements

* [#9576](https://github.com/cosmos/cosmos-sdk/pull/9576) Add debug error message to query result when enabled
* (types) [#11200](https://github.com/cosmos/cosmos-sdk/pull/11200) Added `Min()` and `Max()` operations on sdk.Coins.
* [#11267](https://github.com/cosmos/cosmos-sdk/pull/11267) Add hooks to allow app modules to add things to state-sync (backport #10961).

## [v0.45.1](https://github.com/cosmos/cosmos-sdk/releases/tag/v0.45.1) - 2022-02-03

### Bug Fixes

* (grpc) [#10985](https://github.com/cosmos/cosmos-sdk/pull/10992) The `/cosmos/tx/v1beta1/txs/{hash}` endpoint returns a 404 when a tx does not exist.
* [#10990](https://github.com/cosmos/cosmos-sdk/pull/10990) Fixes missing `iavl-cache-size` config parsing in `GetConfig` method.
* [#11222](https://github.com/cosmos/cosmos-sdk/pull/11222) reject query with block height in the future

### Improvements

* [#10407](https://github.com/cosmos/cosmos-sdk/pull/10407) Added validation to `x/upgrade` module's `BeginBlock` to check accidental binary downgrades
* [#10768](https://github.com/cosmos/cosmos-sdk/pull/10768) Extra logging in in-place store migrations.

## [v0.45.0](https://github.com/cosmos/cosmos-sdk/releases/tag/v0.45.0) - 2022-01-18

### State Machine Breaking

* [#10833](https://github.com/cosmos/cosmos-sdk/pull/10833) fix reported tx gas used when block gas limit exceeded.
* (auth) [#10536](https://github.com/cosmos/cosmos-sdk/pull/10536]) Enable `SetSequence` for `ModuleAccount`.
* (store) [#10218](https://github.com/cosmos/cosmos-sdk/pull/10218) Charge gas even when there are no entries while seeking.
* (store) [#10247](https://github.com/cosmos/cosmos-sdk/pull/10247) Charge gas for the key length in gas meter.
* (x/gov) [#10740](https://github.com/cosmos/cosmos-sdk/pull/10740) Increase maximum proposal description size from 5k characters to 10k characters.
* [#10814](https://github.com/cosmos/cosmos-sdk/pull/10814) revert tx when block gas limit exceeded.

### API Breaking Changes

* [#10561](https://github.com/cosmos/cosmos-sdk/pull/10561) The `CommitMultiStore` interface contains a new `SetIAVLCacheSize` method
* [#10922](https://github.com/cosmos/cosmos-sdk/pull/10922), [/#10956](https://github.com/cosmos/cosmos-sdk/pull/10956) Deprecate key `server.Generate*` functions and move them to `testutil` and support custom mnemonics in in-process testing network. Moved `TestMnemonic` from `testutil` package to `testdata`.
* [#11049](https://github.com/cosmos/cosmos-sdk/pull/11049) Add custom tendermint config variables into root command. Allows App developers to set config.toml variables.

### Features

* [#10614](https://github.com/cosmos/cosmos-sdk/pull/10614) Support in-place migration ordering

### Improvements

* [#10486](https://github.com/cosmos/cosmos-sdk/pull/10486) store/cachekv's `Store.Write` conservatively
  looks up keys, but also uses the [map clearing idiom](https://bencher.orijtech.com/perfclinic/mapclearing/)
  to reduce the RAM usage, CPU time usage, and garbage collection pressure from clearing maps,
  instead of allocating new maps.
* (module) [#10711](https://github.com/cosmos/cosmos-sdk/pull/10711) Panic at startup if the app developer forgot to add modules in the `SetOrder{BeginBlocker, EndBlocker, InitGenesis, ExportGenesis}` functions. This means that all modules, even those who have empty implementations for those methods, need to be added to `SetOrder*`.
* (types) [#10076](https://github.com/cosmos/cosmos-sdk/pull/10076) Significantly speedup and lower allocations for `Coins.String()`.
* (auth) [#10022](https://github.com/cosmos/cosmos-sdk/pull/10022) `AuthKeeper` interface in `x/auth` now includes a function `HasAccount`.
* [#10393](https://github.com/cosmos/cosmos-sdk/pull/10393) Add `HasSupply` method to bank keeper to ensure that input denom actually exists on chain.

### Bug Fixes

* (std/codec) [/#10595](https://github.com/cosmos/cosmos-sdk/pull/10595) Add evidence to std/codec to be able to decode evidence in client interactions.
* (types) [#9627](https://github.com/cosmos/cosmos-sdk/pull/9627) Fix nil pointer panic on `NewBigIntFromInt`.
* [#10725](https://github.com/cosmos/cosmos-sdk/pull/10725) populate `ctx.ConsensusParams` for begin/end blockers.
* [#9829](https://github.com/cosmos/cosmos-sdk/pull/9829) Fixed Coin denom sorting not being checked during `Balance.Validate` check. Refactored the Validation logic to use `Coins.Validate` for `Balance.Coins`
* [#10061](https://github.com/cosmos/cosmos-sdk/pull/10061) and [#10515](https://github.com/cosmos/cosmos-sdk/pull/10515) Ensure that `LegacyAminoPubKey` struct correctly unmarshals from JSON

## [v0.44.8](https://github.com/cosmos/cosmos-sdk/releases/tag/v0.44.8) - 2022-04-12

### Improvements

* [#11563](https://github.com/cosmos/cosmos-sdk/pull/11563) Updated Tendermint to v0.34.19; `unsafe-reset-all` command has been moved to the `tendermint` sub-command.

## [v0.44.7](https://github.com/cosmos/cosmos-sdk/releases/tag/v0.44.7) - 2022-04-04

### Features

* (x/bank) [#10771](https://github.com/cosmos/cosmos-sdk/pull/10771) Add safety check on bank module perms to allow module-specific mint restrictions (e.g. only minting a certain denom).
* (x/bank) [#10771](https://github.com/cosmos/cosmos-sdk/pull/10771) Add `bank.BankKeeper.WithMintCoinsRestriction` function to restrict use of bank `MintCoins` usage. This function is not on the bank `Keeper` interface, so it's not API-breaking, but only additive on the keeper implementation.

### Bug Fixes

* [#11354](https://github.com/cosmos/cosmos-sdk/pull/11355) Added missing pagination flag for `bank q total` query.
* (store) [#11177](https://github.com/cosmos/cosmos-sdk/pull/11177) Update the prune `everything` strategy to store the last two heights.
* (store) [#11117](https://github.com/cosmos/cosmos-sdk/pull/11117) Fix data race in store trace component
* (x/authz) [#11252](https://github.com/cosmos/cosmos-sdk/pull/11252) Allow insufficient funds error for authz simulation

### Improvements

* [#9576](https://github.com/cosmos/cosmos-sdk/pull/9576) Add debug error message to query result when enabled

## [v0.44.6](https://github.com/cosmos/cosmos-sdk/releases/tag/v0.44.6) - 2022-02-02

### Features

* [#11124](https://github.com/cosmos/cosmos-sdk/pull/11124) Add `GetAllVersions` to application store

### Bug Fixes

* (grpc) [#10985](https://github.com/cosmos/cosmos-sdk/pull/10992) The `/cosmos/tx/v1beta1/txs/{hash}` endpoint returns a 404 when a tx does not exist.
* (std/codec) [/#10595](https://github.com/cosmos/cosmos-sdk/pull/10595) Add evidence to std/codec to be able to decode evidence in client interactions.
* [#10725](https://github.com/cosmos/cosmos-sdk/pull/10725) populate `ctx.ConsensusParams` for begin/end blockers.
* [#10061](https://github.com/cosmos/cosmos-sdk/pull/10061) and [#10515](https://github.com/cosmos/cosmos-sdk/pull/10515) Ensure that `LegacyAminoPubKey` struct correctly unmarshals from JSON

### Improvements

* [#10823](https://github.com/cosmos/cosmos-sdk/pull/10823) updated ambiguous cli description for creating feegrant.

## [v0.44.5-patch](https://github.com/cosmos/cosmos-sdk/releases/tag/v0.44.5-patch) - 2021-10-14

ATTENTION:

This is a security release for the [Dragonberry security advisory](https://forum.cosmos.network/t/ibc-security-advisory-dragonberry/7702).

All users should upgrade immediately.

Users *must* add a replace directive in their go.mod for the new `ics23` package in the SDK:

```go
replace github.com/confio/ics23/go => github.com/cosmos/cosmos-sdk/ics23/go v0.8.0
```

## [v0.44.5](https://github.com/cosmos/cosmos-sdk/releases/tag/v0.44.5) - 2021-12-02

### Improvements

* (baseapp) [#10631](https://github.com/cosmos/cosmos-sdk/pull/10631) Emit ante events even for the failed txs.
* (store) [#10741](https://github.com/cosmos/cosmos-sdk/pull/10741) Significantly speedup iterator creation after delete heavy workloads. Significantly improves IBC migration times.

### Bug Fixes

* [#10648](https://github.com/cosmos/cosmos-sdk/pull/10648) Upgrade IAVL to 0.17.3 to solve race condition bug in IAVL.

## [v0.44.4](https://github.com/cosmos/cosmos-sdk/releases/tag/v0.44.4) - 2021-11-25

### Improvements

* (types) [#10630](https://github.com/cosmos/cosmos-sdk/pull/10630) Add an `Events` field to the `TxResponse` type that captures *all* events emitted by a transaction, unlike `Logs` which only contains events emitted during message execution.
* (x/upgrade) [#10532](https://github.com/cosmos/cosmos-sdk/pull/10532) Add `keeper.DumpUpgradeInfoWithInfoToDisk` to include `Plan.Info` in the upgrade-info file.
* (store) [#10544](https://github.com/cosmos/cosmos-sdk/pull/10544) Use the new IAVL iterator structure which significantly improves iterator performance.

### Bug Fixes

* [#10827](https://github.com/cosmos/cosmos-sdk/pull/10827) Create query `Context` with requested block height
* [#10414](https://github.com/cosmos/cosmos-sdk/pull/10414) Use `sdk.GetConfig().GetFullBIP44Path()` instead `sdk.FullFundraiserPath` to generate key
* (bank) [#10394](https://github.com/cosmos/cosmos-sdk/pull/10394) Fix: query account balance by ibc denom.
* [\10608](https://github.com/cosmos/cosmos-sdk/pull/10608) Change the order of module migration by pushing x/auth to the end. Auth module depends on other modules and should be run last. We have updated the documentation to provide more details how to change module migration order. This is technically a breaking change, but only impacts updates between the upgrades with version change, hence migrating from the previous patch release doesn't cause new migration and doesn't break the state.
* [#10674](https://github.com/cosmos/cosmos-sdk/pull/10674) Fix issue with `Error.Wrap` and `Error.Wrapf` usage with `errors.Is`.

## [v0.44.3](https://github.com/cosmos/cosmos-sdk/releases/tag/v0.44.3) - 2021-10-21

### Improvements

* [#10768](https://github.com/cosmos/cosmos-sdk/pull/10768) Added extra logging for tracking in-place store migrations
* [#10262](https://github.com/cosmos/cosmos-sdk/pull/10262) Remove unnecessary logging in `x/feegrant` simulation.
* [#10327](https://github.com/cosmos/cosmos-sdk/pull/10327) Add null guard for possible nil `Amount` in tx fee `Coins`
* [#10339](https://github.com/cosmos/cosmos-sdk/pull/10339) Improve performance of `removeZeroCoins` by only allocating memory when necessary
* [#10045](https://github.com/cosmos/cosmos-sdk/pull/10045) Revert [#8549](https://github.com/cosmos/cosmos-sdk/pull/8549). Do not route grpc queries through Tendermint.
* (deps) [#10375](https://github.com/cosmos/cosmos-sdk/pull/10375) Bump Tendermint to [v0.34.14](https://github.com/tendermint/tendermint/releases/tag/v0.34.14).
* [#10024](https://github.com/cosmos/cosmos-sdk/pull/10024) `store/cachekv` performance improvement by reduced growth factor for iterator ranging by using binary searches to find dirty items when unsorted key count >= 1024.

### Bug Fixes

* (client) [#10226](https://github.com/cosmos/cosmos-sdk/pull/10226) Fix --home flag parsing.
* (rosetta) [#10340](https://github.com/cosmos/cosmos-sdk/pull/10340) Use `GenesisChunked(ctx)` instead `Genesis(ctx)` to get genesis block height

## [v0.44.2](https://github.com/cosmos/cosmos-sdk/releases/tag/v0.44.2) - 2021-10-12

Security Release. No breaking changes related to 0.44.x.

## [v0.44.1](https://github.com/cosmos/cosmos-sdk/releases/tag/v0.44.1) - 2021-09-29

### Improvements

* (store) [#10040](https://github.com/cosmos/cosmos-sdk/pull/10040) Bump IAVL to v0.17.1 which includes performance improvements on a batch load.
* (types) [#10021](https://github.com/cosmos/cosmos-sdk/pull/10021) Speedup coins.AmountOf(), by removing many intermittent regex calls.
* [#10077](https://github.com/cosmos/cosmos-sdk/pull/10077) Remove telemetry on `GasKV` and `CacheKV` store Get/Set operations, significantly improving their performance.
* (store) [#10026](https://github.com/cosmos/cosmos-sdk/pull/10026) Improve CacheKVStore datastructures / algorithms, to no longer take O(N^2) time when interleaving iterators and insertions.

### Bug Fixes

* [#9969](https://github.com/cosmos/cosmos-sdk/pull/9969) fix: use keyring in config for add-genesis-account cmd.
* (x/genutil) [#10104](https://github.com/cosmos/cosmos-sdk/pull/10104) Ensure the `init` command reads the `--home` flag value correctly.
* (x/feegrant) [#10049](https://github.com/cosmos/cosmos-sdk/issues/10049) Fixed the error message when `period` or `period-limit` flag is not set on a feegrant grant transaction.

### Client Breaking Changes

* [#9879](https://github.com/cosmos/cosmos-sdk/pull/9879) Modify ABCI Queries to use `abci.QueryRequest` Height field if it is non-zero, otherwise continue using context height.

## [v0.44.0](https://github.com/cosmos/cosmos-sdk/releases/tag/v0.44.0) - 2021-09-01

### Features

* [#9860](https://github.com/cosmos/cosmos-sdk/pull/9860) Emit transaction fee in ante handler fee decorator. The event type is `tx` and the attribute is `fee`.

### Improvements

* (deps) [#9956](https://github.com/cosmos/cosmos-sdk/pull/9956) Bump Tendermint to [v0.34.12](https://github.com/tendermint/tendermint/releases/tag/v0.34.12).

### Deprecated

* (x/upgrade) [#9906](https://github.com/cosmos/cosmos-sdk/pull/9906) Deprecate `UpgradeConsensusState` gRPC query since this functionality is only used for IBC, which now has its own [IBC replacement](https://github.com/cosmos/ibc-go/blob/2c880a22e9f9cc75f62b527ca94aa75ce1106001/proto/ibc/core/client/v1/query.proto#L54)

### Bug Fixes

* [#9965](https://github.com/cosmos/cosmos-sdk/pull/9965) Fixed `simd version` command output to report the right release tag.
* (x/upgrade) [#10189](https://github.com/cosmos/cosmos-sdk/issues/10189) Removed potential sources of non-determinism in upgrades.

### Client Breaking Changes

* [#10041](https://github.com/cosmos/cosmos-sdk/pull/10041) Remove broadcast & encode legacy REST endpoints. Please see the [REST Endpoints Migration guide](https://docs.cosmos.network/v0.45/migrations/rest.html) to migrate to the new REST endpoints.

## [v0.43.0](https://github.com/cosmos/cosmos-sdk/releases/tag/v0.43.0) - 2021-08-10

### Features

* [#6711](https://github.com/cosmos/cosmos-sdk/pull/6711) Make integration test suites reusable by apps, tests are exported in each module's `client/testutil` package.
* [#8077](https://github.com/cosmos/cosmos-sdk/pull/8077) Added support for grpc-web, enabling browsers to communicate with a chain's gRPC server
* [#8965](https://github.com/cosmos/cosmos-sdk/pull/8965) cosmos reflection now provides more information on the application such as: deliverable msgs, sdk.Config info etc (still in alpha stage).
* [#8520](https://github.com/cosmos/cosmos-sdk/pull/8520) Add support for permanently locked vesting accounts.
* [#8559](https://github.com/cosmos/cosmos-sdk/pull/8559) Added Protobuf compatible secp256r1 ECDSA signatures.
* [#8786](https://github.com/cosmos/cosmos-sdk/pull/8786) Enabled secp256r1 in x/auth.
* (rosetta) [#8729](https://github.com/cosmos/cosmos-sdk/pull/8729) Data API fully supports balance tracking. Construction API can now construct any message supported by the application.
* [#8754](https://github.com/cosmos/cosmos-sdk/pull/8875) Added support for reverse iteration to pagination.
* (types) [#9079](https://github.com/cosmos/cosmos-sdk/issues/9079) Add `AddAmount`/`SubAmount` methods to `sdk.Coin`.
* [#9088](https://github.com/cosmos/cosmos-sdk/pull/9088) Added implementation to ADR-28 Derived Addresses.
* [#9133](https://github.com/cosmos/cosmos-sdk/pull/9133) Added hooks for governance actions.
* (x/staking) [#9214](https://github.com/cosmos/cosmos-sdk/pull/9214) Added `new_shares` attribute inside `EventTypeDelegate` event.
* [#9382](https://github.com/cosmos/cosmos-sdk/pull/9382) feat: add Dec.Float64() function.
* [#9457](https://github.com/cosmos/cosmos-sdk/pull/9457) Add amino support for x/authz and x/feegrant Msgs.
* [#9498](https://github.com/cosmos/cosmos-sdk/pull/9498) Added `Codec: codec.Codec` attribute to `client/Context` structure.
* [#9540](https://github.com/cosmos/cosmos-sdk/pull/9540) Add output flag for query txs command.
* (errors) [#8845](https://github.com/cosmos/cosmos-sdk/pull/8845) Add `Error.Wrap` handy method
* [#8518](https://github.com/cosmos/cosmos-sdk/pull/8518) Help users of multisig wallets debug signature issues.
* [#9573](https://github.com/cosmos/cosmos-sdk/pull/9573) ADR 040 implementation: New DB interface
* [#9952](https://github.com/cosmos/cosmos-sdk/pull/9952) ADR 040: Implement in-memory DB backend
* [#9848](https://github.com/cosmos/cosmos-sdk/pull/9848) ADR-040: Implement BadgerDB backend
* [#9851](https://github.com/cosmos/cosmos-sdk/pull/9851) ADR-040: Implement RocksDB backend
* [#10308](https://github.com/cosmos/cosmos-sdk/pull/10308) ADR-040: Implement DBConnection.Revert
* [#9892](https://github.com/cosmos/cosmos-sdk/pull/9892) ADR-040: KV Store with decoupled storage and state commitment

### Client Breaking Changes

* [#8363](https://github.com/cosmos/cosmos-sdk/pull/8363) Addresses no longer have a fixed 20-byte length. From the SDK modules' point of view, any 1-255 bytes-long byte array is a valid address.
* (crypto/ed25519) [#8690] Adopt zip1215 ed2559 verification rules.
* [#8849](https://github.com/cosmos/cosmos-sdk/pull/8849) Upgrade module no longer supports time based upgrades.
* [#7477](https://github.com/cosmos/cosmos-sdk/pull/7477) Changed Bech32 Public Key serialization in the client facing functionality (CLI, MsgServer, QueryServer):
    * updated the keyring display structure (it uses protobuf JSON serialization) - the output is more verbose.
    * Renamed `MarshalAny` and `UnmarshalAny` to `MarshalInterface` and `UnmarshalInterface` respectively. These functions must take an interface as parameter (not a concrete type nor `Any` object). Underneath they use `Any` wrapping for correct protobuf serialization.
    * CLI: removed `--text` flag from `show-node-id` command; the text format for public keys is not used any more - instead we use ProtoJSON.
* (store) [#8790](https://github.com/cosmos/cosmos-sdk/pull/8790) Reduce gas costs by 10x for transient store operations.
* [#9139](https://github.com/cosmos/cosmos-sdk/pull/9139) Querying events:
    * via `ServiceMsg` TypeURLs (e.g. `message.action='/cosmos.bank.v1beta1.Msg/Send'`) does not work anymore,
    * via legacy `msg.Type()` (e.g. `message.action='send'`) is being deprecated, new `Msg`s won't emit these events.
    * Please use concrete `Msg` TypeURLs instead (e.g. `message.action='/cosmos.bank.v1beta1.MsgSend'`).
* [#9859](https://github.com/cosmos/cosmos-sdk/pull/9859) The `default` pruning strategy now keeps the last 362880 blocks instead of 100. 362880 equates to roughly enough blocks to cover the entire unbonding period assuming a 21 day unbonding period and 5s block time.
* [#9785](https://github.com/cosmos/cosmos-sdk/issues/9785) Missing coin denomination in logs

### API Breaking Changes

* (keyring) [#8662](https://github.com/cosmos/cosmos-sdk/pull/8662) `NewMnemonic` now receives an additional `passphrase` argument to secure the key generated by the bip39 mnemonic.
* (x/bank) [#8473](https://github.com/cosmos/cosmos-sdk/pull/8473) Bank keeper does not expose unsafe balance changing methods such as `SetBalance`, `SetSupply` etc.
* (x/staking) [#8473](https://github.com/cosmos/cosmos-sdk/pull/8473) On genesis init, if non bonded pool and bonded pool balance, coming from the bank module, does not match what is saved in the staking state, the initialization will panic.
* (x/gov) [#8473](https://github.com/cosmos/cosmos-sdk/pull/8473) On genesis init, if the gov module account balance, coming from bank module state, does not match the one in gov module state, the initialization will panic.
* (x/distribution) [#8473](https://github.com/cosmos/cosmos-sdk/pull/8473) On genesis init, if the distribution module account balance, coming from bank module state, does not match the one in distribution module state, the initialization will panic.
* (client/keys) [#8500](https://github.com/cosmos/cosmos-sdk/pull/8500) `InfoImporter` interface is removed from legacy keybase.
* (x/staking) [#8505](https://github.com/cosmos/cosmos-sdk/pull/8505) `sdk.PowerReduction` has been renamed to `sdk.DefaultPowerReduction`, and most staking functions relying on power reduction take a new function argument, instead of relying on that global variable.
* [#8629](https://github.com/cosmos/cosmos-sdk/pull/8629) Deprecated `SetFullFundraiserPath` from `Config` in favor of `SetPurpose` and `SetCoinType`.
* (x/upgrade) [#8673](https://github.com/cosmos/cosmos-sdk/pull/8673) Remove IBC logic from x/upgrade. Deprecates IBC fields in an Upgrade Plan, an error will be thrown if they are set. IBC upgrade logic moved to 02-client and an IBC UpgradeProposal is added.
* (x/bank) [#8517](https://github.com/cosmos/cosmos-sdk/pull/8517) `SupplyI` interface and `Supply` are removed and uses `sdk.Coins` for supply tracking
* (x/upgrade) [#8743](https://github.com/cosmos/cosmos-sdk/pull/8743) `UpgradeHandler` includes a new argument `VersionMap` which helps facilitate in-place migrations.
* (x/auth) [#8129](https://github.com/cosmos/cosmos-sdk/pull/8828) Updated `SigVerifiableTx.GetPubKeys` method signature to return error.
* (x/upgrade) [\7487](https://github.com/cosmos/cosmos-sdk/pull/8897) Upgrade `Keeper` takes new argument `ProtocolVersionSetter` which implements setting a protocol version on baseapp.
* (baseapp) [\7487](https://github.com/cosmos/cosmos-sdk/pull/8897) BaseApp's fields appVersion and version were swapped to match Tendermint's fields.
* [#8682](https://github.com/cosmos/cosmos-sdk/pull/8682) `ante.NewAnteHandler` updated to receive all positional params as `ante.HandlerOptions` struct. If required fields aren't set, throws error accordingly.
* (x/staking/types) [#7447](https://github.com/cosmos/cosmos-sdk/issues/7447) Remove bech32 PubKey support:
    * `ValidatorI` interface update: `GetConsPubKey` renamed to `TmConsPubKey` (this is to clarify the return type: consensus public key must be a tendermint key); `TmConsPubKey`, `GetConsAddr` methods return error.
    * `Validator` updated according to the `ValidatorI` changes described above.
    * `ToTmValidator` function: added `error` to return values.
    * `Validator.ConsensusPubkey` type changed from `string` to `codectypes.Any`.
    * `MsgCreateValidator.Pubkey` type changed from `string` to `codectypes.Any`.
* (client) [#8926](https://github.com/cosmos/cosmos-sdk/pull/8926) `client/tx.PrepareFactory` has been converted to a private function, as it's only used internally.
* (auth/tx) [#8926](https://github.com/cosmos/cosmos-sdk/pull/8926) The `ProtoTxProvider` interface used as a workaround for transaction simulation has been removed.
* (x/bank) [#8798](https://github.com/cosmos/cosmos-sdk/pull/8798) `GetTotalSupply` is removed in favour of `GetPaginatedTotalSupply`
* (keyring) [#8739](https://github.com/cosmos/cosmos-sdk/pull/8739) Rename InfoImporter -> LegacyInfoImporter.
* (x/bank/types) [#9061](https://github.com/cosmos/cosmos-sdk/pull/9061) `AddressFromBalancesStore` now returns an error for invalid key instead of panic.
* (x/auth) [#9144](https://github.com/cosmos/cosmos-sdk/pull/9144) The `NewTxTimeoutHeightDecorator` antehandler has been converted from a struct to a function.
* (codec) [#9226](https://github.com/cosmos/cosmos-sdk/pull/9226) Rename codec interfaces and methods, to follow a general Go interfaces:
    * `codec.Marshaler` → `codec.Codec` (this defines objects which serialize other objects)
    * `codec.BinaryMarshaler` → `codec.BinaryCodec`
    * `codec.JSONMarshaler` → `codec.JSONCodec`
    * Removed `BinaryBare` suffix from `BinaryCodec` methods (`MarshalBinaryBare`, `UnmarshalBinaryBare`, ...)
    * Removed `Binary` infix from `BinaryCodec` methods (`MarshalBinaryLengthPrefixed`, `UnmarshalBinaryLengthPrefixed`, ...)
* [#9139](https://github.com/cosmos/cosmos-sdk/pull/9139) `ServiceMsg` TypeURLs (e.g. `/cosmos.bank.v1beta1.Msg/Send`) have been removed, as they don't comply to the Probobuf `Any` spec. Please use `Msg` type TypeURLs (e.g. `/cosmos.bank.v1beta1.MsgSend`). This has multiple consequences:
    * The `sdk.ServiceMsg` struct has been removed.
    * `sdk.Msg` now only contains `ValidateBasic` and `GetSigners` methods. The remaining methods `GetSignBytes`, `Route` and `Type` are moved to `legacytx.LegacyMsg`.
    * The `RegisterCustomTypeURL` function and the `cosmos.base.v1beta1.ServiceMsg` interface have been removed from the interface registry.
* (codec) [#9251](https://github.com/cosmos/cosmos-sdk/pull/9251) Rename `clientCtx.JSONMarshaler` to `clientCtx.JSONCodec` as per #9226.
* (x/bank) [#9271](https://github.com/cosmos/cosmos-sdk/pull/9271) SendEnabledCoin(s) renamed to IsSendEnabledCoin(s) to better reflect its functionality.
* (x/bank) [#9550](https://github.com/cosmos/cosmos-sdk/pull/9550) `server.InterceptConfigsPreRunHandler` now takes 2 additional arguments: customAppConfigTemplate and customAppConfig. If you don't need to customize these, simply put `""` and `nil`.
* [#8245](https://github.com/cosmos/cosmos-sdk/pull/8245) Removed `simapp.MakeCodecs` and use `simapp.MakeTestEncodingConfig` instead.
* (x/capability) [#9836](https://github.com/cosmos/cosmos-sdk/pull/9836) Removed `InitializeAndSeal(ctx sdk.Context)` and replaced with `Seal()`. App must add x/capability module to the begin blockers which will assure that the x/capability keeper is properly initialized. The x/capability begin blocker must be run before any other module which uses x/capability.

### State Machine Breaking

* (x/{bank,distrib,gov,slashing,staking}) [#8363](https://github.com/cosmos/cosmos-sdk/issues/8363) Store keys have been modified to allow for variable-length addresses.
* (x/evidence) [#8502](https://github.com/cosmos/cosmos-sdk/pull/8502) `HandleEquivocationEvidence` persists the evidence to state.
* (x/gov) [#7733](https://github.com/cosmos/cosmos-sdk/pull/7733) ADR 037 Implementation: Governance Split Votes, use `MsgWeightedVote` to send a split vote. Sending a regular `MsgVote` will convert the underlying vote option into a weighted vote with weight 1.
* (x/bank) [#8656](https://github.com/cosmos/cosmos-sdk/pull/8656) balance and supply are now correctly tracked via `coin_spent`, `coin_received`, `coinbase` and `burn` events.
* (x/bank) [#8517](https://github.com/cosmos/cosmos-sdk/pull/8517) Supply is now stored and tracked as `sdk.Coins`
* (x/bank) [#9051](https://github.com/cosmos/cosmos-sdk/pull/9051) Supply value is stored as `sdk.Int` rather than `string`.

### CLI Breaking Changes

* [#8880](https://github.com/cosmos/cosmos-sdk/pull/8880) The CLI `simd migrate v0.40 ...` command has been renamed to `simd migrate v0.42`.
* [#8628](https://github.com/cosmos/cosmos-sdk/issues/8628) Commands no longer print outputs using `stderr` by default
* [#9134](https://github.com/cosmos/cosmos-sdk/pull/9134) Renamed the CLI flag `--memo` to `--note`.
* [#9291](https://github.com/cosmos/cosmos-sdk/pull/9291) Migration scripts prior to v0.38 have been removed from the CLI `migrate` command. The oldest supported migration is v0.39->v0.42.
* [#9371](https://github.com/cosmos/cosmos-sdk/pull/9371) Non-zero default fees/Server will error if there's an empty value for min-gas-price in app.toml
* [#9827](https://github.com/cosmos/cosmos-sdk/pull/9827) Ensure input parity of validator public key input between `tx staking create-validator` and `gentx`.
* [#9621](https://github.com/cosmos/cosmos-sdk/pull/9621) Rollback [#9371](https://github.com/cosmos/cosmos-sdk/pull/9371) and log warning if there's an empty value for min-gas-price in app.toml

### Improvements

* (store) [#8012](https://github.com/cosmos/cosmos-sdk/pull/8012) Implementation of ADR-038 WriteListener and listen.KVStore
* (x/bank) [#8614](https://github.com/cosmos/cosmos-sdk/issues/8614) Add `Name` and `Symbol` fields to denom metadata
* (x/auth) [#8522](https://github.com/cosmos/cosmos-sdk/pull/8522) Allow to query all stored accounts
* (crypto/types) [#8600](https://github.com/cosmos/cosmos-sdk/pull/8600) `CompactBitArray`: optimize the `NumTrueBitsBefore` method and add an `Equal` method.
* (x/upgrade) [#8743](https://github.com/cosmos/cosmos-sdk/pull/8743) Add tracking module versions as per ADR-041
* (types) [#8962](https://github.com/cosmos/cosmos-sdk/issues/8962) Add `Abs()` method to `sdk.Int`.
* (x/bank) [#8950](https://github.com/cosmos/cosmos-sdk/pull/8950) Improve efficiency on supply updates.
* (store) [#8811](https://github.com/cosmos/cosmos-sdk/pull/8811) store/cachekv: use typed `types/kv.List` instead of `container/list.List`. The change brings time spent on the time assertion cummulatively to 580ms down from 6.88s.
* (keyring) [#8826](https://github.com/cosmos/cosmos-sdk/pull/8826) add trust to macOS Keychain for calling apps by default, avoiding repeating keychain popups that appears when dealing with keyring (key add, list, ...) operations.
* (makefile) [#7933](https://github.com/cosmos/cosmos-sdk/issues/7933) Use Docker to generate swagger files.
* (crypto/types) [#9196](https://github.com/cosmos/cosmos-sdk/pull/9196) Fix negative index accesses in CompactUnmarshal,GetIndex,SetIndex
* (makefile) [#9192](https://github.com/cosmos/cosmos-sdk/pull/9192) Reuse proto containers in proto related jobs.
* [#9205](https://github.com/cosmos/cosmos-sdk/pull/9205) Improve readability in `abci` handleQueryP2P
* [#9231](https://github.com/cosmos/cosmos-sdk/pull/9231) Remove redundant staking errors.
* [#9314](https://github.com/cosmos/cosmos-sdk/pull/9314) Update Rosetta SDK to upstream's latest release.
* (gRPC-Web) [#9493](https://github.com/cosmos/cosmos-sdk/pull/9493) Add `EnableUnsafeCORS` flag to grpc-web config.
* (x/params) [#9481](https://github.com/cosmos/cosmos-sdk/issues/9481) Speedup simulator for parameter change proposals.
* (x/staking) [#9423](https://github.com/cosmos/cosmos-sdk/pull/9423) Staking delegations now returns empty list instead of rpc error when no records found.
* (x/auth) [#9553](https://github.com/cosmos/cosmos-sdk/pull/9553) The `--multisig` flag now accepts both a name and address.
* [#8549](https://github.com/cosmos/cosmos-sdk/pull/8549) Make gRPC requests go through tendermint Query
* [#8093](https://github.com/cosmos/cosmos-sdk/pull/8093) Limit usage of context.background.
* [#8460](https://github.com/cosmos/cosmos-sdk/pull/8460) Ensure b.ReportAllocs() in all the benchmarks
* [#8461](https://github.com/cosmos/cosmos-sdk/pull/8461) Fix upgrade tx commands not showing up in CLI

### Bug Fixes

* (gRPC) [#8945](https://github.com/cosmos/cosmos-sdk/pull/8945) gRPC reflection now works correctly.
* (keyring) [#8635](https://github.com/cosmos/cosmos-sdk/issues/8635) Remove hardcoded default passphrase value on `NewMnemonic`
* (x/bank) [#8434](https://github.com/cosmos/cosmos-sdk/pull/8434) Fix legacy REST API `GET /bank/total` and `GET /bank/total/{denom}` in swagger
* (x/slashing) [#8427](https://github.com/cosmos/cosmos-sdk/pull/8427) Fix query signing infos command
* (x/bank/types) [#9112](https://github.com/cosmos/cosmos-sdk/pull/9112) fix AddressFromBalancesStore address length overflow
* (x/bank) [#9229](https://github.com/cosmos/cosmos-sdk/pull/9229) Now zero coin balances cannot be added to balances & supply stores. If any denom becomes zero corresponding key gets deleted from store. State migration: [#9664](https://github.com/cosmos/cosmos-sdk/pull/9664).
* [#9363](https://github.com/cosmos/cosmos-sdk/pull/9363) Check store key uniqueness in app wiring.
* [#9460](https://github.com/cosmos/cosmos-sdk/pull/9460) Fix lint error in `MigratePrefixAddress`.
* [#9480](https://github.com/cosmos/cosmos-sdk/pull/9480) Fix added keys when using `--dry-run`.
* (types) [#9511](https://github.com/cosmos/cosmos-sdk/pull/9511) Change `maxBitLen` of `sdk.Int` and `sdk.Dec` to handle max ERC20 value.
* [#9454](https://github.com/cosmos/cosmos-sdk/pull/9454) Fix testnet command with --node-dir-prefix accepts `-` and change `node-dir-prefix token` to `testtoken`.
* (keyring) [#9562](https://github.com/cosmos/cosmos-sdk/pull/9563) fix keyring kwallet backend when using with empty wallet.
* (keyring) [#9583](https://github.com/cosmos/cosmos-sdk/pull/9583) Fix correct population of legacy `Vote.Option` field for votes with 1 VoteOption of weight 1.
* (x/distinction) [#8918](https://github.com/cosmos/cosmos-sdk/pull/8918) Fix module's parameters validation.
* (x/gov/types) [#8586](https://github.com/cosmos/cosmos-sdk/pull/8586) Fix bug caused by NewProposal that unnecessarily creates a Proposal object that’s discarded on any error.
* [#8580](https://github.com/cosmos/cosmos-sdk/pull/8580) Use more cheaper method from the math/big package that provides a way to trivially check if a value is zero with .BitLen() == 0
* [#8567](https://github.com/cosmos/cosmos-sdk/pull/8567) Fix bug by introducing pagination to GetValidatorSetByHeight response
* (x/bank) [#8531](https://github.com/cosmos/cosmos-sdk/pull/8531) Fix bug caused by ignoring errors returned by Balance.GetAddress()
* (server) [#8399](https://github.com/cosmos/cosmos-sdk/pull/8399) fix gRPC-web flag default value
* [#8282](https://github.com/cosmos/cosmos-sdk/pull/8282) fix zero time checks
* (cli) [#9593](https://github.com/cosmos/cosmos-sdk/pull/9593) Check if chain-id is blank before verifying signatures in multisign and error.
* [#9720](https://github.com/cosmos/cosmos-sdk/pull/9720) Feegrant grant cli granter now accepts key name as well as address in general and accepts only address in --generate-only mode
* [#9793](https://github.com/cosmos/cosmos-sdk/pull/9793) Fixed ECDSA/secp256r1 transaction malleability.
* (server) [#9704](https://github.com/cosmos/cosmos-sdk/pull/9704) Start GRPCWebServer in goroutine, avoid blocking other services from starting.
* (bank) [#9687](https://github.com/cosmos/cosmos-sdk/issues/9687) fixes [#9159](https://github.com/cosmos/cosmos-sdk/issues/9159). Added migration to prune balances with zero coins.

### Deprecated

* (grpc) [#8926](https://github.com/cosmos/cosmos-sdk/pull/8926) The `tx` field in `SimulateRequest` has been deprecated, prefer to pass `tx_bytes` instead.
* (sdk types) [#9498](https://github.com/cosmos/cosmos-sdk/pull/9498) `clientContext.JSONCodec` will be removed in the next version. use `clientContext.Codec` instead.

## [v0.42.10](https://github.com/cosmos/cosmos-sdk/releases/tag/v0.42.10) - 2021-09-28

### Improvements

* (store) [#10026](https://github.com/cosmos/cosmos-sdk/pull/10026) Improve CacheKVStore datastructures / algorithms, to no longer take O(N^2) time when interleaving iterators and insertions.
* (store) [#10040](https://github.com/cosmos/cosmos-sdk/pull/10040) Bump IAVL to v0.17.1 which includes performance improvements on a batch load.
* [#10211](https://github.com/cosmos/cosmos-sdk/pull/10211) Backport of the mechanism to reject redundant IBC transactions from [ibc-go \#235](https://github.com/cosmos/ibc-go/pull/235).

### Bug Fixes

* [#9969](https://github.com/cosmos/cosmos-sdk/pull/9969) fix: use keyring in config for add-genesis-account cmd.

### Client Breaking Changes

* [#9879](https://github.com/cosmos/cosmos-sdk/pull/9879) Modify ABCI Queries to use `abci.QueryRequest` Height field if it is non-zero, otherwise continue using context height.

### API Breaking Changes

* [#10077](https://github.com/cosmos/cosmos-sdk/pull/10077) Remove telemetry on `GasKV` and `CacheKV` store Get/Set operations, significantly improving their performance.

## [v0.42.9](https://github.com/cosmos/cosmos-sdk/releases/tag/v0.42.9) - 2021-08-04

### Bug Fixes

* [#9835](https://github.com/cosmos/cosmos-sdk/pull/9835) Moved capability initialization logic to BeginBlocker to fix nondeterminsim issue mentioned in [#9800](https://github.com/cosmos/cosmos-sdk/issues/9800). Applications must now include the capability module in their BeginBlocker order before any module that uses capabilities gets run.
* [#9201](https://github.com/cosmos/cosmos-sdk/pull/9201) Fixed `<app> init --recover` flag.

### API Breaking Changes

* [#9835](https://github.com/cosmos/cosmos-sdk/pull/9835) The `InitializeAndSeal` API has not changed, however it no longer initializes the in-memory state. `InitMemStore` has been introduced to serve this function, which will be called either in `InitChain` or `BeginBlock` (whichever is first after app start). Nodes may run this version on a network running 0.42.x, however, they must update their app.go files to include the capability module in their begin blockers.

### Client Breaking Changes

* [#9781](https://github.com/cosmos/cosmos-sdk/pull/9781) Improve`withdraw-all-rewards` UX when broadcast mode `async` or `async` is used.

## [v0.42.8](https://github.com/cosmos/cosmos-sdk/releases/tag/v0.42.8) - 2021-07-30

### Features

* [#9750](https://github.com/cosmos/cosmos-sdk/pull/9750) Emit events for tx signature and sequence, so clients can now query txs by signature (`tx.signature='<base64_sig>'`) or by address and sequence combo (`tx.acc_seq='<addr>/<seq>'`).

### Improvements

* (cli) [#9717](https://github.com/cosmos/cosmos-sdk/pull/9717) Added CLI flag `--output json/text` to `tx` cli commands.

### Bug Fixes

* [#9766](https://github.com/cosmos/cosmos-sdk/pull/9766) Fix hardcoded ledger signing algorithm on `keys add` command.

## [v0.42.7](https://github.com/cosmos/cosmos-sdk/releases/tag/v0.42.7) - 2021-07-09

### Improvements

* (baseapp) [#9578](https://github.com/cosmos/cosmos-sdk/pull/9578) Return `Baseapp`'s `trace` value for logging error stack traces.

### Bug Fixes

* (x/ibc) [#9640](https://github.com/cosmos/cosmos-sdk/pull/9640) Fix IBC Transfer Ack Success event as it was initially emitting opposite value.
* [#9645](https://github.com/cosmos/cosmos-sdk/pull/9645) Use correct Prometheus format for metric labels.
* [#9299](https://github.com/cosmos/cosmos-sdk/pull/9299) Fix `[appd] keys parse cosmos1...` freezing.
* (keyring) [#9563](https://github.com/cosmos/cosmos-sdk/pull/9563) fix keyring kwallet backend when using with empty wallet.
* (x/capability) [#9392](https://github.com/cosmos/cosmos-sdk/pull/9392) initialization fix, which fixes the consensus error when using statesync.

## [v0.42.6](https://github.com/cosmos/cosmos-sdk/releases/tag/v0.42.6) - 2021-06-18

### Improvements

* [#9428](https://github.com/cosmos/cosmos-sdk/pull/9428) Optimize bank InitGenesis. Added `k.initBalances`.
* [#9429](https://github.com/cosmos/cosmos-sdk/pull/9429) Add `cosmos_sdk_version` to node_info
* [#9541](https://github.com/cosmos/cosmos-sdk/pull/9541) Bump tendermint dependency to v0.34.11.

### Bug Fixes

* [#9385](https://github.com/cosmos/cosmos-sdk/pull/9385) Fix IBC `query ibc client header` cli command. Support historical queries for query header/node-state commands.
* [#9401](https://github.com/cosmos/cosmos-sdk/pull/9401) Fixes incorrect export of IBC identifier sequences. Previously, the next identifier sequence for clients/connections/channels was not set during genesis export. This resulted in the next identifiers being generated on the new chain to reuse old identifiers (the sequences began again from 0).
* [#9408](https://github.com/cosmos/cosmos-sdk/pull/9408) Update simapp to use correct default broadcast mode.
* [#9513](https://github.com/cosmos/cosmos-sdk/pull/9513) Fixes testnet CLI command. Testnet now updates the supply in genesis. Previously, when using add-genesis-account and testnet together, inconsistent genesis files would be produced, as only add-genesis-account was updating the supply.
* (x/gov) [#8813](https://github.com/cosmos/cosmos-sdk/pull/8813) fix `GET /cosmos/gov/v1beta1/proposals/{proposal_id}/deposits` to include initial deposit

### Features

* [#9383](https://github.com/cosmos/cosmos-sdk/pull/9383) New CLI command `query ibc-transfer escrow-address <port> <channel id>` to get the escrow address for a channel; can be used to then query balance of escrowed tokens
* (baseapp, types) [#9390](https://github.com/cosmos/cosmos-sdk/pull/9390) Add current block header hash to `Context`
* (store) [#9403](https://github.com/cosmos/cosmos-sdk/pull/9403) Add `RefundGas` function to `GasMeter` interface

## [v0.42.5](https://github.com/cosmos/cosmos-sdk/releases/tag/v0.42.5) - 2021-05-18

### Bug Fixes

* [#9514](https://github.com/cosmos/cosmos-sdk/issues/9514) Fix panic when retrieving the `BlockGasMeter` on `(Re)CheckTx` mode.
* [#9235](https://github.com/cosmos/cosmos-sdk/pull/9235) CreateMembershipProof/CreateNonMembershipProof now returns an error
  if input key is empty, or input data contains empty key.
* [#9108](https://github.com/cosmos/cosmos-sdk/pull/9108) Fixed the bug with querying multisig account, which is not showing threshold and public_keys.
* [#9345](https://github.com/cosmos/cosmos-sdk/pull/9345) Fix ARM support.
* [#9040](https://github.com/cosmos/cosmos-sdk/pull/9040) Fix ENV variables binding to CLI flags for client config.

### Features

* [#8953](https://github.com/cosmos/cosmos-sdk/pull/8953) Add the `config` CLI subcommand back to the SDK, which saves client-side configuration in a `client.toml` file.

## [v0.42.4](https://github.com/cosmos/cosmos-sdk/releases/tag/v0.42.4) - 2021-04-08

### Client Breaking Changes

* [#9026](https://github.com/cosmos/cosmos-sdk/pull/9026) By default, the `tx sign` and `tx sign-batch` CLI commands use SIGN_MODE_DIRECT to sign transactions for local pubkeys. For multisigs and ledger keys, the default LEGACY_AMINO_JSON is used.

### Bug Fixes

* (gRPC) [#9015](https://github.com/cosmos/cosmos-sdk/pull/9015) Fix invalid status code when accessing gRPC endpoints.
* [#9026](https://github.com/cosmos/cosmos-sdk/pull/9026) Fixed the bug that caused the `gentx` command to fail for Ledger keys.

### Improvements

* [#9081](https://github.com/cosmos/cosmos-sdk/pull/9081) Upgrade Tendermint to v0.34.9 that includes a security issue fix for Tendermint light clients.

## [v0.42.3](https://github.com/cosmos/cosmos-sdk/releases/tag/v0.42.3) - 2021-03-24

This release fixes a security vulnerability identified in x/bank.

## [v0.42.2](https://github.com/cosmos/cosmos-sdk/releases/tag/v0.42.2) - 2021-03-19

### Improvements

* (grpc) [#8815](https://github.com/cosmos/cosmos-sdk/pull/8815) Add orderBy parameter to `TxsByEvents` endpoint.
* (cli) [#8826](https://github.com/cosmos/cosmos-sdk/pull/8826) Add trust to macOS Keychain for caller app by default.
* (store) [#8811](https://github.com/cosmos/cosmos-sdk/pull/8811) store/cachekv: use typed types/kv.List instead of container/list.List

### Bug Fixes

* (crypto) [#8841](https://github.com/cosmos/cosmos-sdk/pull/8841) Fix legacy multisig amino marshaling, allowing migrations to work between v0.39 and v0.40+.
* (cli tx) [\8873](https://github.com/cosmos/cosmos-sdk/pull/8873) add missing `--output-document` option to `app tx multisign-batch`.

## [v0.42.1](https://github.com/cosmos/cosmos-sdk/releases/tag/v0.42.1) - 2021-03-10

This release fixes security vulnerability identified in the simapp.

## [v0.42.0](https://github.com/cosmos/cosmos-sdk/releases/tag/v0.42.0) - 2021-03-08

**IMPORTANT**: This release contains an important security fix for all non Cosmos Hub chains running Stargate version of the Cosmos SDK (>0.40). Non-hub chains should not be using any version of the SDK in the v0.40.x or v0.41.x release series. See [#8461](https://github.com/cosmos/cosmos-sdk/pull/8461) for more details.

### Improvements

* (x/ibc) [#8624](https://github.com/cosmos/cosmos-sdk/pull/8624) Emit full header in IBC UpdateClient message.
* (x/crisis) [#8621](https://github.com/cosmos/cosmos-sdk/issues/8621) crisis invariants names now print to loggers.

### Bug fixes

* (x/evidence) [#8461](https://github.com/cosmos/cosmos-sdk/pull/8461) Fix bech32 prefix in evidence validator address conversion
* (x/gov) [#8806](https://github.com/cosmos/cosmos-sdk/issues/8806) Fix q gov proposals command's mishandling of the --status parameter's values.

## [v0.41.4](https://github.com/cosmos/cosmos-sdk/releases/tag/v0.41.3) - 2021-03-02

**IMPORTANT**: Due to a bug in the v0.41.x series with how evidence handles validator consensus addresses #8461, SDK based chains that are not using the default bech32 prefix (cosmos, aka all chains except for t
he Cosmos Hub) should not use this release or any release in the v0.41.x series. Please see #8668 for tracking & timeline for the v0.42.0 release, which will include a fix for this issue.

### Features

* [#7787](https://github.com/cosmos/cosmos-sdk/pull/7787) Add multisign-batch command.

### Bug fixes

* [#8730](https://github.com/cosmos/cosmos-sdk/pull/8730) Allow REST endpoint to query txs with multisig addresses.
* [#8680](https://github.com/cosmos/cosmos-sdk/issues/8680) Fix missing timestamp in GetTxsEvent response [#8732](https://github.com/cosmos/cosmos-sdk/pull/8732).
* [#8681](https://github.com/cosmos/cosmos-sdk/issues/8681) Fix missing error message when calling GetTxsEvent [#8732](https://github.com/cosmos/cosmos-sdk/pull/8732)
* (server) [#8641](https://github.com/cosmos/cosmos-sdk/pull/8641) Fix Tendermint and application configuration reading from file
* (client/keys) [#8639](https://github.com/cosmos/cosmos-sdk/pull/8639) Fix keys migrate for mulitisig, offline, and ledger keys. The migrate command now takes a positional old_home_dir argument.

### Improvements

* (store/cachekv), (x/bank/types) [#8719](https://github.com/cosmos/cosmos-sdk/pull/8719) algorithmically fix pathologically slow code
* [#8701](https://github.com/cosmos/cosmos-sdk/pull/8701) Upgrade tendermint v0.34.8.
* [#8714](https://github.com/cosmos/cosmos-sdk/pull/8714) Allow accounts to have a balance of 0 at genesis.

## [v0.41.3](https://github.com/cosmos/cosmos-sdk/releases/tag/v0.41.3) - 2021-02-18

### Bug Fixes

* [#8617](https://github.com/cosmos/cosmos-sdk/pull/8617) Fix build failures caused by a small API breakage introduced in tendermint v0.34.7.

## [v0.41.2](https://github.com/cosmos/cosmos-sdk/releases/tag/v0.41.2) - 2021-02-18

### Improvements

* Bump tendermint dependency to v0.34.7.

## [v0.41.1](https://github.com/cosmos/cosmos-sdk/releases/tag/v0.41.1) - 2021-02-17

### Bug Fixes

* (grpc) [#8549](https://github.com/cosmos/cosmos-sdk/pull/8549) Make gRPC requests go through ABCI and disallow concurrency.
* (x/staking) [#8546](https://github.com/cosmos/cosmos-sdk/pull/8546) Fix caching bug where concurrent calls to GetValidator could cause a node to crash
* (server) [#8481](https://github.com/cosmos/cosmos-sdk/pull/8481) Don't create files when running `{appd} tendermint show-*` subcommands.
* (client/keys) [#8436](https://github.com/cosmos/cosmos-sdk/pull/8436) Fix keybase->keyring keys migration.
* (crypto/hd) [#8607](https://github.com/cosmos/cosmos-sdk/pull/8607) Make DerivePrivateKeyForPath error and not panic on trailing slashes.

### Improvements

* (x/ibc) [#8458](https://github.com/cosmos/cosmos-sdk/pull/8458) Add `packet_connection` attribute to ibc events to enable relayer filtering
* [#8396](https://github.com/cosmos/cosmos-sdk/pull/8396) Add support for ARM platform
* (x/bank) [#8479](https://github.com/cosmos/cosmos-sdk/pull/8479) Aditional client denom metadata validation for `base` and `display` denoms.
* (codec/types) [#8605](https://github.com/cosmos/cosmos-sdk/pull/8605) Avoid unnecessary allocations for NewAnyWithCustomTypeURL on error.

## [v0.41.0](https://github.com/cosmos/cosmos-sdk/releases/tag/v0.41.0) - 2021-01-26

### State Machine Breaking

* (x/ibc) [#8266](https://github.com/cosmos/cosmos-sdk/issues/8266) Add amino JSON support for IBC MsgTransfer in order to support Ledger text signing transfer transactions.
* (x/ibc) [#8404](https://github.com/cosmos/cosmos-sdk/pull/8404) Reorder IBC `ChanOpenAck` and `ChanOpenConfirm` handler execution to perform core handler first, followed by application callbacks.

### Bug Fixes

* (simapp) [#8418](https://github.com/cosmos/cosmos-sdk/pull/8418) Add balance coin to supply when adding a new genesis account
* (x/bank) [#8417](https://github.com/cosmos/cosmos-sdk/pull/8417) Validate balances and coin denom metadata on genesis

## [v0.40.1](https://github.com/cosmos/cosmos-sdk/releases/tag/v0.40.1) - 2021-01-19

### Improvements

* (x/bank) [#8302](https://github.com/cosmos/cosmos-sdk/issues/8302) Add gRPC and CLI queries for client denomination metadata.
* (tendermint) Bump Tendermint version to [v0.34.3](https://github.com/tendermint/tendermint/releases/tag/v0.34.3).

### Bug Fixes

* [#8085](https://github.com/cosmos/cosmos-sdk/pull/8058) fix zero time checks
* [#8280](https://github.com/cosmos/cosmos-sdk/pull/8280) fix GET /upgrade/current query
* (x/auth) [#8287](https://github.com/cosmos/cosmos-sdk/pull/8287) Fix `tx sign --signature-only` to return correct sequence value in signature.
* (build) [\8300](https://github.com/cosmos/cosmos-sdk/pull/8300), [\8301](https://github.com/cosmos/cosmos-sdk/pull/8301) Fix reproducible builds
* (types/errors) [#8355](https://github.com/cosmos/cosmos-sdk/pull/8355) Fix errorWrap `Is` method.
* (x/ibc) [#8341](https://github.com/cosmos/cosmos-sdk/pull/8341) Fix query latest consensus state.
* (proto) [#8350](https://github.com/cosmos/cosmos-sdk/pull/8350), [#8361](https://github.com/cosmos/cosmos-sdk/pull/8361) Update gogo proto deps with v1.3.2 security fixes
* (x/ibc) [#8359](https://github.com/cosmos/cosmos-sdk/pull/8359) Add missing UnpackInterfaces functions to IBC Query Responses. Fixes 'cannot unpack Any' error for IBC types.
* (x/bank) [#8317](https://github.com/cosmos/cosmos-sdk/pull/8317) Fix panic when querying for a not found client denomination metadata.

## [v0.40.0](https://github.com/cosmos/cosmos-sdk/releases/tag/v0.40.0) - 2021-01-08

v0.40.0, known as the Stargate release of the Cosmos SDK, is one of the largest releases
of the Cosmos SDK since launch. Please read through this changelog and [release notes](https://github.com/cosmos/cosmos-sdk/blob/v0.40.0/RELEASE_NOTES.md) to make
sure you are aware of any relevant breaking changes.

### Client Breaking Changes

* **CLI**
    * (client/keys) [#5889](https://github.com/cosmos/cosmos-sdk/pull/5889) remove `keys update` command.
    * (x/auth) [#5844](https://github.com/cosmos/cosmos-sdk/pull/5844) `tx sign` command now returns an error when signing is attempted with offline/multisig keys.
    * (x/auth) [#6108](https://github.com/cosmos/cosmos-sdk/pull/6108) `tx sign` command's `--validate-signatures` flag is migrated into a `tx validate-signatures` standalone command.
    * (x/auth) [#7788](https://github.com/cosmos/cosmos-sdk/pull/7788) Remove `tx auth` subcommands, all auth subcommands exist as `tx <subcommand>`
    * (x/genutil) [#6651](https://github.com/cosmos/cosmos-sdk/pull/6651) The `gentx` command has been improved. No longer are `--from` and `--name` flags required. Instead, a single argument, `name`, is required which refers to the key pair in the Keyring. In addition, an optional
    `--moniker` flag can be provided to override the moniker found in `config.toml`.
    * (x/upgrade) [#7697](https://github.com/cosmos/cosmos-sdk/pull/7697) Rename flag name "--time" to "--upgrade-time", "--info" to "--upgrade-info", to keep it consistent with help message.
* **REST / Queriers**
    * (api) [#6426](https://github.com/cosmos/cosmos-sdk/pull/6426) The ability to start an out-of-process API REST server has now been removed. Instead, the API server is now started in-process along with the application and Tendermint. Configuration options have been added to `app.toml` to enable/disable the API server along with additional HTTP server options.
    * (client) [#7246](https://github.com/cosmos/cosmos-sdk/pull/7246) The rest server endpoint `/swagger-ui/` is replaced by `/swagger/`, and contains swagger documentation for gRPC Gateway routes in addition to legacy REST routes. Swagger API is exposed only if set in `app.toml`.
    * (x/auth) [#5702](https://github.com/cosmos/cosmos-sdk/pull/5702) The `x/auth` querier route has changed from `"acc"` to `"auth"`.
    * (x/bank) [#5572](https://github.com/cosmos/cosmos-sdk/pull/5572) The `/bank/balances/{address}` endpoint now returns all account balances or a single balance by denom when the `denom` query parameter is present.
    * (x/evidence) [#5952](https://github.com/cosmos/cosmos-sdk/pull/5952) Remove CLI and REST handlers for querying `x/evidence` parameters.
    * (x/gov) [#6295](https://github.com/cosmos/cosmos-sdk/pull/6295) Fix typo in querying governance params.
* **General**
    * (baseapp) [#6384](https://github.com/cosmos/cosmos-sdk/pull/6384) The `Result.Data` is now a Protocol Buffer encoded binary blob of type `TxData`. The `TxData` contains `Data` which contains a list of Protocol Buffer encoded message data and the corresponding message type.
    * (client) [#5783](https://github.com/cosmos/cosmos-sdk/issues/5783) Unify all coins representations on JSON client requests for governance proposals.
    * (crypto) [#7419](https://github.com/cosmos/cosmos-sdk/pull/7419) The SDK doesn't use Tendermint's `crypto.PubKey`
    interface anymore, and uses instead it's own `PubKey` interface, defined in `crypto/types`. Replace all instances of
    `crypto.PubKey` by `cryptotypes.Pubkey`.
    * (store/rootmulti) [#6390](https://github.com/cosmos/cosmos-sdk/pull/6390) Proofs of empty stores are no longer supported.
    * (store/types) [#5730](https://github.com/cosmos/cosmos-sdk/pull/5730) store.types.Cp() is removed in favour of types.CopyBytes().
    * (x/auth) [#6054](https://github.com/cosmos/cosmos-sdk/pull/6054) Remove custom JSON marshaling for base accounts as multsigs cannot be bech32 decoded.
    * (x/auth/vesting) [#6859](https://github.com/cosmos/cosmos-sdk/pull/6859) Custom JSON marshaling of vesting accounts was removed. Vesting accounts are now marshaled using their default proto or amino JSON representation.
    * (x/bank) [#5785](https://github.com/cosmos/cosmos-sdk/issues/5785) In x/bank errors, JSON strings coerced to valid UTF-8 bytes at JSON marshalling time
    are now replaced by human-readable expressions. This change can potentially break compatibility with all those client side tools
    that parse log messages.
    * (x/evidence) [#7538](https://github.com/cosmos/cosmos-sdk/pull/7538) The ABCI's `Result.Data` field for
    `MsgSubmitEvidence` responses does not contain the raw evidence's hash, but the protobuf encoded
    `MsgSubmitEvidenceResponse` struct.
    * (x/gov) [#7533](https://github.com/cosmos/cosmos-sdk/pull/7533) The ABCI's `Result.Data` field for
    `MsgSubmitProposal` responses does not contain a raw binary encoding of the `proposalID`, but the protobuf encoded
    `MsgSubmitSubmitProposalResponse` struct.
    * (x/gov) [#6859](https://github.com/cosmos/cosmos-sdk/pull/6859) `ProposalStatus` and `VoteOption` are now JSON serialized using its protobuf name, so expect names like `PROPOSAL_STATUS_DEPOSIT_PERIOD` as opposed to `DepositPeriod`.
    * (x/staking) [#7499](https://github.com/cosmos/cosmos-sdk/pull/7499) `BondStatus` is now a protobuf `enum` instead
    of an `int32`, and JSON serialized using its protobuf name, so expect names like `BOND_STATUS_UNBONDING` as opposed
    to `Unbonding`.
    * (x/staking) [#7556](https://github.com/cosmos/cosmos-sdk/pull/7556) The ABCI's `Result.Data` field for
    `MsgBeginRedelegate` and `MsgUndelegate` responses does not contain custom binary marshaled `completionTime`, but the
    protobuf encoded `MsgBeginRedelegateResponse` and `MsgUndelegateResponse` structs respectively

### API Breaking Changes

* **Baseapp / Client**
    * (AppModule) [#7518](https://github.com/cosmos/cosmos-sdk/pull/7518) [#7584](https://github.com/cosmos/cosmos-sdk/pull/7584) Rename `AppModule.RegisterQueryServices` to `AppModule.RegisterServices`, as this method now registers multiple services (the gRPC query service and the protobuf Msg service). A `Configurator` struct is used to hold the different services.
    * (baseapp) [#5865](https://github.com/cosmos/cosmos-sdk/pull/5865) The `SimulationResponse` returned from tx simulation is now JSON encoded instead of Amino binary.
    * (client) [#6290](https://github.com/cosmos/cosmos-sdk/pull/6290) `CLIContext` is renamed to `Context`. `Context` and all related methods have been moved from package context to client.
    * (client) [#6525](https://github.com/cosmos/cosmos-sdk/pull/6525) Removed support for `indent` in JSON responses. Clients should consider piping to an external tool such as `jq`.
    * (client) [#8107](https://github.com/cosmos/cosmos-sdk/pull/8107) Renamed `PrintOutput` and `PrintOutputLegacy`
    methods of the `context.Client` object to `PrintProto` and `PrintObjectLegacy`.
    * (client/flags) [#6632](https://github.com/cosmos/cosmos-sdk/pull/6632) Remove NewCompletionCmd(), the function is now available in tendermint.
    * (client/input) [#5904](https://github.com/cosmos/cosmos-sdk/pull/5904) Removal of unnecessary `GetCheckPassword`, `PrintPrefixed` functions.
    * (client/keys) [#5889](https://github.com/cosmos/cosmos-sdk/pull/5889) Rename `NewKeyBaseFromDir()` -> `NewLegacyKeyBaseFromDir()`.
    * (client/keys) [#5820](https://github.com/cosmos/cosmos-sdk/pull/5820/) Removed method CloseDB from Keybase interface.
    * (client/rpc) [#6290](https://github.com/cosmos/cosmos-sdk/pull/6290) `client` package and subdirs reorganization.
    * (client/lcd) [#6290](https://github.com/cosmos/cosmos-sdk/pull/6290) `CliCtx` of struct `RestServer` in package client/lcd has been renamed to `ClientCtx`.
    * (codec) [#6330](https://github.com/cosmos/cosmos-sdk/pull/6330) `codec.RegisterCrypto` has been moved to the `crypto/codec` package and the global `codec.Cdc` Amino instance has been deprecated and moved to the `codec/legacy_global` package.
    * (codec) [#8080](https://github.com/cosmos/cosmos-sdk/pull/8080) Updated the `codec.Marshaler` interface
        * Moved `MarshalAny` and `UnmarshalAny` helper functions to `codec.Marshaler` and renamed to `MarshalInterface` and
      `UnmarshalInterface` respectively. These functions must take interface as a parameter (not a concrete type nor `Any`
      object). Underneath they use `Any` wrapping for correct protobuf serialization.
    * (crypto) [#6780](https://github.com/cosmos/cosmos-sdk/issues/6780) Move ledger code to its own package.
    * (crypto/types/multisig) [#6373](https://github.com/cosmos/cosmos-sdk/pull/6373) `multisig.Multisignature` has been renamed to `AminoMultisignature`
    * (codec) `*codec.LegacyAmino` is now a wrapper around Amino which provides backwards compatibility with protobuf `Any`. ALL legacy code should use `*codec.LegacyAmino` instead of `*amino.Codec` directly
    * (crypto) [#5880](https://github.com/cosmos/cosmos-sdk/pull/5880) Merge `crypto/keys/mintkey` into `crypto`.
    * (crypto/hd) [#5904](https://github.com/cosmos/cosmos-sdk/pull/5904) `crypto/keys/hd` moved to `crypto/hd`.
    * (crypto/keyring):
    _ [#5866](https://github.com/cosmos/cosmos-sdk/pull/5866) Rename `crypto/keys/` to `crypto/keyring/`.
    _ [#5904](https://github.com/cosmos/cosmos-sdk/pull/5904) `Keybase` -> `Keyring` interfaces migration. `LegacyKeybase` interface is added in order
    to guarantee limited backward compatibility with the old Keybase interface for the sole purpose of migrating keys across the new keyring backends. `NewLegacy`
    constructor is provided [#5889](https://github.com/cosmos/cosmos-sdk/pull/5889) to allow for smooth migration of keys from the legacy LevelDB based implementation
    to new keyring backends. Plus, the package and the new keyring no longer depends on the sdk.Config singleton. Please consult the [package documentation](https://github.com/cosmos/cosmos-sdk/tree/master/crypto/keyring/doc.go) for more
    information on how to implement the new `Keyring` interface. \* [#5858](https://github.com/cosmos/cosmos-sdk/pull/5858) Make Keyring store keys by name and address's hexbytes representation.
    * (export) [#5952](https://github.com/cosmos/cosmos-sdk/pull/5952) `AppExporter` now returns ABCI consensus parameters to be included in marshaled exported state. These parameters must be returned from the application via the `BaseApp`.
    * (simapp) Deprecating and renaming `MakeEncodingConfig` to `MakeTestEncodingConfig` (both in `simapp` and `simapp/params` packages).
    * (store) [#5803](https://github.com/cosmos/cosmos-sdk/pull/5803) The `store.CommitMultiStore` interface now includes the new `snapshots.Snapshotter` interface as well.
    * (types) [#5579](https://github.com/cosmos/cosmos-sdk/pull/5579) The `keepRecent` field has been removed from the `PruningOptions` type.
    The `PruningOptions` type now only includes fields `KeepEvery` and `SnapshotEvery`, where `KeepEvery`
    determines which committed heights are flushed to disk and `SnapshotEvery` determines which of these
    heights are kept after pruning. The `IsValid` method should be called whenever using these options. Methods
    `SnapshotVersion` and `FlushVersion` accept a version arugment and determine if the version should be
    flushed to disk or kept as a snapshot. Note, `KeepRecent` is automatically inferred from the options
    and provided directly the IAVL store.
    * (types) [#5533](https://github.com/cosmos/cosmos-sdk/pull/5533) Refactored `AppModuleBasic` and `AppModuleGenesis`
    to now accept a `codec.JSONMarshaler` for modular serialization of genesis state.
    * (types/rest) [#5779](https://github.com/cosmos/cosmos-sdk/pull/5779) Drop unused Parse{Int64OrReturnBadRequest,QueryParamBool}() functions.
* **Modules**
    * (modules) [#7243](https://github.com/cosmos/cosmos-sdk/pull/7243) Rename `RegisterCodec` to `RegisterLegacyAminoCodec` and `codec.New()` is now renamed to `codec.NewLegacyAmino()`
    * (modules) [#6564](https://github.com/cosmos/cosmos-sdk/pull/6564) Constant `DefaultParamspace` is removed from all modules, use ModuleName instead.
    * (modules) [#5989](https://github.com/cosmos/cosmos-sdk/pull/5989) `AppModuleBasic.GetTxCmd` now takes a single `CLIContext` parameter.
    * (modules) [#5664](https://github.com/cosmos/cosmos-sdk/pull/5664) Remove amino `Codec` from simulation `StoreDecoder`, which now returns a function closure in order to unmarshal the key-value pairs.
    * (modules) [#5555](https://github.com/cosmos/cosmos-sdk/pull/5555) Move `x/auth/client/utils/` types and functions to `x/auth/client/`.
    * (modules) [#5572](https://github.com/cosmos/cosmos-sdk/pull/5572) Move account balance logic and APIs from `x/auth` to `x/bank`.
    * (modules) [#6326](https://github.com/cosmos/cosmos-sdk/pull/6326) `AppModuleBasic.GetQueryCmd` now takes a single `client.Context` parameter.
    * (modules) [#6336](https://github.com/cosmos/cosmos-sdk/pull/6336) `AppModuleBasic.RegisterQueryService` method was added to support gRPC queries, and `QuerierRoute` and `NewQuerierHandler` were deprecated.
    * (modules) [#6311](https://github.com/cosmos/cosmos-sdk/issues/6311) Remove `alias.go` usage
    * (modules) [#6447](https://github.com/cosmos/cosmos-sdk/issues/6447) Rename `blacklistedAddrs` to `blockedAddrs`.
    * (modules) [#6834](https://github.com/cosmos/cosmos-sdk/issues/6834) Add `RegisterInterfaces` method to `AppModuleBasic` to support registration of protobuf interface types.
    * (modules) [#6734](https://github.com/cosmos/cosmos-sdk/issues/6834) Add `TxEncodingConfig` parameter to `AppModuleBasic.ValidateGenesis` command to support JSON tx decoding in `genutil`.
    * (modules) [#7764](https://github.com/cosmos/cosmos-sdk/pull/7764) Added module initialization options:
        * `server/types.AppExporter` requires extra argument: `AppOptions`.
        * `server.AddCommands` requires extra argument: `addStartFlags types.ModuleInitFlags`
        * `x/crisis.NewAppModule` has a new attribute: `skipGenesisInvariants`. [PR](https://github.com/cosmos/cosmos-sdk/pull/7764)
    * (types) [#6327](https://github.com/cosmos/cosmos-sdk/pull/6327) `sdk.Msg` now inherits `proto.Message`, as a result all `sdk.Msg` types now use pointer semantics.
    * (types) [#7032](https://github.com/cosmos/cosmos-sdk/pull/7032) All types ending with `ID` (e.g. `ProposalID`) now end with `Id` (e.g. `ProposalId`), to match default Protobuf generated format. Also see [#7033](https://github.com/cosmos/cosmos-sdk/pull/7033) for more details.
    * (x/auth) [#6029](https://github.com/cosmos/cosmos-sdk/pull/6029) Module accounts have been moved from `x/supply` to `x/auth`.
    * (x/auth) [#6443](https://github.com/cosmos/cosmos-sdk/issues/6443) Move `FeeTx` and `TxWithMemo` interfaces from `x/auth/ante` to `types`.
    * (x/auth) [#7006](https://github.com/cosmos/cosmos-sdk/pull/7006) All `AccountRetriever` methods now take `client.Context` as a parameter instead of as a struct member.
    * (x/auth) [#6270](https://github.com/cosmos/cosmos-sdk/pull/6270) The passphrase argument has been removed from the signature of the following functions and methods: `BuildAndSign`, ` MakeSignature`, ` SignStdTx`, `TxBuilder.BuildAndSign`, `TxBuilder.Sign`, `TxBuilder.SignStdTx`
    * (x/auth) [#6428](https://github.com/cosmos/cosmos-sdk/issues/6428):
        * `NewAnteHandler` and `NewSigVerificationDecorator` both now take a `SignModeHandler` parameter.
        * `SignatureVerificationGasConsumer` now has the signature: `func(meter sdk.GasMeter, sig signing.SignatureV2, params types.Params) error`.
        * The `SigVerifiableTx` interface now has a `GetSignaturesV2() ([]signing.SignatureV2, error)` method and no longer has the `GetSignBytes` method.
    * (x/auth/tx) [#8106](https://github.com/cosmos/cosmos-sdk/pull/8106) change related to missing append functionality in
    client transaction signing
        * added `overwriteSig` argument to `x/auth/client.SignTx` and `client/tx.Sign` functions.
        * removed `x/auth/tx.go:wrapper.GetSignatures`. The `wrapper` provides `TxBuilder` functionality, and it's a private
      structure. That function was not used at all and it's not exposed through the `TxBuilder` interface.
    * (x/bank) [#7327](https://github.com/cosmos/cosmos-sdk/pull/7327) AddCoins and SubtractCoins no longer return a resultingValue and will only return an error.
    * (x/capability) [#7918](https://github.com/cosmos/cosmos-sdk/pull/7918) Add x/capability safety checks:
        * All outward facing APIs will now check that capability is not nil and name is not empty before performing any state-machine changes
        * `SetIndex` has been renamed to `InitializeIndex`
    * (x/evidence) [#7251](https://github.com/cosmos/cosmos-sdk/pull/7251) New evidence types and light client evidence handling. The module function names changed.
    * (x/evidence) [#5952](https://github.com/cosmos/cosmos-sdk/pull/5952) Remove APIs for getting and setting `x/evidence` parameters. `BaseApp` now uses a `ParamStore` to manage Tendermint consensus parameters which is managed via the `x/params` `Substore` type.
    * (x/gov) [#6147](https://github.com/cosmos/cosmos-sdk/pull/6147) The `Content` field on `Proposal` and `MsgSubmitProposal`
    is now `Any` in concordance with [ADR 019](docs/architecture/adr-019-protobuf-state-encoding.md) and `GetContent` should now
    be used to retrieve the actual proposal `Content`. Also the `NewMsgSubmitProposal` constructor now may return an `error`
    * (x/ibc) [#6374](https://github.com/cosmos/cosmos-sdk/pull/6374) `VerifyMembership` and `VerifyNonMembership` now take a `specs []string` argument to specify the proof format used for verification. Most SDK chains can simply use `commitmenttypes.GetSDKSpecs()` for this argument.
    * (x/params) [#5619](https://github.com/cosmos/cosmos-sdk/pull/5619) The `x/params` keeper now accepts a `codec.Marshaller` instead of
    a reference to an amino codec. Amino is still used for JSON serialization.
    * (x/staking) [#6451](https://github.com/cosmos/cosmos-sdk/pull/6451) `DefaultParamspace` and `ParamKeyTable` in staking module are moved from keeper to types to enforce consistency.
    * (x/staking) [#7419](https://github.com/cosmos/cosmos-sdk/pull/7419) The `TmConsPubKey` method on ValidatorI has been
    removed and replaced instead by `ConsPubKey` (which returns a SDK `cryptotypes.PubKey`) and `TmConsPublicKey` (which
    returns a Tendermint proto PublicKey).
    * (x/staking/types) [#7447](https://github.com/cosmos/cosmos-sdk/issues/7447) Remove bech32 PubKey support:
        * `ValidatorI` interface update. `GetConsPubKey` renamed to `TmConsPubKey` (consensus public key must be a tendermint key). `TmConsPubKey`, `GetConsAddr` methods return error.
        * `Validator` update. Methods changed in `ValidatorI` (as described above) and `ToTmValidator` return error.
        * `Validator.ConsensusPubkey` type changed from `string` to `codectypes.Any`.
        * `MsgCreateValidator.Pubkey` type changed from `string` to `codectypes.Any`.
    * (x/supply) [#6010](https://github.com/cosmos/cosmos-sdk/pull/6010) All `x/supply` types and APIs have been moved to `x/bank`.
    * [#6409](https://github.com/cosmos/cosmos-sdk/pull/6409) Rename all IsEmpty methods to Empty across the codebase and enforce consistency.
    * [#6231](https://github.com/cosmos/cosmos-sdk/pull/6231) Simplify `AppModule` interface, `Route` and `NewHandler` methods become only `Route`
    and returns a new `Route` type.
    * (x/slashing) [#6212](https://github.com/cosmos/cosmos-sdk/pull/6212) Remove `Get*` prefixes from key construction functions
    * (server) [#6079](https://github.com/cosmos/cosmos-sdk/pull/6079) Remove `UpgradeOldPrivValFile` (deprecated in Tendermint Core v0.28).
    * [#5719](https://github.com/cosmos/cosmos-sdk/pull/5719) Bump Go requirement to 1.14+

### State Machine Breaking

* **General**

    * (client) [#7268](https://github.com/cosmos/cosmos-sdk/pull/7268) / [#7147](https://github.com/cosmos/cosmos-sdk/pull/7147) Introduce new protobuf based PubKeys, and migrate PubKey in BaseAccount to use this new protobuf based PubKey format

* **Modules**
    * (modules) [#5572](https://github.com/cosmos/cosmos-sdk/pull/5572) Separate balance from accounts per ADR 004.
    _ Account balances are now persisted and retrieved via the `x/bank` module.
    _ Vesting account interface has been modified to account for changes.
    _ Callers to `NewBaseVestingAccount` are responsible for verifying account balance in relation to
    the original vesting amount.
    _ The `SendKeeper` and `ViewKeeper` interfaces in `x/bank` have been modified to account for changes.
    * (x/auth) [#5533](https://github.com/cosmos/cosmos-sdk/pull/5533) Migrate the `x/auth` module to use Protocol Buffers for state
    serialization instead of Amino.
    _ The `BaseAccount.PubKey` field is now represented as a Bech32 string instead of a `crypto.Pubkey`.
    _ `NewBaseAccountWithAddress` now returns a reference to a `BaseAccount`.
    _ The `x/auth` module now accepts a `Codec` interface which extends the `codec.Marshaler` interface by
    requiring a concrete codec to know how to serialize accounts.
    _ The `AccountRetriever` type now accepts a `Codec` in its constructor in order to know how to
    serialize accounts.
    * (x/bank) [#6518](https://github.com/cosmos/cosmos-sdk/pull/6518) Support for global and per-denomination send enabled flags.
        * Existing send_enabled global flag has been moved into a Params structure as `default_send_enabled`.
        * An array of: `{denom: string, enabled: bool}` is added to bank Params to support per-denomination override of global default value.
    * (x/distribution) [#5610](https://github.com/cosmos/cosmos-sdk/pull/5610) Migrate the `x/distribution` module to use Protocol Buffers for state
    serialization instead of Amino. The exact codec used is `codec.HybridCodec` which utilizes Protobuf for binary encoding and Amino
    for JSON encoding.
    _ `ValidatorHistoricalRewards.ReferenceCount` is now of types `uint32` instead of `uint16`.
    _ `ValidatorSlashEvents` is now a struct with `slashevents`.
    _ `ValidatorOutstandingRewards` is now a struct with `rewards`.
    _ `ValidatorAccumulatedCommission` is now a struct with `commission`. \* The `Keeper` constructor now takes a `codec.Marshaler` instead of a concrete Amino codec. This exact type
    provided is specified by `ModuleCdc`.
    * (x/evidence) [#5634](https://github.com/cosmos/cosmos-sdk/pull/5634) Migrate the `x/evidence` module to use Protocol Buffers for state
    serialization instead of Amino.
    _ The `internal` sub-package has been removed in order to expose the types proto file.
    _ The module now accepts a `Codec` interface which extends the `codec.Marshaler` interface by
    requiring a concrete codec to know how to serialize `Evidence` types. \* The `MsgSubmitEvidence` message has been removed in favor of `MsgSubmitEvidenceBase`. The application-level
    codec must now define the concrete `MsgSubmitEvidence` type which must implement the module's `MsgSubmitEvidence`
    interface.
    * (x/evidence) [#5952](https://github.com/cosmos/cosmos-sdk/pull/5952) Remove parameters from `x/evidence` genesis and module state. The `x/evidence` module now solely uses Tendermint consensus parameters to determine of evidence is valid or not.
    * (x/gov) [#5737](https://github.com/cosmos/cosmos-sdk/pull/5737) Migrate the `x/gov` module to use Protocol
    Buffers for state serialization instead of Amino.
    _ `MsgSubmitProposal` will be removed in favor of the application-level proto-defined `MsgSubmitProposal` which
    implements the `MsgSubmitProposalI` interface. Applications should extend the `NewMsgSubmitProposalBase` type
    to define their own concrete `MsgSubmitProposal` types.
    _ The module now accepts a `Codec` interface which extends the `codec.Marshaler` interface by
    requiring a concrete codec to know how to serialize `Proposal` types.
    * (x/mint) [#5634](https://github.com/cosmos/cosmos-sdk/pull/5634) Migrate the `x/mint` module to use Protocol Buffers for state
    serialization instead of Amino. \* The `internal` sub-package has been removed in order to expose the types proto file.
    * (x/slashing) [#5627](https://github.com/cosmos/cosmos-sdk/pull/5627) Migrate the `x/slashing` module to use Protocol Buffers for state
    serialization instead of Amino. The exact codec used is `codec.HybridCodec` which utilizes Protobuf for binary encoding and Amino
    for JSON encoding. \* The `Keeper` constructor now takes a `codec.Marshaler` instead of a concrete Amino codec. This exact type
    provided is specified by `ModuleCdc`.
    * (x/staking) [#6844](https://github.com/cosmos/cosmos-sdk/pull/6844) Validators are now inserted into the unbonding queue based on their unbonding time and height. The relevant keeper APIs are modified to reflect these changes by now also requiring a height.
    * (x/staking) [#6061](https://github.com/cosmos/cosmos-sdk/pull/6061) Allow a validator to immediately unjail when no signing info is present due to
    falling below their minimum self-delegation and never having been bonded. The validator may immediately unjail once they've met their minimum self-delegation.
    * (x/staking) [#5600](https://github.com/cosmos/cosmos-sdk/pull/5600) Migrate the `x/staking` module to use Protocol Buffers for state
    serialization instead of Amino. The exact codec used is `codec.HybridCodec` which utilizes Protobuf for binary encoding and Amino
    for JSON encoding.
    _ `BondStatus` is now of type `int32` instead of `byte`.
    _ Types of `int16` in the `Params` type are now of type `int32`.
    _ Every reference of `crypto.Pubkey` in context of a `Validator` is now of type string. `GetPubKeyFromBech32` must be used to get the `crypto.Pubkey`.
    _ The `Keeper` constructor now takes a `codec.Marshaler` instead of a concrete Amino codec. This exact type
    provided is specified by `ModuleCdc`.
    * (x/staking) [#7979](https://github.com/cosmos/cosmos-sdk/pull/7979) keeper pubkey storage serialization migration
    from bech32 to protobuf.
    * (x/supply) [#6010](https://github.com/cosmos/cosmos-sdk/pull/6010) Removed the `x/supply` module by merging the existing types and APIs into the `x/bank` module.
    * (x/supply) [#5533](https://github.com/cosmos/cosmos-sdk/pull/5533) Migrate the `x/supply` module to use Protocol Buffers for state
    serialization instead of Amino.
    _ The `internal` sub-package has been removed in order to expose the types proto file.
    _ The `x/supply` module now accepts a `Codec` interface which extends the `codec.Marshaler` interface by
    requiring a concrete codec to know how to serialize `SupplyI` types. \* The `SupplyI` interface has been modified to no longer return `SupplyI` on methods. Instead the
    concrete type's receiver should modify the type.
    * (x/upgrade) [#5659](https://github.com/cosmos/cosmos-sdk/pull/5659) Migrate the `x/upgrade` module to use Protocol
    Buffers for state serialization instead of Amino.
    _ The `internal` sub-package has been removed in order to expose the types proto file.
    _ The `x/upgrade` module now accepts a `codec.Marshaler` interface.

### Features

* **Baseapp / Client / REST**
    * (x/auth) [#6213](https://github.com/cosmos/cosmos-sdk/issues/6213) Introduce new protobuf based path for transaction signing, see [ADR020](https://github.com/cosmos/cosmos-sdk/blob/master/docs/architecture/adr-020-protobuf-transaction-encoding.md) for more details
    * (x/auth) [#6350](https://github.com/cosmos/cosmos-sdk/pull/6350) New sign-batch command to sign StdTx batch files.
    * (baseapp) [#5803](https://github.com/cosmos/cosmos-sdk/pull/5803) Added support for taking state snapshots at regular height intervals, via options `snapshot-interval` and `snapshot-keep-recent`.
    * (baseapp) [#7519](https://github.com/cosmos/cosmos-sdk/pull/7519) Add `ServiceMsgRouter` to BaseApp to handle routing of protobuf service `Msg`s. The two new types defined in ADR 031, `sdk.ServiceMsg` and `sdk.MsgRequest` are introduced with this router.
    * (client) [#5921](https://github.com/cosmos/cosmos-sdk/issues/5921) Introduce new gRPC and gRPC Gateway based APIs for querying app & module data. See [ADR021](https://github.com/cosmos/cosmos-sdk/blob/master/docs/architecture/adr-021-protobuf-query-encoding.md) for more details
    * (cli) [#7485](https://github.com/cosmos/cosmos-sdk/pull/7485) Introduce a new optional `--keyring-dir` flag that allows clients to specify a Keyring directory if it does not reside in the directory specified by `--home`.
    * (cli) [#7221](https://github.com/cosmos/cosmos-sdk/pull/7221) Add the option of emitting amino encoded json from the CLI
    * (codec) [#7519](https://github.com/cosmos/cosmos-sdk/pull/7519) `InterfaceRegistry` now inherits `jsonpb.AnyResolver`, and has a `RegisterCustomTypeURL` method to support ADR 031 packing of `Any`s. `AnyResolver` is now a required parameter to `RejectUnknownFields`.
    * (coin) [#6755](https://github.com/cosmos/cosmos-sdk/pull/6755) Add custom regex validation for `Coin` denom by overwriting `CoinDenomRegex` when using `/types/coin.go`.
    * (config) [#7265](https://github.com/cosmos/cosmos-sdk/pull/7265) Support Tendermint block pruning through a new `min-retain-blocks` configuration that can be set in either `app.toml` or via the CLI. This parameter is used in conjunction with other criteria to determine the height at which Tendermint should prune blocks.
    * (events) [#7121](https://github.com/cosmos/cosmos-sdk/pull/7121) The application now derives what events are indexed by Tendermint via the `index-events` configuration in `app.toml`, which is a list of events taking the form `{eventType}.{attributeKey}`.
    * (tx) [#6089](https://github.com/cosmos/cosmos-sdk/pull/6089) Transactions can now have a `TimeoutHeight` set which allows the transaction to be rejected if it's committed at a height greater than the timeout.
    * (rest) [#6167](https://github.com/cosmos/cosmos-sdk/pull/6167) Support `max-body-bytes` CLI flag for the REST service.
    * (genesis) [#7089](https://github.com/cosmos/cosmos-sdk/pull/7089) The `export` command now adds a `initial_height` field in the exported JSON. Baseapp's `CommitMultiStore` now also has a `SetInitialVersion` setter, so it can set the initial store version inside `InitChain` and start a new chain from a given height.
* **General**
    * (crypto/multisig) [#6241](https://github.com/cosmos/cosmos-sdk/pull/6241) Add Multisig type directly to the repo. Previously this was in tendermint.
    * (codec/types) [#8106](https://github.com/cosmos/cosmos-sdk/pull/8106) Adding `NewAnyWithCustomTypeURL` to correctly
    marshal Messages in TxBuilder.
    * (tests) [#6489](https://github.com/cosmos/cosmos-sdk/pull/6489) Introduce package `testutil`, new in-process testing network framework for use in integration and unit tests.
    * (tx) Add new auth/tx gRPC & gRPC-Gateway endpoints for basic querying & broadcasting support
        * [#7842](https://github.com/cosmos/cosmos-sdk/pull/7842) Add TxsByEvent gRPC endpoint
        * [#7852](https://github.com/cosmos/cosmos-sdk/pull/7852) Add tx broadcast gRPC endpoint
    * (tx) [#7688](https://github.com/cosmos/cosmos-sdk/pull/7688) Add a new Tx gRPC service with methods `Simulate` and `GetTx` (by hash).
    * (store) [#5803](https://github.com/cosmos/cosmos-sdk/pull/5803) Added `rootmulti.Store` methods for taking and restoring snapshots, based on `iavl.Store` export/import.
    * (store) [#6324](https://github.com/cosmos/cosmos-sdk/pull/6324) IAVL store query proofs now return CommitmentOp which wraps an ics23 CommitmentProof
    * (store) [#6390](https://github.com/cosmos/cosmos-sdk/pull/6390) `RootMulti` store query proofs now return `CommitmentOp` which wraps `CommitmentProofs`
        * `store.Query` now only returns chained `ics23.CommitmentProof` wrapped in `merkle.Proof`
        * `ProofRuntime` only decodes and verifies `ics23.CommitmentProof`
* **Modules**
    * (modules) [#5921](https://github.com/cosmos/cosmos-sdk/issues/5921) Introduction of Query gRPC service definitions along with REST annotations for gRPC Gateway for each module
    * (modules) [#7540](https://github.com/cosmos/cosmos-sdk/issues/7540) Protobuf service definitions can now be used for
    packing `Msg`s in transactions as defined in [ADR 031](./docs/architecture/adr-031-msg-service.md). All modules now
    define a `Msg` protobuf service.
    * (x/auth/vesting) [#7209](https://github.com/cosmos/cosmos-sdk/pull/7209) Create new `MsgCreateVestingAccount` message type along with CLI handler that allows for the creation of delayed and continuous vesting types.
    * (x/capability) [#5828](https://github.com/cosmos/cosmos-sdk/pull/5828) Capability module integration as outlined in [ADR 3 - Dynamic Capability Store](https://github.com/cosmos/tree/master/docs/architecture/adr-003-dynamic-capability-store.md).
    * (x/crisis) `x/crisis` has a new function: `AddModuleInitFlags`, which will register optional crisis module flags for the start command.
    * (x/ibc) [#5277](https://github.com/cosmos/cosmos-sdk/pull/5277) `x/ibc` changes from IBC alpha. For more details check the [`x/ibc/core/spec`](https://github.com/cosmos/cosmos-sdk/tree/master/x/ibc/core/spec) directory, or the ICS specs below:
        * [ICS 002 - Client Semantics](https://github.com/cosmos/ics/tree/master/spec/ics-002-client-semantics) subpackage
        * [ICS 003 - Connection Semantics](https://github.com/cosmos/ics/blob/master/spec/ics-003-connection-semantics) subpackage
        * [ICS 004 - Channel and Packet Semantics](https://github.com/cosmos/ics/blob/master/spec/ics-004-channel-and-packet-semantics) subpackage
        * [ICS 005 - Port Allocation](https://github.com/cosmos/ics/blob/master/spec/ics-005-port-allocation) subpackage
        * [ICS 006 - Solo Machine Client](https://github.com/cosmos/ics/tree/master/spec/ics-006-solo-machine-client) subpackage
        * [ICS 007 - Tendermint Client](https://github.com/cosmos/ics/blob/master/spec/ics-007-tendermint-client) subpackage
        * [ICS 009 - Loopback Client](https://github.com/cosmos/ics/tree/master/spec/ics-009-loopback-client) subpackage
        * [ICS 020 - Fungible Token Transfer](https://github.com/cosmos/ics/tree/master/spec/ics-020-fungible-token-transfer) subpackage
        * [ICS 023 - Vector Commitments](https://github.com/cosmos/ics/tree/master/spec/ics-023-vector-commitments) subpackage
        * [ICS 024 - Host State Machine Requirements](https://github.com/cosmos/ics/tree/master/spec/ics-024-host-requirements) subpackage
    * (x/ibc) [#6374](https://github.com/cosmos/cosmos-sdk/pull/6374) ICS-23 Verify functions will now accept and verify ics23 CommitmentProofs exclusively
    * (x/params) [#6005](https://github.com/cosmos/cosmos-sdk/pull/6005) Add new CLI command for querying raw x/params parameters by subspace and key.

### Bug Fixes

* **Baseapp / Client / REST**
    * (client) [#5964](https://github.com/cosmos/cosmos-sdk/issues/5964) `--trust-node` is now false by default - for real. Users must ensure it is set to true if they don't want to enable the verifier.
    * (client) [#6402](https://github.com/cosmos/cosmos-sdk/issues/6402) Fix `keys add` `--algo` flag which only worked for Tendermint's `secp256k1` default key signing algorithm.
    * (client) [#7699](https://github.com/cosmos/cosmos-sdk/pull/7699) Fix panic in context when setting invalid nodeURI. `WithNodeURI` does not set the `Client` in the context.
    * (export) [#6510](https://github.com/cosmos/cosmos-sdk/pull/6510/) Field TimeIotaMs now is included in genesis file while exporting.
    * (rest) [#5906](https://github.com/cosmos/cosmos-sdk/pull/5906) Fix an issue that make some REST calls panic when sending invalid or incomplete requests.
    * (crypto) [#7966](https://github.com/cosmos/cosmos-sdk/issues/7966) `Bip44Params` `String()` function now correctly
    returns the absolute HD path by adding the `m/` prefix.
    * (crypto/keyring) [#5844](https://github.com/cosmos/cosmos-sdk/pull/5844) `Keyring.Sign()` methods no longer decode amino signatures when method receivers
    are offline/multisig keys.
    * (store) [#7415](https://github.com/cosmos/cosmos-sdk/pull/7415) Allow new stores to be registered during on-chain upgrades.
* **Modules**
  _ (modules) [#5569](https://github.com/cosmos/cosmos-sdk/issues/5569) `InitGenesis`, for the relevant modules, now ensures module accounts exist.
  _ (x/auth) [#5892](https://github.com/cosmos/cosmos-sdk/pull/5892) Add `RegisterKeyTypeCodec` to register new
  types (eg. keys) to the `auth` module internal amino codec.
  _ (x/bank) [#6536](https://github.com/cosmos/cosmos-sdk/pull/6536) Fix bug in `WriteGeneratedTxResponse` function used by multiple
  REST endpoints. Now it writes a Tx in StdTx format.
  _ (x/genutil) [#5938](https://github.com/cosmos/cosmos-sdk/pull/5938) Fix `InitializeNodeValidatorFiles` error handling.
  _ (x/gentx) [#8183](https://github.com/cosmos/cosmos-sdk/pull/8183) change gentx cmd amount to arg from flag
  _ (x/gov) [#7641](https://github.com/cosmos/cosmos-sdk/pull/7641) Fix tally calculation precision error.
  _ (x/staking) [#6529](https://github.com/cosmos/cosmos-sdk/pull/6529) Export validator addresses (previously was empty).
  _ (x/staking) [#5949](https://github.com/cosmos/cosmos-sdk/pull/5949) Skip staking `HistoricalInfoKey` in simulations as headers are not exported. \* (x/staking) [#6061](https://github.com/cosmos/cosmos-sdk/pull/6061) Allow a validator to immediately unjail when no signing info is present due to
  falling below their minimum self-delegation and never having been bonded. The validator may immediately unjail once they've met their minimum self-delegation.
* **General**
    * (types) [#7038](https://github.com/cosmos/cosmos-sdk/issues/7038) Fix infinite looping of `ApproxRoot` by including a hard-coded maximum iterations limit of 100.
    * (types) [#7084](https://github.com/cosmos/cosmos-sdk/pull/7084) Fix panic when calling `BigInt()` on an uninitialized `Int`.
    * (simulation) [#7129](https://github.com/cosmos/cosmos-sdk/issues/7129) Fix support for custom `Account` and key types on auth's simulation.

### Improvements

* **Baseapp / Client / REST**
    * (baseapp) [#6186](https://github.com/cosmos/cosmos-sdk/issues/6186) Support emitting events during `AnteHandler` execution.
    * (baseapp) [#6053](https://github.com/cosmos/cosmos-sdk/pull/6053) Customizable panic recovery handling added for `app.runTx()` method (as proposed in the [ADR 22](https://github.com/cosmos/cosmos-sdk/blob/master/docs/architecture/adr-022-custom-panic-handling.md)). Adds ability for developers to register custom panic handlers extending standard ones.
    * (client) [#5810](https://github.com/cosmos/cosmos-sdk/pull/5810) Added a new `--offline` flag that allows commands to be executed without an
    internet connection. Previously, `--generate-only` served this purpose in addition to only allowing txs to be generated. Now, `--generate-only` solely
    allows txs to be generated without being broadcasted and disallows Keybase use and `--offline` allows the use of Keybase but does not allow any
    functionality that requires an online connection.
    * (cli) [#7764](https://github.com/cosmos/cosmos-sdk/pull/7764) Update x/banking and x/crisis InitChain to improve node startup time
    * (client) [#5856](https://github.com/cosmos/cosmos-sdk/pull/5856) Added the possibility to set `--offline` flag with config command.
    * (client) [#5895](https://github.com/cosmos/cosmos-sdk/issues/5895) show config options in the config command's help screen.
    * (client/keys) [#8043](https://github.com/cosmos/cosmos-sdk/pull/8043) Add support for export of unarmored private key
    * (client/tx) [#7801](https://github.com/cosmos/cosmos-sdk/pull/7801) Update sign-batch multisig to work online
    * (x/genutil) [#8099](https://github.com/cosmos/cosmos-sdk/pull/8099) `init` now supports a `--recover` flag to recover
    the private validator key from a given mnemonic
* **Modules**
    * (x/auth) [#5702](https://github.com/cosmos/cosmos-sdk/pull/5702) Add parameter querying support for `x/auth`.
    * (x/auth/ante) [#6040](https://github.com/cosmos/cosmos-sdk/pull/6040) `AccountKeeper` interface used for `NewAnteHandler` and handler's decorators to add support of using custom `AccountKeeper` implementations.
    * (x/evidence) [#5952](https://github.com/cosmos/cosmos-sdk/pull/5952) Tendermint Consensus parameters can now be changed via parameter change proposals through `x/gov`.
    * (x/evidence) [#5961](https://github.com/cosmos/cosmos-sdk/issues/5961) Add `StoreDecoder` simulation for evidence module.
    * (x/ibc) [#5948](https://github.com/cosmos/cosmos-sdk/issues/5948) Add `InitGenesis` and `ExportGenesis` functions for `ibc` module.
    * (x/ibc-transfer) [#6871](https://github.com/cosmos/cosmos-sdk/pull/6871) Implement [ADR 001 - Coin Source Tracing](./docs/architecture/adr-001-coin-source-tracing.md).
    * (x/staking) [#6059](https://github.com/cosmos/cosmos-sdk/pull/6059) Updated `HistoricalEntries` parameter default to 100.
    * (x/staking) [#5584](https://github.com/cosmos/cosmos-sdk/pull/5584) Add util function `ToTmValidator` that converts a `staking.Validator` type to `*tmtypes.Validator`.
    * (x/staking) [#6163](https://github.com/cosmos/cosmos-sdk/pull/6163) CLI and REST call to unbonding delegations and delegations now accept
    pagination.
    * (x/staking) [#8178](https://github.com/cosmos/cosmos-sdk/pull/8178) Update default historical header number for stargate
* **General**
    * (crypto) [#7987](https://github.com/cosmos/cosmos-sdk/pull/7987) Fix the inconsistency of CryptoCdc, only use
    `codec/legacy.Cdc`.
    * (logging) [#8072](https://github.com/cosmos/cosmos-sdk/pull/8072) Refactor logging:
    _ Use [zerolog](https://github.com/rs/zerolog) over Tendermint's go-kit logging wrapper.
    _ Introduce Tendermint's `--log_format=plain|json` flag. Using format `json` allows for emitting structured JSON
    logs which can be consumed by an external logging facility (e.g. Loggly). Both formats log to STDERR. \* The existing `--log_level` flag and it's default value now solely relates to the global logging
    level (e.g. `info`, `debug`, etc...) instead of `<module>:<level>`.
    * (rest) [#7649](https://github.com/cosmos/cosmos-sdk/pull/7649) Return an unsigned tx in legacy GET /tx endpoint when signature conversion fails
    * (simulation) [#6002](https://github.com/cosmos/cosmos-sdk/pull/6002) Add randomized consensus params into simulation.
    * (store) [#6481](https://github.com/cosmos/cosmos-sdk/pull/6481) Move `SimpleProofsFromMap` from Tendermint into the SDK.
    * (store) [#6719](https://github.com/cosmos/cosmos-sdk/6754) Add validity checks to stores for nil and empty keys.
    * (SDK) Updated dependencies
        * Updated iavl dependency to v0.15.3
        * Update tendermint to v0.34.1
    * (types) [#7027](https://github.com/cosmos/cosmos-sdk/pull/7027) `Coin(s)` and `DecCoin(s)` updates:
        * Bump denomination max length to 128
        * Allow uppercase letters and numbers in denominations to support [ADR 001](./docs/architecture/adr-001-coin-source-tracing.md)
        * Added `Validate` function that returns a descriptive error
    * (types) [#5581](https://github.com/cosmos/cosmos-sdk/pull/5581) Add convenience functions {,Must}Bech32ifyAddressBytes.
    * (types/module) [#5724](https://github.com/cosmos/cosmos-sdk/issues/5724) The `types/module` package does no longer depend on `x/simulation`.
    * (types) [#5585](https://github.com/cosmos/cosmos-sdk/pull/5585) IBC additions:
        * `Coin` denomination max lenght has been increased to 32.
        * Added `CapabilityKey` alias for `StoreKey` to match IBC spec.
    * (types/rest) [#5900](https://github.com/cosmos/cosmos-sdk/pull/5900) Add Check\*Error function family to spare developers from replicating tons of boilerplate code.
    * (types) [#6128](https://github.com/cosmos/cosmos-sdk/pull/6137) Add `String()` method to `GasMeter`.
    * (types) [#6195](https://github.com/cosmos/cosmos-sdk/pull/6195) Add codespace to broadcast(sync/async) response.
    * (types) [#6897](https://github.com/cosmos/cosmos-sdk/issues/6897) Add KV type from tendermint to `types` directory.
    * (version) [#7848](https://github.com/cosmos/cosmos-sdk/pull/7848) [#7941](https://github.com/cosmos/cosmos-sdk/pull/7941)
    `version --long` output now shows the list of build dependencies and replaced build dependencies.

## [v0.39.1](https://github.com/cosmos/cosmos-sdk/releases/tag/v0.39.1) - 2020-08-11

### Client Breaking

* (x/auth) [#6861](https://github.com/cosmos/cosmos-sdk/pull/6861) Remove public key Bech32 encoding for all account types for JSON serialization, instead relying on direct Amino encoding. In addition, JSON serialization utilizes Amino instead of the Go stdlib, so integers are treated as strings.

### Improvements

* (client) [#6853](https://github.com/cosmos/cosmos-sdk/pull/6853) Add --unsafe-cors flag.

## [v0.39.0](https://github.com/cosmos/cosmos-sdk/releases/tag/v0.39.0) - 2020-07-20

### Improvements

* (deps) Bump IAVL version to [v0.14.0](https://github.com/cosmos/iavl/releases/tag/v0.14.0)
* (client) [#5585](https://github.com/cosmos/cosmos-sdk/pull/5585) `CLIContext` additions:
    * Introduce `QueryABCI` that returns the full `abci.ResponseQuery` with inclusion Merkle proofs.
    * Added `prove` flag for Merkle proof verification.
* (x/staking) [#6791)](https://github.com/cosmos/cosmos-sdk/pull/6791) Close {UBDQueue,RedelegationQueu}Iterator once used.

### API Breaking Changes

* (baseapp) [#5837](https://github.com/cosmos/cosmos-sdk/issues/5837) Transaction simulation now returns a `SimulationResponse` which contains the `GasInfo` and `Result` from the execution.

### Client Breaking Changes

* (x/auth) [#6745](https://github.com/cosmos/cosmos-sdk/issues/6745) Remove BaseAccount's custom JSON {,un}marshalling.

### Bug Fixes

* (store) [#6475](https://github.com/cosmos/cosmos-sdk/pull/6475) Revert IAVL pruning functionality introduced in
  [v0.13.0](https://github.com/cosmos/iavl/releases/tag/v0.13.0),
  where the IAVL no longer keeps states in-memory in which it flushes periodically. IAVL now commits and
  flushes every state to disk as it did pre-v0.13.0. The SDK's multi-store will track and ensure the proper
  heights are pruned. The operator can set the pruning options via a `pruning` config via the CLI or
  through `app.toml`. The `pruning` flag exposes `default|everything|nothing|custom` as options --
  see docs for further details. If the operator chooses `custom`, they may provide granular pruning
  options `pruning-keep-recent`, `pruning-keep-every`, and `pruning-interval`. The former two options
  dictate how many recent versions are kept on disk and the offset of what versions are kept after that
  respectively, and the latter defines the height interval in which versions are deleted in a batch.
  **Note, there are some client-facing API breaking changes with regard to IAVL, stores, and pruning settings.**
* (x/distribution) [#6210](https://github.com/cosmos/cosmos-sdk/pull/6210) Register `MsgFundCommunityPool` in distribution amino codec.
* (types) [#5741](https://github.com/cosmos/cosmos-sdk/issues/5741) Prevent `ChainAnteDecorators()` from panicking when empty `AnteDecorator` slice is supplied.
* (baseapp) [#6306](https://github.com/cosmos/cosmos-sdk/issues/6306) Prevent events emitted by the antehandler from being persisted between transactions.
* (client/keys) [#5091](https://github.com/cosmos/cosmos-sdk/issues/5091) `keys parse` does not honor client app's configuration.
* (x/bank) [#6674](https://github.com/cosmos/cosmos-sdk/pull/6674) Create account if recipient does not exist on handing `MsgMultiSend`.
* (x/auth) [#6287](https://github.com/cosmos/cosmos-sdk/pull/6287) Fix nonce stuck when sending multiple transactions from an account in a same block.

## [v0.38.5] - 2020-07-02

### Improvements

* (tendermint) Bump Tendermint version to [v0.33.6](https://github.com/tendermint/tendermint/releases/tag/v0.33.6).

## [v0.38.4] - 2020-05-21

### Bug Fixes

* (x/auth) [#5950](https://github.com/cosmos/cosmos-sdk/pull/5950) Fix `IncrementSequenceDecorator` to use is `IsReCheckTx` instead of `IsCheckTx` to allow account sequence incrementing.

## [v0.38.3] - 2020-04-09

### Improvements

* (tendermint) Bump Tendermint version to [v0.33.3](https://github.com/tendermint/tendermint/releases/tag/v0.33.3).

## [v0.38.2] - 2020-03-25

### Bug Fixes

* (baseapp) [#5718](https://github.com/cosmos/cosmos-sdk/pull/5718) Remove call to `ctx.BlockGasMeter` during failed message validation which resulted in a panic when the tx execution mode was `CheckTx`.
* (x/genutil) [#5775](https://github.com/cosmos/cosmos-sdk/pull/5775) Fix `ExportGenesis` in `x/genutil` to export default genesis state (`[]`) instead of `null`.
* (client) [#5618](https://github.com/cosmos/cosmos-sdk/pull/5618) Fix crash on the client when the verifier is not set.
* (crypto/keys/mintkey) [#5823](https://github.com/cosmos/cosmos-sdk/pull/5823) fix errors handling in `UnarmorPubKeyBytes` (underlying armoring function's return error was not being checked).
* (x/distribution) [#5620](https://github.com/cosmos/cosmos-sdk/pull/5620) Fix nil pointer deref in distribution tax/reward validation helpers.

### Improvements

* (rest) [#5648](https://github.com/cosmos/cosmos-sdk/pull/5648) Enhance /txs usability:
    * Add `tx.minheight` key to filter transaction with an inclusive minimum block height
    * Add `tx.maxheight` key to filter transaction with an inclusive maximum block height
* (crypto/keys) [#5739](https://github.com/cosmos/cosmos-sdk/pull/5739) Print an error message if the password input failed.

## [v0.38.1] - 2020-02-11

### Improvements

* (modules) [#5597](https://github.com/cosmos/cosmos-sdk/pull/5597) Add `amount` event attribute to the `complete_unbonding`
  and `complete_redelegation` events that reflect the total balances of the completed unbondings and redelegations
  respectively.

### Bug Fixes

* (types) [#5579](https://github.com/cosmos/cosmos-sdk/pull/5579) The IAVL `Store#Commit` method has been refactored to
  delete a flushed version if it is not a snapshot version. The root multi-store now keeps track of `commitInfo` instead
  of `types.CommitID`. During `Commit` of the root multi-store, `lastCommitInfo` is updated from the saved state
  and is only flushed to disk if it is a snapshot version. During `Query` of the root multi-store, if the request height
  is the latest height, we'll use the store's `lastCommitInfo`. Otherwise, we fetch `commitInfo` from disk.
* (x/bank) [#5531](https://github.com/cosmos/cosmos-sdk/issues/5531) Added missing amount event to MsgMultiSend, emitted for each output.
* (x/gov) [#5622](https://github.com/cosmos/cosmos-sdk/pull/5622) Track any events emitted from a proposal's handler upon successful execution.

## [v0.38.0] - 2020-01-23

### State Machine Breaking

* (genesis) [#5506](https://github.com/cosmos/cosmos-sdk/pull/5506) The `x/distribution` genesis state
  now includes `params` instead of individual parameters.
* (genesis) [#5017](https://github.com/cosmos/cosmos-sdk/pull/5017) The `x/genaccounts` module has been
  deprecated and all components removed except the `legacy/` package. This requires changes to the
  genesis state. Namely, `accounts` now exist under `app_state.auth.accounts`. The corresponding migration
  logic has been implemented for v0.38 target version. Applications can migrate via:
  `$ {appd} migrate v0.38 genesis.json`.
* (modules) [#5299](https://github.com/cosmos/cosmos-sdk/pull/5299) Handling of `ABCIEvidenceTypeDuplicateVote`
  during `BeginBlock` along with the corresponding parameters (`MaxEvidenceAge`) have moved from the
  `x/slashing` module to the `x/evidence` module.

### API Breaking Changes

* (modules) [#5506](https://github.com/cosmos/cosmos-sdk/pull/5506) Remove individual setters of `x/distribution` parameters. Instead, follow the module spec in getting parameters, setting new value(s) and finally calling `SetParams`.
* (types) [#5495](https://github.com/cosmos/cosmos-sdk/pull/5495) Remove redundant `(Must)Bech32ify*` and `(Must)Get*KeyBech32` functions in favor of `(Must)Bech32ifyPubKey` and `(Must)GetPubKeyFromBech32` respectively, both of which take a `Bech32PubKeyType` (string).
* (types) [#5430](https://github.com/cosmos/cosmos-sdk/pull/5430) `DecCoins#Add` parameter changed from `DecCoins`
  to `...DecCoin`, `Coins#Add` parameter changed from `Coins` to `...Coin`.
* (baseapp/types) [#5421](https://github.com/cosmos/cosmos-sdk/pull/5421) The `Error` interface (`types/errors.go`)
  has been removed in favor of the concrete type defined in `types/errors/` which implements the standard `error` interface.
    * As a result, the `Handler` and `Querier` implementations now return a standard `error`.
  Within `BaseApp`, `runTx` now returns a `(GasInfo, *Result, error)`tuple and`runMsgs`returns a `(_Result, error)`tuple. A reference to a`Result`is now used to indicate success whereas an error signals an invalid message or failed message execution. As a result, the fields`Code`, `Codespace`, `GasWanted`, and `GasUsed`have been removed the`Result`type. The latter two fields are now found in the`GasInfo` type which is always returned regardless of execution outcome.
  _ Note to developers: Since all handlers and queriers must now return a standard `error`, the `types/errors/`
  package contains all the relevant and pre-registered errors that you typically work with. A typical
  error returned will look like `sdkerrors.Wrap(sdkerrors.ErrUnknownRequest, "...")`. You can retrieve
  relevant ABCI information from the error via `ABCIInfo`.
* (client) [#5442](https://github.com/cosmos/cosmos-sdk/pull/5442) Remove client/alias.go as it's not necessary and
  components can be imported directly from the packages.
* (store) [#4748](https://github.com/cosmos/cosmos-sdk/pull/4748) The `CommitMultiStore` interface
  now requires a `SetInterBlockCache` method. Applications that do not wish to support this can simply
  have this method perform a no-op.
* (modules) [#4665](https://github.com/cosmos/cosmos-sdk/issues/4665) Refactored `x/gov` module structure and dev-UX:
    * Prepare for module spec integration
    * Update gov keys to use big endian encoding instead of little endian
* (modules) [#5017](https://github.com/cosmos/cosmos-sdk/pull/5017) The `x/genaccounts` module has been deprecated and all components removed except the `legacy/` package.
* [#4486](https://github.com/cosmos/cosmos-sdk/issues/4486) Vesting account types decoupled from the `x/auth` module and now live under `x/auth/vesting`. Applications wishing to use vesting account types must be sure to register types via `RegisterCodec` under the new vesting package.
* [#4486](https://github.com/cosmos/cosmos-sdk/issues/4486) The `NewBaseVestingAccount` constructor returns an error
  if the provided arguments are invalid.
* (x/auth) [#5006](https://github.com/cosmos/cosmos-sdk/pull/5006) Modular `AnteHandler` via composable decorators:
    * The `AnteHandler` interface now returns `(newCtx Context, err error)` instead of `(newCtx Context, result sdk.Result, abort bool)`
    * The `NewAnteHandler` function returns an `AnteHandler` function that returns the new `AnteHandler`
    interface and has been moved into the `auth/ante` directory.
    * `ValidateSigCount`, `ValidateMemo`, `ProcessPubKey`, `EnsureSufficientMempoolFee`, and `GetSignBytes`
    have all been removed as public functions.
    * Invalid Signatures may return `InvalidPubKey` instead of `Unauthorized` error, since the transaction
    will first hit `SetPubKeyDecorator` before the `SigVerificationDecorator` runs.
    * `StdTx#GetSignatures` will return an array of just signature byte slices `[][]byte` instead of
    returning an array of `StdSignature` structs. To replicate the old behavior, use the public field
    `StdTx.Signatures` to get back the array of StdSignatures `[]StdSignature`.
* (modules) [#5299](https://github.com/cosmos/cosmos-sdk/pull/5299) `HandleDoubleSign` along with params `MaxEvidenceAge` and `DoubleSignJailEndTime` have moved from the `x/slashing` module to the `x/evidence` module.
* (keys) [#4941](https://github.com/cosmos/cosmos-sdk/issues/4941) Keybase concrete types constructors such as `NewKeyBaseFromDir` and `NewInMemory` now accept optional parameters of type `KeybaseOption`. These
  optional parameters are also added on the keys sub-commands functions, which are now public, and allows
  these options to be set on the commands or ignored to default to previous behavior.
* [#5547](https://github.com/cosmos/cosmos-sdk/pull/5547) `NewKeyBaseFromHomeFlag` constructor has been removed.
* [#5439](https://github.com/cosmos/cosmos-sdk/pull/5439) Further modularization was done to the `keybase`
  package to make it more suitable for use with different key formats and algorithms:
  _ The `WithKeygenFunc` function added as a `KeybaseOption` which allows a custom bytes to key
  implementation to be defined when keys are created.
  _ The `WithDeriveFunc` function added as a `KeybaseOption` allows custom logic for deriving a key
  from a mnemonic, bip39 password, and HD Path.
  _ BIP44 is no longer build into `keybase.CreateAccount()`. It is however the default when using
  the `client/keys` add command.
  _ `SupportedAlgos` and `SupportedAlgosLedger` functions return a slice of `SigningAlgo`s that are
  supported by the keybase and the ledger integration respectively.
* (simapp) [#5419](https://github.com/cosmos/cosmos-sdk/pull/5419) The `helpers.GenTx()` now accepts a gas argument.
* (baseapp) [#5455](https://github.com/cosmos/cosmos-sdk/issues/5455) A `sdk.Context` is now passed into the `router.Route()` function.

### Client Breaking Changes

* (rest) [#5270](https://github.com/cosmos/cosmos-sdk/issues/5270) All account types now implement custom JSON serialization.
* (rest) [#4783](https://github.com/cosmos/cosmos-sdk/issues/4783) The balance field in the DelegationResponse type is now sdk.Coin instead of sdk.Int
* (x/auth) [#5006](https://github.com/cosmos/cosmos-sdk/pull/5006) The gas required to pass the `AnteHandler` has
  increased significantly due to modular `AnteHandler` support. Increase GasLimit accordingly.
* (rest) [#5336](https://github.com/cosmos/cosmos-sdk/issues/5336) `MsgEditValidator` uses `description` instead of `Description` as a JSON key.
* (keys) [#5097](https://github.com/cosmos/cosmos-sdk/pull/5097) Due to the keybase -> keyring transition, keys need to be migrated. See `keys migrate` command for more info.
* (x/auth) [#5424](https://github.com/cosmos/cosmos-sdk/issues/5424) Drop `decode-tx` command from x/auth/client/cli, duplicate of the `decode` command.

### Features

* (store) [#5435](https://github.com/cosmos/cosmos-sdk/pull/5435) New iterator for paginated requests. Iterator limits DB reads to the range of the requested page.
* (x/evidence) [#5240](https://github.com/cosmos/cosmos-sdk/pull/5240) Initial implementation of the `x/evidence` module.
* (cli) [#5212](https://github.com/cosmos/cosmos-sdk/issues/5212) The `q gov proposals` command now supports pagination.
* (store) [#4724](https://github.com/cosmos/cosmos-sdk/issues/4724) Multistore supports substore migrations upon load. New `rootmulti.Store.LoadLatestVersionAndUpgrade` method in
  `Baseapp` supports `StoreLoader` to enable various upgrade strategies. It no
  longer panics if the store to load contains substores that we didn't explicitly mount.
* [#4972](https://github.com/cosmos/cosmos-sdk/issues/4972) A `TxResponse` with a corresponding code
  and tx hash will be returned for specific Tendermint errors:
  _ `CodeTxInMempoolCache`
  _ `CodeMempoolIsFull` \* `CodeTxTooLarge`
* [#3872](https://github.com/cosmos/cosmos-sdk/issues/3872) Implement a RESTful endpoint and cli command to decode transactions.
* (keys) [#4754](https://github.com/cosmos/cosmos-sdk/pull/4754) Introduce new Keybase implementation that can
  leverage operating systems' built-in functionalities to securely store secrets. MacOS users may encounter
  the following [issue](https://github.com/keybase/go-keychain/issues/47) with the `go-keychain` library. If
  you encounter this issue, you must upgrade your xcode command line tools to version >= `10.2`. You can
  upgrade via: `sudo rm -rf /Library/Developer/CommandLineTools; xcode-select --install`. Verify the
  correct version via: `pkgutil --pkg-info=com.apple.pkg.CLTools_Executables`.
* [#5355](https://github.com/cosmos/cosmos-sdk/pull/5355) Client commands accept a new `--keyring-backend` option through which users can specify which backend should be used
  by the new key store:
  _ `os`: use OS default credentials storage (default).
  _ `file`: use encrypted file-based store.
  _ `kwallet`: use [KDE Wallet](https://utils.kde.org/projects/kwalletmanager/) service.
  _ `pass`: use the [pass](https://www.passwordstore.org/) command line password manager. \* `test`: use password-less key store. *For testing purposes only. Use it at your own risk.*
* (keys) [#5097](https://github.com/cosmos/cosmos-sdk/pull/5097) New `keys migrate` command to assist users migrate their keys
  to the new keyring.
* (keys) [#5366](https://github.com/cosmos/cosmos-sdk/pull/5366) `keys list` now accepts a `--list-names` option to list key names only, whilst the `keys delete`
  command can delete multiple keys by passing their names as arguments. The aforementioned commands can then be piped together, e.g.
  `appcli keys list -n | xargs appcli keys delete`
* (modules) [#4233](https://github.com/cosmos/cosmos-sdk/pull/4233) Add upgrade module that coordinates software upgrades of live chains.
* [#4486](https://github.com/cosmos/cosmos-sdk/issues/4486) Introduce new `PeriodicVestingAccount` vesting account type
  that allows for arbitrary vesting periods.
* (baseapp) [#5196](https://github.com/cosmos/cosmos-sdk/pull/5196) Baseapp has a new `runTxModeReCheck` to allow applications to skip expensive and unnecessary re-checking of transactions.
* (types) [#5196](https://github.com/cosmos/cosmos-sdk/pull/5196) Context has new `IsRecheckTx() bool` and `WithIsReCheckTx(bool) Context` methods to to be used in the `AnteHandler`.
* (x/auth/ante) [#5196](https://github.com/cosmos/cosmos-sdk/pull/5196) AnteDecorators have been updated to avoid unnecessary checks when `ctx.IsReCheckTx() == true`
* (x/auth) [#5006](https://github.com/cosmos/cosmos-sdk/pull/5006) Modular `AnteHandler` via composable decorators:
    * The `AnteDecorator` interface has been introduced to allow users to implement modular `AnteHandler`
    functionality that can be composed together to create a single `AnteHandler` rather than implementing
    a custom `AnteHandler` completely from scratch, where each `AnteDecorator` allows for custom behavior in
    tightly defined and logically isolated manner. These custom `AnteDecorator` can then be chained together
    with default `AnteDecorator` or third-party `AnteDecorator` to create a modularized `AnteHandler`
    which will run each `AnteDecorator` in the order specified in `ChainAnteDecorators`. For details
    on the new architecture, refer to the [ADR](docs/architecture/adr-010-modular-antehandler.md).
    * `ChainAnteDecorators` function has been introduced to take in a list of `AnteDecorators` and chain
    them in sequence and return a single `AnteHandler`:
    _ `SetUpContextDecorator`: Sets `GasMeter` in context and creates defer clause to recover from any
    `OutOfGas` panics in future AnteDecorators and return `OutOfGas` error to `BaseApp`. It MUST be the
    first `AnteDecorator` in the chain for any application that uses gas (or another one that sets the gas meter).
    _ `ValidateBasicDecorator`: Calls tx.ValidateBasic and returns any non-nil error.
    _ `ValidateMemoDecorator`: Validates tx memo with application parameters and returns any non-nil error.
    _ `ConsumeGasTxSizeDecorator`: Consumes gas proportional to the tx size based on application parameters.
    _ `MempoolFeeDecorator`: Checks if fee is above local mempool `minFee` parameter during `CheckTx`.
    _ `DeductFeeDecorator`: Deducts the `FeeAmount` from first signer of the transaction.
    _ `SetPubKeyDecorator`: Sets pubkey of account in any account that does not already have pubkey saved in state machine.
    _ `SigGasConsumeDecorator`: Consume parameter-defined amount of gas for each signature.
    _ `SigVerificationDecorator`: Verify each signature is valid, return if there is an error.
    _ `ValidateSigCountDecorator`: Validate the number of signatures in tx based on app-parameters. \* `IncrementSequenceDecorator`: Increments the account sequence for each signer to prevent replay attacks.
* (cli) [#5223](https://github.com/cosmos/cosmos-sdk/issues/5223) Cosmos Ledger App v2.0.0 is now supported. The changes are backwards compatible and App v1.5.x is still supported.
* (x/staking) [#5380](https://github.com/cosmos/cosmos-sdk/pull/5380) Introduced ability to store historical info entries in staking keeper, allows applications to introspect specified number of past headers and validator sets
    * Introduces new parameter `HistoricalEntries` which allows applications to determine how many recent historical info entries they want to persist in store. Default value is 0.
    * Introduces cli commands and rest routes to query historical information at a given height
* (modules) [#5249](https://github.com/cosmos/cosmos-sdk/pull/5249) Funds are now allowed to be directly sent to the community pool (via the distribution module account).
* (keys) [#4941](https://github.com/cosmos/cosmos-sdk/issues/4941) Introduce keybase option to allow overriding the default private key implementation of a key generated through the `keys add` cli command.
* (keys) [#5439](https://github.com/cosmos/cosmos-sdk/pull/5439) Flags `--algo` and `--hd-path` are added to
  `keys add` command in order to make use of keybase modularized. By default, it uses (0, 0) bip44
  HD path and secp256k1 keys, so is non-breaking.
* (types) [#5447](https://github.com/cosmos/cosmos-sdk/pull/5447) Added `ApproxRoot` function to sdk.Decimal type in order to get the nth root for a decimal number, where n is a positive integer.
    * An `ApproxSqrt` function was also added for convenience around the common case of n=2.

### Improvements

* (iavl) [#5538](https://github.com/cosmos/cosmos-sdk/pull/5538) Remove manual IAVL pruning in favor of IAVL's internal pruning strategy.
* (server) [#4215](https://github.com/cosmos/cosmos-sdk/issues/4215) The `--pruning` flag
  has been moved to the configuration file, to allow easier node configuration.
* (cli) [#5116](https://github.com/cosmos/cosmos-sdk/issues/5116) The `CLIContext` now supports multiple verifiers
  when connecting to multiple chains. The connecting chain's `CLIContext` will have to have the correct
  chain ID and node URI or client set. To use a `CLIContext` with a verifier for another chain:

  ```go
  // main or parent chain (chain as if you're running without IBC)
  mainCtx := context.NewCLIContext()

  // connecting IBC chain
  sideCtx := context.NewCLIContext().
    WithChainID(sideChainID).
    WithNodeURI(sideChainNodeURI) // or .WithClient(...)

  sideCtx = sideCtx.WithVerifier(
    context.CreateVerifier(sideCtx, context.DefaultVerifierCacheSize),
  )
  ```

* (modules) [#5017](https://github.com/cosmos/cosmos-sdk/pull/5017) The `x/auth` package now supports
  generalized genesis accounts through the `GenesisAccount` interface.
* (modules) [#4762](https://github.com/cosmos/cosmos-sdk/issues/4762) Deprecate remove and add permissions in ModuleAccount.
* (modules) [#4760](https://github.com/cosmos/cosmos-sdk/issues/4760) update `x/auth` to match module spec.
* (modules) [#4814](https://github.com/cosmos/cosmos-sdk/issues/4814) Add security contact to Validator description.
* (modules) [#4875](https://github.com/cosmos/cosmos-sdk/issues/4875) refactor integration tests to use SimApp and separate test package
* (sdk) [#4566](https://github.com/cosmos/cosmos-sdk/issues/4566) Export simulation's parameters and app state to JSON in order to reproduce bugs and invariants.
* (sdk) [#4640](https://github.com/cosmos/cosmos-sdk/issues/4640) improve import/export simulation errors by extending `DiffKVStores` to return an array of `KVPairs` that are then compared to check for inconsistencies.
* (sdk) [#4717](https://github.com/cosmos/cosmos-sdk/issues/4717) refactor `x/slashing` to match the new module spec
* (sdk) [#4758](https://github.com/cosmos/cosmos-sdk/issues/4758) update `x/genaccounts` to match module spec
* (simulation) [#4824](https://github.com/cosmos/cosmos-sdk/issues/4824) `PrintAllInvariants` flag will print all failed invariants
* (simulation) [#4490](https://github.com/cosmos/cosmos-sdk/issues/4490) add `InitialBlockHeight` flag to resume a simulation from a given block

    * Support exporting the simulation stats to a given JSON file

* (simulation) [#4847](https://github.com/cosmos/cosmos-sdk/issues/4847), [#4838](https://github.com/cosmos/cosmos-sdk/pull/4838) and [#4869](https://github.com/cosmos/cosmos-sdk/pull/4869) `SimApp` and simulation refactors:
    * Implement `SimulationManager` for executing modules' simulation functionalities in a modularized way
    * Add `RegisterStoreDecoders` to the `SimulationManager` for decoding each module's types
    * Add `GenerateGenesisStates` to the `SimulationManager` to generate a randomized `GenState` for each module
    * Add `RandomizedParams` to the `SimulationManager` that registers each modules' parameters in order to
    simulate `ParamChangeProposal`s' `Content`s
    * Add `WeightedOperations` to the `SimulationManager` that define simulation operations (modules' `Msg`s) with their
    respective weights (i.e chance of being simulated).
    * Add `ProposalContents` to the `SimulationManager` to register each module's governance proposal `Content`s.
* (simulation) [#4893](https://github.com/cosmos/cosmos-sdk/issues/4893) Change `SimApp` keepers to be public and add getter functions for keys and codec
* (simulation) [#4906](https://github.com/cosmos/cosmos-sdk/issues/4906) Add simulation `Config` struct that wraps simulation flags
* (simulation) [#4935](https://github.com/cosmos/cosmos-sdk/issues/4935) Update simulation to reflect a proper `ABCI` application without bypassing `BaseApp` semantics
* (simulation) [#5378](https://github.com/cosmos/cosmos-sdk/pull/5378) Simulation tests refactor:
    * Add `App` interface for general SDK-based app's methods.
    * Refactor and cleanup simulation tests into util functions to simplify their implementation for other SDK apps.
* (store) [#4792](https://github.com/cosmos/cosmos-sdk/issues/4792) panic on non-registered store
* (types) [#4821](https://github.com/cosmos/cosmos-sdk/issues/4821) types/errors package added with support for stacktraces. It is meant as a more feature-rich replacement for sdk.Errors in the mid-term.
* (store) [#1947](https://github.com/cosmos/cosmos-sdk/issues/1947) Implement inter-block (persistent)
  caching through `CommitKVStoreCacheManager`. Any application wishing to utilize an inter-block cache
  must set it in their app via a `BaseApp` option. The `BaseApp` docs have been drastically improved
  to detail this new feature and how state transitions occur.
* (docs/spec) All module specs moved into their respective module dir in x/ (i.e. docs/spec/staking -->> x/staking/spec)
* (docs/) [#5379](https://github.com/cosmos/cosmos-sdk/pull/5379) Major documentation refactor, including:
    * (docs/intro/) Add and improve introduction material for newcomers.
    * (docs/basics/) Add documentation about basic concepts of the cosmos sdk such as the anatomy of an SDK application, the transaction lifecycle or accounts.
    * (docs/core/) Add documentation about core conepts of the cosmos sdk such as `baseapp`, `server`, `store`s, `context` and more.
    * (docs/building-modules/) Add reference documentation on concepts relevant for module developers (`keeper`, `handler`, `messages`, `queries`,...).
    * (docs/interfaces/) Add documentation on building interfaces for the Cosmos SDK.
    * Redesigned user interface that features new dynamically generated sidebar, build-time code embedding from GitHub, new homepage as well as many other improvements.
* (types) [#5428](https://github.com/cosmos/cosmos-sdk/pull/5428) Add `Mod` (modulo) method and `RelativePow` (exponentation) function for `Uint`.
* (modules) [#5506](https://github.com/cosmos/cosmos-sdk/pull/5506) Remove redundancy in `x/distribution`s use of parameters. There
  now exists a single `Params` type with a getter and setter along with a getter for each individual parameter.

### Bug Fixes

* (client) [#5303](https://github.com/cosmos/cosmos-sdk/issues/5303) Fix ignored error in tx generate only mode.
* (cli) [#4763](https://github.com/cosmos/cosmos-sdk/issues/4763) Fix flag `--min-self-delegation` for staking `EditValidator`
* (keys) Fix ledger custom coin type support bug.
* (x/gov) [#5107](https://github.com/cosmos/cosmos-sdk/pull/5107) Sum validator operator's all voting power when tally votes
* (rest) [#5212](https://github.com/cosmos/cosmos-sdk/issues/5212) Fix pagination in the `/gov/proposals` handler.

## [v0.37.14] - 2020-08-12

### Improvements

* (tendermint) Bump Tendermint version to [v0.32.13](https://github.com/tendermint/tendermint/releases/tag/v0.32.13).

## [v0.37.13] - 2020-06-03

### Improvements

* (tendermint) Bump Tendermint version to [v0.32.12](https://github.com/tendermint/tendermint/releases/tag/v0.32.12).
* (cosmos-ledger-go) Bump Cosmos Ledger Wallet library version to [v0.11.1](https://github.com/cosmos/ledger-cosmos-go/releases/tag/v0.11.1).

## [v0.37.12] - 2020-05-05

### Improvements

* (tendermint) Bump Tendermint version to [v0.32.11](https://github.com/tendermint/tendermint/releases/tag/v0.32.11).

## [v0.37.11] - 2020-04-22

### Bug Fixes

* (x/staking) [#6021](https://github.com/cosmos/cosmos-sdk/pull/6021) --trust-node's false default value prevents creation of the genesis transaction.

## [v0.37.10] - 2020-04-22

### Bug Fixes

* (client/context) [#5964](https://github.com/cosmos/cosmos-sdk/issues/5964) Fix incorrect instantiation of tmlite verifier when --trust-node is off.

## [v0.37.9] - 2020-04-09

### Improvements

* (tendermint) Bump Tendermint version to [v0.32.10](https://github.com/tendermint/tendermint/releases/tag/v0.32.10).

## [v0.37.8] - 2020-03-11

### Bug Fixes

* (rest) [#5508](https://github.com/cosmos/cosmos-sdk/pull/5508) Fix `x/distribution` endpoints to properly return height in the response.
* (x/genutil) [#5499](https://github.com/cosmos/cosmos-sdk/pull/) Ensure `DefaultGenesis` returns valid and non-nil default genesis state.
* (x/genutil) [#5775](https://github.com/cosmos/cosmos-sdk/pull/5775) Fix `ExportGenesis` in `x/genutil` to export default genesis state (`[]`) instead of `null`.
* (genesis) [#5086](https://github.com/cosmos/cosmos-sdk/issues/5086) Ensure `gentxs` are always an empty array instead of `nil`.

### Improvements

* (rest) [#5648](https://github.com/cosmos/cosmos-sdk/pull/5648) Enhance /txs usability:
    * Add `tx.minheight` key to filter transaction with an inclusive minimum block height
    * Add `tx.maxheight` key to filter transaction with an inclusive maximum block height

## [v0.37.7] - 2020-02-10

### Improvements

* (modules) [#5597](https://github.com/cosmos/cosmos-sdk/pull/5597) Add `amount` event attribute to the `complete_unbonding`
  and `complete_redelegation` events that reflect the total balances of the completed unbondings and redelegations
  respectively.

### Bug Fixes

* (x/gov) [#5622](https://github.com/cosmos/cosmos-sdk/pull/5622) Track any events emitted from a proposal's handler upon successful execution.
* (x/bank) [#5531](https://github.com/cosmos/cosmos-sdk/issues/5531) Added missing amount event to MsgMultiSend, emitted for each output.

## [v0.37.6] - 2020-01-21

### Improvements

* (tendermint) Bump Tendermint version to [v0.32.9](https://github.com/tendermint/tendermint/releases/tag/v0.32.9)

## [v0.37.5] - 2020-01-07

### Features

* (types) [#5360](https://github.com/cosmos/cosmos-sdk/pull/5360) Implement `SortableDecBytes` which
  allows the `Dec` type be sortable.

### Improvements

* (tendermint) Bump Tendermint version to [v0.32.8](https://github.com/tendermint/tendermint/releases/tag/v0.32.8)
* (cli) [#5482](https://github.com/cosmos/cosmos-sdk/pull/5482) Remove old "tags" nomenclature from the `q txs` command in
  favor of the new events system. Functionality remains unchanged except that `=` is used instead of `:` to be
  consistent with the API's use of event queries.

### Bug Fixes

* (iavl) [#5276](https://github.com/cosmos/cosmos-sdk/issues/5276) Fix potential race condition in `iavlIterator#Close`.
* (baseapp) [#5350](https://github.com/cosmos/cosmos-sdk/issues/5350) Allow a node to restart successfully
  after a `halt-height` or `halt-time` has been triggered.
* (types) [#5395](https://github.com/cosmos/cosmos-sdk/issues/5395) Fix `Uint#LTE`.
* (types) [#5408](https://github.com/cosmos/cosmos-sdk/issues/5408) `NewDecCoins` constructor now sorts the coins.

## [v0.37.4] - 2019-11-04

### Improvements

* (tendermint) Bump Tendermint version to [v0.32.7](https://github.com/tendermint/tendermint/releases/tag/v0.32.7)
* (ledger) [#4716](https://github.com/cosmos/cosmos-sdk/pull/4716) Fix ledger custom coin type support bug.

### Bug Fixes

* (baseapp) [#5200](https://github.com/cosmos/cosmos-sdk/issues/5200) Remove duplicate events from previous messages.

## [v0.37.3] - 2019-10-10

### Bug Fixes

* (genesis) [#5095](https://github.com/cosmos/cosmos-sdk/issues/5095) Fix genesis file migration from v0.34 to
  v0.36/v0.37 not converting validator consensus pubkey to bech32 format.

### Improvements

* (tendermint) Bump Tendermint version to [v0.32.6](https://github.com/tendermint/tendermint/releases/tag/v0.32.6)

## [v0.37.1] - 2019-09-19

### Features

* (cli) [#4973](https://github.com/cosmos/cosmos-sdk/pull/4973) Enable application CPU profiling
  via the `--cpu-profile` flag.
* [#4979](https://github.com/cosmos/cosmos-sdk/issues/4979) Introduce a new `halt-time` config and
  CLI option to the `start` command. When provided, an application will halt during `Commit` when the
  block time is >= the `halt-time`.

### Improvements

* [#4990](https://github.com/cosmos/cosmos-sdk/issues/4990) Add `Events` to the `ABCIMessageLog` to
  provide context and grouping of events based on the messages they correspond to. The `Events` field
  in `TxResponse` is deprecated and will be removed in the next major release.

### Bug Fixes

* [#4979](https://github.com/cosmos/cosmos-sdk/issues/4979) Use `Signal(os.Interrupt)` over
  `os.Exit(0)` during configured halting to allow any `defer` calls to be executed.
* [#5034](https://github.com/cosmos/cosmos-sdk/issues/5034) Binary search in NFT Module wasn't working on larger sets.

## [v0.37.0] - 2019-08-21

### Bug Fixes

* (baseapp) [#4903](https://github.com/cosmos/cosmos-sdk/issues/4903) Various height query fixes:
    * Move height with proof check from `CLIContext` to `BaseApp` as the height
    can automatically be injected there.
    * Update `handleQueryStore` to resemble `handleQueryCustom`
* (simulation) [#4912](https://github.com/cosmos/cosmos-sdk/issues/4912) Fix SimApp ModuleAccountAddrs
  to properly return black listed addresses for bank keeper initialization.
* (cli) [#4919](https://github.com/cosmos/cosmos-sdk/pull/4919) Don't crash CLI
  if user doesn't answer y/n confirmation request.
* (cli) [#4927](https://github.com/cosmos/cosmos-sdk/issues/4927) Fix the `q gov vote`
  command to handle empty (pruned) votes correctly.

### Improvements

* (rest) [#4924](https://github.com/cosmos/cosmos-sdk/pull/4924) Return response
  height even upon error as it may be useful for the downstream caller and have
  `/auth/accounts/{address}` return a 200 with an empty account upon error when
  that error is that the account doesn't exist.

## [v0.36.0] - 2019-08-13

### Breaking Changes

* (rest) [#4837](https://github.com/cosmos/cosmos-sdk/pull/4837) Remove /version and /node_version
  endpoints in favor of refactoring /node_info to also include application version info.
* All REST responses now wrap the original resource/result. The response
  will contain two fields: height and result.
* [#3565](https://github.com/cosmos/cosmos-sdk/issues/3565) Updates to the governance module:
    * Rename JSON field from `proposal_content` to `content`
    * Rename JSON field from `proposal_id` to `id`
    * Disable `ProposalTypeSoftwareUpgrade` temporarily
* [#3775](https://github.com/cosmos/cosmos-sdk/issues/3775) unify sender transaction tag for ease of querying
* [#4255](https://github.com/cosmos/cosmos-sdk/issues/4255) Add supply module that passively tracks the supplies of a chain
    * Renamed `x/distribution` `ModuleName`
    * Genesis JSON and CLI now use `distribution` instead of `distr`
    * Introduce `ModuleAccount` type, which tracks the flow of coins held within a module
    * Replaced `FeeCollectorKeeper` for a `ModuleAccount`
    * Replaced the staking `Pool`, which coins are now held by the `BondedPool` and `NotBonded` module accounts
    * The `NotBonded` module account now only keeps track of the not bonded tokens within staking, instead of the whole chain
    * [#3628](https://github.com/cosmos/cosmos-sdk/issues/3628) Replaced governance's burn and deposit accounts for a `ModuleAccount`
    * Added a `ModuleAccount` for the distribution module
    * Added a `ModuleAccount` for the mint module
    [#4472](https://github.com/cosmos/cosmos-sdk/issues/4472) validation for crisis genesis
* [#3985](https://github.com/cosmos/cosmos-sdk/issues/3985) `ValidatorPowerRank` uses potential consensus power instead of tendermint power
* [#4104](https://github.com/cosmos/cosmos-sdk/issues/4104) Gaia has been moved to its own repository: https://github.com/cosmos/gaia
* [#4104](https://github.com/cosmos/cosmos-sdk/issues/4104) Rename gaiad.toml to app.toml. The internal contents of the application
  config remain unchanged.
* [#4159](https://github.com/cosmos/cosmos-sdk/issues/4159) create the default module patterns and module manager
* [#4230](https://github.com/cosmos/cosmos-sdk/issues/4230) Change the type of ABCIMessageLog#MsgIndex to uint16 for proper serialization.
* [#4250](https://github.com/cosmos/cosmos-sdk/issues/4250) BaseApp.Query() returns app's version string set via BaseApp.SetAppVersion()
  when handling /app/version queries instead of the version string passed as build
  flag at compile time.
* [#4262](https://github.com/cosmos/cosmos-sdk/issues/4262) GoSumHash is no longer returned by the version command.
* [#4263](https://github.com/cosmos/cosmos-sdk/issues/4263) RestServer#Start now takes read and write timeout arguments.
* [#4305](https://github.com/cosmos/cosmos-sdk/issues/4305) `GenerateOrBroadcastMsgs` no longer takes an `offline` parameter.
* [#4342](https://github.com/cosmos/cosmos-sdk/pull/4342) Upgrade go-amino to v0.15.0
* [#4351](https://github.com/cosmos/cosmos-sdk/issues/4351) InitCmd, AddGenesisAccountCmd, and CollectGenTxsCmd take node's and client's default home directories as arguments.
* [#4387](https://github.com/cosmos/cosmos-sdk/issues/4387) Refactor the usage of tags (now called events) to reflect the
  new ABCI events semantics:
    * Move `x/{module}/tags/tags.go` => `x/{module}/types/events.go`
    * Update `docs/specs`
    * Refactor tags in favor of new `Event(s)` type(s)
    * Update `Context` to use new `EventManager`
    * (Begin|End)Blocker no longer return tags, but rather uses new `EventManager`
    * Message handlers no longer return tags, but rather uses new `EventManager`
    Any component (e.g. BeginBlocker, message handler, etc...) wishing to emit an event must do so
    through `ctx.EventManger().EmitEvent(s)`.
    To reset or wipe emitted events: `ctx = ctx.WithEventManager(sdk.NewEventManager())`
    To get all emitted events: `events := ctx.EventManager().Events()`
* [#4437](https://github.com/cosmos/cosmos-sdk/issues/4437) Replace governance module store keys to use `[]byte` instead of `string`.
* [#4451](https://github.com/cosmos/cosmos-sdk/issues/4451) Improve modularization of clients and modules:
    * Module directory structure improved and standardized
    * Aliases autogenerated
    * Auth and bank related commands are now mounted under the respective moduels
    * Client initialization and mounting standardized
* [#4479](https://github.com/cosmos/cosmos-sdk/issues/4479) Remove codec argument redundency in client usage where
  the CLIContext's codec should be used instead.
* [#4488](https://github.com/cosmos/cosmos-sdk/issues/4488) Decouple client tx, REST, and ultil packages from auth. These packages have
  been restructured and retrofitted into the `x/auth` module.
* [#4521](https://github.com/cosmos/cosmos-sdk/issues/4521) Flatten x/bank structure by hiding module internals.
* [#4525](https://github.com/cosmos/cosmos-sdk/issues/4525) Remove --cors flag, the feature is long gone.
* [#4536](https://github.com/cosmos/cosmos-sdk/issues/4536) The `/auth/accounts/{address}` now returns a `height` in the response.
  The account is now nested under `account`.
* [#4543](https://github.com/cosmos/cosmos-sdk/issues/4543) Account getters are no longer part of client.CLIContext() and have now moved
  to reside in the auth-specific AccountRetriever.
* [#4588](https://github.com/cosmos/cosmos-sdk/issues/4588) Context does not depend on x/auth anymore. client/context is stripped out of the following features:
    * GetAccountDecoder()
    * CLIContext.WithAccountDecoder()
    * CLIContext.WithAccountStore()
    x/auth.AccountDecoder is unnecessary and consequently removed.
* [#4602](https://github.com/cosmos/cosmos-sdk/issues/4602) client/input.{Buffer,Override}Stdin() functions are removed. Thanks to cobra's new release they are now redundant.
* [#4633](https://github.com/cosmos/cosmos-sdk/issues/4633) Update old Tx search by tags APIs to use new Events
  nomenclature.
* [#4649](https://github.com/cosmos/cosmos-sdk/issues/4649) Refactor x/crisis as per modules new specs.
* [#3685](https://github.com/cosmos/cosmos-sdk/issues/3685) The default signature verification gas logic (`DefaultSigVerificationGasConsumer`) now specifies explicit key types rather than string pattern matching. This means that zones that depended on string matching to allow other keys will need to write a custom `SignatureVerificationGasConsumer` function.
* [#4663](https://github.com/cosmos/cosmos-sdk/issues/4663) Refactor bank keeper by removing private functions
    * `InputOutputCoins`, `SetCoins`, `SubtractCoins` and `AddCoins` are now part of the `SendKeeper` instead of the `Keeper` interface
* (tendermint) [#4721](https://github.com/cosmos/cosmos-sdk/pull/4721) Upgrade Tendermint to v0.32.1

### Features

* [#4843](https://github.com/cosmos/cosmos-sdk/issues/4843) Add RegisterEvidences function in the codec package to register
  Tendermint evidence types with a given codec.
* (rest) [#3867](https://github.com/cosmos/cosmos-sdk/issues/3867) Allow querying for genesis transaction when height query param is set to zero.
* [#2020](https://github.com/cosmos/cosmos-sdk/issues/2020) New keys export/import command line utilities to export/import private keys in ASCII format
  that rely on Keybase's new underlying ExportPrivKey()/ImportPrivKey() API calls.
* [#3565](https://github.com/cosmos/cosmos-sdk/issues/3565) Implement parameter change proposal support.
  Parameter change proposals can be submitted through the CLI
  or a REST endpoint. See docs for further usage.
* [#3850](https://github.com/cosmos/cosmos-sdk/issues/3850) Add `rewards` and `commission` to distribution tx tags.
* [#3981](https://github.com/cosmos/cosmos-sdk/issues/3981) Add support to gracefully halt a node at a given height
  via the node's `halt-height` config or CLI value.
* [#4144](https://github.com/cosmos/cosmos-sdk/issues/4144) Allow for configurable BIP44 HD path and coin type.
* [#4250](https://github.com/cosmos/cosmos-sdk/issues/4250) New BaseApp.{,Set}AppVersion() methods to get/set app's version string.
* [#4263](https://github.com/cosmos/cosmos-sdk/issues/4263) Add `--read-timeout` and `--write-timeout` args to the `rest-server` command
  to support custom RPC R/W timeouts.
* [#4271](https://github.com/cosmos/cosmos-sdk/issues/4271) Implement Coins#IsAnyGT
* [#4318](https://github.com/cosmos/cosmos-sdk/issues/4318) Support height queries. Queries against nodes that have the queried
  height pruned will return an error.
* [#4409](https://github.com/cosmos/cosmos-sdk/issues/4409) Implement a command that migrates exported state from one version to the next.
  The `migrate` command currently supports migrating from v0.34 to v0.36 by implementing
  necessary types for both versions.
* [#4570](https://github.com/cosmos/cosmos-sdk/issues/4570) Move /bank/balances/{address} REST handler to x/bank/client/rest. The exposed interface is unchanged.
* Community pool spend proposal per Cosmos Hub governance proposal [#7](https://github.com/cosmos/cosmos-sdk/issues/7) "Activate the Community Pool"

### Improvements

* (simulation) PrintAllInvariants flag will print all failed invariants
* (simulation) Add `InitialBlockHeight` flag to resume a simulation from a given block
* (simulation) [#4670](https://github.com/cosmos/cosmos-sdk/issues/4670) Update simulation statistics to JSON format

    * Support exporting the simulation stats to a given JSON file

* [#4775](https://github.com/cosmos/cosmos-sdk/issues/4775) Refactor CI config
* Upgrade IAVL to v0.12.4
* (tendermint) Upgrade Tendermint to v0.32.2
* (modules) [#4751](https://github.com/cosmos/cosmos-sdk/issues/4751) update `x/genutils` to match module spec
* (keys) [#4611](https://github.com/cosmos/cosmos-sdk/issues/4611) store keys in simapp now use a map instead of using individual literal keys
* [#2286](https://github.com/cosmos/cosmos-sdk/issues/2286) Improve performance of CacheKVStore iterator.
* [#3512](https://github.com/cosmos/cosmos-sdk/issues/3512) Implement Logger method on each module's keeper.
* [#3655](https://github.com/cosmos/cosmos-sdk/issues/3655) Improve signature verification failure error message.
* [#3774](https://github.com/cosmos/cosmos-sdk/issues/3774) add category tag to transactions for ease of filtering
* [#3914](https://github.com/cosmos/cosmos-sdk/issues/3914) Implement invariant benchmarks and add target to makefile.
* [#3928](https://github.com/cosmos/cosmos-sdk/issues/3928) remove staking references from types package
* [#3978](https://github.com/cosmos/cosmos-sdk/issues/3978) Return ErrUnknownRequest in message handlers for unknown
  or invalid routed messages.
* [#4190](https://github.com/cosmos/cosmos-sdk/issues/4190) Client responses that return (re)delegation(s) now return balances
  instead of shares.
* [#4194](https://github.com/cosmos/cosmos-sdk/issues/4194) ValidatorSigningInfo now includes the validator's consensus address.
* [#4235](https://github.com/cosmos/cosmos-sdk/issues/4235) Add parameter change proposal messages to simulation.
* [#4235](https://github.com/cosmos/cosmos-sdk/issues/4235) Update the minting module params to implement params.ParamSet so
  individual keys can be set via proposals instead of passing a struct.
* [#4259](https://github.com/cosmos/cosmos-sdk/issues/4259) `Coins` that are `nil` are now JSON encoded as an empty array `[]`.
  Decoding remains unchanged and behavior is left intact.
* [#4305](https://github.com/cosmos/cosmos-sdk/issues/4305) The `--generate-only` CLI flag fully respects offline tx processing.
* [#4379](https://github.com/cosmos/cosmos-sdk/issues/4379) close db write batch.
* [#4384](https://github.com/cosmos/cosmos-sdk/issues/4384)- Allow splitting withdrawal transaction in several chunks
* [#4403](https://github.com/cosmos/cosmos-sdk/issues/4403) Allow for parameter change proposals to supply only desired fields to be updated
  in objects instead of the entire object (only applies to values that are objects).
* [#4415](https://github.com/cosmos/cosmos-sdk/issues/4415) /client refactor, reduce genutil dependancy on staking
* [#4439](https://github.com/cosmos/cosmos-sdk/issues/4439) Implement governance module iterators.
* [#4465](https://github.com/cosmos/cosmos-sdk/issues/4465) Unknown subcommands print relevant error message
* [#4466](https://github.com/cosmos/cosmos-sdk/issues/4466) Commission validation added to validate basic of MsgCreateValidator by changing CommissionMsg to CommissionRates
* [#4501](https://github.com/cosmos/cosmos-sdk/issues/4501) Support height queriers in rest client
* [#4535](https://github.com/cosmos/cosmos-sdk/issues/4535) Improve import-export simulation errors by decoding the `KVPair.Value` into its
  respective type
* [#4536](https://github.com/cosmos/cosmos-sdk/issues/4536) cli context queries return query height and accounts are returned with query height
* [#4553](https://github.com/cosmos/cosmos-sdk/issues/4553) undelegate max entries check first
* [#4556](https://github.com/cosmos/cosmos-sdk/issues/4556) Added IsValid function to Coin
* [#4564](https://github.com/cosmos/cosmos-sdk/issues/4564) client/input.GetConfirmation()'s default is changed to No.
* [#4573](https://github.com/cosmos/cosmos-sdk/issues/4573) Returns height in response for query endpoints.
* [#4580](https://github.com/cosmos/cosmos-sdk/issues/4580) Update `Context#BlockHeight` to properly set the block height via `WithBlockHeader`.
* [#4584](https://github.com/cosmos/cosmos-sdk/issues/4584) Update bank Keeper to use expected keeper interface of the AccountKeeper.
* [#4584](https://github.com/cosmos/cosmos-sdk/issues/4584) Move `Account` and `VestingAccount` interface types to `x/auth/exported`.
* [#4082](https://github.com/cosmos/cosmos-sdk/issues/4082) supply module queriers for CLI and REST endpoints
* [#4601](https://github.com/cosmos/cosmos-sdk/issues/4601) Implement generic pangination helper function to be used in
  REST handlers and queriers.
* [#4629](https://github.com/cosmos/cosmos-sdk/issues/4629) Added warning event that gets emitted if validator misses a block.
* [#4674](https://github.com/cosmos/cosmos-sdk/issues/4674) Export `Simapp` genState generators and util functions by making them public
* [#4706](https://github.com/cosmos/cosmos-sdk/issues/4706) Simplify context
  Replace complex Context construct with a simpler immutible struct.
  Only breaking change is not to support `Value` and `GetValue` as first class calls.
  We do embed ctx.Context() as a raw context.Context instead to be used as you see fit.

  Migration guide:

  ```go
  ctx = ctx.WithValue(contextKeyBadProposal, false)
  ```

  Now becomes:

  ```go
  ctx = ctx.WithContext(context.WithValue(ctx.Context(), contextKeyBadProposal, false))
  ```

  A bit more verbose, but also allows `context.WithTimeout()`, etc and only used
  in one function in this repo, in test code.

* [#3685](https://github.com/cosmos/cosmos-sdk/issues/3685) Add `SetAddressVerifier` and `GetAddressVerifier` to `sdk.Config` to allow SDK users to configure custom address format verification logic (to override the default limitation of 20-byte addresses).
* [#3685](https://github.com/cosmos/cosmos-sdk/issues/3685) Add an additional parameter to NewAnteHandler for a custom `SignatureVerificationGasConsumer` (the default logic is now in `DefaultSigVerificationGasConsumer). This allows SDK users to configure their own logic for which key types are accepted and how those key types consume gas.
* Remove `--print-response` flag as it is no longer used.
* Revert [#2284](https://github.com/cosmos/cosmos-sdk/pull/2284) to allow create_empty_blocks in the config
* (tendermint) [#4718](https://github.com/cosmos/cosmos-sdk/issues/4718) Upgrade tendermint/iavl to v0.12.3

### Bug Fixes

* [#4891](https://github.com/cosmos/cosmos-sdk/issues/4891) Disable querying with proofs enabled when the query height <= 1.
* (rest) [#4858](https://github.com/cosmos/cosmos-sdk/issues/4858) Do not return an error in BroadcastTxCommit when the tx broadcasting
  was successful. This allows the proper REST response to be returned for a
  failed tx during `block` broadcasting mode.
* (store) [#4880](https://github.com/cosmos/cosmos-sdk/pull/4880) Fix error check in
  IAVL `Store#DeleteVersion`.
* (tendermint) [#4879](https://github.com/cosmos/cosmos-sdk/issues/4879) Don't terminate the process immediately after startup when run in standalone mode.
* (simulation) [#4861](https://github.com/cosmos/cosmos-sdk/pull/4861) Fix non-determinism simulation
  by using CLI flags as input and updating Makefile target.
* [#4868](https://github.com/cosmos/cosmos-sdk/issues/4868) Context#CacheContext now sets a new EventManager. This prevents unwanted events
  from being emitted.
* (cli) [#4870](https://github.com/cosmos/cosmos-sdk/issues/4870) Disable the `withdraw-all-rewards` command when `--generate-only` is supplied
* (modules) [#4831](https://github.com/cosmos/cosmos-sdk/issues/4831) Prevent community spend proposal from transferring funds to a module account
* (keys) [#4338](https://github.com/cosmos/cosmos-sdk/issues/4338) fix multisig key output for CLI
* (modules) [#4795](https://github.com/cosmos/cosmos-sdk/issues/4795) restrict module accounts from receiving transactions.
  Allowing this would cause an invariant on the module account coins.
* (modules) [#4823](https://github.com/cosmos/cosmos-sdk/issues/4823) Update the `DefaultUnbondingTime` from 3 days to 3 weeks to be inline with documentation.
* (abci) [#4639](https://github.com/cosmos/cosmos-sdk/issues/4639) Fix `CheckTx` by verifying the message route
* Return height in responses when querying against BaseApp
* [#1351](https://github.com/cosmos/cosmos-sdk/issues/1351) Stable AppHash allows no_empty_blocks
* [#3705](https://github.com/cosmos/cosmos-sdk/issues/3705) Return `[]` instead of `null` when querying delegator rewards.
* [#3966](https://github.com/cosmos/cosmos-sdk/issues/3966) fixed multiple assigns to action tags
  [#3793](https://github.com/cosmos/cosmos-sdk/issues/3793) add delegator tag for MsgCreateValidator and deleted unused moniker and identity tags
* [#4194](https://github.com/cosmos/cosmos-sdk/issues/4194) Fix pagination and results returned from /slashing/signing_infos
* [#4230](https://github.com/cosmos/cosmos-sdk/issues/4230) Properly set and display the message index through the TxResponse.
* [#4234](https://github.com/cosmos/cosmos-sdk/pull/4234) Allow `tx send --generate-only` to
  actually work offline.
* [#4271](https://github.com/cosmos/cosmos-sdk/issues/4271) Fix addGenesisAccount by using Coins#IsAnyGT for vesting amount validation.
* [#4273](https://github.com/cosmos/cosmos-sdk/issues/4273) Fix usage of AppendTags in x/staking/handler.go
* [#4303](https://github.com/cosmos/cosmos-sdk/issues/4303) Fix NewCoins() underlying function for duplicate coins detection.
* [#4307](https://github.com/cosmos/cosmos-sdk/pull/4307) Don't pass height to RPC calls as
  Tendermint will automatically use the latest height.
* [#4362](https://github.com/cosmos/cosmos-sdk/issues/4362) simulation setup bugfix for multisim 7601778
* [#4383](https://github.com/cosmos/cosmos-sdk/issues/4383) - currentStakeRoundUp is now always atleast currentStake + smallest-decimal-precision
* [#4394](https://github.com/cosmos/cosmos-sdk/issues/4394) Fix signature count check to use the TxSigLimit param instead of
  a default.
* [#4455](https://github.com/cosmos/cosmos-sdk/issues/4455) Use `QueryWithData()` to query unbonding delegations.
* [#4493](https://github.com/cosmos/cosmos-sdk/issues/4493) Fix validator-outstanding-rewards command. It now takes as an argument
  a validator address.
* [#4598](https://github.com/cosmos/cosmos-sdk/issues/4598) Fix redelegation and undelegation txs that were not checking for the correct bond denomination.
* [#4619](https://github.com/cosmos/cosmos-sdk/issues/4619) Close iterators in `GetAllMatureValidatorQueue` and `UnbondAllMatureValidatorQueue`
  methods.
* [#4654](https://github.com/cosmos/cosmos-sdk/issues/4654) validator slash event stored by period and height
* [#4681](https://github.com/cosmos/cosmos-sdk/issues/4681) panic on invalid amount on `MintCoins` and `BurnCoins`
    * skip minting if inflation is set to zero
* Sort state JSON during export and initialization

## 0.35.0

### Bug Fixes

* Fix gas consumption bug in `Undelegate` preventing the ability to sync from
  genesis.

## 0.34.10

### Bug Fixes

* Bump Tendermint version to [v0.31.11](https://github.com/tendermint/tendermint/releases/tag/v0.31.11) to address the vulnerability found in the `consensus` package.

## 0.34.9

### Bug Fixes

* Bump Tendermint version to [v0.31.10](https://github.com/tendermint/tendermint/releases/tag/v0.31.10) to address p2p panic errors.

## 0.34.8

### Bug Fixes

* Bump Tendermint version to v0.31.9 to fix the p2p panic error.
* Update gaiareplay's use of an internal Tendermint API

## 0.34.7

### Bug Fixes

#### SDK

* Fix gas consumption bug in `Undelegate` preventing the ability to sync from
  genesis.

## 0.34.6

### Bug Fixes

#### SDK

* Unbonding from a validator is now only considered "complete" after the full
  unbonding period has elapsed regardless of the validator's status.

## 0.34.5

### Bug Fixes

#### SDK

* [#4273](https://github.com/cosmos/cosmos-sdk/issues/4273) Fix usage of `AppendTags` in x/staking/handler.go

### Improvements

### SDK

* [#2286](https://github.com/cosmos/cosmos-sdk/issues/2286) Improve performance of `CacheKVStore` iterator.
* [#3655](https://github.com/cosmos/cosmos-sdk/issues/3655) Improve signature verification failure error message.
* [#4384](https://github.com/cosmos/cosmos-sdk/issues/4384) Allow splitting withdrawal transaction in several chunks.

#### Gaia CLI

* [#4227](https://github.com/cosmos/cosmos-sdk/issues/4227) Support for Ledger App v1.5.
* [#4345](https://github.com/cosmos/cosmos-sdk/pull/4345) Update `ledger-cosmos-go`
  to v0.10.3.

## 0.34.4

### Bug Fixes

#### SDK

* [#4234](https://github.com/cosmos/cosmos-sdk/pull/4234) Allow `tx send --generate-only` to
  actually work offline.

#### Gaia

* [#4219](https://github.com/cosmos/cosmos-sdk/issues/4219) Return an error when an empty mnemonic is provided during key recovery.

### Improvements

#### Gaia

* [#2007](https://github.com/cosmos/cosmos-sdk/issues/2007) Return 200 status code on empty results

### New features

#### SDK

* [#3850](https://github.com/cosmos/cosmos-sdk/issues/3850) Add `rewards` and `commission` to distribution tx tags.

## 0.34.3

### Bug Fixes

#### Gaia

* [#4196](https://github.com/cosmos/cosmos-sdk/pull/4196) Set default invariant
  check period to zero.

## 0.34.2

### Improvements

#### SDK

* [#4135](https://github.com/cosmos/cosmos-sdk/pull/4135) Add further clarification
  to generate only usage.

### Bug Fixes

#### SDK

* [#4135](https://github.com/cosmos/cosmos-sdk/pull/4135) Fix `NewResponseFormatBroadcastTxCommit`
* [#4053](https://github.com/cosmos/cosmos-sdk/issues/4053) Add `--inv-check-period`
  flag to gaiad to set period at which invariants checks will run.
* [#4099](https://github.com/cosmos/cosmos-sdk/issues/4099) Update the /staking/validators endpoint to support
  status and pagination query flags.

## 0.34.1

### Bug Fixes

#### Gaia

* [#4163](https://github.com/cosmos/cosmos-sdk/pull/4163) Fix v0.33.x export script to port gov data correctly.

## 0.34.0

### Breaking Changes

#### Gaia

* [#3463](https://github.com/cosmos/cosmos-sdk/issues/3463) Revert bank module handler fork (re-enables transfers)
* [#3875](https://github.com/cosmos/cosmos-sdk/issues/3875) Replace `async` flag with `--broadcast-mode` flag where the default
  value is `sync`. The `block` mode should not be used. The REST client now
  uses `mode` parameter instead of the `return` parameter.

#### Gaia CLI

* [#3938](https://github.com/cosmos/cosmos-sdk/issues/3938) Remove REST server's SSL support altogether.

#### SDK

* [#3245](https://github.com/cosmos/cosmos-sdk/issues/3245) Rename validator.GetJailed() to validator.IsJailed()
* [#3516](https://github.com/cosmos/cosmos-sdk/issues/3516) Remove concept of shares from staking unbonding and redelegation UX;
  replaced by direct coin amount.

#### Tendermint

* [#4029](https://github.com/cosmos/cosmos-sdk/issues/4029) Upgrade Tendermint to v0.31.3

### New features

#### SDK

* [#2935](https://github.com/cosmos/cosmos-sdk/issues/2935) New module Crisis which can test broken invariant with messages
* [#3813](https://github.com/cosmos/cosmos-sdk/issues/3813) New sdk.NewCoins safe constructor to replace bare sdk.Coins{} declarations.
* [#3858](https://github.com/cosmos/cosmos-sdk/issues/3858) add website, details and identity to gentx cli command
* Implement coin conversion and denomination registration utilities

#### Gaia

* [#2935](https://github.com/cosmos/cosmos-sdk/issues/2935) Optionally assert invariants on a blockly basis using `gaiad --assert-invariants-blockly`
* [#3886](https://github.com/cosmos/cosmos-sdk/issues/3886) Implement minting module querier and CLI/REST clients.

#### Gaia CLI

* [#3937](https://github.com/cosmos/cosmos-sdk/issues/3937) Add command to query community-pool

#### Gaia REST API

* [#3937](https://github.com/cosmos/cosmos-sdk/issues/3937) Add route to fetch community-pool
* [#3949](https://github.com/cosmos/cosmos-sdk/issues/3949) added /slashing/signing_infos to get signing_info for all validators

### Improvements

#### Gaia

* [#3808](https://github.com/cosmos/cosmos-sdk/issues/3808) `gaiad` and `gaiacli` integration tests use ./build/ binaries.
* [#3819](https://github.com/cosmos/cosmos-sdk/issues/3819) Simulation refactor, log output now stored in ~/.gaiad/simulation/
    * Simulation moved to its own module (not a part of mock)
    * Logger type instead of passing function variables everywhere
    * Logger json output (for reloadable simulation running)
    * Cleanup bank simulation messages / remove dup code in bank simulation
    * Simulations saved in `~/.gaiad/simulations/`
    * "Lean" simulation output option to exclude No-ops and !ok functions (`--SimulationLean` flag)
* [#3893](https://github.com/cosmos/cosmos-sdk/issues/3893) Improve `gaiacli tx sign` command
    * Add shorthand flags -a and -s for the account and sequence numbers respectively
    * Mark the account and sequence numbers required during "offline" mode
    * Always do an RPC query for account and sequence number during "online" mode
* [#4018](https://github.com/cosmos/cosmos-sdk/issues/4018) create genesis port script for release v.0.34.0

#### Gaia CLI

* [#3833](https://github.com/cosmos/cosmos-sdk/issues/3833) Modify stake to atom in gaia's doc.
* [#3841](https://github.com/cosmos/cosmos-sdk/issues/3841) Add indent to JSON of `gaiacli keys [add|show|list]`
* [#3859](https://github.com/cosmos/cosmos-sdk/issues/3859) Add newline to echo of `gaiacli keys ...`
* [#3959](https://github.com/cosmos/cosmos-sdk/issues/3959) Improving error messages when signing with ledger devices fails

#### SDK

* [#3238](https://github.com/cosmos/cosmos-sdk/issues/3238) Add block time to tx responses when querying for
  txs by tags or hash.
* [#3752](https://github.com/cosmos/cosmos-sdk/issues/3752) Explanatory docs for minting mechanism (`docs/spec/mint/01_concepts.md`)
* [#3801](https://github.com/cosmos/cosmos-sdk/issues/3801) `baseapp` safety improvements
* [#3820](https://github.com/cosmos/cosmos-sdk/issues/3820) Make Coins.IsAllGT() more robust and consistent.
* [#3828](https://github.com/cosmos/cosmos-sdk/issues/3828) New sdkch tool to maintain changelogs
* [#3864](https://github.com/cosmos/cosmos-sdk/issues/3864) Make Coins.IsAllGTE() more consistent.
* [#3907](https://github.com/cosmos/cosmos-sdk/issues/3907): dep -> go mod migration
    * Drop dep in favor of go modules.
    * Upgrade to Go 1.12.1.
* [#3917](https://github.com/cosmos/cosmos-sdk/issues/3917) Allow arbitrary decreases to validator commission rates.
* [#3937](https://github.com/cosmos/cosmos-sdk/issues/3937) Implement community pool querier.
* [#3940](https://github.com/cosmos/cosmos-sdk/issues/3940) Codespace should be lowercase.
* [#3986](https://github.com/cosmos/cosmos-sdk/issues/3986) Update the Stringer implementation of the Proposal type.
* [#926](https://github.com/cosmos/cosmos-sdk/issues/926) circuit breaker high level explanation
* [#3896](https://github.com/cosmos/cosmos-sdk/issues/3896) Fixed various linters warnings in the context of the gometalinter -> golangci-lint migration
* [#3916](https://github.com/cosmos/cosmos-sdk/issues/3916) Hex encode data in tx responses

### Bug Fixes

#### Gaia

* [#3825](https://github.com/cosmos/cosmos-sdk/issues/3825) Validate genesis before running gentx
* [#3889](https://github.com/cosmos/cosmos-sdk/issues/3889) When `--generate-only` is provided, the Keybase is not used and as a result
  the `--from` value must be a valid Bech32 cosmos address.
* 3974 Fix go env setting in installation.md
* 3996 Change 'make get_tools' to 'make tools' in DOCS_README.md.

#### Gaia CLI

* [#3883](https://github.com/cosmos/cosmos-sdk/issues/3883) Remove Height Flag from CLI Queries
* [#3899](https://github.com/cosmos/cosmos-sdk/issues/3899) Using 'gaiacli config node' breaks ~/config/config.toml

#### SDK

* [#3837](https://github.com/cosmos/cosmos-sdk/issues/3837) Fix `WithdrawValidatorCommission` to properly set the validator's remaining commission.
* [#3870](https://github.com/cosmos/cosmos-sdk/issues/3870) Fix DecCoins#TruncateDecimal to never return zero coins in
  either the truncated coins or the change coins.
* [#3915](https://github.com/cosmos/cosmos-sdk/issues/3915) Remove ';' delimiting support from ParseDecCoins
* [#3977](https://github.com/cosmos/cosmos-sdk/issues/3977) Fix docker image build
* [#4020](https://github.com/cosmos/cosmos-sdk/issues/4020) Fix queryDelegationRewards by returning an error
  when the validator or delegation do not exist.
* [#4050](https://github.com/cosmos/cosmos-sdk/issues/4050) Fix DecCoins APIs
  where rounding or truncation could result in zero decimal coins.
* [#4088](https://github.com/cosmos/cosmos-sdk/issues/4088) Fix `calculateDelegationRewards`
  by accounting for rounding errors when multiplying stake by slashing fractions.

## 0.33.2

### Improvements

#### Tendermint

* Upgrade Tendermint to `v0.31.0-dev0-fix0` which includes critical security fixes.

## 0.33.1

### Bug Fixes

#### Gaia

* [#3999](https://github.com/cosmos/cosmos-sdk/pull/3999) Fix distribution delegation for zero height export bug

## 0.33.0

BREAKING CHANGES

* Gaia REST API

    * [#3641](https://github.com/cosmos/cosmos-sdk/pull/3641) Remove the ability to use a Keybase from the REST API client:
        * `password` and `generate_only` have been removed from the `base_req` object
        * All txs that used to sign or use the Keybase now only generate the tx
        * `keys` routes completely removed
    * [#3692](https://github.com/cosmos/cosmos-sdk/pull/3692) Update tx encoding and broadcasting endpoints:
        * Remove duplicate broadcasting endpoints in favor of POST @ `/txs`
            * The `Tx` field now accepts a `StdTx` and not raw tx bytes
        * Move encoding endpoint to `/txs/encode`

* Gaia

    * [#3787](https://github.com/cosmos/cosmos-sdk/pull/3787) Fork the `x/bank` module into the Gaia application with only a
    modified message handler, where the modified message handler behaves the same as
    the standard `x/bank` message handler except for `MsgMultiSend` that must burn
    exactly 9 atoms and transfer 1 atom, and `MsgSend` is disabled.
    * [#3789](https://github.com/cosmos/cosmos-sdk/pull/3789) Update validator creation flow:
    _ Remove `NewMsgCreateValidatorOnBehalfOf` and corresponding business logic
    _ Ensure the validator address equals the delegator address during
    `MsgCreateValidator#ValidateBasic`

* SDK

    * [#3750](https://github.com/cosmos/cosmos-sdk/issues/3750) Track outstanding rewards per-validator instead of globally,
    and fix the main simulation issue, which was that slashes of
    re-delegations to a validator were not correctly accounted for
    in fee distribution when the redelegation in question had itself
    been slashed (from a fault committed by a different validator)
    in the same BeginBlock. Outstanding rewards are now available
    on a per-validator basis in REST.
    * [#3669](https://github.com/cosmos/cosmos-sdk/pull/3669) Ensure consistency in message naming, codec registration, and JSON
    tags.
    * [#3788](https://github.com/cosmos/cosmos-sdk/pull/3788) Change order of operations for greater accuracy when calculating delegation share token value
    * [#3788](https://github.com/cosmos/cosmos-sdk/pull/3788) DecCoins.Cap -> DecCoins.Intersect
    * [#3666](https://github.com/cosmos/cosmos-sdk/pull/3666) Improve coins denom validation.
    * [#3751](https://github.com/cosmos/cosmos-sdk/pull/3751) Disable (temporarily) support for ED25519 account key pairs.

* Tendermint
    * [#3804] Update to Tendermint `v0.31.0-dev0`

FEATURES

* SDK
    * [#3719](https://github.com/cosmos/cosmos-sdk/issues/3719) DBBackend can now be set at compile time.
    Defaults: goleveldb. Supported: cleveldb.

IMPROVEMENTS

* Gaia REST API

    * Update the `TxResponse` type allowing for the `Logs` result to be JSON decoded automatically.

* Gaia CLI

    * [#3653](https://github.com/cosmos/cosmos-sdk/pull/3653) Prompt user confirmation prior to signing and broadcasting a transaction.
    * [#3670](https://github.com/cosmos/cosmos-sdk/pull/3670) CLI support for showing bech32 addresses in Ledger devices
    * [#3711](https://github.com/cosmos/cosmos-sdk/pull/3711) Update `tx sign` to use `--from` instead of the deprecated `--name`
    CLI flag.
    * [#3738](https://github.com/cosmos/cosmos-sdk/pull/3738) Improve multisig UX:
        * `gaiacli keys show -o json` now includes constituent pubkeys, respective weights and threshold
        * `gaiacli keys show --show-multisig` now displays constituent pubkeys, respective weights and threshold
        * `gaiacli tx sign --validate-signatures` now displays multisig signers with their respective weights
    * [#3730](https://github.com/cosmos/cosmos-sdk/issues/3730) Improve workflow for
    `gaiad gentx` with offline public keys, by outputting stdtx file that needs to be signed.
    * [#3761](https://github.com/cosmos/cosmos-sdk/issues/3761) Querying account related information using custom querier in auth module

* SDK

    * [#3753](https://github.com/cosmos/cosmos-sdk/issues/3753) Remove no-longer-used governance penalty parameter
    * [#3679](https://github.com/cosmos/cosmos-sdk/issues/3679) Consistent operators across Coins, DecCoins, Int, Dec
    replaced: Minus->Sub Plus->Add Div->Quo
    * [#3665](https://github.com/cosmos/cosmos-sdk/pull/3665) Overhaul sdk.Uint type in preparation for Coins Int -> Uint migration.
    * [#3691](https://github.com/cosmos/cosmos-sdk/issues/3691) Cleanup error messages
    * [#3456](https://github.com/cosmos/cosmos-sdk/issues/3456) Integrate in the Int.ToDec() convenience function
    * [#3300](https://github.com/cosmos/cosmos-sdk/pull/3300) Update the spec-spec, spec file reorg, and TOC updates.
    * [#3694](https://github.com/cosmos/cosmos-sdk/pull/3694) Push tagged docker images on docker hub when tag is created.
    * [#3716](https://github.com/cosmos/cosmos-sdk/pull/3716) Update file permissions the client keys directory and contents to `0700`.
    * [#3681](https://github.com/cosmos/cosmos-sdk/issues/3681) Migrate ledger-cosmos-go from ZondaX to Cosmos organization

* Tendermint
    * [#3699](https://github.com/cosmos/cosmos-sdk/pull/3699) Upgrade to Tendermint 0.30.1

BUG FIXES

* Gaia CLI

    * [#3731](https://github.com/cosmos/cosmos-sdk/pull/3731) `keys add --interactive` bip32 passphrase regression fix
    * [#3714](https://github.com/cosmos/cosmos-sdk/issues/3714) Fix USB raw access issues with gaiacli when installed via snap

* Gaia

    * [#3777](https://github.com/cosmso/cosmos-sdk/pull/3777) `gaiad export` no longer panics when the database is empty
    * [#3806](https://github.com/cosmos/cosmos-sdk/pull/3806) Properly return errors from a couple of struct Unmarshal functions

* SDK
    * [#3728](https://github.com/cosmos/cosmos-sdk/issues/3728) Truncate decimal multiplication & division in distribution to ensure
    no more than the collected fees / inflation are distributed
    * [#3727](https://github.com/cosmos/cosmos-sdk/issues/3727) Return on zero-length (including []byte{}) PrefixEndBytes() calls
    * [#3559](https://github.com/cosmos/cosmos-sdk/issues/3559) fix occasional failing due to non-determinism in lcd test TestBonding
    where validator is unexpectedly slashed throwing off test calculations
    * [#3411](https://github.com/cosmos/cosmos-sdk/pull/3411) Include the `RequestInitChain.Time` in the block header init during
    `InitChain`.
    * [#3717](https://github.com/cosmos/cosmos-sdk/pull/3717) Update the vesting specification and implementation to cap deduction from
    `DelegatedVesting` by at most `DelegatedVesting`. This accounts for the case where
    the undelegation amount may exceed the original delegation amount due to
    truncation of undelegation tokens.
    * [#3717](https://github.com/cosmos/cosmos-sdk/pull/3717) Ignore unknown proposers in allocating rewards for proposers, in case
    unbonding period was just 1 block and proposer was already deleted.
    * [#3726](https://github.com/cosmos/cosmos-sdk/pull/3724) Cap(clip) reward to remaining coins in AllocateTokens.

## 0.32.0

BREAKING CHANGES

* Gaia REST API

    * [#3642](https://github.com/cosmos/cosmos-sdk/pull/3642) `GET /tx/{hash}` now returns `404` instead of `500` if the transaction is not found

* SDK
* [#3580](https://github.com/cosmos/cosmos-sdk/issues/3580) Migrate HTTP request/response types and utilities to types/rest.
* [#3592](https://github.com/cosmos/cosmos-sdk/issues/3592) Drop deprecated keybase implementation's New() constructor in
  favor of a new crypto/keys.New(string, string) implementation that
  returns a lazy keybase instance. Remove client.MockKeyBase,
  superseded by crypto/keys.NewInMemory()
* [#3621](https://github.com/cosmos/cosmos-sdk/issues/3621) staking.GenesisState.Bonds -> Delegations

IMPROVEMENTS

* SDK

    * [#3311](https://github.com/cosmos/cosmos-sdk/pull/3311) Reconcile the `DecCoin/s` API with the `Coin/s` API.
    * [#3614](https://github.com/cosmos/cosmos-sdk/pull/3614) Add coin denom length checks to the coins constructors.
    * [#3621](https://github.com/cosmos/cosmos-sdk/issues/3621) remove many inter-module dependancies
    * [#3601](https://github.com/cosmos/cosmos-sdk/pull/3601) JSON-stringify the ABCI log response which includes the log and message
    index.
    * [#3604](https://github.com/cosmos/cosmos-sdk/pull/3604) Improve SDK funds related error messages and allow for unicode in
    JSON ABCI log.
    * [#3620](https://github.com/cosmos/cosmos-sdk/pull/3620) Version command shows build tags
    * [#3638](https://github.com/cosmos/cosmos-sdk/pull/3638) Add Bcrypt benchmarks & justification of security parameter choice
    * [#3648](https://github.com/cosmos/cosmos-sdk/pull/3648) Add JSON struct tags to vesting accounts.

* Tendermint
    * [#3618](https://github.com/cosmos/cosmos-sdk/pull/3618) Upgrade to Tendermint 0.30.03

BUG FIXES

* SDK
    * [#3646](https://github.com/cosmos/cosmos-sdk/issues/3646) `x/mint` now uses total token supply instead of total bonded tokens to calculate inflation

## 0.31.2

BREAKING CHANGES

* SDK
* [#3592](https://github.com/cosmos/cosmos-sdk/issues/3592) Drop deprecated keybase implementation's
  New constructor in favor of a new
  crypto/keys.New(string, string) implementation that
  returns a lazy keybase instance. Remove client.MockKeyBase,
  superseded by crypto/keys.NewInMemory()

IMPROVEMENTS

* SDK

    * [#3604](https://github.com/cosmos/cosmos-sdk/pulls/3604) Improve SDK funds related error messages and allow for unicode in
    JSON ABCI log.

* Tendermint
    * [#3563](https://github.com/cosmos/cosmos-sdk/3563) Update to Tendermint version `0.30.0-rc0`

BUG FIXES

* Gaia

    * [#3585] Fix setting the tx hash in `NewResponseFormatBroadcastTxCommit`.
    * [#3585] Return an empty `TxResponse` when Tendermint returns an empty
    `ResultBroadcastTx`.

* SDK
    * [#3582](https://github.com/cosmos/cosmos-sdk/pull/3582) Running `make test_unit` was failing due to a missing tag
    * [#3617](https://github.com/cosmos/cosmos-sdk/pull/3582) Fix fee comparison when the required fees does not contain any denom
    present in the tx fees.

## 0.31.0

BREAKING CHANGES

* Gaia REST API (`gaiacli advanced rest-server`)

    * [#3284](https://github.com/cosmos/cosmos-sdk/issues/3284) Rename the `name`
    field to `from` in the `base_req` body.
    * [#3485](https://github.com/cosmos/cosmos-sdk/pull/3485) Error responses are now JSON objects.
    * [#3477][distribution] endpoint changed "all_delegation_rewards" -> "delegator_total_rewards"

* Gaia CLI (`gaiacli`)

    * [#3399](https://github.com/cosmos/cosmos-sdk/pull/3399) Add `gaiad validate-genesis` command to facilitate checking of genesis files
    * [#1894](https://github.com/cosmos/cosmos-sdk/issues/1894) `version` prints out short info by default. Add `--long` flag. Proper handling of `--format` flag introduced.
    * [#3465](https://github.com/cosmos/cosmos-sdk/issues/3465) `gaiacli rest-server` switched back to insecure mode by default:
        * `--insecure` flag is removed.
        * `--tls` is now used to enable secure layer.
    * [#3451](https://github.com/cosmos/cosmos-sdk/pull/3451) `gaiacli` now returns transactions in plain text including tags.
    * [#3497](https://github.com/cosmos/cosmos-sdk/issues/3497) `gaiad init` now takes moniker as required arguments, not as parameter.
    * [#3501](https://github.com/cosmos/cosmos-sdk/issues/3501) Change validator
    address Bech32 encoding to consensus address in `tendermint-validator-set`.

* Gaia

    * [#3457](https://github.com/cosmos/cosmos-sdk/issues/3457) Changed governance tally validatorGovInfo to use sdk.Int power instead of sdk.Dec
    * [#3495](https://github.com/cosmos/cosmos-sdk/issues/3495) Added Validator Minimum Self Delegation
    * Reintroduce OR semantics for tx fees

* SDK
    * [#2513](https://github.com/cosmos/cosmos-sdk/issues/2513) Tendermint updates are adjusted by 10^-6 relative to staking tokens,
    * [#3487](https://github.com/cosmos/cosmos-sdk/pull/3487) Move HTTP/REST utilities out of client/utils into a new dedicated client/rest package.
    * [#3490](https://github.com/cosmos/cosmos-sdk/issues/3490) ReadRESTReq() returns bool to avoid callers to write error responses twice.
    * [#3502](https://github.com/cosmos/cosmos-sdk/pull/3502) Fixes issue when comparing genesis states
    * [#3514](https://github.com/cosmos/cosmos-sdk/pull/3514) Various clean ups:
        * Replace all GetKeyBase\* functions family in favor of NewKeyBaseFromDir and NewKeyBaseFromHomeFlag.
        * Remove Get prefix from all TxBuilder's getters.
    * [#3522](https://github.com/cosmos/cosmos-sdk/pull/3522) Get rid of double negatives: Coins.IsNotNegative() -> Coins.IsAnyNegative().
    * [#3561](https://github.com/cosmos/cosmos-sdk/issues/3561) Don't unnecessarily store denominations in staking

FEATURES

* Gaia REST API

* [#2358](https://github.com/cosmos/cosmos-sdk/issues/2358) Add distribution module REST interface

* Gaia CLI (`gaiacli`)

    * [#3429](https://github.com/cosmos/cosmos-sdk/issues/3429) Support querying
    for all delegator distribution rewards.
    * [#3449](https://github.com/cosmos/cosmos-sdk/issues/3449) Proof verification now works with absence proofs
    * [#3484](https://github.com/cosmos/cosmos-sdk/issues/3484) Add support
    vesting accounts to the add-genesis-account command.

* Gaia

    * [#3397](https://github.com/cosmos/cosmos-sdk/pull/3397) Implement genesis file sanitization to avoid failures at chain init.
    * [#3428](https://github.com/cosmos/cosmos-sdk/issues/3428) Run the simulation from a particular genesis state loaded from a file

* SDK
    * [#3270](https://github.com/cosmos/cosmos-sdk/issues/3270) [x/staking] limit number of ongoing unbonding delegations /redelegations per pair/trio
    * [#3477][distribution] new query endpoint "delegator_validators"
    * [#3514](https://github.com/cosmos/cosmos-sdk/pull/3514) Provided a lazy loading implementation of Keybase that locks the underlying
    storage only for the time needed to perform the required operation. Also added Keybase reference to TxBuilder struct.
    * [types] [#2580](https://github.com/cosmos/cosmos-sdk/issues/2580) Addresses now Bech32 empty addresses to an empty string

IMPROVEMENTS

* Gaia REST API

    * [#3284](https://github.com/cosmos/cosmos-sdk/issues/3284) Update Gaia Lite
    REST service to support the following:
    _ Automatic account number and sequence population when fields are omitted
    _ Generate only functionality no longer requires access to a local Keybase \* `from` field in the `base_req` body can be a Keybase name or account address
    * [#3423](https://github.com/cosmos/cosmos-sdk/issues/3423) Allow simulation
    (auto gas) to work with generate only.
    * [#3514](https://github.com/cosmos/cosmos-sdk/pull/3514) REST server calls to keybase does not lock the underlying storage anymore.
    * [#3523](https://github.com/cosmos/cosmos-sdk/pull/3523) Added `/tx/encode` endpoint to serialize a JSON tx to base64-encoded Amino.

* Gaia CLI (`gaiacli`)

    * [#3476](https://github.com/cosmos/cosmos-sdk/issues/3476) New `withdraw-all-rewards` command to withdraw all delegations rewards for delegators.
    * [#3497](https://github.com/cosmos/cosmos-sdk/issues/3497) `gaiad gentx` supports `--ip` and `--node-id` flags to override defaults.
    * [#3518](https://github.com/cosmos/cosmos-sdk/issues/3518) Fix flow in
    `keys add` to show the mnemonic by default.
    * [#3517](https://github.com/cosmos/cosmos-sdk/pull/3517) Increased test coverage
    * [#3523](https://github.com/cosmos/cosmos-sdk/pull/3523) Added `tx encode` command to serialize a JSON tx to base64-encoded Amino.

* Gaia

    * [#3418](https://github.com/cosmos/cosmos-sdk/issues/3418) Add vesting account
    genesis validation checks to `GaiaValidateGenesisState`.
    * [#3420](https://github.com/cosmos/cosmos-sdk/issues/3420) Added maximum length to governance proposal descriptions and titles
    * [#3256](https://github.com/cosmos/cosmos-sdk/issues/3256) Add gas consumption
    for tx size in the ante handler.
    * [#3454](https://github.com/cosmos/cosmos-sdk/pull/3454) Add `--jail-whitelist` to `gaiad export` to enable testing of complex exports
    * [#3424](https://github.com/cosmos/cosmos-sdk/issues/3424) Allow generation of gentxs with empty memo field.
    * [#3507](https://github.com/cosmos/cosmos-sdk/issues/3507) General cleanup, removal of unnecessary struct fields, undelegation bugfix, and comment clarification in x/staking and x/slashing

* SDK
    * [#2605] x/params add subkey accessing
    * [#2986](https://github.com/cosmos/cosmos-sdk/pull/2986) Store Refactor
    * [#3435](https://github.com/cosmos/cosmos-sdk/issues/3435) Test that store implementations do not allow nil values
    * [#2509](https://github.com/cosmos/cosmos-sdk/issues/2509) Sanitize all usage of Dec.RoundInt64()
    * [#556](https://github.com/cosmos/cosmos-sdk/issues/556) Increase `BaseApp`
    test coverage.
    * [#3357](https://github.com/cosmos/cosmos-sdk/issues/3357) develop state-transitions.md for staking spec, missing states added to `state.md`
    * [#3552](https://github.com/cosmos/cosmos-sdk/pull/3552) Validate bit length when
    deserializing `Int` types.

BUG FIXES

* Gaia CLI (`gaiacli`)

    * [#3417](https://github.com/cosmos/cosmos-sdk/pull/3417) Fix `q slashing signing-info` panic by ensuring safety of user input and properly returning not found error
    * [#3345](https://github.com/cosmos/cosmos-sdk/issues/3345) Upgrade ledger-cosmos-go dependency to v0.9.3 to pull
    https://github.com/ZondaX/ledger-cosmos-go/commit/ed9aa39ce8df31bad1448c72d3d226bf2cb1a8d1 in order to fix a derivation path issue that causes `gaiacli keys add --recover`
    to malfunction.
    * [#3419](https://github.com/cosmos/cosmos-sdk/pull/3419) Fix `q distr slashes` panic
    * [#3453](https://github.com/cosmos/cosmos-sdk/pull/3453) The `rest-server` command didn't respect persistent flags such as `--chain-id` and `--trust-node` if they were
    passed on the command line.
    * [#3441](https://github.com/cosmos/cosmos-sdk/pull/3431) Improved resource management and connection handling (ledger devices). Fixes issue with DER vs BER signatures.

* Gaia
    * [#3486](https://github.com/cosmos/cosmos-sdk/pull/3486) Use AmountOf in
    vesting accounts instead of zipping/aligning denominations.

## 0.30.0

BREAKING CHANGES

* Gaia REST API (`gaiacli advanced rest-server`)

    * [gaia-lite] [#2182] Renamed and merged all redelegations endpoints into `/staking/redelegations`
    * [#3176](https://github.com/cosmos/cosmos-sdk/issues/3176) `tx/sign` endpoint now expects `BaseReq` fields as nested object.
    * [#2222] all endpoints renamed from `/stake` -> `/staking`
    * [#1268] `LooseTokens` -> `NotBondedTokens`
    * [#3289] misc renames:
        * `Validator.UnbondingMinTime` -> `Validator.UnbondingCompletionTime`
        * `Delegation` -> `Value` in `MsgCreateValidator` and `MsgDelegate`
        * `MsgBeginUnbonding` -> `MsgUndelegate`

* Gaia CLI (`gaiacli`)

    * [#810](https://github.com/cosmos/cosmos-sdk/issues/810) Don't fallback to any default values for chain ID.
        * Users need to supply chain ID either via config file or the `--chain-id` flag.
        * Change `chain_id` and `trust_node` in `gaiacli` configuration to `chain-id` and `trust-node` respectively.
    * [#3069](https://github.com/cosmos/cosmos-sdk/pull/3069) `--fee` flag renamed to `--fees` to support multiple coins
    * [#3156](https://github.com/cosmos/cosmos-sdk/pull/3156) Remove unimplemented `gaiacli init` command
    * [#2222] `gaiacli tx stake` -> `gaiacli tx staking`, `gaiacli query stake` -> `gaiacli query staking`
    * [#1894](https://github.com/cosmos/cosmos-sdk/issues/1894) `version` command now shows latest commit, vendor dir hash, and build machine info.
    * [#3320](https://github.com/cosmos/cosmos-sdk/pull/3320) Ensure all `gaiacli query` commands respect the `--output` and `--indent` flags

* Gaia

    * https://github.com/cosmos/cosmos-sdk/issues/2838 - Move store keys to constants
    * [#3162](https://github.com/cosmos/cosmos-sdk/issues/3162) The `--gas` flag now takes `auto` instead of `simulate`
    in order to trigger a simulation of the tx before the actual execution.
    * [#3285](https://github.com/cosmos/cosmos-sdk/pull/3285) New `gaiad tendermint version` to print libs versions
    * [#1894](https://github.com/cosmos/cosmos-sdk/pull/1894) `version` command now shows latest commit, vendor dir hash, and build machine info.
    * [#3249](https://github.com/cosmos/cosmos-sdk/issues/3249) `tendermint`'s `show-validator` and `show-address` `--json` flags removed in favor of `--output-format=json`.

* SDK

    * [distribution] [#3359](https://github.com/cosmos/cosmos-sdk/issues/3359) Always round down when calculating rewards-to-be-withdrawn in F1 fee distribution
    * [#3336](https://github.com/cosmos/cosmos-sdk/issues/3336) Ensure all SDK
    messages have their signature bytes contain canonical fields `value` and `type`.
    * [#3333](https://github.com/cosmos/cosmos-sdk/issues/3333) - F1 storage efficiency improvements - automatic withdrawals when unbonded, historical reward reference counting
    * [staking] [#2513](https://github.com/cosmos/cosmos-sdk/issues/2513) Validator power type from Dec -> Int
    * [staking] [#3233](https://github.com/cosmos/cosmos-sdk/issues/3233) key and value now contain duplicate fields to simplify code
    * [#3064](https://github.com/cosmos/cosmos-sdk/issues/3064) Sanitize `sdk.Coin` denom. Coins denoms are now case insensitive, i.e. 100fooToken equals to 100FOOTOKEN.
    * [#3195](https://github.com/cosmos/cosmos-sdk/issues/3195) Allows custom configuration for syncable strategy
    * [#3242](https://github.com/cosmos/cosmos-sdk/issues/3242) Fix infinite gas
    meter utilization during aborted ante handler executions.
    * [x/distribution] [#3292](https://github.com/cosmos/cosmos-sdk/issues/3292) Enable or disable withdraw addresses with a parameter in the param store
    * [staking] [#2222](https://github.com/cosmos/cosmos-sdk/issues/2222) `/stake` -> `/staking` module rename
    * [staking] [#1268](https://github.com/cosmos/cosmos-sdk/issues/1268) `LooseTokens` -> `NotBondedTokens`
    * [staking] [#1402](https://github.com/cosmos/cosmos-sdk/issues/1402) Redelegation and unbonding-delegation structs changed to include multiple an array of entries
    * [staking] [#3289](https://github.com/cosmos/cosmos-sdk/issues/3289) misc renames:
        * `Validator.UnbondingMinTime` -> `Validator.UnbondingCompletionTime`
        * `Delegation` -> `Value` in `MsgCreateValidator` and `MsgDelegate`
        * `MsgBeginUnbonding` -> `MsgUndelegate`
    * [#3315] Increase decimal precision to 18
    * [#3323](https://github.com/cosmos/cosmos-sdk/issues/3323) Update to Tendermint 0.29.0
    * [#3328](https://github.com/cosmos/cosmos-sdk/issues/3328) [x/gov] Remove redundant action tag

* Tendermint
    * [#3298](https://github.com/cosmos/cosmos-sdk/issues/3298) Upgrade to Tendermint 0.28.0

FEATURES

* Gaia REST API (`gaiacli advanced rest-server`)

    * [#3067](https://github.com/cosmos/cosmos-sdk/issues/3067) Add support for fees on transactions
    * [#3069](https://github.com/cosmos/cosmos-sdk/pull/3069) Add a custom memo on transactions
    * [#3027](https://github.com/cosmos/cosmos-sdk/issues/3027) Implement
    `/gov/proposals/{proposalID}/proposer` to query for a proposal's proposer.

* Gaia CLI (`gaiacli`)

    * [#2399](https://github.com/cosmos/cosmos-sdk/issues/2399) Implement `params` command to query slashing parameters.
    * [#2730](https://github.com/cosmos/cosmos-sdk/issues/2730) Add tx search pagination parameter
    * [#3027](https://github.com/cosmos/cosmos-sdk/issues/3027) Implement
    `query gov proposer [proposal-id]` to query for a proposal's proposer.
    * [#3198](https://github.com/cosmos/cosmos-sdk/issues/3198) New `keys add --multisig` flag to store multisig keys locally.
    * [#3198](https://github.com/cosmos/cosmos-sdk/issues/3198) New `multisign` command to generate multisig signatures.
    * [#3198](https://github.com/cosmos/cosmos-sdk/issues/3198) New `sign --multisig` flag to enable multisig mode.
    * [#2715](https://github.com/cosmos/cosmos-sdk/issues/2715) Reintroduce gaia server's insecure mode.
    * [#3334](https://github.com/cosmos/cosmos-sdk/pull/3334) New `gaiad completion` and `gaiacli completion` to generate Bash/Zsh completion scripts.
    * [#2607](https://github.com/cosmos/cosmos-sdk/issues/2607) Make `gaiacli config` handle the boolean `indent` flag to beautify commands JSON output.

* Gaia

    * [#2182] [x/staking] Added querier for querying a single redelegation
    * [#3305](https://github.com/cosmos/cosmos-sdk/issues/3305) Add support for
    vesting accounts at genesis.
    * [#3198](https://github.com/cosmos/cosmos-sdk/issues/3198) [x/auth] Add multisig transactions support
    * [#3198](https://github.com/cosmos/cosmos-sdk/issues/3198) `add-genesis-account` can take both account addresses and key names

* SDK
    * [#3099](https://github.com/cosmos/cosmos-sdk/issues/3099) Implement F1 fee distribution
    * [#2926](https://github.com/cosmos/cosmos-sdk/issues/2926) Add TxEncoder to client TxBuilder.
    * [#2694](https://github.com/cosmos/cosmos-sdk/issues/2694) Vesting account implementation.
    * [#2996](https://github.com/cosmos/cosmos-sdk/issues/2996) Update the `AccountKeeper` to contain params used in the context of
    the ante handler.
    * [#3179](https://github.com/cosmos/cosmos-sdk/pull/3179) New CodeNoSignatures error code.
    * [#3319](https://github.com/cosmos/cosmos-sdk/issues/3319) [x/distribution] Queriers for all distribution state worth querying; distribution query commands
    * [#3356](https://github.com/cosmos/cosmos-sdk/issues/3356) [x/auth] bech32-ify accounts address in error message.

IMPROVEMENTS

* Gaia REST API

    * [#3176](https://github.com/cosmos/cosmos-sdk/issues/3176) Validate tx/sign endpoint POST body.
    * [#2948](https://github.com/cosmos/cosmos-sdk/issues/2948) Swagger UI now makes requests to light client node

* Gaia CLI (`gaiacli`)

    * [#3224](https://github.com/cosmos/cosmos-sdk/pull/3224) Support adding offline public keys to the keystore

* Gaia

    * [#2186](https://github.com/cosmos/cosmos-sdk/issues/2186) Add Address Interface
    * [#3158](https://github.com/cosmos/cosmos-sdk/pull/3158) Validate slashing genesis
    * [#3172](https://github.com/cosmos/cosmos-sdk/pull/3172) Support minimum fees in a local testnet.
    * [#3250](https://github.com/cosmos/cosmos-sdk/pull/3250) Refactor integration tests and increase coverage
    * [#3248](https://github.com/cosmos/cosmos-sdk/issues/3248) Refactor tx fee
    model:
    _ Validators specify minimum gas prices instead of minimum fees
    _ Clients may provide either fees or gas prices directly
    _ The gas prices of a tx must meet a validator's minimum
    _ `gaiad start` and `gaia.toml` take --minimum-gas-prices flag and minimum-gas-price config key respectively.
    * [#2859](https://github.com/cosmos/cosmos-sdk/issues/2859) Rename `TallyResult` in gov proposals to `FinalTallyResult`
    * [#3286](https://github.com/cosmos/cosmos-sdk/pull/3286) Fix `gaiad gentx` printout of account's addresses, i.e. user bech32 instead of hex.
    * [#3249](https://github.com/cosmos/cosmos-sdk/issues/3249) `--json` flag removed, users should use `--output=json` instead.

* SDK

    * [#3137](https://github.com/cosmos/cosmos-sdk/pull/3137) Add tag documentation
    for each module along with cleaning up a few existing tags in the governance,
    slashing, and staking modules.
    * [#3093](https://github.com/cosmos/cosmos-sdk/issues/3093) Ante handler does no longer read all accounts in one go when processing signatures as signature
    verification may fail before last signature is checked.
    * [staking] [#1402](https://github.com/cosmos/cosmos-sdk/issues/1402) Add for multiple simultaneous redelegations or unbonding-delegations within an unbonding period
    * [staking] [#1268](https://github.com/cosmos/cosmos-sdk/issues/1268) staking spec rewrite

* CI
    * [#2498](https://github.com/cosmos/cosmos-sdk/issues/2498) Added macos CI job to CircleCI
    * [#142](https://github.com/tendermint/devops/issues/142) Increased the number of blocks to be tested during multi-sim
    * [#147](https://github.com/tendermint/devops/issues/142) Added docker image build to CI

BUG FIXES

* Gaia CLI (`gaiacli`)

    * [#3141](https://github.com/cosmos/cosmos-sdk/issues/3141) Fix the bug in GetAccount when `len(res) == 0` and `err == nil`
    * [#810](https://github.com/cosmos/cosmos-sdk/pull/3316) Fix regression in gaiacli config file handling

* Gaia
    * [#3148](https://github.com/cosmos/cosmos-sdk/issues/3148) Fix `gaiad export` by adding a boolean to `NewGaiaApp` determining whether or not to load the latest version
    * [#3181](https://github.com/cosmos/cosmos-sdk/issues/3181) Correctly reset total accum update height and jailed-validator bond height / unbonding height on export-for-zero-height
    * [#3172](https://github.com/cosmos/cosmos-sdk/pull/3172) Fix parsing `gaiad.toml`
    when it already exists.
    * [#3223](https://github.com/cosmos/cosmos-sdk/issues/3223) Fix unset governance proposal queues when importing state from old chain
    * [#3187](https://github.com/cosmos/cosmos-sdk/issues/3187) Fix `gaiad export`
    by resetting each validator's slashing period.

## 0.29.1

BUG FIXES

* SDK
    * [#3207](https://github.com/cosmos/cosmos-sdk/issues/3207) - Fix token printing bug

## 0.29.0

BREAKING CHANGES

* Gaia

    * [#3148](https://github.com/cosmos/cosmos-sdk/issues/3148) Fix `gaiad export` by adding a boolean to `NewGaiaApp` determining whether or not to load the latest version

* SDK
    * [#3163](https://github.com/cosmos/cosmos-sdk/issues/3163) Withdraw commission on self bond removal

## 0.28.1

BREAKING CHANGES

* Gaia REST API (`gaiacli advanced rest-server`)
    * [lcd] [#3045](https://github.com/cosmos/cosmos-sdk/pull/3045) Fix quoted json return on GET /keys (keys list)
    * [gaia-lite] [#2191](https://github.com/cosmos/cosmos-sdk/issues/2191) Split `POST /stake/delegators/{delegatorAddr}/delegations` into `POST /stake/delegators/{delegatorAddr}/delegations`, `POST /stake/delegators/{delegatorAddr}/unbonding_delegations` and `POST /stake/delegators/{delegatorAddr}/redelegations`
    * [gaia-lite] [#3056](https://github.com/cosmos/cosmos-sdk/pull/3056) `generate_only` and `simulate` have moved from query arguments to POST requests body.
* Tendermint
    * [tendermint] Now using Tendermint 0.27.3

FEATURES

* Gaia REST API (`gaiacli advanced rest-server`)
    * [slashing] [#2399](https://github.com/cosmos/cosmos-sdk/issues/2399) Implement `/slashing/parameters` endpoint to query slashing parameters.
* Gaia CLI (`gaiacli`)
    * [gaiacli] [#2399](https://github.com/cosmos/cosmos-sdk/issues/2399) Implement `params` command to query slashing parameters.
* SDK
    * [client] [#2926](https://github.com/cosmos/cosmos-sdk/issues/2926) Add TxEncoder to client TxBuilder.
* Other
    * Introduced the logjack tool for saving logs w/ rotation

IMPROVEMENTS

* Gaia REST API (`gaiacli advanced rest-server`)
    * [#2879](https://github.com/cosmos/cosmos-sdk/issues/2879), [#2880](https://github.com/cosmos/cosmos-sdk/issues/2880) Update deposit and vote endpoints to perform a direct txs query
    when a given proposal is inactive and thus having votes and deposits removed
    from state.
* Gaia CLI (`gaiacli`)
    * [#2879](https://github.com/cosmos/cosmos-sdk/issues/2879), [#2880](https://github.com/cosmos/cosmos-sdk/issues/2880) Update deposit and vote CLI commands to perform a direct txs query
    when a given proposal is inactive and thus having votes and deposits removed
    from state.
* Gaia
    * [#3021](https://github.com/cosmos/cosmos-sdk/pull/3021) Add `--gentx-dir` to `gaiad collect-gentxs` to specify a directory from which collect and load gentxs. Add `--output-document` to `gaiad init` to allow one to redirect output to file.

## 0.28.0

BREAKING CHANGES

* Gaia CLI (`gaiacli`)

    * [cli] [#2595](https://github.com/cosmos/cosmos-sdk/issues/2595) Remove `keys new` in favor of `keys add` incorporating existing functionality with addition of key recovery functionality.
    * [cli] [#2987](https://github.com/cosmos/cosmos-sdk/pull/2987) Add shorthand `-a` to `gaiacli keys show` and update docs
    * [cli] [#2971](https://github.com/cosmos/cosmos-sdk/pull/2971) Additional verification when running `gaiad gentx`
    * [cli] [#2734](https://github.com/cosmos/cosmos-sdk/issues/2734) Rewrite `gaiacli config`. It is now a non-interactive config utility.

* Gaia

    * [#128](https://github.com/tendermint/devops/issues/128) Updated CircleCI job to trigger website build on every push to master/develop.
    * [#2994](https://github.com/cosmos/cosmos-sdk/pull/2994) Change wrong-password error message.
    * [#3009](https://github.com/cosmos/cosmos-sdk/issues/3009) Added missing Gaia genesis verification
    * [#128](https://github.com/tendermint/devops/issues/128) Updated CircleCI job to trigger website build on every push to master/develop.
    * [#2994](https://github.com/cosmos/cosmos-sdk/pull/2994) Change wrong-password error message.
    * [#3009](https://github.com/cosmos/cosmos-sdk/issues/3009) Added missing Gaia genesis verification
    * [gas] [#3052](https://github.com/cosmos/cosmos-sdk/issues/3052) Updated gas costs to more reasonable numbers

* SDK
    * [auth] [#2952](https://github.com/cosmos/cosmos-sdk/issues/2952) Signatures are no longer serialized on chain with the account number and sequence number
    * [auth] [#2952](https://github.com/cosmos/cosmos-sdk/issues/2952) Signatures are no longer serialized on chain with the account number and sequence number
    * [stake] [#3055](https://github.com/cosmos/cosmos-sdk/issues/3055) Use address instead of bond height / intratxcounter for deduplication

FEATURES

* Gaia CLI (`gaiacli`)
    * [#2961](https://github.com/cosmos/cosmos-sdk/issues/2961) Add --force flag to gaiacli keys delete command to skip passphrase check and force key deletion unconditionally.

IMPROVEMENTS

* Gaia CLI (`gaiacli`)

    * [#2991](https://github.com/cosmos/cosmos-sdk/issues/2991) Fully validate transaction signatures during `gaiacli tx sign --validate-signatures`

* SDK
    * [#1277](https://github.com/cosmos/cosmos-sdk/issues/1277) Complete bank module specification
    * [#2963](https://github.com/cosmos/cosmos-sdk/issues/2963) Complete auth module specification
    * [#2914](https://github.com/cosmos/cosmos-sdk/issues/2914) No longer withdraw validator rewards on bond/unbond, but rather move
    the rewards to the respective validator's pools.

BUG FIXES

* Gaia CLI (`gaiacli`)

    * [#2921](https://github.com/cosmos/cosmos-sdk/issues/2921) Fix `keys delete` inability to delete offline and ledger keys.

* Gaia

    * [#3003](https://github.com/cosmos/cosmos-sdk/issues/3003) CollectStdTxs() must validate DelegatorAddr against genesis accounts.

* SDK
    * [#2967](https://github.com/cosmos/cosmos-sdk/issues/2967) Change ordering of `mint.BeginBlocker` and `distr.BeginBlocker`, recalculate inflation each block
    * [#3068](https://github.com/cosmos/cosmos-sdk/issues/3068) check for uint64 gas overflow during `Std#ValidateBasic`.
    * [#3071](https://github.com/cosmos/cosmos-sdk/issues/3071) Catch overflow on block gas meter

## 0.27.0

BREAKING CHANGES

* Gaia REST API (`gaiacli advanced rest-server`)

    * [gaia-lite] [#2819](https://github.com/cosmos/cosmos-sdk/pull/2819) Txs query param format is now: `/txs?tag=value` (removed '' wrapping the query parameter `value`)

* Gaia CLI (`gaiacli`)

    * [cli] [#2728](https://github.com/cosmos/cosmos-sdk/pull/2728) Seperate `tx` and `query` subcommands by module
    * [cli] [#2727](https://github.com/cosmos/cosmos-sdk/pull/2727) Fix unbonding command flow
    * [cli] [#2786](https://github.com/cosmos/cosmos-sdk/pull/2786) Fix redelegation command flow
    * [cli] [#2829](https://github.com/cosmos/cosmos-sdk/pull/2829) add-genesis-account command now validates state when adding accounts
    * [cli] [#2804](https://github.com/cosmos/cosmos-sdk/issues/2804) Check whether key exists before passing it on to `tx create-validator`.
    * [cli] [#2874](https://github.com/cosmos/cosmos-sdk/pull/2874) `gaiacli tx sign` takes an optional `--output-document` flag to support output redirection.
    * [cli] [#2875](https://github.com/cosmos/cosmos-sdk/pull/2875) Refactor `gaiad gentx` and avoid redirection to `gaiacli tx sign` for tx signing.

* Gaia

    * [mint] [#2825] minting now occurs every block, inflation parameter updates still hourly

* SDK

    * [#2752](https://github.com/cosmos/cosmos-sdk/pull/2752) Don't hardcode bondable denom.
    * [#2701](https://github.com/cosmos/cosmos-sdk/issues/2701) Account numbers and sequence numbers in `auth` are now `uint64` instead of `int64`
    * [#2019](https://github.com/cosmos/cosmos-sdk/issues/2019) Cap total number of signatures. Current per-transaction limit is 7, and if that is exceeded transaction is rejected.
    * [#2801](https://github.com/cosmos/cosmos-sdk/pull/2801) Remove AppInit structure.
    * [#2798](https://github.com/cosmos/cosmos-sdk/issues/2798) Governance API has miss-spelled English word in JSON response ('depositer' -> 'depositor')
    * [#2943](https://github.com/cosmos/cosmos-sdk/pull/2943) Transaction action tags equal the message type. Staking EndBlocker tags are included.

* Tendermint
    * Update to Tendermint 0.27.0

FEATURES

* Gaia REST API (`gaiacli advanced rest-server`)

    * [gov] [#2479](https://github.com/cosmos/cosmos-sdk/issues/2479) Added governance parameter
    query REST endpoints.

* Gaia CLI (`gaiacli`)

    * [gov][cli] [#2479](https://github.com/cosmos/cosmos-sdk/issues/2479) Added governance
    parameter query commands.
    * [stake][cli] [#2027] Add CLI query command for getting all delegations to a specific validator.
    * [#2840](https://github.com/cosmos/cosmos-sdk/pull/2840) Standardize CLI exports from modules

* Gaia

    * [app] [#2791](https://github.com/cosmos/cosmos-sdk/issues/2791) Support export at a specific height, with `gaiad export --height=HEIGHT`.
    * [x/gov] [#2479](https://github.com/cosmos/cosmos-sdk/issues/2479) Implemented querier
    for getting governance parameters.
    * [app] [#2663](https://github.com/cosmos/cosmos-sdk/issues/2663) - Runtime-assertable invariants
    * [app] [#2791](https://github.com/cosmos/cosmos-sdk/issues/2791) Support export at a specific height, with `gaiad export --height=HEIGHT`.
    * [app] [#2812](https://github.com/cosmos/cosmos-sdk/issues/2812) Support export alterations to prepare for restarting at zero-height

* SDK
    * [simulator] [#2682](https://github.com/cosmos/cosmos-sdk/issues/2682) MsgEditValidator now looks at the validator's max rate, thus it now succeeds a significant portion of the time
    * [core] [#2775](https://github.com/cosmos/cosmos-sdk/issues/2775) Add deliverTx maximum block gas limit

IMPROVEMENTS

* Gaia REST API (`gaiacli advanced rest-server`)

    * [gaia-lite] [#2819](https://github.com/cosmos/cosmos-sdk/pull/2819) Tx search now supports multiple tags as query parameters
    * [#2836](https://github.com/cosmos/cosmos-sdk/pull/2836) Expose LCD router to allow users to register routes there.

* Gaia CLI (`gaiacli`)

    * [#2749](https://github.com/cosmos/cosmos-sdk/pull/2749) Add --chain-id flag to gaiad testnet
    * [#2819](https://github.com/cosmos/cosmos-sdk/pull/2819) Tx search now supports multiple tags as query parameters

* Gaia

    * [#2772](https://github.com/cosmos/cosmos-sdk/issues/2772) Update BaseApp to not persist state when the ante handler fails on DeliverTx.
    * [#2773](https://github.com/cosmos/cosmos-sdk/issues/2773) Require moniker to be provided on `gaiad init`.
    * [#2672](https://github.com/cosmos/cosmos-sdk/issues/2672) [Makefile] Updated for better Windows compatibility and ledger support logic, get_tools was rewritten as a cross-compatible Makefile.
    * [#2766](https://github.com/cosmos/cosmos-sdk/issues/2766) [Makefile] Added goimports tool to get_tools. Get_tools now only builds new versions if binaries are missing.
    * [#110](https://github.com/tendermint/devops/issues/110) Updated CircleCI job to trigger website build when cosmos docs are updated.

* SDK
  & [x/mock/simulation] [#2720] major cleanup, introduction of helper objects, reorganization
* [#2821](https://github.com/cosmos/cosmos-sdk/issues/2821) Codespaces are now strings
* [types] [#2776](https://github.com/cosmos/cosmos-sdk/issues/2776) Improve safety of `Coin` and `Coins` types. Various functions
  and methods will panic when a negative amount is discovered.
* [#2815](https://github.com/cosmos/cosmos-sdk/issues/2815) Gas unit fields changed from `int64` to `uint64`.
* [#2821](https://github.com/cosmos/cosmos-sdk/issues/2821) Codespaces are now strings
* [#2779](https://github.com/cosmos/cosmos-sdk/issues/2779) Introduce `ValidateBasic` to the `Tx` interface and call it in the ante
  handler.
* [#2825](https://github.com/cosmos/cosmos-sdk/issues/2825) More staking and distribution invariants
* [#2912](https://github.com/cosmos/cosmos-sdk/issues/2912) Print commit ID in hex when commit is synced.

* Tendermint
* [#2796](https://github.com/cosmos/cosmos-sdk/issues/2796) Update to go-amino 0.14.1

BUG FIXES

* Gaia REST API (`gaiacli advanced rest-server`)

    * [gaia-lite] [#2868](https://github.com/cosmos/cosmos-sdk/issues/2868) Added handler for governance tally endpoint
    * [#2907](https://github.com/cosmos/cosmos-sdk/issues/2907) Refactor and fix the way Gaia Lite is started.

* Gaia

    * [#2723] Use `cosmosvalcons` Bech32 prefix in `tendermint show-address`
    * [#2742](https://github.com/cosmos/cosmos-sdk/issues/2742) Fix time format of TimeoutCommit override
    * [#2898](https://github.com/cosmos/cosmos-sdk/issues/2898) Remove redundant '$' in docker-compose.yml

* SDK

    * [#2733](https://github.com/cosmos/cosmos-sdk/issues/2733) [x/gov, x/mock/simulation] Fix governance simulation, update x/gov import/export
    * [#2854](https://github.com/cosmos/cosmos-sdk/issues/2854) [x/bank] Remove unused bank.MsgIssue, prevent possible panic
    * [#2884](https://github.com/cosmos/cosmos-sdk/issues/2884) [docs/examples] Fix `basecli version` panic

* Tendermint
    * [#2797](https://github.com/tendermint/tendermint/pull/2797) AddressBook requires addresses to have IDs; Do not crap out immediately after sending pex addrs in seed mode

## 0.26.0

BREAKING CHANGES

* Gaia

    * [gaiad init] [#2602](https://github.com/cosmos/cosmos-sdk/issues/2602) New genesis workflow

* SDK

    * [simulation] [#2665](https://github.com/cosmos/cosmos-sdk/issues/2665) only argument to sdk.Invariant is now app

* Tendermint
    * Upgrade to version 0.26.0

FEATURES

* Gaia CLI (`gaiacli`)

    * [cli] [#2569](https://github.com/cosmos/cosmos-sdk/pull/2569) Add commands to query validator unbondings and redelegations
    * [cli] [#2569](https://github.com/cosmos/cosmos-sdk/pull/2569) Add commands to query validator unbondings and redelegations
    * [cli] [#2524](https://github.com/cosmos/cosmos-sdk/issues/2524) Add support offline mode to `gaiacli tx sign`. Lookups are not performed if the flag `--offline` is on.
    * [cli] [#2558](https://github.com/cosmos/cosmos-sdk/issues/2558) Rename --print-sigs to --validate-signatures. It now performs a complete set of sanity checks and reports to the user. Also added --print-signature-only to print the signature only, not the whole transaction.
    * [cli] [#2704](https://github.com/cosmos/cosmos-sdk/pull/2704) New add-genesis-account convenience command to populate genesis.json with genesis accounts.

* SDK
    * [#1336](https://github.com/cosmos/cosmos-sdk/issues/1336) Mechanism for SDK Users to configure their own Bech32 prefixes instead of using the default cosmos prefixes.

IMPROVEMENTS

* Gaia
* [#2637](https://github.com/cosmos/cosmos-sdk/issues/2637) [x/gov] Switched inactive and active proposal queues to an iterator based queue

* SDK
* [#2573](https://github.com/cosmos/cosmos-sdk/issues/2573) [x/distribution] add accum invariance
* [#2556](https://github.com/cosmos/cosmos-sdk/issues/2556) [x/mock/simulation] Fix debugging output
* [#2396](https://github.com/cosmos/cosmos-sdk/issues/2396) [x/mock/simulation] Change parameters to get more slashes
* [#2617](https://github.com/cosmos/cosmos-sdk/issues/2617) [x/mock/simulation] Randomize all genesis parameters
* [#2669](https://github.com/cosmos/cosmos-sdk/issues/2669) [x/stake] Added invarant check to make sure validator's power aligns with its spot in the power store.
* [#1924](https://github.com/cosmos/cosmos-sdk/issues/1924) [x/mock/simulation] Use a transition matrix for block size
* [#2660](https://github.com/cosmos/cosmos-sdk/issues/2660) [x/mock/simulation] Staking transactions get tested far more frequently
* [#2610](https://github.com/cosmos/cosmos-sdk/issues/2610) [x/stake] Block redelegation to and from the same validator
* [#2652](https://github.com/cosmos/cosmos-sdk/issues/2652) [x/auth] Add benchmark for get and set account
* [#2685](https://github.com/cosmos/cosmos-sdk/issues/2685) [store] Add general merkle absence proof (also for empty substores)
* [#2708](https://github.com/cosmos/cosmos-sdk/issues/2708) [store] Disallow setting nil values

BUG FIXES

* Gaia
* [#2670](https://github.com/cosmos/cosmos-sdk/issues/2670) [x/stake] fixed incorrect `IterateBondedValidators` and split into two functions: `IterateBondedValidators` and `IterateLastBlockConsValidators`
* [#2691](https://github.com/cosmos/cosmos-sdk/issues/2691) Fix local testnet creation by using a single canonical genesis time
* [#2648](https://github.com/cosmos/cosmos-sdk/issues/2648) [gaiad] Fix `gaiad export` / `gaiad import` consistency, test in CI

* SDK
* [#2625](https://github.com/cosmos/cosmos-sdk/issues/2625) [x/gov] fix AppendTag function usage error
* [#2677](https://github.com/cosmos/cosmos-sdk/issues/2677) [x/stake, x/distribution] various staking/distribution fixes as found by the simulator
* [#2674](https://github.com/cosmos/cosmos-sdk/issues/2674) [types] Fix coin.IsLT() impl, coins.IsLT() impl, and renamed coins.Is\* to coins.IsAll\* (see [#2686](https://github.com/cosmos/cosmos-sdk/issues/2686))
* [#2711](https://github.com/cosmos/cosmos-sdk/issues/2711) [x/stake] Add commission data to `MsgCreateValidator` signature bytes.
* Temporarily disable insecure mode for Gaia Lite

## 0.25.0

*October 24th, 2018*.

BREAKING CHANGES

* Gaia REST API (`gaiacli advanced rest-server`)

    * [x/stake] Validator.Owner renamed to Validator.Operator
    * [#595](https://github.com/cosmos/cosmos-sdk/issues/595) Connections to the REST server are now secured using Transport Layer Security by default. The --insecure flag is provided to switch back to insecure HTTP.
    * [gaia-lite] [#2258](https://github.com/cosmos/cosmos-sdk/issues/2258) Split `GET stake/delegators/{delegatorAddr}` into `GET stake/delegators/{delegatorAddr}/delegations`, `GET stake/delegators/{delegatorAddr}/unbonding_delegations` and `GET stake/delegators/{delegatorAddr}/redelegations`

* Gaia CLI (`gaiacli`)

    * [x/stake] Validator.Owner renamed to Validator.Operator
    * [cli] unsafe_reset_all, show_validator, and show_node_id have been renamed to unsafe-reset-all, show-validator, and show-node-id
    * [cli] [#1983](https://github.com/cosmos/cosmos-sdk/issues/1983) --print-response now defaults to true in commands that create and send a transaction
    * [cli] [#1983](https://github.com/cosmos/cosmos-sdk/issues/1983) you can now pass --pubkey or --address to gaiacli keys show to return a plaintext representation of the key's address or public key for use with other commands
    * [cli] [#2061](https://github.com/cosmos/cosmos-sdk/issues/2061) changed proposalID in governance REST endpoints to proposal-id
    * [cli] [#2014](https://github.com/cosmos/cosmos-sdk/issues/2014) `gaiacli advanced` no longer exists - to access `ibc`, `rest-server`, and `validator-set` commands use `gaiacli ibc`, `gaiacli rest-server`, and `gaiacli tendermint`, respectively
    * [makefile] `get_vendor_deps` no longer updates lock file it just updates vendor directory. Use `update_vendor_deps` to update the lock file. [#2152](https://github.com/cosmos/cosmos-sdk/pull/2152)
    * [cli] [#2221](https://github.com/cosmos/cosmos-sdk/issues/2221) All commands that
    utilize a validator's operator address must now use the new Bech32 prefix,
    `cosmosvaloper`.
    * [cli] [#2190](https://github.com/cosmos/cosmos-sdk/issues/2190) `gaiacli init --gen-txs` is now `gaiacli init --with-txs` to reduce confusion
    * [cli] [#2073](https://github.com/cosmos/cosmos-sdk/issues/2073) --from can now be either an address or a key name
    * [cli] [#1184](https://github.com/cosmos/cosmos-sdk/issues/1184) Subcommands reorganisation, see [#2390](https://github.com/cosmos/cosmos-sdk/pull/2390) for a comprehensive list of changes.
    * [cli] [#2524](https://github.com/cosmos/cosmos-sdk/issues/2524) Add support offline mode to `gaiacli tx sign`. Lookups are not performed if the flag `--offline` is on.
    * [cli] [#2570](https://github.com/cosmos/cosmos-sdk/pull/2570) Add commands to query deposits on proposals

* Gaia

    * Make the transient store key use a distinct store key. [#2013](https://github.com/cosmos/cosmos-sdk/pull/2013)
    * [x/stake] [#1901](https://github.com/cosmos/cosmos-sdk/issues/1901) Validator type's Owner field renamed to Operator; Validator's GetOwner() renamed accordingly to comply with the SDK's Validator interface.
    * [docs] [#2001](https://github.com/cosmos/cosmos-sdk/pull/2001) Update slashing spec for slashing period
    * [x/stake, x/slashing] [#1305](https://github.com/cosmos/cosmos-sdk/issues/1305) - Rename "revoked" to "jailed"
    * [x/stake] [#1676] Revoked and jailed validators put into the unbonding state
    * [x/stake] [#1877] Redelegations/unbonding-delegation from unbonding validator have reduced time
    * [x/slashing] [#1789](https://github.com/cosmos/cosmos-sdk/issues/1789) Slashing changes for Tendermint validator set offset (NextValSet)
    * [x/stake] [#2040](https://github.com/cosmos/cosmos-sdk/issues/2040) Validator
    operator type has now changed to `sdk.ValAddress`
    * [x/stake] [#2221](https://github.com/cosmos/cosmos-sdk/issues/2221) New
    Bech32 prefixes have been introduced for a validator's consensus address and
    public key: `cosmosvalcons` and `cosmosvalconspub` respectively. Also, existing Bech32 prefixes have been
    renamed for accounts and validator operators:
    _ `cosmosaccaddr` / `cosmosaccpub` => `cosmos` / `cosmospub`
    _ `cosmosvaladdr` / `cosmosvalpub` => `cosmosvaloper` / `cosmosvaloperpub`
    * [x/stake] [#1013] TendermintUpdates now uses transient store
    * [x/stake] [#2435](https://github.com/cosmos/cosmos-sdk/issues/2435) Remove empty bytes from the ValidatorPowerRank store key
    * [x/gov] [#2195](https://github.com/cosmos/cosmos-sdk/issues/2195) Governance uses BFT Time
    * [x/gov] [#2256](https://github.com/cosmos/cosmos-sdk/issues/2256) Removed slashing for governance non-voting validators
    * [simulation] [#2162](https://github.com/cosmos/cosmos-sdk/issues/2162) Added back correct supply invariants
    * [x/slashing] [#2430](https://github.com/cosmos/cosmos-sdk/issues/2430) Simulate more slashes, check if validator is jailed before jailing
    * [x/stake] [#2393](https://github.com/cosmos/cosmos-sdk/issues/2393) Removed `CompleteUnbonding` and `CompleteRedelegation` Msg types, and instead added unbonding/redelegation queues to endblocker
    * [x/mock/simulation] [#2501](https://github.com/cosmos/cosmos-sdk/issues/2501) Simulate transactions & invariants for fee distribution, and fix bugs discovered in the process
        * [x/auth] Simulate random fee payments
        * [cmd/gaia/app] Simulate non-zero inflation
        * [x/stake] Call hooks correctly in several cases related to delegation/validator updates
        * [x/stake] Check full supply invariants, including yet-to-be-withdrawn fees
        * [x/stake] Remove no-longer-in-use store key
        * [x/slashing] Call hooks correctly when a validator is slashed
        * [x/slashing] Truncate withdrawals (unbonding, redelegation) and burn change
        * [x/mock/simulation] Ensure the simulation cannot set a proposer address of nil
        * [x/mock/simulation] Add more event logs on begin block / end block for clarity
        * [x/mock/simulation] Correctly set validator power in abci.RequestBeginBlock
        * [x/minting] Correctly call stake keeper to track inflated supply
        * [x/distribution] Sanity check for nonexistent rewards
        * [x/distribution] Truncate withdrawals and return change to the community pool
        * [x/distribution] Add sanity checks for incorrect accum / total accum relations
        * [x/distribution] Correctly calculate total power using Tendermint updates
        * [x/distribution] Simulate withdrawal transactions
        * [x/distribution] Fix a bug where the fee pool was not correctly tracked on WithdrawDelegatorRewardsAll
    * [x/stake] [#1673](https://github.com/cosmos/cosmos-sdk/issues/1673) Validators are no longer deleted until they can no longer possibly be slashed
    * [#1890](https://github.com/cosmos/cosmos-sdk/issues/1890) Start chain with initial state + sequence of transactions
        * [cli] Rename `gaiad init gentx` to `gaiad gentx`.
        * [cli] Add `--skip-genesis` flag to `gaiad init` to prevent `genesis.json` generation.
        * Drop `GenesisTx` in favor of a signed `StdTx` with only one `MsgCreateValidator` message.
        * [cli] Port `gaiad init` and `gaiad testnet` to work with `StdTx` genesis transactions.
        * [cli] Add `--moniker` flag to `gaiad init` to override moniker when generating `genesis.json` - i.e. it takes effect when running with the `--with-txs` flag, it is ignored otherwise.

* SDK

    * [core] [#2219](https://github.com/cosmos/cosmos-sdk/issues/2219) Update to Tendermint 0.24.0
        * Validator set updates delayed by one block
        * BFT timestamp that can safely be used by applications
        * Fixed maximum block size enforcement
    * [core] [#1807](https://github.com/cosmos/cosmos-sdk/issues/1807) Switch from use of rational to decimal
    * [types] [#1901](https://github.com/cosmos/cosmos-sdk/issues/1901) Validator interface's GetOwner() renamed to GetOperator()
    * [x/slashing] [#2122](https://github.com/cosmos/cosmos-sdk/pull/2122) - Implement slashing period
    * [types] [#2119](https://github.com/cosmos/cosmos-sdk/issues/2119) Parsed error messages and ABCI log errors to make them more human readable.
    * [types] [#2407](https://github.com/cosmos/cosmos-sdk/issues/2407) MulInt method added to big decimal in order to improve efficiency of slashing
    * [simulation] Rename TestAndRunTx to Operation [#2153](https://github.com/cosmos/cosmos-sdk/pull/2153)
    * [simulation] Remove log and testing.TB from Operation and Invariants, in favor of using errors [#2282](https://github.com/cosmos/cosmos-sdk/issues/2282)
    * [simulation] Remove usage of keys and addrs in the types, in favor of simulation.Account [#2384](https://github.com/cosmos/cosmos-sdk/issues/2384)
    * [tools] Removed gocyclo [#2211](https://github.com/cosmos/cosmos-sdk/issues/2211)
    * [baseapp] Remove `SetTxDecoder` in favor of requiring the decoder be set in baseapp initialization. [#1441](https://github.com/cosmos/cosmos-sdk/issues/1441)
    * [baseapp] [#1921](https://github.com/cosmos/cosmos-sdk/issues/1921) Add minimumFees field to BaseApp.
    * [store] Change storeInfo within the root multistore to use tmhash instead of ripemd160 [#2308](https://github.com/cosmos/cosmos-sdk/issues/2308)
    * [codec] [#2324](https://github.com/cosmos/cosmos-sdk/issues/2324) All referrences to wire have been renamed to codec. Additionally, wire.NewCodec is now codec.New().
    * [types] [#2343](https://github.com/cosmos/cosmos-sdk/issues/2343) Make sdk.Msg have a names field, to facilitate automatic tagging.
    * [baseapp] [#2366](https://github.com/cosmos/cosmos-sdk/issues/2366) Automatically add action tags to all messages
    * [x/auth] [#2377](https://github.com/cosmos/cosmos-sdk/issues/2377) auth.StdSignMsg -> txbuilder.StdSignMsg
    * [x/staking] [#2244](https://github.com/cosmos/cosmos-sdk/issues/2244) staking now holds a consensus-address-index instead of a consensus-pubkey-index
    * [x/staking] [#2236](https://github.com/cosmos/cosmos-sdk/issues/2236) more distribution hooks for distribution
    * [x/stake] [#2394](https://github.com/cosmos/cosmos-sdk/issues/2394) Split up UpdateValidator into distinct state transitions applied only in EndBlock
    * [x/slashing] [#2480](https://github.com/cosmos/cosmos-sdk/issues/2480) Fix signing info handling bugs & faulty slashing
    * [x/stake] [#2412](https://github.com/cosmos/cosmos-sdk/issues/2412) Added an unbonding validator queue to EndBlock to automatically update validator.Status when finished Unbonding
    * [x/stake] [#2500](https://github.com/cosmos/cosmos-sdk/issues/2500) Block conflicting redelegations until we add an index
    * [x/params] Global Paramstore refactored
    * [types] [#2506](https://github.com/cosmos/cosmos-sdk/issues/2506) sdk.Dec MarshalJSON now marshals as a normal Decimal, with 10 digits of decimal precision
    * [x/stake] [#2508](https://github.com/cosmos/cosmos-sdk/issues/2508) Utilize Tendermint power for validator power key
    * [x/stake] [#2531](https://github.com/cosmos/cosmos-sdk/issues/2531) Remove all inflation logic
    * [x/mint] [#2531](https://github.com/cosmos/cosmos-sdk/issues/2531) Add minting module and inflation logic
    * [x/auth] [#2540](https://github.com/cosmos/cosmos-sdk/issues/2540) Rename `AccountMapper` to `AccountKeeper`.
    * [types] [#2456](https://github.com/cosmos/cosmos-sdk/issues/2456) Renamed msg.Name() and msg.Type() to msg.Type() and msg.Route() respectively

* Tendermint
    * Update tendermint version from v0.23.0 to v0.25.0, notable changes
        * Mempool now won't build too large blocks, or too computationally expensive blocks
        * Maximum tx sizes and gas are now removed, and are implicitly the blocks maximums
        * ABCI validators no longer send the pubkey. The pubkey is only sent in validator updates
        * Validator set changes are now delayed by one block
        * Block header now includes the next validator sets hash
        * BFT time is implemented
        * Secp256k1 signature format has changed
        * There is now a threshold multisig format
        * See the [tendermint changelog](https://github.com/tendermint/tendermint/blob/master/CHANGELOG.md) for other changes.

FEATURES

* Gaia REST API (`gaiacli advanced rest-server`)

    * [gaia-lite] Endpoints to query staking pool and params
    * [gaia-lite] [#2110](https://github.com/cosmos/cosmos-sdk/issues/2110) Add support for `simulate=true` requests query argument to endpoints that send txs to run simulations of transactions
    * [gaia-lite] [#966](https://github.com/cosmos/cosmos-sdk/issues/966) Add support for `generate_only=true` query argument to generate offline unsigned transactions
    * [gaia-lite] [#1953](https://github.com/cosmos/cosmos-sdk/issues/1953) Add /sign endpoint to sign transactions generated with `generate_only=true`.
    * [gaia-lite] [#1954](https://github.com/cosmos/cosmos-sdk/issues/1954) Add /broadcast endpoint to broadcast transactions signed by the /sign endpoint.
    * [gaia-lite] [#2113](https://github.com/cosmos/cosmos-sdk/issues/2113) Rename `/accounts/{address}/send` to `/bank/accounts/{address}/transfers`, rename `/accounts/{address}` to `/auth/accounts/{address}`, replace `proposal-id` with `proposalId` in all gov endpoints
    * [gaia-lite] [#2478](https://github.com/cosmos/cosmos-sdk/issues/2478) Add query gov proposal's deposits endpoint
    * [gaia-lite] [#2477](https://github.com/cosmos/cosmos-sdk/issues/2477) Add query validator's outgoing redelegations and unbonding delegations endpoints

* Gaia CLI (`gaiacli`)

    * [cli] Cmds to query staking pool and params
    * [gov][cli] [#2062](https://github.com/cosmos/cosmos-sdk/issues/2062) added `--proposal` flag to `submit-proposal` that allows a JSON file containing a proposal to be passed in
    * [#2040](https://github.com/cosmos/cosmos-sdk/issues/2040) Add `--bech` to `gaiacli keys show` and respective REST endpoint to
    provide desired Bech32 prefix encoding
    * [cli] [#2047](https://github.com/cosmos/cosmos-sdk/issues/2047) [#2306](https://github.com/cosmos/cosmos-sdk/pull/2306) Passing --gas=simulate triggers a simulation of the tx before the actual execution.
    The gas estimate obtained via the simulation will be used as gas limit in the actual execution.
    * [cli] [#2047](https://github.com/cosmos/cosmos-sdk/issues/2047) The --gas-adjustment flag can be used to adjust the estimate obtained via the simulation triggered by --gas=simulate.
    * [cli] [#2110](https://github.com/cosmos/cosmos-sdk/issues/2110) Add --dry-run flag to perform a simulation of a transaction without broadcasting it. The --gas flag is ignored as gas would be automatically estimated.
    * [cli] [#2204](https://github.com/cosmos/cosmos-sdk/issues/2204) Support generating and broadcasting messages with multiple signatures via command line:
        * [#966](https://github.com/cosmos/cosmos-sdk/issues/966) Add --generate-only flag to build an unsigned transaction and write it to STDOUT.
        * [#1953](https://github.com/cosmos/cosmos-sdk/issues/1953) New `sign` command to sign transactions generated with the --generate-only flag.
        * [#1954](https://github.com/cosmos/cosmos-sdk/issues/1954) New `broadcast` command to broadcast transactions generated offline and signed with the `sign` command.
    * [cli] [#2220](https://github.com/cosmos/cosmos-sdk/issues/2220) Add `gaiacli config` feature to interactively create CLI config files to reduce the number of required flags
    * [stake][cli] [#1672](https://github.com/cosmos/cosmos-sdk/issues/1672) Introduced
    new commission flags for validator commands `create-validator` and `edit-validator`.
    * [stake][cli] [#1890](https://github.com/cosmos/cosmos-sdk/issues/1890) Add `--genesis-format` flag to `gaiacli tx create-validator` to produce transactions in genesis-friendly format.
    * [cli][#2554](https://github.com/cosmos/cosmos-sdk/issues/2554) Make `gaiacli keys show` multisig ready.

* Gaia

    * [cli] [#2170](https://github.com/cosmos/cosmos-sdk/issues/2170) added ability to show the node's address via `gaiad tendermint show-address`
    * [simulation] [#2313](https://github.com/cosmos/cosmos-sdk/issues/2313) Reworked `make test_sim_gaia_slow` to `make test_sim_gaia_full`, now simulates from multiple starting seeds in parallel
    * [cli] [#1921](https://github.com/cosmos/cosmos-sdk/issues/1921)
        * New configuration file `gaiad.toml` is now created to host Gaia-specific configuration.
        * New --minimum_fees/minimum_fees flag/config option to set a minimum fee.

* SDK
    * [querier] added custom querier functionality, so ABCI query requests can be handled by keepers
    * [simulation] [#1924](https://github.com/cosmos/cosmos-sdk/issues/1924) allow operations to specify future operations
    * [simulation] [#1924](https://github.com/cosmos/cosmos-sdk/issues/1924) Add benchmarking capabilities, with makefile commands "test_sim_gaia_benchmark, test_sim_gaia_profile"
    * [simulation] [#2349](https://github.com/cosmos/cosmos-sdk/issues/2349) Add time-based future scheduled operations to simulator
    * [x/auth] [#2376](https://github.com/cosmos/cosmos-sdk/issues/2376) Remove FeePayer() from StdTx
    * [x/stake] [#1672](https://github.com/cosmos/cosmos-sdk/issues/1672) Implement
    basis for the validator commission model.
    * [x/auth] Support account removal in the account mapper.

IMPROVEMENTS

* [tools] Improved terraform and ansible scripts for infrastructure deployment
* [tools] Added ansible script to enable process core dumps

* Gaia REST API (`gaiacli advanced rest-server`)

    * [x/stake] [#2000](https://github.com/cosmos/cosmos-sdk/issues/2000) Added tests for new staking endpoints
    * [gaia-lite] [#2445](https://github.com/cosmos/cosmos-sdk/issues/2445) Standarized REST error responses
    * [gaia-lite] Added example to Swagger specification for /keys/seed.
    * [x/stake] Refactor REST utils

* Gaia CLI (`gaiacli`)

    * [cli] [#2060](https://github.com/cosmos/cosmos-sdk/issues/2060) removed `--select` from `block` command
    * [cli] [#2128](https://github.com/cosmos/cosmos-sdk/issues/2128) fixed segfault when exporting directly after `gaiad init`
    * [cli] [#1255](https://github.com/cosmos/cosmos-sdk/issues/1255) open KeyBase in read-only mode
    for query-purpose CLI commands
    * [docs] Added commands for querying governance deposits, votes and tally

* Gaia

    * [x/stake] [#2023](https://github.com/cosmos/cosmos-sdk/pull/2023) Terminate iteration loop in `UpdateBondedValidators` and `UpdateBondedValidatorsFull` when the first revoked validator is encountered and perform a sanity check.
    * [x/auth] Signature verification's gas cost now accounts for pubkey type. [#2046](https://github.com/tendermint/tendermint/pull/2046)
    * [x/stake] [x/slashing] Ensure delegation invariants to jailed validators [#1883](https://github.com/cosmos/cosmos-sdk/issues/1883).
    * [x/stake] Improve speed of GetValidator, which was shown to be a performance bottleneck. [#2046](https://github.com/tendermint/tendermint/pull/2200)
    * [x/stake] [#2435](https://github.com/cosmos/cosmos-sdk/issues/2435) Improve memory efficiency of getting the various store keys
    * [genesis] [#2229](https://github.com/cosmos/cosmos-sdk/issues/2229) Ensure that there are no duplicate accounts or validators in the genesis state.
    * [genesis] [#2450](https://github.com/cosmos/cosmos-sdk/issues/2450) Validate staking genesis parameters.
    * Add SDK validation to `config.toml` (namely disabling `create_empty_blocks`) [#1571](https://github.com/cosmos/cosmos-sdk/issues/1571)
    * [#1941](https://github.com/cosmos/cosmos-sdk/issues/1941) Version is now inferred via `git describe --tags`.
    * [x/distribution] [#1671](https://github.com/cosmos/cosmos-sdk/issues/1671) add distribution types and tests

* SDK
    * [tools] Make get_vendor_deps deletes `.vendor-new` directories, in case scratch files are present.
    * [spec] Added simple piggy bank distribution spec
    * [cli] [#1632](https://github.com/cosmos/cosmos-sdk/issues/1632) Add integration tests to ensure `basecoind init && basecoind` start sequences run successfully for both `democoin` and `basecoin` examples.
    * [store] Speedup IAVL iteration, and consequently everything that requires IAVL iteration. [#2143](https://github.com/cosmos/cosmos-sdk/issues/2143)
    * [store] [#1952](https://github.com/cosmos/cosmos-sdk/issues/1952), [#2281](https://github.com/cosmos/cosmos-sdk/issues/2281) Update IAVL dependency to v0.11.0
    * [simulation] Make timestamps randomized [#2153](https://github.com/cosmos/cosmos-sdk/pull/2153)
    * [simulation] Make logs not just pure strings, speeding it up by a large factor at greater block heights [#2282](https://github.com/cosmos/cosmos-sdk/issues/2282)
    * [simulation] Add a concept of weighting the operations [#2303](https://github.com/cosmos/cosmos-sdk/issues/2303)
    * [simulation] Logs get written to file if large, and also get printed on panics [#2285](https://github.com/cosmos/cosmos-sdk/issues/2285)
    * [simulation] Bank simulations now makes testing auth configurable [#2425](https://github.com/cosmos/cosmos-sdk/issues/2425)
    * [gaiad] [#1992](https://github.com/cosmos/cosmos-sdk/issues/1992) Add optional flag to `gaiad testnet` to make config directory of daemon (default `gaiad`) and cli (default `gaiacli`) configurable
    * [x/stake] Add stake `Queriers` for Gaia-lite endpoints. This increases the staking endpoints performance by reusing the staking `keeper` logic for queries. [#2249](https://github.com/cosmos/cosmos-sdk/pull/2149)
    * [store] [#2017](https://github.com/cosmos/cosmos-sdk/issues/2017) Refactor
    gas iterator gas consumption to only consume gas for iterator creation and `Next`
    calls which includes dynamic consumption of value length.
    * [types/decimal] [#2378](https://github.com/cosmos/cosmos-sdk/issues/2378) - Added truncate functionality to decimal
    * [client] [#1184](https://github.com/cosmos/cosmos-sdk/issues/1184) Remove unused `client/tx/sign.go`.
    * [tools] [#2464](https://github.com/cosmos/cosmos-sdk/issues/2464) Lock binary dependencies to a specific version
    * #2573 [x/distribution] add accum invariance

BUG FIXES

* Gaia CLI (`gaiacli`)

    * [cli] [#1997](https://github.com/cosmos/cosmos-sdk/issues/1997) Handle panics gracefully when `gaiacli stake {delegation,unbond}` fail to unmarshal delegation.
    * [cli] [#2265](https://github.com/cosmos/cosmos-sdk/issues/2265) Fix JSON formatting of the `gaiacli send` command.
    * [cli] [#2547](https://github.com/cosmos/cosmos-sdk/issues/2547) Mark --to and --amount as required flags for `gaiacli tx send`.

* Gaia

    * [x/stake] Return correct Tendermint validator update set on `EndBlocker` by not
    including non previously bonded validators that have zero power. [#2189](https://github.com/cosmos/cosmos-sdk/issues/2189)
    * [docs] Fixed light client section links

* SDK
    * [#1988](https://github.com/cosmos/cosmos-sdk/issues/1988) Make us compile on OpenBSD (disable ledger)
    * [#2105](https://github.com/cosmos/cosmos-sdk/issues/2105) Fix DB Iterator leak, which may leak a go routine.
    * [ledger] [#2064](https://github.com/cosmos/cosmos-sdk/issues/2064) Fix inability to sign and send transactions via the LCD by
    loading a Ledger device at runtime.
    * [#2158](https://github.com/cosmos/cosmos-sdk/issues/2158) Fix non-deterministic ordering of validator iteration when slashing in `gov EndBlocker`
    * [simulation] [#1924](https://github.com/cosmos/cosmos-sdk/issues/1924) Make simulation stop on SIGTERM
    * [#2388](https://github.com/cosmos/cosmos-sdk/issues/2388) Remove dependency on deprecated tendermint/tmlibs repository.
    * [#2416](https://github.com/cosmos/cosmos-sdk/issues/2416) Refactored `InitializeTestLCD` to properly include proposing validator in genesis state.
    * #2573 [x/distribution] accum invariance bugfix
    * #2573 [x/slashing] unbonding-delegation slashing invariance bugfix

## 0.24.2

*August 22nd, 2018*.

BUG FIXES

* Tendermint
    * Fix unbounded consensus WAL growth

## 0.24.1

*August 21st, 2018*.

BUG FIXES

* Gaia
    * [x/slashing] Evidence tracking now uses validator address instead of validator pubkey

## 0.24.0

*August 13th, 2018*.

BREAKING CHANGES

* Gaia REST API (`gaiacli advanced rest-server`)

    * [x/stake] [#1880](https://github.com/cosmos/cosmos-sdk/issues/1880) More REST-ful endpoints (large refactor)
    * [x/slashing] [#1866](https://github.com/cosmos/cosmos-sdk/issues/1866) `/slashing/signing_info` takes cosmosvalpub instead of cosmosvaladdr
    * use time.Time instead of int64 for time. See Tendermint v0.23.0
    * Signatures are no longer Amino encoded with prefixes (just encoded as raw
    bytes) - see Tendermint v0.23.0

* Gaia CLI (`gaiacli`)

    * [x/stake] change `--keybase-sig` to `--identity`
    * [x/stake] [#1828](https://github.com/cosmos/cosmos-sdk/issues/1828) Force user to specify amount on create-validator command by removing default
    * [x/gov] Change `--proposalID` to `--proposal-id`
    * [x/stake, x/gov] [#1606](https://github.com/cosmos/cosmos-sdk/issues/1606) Use `--from` instead of adhoc flags like `--address-validator`
    and `--proposer` to indicate the sender address.
    * [#1551](https://github.com/cosmos/cosmos-sdk/issues/1551) Remove `--name` completely
    * Genesis/key creation (`gaiad init`) now supports user-provided key passwords

* Gaia

    * [x/stake] Inflation doesn't use rationals in calculation (performance boost)
    * [x/stake] Persist a map from `addr->pubkey` in the state since BeginBlock
    doesn't provide pubkeys.
    * [x/gov] [#1781](https://github.com/cosmos/cosmos-sdk/issues/1781) Added tags sub-package, changed tags to use dash-case
    * [x/gov] [#1688](https://github.com/cosmos/cosmos-sdk/issues/1688) Governance parameters are now stored in globalparams store
    * [x/gov] [#1859](https://github.com/cosmos/cosmos-sdk/issues/1859) Slash validators who do not vote on a proposal
    * [x/gov] [#1914](https://github.com/cosmos/cosmos-sdk/issues/1914) added TallyResult type that gets stored in Proposal after tallying is finished

* SDK

    * [baseapp] Msgs are no longer run on CheckTx, removed `ctx.IsCheckTx()`
    * [baseapp] NewBaseApp constructor takes sdk.TxDecoder as argument instead of wire.Codec
    * [types] sdk.NewCoin takes sdk.Int, sdk.NewInt64Coin takes int64
    * [x/auth] Default TxDecoder can be found in `x/auth` rather than baseapp
    * [client] [#1551](https://github.com/cosmos/cosmos-sdk/issues/1551): Refactored `CoreContext` to `TxContext` and `QueryContext`
        * Removed all tx related fields and logic (building & signing) to separate
      structure `TxContext` in `x/auth/client/context`

* Tendermint
    * v0.22.5 -> See [Tendermint PR](https://github.com/tendermint/tendermint/pull/1966)
        * change all the cryptography imports.
    * v0.23.0 -> See
    [Changelog](https://github.com/tendermint/tendermint/blob/v0.23.0/CHANGELOG.md#0230)
    and [SDK PR](https://github.com/cosmos/cosmos-sdk/pull/1927)
        * BeginBlock no longer includes crypto.Pubkey
        * use time.Time instead of int64 for time.

FEATURES

* Gaia REST API (`gaiacli advanced rest-server`)

    * [x/gov] Can now query governance proposals by ProposalStatus

* Gaia CLI (`gaiacli`)

    * [x/gov] added `query-proposals` command. Can filter by `depositer`, `voter`, and `status`
    * [x/stake] [#2043](https://github.com/cosmos/cosmos-sdk/issues/2043) Added staking query cli cmds for unbonding-delegations and redelegations

* Gaia

    * [networks] Added ansible scripts to upgrade seed nodes on a network

* SDK
    * [x/mock/simulation] Randomized simulation framework
        * Modules specify invariants and operations, preferably in an x/[module]/simulation package
        * Modules can test random combinations of their own operations
        * Applications can integrate operations and invariants from modules together for an integrated simulation
        * Simulates Tendermint's algorithm for validator set updates
        * Simulates validator signing/downtime with a Markov chain, and occaisional double-signatures
        * Includes simulated operations & invariants for staking, slashing, governance, and bank modules
    * [store] [#1481](https://github.com/cosmos/cosmos-sdk/issues/1481) Add transient store
    * [baseapp] Initialize validator set on ResponseInitChain
    * [baseapp] added BaseApp.Seal - ability to seal baseapp parameters once they've been set
    * [cosmos-sdk-cli] New `cosmos-sdk-cli` tool to quickly initialize a new
    SDK-based project
    * [scripts] added log output monitoring to DataDog using Ansible scripts

IMPROVEMENTS

* Gaia

    * [spec] [#967](https://github.com/cosmos/cosmos-sdk/issues/967) Inflation and distribution specs drastically improved
    * [x/gov] [#1773](https://github.com/cosmos/cosmos-sdk/issues/1773) Votes on a proposal can now be queried
    * [x/gov] Initial governance parameters can now be set in the genesis file
    * [x/stake] [#1815](https://github.com/cosmos/cosmos-sdk/issues/1815) Sped up the processing of `EditValidator` txs.
    * [config] [#1930](https://github.com/cosmos/cosmos-sdk/issues/1930) Transactions indexer indexes all tags by default.
    * [ci] [#2057](https://github.com/cosmos/cosmos-sdk/pull/2057) Run `make localnet-start` on every commit and ensure network reaches at least 10 blocks

* SDK
    * [baseapp] [#1587](https://github.com/cosmos/cosmos-sdk/issues/1587) Allow any alphanumeric character in route
    * [baseapp] Allow any alphanumeric character in route
    * [tools] Remove `rm -rf vendor/` from `make get_vendor_deps`
    * [x/auth] Recover ErrorOutOfGas panic in order to set sdk.Result attributes correctly
    * [x/auth] [#2376](https://github.com/cosmos/cosmos-sdk/issues/2376) No longer runs any signature in a multi-msg, if any account/sequence number is wrong.
    * [x/auth] [#2376](https://github.com/cosmos/cosmos-sdk/issues/2376) No longer charge gas for subtracting fees
    * [x/bank] Unit tests are now table-driven
    * [tests] Add tests to example apps in docs
    * [tests] Fixes ansible scripts to work with AWS too
    * [tests] [#1806](https://github.com/cosmos/cosmos-sdk/issues/1806) CLI tests are now behind the build flag 'cli_test', so go test works on a new repo

BUG FIXES

* Gaia CLI (`gaiacli`)

    * [#1766](https://github.com/cosmos/cosmos-sdk/issues/1766) Fixes bad example for keybase identity
    * [x/stake] [#2021](https://github.com/cosmos/cosmos-sdk/issues/2021) Fixed repeated CLI commands in staking

* Gaia
    * [x/stake] [#2077](https://github.com/cosmos/cosmos-sdk/pull/2077) Fixed invalid cliff power comparison
    * [#1804](https://github.com/cosmos/cosmos-sdk/issues/1804) Fixes gen-tx genesis generation logic temporarily until upstream updates
    * [#1799](https://github.com/cosmos/cosmos-sdk/issues/1799) Fix `gaiad export`
    * [#1839](https://github.com/cosmos/cosmos-sdk/issues/1839) Fixed bug where intra-tx counter wasn't set correctly for genesis validators
    * [x/stake] [#1858](https://github.com/cosmos/cosmos-sdk/issues/1858) Fixed bug where the cliff validator was not updated correctly
    * [tests] [#1675](https://github.com/cosmos/cosmos-sdk/issues/1675) Fix non-deterministic `test_cover`
    * [tests] [#1551](https://github.com/cosmos/cosmos-sdk/issues/1551) Fixed invalid LCD test JSON payload in `doIBCTransfer`
    * [basecoin] Fixes coin transaction failure and account query [discussion](https://forum.cosmos.network/t/unmarshalbinarybare-expected-to-read-prefix-bytes-75fbfab8-since-it-is-registered-concrete-but-got-0a141dfa/664/6)
    * [x/gov] [#1757](https://github.com/cosmos/cosmos-sdk/issues/1757) Fix VoteOption conversion to String
    * [x/stake] [#2083] Fix broken invariant of bonded validator power decrease

## 0.23.1

*July 27th, 2018*.

BUG FIXES

* [tendermint] Update to v0.22.8
    * [consensus, blockchain] Register the Evidence interface so it can be
    marshalled/unmarshalled by the blockchain and consensus reactors

## 0.23.0

*July 25th, 2018*.

BREAKING CHANGES

* [x/stake] Fixed the period check for the inflation calculation

IMPROVEMENTS

* [cli] Improve error messages for all txs when the account doesn't exist
* [tendermint] Update to v0.22.6
    * Updates the crypto imports/API (#1966)
* [x/stake] Add revoked to human-readable validator

BUG FIXES

* [tendermint] Update to v0.22.6
    * Fixes some security vulnerabilities reported in the [Bug Bounty](https://hackerone.com/tendermint)
* [#1797](https://github.com/cosmos/cosmos-sdk/issues/1797) Fix off-by-one error in slashing for downtime
* [#1787](https://github.com/cosmos/cosmos-sdk/issues/1787) Fixed bug where Tally fails due to revoked/unbonding validator
* [#1666](https://github.com/cosmos/cosmos-sdk/issues/1666) Add intra-tx counter to the genesis validators

## 0.22.0

*July 16th, 2018*.

BREAKING CHANGES

* [x/gov] Increase VotingPeriod, DepositPeriod, and MinDeposit

IMPROVEMENTS

* [gaiad] Default config updates:
    * `timeout_commit=5000` so blocks only made every 5s
    * `prof_listen_addr=localhost:6060` so profile server is on by default
    * `p2p.send_rate` and `p2p.recv_rate` increases 10x (~5MB/s)

BUG FIXES

* [server] Fix to actually overwrite default tendermint config

## 0.21.1

*July 14th, 2018*.

BUG FIXES

* [build] Added Ledger build support via `LEDGER_ENABLED=true|false`
    * True by default except when cross-compiling

## 0.21.0

*July 13th, 2018*.

BREAKING CHANGES

* [x/stake] Specify DelegatorAddress in MsgCreateValidator
* [x/stake] Remove the use of global shares in the pool
    * Remove the use of `PoolShares` type in `x/stake/validator` type - replace with `Status` `Tokens` fields
* [x/auth] NewAccountMapper takes a constructor instead of a prototype
* [keys] Keybase.Update function now takes in a function to get the newpass, rather than the password itself

FEATURES

* [baseapp] NewBaseApp now takes option functions as parameters

IMPROVEMENTS

* Updated docs folder to accommodate cosmos.network docs project
* [store] Added support for tracing multi-store operations via `--trace-store`
* [store] Pruning strategy configurable with pruning flag on gaiad start

BUG FIXES

* [#1630](https://github.com/cosmos/cosmos-sdk/issues/1630) - redelegation nolonger removes tokens from the delegator liquid account
* [keys] [#1629](https://github.com/cosmos/cosmos-sdk/issues/1629) - updating password no longer asks for a new password when the first entered password was incorrect
* [lcd] importing an account would create a random account
* [server] 'gaiad init' command family now writes provided name as the moniker in `config.toml`
* [build] Added Ledger build support via `LEDGER_ENABLED=true|false`
    * True by default except when cross-compiling

## 0.20.0

*July 10th, 2018*.

BREAKING CHANGES

* msg.GetSignBytes() returns sorted JSON (by key)
* msg.GetSignBytes() field changes
    * `msg_bytes` -> `msgs`
    * `fee_bytes` -> `fee`
* Update Tendermint to v0.22.2
    * Default ports changed from 466xx to 266xx
    * Amino JSON uses type names instead of prefix bytes
    * ED25519 addresses are the first 20-bytes of the SHA256 of the raw 32-byte
    pubkey (Instead of RIPEMD160)
    * go-crypto, abci, tmlibs have been merged into Tendermint
        * The keys sub-module is now in the SDK
    * Various other fixes
* [auth] Signers of a transaction now only sign over their own account and sequence number
* [auth] Removed MsgChangePubKey
* [auth] Removed SetPubKey from account mapper
* [auth] AltBytes renamed to Memo, now a string, max 100 characters, costs a bit of gas
* [types] `GetMsg()` -> `GetMsgs()` as txs wrap many messages
* [types] Removed GetMemo from Tx (it is still on StdTx)
* [types] renamed rational.Evaluate to rational.Round{Int64, Int}
* [types] Renamed `sdk.Address` to `sdk.AccAddress`/`sdk.ValAddress`
* [types] `sdk.AccAddress`/`sdk.ValAddress` natively marshals to Bech32 in String, Sprintf (when used with `%s`), and MarshalJSON
* [keys] Keybase and Ledger support from go-crypto merged into the SDK in the `crypto` folder
* [cli] Rearranged commands under subcommands
* [x/slashing] Update slashing for unbonding period
    * Slash according to power at time of infraction instead of power at
    time of discovery
    * Iterate through unbonding delegations & redelegations which contributed
    to an infraction, slash them proportional to their stake at the time
    * Add REST endpoint to unrevoke a validator previously revoked for downtime
    * Add REST endpoint to retrieve liveness signing information for a validator
* [x/stake] Remove Tick and add EndBlocker
* [x/stake] most index keys nolonger hold a value - inputs are rearranged to form the desired key
* [x/stake] store-value for delegation, validator, ubd, and red do not hold duplicate information contained store-key
* [x/stake] Introduce concept of unbonding for delegations and validators
    * `gaiacli stake unbond` replaced with `gaiacli stake begin-unbonding`
    * Introduced:
        * `gaiacli stake complete-unbonding`
        * `gaiacli stake begin-redelegation`
        * `gaiacli stake complete-redelegation`
* [lcd] Switch key creation output to return bech32
* [lcd] Removed shorthand CLI flags (`a`, `c`, `n`, `o`)
* [gaiad] genesis transactions now use bech32 addresses / pubkeys
* [gov] VoteStatus renamed to ProposalStatus
* [gov] VoteOption, ProposalType, and ProposalStatus all marshal to string form in JSON

DEPRECATED

* [cli] Deprecated `--name` flag in commands that send txs, in favor of `--from`

FEATURES

* [x/gov] Implemented MVP
    * Supported proposal types: just binary (pass/fail) TextProposals for now
    * Proposals need deposits to be votable; deposits are burned if proposal fails
    * Delegators delegate votes to validator by default but can override (for their stake)
* [gaiacli] Ledger support added
    * You can now use a Ledger with `gaiacli --ledger` for all key-related commands
    * Ledger keys can be named and tracked locally in the key DB
* [gaiacli] You can now attach a simple text-only memo to any transaction, with the `--memo` flag
* [gaiacli] added the following flags for commands that post transactions to the chain:
    * async -- send the tx without waiting for a tendermint response
    * json -- return the output in json format for increased readability
    * print-response -- return the tx response. (includes fields like gas cost)
* [lcd] Queried TXs now include the tx hash to identify each tx
* [mockapp] CompleteSetup() no longer takes a testing parameter
* [x/bank] Add benchmarks for signing and delivering a block with a single bank transaction
    * Run with `cd x/bank && go test --bench=.`
* [tools] make get_tools installs tendermint's linter, and gometalinter
* [tools] Switch gometalinter to the stable version
* [tools] Add the following linters
    * misspell
    * gofmt
    * go vet -composites=false
    * unconvert
    * ineffassign
    * errcheck
    * unparam
    * gocyclo
* [tools] Added `make format` command to automate fixing misspell and gofmt errors.
* [server] Default config now creates a profiler at port 6060, and increase p2p send/recv rates
* [types] Switches internal representation of Int/Uint/Rat to use pointers
* [types] Added MinInt and MinUint functions
* [gaiad] `unsafe_reset_all` now resets addrbook.json
* [democoin] add x/oracle, x/assoc
* [tests] created a randomized testing framework.
    * Currently bank has limited functionality in the framework
    * Auth has its invariants checked within the framework
* [tests] Add WaitForNextNBlocksTM helper method
* [keys] New keys now have 24 word recovery keys, for heightened security

* [keys] Add a temporary method for exporting the private key

IMPROVEMENTS

* [x/bank] Now uses go-wire codec instead of 'encoding/json'
* [x/auth] Now uses go-wire codec instead of 'encoding/json'
* revised use of endblock and beginblock
* [stake] module reorganized to include `types` and `keeper` package
* [stake] keeper always loads the store (instead passing around which doesn't really boost efficiency)
* [stake] edit-validator changes now can use the keyword [do-not-modify] to not modify unspecified `--flag` (aka won't set them to `""` value)
* [stake] offload more generic functionality from the handler into the keeper
* [stake] clearer staking logic
* [types] added common tag constants
* [keys] improve error message when deleting non-existent key
* [gaiacli] improve error messages on `send` and `account` commands
* added contributing guidelines
* [docs] Added commands for governance CLI on testnet README

BUG FIXES

* [x/slashing] [#1510](https://github.com/cosmos/cosmos-sdk/issues/1510) Unrevoked validators cannot un-revoke themselves
* [x/stake] [#1513](https://github.com/cosmos/cosmos-sdk/issues/1513) Validators slashed to zero power are unbonded and removed from the store
* [x/stake] [#1567](https://github.com/cosmos/cosmos-sdk/issues/1567) Validators decreased in power but not unbonded are now updated in Tendermint
* [x/stake] error strings lower case
* [x/stake] pool loose tokens now accounts for unbonding and unbonding tokens not associated with any validator
* [x/stake] fix revoke bytes ordering (was putting revoked candidates at the top of the list)
* [x/stake] bond count was counting revoked validators as bonded, fixed
* [gaia] Added self delegation for validators in the genesis creation
* [lcd] tests now don't depend on raw json text
* Retry on HTTP request failure in CLI tests, add option to retry tests in Makefile
* Fixed bug where chain ID wasn't passed properly in x/bank REST handler, removed Viper hack from ante handler
* Fixed bug where `democli account` didn't decode the account data correctly
* [#872](https://github.com/cosmos/cosmos-sdk/issues/872) - recovery phrases no longer all end in `abandon`
* [#887](https://github.com/cosmos/cosmos-sdk/issues/887) - limit the size of rationals that can be passed in from user input
* [#1052](https://github.com/cosmos/cosmos-sdk/issues/1052) - Make all now works
* [#1258](https://github.com/cosmos/cosmos-sdk/issues/1258) - printing big.rat's can no longer overflow int64
* [#1259](https://github.com/cosmos/cosmos-sdk/issues/1259) - fix bug where certain tests that could have a nil pointer in defer
* [#1343](https://github.com/cosmos/cosmos-sdk/issues/1343) - fixed unnecessary parallelism in CI
* [#1353](https://github.com/cosmos/cosmos-sdk/issues/1353) - CLI: Show pool shares fractions in human-readable format
* [#1367](https://github.com/cosmos/cosmos-sdk/issues/1367) - set ChainID in InitChain
* [#1461](https://github.com/cosmos/cosmos-sdk/issues/1461) - CLI tests now no longer reset your local environment data
* [#1505](https://github.com/cosmos/cosmos-sdk/issues/1505) - `gaiacli stake validator` no longer panics if validator doesn't exist
* [#1565](https://github.com/cosmos/cosmos-sdk/issues/1565) - fix cliff validator persisting when validator set shrinks from max
* [#1287](https://github.com/cosmos/cosmos-sdk/issues/1287) - prevent zero power validators at genesis
* [x/stake] fix bug when unbonding/redelegating using `--shares-percent`
* [#1010](https://github.com/cosmos/cosmos-sdk/issues/1010) - two validators can't bond with the same pubkey anymore

## 0.19.0

*June 13, 2018*.

BREAKING CHANGES

* msg.GetSignBytes() now returns bech32-encoded addresses in all cases
* [lcd] REST end-points now include gas
* sdk.Coin now uses sdk.Int, a big.Int wrapper with 256bit range cap

FEATURES

* [x/auth] Added AccountNumbers to BaseAccount and StdTxs to allow for replay protection with account pruning
* [lcd] added an endpoint to query for the SDK version of the connected node

IMPROVEMENTS

* export command now writes current validator set for Tendermint
* [tests] Application module tests now use a mock application
* [gaiacli] Fix error message when account isn't found when running gaiacli account
* [lcd] refactored to eliminate use of global variables, and interdependent tests
* [tests] Added testnet command to gaiad
* [tests] Added localnet targets to Makefile
* [x/stake] More stake tests added to test ByPower index

FIXES

* Fixes consensus fault on testnet - see postmortem [here](https://github.com/cosmos/cosmos-sdk/issues/1197#issuecomment-396823021)
* [x/stake] bonded inflation removed, non-bonded inflation partially implemented
* [lcd] Switch to bech32 for addresses on all human readable inputs and outputs
* [lcd] fixed tx indexing/querying
* [cli] Added `--gas` flag to specify transaction gas limit
* [gaia] Registered slashing message handler
* [x/slashing] Set signInfo.StartHeight correctly for newly bonded validators

FEATURES

* [docs] Reorganize documentation
* [docs] Update staking spec, create WIP spec for slashing, and fees

## 0.18.0

*June 9, 2018*.

BREAKING CHANGES

* [stake] candidate -> validator throughout (details in refactor comment)
* [stake] delegate-bond -> delegation throughout
* [stake] `gaiacli query validator` takes and argument instead of using the `--address-candidate` flag
* [stake] introduce `gaiacli query delegations`
* [stake] staking refactor
    * ValidatorsBonded store now take sorted pubKey-address instead of validator owner-address,
    is sorted like Tendermint by pk's address
    * store names more understandable
    * removed temporary ToKick store, just needs a local map!
    * removed distinction between candidates and validators
        * everything is now a validator
        * only validators with a status == bonded are actively validating/receiving rewards
    * Introduction of Unbonding fields, lowlevel logic throughout (not fully implemented with queue)
    * Introduction of PoolShares type within validators,
    replaces three rational fields (BondedShares, UnbondingShares, UnbondedShares
* [x/auth] move stuff specific to auth anteHandler to the auth module rather than the types folder. This includes:
    * StdTx (and its related stuff i.e. StdSignDoc, etc)
    * StdFee
    * StdSignature
    * Account interface
    * Related to this organization, I also:
* [x/auth] got rid of AccountMapper interface (in favor of the struct already in auth module)
* [x/auth] removed the FeeHandler function from the AnteHandler, Replaced with FeeKeeper
* [x/auth] Removed GetSignatures() from Tx interface (as different Tx styles might use something different than StdSignature)
* [store] Removed SubspaceIterator and ReverseSubspaceIterator from KVStore interface and replaced them with helper functions in /types
* [cli] rearranged commands under subcommands
* [stake] remove Tick and add EndBlocker
* Switch to bech32cosmos on all human readable inputs and outputs

FEATURES

* [x/auth] Added ability to change pubkey to auth module
* [baseapp] baseapp now has settable functions for filtering peers by address/port & public key
* [sdk] Gas consumption is now measured as transactions are executed
    * Transactions which run out of gas stop execution and revert state changes
    * A "simulate" query has been added to determine how much gas a transaction will need
    * Modules can include their own gas costs for execution of particular message types
* [stake] Seperation of fee distribution to a new module
* [stake] Creation of a validator/delegation generics in `/types`
* [stake] Helper Description of the store in x/stake/store.md
* [stake] removed use of caches in the stake keeper
* [stake] Added REST API
* [Makefile] Added terraform/ansible playbooks to easily create remote testnets on Digital Ocean

BUG FIXES

* [stake] staking delegator shares exchange rate now relative to equivalent-bonded-tokens the validator has instead of bonded tokens
  ^ this is important for unbonded validators in the power store!
* [cli] fixed cli-bash tests
* [ci] added cli-bash tests
* [basecoin] updated basecoin for stake and slashing
* [docs] fixed references to old cli commands
* [docs] Downgraded Swagger to v2 for downstream compatibility
* auto-sequencing transactions correctly
* query sequence via account store
* fixed duplicate pub_key in stake.Validator
* Auto-sequencing now works correctly
* [gaiacli] Fix error message when account isn't found when running gaiacli account

## 0.17.5

*June 5, 2018*.

Update to Tendermint v0.19.9 (Fix evidence reactor, mempool deadlock, WAL panic,
memory leak)

## 0.17.4

*May 31, 2018*.

Update to Tendermint v0.19.7 (WAL fixes and more)

## 0.17.3

*May 29, 2018*.

Update to Tendermint v0.19.6 (fix fast-sync halt)

## 0.17.2

*May 20, 2018*.

Update to Tendermint v0.19.5 (reduce WAL use, bound the mempool and some rpcs, improve logging)

## 0.17.1 (May 17, 2018)

Update to Tendermint v0.19.4 (fixes a consensus bug and improves logging)

## 0.17.0 (May 15, 2018)

BREAKING CHANGES

* [stake] MarshalJSON -> MarshalBinaryLengthPrefixed
* Queries against the store must be prefixed with the path "/store"

FEATURES

* [gaiacli] Support queries for candidates, delegator-bonds
* [gaiad] Added `gaiad export` command to export current state to JSON
* [x/bank] Tx tags with sender/recipient for indexing & later retrieval
* [x/stake] Tx tags with delegator/candidate for delegation & unbonding, and candidate info for declare candidate / edit validator

IMPROVEMENTS

* [gaiad] Update for Tendermint v0.19.3 (improve `/dump_consensus_state` and add
  `/consensus_state`)
* [spec/ibc] Added spec!
* [spec/stake] Cleanup structure, include details about slashing and
  auto-unbonding
* [spec/governance] Fixup some names and pseudocode
* NOTE: specs are still a work-in-progress ...

BUG FIXES

* Auto-sequencing now works correctly

## 0.16.0 (May 14th, 2018)

BREAKING CHANGES

* Move module REST/CLI packages to x/[module]/client/rest and x/[module]/client/cli
* Gaia simple-staking bond and unbond functions replaced
* [stake] Delegator bonds now store the height at which they were updated
* All module keepers now require a codespace, see basecoin or democoin for usage
* Many changes to names throughout
    * Type as a prefix naming convention applied (ex. BondMsg -> MsgBond)
    * Removed redundancy in names (ex. stake.StakingKeeper -> stake.Keeper)
* Removed SealedAccountMapper
* gaiad init now requires use of `--name` flag
* Removed Get from Msg interface
* types/rational now extends big.Rat

FEATURES:

* Gaia stake commands include, CreateValidator, EditValidator, Delegate, Unbond
* MountStoreWithDB without providing a custom store works.
* Repo is now lint compliant / GoMetaLinter with tendermint-lint integrated into CI
* Better key output, pubkey go-amino hex bytes now output by default
* gaiad init overhaul
    * Create genesis transactions with `gaiad init gen-tx`
    * New genesis account keys are automatically added to the client keybase (introduce `--client-home` flag)
    * Initialize with genesis txs using `--gen-txs` flag
* Context now has access to the application-configured logger
* Add (non-proof) subspace query helper functions
* Add more staking query functions: candidates, delegator-bonds

BUG FIXES

* Gaia now uses stake, ported from github.com/cosmos/gaia

## 0.15.1 (April 29, 2018)

IMPROVEMENTS:

* Update Tendermint to v0.19.1 (includes many rpc fixes)

## 0.15.0 (April 29, 2018)

NOTE: v0.15.0 is a large breaking change that updates the encoding scheme to use
[Amino](github.com/tendermint/go-amino).

For details on how this changes encoding for public keys and addresses,
see the [docs](https://github.com/tendermint/tendermint/blob/v0.19.1/docs/specification/new-spec/encoding.md#public-key-cryptography).

BREAKING CHANGES

* Remove go-wire, use go-amino
* [store] Add `SubspaceIterator` and `ReverseSubspaceIterator` to `KVStore` interface
* [basecoin] NewBasecoinApp takes a `dbm.DB` and uses namespaced DBs for substores

FEATURES:

* Add CacheContext
* Add auto sequencing to client
* Add FeeHandler to ante handler

BUG FIXES

* MountStoreWithDB without providing a custom store works.

## 0.14.1 (April 9, 2018)

BUG FIXES

* [gaiacli] Fix all commands (just a duplicate of basecli for now)

## 0.14.0 (April 9, 2018)

BREAKING CHANGES:

* [client/builder] Renamed to `client/core` and refactored to use a CoreContext
  struct
* [server] Refactor to improve useability and de-duplicate code
* [types] `Result.ToQuery -> Error.QueryResult`
* [makefile] `make build` and `make install` only build/install `gaiacli` and
  `gaiad`. Use `make build_examples` and `make install_examples` for
  `basecoind/basecli` and `democoind/democli`
* [staking] Various fixes/improvements

FEATURES:

* [democoin] Added Proof-of-Work module

BUG FIXES

* [client] Reuse Tendermint RPC client to avoid excessive open files
* [client] Fix setting log level
* [basecoin] Sort coins in genesis

## 0.13.1 (April 3, 2018)

BUG FIXES

* [x/ibc] Fix CLI and relay for IBC txs
* [x/stake] Various fixes/improvements

## 0.13.0 (April 2, 2018)

BREAKING CHANGES

* [basecoin] Remove cool/sketchy modules -> moved to new `democoin`
* [basecoin] NewBasecoinApp takes a `map[string]dbm.DB` as temporary measure
  to allow mounting multiple stores with their own DB until they can share one
* [x/staking] Renamed to `simplestake`
* [builder] Functions don't take `passphrase` as argument
* [server] GenAppParams returns generated seed and address
* [basecoind] `init` command outputs JSON of everything necessary for testnet
* [basecoind] `basecoin.db -> data/basecoin.db`
* [basecli] `data/keys.db -> keys/keys.db`

FEATURES

* [types] `Coin` supports direct arithmetic operations
* [basecoind] Add `show_validator` and `show_node_id` commands
* [x/stake] Initial merge of full staking module!
* [democoin] New example application to demo custom modules

IMPROVEMENTS

* [makefile] `make install`
* [testing] Use `/tmp` for directories so they don't get left in the repo

BUG FIXES

* [basecoin] Allow app to be restarted
* [makefile] Fix build on Windows
* [basecli] Get confirmation before overriding key with same name

## 0.12.0 (March 27 2018)

BREAKING CHANGES

* Revert to old go-wire for now
* glide -> godep
* [types] ErrBadNonce -> ErrInvalidSequence
* [types] Replace tx.GetFeePayer with FeePayer(tx) - returns the first signer
* [types] NewStdTx takes the Fee
* [types] ParseAccount -> AccountDecoder; ErrTxParse -> ErrTxDecoder
* [x/auth] AnteHandler deducts fees
* [x/bank] Move some errors to `types`
* [x/bank] Remove sequence and signature from Input

FEATURES

* [examples/basecoin] New cool module to demonstrate use of state and custom transactions
* [basecoind] `show_node_id` command
* [lcd] Implement the Light Client Daemon and endpoints
* [types/stdlib] Queue functionality
* [store] Subspace iterator on IAVLTree
* [types] StdSignDoc is the document that gets signed (chainid, msg, sequence, fee)
* [types] CodeInvalidPubKey
* [types] StdFee, and StdTx takes the StdFee
* [specs] Progression of MVPs for IBC
* [x/ibc] Initial shell of IBC functionality (no proofs)
* [x/simplestake] Simple staking module with bonding/unbonding

IMPROVEMENTS

* Lots more tests!
* [client/builder] Helpers for forming and signing transactions
* [types] sdk.Address
* [specs] Staking

BUG FIXES

* [x/auth] Fix setting pubkey on new account
* [x/auth] Require signatures to include the sequences
* [baseapp] Dont panic on nil handler
* [basecoin] Check for empty bytes in account and tx

## 0.11.0 (March 1, 2017)

BREAKING CHANGES

* [examples] dummy -> kvstore
* [examples] Remove gaia
* [examples/basecoin] MakeTxCodec -> MakeCodec
* [types] CommitMultiStore interface has new `GetCommitKVStore(key StoreKey) CommitKVStore` method

FEATURES

* [examples/basecoin] CLI for `basecli` and `basecoind` (!)
* [baseapp] router.AddRoute returns Router

IMPROVEMENTS

* [baseapp] Run msg handlers on CheckTx
* [docs] Add spec for REST API
* [all] More tests!

BUG FIXES

* [baseapp] Fix panic on app restart
* [baseapp] InitChain does not call Commit
* [basecoin] Remove IBCStore because mounting multiple stores is currently broken

## 0.10.0 (February 20, 2017)

BREAKING CHANGES

* [baseapp] NewBaseApp(logger, db)
* [baseapp] NewContext(isCheckTx, header)
* [x/bank] CoinMapper -> CoinKeeper

FEATURES

* [examples/gaia] Mock CLI !
* [baseapp] InitChainer, BeginBlocker, EndBlocker
* [baseapp] MountStoresIAVL

IMPROVEMENTS

* [docs] Various improvements.
* [basecoin] Much simpler :)

BUG FIXES

* [baseapp] initialize and reset msCheck and msDeliver properly

## 0.9.0 (February 13, 2017)

BREAKING CHANGES

* Massive refactor. Basecoin works. Still needs <3

## 0.8.1

* Updates for dependencies

## 0.8.0 (December 18, 2017)

* Updates for dependencies

## 0.7.1 (October 11, 2017)

IMPROVEMENTS:

* server/commands: GetInitCmd takes list of options

## 0.7.0 (October 11, 2017)

BREAKING CHANGES:

* Everything has changed, and it's all about to change again, so don't bother using it yet!

## 0.6.2 (July 27, 2017)

IMPROVEMENTS:

* auto-test all tutorials to detect breaking changes
* move deployment scripts from `/scripts` to `/publish` for clarity

BUG FIXES:

* `basecoin init` ensures the address in genesis.json is valid
* fix bug that certain addresses couldn't receive ibc packets

## 0.6.1 (June 28, 2017)

Make lots of small cli fixes that arose when people were using the tools for
the testnet.

IMPROVEMENTS:

* basecoin
    * `basecoin start` supports all flags that `tendermint node` does, such as
    `--rpc.laddr`, `--p2p.seeds`, and `--p2p.skip_upnp`
    * fully supports `--log_level` and `--trace` for logger configuration
    * merkleeyes no longers spams the logs... unless you want it
        * Example: `basecoin start --log_level="merkleeyes:info,state:info,*:error"`
        * Example: `basecoin start --log_level="merkleeyes:debug,state:info,*:error"`
* basecli
    * `basecli init` is more intelligent and only complains if there really was
    a connected chain, not just random files
    * support `localhost:46657` or `http://localhost:46657` format for nodes,
    not just `tcp://localhost:46657`
    * Add `--genesis` to init to specify chain-id and validator hash
        * Example: `basecli init --node=localhost:46657 --genesis=$HOME/.basecoin/genesis.json`
    * `basecli rpc` has a number of methods to easily accept tendermint rpc, and verifies what it can

BUG FIXES:

* basecli
    * `basecli query account` accepts hex account address with or without `0x`
    prefix
    * gives error message when running commands on an unitialized chain, rather
    than some unintelligable panic

## 0.6.0 (June 22, 2017)

Make the basecli command the only way to use client-side, to enforce best
security practices. Lots of enhancements to get it up to production quality.

BREAKING CHANGES:

* ./cmd/commands -> ./cmd/basecoin/commands
* basecli
    * `basecli proof state get` -> `basecli query key`
    * `basecli proof tx get` -> `basecli query tx`
    * `basecli proof state get --app=account` -> `basecli query account`
    * use `--chain-id` not `--chainid` for consistency
    * update to use `--trace` not `--debug` for stack traces on errors
    * complete overhaul on how tx and query subcommands are added. (see counter or trackomatron for examples)
    * no longer supports counter app (see new countercli)
* basecoin
    * `basecoin init` takes an argument, an address to allocate funds to in the genesis
    * removed key2.json
    * removed all client side functionality from it (use basecli now for proofs)
        * no tx subcommand
        * no query subcommand
        * no account (query) subcommand
        * a few other random ones...
    * enhanced relay subcommand
        * relay start did what relay used to do
        * relay init registers both chains on one another (to set it up so relay start just works)
* docs
    * removed `example-plugin`, put `counter` inside `docs/guide`
* app
    * Implements ABCI handshake by proxying merkleeyes.Info()

IMPROVEMENTS:

* `basecoin init` support `--chain-id`
* intergrates tendermint 0.10.0 (not the rc-2, but the real thing)
* commands return error code (1) on failure for easier script testing
* add `reset_all` to basecli, and never delete keys on `init`
* new shutil based unit tests, with better coverage of the cli actions
* just `make fresh` when things are getting stale ;)

BUG FIXES:

* app: no longer panics on missing app_options in genesis (thanks, anton)
* docs: updated all docs... again
* ibc: fix panic on getting BlockID from commit without 100% precommits (still a TODO)

## 0.5.2 (June 2, 2017)

BUG FIXES:

* fix parsing of the log level from Tendermint config (#97)

## 0.5.1 (May 30, 2017)

BUG FIXES:

* fix ibc demo app to use proper tendermint flags, 0.10.0-rc2 compatibility
* Make sure all cli uses new json.Marshal not wire.JSONBytes

## 0.5.0 (May 27, 2017)

BREAKING CHANGES:

* only those related to the tendermint 0.9 -> 0.10 upgrade

IMPROVEMENTS:

* basecoin cli
    * integrates tendermint 0.10.0 and unifies cli (init, unsafe_reset_all, ...)
    * integrate viper, all command line flags can also be defined in environmental variables or config.toml
* genesis file
    * you can define accounts with either address or pub_key
    * sorts coins for you, so no silent errors if not in alphabetical order
* [light-client](https://github.com/tendermint/light-client) integration
    * no longer must you trust the node you connect to, prove everything!
    * new [basecli command](./cmd/basecli/README.md)
    * integrated [key management](https://github.com/tendermint/go-crypto/blob/master/cmd/README.md), stored encrypted locally
    * tracks validator set changes and proves everything from one initial validator seed
    * `basecli proof state` gets complete proofs for any abci state
    * `basecli proof tx` gets complete proof where a tx was stored in the chain
    * `basecli proxy` exposes tendermint rpc, but only passes through results after doing complete verification

BUG FIXES:

* no more silently ignored error with invalid coin names (eg. "17.22foo coin" used to parse as "17 foo", not warning/error)

## 0.4.1 (April 26, 2017)

BUG FIXES:

* Fix bug in `basecoin unsafe_reset_X` where the `priv_validator.json` was not being reset

## 0.4.0 (April 21, 2017)

BREAKING CHANGES:

* CLI now uses Cobra, which forced changes to some of the flag names and orderings

IMPROVEMENTS:

* `basecoin init` doesn't generate error if already initialized
* Much more testing

## 0.3.1 (March 23, 2017)

IMPROVEMENTS:

* CLI returns exit code 1 and logs error before exiting

## 0.3.0 (March 23, 2017)

BREAKING CHANGES:

* Remove `--data` flag and use `BCHOME` to set the home directory (defaults to `~/.basecoin`)
* Remove `--in-proc` flag and start Tendermint in-process by default (expect Tendermint files in $BCHOME/tendermint).
  To start just the ABCI app/server, use `basecoin start --without-tendermint`.
* Consolidate genesis files so the Basecoin genesis is an object under `app_options` in Tendermint genesis. For instance:

```json
{
  "app_hash": "",
  "chain_id": "foo_bar_chain",
  "genesis_time": "0001-01-01T00:00:00.000Z",
  "validators": [
    {
      "amount": 10,
      "name": "",
      "pub_key": [
        1,
        "7B90EA87E7DC0C7145C8C48C08992BE271C7234134343E8A8E8008E617DE7B30"
      ]
    }
  ],
  "app_options": {
    "accounts": [
      {
        "pub_key": {
          "type": "ed25519",
          "data": "6880db93598e283a67c4d88fc67a8858aa2de70f713fe94a5109e29c137100c2"
        },
        "coins": [
          {
            "denom": "blank",
            "amount": 12345
          },
          {
            "denom": "ETH",
            "amount": 654321
          }
        ]
      }
    ],
    "plugin_options": ["plugin1/key1", "value1", "plugin1/key2", "value2"]
  }
}
```

Note the array of key-value pairs is now under `app_options.plugin_options` while the `app_options` themselves are well formed.
We also changed `chainID` to `chain_id` and consolidated to have just one of them.

FEATURES:

* Introduce `basecoin init` and `basecoin unsafe_reset_all`

## 0.2.0 (March 6, 2017)

BREAKING CHANGES:

* Update to ABCI v0.4.0 and Tendermint v0.9.0
* Coins are specified on the CLI as `Xcoin`, eg. `5gold`
* `Cost` is now `Fee`

FEATURES:

* CLI for sending transactions and querying the state,
  designed to be easily extensible as plugins are implemented
* Run Basecoin in-process with Tendermint
* Add `/account` path in Query
* IBC plugin for InterBlockchain Communication
* Demo script of IBC between two chains

IMPROVEMENTS:

* Use new Tendermint `/commit` endpoint for crafting IBC transactions
* More unit tests
* Use go-crypto S structs and go-data for more standard JSON
* Demo uses fewer sleeps

BUG FIXES:

* Various little fixes in coin arithmetic
* More commit validation in IBC
* Return results from transactions

## PreHistory

### January 14-18, 2017

* Update to Tendermint v0.8.0
* Cleanup a bit and release blog post

### September 22, 2016

* Basecoin compiles again

<!-- Release links -->

[unreleased]: https://github.com/cosmos/cosmos-sdk/compare/v0.38.2...HEAD
[v0.38.2]: https://github.com/cosmos/cosmos-sdk/releases/tag/v0.38.2
[v0.38.1]: https://github.com/cosmos/cosmos-sdk/releases/tag/v0.38.1
[v0.38.0]: https://github.com/cosmos/cosmos-sdk/releases/tag/v0.38.0
[v0.37.9]: https://github.com/cosmos/cosmos-sdk/releases/tag/v0.37.9
[v0.37.8]: https://github.com/cosmos/cosmos-sdk/releases/tag/v0.37.8
[v0.37.7]: https://github.com/cosmos/cosmos-sdk/releases/tag/v0.37.7
[v0.37.6]: https://github.com/cosmos/cosmos-sdk/releases/tag/v0.37.6
[v0.37.5]: https://github.com/cosmos/cosmos-sdk/releases/tag/v0.37.5
[v0.37.4]: https://github.com/cosmos/cosmos-sdk/releases/tag/v0.37.4
[v0.37.3]: https://github.com/cosmos/cosmos-sdk/releases/tag/v0.37.3
[v0.37.1]: https://github.com/cosmos/cosmos-sdk/releases/tag/v0.37.1
[v0.37.0]: https://github.com/cosmos/cosmos-sdk/releases/tag/v0.37.0
[v0.36.0]: https://github.com/cosmos/cosmos-sdk/releases/tag/v0.36.0<|MERGE_RESOLUTION|>--- conflicted
+++ resolved
@@ -74,11 +74,8 @@
 
 ### Improvements
 
-<<<<<<< HEAD
 * (x/auth) [#14758](https://github.com/cosmos/cosmos-sdk/pull/14758) Allow transaction event queries to directly passed to Tendermint, which will allow for full query operator support, e.g. `>`.
-=======
 * (x/evidence) [#14757](https://github.com/cosmos/cosmos-sdk/pull/14757) Evidence messages do not need to implement a `.Type()` anymore.
->>>>>>> 2b64d74e
 * (x/auth/tx) [#14751](https://github.com/cosmos/cosmos-sdk/pull/14751) Remove `.Type()` and `Route()` methods from all msgs and `legacytx.LegacyMsg` interface.
 * [#14691](https://github.com/cosmos/cosmos-sdk/pull/14691) Change behavior of `sdk.StringifyEvents` to not flatten events attributes by events type.
     * This change only affects ABCI message logs, and not the actual events.
@@ -171,15 +168,12 @@
 
 ### API Breaking Changes
 
-<<<<<<< HEAD
 * (x/auth) [#14758](https://github.com/cosmos/cosmos-sdk/pull/14758) Refactor transaction searching:
     * Refactor `QueryTxsByEvents` to accept a `query` of type `string` instead of `events` of type `[]string`
     * Pass `prove=false` to Tendermint's `TxSearch` RPC method
     * Refactor CLI methods to accept `--query` flag instead of `--events`
-=======
 * (x/gov) [#14782](https://github.com/cosmos/cosmos-sdk/pull/14782) Move the `metadata` argument in `govv1.NewProposal` alongside `title` and `summary`.
 * (store) [#14746](https://github.com/cosmos/cosmos-sdk/pull/14746) Extract Store in its own go.mod and rename the package to `cosmossdk.io/store`.
->>>>>>> 2b64d74e
 * (x/simulation) [#14751](https://github.com/cosmos/cosmos-sdk/pull/14751) Remove the `MsgType` field from `simulation.OperationInput` struct.
 * (crypto/keyring) [#13734](https://github.com/cosmos/cosmos-sdk/pull/13834) The keyring's `Sign` method now takes a new `signMode` argument. It is only used if the signing key is a Ledger hardware device. You can set it to 0 in all other cases.
 * (x/evidence) [14724](https://github.com/cosmos/cosmos-sdk/pull/14724) Extract Evidence in its own go.mod and rename the package to `cosmossdk.io/x/evidence`.
