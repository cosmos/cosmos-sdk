# Changelog

## 0.20.0

*TBD*

BREAKING CHANGES
* Change default ports from 466xx to 266xx
* AltBytes renamed to Memo, now a string, max 100 characters, costs a bit of gas
* Transactions now take a list of Messages
* Signers of a transaction now only sign over their account and sequence number

FEATURES
* [gaiacli] You can now attach a simple text-only memo to any transaction, with the `--memo` flag
<<<<<<< HEAD
* Implemented Governance MVP
  * Can do Binary (pass/fail) TextProposals
  * Proposals need deposits to be votable which are burned if proposal fails
  * Delegators delegate votes to validator but can override
=======
* [lcd] Queried TXs now include the tx hash to identify each tx
* [mockapp] CompleteSetup() no longer takes a testing parameter
>>>>>>> 3243bdbf

FIXES
* \#1259 - fix bug where certain tests that could have a nil pointer in defer
* Retry on HTTP request failure in CLI tests, add option to retry tests in Makefile
* Fixed bug where chain ID wasn't passed properly in x/bank REST handler

## 0.19.0

*June 13, 2018*

BREAKING CHANGES
* msg.GetSignBytes() now returns bech32-encoded addresses in all cases
* [lcd] REST end-points now include gas
* sdk.Coin now uses sdk.Int, a big.Int wrapper with 256bit range cap

FEATURES
* [x/auth] Added AccountNumbers to BaseAccount and StdTxs to allow for replay protection with account pruning
* [lcd] added an endpoint to query for the SDK version of the connected node

IMPROVEMENTS
* export command now writes current validator set for Tendermint
* [tests] Application module tests now use a mock application
* [gaiacli] Fix error message when account isn't found when running gaiacli account
* [lcd] refactored to eliminate use of global variables, and interdependent tests
* [tests] Added testnet command to gaiad
* [tests] Added localnet targets to Makefile
* [x/stake] More stake tests added to test ByPower index

FIXES
* Fixes consensus fault on testnet - see postmortem [here](https://github.com/cosmos/cosmos-sdk/issues/1197#issuecomment-396823021)
* [x/stake] bonded inflation removed, non-bonded inflation partially implemented
* [lcd] Switch to bech32 for addresses on all human readable inputs and outputs
* [lcd] fixed tx indexing/querying
* [cli] Added `--gas` flag to specify transaction gas limit
* [gaia] Registered slashing message handler
* [x/slashing] Set signInfo.StartHeight correctly for newly bonded validators

FEATURES
* [docs] Reorganize documentation
* [docs] Update staking spec, create WIP spec for slashing, and fees

## 0.18.0

*June 9, 2018*

BREAKING CHANGES

* [stake] candidate -> validator throughout (details in refactor comment)
* [stake] delegate-bond -> delegation throughout
* [stake] `gaiacli query validator` takes and argument instead of using the `--address-candidate` flag
* [stake] introduce `gaiacli query delegations`
* [stake] staking refactor
  * ValidatorsBonded store now take sorted pubKey-address instead of validator owner-address,
    is sorted like Tendermint by pk's address
  * store names more understandable
  * removed temporary ToKick store, just needs a local map!
  * removed distinction between candidates and validators
    * everything is now a validator
    * only validators with a status == bonded are actively validating/receiving rewards
  * Introduction of Unbonding fields, lowlevel logic throughout (not fully implemented with queue)
  * Introduction of PoolShares type within validators,
    replaces three rational fields (BondedShares, UnbondingShares, UnbondedShares
* [x/auth] move stuff specific to auth anteHandler to the auth module rather than the types folder. This includes:
  * StdTx (and its related stuff i.e. StdSignDoc, etc)
  * StdFee
  * StdSignature
  * Account interface
  * Related to this organization, I also:
* [x/auth] got rid of AccountMapper interface (in favor of the struct already in auth module)
* [x/auth] removed the FeeHandler function from the AnteHandler, Replaced with FeeKeeper
* [x/auth] Removed GetSignatures() from Tx interface (as different Tx styles might use something different than StdSignature)
* [store] Removed SubspaceIterator and ReverseSubspaceIterator from KVStore interface and replaced them with helper functions in /types
* [cli] rearranged commands under subcommands
* [stake] remove Tick and add EndBlocker
* Switch to bech32cosmos on all human readable inputs and outputs


FEATURES

* [x/auth] Added ability to change pubkey to auth module
* [baseapp] baseapp now has settable functions for filtering peers by address/port & public key
* [sdk] Gas consumption is now measured as transactions are executed
  * Transactions which run out of gas stop execution and revert state changes
  * A "simulate" query has been added to determine how much gas a transaction will need
  * Modules can include their own gas costs for execution of particular message types
* [stake] Seperation of fee distribution to a new module
* [stake] Creation of a validator/delegation generics in `/types`
* [stake] Helper Description of the store in x/stake/store.md
* [stake] removed use of caches in the stake keeper
* [stake] Added REST API
* [Makefile] Added terraform/ansible playbooks to easily create remote testnets on Digital Ocean


BUG FIXES

* [stake] staking delegator shares exchange rate now relative to equivalent-bonded-tokens the validator has instead of bonded tokens
  ^ this is important for unbonded validators in the power store!
* [cli] fixed cli-bash tests
* [ci] added cli-bash tests
* [basecoin] updated basecoin for stake and slashing
* [docs] fixed references to old cli commands
* [docs] Downgraded Swagger to v2 for downstream compatibility
* auto-sequencing transactions correctly
* query sequence via account store
* fixed duplicate pub_key in stake.Validator
* Auto-sequencing now works correctly
* [gaiacli] Fix error message when account isn't found when running gaiacli account


## 0.17.5

*June 5, 2018*

Update to Tendermint v0.19.9 (Fix evidence reactor, mempool deadlock, WAL panic,
memory leak)

## 0.17.4

*May 31, 2018*

Update to Tendermint v0.19.7 (WAL fixes and more)

## 0.17.3

*May 29, 2018*

Update to Tendermint v0.19.6 (fix fast-sync halt)

## 0.17.5

*June 5, 2018*

Update to Tendermint v0.19.9 (Fix evidence reactor, mempool deadlock, WAL panic,
memory leak)

## 0.17.4

*May 31, 2018*

Update to Tendermint v0.19.7 (WAL fixes and more)

## 0.17.3

*May 29, 2018*

Update to Tendermint v0.19.6 (fix fast-sync halt)

## 0.17.2

_May 20, 2018_

Update to Tendermint v0.19.5 (reduce WAL use, bound the mempool and some rpcs, improve logging)

## 0.17.1 (May 17, 2018)

Update to Tendermint v0.19.4 (fixes a consensus bug and improves logging)

## 0.17.0 (May 15, 2018)

BREAKING CHANGES

* [stake] MarshalJSON -> MarshalBinary
* Queries against the store must be prefixed with the path "/store"

FEATURES

* [gaiacli] Support queries for candidates, delegator-bonds
* [gaiad] Added `gaiad export` command to export current state to JSON
* [x/bank] Tx tags with sender/recipient for indexing & later retrieval
* [x/stake] Tx tags with delegator/candidate for delegation & unbonding, and candidate info for declare candidate / edit validator

IMPROVEMENTS

* [gaiad] Update for Tendermint v0.19.3 (improve `/dump_consensus_state` and add
  `/consensus_state`)
* [spec/ibc] Added spec!
* [spec/stake] Cleanup structure, include details about slashing and
  auto-unbonding
* [spec/governance] Fixup some names and pseudocode
* NOTE: specs are still a work-in-progress ...

BUG FIXES

* Auto-sequencing now works correctly


## 0.16.0 (May 14th, 2018)

BREAKING CHANGES

* Move module REST/CLI packages to x/[module]/client/rest and x/[module]/client/cli
* Gaia simple-staking bond and unbond functions replaced
* [stake] Delegator bonds now store the height at which they were updated
* All module keepers now require a codespace, see basecoin or democoin for usage
* Many changes to names throughout
  * Type as a prefix naming convention applied (ex. BondMsg -> MsgBond)
  * Removed redundancy in names (ex. stake.StakeKeeper -> stake.Keeper)
* Removed SealedAccountMapper
* gaiad init now requires use of `--name` flag
* Removed Get from Msg interface
* types/rational now extends big.Rat

FEATURES:

* Gaia stake commands include, CreateValidator, EditValidator, Delegate, Unbond
* MountStoreWithDB without providing a custom store works.
* Repo is now lint compliant / GoMetaLinter with tendermint-lint integrated into CI
* Better key output, pubkey go-amino hex bytes now output by default
* gaiad init overhaul
  * Create genesis transactions with `gaiad init gen-tx`
  * New genesis account keys are automatically added to the client keybase (introduce `--client-home` flag)
  * Initialize with genesis txs using `--gen-txs` flag
* Context now has access to the application-configured logger
* Add (non-proof) subspace query helper functions
* Add more staking query functions: candidates, delegator-bonds

BUG FIXES

* Gaia now uses stake, ported from github.com/cosmos/gaia


## 0.15.1 (April 29, 2018)

IMPROVEMENTS:

* Update Tendermint to v0.19.1 (includes many rpc fixes)


## 0.15.0 (April 29, 2018)

NOTE: v0.15.0 is a large breaking change that updates the encoding scheme to use
[Amino](github.com/tendermint/go-amino).

For details on how this changes encoding for public keys and addresses,
see the [docs](https://github.com/tendermint/tendermint/blob/v0.19.1/docs/specification/new-spec/encoding.md#public-key-cryptography).

BREAKING CHANGES

* Remove go-wire, use go-amino
* [store] Add `SubspaceIterator` and `ReverseSubspaceIterator` to `KVStore` interface
* [basecoin] NewBasecoinApp takes a `dbm.DB` and uses namespaced DBs for substores

FEATURES:

* Add CacheContext
* Add auto sequencing to client
* Add FeeHandler to ante handler

BUG FIXES

* MountStoreWithDB without providing a custom store works.

## 0.14.1 (April 9, 2018)

BUG FIXES

* [gaiacli] Fix all commands (just a duplicate of basecli for now)

## 0.14.0 (April 9, 2018)

BREAKING CHANGES:

* [client/builder] Renamed to `client/core` and refactored to use a CoreContext
  struct
* [server] Refactor to improve useability and de-duplicate code
* [types] `Result.ToQuery -> Error.QueryResult`
* [makefile] `make build` and `make install` only build/install `gaiacli` and
  `gaiad`. Use `make build_examples` and `make install_examples` for
  `basecoind/basecli` and `democoind/democli`
* [staking] Various fixes/improvements

FEATURES:

* [democoin] Added Proof-of-Work module

BUG FIXES

* [client] Reuse Tendermint RPC client to avoid excessive open files
* [client] Fix setting log level
* [basecoin] Sort coins in genesis

## 0.13.1 (April 3, 2018)

BUG FIXES

* [x/ibc] Fix CLI and relay for IBC txs
* [x/stake] Various fixes/improvements

## 0.13.0 (April 2, 2018)

BREAKING CHANGES

* [basecoin] Remove cool/sketchy modules -> moved to new `democoin`
* [basecoin] NewBasecoinApp takes a `map[string]dbm.DB` as temporary measure
  to allow mounting multiple stores with their own DB until they can share one
* [x/staking] Renamed to `simplestake`
* [builder] Functions don't take `passphrase` as argument
* [server] GenAppParams returns generated seed and address
* [basecoind] `init` command outputs JSON of everything necessary for testnet
* [basecoind] `basecoin.db -> data/basecoin.db`
* [basecli] `data/keys.db -> keys/keys.db`

FEATURES

* [types] `Coin` supports direct arithmetic operations
* [basecoind] Add `show_validator` and `show_node_id` commands
* [x/stake] Initial merge of full staking module!
* [democoin] New example application to demo custom modules

IMPROVEMENTS

* [makefile] `make install`
* [testing] Use `/tmp` for directories so they don't get left in the repo

BUG FIXES

* [basecoin] Allow app to be restarted
* [makefile] Fix build on Windows
* [basecli] Get confirmation before overriding key with same name

## 0.12.0 (March 27 2018)

BREAKING CHANGES

* Revert to old go-wire for now
* glide -> godep
* [types] ErrBadNonce -> ErrInvalidSequence
* [types] Replace tx.GetFeePayer with FeePayer(tx) - returns the first signer
* [types] NewStdTx takes the Fee
* [types] ParseAccount -> AccountDecoder; ErrTxParse -> ErrTxDecoder
* [x/auth] AnteHandler deducts fees
* [x/bank] Move some errors to `types`
* [x/bank] Remove sequence and signature from Input

FEATURES

* [examples/basecoin] New cool module to demonstrate use of state and custom transactions
* [basecoind] `show_node_id` command
* [lcd] Implement the Light Client Daemon and endpoints
* [types/stdlib] Queue functionality
* [store] Subspace iterator on IAVLTree
* [types] StdSignDoc is the document that gets signed (chainid, msg, sequence, fee)
* [types] CodeInvalidPubKey
* [types] StdFee, and StdTx takes the StdFee
* [specs] Progression of MVPs for IBC
* [x/ibc] Initial shell of IBC functionality (no proofs)
* [x/simplestake] Simple staking module with bonding/unbonding

IMPROVEMENTS

* Lots more tests!
* [client/builder] Helpers for forming and signing transactions
* [types] sdk.Address
* [specs] Staking

BUG FIXES

* [x/auth] Fix setting pubkey on new account
* [x/auth] Require signatures to include the sequences
* [baseapp] Dont panic on nil handler
* [basecoin] Check for empty bytes in account and tx

## 0.11.0 (March 1, 2017)

BREAKING CHANGES

* [examples] dummy -> kvstore
* [examples] Remove gaia
* [examples/basecoin] MakeTxCodec -> MakeCodec
* [types] CommitMultiStore interface has new `GetCommitKVStore(key StoreKey) CommitKVStore` method

FEATURES

* [examples/basecoin] CLI for `basecli` and `basecoind` (!)
* [baseapp] router.AddRoute returns Router

IMPROVEMENTS

* [baseapp] Run msg handlers on CheckTx
* [docs] Add spec for REST API
* [all] More tests!

BUG FIXES

* [baseapp] Fix panic on app restart
* [baseapp] InitChain does not call Commit
* [basecoin] Remove IBCStore because mounting multiple stores is currently broken

## 0.10.0 (February 20, 2017)

BREAKING CHANGES

* [baseapp] NewBaseApp(logger, db)
* [baseapp] NewContext(isCheckTx, header)
* [x/bank] CoinMapper -> CoinKeeper

FEATURES

* [examples/gaia] Mock CLI !
* [baseapp] InitChainer, BeginBlocker, EndBlocker
* [baseapp] MountStoresIAVL

IMPROVEMENTS

* [docs] Various improvements.
* [basecoin] Much simpler :)

BUG FIXES

* [baseapp] initialize and reset msCheck and msDeliver properly

## 0.9.0 (February 13, 2017)

BREAKING CHANGES

* Massive refactor. Basecoin works. Still needs <3

## 0.8.1

* Updates for dependencies

## 0.8.0 (December 18, 2017)

* Updates for dependencies

## 0.7.1 (October 11, 2017)

IMPROVEMENTS:

* server/commands: GetInitCmd takes list of options

## 0.7.0 (October 11, 2017)

BREAKING CHANGES:

* Everything has changed, and it's all about to change again, so don't bother using it yet!

## 0.6.2 (July 27, 2017)

IMPROVEMENTS:

* auto-test all tutorials to detect breaking changes
* move deployment scripts from `/scripts` to `/publish` for clarity

BUG FIXES:

* `basecoin init` ensures the address in genesis.json is valid
* fix bug that certain addresses couldn't receive ibc packets

## 0.6.1 (June 28, 2017)

Make lots of small cli fixes that arose when people were using the tools for
the testnet.

IMPROVEMENTS:

* basecoin
  * `basecoin start` supports all flags that `tendermint node` does, such as
    `--rpc.laddr`, `--p2p.seeds`, and `--p2p.skip_upnp`
  * fully supports `--log_level` and `--trace` for logger configuration
  * merkleeyes no longers spams the logs... unless you want it
    * Example: `basecoin start --log_level="merkleeyes:info,state:info,*:error"`
    * Example: `basecoin start --log_level="merkleeyes:debug,state:info,*:error"`
* basecli
  * `basecli init` is more intelligent and only complains if there really was
    a connected chain, not just random files
  * support `localhost:46657` or `http://localhost:46657` format for nodes,
    not just `tcp://localhost:46657`
  * Add `--genesis` to init to specify chain-id and validator hash
    * Example: `basecli init --node=localhost:46657 --genesis=$HOME/.basecoin/genesis.json`
  * `basecli rpc` has a number of methods to easily accept tendermint rpc, and verifies what it can

BUG FIXES:

* basecli
  * `basecli query account` accepts hex account address with or without `0x`
    prefix
  * gives error message when running commands on an unitialized chain, rather
    than some unintelligable panic

## 0.6.0 (June 22, 2017)

Make the basecli command the only way to use client-side, to enforce best
security practices. Lots of enhancements to get it up to production quality.

BREAKING CHANGES:

* ./cmd/commands -> ./cmd/basecoin/commands
* basecli
  * `basecli proof state get` -> `basecli query key`
  * `basecli proof tx get` -> `basecli query tx`
  * `basecli proof state get --app=account` -> `basecli query account`
  * use `--chain-id` not `--chainid` for consistency
  * update to use `--trace` not `--debug` for stack traces on errors
  * complete overhaul on how tx and query subcommands are added. (see counter or trackomatron for examples)
  * no longer supports counter app (see new countercli)
* basecoin
  * `basecoin init` takes an argument, an address to allocate funds to in the genesis
  * removed key2.json
  * removed all client side functionality from it (use basecli now for proofs)
    * no tx subcommand
    * no query subcommand
    * no account (query) subcommand
    * a few other random ones...
  * enhanced relay subcommand
    * relay start did what relay used to do
    * relay init registers both chains on one another (to set it up so relay start just works)
* docs
  * removed `example-plugin`, put `counter` inside `docs/guide`
* app
  * Implements ABCI handshake by proxying merkleeyes.Info()

IMPROVEMENTS:

* `basecoin init` support `--chain-id`
* intergrates tendermint 0.10.0 (not the rc-2, but the real thing)
* commands return error code (1) on failure for easier script testing
* add `reset_all` to basecli, and never delete keys on `init`
* new shutil based unit tests, with better coverage of the cli actions
* just `make fresh` when things are getting stale ;)

BUG FIXES:

* app: no longer panics on missing app_options in genesis (thanks, anton)
* docs: updated all docs... again
* ibc: fix panic on getting BlockID from commit without 100% precommits (still a TODO)

## 0.5.2 (June 2, 2017)

BUG FIXES:

* fix parsing of the log level from Tendermint config (#97)

## 0.5.1 (May 30, 2017)

BUG FIXES:

* fix ibc demo app to use proper tendermint flags, 0.10.0-rc2 compatibility
* Make sure all cli uses new json.Marshal not wire.JSONBytes

## 0.5.0 (May 27, 2017)

BREAKING CHANGES:

* only those related to the tendermint 0.9 -> 0.10 upgrade

IMPROVEMENTS:

* basecoin cli
  * integrates tendermint 0.10.0 and unifies cli (init, unsafe_reset_all, ...)
  * integrate viper, all command line flags can also be defined in environmental variables or config.toml
* genesis file
  * you can define accounts with either address or pub_key
  * sorts coins for you, so no silent errors if not in alphabetical order
* [light-client](https://github.com/tendermint/light-client) integration
  * no longer must you trust the node you connect to, prove everything!
  * new [basecli command](./cmd/basecli/README.md)
  * integrated [key management](https://github.com/tendermint/go-crypto/blob/master/cmd/README.md), stored encrypted locally
  * tracks validator set changes and proves everything from one initial validator seed
  * `basecli proof state` gets complete proofs for any abci state
  * `basecli proof tx` gets complete proof where a tx was stored in the chain
  * `basecli proxy` exposes tendermint rpc, but only passes through results after doing complete verification

BUG FIXES:

* no more silently ignored error with invalid coin names (eg. "17.22foo coin" used to parse as "17 foo", not warning/error)

## 0.4.1 (April 26, 2017)

BUG FIXES:

* Fix bug in `basecoin unsafe_reset_X` where the `priv_validator.json` was not being reset

## 0.4.0 (April 21, 2017)

BREAKING CHANGES:

* CLI now uses Cobra, which forced changes to some of the flag names and orderings

IMPROVEMENTS:

* `basecoin init` doesn't generate error if already initialized
* Much more testing

## 0.3.1 (March 23, 2017)

IMPROVEMENTS:

* CLI returns exit code 1 and logs error before exiting

## 0.3.0 (March 23, 2017)

BREAKING CHANGES:

* Remove `--data` flag and use `BCHOME` to set the home directory (defaults to `~/.basecoin`)
* Remove `--in-proc` flag and start Tendermint in-process by default (expect Tendermint files in $BCHOME/tendermint).
  To start just the ABCI app/server, use `basecoin start --without-tendermint`.
* Consolidate genesis files so the Basecoin genesis is an object under `app_options` in Tendermint genesis. For instance:

```
{
  "app_hash": "",
  "chain_id": "foo_bar_chain",
  "genesis_time": "0001-01-01T00:00:00.000Z",
  "validators": [
    {
      "amount": 10,
      "name": "",
      "pub_key": [
	1,
	"7B90EA87E7DC0C7145C8C48C08992BE271C7234134343E8A8E8008E617DE7B30"
      ]
    }
  ],
  "app_options": {
    "accounts": [{
      "pub_key": {
        "type": "ed25519",
        "data": "6880db93598e283a67c4d88fc67a8858aa2de70f713fe94a5109e29c137100c2"
      },
      "coins": [
        {
          "denom": "blank",
          "amount": 12345
        },
        {
          "denom": "ETH",
          "amount": 654321
        }
      ]
    }],
    "plugin_options": ["plugin1/key1", "value1", "plugin1/key2", "value2"]
  }
}
```

Note the array of key-value pairs is now under `app_options.plugin_options` while the `app_options` themselves are well formed.
We also changed `chainID` to `chain_id` and consolidated to have just one of them.

FEATURES:

* Introduce `basecoin init` and `basecoin unsafe_reset_all`

## 0.2.0 (March 6, 2017)

BREAKING CHANGES:

* Update to ABCI v0.4.0 and Tendermint v0.9.0
* Coins are specified on the CLI as `Xcoin`, eg. `5gold`
* `Cost` is now `Fee`

FEATURES:

* CLI for sending transactions and querying the state,
  designed to be easily extensible as plugins are implemented
* Run Basecoin in-process with Tendermint
* Add `/account` path in Query
* IBC plugin for InterBlockchain Communication
* Demo script of IBC between two chains

IMPROVEMENTS:

* Use new Tendermint `/commit` endpoint for crafting IBC transactions
* More unit tests
* Use go-crypto S structs and go-data for more standard JSON
* Demo uses fewer sleeps

BUG FIXES:

* Various little fixes in coin arithmetic
* More commit validation in IBC
* Return results from transactions

## PreHistory

##### January 14-18, 2017

* Update to Tendermint v0.8.0
* Cleanup a bit and release blog post

##### September 22, 2016

* Basecoin compiles again<|MERGE_RESOLUTION|>--- conflicted
+++ resolved
@@ -12,15 +12,12 @@
 
 FEATURES
 * [gaiacli] You can now attach a simple text-only memo to any transaction, with the `--memo` flag
-<<<<<<< HEAD
+* [lcd] Queried TXs now include the tx hash to identify each tx
+* [mockapp] CompleteSetup() no longer takes a testing parameter
 * Implemented Governance MVP
   * Can do Binary (pass/fail) TextProposals
   * Proposals need deposits to be votable which are burned if proposal fails
   * Delegators delegate votes to validator but can override
-=======
-* [lcd] Queried TXs now include the tx hash to identify each tx
-* [mockapp] CompleteSetup() no longer takes a testing parameter
->>>>>>> 3243bdbf
 
 FIXES
 * \#1259 - fix bug where certain tests that could have a nil pointer in defer
