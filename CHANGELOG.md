--- conflicted
+++ resolved
@@ -103,6 +103,7 @@
 * (x/gov) [\#6147](https://github.com/cosmos/cosmos-sdk/pull/6147) The `Content` field on `Proposal` and `MsgSubmitProposal`
 is now `Any` in concordance with [ADR 019](docs/architecture/adr-019-protobuf-state-encoding.md) and `GetContent` should now
 be used to retrieve the actual proposal `Content`. Also the `NewMsgSubmitProposal` constructor now may return an `error`
+* (modules) [\#5989](https://github.com/cosmos/cosmos-sdk/pull/5989) `AppModuleBasic.GetTxCmd` now takes a single `CLIContext` parameter.
 * (x/auth) [\#5989](https://github.com/cosmos/cosmos-sdk/pull/5989) All `AccountRetriever` methods now take `NodeQuerier` as a parameter instead of as a struct member.
 * (x/auth) [\#6270](https://github.com/cosmos/cosmos-sdk/pull/6270) The passphrase argument has been removed from the signature of the following functions and methods:
   - BuildAndSign
@@ -111,7 +112,6 @@
   - TxBuilder.BuildAndSign
   - TxBuilder.Sign
   - TxBuilder.SignStdTx
-<<<<<<< HEAD
 * (client) [\#6290](https://github.com/cosmos/cosmos-sdk/pull/6290) `CLIContext` is renamed to `Context`. `Context` and all related methods have been moved from package context to client.
   
   Migration guide:
@@ -126,9 +126,6 @@
   clientCtx = client.Context{}
   ```
 * (client/rpc) [\#6290](https://github.com/cosmos/cosmos-sdk/pull/6290) `RegisterRoutes` of rpc is moved from package client to rpc .
-=======
-* (client) [\#6290](https://github.com/cosmos/cosmos-sdk/pull/6290) `CLIContext` has been renamed to `Context`. `Context` and all related methods have been moved from package context to client.
->>>>>>> f67895aa
 
 ### Features
 
