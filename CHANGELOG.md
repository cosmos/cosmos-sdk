<!--
Guiding Principles:

Changelogs are for humans, not machines.
There should be an entry for every single version.
The same types of changes should be grouped.
Versions and sections should be linkable.
The latest version comes first.
The release date of each version is displayed.
Mention whether you follow Semantic Versioning.

Usage:

Change log entries are to be added to the Unreleased section under the
appropriate stanza (see below). Each entry is required to include a tag and
the Github issue reference in the following format:

* (<tag>) \#<issue-number> message

The tag should consist of where the change is being made ex. (x/staking), (store)
The issue numbers will later be link-ified during the release process so you do
not have to worry about including a link manually, but you can if you wish.

Types of changes (Stanzas):

"Features" for new features.
"Improvements" for changes in existing functionality.
"Deprecated" for soon-to-be removed features.
"Bug Fixes" for any bug fixes.
"Client Breaking" for breaking Protobuf, gRPC and REST routes used by end-users.
"CLI Breaking" for breaking CLI commands.
"API Breaking" for breaking exported APIs used by developers building on SDK.
"State Machine Breaking" for any changes that result in a different AppState given same genesisState and txList.
Ref: https://keepachangelog.com/en/1.0.0/
-->

# Changelog

## [Unreleased]

Every module contains its own CHANGELOG.md. Please refer to the module you are interested in.

### Features

* (baseapp) [#20291](https://github.com/cosmos/cosmos-sdk/pull/20291) Simulate nested messages.
* (crypto/keyring) [#21653](https://github.com/cosmos/cosmos-sdk/pull/21653) New Linux-only backend that adds Linux kernel's `keyctl` support.
* (client/keys) [#21829](https://github.com/cosmos/cosmos-sdk/pull/21829) Add support for importing hex key using standard input.

### Improvements

<<<<<<< HEAD
* RocksDB libraries have been upgraded to support RockDB v9 instead of v8.
=======
* (testutil/integration) [#22616](https://github.com/cosmos/cosmos-sdk/pull/22616) Remove double context in integration tests v1.
    * Use integrationApp.Context() instead of creating a context prior.
>>>>>>> 2d04a1af

### Bug Fixes

* (sims) [#21906](https://github.com/cosmos/cosmos-sdk/pull/21906) Skip sims test when running dry on validators
* (cli) [#21919](https://github.com/cosmos/cosmos-sdk/pull/21919) Query address-by-acc-num by account_id instead of id.

### API Breaking Changes

### Deprecated

## [v0.52.0](https://github.com/cosmos/cosmos-sdk/releases/tag/v0.52.0) - 2024-XX-XX

Every module contains its own CHANGELOG.md. Please refer to the module you are interested in.

### Features

* (client) [#17513](https://github.com/cosmos/cosmos-sdk/pull/17513) Allow overwriting `client.toml`. Use `client.CreateClientConfig` in place of `client.ReadFromClientConfig` and provide a custom template and a custom config.
* (tests) [#17868](https://github.com/cosmos/cosmos-sdk/pull/17868) Added helper method `SubmitTestTx` in testutil to broadcast test txns to test e2e tests.
* (client) [#18101](https://github.com/cosmos/cosmos-sdk/pull/18101) Add a `keyring-default-keyname` in `client.toml` for specifying a default key name, and skip the need to use the `--from` flag when signing transactions.
* (runtime) [#18475](https://github.com/cosmos/cosmos-sdk/pull/18475) Adds an implementation for core.branch.Service.
* (baseapp) [#18499](https://github.com/cosmos/cosmos-sdk/pull/18499) Add `MsgRouter` response type from message name function.
* (client) [#18557](https://github.com/cosmos/cosmos-sdk/pull/18557) Add `--qrcode` flag to `keys show` command to support displaying keys address QR code.
* (types) [#18768](https://github.com/cosmos/cosmos-sdk/pull/18768) Add MustValAddressFromBech32 function.
* (gRPC) [#19049](https://github.com/cosmos/cosmos-sdk/pull/19049) Add debug log prints for each gRPC request.
* (types) [#19164](https://github.com/cosmos/cosmos-sdk/pull/19164) Add a ValueCodec for the math.Uint type that can be used in collections maps.
* (types) [#19281](https://github.com/cosmos/cosmos-sdk/pull/19281) Added a new method, `IsGT`, for `types.Coin`. This method is used to check if a `types.Coin` is greater than another `types.Coin`.
* (runtime) [#19571](https://github.com/cosmos/cosmos-sdk/pull/19571) Implement `core/router.Service` in runtime. This service is present in all modules (when using depinject).
* (types) [#19759](https://github.com/cosmos/cosmos-sdk/pull/19759) Align SignerExtractionAdapter in PriorityNonceMempool Remove.
* (client) [#19870](https://github.com/cosmos/cosmos-sdk/pull/19870) Add new query command `wait-tx`. Alias `event-query-tx-for` to `wait-tx` for backward compatibility.
* (client) [#19905](https://github.com/cosmos/cosmos-sdk/pull/19905) Add grpc client config to `client.toml`.
* (genutil) [#19971](https://github.com/cosmos/cosmos-sdk/pull/19971) Allow manually setting the consensus key type in genesis
* (runtime) [#19953](https://github.com/cosmos/cosmos-sdk/pull/19953) Implement `core/transaction.Service` in runtime.
* (runtime) [#18475](https://github.com/cosmos/cosmos-sdk/pull/18475) Adds an implementation for `core.branch.Service`.
* (runtime) [#19004](https://github.com/cosmos/cosmos-sdk/pull/19004) Adds an implementation for `core/header.Service` in runtime.
* (runtime) [#20238](https://github.com/cosmos/cosmos-sdk/pull/20238) Adds an implementation for `core/comet.Service` in runtime.
* (tests) [#20013](https://github.com/cosmos/cosmos-sdk/pull/20013) Introduce system tests to run multi node local testnet in CI
* (crypto/keyring) [#20212](https://github.com/cosmos/cosmos-sdk/pull/20212) Expose the db keyring used in the keystore.
* (client/tx) [#20870](https://github.com/cosmos/cosmos-sdk/pull/20870) Add `timeout-timestamp` field for tx body defines time based timeout.Add `WithTimeoutTimestamp` to tx factory. Increased gas cost for processing newly added timeout timestamp field in tx body.
* (client) [#21074](https://github.com/cosmos/cosmos-sdk/pull/21074) Add auto cli for node service
* (x/validate) [#21822](https://github.com/cosmos/cosmos-sdk/pull/21822) New module solely responsible for providing ante/post handlers and tx validators for v2. It can be extended by the app developer to provide extra tx validators.
    * In comparison to x/auth/tx/config, there is no app config to skip ante/post handlers, as overwriting them in baseapp or not injecting the x/validate module has the same effect.
* (baseapp) [#21979](https://github.com/cosmos/cosmos-sdk/pull/21979) Create CheckTxHandler to allow extending the logic of CheckTx.
* (baseapp) [[#13981](https://github.com/cosmos/cosmos-sdk/issues/13981)] Add per-message telemetry.

### Improvements

* (all) [#16537](https://github.com/cosmos/cosmos-sdk/pull/16537) Properly propagated `fmt.Errorf` errors and using `errors.New` where appropriate.
* (client) [#17503](https://github.com/cosmos/cosmos-sdk/pull/17503) Add `client.Context{}.WithAddressCodec`, `WithValidatorAddressCodec`, `WithConsensusAddressCodec` to provide address codecs to the client context. See the [UPGRADING.md](./UPGRADING.md) for more details.
* (crypto/keyring) [#17503](https://github.com/cosmos/cosmos-sdk/pull/17503) Simplify keyring interfaces to use `[]byte` instead of `sdk.Address` for addresses.
* (rpc) [#17470](https://github.com/cosmos/cosmos-sdk/pull/17470) Avoid open 0.0.0.0 to public by default and add `listen-ip-address` argument for `testnet init-files` cmd.
* (types) [#17670](https://github.com/cosmos/cosmos-sdk/pull/17670) Use `ctx.CometInfo` in place of `ctx.VoteInfos`
* [#17733](https://github.com/cosmos/cosmos-sdk/pull/17733) Ensure `buf export` exports all proto dependencies
* (crypto/keys) [#18026](https://github.com/cosmos/cosmos-sdk/pull/18026) Made public key generation constant time on `secp256k1`
* (crypto | x/auth) [#14372](https://github.com/cosmos/cosmos-sdk/pull/18194) Key checks on signatures antehandle.
* (types) [#18440](https://github.com/cosmos/cosmos-sdk/pull/18440) Add `AmountOfNoValidation` to `sdk.DecCoins`.
* (client/keys) [#18663](https://github.com/cosmos/cosmos-sdk/pull/18663) Improve `<appd> keys add` by displaying mnemonic discreetly on an alternate screen and adding `--indiscreet` option to disable it.
* (client/keys) [#18684](https://github.com/cosmos/cosmos-sdk/pull/18684) Improve `<appd> keys export` by displaying unarmored hex private key discreetly on an alternate screen and adding `--indiscreet` option to disable it.
* (client/keys) [#18687](https://github.com/cosmos/cosmos-sdk/pull/18687) Improve `<appd> keys mnemonic` by displaying mnemonic discreetly on an alternate screen and adding `--indiscreet` option to disable it.
* (client/keys) [#18703](https://github.com/cosmos/cosmos-sdk/pull/18703) Improve `<appd> keys add` and `<appd> keys show` by checking whether there are duplicate keys in the multisig case.
    * Usage of `Must...` kind of functions are avoided in keeper methods.
* (client/keys) [#18743](https://github.com/cosmos/cosmos-sdk/pull/18743) Improve `<appd> keys add -i` by hiding inputting of bip39 passphrase.
* (client/keys) [#18745](https://github.com/cosmos/cosmos-sdk/pull/18745) Improve `<appd> keys export` and `<appd> keys mnemonic` by adding --yes option to skip interactive confirmation.
* (client/keys) [#18950](https://github.com/cosmos/cosmos-sdk/pull/18950) Improve `<appd> keys add`, `<appd> keys import` and `<appd> keys rename` by checking name validation.
* (types) [#18963](https://github.com/cosmos/cosmos-sdk/pull/18963) Swap out amino json encoding of `ABCIMessageLogs` for std lib json encoding
* (types) [#19512](https://github.com/cosmos/cosmos-sdk/pull/19512) The notion of basic manager does not exist anymore (and all related helpers).
    * The module manager now can do everything that the basic manager was doing.
    * `AppModuleBasic` has been deprecated for extension interfaces.
    * Modules can now implement `appmodule.HasRegisterInterfaces`, `module.HasGRPCGateway` and `module.HasAminoCodec` when relevant.
    * SDK modules now directly implement those extension interfaces on `AppModule` instead of `AppModuleBasic`.
* (server) [#19455](https://github.com/cosmos/cosmos-sdk/pull/19455) Allow calling back into the application struct in PostSetup.
* (types) [#19672](https://github.com/cosmos/cosmos-sdk/pull/19672) `PreBlock` now returns only an error for consistency with server/v2. The SDK has upgraded x/upgrade accordingly. `ResponsePreBlock` hence has been removed.
* (x/auth) [#19651](https://github.com/cosmos/cosmos-sdk/pull/19651) Allow empty public keys in `GetSignBytesAdapter`.
* (x/genutil) [#19735](https://github.com/cosmos/cosmos-sdk/pull/19735) Update genesis api to match new `appmodule.HasGenesis` interface.
* (types) [#19869](https://github.com/cosmos/cosmos-sdk/pull/19869) Removed `Any` type from `codec/types` and replaced it with an alias for `cosmos/gogoproto/types/any`.
* (server) [#19854](https://github.com/cosmos/cosmos-sdk/pull/19854) Add customizability to start command.
    * Add `StartCmdOptions` in `server.AddCommands` instead of `servertypes.ModuleInitFlags`. To set custom flags set them in the `StartCmdOptions` struct on the `AddFlags` field.
    * Add `StartCommandHandler` to `StartCmdOptions` to allow custom start command handlers. Users now have total control over how the app starts.
* (server) [#19966](https://github.com/cosmos/cosmos-sdk/pull/19966) Return BlockHeader by shallow copy in server Context.
* (codec) [#20122](https://github.com/cosmos/cosmos-sdk/pull/20122) Added a cache to address codec.
* (proto) [#20098](https://github.com/cosmos/cosmos-sdk/pull/20098) Use cosmos_proto added_in annotation instead of // Since comments.
* (baseapp) [#20208](https://github.com/cosmos/cosmos-sdk/pull/20208) Skip running validateBasic for rechecking txs.
* (baseapp) [#20380](https://github.com/cosmos/cosmos-sdk/pull/20380) Enhanced OfferSnapshot documentation.
* (client) [#20771](https://github.com/cosmos/cosmos-sdk/pull/20771) Remove `ReadDefaultValuesFromDefaultClientConfig` from `client` package. (It was introduced in `v0.50.6` as a quick fix).
* (grpcserver) [#20945](https://github.com/cosmos/cosmos-sdk/pull/20945) Adds error handling for out-of-gas panics in grpc query handlers.
* (internal) [#21412](https://github.com/cosmos/cosmos-sdk/pull/21412) Using unsafe.String and unsafe.SliceData.
* (client) [#21436](https://github.com/cosmos/cosmos-sdk/pull/21436) Use `address.Codec` from client.Context in `tx.Sign`.
* (x/genutil) [#21249](https://github.com/cosmos/cosmos-sdk/pull/21249) Incremental JSON parsing for AppGenesis where possible.
* (genutil) [#21701](https://github.com/cosmos/cosmos-sdk/pull/21701) Improved error messages for genesis validation.
* (runtime) [#21704](https://github.com/cosmos/cosmos-sdk/pull/21704) Move `upgradetypes.StoreLoader` to runtime and alias it in upgrade for backward compatibility.
* (sims)[#21613](https://github.com/cosmos/cosmos-sdk/pull/21613) Add sims2 framework and factory methods for simpler message factories in modules
* (modules) [#21963](https://github.com/cosmos/cosmos-sdk/pull/21963) Duplicatable metrics are no more collected in modules. They were unecessary overhead.
* (crypto/ledger) [#22116](https://github.com/cosmos/cosmos-sdk/pull/22116) Improve error message when deriving paths using index >100

### Bug Fixes

* (baseapp) [#18383](https://github.com/cosmos/cosmos-sdk/pull/18383) Fixed a data race inside BaseApp.getContext, found by end-to-end (e2e) tests.
* (client/server) [#18345](https://github.com/cosmos/cosmos-sdk/pull/18345) Consistently set viper prefix in client and server. It defaults for the binary name for both client and server.
* (baseapp) [#18551](https://github.com/cosmos/cosmos-sdk/pull/18551) Fix SelectTxForProposal the calculation method of tx bytes size is inconsistent with CometBFT
* (client/keys) [#18562](https://github.com/cosmos/cosmos-sdk/pull/18562) `keys delete` won't terminate when a key is not found.
* (client) [#18622](https://github.com/cosmos/cosmos-sdk/pull/18622) Fixed a potential under/overflow from `uint64->int64` when computing gas fees as a LegacyDec.
* (baseapp) [#18727](https://github.com/cosmos/cosmos-sdk/pull/18727) Ensure that `BaseApp.Init` firstly returns any errors from a nil commit multistore instead of panicking on nil dereferencing and before sealing the app.
* (server) [#18994](https://github.com/cosmos/cosmos-sdk/pull/18994) Update server context directly rather than a reference to a sub-object
* [#19833](https://github.com/cosmos/cosmos-sdk/pull/19833) Fix some places in which we call Remove inside a Walk.
* [#19851](https://github.com/cosmos/cosmos-sdk/pull/19851) Fix some places in which we call Remove inside a Walk (x/staking and x/gov).
* (sims) [#21952](https://github.com/cosmos/cosmos-sdk/pull/21952) Use liveness matrix for validator sign status in sims
* (baseapp) [#21003](https://github.com/cosmos/cosmos-sdk/pull/21003) Align block header when query with latest height.

### API Breaking Changes

* (baseapp) [#16244](https://github.com/cosmos/cosmos-sdk/pull/16244) `SetProtocolVersion` has been renamed to `SetAppVersion`. It now updates the consensus params in baseapp's `ParamStore`.
* (types) [#16918](https://github.com/cosmos/cosmos-sdk/pull/16918) Remove `IntProto` and `DecProto`. Instead, `math.Int` and `math.LegacyDec` should be used respectively. Both types support `Marshal` and `Unmarshal` which should be used for binary marshaling.
* (client) [#17215](https://github.com/cosmos/cosmos-sdk/pull/17215) `server.StartCmd`,`server.ExportCmd`,`server.NewRollbackCmd`,`pruning.Cmd`,`genutilcli.InitCmd`,`genutilcli.GenTxCmd`,`genutilcli.CollectGenTxsCmd`,`genutilcli.AddGenesisAccountCmd`, do not take a home directory anymore. It is inferred from the root command.
* (client) [#17259](https://github.com/cosmos/cosmos-sdk/pull/17259) Remove deprecated `clientCtx.PrintObjectLegacy`. Use `clientCtx.PrintProto` or `clientCtx.PrintRaw` instead.
* (types) [#17348](https://github.com/cosmos/cosmos-sdk/pull/17348) Remove the `WrapServiceResult` function.
    * The `*sdk.Result` returned by the msg server router will not contain the `.Data` field. 
* (types) [#17426](https://github.com/cosmos/cosmos-sdk/pull/17426) `NewContext` does not take a `cmtproto.Header{}` any longer.
    * `WithChainID` / `WithBlockHeight` / `WithBlockHeader` must be used to set values on the context
* (client/keys) [#17503](https://github.com/cosmos/cosmos-sdk/pull/17503) `clientkeys.NewKeyOutput`, `MkConsKeyOutput`, `MkValKeyOutput`, `MkAccKeyOutput`, `MkAccKeysOutput` now take their corresponding address codec instead of using the global SDK config.
* (types/simulation) [#17737](https://github.com/cosmos/cosmos-sdk/pull/17737) Remove unused parameter from `RandomFees`
* (types) [#17738](https://github.com/cosmos/cosmos-sdk/pull/17738) `WithBlockTime()` was removed & `BlockTime()` were deprecated in favor of `WithHeaderInfo()` & `HeaderInfo()`. `BlockTime` now gets data from `HeaderInfo()` instead of `BlockHeader()`.
* (client) [#17746](https://github.com/cosmos/cosmos-sdk/pull/17746) `txEncodeAmino` & `txDecodeAmino` txs via grpc and rest were removed
* (app) [#17838](https://github.com/cosmos/cosmos-sdk/pull/17838) Params module was removed from simapp and all imports of the params module removed throughout the repo.
    * The Cosmos SDK has migrated away from using params, if your app still uses it, then you can leave it plugged into your app
* (x/bank/testutil) [#17868](https://github.com/cosmos/cosmos-sdk/pull/17868) `MsgSendExec` has been removed because of AutoCLI migration.
* (types) [#17885](https://github.com/cosmos/cosmos-sdk/pull/17885) `InitGenesis` & `ExportGenesis` now take `context.Context` instead of `sdk.Context`
* (x/gov/testutil) [#17986](https://github.com/cosmos/cosmos-sdk/pull/18036) `MsgDeposit` has been removed because of AutoCLI migration.
* (x/staking/testutil) [#17986](https://github.com/cosmos/cosmos-sdk/pull/17986) `MsgRedelegateExec`, `MsgUnbondExec` has been removed because of AutoCLI migration.
* (x/group) [#17937](https://github.com/cosmos/cosmos-sdk/pull/17937) Groups module was moved to its own go.mod `cosmossdk.io/x/group`
* (x/gov) [#18197](https://github.com/cosmos/cosmos-sdk/pull/18197) Gov module was moved to its own go.mod `cosmossdk.io/x/gov`
* (x/distribution) [#18199](https://github.com/cosmos/cosmos-sdk/pull/18199) Distribution module was moved to its own go.mod `cosmossdk.io/x/distribution`
* (x/slashing) [#18201](https://github.com/cosmos/cosmos-sdk/pull/18201) Slashing module was moved to its own go.mod `cosmossdk.io/x/slashing`
* (x/staking) [#18257](https://github.com/cosmos/cosmos-sdk/pull/18257) Staking module was moved to its own go.mod `cosmossdk.io/x/staking`
* (types) [#18268](https://github.com/cosmos/cosmos-sdk/pull/18268) Remove global setting of basedenom. Use the staking module parameter instead
* (x/authz) [#18265](https://github.com/cosmos/cosmos-sdk/pull/18265) Authz module was moved to its own go.mod `cosmossdk.io/x/authz`
* (x/mint) [#18283](https://github.com/cosmos/cosmos-sdk/pull/18283) Mint module was moved to its own go.mod `cosmossdk.io/x/mint`
* (server) [#18303](https://github.com/cosmos/cosmos-sdk/pull/18303) `x/genutil` now handles the application export. `server.AddCommands` does not take an `AppExporter` but instead `genutilcli.Commands` does.
* (types) [#18372](https://github.com/cosmos/cosmos-sdk/pull/18372) Removed global configuration for coin type and purpose. Setters and getters should be removed and access directly to defined types.
* (types) [#18607](https://github.com/cosmos/cosmos-sdk/pull/18607) Removed address verifier from global config, moved verifier function to bech32 codec.
* (types) [#18695](https://github.com/cosmos/cosmos-sdk/pull/18695) Removed global configuration for txEncoder.
* (server) [#18909](https://github.com/cosmos/cosmos-sdk/pull/18909) Remove configuration endpoint on grpc reflection endpoint in favour of auth module bech32prefix endpoint already exposed.
* (crypto) [#19541](https://github.com/cosmos/cosmos-sdk/pull/19541) The deprecated `FromTmProtoPublicKey`, `ToTmProtoPublicKey`, `FromTmPubKeyInterface` and `ToTmPubKeyInterface` functions have been removed. Use their replacements (`Cmt` instead of `Tm`) instead.
* (types) [#19512](https://github.com/cosmos/cosmos-sdk/pull/19512) Remove basic manager and all related functions (`module.BasicManager`, `module.NewBasicManager`, `module.NewBasicManagerFromManager`, `NewGenesisOnlyAppModule`).
    * The module manager now can do everything that the basic manager was doing.
    * When using runtime, just inject the module manager when needed using your app config.
    * All `AppModuleBasic` structs have been removed.
* (types) [#19627](https://github.com/cosmos/cosmos-sdk/pull/19627) and [#19735](https://github.com/cosmos/cosmos-sdk/pull/19735) All genesis interfaces now don't take `codec.JsonCodec`:
    * Every module has the codec already, passing it created an unneeded dependency.
    * Additionally, to reflect this change, the module manager does not take a codec either.
* (types) [#19652](https://github.com/cosmos/cosmos-sdk/pull/19652) and [#19758](https://github.com/cosmos/cosmos-sdk/pull/19758)
    * Moved`types/module.HasRegisterInterfaces` to `cosmossdk.io/core`.
    * Moved `RegisterInterfaces` and `RegisterImplementations` from `InterfaceRegistry` to `cosmossdk.io/core/registry.InterfaceRegistrar` interface.
* (types) [#19742](https://github.com/cosmos/cosmos-sdk/pull/19742) Removes the use of `Accounts.String`
    * `SimulationState` now has address and validator codecs as fields.
* (runtime) [#19747](https://github.com/cosmos/cosmos-sdk/pull/19747) `runtime.ValidatorAddressCodec` and `runtime.ConsensusAddressCodec` have been moved to `core`.
* (all) [#19726](https://github.com/cosmos/cosmos-sdk/pull/19726) Integrate comet v1
* [#19833](https://github.com/cosmos/cosmos-sdk/pull/19833) Fix some places in which we call Remove inside a Walk.
* [#19839](https://github.com/cosmos/cosmos-sdk/pull/19839) `Tx.GetMsgsV2` has been replaced with `Tx.GetReflectMessages`, and `Codec.GetMsgV1Signers` and `Codec.GetMsgV2Signers` have been replaced with `GetMsgSigners` and `GetReflectMsgSigners` respectively. These API changes clear up confusion as to the use and purpose of these methods.
* [#19851](https://github.com/cosmos/cosmos-sdk/pull/19851) Fix some places in which we call Remove inside a Walk (x/staking and x/gov).
* (server) [#19854](https://github.com/cosmos/cosmos-sdk/pull/19854) Remove `servertypes.ModuleInitFlags` types and from `server.AddCommands` as `StartCmdOptions` already achieves the same goal.
* (x/genutil) [#19926](https://github.com/cosmos/cosmos-sdk/pull/19926) Removal of the `Address.String()` method and related changes:
    * Added an address codec as an argument to `CollectTxs`, `GenAppStateFromConfig`, and `AddGenesisAccount`.
    * Removed the `ValidatorAddressCodec` argument from `CollectGenTxsCmd`, now utilizing the context for this purpose.
    * Changed `ValidateAccountInGenesis` to accept a string instead of an `AccAddress`.
* (baseapp) [#19993](https://github.com/cosmos/cosmos-sdk/pull/19993) Indicate pruning with error code "not found" rather than "invalid request".
* (x/consensus) [#20010](https://github.com/cosmos/cosmos-sdk/pull/20010) Move consensus module to be its own go.mod
* (x/crisis) [#20043](https://github.com/cosmos/cosmos-sdk/pull/20043) Changed `NewMsgVerifyInvariant` to accept a string as argument instead of an `AccAddress`.
* (x/simulation)[#20056](https://github.com/cosmos/cosmos-sdk/pull/20056) `SimulateFromSeed` now takes an address codec as argument.
* (server) [#20140](https://github.com/cosmos/cosmos-sdk/pull/20140) Remove embedded grpc-web proxy in favor of standalone grpc-web proxy. [Envoy Proxy](https://www.envoyproxy.io/docs/envoy/latest/start/start)
* (client) [#20255](https://github.com/cosmos/cosmos-sdk/pull/20255) Use comet proofOp proto type instead of sdk version to avoid needing to translate to later be proven in the merkle proof runtime. 
* (types)[#20369](https://github.com/cosmos/cosmos-sdk/pull/20369) The signature of `HasAminoCodec` has changed to accept a `core/legacy.Amino` interface instead of `codec.LegacyAmino`.
* (server) [#20422](https://github.com/cosmos/cosmos-sdk/pull/20422) Deprecated `ServerContext`. To get `cmtcfg.Config` from cmd, use `client.GetCometConfigFromCmd(cmd)` instead of `server.GetServerContextFromCmd(cmd).Config`
* (x/genutil) [#20740](https://github.com/cosmos/cosmos-sdk/pull/20740) Update `genutilcli.Commands` and `genutilcli.CommandsWithCustomMigrationMap` to take the genesis module and abstract the module manager.
* (types/errors) [#20756](https://github.com/cosmos/cosmos-sdk/pull/20756) Remove `ResponseCheckTxWithEvents`, `ResponseExecTxResultWithEvents` & `QueryResult` from types/errors pkg. They have been moved to `baseapp/errors.go` and made private.
* (client) [#20976](https://github.com/cosmos/cosmos-sdk/pull/20976) Simplified command initialization by removing unnecessary parameters such as `txConfig` and `addressCodec`.
    * Remove parameter `txConfig` from `genutilcli.Commands`,`genutilcli.CommandsWithCustomMigrationMap`,`genutilcli.GenTxCmd`.
    * Remove parameter `addressCodec` from `genutilcli.GenTxCmd`,`genutilcli.AddGenesisAccountCmd`,`stakingcli.BuildCreateValidatorMsg`.
* (sims) [#21039](https://github.com/cosmos/cosmos-sdk/pull/21039): Remove Baseapp from sims by a new interface `simtypes.AppEntrypoint`.
* (x/genutil) [#21372](https://github.com/cosmos/cosmos-sdk/pull/21372) Remove `AddGenesisAccount` for `AddGenesisAccounts`.
* (baseapp) [#21413](https://github.com/cosmos/cosmos-sdk/pull/21413) Add `SelectBy` method to `Mempool` interface, which is thread-safe to use.
* (types/mempool) [#21744](https://github.com/cosmos/cosmos-sdk/pull/21744) Update types/mempool.Mempool interface to take decoded transactions. This avoid to decode the transaction twice.
* (x/auth/tx/config)  [#21822](https://github.com/cosmos/cosmos-sdk/pull/21822) Sign mode textual is no more automatically added to tx config when using runtime. Should be added manually on the server side.
* (x/auth/tx/config)  [#21822](https://github.com/cosmos/cosmos-sdk/pull/21822) This depinject module now only provide txconfig and tx config options. `x/validate` now handles the providing of ante/post handlers, alongside tx validators for v2. The corresponding app config options have been removed from the depinject module config.
* (x/crisis) [#20809](https://github.com/cosmos/cosmos-sdk/pull/20809) Crisis module was removed from the Cosmos SDK.

### Client Breaking Changes

* (runtime) [#19040](https://github.com/cosmos/cosmos-sdk/pull/19040) Simplify app config implementation and deprecate `/cosmos/app/v1alpha1/config` query. 

### CLI Breaking Changes

* (server) [#18303](https://github.com/cosmos/cosmos-sdk/pull/18303) `appd export` has moved with other genesis commands, use `appd genesis export` instead.
* (perf)[#20490](https://github.com/cosmos/cosmos-sdk/pull/20490) Sims: Replace runsim command with Go stdlib testing. CLI: `Commit` default true, `Lean`, `SimulateEveryOperation`, `PrintAllInvariants`, `DBBackend` params removed
* (client/tx) [#20870](https://github.com/cosmos/cosmos-sdk/pull/20870) Removed `timeout-height` flag replace with `timeout-timestamp` flag for a time based timeout.

### Deprecated

* (simapp) [#19146](https://github.com/cosmos/cosmos-sdk/pull/19146) Replace `--v` CLI option with `--validator-count`/`-n`.
* (module) [#19370](https://github.com/cosmos/cosmos-sdk/pull/19370) Deprecate `module.Configurator`, use `appmodule.HasMigrations` and `appmodule.HasServices` instead from Core API.
* (types) [#21435](https://github.com/cosmos/cosmos-sdk/pull/21435) The `String()` method on `AccAddress`, `ValAddress` and `ConsAddress` have been deprecated. This is done because those are still using the deprecated global `sdk.Config`. Use an `address.Codec` instead.

## [v0.50.10](https://github.com/cosmos/cosmos-sdk/releases/tag/v0.50.10) - 2024-09-20

## Features

* (cli) [#20779](https://github.com/cosmos/cosmos-sdk/pull/20779) Added `module-hash-by-height` command to query and retrieve module hashes at a specified blockchain height, enhancing debugging capabilities.
* (cli) [#21372](https://github.com/cosmos/cosmos-sdk/pull/21372) Added a `bulk-add-genesis-account` genesis command to add many genesis accounts at once.
* (types/collections) [#21724](https://github.com/cosmos/cosmos-sdk/pull/21724) Added `LegacyDec` collection value.

### Improvements

* (x/bank) [#21460](https://github.com/cosmos/cosmos-sdk/pull/21460) Added `Sender` attribute in `MsgMultiSend` event.
* (genutil) [#21701](https://github.com/cosmos/cosmos-sdk/pull/21701) Improved error messages for genesis validation.
* (testutil/integration) [#21816](https://github.com/cosmos/cosmos-sdk/pull/21816) Allow to pass baseapp options in `NewIntegrationApp`.

### Bug Fixes

* (runtime) [#21769](https://github.com/cosmos/cosmos-sdk/pull/21769) Fix baseapp options ordering to avoid overwriting options set by modules.
* (x/consensus) [#21493](https://github.com/cosmos/cosmos-sdk/pull/21493) Fix regression that prevented to upgrade to > v0.50.7 without consensus version params.
* (baseapp) [#21256](https://github.com/cosmos/cosmos-sdk/pull/21256) Halt height will not commit the block indicated, meaning that if halt-height is set to 10, only blocks until 9 (included) will be committed. This is to go back to the original behavior before a change was introduced in v0.50.0.
* (baseapp) [#21444](https://github.com/cosmos/cosmos-sdk/pull/21444) Follow-up, Return PreBlocker events in FinalizeBlockResponse.
* (baseapp) [#21413](https://github.com/cosmos/cosmos-sdk/pull/21413) Fix data race in sdk mempool.

## [v0.50.9](https://github.com/cosmos/cosmos-sdk/releases/tag/v0.50.9) - 2024-08-07

## Bug Fixes

* (baseapp) [#21159](https://github.com/cosmos/cosmos-sdk/pull/21159) Return PreBlocker events in FinalizeBlockResponse.
* [#20939](https://github.com/cosmos/cosmos-sdk/pull/20939) Fix collection reverse iterator to include `pagination.key` in the result.
* (client/grpc) [#20969](https://github.com/cosmos/cosmos-sdk/pull/20969) Fix `node.NewQueryServer` method not setting `cfg`.
* (testutil/integration) [#21006](https://github.com/cosmos/cosmos-sdk/pull/21006) Fix `NewIntegrationApp` method not writing default genesis to state.
* (runtime) [#21080](https://github.com/cosmos/cosmos-sdk/pull/21080) Fix `app.yaml` / `app.json` incompatibility with `depinject v1.0.0`.

## [v0.50.8](https://github.com/cosmos/cosmos-sdk/releases/tag/v0.50.8) - 2024-07-15

## Features

* (client) [#20690](https://github.com/cosmos/cosmos-sdk/pull/20690) Import mnemonic from file

## Improvements

* (x/authz,x/feegrant) [#20590](https://github.com/cosmos/cosmos-sdk/pull/20590) Provide updated keeper in depinject for authz and feegrant modules.
* [#20631](https://github.com/cosmos/cosmos-sdk/pull/20631) Fix json parsing in the wait-tx command.
* (x/auth) [#20438](https://github.com/cosmos/cosmos-sdk/pull/20438) Add `--skip-signature-verification` flag to multisign command to allow nested multisigs.

## Bug Fixes

* (simulation) [#17911](https://github.com/cosmos/cosmos-sdk/pull/17911) Fix all problems with executing command `make test-sim-custom-genesis-fast` for simulation test.
* (simulation) [#18196](https://github.com/cosmos/cosmos-sdk/pull/18196) Fix the problem of `validator set is empty after InitGenesis` in simulation test.

## [v0.50.7](https://github.com/cosmos/cosmos-sdk/releases/tag/v0.50.7) - 2024-06-04

### Improvements

* (debug) [#20328](https://github.com/cosmos/cosmos-sdk/pull/20328) Add consensus address for debug cmd.
* (runtime) [#20264](https://github.com/cosmos/cosmos-sdk/pull/20264) Expose grpc query router via depinject.
* (x/consensus) [#20381](https://github.com/cosmos/cosmos-sdk/pull/20381) Use Comet utility for consensus module consensus param updates.
* (client) [#20356](https://github.com/cosmos/cosmos-sdk/pull/20356) Overwrite client context when available in `SetCmdClientContext`.

### Bug Fixes

* (baseapp) [#20346](https://github.com/cosmos/cosmos-sdk/pull/20346) Correctly assign `execModeSimulate` to context for `simulateTx`.
* (baseapp) [#20144](https://github.com/cosmos/cosmos-sdk/pull/20144) Remove txs from mempool when AnteHandler fails in recheck.
* (baseapp) [#20107](https://github.com/cosmos/cosmos-sdk/pull/20107) Avoid header height overwrite block height.
* (cli) [#20020](https://github.com/cosmos/cosmos-sdk/pull/20020) Make bootstrap-state command support both new and legacy genesis format.
* (testutil/sims) [#20151](https://github.com/cosmos/cosmos-sdk/pull/20151) Set all signatures and don't overwrite the previous one in `GenSignedMockTx`.

## [v0.50.6](https://github.com/cosmos/cosmos-sdk/releases/tag/v0.50.6) - 2024-04-22

### Features

* (types) [#19759](https://github.com/cosmos/cosmos-sdk/pull/19759) Align SignerExtractionAdapter in PriorityNonceMempool Remove.
* (client) [#19870](https://github.com/cosmos/cosmos-sdk/pull/19870) Add new query command `wait-tx`. Alias `event-query-tx-for` to `wait-tx` for backward compatibility.

### Improvements

* (telemetry) [#19903](https://github.com/cosmos/cosmos-sdk/pull/19903) Conditionally emit metrics based on enablement.
    * **Introduction of `Now` Function**: Added a new function called `Now` to the telemetry package. It returns the current system time if telemetry is enabled, or a zero time if telemetry is not enabled.
    * **Atomic Global Variable**: Implemented an atomic global variable to manage the state of telemetry's enablement. This ensures thread safety for the telemetry state.
    * **Conditional Telemetry Emission**: All telemetry functions have been updated to emit metrics only when telemetry is enabled. They perform a check with `isTelemetryEnabled()` and return early if telemetry is disabled, minimizing unnecessary operations and overhead.
* (deps) [#19810](https://github.com/cosmos/cosmos-sdk/pull/19810) Upgrade prometheus version and fix API breaking change due to prometheus bump.
* (deps) [#19810](https://github.com/cosmos/cosmos-sdk/pull/19810) Bump `cosmossdk.io/store` to v1.1.0.
* (server) [#19884](https://github.com/cosmos/cosmos-sdk/pull/19884) Add start customizability to start command options.
* (x/gov) [#19853](https://github.com/cosmos/cosmos-sdk/pull/19853) Emit `depositor` in `EventTypeProposalDeposit`.
* (x/gov) [#19844](https://github.com/cosmos/cosmos-sdk/pull/19844) Emit the proposer of governance proposals.
* (baseapp) [#19616](https://github.com/cosmos/cosmos-sdk/pull/19616) Don't share gas meter in tx execution.

## Bug Fixes

* (x/authz) [#20114](https://github.com/cosmos/cosmos-sdk/pull/20114) Follow up of [GHSA-4j93-fm92-rp4m](https://github.com/cosmos/cosmos-sdk/security/advisories/GHSA-4j93-fm92-rp4m) for `x/authz`.
* (crypto) [#19691](https://github.com/cosmos/cosmos-sdk/pull/19745) Fix tx sign doesn't throw an error when incorrect Ledger is used.
* (baseapp) [#19970](https://github.com/cosmos/cosmos-sdk/pull/19970) Fix default config values to use no-op mempool as default.
* (crypto) [#20027](https://github.com/cosmos/cosmos-sdk/pull/20027) secp256r1 keys now implement gogoproto's customtype interface.
* (x/bank) [#20028](https://github.com/cosmos/cosmos-sdk/pull/20028) Align query with multi denoms for send-enabled.

## [v0.50.5](https://github.com/cosmos/cosmos-sdk/releases/tag/v0.50.5) - 2024-03-12

### Features

* (baseapp) [#19626](https://github.com/cosmos/cosmos-sdk/pull/19626) Add `DisableBlockGasMeter` option to `BaseApp`, which removes the block gas meter during transaction execution.

### Improvements

* (x/distribution) [#19707](https://github.com/cosmos/cosmos-sdk/pull/19707) Add autocli config for `DelegationTotalRewards` for CLI consistency with `q rewards` commands in previous versions.
* (x/auth) [#19651](https://github.com/cosmos/cosmos-sdk/pull/19651) Allow empty public keys in `GetSignBytesAdapter`.

### Bug Fixes

* (x/gov) [#19725](https://github.com/cosmos/cosmos-sdk/pull/19725) Fetch a failed proposal tally from proposal.FinalTallyResult in the gprc query.
* (types) [#19709](https://github.com/cosmos/cosmos-sdk/pull/19709) Fix skip staking genesis export when using `CoreAppModuleAdaptor` / `CoreAppModuleBasicAdaptor` for it.
* (x/auth) [#19549](https://github.com/cosmos/cosmos-sdk/pull/19549) Accept custom get signers when injecting `x/auth/tx`.
* (x/staking) Fix a possible bypass of delegator slashing: [GHSA-86h5-xcpx-cfqc](https://github.com/cosmos/cosmos-sdk/security/advisories/GHSA-86h5-xcpx-cfqc)
* (baseapp) Fix a bug in `baseapp.ValidateVoteExtensions` helper ([GHSA-95rx-m9m5-m94v](https://github.com/cosmos/cosmos-sdk/security/advisories/GHSA-95rx-m9m5-m94v)). The helper has been fixed and for avoiding API breaking changes `currentHeight` and `chainID` arguments are ignored. Those arguments are removed from the helper in v0.51+.

## [v0.50.4](https://github.com/cosmos/cosmos-sdk/releases/tag/v0.50.4) - 2023-02-19

### Features

* (server) [#19280](https://github.com/cosmos/cosmos-sdk/pull/19280) Adds in-place testnet CLI command.

### Improvements

* (client) [#19393](https://github.com/cosmos/cosmos-sdk/pull/19393/) Add `ReadDefaultValuesFromDefaultClientConfig` to populate the default values from the default client config in client.Context without creating a app folder.

### Bug Fixes

* (x/auth/vesting) [GHSA-4j93-fm92-rp4m](#bug-fixes) Add `BlockedAddr` check in `CreatePeriodicVestingAccount`.
* (baseapp) [#19338](https://github.com/cosmos/cosmos-sdk/pull/19338) Set HeaderInfo in context when calling `setState`.
* (baseapp): [#19200](https://github.com/cosmos/cosmos-sdk/pull/19200) Ensure that sdk side ve math matches cometbft.
* [#19106](https://github.com/cosmos/cosmos-sdk/pull/19106) Allow empty public keys when setting signatures. Public keys aren't needed for every transaction.
* (baseapp) [#19198](https://github.com/cosmos/cosmos-sdk/pull/19198) Remove usage of pointers in logs in all optimistic execution goroutines.
* (baseapp) [#19177](https://github.com/cosmos/cosmos-sdk/pull/19177) Fix baseapp `DefaultProposalHandler` same-sender non-sequential sequence.
* (crypto) [#19371](https://github.com/cosmos/cosmos-sdk/pull/19371) Avoid CLI redundant log in stdout, log to stderr instead.

## [v0.50.3](https://github.com/cosmos/cosmos-sdk/releases/tag/v0.50.3) - 2023-01-15

### Features

* (types) [#18991](https://github.com/cosmos/cosmos-sdk/pull/18991) Add SignerExtractionAdapter to PriorityNonceMempool/Config and provide Default implementation matching existing behavior.
* (gRPC) [#19043](https://github.com/cosmos/cosmos-sdk/pull/19043) Add `halt_height` to the gRPC `/cosmos/base/node/v1beta1/config` request.

### Improvements

* (x/bank) [#18956](https://github.com/cosmos/cosmos-sdk/pull/18956) Introduced a new `DenomOwnersByQuery` query method for `DenomOwners`, which accepts the denom value as a query string parameter, resolving issues with denoms containing slashes.
* (x/gov) [#18707](https://github.com/cosmos/cosmos-sdk/pull/18707) Improve genesis validation.
* (x/auth/tx) [#18772](https://github.com/cosmos/cosmos-sdk/pull/18772) Remove misleading gas wanted from tx simulation failure log.
* (client/tx) [#18852](https://github.com/cosmos/cosmos-sdk/pull/18852) Add `WithFromName` to tx factory.
* (types) [#18888](https://github.com/cosmos/cosmos-sdk/pull/18888) Speedup DecCoin.Sort() if len(coins) <= 1
* (types) [#18875](https://github.com/cosmos/cosmos-sdk/pull/18875) Speedup coins.Sort() if len(coins) <= 1
* (baseapp) [#18915](https://github.com/cosmos/cosmos-sdk/pull/18915) Add a new `ExecModeVerifyVoteExtension` exec mode and ensure it's populated in the `Context` during `VerifyVoteExtension` execution.
* (testutil) [#18930](https://github.com/cosmos/cosmos-sdk/pull/18930) Add NodeURI for clientCtx.

### Bug Fixes

* (baseapp) [#
](https://github.com/cosmos/cosmos-sdk/pull/19058) Fix baseapp posthandler branch would fail if the `runMsgs` had returned an error.
* (baseapp) [#18609](https://github.com/cosmos/cosmos-sdk/issues/18609) Fixed accounting in the block gas meter after module's beginBlock and before DeliverTx, ensuring transaction processing always starts with the expected zeroed out block gas meter.
* (baseapp) [#18895](https://github.com/cosmos/cosmos-sdk/pull/18895) Fix de-duplicating vote extensions during validation in ValidateVoteExtensions.

## [v0.50.2](https://github.com/cosmos/cosmos-sdk/releases/tag/v0.50.2) - 2023-12-11

### Features

* (debug) [#18219](https://github.com/cosmos/cosmos-sdk/pull/18219) Add debug commands for application codec types.
* (client/keys) [#17639](https://github.com/cosmos/cosmos-sdk/pull/17639) Allows using and saving public keys encoded as base64.
* (server) [#17094](https://github.com/cosmos/cosmos-sdk/pull/17094) Add a `shutdown-grace` flag for waiting a given time before exit.

### Improvements

* (telemetry) [#18646](https://github.com/cosmos/cosmos-sdk/pull/18646) Enable statsd and dogstatsd telemetry sinks.
* (server) [#18478](https://github.com/cosmos/cosmos-sdk/pull/18478) Add command flag to disable colored logs.
* (x/gov) [#18025](https://github.com/cosmos/cosmos-sdk/pull/18025) Improve `<appd> q gov proposer` by querying directly a proposal instead of tx events. It is an alias of `q gov proposal` as the proposer is a field of the proposal.
* (version) [#18063](https://github.com/cosmos/cosmos-sdk/pull/18063) Allow to define extra info to be displayed in `<appd> version --long` command.
* (codec/unknownproto)[#18541](https://github.com/cosmos/cosmos-sdk/pull/18541) Remove the use of "protoc-gen-gogo/descriptor" in favour of using the official protobuf descriptorpb types inside unknownproto.

### Bug Fixes

* (x/auth) [#18564](https://github.com/cosmos/cosmos-sdk/pull/18564) Fix total fees calculation when batch signing.
* (server) [#18537](https://github.com/cosmos/cosmos-sdk/pull/18537) Fix panic when defining minimum gas config as `100stake;100uatom`. Use a `,` delimiter instead of `;`. Fixes the server config getter to use the correct delimiter.
* [#18531](https://github.com/cosmos/cosmos-sdk/pull/18531) Baseapp's `GetConsensusParams` returns an empty struct instead of panicking if no params are found.
* (client/tx) [#18472](https://github.com/cosmos/cosmos-sdk/pull/18472) Utilizes the correct Pubkey when simulating a transaction.
* (baseapp) [#18486](https://github.com/cosmos/cosmos-sdk/pull/18486) Fixed FinalizeBlock calls not being passed to ABCIListeners.
* (baseapp) [#18627](https://github.com/cosmos/cosmos-sdk/pull/18627) Post handlers are run on non successful transaction executions too.
* (baseapp) [#18654](https://github.com/cosmos/cosmos-sdk/pull/18654) Fixes an issue in which `gogoproto.Merge` does not work with gogoproto messages with custom types.

## [v0.50.1](https://github.com/cosmos/cosmos-sdk/releases/tag/v0.50.1) - 2023-11-07

> v0.50.0 has been retracted due to a mistake in tagging the release. Please use v0.50.1 instead.

### Features

* (baseapp) [#18071](https://github.com/cosmos/cosmos-sdk/pull/18071) Add hybrid handlers to `MsgServiceRouter`.
* (server) [#18162](https://github.com/cosmos/cosmos-sdk/pull/18162) Start gRPC & API server in standalone mode.
* (baseapp & types) [#17712](https://github.com/cosmos/cosmos-sdk/pull/17712) Introduce `PreBlock`, which runs before begin blocker other modules, and allows to modify consensus parameters, and the changes are visible to the following state machine logics. Additionally it can be used for vote extensions.
* (genutil) [#17571](https://github.com/cosmos/cosmos-sdk/pull/17571) Allow creation of `AppGenesis` without a file lookup.
* (codec) [#17042](https://github.com/cosmos/cosmos-sdk/pull/17042) Add `CollValueV2` which supports encoding of protov2 messages in collections.
* (x/gov) [#16976](https://github.com/cosmos/cosmos-sdk/pull/16976) Add `failed_reason` field to `Proposal` under `x/gov` to indicate the reason for a failed proposal. Referenced from [#238](https://github.com/bnb-chain/greenfield-cosmos-sdk/pull/238) under `bnb-chain/greenfield-cosmos-sdk`.
* (baseapp) [#16898](https://github.com/cosmos/cosmos-sdk/pull/16898) Add `preFinalizeBlockHook` to allow vote extensions persistence.
* (cli) [#16887](https://github.com/cosmos/cosmos-sdk/pull/16887) Add two new CLI commands: `<appd> tx simulate` for simulating a transaction; `<appd> query block-results` for querying CometBFT RPC for block results.
* (x/bank) [#16852](https://github.com/cosmos/cosmos-sdk/pull/16852) Add `DenomMetadataByQueryString` query in bank module to support metadata query by query string.
* (baseapp) [#16581](https://github.com/cosmos/cosmos-sdk/pull/16581) Implement Optimistic Execution as an experimental feature (not enabled by default).
* (types) [#16257](https://github.com/cosmos/cosmos-sdk/pull/16257) Allow setting the base denom in the denom registry.
* (baseapp) [#16239](https://github.com/cosmos/cosmos-sdk/pull/16239) Add Gas Limits to allow node operators to resource bound queries.
* (cli) [#16209](https://github.com/cosmos/cosmos-sdk/pull/16209) Make `StartCmd` more customizable.
* (types/simulation) [#16074](https://github.com/cosmos/cosmos-sdk/pull/16074) Add generic SimulationStoreDecoder for modules using collections.
* (genutil) [#16046](https://github.com/cosmos/cosmos-sdk/pull/16046) Add "module-name" flag to genutil `add-genesis-account` to enable initializing module accounts at genesis.* [#15970](https://github.com/cosmos/cosmos-sdk/pull/15970) Enable SIGN_MODE_TEXTUAL.
* (types) [#15958](https://github.com/cosmos/cosmos-sdk/pull/15958) Add `module.NewBasicManagerFromManager` for creating a basic module manager from a module manager.
* (types/module) [#15829](https://github.com/cosmos/cosmos-sdk/pull/15829) Add new endblocker interface to handle valset updates.
* (runtime) [#15818](https://github.com/cosmos/cosmos-sdk/pull/15818) Provide logger through `depinject` instead of appBuilder.
* (types) [#15735](https://github.com/cosmos/cosmos-sdk/pull/15735) Make `ValidateBasic() error` method of `Msg` interface optional. Modules should validate messages directly in their message handlers ([RFC 001](https://docs.cosmos.network/main/rfc/rfc-001-tx-validation)).
* (x/genutil) [#15679](https://github.com/cosmos/cosmos-sdk/pull/15679) Allow applications to specify a custom genesis migration function for the `genesis migrate` command.
* (telemetry) [#15657](https://github.com/cosmos/cosmos-sdk/pull/15657) Emit more data (go version, sdk version, upgrade height) in prom metrics.
* (client) [#15597](https://github.com/cosmos/cosmos-sdk/pull/15597) Add status endpoint for clients.
* (testutil/integration) [#15556](https://github.com/cosmos/cosmos-sdk/pull/15556) Introduce `testutil/integration` package for module integration testing.
* (runtime) [#15547](https://github.com/cosmos/cosmos-sdk/pull/15547) Allow runtime to pass event core api service to modules.
* (client) [#15458](https://github.com/cosmos/cosmos-sdk/pull/15458) Add a `CmdContext` field to client.Context initialized to cobra command's context.
* (x/genutil) [#15301](https://github.com/cosmos/cosmos-sdk/pull/15031) Add application genesis. The genesis is now entirely managed by the application and passed to CometBFT at note instantiation. Functions that were taking a `cmttypes.GenesisDoc{}` now takes a `genutiltypes.AppGenesis{}`.
* (core) [#15133](https://github.com/cosmos/cosmos-sdk/pull/15133) Implement RegisterServices in the module manager.
* (x/bank) [#14894](https://github.com/cosmos/cosmos-sdk/pull/14894) Return a human readable denomination for IBC vouchers when querying bank balances. Added a `ResolveDenom` parameter to `types.QueryAllBalancesRequest` and `--resolve-denom` flag to `GetBalancesCmd()`.
* (core) [#14860](https://github.com/cosmos/cosmos-sdk/pull/14860) Add `Precommit` and `PrepareCheckState` AppModule callbacks.
* (x/gov) [#14720](https://github.com/cosmos/cosmos-sdk/pull/14720) Upstream expedited proposals from Osmosis.
* (cli) [#14659](https://github.com/cosmos/cosmos-sdk/pull/14659) Added ability to query blocks by events with queries directly passed to Tendermint, which will allow for full query operator support, e.g. `>`.
* (x/auth) [#14650](https://github.com/cosmos/cosmos-sdk/pull/14650) Add Textual SignModeHandler. Enable `SIGN_MODE_TEXTUAL` by following the [UPGRADING.md](./UPGRADING.md) instructions.
* (x/crisis) [#14588](https://github.com/cosmos/cosmos-sdk/pull/14588) Use CacheContext() in AssertInvariants().
* (mempool) [#14484](https://github.com/cosmos/cosmos-sdk/pull/14484) Add priority nonce mempool option for transaction replacement.
* (query) [#14468](https://github.com/cosmos/cosmos-sdk/pull/14468) Implement pagination for collections.
* (x/gov) [#14373](https://github.com/cosmos/cosmos-sdk/pull/14373) Add new proto field `constitution` of type `string` to gov module genesis state, which allows chain builders to lay a strong foundation by specifying purpose.
* (client) [#14342](https://github.com/cosmos/cosmos-sdk/pull/14342) Add `<app> config` command is now a sub-command, for setting, getting and migrating Cosmos SDK configuration files.
* (x/distribution) [#14322](https://github.com/cosmos/cosmos-sdk/pull/14322) Introduce a new gRPC message handler, `DepositValidatorRewardsPool`, that allows explicit funding of a validator's reward pool.
* (x/bank) [#14224](https://github.com/cosmos/cosmos-sdk/pull/14224) Allow injection of restrictions on transfers using `AppendSendRestriction` or `PrependSendRestriction`.

### Improvements

* [#18204](https://github.com/cosmos/cosmos-sdk/pull/18204) Use streaming json parser to parse chain-id from genesis file.
* (x/gov) [#18189](https://github.com/cosmos/cosmos-sdk/pull/18189) Limit the accepted deposit coins for a proposal to the minimum proposal deposit denoms.
* (x/staking) [#18049](https://github.com/cosmos/cosmos-sdk/pull/18049) Return early if Slash encounters zero tokens to burn.
* (x/staking) [#18035](https://github.com/cosmos/cosmos-sdk/pull/18035) Hoisted out of the redelegation loop, the non-changing validator and delegator addresses parsing.
* (keyring) [#17913](https://github.com/cosmos/cosmos-sdk/pull/17913) Add `NewAutoCLIKeyring` for creating an AutoCLI keyring from a SDK keyring.
* (x/consensus) [#18041](https://github.com/cosmos/cosmos-sdk/pull/18041) Let `ToProtoConsensusParams()` return an error.
* (x/gov) [#17780](https://github.com/cosmos/cosmos-sdk/pull/17780) Recover panics and turn them into errors when executing x/gov proposals.
* (baseapp) [#17667](https://github.com/cosmos/cosmos-sdk/pull/17667) Close databases opened by SDK in `baseApp.Close()`.
* (types/module) [#17554](https://github.com/cosmos/cosmos-sdk/pull/17554) Introduce `HasABCIGenesis` which is implemented by a module only when a validatorset update needs to be returned.
* (cli) [#17389](https://github.com/cosmos/cosmos-sdk/pull/17389) gRPC CometBFT commands have been added under `<aapd> q consensus comet`. CometBFT commands placement in the SDK has been simplified. See the exhaustive list below.
    * `client/rpc.StatusCommand()` is now at `server.StatusCommand()`
* (testutil) [#17216](https://github.com/cosmos/cosmos-sdk/issues/17216) Add `DefaultContextWithKeys` to `testutil` package.
* (cli) [#17187](https://github.com/cosmos/cosmos-sdk/pull/17187) Do not use `ctx.PrintObjectLegacy` in commands anymore.
    * `<appd> q gov proposer [proposal-id]` now returns a proposal id as int instead of string.
* (x/staking) [#17164](https://github.com/cosmos/cosmos-sdk/pull/17164) Add `BondedTokensAndPubKeyByConsAddr` to the keeper to enable vote extension verification.
* (x/group, x/gov) [#17109](https://github.com/cosmos/cosmos-sdk/pull/17109) Let proposal summary be 40x longer than metadata limit.
* (version) [#17096](https://github.com/cosmos/cosmos-sdk/pull/17096) Improve `getSDKVersion()` to handle module replacements.
* (types) [#16890](https://github.com/cosmos/cosmos-sdk/pull/16890) Remove `GetTxCmd() *cobra.Command` and `GetQueryCmd() *cobra.Command` from `module.AppModuleBasic` interface.
* (x/authz) [#16869](https://github.com/cosmos/cosmos-sdk/pull/16869) Improve error message when grant not found.
* (all) [#16497](https://github.com/cosmos/cosmos-sdk/pull/16497) Removed all exported vestiges of `sdk.MustSortJSON` and `sdk.SortJSON`.
* (server) [#16238](https://github.com/cosmos/cosmos-sdk/pull/16238) Don't setup p2p node keys if starting a node in GRPC only mode.
* (cli) [#16206](https://github.com/cosmos/cosmos-sdk/pull/16206) Make ABCI handshake profileable.
* (types) [#16076](https://github.com/cosmos/cosmos-sdk/pull/16076) Optimize `ChainAnteDecorators`/`ChainPostDecorators` to instantiate the functions once instead of on every invocation of the returned `AnteHandler`/`PostHandler`.
* (server) [#16071](https://github.com/cosmos/cosmos-sdk/pull/16071) When `mempool.max-txs` is set to a negative value, use a no-op mempool (effectively disable the app mempool).
* (types/query) [#16041](https://github.com/cosmos/cosmos-sdk/pull/16041) Change pagination max limit to a variable in order to be modified by application devs.
* (simapp) [#15958](https://github.com/cosmos/cosmos-sdk/pull/15958) Refactor SimApp for removing the global basic manager.
* (all modules) [#15901](https://github.com/cosmos/cosmos-sdk/issues/15901) All core Cosmos SDK modules query commands have migrated to [AutoCLI](https://docs.cosmos.network/main/core/autocli), ensuring parity between gRPC and CLI queries.
* (x/auth) [#15867](https://github.com/cosmos/cosmos-sdk/pull/15867) Support better logging for signature verification failure.
* (store/cachekv) [#15767](https://github.com/cosmos/cosmos-sdk/pull/15767) Reduce peak RAM usage during and after `InitGenesis`.
* (x/bank) [#15764](https://github.com/cosmos/cosmos-sdk/pull/15764) Speedup x/bank `InitGenesis`.
* (x/slashing) [#15580](https://github.com/cosmos/cosmos-sdk/pull/15580) Refactor the validator's missed block signing window to be a chunked bitmap instead of a "logical" bitmap, significantly reducing the storage footprint.
* (x/gov) [#15554](https://github.com/cosmos/cosmos-sdk/pull/15554) Add proposal result log in `active_proposal` event. When a proposal passes but fails to execute, the proposal result is logged in the `active_proposal` event.
* (x/consensus) [#15553](https://github.com/cosmos/cosmos-sdk/pull/15553) Migrate consensus module to use collections.
* (server) [#15358](https://github.com/cosmos/cosmos-sdk/pull/15358) Add `server.InterceptConfigsAndCreateContext` as alternative to `server.InterceptConfigsPreRunHandler` which does not set the server context and the default SDK logger.
* (mempool) [#15328](https://github.com/cosmos/cosmos-sdk/pull/15328) Improve the `PriorityNonceMempool`:
    * Support generic transaction prioritization, instead of `ctx.Priority()`
    * Improve construction through the use of a single `PriorityNonceMempoolConfig` instead of option functions
* (x/authz) [#15164](https://github.com/cosmos/cosmos-sdk/pull/15164) Add `MsgCancelUnbondingDelegation` to staking authorization.
* (server) [#15041](https://github.com/cosmos/cosmos-sdk/pull/15041) Remove unnecessary sleeps from gRPC and API server initiation. The servers will start and accept requests as soon as they're ready.
* (baseapp) [#15023](https://github.com/cosmos/cosmos-sdk/pull/15023) & [#15213](https://github.com/cosmos/cosmos-sdk/pull/15213) Add `MessageRouter` interface to baseapp and pass it to authz, gov and groups instead of concrete type.
* [#15011](https://github.com/cosmos/cosmos-sdk/pull/15011) Introduce `cosmossdk.io/log` package to provide a consistent logging interface through the SDK. CometBFT logger is now replaced by `cosmossdk.io/log.Logger`.
* (x/staking) [#14864](https://github.com/cosmos/cosmos-sdk/pull/14864) `<appd> tx staking create-validator` CLI command now takes a json file as an arg instead of using required flags.
* (x/auth) [#14758](https://github.com/cosmos/cosmos-sdk/pull/14758) Allow transaction event queries to directly passed to Tendermint, which will allow for full query operator support, e.g. `>`.
* (x/evidence) [#14757](https://github.com/cosmos/cosmos-sdk/pull/14757) Evidence messages do not need to implement a `.Type()` anymore.
* (x/auth/tx) [#14751](https://github.com/cosmos/cosmos-sdk/pull/14751) Remove `.Type()` and `Route()` methods from all msgs and `legacytx.LegacyMsg` interface.
* (cli) [#14659](https://github.com/cosmos/cosmos-sdk/pull/14659) Added ability to query blocks by either height/hash `<app> q block --type=height|hash <height|hash>`.
* (x/staking) [#14590](https://github.com/cosmos/cosmos-sdk/pull/14590) Return undelegate amount in MsgUndelegateResponse.
* [#14529](https://github.com/cosmos/cosmos-sdk/pull/14529) Add new property `BondDenom` to `SimulationState` struct.
* (store) [#14439](https://github.com/cosmos/cosmos-sdk/pull/14439) Remove global metric gatherer from store.
    * By default store has a no op metric gatherer, the application developer must set another metric gatherer or us the provided one in `store/metrics`.
* (store) [#14438](https://github.com/cosmos/cosmos-sdk/pull/14438) Pass logger from baseapp to store.
* (baseapp) [#14417](https://github.com/cosmos/cosmos-sdk/pull/14417) The store package no longer has a dependency on baseapp.
* (module) [#14415](https://github.com/cosmos/cosmos-sdk/pull/14415) Loosen assertions in SetOrderBeginBlockers() and SetOrderEndBlockers().
* (store) [#14410](https://github.com/cosmos/cosmos-sdk/pull/14410) `rootmulti.Store.loadVersion` has validation to check if all the module stores' height is correct, it will error if any module store has incorrect height.
* [#14406](https://github.com/cosmos/cosmos-sdk/issues/14406) Migrate usage of `types/store.go` to `store/types/..`.
* (context)[#14384](https://github.com/cosmos/cosmos-sdk/pull/14384) Refactor(context): Pass EventManager to the context as an interface.
* (types) [#14354](https://github.com/cosmos/cosmos-sdk/pull/14354) Improve performance on Context.KVStore and Context.TransientStore by 40%.
* (crypto/keyring) [#14151](https://github.com/cosmos/cosmos-sdk/pull/14151) Move keys presentation from `crypto/keyring` to `client/keys`
* (signing) [#14087](https://github.com/cosmos/cosmos-sdk/pull/14087) Add SignModeHandlerWithContext interface with a new `GetSignBytesWithContext` to get the sign bytes using `context.Context` as an argument to access state.
* (server) [#14062](https://github.com/cosmos/cosmos-sdk/pull/14062) Remove rosetta from server start.
* (crypto) [#3129](https://github.com/cosmos/cosmos-sdk/pull/3129) New armor and keyring key derivation uses aead and encryption uses chacha20poly.

### State Machine Breaking

* (x/gov) [#18146](https://github.com/cosmos/cosmos-sdk/pull/18146) Add denom check to reject denoms outside of those listed in `MinDeposit`. A new `MinDepositRatio` param is added (with a default value of `0.001`) and now deposits are required to be at least `MinDepositRatio*MinDeposit` to be accepted.
* (x/group,x/gov) [#16235](https://github.com/cosmos/cosmos-sdk/pull/16235) A group and gov proposal is rejected if the proposal metadata title and summary do not match the proposal title and summary.
* (baseapp) [#15930](https://github.com/cosmos/cosmos-sdk/pull/15930) change vote info provided by prepare and process proposal to the one in the block.
* (x/staking) [#15731](https://github.com/cosmos/cosmos-sdk/pull/15731) Introducing a new index to retrieve the delegations by validator efficiently.
* (x/staking) [#15701](https://github.com/cosmos/cosmos-sdk/pull/15701) The `HistoricalInfoKey` has been updated to use a binary format.
* (x/slashing) [#15580](https://github.com/cosmos/cosmos-sdk/pull/15580) The validator slashing window now stores "chunked" bitmap entries for each validator's signing window instead of a single boolean entry per signing window index.
* (x/staking) [#14590](https://github.com/cosmos/cosmos-sdk/pull/14590) `MsgUndelegateResponse` now includes undelegated amount. `x/staking` module's `keeper.Undelegate` now returns 3 values (completionTime,undelegateAmount,error) instead of 2.
* (x/feegrant) [#14294](https://github.com/cosmos/cosmos-sdk/pull/14294) Moved the logic of rejecting duplicate grant from `msg_server` to `keeper` method.

### API Breaking Changes

* (x/auth) [#17787](https://github.com/cosmos/cosmos-sdk/pull/17787) Remove Tip functionality.
* (types) `module.EndBlockAppModule` has been replaced by Core API `appmodule.HasEndBlocker` or `module.HasABCIEndBlock` when needing validator updates.
* (types) `module.BeginBlockAppModule` has been replaced by Core API `appmodule.HasBeginBlocker`.
* (types) [#17358](https://github.com/cosmos/cosmos-sdk/pull/17358) Remove deprecated `sdk.Handler`, use `baseapp.MsgServiceHandler` instead.
* (client) [#17197](https://github.com/cosmos/cosmos-sdk/pull/17197) `keys.Commands` does not take a home directory anymore. It is inferred from the root command.
* (x/staking) [#17157](https://github.com/cosmos/cosmos-sdk/pull/17157) `GetValidatorsByPowerIndexKey` and `ValidateBasic` for historical info takes a validator address codec in order to be able to decode/encode addresses.
    * `GetOperator()` now returns the address as it is represented in state, by default this is an encoded address
    * `GetConsAddr() ([]byte, error)` returns `[]byte` instead of sdk.ConsAddres.
    * `FromABCIEvidence` & `GetConsensusAddress(consAc address.Codec)` now take a consensus address codec to be able to decode the incoming address.
    * (x/distribution) `Delegate` & `SlashValidator` helper function added the mock staking keeper as a parameter passed to the function
* (x/staking) [#17098](https://github.com/cosmos/cosmos-sdk/pull/17098) `NewMsgCreateValidator`, `NewValidator`, `NewMsgCancelUnbondingDelegation`, `NewMsgUndelegate`, `NewMsgBeginRedelegate`, `NewMsgDelegate` and `NewMsgEditValidator`  takes a string instead of `sdk.ValAddress` or `sdk.AccAddress`:
    * `NewRedelegation` and `NewUnbondingDelegation` takes a validatorAddressCodec and a delegatorAddressCodec in order to decode the addresses.
    * `NewRedelegationResponse` takes a string instead of `sdk.ValAddress` or `sdk.AccAddress`.
    * `NewMsgCreateValidator.Validate()` takes an address codec in order to decode the address.
    * `BuildCreateValidatorMsg` takes a ValidatorAddressCodec in order to decode addresses.
* (x/slashing) [#17098](https://github.com/cosmos/cosmos-sdk/pull/17098) `NewMsgUnjail` takes a string instead of `sdk.ValAddress`
* (x/genutil) [#17098](https://github.com/cosmos/cosmos-sdk/pull/17098) `GenAppStateFromConfig`, AddGenesisAccountCmd and `GenTxCmd` takes an addresscodec to decode addresses.
* (x/distribution) [#17098](https://github.com/cosmos/cosmos-sdk/pull/17098) `NewMsgDepositValidatorRewardsPool`, `NewMsgFundCommunityPool`, `NewMsgWithdrawValidatorCommission` and `NewMsgWithdrawDelegatorReward` takes a string instead of `sdk.ValAddress` or `sdk.AccAddress`.
* (x/staking) [#16959](https://github.com/cosmos/cosmos-sdk/pull/16959) Add validator and consensus address codec as staking keeper arguments.
* (x/staking) [#16958](https://github.com/cosmos/cosmos-sdk/pull/16958) DelegationI interface `GetDelegatorAddr` & `GetValidatorAddr` have been migrated to return string instead of sdk.AccAddress and sdk.ValAddress respectively. stakingtypes.NewDelegation takes a string instead of sdk.AccAddress and sdk.ValAddress.
* (testutil) [#16899](https://github.com/cosmos/cosmos-sdk/pull/16899) The *cli testutil* `QueryBalancesExec` has been removed. Use the gRPC or REST query instead.
* (x/staking) [#16795](https://github.com/cosmos/cosmos-sdk/pull/16795) `DelegationToDelegationResponse`, `DelegationsToDelegationResponses`, `RedelegationsToRedelegationResponses` are no longer exported.
* (x/auth/vesting) [#16741](https://github.com/cosmos/cosmos-sdk/pull/16741) Vesting account constructor now return an error with the result of their validate function.
* (x/auth) [#16650](https://github.com/cosmos/cosmos-sdk/pull/16650) The *cli testutil* `QueryAccountExec` has been removed. Use the gRPC or REST query instead.
* (x/auth) [#16621](https://github.com/cosmos/cosmos-sdk/pull/16621) Pass address codec to auth new keeper constructor.
* (x/auth) [#16423](https://github.com/cosmos/cosmos-sdk/pull/16423) `helpers.AddGenesisAccount` has been moved to `x/genutil` to remove the cyclic dependency between `x/auth` and `x/genutil`.
* (baseapp) [#16342](https://github.com/cosmos/cosmos-sdk/pull/16342) NewContext was renamed to NewContextLegacy. The replacement (NewContext) now does not take a header, instead you should set the header via `WithHeaderInfo` or `WithBlockHeight`. Note that `WithBlockHeight` will soon be deprecated and its recommended to use `WithHeaderInfo`.
* (x/mint) [#16329](https://github.com/cosmos/cosmos-sdk/pull/16329) Use collections for state management:
    * Removed: keeper `GetParams`, `SetParams`, `GetMinter`, `SetMinter`.
* (x/crisis) [#16328](https://github.com/cosmos/cosmos-sdk/pull/16328) Use collections for state management:
    * Removed: keeper `GetConstantFee`, `SetConstantFee`
* (x/staking) [#16324](https://github.com/cosmos/cosmos-sdk/pull/16324) `NewKeeper` now takes a `KVStoreService` instead of a `StoreKey`, and methods in the `Keeper` now take a `context.Context` instead of a `sdk.Context` and return an `error`. Notable changes:
    * `Validator` method now returns `types.ErrNoValidatorFound` instead of `nil` when not found.
* (x/distribution) [#16302](https://github.com/cosmos/cosmos-sdk/pull/16302) Use collections for FeePool state management.
    * Removed: keeper `GetFeePool`, `SetFeePool`, `GetFeePoolCommunityCoins`
* (types) [#16272](https://github.com/cosmos/cosmos-sdk/pull/16272) `FeeGranter` in the `FeeTx` interface returns `[]byte` instead of `string`.
* (x/gov) [#16268](https://github.com/cosmos/cosmos-sdk/pull/16268) Use collections for proposal state management (part 2):
    * this finalizes the gov collections migration
    * Removed: types all the key related functions
    * Removed: keeper `InsertActiveProposalsQueue`, `RemoveActiveProposalsQueue`, `InsertInactiveProposalsQueue`, `RemoveInactiveProposalsQueue`, `IterateInactiveProposalsQueue`, `IterateActiveProposalsQueue`, `ActiveProposalsQueueIterator`, `InactiveProposalsQueueIterator`
* (x/slashing) [#16246](https://github.com/cosmos/cosmos-sdk/issues/16246) `NewKeeper` now takes a `KVStoreService` instead of a `StoreKey`, and methods in the `Keeper` now take a `context.Context` instead of a `sdk.Context` and return an `error`. `GetValidatorSigningInfo` now returns an error instead of a `found bool`, the error can be `nil` (found), `ErrNoSigningInfoFound` (not found) and any other error.
* (module) [#16227](https://github.com/cosmos/cosmos-sdk/issues/16227) `manager.RunMigrations()` now take a `context.Context` instead of a `sdk.Context`.
* (x/crisis) [#16216](https://github.com/cosmos/cosmos-sdk/issues/16216) `NewKeeper` now takes a `KVStoreService` instead of a `StoreKey`, methods in the `Keeper` now take a `context.Context` instead of a `sdk.Context` and return an `error` instead of panicking.
* (x/distribution) [#16211](https://github.com/cosmos/cosmos-sdk/pull/16211) Use collections for params state management.
* (cli) [#16209](https://github.com/cosmos/cosmos-sdk/pull/16209) Add API `StartCmdWithOptions` to create customized start command.
* (x/mint) [#16179](https://github.com/cosmos/cosmos-sdk/issues/16179) `NewKeeper` now takes a `KVStoreService` instead of a `StoreKey`, and methods in the `Keeper` now take a `context.Context` instead of a `sdk.Context` and return an `error`.
* (x/gov) [#16171](https://github.com/cosmos/cosmos-sdk/pull/16171) Use collections for proposal state management (part 1):
    * Removed: keeper: `GetProposal`, `UnmarshalProposal`, `MarshalProposal`, `IterateProposal`, `GetProposal`, `GetProposalFiltered`, `GetProposals`, `GetProposalID`, `SetProposalID`
    * Removed: errors unused errors
* (x/gov) [#16164](https://github.com/cosmos/cosmos-sdk/pull/16164) Use collections for vote state management:
    * Removed: types `VoteKey`, `VoteKeys`
    * Removed: keeper `IterateVotes`, `IterateAllVotes`, `GetVotes`, `GetVote`, `SetVote`
* (sims) [#16155](https://github.com/cosmos/cosmos-sdk/pull/16155)
    * `simulation.NewOperationMsg` now marshals the operation msg as proto bytes instead of legacy amino JSON bytes.
    * `simulation.NewOperationMsg` is now 2-arity instead of 3-arity with the obsolete argument `codec.ProtoCodec` removed.
    * The field `OperationMsg.Msg` is now of type `[]byte` instead of `json.RawMessage`.
* (x/gov) [#16127](https://github.com/cosmos/cosmos-sdk/pull/16127) Use collections for deposit state management:
    * The following methods are removed from the gov keeper: `GetDeposit`, `GetAllDeposits`, `IterateAllDeposits`.
    * The following functions are removed from the gov types: `DepositKey`, `DepositsKey`.
* (x/gov) [#16118](https://github.com/cosmos/cosmos-sdk/pull/16118/) Use collections for constitution and params state management.
* (x/gov) [#16106](https://github.com/cosmos/cosmos-sdk/pull/16106) Remove gRPC query methods from gov keeper.
* (x/*all*) [#16052](https://github.com/cosmos/cosmos-sdk/pull/16062) `GetSignBytes` implementations on messages and global legacy amino codec definitions have been removed from all modules.
* (sims) [#16052](https://github.com/cosmos/cosmos-sdk/pull/16062) `GetOrGenerate` no longer requires a codec argument is now 4-arity instead of 5-arity.
* (types/math) [#16040](https://github.com/cosmos/cosmos-sdk/pull/16798) Remove aliases in `types/math.go` (part 2).
* (types/math) [#16040](https://github.com/cosmos/cosmos-sdk/pull/16040) Remove aliases in `types/math.go` (part 1).
* (x/auth) [#16016](https://github.com/cosmos/cosmos-sdk/pull/16016) Use collections for accounts state management:
    * removed: keeper `HasAccountByID`, `AccountAddressByID`, `SetParams
* (x/genutil) [#15999](https://github.com/cosmos/cosmos-sdk/pull/15999) Genutil now takes the `GenesisTxHanlder` interface instead of deliverTx. The interface is implemented on baseapp
* (x/gov) [#15988](https://github.com/cosmos/cosmos-sdk/issues/15988) `NewKeeper` now takes a `KVStoreService` instead of a `StoreKey`, methods in the `Keeper` now take a `context.Context` instead of a `sdk.Context` and return an `error` (instead of panicking or returning a `found bool`). Iterators callback functions now return an error instead of a `bool`.
* (x/auth) [#15985](https://github.com/cosmos/cosmos-sdk/pull/15985) The `AccountKeeper` does not expose the `QueryServer` and `MsgServer` APIs anymore.
* (x/authz) [#15962](https://github.com/cosmos/cosmos-sdk/issues/15962) `NewKeeper` now takes a `KVStoreService` instead of a `StoreKey`, methods in the `Keeper` now take a `context.Context` instead of a `sdk.Context`. The `Authorization` interface's `Accept` method now takes a `context.Context` instead of a `sdk.Context`.
* (x/distribution) [#15948](https://github.com/cosmos/cosmos-sdk/issues/15948) `NewKeeper` now takes a `KVStoreService` instead of a `StoreKey` and methods in the `Keeper` now take a `context.Context` instead of a `sdk.Context`. Keeper methods also now return an `error`.
* (x/bank) [#15891](https://github.com/cosmos/cosmos-sdk/issues/15891) `NewKeeper` now takes a `KVStoreService` instead of a `StoreKey` and methods in the `Keeper` now take a `context.Context` instead of a `sdk.Context`. Also `FundAccount` and `FundModuleAccount` from the `testutil` package accept a `context.Context` instead of a `sdk.Context`, and it's position was moved to the first place.
* (x/slashing) [#15875](https://github.com/cosmos/cosmos-sdk/pull/15875) `x/slashing.NewAppModule` now requires an `InterfaceRegistry` parameter.
* (x/crisis) [#15852](https://github.com/cosmos/cosmos-sdk/pull/15852) Crisis keeper now takes a instance of the address codec to be able to decode user addresses
* (x/auth) [#15822](https://github.com/cosmos/cosmos-sdk/pull/15822) The type of struct field `ante.HandlerOptions.SignModeHandler` has been changed to `x/tx/signing.HandlerMap`.
* (client) [#15822](https://github.com/cosmos/cosmos-sdk/pull/15822) The return type of the interface method `TxConfig.SignModeHandler` has been changed to `x/tx/signing.HandlerMap`.
    * The signature of `VerifySignature` has been changed to accept a `x/tx/signing.HandlerMap` and other structs from `x/tx` as arguments.
    * The signature of `NewTxConfigWithTextual` has been deprecated and its signature changed to accept a `SignModeOptions`.
    * The signature of `NewSigVerificationDecorator` has been changed to accept a `x/tx/signing.HandlerMap`.
* (x/bank) [#15818](https://github.com/cosmos/cosmos-sdk/issues/15818) `BaseViewKeeper`'s `Logger` method now doesn't require a context. `NewBaseKeeper`, `NewBaseSendKeeper` and `NewBaseViewKeeper` now also require a `log.Logger` to be passed in.
* (x/genutil) [#15679](https://github.com/cosmos/cosmos-sdk/pull/15679) `MigrateGenesisCmd` now takes a `MigrationMap` instead of having the SDK genesis migration hardcoded.
* (client) [#15673](https://github.com/cosmos/cosmos-sdk/pull/15673) Move `client/keys.OutputFormatJSON` and `client/keys.OutputFormatText` to `client/flags` package.
* (x/*all*) [#15648](https://github.com/cosmos/cosmos-sdk/issues/15648) Make `SetParams` consistent across all modules and validate the params at the message handling instead of `SetParams` method.
* (codec) [#15600](https://github.com/cosmos/cosmos-sdk/pull/15600) [#15873](https://github.com/cosmos/cosmos-sdk/pull/15873) add support for getting signers to `codec.Codec` and `InterfaceRegistry`:
    * `InterfaceRegistry` is has unexported methods and implements `protodesc.Resolver` plus the `RangeFiles` and `SigningContext` methods. All implementations of `InterfaceRegistry` by other users must now embed the official implementation.
    * `Codec` has new methods `InterfaceRegistry`, `GetMsgAnySigners`, `GetMsgV1Signers`, and `GetMsgV2Signers` as well as unexported methods. All implementations of `Codec` by other users must now embed an official implementation from the `codec` package.
    * `AminoCodec` is marked as deprecated and no longer implements `Codec.
* (client) [#15597](https://github.com/cosmos/cosmos-sdk/pull/15597) `RegisterNodeService` now requires a config parameter.
* (x/nft) [#15588](https://github.com/cosmos/cosmos-sdk/pull/15588) `NewKeeper` now takes a `KVStoreService` instead of a `StoreKey` and methods in the `Keeper` now take a `context.Context` instead of a `sdk.Context`.
* (baseapp) [#15568](https://github.com/cosmos/cosmos-sdk/pull/15568) `SetIAVLLazyLoading` is removed from baseapp.
* (x/genutil) [#15567](https://github.com/cosmos/cosmos-sdk/pull/15567) `CollectGenTxsCmd` & `GenTxCmd` takes a address.Codec to be able to decode addresses.
* (x/bank) [#15567](https://github.com/cosmos/cosmos-sdk/pull/15567) `GenesisBalance.GetAddress` now returns a string instead of `sdk.AccAddress`
    * `MsgSendExec` test helper function now takes a address.Codec
* (x/auth) [#15520](https://github.com/cosmos/cosmos-sdk/pull/15520) `NewAccountKeeper` now takes a `KVStoreService` instead of a `StoreKey` and methods in the `Keeper` now take a `context.Context` instead of a `sdk.Context`.
* (baseapp) [#15519](https://github.com/cosmos/cosmos-sdk/pull/15519/files) `runTxMode`s were renamed to `execMode`. `ModeDeliver` as changed to `ModeFinalize` and a new `ModeVoteExtension` was added for vote extensions.
* (baseapp) [#15519](https://github.com/cosmos/cosmos-sdk/pull/15519/files) Writing of state to the multistore was moved to `FinalizeBlock`. `Commit` still handles the committing values to disk.
* (baseapp) [#15519](https://github.com/cosmos/cosmos-sdk/pull/15519/files) Calls to BeginBlock and EndBlock have been replaced with core api beginblock & endblock.
* (baseapp) [#15519](https://github.com/cosmos/cosmos-sdk/pull/15519/files) BeginBlock and EndBlock are now internal to baseapp. For testing, user must call `FinalizeBlock`. BeginBlock and EndBlock calls are internal to Baseapp.
* (baseapp) [#15519](https://github.com/cosmos/cosmos-sdk/pull/15519/files) All calls to ABCI methods now accept a pointer of the abci request and response types
* (x/consensus) [#15517](https://github.com/cosmos/cosmos-sdk/pull/15517) `NewKeeper` now takes a `KVStoreService` instead of a `StoreKey`.
* (x/bank) [#15477](https://github.com/cosmos/cosmos-sdk/pull/15477) `banktypes.NewMsgMultiSend` and `keeper.InputOutputCoins` only accept one input.
* (server) [#15358](https://github.com/cosmos/cosmos-sdk/pull/15358) Remove `server.ErrorCode` that was not used anywhere.
* (x/capability) [#15344](https://github.com/cosmos/cosmos-sdk/pull/15344) Capability module was removed and is now housed in [IBC-GO](https://github.com/cosmos/ibc-go).
* (mempool) [#15328](https://github.com/cosmos/cosmos-sdk/pull/15328) The `PriorityNonceMempool` is now generic over type `C comparable` and takes a single `PriorityNonceMempoolConfig[C]` argument. See `DefaultPriorityNonceMempoolConfig` for how to construct the configuration and a `TxPriority` type.
* [#15299](https://github.com/cosmos/cosmos-sdk/pull/15299) Remove `StdTx` transaction and signing APIs. No SDK version has actually supported `StdTx` since before Stargate.
* [#15284](https://github.com/cosmos/cosmos-sdk/pull/15284)
* (x/gov) [#15284](https://github.com/cosmos/cosmos-sdk/pull/15284) `NewKeeper` now requires `codec.Codec`.
* (x/authx) [#15284](https://github.com/cosmos/cosmos-sdk/pull/15284) `NewKeeper` now requires `codec.Codec`.
    * `types/tx.Tx` no longer implements `sdk.Tx`.
    * `sdk.Tx` now requires a new method `GetMsgsV2()`.
    * `sdk.Msg.GetSigners` was deprecated and is no longer supported. Use the `cosmos.msg.v1.signer` protobuf annotation instead.
    * `TxConfig` has a new method `SigningContext() *signing.Context`.
    * `SigVerifiableTx.GetSigners()` now returns `([][]byte, error)` instead of `[]sdk.AccAddress`.
    * `AccountKeeper` now has an `AddressCodec() address.Codec` method and the expected `AccountKeeper` for `x/auth/ante` expects this method.
* [#15211](https://github.com/cosmos/cosmos-sdk/pull/15211) Remove usage of `github.com/cometbft/cometbft/libs/bytes.HexBytes` in favor of `[]byte` thorough the SDK.
* (crypto) [#15070](https://github.com/cosmos/cosmos-sdk/pull/15070) `GenerateFromPassword` and `Cost` from `bcrypt.go` now take a `uint32` instead of a `int` type.
* (types) [#15067](https://github.com/cosmos/cosmos-sdk/pull/15067) Remove deprecated alias from `types/errors`. Use `cosmossdk.io/errors` instead.
* (server) [#15041](https://github.com/cosmos/cosmos-sdk/pull/15041) Refactor how gRPC and API servers are started to remove unnecessary sleeps:
    * `api.Server#Start` now accepts a `context.Context`. The caller is responsible for ensuring that the context is canceled such that the API server can gracefully exit. The caller does not need to stop the server.
    * To start the gRPC server you must first create the server via `NewGRPCServer`, after which you can start the gRPC server via `StartGRPCServer` which accepts a `context.Context`. The caller is responsible for ensuring that the context is canceled such that the gRPC server can gracefully exit. The caller does not need to stop the server.
    * Rename `WaitForQuitSignals` to `ListenForQuitSignals`. Note, this function is no longer blocking. Thus the caller is expected to provide a `context.CancelFunc` which indicates that when a signal is caught, that any spawned processes can gracefully exit.
    * Remove `ServerStartTime` constant.
* [#15011](https://github.com/cosmos/cosmos-sdk/pull/15011) All functions that were taking a CometBFT logger, now take `cosmossdk.io/log.Logger` instead.
* (simapp) [#14977](https://github.com/cosmos/cosmos-sdk/pull/14977) Move simulation helpers functions (`AppStateFn` and `AppStateRandomizedFn`) to `testutil/sims`. These takes an extra genesisState argument which is the default state of the app.
* (x/bank) [#14894](https://github.com/cosmos/cosmos-sdk/pull/14894) Allow a human readable denomination for coins when querying bank balances. Added a `ResolveDenom` parameter to `types.QueryAllBalancesRequest`.
* [#14847](https://github.com/cosmos/cosmos-sdk/pull/14847) App and ModuleManager methods `InitGenesis`, `ExportGenesis`, `BeginBlock` and `EndBlock` now also return an error.
* (x/upgrade) [#14764](https://github.com/cosmos/cosmos-sdk/pull/14764) The `x/upgrade` module is extracted to have a separate go.mod file which allows it to be a standalone module.
* (x/auth) [#14758](https://github.com/cosmos/cosmos-sdk/pull/14758) Refactor transaction searching:
    * Refactor `QueryTxsByEvents` to accept a `query` of type `string` instead of `events` of type `[]string`
    * Refactor CLI methods to accept `--query` flag instead of `--events`
    * Pass `prove=false` to Tendermint's `TxSearch` RPC method
* (simulation) [#14751](https://github.com/cosmos/cosmos-sdk/pull/14751) Remove the `MsgType` field from `simulation.OperationInput` struct.
* (store) [#14746](https://github.com/cosmos/cosmos-sdk/pull/14746) Extract Store in its own go.mod and rename the package to `cosmossdk.io/store`.
* (x/nft) [#14725](https://github.com/cosmos/cosmos-sdk/pull/14725) Extract NFT in its own go.mod and rename the package to `cosmossdk.io/x/nft`.
* (x/gov) [#14720](https://github.com/cosmos/cosmos-sdk/pull/14720) Add an expedited field in the gov v1 proposal and `MsgNewMsgProposal`.
* (x/feegrant) [#14649](https://github.com/cosmos/cosmos-sdk/pull/14649) Extract Feegrant in its own go.mod and rename the package to `cosmossdk.io/x/feegrant`.
* (tx) [#14634](https://github.com/cosmos/cosmos-sdk/pull/14634) Move the `tx` go module to `x/tx`.
* (store/streaming)[#14603](https://github.com/cosmos/cosmos-sdk/pull/14603) `StoreDecoderRegistry` moved from store to `types/simulations` this breaks the `AppModuleSimulation` interface.
* (snapshots) [#14597](https://github.com/cosmos/cosmos-sdk/pull/14597) Move `snapshots` to `store/snapshots`, rename and bump proto package to v1.
* (x/staking) [#14590](https://github.com/cosmos/cosmos-sdk/pull/14590) `MsgUndelegateResponse` now includes undelegated amount. `x/staking` module's `keeper.Undelegate` now returns 3 values (completionTime,undelegateAmount,error)  instead of 2.
* (crypto/keyring) [#14151](https://github.com/cosmos/cosmos-sdk/pull/14151) Move keys presentation from `crypto/keyring` to `client/keys`
* (baseapp) [#14050](https://github.com/cosmos/cosmos-sdk/pull/14050) Refactor `ABCIListener` interface to accept Go contexts.
* (x/auth) [#13850](https://github.com/cosmos/cosmos-sdk/pull/13850/) Remove `MarshalYAML` methods from module (`x/...`) types.
* (modules) [#13850](https://github.com/cosmos/cosmos-sdk/pull/13850) and [#14046](https://github.com/cosmos/cosmos-sdk/pull/14046) Remove gogoproto stringer annotations. This removes the custom `String()` methods on all types that were using the annotations.
* (x/evidence) [14724](https://github.com/cosmos/cosmos-sdk/pull/14724) Extract Evidence in its own go.mod and rename the package to `cosmossdk.io/x/evidence`.
* (crypto/keyring) [#13734](https://github.com/cosmos/cosmos-sdk/pull/13834) The keyring's `Sign` method now takes a new `signMode` argument. It is only used if the signing key is a Ledger hardware device. You can set it to 0 in all other cases.
* (snapshots) [14048](https://github.com/cosmos/cosmos-sdk/pull/14048) Move the Snapshot package to the store package. This is done in an effort group all storage related logic under one package.
* (signing) [#13701](https://github.com/cosmos/cosmos-sdk/pull/) Add `context.Context` as an argument `x/auth/signing.VerifySignature`.
* (store) [#11825](https://github.com/cosmos/cosmos-sdk/pull/11825) Make extension snapshotter interface safer to use, renamed the util function `WriteExtensionItem` to `WriteExtensionPayload`.

### Client Breaking Changes

* (x/gov) [#17910](https://github.com/cosmos/cosmos-sdk/pull/17910) Remove telemetry for counting votes and proposals. It was incorrectly counting votes. Use alternatives, such as state streaming.
* (abci) [#15845](https://github.com/cosmos/cosmos-sdk/pull/15845) Remove duplicating events in `logs`.
* (abci) [#15845](https://github.com/cosmos/cosmos-sdk/pull/15845) Add `msg_index` to all event attributes to associate events and messages.
* (x/staking) [#15701](https://github.com/cosmos/cosmos-sdk/pull/15701) `HistoricalInfoKey` now has a binary format.
* (store/streaming) [#15519](https://github.com/cosmos/cosmos-sdk/pull/15519/files) State Streaming removed emitting of beginblock, endblock and delivertx in favour of emitting FinalizeBlock.
* (baseapp) [#15519](https://github.com/cosmos/cosmos-sdk/pull/15519/files) BeginBlock & EndBlock events have begin or endblock in the events in order to identify which stage they are emitted from since they are returned to comet as FinalizeBlock events.
* (grpc-web) [#14652](https://github.com/cosmos/cosmos-sdk/pull/14652) Use same port for gRPC-Web and the API server.

### CLI Breaking Changes

* (all) The migration of modules to [AutoCLI](https://docs.cosmos.network/main/core/autocli) led to no changes in UX but a [small change in CLI outputs](https://github.com/cosmos/cosmos-sdk/issues/16651) where results can be nested.
* (all) Query pagination flags have been renamed with the migration to AutoCLI:
    * `--reverse` -> `--page-reverse`
    * `--offset` -> `--page-offset`
    * `--limit` -> `--page-limit`
    * `--count-total` -> `--page-count-total`
* (cli) [#17184](https://github.com/cosmos/cosmos-sdk/pull/17184) All json keys returned by the `status` command are now snake case instead of pascal case.
* (server) [#17177](https://github.com/cosmos/cosmos-sdk/pull/17177) Remove `iavl-lazy-loading` configuration.
* (x/gov) [#16987](https://github.com/cosmos/cosmos-sdk/pull/16987) In `<appd> query gov proposals` the proposal status flag have renamed from `--status` to `--proposal-status`. Additionally, that flags now uses the ENUM values: `PROPOSAL_STATUS_DEPOSIT_PERIOD`, `PROPOSAL_STATUS_VOTING_PERIOD`, `PROPOSAL_STATUS_PASSED`, `PROPOSAL_STATUS_REJECTED`, `PROPOSAL_STATUS_FAILED`.
* (x/bank) [#16899](https://github.com/cosmos/cosmos-sdk/pull/16899) With the migration to AutoCLI some bank commands have been split in two:
    * Use `total-supply` (or `total`) for querying the total supply and `total-supply-of` for querying the supply of a specific denom.
    * Use `denoms-metadata` for querying all denom metadata and `denom-metadata` for querying a specific denom metadata.
* (rosetta) [#16276](https://github.com/cosmos/cosmos-sdk/issues/16276) Rosetta migration to standalone repo.
* (cli) [#15826](https://github.com/cosmos/cosmos-sdk/pull/15826) Remove `<appd> q account` command. Use `<appd> q auth account` instead.
* (cli) [#15299](https://github.com/cosmos/cosmos-sdk/pull/15299) Remove `--amino` flag from `sign` and `multi-sign` commands. Amino `StdTx` has been deprecated for a while. Amino JSON signing still works as expected.
* (x/gov) [#14880](https://github.com/cosmos/cosmos-sdk/pull/14880) Remove `<app> tx gov submit-legacy-proposal cancel-software-upgrade` and `software-upgrade` commands. These commands are now in the `x/upgrade` module and using gov v1. Use `tx upgrade software-upgrade` instead.
* (x/staking) [#14864](https://github.com/cosmos/cosmos-sdk/pull/14864) `<appd> tx staking create-validator` CLI command now takes a json file as an arg instead of using required flags.
* (cli) [#14659](https://github.com/cosmos/cosmos-sdk/pull/14659) `<app> q block <height>` is removed as it just output json. The new command allows either height/hash and is `<app> q block --type=height|hash <height|hash>`.
* (grpc-web) [#14652](https://github.com/cosmos/cosmos-sdk/pull/14652) Remove `grpc-web.address` flag.
* (client) [#14342](https://github.com/cosmos/cosmos-sdk/pull/14342) `<app> config` command is now a sub-command using Confix. Use `<app> config --help` to learn more.

### Bug Fixes

* (server) [#18254](https://github.com/cosmos/cosmos-sdk/pull/18254) Don't hardcode gRPC address to localhost.
* (x/gov) [#18173](https://github.com/cosmos/cosmos-sdk/pull/18173) Gov hooks now return an error and are *blocking* when they fail. Expect for `AfterProposalFailedMinDeposit` and `AfterProposalVotingPeriodEnded` which log the error and continue.
* (x/gov) [#17873](https://github.com/cosmos/cosmos-sdk/pull/17873) Fail any inactive and active proposals that cannot be decoded.
* (x/slashing) [#18016](https://github.com/cosmos/cosmos-sdk/pull/18016) Fixed builder function for missed blocks key (`validatorMissedBlockBitArrayPrefixKey`) in slashing/migration/v4.
* (x/bank) [#18107](https://github.com/cosmos/cosmos-sdk/pull/18107) Add missing keypair of SendEnabled to restore legacy param set before migration.
* (baseapp) [#17769](https://github.com/cosmos/cosmos-sdk/pull/17769) Ensure we respect block size constraints in the `DefaultProposalHandler`'s `PrepareProposal` handler when a nil or no-op mempool is used. We provide a `TxSelector` type to assist in making transaction selection generalized. We also fix a comparison bug in tx selection when `req.maxTxBytes` is reached.
* (mempool) [#17668](https://github.com/cosmos/cosmos-sdk/pull/17668) Fix `PriorityNonceIterator.Next()` nil pointer ref for min priority at the end of iteration.
* (config) [#17649](https://github.com/cosmos/cosmos-sdk/pull/17649) Fix `mempool.max-txs` configuration is invalid in `app.config`.
* (baseapp) [#17518](https://github.com/cosmos/cosmos-sdk/pull/17518) Utilizing voting power from vote extensions (CometBFT) instead of the current bonded tokens (x/staking) to determine if a set of vote extensions are valid.
* (baseapp) [#17251](https://github.com/cosmos/cosmos-sdk/pull/17251) VerifyVoteExtensions and ExtendVote initialize their own contexts/states, allowing VerifyVoteExtensions being called without ExtendVote.
* (x/distribution) [#17236](https://github.com/cosmos/cosmos-sdk/pull/17236) Using "validateCommunityTax" in "Params.ValidateBasic", preventing panic when field "CommunityTax" is nil.
* (x/bank) [#17170](https://github.com/cosmos/cosmos-sdk/pull/17170) Avoid empty spendable error message on send coins.
* (x/group) [#17146](https://github.com/cosmos/cosmos-sdk/pull/17146) Rename x/group legacy ORM package's error codespace from "orm" to "legacy_orm", preventing collisions with ORM's error codespace "orm".
* (types/query) [#16905](https://github.com/cosmos/cosmos-sdk/pull/16905) Collections Pagination now applies proper count when filtering results.
* (x/bank) [#16841](https://github.com/cosmos/cosmos-sdk/pull/16841) Correctly process legacy `DenomAddressIndex` values.
* (x/auth/vesting) [#16733](https://github.com/cosmos/cosmos-sdk/pull/16733) Panic on overflowing and negative EndTimes when creating a PeriodicVestingAccount.
* (x/consensus) [#16713](https://github.com/cosmos/cosmos-sdk/pull/16713) Add missing ABCI param in `MsgUpdateParams`.
* (baseapp) [#16700](https://github.com/cosmos/cosmos-sdk/pull/16700) Fix consensus failure in returning no response to malformed transactions.
* [#16639](https://github.com/cosmos/cosmos-sdk/pull/16639) Make sure we don't execute blocks beyond the halt height.
* (baseapp) [#16613](https://github.com/cosmos/cosmos-sdk/pull/16613) Ensure each message in a transaction has a registered handler, otherwise `CheckTx` will fail.
* (baseapp) [#16596](https://github.com/cosmos/cosmos-sdk/pull/16596) Return error during `ExtendVote` and `VerifyVoteExtension` if the request height is earlier than `VoteExtensionsEnableHeight`.
* (baseapp) [#16259](https://github.com/cosmos/cosmos-sdk/pull/16259) Ensure the `Context` block height is correct after `InitChain` and prior to the second block.
* (x/gov) [#16231](https://github.com/cosmos/cosmos-sdk/pull/16231) Fix Rawlog JSON formatting of proposal_vote option field.* (cli) [#16138](https://github.com/cosmos/cosmos-sdk/pull/16138) Fix snapshot commands panic if snapshot don't exists.
* (x/staking) [#16043](https://github.com/cosmos/cosmos-sdk/pull/16043) Call `AfterUnbondingInitiated` hook for new unbonding entries only and fix `UnbondingDelegation` entries handling. This is a behavior change compared to Cosmos SDK v0.47.x, now the hook is called only for new unbonding entries.
* (types) [#16010](https://github.com/cosmos/cosmos-sdk/pull/16010) Let `module.CoreAppModuleBasicAdaptor` fallback to legacy genesis handling.
* (types) [#15691](https://github.com/cosmos/cosmos-sdk/pull/15691) Make `Coin.Validate()` check that `.Amount` is not nil.
* (x/crypto) [#15258](https://github.com/cosmos/cosmos-sdk/pull/15258) Write keyhash file with permissions 0600 instead of 0555.
* (x/auth) [#15059](https://github.com/cosmos/cosmos-sdk/pull/15059) `ante.CountSubKeys` returns 0 when passing a nil `Pubkey`.
* (x/capability) [#15030](https://github.com/cosmos/cosmos-sdk/pull/15030) Prevent `x/capability` from consuming `GasMeter` gas during `InitMemStore`
* (types/coin) [#14739](https://github.com/cosmos/cosmos-sdk/pull/14739) Deprecate the method `Coin.IsEqual` in favour of  `Coin.Equal`. The difference between the two methods is that the first one results in a panic when denoms are not equal. This panic lead to unexpected behavior.

### Deprecated

* (types) [#16980](https://github.com/cosmos/cosmos-sdk/pull/16980) Deprecate `IntProto` and `DecProto`. Instead, `math.Int` and `math.LegacyDec` should be used respectively. Both types support `Marshal` and `Unmarshal` for binary serialization.
* (x/staking) [#14567](https://github.com/cosmos/cosmos-sdk/pull/14567) The `delegator_address` field of `MsgCreateValidator` has been deprecated.
   The validator address bytes and delegator address bytes refer to the same account while creating validator (defer only in bech32 notation).

## [v0.47.14](https://github.com/cosmos/cosmos-sdk/releases/tag/v0.47.14) - 2024-09-20

### Improvements

* [#21295](https://github.com/cosmos/cosmos-sdk/pull/21295) Bump to gogoproto v1.7.0.
* [#21295](https://github.com/cosmos/cosmos-sdk/pull/21295) Remove usage of `slices.SortFunc` due to API break in used versions.

## [v0.47.13](https://github.com/cosmos/cosmos-sdk/releases/tag/v0.47.13) - 2024-07-15

### Bug Fixes

* (client) [#20912](https://github.com/cosmos/cosmos-sdk/pull/20912) Fix `math.LegacyDec` type deserialization in GRPC queries.
* (x/group) [#20750](https://github.com/cosmos/cosmos-sdk/pull/20750) x/group shouldn't claim "orm" error codespace. This prevents any chain Cosmos SDK `v0.47` chain to use the ORM module.

## [v0.47.12](https://github.com/cosmos/cosmos-sdk/releases/tag/v0.47.12) - 2024-06-10

## Improvements

* (x/authz,x/feegrant) [#20590](https://github.com/cosmos/cosmos-sdk/pull/20590) Provide updated keeper in depinject for authz and feegrant modules.

### Bug Fixes

* (baseapp) [#20144](https://github.com/cosmos/cosmos-sdk/pull/20144) Remove txs from mempool when AnteHandler fails in recheck.
* (testutil/sims) [#20151](https://github.com/cosmos/cosmos-sdk/pull/20151) Set all signatures and don't overwrite the previous one in `GenSignedMockTx`.

## [v0.47.11](https://github.com/cosmos/cosmos-sdk/releases/tag/v0.47.11) - 2024-04-22

### Bug Fixes

* (x/feegrant,x/authz) [#20114](https://github.com/cosmos/cosmos-sdk/pull/20114) Follow up of [GHSA-4j93-fm92-rp4m](https://github.com/cosmos/cosmos-sdk/security/advisories/GHSA-4j93-fm92-rp4m). The same issue was found in `x/feegrant` and `x/authz` modules.
* (crypto) [#20027](https://github.com/cosmos/cosmos-sdk/pull/20027) secp256r1 keys now implement gogoproto's customtype interface.
* (x/gov) [#19725](https://github.com/cosmos/cosmos-sdk/pull/19725) Fetch a failed proposal tally from `proposal.FinalTallyResult` in the gprc query.
* (crypto) [#19691](https://github.com/cosmos/cosmos-sdk/pull/19746) Throw an error when signing with incorrect Ledger.

## [v0.47.10](https://github.com/cosmos/cosmos-sdk/releases/tag/v0.47.10) - 2024-02-27

### Bug Fixes

* (x/staking) Fix a possible bypass of delagator slashing: [GHSA-86h5-xcpx-cfqc](https://github.com/cosmos/cosmos-sdk/security/advisories/GHSA-86h5-xcpx-cfqc)
* (server) [#19573](https://github.com/cosmos/cosmos-sdk/pull/19573) Use proper `db_backend` type when reading chain-id

## [v0.47.9](https://github.com/cosmos/cosmos-sdk/releases/tag/v0.47.9) - 2024-02-19

### Bug Fixes

* (x/auth/vesting) [GHSA-4j93-fm92-rp4m](#bug-fixes) Add `BlockedAddr` check in `CreatePeriodicVestingAccount`.
* (baseapp) [#19177](https://github.com/cosmos/cosmos-sdk/pull/19177) Fix baseapp `DefaultProposalHandler` same-sender non-sequential sequence.

## [v0.47.8](https://github.com/cosmos/cosmos-sdk/releases/tag/v0.47.8) - 2024-01-22

### Improvements

* (client/tx) [#18852](https://github.com/cosmos/cosmos-sdk/pull/18852) Add `WithFromName` to tx factory.
* (types) [#18875](https://github.com/cosmos/cosmos-sdk/pull/18875) Speedup coins.Sort() if len(coins) <= 1.
* (types) [#18888](https://github.com/cosmos/cosmos-sdk/pull/18888) Speedup DecCoin.Sort() if len(coins) <= 1
* (testutil) [#18930](https://github.com/cosmos/cosmos-sdk/pull/18930) Add NodeURI for clientCtx.

### Bug Fixes

* [#19106](https://github.com/cosmos/cosmos-sdk/pull/19106) Allow empty public keys when setting signatures. Public keys aren't needed for every transaction.
* (server) [#18920](https://github.com/cosmos/cosmos-sdk/pull/18920) Fixes consensus failure while restart node with wrong `chainId` in genesis.

## [v0.47.7](https://github.com/cosmos/cosmos-sdk/releases/tag/v0.47.7) - 2023-12-20

### Improvements

* (x/gov) [#18707](https://github.com/cosmos/cosmos-sdk/pull/18707) Improve genesis validation.
* (server) [#18478](https://github.com/cosmos/cosmos-sdk/pull/18478) Add command flag to disable colored logs.

### Bug Fixes

* (baseapp) [#18609](https://github.com/cosmos/cosmos-sdk/issues/18609) Fixed accounting in the block gas meter after BeginBlock and before DeliverTx, ensuring transaction processing always starts with the expected zeroed out block gas meter.
* (server) [#18537](https://github.com/cosmos/cosmos-sdk/pull/18537) Fix panic when defining minimum gas config as `100stake;100uatom`. Use a `,` delimiter instead of `;`. Fixes the server config getter to use the correct delimiter.
* (client/tx) [#18472](https://github.com/cosmos/cosmos-sdk/pull/18472) Utilizes the correct Pubkey when simulating a transaction.

## [v0.47.6](https://github.com/cosmos/cosmos-sdk/releases/tag/v0.47.6) - 2023-11-14

### Features

* (server) [#18110](https://github.com/cosmos/cosmos-sdk/pull/18110) Start gRPC & API server in standalone mode.

### Improvements

* (baseapp) [#17954](https://github.com/cosmos/cosmos-sdk/issues/17954) Add `Mempool()` method on `BaseApp` to allow access to the mempool.
* (x/gov) [#17780](https://github.com/cosmos/cosmos-sdk/pull/17780) Recover panics and turn them into errors when executing x/gov proposals.

### Bug Fixes

* (server) [#18254](https://github.com/cosmos/cosmos-sdk/pull/18254) Don't hardcode gRPC address to localhost.
* (server) [#18251](https://github.com/cosmos/cosmos-sdk/pull/18251) Call `baseapp.Close()` when app started as grpc only.
* (baseapp) [#17769](https://github.com/cosmos/cosmos-sdk/pull/17769) Ensure we respect block size constraints in the `DefaultProposalHandler`'s `PrepareProposal` handler when a nil or no-op mempool is used. We provide a `TxSelector` type to assist in making transaction selection generalized. We also fix a comparison bug in tx selection when `req.maxTxBytes` is reached.
* (config) [#17649](https://github.com/cosmos/cosmos-sdk/pull/17649) Fix `mempool.max-txs` configuration is invalid in `app.config`.
* (mempool) [#17668](https://github.com/cosmos/cosmos-sdk/pull/17668) Fix `PriorityNonceIterator.Next()` nil pointer ref for min priority at the end of iteration.
* (x/auth) [#17902](https://github.com/cosmos/cosmos-sdk/pull/17902) Remove tip posthandler.
* (x/bank) [#18107](https://github.com/cosmos/cosmos-sdk/pull/18107) Add missing keypair of SendEnabled to restore legacy param set before migration.

### Client Breaking Changes

* (x/gov) [#17910](https://github.com/cosmos/cosmos-sdk/pull/17910) Remove telemetry for counting votes and proposals. It was incorrectly counting votes. Use alternatives, such as state streaming.

## [v0.47.5](https://github.com/cosmos/cosmos-sdk/releases/tag/v0.47.5) - 2023-09-01

### Features

* (client/rpc) [#17274](https://github.com/cosmos/cosmos-sdk/pull/17274) Add `QueryEventForTxCmd` cmd to subscribe and wait event for transaction by hash.
* (keyring) [#17424](https://github.com/cosmos/cosmos-sdk/pull/17424) Allows to import private keys encoded in hex.

### Improvements

* (x/gov) [#17387](https://github.com/cosmos/cosmos-sdk/pull/17387) Add `MsgSubmitProposal` `SetMsgs` method.
* (x/gov) [#17354](https://github.com/cosmos/cosmos-sdk/issues/17354) Emit `VoterAddr` in `proposal_vote` event.
* (x/group, x/gov) [#17220](https://github.com/cosmos/cosmos-sdk/pull/17220) Add `--skip-metadata` flag in `draft-proposal` to skip metadata prompt.
* (x/genutil) [#17296](https://github.com/cosmos/cosmos-sdk/pull/17296) Add `MigrateHandler` to allow reuse migrate genesis related function.
    * In v0.46, v0.47 this function is additive to the `genesis migrate` command. However in v0.50+, adding custom migrations to the `genesis migrate` command is directly possible.

### Bug Fixes

* (server) [#17181](https://github.com/cosmos/cosmos-sdk/pull/17181) Fix `db_backend` lookup fallback from `config.toml`.
* (runtime) [#17284](https://github.com/cosmos/cosmos-sdk/pull/17284) Properly allow to combine depinject-enabled modules and non-depinject-enabled modules in app v2.
* (baseapp) [#17159](https://github.com/cosmos/cosmos-sdk/pull/17159) Validators can propose blocks that exceed the gas limit.
* (baseapp) [#16547](https://github.com/cosmos/cosmos-sdk/pull/16547) Ensure a transaction's gas limit cannot exceed the block gas limit.
* (x/gov,x/group) [#17220](https://github.com/cosmos/cosmos-sdk/pull/17220) Do not try validate `msgURL` as web URL in `draft-proposal` command.
* (cli) [#17188](https://github.com/cosmos/cosmos-sdk/pull/17188) Fix `--output-document` flag in `tx multi-sign`.
* (x/auth) [#17209](https://github.com/cosmos/cosmos-sdk/pull/17209) Internal error on AccountInfo when account's public key is not set.

## [v0.47.4](https://github.com/cosmos/cosmos-sdk/releases/tag/v0.47.4) - 2023-07-17

### Features

* (sims) [#16656](https://github.com/cosmos/cosmos-sdk/pull/16656) Add custom max gas for block for sim config with unlimited as default.

### Improvements

* (cli) [#16856](https://github.com/cosmos/cosmos-sdk/pull/16856) Improve `simd prune` UX by using the app default home directory and set pruning method as first variable argument (defaults to default). `pruning.PruningCmd` rest unchanged for API compatibility, use `pruning.Cmd` instead.
* (testutil) [#16704](https://github.com/cosmos/cosmos-sdk/pull/16704) Make app config configurator for testing configurable with external modules.
* (deps) [#16565](https://github.com/cosmos/cosmos-sdk/pull/16565) Bump CometBFT to [v0.37.2](https://github.com/cometbft/cometbft/blob/v0.37.2/CHANGELOG.md).

### Bug Fixes

* (x/auth) [#16994](https://github.com/cosmos/cosmos-sdk/pull/16994) Fix regression where querying transactions events with `<=` or `>=` would not work.
* (server) [#16827](https://github.com/cosmos/cosmos-sdk/pull/16827) Properly use `--trace` flag (before it was setting the trace level instead of displaying the stacktraces).
* (x/auth) [#16554](https://github.com/cosmos/cosmos-sdk/pull/16554) `ModuleAccount.Validate` now reports a nil `.BaseAccount` instead of panicking.
* [#16588](https://github.com/cosmos/cosmos-sdk/pull/16588) Propagate snapshotter failures to the caller, (it would create an empty snapshot silently before).
* (x/slashing) [#16784](https://github.com/cosmos/cosmos-sdk/pull/16784) Emit event with the correct reason in `SlashWithInfractionReason`.

## [v0.47.3](https://github.com/cosmos/cosmos-sdk/releases/tag/v0.47.3) - 2023-06-08

### Features

* (baseapp) [#16290](https://github.com/cosmos/cosmos-sdk/pull/16290) Add circuit breaker setter in baseapp.
* (x/group) [#16191](https://github.com/cosmos/cosmos-sdk/pull/16191) Add EventProposalPruned event to group module whenever a proposal is pruned.
* (tx) [#15992](https://github.com/cosmos/cosmos-sdk/pull/15992) Add `WithExtensionOptions` in tx Factory to allow `SetExtensionOptions` with given extension options.

### Improvements

* (baseapp) [#16407](https://github.com/cosmos/cosmos-sdk/pull/16407) Make `DefaultProposalHandler.ProcessProposalHandler` return a ProcessProposal NoOp when using none or a NoOp mempool.
* (deps) [#16083](https://github.com/cosmos/cosmos-sdk/pull/16083) Bumps `proto-builder` image to 0.13.0.
* (client) [#16075](https://github.com/cosmos/cosmos-sdk/pull/16075) Partly revert [#15953](https://github.com/cosmos/cosmos-sdk/issues/15953) and `factory.Prepare` now does nothing in offline mode.
* (server) [#15984](https://github.com/cosmos/cosmos-sdk/pull/15984) Use `cosmossdk.io/log` package for logging instead of CometBFT logger. NOTE: v0.45 and v0.46 were not using CometBFT logger either. This keeps the same underlying logger (zerolog) as in v0.45.x+ and v0.46.x+ but now properly supporting filtered logging.
* (gov) [#15979](https://github.com/cosmos/cosmos-sdk/pull/15979) Improve gov error message when failing to convert v1 proposal to v1beta1.
* (store) [#16067](https://github.com/cosmos/cosmos-sdk/pull/16067) Add local snapshots management commands.
* (server) [#16061](https://github.com/cosmos/cosmos-sdk/pull/16061) Add Comet bootstrap command.
* (snapshots) [#16060](https://github.com/cosmos/cosmos-sdk/pull/16060) Support saving and restoring snapshot locally.
* (x/staking) [#16068](https://github.com/cosmos/cosmos-sdk/pull/16068) Update simulation to allow non-EOA accounts to stake.
* (server) [#16142](https://github.com/cosmos/cosmos-sdk/pull/16142) Remove JSON Indentation from the GRPC to REST gateway's responses. (Saving bandwidth)
* (types) [#16145](https://github.com/cosmos/cosmos-sdk/pull/16145) Rename interface `ExtensionOptionI` back to `TxExtensionOptionI` to avoid breaking change.
* (baseapp) [#16193](https://github.com/cosmos/cosmos-sdk/pull/16193) Add `Close` method to `BaseApp` for custom app to cleanup resource in graceful shutdown.

### Bug Fixes

* Fix [barberry](https://forum.cosmos.network/t/cosmos-sdk-security-advisory-barberry/10825) security vulnerability.
* (server) [#16395](https://github.com/cosmos/cosmos-sdk/pull/16395) Do not override some Comet config is purposely set differently in `InterceptConfigsPreRunHandler`.
* (store) [#16449](https://github.com/cosmos/cosmos-sdk/pull/16449) Fix StateSync Restore by excluding memory store.
* (cli) [#16312](https://github.com/cosmos/cosmos-sdk/pull/16312) Allow any addresses in `client.ValidatePromptAddress`.
* (x/group) [#16017](https://github.com/cosmos/cosmos-sdk/pull/16017) Correctly apply account number in group v2 migration.

### API Breaking Changes

* (testutil) [#14991](https://github.com/cosmos/cosmos-sdk/pull/14991) The `testutil/testdata_pulsar` package has moved to `testutil/testdata/testpb`.  Chains will not notice this breaking change as this package contains testing utilities only used by the SDK internally.

## [v0.47.2](https://github.com/cosmos/cosmos-sdk/releases/tag/v0.47.2) - 2023-04-27

### Improvements

* (x/evidence) [#15908](https://github.com/cosmos/cosmos-sdk/pull/15908) Update the equivocation handler to work with ICS by removing a pubkey check that was performing a no-op for consumer chains.
* (x/slashing) [#15908](https://github.com/cosmos/cosmos-sdk/pull/15908) Remove the validators' pubkey check in the signature handler in order to work with ICS.
* (deps) [#15957](https://github.com/cosmos/cosmos-sdk/pull/15957) Bump CometBFT to [v0.37.1](https://github.com/cometbft/cometbft/blob/v0.37.1/CHANGELOG.md#v0371).
* (store) [#15683](https://github.com/cosmos/cosmos-sdk/pull/15683) `rootmulti.Store.CacheMultiStoreWithVersion` now can handle loading archival states that don't persist any of the module stores the current state has.
* [#15448](https://github.com/cosmos/cosmos-sdk/pull/15448) Automatically populate the block timestamp for historical queries. In contexts where the block timestamp is needed for previous states, the timestamp will now be set. Note, when querying against a node it must be re-synced in order to be able to automatically populate the block timestamp. Otherwise, the block timestamp will be populated for heights going forward once upgraded.
* [#14019](https://github.com/cosmos/cosmos-sdk/issues/14019) Remove the interface casting to allow other implementations of a `CommitMultiStore`.
* (simtestutil) [#15903](https://github.com/cosmos/cosmos-sdk/pull/15903) Add `AppStateFnWithExtendedCbs` with moduleStateCb callback function to allow access moduleState.

### Bug Fixes

* (baseapp) [#15789](https://github.com/cosmos/cosmos-sdk/pull/15789) Ensure `PrepareProposal` and `ProcessProposal` respect `InitialHeight` set by CometBFT when set to a value greater than 1.
* (types) [#15433](https://github.com/cosmos/cosmos-sdk/pull/15433) Allow disabling of account address caches (for printing bech32 account addresses).
* (client/keys) [#15876](https://github.com/cosmos/cosmos-sdk/pull/15876) Fix the JSON output `<appd> keys list --output json` when there are no keys.

## [v0.47.1](https://github.com/cosmos/cosmos-sdk/releases/tag/v0.47.1) - 2023-03-23

### Features

* (x/bank) [#15265](https://github.com/cosmos/cosmos-sdk/pull/15265) Update keeper interface to include `GetAllDenomMetaData`.
* (x/groups) [#14879](https://github.com/cosmos/cosmos-sdk/pull/14879) Add `Query/Groups` query to get all the groups.
* (x/gov,cli) [#14718](https://github.com/cosmos/cosmos-sdk/pull/14718) Added `AddGovPropFlagsToCmd` and `ReadGovPropFlags` functions.
* (cli) [#14655](https://github.com/cosmos/cosmos-sdk/pull/14655) Add a new command to list supported algos.
* (x/genutil,cli) [#15147](https://github.com/cosmos/cosmos-sdk/pull/15147) Add `--initial-height` flag to cli init cmd to provide `genesis.json` with user-defined initial block height.

### Improvements

* (x/distribution) [#15462](https://github.com/cosmos/cosmos-sdk/pull/15462) Add delegator address to the event for withdrawing delegation rewards.
* [#14609](https://github.com/cosmos/cosmos-sdk/pull/14609) Add `RetryForBlocks` method to use in tests that require waiting for a transaction to be included in a block.

### Bug Fixes

* (baseapp) [#15487](https://github.com/cosmos/cosmos-sdk/pull/15487) Reset state before calling PrepareProposal and ProcessProposal.
* (cli) [#15123](https://github.com/cosmos/cosmos-sdk/pull/15123) Fix the CLI `offline` mode behavior to be really offline. The API of `clienttx.NewFactoryCLI` is updated to return an error.

### Deprecated

* (x/genutil) [#15316](https://github.com/cosmos/cosmos-sdk/pull/15316) Remove requirement on node & IP being included in a gentx.

## [v0.47.0](https://github.com/cosmos/cosmos-sdk/releases/tag/v0.47.0) - 2023-03-14

### Features

* (x/gov) [#15151](https://github.com/cosmos/cosmos-sdk/pull/15151) Add `burn_vote_quorum`, `burn_proposal_deposit_prevote` and `burn_vote_veto` params to allow applications to decide if they would like to burn deposits
* (client) [#14509](https://github.com/cosmos/cosmos-sdk/pull/#14509) Added `AddKeyringFlags` function.
* (x/bank) [#14045](https://github.com/cosmos/cosmos-sdk/pull/14045) Add CLI command `spendable-balances`, which also accepts the flag `--denom`.
* (x/slashing, x/staking) [#14363](https://github.com/cosmos/cosmos-sdk/pull/14363) Add the infraction a validator committed type as an argument to a `SlashWithInfractionReason` keeper method.
* (client) [#14051](https://github.com/cosmos/cosmos-sdk/pull/14051) Add `--grpc` client option.
* (x/genutil) [#14149](https://github.com/cosmos/cosmos-sdk/pull/14149) Add `genutilcli.GenesisCoreCommand` command, which contains all genesis-related sub-commands.
* (x/evidence) [#13740](https://github.com/cosmos/cosmos-sdk/pull/13740) Add new proto field `hash` of type `string` to `QueryEvidenceRequest` which helps to decode the hash properly while using query API.
* (core) [#13306](https://github.com/cosmos/cosmos-sdk/pull/13306) Add a `FormatCoins` function to in `core/coins` to format sdk Coins following the Value Renderers spec.
* (math) [#13306](https://github.com/cosmos/cosmos-sdk/pull/13306) Add `FormatInt` and `FormatDec` functions in `math` to format integers and decimals following the Value Renderers spec.
* (x/staking) [#13122](https://github.com/cosmos/cosmos-sdk/pull/13122) Add `UnbondingCanComplete` and `PutUnbondingOnHold` to `x/staking` module.
* [#13437](https://github.com/cosmos/cosmos-sdk/pull/13437) Add new flag `--modules-to-export` in `simd export` command to export only selected modules.
* [#13298](https://github.com/cosmos/cosmos-sdk/pull/13298) Add `AddGenesisAccount` helper func in x/auth module which helps adding accounts to genesis state.
* (x/authz) [#12648](https://github.com/cosmos/cosmos-sdk/pull/12648) Add an allow list, an optional list of addresses allowed to receive bank assets via authz MsgSend grant.
* (sdk.Coins) [#12627](https://github.com/cosmos/cosmos-sdk/pull/12627) Make a Denoms method on sdk.Coins.
* (testutil) [#12973](https://github.com/cosmos/cosmos-sdk/pull/12973) Add generic `testutil.RandSliceElem` function which selects a random element from the list.
* (client) [#12936](https://github.com/cosmos/cosmos-sdk/pull/12936) Add capability to preprocess transactions before broadcasting from a higher level chain.
* (cli) [#13064](https://github.com/cosmos/cosmos-sdk/pull/13064) Add `debug prefixes` to list supported HRP prefixes via .
* (ledger) [#12935](https://github.com/cosmos/cosmos-sdk/pull/12935) Generalize Ledger integration to allow for different apps or keytypes that use SECP256k1.
* (x/bank) [#11981](https://github.com/cosmos/cosmos-sdk/pull/11981) Create the `SetSendEnabled` endpoint for managing the bank's SendEnabled settings.
* (x/auth) [#13210](https://github.com/cosmos/cosmos-sdk/pull/13210) Add `Query/AccountInfo` endpoint for simplified access to basic account info.
* (x/consensus) [#12905](https://github.com/cosmos/cosmos-sdk/pull/12905) Create a new `x/consensus` module that is now responsible for maintaining Tendermint consensus parameters instead of `x/param`. Legacy types remain in order to facilitate parameter migration from the deprecated `x/params`. App developers should ensure that they execute `baseapp.MigrateParams` during their chain upgrade. These legacy types will be removed in a future release.
* (client/tx) [#13670](https://github.com/cosmos/cosmos-sdk/pull/13670) Add validation in `BuildUnsignedTx` to prevent simple inclusion of valid mnemonics

### Improvements

* [#14995](https://github.com/cosmos/cosmos-sdk/pull/14995) Allow unknown fields in `ParseTypedEvent`.
* (store) [#14931](https://github.com/cosmos/cosmos-sdk/pull/14931) Exclude in-memory KVStores, i.e. `StoreTypeMemory`, from CommitInfo commitments.
* (cli) [#14919](https://github.com/cosmos/cosmos-sdk/pull/14919) Fix never assigned error when write validators.
* (x/group) [#14923](https://github.com/cosmos/cosmos-sdk/pull/14923) Fix error while using pagination in `x/group` from CLI.
* (types/coin) [#14715](https://github.com/cosmos/cosmos-sdk/pull/14715) `sdk.Coins.Add` now returns an empty set of coins `sdk.Coins{}` if both coins set are empty.
    * This is a behavior change, as previously `sdk.Coins.Add` would return `nil` in this case.
* (reflection) [#14838](https://github.com/cosmos/cosmos-sdk/pull/14838) We now require that all proto files' import path (i.e. the OS path) matches their fully-qualified package name. For example, proto files with package name `cosmos.my.pkg.v1` should live in the folder `cosmos/my/pkg/v1/*.proto` relatively to the protoc import root folder (usually the root `proto/` folder).
* (baseapp) [#14505](https://github.com/cosmos/cosmos-sdk/pull/14505) PrepareProposal and ProcessProposal now use deliverState for the first block in order to access changes made in InitChain.
* (x/group) [#14527](https://github.com/cosmos/cosmos-sdk/pull/14527) Fix wrong address set in `EventUpdateGroupPolicy`.
* (cli) [#14509](https://github.com/cosmos/cosmos-sdk/pull/14509) Added missing options to keyring-backend flag usage.
* (server) [#14441](https://github.com/cosmos/cosmos-sdk/pull/14441) Fix `--log_format` flag not working.
* (ante) [#14448](https://github.com/cosmos/cosmos-sdk/pull/14448) Return anteEvents when postHandler fail.
* (baseapp) [#13983](https://github.com/cosmos/cosmos-sdk/pull/13983) Don't emit duplicate ante-handler events when a post-handler is defined.
* (x/staking) [#14064](https://github.com/cosmos/cosmos-sdk/pull/14064) Set all fields in `redelegation.String()`.
* (x/upgrade) [#13936](https://github.com/cosmos/cosmos-sdk/pull/13936) Make downgrade verification work again.
* (x/group) [#13742](https://github.com/cosmos/cosmos-sdk/pull/13742) Fix `validate-genesis` when group policy accounts exist.
* (store) [#13516](https://github.com/cosmos/cosmos-sdk/pull/13516) Fix state listener that was observing writes at wrong time.
* (simstestutil) [#15305](https://github.com/cosmos/cosmos-sdk/pull/15305) Add `AppStateFnWithExtendedCb` with callback function to extend rawState.
* (simapp) [#14977](https://github.com/cosmos/cosmos-sdk/pull/14977) Move simulation helpers functions (`AppStateFn` and `AppStateRandomizedFn`) to `testutil/sims`. These takes an extra genesisState argument which is the default state of the app.
* (cli) [#14953](https://github.com/cosmos/cosmos-sdk/pull/14953) Enable profiling block replay during abci handshake with `--cpu-profile`.
* (store) [#14410](https://github.com/cosmos/cosmos-sdk/pull/14410) `rootmulti.Store.loadVersion` has validation to check if all the module stores' height is correct, it will error if any module store has incorrect height.
* (store) [#14189](https://github.com/cosmos/cosmos-sdk/pull/14189) Add config `iavl-lazy-loading` to enable lazy loading of iavl store, to improve start up time of archive nodes, add method `SetLazyLoading` to `CommitMultiStore` interface.
* (deps) [#14830](https://github.com/cosmos/cosmos-sdk/pull/14830) Bump to IAVL `v0.19.5-rc.1`.
* (tools) [#14793](https://github.com/cosmos/cosmos-sdk/pull/14793) Dockerfile optimization.
* (x/gov) [#13010](https://github.com/cosmos/cosmos-sdk/pull/13010) Partial cherry-pick of this issue for adding proposer migration.
* [#14691](https://github.com/cosmos/cosmos-sdk/pull/14691) Change behavior of `sdk.StringifyEvents` to not flatten events attributes by events type.
    * This change only affects ABCI message logs, and not the events field.
* [#14692](https://github.com/cosmos/cosmos-sdk/pull/14692) Improve RPC queries error message when app is at height 0.
* [#14017](https://github.com/cosmos/cosmos-sdk/pull/14017) Simplify ADR-028 and `address.Module`.
    * This updates the [ADR-028](https://docs.cosmos.network/main/architecture/adr-028-public-key-addresses) and enhance the `address.Module` API to support module addresses and sub-module addresses in a backward compatible way.
* (snapshots) [#14608](https://github.com/cosmos/cosmos-sdk/pull/14608/) Deprecate unused structs `SnapshotKVItem` and `SnapshotSchema`.
* [#15243](https://github.com/cosmos/cosmos-sdk/pull/15243) `LatestBlockResponse` & `BlockByHeightResponse` types' field `sdk_block` was incorrectly cast `proposer_address` bytes to validator operator address, now to consensus address
* (x/group, x/gov) [#14483](https://github.com/cosmos/cosmos-sdk/pull/14483) Add support for `[]string` and `[]int` in `draft-proposal` prompt.
* (protobuf) [#14476](https://github.com/cosmos/cosmos-sdk/pull/14476) Clean up protobuf annotations `{accepts,implements}_interface`.
* (x/gov, x/group) [#14472](https://github.com/cosmos/cosmos-sdk/pull/14472) The recommended metadata format for x/gov and x/group proposals now uses an array of strings (instead of a single string) for the `authors` field.
* (crypto) [#14460](https://github.com/cosmos/cosmos-sdk/pull/14460) Check the signature returned by a ledger device against the public key in the keyring.
* [#14356](https://github.com/cosmos/cosmos-sdk/pull/14356) Add `events.GetAttributes` and `event.GetAttribute` methods to simplify the retrieval of an attribute from event(s).
* (types) [#14332](https://github.com/cosmos/cosmos-sdk/issues/14332) Reduce state export time by 50%.
* (types) [#14163](https://github.com/cosmos/cosmos-sdk/pull/14163) Refactor `(coins Coins) Validate()` to avoid unnecessary map.
* [#13881](https://github.com/cosmos/cosmos-sdk/pull/13881) Optimize iteration on nested cached KV stores and other operations in general.
* (x/gov) [#14347](https://github.com/cosmos/cosmos-sdk/pull/14347) Support `v1.Proposal` message in `v1beta1.Proposal.Content`.
* [#13882](https://github.com/cosmos/cosmos-sdk/pull/13882) Add tx `encode` and `decode` endpoints to amino tx service.
  > Note: These endpoints encodes and decodes only amino txs.
* (config) [#13894](https://github.com/cosmos/cosmos-sdk/pull/13894) Support state streaming configuration in `app.toml` template and default configuration.
* (x/nft) [#13836](https://github.com/cosmos/cosmos-sdk/pull/13836) Remove the validation for `classID` and `nftID` from the NFT module.
* [#13789](https://github.com/cosmos/cosmos-sdk/pull/13789) Add tx `encode` and `decode` endpoints to tx service.
  > Note: These endpoints will only encode and decode proto messages, Amino encoding and decoding is not supported.
* [#13619](https://github.com/cosmos/cosmos-sdk/pull/13619) Add new function called LogDeferred to report errors in defers. Use the function in x/bank files.
* (deps) [#13397](https://github.com/cosmos/cosmos-sdk/pull/13397) Bump Go version minimum requirement to `1.19`.
* [#13070](https://github.com/cosmos/cosmos-sdk/pull/13070) Migrate from `gogo/protobuf` to `cosmos/gogoproto`.
* [#12995](https://github.com/cosmos/cosmos-sdk/pull/12995) Add `FormatTime` and `ParseTimeString` methods.
* [#12952](https://github.com/cosmos/cosmos-sdk/pull/12952) Replace keyring module to Cosmos fork.
* [#12352](https://github.com/cosmos/cosmos-sdk/pull/12352) Move the `RegisterSwaggerAPI` logic into a separate helper function in the server package.
* [#12876](https://github.com/cosmos/cosmos-sdk/pull/12876) Remove proposer-based rewards.
* [#12846](https://github.com/cosmos/cosmos-sdk/pull/12846) Remove `RandomizedParams` from the `AppModuleSimulation` interface which is no longer needed.
* (ci) [#12854](https://github.com/cosmos/cosmos-sdk/pull/12854) Use ghcr.io to host the proto builder image. Update proto builder image to go 1.19
* (x/bank) [#12706](https://github.com/cosmos/cosmos-sdk/pull/12706) Added the `chain-id` flag to the `AddTxFlagsToCmd` API. There is no longer a need to explicitly register this flag on commands whens `AddTxFlagsToCmd` is already called.
* [#12717](https://github.com/cosmos/cosmos-sdk/pull/12717) Use injected encoding params in simapp.
* [#12634](https://github.com/cosmos/cosmos-sdk/pull/12634) Move `sdk.Dec` to math package.
* [#12187](https://github.com/cosmos/cosmos-sdk/pull/12187) Add batch operation for x/nft module.
* [#12455](https://github.com/cosmos/cosmos-sdk/pull/12455) Show attempts count in error for signing.
* [#13101](https://github.com/cosmos/cosmos-sdk/pull/13101) Remove weights from `simapp/params` and `testutil/sims`. They are now in their respective modules.
* [#12398](https://github.com/cosmos/cosmos-sdk/issues/12398) Refactor all `x` modules to unit-test via mocks and decouple `simapp`.
* [#13144](https://github.com/cosmos/cosmos-sdk/pull/13144) Add validator distribution info grpc gateway get endpoint.
* [#13168](https://github.com/cosmos/cosmos-sdk/pull/13168) Migrate tendermintdev/proto-builder to ghcr.io. New image `ghcr.io/cosmos/proto-builder:0.8`
* [#13178](https://github.com/cosmos/cosmos-sdk/pull/13178) Add `cosmos.msg.v1.service` protobuf annotation to allow tooling to distinguish between Msg and Query services via reflection.
* [#13236](https://github.com/cosmos/cosmos-sdk/pull/13236) Integrate Filter Logging
* [#13528](https://github.com/cosmos/cosmos-sdk/pull/13528) Update `ValidateMemoDecorator` to only check memo against `MaxMemoCharacters` param when a memo is present.
* [#13651](https://github.com/cosmos/cosmos-sdk/pull/13651) Update `server/config/config.GetConfig` function.
* [#13781](https://github.com/cosmos/cosmos-sdk/pull/13781) Remove `client/keys.KeysCdc`.
* [#13802](https://github.com/cosmos/cosmos-sdk/pull/13802) Add --output-document flag to the export CLI command to allow writing genesis state to a file.
* [#13794](https://github.com/cosmos/cosmos-sdk/pull/13794) `types/module.Manager` now supports the
`cosmossdk.io/core/appmodule.AppModule` API via the new `NewManagerFromMap` constructor.
* [#14175](https://github.com/cosmos/cosmos-sdk/pull/14175) Add `server.DefaultBaseappOptions(appopts)` function to reduce boiler plate in root.go.

### State Machine Breaking

* (baseapp, x/auth/posthandler) [#13940](https://github.com/cosmos/cosmos-sdk/pull/13940) Update `PostHandler` to receive the `runTx` success boolean.
* (store) [#14378](https://github.com/cosmos/cosmos-sdk/pull/14378) The `CacheKV` store is thread-safe again, which includes improved iteration and deletion logic. Iteration is on a strictly isolated view now, which is breaking from previous behavior.
* (x/bank) [#14538](https://github.com/cosmos/cosmos-sdk/pull/14538) Validate denom in bank balances GRPC queries.
* (x/group) [#14465](https://github.com/cosmos/cosmos-sdk/pull/14465) Add title and summary to proposal struct.
* (x/gov) [#14390](https://github.com/cosmos/cosmos-sdk/pull/14390) Add title, proposer and summary to proposal struct.
* (x/group) [#14071](https://github.com/cosmos/cosmos-sdk/pull/14071) Don't re-tally proposal after voting period end if they have been marked as ACCEPTED or REJECTED.
* (x/group) [#13742](https://github.com/cosmos/cosmos-sdk/pull/13742) Migrate group policy account from module accounts to base account.
* (x/auth)[#13780](https://github.com/cosmos/cosmos-sdk/pull/13780) `id` (type of int64) in `AccountAddressByID` grpc query is now deprecated, update to account-id(type of uint64) to use `AccountAddressByID`.
* (codec) [#13307](https://github.com/cosmos/cosmos-sdk/pull/13307) Register all modules' `Msg`s with group's ModuleCdc so that Amino sign bytes are correctly generated.* (x/gov)
* (codec) [#13196](https://github.com/cosmos/cosmos-sdk/pull/13196) Register all modules' `Msg`s with gov's ModuleCdc so that Amino sign bytes are correctly generated.
* (group) [#13592](https://github.com/cosmos/cosmos-sdk/pull/13592) Fix group types registration with Amino.
* (x/distribution) [#12852](https://github.com/cosmos/cosmos-sdk/pull/12852) Deprecate `CommunityPoolSpendProposal`. Please execute a `MsgCommunityPoolSpend` message via the new v1 `x/gov` module instead. This message can be used to directly fund the `x/gov` module account.
* (x/bank) [#12610](https://github.com/cosmos/cosmos-sdk/pull/12610) `MsgMultiSend` now allows only a single input.
* (x/bank) [#12630](https://github.com/cosmos/cosmos-sdk/pull/12630) Migrate `x/bank` to self-managed parameters and deprecate its usage of `x/params`.
* (x/auth) [#12475](https://github.com/cosmos/cosmos-sdk/pull/12475) Migrate `x/auth` to self-managed parameters and deprecate its usage of `x/params`.
* (x/slashing) [#12399](https://github.com/cosmos/cosmos-sdk/pull/12399) Migrate `x/slashing` to self-managed parameters and deprecate its usage of `x/params`.
* (x/mint) [#12363](https://github.com/cosmos/cosmos-sdk/pull/12363) Migrate `x/mint` to self-managed parameters and deprecate it's usage of `x/params`.
* (x/distribution) [#12434](https://github.com/cosmos/cosmos-sdk/pull/12434) Migrate `x/distribution` to self-managed parameters and deprecate it's usage of `x/params`.
* (x/crisis) [#12445](https://github.com/cosmos/cosmos-sdk/pull/12445) Migrate `x/crisis` to self-managed parameters and deprecate it's usage of `x/params`.
* (x/gov) [#12631](https://github.com/cosmos/cosmos-sdk/pull/12631) Migrate `x/gov` to self-managed parameters and deprecate it's usage of `x/params`.
* (x/staking) [#12409](https://github.com/cosmos/cosmos-sdk/pull/12409) Migrate `x/staking` to self-managed parameters and deprecate it's usage of `x/params`.
* (x/bank) [#11859](https://github.com/cosmos/cosmos-sdk/pull/11859) Move the SendEnabled information out of the Params and into the state store directly.
* (x/gov) [#12771](https://github.com/cosmos/cosmos-sdk/pull/12771) Initial deposit requirement for proposals at submission time.
* (x/staking) [#12967](https://github.com/cosmos/cosmos-sdk/pull/12967) `unbond` now creates only one unbonding delegation entry when multiple unbondings exist at a single height (e.g. through multiple messages in a transaction).
* (x/auth/vesting) [#13502](https://github.com/cosmos/cosmos-sdk/pull/13502) Add Amino Msg registration for `MsgCreatePeriodicVestingAccount`.

### API Breaking Changes

* Migrate to CometBFT. Follow the migration instructions in the [upgrade guide](./UPGRADING.md#migration-to-cometbft-part-1).
* (simulation) [#14728](https://github.com/cosmos/cosmos-sdk/pull/14728) Rename the `ParamChanges` field to `LegacyParamChange` and `Contents` to `LegacyProposalContents` in `simulation.SimulationState`. Additionally it adds a `ProposalMsgs` field to `simulation.SimulationState`.
* (x/gov) [#14782](https://github.com/cosmos/cosmos-sdk/pull/14782) Move the `metadata` argument in `govv1.NewProposal` alongside `title` and `summary`.
* (x/upgrade) [#14216](https://github.com/cosmos/cosmos-sdk/pull/14216) Change upgrade keeper receiver to upgrade keeper pointers.
* (x/auth) [#13780](https://github.com/cosmos/cosmos-sdk/pull/13780) Querying with `id` (type of int64) in `AccountAddressByID` grpc query now throws error, use account-id(type of uint64) instead.
* (store) [#13516](https://github.com/cosmos/cosmos-sdk/pull/13516) Update State Streaming APIs:
    * Add method `ListenCommit` to `ABCIListener`
    * Move `ListeningEnabled` and  `AddListener` methods to `CommitMultiStore`
    * Remove `CacheWrapWithListeners` from `CacheWrap` and `CacheWrapper` interfaces
    * Remove listening APIs from the caching layer (it should only listen to the `rootmulti.Store`)
    * Add three new options to file streaming service constructor.
    * Modify `ABCIListener` such that any error from any method will always halt the app via `panic`
* (x/auth) [#13877](https://github.com/cosmos/cosmos-sdk/pull/13877) Rename `AccountKeeper`'s `GetNextAccountNumber` to `NextAccountNumber`.
* (x/evidence) [#13740](https://github.com/cosmos/cosmos-sdk/pull/13740) The `NewQueryEvidenceRequest` function now takes `hash` as a HEX encoded `string`.
* (server) [#13485](https://github.com/cosmos/cosmos-sdk/pull/13485) The `Application` service now requires the `RegisterNodeService` method to be implemented.
* [#13437](https://github.com/cosmos/cosmos-sdk/pull/13437) Add a list of modules to export argument in `ExportAppStateAndValidators`.
* (simapp) [#13402](https://github.com/cosmos/cosmos-sdk/pull/13402) Move simulation flags to `x/simulation/client/cli`.
* (simapp) [#13402](https://github.com/cosmos/cosmos-sdk/pull/13402) Move simulation helpers functions (`SetupSimulation`, `SimulationOperations`, `CheckExportSimulation`, `PrintStats`, `GetSimulationLog`) to `testutil/sims`.
* (simapp) [#13402](https://github.com/cosmos/cosmos-sdk/pull/13402) Move `testutil/rest` package to `testutil`.
* (types) [#13380](https://github.com/cosmos/cosmos-sdk/pull/13380) Remove deprecated `sdk.NewLevelDB`.
* (simapp) [#13378](https://github.com/cosmos/cosmos-sdk/pull/13378) Move `simapp.App` to `runtime.AppI`.
* (tx) [#12659](https://github.com/cosmos/cosmos-sdk/pull/12659) Remove broadcast mode `block`.
* (simapp) [#12747](https://github.com/cosmos/cosmos-sdk/pull/12747) Remove `simapp.MakeTestEncodingConfig`. Please use `moduletestutil.MakeTestEncodingConfig` (`types/module/testutil`) in tests instead.
* (x/bank) [#12648](https://github.com/cosmos/cosmos-sdk/pull/12648) `NewSendAuthorization` takes a new argument of an optional list of addresses allowed to receive bank assests via authz MsgSend grant. You can pass `nil` for the same behavior as before, i.e. any recipient is allowed.
* (x/bank) [#12593](https://github.com/cosmos/cosmos-sdk/pull/12593) Add `SpendableCoin` method to `BaseViewKeeper`
* (x/slashing) [#12581](https://github.com/cosmos/cosmos-sdk/pull/12581) Remove `x/slashing` legacy querier.
* (types) [#12355](https://github.com/cosmos/cosmos-sdk/pull/12355) Remove the compile-time `types.DBbackend` variable. Removes usage of the same in server/util.go
* (x/gov) [#12368](https://github.com/cosmos/cosmos-sdk/pull/12369) Gov keeper is now passed by reference instead of copy to make post-construction mutation of Hooks and Proposal Handlers possible at a framework level.
* (simapp) [#12270](https://github.com/cosmos/cosmos-sdk/pull/12270) Remove `invCheckPeriod uint` attribute from `SimApp` struct as per migration of `x/crisis` to app wiring
* (simapp) [#12334](https://github.com/cosmos/cosmos-sdk/pull/12334) Move `simapp.ConvertAddrsToValAddrs` and `simapp.CreateTestPubKeys ` to respectively `simtestutil.ConvertAddrsToValAddrs` and `simtestutil.CreateTestPubKeys` (`testutil/sims`)
* (simapp) [#12312](https://github.com/cosmos/cosmos-sdk/pull/12312) Move `simapp.EmptyAppOptions` to `simtestutil.EmptyAppOptions` (`testutil/sims`)
* (simapp) [#12312](https://github.com/cosmos/cosmos-sdk/pull/12312) Remove `skipUpgradeHeights map[int64]bool` and `homePath string` from `NewSimApp` constructor as per migration of `x/upgrade` to app-wiring.
* (testutil) [#12278](https://github.com/cosmos/cosmos-sdk/pull/12278) Move all functions from `simapp/helpers` to `testutil/sims`
* (testutil) [#12233](https://github.com/cosmos/cosmos-sdk/pull/12233) Move `simapp.TestAddr` to `simtestutil.TestAddr` (`testutil/sims`)
* (x/staking) [#12102](https://github.com/cosmos/cosmos-sdk/pull/12102) Staking keeper now is passed by reference instead of copy. Keeper's SetHooks no longer returns keeper. It updates the keeper in place instead.
* (linting) [#12141](https://github.com/cosmos/cosmos-sdk/pull/12141) Fix usability related linting for database. This means removing the infix Prefix from `prefix.NewPrefixWriter` and such so that it is `prefix.NewWriter` and making `db.DBConnection` and such into `db.Connection`
* (x/distribution) [#12434](https://github.com/cosmos/cosmos-sdk/pull/12434) `x/distribution` module `SetParams` keeper method definition is now updated to return `error`.
* (x/staking) [#12409](https://github.com/cosmos/cosmos-sdk/pull/12409) `x/staking` module `SetParams` keeper method definition is now updated to return `error`.
* (x/crisis) [#12445](https://github.com/cosmos/cosmos-sdk/pull/12445) `x/crisis` module `SetConstantFee` keeper method definition is now updated to return `error`.
* (x/gov) [#12631](https://github.com/cosmos/cosmos-sdk/pull/12631) `x/gov` module refactored to use `Params` as single struct instead of `DepositParams`, `TallyParams` & `VotingParams`.
* (x/gov) [#12631](https://github.com/cosmos/cosmos-sdk/pull/12631) Migrate `x/gov` to self-managed parameters and deprecate it's usage of `x/params`.
* (x/bank) [#12630](https://github.com/cosmos/cosmos-sdk/pull/12630) `x/bank` module `SetParams` keeper method definition is now updated to return `error`.
* (x/bank) [#11859](https://github.com/cosmos/cosmos-sdk/pull/11859) Move the SendEnabled information out of the Params and into the state store directly.
  The information can now be accessed using the BankKeeper.
  Setting can be done using MsgSetSendEnabled as a governance proposal.
  A SendEnabled query has been added to both GRPC and CLI.
* (appModule) Remove `Route`, `QuerierRoute` and `LegacyQuerierHandler` from AppModule Interface.
* (x/modules) Remove all LegacyQueries and related code from modules
* (store) [#11825](https://github.com/cosmos/cosmos-sdk/pull/11825) Make extension snapshotter interface safer to use, renamed the util function `WriteExtensionItem` to `WriteExtensionPayload`.
* (x/genutil)[#12956](https://github.com/cosmos/cosmos-sdk/pull/12956) `genutil.AppModuleBasic` has a new attribute: genesis transaction validation function. The existing validation logic is implemented in `genutiltypes.DefaultMessageValidator`. Use `genutil.NewAppModuleBasic` to create a new genutil Module Basic.
* (codec) [#12964](https://github.com/cosmos/cosmos-sdk/pull/12964) `ProtoCodec.MarshalInterface` now returns an error when serializing unregistered types and a subsequent `ProtoCodec.UnmarshalInterface` would fail.
* (x/staking) [#12973](https://github.com/cosmos/cosmos-sdk/pull/12973) Removed `stakingkeeper.RandomValidator`. Use `testutil.RandSliceElem(r, sk.GetAllValidators(ctx))` instead.
* (x/gov) [#13160](https://github.com/cosmos/cosmos-sdk/pull/13160) Remove custom marshaling of proposl and voteoption.
* (types) [#13430](https://github.com/cosmos/cosmos-sdk/pull/13430) Remove unused code `ResponseCheckTx` and `ResponseDeliverTx`
* (store) [#13529](https://github.com/cosmos/cosmos-sdk/pull/13529) Add method `LatestVersion` to `MultiStore` interface, add method `SetQueryMultiStore` to baesapp to support alternative `MultiStore` implementation for query service.
* (pruning) [#13609](https://github.com/cosmos/cosmos-sdk/pull/13609) Move pruning package to be under store package
* [#13794](https://github.com/cosmos/cosmos-sdk/pull/13794) Most methods on `types/module.AppModule` have been moved to
extension interfaces. `module.Manager.Modules` is now of type `map[string]interface{}` to support in parallel the new
`cosmossdk.io/core/appmodule.AppModule` API.

### CLI Breaking Changes

* (genesis) [#14149](https://github.com/cosmos/cosmos-sdk/pull/14149) Add `simd genesis` command, which contains all genesis-related sub-commands.
* (x/genutil) [#13535](https://github.com/cosmos/cosmos-sdk/pull/13535) Replace in `simd init`, the `--staking-bond-denom` flag with `--default-denom` which is used for all default denomination in the genesis, instead of only staking.

### Bug Fixes

* (x/auth/vesting) [#15373](https://github.com/cosmos/cosmos-sdk/pull/15373) Add extra checks when creating a periodic vesting account.
* (x/auth) [#13838](https://github.com/cosmos/cosmos-sdk/pull/13838) Fix calling `String()` and `MarshalYAML` panics when pubkey is set on a `BaseAccount``.
* (x/evidence) [#13740](https://github.com/cosmos/cosmos-sdk/pull/13740) Fix evidence query API to decode the hash properly.
* (bank) [#13691](https://github.com/cosmos/cosmos-sdk/issues/13691) Fix unhandled error for vesting account transfers, when total vesting amount exceeds total balance.
* [#13553](https://github.com/cosmos/cosmos-sdk/pull/13553) Ensure all parameter validation for decimal types handles nil decimal values.
* [#13145](https://github.com/cosmos/cosmos-sdk/pull/13145) Fix panic when calling `String()` to a Record struct type.
* [#13116](https://github.com/cosmos/cosmos-sdk/pull/13116) Fix a dead-lock in the `Group-TotalWeight` `x/group` invariant.
* (types) [#12154](https://github.com/cosmos/cosmos-sdk/pull/12154) Add `baseAccountGetter` to avoid invalid account error when create vesting account.
* (x/staking) [#12303](https://github.com/cosmos/cosmos-sdk/pull/12303) Use bytes instead of string comparison in delete validator queue
* (store/rootmulti) [#12487](https://github.com/cosmos/cosmos-sdk/pull/12487) Fix non-deterministic map iteration.
* (sdk/dec_coins) [#12903](https://github.com/cosmos/cosmos-sdk/pull/12903) Fix nil `DecCoin` creation when converting `Coins` to `DecCoins`
* (store) [#12945](https://github.com/cosmos/cosmos-sdk/pull/12945) Fix nil end semantics in store/cachekv/iterator when iterating a dirty cache.
* (x/gov) [#13051](https://github.com/cosmos/cosmos-sdk/pull/13051) In SubmitPropsal, when a legacy msg fails it's handler call, wrap the error as ErrInvalidProposalContent (instead of ErrNoProposalHandlerExists).
* (snapshot) [#13400](https://github.com/cosmos/cosmos-sdk/pull/13400) Fix snapshot checksum issue in golang 1.19.
* (server) [#13778](https://github.com/cosmos/cosmos-sdk/pull/13778) Set Cosmos SDK default endpoints to localhost to avoid unknown exposure of endpoints.
* (x/auth) [#13877](https://github.com/cosmos/cosmos-sdk/pull/13877) Handle missing account numbers during `InitGenesis`.
* (x/gov) [#13918](https://github.com/cosmos/cosmos-sdk/pull/13918) Propagate message errors when executing a proposal.

### Deprecated

* (x/evidence) [#13740](https://github.com/cosmos/cosmos-sdk/pull/13740) The `evidence_hash` field of `QueryEvidenceRequest` has been deprecated and now contains a new field `hash` with type `string`.
* (x/bank) [#11859](https://github.com/cosmos/cosmos-sdk/pull/11859) The Params.SendEnabled field is deprecated and unusable.
  The information can now be accessed using the BankKeeper.
  Setting can be done using MsgSetSendEnabled as a governance proposal.
  A SendEnabled query has been added to both GRPC and CLI.

## [v0.46.16](https://github.com/cosmos/cosmos-sdk/releases/tag/v0.46.16) - 2023-11-07

EOL notice. This is the last release of the `v0.46.x` line. Per this version, the v0.46.x line reached its end-of-life.

### Bug Fixes

* (server) [#18254](https://github.com/cosmos/cosmos-sdk/pull/18254) Don't hardcode gRPC address to localhost.

## [v0.46.15](https://github.com/cosmos/cosmos-sdk/releases/tag/v0.46.14) - 2023-08-21

### Improvements

* (x/gov) [#17387](https://github.com/cosmos/cosmos-sdk/pull/17387) Add `MsgSubmitProposal` `SetMsgs` method.
* (x/gov) [#17354](https://github.com/cosmos/cosmos-sdk/issues/17354) Emit `VoterAddr` in `proposal_vote` event.
* (x/genutil) [#17296](https://github.com/cosmos/cosmos-sdk/pull/17296) Add `MigrateHandler` to allow reuse migrate genesis related function.
    * In v0.46, v0.47 this function is additive to the `genesis migrate` command. However in v0.50+, adding custom migrations to the `genesis migrate` command is directly possible.

## Bug Fixes

* (server) [#17181](https://github.com/cosmos/cosmos-sdk/pull/17181) Fix `db_backend` lookup fallback from `config.toml`.

## [v0.46.14](https://github.com/cosmos/cosmos-sdk/releases/tag/v0.46.14) - 2023-07-17

### Features

* (sims) [#16656](https://github.com/cosmos/cosmos-sdk/pull/16656) Add custom max gas for block for sim config with unlimited as default.

### Improvements

* (cli) [#16856](https://github.com/cosmos/cosmos-sdk/pull/16856) Improve `simd prune` UX by using the app default home directory and set pruning method as first variable argument (defaults to default). `pruning.PruningCmd` rest unchanged for API compatibility, use `pruning.Cmd` instead.
* (deps) [#16553](https://github.com/cosmos/cosmos-sdk/pull/16553) Bump CometBFT to [v0.34.29](https://github.com/cometbft/cometbft/blob/v0.34.29/CHANGELOG.md#v03429).

### Bug Fixes

* (x/auth) [#16994](https://github.com/cosmos/cosmos-sdk/pull/16994) Fix regression where querying transactions events with `<=` or `>=` would not work.
* (x/auth) [#16554](https://github.com/cosmos/cosmos-sdk/pull/16554) `ModuleAccount.Validate` now reports a nil `.BaseAccount` instead of panicking.
* [#16588](https://github.com/cosmos/cosmos-sdk/pull/16588) Propagate snapshotter failures to the caller, (it would create an empty snapshot silently before).
* (types) [#15433](https://github.com/cosmos/cosmos-sdk/pull/15433) Allow disabling of account address caches (for printing bech32 account addresses).

## [v0.46.13](https://github.com/cosmos/cosmos-sdk/releases/tag/v0.46.13) - 2023-06-08

### Features

* (snapshots) [#16060](https://github.com/cosmos/cosmos-sdk/pull/16060) Support saving and restoring snapshot locally.
* (baseapp) [#16290](https://github.com/cosmos/cosmos-sdk/pull/16290) Add circuit breaker setter in baseapp.
* (x/group) [#16191](https://github.com/cosmos/cosmos-sdk/pull/16191) Add EventProposalPruned event to group module whenever a proposal is pruned.

### Improvements

* (deps) [#15973](https://github.com/cosmos/cosmos-sdk/pull/15973) Bump CometBFT to [v0.34.28](https://github.com/cometbft/cometbft/blob/v0.34.28/CHANGELOG.md#v03428).
* (store) [#15683](https://github.com/cosmos/cosmos-sdk/pull/15683) `rootmulti.Store.CacheMultiStoreWithVersion` now can handle loading archival states that don't persist any of the module stores the current state has.
* (simapp) [#15903](https://github.com/cosmos/cosmos-sdk/pull/15903) Add `AppStateFnWithExtendedCbs` with moduleStateCb callback function to allow access moduleState. Note, this function is present in `simtestutil` from `v0.47.2+`.
* (gov) [#15979](https://github.com/cosmos/cosmos-sdk/pull/15979) Improve gov error message when failing to convert v1 proposal to v1beta1.
* (server) [#16061](https://github.com/cosmos/cosmos-sdk/pull/16061) Add Comet bootstrap command.
* (store) [#16067](https://github.com/cosmos/cosmos-sdk/pull/16067) Add local snapshots management commands.
* (baseapp) [#16193](https://github.com/cosmos/cosmos-sdk/pull/16193) Add `Close` method to `BaseApp` for custom app to cleanup resource in graceful shutdown.

### Bug Fixes

* Fix [barberry](https://forum.cosmos.network/t/cosmos-sdk-security-advisory-barberry/10825) security vulnerability.
* (cli) [#16312](https://github.com/cosmos/cosmos-sdk/pull/16312) Allow any addresses in `client.ValidatePromptAddress`.
* (store/iavl) [#15717](https://github.com/cosmos/cosmos-sdk/pull/15717) Upstream error on empty version (this change was present on all version but v0.46).

## [v0.46.12](https://github.com/cosmos/cosmos-sdk/releases/tag/v0.46.12) - 2023-04-04

### Features

* (x/groups) [#14879](https://github.com/cosmos/cosmos-sdk/pull/14879) Add `Query/Groups` query to get all the groups.

### Improvements

* (simapp) [#15305](https://github.com/cosmos/cosmos-sdk/pull/15305) Add `AppStateFnWithExtendedCb` with callback function to extend rawState and `AppStateRandomizedFnWithState` with extra genesisState argument which is the genesis state of the app.
* (x/distribution) [#15462](https://github.com/cosmos/cosmos-sdk/pull/15462) Add delegator address to the event for withdrawing delegation rewards.
* [#14019](https://github.com/cosmos/cosmos-sdk/issues/14019) Remove the interface casting to allow other implementations of a `CommitMultiStore`.

## [v0.46.11](https://github.com/cosmos/cosmos-sdk/releases/tag/v0.46.11) - 2023-03-03

### Improvements

* (deps) Migrate to [CometBFT](https://github.com/cometbft/cometbft). Follow the instructions in the [release notes](./RELEASE_NOTES.md).
* (store) [#15152](https://github.com/cosmos/cosmos-sdk/pull/15152) Remove unmaintained and experimental `store/v2alpha1`.
* (store) [#14410](https://github.com/cosmos/cosmos-sdk/pull/14410) `rootmulti.Store.loadVersion` has validation to check if all the module stores' height is correct, it will error if any module store has incorrect height.

### Bug Fixes

* [#15243](https://github.com/cosmos/cosmos-sdk/pull/15243) `LatestBlockResponse` & `BlockByHeightResponse` types' field `sdk_block` was incorrectly cast `proposer_address` bytes to validator operator address, now to consensus address.

## [v0.46.10](https://github.com/cosmos/cosmos-sdk/releases/tag/v0.46.10) - 2023-02-16

### Improvements

* (cli) [#14953](https://github.com/cosmos/cosmos-sdk/pull/14953) Enable profiling block replay during abci handshake with `--cpu-profile`.

## [v0.46.9](https://github.com/cosmos/cosmos-sdk/releases/tag/v0.46.9) - 2023-02-07

### Improvements

* (store/cache) [#13881](https://github.com/cosmos/cosmos-sdk/pull/13881) Optimize iteration on nested cached KV stores and other operations in general.
* (deps) [#14846](https://github.com/cosmos/cosmos-sdk/pull/14846) Bump btcd.
* (deps) Bump Tendermint version to [v0.34.26](https://github.com/informalsystems/tendermint/releases/tag/v0.34.26).
* (store/cache) [#14189](https://github.com/cosmos/cosmos-sdk/pull/14189) Add config `iavl-lazy-loading` to enable lazy loading of iavl store, to improve start up time of archive nodes, add method `SetLazyLoading` to `CommitMultiStore` interface.
    * A new field has been added to the app.toml. This allows nodes with larger databases to startup quicker

    ```toml
    # IAVLLazyLoading enable/disable the lazy loading of iavl store.
    # Default is false.
    iavl-lazy-loading = ""
  ```

### Bug Fixes

* (cli) [#14919](https://github.com/cosmos/cosmos-sdk/pull/#14919) Fix never assigned error when write validators.
* (store) [#14798](https://github.com/cosmos/cosmos-sdk/pull/14798) Copy btree to avoid the problem of modify while iteration.
* (cli) [#14799](https://github.com/cosmos/cosmos-sdk/pull/14799) Fix Evidence CLI query flag parsing (backport #13458)

## [v0.46.8](https://github.com/cosmos/cosmos-sdk/releases/tag/v0.46.8) - 2023-01-23

### Improvements

* (store/cache) [#13881](https://github.com/cosmos/cosmos-sdk/pull/13881) Optimize iteration on nested cached KV stores and other operations in general.
* (x/gov) [#14347](https://github.com/cosmos/cosmos-sdk/pull/14347) Support `v1.Proposal` message in `v1beta1.Proposal.Content`.
* (deps) Use Informal System fork of Tendermint version to [v0.34.24](https://github.com/informalsystems/tendermint/releases/tag/v0.34.24).

### Bug Fixes

* (x/group) [#14526](https://github.com/cosmos/cosmos-sdk/pull/14526) Fix wrong address set in `EventUpdateGroupPolicy`.
* (ante) [#14448](https://github.com/cosmos/cosmos-sdk/pull/14448) Return anteEvents when postHandler fail.

### API Breaking Changes

* (x/gov) [#14422](https://github.com/cosmos/cosmos-sdk/pull/14422) Remove `Migrate_V046_6_To_V046_7` function which shouldn't be used for chains which already migrated to 0.46.

## [v0.46.7](https://github.com/cosmos/cosmos-sdk/releases/tag/v0.46.7) - 2022-12-13

### Features

* (client) [#14051](https://github.com/cosmos/cosmos-sdk/pull/14051) Add `--grpc` client option.

### Improvements

* (deps) Bump Tendermint version to [v0.34.24](https://github.com/tendermint/tendermint/releases/tag/v0.34.24).
* [#13651](https://github.com/cosmos/cosmos-sdk/pull/13651) Update `server/config/config.GetConfig` function.
* [#14175](https://github.com/cosmos/cosmos-sdk/pull/14175) Add `server.DefaultBaseappOptions(appopts)` function to reduce boiler plate in root.go.

### State Machine Breaking

* (x/gov) [#14214](https://github.com/cosmos/cosmos-sdk/pull/14214) Fix gov v0.46 migration to v1 votes.
    * Also provide a helper function `govv046.Migrate_V0466_To_V0467` for migrating a chain already on v0.46 with versions <=v0.46.6 to the latest v0.46.7 correct state.
* (x/group) [#14071](https://github.com/cosmos/cosmos-sdk/pull/14071) Don't re-tally proposal after voting period end if they have been marked as ACCEPTED or REJECTED.

### API Breaking Changes

* (store) [#13516](https://github.com/cosmos/cosmos-sdk/pull/13516) Update State Streaming APIs:
    * Add method `ListenCommit` to `ABCIListener`
    * Move `ListeningEnabled` and  `AddListener` methods to `CommitMultiStore`
    * Remove `CacheWrapWithListeners` from `CacheWrap` and `CacheWrapper` interfaces
    * Remove listening APIs from the caching layer (it should only listen to the `rootmulti.Store`)
    * Add three new options to file streaming service constructor.
    * Modify `ABCIListener` such that any error from any method will always halt the app via `panic`
* (store) [#13529](https://github.com/cosmos/cosmos-sdk/pull/13529) Add method `LatestVersion` to `MultiStore` interface, add method `SetQueryMultiStore` to baesapp to support alternative `MultiStore` implementation for query service.

### Bug Fixes

* (baseapp) [#13983](https://github.com/cosmos/cosmos-sdk/pull/13983) Don't emit duplicate ante-handler events when a post-handler is defined.
* (baseapp) [#14049](https://github.com/cosmos/cosmos-sdk/pull/14049) Fix state sync when interval is zero.
* (store) [#13516](https://github.com/cosmos/cosmos-sdk/pull/13516) Fix state listener that was observing writes at wrong time.

## [v0.46.6](https://github.com/cosmos/cosmos-sdk/releases/tag/v0.46.6) - 2022-11-18

### Improvements

* (config) [#13894](https://github.com/cosmos/cosmos-sdk/pull/13894) Support state streaming configuration in `app.toml` template and default configuration.

### Bug Fixes

* (x/gov) [#13918](https://github.com/cosmos/cosmos-sdk/pull/13918) Fix propagation of message errors when executing a proposal.

## [v0.46.5](https://github.com/cosmos/cosmos-sdk/releases/tag/v0.46.5) - 2022-11-17

### Features

* (x/bank) [#13891](https://github.com/cosmos/cosmos-sdk/pull/13891) Provide a helper function `Migrate_V0464_To_V0465` for migrating a chain **already on v0.46 with versions <=v0.46.4** to the latest v0.46.5 correct state.

### Improvements

* [#13826](https://github.com/cosmos/cosmos-sdk/pull/13826) Support custom `GasConfig` configuration for applications.
* (deps) Bump Tendermint version to [v0.34.23](https://github.com/tendermint/tendermint/releases/tag/v0.34.23).

### State Machine Breaking

* (x/group) [#13876](https://github.com/cosmos/cosmos-sdk/pull/13876) Fix group MinExecutionPeriod that is checked on execution now, instead of voting period end.

### API Breaking Changes

* (x/group) [#13876](https://github.com/cosmos/cosmos-sdk/pull/13876) Add `GetMinExecutionPeriod` method on DecisionPolicy interface.

### Bug Fixes

* (x/group) [#13869](https://github.com/cosmos/cosmos-sdk/pull/13869) Group members weight must be positive and a finite number.
* (x/bank) [#13821](https://github.com/cosmos/cosmos-sdk/pull/13821) Fix bank store migration of coin metadata.
* (x/group) [#13808](https://github.com/cosmos/cosmos-sdk/pull/13808) Fix propagation of message events to the current context in `EndBlocker`.
* (x/gov) [#13728](https://github.com/cosmos/cosmos-sdk/pull/13728) Fix propagation of message events to the current context in `EndBlocker`.
* (store) [#13803](https://github.com/cosmos/cosmos-sdk/pull/13803) Add an error log if IAVL set operation failed.
* [#13861](https://github.com/cosmos/cosmos-sdk/pull/13861) Allow `_` characters in tx event queries, i.e. `GetTxsEvent`.

## [v0.46.4](https://github.com/cosmos/cosmos-sdk/releases/tag/v0.46.4) - 2022-11-01

### Features

* (x/auth) [#13612](https://github.com/cosmos/cosmos-sdk/pull/13612) Add `Query/ModuleAccountByName` endpoint for accessing the module account info by module name.

### Improvements

* (deps) Bump IAVL version to [v0.19.4](https://github.com/cosmos/iavl/releases/tag/v0.19.4).

### Bug Fixes

* (x/auth/tx) [#12474](https://github.com/cosmos/cosmos-sdk/pull/12474) Remove condition in GetTxsEvent that disallowed multiple equal signs, which would break event queries with base64 strings (i.e. query by signature).
* (store) [#13530](https://github.com/cosmos/cosmos-sdk/pull/13530) Fix app-hash mismatch if upgrade migration commit is interrupted.

### CLI Breaking Changes

* [#13656](https://github.com/cosmos/cosmos-sdk/pull/13659) Rename `server.FlagIAVLFastNode` to `server.FlagDisableIAVLFastNode` for clarity.

### API Breaking Changes

* (context) [#13063](https://github.com/cosmos/cosmos-sdk/pull/13063) Update `Context#CacheContext` to automatically emit all events on the parent context's `EventManager`.

## [v0.46.3](https://github.com/cosmos/cosmos-sdk/releases/tag/v0.46.3) - 2022-10-20

ATTENTION:

This is a security release for the [Dragonberry security advisory](https://forum.cosmos.network/t/ibc-security-advisory-dragonberry/7702).

All users should upgrade immediately.

Users *must* add a replace directive in their go.mod for the new `ics23` package in the SDK:

```go
replace github.com/confio/ics23/go => github.com/cosmos/cosmos-sdk/ics23/go v0.8.0
```

### Features

* [#13435](https://github.com/cosmos/cosmos-sdk/pull/13435) Extend error context when a simulation fails.
* (grpc) [#13485](https://github.com/cosmos/cosmos-sdk/pull/13485) Implement a new gRPC query, `/cosmos/base/node/v1beta1/config`, which provides operator configuration.
* (cli) [#13147](https://github.com/cosmos/cosmos-sdk/pull/13147) Add the `--append` flag to the `sign-batch` CLI cmd to combine the messages and sign those txs which are created with `--generate-only`.
* (cli) [#13454](https://github.com/cosmos/cosmos-sdk/pull/13454) `sign-batch` CLI can now read multiple transaction files.

### Improvements

* [#13586](https://github.com/cosmos/cosmos-sdk/pull/13586) Bump Tendermint to `v0.34.22`.
* (auth) [#13460](https://github.com/cosmos/cosmos-sdk/pull/13460) The `q auth address-by-id` CLI command has been renamed to `q auth address-by-acc-num` to be more explicit. However, the old `address-by-id` version is still kept as an alias, for backwards compatibility.
* [#13433](https://github.com/cosmos/cosmos-sdk/pull/13433) Remove dead code in cacheMergeIterator `Domain()`.

### Bug Fixes

* Implement dragonberry security patch.
    * For applying the patch please refer to the [RELEASE NOTES](https://github.com/cosmos/cosmos-sdk/releases/tag/v0.46.3)
* (store) [#13459](https://github.com/cosmos/cosmos-sdk/pull/13459) Don't let state listener observe the uncommitted writes.
* [#12548](https://github.com/cosmos/cosmos-sdk/pull/12548) Prevent signing from wrong key while using multisig.

### API Breaking Changes

* (server) [#13485](https://github.com/cosmos/cosmos-sdk/pull/13485) The `Application` service now requires the `RegisterNodeService` method to be implemented.

## [v0.46.2](https://github.com/cosmos/cosmos-sdk/releases/tag/v0.46.2) - 2022-10-03

### API Breaking Changes

* (cli) [#13089](https://github.com/cosmos/cosmos-sdk/pull/13089) Fix rollback command don't actually delete multistore versions, added method `RollbackToVersion` to interface `CommitMultiStore` and added method `CommitMultiStore` to `Application` interface.
* (cli) [#13089](https://github.com/cosmos/cosmos-sdk/pull/13089) `NewRollbackCmd` now takes an `appCreator types.AppCreator`.

### Features

* (cli) [#13207](https://github.com/cosmos/cosmos-sdk/pull/13207) Reduce user's password prompts when calling keyring `List()` function.
* (cli) [#13353](https://github.com/cosmos/cosmos-sdk/pull/13353) Add `tx group draft-proposal` command for generating group proposal JSONs (skeleton).
* (cli) [#13304](https://github.com/cosmos/cosmos-sdk/pull/13304) Add `tx gov draft-proposal` command for generating proposal JSONs (skeleton).
* (x/authz) [#13047](https://github.com/cosmos/cosmos-sdk/pull/13047) Add a GetAuthorization function to the keeper.
* (cli) [#12742](https://github.com/cosmos/cosmos-sdk/pull/12742) Add the `prune` CLI cmd to manually prune app store history versions based on the pruning options.

### Improvements

* [#13323](https://github.com/cosmos/cosmos-sdk/pull/13323) Ensure `withdraw_rewards` rewards are emitted from all actions that result in rewards being withdrawn.
* [#13233](https://github.com/cosmos/cosmos-sdk/pull/13233) Add `--append` to `add-genesis-account` sub-command to append new tokens after an account is already created.
* (x/group) [#13214](https://github.com/cosmos/cosmos-sdk/pull/13214) Add `withdraw-proposal` command to group module's CLI transaction commands.
* (x/auth) [#13048](https://github.com/cosmos/cosmos-sdk/pull/13048) Add handling of AccountNumberStoreKeyPrefix to the simulation decoder.
* (simapp) [#13107](https://github.com/cosmos/cosmos-sdk/pull/13107) Call `SetIAVLCacheSize` with the configured value in simapp.
* [#13301](https://github.com/cosmos/cosmos-sdk/pull/13301) Keep the balance query endpoint compatible with legacy blocks
* [#13321](https://github.com/cosmos/cosmos-sdk/pull/13321) Add flag to disable fast node migration and usage.

### Bug Fixes

* (types) [#13265](https://github.com/cosmos/cosmos-sdk/pull/13265) Correctly coalesce coins even with repeated denominations & simplify logic.
* (x/auth) [#13200](https://github.com/cosmos/cosmos-sdk/pull/13200) Fix wrong sequences in `sign-batch`.
* (export) [#13029](https://github.com/cosmos/cosmos-sdk/pull/13029) Fix exporting the blockParams regression.
* [#13046](https://github.com/cosmos/cosmos-sdk/pull/13046) Fix missing return statement in BaseApp.Query.
* (store) [#13336](https://github.com/cosmos/cosmos-sdk/pull/13334) Call streaming listeners for deliver tx event, it was removed accidentally.
* (grpc) [#13417](https://github.com/cosmos/cosmos-sdk/pull/13417) fix grpc query panic that could crash the node (backport #13352).
* (grpc) [#13418](https://github.com/cosmos/cosmos-sdk/pull/13418) Add close for grpc only mode.

## [v0.46.1](https://github.com/cosmos/cosmos-sdk/releases/tag/v0.46.1) - 2022-08-24

### Improvements

* [#12953](https://github.com/cosmos/cosmos-sdk/pull/12953) Change the default priority mechanism to be based on gas price.
* [#12981](https://github.com/cosmos/cosmos-sdk/pull/12981) Return proper error when parsing telemetry configuration.
* [#12969](https://github.com/cosmos/cosmos-sdk/pull/12969) Bump Tendermint to `v0.34.21` and IAVL to `v0.19.1`.
* [#12885](https://github.com/cosmos/cosmos-sdk/pull/12885) Amortize cost of processing cache KV store.
* (events) [#12850](https://github.com/cosmos/cosmos-sdk/pull/12850) Add a new `fee_payer` attribute to the `tx` event that is emitted from the `DeductFeeDecorator` AnteHandler decorator.
* (x/params) [#12615](https://github.com/cosmos/cosmos-sdk/pull/12615) Add `GetParamSetIfExists` function to params `Subspace` to prevent panics on breaking changes.
* (x/bank) [#12674](https://github.com/cosmos/cosmos-sdk/pull/12674) Add convenience function `CreatePrefixedAccountStoreKey()` to construct key to access account's balance for a given denom.
* [#12877](https://github.com/cosmos/cosmos-sdk/pull/12877) Bumped cosmossdk.io/math to v1.0.0-beta.3
* [#12693](https://github.com/cosmos/cosmos-sdk/pull/12693) Make sure the order of each node is consistent when emitting proto events.

### Bug Fixes

* (x/group) [#12888](https://github.com/cosmos/cosmos-sdk/pull/12888) Fix event propagation to the current context of `x/group` message execution `[]sdk.Result`.
* (x/upgrade) [#12906](https://github.com/cosmos/cosmos-sdk/pull/12906) Fix upgrade failure by moving downgrade verification logic after store migration.

## [v0.46.0](https://github.com/cosmos/cosmos-sdk/releases/tag/v0.46.0) - 2022-07-26

### Features

* (types) [#11985](https://github.com/cosmos/cosmos-sdk/pull/11985) Add a `Priority` field on `sdk.Context`, which represents the CheckTx priority field. It is only used during CheckTx.
* (gRPC) [#11889](https://github.com/cosmos/cosmos-sdk/pull/11889) Support custom read and write gRPC options in `app.toml`. See `max-recv-msg-size` and `max-send-msg-size` respectively.
* (cli) [#11738](https://github.com/cosmos/cosmos-sdk/pull/11738) Add `tx auth multi-sign` as alias of `tx auth multisign` for consistency with `multi-send`.
* (cli) [#11738](https://github.com/cosmos/cosmos-sdk/pull/11738) Add `tx bank multi-send` command for bulk send of coins to multiple accounts.
* (grpc) [#11642](https://github.com/cosmos/cosmos-sdk/pull/11642) Implement `ABCIQuery` in the Tendermint gRPC service, which proxies ABCI `Query` requests directly to the application.
* (x/upgrade) [#11551](https://github.com/cosmos/cosmos-sdk/pull/11551) Update `ScheduleUpgrade` for chains to schedule an automated upgrade on `BeginBlock` without having to go though governance.
* (tx) [#11533](https://github.com/cosmos/cosmos-sdk/pull/11533) Register [`EIP191`](https://eips.ethereum.org/EIPS/eip-191) as an available `SignMode` for chains to use.
* (x/genutil) [#11500](https://github.com/cosmos/cosmos-sdk/pull/11500) Fix GenTx validation and adjust error messages
* [#11430](https://github.com/cosmos/cosmos-sdk/pull/11430) Introduce a new `grpc-only` flag, such that when enabled, will start the node in a query-only mode. Note, gRPC MUST be enabled with this flag.
* (x/bank) [#11417](https://github.com/cosmos/cosmos-sdk/pull/11417) Introduce a new `SpendableBalances` gRPC query that retrieves an account's total (paginated) spendable balances.
* [#11441](https://github.com/cosmos/cosmos-sdk/pull/11441) Added a new method, `IsLTE`, for `types.Coin`. This method is used to check if a `types.Coin` is less than or equal to another `types.Coin`.
* (x/upgrade) [#11116](https://github.com/cosmos/cosmos-sdk/pull/11116) `MsgSoftwareUpgrade` and `MsgCancelUpgrade` have been added to support v1beta2 msgs-based gov proposals.
* [#10977](https://github.com/cosmos/cosmos-sdk/pull/10977) Now every cosmos message protobuf definition must be extended with a `cosmos.msg.v1.signer` option to signal the signer fields in a language agnostic way.
* [#10710](https://github.com/cosmos/cosmos-sdk/pull/10710) Chain-id shouldn't be required for creating a transaction with both --generate-only and --offline flags.
* [#10703](https://github.com/cosmos/cosmos-sdk/pull/10703) Create a new grantee account, if the grantee of an authorization does not exist.
* [#10592](https://github.com/cosmos/cosmos-sdk/pull/10592) Add a `DecApproxEq` function that checks to see if `|d1 - d2| < tol` for some Dec `d1, d2, tol`.
* [#9933](https://github.com/cosmos/cosmos-sdk/pull/9933) Introduces the notion of a Cosmos "Scalar" type, which would just be simple aliases that give human-understandable meaning to the underlying type, both in Go code and in Proto definitions.
* [#9884](https://github.com/cosmos/cosmos-sdk/pull/9884) Provide a new gRPC query handler, `/cosmos/params/v1beta1/subspaces`, that allows the ability to query for all registered subspaces and their respective keys.
* [#9776](https://github.com/cosmos/cosmos-sdk/pull/9776) Add flag `staking-bond-denom` to specify the staking bond denomination value when initializing a new chain.
* [#9533](https://github.com/cosmos/cosmos-sdk/pull/9533) Added a new gRPC method, `DenomOwners`, in `x/bank` to query for all account holders of a specific denomination.
* (bank) [#9618](https://github.com/cosmos/cosmos-sdk/pull/9618) Update bank.Metadata: add URI and URIHash attributes.
* (store) [#8664](https://github.com/cosmos/cosmos-sdk/pull/8664) Implementation of ADR-038 file StreamingService
* [#9837](https://github.com/cosmos/cosmos-sdk/issues/9837) `--generate-only` flag can be used with a keyname from the keyring.
* [#10326](https://github.com/cosmos/cosmos-sdk/pull/10326) `x/authz` add all grants by granter query.
* [#10944](https://github.com/cosmos/cosmos-sdk/pull/10944) `x/authz` add all grants by grantee query
* [#10348](https://github.com/cosmos/cosmos-sdk/pull/10348) Add `fee.{payer,granter}` and `tip` fields to StdSignDoc for signing tipped transactions.
* [#10208](https://github.com/cosmos/cosmos-sdk/pull/10208) Add `TipsTxMiddleware` for transferring tips.
* [#10379](https://github.com/cosmos/cosmos-sdk/pull/10379) Add validation to `x/upgrade` CLI `software-upgrade` command `--plan-info` value.
* [#10507](https://github.com/cosmos/cosmos-sdk/pull/10507) Add antehandler for tx priority.
* [#10311](https://github.com/cosmos/cosmos-sdk/pull/10311) Adds cli to use tips transactions. It adds an `--aux` flag to all CLI tx commands to generate the aux signer data (with optional tip), and a new `tx aux-to-fee` subcommand to let the fee payer gather aux signer data and broadcast the tx
* [#11019](https://github.com/cosmos/cosmos-sdk/pull/11019) Add `MsgCreatePermanentLockedAccount` and CLI method for creating permanent locked account
* [#10947](https://github.com/cosmos/cosmos-sdk/pull/10947) Add `AllowancesByGranter` query to the feegrant module
* [#10407](https://github.com/cosmos/cosmos-sdk/pull/10407) Add validation to `x/upgrade` module's `BeginBlock` to check accidental binary downgrades
* (gov) [#11036](https://github.com/cosmos/cosmos-sdk/pull/11036) Add in-place migrations for 0.43->0.46. Add a `migrate v0.46` CLI command for v0.43->0.46 JSON genesis migration.
* [#11006](https://github.com/cosmos/cosmos-sdk/pull/11006) Add `debug pubkey-raw` command to allow inspecting of pubkeys in legacy bech32 format
* (x/authz) [#10714](https://github.com/cosmos/cosmos-sdk/pull/10714) Add support for pruning expired authorizations
* [#11179](https://github.com/cosmos/cosmos-sdk/pull/11179) Add state rollback command.
* [#11234](https://github.com/cosmos/cosmos-sdk/pull/11234) Add `GRPCClient` field to Client Context. If `GRPCClient` field is set to nil, the `Invoke` method would use ABCI query, otherwise use gprc.
* (authz)[#11060](https://github.com/cosmos/cosmos-sdk/pull/11060) Support grant with no expire time.
* (rosetta) [#11590](https://github.com/cosmos/cosmos-sdk/pull/11590) Add fee suggestion for rosetta and enable offline mode. Also force set events about Fees to Success to pass reconciliation test.
* (types) [#11959](https://github.com/cosmos/cosmos-sdk/pull/11959) Added `sdk.Coins.Find` helper method to find a coin by denom.
* (upgrade) [#12603](https://github.com/cosmos/cosmos-sdk/pull/12603) feat: Move AppModule.BeginBlock and AppModule.EndBlock to extension interfaces
* (telemetry) [#12405](https://github.com/cosmos/cosmos-sdk/pull/12405) Add *query* calls metric to telemetry.
* (query) [#12253](https://github.com/cosmos/cosmos-sdk/pull/12253) Add `GenericFilteredPaginate` to the `query` package to improve UX.

### API Breaking Changes

* (x/auth/ante) [#11985](https://github.com/cosmos/cosmos-sdk/pull/11985) The `MempoolFeeDecorator` has been removed. Instead, the `DeductFeeDecorator` takes a new argument of type `TxFeeChecker`, to define custom fee models. If `nil` is passed to this `TxFeeChecker` argument, then it will default to `checkTxFeeWithValidatorMinGasPrices`, which is the exact same behavior as the old `MempoolFeeDecorator` (i.e. checking fees against validator's own min gas price).
* (x/auth/ante) [#11985](https://github.com/cosmos/cosmos-sdk/pull/11985) The `ExtensionOptionsDecorator` takes an argument of type `ExtensionOptionChecker`. For backwards-compatibility, you can pass `nil`, which defaults to the old behavior of rejecting all tx extensions.
* (crypto/keyring) [#11932](https://github.com/cosmos/cosmos-sdk/pull/11932) Remove `Unsafe*` interfaces from keyring package. Please use interface casting if you wish to access those unsafe functions.
* (types) [#11881](https://github.com/cosmos/cosmos-sdk/issues/11881) Rename `AccAddressFromHex` to `AccAddressFromHexUnsafe`.
* (types) [#11788](https://github.com/cosmos/cosmos-sdk/pull/11788) The `Int` and `Uint` types have been moved to their own dedicated module, `math`. Aliases are kept in the SDK's root `types` package, however, it is encouraged to utilize the new `math` module. As a result, the `Int#ToDec` API has been removed.
* (grpc) [#11642](https://github.com/cosmos/cosmos-sdk/pull/11642) The `RegisterTendermintService` method in the `tmservice` package now requires a `abciQueryFn` query function parameter.
* [#11496](https://github.com/cosmos/cosmos-sdk/pull/11496) Refactor abstractions for snapshot and pruning; snapshot intervals eventually pruned; unit tests.
* (types) [#11689](https://github.com/cosmos/cosmos-sdk/pull/11689) Make `Coins#Sub` and `Coins#SafeSub` consistent with `Coins#Add`.
* (store)[#11152](https://github.com/cosmos/cosmos-sdk/pull/11152) Remove `keep-every` from pruning options.
* [#10950](https://github.com/cosmos/cosmos-sdk/pull/10950) Add `envPrefix` parameter to `cmd.Execute`.
* (x/mint) [#10441](https://github.com/cosmos/cosmos-sdk/pull/10441) The `NewAppModule` function now accepts an inflation calculation function as an argument.
* [#9695](https://github.com/cosmos/cosmos-sdk/pull/9695) Migrate keys from `Info` (serialized as amino) -> `Record` (serialized as proto)
    * Add new `codec.Codec` argument in:
        * `keyring.NewInMemory`
        * `keyring.New`
    * Rename:
        * `SavePubKey` to `SaveOfflineKey`.
        * `NewMultiInfo`, `NewLedgerInfo` to `NewLegacyMultiInfo`, `newLegacyLedgerInfo` respectively. Move them into `legacy_info.go`.
        * `NewOfflineInfo` to `newLegacyOfflineInfo` and move it to `migration_test.go`.
    * Return:
    _`keyring.Record, error` in `SaveOfflineKey`, `SaveLedgerKey`, `SaveMultiSig`, `Key` and `KeyByAddress`.
    _`keyring.Record` instead of `Info` in `NewMnemonic` and `List`.
    * Remove `algo` argument from :
        * `SaveOfflineKey`
    * Take `keyring.Record` instead of `Info` as first argument in:
        * `MkConsKeyOutput`
        * `MkValKeyOutput`
        * `MkAccKeyOutput`
* [#10022](https://github.com/cosmos/cosmos-sdk/pull/10022) `AuthKeeper` interface in `x/auth` now includes a function `HasAccount`.
* [#9759](https://github.com/cosmos/cosmos-sdk/pull/9759) `NewAccountKeeeper` in `x/auth` now takes an additional `bech32Prefix` argument that represents `sdk.Bech32MainPrefix`.
* [#9628](https://github.com/cosmos/cosmos-sdk/pull/9628) Rename `x/{mod}/legacy` to `x/{mod}/migrations`.
* [#9571](https://github.com/cosmos/cosmos-sdk/pull/9571) Implemented error handling for staking hooks, which now return an error on failure.
* [#9427](https://github.com/cosmos/cosmos-sdk/pull/9427) Move simapp `FundAccount` and `FundModuleAccount` to `x/bank/testutil`
* (client/tx) [#9421](https://github.com/cosmos/cosmos-sdk/pull/9421/) `BuildUnsignedTx`, `BuildSimTx`, `PrintUnsignedStdTx` functions are moved to
  the Tx Factory as methods.
* (client/keys) [#9601](https://github.com/cosmos/cosmos-sdk/pull/9601) Added `keys rename` CLI command and `Keyring.Rename` interface method to rename a key in the keyring.
* (x/slashing) [#9458](https://github.com/cosmos/cosmos-sdk/pull/9458) Coins burned from slashing is now returned from Slash function and included in Slash event.
* [#9246](https://github.com/cosmos/cosmos-sdk/pull/9246) The `New` method for the network package now returns an error.
* [#9519](https://github.com/cosmos/cosmos-sdk/pull/9519) `DeleteDeposits` renamed to `DeleteAndBurnDeposits`, `RefundDeposits` renamed to `RefundAndDeleteDeposits`
* (codec) [#9521](https://github.com/cosmos/cosmos-sdk/pull/9521) Removed deprecated `clientCtx.JSONCodec` from `client.Context`.
* (codec) [#9521](https://github.com/cosmos/cosmos-sdk/pull/9521) Rename `EncodingConfig.Marshaler` to `Codec`.
* [#9594](https://github.com/cosmos/cosmos-sdk/pull/9594) `RESTHandlerFn` argument is removed from the `gov/NewProposalHandler`.
* [#9594](https://github.com/cosmos/cosmos-sdk/pull/9594) `types/rest` package moved to `testutil/rest`.
* [#9432](https://github.com/cosmos/cosmos-sdk/pull/9432) `ConsensusParamsKeyTable` moved from `params/keeper` to `params/types`
* [#9576](https://github.com/cosmos/cosmos-sdk/pull/9576) Add debug error message to `sdkerrors.QueryResult` when enabled
* [#9650](https://github.com/cosmos/cosmos-sdk/pull/9650) Removed deprecated message handler implementation from the SDK modules.
* [#10248](https://github.com/cosmos/cosmos-sdk/pull/10248) Remove unused `KeyPowerReduction` variable from x/staking types.
* (x/bank) [#9832](https://github.com/cosmos/cosmos-sdk/pull/9832) `AddressFromBalancesStore` renamed to `AddressAndDenomFromBalancesStore`.
* (tests) [#9938](https://github.com/cosmos/cosmos-sdk/pull/9938) `simapp.Setup` accepts additional `testing.T` argument.
* (baseapp) [#11979](https://github.com/cosmos/cosmos-sdk/pull/11979) Rename baseapp simulation helper methods `baseapp.{Check,Deliver}` to `baseapp.Sim{Check,Deliver}`.
* (x/gov) [#10373](https://github.com/cosmos/cosmos-sdk/pull/10373) Removed gov `keeper.{MustMarshal, MustUnmarshal}`.
* [#10348](https://github.com/cosmos/cosmos-sdk/pull/10348) StdSignBytes takes a new argument of type `*tx.Tip` for signing over tips using LEGACY_AMINO_JSON.
* [#10208](https://github.com/cosmos/cosmos-sdk/pull/10208) The `x/auth/signing.Tx` interface now also includes a new `GetTip() *tx.Tip` method for verifying tipped transactions. The `x/auth/types` expected BankKeeper interface now expects the `SendCoins` method too.
* [#10612](https://github.com/cosmos/cosmos-sdk/pull/10612) `baseapp.NewBaseApp` constructor function doesn't take the `sdk.TxDecoder` anymore. This logic has been moved into the TxDecoderMiddleware.
* [#10692](https://github.com/cosmos/cosmos-sdk/pull/10612) `SignerData` takes 2 new fields, `Address` and `PubKey`, which need to get populated when using SIGN_MODE_DIRECT_AUX.
* [#10748](https://github.com/cosmos/cosmos-sdk/pull/10748) Move legacy `x/gov` api to `v1beta1` directory.
* [#10816](https://github.com/cosmos/cosmos-sdk/pull/10816) Reuse blocked addresses from the bank module. No need to pass them to distribution.
* [#10852](https://github.com/cosmos/cosmos-sdk/pull/10852) Move `x/gov/types` to `x/gov/types/v1beta2`.
* [#10922](https://github.com/cosmos/cosmos-sdk/pull/10922), [/#10957](https://github.com/cosmos/cosmos-sdk/pull/10957) Move key `server.Generate*` functions to testutil and support custom mnemonics in in-process testing network. Moved `TestMnemonic` from `testutil` package to `testdata`.
* (x/bank) [#10771](https://github.com/cosmos/cosmos-sdk/pull/10771) Add safety check on bank module perms to allow module-specific mint restrictions (e.g. only minting a certain denom).
* (x/bank) [#10771](https://github.com/cosmos/cosmos-sdk/pull/10771) Add `bank.BaseKeeper.WithMintCoinsRestriction` function to restrict use of bank `MintCoins` usage.
* [#10868](https://github.com/cosmos/cosmos-sdk/pull/10868), [#10989](https://github.com/cosmos/cosmos-sdk/pull/10989) The Gov keeper accepts now 2 more mandatory arguments, the ServiceMsgRouter and a maximum proposal metadata length.
* [#10868](https://github.com/cosmos/cosmos-sdk/pull/10868), [#10989](https://github.com/cosmos/cosmos-sdk/pull/10989), [#11093](https://github.com/cosmos/cosmos-sdk/pull/11093) The Gov keeper accepts now 2 more mandatory arguments, the ServiceMsgRouter and a gov Config including the max metadata length.
* [#11124](https://github.com/cosmos/cosmos-sdk/pull/11124) Add `GetAllVersions` to application store
* (x/authz) [#10447](https://github.com/cosmos/cosmos-sdk/pull/10447) authz `NewGrant` takes a new argument: block time, to correctly validate expire time.
* [#10961](https://github.com/cosmos/cosmos-sdk/pull/10961) Support third-party modules to add extension snapshots to state-sync.
* [#11274](https://github.com/cosmos/cosmos-sdk/pull/11274) `types/errors.New` now is an alias for `types/errors.Register` and should only be used in initialization code.
* (authz)[#11060](https://github.com/cosmos/cosmos-sdk/pull/11060) `authz.NewMsgGrant` `expiration` is now a pointer. When `nil` is used then no expiration will be set (grant won't expire).
* (x/distribution)[#11457](https://github.com/cosmos/cosmos-sdk/pull/11457) Add amount field to `distr.MsgWithdrawDelegatorRewardResponse` and `distr.MsgWithdrawValidatorCommissionResponse`.
* [#11334](https://github.com/cosmos/cosmos-sdk/pull/11334) Move `x/gov/types/v1beta2` to `x/gov/types/v1`.
* (x/auth/middleware) [#11413](https://github.com/cosmos/cosmos-sdk/pull/11413) Refactor tx middleware to be extensible on tx fee logic. Merged `MempoolFeeMiddleware` and `TxPriorityMiddleware` functionalities into `DeductFeeMiddleware`, make the logic extensible using the `TxFeeChecker` option, the current fee logic is preserved by the default `checkTxFeeWithValidatorMinGasPrices` implementation. Change `RejectExtensionOptionsMiddleware` to `NewExtensionOptionsMiddleware` which is extensible with the `ExtensionOptionChecker` option. Unpack the tx extension options `Any`s to interface `TxExtensionOptionI`.
* (migrations) [#11556](https://github.com/cosmos/cosmos-sdk/pull/11556#issuecomment-1091385011) Remove migration code from 0.42 and below. To use previous migrations, checkout previous versions of the cosmos-sdk.

### Client Breaking Changes

* [#11797](https://github.com/cosmos/cosmos-sdk/pull/11797) Remove all RegisterRESTRoutes (previously deprecated)
* [#11089](https://github.com/cosmos/cosmos-sdk/pull/11089) interacting with the node through `grpc.Dial` requires clients to pass a codec refer to [doc](https://docs.cosmos.network/main/user/run-node/interact-node).
* [#9594](https://github.com/cosmos/cosmos-sdk/pull/9594) Remove legacy REST API. Please see the [REST Endpoints Migration guide](https://docs.cosmos.network/v0.45/migrations/rest.html) to migrate to the new REST endpoints.
* [#9995](https://github.com/cosmos/cosmos-sdk/pull/9995) Increased gas cost for creating proposals.
* [#11029](https://github.com/cosmos/cosmos-sdk/pull/11029) The deprecated Vote Option field is removed in gov v1beta2 and nil in v1beta1. Use Options instead.
* [#11013](https://github.com/cosmos/cosmos-sdk/pull/11013) The `tx gov submit-proposal` command has changed syntax to support the new Msg-based gov proposals. To access the old CLI command, please use `tx gov submit-legacy-proposal`.
* [#11170](https://github.com/cosmos/cosmos-sdk/issues/11170) Fixes issue related to grpc-gateway of supply by ibc-denom.

### CLI Breaking Changes

* (cli) [#11818](https://github.com/cosmos/cosmos-sdk/pull/11818) CLI transactions preview now respect the chosen `--output` flag format (json or text).
* [#9695](https://github.com/cosmos/cosmos-sdk/pull/9695) `<app> keys migrate` CLI command now takes no arguments.
* [#9246](https://github.com/cosmos/cosmos-sdk/pull/9246) Removed the CLI flag `--setup-config-only` from the `testnet` command and added the subcommand `init-files`.
* [#9780](https://github.com/cosmos/cosmos-sdk/pull/9780) Use sigs.k8s.io for yaml, which might lead to minor YAML output changes
* [#10625](https://github.com/cosmos/cosmos-sdk/pull/10625) Rename `--fee-account` CLI flag to `--fee-granter`
* [#10684](https://github.com/cosmos/cosmos-sdk/pull/10684) Rename `edit-validator` command's `--moniker` flag to `--new-moniker`
* (authz)[#11060](https://github.com/cosmos/cosmos-sdk/pull/11060) Changed the default value of the `--expiration` `tx grant` CLI Flag: was now + 1year, update: null (no expire date).

### Improvements

* (types) [#12201](https://github.com/cosmos/cosmos-sdk/pull/12201) Add `MustAccAddressFromBech32` util function
* [#11696](https://github.com/cosmos/cosmos-sdk/pull/11696) Rename `helpers.GenTx` to `GenSignedMockTx` to avoid confusion with genutil's `GenTxCmd`.
* (x/auth/vesting) [#11652](https://github.com/cosmos/cosmos-sdk/pull/11652) Add util functions for `Period(s)`
* [#11630](https://github.com/cosmos/cosmos-sdk/pull/11630) Add SafeSub method to sdk.Coin.
* [#11511](https://github.com/cosmos/cosmos-sdk/pull/11511) Add api server flags to start command.
* [#11484](https://github.com/cosmos/cosmos-sdk/pull/11484) Implement getter for keyring backend option.
* [#11449](https://github.com/cosmos/cosmos-sdk/pull/11449) Improved error messages when node isn't synced.
* [#11349](https://github.com/cosmos/cosmos-sdk/pull/11349) Add `RegisterAminoMsg` function that checks that a msg name is <40 chars (else this would break ledger nano signing) then registers the concrete msg type with amino, it should be used for registering `sdk.Msg`s with amino instead of `cdc.RegisterConcrete`.
* [#11089](https://github.com/cosmos/cosmos-sdk/pull/11089) Now cosmos-sdk consumers can upgrade gRPC to its newest versions.
* [#10439](https://github.com/cosmos/cosmos-sdk/pull/10439) Check error for `RegisterQueryHandlerClient` in all modules `RegisterGRPCGatewayRoutes`.
* [#9780](https://github.com/cosmos/cosmos-sdk/pull/9780) Remove gogoproto `moretags` YAML annotations and add `sigs.k8s.io/yaml` for YAML marshalling.
* (x/bank) [#10134](https://github.com/cosmos/cosmos-sdk/pull/10134) Add `HasDenomMetadata` function to bank `Keeper` to check if a client coin denom metadata exists in state.
* (x/bank) [#10022](https://github.com/cosmos/cosmos-sdk/pull/10022) `BankKeeper.SendCoins` now takes less execution time.
* (deps) [#9987](https://github.com/cosmos/cosmos-sdk/pull/9987) Bump Go version minimum requirement to `1.17`
* (cli) [#9856](https://github.com/cosmos/cosmos-sdk/pull/9856) Overwrite `--sequence` and `--account-number` flags with default flag values when used with `offline=false` in `sign-batch` command.
* (rosetta) [#10001](https://github.com/cosmos/cosmos-sdk/issues/10001) Add documentation for rosetta-cli dockerfile and rename folder for the rosetta-ci dockerfile
* [#9699](https://github.com/cosmos/cosmos-sdk/pull/9699) Add `:`, `.`, `-`, and `_` as allowed characters in the default denom regular expression.
* (genesis) [#9697](https://github.com/cosmos/cosmos-sdk/pull/9697) Ensure `InitGenesis` returns with non-empty validator set.
* [#10468](https://github.com/cosmos/cosmos-sdk/pull/10468) Allow futureOps to queue additional operations in simulations
* [#10625](https://github.com/cosmos/cosmos-sdk/pull/10625) Add `--fee-payer` CLI flag
* (cli) [#10683](https://github.com/cosmos/cosmos-sdk/pull/10683) In CLI, allow 1 SIGN_MODE_DIRECT signer in transactions with multiple signers.
* (deps) [#10706](https://github.com/cosmos/cosmos-sdk/issues/10706) Bump rosetta-sdk-go to v0.7.2 and rosetta-cli to v0.7.3
* (types/errors) [#10779](https://github.com/cosmos/cosmos-sdk/pull/10779) Move most functionality in `types/errors` to a standalone `errors` go module, except the `RootCodespace` errors and ABCI response helpers. All functions and types that used to live in `types/errors` are now aliased so this is not a breaking change.
* (gov) [#10854](https://github.com/cosmos/cosmos-sdk/pull/10854) v1beta2's vote doesn't include the deprecate `option VoteOption` anymore. Instead, it only uses `WeightedVoteOption`.
* (types) [#11004](https://github.com/cosmos/cosmos-sdk/pull/11004) Added mutable versions of many of the sdk.Dec types operations. This improves performance when used by avoiding reallocating a new bigint for each operation.
* (x/auth) [#10880](https://github.com/cosmos/cosmos-sdk/pull/10880) Added a new query to the tx query service that returns a block with transactions fully decoded.
* (types) [#11200](https://github.com/cosmos/cosmos-sdk/pull/11200) Added `Min()` and `Max()` operations on sdk.Coins.
* (gov) [#11287](https://github.com/cosmos/cosmos-sdk/pull/11287) Fix error message when no flags are provided while executing `submit-legacy-proposal` transaction.
* (x/auth) [#11482](https://github.com/cosmos/cosmos-sdk/pull/11482) Improve panic message when attempting to register a method handler for a message that does not implement sdk.Msg
* (x/staking) [#11596](https://github.com/cosmos/cosmos-sdk/pull/11596) Add (re)delegation getters
* (errors) [#11960](https://github.com/cosmos/cosmos-sdk/pull/11960) Removed 'redacted' error message from defaultErrEncoder
* (ante) [#12013](https://github.com/cosmos/cosmos-sdk/pull/12013) Index ante events for failed tx.
* [#12668](https://github.com/cosmos/cosmos-sdk/pull/12668) Add `authz_msg_index` event attribute to message events emitted when executing via `MsgExec` through `x/authz`.
* [#12626](https://github.com/cosmos/cosmos-sdk/pull/12626) Upgrade IAVL to v0.19.0 with fast index and error propagation. NOTE: first start will take a while to propagate into new model.
* [#12576](https://github.com/cosmos/cosmos-sdk/pull/12576) Remove dependency on cosmos/keyring and upgrade to 99designs/keyring v1.2.1
* [#12590](https://github.com/cosmos/cosmos-sdk/pull/12590) Allow zero gas in simulation mode.
* [#12453](https://github.com/cosmos/cosmos-sdk/pull/12453) Add `NewInMemoryWithKeyring` function which allows the creation of in memory `keystore` instances with a specified set of existing items.
* [#11390](https://github.com/cosmos/cosmos-sdk/pull/11390) `LatestBlockResponse` & `BlockByHeightResponse` types' `Block` filed has been deprecated and they now contains new field `sdk_block` with `proposer_address` as `string`
* [#12089](https://github.com/cosmos/cosmos-sdk/pull/12089) Mark the `TipDecorator` as beta, don't include it in simapp by default.
* [#12153](https://github.com/cosmos/cosmos-sdk/pull/12153) Add a new `NewSimulationManagerFromAppModules` constructor, to simplify simulation wiring.

### Bug Fixes

* [#11969](https://github.com/cosmos/cosmos-sdk/pull/11969) Fix the panic error in `x/upgrade` when `AppVersion` is not set.
* (tests) [#11940](https://github.com/cosmos/cosmos-sdk/pull/11940) Fix some client tests in the `x/gov` module
* [#11772](https://github.com/cosmos/cosmos-sdk/pull/11772) Limit types.Dec length to avoid overflow.
* [#11724](https://github.com/cosmos/cosmos-sdk/pull/11724) Fix data race issues with api.Server
* [#11693](https://github.com/cosmos/cosmos-sdk/pull/11693) Add validation for gentx cmd.
* [#11645](https://github.com/cosmos/cosmos-sdk/pull/11645) Fix `--home` flag ignored when running help.
* [#11558](https://github.com/cosmos/cosmos-sdk/pull/11558) Fix `--dry-run` not working when using tx command.
* [#11354](https://github.com/cosmos/cosmos-sdk/pull/11355) Added missing pagination flag for `bank q total` query.
* [#11197](https://github.com/cosmos/cosmos-sdk/pull/11197) Signing with multisig now works with multisig address which is not in the keyring.
* (makefile) [#11285](https://github.com/cosmos/cosmos-sdk/pull/11285) Fix lint-fix make target.
* (client) [#11283](https://github.com/cosmos/cosmos-sdk/issues/11283) Support multiple keys for tx simulation and setting automatic gas for txs.
* (store) [#11177](https://github.com/cosmos/cosmos-sdk/pull/11177) Update the prune `everything` strategy to store the last two heights.
* [#10844](https://github.com/cosmos/cosmos-sdk/pull/10844) Automatic recovering non-consistent keyring storage during public key import.
* (store) [#11117](https://github.com/cosmos/cosmos-sdk/pull/11117) Fix data race in store trace component
* (cli) [#11065](https://github.com/cosmos/cosmos-sdk/pull/11065) Ensure the `tendermint-validator-set` query command respects the `-o` output flag.
* (grpc) [#10985](https://github.com/cosmos/cosmos-sdk/pull/10992) The `/cosmos/tx/v1beta1/txs/{hash}` endpoint returns a 404 when a tx does not exist.
* (rosetta) [#10340](https://github.com/cosmos/cosmos-sdk/pull/10340) Use `GenesisChunked(ctx)` instead `Genesis(ctx)` to get genesis block height
* [#9651](https://github.com/cosmos/cosmos-sdk/pull/9651) Change inconsistent limit of `0` to `MaxUint64` on InfiniteGasMeter and add GasRemaining func to GasMeter.
* [#9639](https://github.com/cosmos/cosmos-sdk/pull/9639) Check store keys length before accessing them by making sure that `key` is of length `m+1` (for `key[n:m]`)
* (types) [#9627](https://github.com/cosmos/cosmos-sdk/pull/9627) Fix nil pointer panic on `NewBigIntFromInt`
* (x/genutil) [#9574](https://github.com/cosmos/cosmos-sdk/pull/9575) Actually use the `gentx` client tx flags (like `--keyring-dir`)
* (x/distribution) [#9599](https://github.com/cosmos/cosmos-sdk/pull/9599) Withdraw rewards event now includes a value attribute even if there are 0 rewards (due to situations like 100% commission).
* (x/genutil) [#9638](https://github.com/cosmos/cosmos-sdk/pull/9638) Added missing validator key save when recovering from mnemonic
* [#9762](https://github.com/cosmos/cosmos-sdk/pull/9762) The init command uses the chain-id from the client config if --chain-id is not provided
* [#9980](https://github.com/cosmos/cosmos-sdk/pull/9980) Returning the error when the invalid argument is passed to bank query total supply cli.
* (server) [#10016](https://github.com/cosmos/cosmos-sdk/issues/10016) Fix marshaling of index-events into server config file.
* [#10184](https://github.com/cosmos/cosmos-sdk/pull/10184) Fixed CLI tx commands to no longer explicitly require the chain-id flag as this value can come from a user config.
* (x/upgrade) [#10189](https://github.com/cosmos/cosmos-sdk/issues/10189) Removed potential sources of non-determinism in upgrades
* [#10258](https://github.com/cosmos/cosmos-sdk/issues/10258) Fixes issue related to segmentation fault on mac m1 arm64
* [#10466](https://github.com/cosmos/cosmos-sdk/issues/10466) Fixes error with simulation tests when genesis start time is randomly created after the year 2262
* [#10394](https://github.com/cosmos/cosmos-sdk/issues/10394) Fixes issue related to grpc-gateway of account balance by
  ibc-denom.
* [#10842](https://github.com/cosmos/cosmos-sdk/pull/10842) Fix error when `--generate-only`, `--max-msgs` fags set while executing `WithdrawAllRewards` command.
* [#10897](https://github.com/cosmos/cosmos-sdk/pull/10897) Fix: set a non-zero value on gas overflow.
* [#9790](https://github.com/cosmos/cosmos-sdk/pull/10687) Fix behavior of `DecCoins.MulDecTruncate`.
* [#10990](https://github.com/cosmos/cosmos-sdk/pull/10990) Fixes missing `iavl-cache-size` config parsing in `GetConfig` method.
* (x/authz) [#10447](https://github.com/cosmos/cosmos-sdk/pull/10447) Fix authz `NewGrant` expiration check.
* (x/authz) [#10633](https://github.com/cosmos/cosmos-sdk/pull/10633) Fixed authorization not found error when executing message.
* [#11222](https://github.com/cosmos/cosmos-sdk/pull/11222) reject query with block height in the future
* [#11229](https://github.com/cosmos/cosmos-sdk/pull/11229) Handled the error message of `transaction encountered error` from tendermint.
* (x/authz) [#11252](https://github.com/cosmos/cosmos-sdk/pull/11252) Allow insufficient funds error for authz simulation
* (cli) [#11313](https://github.com/cosmos/cosmos-sdk/pull/11313) Fixes `--gas auto` when executing CLI transactions in `--generate-only` mode
* (cli) [#11337](https://github.com/cosmos/cosmos-sdk/pull/11337) Fixes `show-address` cli cmd
* (crypto) [#11298](https://github.com/cosmos/cosmos-sdk/pull/11298) Fix cgo secp signature verification and update libscep256k1 library.
* (x/authz) [#11512](https://github.com/cosmos/cosmos-sdk/pull/11512) Fix response of a panic to error, when subtracting balances.
* (rosetta) [#11590](https://github.com/cosmos/cosmos-sdk/pull/11590) `/block` returns an error with nil pointer when a request has both of index and hash and increase timeout for huge genesis.
* (x/feegrant) [#11813](https://github.com/cosmos/cosmos-sdk/pull/11813) Fix pagination total count in `AllowancesByGranter` query.
* (simapp) [#11855](https://github.com/cosmos/cosmos-sdk/pull/11855) Use `sdkmath.Int` instead of `int64` for `SimulationState.InitialStake`.
* (x/capability) [#11737](https://github.com/cosmos/cosmos-sdk/pull/11737) Use a fixed length encoding of `Capability` pointer for `FwdCapabilityKey`
* [#11983](https://github.com/cosmos/cosmos-sdk/pull/11983) (x/feegrant, x/authz) rename grants query commands to `grants-by-grantee`, `grants-by-granter` cmds.
* (testutil/sims) [#12374](https://github.com/cosmos/cosmos-sdk/pull/12374) fix the non-determinstic behavior in simulations caused by `GenSignedMockTx` and check empty coins slice before it is used to create `banktype.MsgSend`.
* [#12448](https://github.com/cosmos/cosmos-sdk/pull/12448) Start telemetry independently from the API server.
* [#12509](https://github.com/cosmos/cosmos-sdk/pull/12509) Fix `Register{Tx,Tendermint}Service` not being called, resulting in some endpoints like the Simulate endpoint not working.
* [#12416](https://github.com/cosmos/cosmos-sdk/pull/12416) Prevent zero gas transactions in the `DeductFeeDecorator` AnteHandler decorator.
* (x/mint) [#12384](https://github.com/cosmos/cosmos-sdk/pull/12384) Ensure `GoalBonded` must be positive when performing `x/mint` parameter validation.
* (x/auth) [#12261](https://github.com/cosmos/cosmos-sdk/pull/12261) Deprecate pagination in GetTxsEventRequest/Response in favor of page and limit to align with tendermint `SignClient.TxSearch`
* (vesting) [#12190](https://github.com/cosmos/cosmos-sdk/pull/12190) Replace https://github.com/cosmos/cosmos-sdk/pull/12190 to use `NewBaseAccountWithAddress` in all vesting account message handlers.
* (linting) [#12132](https://github.com/cosmos/cosmos-sdk/pull/12132) Change sdk.Int to math.Int
* (cli) [#12127](https://github.com/cosmos/cosmos-sdk/pull/12127) Fix the CLI not always taking into account `--fee-payer` and `--fee-granter` flags.
* (migrations) [#12028](https://github.com/cosmos/cosmos-sdk/pull/12028) Fix v0.45->v0.46 in-place store migrations.
* (baseapp) [#12089](https://github.com/cosmos/cosmos-sdk/pull/12089) Include antehandler and runMsgs events in SimulateTx.
* (cli) [#12095](https://github.com/cosmos/cosmos-sdk/pull/12095) Fix running a tx with --dry-run returns an error
* (x/auth) [#12108](https://github.com/cosmos/cosmos-sdk/pull/12108) Fix GetBlockWithTxs error when querying block with 0 tx
* (genutil) [#12140](https://github.com/cosmos/cosmos-sdk/pull/12140) Fix staking's genesis JSON migrate in the `simd migrate v0.46` CLI command.
* (types) [#12154](https://github.com/cosmos/cosmos-sdk/pull/12154) Add `baseAccountGetter` to avoid invalid account error when create vesting account.
* (x/crisis) [#12208](https://github.com/cosmos/cosmos-sdk/pull/12208) Fix progress index of crisis invariant assertion logs.
* (types) [#12229](https://github.com/cosmos/cosmos-sdk/pull/12229) Increase sdk.Dec maxApproxRootIterations to 300

### State Machine Breaking

* (x/gov) [#13576](https://github.com/cosmos/cosmos-sdk/pull/13576) Proposals in voting period are tracked in a separate store.
* (baseapp) [#11985](https://github.com/cosmos/cosmos-sdk/pull/11985) Add a `postHandler` to baseapp. This `postHandler` is like antehandler, but is run *after* the `runMsgs` execution. It is in the same store branch that `runMsgs`, meaning that both `runMsgs` and `postHandler`
* (x/gov) [#11998](https://github.com/cosmos/cosmos-sdk/pull/11998) Tweak the `x/gov` `ModuleAccountInvariant` invariant to ensure deposits are `<=` total module account balance instead of strictly equal.
* (x/upgrade) [#11800](https://github.com/cosmos/cosmos-sdk/pull/11800) Fix `GetLastCompleteUpgrade` to properly return the latest upgrade.
* [#10564](https://github.com/cosmos/cosmos-sdk/pull/10564) Fix bug when updating allowance inside AllowedMsgAllowance
* (x/auth)[#9596](https://github.com/cosmos/cosmos-sdk/pull/9596) Enable creating periodic vesting accounts with a transactions instead of requiring them to be created in genesis.
* (x/bank) [#9611](https://github.com/cosmos/cosmos-sdk/pull/9611) Introduce a new index to act as a reverse index between a denomination and address allowing to query for token holders of a specific denomination. `DenomOwners` is updated to use the new reverse index.
* (x/bank) [#9832](https://github.com/cosmos/cosmos-sdk/pull/9832) Account balance is stored as `sdk.Int` rather than `sdk.Coin`.
* (x/bank) [#9890](https://github.com/cosmos/cosmos-sdk/pull/9890) Remove duplicate denom from denom metadata key.
* (x/upgrade) [#10189](https://github.com/cosmos/cosmos-sdk/issues/10189) Removed potential sources of non-determinism in upgrades
* [#10422](https://github.com/cosmos/cosmos-sdk/pull/10422) and [#10529](https://github.com/cosmos/cosmos-sdk/pull/10529) Add `MinCommissionRate` param to `x/staking` module.
* (x/gov) [#10763](https://github.com/cosmos/cosmos-sdk/pull/10763) modify the fields in `TallyParams` to use `string` instead of `bytes`
* [#10770](https://github.com/cosmos/cosmos-sdk/pull/10770) revert tx when block gas limit exceeded
* (x/gov) [#10868](https://github.com/cosmos/cosmos-sdk/pull/10868) Bump gov to v1. Both v1beta1 and v1beta2 queries and Msgs are accepted.
* [#11011](https://github.com/cosmos/cosmos-sdk/pull/11011) Remove burning of deposits when qourum is not reached on a governance proposal and when the deposit is not fully met.
* [#11019](https://github.com/cosmos/cosmos-sdk/pull/11019) Add `MsgCreatePermanentLockedAccount` and CLI method for creating permanent locked account
* (x/staking) [#10885] (https://github.com/cosmos/cosmos-sdk/pull/10885) Add new `CancelUnbondingDelegation`
  transaction to `x/staking` module. Delegators can now cancel unbonding delegation entry and delegate back to validator.
* (x/feegrant) [#10830](https://github.com/cosmos/cosmos-sdk/pull/10830) Expired allowances will be pruned from state.
* (x/authz,x/feegrant) [#11214](https://github.com/cosmos/cosmos-sdk/pull/11214) Fix Amino JSON encoding of authz and feegrant Msgs to be consistent with other modules.
* (authz)[#11060](https://github.com/cosmos/cosmos-sdk/pull/11060) Support grant with no expire time.

### Deprecated

* (x/upgrade) [#9906](https://github.com/cosmos/cosmos-sdk/pull/9906) Deprecate `UpgradeConsensusState` gRPC query since this functionality is only used for IBC, which now has its own [IBC replacement](https://github.com/cosmos/ibc-go/blob/2c880a22e9f9cc75f62b527ca94aa75ce1106001/proto/ibc/core/client/v1/query.proto#L54)
* (types) [#10948](https://github.com/cosmos/cosmos-sdk/issues/10948) Deprecate the types.DBBackend variable and types.NewLevelDB function. They are replaced by a new entry in `app.toml`: `app-db-backend` and `tendermint/tm-db`s `NewDB` function. If `app-db-backend` is defined, then it is used. Otherwise, if `types.DBBackend` is defined, it is used (until removed: [#11241](https://github.com/cosmos/cosmos-sdk/issues/11241)). Otherwise, Tendermint config's `db-backend` is used.

## [v0.45.16](https://github.com/cosmos/cosmos-sdk/releases/tag/v0.45.16) - 2023-05-11

### Security Bug Fixes

* (x/feegrant) [#16097](https://github.com/cosmos/cosmos-sdk/pull/16097) Fix infinite feegrant allowance bug.

## [v0.45.15](https://github.com/cosmos/cosmos-sdk/releases/tag/v0.45.15) - 2023-03-22

### Improvements

* (deps) Migrate to [CometBFT](https://github.com/cometbft/cometbft). Follow the instructions in the [release process](https://github.com/cosmos/cosmos-sdk/releases/tag/v0.45.15).
* (deps) [#15127](https://github.com/cosmos/cosmos-sdk/pull/15127) Bump btcd.
* (store) [#14410](https://github.com/cosmos/cosmos-sdk/pull/14410) `rootmulti.Store.loadVersion` has validation to check if all the module stores' height is correct, it will error if any module store has incorrect height.

## [v0.45.14](https://github.com/cosmos/cosmos-sdk/releases/tag/v0.45.14) - 2023-02-16

### Features

* [#14583](https://github.com/cosmos/cosmos-sdk/pull/14583) Add support for Core API.

## v0.45.13 - 2023-02-08

### Improvements

* (deps) Bump Tendermint version to [v0.34.26](https://github.com/informalsystems/tendermint/releases/tag/v0.34.26).

### Bug Fixes

* (store) [#14798](https://github.com/cosmos/cosmos-sdk/pull/14798) Copy btree to avoid the problem of modify while iteration.

## v0.45.12 - 2023-01-23

### Improvements

* [#13881](https://github.com/cosmos/cosmos-sdk/pull/13881) Optimize iteration on nested cached KV stores and other operations in general.
* (store) [#11646](https://github.com/cosmos/cosmos-sdk/pull/11646) Add store name in tracekv-emitted store traces
* (deps) Bump Tendermint version to [v0.34.24](https://github.com/tendermint/tendermint/releases/tag/v0.34.24) and use Informal Systems fork.

### API Breaking Changes

* (store) [#13516](https://github.com/cosmos/cosmos-sdk/pull/13516) Update State Streaming APIs:
    * Add method `ListenCommit` to `ABCIListener`
    * Move `ListeningEnabled` and  `AddListener` methods to `CommitMultiStore`
    * Remove `CacheWrapWithListeners` from `CacheWrap` and `CacheWrapper` interfaces
    * Remove listening APIs from the caching layer (it should only listen to the `rootmulti.Store`)
    * Add three new options to file streaming service constructor.
    * Modify `ABCIListener` such that any error from any method will always halt the app via `panic`

### Bug Fixes

* (store) [#12945](https://github.com/cosmos/cosmos-sdk/pull/12945) Fix nil end semantics in store/cachekv/iterator when iterating a dirty cache.
* (store) [#13516](https://github.com/cosmos/cosmos-sdk/pull/13516) Fix state listener that was observing writes at wrong time.

## v0.45.11 - 2022-11-09

### Improvements

* [#13896](https://github.com/cosmos/cosmos-sdk/pull/13896) Queries on pruned height returns error instead of empty values.
* (deps) Bump Tendermint version to [v0.34.23](https://github.com/tendermint/tendermint/releases/tag/v0.34.23).
* (deps) Bump IAVL version to [v0.19.4](https://github.com/cosmos/iavl/releases/tag/v0.19.4).

### Bug Fixes

* [#13673](https://github.com/cosmos/cosmos-sdk/pull/13673) Fix `--dry-run` flag not working when using tx command.

### CLI Breaking Changes

* [#13656](https://github.com/cosmos/cosmos-sdk/pull/13660) Rename `server.FlagIAVLFastNode` to `server.FlagDisableIAVLFastNode` for clarity.

### API Breaking Changes

* [#13673](https://github.com/cosmos/cosmos-sdk/pull/13673) The `GetFromFields` function now takes `Context` as an argument and removes `genOnly`.

## [v0.45.10](https://github.com/cosmos/cosmos-sdk/releases/tag/v0.45.10) - 2022-10-24

### Features

* (grpc) [#13485](https://github.com/cosmos/cosmos-sdk/pull/13485) Implement a new gRPC query, `/cosmos/base/node/v1beta1/config`, which provides operator configuration. Applications that wish to expose operator minimum gas prices via gRPC should have their application implement the `ApplicationQueryService` interface (see `SimApp#RegisterNodeService` as an example).
* [#13557](https://github.com/cosmos/cosmos-sdk/pull/#13557) - Add `GenSignedMockTx`. This can be used as workaround for #12437 revertion. `v0.46+` contains as well a `GenSignedMockTx` that behaves the same way.
* (x/auth) [#13612](https://github.com/cosmos/cosmos-sdk/pull/13612) Add `Query/ModuleAccountByName` endpoint for accessing the module account info by module name.

### Improvements

* [#13585](https://github.com/cosmos/cosmos-sdk/pull/13585) Bump Tendermint to `v0.34.22`.

### Bug Fixes

* [#13588](https://github.com/cosmos/cosmos-sdk/pull/13588) Fix regression in distribution.WithdrawDelegationRewards when rewards are zero.
* [#13564](https://github.com/cosmos/cosmos-sdk/pull/13564) - Fix `make proto-gen`.
* (server) [#13610](https://github.com/cosmos/cosmos-sdk/pull/13610) Read the pruning-keep-every field again.

## [v0.45.9](https://github.com/cosmos/cosmos-sdk/releases/tag/v0.45.9) - 2022-10-14

ATTENTION:

This is a security release for the [Dragonberry security advisory](https://forum.cosmos.network/t/ibc-security-advisory-dragonberry/7702).

All users should upgrade immediately.

Users *must* add a replace directive in their go.mod for the new `ics23` package in the SDK:

```go
replace github.com/confio/ics23/go => github.com/cosmos/cosmos-sdk/ics23/go v0.8.0
```

### Features

* [#13435](https://github.com/cosmos/cosmos-sdk/pull/13435) Extend error context when a simulation fails.

### Improvements

* [#13369](https://github.com/cosmos/cosmos-sdk/pull/13369) Improve UX for `keyring.List` by returning all retrieved keys.
* [#13323](https://github.com/cosmos/cosmos-sdk/pull/13323) Ensure `withdraw_rewards` rewards are emitted from all actions that result in rewards being withdrawn.
* [#13321](https://github.com/cosmos/cosmos-sdk/pull/13321) Add flag to disable fast node migration and usage.
* (store) [#13326](https://github.com/cosmos/cosmos-sdk/pull/13326) Implementation of ADR-038 file StreamingService, backport #8664.
* (store) [#13540](https://github.com/cosmos/cosmos-sdk/pull/13540) Default fastnode migration to false to prevent surprises. Operators must enable it, unless they have it enabled already.

### API Breaking Changes

* (cli) [#13089](https://github.com/cosmos/cosmos-sdk/pull/13089) Fix rollback command don't actually delete multistore versions, added method `RollbackToVersion` to interface `CommitMultiStore` and added method `CommitMultiStore` to `Application` interface.

### Bug Fixes

* Implement dragonberry security patch.
* For applying the patch please refer to the [RELEASE PROCESS](https://github.com/cosmos/cosmos-sdk/releases/tag/v0.45.9)
* (store) [#13459](https://github.com/cosmos/cosmos-sdk/pull/13459) Don't let state listener observe the uncommitted writes.

### Notes

Reverted #12437 due to API breaking changes.

## [v0.45.8](https://github.com/cosmos/cosmos-sdk/releases/tag/v0.45.8) - 2022-08-25

### Improvements

* [#12981](https://github.com/cosmos/cosmos-sdk/pull/12981) Return proper error when parsing telemetry configuration.
* [#12885](https://github.com/cosmos/cosmos-sdk/pull/12885) Amortize cost of processing cache KV store.
* [#12970](https://github.com/cosmos/cosmos-sdk/pull/12970) Bump Tendermint to `v0.34.21` and IAVL to `v0.19.1`.
* [#12693](https://github.com/cosmos/cosmos-sdk/pull/12693) Make sure the order of each node is consistent when emitting proto events.

### Bug Fixes

* [#13046](https://github.com/cosmos/cosmos-sdk/pull/13046) Fix missing return statement in BaseApp.Query.

## [v0.45.7](https://github.com/cosmos/cosmos-sdk/releases/tag/v0.45.7) - 2022-08-04

### Features

* (upgrade) [#12603](https://github.com/cosmos/cosmos-sdk/pull/12603) feat: Move AppModule.BeginBlock and AppModule.EndBlock to extension interfaces

### Improvements

* (events) [#12850](https://github.com/cosmos/cosmos-sdk/pull/12850) Add a new `fee_payer` attribute to the `tx` event that is emitted from the `DeductFeeDecorator` AnteHandler decorator.
* (x/params) [#12724](https://github.com/cosmos/cosmos-sdk/pull/12724) Add `GetParamSetIfExists` function to params `Subspace` to prevent panics on breaking changes.
* [#12668](https://github.com/cosmos/cosmos-sdk/pull/12668) Add `authz_msg_index` event attribute to message events emitted when executing via `MsgExec` through `x/authz`.
* [#12697](https://github.com/cosmos/cosmos-sdk/pull/12697) Upgrade IAVL to v0.19.0 with fast index and error propagation. NOTE: first start will take a while to propagate into new model.
    * Note: after upgrading to this version it may take up to 15 minutes to migrate from 0.17 to 0.19. This time is used to create the fast cache introduced into IAVL for performance
* [#12784](https://github.com/cosmos/cosmos-sdk/pull/12784) Upgrade Tendermint to 0.34.20.
* (x/bank) [#12674](https://github.com/cosmos/cosmos-sdk/pull/12674) Add convenience function `CreatePrefixedAccountStoreKey()` to construct key to access account's balance for a given denom.

### Bug Fixes

* (x/mint) [#12384](https://github.com/cosmos/cosmos-sdk/pull/12384) Ensure `GoalBonded` must be positive when performing `x/mint` parameter validation.
* (simapp) [#12437](https://github.com/cosmos/cosmos-sdk/pull/12437) fix the non-determinstic behavior in simulations caused by `GenTx` and check
empty coins slice before it is used to create `banktype.MsgSend`.
* (x/capability) [12818](https://github.com/cosmos/cosmos-sdk/pull/12818) Use fixed length hex for pointer at FwdCapabilityKey.

## [v0.45.6](https://github.com/cosmos/cosmos-sdk/releases/tag/v0.45.6) - 2022-06-28

### Improvements

* (simapp) [#12314](https://github.com/cosmos/cosmos-sdk/pull/12314) Increase `DefaultGenTxGas` from `1000000` to `10000000`
* [#12371](https://github.com/cosmos/cosmos-sdk/pull/12371) Update min required Golang version to 1.18.

### Bug Fixes

* [#12317](https://github.com/cosmos/cosmos-sdk/pull/12317) Rename `edit-validator` command's `--moniker` flag to `--new-moniker`
* (x/upgrade) [#12264](https://github.com/cosmos/cosmos-sdk/pull/12264) Fix `GetLastCompleteUpgrade` to properly return the latest upgrade.
* (x/crisis) [#12208](https://github.com/cosmos/cosmos-sdk/pull/12208) Fix progress index of crisis invariant assertion logs.

### Features

* (query) [#12253](https://github.com/cosmos/cosmos-sdk/pull/12253) Add `GenericFilteredPaginate` to the `query` package to improve UX.

## [v0.45.5](https://github.com/cosmos/cosmos-sdk/releases/tag/v0.45.5) - 2022-06-09

### Improvements

* (x/feegrant) [#11813](https://github.com/cosmos/cosmos-sdk/pull/11813) Fix pagination total count in `AllowancesByGranter` query.
* (errors) [#12002](https://github.com/cosmos/cosmos-sdk/pull/12002) Removed 'redacted' error message from defaultErrEncoder.
* (ante) [#12017](https://github.com/cosmos/cosmos-sdk/pull/12017) Index ante events for failed tx (backport #12013).
* [#12153](https://github.com/cosmos/cosmos-sdk/pull/12153) Add a new `NewSimulationManagerFromAppModules` constructor, to simplify simulation wiring.

### Bug Fixes

* [#11796](https://github.com/cosmos/cosmos-sdk/pull/11796) Handle EOF error case in `readLineFromBuf`, which allows successful reading of passphrases from STDIN.
* [#11772](https://github.com/cosmos/cosmos-sdk/pull/11772) Limit types.Dec length to avoid overflow.
* [#10947](https://github.com/cosmos/cosmos-sdk/pull/10947) Add `AllowancesByGranter` query to the feegrant module
* [#9639](https://github.com/cosmos/cosmos-sdk/pull/9639) Check store keys length before accessing them by making sure that `key` is of length `m+1` (for `key[n:m]`)
* [#11983](https://github.com/cosmos/cosmos-sdk/pull/11983) (x/feegrant, x/authz) rename grants query commands to `grants-by-grantee`, `grants-by-granter` cmds.

## Improvements

* [#11886](https://github.com/cosmos/cosmos-sdk/pull/11886) Improve error messages

## [v0.45.4](https://github.com/cosmos/cosmos-sdk/releases/tag/v0.45.4) - 2022-04-25

### Bug Fixes

* [#11624](https://github.com/cosmos/cosmos-sdk/pull/11624) Handle the error returned from `NewNode` in the `server` package.
* [#11724](https://github.com/cosmos/cosmos-sdk/pull/11724) Fix data race issues with `api.Server`.

### Improvements

* (types) [#12201](https://github.com/cosmos/cosmos-sdk/pull/12201) Add `MustAccAddressFromBech32` util function
* [#11693](https://github.com/cosmos/cosmos-sdk/pull/11693) Add validation for gentx cmd.
* [#11686](https://github.com/cosmos/cosmos-sdk/pull/11686) Update the min required Golang version to `1.17`.
* (x/auth/vesting) [#11652](https://github.com/cosmos/cosmos-sdk/pull/11652) Add util functions for `Period(s)`

## [v0.45.3](https://github.com/cosmos/cosmos-sdk/releases/tag/v0.45.3) - 2022-04-12

### Improvements

* [#11562](https://github.com/cosmos/cosmos-sdk/pull/11562) Updated Tendermint to v0.34.19; `unsafe-reset-all` command has been moved to the `tendermint` sub-command.

### Features

* (x/upgrade) [#11551](https://github.com/cosmos/cosmos-sdk/pull/11551) Update `ScheduleUpgrade` for chains to schedule an automated upgrade on `BeginBlock` without having to go though governance.

## [v0.45.2](https://github.com/cosmos/cosmos-sdk/releases/tag/v0.45.2) - 2022-04-05

### Features

* (tx) [#11533](https://github.com/cosmos/cosmos-sdk/pull/11533) Register [`EIP191`](https://eips.ethereum.org/EIPS/eip-191) as an available `SignMode` for chains to use.
* [#11430](https://github.com/cosmos/cosmos-sdk/pull/11430) Introduce a new `grpc-only` flag, such that when enabled, will start the node in a query-only mode. Note, gRPC MUST be enabled with this flag.
* (x/bank) [#11417](https://github.com/cosmos/cosmos-sdk/pull/11417) Introduce a new `SpendableBalances` gRPC query that retrieves an account's total (paginated) spendable balances.
* (x/bank) [#10771](https://github.com/cosmos/cosmos-sdk/pull/10771) Add safety check on bank module perms to allow module-specific mint restrictions (e.g. only minting a certain denom).
* (x/bank) [#10771](https://github.com/cosmos/cosmos-sdk/pull/10771) Add `bank.BankKeeper.WithMintCoinsRestriction` function to restrict use of bank `MintCoins` usage. This function is not on the bank `Keeper` interface, so it's not API-breaking, but only additive on the keeper implementation.
* [#10944](https://github.com/cosmos/cosmos-sdk/pull/10944) `x/authz` add all grants by grantee query
* [#11124](https://github.com/cosmos/cosmos-sdk/pull/11124) Add `GetAllVersions` to application store
* (x/auth) [#10880](https://github.com/cosmos/cosmos-sdk/pull/10880) Added a new query to the tx query service that returns a block with transactions fully decoded.
* [#11314](https://github.com/cosmos/cosmos-sdk/pull/11314) Add state rollback command.

### Bug Fixes

* [#11354](https://github.com/cosmos/cosmos-sdk/pull/11355) Added missing pagination flag for `bank q total` query.
* [#11197](https://github.com/cosmos/cosmos-sdk/pull/11197) Signing with multisig now works with multisig address which is not in the keyring.
* (client) [#11283](https://github.com/cosmos/cosmos-sdk/issues/11283) Support multiple keys for tx simulation and setting automatic gas for txs.
* (store) [#11177](https://github.com/cosmos/cosmos-sdk/pull/11177) Update the prune `everything` strategy to store the last two heights.
* (store) [#11117](https://github.com/cosmos/cosmos-sdk/pull/11117) Fix data race in store trace component
* (x/authz) [#11252](https://github.com/cosmos/cosmos-sdk/pull/11252) Allow insufficient funds error for authz simulation
* (crypto) [#11298](https://github.com/cosmos/cosmos-sdk/pull/11298) Fix cgo secp signature verification and update libscep256k1 library.
* (crypto) [#12122](https://github.com/cosmos/cosmos-sdk/pull/12122) Fix keyring migration issue.

### Improvements

* [#9576](https://github.com/cosmos/cosmos-sdk/pull/9576) Add debug error message to query result when enabled
* (types) [#11200](https://github.com/cosmos/cosmos-sdk/pull/11200) Added `Min()` and `Max()` operations on sdk.Coins.
* [#11267](https://github.com/cosmos/cosmos-sdk/pull/11267) Add hooks to allow app modules to add things to state-sync (backport #10961).

## [v0.45.1](https://github.com/cosmos/cosmos-sdk/releases/tag/v0.45.1) - 2022-02-03

### Bug Fixes

* (grpc) [#10985](https://github.com/cosmos/cosmos-sdk/pull/10992) The `/cosmos/tx/v1beta1/txs/{hash}` endpoint returns a 404 when a tx does not exist.
* [#10990](https://github.com/cosmos/cosmos-sdk/pull/10990) Fixes missing `iavl-cache-size` config parsing in `GetConfig` method.
* [#11222](https://github.com/cosmos/cosmos-sdk/pull/11222) reject query with block height in the future

### Improvements

* [#10407](https://github.com/cosmos/cosmos-sdk/pull/10407) Added validation to `x/upgrade` module's `BeginBlock` to check accidental binary downgrades
* [#10768](https://github.com/cosmos/cosmos-sdk/pull/10768) Extra logging in in-place store migrations.

## [v0.45.0](https://github.com/cosmos/cosmos-sdk/releases/tag/v0.45.0) - 2022-01-18

### State Machine Breaking

* [#10833](https://github.com/cosmos/cosmos-sdk/pull/10833) fix reported tx gas used when block gas limit exceeded.
* (auth) [#10536](https://github.com/cosmos/cosmos-sdk/pull/10536]) Enable `SetSequence` for `ModuleAccount`.
* (store) [#10218](https://github.com/cosmos/cosmos-sdk/pull/10218) Charge gas even when there are no entries while seeking.
* (store) [#10247](https://github.com/cosmos/cosmos-sdk/pull/10247) Charge gas for the key length in gas meter.
* (x/gov) [#10740](https://github.com/cosmos/cosmos-sdk/pull/10740) Increase maximum proposal description size from 5k characters to 10k characters.
* [#10814](https://github.com/cosmos/cosmos-sdk/pull/10814) revert tx when block gas limit exceeded.

### API Breaking Changes

* [#10561](https://github.com/cosmos/cosmos-sdk/pull/10561) The `CommitMultiStore` interface contains a new `SetIAVLCacheSize` method
* [#10922](https://github.com/cosmos/cosmos-sdk/pull/10922), [/#10956](https://github.com/cosmos/cosmos-sdk/pull/10956) Deprecate key `server.Generate*` functions and move them to `testutil` and support custom mnemonics in in-process testing network. Moved `TestMnemonic` from `testutil` package to `testdata`.
* [#11049](https://github.com/cosmos/cosmos-sdk/pull/11049) Add custom tendermint config variables into root command. Allows App developers to set config.toml variables.

### Features

* [#10614](https://github.com/cosmos/cosmos-sdk/pull/10614) Support in-place migration ordering

### Improvements

* [#10486](https://github.com/cosmos/cosmos-sdk/pull/10486) store/cachekv's `Store.Write` conservatively
  looks up keys, but also uses the [map clearing idiom](https://bencher.orijtech.com/perfclinic/mapclearing/)
  to reduce the RAM usage, CPU time usage, and garbage collection pressure from clearing maps,
  instead of allocating new maps.
* (module) [#10711](https://github.com/cosmos/cosmos-sdk/pull/10711) Panic at startup if the app developer forgot to add modules in the `SetOrder{BeginBlocker, EndBlocker, InitGenesis, ExportGenesis}` functions. This means that all modules, even those who have empty implementations for those methods, need to be added to `SetOrder*`.
* (types) [#10076](https://github.com/cosmos/cosmos-sdk/pull/10076) Significantly speedup and lower allocations for `Coins.String()`.
* (auth) [#10022](https://github.com/cosmos/cosmos-sdk/pull/10022) `AuthKeeper` interface in `x/auth` now includes a function `HasAccount`.
* [#10393](https://github.com/cosmos/cosmos-sdk/pull/10393) Add `HasSupply` method to bank keeper to ensure that input denom actually exists on chain.

### Bug Fixes

* (std/codec) [/#10595](https://github.com/cosmos/cosmos-sdk/pull/10595) Add evidence to std/codec to be able to decode evidence in client interactions.
* (types) [#9627](https://github.com/cosmos/cosmos-sdk/pull/9627) Fix nil pointer panic on `NewBigIntFromInt`.
* [#10725](https://github.com/cosmos/cosmos-sdk/pull/10725) populate `ctx.ConsensusParams` for begin/end blockers.
* [#9829](https://github.com/cosmos/cosmos-sdk/pull/9829) Fixed Coin denom sorting not being checked during `Balance.Validate` check. Refactored the Validation logic to use `Coins.Validate` for `Balance.Coins`
* [#10061](https://github.com/cosmos/cosmos-sdk/pull/10061) and [#10515](https://github.com/cosmos/cosmos-sdk/pull/10515) Ensure that `LegacyAminoPubKey` struct correctly unmarshals from JSON

## [v0.44.8](https://github.com/cosmos/cosmos-sdk/releases/tag/v0.44.8) - 2022-04-12

### Improvements

* [#11563](https://github.com/cosmos/cosmos-sdk/pull/11563) Updated Tendermint to v0.34.19; `unsafe-reset-all` command has been moved to the `tendermint` sub-command.

## [v0.44.7](https://github.com/cosmos/cosmos-sdk/releases/tag/v0.44.7) - 2022-04-04

### Features

* (x/bank) [#10771](https://github.com/cosmos/cosmos-sdk/pull/10771) Add safety check on bank module perms to allow module-specific mint restrictions (e.g. only minting a certain denom).
* (x/bank) [#10771](https://github.com/cosmos/cosmos-sdk/pull/10771) Add `bank.BankKeeper.WithMintCoinsRestriction` function to restrict use of bank `MintCoins` usage. This function is not on the bank `Keeper` interface, so it's not API-breaking, but only additive on the keeper implementation.

### Bug Fixes

* [#11354](https://github.com/cosmos/cosmos-sdk/pull/11355) Added missing pagination flag for `bank q total` query.
* (store) [#11177](https://github.com/cosmos/cosmos-sdk/pull/11177) Update the prune `everything` strategy to store the last two heights.
* (store) [#11117](https://github.com/cosmos/cosmos-sdk/pull/11117) Fix data race in store trace component
* (x/authz) [#11252](https://github.com/cosmos/cosmos-sdk/pull/11252) Allow insufficient funds error for authz simulation

### Improvements

* [#9576](https://github.com/cosmos/cosmos-sdk/pull/9576) Add debug error message to query result when enabled

## [v0.44.6](https://github.com/cosmos/cosmos-sdk/releases/tag/v0.44.6) - 2022-02-02

### Features

* [#11124](https://github.com/cosmos/cosmos-sdk/pull/11124) Add `GetAllVersions` to application store

### Bug Fixes

* (grpc) [#10985](https://github.com/cosmos/cosmos-sdk/pull/10992) The `/cosmos/tx/v1beta1/txs/{hash}` endpoint returns a 404 when a tx does not exist.
* (std/codec) [/#10595](https://github.com/cosmos/cosmos-sdk/pull/10595) Add evidence to std/codec to be able to decode evidence in client interactions.
* [#10725](https://github.com/cosmos/cosmos-sdk/pull/10725) populate `ctx.ConsensusParams` for begin/end blockers.
* [#10061](https://github.com/cosmos/cosmos-sdk/pull/10061) and [#10515](https://github.com/cosmos/cosmos-sdk/pull/10515) Ensure that `LegacyAminoPubKey` struct correctly unmarshals from JSON

### Improvements

* [#10823](https://github.com/cosmos/cosmos-sdk/pull/10823) updated ambiguous cli description for creating feegrant.

## [v0.44.5-patch](https://github.com/cosmos/cosmos-sdk/releases/tag/v0.44.5-patch) - 2021-10-14

ATTENTION:

This is a security release for the [Dragonberry security advisory](https://forum.cosmos.network/t/ibc-security-advisory-dragonberry/7702).

All users should upgrade immediately.

Users *must* add a replace directive in their go.mod for the new `ics23` package in the SDK:

```go
replace github.com/confio/ics23/go => github.com/cosmos/cosmos-sdk/ics23/go v0.8.0
```

## [v0.44.5](https://github.com/cosmos/cosmos-sdk/releases/tag/v0.44.5) - 2021-12-02

### Improvements

* (baseapp) [#10631](https://github.com/cosmos/cosmos-sdk/pull/10631) Emit ante events even for the failed txs.
* (store) [#10741](https://github.com/cosmos/cosmos-sdk/pull/10741) Significantly speedup iterator creation after delete heavy workloads. Significantly improves IBC migration times.

### Bug Fixes

* [#10648](https://github.com/cosmos/cosmos-sdk/pull/10648) Upgrade IAVL to 0.17.3 to solve race condition bug in IAVL.

## [v0.44.4](https://github.com/cosmos/cosmos-sdk/releases/tag/v0.44.4) - 2021-11-25

### Improvements

* (types) [#10630](https://github.com/cosmos/cosmos-sdk/pull/10630) Add an `Events` field to the `TxResponse` type that captures *all* events emitted by a transaction, unlike `Logs` which only contains events emitted during message execution.
* (x/upgrade) [#10532](https://github.com/cosmos/cosmos-sdk/pull/10532) Add `keeper.DumpUpgradeInfoWithInfoToDisk` to include `Plan.Info` in the upgrade-info file.
* (store) [#10544](https://github.com/cosmos/cosmos-sdk/pull/10544) Use the new IAVL iterator structure which significantly improves iterator performance.

### Bug Fixes

* [#10827](https://github.com/cosmos/cosmos-sdk/pull/10827) Create query `Context` with requested block height
* [#10414](https://github.com/cosmos/cosmos-sdk/pull/10414) Use `sdk.GetConfig().GetFullBIP44Path()` instead `sdk.FullFundraiserPath` to generate key
* (bank) [#10394](https://github.com/cosmos/cosmos-sdk/pull/10394) Fix: query account balance by ibc denom.
* [\10608](https://github.com/cosmos/cosmos-sdk/pull/10608) Change the order of module migration by pushing x/auth to the end. Auth module depends on other modules and should be run last. We have updated the documentation to provide more details how to change module migration order. This is technically a breaking change, but only impacts updates between the upgrades with version change, hence migrating from the previous patch release doesn't cause new migration and doesn't break the state.
* [#10674](https://github.com/cosmos/cosmos-sdk/pull/10674) Fix issue with `Error.Wrap` and `Error.Wrapf` usage with `errors.Is`.

## [v0.44.3](https://github.com/cosmos/cosmos-sdk/releases/tag/v0.44.3) - 2021-10-21

### Improvements

* [#10768](https://github.com/cosmos/cosmos-sdk/pull/10768) Added extra logging for tracking in-place store migrations
* [#10262](https://github.com/cosmos/cosmos-sdk/pull/10262) Remove unnecessary logging in `x/feegrant` simulation.
* [#10327](https://github.com/cosmos/cosmos-sdk/pull/10327) Add null guard for possible nil `Amount` in tx fee `Coins`
* [#10339](https://github.com/cosmos/cosmos-sdk/pull/10339) Improve performance of `removeZeroCoins` by only allocating memory when necessary
* [#10045](https://github.com/cosmos/cosmos-sdk/pull/10045) Revert [#8549](https://github.com/cosmos/cosmos-sdk/pull/8549). Do not route grpc queries through Tendermint.
* (deps) [#10375](https://github.com/cosmos/cosmos-sdk/pull/10375) Bump Tendermint to [v0.34.14](https://github.com/tendermint/tendermint/releases/tag/v0.34.14).
* [#10024](https://github.com/cosmos/cosmos-sdk/pull/10024) `store/cachekv` performance improvement by reduced growth factor for iterator ranging by using binary searches to find dirty items when unsorted key count >= 1024.

### Bug Fixes

* (client) [#10226](https://github.com/cosmos/cosmos-sdk/pull/10226) Fix --home flag parsing.
* (rosetta) [#10340](https://github.com/cosmos/cosmos-sdk/pull/10340) Use `GenesisChunked(ctx)` instead `Genesis(ctx)` to get genesis block height

## [v0.44.2](https://github.com/cosmos/cosmos-sdk/releases/tag/v0.44.2) - 2021-10-12

Security Release. No breaking changes related to 0.44.x.

## [v0.44.1](https://github.com/cosmos/cosmos-sdk/releases/tag/v0.44.1) - 2021-09-29

### Improvements

* (store) [#10040](https://github.com/cosmos/cosmos-sdk/pull/10040) Bump IAVL to v0.17.1 which includes performance improvements on a batch load.
* (types) [#10021](https://github.com/cosmos/cosmos-sdk/pull/10021) Speedup coins.AmountOf(), by removing many intermittent regex calls.
* [#10077](https://github.com/cosmos/cosmos-sdk/pull/10077) Remove telemetry on `GasKV` and `CacheKV` store Get/Set operations, significantly improving their performance.
* (store) [#10026](https://github.com/cosmos/cosmos-sdk/pull/10026) Improve CacheKVStore datastructures / algorithms, to no longer take O(N^2) time when interleaving iterators and insertions.

### Bug Fixes

* [#9969](https://github.com/cosmos/cosmos-sdk/pull/9969) fix: use keyring in config for add-genesis-account cmd.
* (x/genutil) [#10104](https://github.com/cosmos/cosmos-sdk/pull/10104) Ensure the `init` command reads the `--home` flag value correctly.
* (x/feegrant) [#10049](https://github.com/cosmos/cosmos-sdk/issues/10049) Fixed the error message when `period` or `period-limit` flag is not set on a feegrant grant transaction.

### Client Breaking Changes

* [#9879](https://github.com/cosmos/cosmos-sdk/pull/9879) Modify ABCI Queries to use `abci.QueryRequest` Height field if it is non-zero, otherwise continue using context height.

## [v0.44.0](https://github.com/cosmos/cosmos-sdk/releases/tag/v0.44.0) - 2021-09-01

### Features

* [#9860](https://github.com/cosmos/cosmos-sdk/pull/9860) Emit transaction fee in ante handler fee decorator. The event type is `tx` and the attribute is `fee`.

### Improvements

* (deps) [#9956](https://github.com/cosmos/cosmos-sdk/pull/9956) Bump Tendermint to [v0.34.12](https://github.com/tendermint/tendermint/releases/tag/v0.34.12).

### Deprecated

* (x/upgrade) [#9906](https://github.com/cosmos/cosmos-sdk/pull/9906) Deprecate `UpgradeConsensusState` gRPC query since this functionality is only used for IBC, which now has its own [IBC replacement](https://github.com/cosmos/ibc-go/blob/2c880a22e9f9cc75f62b527ca94aa75ce1106001/proto/ibc/core/client/v1/query.proto#L54)

### Bug Fixes

* [#9965](https://github.com/cosmos/cosmos-sdk/pull/9965) Fixed `simd version` command output to report the right release tag.
* (x/upgrade) [#10189](https://github.com/cosmos/cosmos-sdk/issues/10189) Removed potential sources of non-determinism in upgrades.

### Client Breaking Changes

* [#10041](https://github.com/cosmos/cosmos-sdk/pull/10041) Remove broadcast & encode legacy REST endpoints. Please see the [REST Endpoints Migration guide](https://docs.cosmos.network/v0.45/migrations/rest.html) to migrate to the new REST endpoints.

## [v0.43.0](https://github.com/cosmos/cosmos-sdk/releases/tag/v0.43.0) - 2021-08-10

### Features

* [#6711](https://github.com/cosmos/cosmos-sdk/pull/6711) Make integration test suites reusable by apps, tests are exported in each module's `client/testutil` package.
* [#8077](https://github.com/cosmos/cosmos-sdk/pull/8077) Added support for grpc-web, enabling browsers to communicate with a chain's gRPC server
* [#8965](https://github.com/cosmos/cosmos-sdk/pull/8965) cosmos reflection now provides more information on the application such as: deliverable msgs, sdk.Config info etc (still in alpha stage).
* [#8520](https://github.com/cosmos/cosmos-sdk/pull/8520) Add support for permanently locked vesting accounts.
* [#8559](https://github.com/cosmos/cosmos-sdk/pull/8559) Added Protobuf compatible secp256r1 ECDSA signatures.
* [#8786](https://github.com/cosmos/cosmos-sdk/pull/8786) Enabled secp256r1 in x/auth.
* (rosetta) [#8729](https://github.com/cosmos/cosmos-sdk/pull/8729) Data API fully supports balance tracking. Construction API can now construct any message supported by the application.
* [#8754](https://github.com/cosmos/cosmos-sdk/pull/8875) Added support for reverse iteration to pagination.
* (types) [#9079](https://github.com/cosmos/cosmos-sdk/issues/9079) Add `AddAmount`/`SubAmount` methods to `sdk.Coin`.
* [#9088](https://github.com/cosmos/cosmos-sdk/pull/9088) Added implementation to ADR-28 Derived Addresses.
* [#9133](https://github.com/cosmos/cosmos-sdk/pull/9133) Added hooks for governance actions.
* (x/staking) [#9214](https://github.com/cosmos/cosmos-sdk/pull/9214) Added `new_shares` attribute inside `EventTypeDelegate` event.
* [#9382](https://github.com/cosmos/cosmos-sdk/pull/9382) feat: add Dec.Float64() function.
* [#9457](https://github.com/cosmos/cosmos-sdk/pull/9457) Add amino support for x/authz and x/feegrant Msgs.
* [#9498](https://github.com/cosmos/cosmos-sdk/pull/9498) Added `Codec: codec.Codec` attribute to `client/Context` structure.
* [#9540](https://github.com/cosmos/cosmos-sdk/pull/9540) Add output flag for query txs command.
* (errors) [#8845](https://github.com/cosmos/cosmos-sdk/pull/8845) Add `Error.Wrap` handy method
* [#8518](https://github.com/cosmos/cosmos-sdk/pull/8518) Help users of multisig wallets debug signature issues.
* [#9573](https://github.com/cosmos/cosmos-sdk/pull/9573) ADR 040 implementation: New DB interface
* [#9952](https://github.com/cosmos/cosmos-sdk/pull/9952) ADR 040: Implement in-memory DB backend
* [#9848](https://github.com/cosmos/cosmos-sdk/pull/9848) ADR-040: Implement BadgerDB backend
* [#9851](https://github.com/cosmos/cosmos-sdk/pull/9851) ADR-040: Implement RocksDB backend
* [#10308](https://github.com/cosmos/cosmos-sdk/pull/10308) ADR-040: Implement DBConnection.Revert
* [#9892](https://github.com/cosmos/cosmos-sdk/pull/9892) ADR-040: KV Store with decoupled storage and state commitment

### Client Breaking Changes

* [#8363](https://github.com/cosmos/cosmos-sdk/pull/8363) Addresses no longer have a fixed 20-byte length. From the SDK modules' point of view, any 1-255 bytes-long byte array is a valid address.
* (crypto/ed25519) [#8690] Adopt zip1215 ed2559 verification rules.
* [#8849](https://github.com/cosmos/cosmos-sdk/pull/8849) Upgrade module no longer supports time based upgrades.
* [#7477](https://github.com/cosmos/cosmos-sdk/pull/7477) Changed Bech32 Public Key serialization in the client facing functionality (CLI, MsgServer, QueryServer):
    * updated the keyring display structure (it uses protobuf JSON serialization) - the output is more verbose.
    * Renamed `MarshalAny` and `UnmarshalAny` to `MarshalInterface` and `UnmarshalInterface` respectively. These functions must take an interface as parameter (not a concrete type nor `Any` object). Underneath they use `Any` wrapping for correct protobuf serialization.
    * CLI: removed `--text` flag from `show-node-id` command; the text format for public keys is not used any more - instead we use ProtoJSON.
* (store) [#8790](https://github.com/cosmos/cosmos-sdk/pull/8790) Reduce gas costs by 10x for transient store operations.
* [#9139](https://github.com/cosmos/cosmos-sdk/pull/9139) Querying events:
    * via `ServiceMsg` TypeURLs (e.g. `message.action='/cosmos.bank.v1beta1.Msg/Send'`) does not work anymore,
    * via legacy `msg.Type()` (e.g. `message.action='send'`) is being deprecated, new `Msg`s won't emit these events.
    * Please use concrete `Msg` TypeURLs instead (e.g. `message.action='/cosmos.bank.v1beta1.MsgSend'`).
* [#9859](https://github.com/cosmos/cosmos-sdk/pull/9859) The `default` pruning strategy now keeps the last 362880 blocks instead of 100. 362880 equates to roughly enough blocks to cover the entire unbonding period assuming a 21 day unbonding period and 5s block time.
* [#9785](https://github.com/cosmos/cosmos-sdk/issues/9785) Missing coin denomination in logs

### API Breaking Changes

* (keyring) [#8662](https://github.com/cosmos/cosmos-sdk/pull/8662) `NewMnemonic` now receives an additional `passphrase` argument to secure the key generated by the bip39 mnemonic.
* (x/bank) [#8473](https://github.com/cosmos/cosmos-sdk/pull/8473) Bank keeper does not expose unsafe balance changing methods such as `SetBalance`, `SetSupply` etc.
* (x/staking) [#8473](https://github.com/cosmos/cosmos-sdk/pull/8473) On genesis init, if non bonded pool and bonded pool balance, coming from the bank module, does not match what is saved in the staking state, the initialization will panic.
* (x/gov) [#8473](https://github.com/cosmos/cosmos-sdk/pull/8473) On genesis init, if the gov module account balance, coming from bank module state, does not match the one in gov module state, the initialization will panic.
* (x/distribution) [#8473](https://github.com/cosmos/cosmos-sdk/pull/8473) On genesis init, if the distribution module account balance, coming from bank module state, does not match the one in distribution module state, the initialization will panic.
* (client/keys) [#8500](https://github.com/cosmos/cosmos-sdk/pull/8500) `InfoImporter` interface is removed from legacy keybase.
* (x/staking) [#8505](https://github.com/cosmos/cosmos-sdk/pull/8505) `sdk.PowerReduction` has been renamed to `sdk.DefaultPowerReduction`, and most staking functions relying on power reduction take a new function argument, instead of relying on that global variable.
* [#8629](https://github.com/cosmos/cosmos-sdk/pull/8629) Deprecated `SetFullFundraiserPath` from `Config` in favor of `SetPurpose` and `SetCoinType`.
* (x/upgrade) [#8673](https://github.com/cosmos/cosmos-sdk/pull/8673) Remove IBC logic from x/upgrade. Deprecates IBC fields in an Upgrade Plan, an error will be thrown if they are set. IBC upgrade logic moved to 02-client and an IBC UpgradeProposal is added.
* (x/bank) [#8517](https://github.com/cosmos/cosmos-sdk/pull/8517) `SupplyI` interface and `Supply` are removed and uses `sdk.Coins` for supply tracking
* (x/upgrade) [#8743](https://github.com/cosmos/cosmos-sdk/pull/8743) `UpgradeHandler` includes a new argument `VersionMap` which helps facilitate in-place migrations.
* (x/auth) [#8129](https://github.com/cosmos/cosmos-sdk/pull/8828) Updated `SigVerifiableTx.GetPubKeys` method signature to return error.
* (x/upgrade) [\7487](https://github.com/cosmos/cosmos-sdk/pull/8897) Upgrade `Keeper` takes new argument `ProtocolVersionSetter` which implements setting a protocol version on baseapp.
* (baseapp) [\7487](https://github.com/cosmos/cosmos-sdk/pull/8897) BaseApp's fields appVersion and version were swapped to match Tendermint's fields.
* [#8682](https://github.com/cosmos/cosmos-sdk/pull/8682) `ante.NewAnteHandler` updated to receive all positional params as `ante.HandlerOptions` struct. If required fields aren't set, throws error accordingly.
* (x/staking/types) [#7447](https://github.com/cosmos/cosmos-sdk/issues/7447) Remove bech32 PubKey support:
    * `ValidatorI` interface update: `GetConsPubKey` renamed to `TmConsPubKey` (this is to clarify the return type: consensus public key must be a tendermint key); `TmConsPubKey`, `GetConsAddr` methods return error.
    * `Validator` updated according to the `ValidatorI` changes described above.
    * `ToTmValidator` function: added `error` to return values.
    * `Validator.ConsensusPubkey` type changed from `string` to `codectypes.Any`.
    * `MsgCreateValidator.Pubkey` type changed from `string` to `codectypes.Any`.
* (client) [#8926](https://github.com/cosmos/cosmos-sdk/pull/8926) `client/tx.PrepareFactory` has been converted to a private function, as it's only used internally.
* (auth/tx) [#8926](https://github.com/cosmos/cosmos-sdk/pull/8926) The `ProtoTxProvider` interface used as a workaround for transaction simulation has been removed.
* (x/bank) [#8798](https://github.com/cosmos/cosmos-sdk/pull/8798) `GetTotalSupply` is removed in favour of `GetPaginatedTotalSupply`
* (keyring) [#8739](https://github.com/cosmos/cosmos-sdk/pull/8739) Rename InfoImporter -> LegacyInfoImporter.
* (x/bank/types) [#9061](https://github.com/cosmos/cosmos-sdk/pull/9061) `AddressFromBalancesStore` now returns an error for invalid key instead of panic.
* (x/auth) [#9144](https://github.com/cosmos/cosmos-sdk/pull/9144) The `NewTxTimeoutHeightDecorator` antehandler has been converted from a struct to a function.
* (codec) [#9226](https://github.com/cosmos/cosmos-sdk/pull/9226) Rename codec interfaces and methods, to follow a general Go interfaces:
    * `codec.Marshaler` → `codec.Codec` (this defines objects which serialize other objects)
    * `codec.BinaryMarshaler` → `codec.BinaryCodec`
    * `codec.JSONMarshaler` → `codec.JSONCodec`
    * Removed `BinaryBare` suffix from `BinaryCodec` methods (`MarshalBinaryBare`, `UnmarshalBinaryBare`, ...)
    * Removed `Binary` infix from `BinaryCodec` methods (`MarshalBinaryLengthPrefixed`, `UnmarshalBinaryLengthPrefixed`, ...)
* [#9139](https://github.com/cosmos/cosmos-sdk/pull/9139) `ServiceMsg` TypeURLs (e.g. `/cosmos.bank.v1beta1.Msg/Send`) have been removed, as they don't comply to the Probobuf `Any` spec. Please use `Msg` type TypeURLs (e.g. `/cosmos.bank.v1beta1.MsgSend`). This has multiple consequences:
    * The `sdk.ServiceMsg` struct has been removed.
    * `sdk.Msg` now only contains `ValidateBasic` and `GetSigners` methods. The remaining methods `GetSignBytes`, `Route` and `Type` are moved to `legacytx.LegacyMsg`.
    * The `RegisterCustomTypeURL` function and the `cosmos.base.v1beta1.ServiceMsg` interface have been removed from the interface registry.
* (codec) [#9251](https://github.com/cosmos/cosmos-sdk/pull/9251) Rename `clientCtx.JSONMarshaler` to `clientCtx.JSONCodec` as per #9226.
* (x/bank) [#9271](https://github.com/cosmos/cosmos-sdk/pull/9271) SendEnabledCoin(s) renamed to IsSendEnabledCoin(s) to better reflect its functionality.
* (x/bank) [#9550](https://github.com/cosmos/cosmos-sdk/pull/9550) `server.InterceptConfigsPreRunHandler` now takes 2 additional arguments: customAppConfigTemplate and customAppConfig. If you don't need to customize these, simply put `""` and `nil`.
* [#8245](https://github.com/cosmos/cosmos-sdk/pull/8245) Removed `simapp.MakeCodecs` and use `simapp.MakeTestEncodingConfig` instead.
* (x/capability) [#9836](https://github.com/cosmos/cosmos-sdk/pull/9836) Removed `InitializeAndSeal(ctx sdk.Context)` and replaced with `Seal()`. App must add x/capability module to the begin blockers which will assure that the x/capability keeper is properly initialized. The x/capability begin blocker must be run before any other module which uses x/capability.

### State Machine Breaking

* (x/{bank,distrib,gov,slashing,staking}) [#8363](https://github.com/cosmos/cosmos-sdk/issues/8363) Store keys have been modified to allow for variable-length addresses.
* (x/evidence) [#8502](https://github.com/cosmos/cosmos-sdk/pull/8502) `HandleEquivocationEvidence` persists the evidence to state.
* (x/gov) [#7733](https://github.com/cosmos/cosmos-sdk/pull/7733) ADR 037 Implementation: Governance Split Votes, use `MsgWeightedVote` to send a split vote. Sending a regular `MsgVote` will convert the underlying vote option into a weighted vote with weight 1.
* (x/bank) [#8656](https://github.com/cosmos/cosmos-sdk/pull/8656) balance and supply are now correctly tracked via `coin_spent`, `coin_received`, `coinbase` and `burn` events.
* (x/bank) [#8517](https://github.com/cosmos/cosmos-sdk/pull/8517) Supply is now stored and tracked as `sdk.Coins`
* (x/bank) [#9051](https://github.com/cosmos/cosmos-sdk/pull/9051) Supply value is stored as `sdk.Int` rather than `string`.

### CLI Breaking Changes

* [#8880](https://github.com/cosmos/cosmos-sdk/pull/8880) The CLI `simd migrate v0.40 ...` command has been renamed to `simd migrate v0.42`.
* [#8628](https://github.com/cosmos/cosmos-sdk/issues/8628) Commands no longer print outputs using `stderr` by default
* [#9134](https://github.com/cosmos/cosmos-sdk/pull/9134) Renamed the CLI flag `--memo` to `--note`.
* [#9291](https://github.com/cosmos/cosmos-sdk/pull/9291) Migration scripts prior to v0.38 have been removed from the CLI `migrate` command. The oldest supported migration is v0.39->v0.42.
* [#9371](https://github.com/cosmos/cosmos-sdk/pull/9371) Non-zero default fees/Server will error if there's an empty value for min-gas-price in app.toml
* [#9827](https://github.com/cosmos/cosmos-sdk/pull/9827) Ensure input parity of validator public key input between `tx staking create-validator` and `gentx`.
* [#9621](https://github.com/cosmos/cosmos-sdk/pull/9621) Rollback [#9371](https://github.com/cosmos/cosmos-sdk/pull/9371) and log warning if there's an empty value for min-gas-price in app.toml

### Improvements

* (store) [#8012](https://github.com/cosmos/cosmos-sdk/pull/8012) Implementation of ADR-038 WriteListener and listen.KVStore
* (x/bank) [#8614](https://github.com/cosmos/cosmos-sdk/issues/8614) Add `Name` and `Symbol` fields to denom metadata
* (x/auth) [#8522](https://github.com/cosmos/cosmos-sdk/pull/8522) Allow to query all stored accounts
* (crypto/types) [#8600](https://github.com/cosmos/cosmos-sdk/pull/8600) `CompactBitArray`: optimize the `NumTrueBitsBefore` method and add an `Equal` method.
* (x/upgrade) [#8743](https://github.com/cosmos/cosmos-sdk/pull/8743) Add tracking module versions as per ADR-041
* (types) [#8962](https://github.com/cosmos/cosmos-sdk/issues/8962) Add `Abs()` method to `sdk.Int`.
* (x/bank) [#8950](https://github.com/cosmos/cosmos-sdk/pull/8950) Improve efficiency on supply updates.
* (store) [#8811](https://github.com/cosmos/cosmos-sdk/pull/8811) store/cachekv: use typed `types/kv.List` instead of `container/list.List`. The change brings time spent on the time assertion cummulatively to 580ms down from 6.88s.
* (keyring) [#8826](https://github.com/cosmos/cosmos-sdk/pull/8826) add trust to macOS Keychain for calling apps by default, avoiding repeating keychain popups that appears when dealing with keyring (key add, list, ...) operations.
* (makefile) [#7933](https://github.com/cosmos/cosmos-sdk/issues/7933) Use Docker to generate swagger files.
* (crypto/types) [#9196](https://github.com/cosmos/cosmos-sdk/pull/9196) Fix negative index accesses in CompactUnmarshal,GetIndex,SetIndex
* (makefile) [#9192](https://github.com/cosmos/cosmos-sdk/pull/9192) Reuse proto containers in proto related jobs.
* [#9205](https://github.com/cosmos/cosmos-sdk/pull/9205) Improve readability in `abci` handleQueryP2P
* [#9231](https://github.com/cosmos/cosmos-sdk/pull/9231) Remove redundant staking errors.
* [#9314](https://github.com/cosmos/cosmos-sdk/pull/9314) Update Rosetta SDK to upstream's latest release.
* (gRPC-Web) [#9493](https://github.com/cosmos/cosmos-sdk/pull/9493) Add `EnableUnsafeCORS` flag to grpc-web config.
* (x/params) [#9481](https://github.com/cosmos/cosmos-sdk/issues/9481) Speedup simulator for parameter change proposals.
* (x/staking) [#9423](https://github.com/cosmos/cosmos-sdk/pull/9423) Staking delegations now returns empty list instead of rpc error when no records found.
* (x/auth) [#9553](https://github.com/cosmos/cosmos-sdk/pull/9553) The `--multisig` flag now accepts both a name and address.
* [#8549](https://github.com/cosmos/cosmos-sdk/pull/8549) Make gRPC requests go through tendermint Query
* [#8093](https://github.com/cosmos/cosmos-sdk/pull/8093) Limit usage of context.background.
* [#8460](https://github.com/cosmos/cosmos-sdk/pull/8460) Ensure b.ReportAllocs() in all the benchmarks
* [#8461](https://github.com/cosmos/cosmos-sdk/pull/8461) Fix upgrade tx commands not showing up in CLI

### Bug Fixes

* (gRPC) [#8945](https://github.com/cosmos/cosmos-sdk/pull/8945) gRPC reflection now works correctly.
* (keyring) [#8635](https://github.com/cosmos/cosmos-sdk/issues/8635) Remove hardcoded default passphrase value on `NewMnemonic`
* (x/bank) [#8434](https://github.com/cosmos/cosmos-sdk/pull/8434) Fix legacy REST API `GET /bank/total` and `GET /bank/total/{denom}` in swagger
* (x/slashing) [#8427](https://github.com/cosmos/cosmos-sdk/pull/8427) Fix query signing infos command
* (x/bank/types) [#9112](https://github.com/cosmos/cosmos-sdk/pull/9112) fix AddressFromBalancesStore address length overflow
* (x/bank) [#9229](https://github.com/cosmos/cosmos-sdk/pull/9229) Now zero coin balances cannot be added to balances & supply stores. If any denom becomes zero corresponding key gets deleted from store. State migration: [#9664](https://github.com/cosmos/cosmos-sdk/pull/9664).
* [#9363](https://github.com/cosmos/cosmos-sdk/pull/9363) Check store key uniqueness in app wiring.
* [#9460](https://github.com/cosmos/cosmos-sdk/pull/9460) Fix lint error in `MigratePrefixAddress`.
* [#9480](https://github.com/cosmos/cosmos-sdk/pull/9480) Fix added keys when using `--dry-run`.
* (types) [#9511](https://github.com/cosmos/cosmos-sdk/pull/9511) Change `maxBitLen` of `sdk.Int` and `sdk.Dec` to handle max ERC20 value.
* [#9454](https://github.com/cosmos/cosmos-sdk/pull/9454) Fix testnet command with --node-dir-prefix accepts `-` and change `node-dir-prefix token` to `testtoken`.
* (keyring) [#9562](https://github.com/cosmos/cosmos-sdk/pull/9563) fix keyring kwallet backend when using with empty wallet.
* (keyring) [#9583](https://github.com/cosmos/cosmos-sdk/pull/9583) Fix correct population of legacy `Vote.Option` field for votes with 1 VoteOption of weight 1.
* (x/distinction) [#8918](https://github.com/cosmos/cosmos-sdk/pull/8918) Fix module's parameters validation.
* (x/gov/types) [#8586](https://github.com/cosmos/cosmos-sdk/pull/8586) Fix bug caused by NewProposal that unnecessarily creates a Proposal object that’s discarded on any error.
* [#8580](https://github.com/cosmos/cosmos-sdk/pull/8580) Use more cheaper method from the math/big package that provides a way to trivially check if a value is zero with .BitLen() == 0
* [#8567](https://github.com/cosmos/cosmos-sdk/pull/8567) Fix bug by introducing pagination to GetValidatorSetByHeight response
* (x/bank) [#8531](https://github.com/cosmos/cosmos-sdk/pull/8531) Fix bug caused by ignoring errors returned by Balance.GetAddress()
* (server) [#8399](https://github.com/cosmos/cosmos-sdk/pull/8399) fix gRPC-web flag default value
* [#8282](https://github.com/cosmos/cosmos-sdk/pull/8282) fix zero time checks
* (cli) [#9593](https://github.com/cosmos/cosmos-sdk/pull/9593) Check if chain-id is blank before verifying signatures in multisign and error.
* [#9720](https://github.com/cosmos/cosmos-sdk/pull/9720) Feegrant grant cli granter now accepts key name as well as address in general and accepts only address in --generate-only mode
* [#9793](https://github.com/cosmos/cosmos-sdk/pull/9793) Fixed ECDSA/secp256r1 transaction malleability.
* (server) [#9704](https://github.com/cosmos/cosmos-sdk/pull/9704) Start GRPCWebServer in goroutine, avoid blocking other services from starting.
* (bank) [#9687](https://github.com/cosmos/cosmos-sdk/issues/9687) fixes [#9159](https://github.com/cosmos/cosmos-sdk/issues/9159). Added migration to prune balances with zero coins.

### Deprecated

* (grpc) [#8926](https://github.com/cosmos/cosmos-sdk/pull/8926) The `tx` field in `SimulateRequest` has been deprecated, prefer to pass `tx_bytes` instead.
* (sdk types) [#9498](https://github.com/cosmos/cosmos-sdk/pull/9498) `clientContext.JSONCodec` will be removed in the next version. use `clientContext.Codec` instead.

## [v0.42.10](https://github.com/cosmos/cosmos-sdk/releases/tag/v0.42.10) - 2021-09-28

### Improvements

* (store) [#10026](https://github.com/cosmos/cosmos-sdk/pull/10026) Improve CacheKVStore datastructures / algorithms, to no longer take O(N^2) time when interleaving iterators and insertions.
* (store) [#10040](https://github.com/cosmos/cosmos-sdk/pull/10040) Bump IAVL to v0.17.1 which includes performance improvements on a batch load.
* [#10211](https://github.com/cosmos/cosmos-sdk/pull/10211) Backport of the mechanism to reject redundant IBC transactions from [ibc-go \#235](https://github.com/cosmos/ibc-go/pull/235).

### Bug Fixes

* [#9969](https://github.com/cosmos/cosmos-sdk/pull/9969) fix: use keyring in config for add-genesis-account cmd.

### Client Breaking Changes

* [#9879](https://github.com/cosmos/cosmos-sdk/pull/9879) Modify ABCI Queries to use `abci.QueryRequest` Height field if it is non-zero, otherwise continue using context height.

### API Breaking Changes

* [#10077](https://github.com/cosmos/cosmos-sdk/pull/10077) Remove telemetry on `GasKV` and `CacheKV` store Get/Set operations, significantly improving their performance.

## [v0.42.9](https://github.com/cosmos/cosmos-sdk/releases/tag/v0.42.9) - 2021-08-04

### Bug Fixes

* [#9835](https://github.com/cosmos/cosmos-sdk/pull/9835) Moved capability initialization logic to BeginBlocker to fix nondeterminsim issue mentioned in [#9800](https://github.com/cosmos/cosmos-sdk/issues/9800). Applications must now include the capability module in their BeginBlocker order before any module that uses capabilities gets run.
* [#9201](https://github.com/cosmos/cosmos-sdk/pull/9201) Fixed `<app> init --recover` flag.

### API Breaking Changes

* [#9835](https://github.com/cosmos/cosmos-sdk/pull/9835) The `InitializeAndSeal` API has not changed, however it no longer initializes the in-memory state. `InitMemStore` has been introduced to serve this function, which will be called either in `InitChain` or `BeginBlock` (whichever is first after app start). Nodes may run this version on a network running 0.42.x, however, they must update their app.go files to include the capability module in their begin blockers.

### Client Breaking Changes

* [#9781](https://github.com/cosmos/cosmos-sdk/pull/9781) Improve`withdraw-all-rewards` UX when broadcast mode `async` or `async` is used.

## [v0.42.8](https://github.com/cosmos/cosmos-sdk/releases/tag/v0.42.8) - 2021-07-30

### Features

* [#9750](https://github.com/cosmos/cosmos-sdk/pull/9750) Emit events for tx signature and sequence, so clients can now query txs by signature (`tx.signature='<base64_sig>'`) or by address and sequence combo (`tx.acc_seq='<addr>/<seq>'`).

### Improvements

* (cli) [#9717](https://github.com/cosmos/cosmos-sdk/pull/9717) Added CLI flag `--output json/text` to `tx` cli commands.

### Bug Fixes

* [#9766](https://github.com/cosmos/cosmos-sdk/pull/9766) Fix hardcoded ledger signing algorithm on `keys add` command.

## [v0.42.7](https://github.com/cosmos/cosmos-sdk/releases/tag/v0.42.7) - 2021-07-09

### Improvements

* (baseapp) [#9578](https://github.com/cosmos/cosmos-sdk/pull/9578) Return `Baseapp`'s `trace` value for logging error stack traces.

### Bug Fixes

* (x/ibc) [#9640](https://github.com/cosmos/cosmos-sdk/pull/9640) Fix IBC Transfer Ack Success event as it was initially emitting opposite value.
* [#9645](https://github.com/cosmos/cosmos-sdk/pull/9645) Use correct Prometheus format for metric labels.
* [#9299](https://github.com/cosmos/cosmos-sdk/pull/9299) Fix `[appd] keys parse cosmos1...` freezing.
* (keyring) [#9563](https://github.com/cosmos/cosmos-sdk/pull/9563) fix keyring kwallet backend when using with empty wallet.
* (x/capability) [#9392](https://github.com/cosmos/cosmos-sdk/pull/9392) initialization fix, which fixes the consensus error when using statesync.

## [v0.42.6](https://github.com/cosmos/cosmos-sdk/releases/tag/v0.42.6) - 2021-06-18

### Improvements

* [#9428](https://github.com/cosmos/cosmos-sdk/pull/9428) Optimize bank InitGenesis. Added `k.initBalances`.
* [#9429](https://github.com/cosmos/cosmos-sdk/pull/9429) Add `cosmos_sdk_version` to node_info
* [#9541](https://github.com/cosmos/cosmos-sdk/pull/9541) Bump tendermint dependency to v0.34.11.

### Bug Fixes

* [#9385](https://github.com/cosmos/cosmos-sdk/pull/9385) Fix IBC `query ibc client header` cli command. Support historical queries for query header/node-state commands.
* [#9401](https://github.com/cosmos/cosmos-sdk/pull/9401) Fixes incorrect export of IBC identifier sequences. Previously, the next identifier sequence for clients/connections/channels was not set during genesis export. This resulted in the next identifiers being generated on the new chain to reuse old identifiers (the sequences began again from 0).
* [#9408](https://github.com/cosmos/cosmos-sdk/pull/9408) Update simapp to use correct default broadcast mode.
* [#9513](https://github.com/cosmos/cosmos-sdk/pull/9513) Fixes testnet CLI command. Testnet now updates the supply in genesis. Previously, when using add-genesis-account and testnet together, inconsistent genesis files would be produced, as only add-genesis-account was updating the supply.
* (x/gov) [#8813](https://github.com/cosmos/cosmos-sdk/pull/8813) fix `GET /cosmos/gov/v1beta1/proposals/{proposal_id}/deposits` to include initial deposit

### Features

* [#9383](https://github.com/cosmos/cosmos-sdk/pull/9383) New CLI command `query ibc-transfer escrow-address <port> <channel id>` to get the escrow address for a channel; can be used to then query balance of escrowed tokens
* (baseapp, types) [#9390](https://github.com/cosmos/cosmos-sdk/pull/9390) Add current block header hash to `Context`
* (store) [#9403](https://github.com/cosmos/cosmos-sdk/pull/9403) Add `RefundGas` function to `GasMeter` interface

## [v0.42.5](https://github.com/cosmos/cosmos-sdk/releases/tag/v0.42.5) - 2021-05-18

### Bug Fixes

* [#9514](https://github.com/cosmos/cosmos-sdk/issues/9514) Fix panic when retrieving the `BlockGasMeter` on `(Re)CheckTx` mode.
* [#9235](https://github.com/cosmos/cosmos-sdk/pull/9235) CreateMembershipProof/CreateNonMembershipProof now returns an error
  if input key is empty, or input data contains empty key.
* [#9108](https://github.com/cosmos/cosmos-sdk/pull/9108) Fixed the bug with querying multisig account, which is not showing threshold and public_keys.
* [#9345](https://github.com/cosmos/cosmos-sdk/pull/9345) Fix ARM support.
* [#9040](https://github.com/cosmos/cosmos-sdk/pull/9040) Fix ENV variables binding to CLI flags for client config.

### Features

* [#8953](https://github.com/cosmos/cosmos-sdk/pull/8953) Add the `config` CLI subcommand back to the SDK, which saves client-side configuration in a `client.toml` file.

## [v0.42.4](https://github.com/cosmos/cosmos-sdk/releases/tag/v0.42.4) - 2021-04-08

### Client Breaking Changes

* [#9026](https://github.com/cosmos/cosmos-sdk/pull/9026) By default, the `tx sign` and `tx sign-batch` CLI commands use SIGN_MODE_DIRECT to sign transactions for local pubkeys. For multisigs and ledger keys, the default LEGACY_AMINO_JSON is used.

### Bug Fixes

* (gRPC) [#9015](https://github.com/cosmos/cosmos-sdk/pull/9015) Fix invalid status code when accessing gRPC endpoints.
* [#9026](https://github.com/cosmos/cosmos-sdk/pull/9026) Fixed the bug that caused the `gentx` command to fail for Ledger keys.

### Improvements

* [#9081](https://github.com/cosmos/cosmos-sdk/pull/9081) Upgrade Tendermint to v0.34.9 that includes a security issue fix for Tendermint light clients.

## [v0.42.3](https://github.com/cosmos/cosmos-sdk/releases/tag/v0.42.3) - 2021-03-24

This release fixes a security vulnerability identified in x/bank.

## [v0.42.2](https://github.com/cosmos/cosmos-sdk/releases/tag/v0.42.2) - 2021-03-19

### Improvements

* (grpc) [#8815](https://github.com/cosmos/cosmos-sdk/pull/8815) Add orderBy parameter to `TxsByEvents` endpoint.
* (cli) [#8826](https://github.com/cosmos/cosmos-sdk/pull/8826) Add trust to macOS Keychain for caller app by default.
* (store) [#8811](https://github.com/cosmos/cosmos-sdk/pull/8811) store/cachekv: use typed types/kv.List instead of container/list.List

### Bug Fixes

* (crypto) [#8841](https://github.com/cosmos/cosmos-sdk/pull/8841) Fix legacy multisig amino marshaling, allowing migrations to work between v0.39 and v0.40+.
* (cli tx) [\8873](https://github.com/cosmos/cosmos-sdk/pull/8873) add missing `--output-document` option to `app tx multisign-batch`.

## [v0.42.1](https://github.com/cosmos/cosmos-sdk/releases/tag/v0.42.1) - 2021-03-10

This release fixes security vulnerability identified in the simapp.

## [v0.42.0](https://github.com/cosmos/cosmos-sdk/releases/tag/v0.42.0) - 2021-03-08

**IMPORTANT**: This release contains an important security fix for all non Cosmos Hub chains running Stargate version of the Cosmos SDK (>0.40). Non-hub chains should not be using any version of the SDK in the v0.40.x or v0.41.x release series. See [#8461](https://github.com/cosmos/cosmos-sdk/pull/8461) for more details.

### Improvements

* (x/ibc) [#8624](https://github.com/cosmos/cosmos-sdk/pull/8624) Emit full header in IBC UpdateClient message.
* (x/crisis) [#8621](https://github.com/cosmos/cosmos-sdk/issues/8621) crisis invariants names now print to loggers.

### Bug fixes

* (x/evidence) [#8461](https://github.com/cosmos/cosmos-sdk/pull/8461) Fix bech32 prefix in evidence validator address conversion
* (x/gov) [#8806](https://github.com/cosmos/cosmos-sdk/issues/8806) Fix q gov proposals command's mishandling of the --status parameter's values.

## [v0.41.4](https://github.com/cosmos/cosmos-sdk/releases/tag/v0.41.3) - 2021-03-02

**IMPORTANT**: Due to a bug in the v0.41.x series with how evidence handles validator consensus addresses #8461, SDK based chains that are not using the default bech32 prefix (cosmos, aka all chains except for t
he Cosmos Hub) should not use this release or any release in the v0.41.x series. Please see #8668 for tracking & timeline for the v0.42.0 release, which will include a fix for this issue.

### Features

* [#7787](https://github.com/cosmos/cosmos-sdk/pull/7787) Add multisign-batch command.

### Bug fixes

* [#8730](https://github.com/cosmos/cosmos-sdk/pull/8730) Allow REST endpoint to query txs with multisig addresses.
* [#8680](https://github.com/cosmos/cosmos-sdk/issues/8680) Fix missing timestamp in GetTxsEvent response [#8732](https://github.com/cosmos/cosmos-sdk/pull/8732).
* [#8681](https://github.com/cosmos/cosmos-sdk/issues/8681) Fix missing error message when calling GetTxsEvent [#8732](https://github.com/cosmos/cosmos-sdk/pull/8732)
* (server) [#8641](https://github.com/cosmos/cosmos-sdk/pull/8641) Fix Tendermint and application configuration reading from file
* (client/keys) [#8639](https://github.com/cosmos/cosmos-sdk/pull/8639) Fix keys migrate for mulitisig, offline, and ledger keys. The migrate command now takes a positional old_home_dir argument.

### Improvements

* (store/cachekv), (x/bank/types) [#8719](https://github.com/cosmos/cosmos-sdk/pull/8719) algorithmically fix pathologically slow code
* [#8701](https://github.com/cosmos/cosmos-sdk/pull/8701) Upgrade tendermint v0.34.8.
* [#8714](https://github.com/cosmos/cosmos-sdk/pull/8714) Allow accounts to have a balance of 0 at genesis.

## [v0.41.3](https://github.com/cosmos/cosmos-sdk/releases/tag/v0.41.3) - 2021-02-18

### Bug Fixes

* [#8617](https://github.com/cosmos/cosmos-sdk/pull/8617) Fix build failures caused by a small API breakage introduced in tendermint v0.34.7.

## [v0.41.2](https://github.com/cosmos/cosmos-sdk/releases/tag/v0.41.2) - 2021-02-18

### Improvements

* Bump tendermint dependency to v0.34.7.

## [v0.41.1](https://github.com/cosmos/cosmos-sdk/releases/tag/v0.41.1) - 2021-02-17

### Bug Fixes

* (grpc) [#8549](https://github.com/cosmos/cosmos-sdk/pull/8549) Make gRPC requests go through ABCI and disallow concurrency.
* (x/staking) [#8546](https://github.com/cosmos/cosmos-sdk/pull/8546) Fix caching bug where concurrent calls to GetValidator could cause a node to crash
* (server) [#8481](https://github.com/cosmos/cosmos-sdk/pull/8481) Don't create files when running `{appd} tendermint show-*` subcommands.
* (client/keys) [#8436](https://github.com/cosmos/cosmos-sdk/pull/8436) Fix keybase->keyring keys migration.
* (crypto/hd) [#8607](https://github.com/cosmos/cosmos-sdk/pull/8607) Make DerivePrivateKeyForPath error and not panic on trailing slashes.

### Improvements

* (x/ibc) [#8458](https://github.com/cosmos/cosmos-sdk/pull/8458) Add `packet_connection` attribute to ibc events to enable relayer filtering
* [#8396](https://github.com/cosmos/cosmos-sdk/pull/8396) Add support for ARM platform
* (x/bank) [#8479](https://github.com/cosmos/cosmos-sdk/pull/8479) Additional client denom metadata validation for `base` and `display` denoms.
* (codec/types) [#8605](https://github.com/cosmos/cosmos-sdk/pull/8605) Avoid unnecessary allocations for NewAnyWithCustomTypeURL on error.

## [v0.41.0](https://github.com/cosmos/cosmos-sdk/releases/tag/v0.41.0) - 2021-01-26

### State Machine Breaking

* (x/ibc) [#8266](https://github.com/cosmos/cosmos-sdk/issues/8266) Add amino JSON support for IBC MsgTransfer in order to support Ledger text signing transfer transactions.
* (x/ibc) [#8404](https://github.com/cosmos/cosmos-sdk/pull/8404) Reorder IBC `ChanOpenAck` and `ChanOpenConfirm` handler execution to perform core handler first, followed by application callbacks.

### Bug Fixes

* (simapp) [#8418](https://github.com/cosmos/cosmos-sdk/pull/8418) Add balance coin to supply when adding a new genesis account
* (x/bank) [#8417](https://github.com/cosmos/cosmos-sdk/pull/8417) Validate balances and coin denom metadata on genesis

## [v0.40.1](https://github.com/cosmos/cosmos-sdk/releases/tag/v0.40.1) - 2021-01-19

### Improvements

* (x/bank) [#8302](https://github.com/cosmos/cosmos-sdk/issues/8302) Add gRPC and CLI queries for client denomination metadata.
* (tendermint) Bump Tendermint version to [v0.34.3](https://github.com/tendermint/tendermint/releases/tag/v0.34.3).

### Bug Fixes

* [#8085](https://github.com/cosmos/cosmos-sdk/pull/8058) fix zero time checks
* [#8280](https://github.com/cosmos/cosmos-sdk/pull/8280) fix GET /upgrade/current query
* (x/auth) [#8287](https://github.com/cosmos/cosmos-sdk/pull/8287) Fix `tx sign --signature-only` to return correct sequence value in signature.
* (build) [\8300](https://github.com/cosmos/cosmos-sdk/pull/8300), [\8301](https://github.com/cosmos/cosmos-sdk/pull/8301) Fix reproducible builds
* (types/errors) [#8355](https://github.com/cosmos/cosmos-sdk/pull/8355) Fix errorWrap `Is` method.
* (x/ibc) [#8341](https://github.com/cosmos/cosmos-sdk/pull/8341) Fix query latest consensus state.
* (proto) [#8350](https://github.com/cosmos/cosmos-sdk/pull/8350), [#8361](https://github.com/cosmos/cosmos-sdk/pull/8361) Update gogo proto deps with v1.3.2 security fixes
* (x/ibc) [#8359](https://github.com/cosmos/cosmos-sdk/pull/8359) Add missing UnpackInterfaces functions to IBC Query Responses. Fixes 'cannot unpack Any' error for IBC types.
* (x/bank) [#8317](https://github.com/cosmos/cosmos-sdk/pull/8317) Fix panic when querying for a not found client denomination metadata.

## [v0.40.0](https://github.com/cosmos/cosmos-sdk/releases/tag/v0.40.0) - 2021-01-08

v0.40.0, known as the Stargate release of the Cosmos SDK, is one of the largest releases
of the Cosmos SDK since launch. Please read through this changelog and [release notes](https://github.com/cosmos/cosmos-sdk/blob/v0.40.0/RELEASE_NOTES.md) to make
sure you are aware of any relevant breaking changes.

### Client Breaking Changes

* **CLI**
    * (client/keys) [#5889](https://github.com/cosmos/cosmos-sdk/pull/5889) remove `keys update` command.
    * (x/auth) [#5844](https://github.com/cosmos/cosmos-sdk/pull/5844) `tx sign` command now returns an error when signing is attempted with offline/multisig keys.
    * (x/auth) [#6108](https://github.com/cosmos/cosmos-sdk/pull/6108) `tx sign` command's `--validate-signatures` flag is migrated into a `tx validate-signatures` standalone command.
    * (x/auth) [#7788](https://github.com/cosmos/cosmos-sdk/pull/7788) Remove `tx auth` subcommands, all auth subcommands exist as `tx <subcommand>`
    * (x/genutil) [#6651](https://github.com/cosmos/cosmos-sdk/pull/6651) The `gentx` command has been improved. No longer are `--from` and `--name` flags required. Instead, a single argument, `name`, is required which refers to the key pair in the Keyring. In addition, an optional
    `--moniker` flag can be provided to override the moniker found in `config.toml`.
    * (x/upgrade) [#7697](https://github.com/cosmos/cosmos-sdk/pull/7697) Rename flag name "--time" to "--upgrade-time", "--info" to "--upgrade-info", to keep it consistent with help message.
* **REST / Queriers**
    * (api) [#6426](https://github.com/cosmos/cosmos-sdk/pull/6426) The ability to start an out-of-process API REST server has now been removed. Instead, the API server is now started in-process along with the application and Tendermint. Configuration options have been added to `app.toml` to enable/disable the API server along with additional HTTP server options.
    * (client) [#7246](https://github.com/cosmos/cosmos-sdk/pull/7246) The rest server endpoint `/swagger-ui/` is replaced by `/swagger/`, and contains swagger documentation for gRPC Gateway routes in addition to legacy REST routes. Swagger API is exposed only if set in `app.toml`.
    * (x/auth) [#5702](https://github.com/cosmos/cosmos-sdk/pull/5702) The `x/auth` querier route has changed from `"acc"` to `"auth"`.
    * (x/bank) [#5572](https://github.com/cosmos/cosmos-sdk/pull/5572) The `/bank/balances/{address}` endpoint now returns all account balances or a single balance by denom when the `denom` query parameter is present.
    * (x/evidence) [#5952](https://github.com/cosmos/cosmos-sdk/pull/5952) Remove CLI and REST handlers for querying `x/evidence` parameters.
    * (x/gov) [#6295](https://github.com/cosmos/cosmos-sdk/pull/6295) Fix typo in querying governance params.
* **General**
    * (baseapp) [#6384](https://github.com/cosmos/cosmos-sdk/pull/6384) The `Result.Data` is now a Protocol Buffer encoded binary blob of type `TxData`. The `TxData` contains `Data` which contains a list of Protocol Buffer encoded message data and the corresponding message type.
    * (client) [#5783](https://github.com/cosmos/cosmos-sdk/issues/5783) Unify all coins representations on JSON client requests for governance proposals.
    * (crypto) [#7419](https://github.com/cosmos/cosmos-sdk/pull/7419) The SDK doesn't use Tendermint's `crypto.PubKey`
    interface anymore, and uses instead it's own `PubKey` interface, defined in `crypto/types`. Replace all instances of
    `crypto.PubKey` by `cryptotypes.Pubkey`.
    * (store/rootmulti) [#6390](https://github.com/cosmos/cosmos-sdk/pull/6390) Proofs of empty stores are no longer supported.
    * (store/types) [#5730](https://github.com/cosmos/cosmos-sdk/pull/5730) store.types.Cp() is removed in favour of types.CopyBytes().
    * (x/auth) [#6054](https://github.com/cosmos/cosmos-sdk/pull/6054) Remove custom JSON marshaling for base accounts as multsigs cannot be bech32 decoded.
    * (x/auth/vesting) [#6859](https://github.com/cosmos/cosmos-sdk/pull/6859) Custom JSON marshaling of vesting accounts was removed. Vesting accounts are now marshaled using their default proto or amino JSON representation.
    * (x/bank) [#5785](https://github.com/cosmos/cosmos-sdk/issues/5785) In x/bank errors, JSON strings coerced to valid UTF-8 bytes at JSON marshalling time
    are now replaced by human-readable expressions. This change can potentially break compatibility with all those client side tools
    that parse log messages.
    * (x/evidence) [#7538](https://github.com/cosmos/cosmos-sdk/pull/7538) The ABCI's `Result.Data` field for
    `MsgSubmitEvidence` responses does not contain the raw evidence's hash, but the protobuf encoded
    `MsgSubmitEvidenceResponse` struct.
    * (x/gov) [#7533](https://github.com/cosmos/cosmos-sdk/pull/7533) The ABCI's `Result.Data` field for
    `MsgSubmitProposal` responses does not contain a raw binary encoding of the `proposalID`, but the protobuf encoded
    `MsgSubmitSubmitProposalResponse` struct.
    * (x/gov) [#6859](https://github.com/cosmos/cosmos-sdk/pull/6859) `ProposalStatus` and `VoteOption` are now JSON serialized using its protobuf name, so expect names like `PROPOSAL_STATUS_DEPOSIT_PERIOD` as opposed to `DepositPeriod`.
    * (x/staking) [#7499](https://github.com/cosmos/cosmos-sdk/pull/7499) `BondStatus` is now a protobuf `enum` instead
    of an `int32`, and JSON serialized using its protobuf name, so expect names like `BOND_STATUS_UNBONDING` as opposed
    to `Unbonding`.
    * (x/staking) [#7556](https://github.com/cosmos/cosmos-sdk/pull/7556) The ABCI's `Result.Data` field for
    `MsgBeginRedelegate` and `MsgUndelegate` responses does not contain custom binary marshaled `completionTime`, but the
    protobuf encoded `MsgBeginRedelegateResponse` and `MsgUndelegateResponse` structs respectively

### API Breaking Changes

* **Baseapp / Client**
    * (AppModule) [#7518](https://github.com/cosmos/cosmos-sdk/pull/7518) [#7584](https://github.com/cosmos/cosmos-sdk/pull/7584) Rename `AppModule.RegisterQueryServices` to `AppModule.RegisterServices`, as this method now registers multiple services (the gRPC query service and the protobuf Msg service). A `Configurator` struct is used to hold the different services.
    * (baseapp) [#5865](https://github.com/cosmos/cosmos-sdk/pull/5865) The `SimulationResponse` returned from tx simulation is now JSON encoded instead of Amino binary.
    * (client) [#6290](https://github.com/cosmos/cosmos-sdk/pull/6290) `CLIContext` is renamed to `Context`. `Context` and all related methods have been moved from package context to client.
    * (client) [#6525](https://github.com/cosmos/cosmos-sdk/pull/6525) Removed support for `indent` in JSON responses. Clients should consider piping to an external tool such as `jq`.
    * (client) [#8107](https://github.com/cosmos/cosmos-sdk/pull/8107) Renamed `PrintOutput` and `PrintOutputLegacy`
    methods of the `context.Client` object to `PrintProto` and `PrintObjectLegacy`.
    * (client/flags) [#6632](https://github.com/cosmos/cosmos-sdk/pull/6632) Remove NewCompletionCmd(), the function is now available in tendermint.
    * (client/input) [#5904](https://github.com/cosmos/cosmos-sdk/pull/5904) Removal of unnecessary `GetCheckPassword`, `PrintPrefixed` functions.
    * (client/keys) [#5889](https://github.com/cosmos/cosmos-sdk/pull/5889) Rename `NewKeyBaseFromDir()` -> `NewLegacyKeyBaseFromDir()`.
    * (client/keys) [#5820](https://github.com/cosmos/cosmos-sdk/pull/5820/) Removed method CloseDB from Keybase interface.
    * (client/rpc) [#6290](https://github.com/cosmos/cosmos-sdk/pull/6290) `client` package and subdirs reorganization.
    * (client/lcd) [#6290](https://github.com/cosmos/cosmos-sdk/pull/6290) `CliCtx` of struct `RestServer` in package client/lcd has been renamed to `ClientCtx`.
    * (codec) [#6330](https://github.com/cosmos/cosmos-sdk/pull/6330) `codec.RegisterCrypto` has been moved to the `crypto/codec` package and the global `codec.Cdc` Amino instance has been deprecated and moved to the `codec/legacy_global` package.
    * (codec) [#8080](https://github.com/cosmos/cosmos-sdk/pull/8080) Updated the `codec.Marshaler` interface
        * Moved `MarshalAny` and `UnmarshalAny` helper functions to `codec.Marshaler` and renamed to `MarshalInterface` and
      `UnmarshalInterface` respectively. These functions must take interface as a parameter (not a concrete type nor `Any`
      object). Underneath they use `Any` wrapping for correct protobuf serialization.
    * (crypto) [#6780](https://github.com/cosmos/cosmos-sdk/issues/6780) Move ledger code to its own package.
    * (crypto/types/multisig) [#6373](https://github.com/cosmos/cosmos-sdk/pull/6373) `multisig.Multisignature` has been renamed to `AminoMultisignature`
    * (codec) `*codec.LegacyAmino` is now a wrapper around Amino which provides backwards compatibility with protobuf `Any`. ALL legacy code should use `*codec.LegacyAmino` instead of `*amino.Codec` directly
    * (crypto) [#5880](https://github.com/cosmos/cosmos-sdk/pull/5880) Merge `crypto/keys/mintkey` into `crypto`.
    * (crypto/hd) [#5904](https://github.com/cosmos/cosmos-sdk/pull/5904) `crypto/keys/hd` moved to `crypto/hd`.
    * (crypto/keyring):
    _ [#5866](https://github.com/cosmos/cosmos-sdk/pull/5866) Rename `crypto/keys/` to `crypto/keyring/`.
    _ [#5904](https://github.com/cosmos/cosmos-sdk/pull/5904) `Keybase` -> `Keyring` interfaces migration. `LegacyKeybase` interface is added in order
    to guarantee limited backward compatibility with the old Keybase interface for the sole purpose of migrating keys across the new keyring backends. `NewLegacy`
    constructor is provided [#5889](https://github.com/cosmos/cosmos-sdk/pull/5889) to allow for smooth migration of keys from the legacy LevelDB based implementation
    to new keyring backends. Plus, the package and the new keyring no longer depends on the sdk.Config singleton. Please consult the [package documentation](https://github.com/cosmos/cosmos-sdk/tree/master/crypto/keyring/doc.go) for more
    information on how to implement the new `Keyring` interface. \* [#5858](https://github.com/cosmos/cosmos-sdk/pull/5858) Make Keyring store keys by name and address's hexbytes representation.
    * (export) [#5952](https://github.com/cosmos/cosmos-sdk/pull/5952) `AppExporter` now returns ABCI consensus parameters to be included in marshaled exported state. These parameters must be returned from the application via the `BaseApp`.
    * (simapp) Deprecating and renaming `MakeEncodingConfig` to `MakeTestEncodingConfig` (both in `simapp` and `simapp/params` packages).
    * (store) [#5803](https://github.com/cosmos/cosmos-sdk/pull/5803) The `store.CommitMultiStore` interface now includes the new `snapshots.Snapshotter` interface as well.
    * (types) [#5579](https://github.com/cosmos/cosmos-sdk/pull/5579) The `keepRecent` field has been removed from the `PruningOptions` type.
    The `PruningOptions` type now only includes fields `KeepEvery` and `SnapshotEvery`, where `KeepEvery`
    determines which committed heights are flushed to disk and `SnapshotEvery` determines which of these
    heights are kept after pruning. The `IsValid` method should be called whenever using these options. Methods
    `SnapshotVersion` and `FlushVersion` accept a version argument and determine if the version should be
    flushed to disk or kept as a snapshot. Note, `KeepRecent` is automatically inferred from the options
    and provided directly the IAVL store.
    * (types) [#5533](https://github.com/cosmos/cosmos-sdk/pull/5533) Refactored `AppModuleBasic` and `AppModuleGenesis`
    to now accept a `codec.JSONMarshaler` for modular serialization of genesis state.
    * (types/rest) [#5779](https://github.com/cosmos/cosmos-sdk/pull/5779) Drop unused Parse{Int64OrReturnBadRequest,QueryParamBool}() functions.
* **Modules**
    * (modules) [#7243](https://github.com/cosmos/cosmos-sdk/pull/7243) Rename `RegisterCodec` to `RegisterLegacyAminoCodec` and `codec.New()` is now renamed to `codec.NewLegacyAmino()`
    * (modules) [#6564](https://github.com/cosmos/cosmos-sdk/pull/6564) Constant `DefaultParamspace` is removed from all modules, use ModuleName instead.
    * (modules) [#5989](https://github.com/cosmos/cosmos-sdk/pull/5989) `AppModuleBasic.GetTxCmd` now takes a single `CLIContext` parameter.
    * (modules) [#5664](https://github.com/cosmos/cosmos-sdk/pull/5664) Remove amino `Codec` from simulation `StoreDecoder`, which now returns a function closure in order to unmarshal the key-value pairs.
    * (modules) [#5555](https://github.com/cosmos/cosmos-sdk/pull/5555) Move `x/auth/client/utils/` types and functions to `x/auth/client/`.
    * (modules) [#5572](https://github.com/cosmos/cosmos-sdk/pull/5572) Move account balance logic and APIs from `x/auth` to `x/bank`.
    * (modules) [#6326](https://github.com/cosmos/cosmos-sdk/pull/6326) `AppModuleBasic.GetQueryCmd` now takes a single `client.Context` parameter.
    * (modules) [#6336](https://github.com/cosmos/cosmos-sdk/pull/6336) `AppModuleBasic.RegisterQueryService` method was added to support gRPC queries, and `QuerierRoute` and `NewQuerierHandler` were deprecated.
    * (modules) [#6311](https://github.com/cosmos/cosmos-sdk/issues/6311) Remove `alias.go` usage
    * (modules) [#6447](https://github.com/cosmos/cosmos-sdk/issues/6447) Rename `blacklistedAddrs` to `blockedAddrs`.
    * (modules) [#6834](https://github.com/cosmos/cosmos-sdk/issues/6834) Add `RegisterInterfaces` method to `AppModuleBasic` to support registration of protobuf interface types.
    * (modules) [#6734](https://github.com/cosmos/cosmos-sdk/issues/6834) Add `TxEncodingConfig` parameter to `AppModuleBasic.ValidateGenesis` command to support JSON tx decoding in `genutil`.
    * (modules) [#7764](https://github.com/cosmos/cosmos-sdk/pull/7764) Added module initialization options:
        * `server/types.AppExporter` requires extra argument: `AppOptions`.
        * `server.AddCommands` requires extra argument: `addStartFlags types.ModuleInitFlags`
        * `x/crisis.NewAppModule` has a new attribute: `skipGenesisInvariants`. [PR](https://github.com/cosmos/cosmos-sdk/pull/7764)
    * (types) [#6327](https://github.com/cosmos/cosmos-sdk/pull/6327) `sdk.Msg` now inherits `proto.Message`, as a result all `sdk.Msg` types now use pointer semantics.
    * (types) [#7032](https://github.com/cosmos/cosmos-sdk/pull/7032) All types ending with `ID` (e.g. `ProposalID`) now end with `Id` (e.g. `ProposalId`), to match default Protobuf generated format. Also see [#7033](https://github.com/cosmos/cosmos-sdk/pull/7033) for more details.
    * (x/auth) [#6029](https://github.com/cosmos/cosmos-sdk/pull/6029) Module accounts have been moved from `x/supply` to `x/auth`.
    * (x/auth) [#6443](https://github.com/cosmos/cosmos-sdk/issues/6443) Move `FeeTx` and `TxWithMemo` interfaces from `x/auth/ante` to `types`.
    * (x/auth) [#7006](https://github.com/cosmos/cosmos-sdk/pull/7006) All `AccountRetriever` methods now take `client.Context` as a parameter instead of as a struct member.
    * (x/auth) [#6270](https://github.com/cosmos/cosmos-sdk/pull/6270) The passphrase argument has been removed from the signature of the following functions and methods: `BuildAndSign`, ` MakeSignature`, ` SignStdTx`, `TxBuilder.BuildAndSign`, `TxBuilder.Sign`, `TxBuilder.SignStdTx`
    * (x/auth) [#6428](https://github.com/cosmos/cosmos-sdk/issues/6428):
        * `NewAnteHandler` and `NewSigVerificationDecorator` both now take a `SignModeHandler` parameter.
        * `SignatureVerificationGasConsumer` now has the signature: `func(meter sdk.GasMeter, sig signing.SignatureV2, params types.Params) error`.
        * The `SigVerifiableTx` interface now has a `GetSignaturesV2() ([]signing.SignatureV2, error)` method and no longer has the `GetSignBytes` method.
    * (x/auth/tx) [#8106](https://github.com/cosmos/cosmos-sdk/pull/8106) change related to missing append functionality in
    client transaction signing
        * added `overwriteSig` argument to `x/auth/client.SignTx` and `client/tx.Sign` functions.
        * removed `x/auth/tx.go:wrapper.GetSignatures`. The `wrapper` provides `TxBuilder` functionality, and it's a private
      structure. That function was not used at all and it's not exposed through the `TxBuilder` interface.
    * (x/bank) [#7327](https://github.com/cosmos/cosmos-sdk/pull/7327) AddCoins and SubtractCoins no longer return a resultingValue and will only return an error.
    * (x/capability) [#7918](https://github.com/cosmos/cosmos-sdk/pull/7918) Add x/capability safety checks:
        * All outward facing APIs will now check that capability is not nil and name is not empty before performing any state-machine changes
        * `SetIndex` has been renamed to `InitializeIndex`
    * (x/evidence) [#7251](https://github.com/cosmos/cosmos-sdk/pull/7251) New evidence types and light client evidence handling. The module function names changed.
    * (x/evidence) [#5952](https://github.com/cosmos/cosmos-sdk/pull/5952) Remove APIs for getting and setting `x/evidence` parameters. `BaseApp` now uses a `ParamStore` to manage Tendermint consensus parameters which is managed via the `x/params` `Substore` type.
    * (x/gov) [#6147](https://github.com/cosmos/cosmos-sdk/pull/6147) The `Content` field on `Proposal` and `MsgSubmitProposal`
    is now `Any` in concordance with [ADR 019](docs/architecture/adr-019-protobuf-state-encoding.md) and `GetContent` should now
    be used to retrieve the actual proposal `Content`. Also the `NewMsgSubmitProposal` constructor now may return an `error`
    * (x/ibc) [#6374](https://github.com/cosmos/cosmos-sdk/pull/6374) `VerifyMembership` and `VerifyNonMembership` now take a `specs []string` argument to specify the proof format used for verification. Most SDK chains can simply use `commitmenttypes.GetSDKSpecs()` for this argument.
    * (x/params) [#5619](https://github.com/cosmos/cosmos-sdk/pull/5619) The `x/params` keeper now accepts a `codec.Marshaller` instead of
    a reference to an amino codec. Amino is still used for JSON serialization.
    * (x/staking) [#6451](https://github.com/cosmos/cosmos-sdk/pull/6451) `DefaultParamspace` and `ParamKeyTable` in staking module are moved from keeper to types to enforce consistency.
    * (x/staking) [#7419](https://github.com/cosmos/cosmos-sdk/pull/7419) The `TmConsPubKey` method on ValidatorI has been
    removed and replaced instead by `ConsPubKey` (which returns a SDK `cryptotypes.PubKey`) and `TmConsPublicKey` (which
    returns a Tendermint proto PublicKey).
    * (x/staking/types) [#7447](https://github.com/cosmos/cosmos-sdk/issues/7447) Remove bech32 PubKey support:
        * `ValidatorI` interface update. `GetConsPubKey` renamed to `TmConsPubKey` (consensus public key must be a tendermint key). `TmConsPubKey`, `GetConsAddr` methods return error.
        * `Validator` update. Methods changed in `ValidatorI` (as described above) and `ToTmValidator` return error.
        * `Validator.ConsensusPubkey` type changed from `string` to `codectypes.Any`.
        * `MsgCreateValidator.Pubkey` type changed from `string` to `codectypes.Any`.
    * (x/supply) [#6010](https://github.com/cosmos/cosmos-sdk/pull/6010) All `x/supply` types and APIs have been moved to `x/bank`.
    * [#6409](https://github.com/cosmos/cosmos-sdk/pull/6409) Rename all IsEmpty methods to Empty across the codebase and enforce consistency.
    * [#6231](https://github.com/cosmos/cosmos-sdk/pull/6231) Simplify `AppModule` interface, `Route` and `NewHandler` methods become only `Route`
    and returns a new `Route` type.
    * (x/slashing) [#6212](https://github.com/cosmos/cosmos-sdk/pull/6212) Remove `Get*` prefixes from key construction functions
    * (server) [#6079](https://github.com/cosmos/cosmos-sdk/pull/6079) Remove `UpgradeOldPrivValFile` (deprecated in Tendermint Core v0.28).
    * [#5719](https://github.com/cosmos/cosmos-sdk/pull/5719) Bump Go requirement to 1.14+

### State Machine Breaking

* **General**

    * (client) [#7268](https://github.com/cosmos/cosmos-sdk/pull/7268) / [#7147](https://github.com/cosmos/cosmos-sdk/pull/7147) Introduce new protobuf based PubKeys, and migrate PubKey in BaseAccount to use this new protobuf based PubKey format

* **Modules**
    * (modules) [#5572](https://github.com/cosmos/cosmos-sdk/pull/5572) Separate balance from accounts per ADR 004.
    _ Account balances are now persisted and retrieved via the `x/bank` module.
    _ Vesting account interface has been modified to account for changes.
    _ Callers to `NewBaseVestingAccount` are responsible for verifying account balance in relation to
    the original vesting amount.
    _ The `SendKeeper` and `ViewKeeper` interfaces in `x/bank` have been modified to account for changes.
    * (x/auth) [#5533](https://github.com/cosmos/cosmos-sdk/pull/5533) Migrate the `x/auth` module to use Protocol Buffers for state
    serialization instead of Amino.
    _ The `BaseAccount.PubKey` field is now represented as a Bech32 string instead of a `crypto.Pubkey`.
    _ `NewBaseAccountWithAddress` now returns a reference to a `BaseAccount`.
    _ The `x/auth` module now accepts a `Codec` interface which extends the `codec.Marshaler` interface by
    requiring a concrete codec to know how to serialize accounts.
    _ The `AccountRetriever` type now accepts a `Codec` in its constructor in order to know how to
    serialize accounts.
    * (x/bank) [#6518](https://github.com/cosmos/cosmos-sdk/pull/6518) Support for global and per-denomination send enabled flags.
        * Existing send_enabled global flag has been moved into a Params structure as `default_send_enabled`.
        * An array of: `{denom: string, enabled: bool}` is added to bank Params to support per-denomination override of global default value.
    * (x/distribution) [#5610](https://github.com/cosmos/cosmos-sdk/pull/5610) Migrate the `x/distribution` module to use Protocol Buffers for state
    serialization instead of Amino. The exact codec used is `codec.HybridCodec` which utilizes Protobuf for binary encoding and Amino
    for JSON encoding.
    _ `ValidatorHistoricalRewards.ReferenceCount` is now of types `uint32` instead of `uint16`.
    _ `ValidatorSlashEvents` is now a struct with `slashevents`.
    _ `ValidatorOutstandingRewards` is now a struct with `rewards`.
    _ `ValidatorAccumulatedCommission` is now a struct with `commission`. \* The `Keeper` constructor now takes a `codec.Marshaler` instead of a concrete Amino codec. This exact type
    provided is specified by `ModuleCdc`.
    * (x/evidence) [#5634](https://github.com/cosmos/cosmos-sdk/pull/5634) Migrate the `x/evidence` module to use Protocol Buffers for state
    serialization instead of Amino.
    _ The `internal` sub-package has been removed in order to expose the types proto file.
    _ The module now accepts a `Codec` interface which extends the `codec.Marshaler` interface by
    requiring a concrete codec to know how to serialize `Evidence` types. \* The `MsgSubmitEvidence` message has been removed in favor of `MsgSubmitEvidenceBase`. The application-level
    codec must now define the concrete `MsgSubmitEvidence` type which must implement the module's `MsgSubmitEvidence`
    interface.
    * (x/evidence) [#5952](https://github.com/cosmos/cosmos-sdk/pull/5952) Remove parameters from `x/evidence` genesis and module state. The `x/evidence` module now solely uses Tendermint consensus parameters to determine of evidence is valid or not.
    * (x/gov) [#5737](https://github.com/cosmos/cosmos-sdk/pull/5737) Migrate the `x/gov` module to use Protocol
    Buffers for state serialization instead of Amino.
    _ `MsgSubmitProposal` will be removed in favor of the application-level proto-defined `MsgSubmitProposal` which
    implements the `MsgSubmitProposalI` interface. Applications should extend the `NewMsgSubmitProposalBase` type
    to define their own concrete `MsgSubmitProposal` types.
    _ The module now accepts a `Codec` interface which extends the `codec.Marshaler` interface by
    requiring a concrete codec to know how to serialize `Proposal` types.
    * (x/mint) [#5634](https://github.com/cosmos/cosmos-sdk/pull/5634) Migrate the `x/mint` module to use Protocol Buffers for state
    serialization instead of Amino. \* The `internal` sub-package has been removed in order to expose the types proto file.
    * (x/slashing) [#5627](https://github.com/cosmos/cosmos-sdk/pull/5627) Migrate the `x/slashing` module to use Protocol Buffers for state
    serialization instead of Amino. The exact codec used is `codec.HybridCodec` which utilizes Protobuf for binary encoding and Amino
    for JSON encoding. \* The `Keeper` constructor now takes a `codec.Marshaler` instead of a concrete Amino codec. This exact type
    provided is specified by `ModuleCdc`.
    * (x/staking) [#6844](https://github.com/cosmos/cosmos-sdk/pull/6844) Validators are now inserted into the unbonding queue based on their unbonding time and height. The relevant keeper APIs are modified to reflect these changes by now also requiring a height.
    * (x/staking) [#6061](https://github.com/cosmos/cosmos-sdk/pull/6061) Allow a validator to immediately unjail when no signing info is present due to
    falling below their minimum self-delegation and never having been bonded. The validator may immediately unjail once they've met their minimum self-delegation.
    * (x/staking) [#5600](https://github.com/cosmos/cosmos-sdk/pull/5600) Migrate the `x/staking` module to use Protocol Buffers for state
    serialization instead of Amino. The exact codec used is `codec.HybridCodec` which utilizes Protobuf for binary encoding and Amino
    for JSON encoding.
    _ `BondStatus` is now of type `int32` instead of `byte`.
    _ Types of `int16` in the `Params` type are now of type `int32`.
    _ Every reference of `crypto.Pubkey` in context of a `Validator` is now of type string. `GetPubKeyFromBech32` must be used to get the `crypto.Pubkey`.
    _ The `Keeper` constructor now takes a `codec.Marshaler` instead of a concrete Amino codec. This exact type
    provided is specified by `ModuleCdc`.
    * (x/staking) [#7979](https://github.com/cosmos/cosmos-sdk/pull/7979) keeper pubkey storage serialization migration
    from bech32 to protobuf.
    * (x/supply) [#6010](https://github.com/cosmos/cosmos-sdk/pull/6010) Removed the `x/supply` module by merging the existing types and APIs into the `x/bank` module.
    * (x/supply) [#5533](https://github.com/cosmos/cosmos-sdk/pull/5533) Migrate the `x/supply` module to use Protocol Buffers for state
    serialization instead of Amino.
    _ The `internal` sub-package has been removed in order to expose the types proto file.
    _ The `x/supply` module now accepts a `Codec` interface which extends the `codec.Marshaler` interface by
    requiring a concrete codec to know how to serialize `SupplyI` types. \* The `SupplyI` interface has been modified to no longer return `SupplyI` on methods. Instead the
    concrete type's receiver should modify the type.
    * (x/upgrade) [#5659](https://github.com/cosmos/cosmos-sdk/pull/5659) Migrate the `x/upgrade` module to use Protocol
    Buffers for state serialization instead of Amino.
    _ The `internal` sub-package has been removed in order to expose the types proto file.
    _ The `x/upgrade` module now accepts a `codec.Marshaler` interface.

### Features

* **Baseapp / Client / REST**
    * (x/auth) [#6213](https://github.com/cosmos/cosmos-sdk/issues/6213) Introduce new protobuf based path for transaction signing, see [ADR020](https://github.com/cosmos/cosmos-sdk/blob/master/docs/architecture/adr-020-protobuf-transaction-encoding.md) for more details
    * (x/auth) [#6350](https://github.com/cosmos/cosmos-sdk/pull/6350) New sign-batch command to sign StdTx batch files.
    * (baseapp) [#5803](https://github.com/cosmos/cosmos-sdk/pull/5803) Added support for taking state snapshots at regular height intervals, via options `snapshot-interval` and `snapshot-keep-recent`.
    * (baseapp) [#7519](https://github.com/cosmos/cosmos-sdk/pull/7519) Add `ServiceMsgRouter` to BaseApp to handle routing of protobuf service `Msg`s. The two new types defined in ADR 031, `sdk.ServiceMsg` and `sdk.MsgRequest` are introduced with this router.
    * (client) [#5921](https://github.com/cosmos/cosmos-sdk/issues/5921) Introduce new gRPC and gRPC Gateway based APIs for querying app & module data. See [ADR021](https://github.com/cosmos/cosmos-sdk/blob/master/docs/architecture/adr-021-protobuf-query-encoding.md) for more details
    * (cli) [#7485](https://github.com/cosmos/cosmos-sdk/pull/7485) Introduce a new optional `--keyring-dir` flag that allows clients to specify a Keyring directory if it does not reside in the directory specified by `--home`.
    * (cli) [#7221](https://github.com/cosmos/cosmos-sdk/pull/7221) Add the option of emitting amino encoded json from the CLI
    * (codec) [#7519](https://github.com/cosmos/cosmos-sdk/pull/7519) `InterfaceRegistry` now inherits `jsonpb.AnyResolver`, and has a `RegisterCustomTypeURL` method to support ADR 031 packing of `Any`s. `AnyResolver` is now a required parameter to `RejectUnknownFields`.
    * (coin) [#6755](https://github.com/cosmos/cosmos-sdk/pull/6755) Add custom regex validation for `Coin` denom by overwriting `CoinDenomRegex` when using `/types/coin.go`.
    * (config) [#7265](https://github.com/cosmos/cosmos-sdk/pull/7265) Support Tendermint block pruning through a new `min-retain-blocks` configuration that can be set in either `app.toml` or via the CLI. This parameter is used in conjunction with other criteria to determine the height at which Tendermint should prune blocks.
    * (events) [#7121](https://github.com/cosmos/cosmos-sdk/pull/7121) The application now derives what events are indexed by Tendermint via the `index-events` configuration in `app.toml`, which is a list of events taking the form `{eventType}.{attributeKey}`.
    * (tx) [#6089](https://github.com/cosmos/cosmos-sdk/pull/6089) Transactions can now have a `TimeoutHeight` set which allows the transaction to be rejected if it's committed at a height greater than the timeout.
    * (rest) [#6167](https://github.com/cosmos/cosmos-sdk/pull/6167) Support `max-body-bytes` CLI flag for the REST service.
    * (genesis) [#7089](https://github.com/cosmos/cosmos-sdk/pull/7089) The `export` command now adds a `initial_height` field in the exported JSON. Baseapp's `CommitMultiStore` now also has a `SetInitialVersion` setter, so it can set the initial store version inside `InitChain` and start a new chain from a given height.
* **General**
    * (crypto/multisig) [#6241](https://github.com/cosmos/cosmos-sdk/pull/6241) Add Multisig type directly to the repo. Previously this was in tendermint.
    * (codec/types) [#8106](https://github.com/cosmos/cosmos-sdk/pull/8106) Adding `NewAnyWithCustomTypeURL` to correctly
    marshal Messages in TxBuilder.
    * (tests) [#6489](https://github.com/cosmos/cosmos-sdk/pull/6489) Introduce package `testutil`, new in-process testing network framework for use in integration and unit tests.
    * (tx) Add new auth/tx gRPC & gRPC-Gateway endpoints for basic querying & broadcasting support
        * [#7842](https://github.com/cosmos/cosmos-sdk/pull/7842) Add TxsByEvent gRPC endpoint
        * [#7852](https://github.com/cosmos/cosmos-sdk/pull/7852) Add tx broadcast gRPC endpoint
    * (tx) [#7688](https://github.com/cosmos/cosmos-sdk/pull/7688) Add a new Tx gRPC service with methods `Simulate` and `GetTx` (by hash).
    * (store) [#5803](https://github.com/cosmos/cosmos-sdk/pull/5803) Added `rootmulti.Store` methods for taking and restoring snapshots, based on `iavl.Store` export/import.
    * (store) [#6324](https://github.com/cosmos/cosmos-sdk/pull/6324) IAVL store query proofs now return CommitmentOp which wraps an ics23 CommitmentProof
    * (store) [#6390](https://github.com/cosmos/cosmos-sdk/pull/6390) `RootMulti` store query proofs now return `CommitmentOp` which wraps `CommitmentProofs`
        * `store.Query` now only returns chained `ics23.CommitmentProof` wrapped in `merkle.Proof`
        * `ProofRuntime` only decodes and verifies `ics23.CommitmentProof`
* **Modules**
    * (modules) [#5921](https://github.com/cosmos/cosmos-sdk/issues/5921) Introduction of Query gRPC service definitions along with REST annotations for gRPC Gateway for each module
    * (modules) [#7540](https://github.com/cosmos/cosmos-sdk/issues/7540) Protobuf service definitions can now be used for
    packing `Msg`s in transactions as defined in [ADR 031](./docs/architecture/adr-031-msg-service.md). All modules now
    define a `Msg` protobuf service.
    * (x/auth/vesting) [#7209](https://github.com/cosmos/cosmos-sdk/pull/7209) Create new `MsgCreateVestingAccount` message type along with CLI handler that allows for the creation of delayed and continuous vesting types.
    * (x/capability) [#5828](https://github.com/cosmos/cosmos-sdk/pull/5828) Capability module integration as outlined in [ADR 3 - Dynamic Capability Store](https://docs.cosmos.network/main/build/architecture/adr-003-dynamic-capability-store).
    * (x/crisis) `x/crisis` has a new function: `AddModuleInitFlags`, which will register optional crisis module flags for the start command.
    * (x/ibc) [#5277](https://github.com/cosmos/cosmos-sdk/pull/5277) `x/ibc` changes from IBC alpha. See ICS specs below:
        * [ICS 002 - Client Semantics](https://github.com/cosmos/ibc/tree/main/spec/core/ics-002-client-semantics) subpackage
        * [ICS 003 - Connection Semantics](https://github.com/cosmos/ibc/tree/main/spec/core/ics-003-connection-semantics) subpackage
        * [ICS 004 - Channel and Packet Semantics](https://github.com/cosmos/ibc/tree/main/spec/core/ics-004-channel-and-packet-semantics) subpackage
        * [ICS 005 - Port Allocation](https://github.com/cosmos/ibc/tree/main/spec/core/ics-005-port-allocation) subpackage
        * [ICS 006 - Solo Machine Client](https://github.com/cosmos/ibc/tree/main/spec/client/ics-006-solo-machine-client) subpackage
        * [ICS 007 - Tendermint Client](https://github.com/cosmos/ibc/tree/main/spec/client/ics-007-tendermint-client) subpackage
        * [ICS 009 - Loopback Client](https://github.com/cosmos/ibc/tree/main/spec/client/ics-009-loopback-cilent) subpackage
        * [ICS 020 - Fungible Token Transfer](https://github.com/cosmos/ibc/tree/main/spec/app/ics-020-fungible-token-transfer) subpackage
        * [ICS 023 - Vector Commitments](https://github.com/cosmos/ibc/tree/main/spec/core/ics-023-vector-commitments) subpackage
        * [ICS 024 - Host State Machine Requirements](https://github.com/cosmos/ibc/tree/main/spec/core/ics-024-host-requirements) subpackage
    * (x/ibc) [#6374](https://github.com/cosmos/cosmos-sdk/pull/6374) ICS-23 Verify functions will now accept and verify ics23 CommitmentProofs exclusively
    * (x/params) [#6005](https://github.com/cosmos/cosmos-sdk/pull/6005) Add new CLI command for querying raw x/params parameters by subspace and key.

### Bug Fixes

* **Baseapp / Client / REST**
    * (client) [#5964](https://github.com/cosmos/cosmos-sdk/issues/5964) `--trust-node` is now false by default - for real. Users must ensure it is set to true if they don't want to enable the verifier.
    * (client) [#6402](https://github.com/cosmos/cosmos-sdk/issues/6402) Fix `keys add` `--algo` flag which only worked for Tendermint's `secp256k1` default key signing algorithm.
    * (client) [#7699](https://github.com/cosmos/cosmos-sdk/pull/7699) Fix panic in context when setting invalid nodeURI. `WithNodeURI` does not set the `Client` in the context.
    * (export) [#6510](https://github.com/cosmos/cosmos-sdk/pull/6510/) Field TimeIotaMs now is included in genesis file while exporting.
    * (rest) [#5906](https://github.com/cosmos/cosmos-sdk/pull/5906) Fix an issue that make some REST calls panic when sending invalid or incomplete requests.
    * (crypto) [#7966](https://github.com/cosmos/cosmos-sdk/issues/7966) `Bip44Params` `String()` function now correctly
    returns the absolute HD path by adding the `m/` prefix.
    * (crypto/keyring) [#5844](https://github.com/cosmos/cosmos-sdk/pull/5844) `Keyring.Sign()` methods no longer decode amino signatures when method receivers
    are offline/multisig keys.
    * (store) [#7415](https://github.com/cosmos/cosmos-sdk/pull/7415) Allow new stores to be registered during on-chain upgrades.
* **Modules**
  _ (modules) [#5569](https://github.com/cosmos/cosmos-sdk/issues/5569) `InitGenesis`, for the relevant modules, now ensures module accounts exist.
  _ (x/auth) [#5892](https://github.com/cosmos/cosmos-sdk/pull/5892) Add `RegisterKeyTypeCodec` to register new
  types (eg. keys) to the `auth` module internal amino codec.
  _ (x/bank) [#6536](https://github.com/cosmos/cosmos-sdk/pull/6536) Fix bug in `WriteGeneratedTxResponse` function used by multiple
  REST endpoints. Now it writes a Tx in StdTx format.
  _ (x/genutil) [#5938](https://github.com/cosmos/cosmos-sdk/pull/5938) Fix `InitializeNodeValidatorFiles` error handling.
  _ (x/gentx) [#8183](https://github.com/cosmos/cosmos-sdk/pull/8183) change gentx cmd amount to arg from flag
  _ (x/gov) [#7641](https://github.com/cosmos/cosmos-sdk/pull/7641) Fix tally calculation precision error.
  _ (x/staking) [#6529](https://github.com/cosmos/cosmos-sdk/pull/6529) Export validator addresses (previously was empty).
  _ (x/staking) [#5949](https://github.com/cosmos/cosmos-sdk/pull/5949) Skip staking `HistoricalInfoKey` in simulations as headers are not exported. \* (x/staking) [#6061](https://github.com/cosmos/cosmos-sdk/pull/6061) Allow a validator to immediately unjail when no signing info is present due to
  falling below their minimum self-delegation and never having been bonded. The validator may immediately unjail once they've met their minimum self-delegation.
* **General**
    * (types) [#7038](https://github.com/cosmos/cosmos-sdk/issues/7038) Fix infinite looping of `ApproxRoot` by including a hard-coded maximum iterations limit of 100.
    * (types) [#7084](https://github.com/cosmos/cosmos-sdk/pull/7084) Fix panic when calling `BigInt()` on an uninitialized `Int`.
    * (simulation) [#7129](https://github.com/cosmos/cosmos-sdk/issues/7129) Fix support for custom `Account` and key types on auth's simulation.

### Improvements

* **Baseapp / Client / REST**
    * (baseapp) [#6186](https://github.com/cosmos/cosmos-sdk/issues/6186) Support emitting events during `AnteHandler` execution.
    * (baseapp) [#6053](https://github.com/cosmos/cosmos-sdk/pull/6053) Customizable panic recovery handling added for `app.runTx()` method (as proposed in the [ADR 22](https://github.com/cosmos/cosmos-sdk/blob/master/docs/architecture/adr-022-custom-panic-handling.md)). Adds ability for developers to register custom panic handlers extending standard ones.
    * (client) [#5810](https://github.com/cosmos/cosmos-sdk/pull/5810) Added a new `--offline` flag that allows commands to be executed without an
    internet connection. Previously, `--generate-only` served this purpose in addition to only allowing txs to be generated. Now, `--generate-only` solely
    allows txs to be generated without being broadcasted and disallows Keybase use and `--offline` allows the use of Keybase but does not allow any
    functionality that requires an online connection.
    * (cli) [#7764](https://github.com/cosmos/cosmos-sdk/pull/7764) Update x/banking and x/crisis InitChain to improve node startup time
    * (client) [#5856](https://github.com/cosmos/cosmos-sdk/pull/5856) Added the possibility to set `--offline` flag with config command.
    * (client) [#5895](https://github.com/cosmos/cosmos-sdk/issues/5895) show config options in the config command's help screen.
    * (client/keys) [#8043](https://github.com/cosmos/cosmos-sdk/pull/8043) Add support for export of unarmored private key
    * (client/tx) [#7801](https://github.com/cosmos/cosmos-sdk/pull/7801) Update sign-batch multisig to work online
    * (x/genutil) [#8099](https://github.com/cosmos/cosmos-sdk/pull/8099) `init` now supports a `--recover` flag to recover
    the private validator key from a given mnemonic
* **Modules**
    * (x/auth) [#5702](https://github.com/cosmos/cosmos-sdk/pull/5702) Add parameter querying support for `x/auth`.
    * (x/auth/ante) [#6040](https://github.com/cosmos/cosmos-sdk/pull/6040) `AccountKeeper` interface used for `NewAnteHandler` and handler's decorators to add support of using custom `AccountKeeper` implementations.
    * (x/evidence) [#5952](https://github.com/cosmos/cosmos-sdk/pull/5952) Tendermint Consensus parameters can now be changed via parameter change proposals through `x/gov`.
    * (x/evidence) [#5961](https://github.com/cosmos/cosmos-sdk/issues/5961) Add `StoreDecoder` simulation for evidence module.
    * (x/ibc) [#5948](https://github.com/cosmos/cosmos-sdk/issues/5948) Add `InitGenesis` and `ExportGenesis` functions for `ibc` module.
    * (x/ibc-transfer) [#6871](https://github.com/cosmos/cosmos-sdk/pull/6871) Implement [ADR 001 - Coin Source Tracing](./docs/architecture/adr-001-coin-source-tracing.md).
    * (x/staking) [#6059](https://github.com/cosmos/cosmos-sdk/pull/6059) Updated `HistoricalEntries` parameter default to 100.
    * (x/staking) [#5584](https://github.com/cosmos/cosmos-sdk/pull/5584) Add util function `ToTmValidator` that converts a `staking.Validator` type to `*tmtypes.Validator`.
    * (x/staking) [#6163](https://github.com/cosmos/cosmos-sdk/pull/6163) CLI and REST call to unbonding delegations and delegations now accept
    pagination.
    * (x/staking) [#8178](https://github.com/cosmos/cosmos-sdk/pull/8178) Update default historical header number for stargate
* **General**
    * (crypto) [#7987](https://github.com/cosmos/cosmos-sdk/pull/7987) Fix the inconsistency of CryptoCdc, only use
    `codec/legacy.Cdc`.
    * (logging) [#8072](https://github.com/cosmos/cosmos-sdk/pull/8072) Refactor logging:
    _ Use [zerolog](https://github.com/rs/zerolog) over Tendermint's go-kit logging wrapper.
    _ Introduce Tendermint's `--log_format=plain|json` flag. Using format `json` allows for emitting structured JSON
    logs which can be consumed by an external logging facility (e.g. Loggly). Both formats log to STDERR. \* The existing `--log_level` flag and it's default value now solely relates to the global logging
    level (e.g. `info`, `debug`, etc...) instead of `<module>:<level>`.
    * (rest) [#7649](https://github.com/cosmos/cosmos-sdk/pull/7649) Return an unsigned tx in legacy GET /tx endpoint when signature conversion fails
    * (simulation) [#6002](https://github.com/cosmos/cosmos-sdk/pull/6002) Add randomized consensus params into simulation.
    * (store) [#6481](https://github.com/cosmos/cosmos-sdk/pull/6481) Move `SimpleProofsFromMap` from Tendermint into the SDK.
    * (store) [#6719](https://github.com/cosmos/cosmos-sdk/6754) Add validity checks to stores for nil and empty keys.
    * (SDK) Updated dependencies
        * Updated iavl dependency to v0.15.3
        * Update tendermint to v0.34.1
    * (types) [#7027](https://github.com/cosmos/cosmos-sdk/pull/7027) `Coin(s)` and `DecCoin(s)` updates:
        * Bump denomination max length to 128
        * Allow uppercase letters and numbers in denominations to support ADR 001
        * Added `Validate` function that returns a descriptive error
    * (types) [#5581](https://github.com/cosmos/cosmos-sdk/pull/5581) Add convenience functions {,Must}Bech32ifyAddressBytes.
    * (types/module) [#5724](https://github.com/cosmos/cosmos-sdk/issues/5724) The `types/module` package does no longer depend on `x/simulation`.
    * (types) [#5585](https://github.com/cosmos/cosmos-sdk/pull/5585) IBC additions:
        * `Coin` denomination max length has been increased to 32.
        * Added `CapabilityKey` alias for `StoreKey` to match IBC spec.
    * (types/rest) [#5900](https://github.com/cosmos/cosmos-sdk/pull/5900) Add Check\*Error function family to spare developers from replicating tons of boilerplate code.
    * (types) [#6128](https://github.com/cosmos/cosmos-sdk/pull/6137) Add `String()` method to `GasMeter`.
    * (types) [#6195](https://github.com/cosmos/cosmos-sdk/pull/6195) Add codespace to broadcast(sync/async) response.
    * (types) [#6897](https://github.com/cosmos/cosmos-sdk/issues/6897) Add KV type from tendermint to `types` directory.
    * (version) [#7848](https://github.com/cosmos/cosmos-sdk/pull/7848) [#7941](https://github.com/cosmos/cosmos-sdk/pull/7941)
    `version --long` output now shows the list of build dependencies and replaced build dependencies.

## Previous Releases

[CHANGELOG of previous versions](https://github.com/cosmos/cosmos-sdk/blob/c17c3caab86a1426a1eef4541e8203f5f54a1a54/CHANGELOG.md#v0391---2020-08-11) (pre Stargate).<|MERGE_RESOLUTION|>--- conflicted
+++ resolved
@@ -48,12 +48,9 @@
 
 ### Improvements
 
-<<<<<<< HEAD
 * RocksDB libraries have been upgraded to support RockDB v9 instead of v8.
-=======
 * (testutil/integration) [#22616](https://github.com/cosmos/cosmos-sdk/pull/22616) Remove double context in integration tests v1.
     * Use integrationApp.Context() instead of creating a context prior.
->>>>>>> 2d04a1af
 
 ### Bug Fixes
 
