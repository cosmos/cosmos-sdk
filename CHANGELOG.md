--- conflicted
+++ resolved
@@ -40,11 +40,8 @@
 
 ### Improvements
 
-<<<<<<< HEAD
 * [#24207](https://github.com/cosmos/cosmos-sdk/pull/24207) Avoid decoding tx for in PrepareProposal if it's NoOpMempool.
-=======
 * (baseapp) [#24655](https://github.com/cosmos/cosmos-sdk/pull/24655) Add mutex locks for `state` and make `lastCommitInfo` atomic to prevent race conditions between `Commit` and `CreateQueryContext`.
->>>>>>> b71d0894
 
 ### Bug Fixes
 
