--- conflicted
+++ resolved
@@ -51,11 +51,8 @@
 * (x/bank) [#11981](https://github.com/cosmos/cosmos-sdk/pull/11981) Create the `SetSendEnabled` endpoint for managing the bank's SendEnabled settings.
 * (x/auth) [#13210](https://github.com/cosmos/cosmos-sdk/pull/13210) Add `Query/AccountInfo` endpoint for simplified access to basic account info.
 * (cli) [#13147](https://github.com/cosmos/cosmos-sdk/pull/13147) Add the `--append` flag to the `sign-batch` CLI cmd to combine the messages and sign those txs which are created with `--generate-only`.
-<<<<<<< HEAD
+* (x/consensus) [#12905](https://github.com/cosmos/cosmos-sdk/pull/12905) Create a new `x/consensus` module that is now responsible for maintaining Tendermint consensus parameters instead of `x/param`. Legacy types remain in order to facilitate parameter migration from the deprecated `x/params`. App developers should ensure that they execute `baseapp.MigrateParams` during their chain upgrade. These legacy types will be removed in a future release.
 * (x/gov) [#13010](https://github.com/cosmos/cosmos-sdk/pull/13010) Add `cancel-proposal` feature to proposals. Now proposers can cancel the proposal prior to the voting-period-end-time.
-=======
-* (x/consensus) [#12905](https://github.com/cosmos/cosmos-sdk/pull/12905) Create a new `x/consensus` module that is now responsible for maintaining Tendermint consensus parameters instead of `x/param`. Legacy types remain in order to facilitate parameter migration from the deprecated `x/params`. App developers should ensure that they execute `baseapp.MigrateParams` during their chain upgrade. These legacy types will be removed in a future release.
->>>>>>> 74ce07eb
 
 ### Improvements
 
