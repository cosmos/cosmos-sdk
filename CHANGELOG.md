<!--
Guiding Principles:

Changelogs are for humans, not machines.
There should be an entry for every single version.
The same types of changes should be grouped.
Versions and sections should be linkable.
The latest version comes first.
The release date of each version is displayed.
Mention whether you follow Semantic Versioning.

Usage:

Change log entries are to be added to the Unreleased section under the
appropriate stanza (see below). Each entry is required to include a tag and
the Github issue reference in the following format:

* (<tag>) \#<issue-number> message

The tag should consist of where the change is being made ex. (x/staking), (store)
The issue numbers will later be link-ified during the release process so you do
not have to worry about including a link manually, but you can if you wish.

Types of changes (Stanzas):

"Features" for new features.
"Improvements" for changes in existing functionality.
"Deprecated" for soon-to-be removed features.
"Bug Fixes" for any bug fixes.
"Client Breaking" for breaking Protobuf, gRPC and REST routes used by end-users.
"CLI Breaking" for breaking CLI commands.
"API Breaking" for breaking exported APIs used by developers building on SDK.
"State Machine Breaking" for any changes that result in a different AppState given same genesisState and txList.
Ref: https://keepachangelog.com/en/1.0.0/
-->

# Changelog

## [Unreleased]

Every module contains its own CHANGELOG.md. Please refer to the module you are interested in.

### Features

* (runtime) [#19953](https://github.com/cosmos/cosmos-sdk/pull/19953) Implement `core/transaction.Service` in runtime.
* (client) [#19905](https://github.com/cosmos/cosmos-sdk/pull/19905) Add grpc client config to `client.toml`.
* (runtime) [#19571](https://github.com/cosmos/cosmos-sdk/pull/19571) Implement `core/router.Service` in runtime. This service is present in all modules (when using depinject).
* (types) [#19164](https://github.com/cosmos/cosmos-sdk/pull/19164) Add a ValueCodec for the math.Uint type that can be used in collections maps.
* (types) [#19281](https://github.com/cosmos/cosmos-sdk/pull/19281) Added a new method, `IsGT`, for `types.Coin`. This method is used to check if a `types.Coin` is greater than another `types.Coin`.
* (client) [#18557](https://github.com/cosmos/cosmos-sdk/pull/18557) Add `--qrcode` flag to `keys show` command to support displaying keys address QR code.
* (client) [#18101](https://github.com/cosmos/cosmos-sdk/pull/18101) Add a `keyring-default-keyname` in `client.toml` for specifying a default key name, and skip the need to use the `--from` flag when signing transactions.
* (tests) [#17868](https://github.com/cosmos/cosmos-sdk/pull/17868) Added helper method `SubmitTestTx` in testutil to broadcast test txns to test e2e tests.
* (client) [#17513](https://github.com/cosmos/cosmos-sdk/pull/17513) Allow overwriting `client.toml`. Use `client.CreateClientConfig` in place of `client.ReadFromClientConfig` and provide a custom template and a custom config.
* (runtime) [#18475](https://github.com/cosmos/cosmos-sdk/pull/18475) Adds an implementation for core.branch.Service.
* (baseapp) [#18499](https://github.com/cosmos/cosmos-sdk/pull/18499) Add `MsgRouter` response type from message name function.
* (types) [#18768](https://github.com/cosmos/cosmos-sdk/pull/18768) Add MustValAddressFromBech32 function.
* (gRPC) [#19049](https://github.com/cosmos/cosmos-sdk/pull/19049) Add debug log prints for each gRPC request.
* (x/consensus) [#19483](https://github.com/cosmos/cosmos-sdk/pull/19483) Add consensus messages registration to consensus module.
* (types) [#19759](https://github.com/cosmos/cosmos-sdk/pull/19759) Align SignerExtractionAdapter in PriorityNonceMempool Remove.
* (client) [#19870](https://github.com/cosmos/cosmos-sdk/pull/19870) Add new query command `wait-tx`. Alias `event-query-tx-for` to `wait-tx` for backward compatibility.

### Improvements

* (types) [#19869](https://github.com/cosmos/cosmos-sdk/pull/19869) Removed `Any` type from `codec/types` and replaced it with an alias for `cosmos/gogoproto/types/any`.
* (server) [#19854](https://github.com/cosmos/cosmos-sdk/pull/19854) Add customizability to start command.
    * Add `StartCmdOptions` in `server.AddCommands` instead of `servertypes.ModuleInitFlags`. To set custom flags set them in the `StartCmdOptions` struct on the `AddFlags` field.
    * Add `StartCommandHandler` to `StartCmdOptions` to allow custom start command handlers. Users now have total control over how the app starts.
* (types) [#19672](https://github.com/cosmos/cosmos-sdk/pull/19672) `PreBlock` now returns only an error for consistency with server/v2. The SDK has upgraded x/upgrade accordingly. `ResponsePreBlock` hence has been removed.
* (server) [#19455](https://github.com/cosmos/cosmos-sdk/pull/19455) Allow calling back into the application struct in PostSetup.
* (types) [#19512](https://github.com/cosmos/cosmos-sdk/pull/19512) The notion of basic manager does not exist anymore (and all related helpers).
    * The module manager now can do everything that the basic manager was doing.
    * `AppModuleBasic` has been deprecated for extension interfaces.
    * Modules can now implement `appmodule.HasRegisterInterfaces`, `modue.HasGRPCGateway` and `module.HasAminoCodec` when relevant.
    * SDK modules now directly implement those extension interfaces on `AppModule` instead of `AppModuleBasic`.
* (client/keys) [#18950](https://github.com/cosmos/cosmos-sdk/pull/18950) Improve `<appd> keys add`, `<appd> keys import` and `<appd> keys rename` by checking name validation.
* (client/keys) [#18745](https://github.com/cosmos/cosmos-sdk/pull/18745) Improve `<appd> keys export` and `<appd> keys mnemonic` by adding --yes option to skip interactive confirmation.
* (client/keys) [#18743](https://github.com/cosmos/cosmos-sdk/pull/18743) Improve `<appd> keys add -i` by hiding inputting of bip39 passphrase.
* (client/keys) [#18703](https://github.com/cosmos/cosmos-sdk/pull/18703) Improve `<appd> keys add` and `<appd> keys show` by checking whether there are duplicate keys in the multisig case.
    * Usage of `Must...` kind of functions are avoided in keeper methods.
* (client/keys) [#18687](https://github.com/cosmos/cosmos-sdk/pull/18687) Improve `<appd> keys mnemonic` by displaying mnemonic discreetly on an alternate screen and adding `--indiscreet` option to disable it.
* (client/keys) [#18684](https://github.com/cosmos/cosmos-sdk/pull/18684) Improve `<appd> keys export` by displaying unarmored hex private key discreetly on an alternate screen and adding `--indiscreet` option to disable it.
* (client/keys) [#18663](https://github.com/cosmos/cosmos-sdk/pull/18663) Improve `<appd> keys add` by displaying mnemonic discreetly on an alternate screen and adding `--indiscreet` option to disable it.
* (types) [#18440](https://github.com/cosmos/cosmos-sdk/pull/18440) Add `AmountOfNoValidation` to `sdk.DecCoins`.
* (client) [#17503](https://github.com/cosmos/cosmos-sdk/pull/17503) Add `client.Context{}.WithAddressCodec`, `WithValidatorAddressCodec`, `WithConsensusAddressCodec` to provide address codecs to the client context. See the [UPGRADING.md](./UPGRADING.md) for more details.
* (crypto/keyring) [#17503](https://github.com/cosmos/cosmos-sdk/pull/17503) Simplify keyring interfaces to use `[]byte` instead of `sdk.Address` for addresses.
* (all) [#16537](https://github.com/cosmos/cosmos-sdk/pull/16537) Properly propagated `fmt.Errorf` errors and using `errors.New` where appropriate.
* (rpc) [#17470](https://github.com/cosmos/cosmos-sdk/pull/17470) Avoid open 0.0.0.0 to public by default and add `listen-ip-address` argument for `testnet init-files` cmd.
* (types) [#17670](https://github.com/cosmos/cosmos-sdk/pull/17670) Use `ctx.CometInfo` in place of `ctx.VoteInfos`
* [#17733](https://github.com/cosmos/cosmos-sdk/pull/17733) Ensure `buf export` exports all proto dependencies
* (crypto/keys) [#18026](https://github.com/cosmos/cosmos-sdk/pull/18026) Made public key generation constant time on `secp256k1`
* (crypto | x/auth) [#14372](https://github.com/cosmos/cosmos-sdk/pull/18194) Key checks on signatures antehandle.
* (types) [#18963](https://github.com/cosmos/cosmos-sdk/pull/18963) Swap out amino json encoding of `ABCIMessageLogs` for std lib json encoding
* (x/auth) [#19651](https://github.com/cosmos/cosmos-sdk/pull/19651) Allow empty public keys in `GetSignBytesAdapter`.
* (x/genutil) [#19735](https://github.com/cosmos/cosmos-sdk/pull/19735) Update genesis api to match new `appmodule.HasGenesis` interface.
* (server) [#19966](https://github.com/cosmos/cosmos-sdk/pull/19966) Return BlockHeader by shallow copy in server Context.

### Bug Fixes

* (baseapp) [#18727](https://github.com/cosmos/cosmos-sdk/pull/18727) Ensure that `BaseApp.Init` firstly returns any errors from a nil commit multistore instead of panicking on nil dereferencing and before sealing the app.
* (client) [#18622](https://github.com/cosmos/cosmos-sdk/pull/18622) Fixed a potential under/overflow from `uint64->int64` when computing gas fees as a LegacyDec.
* (client/keys) [#18562](https://github.com/cosmos/cosmos-sdk/pull/18562) `keys delete` won't terminate when a key is not found.
* (baseapp) [#18383](https://github.com/cosmos/cosmos-sdk/pull/18383) Fixed a data race inside BaseApp.getContext, found by end-to-end (e2e) tests.
* (client/server) [#18345](https://github.com/cosmos/cosmos-sdk/pull/18345) Consistently set viper prefix in client and server. It defaults for the binary name for both client and server.
* (simulation) [#17911](https://github.com/cosmos/cosmos-sdk/pull/17911) Fix all problems with executing command `make test-sim-custom-genesis-fast` for simulation test.
* (simulation) [#18196](https://github.com/cosmos/cosmos-sdk/pull/18196) Fix the problem of `validator set is empty after InitGenesis` in simulation test.
* (baseapp) [#18551](https://github.com/cosmos/cosmos-sdk/pull/18551) Fix SelectTxForProposal the calculation method of tx bytes size is inconsistent with CometBFT
* (server) [#18994](https://github.com/cosmos/cosmos-sdk/pull/18994) Update server context directly rather than a reference to a sub-object
* [#19833](https://github.com/cosmos/cosmos-sdk/pull/19833) Fix some places in which we call Remove inside a Walk.
* [#19851](https://github.com/cosmos/cosmos-sdk/pull/19851) Fix some places in which we call Remove inside a Walk (x/staking and x/gov).
* (cli) [#20020](https://github.com/cosmos/cosmos-sdk/pull/20020) Make bootstrap-state command support both new and legacy genesis format.
<<<<<<< HEAD
=======
* (baseapp) [#19616](https://github.com/cosmos/cosmos-sdk/pull/19616) Don't share gas meter in tx execution.
* (baseapp) [#20107](https://github.com/cosmos/cosmos-sdk/pull/20107) Allow height overwrite BlockHeight in header.
>>>>>>> b97caa35

### API Breaking Changes

* (x/simulation)[#20056](https://github.com/cosmos/cosmos-sdk/pull/20056) `SimulateFromSeed` now takes an address codec as argument.
* (x/crisis) [#20043](https://github.com/cosmos/cosmos-sdk/pull/20043) Changed `NewMsgVerifyInvariant` to accept a string as argument instead of an `AccAddress`.
* (x/genutil) [#19926](https://github.com/cosmos/cosmos-sdk/pull/19926) Removal of the Address.String() method and related changes:
    * Added an address codec as an argument to `CollectTxs`, `GenAppStateFromConfig`, and `AddGenesisAccount`.
    * Removed the `ValidatorAddressCodec` argument from `CollectGenTxsCmd`, now utilizing the context for this purpose.
    * Changed `ValidateAccountInGenesis` to accept a string instead of an `AccAddress`.
* (server) [#19854](https://github.com/cosmos/cosmos-sdk/pull/19854) Remove `servertypes.ModuleInitFlags` types and from `server.AddCommands` as `StartCmdOptions` already achieves the same goal.
* (types) [#19792](https://github.com/cosmos/cosmos-sdk/pull/19792) In `MsgSimulatorFn` `sdk.Context` argument is replaced for an `address.Codec`. It also returns an error.
* (types) [#19742](https://github.com/cosmos/cosmos-sdk/pull/19742) Removes the use of `Accounts.String`
    * `SimulationState` now has address and validator codecs as fields.
* (types) [#19447](https://github.com/cosmos/cosmos-sdk/pull/19447) `module.testutil.MakeTestEncodingConfig` now takes `CodecOptions` as argument.
* (types) [#19512](https://github.com/cosmos/cosmos-sdk/pull/19512) Remove basic manager and all related functions (`module.BasicManager`, `module.NewBasicManager`, `module.NewBasicManagerFromManager`, `NewGenesisOnlyAppModule`).
    * The module manager now can do everything that the basic manager was doing.
    * When using runtime, just inject the module manager when needed using your app config.
    * All `AppModuleBasic` structs have been removed.
* (x/consensus) [#19488](https://github.com/cosmos/cosmos-sdk/pull/19488) Consensus module creation takes `appmodule.Environment` instead of individual services.
* (server) [#18303](https://github.com/cosmos/cosmos-sdk/pull/18303) `x/genutil` now handles the application export. `server.AddCommands` does not take an `AppExporter` but instead `genutilcli.Commands` does.
* (x/gov/testutil) [#17986](https://github.com/cosmos/cosmos-sdk/pull/18036) `MsgDeposit` has been removed because of AutoCLI migration.
* (x/staking/testutil) [#17986](https://github.com/cosmos/cosmos-sdk/pull/17986) `MsgRedelegateExec`, `MsgUnbondExec` has been removed because of AutoCLI migration.
* (x/bank/testutil) [#17868](https://github.com/cosmos/cosmos-sdk/pull/17868) `MsgSendExec` has been removed because of AutoCLI migration.
* (app) [#17838](https://github.com/cosmos/cosmos-sdk/pull/17838) Params module was removed from simapp and all imports of the params module removed throughout the repo.
    * The Cosmos SDK has migrated away from using params, if your app still uses it, then you can leave it plugged into your app
* (types/simulation) [#17737](https://github.com/cosmos/cosmos-sdk/pull/17737) Remove unused parameter from `RandomFees`
* (client/keys) [#17503](https://github.com/cosmos/cosmos-sdk/pull/17503) `clientkeys.NewKeyOutput`, `MkConsKeyOutput`, `MkValKeyOutput`, `MkAccKeyOutput`, `MkAccKeysOutput` now take their corresponding address codec instead of using the global SDK config.
* (types) `module.BeginBlockAppModule` has been replaced by Core API `appmodule.HasBeginBlocker`.
* (types) `module.EndBlockAppModule` has been replaced by Core API `appmodule.HasEndBlocker` or `module.HasABCIEndBlock` when needing validator updates.
* (client) [#17259](https://github.com/cosmos/cosmos-sdk/pull/17259) Remove deprecated `clientCtx.PrintObjectLegacy`. Use `clientCtx.PrintProto` or `clientCtx.PrintRaw` instead.
* (types) [#16918](https://github.com/cosmos/cosmos-sdk/pull/16918) Remove `IntProto` and `DecProto`. Instead, `math.Int` and `math.LegacyDec` should be used respectively. Both types support `Marshal` and `Unmarshal` which should be used for binary marshaling.
* (client) [#17215](https://github.com/cosmos/cosmos-sdk/pull/17215) `server.StartCmd`,`server.ExportCmd`,`server.NewRollbackCmd`,`pruning.Cmd`,`genutilcli.InitCmd`,`genutilcli.GenTxCmd`,`genutilcli.CollectGenTxsCmd`,`genutilcli.AddGenesisAccountCmd`, do not take a home directory anymore. It is inferred from the root command.
* (baseapp) [#16244](https://github.com/cosmos/cosmos-sdk/pull/16244) `SetProtocolVersion` has been renamed to `SetAppVersion`. It now updates the consensus params in baseapp's `ParamStore`.
* (types) [#17348](https://github.com/cosmos/cosmos-sdk/pull/17348) Remove the `WrapServiceResult` function.
    * The `*sdk.Result` returned by the msg server router will not contain the `.Data` field.
* (types) [#17426](https://github.com/cosmos/cosmos-sdk/pull/17426) `NewContext` does not take a `cmtproto.Header{}` any longer.
    * `WithChainID` / `WithBlockHeight` / `WithBlockHeader` must be used to set values on the context
* (types) [#17738](https://github.com/cosmos/cosmos-sdk/pull/17738) `WithBlockTime()` was removed & `BlockTime()` were deprecated in favor of `WithHeaderInfo()` & `HeaderInfo()`. `BlockTime` now gets data from `HeaderInfo()` instead of `BlockHeader()`.
* (client) [#17746](https://github.com/cosmos/cosmos-sdk/pull/17746) `txEncodeAmino` & `txDecodeAmino` txs via grpc and rest were removed
    * `RegisterLegacyAmino` was removed from `AppModuleBasic`
* (types) [#17885](https://github.com/cosmos/cosmos-sdk/pull/17885) `InitGenesis` & `ExportGenesis` now take `context.Context` instead of `sdk.Context`
* (x/group) [#17937](https://github.com/cosmos/cosmos-sdk/pull/17937) Groups module was moved to its own go.mod `cosmossdk.io/x/group`
* (x/gov) [#18197](https://github.com/cosmos/cosmos-sdk/pull/18197) Gov module was moved to its own go.mod `cosmossdk.io/x/gov`
* (x/distribution) [#18199](https://github.com/cosmos/cosmos-sdk/pull/18199) Distribution module was moved to its own go.mod `cosmossdk.io/x/distribution`
* (x/slashing) [#18201](https://github.com/cosmos/cosmos-sdk/pull/18201) Slashing module was moved to its own go.mod `cosmossdk.io/x/slashing`
* (x/staking) [#18257](https://github.com/cosmos/cosmos-sdk/pull/18257) Staking module was moved to its own go.mod `cosmossdk.io/x/staking`
* (x/authz) [#18265](https://github.com/cosmos/cosmos-sdk/pull/18265) Authz module was moved to its own go.mod `cosmossdk.io/x/authz`
* (x/mint) [#18283](https://github.com/cosmos/cosmos-sdk/pull/18283) Mint module was moved to its own go.mod `cosmossdk.io/x/mint`
* (x/consensus) [#18041](https://github.com/cosmos/cosmos-sdk/pull/18041) `ToProtoConsensusParams()` returns an error
* (x/slashing) [#18115](https://github.com/cosmos/cosmos-sdk/pull/18115) `NewValidatorSigningInfo` takes strings instead of `sdk.AccAddress`
* (types) [#18268](https://github.com/cosmos/cosmos-sdk/pull/18268) Remove global setting of basedenom. Use the staking module parameter instead
* (x/auth) [#18351](https://github.com/cosmos/cosmos-sdk/pull/18351) Auth module was moved to its own go.mod `cosmossdk.io/x/auth`
* (types) [#18372](https://github.com/cosmos/cosmos-sdk/pull/18372) Removed global configuration for coin type and purpose. Setters and getters should be removed and access directly to defined types.
* (types) [#18695](https://github.com/cosmos/cosmos-sdk/pull/18695) Removed global configuration for txEncoder.
* (types) [#18607](https://github.com/cosmos/cosmos-sdk/pull/18607) Removed address verifier from global config, moved verifier function to bech32 codec.
* (server) [#18909](https://github.com/cosmos/cosmos-sdk/pull/18909) Remove configuration endpoint on grpc reflection endpoint in favour of auth module bech32prefix endpoint already exposed.
* (crypto) [#19541](https://github.com/cosmos/cosmos-sdk/pull/19541) The deprecated `FromTmProtoPublicKey`, `ToTmProtoPublicKey`, `FromTmPubKeyInterface` and `ToTmPubKeyInterface` functions have been removed. Use their replacements (`Cmt` instead of `Tm`) instead.
* (types) [#19652](https://github.com/cosmos/cosmos-sdk/pull/19652) and [#19758](https://github.com/cosmos/cosmos-sdk/pull/19758)
    * Moved`types/module.HasRegisterInterfaces` to `cosmossdk.io/core`.
    * Moved `RegisterInterfaces` and `RegisterImplementations` from `InterfaceRegistry` to `cosmossdk.io/core/registry.InterfaceRegistrar` interface.
* (types) [#19627](https://github.com/cosmos/cosmos-sdk/pull/19627) and [#19735](https://github.com/cosmos/cosmos-sdk/pull/19735) All genesis interfaces now don't take `codec.JsonCodec`.
    * Every module has the codec already, passing it created an unneeded dependency.
    * Additionally, to reflect this change, the module manager does not take a codec either.
* (runtime) [#19747](https://github.com/cosmos/cosmos-sdk/pull/19747) `runtime.ValidatorAddressCodec` and `runtime.ConsensusAddressCodec` have been moved to `core`.
* (baseapp) [#19993](https://github.com/cosmos/cosmos-sdk/pull/19993) Indicate pruning with error code "not found" rather than "invalid request".

### Client Breaking Changes

* (runtime) [#19040](https://github.com/cosmos/cosmos-sdk/pull/19040) Simplify app config implementation and deprecate `/cosmos/app/v1alpha1/config` query.

### CLI Breaking Changes

* (server) [#18303](https://github.com/cosmos/cosmos-sdk/pull/18303) `appd export` has moved with other genesis commands, use `appd genesis export` instead.

### Deprecated

* (simapp) [#19146](https://github.com/cosmos/cosmos-sdk/pull/19146) Replace `--v` CLI option with `--validator-count`/`-n`.
* (module) [#19370](https://github.com/cosmos/cosmos-sdk/pull/19370) Deprecate `module.Configurator`, use `appmodule.HasMigrations` and `appmodule.HasServices` instead from Core API.

## [v0.50.6](https://github.com/cosmos/cosmos-sdk/releases/tag/v0.50.6) - 2024-04-22

### Features

* (types) [#19759](https://github.com/cosmos/cosmos-sdk/pull/19759) Align SignerExtractionAdapter in PriorityNonceMempool Remove.
* (client) [#19870](https://github.com/cosmos/cosmos-sdk/pull/19870) Add new query command `wait-tx`. Alias `event-query-tx-for` to `wait-tx` for backward compatibility.

### Improvements 

* (telemetry) [#19903](https://github.com/cosmos/cosmos-sdk/pull/19903) Conditionally emit metrics based on enablement.
    * **Introduction of `Now` Function**: Added a new function called `Now` to the telemetry package. It returns the current system time if telemetry is enabled, or a zero time if telemetry is not enabled.
    * **Atomic Global Variable**: Implemented an atomic global variable to manage the state of telemetry's enablement. This ensures thread safety for the telemetry state.
    * **Conditional Telemetry Emission**: All telemetry functions have been updated to emit metrics only when telemetry is enabled. They perform a check with `isTelemetryEnabled()` and return early if telemetry is disabled, minimizing unnecessary operations and overhead.
* (deps) [#19810](https://github.com/cosmos/cosmos-sdk/pull/19810) Upgrade prometheus version and fix API breaking change due to prometheus bump.
* (deps) [#19810](https://github.com/cosmos/cosmos-sdk/pull/19810) Bump `cosmossdk.io/store` to v1.1.0.
* (server) [#19884](https://github.com/cosmos/cosmos-sdk/pull/19884) Add start customizability to start command options.
* (x/gov) [#19853](https://github.com/cosmos/cosmos-sdk/pull/19853) Emit `depositor` in `EventTypeProposalDeposit`.
* (x/gov) [#19844](https://github.com/cosmos/cosmos-sdk/pull/19844) Emit the proposer of governance proposals.
* (baseapp) [#19616](https://github.com/cosmos/cosmos-sdk/pull/19616) Don't share gas meter in tx execution.

## Bug Fixes

* (x/authz) [#20114](https://github.com/cosmos/cosmos-sdk/pull/20114) Follow up of [GHSA-4j93-fm92-rp4m](https://github.com/cosmos/cosmos-sdk/security/advisories/GHSA-4j93-fm92-rp4m) for `x/authz`.
* (crypto) [#19691](https://github.com/cosmos/cosmos-sdk/pull/19745) Fix tx sign doesn't throw an error when incorrect Ledger is used.
* (baseapp) [#19970](https://github.com/cosmos/cosmos-sdk/pull/19970) Fix default config values to use no-op mempool as default.
* (crypto) [#20027](https://github.com/cosmos/cosmos-sdk/pull/20027) secp256r1 keys now implement gogoproto's customtype interface.
* (x/bank) [#20028](https://github.com/cosmos/cosmos-sdk/pull/20028) Align query with multi denoms for send-enabled.

## [v0.50.5](https://github.com/cosmos/cosmos-sdk/releases/tag/v0.50.5) - 2024-03-12

### Features

* (baseapp) [#19626](https://github.com/cosmos/cosmos-sdk/pull/19626) Add `DisableBlockGasMeter` option to `BaseApp`, which removes the block gas meter during transaction execution.

### Improvements

* (x/distribution) [#19707](https://github.com/cosmos/cosmos-sdk/pull/19707) Add autocli config for `DelegationTotalRewards` for CLI consistency with `q rewards` commands in previous versions.
* (x/auth) [#19651](https://github.com/cosmos/cosmos-sdk/pull/19651) Allow empty public keys in `GetSignBytesAdapter`.

### Bug Fixes

* (x/gov) [#19725](https://github.com/cosmos/cosmos-sdk/pull/19725) Fetch a failed proposal tally from proposal.FinalTallyResult in the gprc query.
* (types) [#19709](https://github.com/cosmos/cosmos-sdk/pull/19709) Fix skip staking genesis export when using `CoreAppModuleAdaptor` / `CoreAppModuleBasicAdaptor` for it.
* (x/auth) [#19549](https://github.com/cosmos/cosmos-sdk/pull/19549) Accept custom get signers when injecting `x/auth/tx`.
* (x/staking) Fix a possible bypass of delegator slashing: [GHSA-86h5-xcpx-cfqc](https://github.com/cosmos/cosmos-sdk/security/advisories/GHSA-86h5-xcpx-cfqc)
* (baseapp) Fix a bug in `baseapp.ValidateVoteExtensions` helper ([GHSA-95rx-m9m5-m94v](https://github.com/cosmos/cosmos-sdk/security/advisories/GHSA-95rx-m9m5-m94v)). The helper has been fixed and for avoiding API breaking changes `currentHeight` and `chainID` arguments are ignored. Those arguments are removed from the helper in v0.51+.

## [v0.50.4](https://github.com/cosmos/cosmos-sdk/releases/tag/v0.50.4) - 2023-02-19

### Features

* (server) [#19280](https://github.com/cosmos/cosmos-sdk/pull/19280) Adds in-place testnet CLI command.

### Improvements

* (client) [#19393](https://github.com/cosmos/cosmos-sdk/pull/19393/) Add `ReadDefaultValuesFromDefaultClientConfig` to populate the default values from the default client config in client.Context without creating a app folder.

### Bug Fixes

* (x/auth/vesting) [GHSA-4j93-fm92-rp4m](#bug-fixes) Add `BlockedAddr` check in `CreatePeriodicVestingAccount`.
* (baseapp) [#19338](https://github.com/cosmos/cosmos-sdk/pull/19338) Set HeaderInfo in context when calling `setState`.
* (baseapp): [#19200](https://github.com/cosmos/cosmos-sdk/pull/19200) Ensure that sdk side ve math matches cometbft.
* [#19106](https://github.com/cosmos/cosmos-sdk/pull/19106) Allow empty public keys when setting signatures. Public keys aren't needed for every transaction.
* (baseapp) [#19198](https://github.com/cosmos/cosmos-sdk/pull/19198) Remove usage of pointers in logs in all optimistic execution goroutines.
* (baseapp) [#19177](https://github.com/cosmos/cosmos-sdk/pull/19177) Fix baseapp `DefaultProposalHandler` same-sender non-sequential sequence.
* (crypto) [#19371](https://github.com/cosmos/cosmos-sdk/pull/19371) Avoid CLI redundant log in stdout, log to stderr instead.

## [v0.50.3](https://github.com/cosmos/cosmos-sdk/releases/tag/v0.50.3) - 2023-01-15

### Features

* (types) [#18991](https://github.com/cosmos/cosmos-sdk/pull/18991) Add SignerExtractionAdapter to PriorityNonceMempool/Config and provide Default implementation matching existing behavior.
* (gRPC) [#19043](https://github.com/cosmos/cosmos-sdk/pull/19043) Add `halt_height` to the gRPC `/cosmos/base/node/v1beta1/config` request.

### Improvements

* (x/bank) [#18956](https://github.com/cosmos/cosmos-sdk/pull/18956) Introduced a new `DenomOwnersByQuery` query method for `DenomOwners`, which accepts the denom value as a query string parameter, resolving issues with denoms containing slashes.
* (x/gov) [#18707](https://github.com/cosmos/cosmos-sdk/pull/18707) Improve genesis validation.
* (x/auth/tx) [#18772](https://github.com/cosmos/cosmos-sdk/pull/18772) Remove misleading gas wanted from tx simulation failure log.
* (client/tx) [#18852](https://github.com/cosmos/cosmos-sdk/pull/18852) Add `WithFromName` to tx factory.
* (types) [#18888](https://github.com/cosmos/cosmos-sdk/pull/18888) Speedup DecCoin.Sort() if len(coins) <= 1
* (types) [#18875](https://github.com/cosmos/cosmos-sdk/pull/18875) Speedup coins.Sort() if len(coins) <= 1
* (baseapp) [#18915](https://github.com/cosmos/cosmos-sdk/pull/18915) Add a new `ExecModeVerifyVoteExtension` exec mode and ensure it's populated in the `Context` during `VerifyVoteExtension` execution.
* (testutil) [#18930](https://github.com/cosmos/cosmos-sdk/pull/18930) Add NodeURI for clientCtx.

### Bug Fixes

* (baseapp) [#
](https://github.com/cosmos/cosmos-sdk/pull/19058) Fix baseapp posthandler branch would fail if the `runMsgs` had returned an error.
* (baseapp) [#18609](https://github.com/cosmos/cosmos-sdk/issues/18609) Fixed accounting in the block gas meter after module's beginBlock and before DeliverTx, ensuring transaction processing always starts with the expected zeroed out block gas meter.
* (baseapp) [#18895](https://github.com/cosmos/cosmos-sdk/pull/18895) Fix de-duplicating vote extensions during validation in ValidateVoteExtensions.

## [v0.50.2](https://github.com/cosmos/cosmos-sdk/releases/tag/v0.50.2) - 2023-12-11

### Features

* (debug) [#18219](https://github.com/cosmos/cosmos-sdk/pull/18219) Add debug commands for application codec types.
* (client/keys) [#17639](https://github.com/cosmos/cosmos-sdk/pull/17639) Allows using and saving public keys encoded as base64.
* (server) [#17094](https://github.com/cosmos/cosmos-sdk/pull/17094) Add a `shutdown-grace` flag for waiting a given time before exit.

### Improvements

* (telemetry) [#18646](https://github.com/cosmos/cosmos-sdk/pull/18646) Enable statsd and dogstatsd telemetry sinks.
* (server) [#18478](https://github.com/cosmos/cosmos-sdk/pull/18478) Add command flag to disable colored logs.
* (x/gov) [#18025](https://github.com/cosmos/cosmos-sdk/pull/18025) Improve `<appd> q gov proposer` by querying directly a proposal instead of tx events. It is an alias of `q gov proposal` as the proposer is a field of the proposal.
* (version) [#18063](https://github.com/cosmos/cosmos-sdk/pull/18063) Allow to define extra info to be displayed in `<appd> version --long` command.
* (codec/unknownproto)[#18541](https://github.com/cosmos/cosmos-sdk/pull/18541) Remove the use of "protoc-gen-gogo/descriptor" in favour of using the official protobuf descriptorpb types inside unknownproto.

### Bug Fixes

* (x/auth) [#18564](https://github.com/cosmos/cosmos-sdk/pull/18564) Fix total fees calculation when batch signing.
* (server) [#18537](https://github.com/cosmos/cosmos-sdk/pull/18537) Fix panic when defining minimum gas config as `100stake;100uatom`. Use a `,` delimiter instead of `;`. Fixes the server config getter to use the correct delimiter.
* [#18531](https://github.com/cosmos/cosmos-sdk/pull/18531) Baseapp's `GetConsensusParams` returns an empty struct instead of panicking if no params are found.
* (client/tx) [#18472](https://github.com/cosmos/cosmos-sdk/pull/18472) Utilizes the correct Pubkey when simulating a transaction.
* (baseapp) [#18486](https://github.com/cosmos/cosmos-sdk/pull/18486) Fixed FinalizeBlock calls not being passed to ABCIListeners.
* (baseapp) [#18627](https://github.com/cosmos/cosmos-sdk/pull/18627) Post handlers are run on non successful transaction executions too.
* (baseapp) [#18654](https://github.com/cosmos/cosmos-sdk/pull/18654) Fixes an issue in which `gogoproto.Merge` does not work with gogoproto messages with custom types.

## [v0.50.1](https://github.com/cosmos/cosmos-sdk/releases/tag/v0.50.1) - 2023-11-07

> v0.50.0 has been retracted due to a mistake in tagging the release. Please use v0.50.1 instead.

### Features

* (baseapp) [#18071](https://github.com/cosmos/cosmos-sdk/pull/18071) Add hybrid handlers to `MsgServiceRouter`.
* (server) [#18162](https://github.com/cosmos/cosmos-sdk/pull/18162) Start gRPC & API server in standalone mode.
* (baseapp & types) [#17712](https://github.com/cosmos/cosmos-sdk/pull/17712) Introduce `PreBlock`, which runs before begin blocker other modules, and allows to modify consensus parameters, and the changes are visible to the following state machine logics. Additionally it can be used for vote extensions.
* (genutil) [#17571](https://github.com/cosmos/cosmos-sdk/pull/17571) Allow creation of `AppGenesis` without a file lookup.
* (codec) [#17042](https://github.com/cosmos/cosmos-sdk/pull/17042) Add `CollValueV2` which supports encoding of protov2 messages in collections.
* (x/gov) [#16976](https://github.com/cosmos/cosmos-sdk/pull/16976) Add `failed_reason` field to `Proposal` under `x/gov` to indicate the reason for a failed proposal. Referenced from [#238](https://github.com/bnb-chain/greenfield-cosmos-sdk/pull/238) under `bnb-chain/greenfield-cosmos-sdk`.
* (baseapp) [#16898](https://github.com/cosmos/cosmos-sdk/pull/16898) Add `preFinalizeBlockHook` to allow vote extensions persistence.
* (cli) [#16887](https://github.com/cosmos/cosmos-sdk/pull/16887) Add two new CLI commands: `<appd> tx simulate` for simulating a transaction; `<appd> query block-results` for querying CometBFT RPC for block results.
* (x/bank) [#16852](https://github.com/cosmos/cosmos-sdk/pull/16852) Add `DenomMetadataByQueryString` query in bank module to support metadata query by query string.
* (baseapp) [#16581](https://github.com/cosmos/cosmos-sdk/pull/16581) Implement Optimistic Execution as an experimental feature (not enabled by default).
* (types) [#16257](https://github.com/cosmos/cosmos-sdk/pull/16257) Allow setting the base denom in the denom registry.
* (baseapp) [#16239](https://github.com/cosmos/cosmos-sdk/pull/16239) Add Gas Limits to allow node operators to resource bound queries.
* (cli) [#16209](https://github.com/cosmos/cosmos-sdk/pull/16209) Make `StartCmd` more customizable.
* (types/simulation) [#16074](https://github.com/cosmos/cosmos-sdk/pull/16074) Add generic SimulationStoreDecoder for modules using collections.
* (genutil) [#16046](https://github.com/cosmos/cosmos-sdk/pull/16046) Add "module-name" flag to genutil `add-genesis-account` to enable initializing module accounts at genesis.* [#15970](https://github.com/cosmos/cosmos-sdk/pull/15970) Enable SIGN_MODE_TEXTUAL.
* (types) [#15958](https://github.com/cosmos/cosmos-sdk/pull/15958) Add `module.NewBasicManagerFromManager` for creating a basic module manager from a module manager.
* (types/module) [#15829](https://github.com/cosmos/cosmos-sdk/pull/15829) Add new endblocker interface to handle valset updates.
* (runtime) [#15818](https://github.com/cosmos/cosmos-sdk/pull/15818) Provide logger through `depinject` instead of appBuilder.
* (types) [#15735](https://github.com/cosmos/cosmos-sdk/pull/15735) Make `ValidateBasic() error` method of `Msg` interface optional. Modules should validate messages directly in their message handlers ([RFC 001](https://docs.cosmos.network/main/rfc/rfc-001-tx-validation)).
* (x/genutil) [#15679](https://github.com/cosmos/cosmos-sdk/pull/15679) Allow applications to specify a custom genesis migration function for the `genesis migrate` command.
* (telemetry) [#15657](https://github.com/cosmos/cosmos-sdk/pull/15657) Emit more data (go version, sdk version, upgrade height) in prom metrics.
* (client) [#15597](https://github.com/cosmos/cosmos-sdk/pull/15597) Add status endpoint for clients.
* (testutil/integration) [#15556](https://github.com/cosmos/cosmos-sdk/pull/15556) Introduce `testutil/integration` package for module integration testing.
* (runtime) [#15547](https://github.com/cosmos/cosmos-sdk/pull/15547) Allow runtime to pass event core api service to modules.
* (client) [#15458](https://github.com/cosmos/cosmos-sdk/pull/15458) Add a `CmdContext` field to client.Context initialized to cobra command's context.
* (x/genutil) [#15301](https://github.com/cosmos/cosmos-sdk/pull/15031) Add application genesis. The genesis is now entirely managed by the application and passed to CometBFT at note instantiation. Functions that were taking a `cmttypes.GenesisDoc{}` now takes a `genutiltypes.AppGenesis{}`.
* (core) [#15133](https://github.com/cosmos/cosmos-sdk/pull/15133) Implement RegisterServices in the module manager.
* (x/bank) [#14894](https://github.com/cosmos/cosmos-sdk/pull/14894) Return a human readable denomination for IBC vouchers when querying bank balances. Added a `ResolveDenom` parameter to `types.QueryAllBalancesRequest` and `--resolve-denom` flag to `GetBalancesCmd()`.
* (core) [#14860](https://github.com/cosmos/cosmos-sdk/pull/14860) Add `Precommit` and `PrepareCheckState` AppModule callbacks.
* (x/gov) [#14720](https://github.com/cosmos/cosmos-sdk/pull/14720) Upstream expedited proposals from Osmosis.
* (cli) [#14659](https://github.com/cosmos/cosmos-sdk/pull/14659) Added ability to query blocks by events with queries directly passed to Tendermint, which will allow for full query operator support, e.g. `>`.
* (x/auth) [#14650](https://github.com/cosmos/cosmos-sdk/pull/14650) Add Textual SignModeHandler. Enable `SIGN_MODE_TEXTUAL` by following the [UPGRADING.md](./UPGRADING.md) instructions.
* (x/crisis) [#14588](https://github.com/cosmos/cosmos-sdk/pull/14588) Use CacheContext() in AssertInvariants().
* (mempool) [#14484](https://github.com/cosmos/cosmos-sdk/pull/14484) Add priority nonce mempool option for transaction replacement.
* (query) [#14468](https://github.com/cosmos/cosmos-sdk/pull/14468) Implement pagination for collections.
* (x/gov) [#14373](https://github.com/cosmos/cosmos-sdk/pull/14373) Add new proto field `constitution` of type `string` to gov module genesis state, which allows chain builders to lay a strong foundation by specifying purpose.
* (client) [#14342](https://github.com/cosmos/cosmos-sdk/pull/14342) Add `<app> config` command is now a sub-command, for setting, getting and migrating Cosmos SDK configuration files.
* (x/distribution) [#14322](https://github.com/cosmos/cosmos-sdk/pull/14322) Introduce a new gRPC message handler, `DepositValidatorRewardsPool`, that allows explicit funding of a validator's reward pool.
* (x/bank) [#14224](https://github.com/cosmos/cosmos-sdk/pull/14224) Allow injection of restrictions on transfers using `AppendSendRestriction` or `PrependSendRestriction`.

### Improvements

* [#18204](https://github.com/cosmos/cosmos-sdk/pull/18204) Use streaming json parser to parse chain-id from genesis file.
* (x/gov) [#18189](https://github.com/cosmos/cosmos-sdk/pull/18189) Limit the accepted deposit coins for a proposal to the minimum proposal deposit denoms.
* (x/staking) [#18049](https://github.com/cosmos/cosmos-sdk/pull/18049) Return early if Slash encounters zero tokens to burn.
* (x/staking) [#18035](https://github.com/cosmos/cosmos-sdk/pull/18035) Hoisted out of the redelegation loop, the non-changing validator and delegator addresses parsing.
* (keyring) [#17913](https://github.com/cosmos/cosmos-sdk/pull/17913) Add `NewAutoCLIKeyring` for creating an AutoCLI keyring from a SDK keyring.
* (x/consensus) [#18041](https://github.com/cosmos/cosmos-sdk/pull/18041) Let `ToProtoConsensusParams()` return an error.
* (x/gov) [#17780](https://github.com/cosmos/cosmos-sdk/pull/17780) Recover panics and turn them into errors when executing x/gov proposals.
* (baseapp) [#17667](https://github.com/cosmos/cosmos-sdk/pull/17667) Close databases opened by SDK in `baseApp.Close()`.
* (types/module) [#17554](https://github.com/cosmos/cosmos-sdk/pull/17554) Introduce `HasABCIGenesis` which is implemented by a module only when a validatorset update needs to be returned.
* (cli) [#17389](https://github.com/cosmos/cosmos-sdk/pull/17389) gRPC CometBFT commands have been added under `<aapd> q consensus comet`. CometBFT commands placement in the SDK has been simplified. See the exhaustive list below.
    * `client/rpc.StatusCommand()` is now at `server.StatusCommand()`
* (testutil) [#17216](https://github.com/cosmos/cosmos-sdk/issues/17216) Add `DefaultContextWithKeys` to `testutil` package.
* (cli) [#17187](https://github.com/cosmos/cosmos-sdk/pull/17187) Do not use `ctx.PrintObjectLegacy` in commands anymore.
    * `<appd> q gov proposer [proposal-id]` now returns a proposal id as int instead of string.
* (x/staking) [#17164](https://github.com/cosmos/cosmos-sdk/pull/17164) Add `BondedTokensAndPubKeyByConsAddr` to the keeper to enable vote extension verification.
* (x/group, x/gov) [#17109](https://github.com/cosmos/cosmos-sdk/pull/17109) Let proposal summary be 40x longer than metadata limit.
* (version) [#17096](https://github.com/cosmos/cosmos-sdk/pull/17096) Improve `getSDKVersion()` to handle module replacements.
* (types) [#16890](https://github.com/cosmos/cosmos-sdk/pull/16890) Remove `GetTxCmd() *cobra.Command` and `GetQueryCmd() *cobra.Command` from `module.AppModuleBasic` interface.
* (x/authz) [#16869](https://github.com/cosmos/cosmos-sdk/pull/16869) Improve error message when grant not found.
* (all) [#16497](https://github.com/cosmos/cosmos-sdk/pull/16497) Removed all exported vestiges of `sdk.MustSortJSON` and `sdk.SortJSON`.
* (server) [#16238](https://github.com/cosmos/cosmos-sdk/pull/16238) Don't setup p2p node keys if starting a node in GRPC only mode.
* (cli) [#16206](https://github.com/cosmos/cosmos-sdk/pull/16206) Make ABCI handshake profileable.
* (types) [#16076](https://github.com/cosmos/cosmos-sdk/pull/16076) Optimize `ChainAnteDecorators`/`ChainPostDecorators` to instantiate the functions once instead of on every invocation of the returned `AnteHandler`/`PostHandler`.
* (server) [#16071](https://github.com/cosmos/cosmos-sdk/pull/16071) When `mempool.max-txs` is set to a negative value, use a no-op mempool (effectively disable the app mempool).
* (types/query) [#16041](https://github.com/cosmos/cosmos-sdk/pull/16041) Change pagination max limit to a variable in order to be modified by application devs.
* (simapp) [#15958](https://github.com/cosmos/cosmos-sdk/pull/15958) Refactor SimApp for removing the global basic manager.
* (all modules) [#15901](https://github.com/cosmos/cosmos-sdk/issues/15901) All core Cosmos SDK modules query commands have migrated to [AutoCLI](https://docs.cosmos.network/main/core/autocli), ensuring parity between gRPC and CLI queries.
* (x/auth) [#15867](https://github.com/cosmos/cosmos-sdk/pull/15867) Support better logging for signature verification failure.
* (store/cachekv) [#15767](https://github.com/cosmos/cosmos-sdk/pull/15767) Reduce peak RAM usage during and after `InitGenesis`.
* (x/bank) [#15764](https://github.com/cosmos/cosmos-sdk/pull/15764) Speedup x/bank `InitGenesis`.
* (x/slashing) [#15580](https://github.com/cosmos/cosmos-sdk/pull/15580) Refactor the validator's missed block signing window to be a chunked bitmap instead of a "logical" bitmap, significantly reducing the storage footprint.
* (x/gov) [#15554](https://github.com/cosmos/cosmos-sdk/pull/15554) Add proposal result log in `active_proposal` event. When a proposal passes but fails to execute, the proposal result is logged in the `active_proposal` event.
* (x/consensus) [#15553](https://github.com/cosmos/cosmos-sdk/pull/15553) Migrate consensus module to use collections.
* (server) [#15358](https://github.com/cosmos/cosmos-sdk/pull/15358) Add `server.InterceptConfigsAndCreateContext` as alternative to `server.InterceptConfigsPreRunHandler` which does not set the server context and the default SDK logger.
* (mempool) [#15328](https://github.com/cosmos/cosmos-sdk/pull/15328) Improve the `PriorityNonceMempool`:
    * Support generic transaction prioritization, instead of `ctx.Priority()`
    * Improve construction through the use of a single `PriorityNonceMempoolConfig` instead of option functions
* (x/authz) [#15164](https://github.com/cosmos/cosmos-sdk/pull/15164) Add `MsgCancelUnbondingDelegation` to staking authorization.
* (server) [#15041](https://github.com/cosmos/cosmos-sdk/pull/15041) Remove unnecessary sleeps from gRPC and API server initiation. The servers will start and accept requests as soon as they're ready.
* (baseapp) [#15023](https://github.com/cosmos/cosmos-sdk/pull/15023) & [#15213](https://github.com/cosmos/cosmos-sdk/pull/15213) Add `MessageRouter` interface to baseapp and pass it to authz, gov and groups instead of concrete type.
* [#15011](https://github.com/cosmos/cosmos-sdk/pull/15011) Introduce `cosmossdk.io/log` package to provide a consistent logging interface through the SDK. CometBFT logger is now replaced by `cosmossdk.io/log.Logger`.
* (x/staking) [#14864](https://github.com/cosmos/cosmos-sdk/pull/14864) `<appd> tx staking create-validator` CLI command now takes a json file as an arg instead of using required flags.
* (x/auth) [#14758](https://github.com/cosmos/cosmos-sdk/pull/14758) Allow transaction event queries to directly passed to Tendermint, which will allow for full query operator support, e.g. `>`.
* (x/evidence) [#14757](https://github.com/cosmos/cosmos-sdk/pull/14757) Evidence messages do not need to implement a `.Type()` anymore.
* (x/auth/tx) [#14751](https://github.com/cosmos/cosmos-sdk/pull/14751) Remove `.Type()` and `Route()` methods from all msgs and `legacytx.LegacyMsg` interface.
* (cli) [#14659](https://github.com/cosmos/cosmos-sdk/pull/14659) Added ability to query blocks by either height/hash `<app> q block --type=height|hash <height|hash>`.
* (x/staking) [#14590](https://github.com/cosmos/cosmos-sdk/pull/14590) Return undelegate amount in MsgUndelegateResponse.
* [#14529](https://github.com/cosmos/cosmos-sdk/pull/14529) Add new property `BondDenom` to `SimulationState` struct.
* (store) [#14439](https://github.com/cosmos/cosmos-sdk/pull/14439) Remove global metric gatherer from store.
    * By default store has a no op metric gatherer, the application developer must set another metric gatherer or us the provided one in `store/metrics`.
* (store) [#14438](https://github.com/cosmos/cosmos-sdk/pull/14438) Pass logger from baseapp to store.
* (baseapp) [#14417](https://github.com/cosmos/cosmos-sdk/pull/14417) The store package no longer has a dependency on baseapp.
* (module) [#14415](https://github.com/cosmos/cosmos-sdk/pull/14415) Loosen assertions in SetOrderBeginBlockers() and SetOrderEndBlockers().
* (store) [#14410](https://github.com/cosmos/cosmos-sdk/pull/14410) `rootmulti.Store.loadVersion` has validation to check if all the module stores' height is correct, it will error if any module store has incorrect height.
* [#14406](https://github.com/cosmos/cosmos-sdk/issues/14406) Migrate usage of `types/store.go` to `store/types/..`.
* (context)[#14384](https://github.com/cosmos/cosmos-sdk/pull/14384) Refactor(context): Pass EventManager to the context as an interface.
* (types) [#14354](https://github.com/cosmos/cosmos-sdk/pull/14354) Improve performance on Context.KVStore and Context.TransientStore by 40%.
* (crypto/keyring) [#14151](https://github.com/cosmos/cosmos-sdk/pull/14151) Move keys presentation from `crypto/keyring` to `client/keys`
* (signing) [#14087](https://github.com/cosmos/cosmos-sdk/pull/14087) Add SignModeHandlerWithContext interface with a new `GetSignBytesWithContext` to get the sign bytes using `context.Context` as an argument to access state.
* (server) [#14062](https://github.com/cosmos/cosmos-sdk/pull/14062) Remove rosetta from server start.
* (crypto) [#3129](https://github.com/cosmos/cosmos-sdk/pull/3129) New armor and keyring key derivation uses aead and encryption uses chacha20poly.

### State Machine Breaking

* (x/gov) [#18146](https://github.com/cosmos/cosmos-sdk/pull/18146) Add denom check to reject denoms outside of those listed in `MinDeposit`. A new `MinDepositRatio` param is added (with a default value of `0.001`) and now deposits are required to be at least `MinDepositRatio*MinDeposit` to be accepted.
* (x/group,x/gov) [#16235](https://github.com/cosmos/cosmos-sdk/pull/16235) A group and gov proposal is rejected if the proposal metadata title and summary do not match the proposal title and summary.
* (baseapp) [#15930](https://github.com/cosmos/cosmos-sdk/pull/15930) change vote info provided by prepare and process proposal to the one in the block.
* (x/staking) [#15731](https://github.com/cosmos/cosmos-sdk/pull/15731) Introducing a new index to retrieve the delegations by validator efficiently.
* (x/staking) [#15701](https://github.com/cosmos/cosmos-sdk/pull/15701) The `HistoricalInfoKey` has been updated to use a binary format.
* (x/slashing) [#15580](https://github.com/cosmos/cosmos-sdk/pull/15580) The validator slashing window now stores "chunked" bitmap entries for each validator's signing window instead of a single boolean entry per signing window index.
* (x/staking) [#14590](https://github.com/cosmos/cosmos-sdk/pull/14590) `MsgUndelegateResponse` now includes undelegated amount. `x/staking` module's `keeper.Undelegate` now returns 3 values (completionTime,undelegateAmount,error) instead of 2.
* (x/feegrant) [#14294](https://github.com/cosmos/cosmos-sdk/pull/14294) Moved the logic of rejecting duplicate grant from `msg_server` to `keeper` method.

### API Breaking Changes

* (x/auth) [#17787](https://github.com/cosmos/cosmos-sdk/pull/17787) Remove Tip functionality.
* (types) `module.EndBlockAppModule` has been replaced by Core API `appmodule.HasEndBlocker` or `module.HasABCIEndBlock` when needing validator updates.
* (types) `module.BeginBlockAppModule` has been replaced by Core API `appmodule.HasBeginBlocker`.
* (types) [#17358](https://github.com/cosmos/cosmos-sdk/pull/17358) Remove deprecated `sdk.Handler`, use `baseapp.MsgServiceHandler` instead.
* (client) [#17197](https://github.com/cosmos/cosmos-sdk/pull/17197) `keys.Commands` does not take a home directory anymore. It is inferred from the root command.
* (x/staking) [#17157](https://github.com/cosmos/cosmos-sdk/pull/17157) `GetValidatorsByPowerIndexKey` and `ValidateBasic` for historical info takes a validator address codec in order to be able to decode/encode addresses.
    * `GetOperator()` now returns the address as it is represented in state, by default this is an encoded address
    * `GetConsAddr() ([]byte, error)` returns `[]byte` instead of sdk.ConsAddres.
    * `FromABCIEvidence` & `GetConsensusAddress(consAc address.Codec)` now take a consensus address codec to be able to decode the incoming address.
    * (x/distribution) `Delegate` & `SlashValidator` helper function added the mock staking keeper as a parameter passed to the function
* (x/staking) [#17098](https://github.com/cosmos/cosmos-sdk/pull/17098) `NewMsgCreateValidator`, `NewValidator`, `NewMsgCancelUnbondingDelegation`, `NewMsgUndelegate`, `NewMsgBeginRedelegate`, `NewMsgDelegate` and `NewMsgEditValidator`  takes a string instead of `sdk.ValAddress` or `sdk.AccAddress`:
    * `NewRedelegation` and `NewUnbondingDelegation` takes a validatorAddressCodec and a delegatorAddressCodec in order to decode the addresses.
    * `NewRedelegationResponse` takes a string instead of `sdk.ValAddress` or `sdk.AccAddress`.
    * `NewMsgCreateValidator.Validate()` takes an address codec in order to decode the address.
    * `BuildCreateValidatorMsg` takes a ValidatorAddressCodec in order to decode addresses.
* (x/slashing) [#17098](https://github.com/cosmos/cosmos-sdk/pull/17098) `NewMsgUnjail` takes a string instead of `sdk.ValAddress`
* (x/genutil) [#17098](https://github.com/cosmos/cosmos-sdk/pull/17098) `GenAppStateFromConfig`, AddGenesisAccountCmd and `GenTxCmd` takes an addresscodec to decode addresses.
* (x/distribution) [#17098](https://github.com/cosmos/cosmos-sdk/pull/17098) `NewMsgDepositValidatorRewardsPool`, `NewMsgFundCommunityPool`, `NewMsgWithdrawValidatorCommission` and `NewMsgWithdrawDelegatorReward` takes a string instead of `sdk.ValAddress` or `sdk.AccAddress`.
* (x/staking) [#16959](https://github.com/cosmos/cosmos-sdk/pull/16959) Add validator and consensus address codec as staking keeper arguments.
* (x/staking) [#16958](https://github.com/cosmos/cosmos-sdk/pull/16958) DelegationI interface `GetDelegatorAddr` & `GetValidatorAddr` have been migrated to return string instead of sdk.AccAddress and sdk.ValAddress respectively. stakingtypes.NewDelegation takes a string instead of sdk.AccAddress and sdk.ValAddress.
* (testutil) [#16899](https://github.com/cosmos/cosmos-sdk/pull/16899) The *cli testutil* `QueryBalancesExec` has been removed. Use the gRPC or REST query instead.
* (x/staking) [#16795](https://github.com/cosmos/cosmos-sdk/pull/16795) `DelegationToDelegationResponse`, `DelegationsToDelegationResponses`, `RedelegationsToRedelegationResponses` are no longer exported.
* (x/auth/vesting) [#16741](https://github.com/cosmos/cosmos-sdk/pull/16741) Vesting account constructor now return an error with the result of their validate function.
* (x/auth) [#16650](https://github.com/cosmos/cosmos-sdk/pull/16650) The *cli testutil* `QueryAccountExec` has been removed. Use the gRPC or REST query instead.
* (x/auth) [#16621](https://github.com/cosmos/cosmos-sdk/pull/16621) Pass address codec to auth new keeper constructor.
* (x/auth) [#16423](https://github.com/cosmos/cosmos-sdk/pull/16423) `helpers.AddGenesisAccount` has been moved to `x/genutil` to remove the cyclic dependency between `x/auth` and `x/genutil`.
* (baseapp) [#16342](https://github.com/cosmos/cosmos-sdk/pull/16342) NewContext was renamed to NewContextLegacy. The replacement (NewContext) now does not take a header, instead you should set the header via `WithHeaderInfo` or `WithBlockHeight`. Note that `WithBlockHeight` will soon be deprecated and its recommended to use `WithHeaderInfo`.
* (x/mint) [#16329](https://github.com/cosmos/cosmos-sdk/pull/16329) Use collections for state management:
    * Removed: keeper `GetParams`, `SetParams`, `GetMinter`, `SetMinter`.
* (x/crisis) [#16328](https://github.com/cosmos/cosmos-sdk/pull/16328) Use collections for state management:
    * Removed: keeper `GetConstantFee`, `SetConstantFee`
* (x/staking) [#16324](https://github.com/cosmos/cosmos-sdk/pull/16324) `NewKeeper` now takes a `KVStoreService` instead of a `StoreKey`, and methods in the `Keeper` now take a `context.Context` instead of a `sdk.Context` and return an `error`. Notable changes:
    * `Validator` method now returns `types.ErrNoValidatorFound` instead of `nil` when not found.
* (x/distribution) [#16302](https://github.com/cosmos/cosmos-sdk/pull/16302) Use collections for FeePool state management.
    * Removed: keeper `GetFeePool`, `SetFeePool`, `GetFeePoolCommunityCoins`
* (types) [#16272](https://github.com/cosmos/cosmos-sdk/pull/16272) `FeeGranter` in the `FeeTx` interface returns `[]byte` instead of `string`.
* (x/gov) [#16268](https://github.com/cosmos/cosmos-sdk/pull/16268) Use collections for proposal state management (part 2):
    * this finalizes the gov collections migration
    * Removed: types all the key related functions
    * Removed: keeper `InsertActiveProposalsQueue`, `RemoveActiveProposalsQueue`, `InsertInactiveProposalsQueue`, `RemoveInactiveProposalsQueue`, `IterateInactiveProposalsQueue`, `IterateActiveProposalsQueue`, `ActiveProposalsQueueIterator`, `InactiveProposalsQueueIterator`
* (x/slashing) [#16246](https://github.com/cosmos/cosmos-sdk/issues/16246) `NewKeeper` now takes a `KVStoreService` instead of a `StoreKey`, and methods in the `Keeper` now take a `context.Context` instead of a `sdk.Context` and return an `error`. `GetValidatorSigningInfo` now returns an error instead of a `found bool`, the error can be `nil` (found), `ErrNoSigningInfoFound` (not found) and any other error.
* (module) [#16227](https://github.com/cosmos/cosmos-sdk/issues/16227) `manager.RunMigrations()` now take a `context.Context` instead of a `sdk.Context`.
* (x/crisis) [#16216](https://github.com/cosmos/cosmos-sdk/issues/16216) `NewKeeper` now takes a `KVStoreService` instead of a `StoreKey`, methods in the `Keeper` now take a `context.Context` instead of a `sdk.Context` and return an `error` instead of panicking.
* (x/distribution) [#16211](https://github.com/cosmos/cosmos-sdk/pull/16211) Use collections for params state management.
* (cli) [#16209](https://github.com/cosmos/cosmos-sdk/pull/16209) Add API `StartCmdWithOptions` to create customized start command.
* (x/mint) [#16179](https://github.com/cosmos/cosmos-sdk/issues/16179) `NewKeeper` now takes a `KVStoreService` instead of a `StoreKey`, and methods in the `Keeper` now take a `context.Context` instead of a `sdk.Context` and return an `error`.
* (x/gov) [#16171](https://github.com/cosmos/cosmos-sdk/pull/16171) Use collections for proposal state management (part 1):
    * Removed: keeper: `GetProposal`, `UnmarshalProposal`, `MarshalProposal`, `IterateProposal`, `GetProposal`, `GetProposalFiltered`, `GetProposals`, `GetProposalID`, `SetProposalID`
    * Removed: errors unused errors
* (x/gov) [#16164](https://github.com/cosmos/cosmos-sdk/pull/16164) Use collections for vote state management:
    * Removed: types `VoteKey`, `VoteKeys`
    * Removed: keeper `IterateVotes`, `IterateAllVotes`, `GetVotes`, `GetVote`, `SetVote`
* (sims) [#16155](https://github.com/cosmos/cosmos-sdk/pull/16155)
    * `simulation.NewOperationMsg` now marshals the operation msg as proto bytes instead of legacy amino JSON bytes.
    * `simulation.NewOperationMsg` is now 2-arity instead of 3-arity with the obsolete argument `codec.ProtoCodec` removed.
    * The field `OperationMsg.Msg` is now of type `[]byte` instead of `json.RawMessage`.
* (x/gov) [#16127](https://github.com/cosmos/cosmos-sdk/pull/16127) Use collections for deposit state management:
    * The following methods are removed from the gov keeper: `GetDeposit`, `GetAllDeposits`, `IterateAllDeposits`.
    * The following functions are removed from the gov types: `DepositKey`, `DepositsKey`.
* (x/gov) [#16118](https://github.com/cosmos/cosmos-sdk/pull/16118/) Use collections for constitution and params state management.
* (x/gov) [#16106](https://github.com/cosmos/cosmos-sdk/pull/16106) Remove gRPC query methods from gov keeper.
* (x/*all*) [#16052](https://github.com/cosmos/cosmos-sdk/pull/16062) `GetSignBytes` implementations on messages and global legacy amino codec definitions have been removed from all modules.
* (sims) [#16052](https://github.com/cosmos/cosmos-sdk/pull/16062) `GetOrGenerate` no longer requires a codec argument is now 4-arity instead of 5-arity.
* (types/math) [#16040](https://github.com/cosmos/cosmos-sdk/pull/16798) Remove aliases in `types/math.go` (part 2).
* (types/math) [#16040](https://github.com/cosmos/cosmos-sdk/pull/16040) Remove aliases in `types/math.go` (part 1).
* (x/auth) [#16016](https://github.com/cosmos/cosmos-sdk/pull/16016) Use collections for accounts state management:
    * removed: keeper `HasAccountByID`, `AccountAddressByID`, `SetParams
* (x/genutil) [#15999](https://github.com/cosmos/cosmos-sdk/pull/15999) Genutil now takes the `GenesisTxHanlder` interface instead of deliverTx. The interface is implemented on baseapp
* (x/gov) [#15988](https://github.com/cosmos/cosmos-sdk/issues/15988) `NewKeeper` now takes a `KVStoreService` instead of a `StoreKey`, methods in the `Keeper` now take a `context.Context` instead of a `sdk.Context` and return an `error` (instead of panicking or returning a `found bool`). Iterators callback functions now return an error instead of a `bool`.
* (x/auth) [#15985](https://github.com/cosmos/cosmos-sdk/pull/15985) The `AccountKeeper` does not expose the `QueryServer` and `MsgServer` APIs anymore.
* (x/authz) [#15962](https://github.com/cosmos/cosmos-sdk/issues/15962) `NewKeeper` now takes a `KVStoreService` instead of a `StoreKey`, methods in the `Keeper` now take a `context.Context` instead of a `sdk.Context`. The `Authorization` interface's `Accept` method now takes a `context.Context` instead of a `sdk.Context`.
* (x/distribution) [#15948](https://github.com/cosmos/cosmos-sdk/issues/15948) `NewKeeper` now takes a `KVStoreService` instead of a `StoreKey` and methods in the `Keeper` now take a `context.Context` instead of a `sdk.Context`. Keeper methods also now return an `error`.
* (x/bank) [#15891](https://github.com/cosmos/cosmos-sdk/issues/15891) `NewKeeper` now takes a `KVStoreService` instead of a `StoreKey` and methods in the `Keeper` now take a `context.Context` instead of a `sdk.Context`. Also `FundAccount` and `FundModuleAccount` from the `testutil` package accept a `context.Context` instead of a `sdk.Context`, and it's position was moved to the first place.
* (x/slashing) [#15875](https://github.com/cosmos/cosmos-sdk/pull/15875) `x/slashing.NewAppModule` now requires an `InterfaceRegistry` parameter.
* (x/crisis) [#15852](https://github.com/cosmos/cosmos-sdk/pull/15852) Crisis keeper now takes a instance of the address codec to be able to decode user addresses
* (x/auth) [#15822](https://github.com/cosmos/cosmos-sdk/pull/15822) The type of struct field `ante.HandlerOptions.SignModeHandler` has been changed to `x/tx/signing.HandlerMap`.
* (client) [#15822](https://github.com/cosmos/cosmos-sdk/pull/15822) The return type of the interface method `TxConfig.SignModeHandler` has been changed to `x/tx/signing.HandlerMap`.
    * The signature of `VerifySignature` has been changed to accept a `x/tx/signing.HandlerMap` and other structs from `x/tx` as arguments.
    * The signature of `NewTxConfigWithTextual` has been deprecated and its signature changed to accept a `SignModeOptions`.
    * The signature of `NewSigVerificationDecorator` has been changed to accept a `x/tx/signing.HandlerMap`.
* (x/bank) [#15818](https://github.com/cosmos/cosmos-sdk/issues/15818) `BaseViewKeeper`'s `Logger` method now doesn't require a context. `NewBaseKeeper`, `NewBaseSendKeeper` and `NewBaseViewKeeper` now also require a `log.Logger` to be passed in.
* (x/genutil) [#15679](https://github.com/cosmos/cosmos-sdk/pull/15679) `MigrateGenesisCmd` now takes a `MigrationMap` instead of having the SDK genesis migration hardcoded.
* (client) [#15673](https://github.com/cosmos/cosmos-sdk/pull/15673) Move `client/keys.OutputFormatJSON` and `client/keys.OutputFormatText` to `client/flags` package.
* (x/*all*) [#15648](https://github.com/cosmos/cosmos-sdk/issues/15648) Make `SetParams` consistent across all modules and validate the params at the message handling instead of `SetParams` method.
* (codec) [#15600](https://github.com/cosmos/cosmos-sdk/pull/15600) [#15873](https://github.com/cosmos/cosmos-sdk/pull/15873) add support for getting signers to `codec.Codec` and `InterfaceRegistry`:
    * `InterfaceRegistry` is has unexported methods and implements `protodesc.Resolver` plus the `RangeFiles` and `SigningContext` methods. All implementations of `InterfaceRegistry` by other users must now embed the official implementation.
    * `Codec` has new methods `InterfaceRegistry`, `GetMsgAnySigners`, `GetMsgV1Signers`, and `GetMsgV2Signers` as well as unexported methods. All implementations of `Codec` by other users must now embed an official implementation from the `codec` package.
    * `AminoCodec` is marked as deprecated and no longer implements `Codec.
* (client) [#15597](https://github.com/cosmos/cosmos-sdk/pull/15597) `RegisterNodeService` now requires a config parameter.
* (x/nft) [#15588](https://github.com/cosmos/cosmos-sdk/pull/15588) `NewKeeper` now takes a `KVStoreService` instead of a `StoreKey` and methods in the `Keeper` now take a `context.Context` instead of a `sdk.Context`.
* (baseapp) [#15568](https://github.com/cosmos/cosmos-sdk/pull/15568) `SetIAVLLazyLoading` is removed from baseapp.
* (x/genutil) [#15567](https://github.com/cosmos/cosmos-sdk/pull/15567) `CollectGenTxsCmd` & `GenTxCmd` takes a address.Codec to be able to decode addresses.
* (x/bank) [#15567](https://github.com/cosmos/cosmos-sdk/pull/15567) `GenesisBalance.GetAddress` now returns a string instead of `sdk.AccAddress`
    * `MsgSendExec` test helper function now takes a address.Codec
* (x/auth) [#15520](https://github.com/cosmos/cosmos-sdk/pull/15520) `NewAccountKeeper` now takes a `KVStoreService` instead of a `StoreKey` and methods in the `Keeper` now take a `context.Context` instead of a `sdk.Context`.
* (baseapp) [#15519](https://github.com/cosmos/cosmos-sdk/pull/15519/files) `runTxMode`s were renamed to `execMode`. `ModeDeliver` as changed to `ModeFinalize` and a new `ModeVoteExtension` was added for vote extensions.
* (baseapp) [#15519](https://github.com/cosmos/cosmos-sdk/pull/15519/files) Writing of state to the multistore was moved to `FinalizeBlock`. `Commit` still handles the committing values to disk.
* (baseapp) [#15519](https://github.com/cosmos/cosmos-sdk/pull/15519/files) Calls to BeginBlock and EndBlock have been replaced with core api beginblock & endblock.
* (baseapp) [#15519](https://github.com/cosmos/cosmos-sdk/pull/15519/files) BeginBlock and EndBlock are now internal to baseapp. For testing, user must call `FinalizeBlock`. BeginBlock and EndBlock calls are internal to Baseapp.
* (baseapp) [#15519](https://github.com/cosmos/cosmos-sdk/pull/15519/files) All calls to ABCI methods now accept a pointer of the abci request and response types
* (x/consensus) [#15517](https://github.com/cosmos/cosmos-sdk/pull/15517) `NewKeeper` now takes a `KVStoreService` instead of a `StoreKey`.
* (x/bank) [#15477](https://github.com/cosmos/cosmos-sdk/pull/15477) `banktypes.NewMsgMultiSend` and `keeper.InputOutputCoins` only accept one input.
* (server) [#15358](https://github.com/cosmos/cosmos-sdk/pull/15358) Remove `server.ErrorCode` that was not used anywhere.
* (x/capability) [#15344](https://github.com/cosmos/cosmos-sdk/pull/15344) Capability module was removed and is now housed in [IBC-GO](https://github.com/cosmos/ibc-go).
* (mempool) [#15328](https://github.com/cosmos/cosmos-sdk/pull/15328) The `PriorityNonceMempool` is now generic over type `C comparable` and takes a single `PriorityNonceMempoolConfig[C]` argument. See `DefaultPriorityNonceMempoolConfig` for how to construct the configuration and a `TxPriority` type.
* [#15299](https://github.com/cosmos/cosmos-sdk/pull/15299) Remove `StdTx` transaction and signing APIs. No SDK version has actually supported `StdTx` since before Stargate.
* [#15284](https://github.com/cosmos/cosmos-sdk/pull/15284)
* (x/gov) [#15284](https://github.com/cosmos/cosmos-sdk/pull/15284) `NewKeeper` now requires `codec.Codec`.
* (x/authx) [#15284](https://github.com/cosmos/cosmos-sdk/pull/15284) `NewKeeper` now requires `codec.Codec`.
    * `types/tx.Tx` no longer implements `sdk.Tx`.
    * `sdk.Tx` now requires a new method `GetMsgsV2()`.
    * `sdk.Msg.GetSigners` was deprecated and is no longer supported. Use the `cosmos.msg.v1.signer` protobuf annotation instead.
    * `TxConfig` has a new method `SigningContext() *signing.Context`.
    * `SigVerifiableTx.GetSigners()` now returns `([][]byte, error)` instead of `[]sdk.AccAddress`.
    * `AccountKeeper` now has an `AddressCodec() address.Codec` method and the expected `AccountKeeper` for `x/auth/ante` expects this method.
* [#15211](https://github.com/cosmos/cosmos-sdk/pull/15211) Remove usage of `github.com/cometbft/cometbft/libs/bytes.HexBytes` in favor of `[]byte` thorough the SDK.
* (crypto) [#15070](https://github.com/cosmos/cosmos-sdk/pull/15070) `GenerateFromPassword` and `Cost` from `bcrypt.go` now take a `uint32` instead of a `int` type.
* (types) [#15067](https://github.com/cosmos/cosmos-sdk/pull/15067) Remove deprecated alias from `types/errors`. Use `cosmossdk.io/errors` instead.
* (server) [#15041](https://github.com/cosmos/cosmos-sdk/pull/15041) Refactor how gRPC and API servers are started to remove unnecessary sleeps:
    * `api.Server#Start` now accepts a `context.Context`. The caller is responsible for ensuring that the context is canceled such that the API server can gracefully exit. The caller does not need to stop the server.
    * To start the gRPC server you must first create the server via `NewGRPCServer`, after which you can start the gRPC server via `StartGRPCServer` which accepts a `context.Context`. The caller is responsible for ensuring that the context is canceled such that the gRPC server can gracefully exit. The caller does not need to stop the server.
    * Rename `WaitForQuitSignals` to `ListenForQuitSignals`. Note, this function is no longer blocking. Thus the caller is expected to provide a `context.CancelFunc` which indicates that when a signal is caught, that any spawned processes can gracefully exit.
    * Remove `ServerStartTime` constant.
* [#15011](https://github.com/cosmos/cosmos-sdk/pull/15011) All functions that were taking a CometBFT logger, now take `cosmossdk.io/log.Logger` instead.
* (simapp) [#14977](https://github.com/cosmos/cosmos-sdk/pull/14977) Move simulation helpers functions (`AppStateFn` and `AppStateRandomizedFn`) to `testutil/sims`. These takes an extra genesisState argument which is the default state of the app.
* (x/bank) [#14894](https://github.com/cosmos/cosmos-sdk/pull/14894) Allow a human readable denomination for coins when querying bank balances. Added a `ResolveDenom` parameter to `types.QueryAllBalancesRequest`.
* [#14847](https://github.com/cosmos/cosmos-sdk/pull/14847) App and ModuleManager methods `InitGenesis`, `ExportGenesis`, `BeginBlock` and `EndBlock` now also return an error.
* (x/upgrade) [#14764](https://github.com/cosmos/cosmos-sdk/pull/14764) The `x/upgrade` module is extracted to have a separate go.mod file which allows it to be a standalone module.
* (x/auth) [#14758](https://github.com/cosmos/cosmos-sdk/pull/14758) Refactor transaction searching:
    * Refactor `QueryTxsByEvents` to accept a `query` of type `string` instead of `events` of type `[]string`
    * Refactor CLI methods to accept `--query` flag instead of `--events`
    * Pass `prove=false` to Tendermint's `TxSearch` RPC method
* (simulation) [#14751](https://github.com/cosmos/cosmos-sdk/pull/14751) Remove the `MsgType` field from `simulation.OperationInput` struct.
* (store) [#14746](https://github.com/cosmos/cosmos-sdk/pull/14746) Extract Store in its own go.mod and rename the package to `cosmossdk.io/store`.
* (x/nft) [#14725](https://github.com/cosmos/cosmos-sdk/pull/14725) Extract NFT in its own go.mod and rename the package to `cosmossdk.io/x/nft`.
* (x/gov) [#14720](https://github.com/cosmos/cosmos-sdk/pull/14720) Add an expedited field in the gov v1 proposal and `MsgNewMsgProposal`.
* (x/feegrant) [#14649](https://github.com/cosmos/cosmos-sdk/pull/14649) Extract Feegrant in its own go.mod and rename the package to `cosmossdk.io/x/feegrant`.
* (tx) [#14634](https://github.com/cosmos/cosmos-sdk/pull/14634) Move the `tx` go module to `x/tx`.
* (store/streaming)[#14603](https://github.com/cosmos/cosmos-sdk/pull/14603) `StoreDecoderRegistry` moved from store to `types/simulations` this breaks the `AppModuleSimulation` interface.
* (snapshots) [#14597](https://github.com/cosmos/cosmos-sdk/pull/14597) Move `snapshots` to `store/snapshots`, rename and bump proto package to v1.
* (x/staking) [#14590](https://github.com/cosmos/cosmos-sdk/pull/14590) `MsgUndelegateResponse` now includes undelegated amount. `x/staking` module's `keeper.Undelegate` now returns 3 values (completionTime,undelegateAmount,error)  instead of 2.
* (crypto/keyring) [#14151](https://github.com/cosmos/cosmos-sdk/pull/14151) Move keys presentation from `crypto/keyring` to `client/keys`
* (baseapp) [#14050](https://github.com/cosmos/cosmos-sdk/pull/14050) Refactor `ABCIListener` interface to accept Go contexts.
* (x/auth) [#13850](https://github.com/cosmos/cosmos-sdk/pull/13850/) Remove `MarshalYAML` methods from module (`x/...`) types.
* (modules) [#13850](https://github.com/cosmos/cosmos-sdk/pull/13850) and [#14046](https://github.com/cosmos/cosmos-sdk/pull/14046) Remove gogoproto stringer annotations. This removes the custom `String()` methods on all types that were using the annotations.
* (x/evidence) [14724](https://github.com/cosmos/cosmos-sdk/pull/14724) Extract Evidence in its own go.mod and rename the package to `cosmossdk.io/x/evidence`.
* (crypto/keyring) [#13734](https://github.com/cosmos/cosmos-sdk/pull/13834) The keyring's `Sign` method now takes a new `signMode` argument. It is only used if the signing key is a Ledger hardware device. You can set it to 0 in all other cases.
* (snapshots) [14048](https://github.com/cosmos/cosmos-sdk/pull/14048) Move the Snapshot package to the store package. This is done in an effort group all storage related logic under one package.
* (signing) [#13701](https://github.com/cosmos/cosmos-sdk/pull/) Add `context.Context` as an argument `x/auth/signing.VerifySignature`.
* (store) [#11825](https://github.com/cosmos/cosmos-sdk/pull/11825) Make extension snapshotter interface safer to use, renamed the util function `WriteExtensionItem` to `WriteExtensionPayload`.

### Client Breaking Changes

* (x/gov) [#17910](https://github.com/cosmos/cosmos-sdk/pull/17910) Remove telemetry for counting votes and proposals. It was incorrectly counting votes. Use alternatives, such as state streaming.
* (abci) [#15845](https://github.com/cosmos/cosmos-sdk/pull/15845) Remove duplicating events in `logs`.
* (abci) [#15845](https://github.com/cosmos/cosmos-sdk/pull/15845) Add `msg_index` to all event attributes to associate events and messages.
* (x/staking) [#15701](https://github.com/cosmos/cosmos-sdk/pull/15701) `HistoricalInfoKey` now has a binary format.
* (store/streaming) [#15519](https://github.com/cosmos/cosmos-sdk/pull/15519/files) State Streaming removed emitting of beginblock, endblock and delivertx in favour of emitting FinalizeBlock.
* (baseapp) [#15519](https://github.com/cosmos/cosmos-sdk/pull/15519/files) BeginBlock & EndBlock events have begin or endblock in the events in order to identify which stage they are emitted from since they are returned to comet as FinalizeBlock events.
* (grpc-web) [#14652](https://github.com/cosmos/cosmos-sdk/pull/14652) Use same port for gRPC-Web and the API server.

### CLI Breaking Changes

* (all) The migration of modules to [AutoCLI](https://docs.cosmos.network/main/core/autocli) led to no changes in UX but a [small change in CLI outputs](https://github.com/cosmos/cosmos-sdk/issues/16651) where results can be nested.
* (all) Query pagination flags have been renamed with the migration to AutoCLI:
    * `--reverse` -> `--page-reverse`
    * `--offset` -> `--page-offset`
    * `--limit` -> `--page-limit`
    * `--count-total` -> `--page-count-total`
* (cli) [#17184](https://github.com/cosmos/cosmos-sdk/pull/17184) All json keys returned by the `status` command are now snake case instead of pascal case.
* (server) [#17177](https://github.com/cosmos/cosmos-sdk/pull/17177) Remove `iavl-lazy-loading` configuration.
* (x/gov) [#16987](https://github.com/cosmos/cosmos-sdk/pull/16987) In `<appd> query gov proposals` the proposal status flag have renamed from `--status` to `--proposal-status`. Additionally, that flags now uses the ENUM values: `PROPOSAL_STATUS_DEPOSIT_PERIOD`, `PROPOSAL_STATUS_VOTING_PERIOD`, `PROPOSAL_STATUS_PASSED`, `PROPOSAL_STATUS_REJECTED`, `PROPOSAL_STATUS_FAILED`.
* (x/bank) [#16899](https://github.com/cosmos/cosmos-sdk/pull/16899) With the migration to AutoCLI some bank commands have been split in two:
    * Use `total-supply` (or `total`) for querying the total supply and `total-supply-of` for querying the supply of a specific denom.
    * Use `denoms-metadata` for querying all denom metadata and `denom-metadata` for querying a specific denom metadata.
* (rosetta) [#16276](https://github.com/cosmos/cosmos-sdk/issues/16276) Rosetta migration to standalone repo.
* (cli) [#15826](https://github.com/cosmos/cosmos-sdk/pull/15826) Remove `<appd> q account` command. Use `<appd> q auth account` instead.
* (cli) [#15299](https://github.com/cosmos/cosmos-sdk/pull/15299) Remove `--amino` flag from `sign` and `multi-sign` commands. Amino `StdTx` has been deprecated for a while. Amino JSON signing still works as expected.
* (x/gov) [#14880](https://github.com/cosmos/cosmos-sdk/pull/14880) Remove `<app> tx gov submit-legacy-proposal cancel-software-upgrade` and `software-upgrade` commands. These commands are now in the `x/upgrade` module and using gov v1. Use `tx upgrade software-upgrade` instead.
* (x/staking) [#14864](https://github.com/cosmos/cosmos-sdk/pull/14864) `<appd> tx staking create-validator` CLI command now takes a json file as an arg instead of using required flags.
* (cli) [#14659](https://github.com/cosmos/cosmos-sdk/pull/14659) `<app> q block <height>` is removed as it just output json. The new command allows either height/hash and is `<app> q block --type=height|hash <height|hash>`.
* (grpc-web) [#14652](https://github.com/cosmos/cosmos-sdk/pull/14652) Remove `grpc-web.address` flag.
* (client) [#14342](https://github.com/cosmos/cosmos-sdk/pull/14342) `<app> config` command is now a sub-command using Confix. Use `<app> config --help` to learn more.

### Bug Fixes

* (server) [#18254](https://github.com/cosmos/cosmos-sdk/pull/18254) Don't hardcode gRPC address to localhost.
* (x/gov) [#18173](https://github.com/cosmos/cosmos-sdk/pull/18173) Gov hooks now return an error and are *blocking* when they fail. Expect for `AfterProposalFailedMinDeposit` and `AfterProposalVotingPeriodEnded` which log the error and continue.
* (x/gov) [#17873](https://github.com/cosmos/cosmos-sdk/pull/17873) Fail any inactive and active proposals that cannot be decoded.
* (x/slashing) [#18016](https://github.com/cosmos/cosmos-sdk/pull/18016) Fixed builder function for missed blocks key (`validatorMissedBlockBitArrayPrefixKey`) in slashing/migration/v4.
* (x/bank) [#18107](https://github.com/cosmos/cosmos-sdk/pull/18107) Add missing keypair of SendEnabled to restore legacy param set before migration.
* (baseapp) [#17769](https://github.com/cosmos/cosmos-sdk/pull/17769) Ensure we respect block size constraints in the `DefaultProposalHandler`'s `PrepareProposal` handler when a nil or no-op mempool is used. We provide a `TxSelector` type to assist in making transaction selection generalized. We also fix a comparison bug in tx selection when `req.maxTxBytes` is reached.
* (mempool) [#17668](https://github.com/cosmos/cosmos-sdk/pull/17668) Fix `PriorityNonceIterator.Next()` nil pointer ref for min priority at the end of iteration.
* (config) [#17649](https://github.com/cosmos/cosmos-sdk/pull/17649) Fix `mempool.max-txs` configuration is invalid in `app.config`.
* (baseapp) [#17518](https://github.com/cosmos/cosmos-sdk/pull/17518) Utilizing voting power from vote extensions (CometBFT) instead of the current bonded tokens (x/staking) to determine if a set of vote extensions are valid.
* (baseapp) [#17251](https://github.com/cosmos/cosmos-sdk/pull/17251) VerifyVoteExtensions and ExtendVote initialize their own contexts/states, allowing VerifyVoteExtensions being called without ExtendVote.
* (x/distribution) [#17236](https://github.com/cosmos/cosmos-sdk/pull/17236) Using "validateCommunityTax" in "Params.ValidateBasic", preventing panic when field "CommunityTax" is nil.
* (x/bank) [#17170](https://github.com/cosmos/cosmos-sdk/pull/17170) Avoid empty spendable error message on send coins.
* (x/group) [#17146](https://github.com/cosmos/cosmos-sdk/pull/17146) Rename x/group legacy ORM package's error codespace from "orm" to "legacy_orm", preventing collisions with ORM's error codespace "orm".
* (types/query) [#16905](https://github.com/cosmos/cosmos-sdk/pull/16905) Collections Pagination now applies proper count when filtering results.
* (x/bank) [#16841](https://github.com/cosmos/cosmos-sdk/pull/16841) Correctly process legacy `DenomAddressIndex` values.
* (x/auth/vesting) [#16733](https://github.com/cosmos/cosmos-sdk/pull/16733) Panic on overflowing and negative EndTimes when creating a PeriodicVestingAccount.
* (x/consensus) [#16713](https://github.com/cosmos/cosmos-sdk/pull/16713) Add missing ABCI param in `MsgUpdateParams`.
* (baseapp) [#16700](https://github.com/cosmos/cosmos-sdk/pull/16700) Fix consensus failure in returning no response to malformed transactions.
* [#16639](https://github.com/cosmos/cosmos-sdk/pull/16639) Make sure we don't execute blocks beyond the halt height.
* (baseapp) [#16613](https://github.com/cosmos/cosmos-sdk/pull/16613) Ensure each message in a transaction has a registered handler, otherwise `CheckTx` will fail.
* (baseapp) [#16596](https://github.com/cosmos/cosmos-sdk/pull/16596) Return error during `ExtendVote` and `VerifyVoteExtension` if the request height is earlier than `VoteExtensionsEnableHeight`.
* (baseapp) [#16259](https://github.com/cosmos/cosmos-sdk/pull/16259) Ensure the `Context` block height is correct after `InitChain` and prior to the second block.
* (x/gov) [#16231](https://github.com/cosmos/cosmos-sdk/pull/16231) Fix Rawlog JSON formatting of proposal_vote option field.* (cli) [#16138](https://github.com/cosmos/cosmos-sdk/pull/16138) Fix snapshot commands panic if snapshot don't exists.
* (x/staking) [#16043](https://github.com/cosmos/cosmos-sdk/pull/16043) Call `AfterUnbondingInitiated` hook for new unbonding entries only and fix `UnbondingDelegation` entries handling. This is a behavior change compared to Cosmos SDK v0.47.x, now the hook is called only for new unbonding entries.
* (types) [#16010](https://github.com/cosmos/cosmos-sdk/pull/16010) Let `module.CoreAppModuleBasicAdaptor` fallback to legacy genesis handling.
* (types) [#15691](https://github.com/cosmos/cosmos-sdk/pull/15691) Make `Coin.Validate()` check that `.Amount` is not nil.
* (x/crypto) [#15258](https://github.com/cosmos/cosmos-sdk/pull/15258) Write keyhash file with permissions 0600 instead of 0555.
* (x/auth) [#15059](https://github.com/cosmos/cosmos-sdk/pull/15059) `ante.CountSubKeys` returns 0 when passing a nil `Pubkey`.
* (x/capability) [#15030](https://github.com/cosmos/cosmos-sdk/pull/15030) Prevent `x/capability` from consuming `GasMeter` gas during `InitMemStore`
* (types/coin) [#14739](https://github.com/cosmos/cosmos-sdk/pull/14739) Deprecate the method `Coin.IsEqual` in favour of  `Coin.Equal`. The difference between the two methods is that the first one results in a panic when denoms are not equal. This panic lead to unexpected behavior.

### Deprecated

* (types) [#16980](https://github.com/cosmos/cosmos-sdk/pull/16980) Deprecate `IntProto` and `DecProto`. Instead, `math.Int` and `math.LegacyDec` should be used respectively. Both types support `Marshal` and `Unmarshal` for binary serialization.
* (x/staking) [#14567](https://github.com/cosmos/cosmos-sdk/pull/14567) The `delegator_address` field of `MsgCreateValidator` has been deprecated.
   The validator address bytes and delegator address bytes refer to the same account while creating validator (defer only in bech32 notation).

## [v0.47.11](https://github.com/cosmos/cosmos-sdk/releases/tag/v0.47.11) - 2024-04-22

### Bug Fixes

* (x/feegrant,x/authz) [#20114](https://github.com/cosmos/cosmos-sdk/pull/20114) Follow up of [GHSA-4j93-fm92-rp4m](https://github.com/cosmos/cosmos-sdk/security/advisories/GHSA-4j93-fm92-rp4m). The same issue was found in `x/feegrant` and `x/authz` modules.
* (crypto) [#20027](https://github.com/cosmos/cosmos-sdk/pull/20027) secp256r1 keys now implement gogoproto's customtype interface.
* (x/gov) [#19725](https://github.com/cosmos/cosmos-sdk/pull/19725) Fetch a failed proposal tally from `proposal.FinalTallyResult` in the gprc query.
* (crypto) [#19691](https://github.com/cosmos/cosmos-sdk/pull/19746) Throw an error when signing with incorrect Ledger.

## [v0.47.10](https://github.com/cosmos/cosmos-sdk/releases/tag/v0.47.10) - 2024-02-27

### Bug Fixes

* (x/staking) Fix a possible bypass of delagator slashing: [GHSA-86h5-xcpx-cfqc](https://github.com/cosmos/cosmos-sdk/security/advisories/GHSA-86h5-xcpx-cfqc)
* (server) [#19573](https://github.com/cosmos/cosmos-sdk/pull/19573) Use proper `db_backend` type when reading chain-id

## [v0.47.9](https://github.com/cosmos/cosmos-sdk/releases/tag/v0.47.9) - 2024-02-19

### Bug Fixes

* (x/auth/vesting) [GHSA-4j93-fm92-rp4m](#bug-fixes) Add `BlockedAddr` check in `CreatePeriodicVestingAccount`.
* (baseapp) [#19177](https://github.com/cosmos/cosmos-sdk/pull/19177) Fix baseapp `DefaultProposalHandler` same-sender non-sequential sequence.

## [v0.47.8](https://github.com/cosmos/cosmos-sdk/releases/tag/v0.47.8) - 2024-01-22

### Improvements

* (client/tx) [#18852](https://github.com/cosmos/cosmos-sdk/pull/18852) Add `WithFromName` to tx factory.
* (types) [#18875](https://github.com/cosmos/cosmos-sdk/pull/18875) Speedup coins.Sort() if len(coins) <= 1.
* (types) [#18888](https://github.com/cosmos/cosmos-sdk/pull/18888) Speedup DecCoin.Sort() if len(coins) <= 1
* (testutil) [#18930](https://github.com/cosmos/cosmos-sdk/pull/18930) Add NodeURI for clientCtx.

### Bug Fixes

* [#19106](https://github.com/cosmos/cosmos-sdk/pull/19106) Allow empty public keys when setting signatures. Public keys aren't needed for every transaction.
* (server) [#18920](https://github.com/cosmos/cosmos-sdk/pull/18920) Fixes consensus failure while restart node with wrong `chainId` in genesis.

## [v0.47.7](https://github.com/cosmos/cosmos-sdk/releases/tag/v0.47.7) - 2023-12-20

### Improvements

* (x/gov) [#18707](https://github.com/cosmos/cosmos-sdk/pull/18707) Improve genesis validation.
* (server) [#18478](https://github.com/cosmos/cosmos-sdk/pull/18478) Add command flag to disable colored logs.

### Bug Fixes

* (baseapp) [#18609](https://github.com/cosmos/cosmos-sdk/issues/18609) Fixed accounting in the block gas meter after BeginBlock and before DeliverTx, ensuring transaction processing always starts with the expected zeroed out block gas meter.
* (server) [#18537](https://github.com/cosmos/cosmos-sdk/pull/18537) Fix panic when defining minimum gas config as `100stake;100uatom`. Use a `,` delimiter instead of `;`. Fixes the server config getter to use the correct delimiter.
* (client/tx) [#18472](https://github.com/cosmos/cosmos-sdk/pull/18472) Utilizes the correct Pubkey when simulating a transaction.

## [v0.47.6](https://github.com/cosmos/cosmos-sdk/releases/tag/v0.47.6) - 2023-11-14

### Features

* (server) [#18110](https://github.com/cosmos/cosmos-sdk/pull/18110) Start gRPC & API server in standalone mode.

### Improvements

* (baseapp) [#17954](https://github.com/cosmos/cosmos-sdk/issues/17954) Add `Mempool()` method on `BaseApp` to allow access to the mempool.
* (x/gov) [#17780](https://github.com/cosmos/cosmos-sdk/pull/17780) Recover panics and turn them into errors when executing x/gov proposals.

### Bug Fixes

* (server) [#18254](https://github.com/cosmos/cosmos-sdk/pull/18254) Don't hardcode gRPC address to localhost.
* (server) [#18251](https://github.com/cosmos/cosmos-sdk/pull/18251) Call `baseapp.Close()` when app started as grpc only.
* (baseapp) [#17769](https://github.com/cosmos/cosmos-sdk/pull/17769) Ensure we respect block size constraints in the `DefaultProposalHandler`'s `PrepareProposal` handler when a nil or no-op mempool is used. We provide a `TxSelector` type to assist in making transaction selection generalized. We also fix a comparison bug in tx selection when `req.maxTxBytes` is reached.
* (config) [#17649](https://github.com/cosmos/cosmos-sdk/pull/17649) Fix `mempool.max-txs` configuration is invalid in `app.config`.
* (mempool) [#17668](https://github.com/cosmos/cosmos-sdk/pull/17668) Fix `PriorityNonceIterator.Next()` nil pointer ref for min priority at the end of iteration.
* (x/auth) [#17902](https://github.com/cosmos/cosmos-sdk/pull/17902) Remove tip posthandler.
* (x/bank) [#18107](https://github.com/cosmos/cosmos-sdk/pull/18107) Add missing keypair of SendEnabled to restore legacy param set before migration.

### Client Breaking Changes

* (x/gov) [#17910](https://github.com/cosmos/cosmos-sdk/pull/17910) Remove telemetry for counting votes and proposals. It was incorrectly counting votes. Use alternatives, such as state streaming.

## [v0.47.5](https://github.com/cosmos/cosmos-sdk/releases/tag/v0.47.5) - 2023-09-01

### Features

* (client/rpc) [#17274](https://github.com/cosmos/cosmos-sdk/pull/17274) Add `QueryEventForTxCmd` cmd to subscribe and wait event for transaction by hash.
* (keyring) [#17424](https://github.com/cosmos/cosmos-sdk/pull/17424) Allows to import private keys encoded in hex.

### Improvements

* (x/gov) [#17387](https://github.com/cosmos/cosmos-sdk/pull/17387) Add `MsgSubmitProposal` `SetMsgs` method.
* (x/gov) [#17354](https://github.com/cosmos/cosmos-sdk/issues/17354) Emit `VoterAddr` in `proposal_vote` event.
* (x/group, x/gov) [#17220](https://github.com/cosmos/cosmos-sdk/pull/17220) Add `--skip-metadata` flag in `draft-proposal` to skip metadata prompt.
* (x/genutil) [#17296](https://github.com/cosmos/cosmos-sdk/pull/17296) Add `MigrateHandler` to allow reuse migrate genesis related function.
    * In v0.46, v0.47 this function is additive to the `genesis migrate` command. However in v0.50+, adding custom migrations to the `genesis migrate` command is directly possible.

### Bug Fixes

* (server) [#17181](https://github.com/cosmos/cosmos-sdk/pull/17181) Fix `db_backend` lookup fallback from `config.toml`.
* (runtime) [#17284](https://github.com/cosmos/cosmos-sdk/pull/17284) Properly allow to combine depinject-enabled modules and non-depinject-enabled modules in app v2.
* (baseapp) [#17159](https://github.com/cosmos/cosmos-sdk/pull/17159) Validators can propose blocks that exceed the gas limit.
* (baseapp) [#16547](https://github.com/cosmos/cosmos-sdk/pull/16547) Ensure a transaction's gas limit cannot exceed the block gas limit.
* (x/gov,x/group) [#17220](https://github.com/cosmos/cosmos-sdk/pull/17220) Do not try validate `msgURL` as web URL in `draft-proposal` command.
* (cli) [#17188](https://github.com/cosmos/cosmos-sdk/pull/17188) Fix `--output-document` flag in `tx multi-sign`.
* (x/auth) [#17209](https://github.com/cosmos/cosmos-sdk/pull/17209) Internal error on AccountInfo when account's public key is not set.

## [v0.47.4](https://github.com/cosmos/cosmos-sdk/releases/tag/v0.47.4) - 2023-07-17

### Features

* (sims) [#16656](https://github.com/cosmos/cosmos-sdk/pull/16656) Add custom max gas for block for sim config with unlimited as default.

### Improvements

* (cli) [#16856](https://github.com/cosmos/cosmos-sdk/pull/16856) Improve `simd prune` UX by using the app default home directory and set pruning method as first variable argument (defaults to default). `pruning.PruningCmd` rest unchanged for API compatibility, use `pruning.Cmd` instead.
* (testutil) [#16704](https://github.com/cosmos/cosmos-sdk/pull/16704) Make app config configurator for testing configurable with external modules.
* (deps) [#16565](https://github.com/cosmos/cosmos-sdk/pull/16565) Bump CometBFT to [v0.37.2](https://github.com/cometbft/cometbft/blob/v0.37.2/CHANGELOG.md).

### Bug Fixes

* (x/auth) [#16994](https://github.com/cosmos/cosmos-sdk/pull/16994) Fix regression where querying transactions events with `<=` or `>=` would not work.
* (server) [#16827](https://github.com/cosmos/cosmos-sdk/pull/16827) Properly use `--trace` flag (before it was setting the trace level instead of displaying the stacktraces).
* (x/auth) [#16554](https://github.com/cosmos/cosmos-sdk/pull/16554) `ModuleAccount.Validate` now reports a nil `.BaseAccount` instead of panicking.
* [#16588](https://github.com/cosmos/cosmos-sdk/pull/16588) Propagate snapshotter failures to the caller, (it would create an empty snapshot silently before).
* (x/slashing) [#16784](https://github.com/cosmos/cosmos-sdk/pull/16784) Emit event with the correct reason in `SlashWithInfractionReason`.

## [v0.47.3](https://github.com/cosmos/cosmos-sdk/releases/tag/v0.47.3) - 2023-06-08

### Features

* (baseapp) [#16290](https://github.com/cosmos/cosmos-sdk/pull/16290) Add circuit breaker setter in baseapp.
* (x/group) [#16191](https://github.com/cosmos/cosmos-sdk/pull/16191) Add EventProposalPruned event to group module whenever a proposal is pruned.
* (tx) [#15992](https://github.com/cosmos/cosmos-sdk/pull/15992) Add `WithExtensionOptions` in tx Factory to allow `SetExtensionOptions` with given extension options.

### Improvements

* (baseapp) [#16407](https://github.com/cosmos/cosmos-sdk/pull/16407) Make `DefaultProposalHandler.ProcessProposalHandler` return a ProcessProposal NoOp when using none or a NoOp mempool.
* (deps) [#16083](https://github.com/cosmos/cosmos-sdk/pull/16083) Bumps `proto-builder` image to 0.13.0.
* (client) [#16075](https://github.com/cosmos/cosmos-sdk/pull/16075) Partly revert [#15953](https://github.com/cosmos/cosmos-sdk/issues/15953) and `factory.Prepare` now does nothing in offline mode.
* (server) [#15984](https://github.com/cosmos/cosmos-sdk/pull/15984) Use `cosmossdk.io/log` package for logging instead of CometBFT logger. NOTE: v0.45 and v0.46 were not using CometBFT logger either. This keeps the same underlying logger (zerolog) as in v0.45.x+ and v0.46.x+ but now properly supporting filtered logging.
* (gov) [#15979](https://github.com/cosmos/cosmos-sdk/pull/15979) Improve gov error message when failing to convert v1 proposal to v1beta1.
* (store) [#16067](https://github.com/cosmos/cosmos-sdk/pull/16067) Add local snapshots management commands.
* (server) [#16061](https://github.com/cosmos/cosmos-sdk/pull/16061) Add Comet bootstrap command.
* (snapshots) [#16060](https://github.com/cosmos/cosmos-sdk/pull/16060) Support saving and restoring snapshot locally.
* (x/staking) [#16068](https://github.com/cosmos/cosmos-sdk/pull/16068) Update simulation to allow non-EOA accounts to stake.
* (server) [#16142](https://github.com/cosmos/cosmos-sdk/pull/16142) Remove JSON Indentation from the GRPC to REST gateway's responses. (Saving bandwidth)
* (types) [#16145](https://github.com/cosmos/cosmos-sdk/pull/16145) Rename interface `ExtensionOptionI` back to `TxExtensionOptionI` to avoid breaking change.
* (baseapp) [#16193](https://github.com/cosmos/cosmos-sdk/pull/16193) Add `Close` method to `BaseApp` for custom app to cleanup resource in graceful shutdown.

### Bug Fixes

* Fix [barberry](https://forum.cosmos.network/t/cosmos-sdk-security-advisory-barberry/10825) security vulnerability.
* (server) [#16395](https://github.com/cosmos/cosmos-sdk/pull/16395) Do not override some Comet config is purposely set differently in `InterceptConfigsPreRunHandler`.
* (store) [#16449](https://github.com/cosmos/cosmos-sdk/pull/16449) Fix StateSync Restore by excluding memory store.
* (cli) [#16312](https://github.com/cosmos/cosmos-sdk/pull/16312) Allow any addresses in `client.ValidatePromptAddress`.
* (x/group) [#16017](https://github.com/cosmos/cosmos-sdk/pull/16017) Correctly apply account number in group v2 migration.

### API Breaking Changes

* (testutil) [#14991](https://github.com/cosmos/cosmos-sdk/pull/14991) The `testutil/testdata_pulsar` package has moved to `testutil/testdata/testpb`.  Chains will not notice this breaking change as this package contains testing utilities only used by the SDK internally.

## [v0.47.2](https://github.com/cosmos/cosmos-sdk/releases/tag/v0.47.2) - 2023-04-27

### Improvements

* (x/evidence) [#15908](https://github.com/cosmos/cosmos-sdk/pull/15908) Update the equivocation handler to work with ICS by removing a pubkey check that was performing a no-op for consumer chains.
* (x/slashing) [#15908](https://github.com/cosmos/cosmos-sdk/pull/15908) Remove the validators' pubkey check in the signature handler in order to work with ICS.
* (deps) [#15957](https://github.com/cosmos/cosmos-sdk/pull/15957) Bump CometBFT to [v0.37.1](https://github.com/cometbft/cometbft/blob/v0.37.1/CHANGELOG.md#v0371).
* (store) [#15683](https://github.com/cosmos/cosmos-sdk/pull/15683) `rootmulti.Store.CacheMultiStoreWithVersion` now can handle loading archival states that don't persist any of the module stores the current state has.
* [#15448](https://github.com/cosmos/cosmos-sdk/pull/15448) Automatically populate the block timestamp for historical queries. In contexts where the block timestamp is needed for previous states, the timestamp will now be set. Note, when querying against a node it must be re-synced in order to be able to automatically populate the block timestamp. Otherwise, the block timestamp will be populated for heights going forward once upgraded.
* [#14019](https://github.com/cosmos/cosmos-sdk/issues/14019) Remove the interface casting to allow other implementations of a `CommitMultiStore`.
* (simtestutil) [#15903](https://github.com/cosmos/cosmos-sdk/pull/15903) Add `AppStateFnWithExtendedCbs` with moduleStateCb callback function to allow access moduleState.

### Bug Fixes

* (baseapp) [#15789](https://github.com/cosmos/cosmos-sdk/pull/15789) Ensure `PrepareProposal` and `ProcessProposal` respect `InitialHeight` set by CometBFT when set to a value greater than 1.
* (types) [#15433](https://github.com/cosmos/cosmos-sdk/pull/15433) Allow disabling of account address caches (for printing bech32 account addresses).
* (client/keys) [#15876](https://github.com/cosmos/cosmos-sdk/pull/15876) Fix the JSON output `<appd> keys list --output json` when there are no keys.

## [v0.47.1](https://github.com/cosmos/cosmos-sdk/releases/tag/v0.47.1) - 2023-03-23

### Features

* (x/bank) [#15265](https://github.com/cosmos/cosmos-sdk/pull/15265) Update keeper interface to include `GetAllDenomMetaData`.
* (x/groups) [#14879](https://github.com/cosmos/cosmos-sdk/pull/14879) Add `Query/Groups` query to get all the groups.
* (x/gov,cli) [#14718](https://github.com/cosmos/cosmos-sdk/pull/14718) Added `AddGovPropFlagsToCmd` and `ReadGovPropFlags` functions.
* (cli) [#14655](https://github.com/cosmos/cosmos-sdk/pull/14655) Add a new command to list supported algos.
* (x/genutil,cli) [#15147](https://github.com/cosmos/cosmos-sdk/pull/15147) Add `--initial-height` flag to cli init cmd to provide `genesis.json` with user-defined initial block height.

### Improvements

* (x/distribution) [#15462](https://github.com/cosmos/cosmos-sdk/pull/15462) Add delegator address to the event for withdrawing delegation rewards.
* [#14609](https://github.com/cosmos/cosmos-sdk/pull/14609) Add `RetryForBlocks` method to use in tests that require waiting for a transaction to be included in a block.

### Bug Fixes

* (baseapp) [#15487](https://github.com/cosmos/cosmos-sdk/pull/15487) Reset state before calling PrepareProposal and ProcessProposal.
* (cli) [#15123](https://github.com/cosmos/cosmos-sdk/pull/15123) Fix the CLI `offline` mode behavior to be really offline. The API of `clienttx.NewFactoryCLI` is updated to return an error.

### Deprecated

* (x/genutil) [#15316](https://github.com/cosmos/cosmos-sdk/pull/15316) Remove requirement on node & IP being included in a gentx.

## [v0.47.0](https://github.com/cosmos/cosmos-sdk/releases/tag/v0.47.0) - 2023-03-14

### Features

* (x/gov) [#15151](https://github.com/cosmos/cosmos-sdk/pull/15151) Add `burn_vote_quorum`, `burn_proposal_deposit_prevote` and `burn_vote_veto` params to allow applications to decide if they would like to burn deposits
* (client) [#14509](https://github.com/cosmos/cosmos-sdk/pull/#14509) Added `AddKeyringFlags` function.
* (x/bank) [#14045](https://github.com/cosmos/cosmos-sdk/pull/14045) Add CLI command `spendable-balances`, which also accepts the flag `--denom`.
* (x/slashing, x/staking) [#14363](https://github.com/cosmos/cosmos-sdk/pull/14363) Add the infraction a validator committed type as an argument to a `SlashWithInfractionReason` keeper method.
* (client) [#14051](https://github.com/cosmos/cosmos-sdk/pull/14051) Add `--grpc` client option.
* (x/genutil) [#14149](https://github.com/cosmos/cosmos-sdk/pull/14149) Add `genutilcli.GenesisCoreCommand` command, which contains all genesis-related sub-commands.
* (x/evidence) [#13740](https://github.com/cosmos/cosmos-sdk/pull/13740) Add new proto field `hash` of type `string` to `QueryEvidenceRequest` which helps to decode the hash properly while using query API.
* (core) [#13306](https://github.com/cosmos/cosmos-sdk/pull/13306) Add a `FormatCoins` function to in `core/coins` to format sdk Coins following the Value Renderers spec.
* (math) [#13306](https://github.com/cosmos/cosmos-sdk/pull/13306) Add `FormatInt` and `FormatDec` functions in `math` to format integers and decimals following the Value Renderers spec.
* (x/staking) [#13122](https://github.com/cosmos/cosmos-sdk/pull/13122) Add `UnbondingCanComplete` and `PutUnbondingOnHold` to `x/staking` module.
* [#13437](https://github.com/cosmos/cosmos-sdk/pull/13437) Add new flag `--modules-to-export` in `simd export` command to export only selected modules.
* [#13298](https://github.com/cosmos/cosmos-sdk/pull/13298) Add `AddGenesisAccount` helper func in x/auth module which helps adding accounts to genesis state.
* (x/authz) [#12648](https://github.com/cosmos/cosmos-sdk/pull/12648) Add an allow list, an optional list of addresses allowed to receive bank assets via authz MsgSend grant.
* (sdk.Coins) [#12627](https://github.com/cosmos/cosmos-sdk/pull/12627) Make a Denoms method on sdk.Coins.
* (testutil) [#12973](https://github.com/cosmos/cosmos-sdk/pull/12973) Add generic `testutil.RandSliceElem` function which selects a random element from the list.
* (client) [#12936](https://github.com/cosmos/cosmos-sdk/pull/12936) Add capability to preprocess transactions before broadcasting from a higher level chain.
* (cli) [#13064](https://github.com/cosmos/cosmos-sdk/pull/13064) Add `debug prefixes` to list supported HRP prefixes via .
* (ledger) [#12935](https://github.com/cosmos/cosmos-sdk/pull/12935) Generalize Ledger integration to allow for different apps or keytypes that use SECP256k1.
* (x/bank) [#11981](https://github.com/cosmos/cosmos-sdk/pull/11981) Create the `SetSendEnabled` endpoint for managing the bank's SendEnabled settings.
* (x/auth) [#13210](https://github.com/cosmos/cosmos-sdk/pull/13210) Add `Query/AccountInfo` endpoint for simplified access to basic account info.
* (x/consensus) [#12905](https://github.com/cosmos/cosmos-sdk/pull/12905) Create a new `x/consensus` module that is now responsible for maintaining Tendermint consensus parameters instead of `x/param`. Legacy types remain in order to facilitate parameter migration from the deprecated `x/params`. App developers should ensure that they execute `baseapp.MigrateParams` during their chain upgrade. These legacy types will be removed in a future release.
* (client/tx) [#13670](https://github.com/cosmos/cosmos-sdk/pull/13670) Add validation in `BuildUnsignedTx` to prevent simple inclusion of valid mnemonics

### Improvements

* [#14995](https://github.com/cosmos/cosmos-sdk/pull/14995) Allow unknown fields in `ParseTypedEvent`.
* (store) [#14931](https://github.com/cosmos/cosmos-sdk/pull/14931) Exclude in-memory KVStores, i.e. `StoreTypeMemory`, from CommitInfo commitments.
* (cli) [#14919](https://github.com/cosmos/cosmos-sdk/pull/14919) Fix never assigned error when write validators.
* (x/group) [#14923](https://github.com/cosmos/cosmos-sdk/pull/14923) Fix error while using pagination in `x/group` from CLI.
* (types/coin) [#14715](https://github.com/cosmos/cosmos-sdk/pull/14715) `sdk.Coins.Add` now returns an empty set of coins `sdk.Coins{}` if both coins set are empty.
    * This is a behavior change, as previously `sdk.Coins.Add` would return `nil` in this case.
* (reflection) [#14838](https://github.com/cosmos/cosmos-sdk/pull/14838) We now require that all proto files' import path (i.e. the OS path) matches their fully-qualified package name. For example, proto files with package name `cosmos.my.pkg.v1` should live in the folder `cosmos/my/pkg/v1/*.proto` relatively to the protoc import root folder (usually the root `proto/` folder).
* (baseapp) [#14505](https://github.com/cosmos/cosmos-sdk/pull/14505) PrepareProposal and ProcessProposal now use deliverState for the first block in order to access changes made in InitChain.
* (x/group) [#14527](https://github.com/cosmos/cosmos-sdk/pull/14527) Fix wrong address set in `EventUpdateGroupPolicy`.
* (cli) [#14509](https://github.com/cosmos/cosmos-sdk/pull/14509) Added missing options to keyring-backend flag usage.
* (server) [#14441](https://github.com/cosmos/cosmos-sdk/pull/14441) Fix `--log_format` flag not working.
* (ante) [#14448](https://github.com/cosmos/cosmos-sdk/pull/14448) Return anteEvents when postHandler fail.
* (baseapp) [#13983](https://github.com/cosmos/cosmos-sdk/pull/13983) Don't emit duplicate ante-handler events when a post-handler is defined.
* (x/staking) [#14064](https://github.com/cosmos/cosmos-sdk/pull/14064) Set all fields in `redelegation.String()`.
* (x/upgrade) [#13936](https://github.com/cosmos/cosmos-sdk/pull/13936) Make downgrade verification work again.
* (x/group) [#13742](https://github.com/cosmos/cosmos-sdk/pull/13742) Fix `validate-genesis` when group policy accounts exist.
* (store) [#13516](https://github.com/cosmos/cosmos-sdk/pull/13516) Fix state listener that was observing writes at wrong time.
* (simstestutil) [#15305](https://github.com/cosmos/cosmos-sdk/pull/15305) Add `AppStateFnWithExtendedCb` with callback function to extend rawState.
* (simapp) [#14977](https://github.com/cosmos/cosmos-sdk/pull/14977) Move simulation helpers functions (`AppStateFn` and `AppStateRandomizedFn`) to `testutil/sims`. These takes an extra genesisState argument which is the default state of the app.
* (cli) [#14953](https://github.com/cosmos/cosmos-sdk/pull/14953) Enable profiling block replay during abci handshake with `--cpu-profile`.
* (store) [#14410](https://github.com/cosmos/cosmos-sdk/pull/14410) `rootmulti.Store.loadVersion` has validation to check if all the module stores' height is correct, it will error if any module store has incorrect height.
* (store) [#14189](https://github.com/cosmos/cosmos-sdk/pull/14189) Add config `iavl-lazy-loading` to enable lazy loading of iavl store, to improve start up time of archive nodes, add method `SetLazyLoading` to `CommitMultiStore` interface.
* (deps) [#14830](https://github.com/cosmos/cosmos-sdk/pull/14830) Bump to IAVL `v0.19.5-rc.1`.
* (tools) [#14793](https://github.com/cosmos/cosmos-sdk/pull/14793) Dockerfile optimization.
* (x/gov) [#13010](https://github.com/cosmos/cosmos-sdk/pull/13010) Partial cherry-pick of this issue for adding proposer migration.
* [#14691](https://github.com/cosmos/cosmos-sdk/pull/14691) Change behavior of `sdk.StringifyEvents` to not flatten events attributes by events type.
    * This change only affects ABCI message logs, and not the events field.
* [#14692](https://github.com/cosmos/cosmos-sdk/pull/14692) Improve RPC queries error message when app is at height 0.
* [#14017](https://github.com/cosmos/cosmos-sdk/pull/14017) Simplify ADR-028 and `address.Module`.
    * This updates the [ADR-028](https://docs.cosmos.network/main/architecture/adr-028-public-key-addresses) and enhance the `address.Module` API to support module addresses and sub-module addresses in a backward compatible way.
* (snapshots) [#14608](https://github.com/cosmos/cosmos-sdk/pull/14608/) Deprecate unused structs `SnapshotKVItem` and `SnapshotSchema`.
* [#15243](https://github.com/cosmos/cosmos-sdk/pull/15243) `LatestBlockResponse` & `BlockByHeightResponse` types' field `sdk_block` was incorrectly cast `proposer_address` bytes to validator operator address, now to consensus address
* (x/group, x/gov) [#14483](https://github.com/cosmos/cosmos-sdk/pull/14483) Add support for `[]string` and `[]int` in `draft-proposal` prompt.
* (protobuf) [#14476](https://github.com/cosmos/cosmos-sdk/pull/14476) Clean up protobuf annotations `{accepts,implements}_interface`.
* (x/gov, x/group) [#14472](https://github.com/cosmos/cosmos-sdk/pull/14472) The recommended metadata format for x/gov and x/group proposals now uses an array of strings (instead of a single string) for the `authors` field.
* (crypto) [#14460](https://github.com/cosmos/cosmos-sdk/pull/14460) Check the signature returned by a ledger device against the public key in the keyring.
* [#14356](https://github.com/cosmos/cosmos-sdk/pull/14356) Add `events.GetAttributes` and `event.GetAttribute` methods to simplify the retrieval of an attribute from event(s).
* (types) [#14332](https://github.com/cosmos/cosmos-sdk/issues/14332) Reduce state export time by 50%.
* (types) [#14163](https://github.com/cosmos/cosmos-sdk/pull/14163) Refactor `(coins Coins) Validate()` to avoid unnecessary map.
* [#13881](https://github.com/cosmos/cosmos-sdk/pull/13881) Optimize iteration on nested cached KV stores and other operations in general.
* (x/gov) [#14347](https://github.com/cosmos/cosmos-sdk/pull/14347) Support `v1.Proposal` message in `v1beta1.Proposal.Content`.
* [#13882](https://github.com/cosmos/cosmos-sdk/pull/13882) Add tx `encode` and `decode` endpoints to amino tx service.
  > Note: These endpoints encodes and decodes only amino txs.
* (config) [#13894](https://github.com/cosmos/cosmos-sdk/pull/13894) Support state streaming configuration in `app.toml` template and default configuration.
* (x/nft) [#13836](https://github.com/cosmos/cosmos-sdk/pull/13836) Remove the validation for `classID` and `nftID` from the NFT module.
* [#13789](https://github.com/cosmos/cosmos-sdk/pull/13789) Add tx `encode` and `decode` endpoints to tx service.
  > Note: These endpoints will only encode and decode proto messages, Amino encoding and decoding is not supported.
* [#13619](https://github.com/cosmos/cosmos-sdk/pull/13619) Add new function called LogDeferred to report errors in defers. Use the function in x/bank files.
* (deps) [#13397](https://github.com/cosmos/cosmos-sdk/pull/13397) Bump Go version minimum requirement to `1.19`.
* [#13070](https://github.com/cosmos/cosmos-sdk/pull/13070) Migrate from `gogo/protobuf` to `cosmos/gogoproto`.
* [#12995](https://github.com/cosmos/cosmos-sdk/pull/12995) Add `FormatTime` and `ParseTimeString` methods.
* [#12952](https://github.com/cosmos/cosmos-sdk/pull/12952) Replace keyring module to Cosmos fork.
* [#12352](https://github.com/cosmos/cosmos-sdk/pull/12352) Move the `RegisterSwaggerAPI` logic into a separate helper function in the server package.
* [#12876](https://github.com/cosmos/cosmos-sdk/pull/12876) Remove proposer-based rewards.
* [#12846](https://github.com/cosmos/cosmos-sdk/pull/12846) Remove `RandomizedParams` from the `AppModuleSimulation` interface which is no longer needed.
* (ci) [#12854](https://github.com/cosmos/cosmos-sdk/pull/12854) Use ghcr.io to host the proto builder image. Update proto builder image to go 1.19
* (x/bank) [#12706](https://github.com/cosmos/cosmos-sdk/pull/12706) Added the `chain-id` flag to the `AddTxFlagsToCmd` API. There is no longer a need to explicitly register this flag on commands whens `AddTxFlagsToCmd` is already called.
* [#12717](https://github.com/cosmos/cosmos-sdk/pull/12717) Use injected encoding params in simapp.
* [#12634](https://github.com/cosmos/cosmos-sdk/pull/12634) Move `sdk.Dec` to math package.
* [#12187](https://github.com/cosmos/cosmos-sdk/pull/12187) Add batch operation for x/nft module.
* [#12455](https://github.com/cosmos/cosmos-sdk/pull/12455) Show attempts count in error for signing.
* [#13101](https://github.com/cosmos/cosmos-sdk/pull/13101) Remove weights from `simapp/params` and `testutil/sims`. They are now in their respective modules.
* [#12398](https://github.com/cosmos/cosmos-sdk/issues/12398) Refactor all `x` modules to unit-test via mocks and decouple `simapp`.
* [#13144](https://github.com/cosmos/cosmos-sdk/pull/13144) Add validator distribution info grpc gateway get endpoint.
* [#13168](https://github.com/cosmos/cosmos-sdk/pull/13168) Migrate tendermintdev/proto-builder to ghcr.io. New image `ghcr.io/cosmos/proto-builder:0.8`
* [#13178](https://github.com/cosmos/cosmos-sdk/pull/13178) Add `cosmos.msg.v1.service` protobuf annotation to allow tooling to distinguish between Msg and Query services via reflection.
* [#13236](https://github.com/cosmos/cosmos-sdk/pull/13236) Integrate Filter Logging
* [#13528](https://github.com/cosmos/cosmos-sdk/pull/13528) Update `ValidateMemoDecorator` to only check memo against `MaxMemoCharacters` param when a memo is present.
* [#13651](https://github.com/cosmos/cosmos-sdk/pull/13651) Update `server/config/config.GetConfig` function.
* [#13781](https://github.com/cosmos/cosmos-sdk/pull/13781) Remove `client/keys.KeysCdc`.
* [#13802](https://github.com/cosmos/cosmos-sdk/pull/13802) Add --output-document flag to the export CLI command to allow writing genesis state to a file.
* [#13794](https://github.com/cosmos/cosmos-sdk/pull/13794) `types/module.Manager` now supports the
`cosmossdk.io/core/appmodule.AppModule` API via the new `NewManagerFromMap` constructor.
* [#14175](https://github.com/cosmos/cosmos-sdk/pull/14175) Add `server.DefaultBaseappOptions(appopts)` function to reduce boiler plate in root.go.

### State Machine Breaking

* (baseapp, x/auth/posthandler) [#13940](https://github.com/cosmos/cosmos-sdk/pull/13940) Update `PostHandler` to receive the `runTx` success boolean.
* (store) [#14378](https://github.com/cosmos/cosmos-sdk/pull/14378) The `CacheKV` store is thread-safe again, which includes improved iteration and deletion logic. Iteration is on a strictly isolated view now, which is breaking from previous behavior.
* (x/bank) [#14538](https://github.com/cosmos/cosmos-sdk/pull/14538) Validate denom in bank balances GRPC queries.
* (x/group) [#14465](https://github.com/cosmos/cosmos-sdk/pull/14465) Add title and summary to proposal struct.
* (x/gov) [#14390](https://github.com/cosmos/cosmos-sdk/pull/14390) Add title, proposer and summary to proposal struct.
* (x/group) [#14071](https://github.com/cosmos/cosmos-sdk/pull/14071) Don't re-tally proposal after voting period end if they have been marked as ACCEPTED or REJECTED.
* (x/group) [#13742](https://github.com/cosmos/cosmos-sdk/pull/13742) Migrate group policy account from module accounts to base account.
* (x/auth)[#13780](https://github.com/cosmos/cosmos-sdk/pull/13780) `id` (type of int64) in `AccountAddressByID` grpc query is now deprecated, update to account-id(type of uint64) to use `AccountAddressByID`.
* (codec) [#13307](https://github.com/cosmos/cosmos-sdk/pull/13307) Register all modules' `Msg`s with group's ModuleCdc so that Amino sign bytes are correctly generated.* (x/gov)
* (codec) [#13196](https://github.com/cosmos/cosmos-sdk/pull/13196) Register all modules' `Msg`s with gov's ModuleCdc so that Amino sign bytes are correctly generated.
* (group) [#13592](https://github.com/cosmos/cosmos-sdk/pull/13592) Fix group types registration with Amino.
* (x/distribution) [#12852](https://github.com/cosmos/cosmos-sdk/pull/12852) Deprecate `CommunityPoolSpendProposal`. Please execute a `MsgCommunityPoolSpend` message via the new v1 `x/gov` module instead. This message can be used to directly fund the `x/gov` module account.
* (x/bank) [#12610](https://github.com/cosmos/cosmos-sdk/pull/12610) `MsgMultiSend` now allows only a single input.
* (x/bank) [#12630](https://github.com/cosmos/cosmos-sdk/pull/12630) Migrate `x/bank` to self-managed parameters and deprecate its usage of `x/params`.
* (x/auth) [#12475](https://github.com/cosmos/cosmos-sdk/pull/12475) Migrate `x/auth` to self-managed parameters and deprecate its usage of `x/params`.
* (x/slashing) [#12399](https://github.com/cosmos/cosmos-sdk/pull/12399) Migrate `x/slashing` to self-managed parameters and deprecate its usage of `x/params`.
* (x/mint) [#12363](https://github.com/cosmos/cosmos-sdk/pull/12363) Migrate `x/mint` to self-managed parameters and deprecate it's usage of `x/params`.
* (x/distribution) [#12434](https://github.com/cosmos/cosmos-sdk/pull/12434) Migrate `x/distribution` to self-managed parameters and deprecate it's usage of `x/params`.
* (x/crisis) [#12445](https://github.com/cosmos/cosmos-sdk/pull/12445) Migrate `x/crisis` to self-managed parameters and deprecate it's usage of `x/params`.
* (x/gov) [#12631](https://github.com/cosmos/cosmos-sdk/pull/12631) Migrate `x/gov` to self-managed parameters and deprecate it's usage of `x/params`.
* (x/staking) [#12409](https://github.com/cosmos/cosmos-sdk/pull/12409) Migrate `x/staking` to self-managed parameters and deprecate it's usage of `x/params`.
* (x/bank) [#11859](https://github.com/cosmos/cosmos-sdk/pull/11859) Move the SendEnabled information out of the Params and into the state store directly.
* (x/gov) [#12771](https://github.com/cosmos/cosmos-sdk/pull/12771) Initial deposit requirement for proposals at submission time.
* (x/staking) [#12967](https://github.com/cosmos/cosmos-sdk/pull/12967) `unbond` now creates only one unbonding delegation entry when multiple unbondings exist at a single height (e.g. through multiple messages in a transaction).
* (x/auth/vesting) [#13502](https://github.com/cosmos/cosmos-sdk/pull/13502) Add Amino Msg registration for `MsgCreatePeriodicVestingAccount`.

### API Breaking Changes

* Migrate to CometBFT. Follow the migration instructions in the [upgrade guide](./UPGRADING.md#migration-to-cometbft-part-1).
* (simulation) [#14728](https://github.com/cosmos/cosmos-sdk/pull/14728) Rename the `ParamChanges` field to `LegacyParamChange` and `Contents` to `LegacyProposalContents` in `simulation.SimulationState`. Additionally it adds a `ProposalMsgs` field to `simulation.SimulationState`.
* (x/gov) [#14782](https://github.com/cosmos/cosmos-sdk/pull/14782) Move the `metadata` argument in `govv1.NewProposal` alongside `title` and `summary`.
* (x/upgrade) [#14216](https://github.com/cosmos/cosmos-sdk/pull/14216) Change upgrade keeper receiver to upgrade keeper pointers.
* (x/auth) [#13780](https://github.com/cosmos/cosmos-sdk/pull/13780) Querying with `id` (type of int64) in `AccountAddressByID` grpc query now throws error, use account-id(type of uint64) instead.
* (store) [#13516](https://github.com/cosmos/cosmos-sdk/pull/13516) Update State Streaming APIs:
    * Add method `ListenCommit` to `ABCIListener`
    * Move `ListeningEnabled` and  `AddListener` methods to `CommitMultiStore`
    * Remove `CacheWrapWithListeners` from `CacheWrap` and `CacheWrapper` interfaces
    * Remove listening APIs from the caching layer (it should only listen to the `rootmulti.Store`)
    * Add three new options to file streaming service constructor.
    * Modify `ABCIListener` such that any error from any method will always halt the app via `panic`
* (x/auth) [#13877](https://github.com/cosmos/cosmos-sdk/pull/13877) Rename `AccountKeeper`'s `GetNextAccountNumber` to `NextAccountNumber`.
* (x/evidence) [#13740](https://github.com/cosmos/cosmos-sdk/pull/13740) The `NewQueryEvidenceRequest` function now takes `hash` as a HEX encoded `string`.
* (server) [#13485](https://github.com/cosmos/cosmos-sdk/pull/13485) The `Application` service now requires the `RegisterNodeService` method to be implemented.
* [#13437](https://github.com/cosmos/cosmos-sdk/pull/13437) Add a list of modules to export argument in `ExportAppStateAndValidators`.
* (simapp) [#13402](https://github.com/cosmos/cosmos-sdk/pull/13402) Move simulation flags to `x/simulation/client/cli`.
* (simapp) [#13402](https://github.com/cosmos/cosmos-sdk/pull/13402) Move simulation helpers functions (`SetupSimulation`, `SimulationOperations`, `CheckExportSimulation`, `PrintStats`, `GetSimulationLog`) to `testutil/sims`.
* (simapp) [#13402](https://github.com/cosmos/cosmos-sdk/pull/13402) Move `testutil/rest` package to `testutil`.
* (types) [#13380](https://github.com/cosmos/cosmos-sdk/pull/13380) Remove deprecated `sdk.NewLevelDB`.
* (simapp) [#13378](https://github.com/cosmos/cosmos-sdk/pull/13378) Move `simapp.App` to `runtime.AppI`.
* (tx) [#12659](https://github.com/cosmos/cosmos-sdk/pull/12659) Remove broadcast mode `block`.
* (simapp) [#12747](https://github.com/cosmos/cosmos-sdk/pull/12747) Remove `simapp.MakeTestEncodingConfig`. Please use `moduletestutil.MakeTestEncodingConfig` (`types/module/testutil`) in tests instead.
* (x/bank) [#12648](https://github.com/cosmos/cosmos-sdk/pull/12648) `NewSendAuthorization` takes a new argument of an optional list of addresses allowed to receive bank assests via authz MsgSend grant. You can pass `nil` for the same behavior as before, i.e. any recipient is allowed.
* (x/bank) [#12593](https://github.com/cosmos/cosmos-sdk/pull/12593) Add `SpendableCoin` method to `BaseViewKeeper`
* (x/slashing) [#12581](https://github.com/cosmos/cosmos-sdk/pull/12581) Remove `x/slashing` legacy querier.
* (types) [#12355](https://github.com/cosmos/cosmos-sdk/pull/12355) Remove the compile-time `types.DBbackend` variable. Removes usage of the same in server/util.go
* (x/gov) [#12368](https://github.com/cosmos/cosmos-sdk/pull/12369) Gov keeper is now passed by reference instead of copy to make post-construction mutation of Hooks and Proposal Handlers possible at a framework level.
* (simapp) [#12270](https://github.com/cosmos/cosmos-sdk/pull/12270) Remove `invCheckPeriod uint` attribute from `SimApp` struct as per migration of `x/crisis` to app wiring
* (simapp) [#12334](https://github.com/cosmos/cosmos-sdk/pull/12334) Move `simapp.ConvertAddrsToValAddrs` and `simapp.CreateTestPubKeys ` to respectively `simtestutil.ConvertAddrsToValAddrs` and `simtestutil.CreateTestPubKeys` (`testutil/sims`)
* (simapp) [#12312](https://github.com/cosmos/cosmos-sdk/pull/12312) Move `simapp.EmptyAppOptions` to `simtestutil.EmptyAppOptions` (`testutil/sims`)
* (simapp) [#12312](https://github.com/cosmos/cosmos-sdk/pull/12312) Remove `skipUpgradeHeights map[int64]bool` and `homePath string` from `NewSimApp` constructor as per migration of `x/upgrade` to app-wiring.
* (testutil) [#12278](https://github.com/cosmos/cosmos-sdk/pull/12278) Move all functions from `simapp/helpers` to `testutil/sims`
* (testutil) [#12233](https://github.com/cosmos/cosmos-sdk/pull/12233) Move `simapp.TestAddr` to `simtestutil.TestAddr` (`testutil/sims`)
* (x/staking) [#12102](https://github.com/cosmos/cosmos-sdk/pull/12102) Staking keeper now is passed by reference instead of copy. Keeper's SetHooks no longer returns keeper. It updates the keeper in place instead.
* (linting) [#12141](https://github.com/cosmos/cosmos-sdk/pull/12141) Fix usability related linting for database. This means removing the infix Prefix from `prefix.NewPrefixWriter` and such so that it is `prefix.NewWriter` and making `db.DBConnection` and such into `db.Connection`
* (x/distribution) [#12434](https://github.com/cosmos/cosmos-sdk/pull/12434) `x/distribution` module `SetParams` keeper method definition is now updated to return `error`.
* (x/staking) [#12409](https://github.com/cosmos/cosmos-sdk/pull/12409) `x/staking` module `SetParams` keeper method definition is now updated to return `error`.
* (x/crisis) [#12445](https://github.com/cosmos/cosmos-sdk/pull/12445) `x/crisis` module `SetConstantFee` keeper method definition is now updated to return `error`.
* (x/gov) [#12631](https://github.com/cosmos/cosmos-sdk/pull/12631) `x/gov` module refactored to use `Params` as single struct instead of `DepositParams`, `TallyParams` & `VotingParams`.
* (x/gov) [#12631](https://github.com/cosmos/cosmos-sdk/pull/12631) Migrate `x/gov` to self-managed parameters and deprecate it's usage of `x/params`.
* (x/bank) [#12630](https://github.com/cosmos/cosmos-sdk/pull/12630) `x/bank` module `SetParams` keeper method definition is now updated to return `error`.
* (x/bank) [#11859](https://github.com/cosmos/cosmos-sdk/pull/11859) Move the SendEnabled information out of the Params and into the state store directly.
  The information can now be accessed using the BankKeeper.
  Setting can be done using MsgSetSendEnabled as a governance proposal.
  A SendEnabled query has been added to both GRPC and CLI.
* (appModule) Remove `Route`, `QuerierRoute` and `LegacyQuerierHandler` from AppModule Interface.
* (x/modules) Remove all LegacyQueries and related code from modules
* (store) [#11825](https://github.com/cosmos/cosmos-sdk/pull/11825) Make extension snapshotter interface safer to use, renamed the util function `WriteExtensionItem` to `WriteExtensionPayload`.
* (x/genutil)[#12956](https://github.com/cosmos/cosmos-sdk/pull/12956) `genutil.AppModuleBasic` has a new attribute: genesis transaction validation function. The existing validation logic is implemented in `genutiltypes.DefaultMessageValidator`. Use `genutil.NewAppModuleBasic` to create a new genutil Module Basic.
* (codec) [#12964](https://github.com/cosmos/cosmos-sdk/pull/12964) `ProtoCodec.MarshalInterface` now returns an error when serializing unregistered types and a subsequent `ProtoCodec.UnmarshalInterface` would fail.
* (x/staking) [#12973](https://github.com/cosmos/cosmos-sdk/pull/12973) Removed `stakingkeeper.RandomValidator`. Use `testutil.RandSliceElem(r, sk.GetAllValidators(ctx))` instead.
* (x/gov) [#13160](https://github.com/cosmos/cosmos-sdk/pull/13160) Remove custom marshaling of proposl and voteoption.
* (types) [#13430](https://github.com/cosmos/cosmos-sdk/pull/13430) Remove unused code `ResponseCheckTx` and `ResponseDeliverTx`
* (store) [#13529](https://github.com/cosmos/cosmos-sdk/pull/13529) Add method `LatestVersion` to `MultiStore` interface, add method `SetQueryMultiStore` to baesapp to support alternative `MultiStore` implementation for query service.
* (pruning) [#13609](https://github.com/cosmos/cosmos-sdk/pull/13609) Move pruning package to be under store package
* [#13794](https://github.com/cosmos/cosmos-sdk/pull/13794) Most methods on `types/module.AppModule` have been moved to
extension interfaces. `module.Manager.Modules` is now of type `map[string]interface{}` to support in parallel the new
`cosmossdk.io/core/appmodule.AppModule` API.

### CLI Breaking Changes

* (genesis) [#14149](https://github.com/cosmos/cosmos-sdk/pull/14149) Add `simd genesis` command, which contains all genesis-related sub-commands.
* (x/genutil) [#13535](https://github.com/cosmos/cosmos-sdk/pull/13535) Replace in `simd init`, the `--staking-bond-denom` flag with `--default-denom` which is used for all default denomination in the genesis, instead of only staking.

### Bug Fixes

* (x/auth/vesting) [#15373](https://github.com/cosmos/cosmos-sdk/pull/15373) Add extra checks when creating a periodic vesting account.
* (x/auth) [#13838](https://github.com/cosmos/cosmos-sdk/pull/13838) Fix calling `String()` and `MarshalYAML` panics when pubkey is set on a `BaseAccount``.
* (x/evidence) [#13740](https://github.com/cosmos/cosmos-sdk/pull/13740) Fix evidence query API to decode the hash properly.
* (bank) [#13691](https://github.com/cosmos/cosmos-sdk/issues/13691) Fix unhandled error for vesting account transfers, when total vesting amount exceeds total balance.
* [#13553](https://github.com/cosmos/cosmos-sdk/pull/13553) Ensure all parameter validation for decimal types handles nil decimal values.
* [#13145](https://github.com/cosmos/cosmos-sdk/pull/13145) Fix panic when calling `String()` to a Record struct type.
* [#13116](https://github.com/cosmos/cosmos-sdk/pull/13116) Fix a dead-lock in the `Group-TotalWeight` `x/group` invariant.
* (types) [#12154](https://github.com/cosmos/cosmos-sdk/pull/12154) Add `baseAccountGetter` to avoid invalid account error when create vesting account.
* (x/staking) [#12303](https://github.com/cosmos/cosmos-sdk/pull/12303) Use bytes instead of string comparison in delete validator queue
* (store/rootmulti) [#12487](https://github.com/cosmos/cosmos-sdk/pull/12487) Fix non-deterministic map iteration.
* (sdk/dec_coins) [#12903](https://github.com/cosmos/cosmos-sdk/pull/12903) Fix nil `DecCoin` creation when converting `Coins` to `DecCoins`
* (store) [#12945](https://github.com/cosmos/cosmos-sdk/pull/12945) Fix nil end semantics in store/cachekv/iterator when iterating a dirty cache.
* (x/gov) [#13051](https://github.com/cosmos/cosmos-sdk/pull/13051) In SubmitPropsal, when a legacy msg fails it's handler call, wrap the error as ErrInvalidProposalContent (instead of ErrNoProposalHandlerExists).
* (snapshot) [#13400](https://github.com/cosmos/cosmos-sdk/pull/13400) Fix snapshot checksum issue in golang 1.19.
* (server) [#13778](https://github.com/cosmos/cosmos-sdk/pull/13778) Set Cosmos SDK default endpoints to localhost to avoid unknown exposure of endpoints.
* (x/auth) [#13877](https://github.com/cosmos/cosmos-sdk/pull/13877) Handle missing account numbers during `InitGenesis`.
* (x/gov) [#13918](https://github.com/cosmos/cosmos-sdk/pull/13918) Propagate message errors when executing a proposal.

### Deprecated

* (x/evidence) [#13740](https://github.com/cosmos/cosmos-sdk/pull/13740) The `evidence_hash` field of `QueryEvidenceRequest` has been deprecated and now contains a new field `hash` with type `string`.
* (x/bank) [#11859](https://github.com/cosmos/cosmos-sdk/pull/11859) The Params.SendEnabled field is deprecated and unusable.
  The information can now be accessed using the BankKeeper.
  Setting can be done using MsgSetSendEnabled as a governance proposal.
  A SendEnabled query has been added to both GRPC and CLI.

## [v0.46.16](https://github.com/cosmos/cosmos-sdk/releases/tag/v0.46.16) - 2023-11-07

EOL notice. This is the last release of the `v0.46.x` line. Per this version, the v0.46.x line reached its end-of-life.

### Bug Fixes

* (server) [#18254](https://github.com/cosmos/cosmos-sdk/pull/18254) Don't hardcode gRPC address to localhost.

## [v0.46.15](https://github.com/cosmos/cosmos-sdk/releases/tag/v0.46.14) - 2023-08-21

### Improvements

* (x/gov) [#17387](https://github.com/cosmos/cosmos-sdk/pull/17387) Add `MsgSubmitProposal` `SetMsgs` method.
* (x/gov) [#17354](https://github.com/cosmos/cosmos-sdk/issues/17354) Emit `VoterAddr` in `proposal_vote` event.
* (x/genutil) [#17296](https://github.com/cosmos/cosmos-sdk/pull/17296) Add `MigrateHandler` to allow reuse migrate genesis related function.
    * In v0.46, v0.47 this function is additive to the `genesis migrate` command. However in v0.50+, adding custom migrations to the `genesis migrate` command is directly possible.

## Bug Fixes

* (server) [#17181](https://github.com/cosmos/cosmos-sdk/pull/17181) Fix `db_backend` lookup fallback from `config.toml`.

## [v0.46.14](https://github.com/cosmos/cosmos-sdk/releases/tag/v0.46.14) - 2023-07-17

### Features

* (sims) [#16656](https://github.com/cosmos/cosmos-sdk/pull/16656) Add custom max gas for block for sim config with unlimited as default.

### Improvements

* (cli) [#16856](https://github.com/cosmos/cosmos-sdk/pull/16856) Improve `simd prune` UX by using the app default home directory and set pruning method as first variable argument (defaults to default). `pruning.PruningCmd` rest unchanged for API compatibility, use `pruning.Cmd` instead.
* (deps) [#16553](https://github.com/cosmos/cosmos-sdk/pull/16553) Bump CometBFT to [v0.34.29](https://github.com/cometbft/cometbft/blob/v0.34.29/CHANGELOG.md#v03429).

### Bug Fixes

* (x/auth) [#16994](https://github.com/cosmos/cosmos-sdk/pull/16994) Fix regression where querying transactions events with `<=` or `>=` would not work.
* (x/auth) [#16554](https://github.com/cosmos/cosmos-sdk/pull/16554) `ModuleAccount.Validate` now reports a nil `.BaseAccount` instead of panicking.
* [#16588](https://github.com/cosmos/cosmos-sdk/pull/16588) Propagate snapshotter failures to the caller, (it would create an empty snapshot silently before).
* (types) [#15433](https://github.com/cosmos/cosmos-sdk/pull/15433) Allow disabling of account address caches (for printing bech32 account addresses).

## [v0.46.13](https://github.com/cosmos/cosmos-sdk/releases/tag/v0.46.13) - 2023-06-08

### Features

* (snapshots) [#16060](https://github.com/cosmos/cosmos-sdk/pull/16060) Support saving and restoring snapshot locally.
* (baseapp) [#16290](https://github.com/cosmos/cosmos-sdk/pull/16290) Add circuit breaker setter in baseapp.
* (x/group) [#16191](https://github.com/cosmos/cosmos-sdk/pull/16191) Add EventProposalPruned event to group module whenever a proposal is pruned.

### Improvements

* (deps) [#15973](https://github.com/cosmos/cosmos-sdk/pull/15973) Bump CometBFT to [v0.34.28](https://github.com/cometbft/cometbft/blob/v0.34.28/CHANGELOG.md#v03428).
* (store) [#15683](https://github.com/cosmos/cosmos-sdk/pull/15683) `rootmulti.Store.CacheMultiStoreWithVersion` now can handle loading archival states that don't persist any of the module stores the current state has.
* (simapp) [#15903](https://github.com/cosmos/cosmos-sdk/pull/15903) Add `AppStateFnWithExtendedCbs` with moduleStateCb callback function to allow access moduleState. Note, this function is present in `simtestutil` from `v0.47.2+`.
* (gov) [#15979](https://github.com/cosmos/cosmos-sdk/pull/15979) Improve gov error message when failing to convert v1 proposal to v1beta1.
* (server) [#16061](https://github.com/cosmos/cosmos-sdk/pull/16061) Add Comet bootstrap command.
* (store) [#16067](https://github.com/cosmos/cosmos-sdk/pull/16067) Add local snapshots management commands.
* (baseapp) [#16193](https://github.com/cosmos/cosmos-sdk/pull/16193) Add `Close` method to `BaseApp` for custom app to cleanup resource in graceful shutdown.

### Bug Fixes

* Fix [barberry](https://forum.cosmos.network/t/cosmos-sdk-security-advisory-barberry/10825) security vulnerability.
* (cli) [#16312](https://github.com/cosmos/cosmos-sdk/pull/16312) Allow any addresses in `client.ValidatePromptAddress`.
* (store/iavl) [#15717](https://github.com/cosmos/cosmos-sdk/pull/15717) Upstream error on empty version (this change was present on all version but v0.46).

## [v0.46.12](https://github.com/cosmos/cosmos-sdk/releases/tag/v0.46.12) - 2023-04-04

### Features

* (x/groups) [#14879](https://github.com/cosmos/cosmos-sdk/pull/14879) Add `Query/Groups` query to get all the groups.

### Improvements

* (simapp) [#15305](https://github.com/cosmos/cosmos-sdk/pull/15305) Add `AppStateFnWithExtendedCb` with callback function to extend rawState and `AppStateRandomizedFnWithState` with extra genesisState argument which is the genesis state of the app.
* (x/distribution) [#15462](https://github.com/cosmos/cosmos-sdk/pull/15462) Add delegator address to the event for withdrawing delegation rewards.
* [#14019](https://github.com/cosmos/cosmos-sdk/issues/14019) Remove the interface casting to allow other implementations of a `CommitMultiStore`.

## [v0.46.11](https://github.com/cosmos/cosmos-sdk/releases/tag/v0.46.11) - 2023-03-03

### Improvements

* (deps) Migrate to [CometBFT](https://github.com/cometbft/cometbft). Follow the instructions in the [release notes](./RELEASE_NOTES.md).
* (store) [#15152](https://github.com/cosmos/cosmos-sdk/pull/15152) Remove unmaintained and experimental `store/v2alpha1`.
* (store) [#14410](https://github.com/cosmos/cosmos-sdk/pull/14410) `rootmulti.Store.loadVersion` has validation to check if all the module stores' height is correct, it will error if any module store has incorrect height.

### Bug Fixes

* [#15243](https://github.com/cosmos/cosmos-sdk/pull/15243) `LatestBlockResponse` & `BlockByHeightResponse` types' field `sdk_block` was incorrectly cast `proposer_address` bytes to validator operator address, now to consensus address.

## [v0.46.10](https://github.com/cosmos/cosmos-sdk/releases/tag/v0.46.10) - 2023-02-16

### Improvements

* (cli) [#14953](https://github.com/cosmos/cosmos-sdk/pull/14953) Enable profiling block replay during abci handshake with `--cpu-profile`.

## [v0.46.9](https://github.com/cosmos/cosmos-sdk/releases/tag/v0.46.9) - 2023-02-07

### Improvements

* (store/cache) [#13881](https://github.com/cosmos/cosmos-sdk/pull/13881) Optimize iteration on nested cached KV stores and other operations in general.
* (deps) [#14846](https://github.com/cosmos/cosmos-sdk/pull/14846) Bump btcd.
* (deps) Bump Tendermint version to [v0.34.26](https://github.com/informalsystems/tendermint/releases/tag/v0.34.26).
* (store/cache) [#14189](https://github.com/cosmos/cosmos-sdk/pull/14189) Add config `iavl-lazy-loading` to enable lazy loading of iavl store, to improve start up time of archive nodes, add method `SetLazyLoading` to `CommitMultiStore` interface.
    * A new field has been added to the app.toml. This allows nodes with larger databases to startup quicker

    ```toml
    # IAVLLazyLoading enable/disable the lazy loading of iavl store.
    # Default is false.
    iavl-lazy-loading = ""
  ```

### Bug Fixes

* (cli) [#14919](https://github.com/cosmos/cosmos-sdk/pull/#14919) Fix never assigned error when write validators.
* (store) [#14798](https://github.com/cosmos/cosmos-sdk/pull/14798) Copy btree to avoid the problem of modify while iteration.
* (cli) [#14799](https://github.com/cosmos/cosmos-sdk/pull/14799) Fix Evidence CLI query flag parsing (backport #13458)

## [v0.46.8](https://github.com/cosmos/cosmos-sdk/releases/tag/v0.46.8) - 2023-01-23

### Improvements

* (store/cache) [#13881](https://github.com/cosmos/cosmos-sdk/pull/13881) Optimize iteration on nested cached KV stores and other operations in general.
* (x/gov) [#14347](https://github.com/cosmos/cosmos-sdk/pull/14347) Support `v1.Proposal` message in `v1beta1.Proposal.Content`.
* (deps) Use Informal System fork of Tendermint version to [v0.34.24](https://github.com/informalsystems/tendermint/releases/tag/v0.34.24).

### Bug Fixes

* (x/group) [#14526](https://github.com/cosmos/cosmos-sdk/pull/14526) Fix wrong address set in `EventUpdateGroupPolicy`.
* (ante) [#14448](https://github.com/cosmos/cosmos-sdk/pull/14448) Return anteEvents when postHandler fail.

### API Breaking Changes

* (x/gov) [#14422](https://github.com/cosmos/cosmos-sdk/pull/14422) Remove `Migrate_V046_6_To_V046_7` function which shouldn't be used for chains which already migrated to 0.46.

## [v0.46.7](https://github.com/cosmos/cosmos-sdk/releases/tag/v0.46.7) - 2022-12-13

### Features

* (client) [#14051](https://github.com/cosmos/cosmos-sdk/pull/14051) Add `--grpc` client option.

### Improvements

* (deps) Bump Tendermint version to [v0.34.24](https://github.com/tendermint/tendermint/releases/tag/v0.34.24).
* [#13651](https://github.com/cosmos/cosmos-sdk/pull/13651) Update `server/config/config.GetConfig` function.
* [#14175](https://github.com/cosmos/cosmos-sdk/pull/14175) Add `server.DefaultBaseappOptions(appopts)` function to reduce boiler plate in root.go.

### State Machine Breaking

* (x/gov) [#14214](https://github.com/cosmos/cosmos-sdk/pull/14214) Fix gov v0.46 migration to v1 votes.
    * Also provide a helper function `govv046.Migrate_V0466_To_V0467` for migrating a chain already on v0.46 with versions <=v0.46.6 to the latest v0.46.7 correct state.
* (x/group) [#14071](https://github.com/cosmos/cosmos-sdk/pull/14071) Don't re-tally proposal after voting period end if they have been marked as ACCEPTED or REJECTED.

### API Breaking Changes

* (store) [#13516](https://github.com/cosmos/cosmos-sdk/pull/13516) Update State Streaming APIs:
    * Add method `ListenCommit` to `ABCIListener`
    * Move `ListeningEnabled` and  `AddListener` methods to `CommitMultiStore`
    * Remove `CacheWrapWithListeners` from `CacheWrap` and `CacheWrapper` interfaces
    * Remove listening APIs from the caching layer (it should only listen to the `rootmulti.Store`)
    * Add three new options to file streaming service constructor.
    * Modify `ABCIListener` such that any error from any method will always halt the app via `panic`
* (store) [#13529](https://github.com/cosmos/cosmos-sdk/pull/13529) Add method `LatestVersion` to `MultiStore` interface, add method `SetQueryMultiStore` to baesapp to support alternative `MultiStore` implementation for query service.

### Bug Fixes

* (baseapp) [#13983](https://github.com/cosmos/cosmos-sdk/pull/13983) Don't emit duplicate ante-handler events when a post-handler is defined.
* (baseapp) [#14049](https://github.com/cosmos/cosmos-sdk/pull/14049) Fix state sync when interval is zero.
* (store) [#13516](https://github.com/cosmos/cosmos-sdk/pull/13516) Fix state listener that was observing writes at wrong time.

## [v0.46.6](https://github.com/cosmos/cosmos-sdk/releases/tag/v0.46.6) - 2022-11-18

### Improvements

* (config) [#13894](https://github.com/cosmos/cosmos-sdk/pull/13894) Support state streaming configuration in `app.toml` template and default configuration.

### Bug Fixes

* (x/gov) [#13918](https://github.com/cosmos/cosmos-sdk/pull/13918) Fix propagation of message errors when executing a proposal.

## [v0.46.5](https://github.com/cosmos/cosmos-sdk/releases/tag/v0.46.5) - 2022-11-17

### Features

* (x/bank) [#13891](https://github.com/cosmos/cosmos-sdk/pull/13891) Provide a helper function `Migrate_V0464_To_V0465` for migrating a chain **already on v0.46 with versions <=v0.46.4** to the latest v0.46.5 correct state.

### Improvements

* [#13826](https://github.com/cosmos/cosmos-sdk/pull/13826) Support custom `GasConfig` configuration for applications.
* (deps) Bump Tendermint version to [v0.34.23](https://github.com/tendermint/tendermint/releases/tag/v0.34.23).

### State Machine Breaking

* (x/group) [#13876](https://github.com/cosmos/cosmos-sdk/pull/13876) Fix group MinExecutionPeriod that is checked on execution now, instead of voting period end.

### API Breaking Changes

* (x/group) [#13876](https://github.com/cosmos/cosmos-sdk/pull/13876) Add `GetMinExecutionPeriod` method on DecisionPolicy interface.

### Bug Fixes

* (x/group) [#13869](https://github.com/cosmos/cosmos-sdk/pull/13869) Group members weight must be positive and a finite number.
* (x/bank) [#13821](https://github.com/cosmos/cosmos-sdk/pull/13821) Fix bank store migration of coin metadata.
* (x/group) [#13808](https://github.com/cosmos/cosmos-sdk/pull/13808) Fix propagation of message events to the current context in `EndBlocker`.
* (x/gov) [#13728](https://github.com/cosmos/cosmos-sdk/pull/13728) Fix propagation of message events to the current context in `EndBlocker`.
* (store) [#13803](https://github.com/cosmos/cosmos-sdk/pull/13803) Add an error log if IAVL set operation failed.
* [#13861](https://github.com/cosmos/cosmos-sdk/pull/13861) Allow `_` characters in tx event queries, i.e. `GetTxsEvent`.

## [v0.46.4](https://github.com/cosmos/cosmos-sdk/releases/tag/v0.46.4) - 2022-11-01

### Features

* (x/auth) [#13612](https://github.com/cosmos/cosmos-sdk/pull/13612) Add `Query/ModuleAccountByName` endpoint for accessing the module account info by module name.

### Improvements

* (deps) Bump IAVL version to [v0.19.4](https://github.com/cosmos/iavl/releases/tag/v0.19.4).

### Bug Fixes

* (x/auth/tx) [#12474](https://github.com/cosmos/cosmos-sdk/pull/12474) Remove condition in GetTxsEvent that disallowed multiple equal signs, which would break event queries with base64 strings (i.e. query by signature).
* (store) [#13530](https://github.com/cosmos/cosmos-sdk/pull/13530) Fix app-hash mismatch if upgrade migration commit is interrupted.

### CLI Breaking Changes

* [#13656](https://github.com/cosmos/cosmos-sdk/pull/13659) Rename `server.FlagIAVLFastNode` to `server.FlagDisableIAVLFastNode` for clarity.

### API Breaking Changes

* (context) [#13063](https://github.com/cosmos/cosmos-sdk/pull/13063) Update `Context#CacheContext` to automatically emit all events on the parent context's `EventManager`.

## [v0.46.3](https://github.com/cosmos/cosmos-sdk/releases/tag/v0.46.3) - 2022-10-20

ATTENTION:

This is a security release for the [Dragonberry security advisory](https://forum.cosmos.network/t/ibc-security-advisory-dragonberry/7702).

All users should upgrade immediately.

Users *must* add a replace directive in their go.mod for the new `ics23` package in the SDK:

```go
replace github.com/confio/ics23/go => github.com/cosmos/cosmos-sdk/ics23/go v0.8.0
```

### Features

* [#13435](https://github.com/cosmos/cosmos-sdk/pull/13435) Extend error context when a simulation fails.
* (grpc) [#13485](https://github.com/cosmos/cosmos-sdk/pull/13485) Implement a new gRPC query, `/cosmos/base/node/v1beta1/config`, which provides operator configuration.
* (cli) [#13147](https://github.com/cosmos/cosmos-sdk/pull/13147) Add the `--append` flag to the `sign-batch` CLI cmd to combine the messages and sign those txs which are created with `--generate-only`.
* (cli) [#13454](https://github.com/cosmos/cosmos-sdk/pull/13454) `sign-batch` CLI can now read multiple transaction files.

### Improvements

* [#13586](https://github.com/cosmos/cosmos-sdk/pull/13586) Bump Tendermint to `v0.34.22`.
* (auth) [#13460](https://github.com/cosmos/cosmos-sdk/pull/13460) The `q auth address-by-id` CLI command has been renamed to `q auth address-by-acc-num` to be more explicit. However, the old `address-by-id` version is still kept as an alias, for backwards compatibility.
* [#13433](https://github.com/cosmos/cosmos-sdk/pull/13433) Remove dead code in cacheMergeIterator `Domain()`.

### Bug Fixes

* Implement dragonberry security patch.
    * For applying the patch please refer to the [RELEASE NOTES](https://github.com/cosmos/cosmos-sdk/releases/tag/v0.46.3)
* (store) [#13459](https://github.com/cosmos/cosmos-sdk/pull/13459) Don't let state listener observe the uncommitted writes.
* [#12548](https://github.com/cosmos/cosmos-sdk/pull/12548) Prevent signing from wrong key while using multisig.

### API Breaking Changes

* (server) [#13485](https://github.com/cosmos/cosmos-sdk/pull/13485) The `Application` service now requires the `RegisterNodeService` method to be implemented.

## [v0.46.2](https://github.com/cosmos/cosmos-sdk/releases/tag/v0.46.2) - 2022-10-03

### API Breaking Changes

* (cli) [#13089](https://github.com/cosmos/cosmos-sdk/pull/13089) Fix rollback command don't actually delete multistore versions, added method `RollbackToVersion` to interface `CommitMultiStore` and added method `CommitMultiStore` to `Application` interface.
* (cli) [#13089](https://github.com/cosmos/cosmos-sdk/pull/13089) `NewRollbackCmd` now takes an `appCreator types.AppCreator`.

### Features

* (cli) [#13207](https://github.com/cosmos/cosmos-sdk/pull/13207) Reduce user's password prompts when calling keyring `List()` function.
* (cli) [#13353](https://github.com/cosmos/cosmos-sdk/pull/13353) Add `tx group draft-proposal` command for generating group proposal JSONs (skeleton).
* (cli) [#13304](https://github.com/cosmos/cosmos-sdk/pull/13304) Add `tx gov draft-proposal` command for generating proposal JSONs (skeleton).
* (x/authz) [#13047](https://github.com/cosmos/cosmos-sdk/pull/13047) Add a GetAuthorization function to the keeper.
* (cli) [#12742](https://github.com/cosmos/cosmos-sdk/pull/12742) Add the `prune` CLI cmd to manually prune app store history versions based on the pruning options.

### Improvements

* [#13323](https://github.com/cosmos/cosmos-sdk/pull/13323) Ensure `withdraw_rewards` rewards are emitted from all actions that result in rewards being withdrawn.
* [#13233](https://github.com/cosmos/cosmos-sdk/pull/13233) Add `--append` to `add-genesis-account` sub-command to append new tokens after an account is already created.
* (x/group) [#13214](https://github.com/cosmos/cosmos-sdk/pull/13214) Add `withdraw-proposal` command to group module's CLI transaction commands.
* (x/auth) [#13048](https://github.com/cosmos/cosmos-sdk/pull/13048) Add handling of AccountNumberStoreKeyPrefix to the simulation decoder.
* (simapp) [#13107](https://github.com/cosmos/cosmos-sdk/pull/13107) Call `SetIAVLCacheSize` with the configured value in simapp.
* [#13301](https://github.com/cosmos/cosmos-sdk/pull/13301) Keep the balance query endpoint compatible with legacy blocks
* [#13321](https://github.com/cosmos/cosmos-sdk/pull/13321) Add flag to disable fast node migration and usage.

### Bug Fixes

* (types) [#13265](https://github.com/cosmos/cosmos-sdk/pull/13265) Correctly coalesce coins even with repeated denominations & simplify logic.
* (x/auth) [#13200](https://github.com/cosmos/cosmos-sdk/pull/13200) Fix wrong sequences in `sign-batch`.
* (export) [#13029](https://github.com/cosmos/cosmos-sdk/pull/13029) Fix exporting the blockParams regression.
* [#13046](https://github.com/cosmos/cosmos-sdk/pull/13046) Fix missing return statement in BaseApp.Query.
* (store) [#13336](https://github.com/cosmos/cosmos-sdk/pull/13334) Call streaming listeners for deliver tx event, it was removed accidentally.
* (grpc) [#13417](https://github.com/cosmos/cosmos-sdk/pull/13417) fix grpc query panic that could crash the node (backport #13352).
* (grpc) [#13418](https://github.com/cosmos/cosmos-sdk/pull/13418) Add close for grpc only mode.

## [v0.46.1](https://github.com/cosmos/cosmos-sdk/releases/tag/v0.46.1) - 2022-08-24

### Improvements

* [#12953](https://github.com/cosmos/cosmos-sdk/pull/12953) Change the default priority mechanism to be based on gas price.
* [#12981](https://github.com/cosmos/cosmos-sdk/pull/12981) Return proper error when parsing telemetry configuration.
* [#12969](https://github.com/cosmos/cosmos-sdk/pull/12969) Bump Tendermint to `v0.34.21` and IAVL to `v0.19.1`.
* [#12885](https://github.com/cosmos/cosmos-sdk/pull/12885) Amortize cost of processing cache KV store.
* (events) [#12850](https://github.com/cosmos/cosmos-sdk/pull/12850) Add a new `fee_payer` attribute to the `tx` event that is emitted from the `DeductFeeDecorator` AnteHandler decorator.
* (x/params) [#12615](https://github.com/cosmos/cosmos-sdk/pull/12615) Add `GetParamSetIfExists` function to params `Subspace` to prevent panics on breaking changes.
* (x/bank) [#12674](https://github.com/cosmos/cosmos-sdk/pull/12674) Add convenience function `CreatePrefixedAccountStoreKey()` to construct key to access account's balance for a given denom.
* [#12877](https://github.com/cosmos/cosmos-sdk/pull/12877) Bumped cosmossdk.io/math to v1.0.0-beta.3
* [#12693](https://github.com/cosmos/cosmos-sdk/pull/12693) Make sure the order of each node is consistent when emitting proto events.

### Bug Fixes

* (x/group) [#12888](https://github.com/cosmos/cosmos-sdk/pull/12888) Fix event propagation to the current context of `x/group` message execution `[]sdk.Result`.
* (x/upgrade) [#12906](https://github.com/cosmos/cosmos-sdk/pull/12906) Fix upgrade failure by moving downgrade verification logic after store migration.

## [v0.46.0](https://github.com/cosmos/cosmos-sdk/releases/tag/v0.46.0) - 2022-07-26

### Features

* (types) [#11985](https://github.com/cosmos/cosmos-sdk/pull/11985) Add a `Priority` field on `sdk.Context`, which represents the CheckTx priority field. It is only used during CheckTx.
* (gRPC) [#11889](https://github.com/cosmos/cosmos-sdk/pull/11889) Support custom read and write gRPC options in `app.toml`. See `max-recv-msg-size` and `max-send-msg-size` respectively.
* (cli) [#11738](https://github.com/cosmos/cosmos-sdk/pull/11738) Add `tx auth multi-sign` as alias of `tx auth multisign` for consistency with `multi-send`.
* (cli) [#11738](https://github.com/cosmos/cosmos-sdk/pull/11738) Add `tx bank multi-send` command for bulk send of coins to multiple accounts.
* (grpc) [#11642](https://github.com/cosmos/cosmos-sdk/pull/11642) Implement `ABCIQuery` in the Tendermint gRPC service, which proxies ABCI `Query` requests directly to the application.
* (x/upgrade) [#11551](https://github.com/cosmos/cosmos-sdk/pull/11551) Update `ScheduleUpgrade` for chains to schedule an automated upgrade on `BeginBlock` without having to go though governance.
* (tx) [#11533](https://github.com/cosmos/cosmos-sdk/pull/11533) Register [`EIP191`](https://eips.ethereum.org/EIPS/eip-191) as an available `SignMode` for chains to use.
* (x/genutil) [#11500](https://github.com/cosmos/cosmos-sdk/pull/11500) Fix GenTx validation and adjust error messages
* [#11430](https://github.com/cosmos/cosmos-sdk/pull/11430) Introduce a new `grpc-only` flag, such that when enabled, will start the node in a query-only mode. Note, gRPC MUST be enabled with this flag.
* (x/bank) [#11417](https://github.com/cosmos/cosmos-sdk/pull/11417) Introduce a new `SpendableBalances` gRPC query that retrieves an account's total (paginated) spendable balances.
* [#11441](https://github.com/cosmos/cosmos-sdk/pull/11441) Added a new method, `IsLTE`, for `types.Coin`. This method is used to check if a `types.Coin` is less than or equal to another `types.Coin`.
* (x/upgrade) [#11116](https://github.com/cosmos/cosmos-sdk/pull/11116) `MsgSoftwareUpgrade` and `MsgCancelUpgrade` have been added to support v1beta2 msgs-based gov proposals.
* [#10977](https://github.com/cosmos/cosmos-sdk/pull/10977) Now every cosmos message protobuf definition must be extended with a `cosmos.msg.v1.signer` option to signal the signer fields in a language agnostic way.
* [#10710](https://github.com/cosmos/cosmos-sdk/pull/10710) Chain-id shouldn't be required for creating a transaction with both --generate-only and --offline flags.
* [#10703](https://github.com/cosmos/cosmos-sdk/pull/10703) Create a new grantee account, if the grantee of an authorization does not exist.
* [#10592](https://github.com/cosmos/cosmos-sdk/pull/10592) Add a `DecApproxEq` function that checks to see if `|d1 - d2| < tol` for some Dec `d1, d2, tol`.
* [#9933](https://github.com/cosmos/cosmos-sdk/pull/9933) Introduces the notion of a Cosmos "Scalar" type, which would just be simple aliases that give human-understandable meaning to the underlying type, both in Go code and in Proto definitions.
* [#9884](https://github.com/cosmos/cosmos-sdk/pull/9884) Provide a new gRPC query handler, `/cosmos/params/v1beta1/subspaces`, that allows the ability to query for all registered subspaces and their respective keys.
* [#9776](https://github.com/cosmos/cosmos-sdk/pull/9776) Add flag `staking-bond-denom` to specify the staking bond denomination value when initializing a new chain.
* [#9533](https://github.com/cosmos/cosmos-sdk/pull/9533) Added a new gRPC method, `DenomOwners`, in `x/bank` to query for all account holders of a specific denomination.
* (bank) [#9618](https://github.com/cosmos/cosmos-sdk/pull/9618) Update bank.Metadata: add URI and URIHash attributes.
* (store) [#8664](https://github.com/cosmos/cosmos-sdk/pull/8664) Implementation of ADR-038 file StreamingService
* [#9837](https://github.com/cosmos/cosmos-sdk/issues/9837) `--generate-only` flag can be used with a keyname from the keyring.
* [#10326](https://github.com/cosmos/cosmos-sdk/pull/10326) `x/authz` add all grants by granter query.
* [#10944](https://github.com/cosmos/cosmos-sdk/pull/10944) `x/authz` add all grants by grantee query
* [#10348](https://github.com/cosmos/cosmos-sdk/pull/10348) Add `fee.{payer,granter}` and `tip` fields to StdSignDoc for signing tipped transactions.
* [#10208](https://github.com/cosmos/cosmos-sdk/pull/10208) Add `TipsTxMiddleware` for transferring tips.
* [#10379](https://github.com/cosmos/cosmos-sdk/pull/10379) Add validation to `x/upgrade` CLI `software-upgrade` command `--plan-info` value.
* [#10507](https://github.com/cosmos/cosmos-sdk/pull/10507) Add antehandler for tx priority.
* [#10311](https://github.com/cosmos/cosmos-sdk/pull/10311) Adds cli to use tips transactions. It adds an `--aux` flag to all CLI tx commands to generate the aux signer data (with optional tip), and a new `tx aux-to-fee` subcommand to let the fee payer gather aux signer data and broadcast the tx
* [#11019](https://github.com/cosmos/cosmos-sdk/pull/11019) Add `MsgCreatePermanentLockedAccount` and CLI method for creating permanent locked account
* [#10947](https://github.com/cosmos/cosmos-sdk/pull/10947) Add `AllowancesByGranter` query to the feegrant module
* [#10407](https://github.com/cosmos/cosmos-sdk/pull/10407) Add validation to `x/upgrade` module's `BeginBlock` to check accidental binary downgrades
* (gov) [#11036](https://github.com/cosmos/cosmos-sdk/pull/11036) Add in-place migrations for 0.43->0.46. Add a `migrate v0.46` CLI command for v0.43->0.46 JSON genesis migration.
* [#11006](https://github.com/cosmos/cosmos-sdk/pull/11006) Add `debug pubkey-raw` command to allow inspecting of pubkeys in legacy bech32 format
* (x/authz) [#10714](https://github.com/cosmos/cosmos-sdk/pull/10714) Add support for pruning expired authorizations
* [#11179](https://github.com/cosmos/cosmos-sdk/pull/11179) Add state rollback command.
* [#11234](https://github.com/cosmos/cosmos-sdk/pull/11234) Add `GRPCClient` field to Client Context. If `GRPCClient` field is set to nil, the `Invoke` method would use ABCI query, otherwise use gprc.
* (authz)[#11060](https://github.com/cosmos/cosmos-sdk/pull/11060) Support grant with no expire time.
* (rosetta) [#11590](https://github.com/cosmos/cosmos-sdk/pull/11590) Add fee suggestion for rosetta and enable offline mode. Also force set events about Fees to Success to pass reconciliation test.
* (types) [#11959](https://github.com/cosmos/cosmos-sdk/pull/11959) Added `sdk.Coins.Find` helper method to find a coin by denom.
* (upgrade) [#12603](https://github.com/cosmos/cosmos-sdk/pull/12603) feat: Move AppModule.BeginBlock and AppModule.EndBlock to extension interfaces
* (telemetry) [#12405](https://github.com/cosmos/cosmos-sdk/pull/12405) Add *query* calls metric to telemetry.
* (query) [#12253](https://github.com/cosmos/cosmos-sdk/pull/12253) Add `GenericFilteredPaginate` to the `query` package to improve UX.

### API Breaking Changes

* (x/auth/ante) [#11985](https://github.com/cosmos/cosmos-sdk/pull/11985) The `MempoolFeeDecorator` has been removed. Instead, the `DeductFeeDecorator` takes a new argument of type `TxFeeChecker`, to define custom fee models. If `nil` is passed to this `TxFeeChecker` argument, then it will default to `checkTxFeeWithValidatorMinGasPrices`, which is the exact same behavior as the old `MempoolFeeDecorator` (i.e. checking fees against validator's own min gas price).
* (x/auth/ante) [#11985](https://github.com/cosmos/cosmos-sdk/pull/11985) The `ExtensionOptionsDecorator` takes an argument of type `ExtensionOptionChecker`. For backwards-compatibility, you can pass `nil`, which defaults to the old behavior of rejecting all tx extensions.
* (crypto/keyring) [#11932](https://github.com/cosmos/cosmos-sdk/pull/11932) Remove `Unsafe*` interfaces from keyring package. Please use interface casting if you wish to access those unsafe functions.
* (types) [#11881](https://github.com/cosmos/cosmos-sdk/issues/11881) Rename `AccAddressFromHex` to `AccAddressFromHexUnsafe`.
* (types) [#11788](https://github.com/cosmos/cosmos-sdk/pull/11788) The `Int` and `Uint` types have been moved to their own dedicated module, `math`. Aliases are kept in the SDK's root `types` package, however, it is encouraged to utilize the new `math` module. As a result, the `Int#ToDec` API has been removed.
* (grpc) [#11642](https://github.com/cosmos/cosmos-sdk/pull/11642) The `RegisterTendermintService` method in the `tmservice` package now requires a `abciQueryFn` query function parameter.
* [#11496](https://github.com/cosmos/cosmos-sdk/pull/11496) Refactor abstractions for snapshot and pruning; snapshot intervals eventually pruned; unit tests.
* (types) [#11689](https://github.com/cosmos/cosmos-sdk/pull/11689) Make `Coins#Sub` and `Coins#SafeSub` consistent with `Coins#Add`.
* (store)[#11152](https://github.com/cosmos/cosmos-sdk/pull/11152) Remove `keep-every` from pruning options.
* [#10950](https://github.com/cosmos/cosmos-sdk/pull/10950) Add `envPrefix` parameter to `cmd.Execute`.
* (x/mint) [#10441](https://github.com/cosmos/cosmos-sdk/pull/10441) The `NewAppModule` function now accepts an inflation calculation function as an argument.
* [#9695](https://github.com/cosmos/cosmos-sdk/pull/9695) Migrate keys from `Info` (serialized as amino) -> `Record` (serialized as proto)
    * Add new `codec.Codec` argument in:
        * `keyring.NewInMemory`
        * `keyring.New`
    * Rename:
        * `SavePubKey` to `SaveOfflineKey`.
        * `NewMultiInfo`, `NewLedgerInfo` to `NewLegacyMultiInfo`, `newLegacyLedgerInfo` respectively. Move them into `legacy_info.go`.
        * `NewOfflineInfo` to `newLegacyOfflineInfo` and move it to `migration_test.go`.
    * Return:
    _`keyring.Record, error` in `SaveOfflineKey`, `SaveLedgerKey`, `SaveMultiSig`, `Key` and `KeyByAddress`.
    _`keyring.Record` instead of `Info` in `NewMnemonic` and `List`.
    * Remove `algo` argument from :
        * `SaveOfflineKey`
    * Take `keyring.Record` instead of `Info` as first argument in:
        * `MkConsKeyOutput`
        * `MkValKeyOutput`
        * `MkAccKeyOutput`
* [#10022](https://github.com/cosmos/cosmos-sdk/pull/10022) `AuthKeeper` interface in `x/auth` now includes a function `HasAccount`.
* [#9759](https://github.com/cosmos/cosmos-sdk/pull/9759) `NewAccountKeeeper` in `x/auth` now takes an additional `bech32Prefix` argument that represents `sdk.Bech32MainPrefix`.
* [#9628](https://github.com/cosmos/cosmos-sdk/pull/9628) Rename `x/{mod}/legacy` to `x/{mod}/migrations`.
* [#9571](https://github.com/cosmos/cosmos-sdk/pull/9571) Implemented error handling for staking hooks, which now return an error on failure.
* [#9427](https://github.com/cosmos/cosmos-sdk/pull/9427) Move simapp `FundAccount` and `FundModuleAccount` to `x/bank/testutil`
* (client/tx) [#9421](https://github.com/cosmos/cosmos-sdk/pull/9421/) `BuildUnsignedTx`, `BuildSimTx`, `PrintUnsignedStdTx` functions are moved to
  the Tx Factory as methods.
* (client/keys) [#9601](https://github.com/cosmos/cosmos-sdk/pull/9601) Added `keys rename` CLI command and `Keyring.Rename` interface method to rename a key in the keyring.
* (x/slashing) [#9458](https://github.com/cosmos/cosmos-sdk/pull/9458) Coins burned from slashing is now returned from Slash function and included in Slash event.
* [#9246](https://github.com/cosmos/cosmos-sdk/pull/9246) The `New` method for the network package now returns an error.
* [#9519](https://github.com/cosmos/cosmos-sdk/pull/9519) `DeleteDeposits` renamed to `DeleteAndBurnDeposits`, `RefundDeposits` renamed to `RefundAndDeleteDeposits`
* (codec) [#9521](https://github.com/cosmos/cosmos-sdk/pull/9521) Removed deprecated `clientCtx.JSONCodec` from `client.Context`.
* (codec) [#9521](https://github.com/cosmos/cosmos-sdk/pull/9521) Rename `EncodingConfig.Marshaler` to `Codec`.
* [#9594](https://github.com/cosmos/cosmos-sdk/pull/9594) `RESTHandlerFn` argument is removed from the `gov/NewProposalHandler`.
* [#9594](https://github.com/cosmos/cosmos-sdk/pull/9594) `types/rest` package moved to `testutil/rest`.
* [#9432](https://github.com/cosmos/cosmos-sdk/pull/9432) `ConsensusParamsKeyTable` moved from `params/keeper` to `params/types`
* [#9576](https://github.com/cosmos/cosmos-sdk/pull/9576) Add debug error message to `sdkerrors.QueryResult` when enabled
* [#9650](https://github.com/cosmos/cosmos-sdk/pull/9650) Removed deprecated message handler implementation from the SDK modules.
* [#10248](https://github.com/cosmos/cosmos-sdk/pull/10248) Remove unused `KeyPowerReduction` variable from x/staking types.
* (x/bank) [#9832](https://github.com/cosmos/cosmos-sdk/pull/9832) `AddressFromBalancesStore` renamed to `AddressAndDenomFromBalancesStore`.
* (tests) [#9938](https://github.com/cosmos/cosmos-sdk/pull/9938) `simapp.Setup` accepts additional `testing.T` argument.
* (baseapp) [#11979](https://github.com/cosmos/cosmos-sdk/pull/11979) Rename baseapp simulation helper methods `baseapp.{Check,Deliver}` to `baseapp.Sim{Check,Deliver}`.
* (x/gov) [#10373](https://github.com/cosmos/cosmos-sdk/pull/10373) Removed gov `keeper.{MustMarshal, MustUnmarshal}`.
* [#10348](https://github.com/cosmos/cosmos-sdk/pull/10348) StdSignBytes takes a new argument of type `*tx.Tip` for signing over tips using LEGACY_AMINO_JSON.
* [#10208](https://github.com/cosmos/cosmos-sdk/pull/10208) The `x/auth/signing.Tx` interface now also includes a new `GetTip() *tx.Tip` method for verifying tipped transactions. The `x/auth/types` expected BankKeeper interface now expects the `SendCoins` method too.
* [#10612](https://github.com/cosmos/cosmos-sdk/pull/10612) `baseapp.NewBaseApp` constructor function doesn't take the `sdk.TxDecoder` anymore. This logic has been moved into the TxDecoderMiddleware.
* [#10692](https://github.com/cosmos/cosmos-sdk/pull/10612) `SignerData` takes 2 new fields, `Address` and `PubKey`, which need to get populated when using SIGN_MODE_DIRECT_AUX.
* [#10748](https://github.com/cosmos/cosmos-sdk/pull/10748) Move legacy `x/gov` api to `v1beta1` directory.
* [#10816](https://github.com/cosmos/cosmos-sdk/pull/10816) Reuse blocked addresses from the bank module. No need to pass them to distribution.
* [#10852](https://github.com/cosmos/cosmos-sdk/pull/10852) Move `x/gov/types` to `x/gov/types/v1beta2`.
* [#10922](https://github.com/cosmos/cosmos-sdk/pull/10922), [/#10957](https://github.com/cosmos/cosmos-sdk/pull/10957) Move key `server.Generate*` functions to testutil and support custom mnemonics in in-process testing network. Moved `TestMnemonic` from `testutil` package to `testdata`.
* (x/bank) [#10771](https://github.com/cosmos/cosmos-sdk/pull/10771) Add safety check on bank module perms to allow module-specific mint restrictions (e.g. only minting a certain denom).
* (x/bank) [#10771](https://github.com/cosmos/cosmos-sdk/pull/10771) Add `bank.BaseKeeper.WithMintCoinsRestriction` function to restrict use of bank `MintCoins` usage.
* [#10868](https://github.com/cosmos/cosmos-sdk/pull/10868), [#10989](https://github.com/cosmos/cosmos-sdk/pull/10989) The Gov keeper accepts now 2 more mandatory arguments, the ServiceMsgRouter and a maximum proposal metadata length.
* [#10868](https://github.com/cosmos/cosmos-sdk/pull/10868), [#10989](https://github.com/cosmos/cosmos-sdk/pull/10989), [#11093](https://github.com/cosmos/cosmos-sdk/pull/11093) The Gov keeper accepts now 2 more mandatory arguments, the ServiceMsgRouter and a gov Config including the max metadata length.
* [#11124](https://github.com/cosmos/cosmos-sdk/pull/11124) Add `GetAllVersions` to application store
* (x/authz) [#10447](https://github.com/cosmos/cosmos-sdk/pull/10447) authz `NewGrant` takes a new argument: block time, to correctly validate expire time.
* [#10961](https://github.com/cosmos/cosmos-sdk/pull/10961) Support third-party modules to add extension snapshots to state-sync.
* [#11274](https://github.com/cosmos/cosmos-sdk/pull/11274) `types/errors.New` now is an alias for `types/errors.Register` and should only be used in initialization code.
* (authz)[#11060](https://github.com/cosmos/cosmos-sdk/pull/11060) `authz.NewMsgGrant` `expiration` is now a pointer. When `nil` is used then no expiration will be set (grant won't expire).
* (x/distribution)[#11457](https://github.com/cosmos/cosmos-sdk/pull/11457) Add amount field to `distr.MsgWithdrawDelegatorRewardResponse` and `distr.MsgWithdrawValidatorCommissionResponse`.
* [#11334](https://github.com/cosmos/cosmos-sdk/pull/11334) Move `x/gov/types/v1beta2` to `x/gov/types/v1`.
* (x/auth/middleware) [#11413](https://github.com/cosmos/cosmos-sdk/pull/11413) Refactor tx middleware to be extensible on tx fee logic. Merged `MempoolFeeMiddleware` and `TxPriorityMiddleware` functionalities into `DeductFeeMiddleware`, make the logic extensible using the `TxFeeChecker` option, the current fee logic is preserved by the default `checkTxFeeWithValidatorMinGasPrices` implementation. Change `RejectExtensionOptionsMiddleware` to `NewExtensionOptionsMiddleware` which is extensible with the `ExtensionOptionChecker` option. Unpack the tx extension options `Any`s to interface `TxExtensionOptionI`.
* (migrations) [#11556](https://github.com/cosmos/cosmos-sdk/pull/11556#issuecomment-1091385011) Remove migration code from 0.42 and below. To use previous migrations, checkout previous versions of the cosmos-sdk.

### Client Breaking Changes

* [#11797](https://github.com/cosmos/cosmos-sdk/pull/11797) Remove all RegisterRESTRoutes (previously deprecated)
* [#11089](https://github.com/cosmos/cosmos-sdk/pull/11089) interacting with the node through `grpc.Dial` requires clients to pass a codec refer to [doc](https://docs.cosmos.network/main/user/run-node/interact-node).
* [#9594](https://github.com/cosmos/cosmos-sdk/pull/9594) Remove legacy REST API. Please see the [REST Endpoints Migration guide](https://docs.cosmos.network/v0.45/migrations/rest.html) to migrate to the new REST endpoints.
* [#9995](https://github.com/cosmos/cosmos-sdk/pull/9995) Increased gas cost for creating proposals.
* [#11029](https://github.com/cosmos/cosmos-sdk/pull/11029) The deprecated Vote Option field is removed in gov v1beta2 and nil in v1beta1. Use Options instead.
* [#11013](https://github.com/cosmos/cosmos-sdk/pull/11013) The `tx gov submit-proposal` command has changed syntax to support the new Msg-based gov proposals. To access the old CLI command, please use `tx gov submit-legacy-proposal`.
* [#11170](https://github.com/cosmos/cosmos-sdk/issues/11170) Fixes issue related to grpc-gateway of supply by ibc-denom.

### CLI Breaking Changes

* (cli) [#11818](https://github.com/cosmos/cosmos-sdk/pull/11818) CLI transactions preview now respect the chosen `--output` flag format (json or text).
* [#9695](https://github.com/cosmos/cosmos-sdk/pull/9695) `<app> keys migrate` CLI command now takes no arguments.
* [#9246](https://github.com/cosmos/cosmos-sdk/pull/9246) Removed the CLI flag `--setup-config-only` from the `testnet` command and added the subcommand `init-files`.
* [#9780](https://github.com/cosmos/cosmos-sdk/pull/9780) Use sigs.k8s.io for yaml, which might lead to minor YAML output changes
* [#10625](https://github.com/cosmos/cosmos-sdk/pull/10625) Rename `--fee-account` CLI flag to `--fee-granter`
* [#10684](https://github.com/cosmos/cosmos-sdk/pull/10684) Rename `edit-validator` command's `--moniker` flag to `--new-moniker`
* (authz)[#11060](https://github.com/cosmos/cosmos-sdk/pull/11060) Changed the default value of the `--expiration` `tx grant` CLI Flag: was now + 1year, update: null (no expire date).

### Improvements

* (types) [#12201](https://github.com/cosmos/cosmos-sdk/pull/12201) Add `MustAccAddressFromBech32` util function
* [#11696](https://github.com/cosmos/cosmos-sdk/pull/11696) Rename `helpers.GenTx` to `GenSignedMockTx` to avoid confusion with genutil's `GenTxCmd`.
* (x/auth/vesting) [#11652](https://github.com/cosmos/cosmos-sdk/pull/11652) Add util functions for `Period(s)`
* [#11630](https://github.com/cosmos/cosmos-sdk/pull/11630) Add SafeSub method to sdk.Coin.
* [#11511](https://github.com/cosmos/cosmos-sdk/pull/11511) Add api server flags to start command.
* [#11484](https://github.com/cosmos/cosmos-sdk/pull/11484) Implement getter for keyring backend option.
* [#11449](https://github.com/cosmos/cosmos-sdk/pull/11449) Improved error messages when node isn't synced.
* [#11349](https://github.com/cosmos/cosmos-sdk/pull/11349) Add `RegisterAminoMsg` function that checks that a msg name is <40 chars (else this would break ledger nano signing) then registers the concrete msg type with amino, it should be used for registering `sdk.Msg`s with amino instead of `cdc.RegisterConcrete`.
* [#11089](https://github.com/cosmos/cosmos-sdk/pull/11089) Now cosmos-sdk consumers can upgrade gRPC to its newest versions.
* [#10439](https://github.com/cosmos/cosmos-sdk/pull/10439) Check error for `RegisterQueryHandlerClient` in all modules `RegisterGRPCGatewayRoutes`.
* [#9780](https://github.com/cosmos/cosmos-sdk/pull/9780) Remove gogoproto `moretags` YAML annotations and add `sigs.k8s.io/yaml` for YAML marshalling.
* (x/bank) [#10134](https://github.com/cosmos/cosmos-sdk/pull/10134) Add `HasDenomMetadata` function to bank `Keeper` to check if a client coin denom metadata exists in state.
* (x/bank) [#10022](https://github.com/cosmos/cosmos-sdk/pull/10022) `BankKeeper.SendCoins` now takes less execution time.
* (deps) [#9987](https://github.com/cosmos/cosmos-sdk/pull/9987) Bump Go version minimum requirement to `1.17`
* (cli) [#9856](https://github.com/cosmos/cosmos-sdk/pull/9856) Overwrite `--sequence` and `--account-number` flags with default flag values when used with `offline=false` in `sign-batch` command.
* (rosetta) [#10001](https://github.com/cosmos/cosmos-sdk/issues/10001) Add documentation for rosetta-cli dockerfile and rename folder for the rosetta-ci dockerfile
* [#9699](https://github.com/cosmos/cosmos-sdk/pull/9699) Add `:`, `.`, `-`, and `_` as allowed characters in the default denom regular expression.
* (genesis) [#9697](https://github.com/cosmos/cosmos-sdk/pull/9697) Ensure `InitGenesis` returns with non-empty validator set.
* [#10468](https://github.com/cosmos/cosmos-sdk/pull/10468) Allow futureOps to queue additional operations in simulations
* [#10625](https://github.com/cosmos/cosmos-sdk/pull/10625) Add `--fee-payer` CLI flag
* (cli) [#10683](https://github.com/cosmos/cosmos-sdk/pull/10683) In CLI, allow 1 SIGN_MODE_DIRECT signer in transactions with multiple signers.
* (deps) [#10706](https://github.com/cosmos/cosmos-sdk/issues/10706) Bump rosetta-sdk-go to v0.7.2 and rosetta-cli to v0.7.3
* (types/errors) [#10779](https://github.com/cosmos/cosmos-sdk/pull/10779) Move most functionality in `types/errors` to a standalone `errors` go module, except the `RootCodespace` errors and ABCI response helpers. All functions and types that used to live in `types/errors` are now aliased so this is not a breaking change.
* (gov) [#10854](https://github.com/cosmos/cosmos-sdk/pull/10854) v1beta2's vote doesn't include the deprecate `option VoteOption` anymore. Instead, it only uses `WeightedVoteOption`.
* (types) [#11004](https://github.com/cosmos/cosmos-sdk/pull/11004) Added mutable versions of many of the sdk.Dec types operations. This improves performance when used by avoiding reallocating a new bigint for each operation.
* (x/auth) [#10880](https://github.com/cosmos/cosmos-sdk/pull/10880) Added a new query to the tx query service that returns a block with transactions fully decoded.
* (types) [#11200](https://github.com/cosmos/cosmos-sdk/pull/11200) Added `Min()` and `Max()` operations on sdk.Coins.
* (gov) [#11287](https://github.com/cosmos/cosmos-sdk/pull/11287) Fix error message when no flags are provided while executing `submit-legacy-proposal` transaction.
* (x/auth) [#11482](https://github.com/cosmos/cosmos-sdk/pull/11482) Improve panic message when attempting to register a method handler for a message that does not implement sdk.Msg
* (x/staking) [#11596](https://github.com/cosmos/cosmos-sdk/pull/11596) Add (re)delegation getters
* (errors) [#11960](https://github.com/cosmos/cosmos-sdk/pull/11960) Removed 'redacted' error message from defaultErrEncoder
* (ante) [#12013](https://github.com/cosmos/cosmos-sdk/pull/12013) Index ante events for failed tx.
* [#12668](https://github.com/cosmos/cosmos-sdk/pull/12668) Add `authz_msg_index` event attribute to message events emitted when executing via `MsgExec` through `x/authz`.
* [#12626](https://github.com/cosmos/cosmos-sdk/pull/12626) Upgrade IAVL to v0.19.0 with fast index and error propagation. NOTE: first start will take a while to propagate into new model.
* [#12576](https://github.com/cosmos/cosmos-sdk/pull/12576) Remove dependency on cosmos/keyring and upgrade to 99designs/keyring v1.2.1
* [#12590](https://github.com/cosmos/cosmos-sdk/pull/12590) Allow zero gas in simulation mode.
* [#12453](https://github.com/cosmos/cosmos-sdk/pull/12453) Add `NewInMemoryWithKeyring` function which allows the creation of in memory `keystore` instances with a specified set of existing items.
* [#11390](https://github.com/cosmos/cosmos-sdk/pull/11390) `LatestBlockResponse` & `BlockByHeightResponse` types' `Block` filed has been deprecated and they now contains new field `sdk_block` with `proposer_address` as `string`
* [#12089](https://github.com/cosmos/cosmos-sdk/pull/12089) Mark the `TipDecorator` as beta, don't include it in simapp by default.
* [#12153](https://github.com/cosmos/cosmos-sdk/pull/12153) Add a new `NewSimulationManagerFromAppModules` constructor, to simplify simulation wiring.

### Bug Fixes

* [#11969](https://github.com/cosmos/cosmos-sdk/pull/11969) Fix the panic error in `x/upgrade` when `AppVersion` is not set.
* (tests) [#11940](https://github.com/cosmos/cosmos-sdk/pull/11940) Fix some client tests in the `x/gov` module
* [#11772](https://github.com/cosmos/cosmos-sdk/pull/11772) Limit types.Dec length to avoid overflow.
* [#11724](https://github.com/cosmos/cosmos-sdk/pull/11724) Fix data race issues with api.Server
* [#11693](https://github.com/cosmos/cosmos-sdk/pull/11693) Add validation for gentx cmd.
* [#11645](https://github.com/cosmos/cosmos-sdk/pull/11645) Fix `--home` flag ignored when running help.
* [#11558](https://github.com/cosmos/cosmos-sdk/pull/11558) Fix `--dry-run` not working when using tx command.
* [#11354](https://github.com/cosmos/cosmos-sdk/pull/11355) Added missing pagination flag for `bank q total` query.
* [#11197](https://github.com/cosmos/cosmos-sdk/pull/11197) Signing with multisig now works with multisig address which is not in the keyring.
* (makefile) [#11285](https://github.com/cosmos/cosmos-sdk/pull/11285) Fix lint-fix make target.
* (client) [#11283](https://github.com/cosmos/cosmos-sdk/issues/11283) Support multiple keys for tx simulation and setting automatic gas for txs.
* (store) [#11177](https://github.com/cosmos/cosmos-sdk/pull/11177) Update the prune `everything` strategy to store the last two heights.
* [#10844](https://github.com/cosmos/cosmos-sdk/pull/10844) Automatic recovering non-consistent keyring storage during public key import.
* (store) [#11117](https://github.com/cosmos/cosmos-sdk/pull/11117) Fix data race in store trace component
* (cli) [#11065](https://github.com/cosmos/cosmos-sdk/pull/11065) Ensure the `tendermint-validator-set` query command respects the `-o` output flag.
* (grpc) [#10985](https://github.com/cosmos/cosmos-sdk/pull/10992) The `/cosmos/tx/v1beta1/txs/{hash}` endpoint returns a 404 when a tx does not exist.
* (rosetta) [#10340](https://github.com/cosmos/cosmos-sdk/pull/10340) Use `GenesisChunked(ctx)` instead `Genesis(ctx)` to get genesis block height
* [#9651](https://github.com/cosmos/cosmos-sdk/pull/9651) Change inconsistent limit of `0` to `MaxUint64` on InfiniteGasMeter and add GasRemaining func to GasMeter.
* [#9639](https://github.com/cosmos/cosmos-sdk/pull/9639) Check store keys length before accessing them by making sure that `key` is of length `m+1` (for `key[n:m]`)
* (types) [#9627](https://github.com/cosmos/cosmos-sdk/pull/9627) Fix nil pointer panic on `NewBigIntFromInt`
* (x/genutil) [#9574](https://github.com/cosmos/cosmos-sdk/pull/9575) Actually use the `gentx` client tx flags (like `--keyring-dir`)
* (x/distribution) [#9599](https://github.com/cosmos/cosmos-sdk/pull/9599) Withdraw rewards event now includes a value attribute even if there are 0 rewards (due to situations like 100% commission).
* (x/genutil) [#9638](https://github.com/cosmos/cosmos-sdk/pull/9638) Added missing validator key save when recovering from mnemonic
* [#9762](https://github.com/cosmos/cosmos-sdk/pull/9762) The init command uses the chain-id from the client config if --chain-id is not provided
* [#9980](https://github.com/cosmos/cosmos-sdk/pull/9980) Returning the error when the invalid argument is passed to bank query total supply cli.
* (server) [#10016](https://github.com/cosmos/cosmos-sdk/issues/10016) Fix marshaling of index-events into server config file.
* [#10184](https://github.com/cosmos/cosmos-sdk/pull/10184) Fixed CLI tx commands to no longer explicitly require the chain-id flag as this value can come from a user config.
* (x/upgrade) [#10189](https://github.com/cosmos/cosmos-sdk/issues/10189) Removed potential sources of non-determinism in upgrades
* [#10258](https://github.com/cosmos/cosmos-sdk/issues/10258) Fixes issue related to segmentation fault on mac m1 arm64
* [#10466](https://github.com/cosmos/cosmos-sdk/issues/10466) Fixes error with simulation tests when genesis start time is randomly created after the year 2262
* [#10394](https://github.com/cosmos/cosmos-sdk/issues/10394) Fixes issue related to grpc-gateway of account balance by
  ibc-denom.
* [#10842](https://github.com/cosmos/cosmos-sdk/pull/10842) Fix error when `--generate-only`, `--max-msgs` fags set while executing `WithdrawAllRewards` command.
* [#10897](https://github.com/cosmos/cosmos-sdk/pull/10897) Fix: set a non-zero value on gas overflow.
* [#9790](https://github.com/cosmos/cosmos-sdk/pull/10687) Fix behavior of `DecCoins.MulDecTruncate`.
* [#10990](https://github.com/cosmos/cosmos-sdk/pull/10990) Fixes missing `iavl-cache-size` config parsing in `GetConfig` method.
* (x/authz) [#10447](https://github.com/cosmos/cosmos-sdk/pull/10447) Fix authz `NewGrant` expiration check.
* (x/authz) [#10633](https://github.com/cosmos/cosmos-sdk/pull/10633) Fixed authorization not found error when executing message.
* [#11222](https://github.com/cosmos/cosmos-sdk/pull/11222) reject query with block height in the future
* [#11229](https://github.com/cosmos/cosmos-sdk/pull/11229) Handled the error message of `transaction encountered error` from tendermint.
* (x/authz) [#11252](https://github.com/cosmos/cosmos-sdk/pull/11252) Allow insufficient funds error for authz simulation
* (cli) [#11313](https://github.com/cosmos/cosmos-sdk/pull/11313) Fixes `--gas auto` when executing CLI transactions in `--generate-only` mode
* (cli) [#11337](https://github.com/cosmos/cosmos-sdk/pull/11337) Fixes `show-address` cli cmd
* (crypto) [#11298](https://github.com/cosmos/cosmos-sdk/pull/11298) Fix cgo secp signature verification and update libscep256k1 library.
* (x/authz) [#11512](https://github.com/cosmos/cosmos-sdk/pull/11512) Fix response of a panic to error, when subtracting balances.
* (rosetta) [#11590](https://github.com/cosmos/cosmos-sdk/pull/11590) `/block` returns an error with nil pointer when a request has both of index and hash and increase timeout for huge genesis.
* (x/feegrant) [#11813](https://github.com/cosmos/cosmos-sdk/pull/11813) Fix pagination total count in `AllowancesByGranter` query.
* (simapp) [#11855](https://github.com/cosmos/cosmos-sdk/pull/11855) Use `sdkmath.Int` instead of `int64` for `SimulationState.InitialStake`.
* (x/capability) [#11737](https://github.com/cosmos/cosmos-sdk/pull/11737) Use a fixed length encoding of `Capability` pointer for `FwdCapabilityKey`
* [#11983](https://github.com/cosmos/cosmos-sdk/pull/11983) (x/feegrant, x/authz) rename grants query commands to `grants-by-grantee`, `grants-by-granter` cmds.
* (testutil/sims) [#12374](https://github.com/cosmos/cosmos-sdk/pull/12374) fix the non-determinstic behavior in simulations caused by `GenSignedMockTx` and check empty coins slice before it is used to create `banktype.MsgSend`.
* [#12448](https://github.com/cosmos/cosmos-sdk/pull/12448) Start telemetry independently from the API server.
* [#12509](https://github.com/cosmos/cosmos-sdk/pull/12509) Fix `Register{Tx,Tendermint}Service` not being called, resulting in some endpoints like the Simulate endpoint not working.
* [#12416](https://github.com/cosmos/cosmos-sdk/pull/12416) Prevent zero gas transactions in the `DeductFeeDecorator` AnteHandler decorator.
* (x/mint) [#12384](https://github.com/cosmos/cosmos-sdk/pull/12384) Ensure `GoalBonded` must be positive when performing `x/mint` parameter validation.
* (x/auth) [#12261](https://github.com/cosmos/cosmos-sdk/pull/12261) Deprecate pagination in GetTxsEventRequest/Response in favor of page and limit to align with tendermint `SignClient.TxSearch`
* (vesting) [#12190](https://github.com/cosmos/cosmos-sdk/pull/12190) Replace https://github.com/cosmos/cosmos-sdk/pull/12190 to use `NewBaseAccountWithAddress` in all vesting account message handlers.
* (linting) [#12132](https://github.com/cosmos/cosmos-sdk/pull/12132) Change sdk.Int to math.Int
* (cli) [#12127](https://github.com/cosmos/cosmos-sdk/pull/12127) Fix the CLI not always taking into account `--fee-payer` and `--fee-granter` flags.
* (migrations) [#12028](https://github.com/cosmos/cosmos-sdk/pull/12028) Fix v0.45->v0.46 in-place store migrations.
* (baseapp) [#12089](https://github.com/cosmos/cosmos-sdk/pull/12089) Include antehandler and runMsgs events in SimulateTx.
* (cli) [#12095](https://github.com/cosmos/cosmos-sdk/pull/12095) Fix running a tx with --dry-run returns an error
* (x/auth) [#12108](https://github.com/cosmos/cosmos-sdk/pull/12108) Fix GetBlockWithTxs error when querying block with 0 tx
* (genutil) [#12140](https://github.com/cosmos/cosmos-sdk/pull/12140) Fix staking's genesis JSON migrate in the `simd migrate v0.46` CLI command.
* (types) [#12154](https://github.com/cosmos/cosmos-sdk/pull/12154) Add `baseAccountGetter` to avoid invalid account error when create vesting account.
* (x/crisis) [#12208](https://github.com/cosmos/cosmos-sdk/pull/12208) Fix progress index of crisis invariant assertion logs.
* (types) [#12229](https://github.com/cosmos/cosmos-sdk/pull/12229) Increase sdk.Dec maxApproxRootIterations to 300

### State Machine Breaking

* (x/gov) [#13576](https://github.com/cosmos/cosmos-sdk/pull/13576) Proposals in voting period are tracked in a separate store.
* (baseapp) [#11985](https://github.com/cosmos/cosmos-sdk/pull/11985) Add a `postHandler` to baseapp. This `postHandler` is like antehandler, but is run *after* the `runMsgs` execution. It is in the same store branch that `runMsgs`, meaning that both `runMsgs` and `postHandler`
* (x/gov) [#11998](https://github.com/cosmos/cosmos-sdk/pull/11998) Tweak the `x/gov` `ModuleAccountInvariant` invariant to ensure deposits are `<=` total module account balance instead of strictly equal.
* (x/upgrade) [#11800](https://github.com/cosmos/cosmos-sdk/pull/11800) Fix `GetLastCompleteUpgrade` to properly return the latest upgrade.
* [#10564](https://github.com/cosmos/cosmos-sdk/pull/10564) Fix bug when updating allowance inside AllowedMsgAllowance
* (x/auth)[#9596](https://github.com/cosmos/cosmos-sdk/pull/9596) Enable creating periodic vesting accounts with a transactions instead of requiring them to be created in genesis.
* (x/bank) [#9611](https://github.com/cosmos/cosmos-sdk/pull/9611) Introduce a new index to act as a reverse index between a denomination and address allowing to query for token holders of a specific denomination. `DenomOwners` is updated to use the new reverse index.
* (x/bank) [#9832](https://github.com/cosmos/cosmos-sdk/pull/9832) Account balance is stored as `sdk.Int` rather than `sdk.Coin`.
* (x/bank) [#9890](https://github.com/cosmos/cosmos-sdk/pull/9890) Remove duplicate denom from denom metadata key.
* (x/upgrade) [#10189](https://github.com/cosmos/cosmos-sdk/issues/10189) Removed potential sources of non-determinism in upgrades
* [#10422](https://github.com/cosmos/cosmos-sdk/pull/10422) and [#10529](https://github.com/cosmos/cosmos-sdk/pull/10529) Add `MinCommissionRate` param to `x/staking` module.
* (x/gov) [#10763](https://github.com/cosmos/cosmos-sdk/pull/10763) modify the fields in `TallyParams` to use `string` instead of `bytes`
* [#10770](https://github.com/cosmos/cosmos-sdk/pull/10770) revert tx when block gas limit exceeded
* (x/gov) [#10868](https://github.com/cosmos/cosmos-sdk/pull/10868) Bump gov to v1. Both v1beta1 and v1beta2 queries and Msgs are accepted.
* [#11011](https://github.com/cosmos/cosmos-sdk/pull/11011) Remove burning of deposits when qourum is not reached on a governance proposal and when the deposit is not fully met.
* [#11019](https://github.com/cosmos/cosmos-sdk/pull/11019) Add `MsgCreatePermanentLockedAccount` and CLI method for creating permanent locked account
* (x/staking) [#10885] (https://github.com/cosmos/cosmos-sdk/pull/10885) Add new `CancelUnbondingDelegation`
  transaction to `x/staking` module. Delegators can now cancel unbonding delegation entry and delegate back to validator.
* (x/feegrant) [#10830](https://github.com/cosmos/cosmos-sdk/pull/10830) Expired allowances will be pruned from state.
* (x/authz,x/feegrant) [#11214](https://github.com/cosmos/cosmos-sdk/pull/11214) Fix Amino JSON encoding of authz and feegrant Msgs to be consistent with other modules.
* (authz)[#11060](https://github.com/cosmos/cosmos-sdk/pull/11060) Support grant with no expire time.

### Deprecated

* (x/upgrade) [#9906](https://github.com/cosmos/cosmos-sdk/pull/9906) Deprecate `UpgradeConsensusState` gRPC query since this functionality is only used for IBC, which now has its own [IBC replacement](https://github.com/cosmos/ibc-go/blob/2c880a22e9f9cc75f62b527ca94aa75ce1106001/proto/ibc/core/client/v1/query.proto#L54)
* (types) [#10948](https://github.com/cosmos/cosmos-sdk/issues/10948) Deprecate the types.DBBackend variable and types.NewLevelDB function. They are replaced by a new entry in `app.toml`: `app-db-backend` and `tendermint/tm-db`s `NewDB` function. If `app-db-backend` is defined, then it is used. Otherwise, if `types.DBBackend` is defined, it is used (until removed: [#11241](https://github.com/cosmos/cosmos-sdk/issues/11241)). Otherwise, Tendermint config's `db-backend` is used.

## [v0.45.16](https://github.com/cosmos/cosmos-sdk/releases/tag/v0.45.16) - 2023-05-11

### Security Bug Fixes

* (x/feegrant) [#16097](https://github.com/cosmos/cosmos-sdk/pull/16097) Fix infinite feegrant allowance bug.

## [v0.45.15](https://github.com/cosmos/cosmos-sdk/releases/tag/v0.45.15) - 2023-03-22

### Improvements

* (deps) Migrate to [CometBFT](https://github.com/cometbft/cometbft). Follow the instructions in the [release process](https://github.com/cosmos/cosmos-sdk/releases/tag/v0.45.15).
* (deps) [#15127](https://github.com/cosmos/cosmos-sdk/pull/15127) Bump btcd.
* (store) [#14410](https://github.com/cosmos/cosmos-sdk/pull/14410) `rootmulti.Store.loadVersion` has validation to check if all the module stores' height is correct, it will error if any module store has incorrect height.

## [v0.45.14](https://github.com/cosmos/cosmos-sdk/releases/tag/v0.45.14) - 2023-02-16

### Features

* [#14583](https://github.com/cosmos/cosmos-sdk/pull/14583) Add support for Core API.

## v0.45.13 - 2023-02-08

### Improvements

* (deps) Bump Tendermint version to [v0.34.26](https://github.com/informalsystems/tendermint/releases/tag/v0.34.26).

### Bug Fixes

* (store) [#14798](https://github.com/cosmos/cosmos-sdk/pull/14798) Copy btree to avoid the problem of modify while iteration.

## v0.45.12 - 2023-01-23

### Improvements

* [#13881](https://github.com/cosmos/cosmos-sdk/pull/13881) Optimize iteration on nested cached KV stores and other operations in general.
* (store) [#11646](https://github.com/cosmos/cosmos-sdk/pull/11646) Add store name in tracekv-emitted store traces
* (deps) Bump Tendermint version to [v0.34.24](https://github.com/tendermint/tendermint/releases/tag/v0.34.24) and use Informal Systems fork.

### API Breaking Changes

* (store) [#13516](https://github.com/cosmos/cosmos-sdk/pull/13516) Update State Streaming APIs:
    * Add method `ListenCommit` to `ABCIListener`
    * Move `ListeningEnabled` and  `AddListener` methods to `CommitMultiStore`
    * Remove `CacheWrapWithListeners` from `CacheWrap` and `CacheWrapper` interfaces
    * Remove listening APIs from the caching layer (it should only listen to the `rootmulti.Store`)
    * Add three new options to file streaming service constructor.
    * Modify `ABCIListener` such that any error from any method will always halt the app via `panic`

### Bug Fixes

* (store) [#12945](https://github.com/cosmos/cosmos-sdk/pull/12945) Fix nil end semantics in store/cachekv/iterator when iterating a dirty cache.
* (store) [#13516](https://github.com/cosmos/cosmos-sdk/pull/13516) Fix state listener that was observing writes at wrong time.

## v0.45.11 - 2022-11-09

### Improvements

* [#13896](https://github.com/cosmos/cosmos-sdk/pull/13896) Queries on pruned height returns error instead of empty values.
* (deps) Bump Tendermint version to [v0.34.23](https://github.com/tendermint/tendermint/releases/tag/v0.34.23).
* (deps) Bump IAVL version to [v0.19.4](https://github.com/cosmos/iavl/releases/tag/v0.19.4).

### Bug Fixes

* [#13673](https://github.com/cosmos/cosmos-sdk/pull/13673) Fix `--dry-run` flag not working when using tx command.

### CLI Breaking Changes

* [#13656](https://github.com/cosmos/cosmos-sdk/pull/13660) Rename `server.FlagIAVLFastNode` to `server.FlagDisableIAVLFastNode` for clarity.

### API Breaking Changes

* [#13673](https://github.com/cosmos/cosmos-sdk/pull/13673) The `GetFromFields` function now takes `Context` as an argument and removes `genOnly`.

## [v0.45.10](https://github.com/cosmos/cosmos-sdk/releases/tag/v0.45.10) - 2022-10-24

### Features

* (grpc) [#13485](https://github.com/cosmos/cosmos-sdk/pull/13485) Implement a new gRPC query, `/cosmos/base/node/v1beta1/config`, which provides operator configuration. Applications that wish to expose operator minimum gas prices via gRPC should have their application implement the `ApplicationQueryService` interface (see `SimApp#RegisterNodeService` as an example).
* [#13557](https://github.com/cosmos/cosmos-sdk/pull/#13557) - Add `GenSignedMockTx`. This can be used as workaround for #12437 revertion. `v0.46+` contains as well a `GenSignedMockTx` that behaves the same way.
* (x/auth) [#13612](https://github.com/cosmos/cosmos-sdk/pull/13612) Add `Query/ModuleAccountByName` endpoint for accessing the module account info by module name.

### Improvements

* [#13585](https://github.com/cosmos/cosmos-sdk/pull/13585) Bump Tendermint to `v0.34.22`.

### Bug Fixes

* [#13588](https://github.com/cosmos/cosmos-sdk/pull/13588) Fix regression in distribution.WithdrawDelegationRewards when rewards are zero.
* [#13564](https://github.com/cosmos/cosmos-sdk/pull/13564) - Fix `make proto-gen`.
* (server) [#13610](https://github.com/cosmos/cosmos-sdk/pull/13610) Read the pruning-keep-every field again.

## [v0.45.9](https://github.com/cosmos/cosmos-sdk/releases/tag/v0.45.9) - 2022-10-14

ATTENTION:

This is a security release for the [Dragonberry security advisory](https://forum.cosmos.network/t/ibc-security-advisory-dragonberry/7702).

All users should upgrade immediately.

Users *must* add a replace directive in their go.mod for the new `ics23` package in the SDK:

```go
replace github.com/confio/ics23/go => github.com/cosmos/cosmos-sdk/ics23/go v0.8.0
```

### Features

* [#13435](https://github.com/cosmos/cosmos-sdk/pull/13435) Extend error context when a simulation fails.

### Improvements

* [#13369](https://github.com/cosmos/cosmos-sdk/pull/13369) Improve UX for `keyring.List` by returning all retrieved keys.
* [#13323](https://github.com/cosmos/cosmos-sdk/pull/13323) Ensure `withdraw_rewards` rewards are emitted from all actions that result in rewards being withdrawn.
* [#13321](https://github.com/cosmos/cosmos-sdk/pull/13321) Add flag to disable fast node migration and usage.
* (store) [#13326](https://github.com/cosmos/cosmos-sdk/pull/13326) Implementation of ADR-038 file StreamingService, backport #8664.
* (store) [#13540](https://github.com/cosmos/cosmos-sdk/pull/13540) Default fastnode migration to false to prevent surprises. Operators must enable it, unless they have it enabled already.

### API Breaking Changes

* (cli) [#13089](https://github.com/cosmos/cosmos-sdk/pull/13089) Fix rollback command don't actually delete multistore versions, added method `RollbackToVersion` to interface `CommitMultiStore` and added method `CommitMultiStore` to `Application` interface.

### Bug Fixes

* Implement dragonberry security patch.
* For applying the patch please refer to the [RELEASE PROCESS](https://github.com/cosmos/cosmos-sdk/releases/tag/v0.45.9)
* (store) [#13459](https://github.com/cosmos/cosmos-sdk/pull/13459) Don't let state listener observe the uncommitted writes.

### Notes

Reverted #12437 due to API breaking changes.

## [v0.45.8](https://github.com/cosmos/cosmos-sdk/releases/tag/v0.45.8) - 2022-08-25

### Improvements

* [#12981](https://github.com/cosmos/cosmos-sdk/pull/12981) Return proper error when parsing telemetry configuration.
* [#12885](https://github.com/cosmos/cosmos-sdk/pull/12885) Amortize cost of processing cache KV store.
* [#12970](https://github.com/cosmos/cosmos-sdk/pull/12970) Bump Tendermint to `v0.34.21` and IAVL to `v0.19.1`.
* [#12693](https://github.com/cosmos/cosmos-sdk/pull/12693) Make sure the order of each node is consistent when emitting proto events.

### Bug Fixes

* [#13046](https://github.com/cosmos/cosmos-sdk/pull/13046) Fix missing return statement in BaseApp.Query.

## [v0.45.7](https://github.com/cosmos/cosmos-sdk/releases/tag/v0.45.7) - 2022-08-04

### Features

* (upgrade) [#12603](https://github.com/cosmos/cosmos-sdk/pull/12603) feat: Move AppModule.BeginBlock and AppModule.EndBlock to extension interfaces

### Improvements

* (events) [#12850](https://github.com/cosmos/cosmos-sdk/pull/12850) Add a new `fee_payer` attribute to the `tx` event that is emitted from the `DeductFeeDecorator` AnteHandler decorator.
* (x/params) [#12724](https://github.com/cosmos/cosmos-sdk/pull/12724) Add `GetParamSetIfExists` function to params `Subspace` to prevent panics on breaking changes.
* [#12668](https://github.com/cosmos/cosmos-sdk/pull/12668) Add `authz_msg_index` event attribute to message events emitted when executing via `MsgExec` through `x/authz`.
* [#12697](https://github.com/cosmos/cosmos-sdk/pull/12697) Upgrade IAVL to v0.19.0 with fast index and error propagation. NOTE: first start will take a while to propagate into new model.
    * Note: after upgrading to this version it may take up to 15 minutes to migrate from 0.17 to 0.19. This time is used to create the fast cache introduced into IAVL for performance
* [#12784](https://github.com/cosmos/cosmos-sdk/pull/12784) Upgrade Tendermint to 0.34.20.
* (x/bank) [#12674](https://github.com/cosmos/cosmos-sdk/pull/12674) Add convenience function `CreatePrefixedAccountStoreKey()` to construct key to access account's balance for a given denom.

### Bug Fixes

* (x/mint) [#12384](https://github.com/cosmos/cosmos-sdk/pull/12384) Ensure `GoalBonded` must be positive when performing `x/mint` parameter validation.
* (simapp) [#12437](https://github.com/cosmos/cosmos-sdk/pull/12437) fix the non-determinstic behavior in simulations caused by `GenTx` and check
empty coins slice before it is used to create `banktype.MsgSend`.
* (x/capability) [12818](https://github.com/cosmos/cosmos-sdk/pull/12818) Use fixed length hex for pointer at FwdCapabilityKey.

## [v0.45.6](https://github.com/cosmos/cosmos-sdk/releases/tag/v0.45.6) - 2022-06-28

### Improvements

* (simapp) [#12314](https://github.com/cosmos/cosmos-sdk/pull/12314) Increase `DefaultGenTxGas` from `1000000` to `10000000`
* [#12371](https://github.com/cosmos/cosmos-sdk/pull/12371) Update min required Golang version to 1.18.

### Bug Fixes

* [#12317](https://github.com/cosmos/cosmos-sdk/pull/12317) Rename `edit-validator` command's `--moniker` flag to `--new-moniker`
* (x/upgrade) [#12264](https://github.com/cosmos/cosmos-sdk/pull/12264) Fix `GetLastCompleteUpgrade` to properly return the latest upgrade.
* (x/crisis) [#12208](https://github.com/cosmos/cosmos-sdk/pull/12208) Fix progress index of crisis invariant assertion logs.

### Features

* (query) [#12253](https://github.com/cosmos/cosmos-sdk/pull/12253) Add `GenericFilteredPaginate` to the `query` package to improve UX.

## [v0.45.5](https://github.com/cosmos/cosmos-sdk/releases/tag/v0.45.5) - 2022-06-09

### Improvements

* (x/feegrant) [#11813](https://github.com/cosmos/cosmos-sdk/pull/11813) Fix pagination total count in `AllowancesByGranter` query.
* (errors) [#12002](https://github.com/cosmos/cosmos-sdk/pull/12002) Removed 'redacted' error message from defaultErrEncoder.
* (ante) [#12017](https://github.com/cosmos/cosmos-sdk/pull/12017) Index ante events for failed tx (backport #12013).
* [#12153](https://github.com/cosmos/cosmos-sdk/pull/12153) Add a new `NewSimulationManagerFromAppModules` constructor, to simplify simulation wiring.

### Bug Fixes

* [#11796](https://github.com/cosmos/cosmos-sdk/pull/11796) Handle EOF error case in `readLineFromBuf`, which allows successful reading of passphrases from STDIN.
* [#11772](https://github.com/cosmos/cosmos-sdk/pull/11772) Limit types.Dec length to avoid overflow.
* [#10947](https://github.com/cosmos/cosmos-sdk/pull/10947) Add `AllowancesByGranter` query to the feegrant module
* [#9639](https://github.com/cosmos/cosmos-sdk/pull/9639) Check store keys length before accessing them by making sure that `key` is of length `m+1` (for `key[n:m]`)
* [#11983](https://github.com/cosmos/cosmos-sdk/pull/11983) (x/feegrant, x/authz) rename grants query commands to `grants-by-grantee`, `grants-by-granter` cmds.

## Improvements

* [#11886](https://github.com/cosmos/cosmos-sdk/pull/11886) Improve error messages

## [v0.45.4](https://github.com/cosmos/cosmos-sdk/releases/tag/v0.45.4) - 2022-04-25

### Bug Fixes

* [#11624](https://github.com/cosmos/cosmos-sdk/pull/11624) Handle the error returned from `NewNode` in the `server` package.
* [#11724](https://github.com/cosmos/cosmos-sdk/pull/11724) Fix data race issues with `api.Server`.

### Improvements

* (types) [#12201](https://github.com/cosmos/cosmos-sdk/pull/12201) Add `MustAccAddressFromBech32` util function
* [#11693](https://github.com/cosmos/cosmos-sdk/pull/11693) Add validation for gentx cmd.
* [#11686](https://github.com/cosmos/cosmos-sdk/pull/11686) Update the min required Golang version to `1.17`.
* (x/auth/vesting) [#11652](https://github.com/cosmos/cosmos-sdk/pull/11652) Add util functions for `Period(s)`

## [v0.45.3](https://github.com/cosmos/cosmos-sdk/releases/tag/v0.45.3) - 2022-04-12

### Improvements

* [#11562](https://github.com/cosmos/cosmos-sdk/pull/11562) Updated Tendermint to v0.34.19; `unsafe-reset-all` command has been moved to the `tendermint` sub-command.

### Features

* (x/upgrade) [#11551](https://github.com/cosmos/cosmos-sdk/pull/11551) Update `ScheduleUpgrade` for chains to schedule an automated upgrade on `BeginBlock` without having to go though governance.

## [v0.45.2](https://github.com/cosmos/cosmos-sdk/releases/tag/v0.45.2) - 2022-04-05

### Features

* (tx) [#11533](https://github.com/cosmos/cosmos-sdk/pull/11533) Register [`EIP191`](https://eips.ethereum.org/EIPS/eip-191) as an available `SignMode` for chains to use.
* [#11430](https://github.com/cosmos/cosmos-sdk/pull/11430) Introduce a new `grpc-only` flag, such that when enabled, will start the node in a query-only mode. Note, gRPC MUST be enabled with this flag.
* (x/bank) [#11417](https://github.com/cosmos/cosmos-sdk/pull/11417) Introduce a new `SpendableBalances` gRPC query that retrieves an account's total (paginated) spendable balances.
* (x/bank) [#10771](https://github.com/cosmos/cosmos-sdk/pull/10771) Add safety check on bank module perms to allow module-specific mint restrictions (e.g. only minting a certain denom).
* (x/bank) [#10771](https://github.com/cosmos/cosmos-sdk/pull/10771) Add `bank.BankKeeper.WithMintCoinsRestriction` function to restrict use of bank `MintCoins` usage. This function is not on the bank `Keeper` interface, so it's not API-breaking, but only additive on the keeper implementation.
* [#10944](https://github.com/cosmos/cosmos-sdk/pull/10944) `x/authz` add all grants by grantee query
* [#11124](https://github.com/cosmos/cosmos-sdk/pull/11124) Add `GetAllVersions` to application store
* (x/auth) [#10880](https://github.com/cosmos/cosmos-sdk/pull/10880) Added a new query to the tx query service that returns a block with transactions fully decoded.
* [#11314](https://github.com/cosmos/cosmos-sdk/pull/11314) Add state rollback command.

### Bug Fixes

* [#11354](https://github.com/cosmos/cosmos-sdk/pull/11355) Added missing pagination flag for `bank q total` query.
* [#11197](https://github.com/cosmos/cosmos-sdk/pull/11197) Signing with multisig now works with multisig address which is not in the keyring.
* (client) [#11283](https://github.com/cosmos/cosmos-sdk/issues/11283) Support multiple keys for tx simulation and setting automatic gas for txs.
* (store) [#11177](https://github.com/cosmos/cosmos-sdk/pull/11177) Update the prune `everything` strategy to store the last two heights.
* (store) [#11117](https://github.com/cosmos/cosmos-sdk/pull/11117) Fix data race in store trace component
* (x/authz) [#11252](https://github.com/cosmos/cosmos-sdk/pull/11252) Allow insufficient funds error for authz simulation
* (crypto) [#11298](https://github.com/cosmos/cosmos-sdk/pull/11298) Fix cgo secp signature verification and update libscep256k1 library.
* (crypto) [#12122](https://github.com/cosmos/cosmos-sdk/pull/12122) Fix keyring migration issue.

### Improvements

* [#9576](https://github.com/cosmos/cosmos-sdk/pull/9576) Add debug error message to query result when enabled
* (types) [#11200](https://github.com/cosmos/cosmos-sdk/pull/11200) Added `Min()` and `Max()` operations on sdk.Coins.
* [#11267](https://github.com/cosmos/cosmos-sdk/pull/11267) Add hooks to allow app modules to add things to state-sync (backport #10961).

## [v0.45.1](https://github.com/cosmos/cosmos-sdk/releases/tag/v0.45.1) - 2022-02-03

### Bug Fixes

* (grpc) [#10985](https://github.com/cosmos/cosmos-sdk/pull/10992) The `/cosmos/tx/v1beta1/txs/{hash}` endpoint returns a 404 when a tx does not exist.
* [#10990](https://github.com/cosmos/cosmos-sdk/pull/10990) Fixes missing `iavl-cache-size` config parsing in `GetConfig` method.
* [#11222](https://github.com/cosmos/cosmos-sdk/pull/11222) reject query with block height in the future

### Improvements

* [#10407](https://github.com/cosmos/cosmos-sdk/pull/10407) Added validation to `x/upgrade` module's `BeginBlock` to check accidental binary downgrades
* [#10768](https://github.com/cosmos/cosmos-sdk/pull/10768) Extra logging in in-place store migrations.

## [v0.45.0](https://github.com/cosmos/cosmos-sdk/releases/tag/v0.45.0) - 2022-01-18

### State Machine Breaking

* [#10833](https://github.com/cosmos/cosmos-sdk/pull/10833) fix reported tx gas used when block gas limit exceeded.
* (auth) [#10536](https://github.com/cosmos/cosmos-sdk/pull/10536]) Enable `SetSequence` for `ModuleAccount`.
* (store) [#10218](https://github.com/cosmos/cosmos-sdk/pull/10218) Charge gas even when there are no entries while seeking.
* (store) [#10247](https://github.com/cosmos/cosmos-sdk/pull/10247) Charge gas for the key length in gas meter.
* (x/gov) [#10740](https://github.com/cosmos/cosmos-sdk/pull/10740) Increase maximum proposal description size from 5k characters to 10k characters.
* [#10814](https://github.com/cosmos/cosmos-sdk/pull/10814) revert tx when block gas limit exceeded.

### API Breaking Changes

* [#10561](https://github.com/cosmos/cosmos-sdk/pull/10561) The `CommitMultiStore` interface contains a new `SetIAVLCacheSize` method
* [#10922](https://github.com/cosmos/cosmos-sdk/pull/10922), [/#10956](https://github.com/cosmos/cosmos-sdk/pull/10956) Deprecate key `server.Generate*` functions and move them to `testutil` and support custom mnemonics in in-process testing network. Moved `TestMnemonic` from `testutil` package to `testdata`.
* [#11049](https://github.com/cosmos/cosmos-sdk/pull/11049) Add custom tendermint config variables into root command. Allows App developers to set config.toml variables.

### Features

* [#10614](https://github.com/cosmos/cosmos-sdk/pull/10614) Support in-place migration ordering

### Improvements

* [#10486](https://github.com/cosmos/cosmos-sdk/pull/10486) store/cachekv's `Store.Write` conservatively
  looks up keys, but also uses the [map clearing idiom](https://bencher.orijtech.com/perfclinic/mapclearing/)
  to reduce the RAM usage, CPU time usage, and garbage collection pressure from clearing maps,
  instead of allocating new maps.
* (module) [#10711](https://github.com/cosmos/cosmos-sdk/pull/10711) Panic at startup if the app developer forgot to add modules in the `SetOrder{BeginBlocker, EndBlocker, InitGenesis, ExportGenesis}` functions. This means that all modules, even those who have empty implementations for those methods, need to be added to `SetOrder*`.
* (types) [#10076](https://github.com/cosmos/cosmos-sdk/pull/10076) Significantly speedup and lower allocations for `Coins.String()`.
* (auth) [#10022](https://github.com/cosmos/cosmos-sdk/pull/10022) `AuthKeeper` interface in `x/auth` now includes a function `HasAccount`.
* [#10393](https://github.com/cosmos/cosmos-sdk/pull/10393) Add `HasSupply` method to bank keeper to ensure that input denom actually exists on chain.

### Bug Fixes

* (std/codec) [/#10595](https://github.com/cosmos/cosmos-sdk/pull/10595) Add evidence to std/codec to be able to decode evidence in client interactions.
* (types) [#9627](https://github.com/cosmos/cosmos-sdk/pull/9627) Fix nil pointer panic on `NewBigIntFromInt`.
* [#10725](https://github.com/cosmos/cosmos-sdk/pull/10725) populate `ctx.ConsensusParams` for begin/end blockers.
* [#9829](https://github.com/cosmos/cosmos-sdk/pull/9829) Fixed Coin denom sorting not being checked during `Balance.Validate` check. Refactored the Validation logic to use `Coins.Validate` for `Balance.Coins`
* [#10061](https://github.com/cosmos/cosmos-sdk/pull/10061) and [#10515](https://github.com/cosmos/cosmos-sdk/pull/10515) Ensure that `LegacyAminoPubKey` struct correctly unmarshals from JSON

## [v0.44.8](https://github.com/cosmos/cosmos-sdk/releases/tag/v0.44.8) - 2022-04-12

### Improvements

* [#11563](https://github.com/cosmos/cosmos-sdk/pull/11563) Updated Tendermint to v0.34.19; `unsafe-reset-all` command has been moved to the `tendermint` sub-command.

## [v0.44.7](https://github.com/cosmos/cosmos-sdk/releases/tag/v0.44.7) - 2022-04-04

### Features

* (x/bank) [#10771](https://github.com/cosmos/cosmos-sdk/pull/10771) Add safety check on bank module perms to allow module-specific mint restrictions (e.g. only minting a certain denom).
* (x/bank) [#10771](https://github.com/cosmos/cosmos-sdk/pull/10771) Add `bank.BankKeeper.WithMintCoinsRestriction` function to restrict use of bank `MintCoins` usage. This function is not on the bank `Keeper` interface, so it's not API-breaking, but only additive on the keeper implementation.

### Bug Fixes

* [#11354](https://github.com/cosmos/cosmos-sdk/pull/11355) Added missing pagination flag for `bank q total` query.
* (store) [#11177](https://github.com/cosmos/cosmos-sdk/pull/11177) Update the prune `everything` strategy to store the last two heights.
* (store) [#11117](https://github.com/cosmos/cosmos-sdk/pull/11117) Fix data race in store trace component
* (x/authz) [#11252](https://github.com/cosmos/cosmos-sdk/pull/11252) Allow insufficient funds error for authz simulation

### Improvements

* [#9576](https://github.com/cosmos/cosmos-sdk/pull/9576) Add debug error message to query result when enabled

## [v0.44.6](https://github.com/cosmos/cosmos-sdk/releases/tag/v0.44.6) - 2022-02-02

### Features

* [#11124](https://github.com/cosmos/cosmos-sdk/pull/11124) Add `GetAllVersions` to application store

### Bug Fixes

* (grpc) [#10985](https://github.com/cosmos/cosmos-sdk/pull/10992) The `/cosmos/tx/v1beta1/txs/{hash}` endpoint returns a 404 when a tx does not exist.
* (std/codec) [/#10595](https://github.com/cosmos/cosmos-sdk/pull/10595) Add evidence to std/codec to be able to decode evidence in client interactions.
* [#10725](https://github.com/cosmos/cosmos-sdk/pull/10725) populate `ctx.ConsensusParams` for begin/end blockers.
* [#10061](https://github.com/cosmos/cosmos-sdk/pull/10061) and [#10515](https://github.com/cosmos/cosmos-sdk/pull/10515) Ensure that `LegacyAminoPubKey` struct correctly unmarshals from JSON

### Improvements

* [#10823](https://github.com/cosmos/cosmos-sdk/pull/10823) updated ambiguous cli description for creating feegrant.

## [v0.44.5-patch](https://github.com/cosmos/cosmos-sdk/releases/tag/v0.44.5-patch) - 2021-10-14

ATTENTION:

This is a security release for the [Dragonberry security advisory](https://forum.cosmos.network/t/ibc-security-advisory-dragonberry/7702).

All users should upgrade immediately.

Users *must* add a replace directive in their go.mod for the new `ics23` package in the SDK:

```go
replace github.com/confio/ics23/go => github.com/cosmos/cosmos-sdk/ics23/go v0.8.0
```

## [v0.44.5](https://github.com/cosmos/cosmos-sdk/releases/tag/v0.44.5) - 2021-12-02

### Improvements

* (baseapp) [#10631](https://github.com/cosmos/cosmos-sdk/pull/10631) Emit ante events even for the failed txs.
* (store) [#10741](https://github.com/cosmos/cosmos-sdk/pull/10741) Significantly speedup iterator creation after delete heavy workloads. Significantly improves IBC migration times.

### Bug Fixes

* [#10648](https://github.com/cosmos/cosmos-sdk/pull/10648) Upgrade IAVL to 0.17.3 to solve race condition bug in IAVL.

## [v0.44.4](https://github.com/cosmos/cosmos-sdk/releases/tag/v0.44.4) - 2021-11-25

### Improvements

* (types) [#10630](https://github.com/cosmos/cosmos-sdk/pull/10630) Add an `Events` field to the `TxResponse` type that captures *all* events emitted by a transaction, unlike `Logs` which only contains events emitted during message execution.
* (x/upgrade) [#10532](https://github.com/cosmos/cosmos-sdk/pull/10532) Add `keeper.DumpUpgradeInfoWithInfoToDisk` to include `Plan.Info` in the upgrade-info file.
* (store) [#10544](https://github.com/cosmos/cosmos-sdk/pull/10544) Use the new IAVL iterator structure which significantly improves iterator performance.

### Bug Fixes

* [#10827](https://github.com/cosmos/cosmos-sdk/pull/10827) Create query `Context` with requested block height
* [#10414](https://github.com/cosmos/cosmos-sdk/pull/10414) Use `sdk.GetConfig().GetFullBIP44Path()` instead `sdk.FullFundraiserPath` to generate key
* (bank) [#10394](https://github.com/cosmos/cosmos-sdk/pull/10394) Fix: query account balance by ibc denom.
* [\10608](https://github.com/cosmos/cosmos-sdk/pull/10608) Change the order of module migration by pushing x/auth to the end. Auth module depends on other modules and should be run last. We have updated the documentation to provide more details how to change module migration order. This is technically a breaking change, but only impacts updates between the upgrades with version change, hence migrating from the previous patch release doesn't cause new migration and doesn't break the state.
* [#10674](https://github.com/cosmos/cosmos-sdk/pull/10674) Fix issue with `Error.Wrap` and `Error.Wrapf` usage with `errors.Is`.

## [v0.44.3](https://github.com/cosmos/cosmos-sdk/releases/tag/v0.44.3) - 2021-10-21

### Improvements

* [#10768](https://github.com/cosmos/cosmos-sdk/pull/10768) Added extra logging for tracking in-place store migrations
* [#10262](https://github.com/cosmos/cosmos-sdk/pull/10262) Remove unnecessary logging in `x/feegrant` simulation.
* [#10327](https://github.com/cosmos/cosmos-sdk/pull/10327) Add null guard for possible nil `Amount` in tx fee `Coins`
* [#10339](https://github.com/cosmos/cosmos-sdk/pull/10339) Improve performance of `removeZeroCoins` by only allocating memory when necessary
* [#10045](https://github.com/cosmos/cosmos-sdk/pull/10045) Revert [#8549](https://github.com/cosmos/cosmos-sdk/pull/8549). Do not route grpc queries through Tendermint.
* (deps) [#10375](https://github.com/cosmos/cosmos-sdk/pull/10375) Bump Tendermint to [v0.34.14](https://github.com/tendermint/tendermint/releases/tag/v0.34.14).
* [#10024](https://github.com/cosmos/cosmos-sdk/pull/10024) `store/cachekv` performance improvement by reduced growth factor for iterator ranging by using binary searches to find dirty items when unsorted key count >= 1024.

### Bug Fixes

* (client) [#10226](https://github.com/cosmos/cosmos-sdk/pull/10226) Fix --home flag parsing.
* (rosetta) [#10340](https://github.com/cosmos/cosmos-sdk/pull/10340) Use `GenesisChunked(ctx)` instead `Genesis(ctx)` to get genesis block height

## [v0.44.2](https://github.com/cosmos/cosmos-sdk/releases/tag/v0.44.2) - 2021-10-12

Security Release. No breaking changes related to 0.44.x.

## [v0.44.1](https://github.com/cosmos/cosmos-sdk/releases/tag/v0.44.1) - 2021-09-29

### Improvements

* (store) [#10040](https://github.com/cosmos/cosmos-sdk/pull/10040) Bump IAVL to v0.17.1 which includes performance improvements on a batch load.
* (types) [#10021](https://github.com/cosmos/cosmos-sdk/pull/10021) Speedup coins.AmountOf(), by removing many intermittent regex calls.
* [#10077](https://github.com/cosmos/cosmos-sdk/pull/10077) Remove telemetry on `GasKV` and `CacheKV` store Get/Set operations, significantly improving their performance.
* (store) [#10026](https://github.com/cosmos/cosmos-sdk/pull/10026) Improve CacheKVStore datastructures / algorithms, to no longer take O(N^2) time when interleaving iterators and insertions.

### Bug Fixes

* [#9969](https://github.com/cosmos/cosmos-sdk/pull/9969) fix: use keyring in config for add-genesis-account cmd.
* (x/genutil) [#10104](https://github.com/cosmos/cosmos-sdk/pull/10104) Ensure the `init` command reads the `--home` flag value correctly.
* (x/feegrant) [#10049](https://github.com/cosmos/cosmos-sdk/issues/10049) Fixed the error message when `period` or `period-limit` flag is not set on a feegrant grant transaction.

### Client Breaking Changes

* [#9879](https://github.com/cosmos/cosmos-sdk/pull/9879) Modify ABCI Queries to use `abci.QueryRequest` Height field if it is non-zero, otherwise continue using context height.

## [v0.44.0](https://github.com/cosmos/cosmos-sdk/releases/tag/v0.44.0) - 2021-09-01

### Features

* [#9860](https://github.com/cosmos/cosmos-sdk/pull/9860) Emit transaction fee in ante handler fee decorator. The event type is `tx` and the attribute is `fee`.

### Improvements

* (deps) [#9956](https://github.com/cosmos/cosmos-sdk/pull/9956) Bump Tendermint to [v0.34.12](https://github.com/tendermint/tendermint/releases/tag/v0.34.12).

### Deprecated

* (x/upgrade) [#9906](https://github.com/cosmos/cosmos-sdk/pull/9906) Deprecate `UpgradeConsensusState` gRPC query since this functionality is only used for IBC, which now has its own [IBC replacement](https://github.com/cosmos/ibc-go/blob/2c880a22e9f9cc75f62b527ca94aa75ce1106001/proto/ibc/core/client/v1/query.proto#L54)

### Bug Fixes

* [#9965](https://github.com/cosmos/cosmos-sdk/pull/9965) Fixed `simd version` command output to report the right release tag.
* (x/upgrade) [#10189](https://github.com/cosmos/cosmos-sdk/issues/10189) Removed potential sources of non-determinism in upgrades.

### Client Breaking Changes

* [#10041](https://github.com/cosmos/cosmos-sdk/pull/10041) Remove broadcast & encode legacy REST endpoints. Please see the [REST Endpoints Migration guide](https://docs.cosmos.network/v0.45/migrations/rest.html) to migrate to the new REST endpoints.

## [v0.43.0](https://github.com/cosmos/cosmos-sdk/releases/tag/v0.43.0) - 2021-08-10

### Features

* [#6711](https://github.com/cosmos/cosmos-sdk/pull/6711) Make integration test suites reusable by apps, tests are exported in each module's `client/testutil` package.
* [#8077](https://github.com/cosmos/cosmos-sdk/pull/8077) Added support for grpc-web, enabling browsers to communicate with a chain's gRPC server
* [#8965](https://github.com/cosmos/cosmos-sdk/pull/8965) cosmos reflection now provides more information on the application such as: deliverable msgs, sdk.Config info etc (still in alpha stage).
* [#8520](https://github.com/cosmos/cosmos-sdk/pull/8520) Add support for permanently locked vesting accounts.
* [#8559](https://github.com/cosmos/cosmos-sdk/pull/8559) Added Protobuf compatible secp256r1 ECDSA signatures.
* [#8786](https://github.com/cosmos/cosmos-sdk/pull/8786) Enabled secp256r1 in x/auth.
* (rosetta) [#8729](https://github.com/cosmos/cosmos-sdk/pull/8729) Data API fully supports balance tracking. Construction API can now construct any message supported by the application.
* [#8754](https://github.com/cosmos/cosmos-sdk/pull/8875) Added support for reverse iteration to pagination.
* (types) [#9079](https://github.com/cosmos/cosmos-sdk/issues/9079) Add `AddAmount`/`SubAmount` methods to `sdk.Coin`.
* [#9088](https://github.com/cosmos/cosmos-sdk/pull/9088) Added implementation to ADR-28 Derived Addresses.
* [#9133](https://github.com/cosmos/cosmos-sdk/pull/9133) Added hooks for governance actions.
* (x/staking) [#9214](https://github.com/cosmos/cosmos-sdk/pull/9214) Added `new_shares` attribute inside `EventTypeDelegate` event.
* [#9382](https://github.com/cosmos/cosmos-sdk/pull/9382) feat: add Dec.Float64() function.
* [#9457](https://github.com/cosmos/cosmos-sdk/pull/9457) Add amino support for x/authz and x/feegrant Msgs.
* [#9498](https://github.com/cosmos/cosmos-sdk/pull/9498) Added `Codec: codec.Codec` attribute to `client/Context` structure.
* [#9540](https://github.com/cosmos/cosmos-sdk/pull/9540) Add output flag for query txs command.
* (errors) [#8845](https://github.com/cosmos/cosmos-sdk/pull/8845) Add `Error.Wrap` handy method
* [#8518](https://github.com/cosmos/cosmos-sdk/pull/8518) Help users of multisig wallets debug signature issues.
* [#9573](https://github.com/cosmos/cosmos-sdk/pull/9573) ADR 040 implementation: New DB interface
* [#9952](https://github.com/cosmos/cosmos-sdk/pull/9952) ADR 040: Implement in-memory DB backend
* [#9848](https://github.com/cosmos/cosmos-sdk/pull/9848) ADR-040: Implement BadgerDB backend
* [#9851](https://github.com/cosmos/cosmos-sdk/pull/9851) ADR-040: Implement RocksDB backend
* [#10308](https://github.com/cosmos/cosmos-sdk/pull/10308) ADR-040: Implement DBConnection.Revert
* [#9892](https://github.com/cosmos/cosmos-sdk/pull/9892) ADR-040: KV Store with decoupled storage and state commitment

### Client Breaking Changes

* [#8363](https://github.com/cosmos/cosmos-sdk/pull/8363) Addresses no longer have a fixed 20-byte length. From the SDK modules' point of view, any 1-255 bytes-long byte array is a valid address.
* (crypto/ed25519) [#8690] Adopt zip1215 ed2559 verification rules.
* [#8849](https://github.com/cosmos/cosmos-sdk/pull/8849) Upgrade module no longer supports time based upgrades.
* [#7477](https://github.com/cosmos/cosmos-sdk/pull/7477) Changed Bech32 Public Key serialization in the client facing functionality (CLI, MsgServer, QueryServer):
    * updated the keyring display structure (it uses protobuf JSON serialization) - the output is more verbose.
    * Renamed `MarshalAny` and `UnmarshalAny` to `MarshalInterface` and `UnmarshalInterface` respectively. These functions must take an interface as parameter (not a concrete type nor `Any` object). Underneath they use `Any` wrapping for correct protobuf serialization.
    * CLI: removed `--text` flag from `show-node-id` command; the text format for public keys is not used any more - instead we use ProtoJSON.
* (store) [#8790](https://github.com/cosmos/cosmos-sdk/pull/8790) Reduce gas costs by 10x for transient store operations.
* [#9139](https://github.com/cosmos/cosmos-sdk/pull/9139) Querying events:
    * via `ServiceMsg` TypeURLs (e.g. `message.action='/cosmos.bank.v1beta1.Msg/Send'`) does not work anymore,
    * via legacy `msg.Type()` (e.g. `message.action='send'`) is being deprecated, new `Msg`s won't emit these events.
    * Please use concrete `Msg` TypeURLs instead (e.g. `message.action='/cosmos.bank.v1beta1.MsgSend'`).
* [#9859](https://github.com/cosmos/cosmos-sdk/pull/9859) The `default` pruning strategy now keeps the last 362880 blocks instead of 100. 362880 equates to roughly enough blocks to cover the entire unbonding period assuming a 21 day unbonding period and 5s block time.
* [#9785](https://github.com/cosmos/cosmos-sdk/issues/9785) Missing coin denomination in logs

### API Breaking Changes

* (keyring) [#8662](https://github.com/cosmos/cosmos-sdk/pull/8662) `NewMnemonic` now receives an additional `passphrase` argument to secure the key generated by the bip39 mnemonic.
* (x/bank) [#8473](https://github.com/cosmos/cosmos-sdk/pull/8473) Bank keeper does not expose unsafe balance changing methods such as `SetBalance`, `SetSupply` etc.
* (x/staking) [#8473](https://github.com/cosmos/cosmos-sdk/pull/8473) On genesis init, if non bonded pool and bonded pool balance, coming from the bank module, does not match what is saved in the staking state, the initialization will panic.
* (x/gov) [#8473](https://github.com/cosmos/cosmos-sdk/pull/8473) On genesis init, if the gov module account balance, coming from bank module state, does not match the one in gov module state, the initialization will panic.
* (x/distribution) [#8473](https://github.com/cosmos/cosmos-sdk/pull/8473) On genesis init, if the distribution module account balance, coming from bank module state, does not match the one in distribution module state, the initialization will panic.
* (client/keys) [#8500](https://github.com/cosmos/cosmos-sdk/pull/8500) `InfoImporter` interface is removed from legacy keybase.
* (x/staking) [#8505](https://github.com/cosmos/cosmos-sdk/pull/8505) `sdk.PowerReduction` has been renamed to `sdk.DefaultPowerReduction`, and most staking functions relying on power reduction take a new function argument, instead of relying on that global variable.
* [#8629](https://github.com/cosmos/cosmos-sdk/pull/8629) Deprecated `SetFullFundraiserPath` from `Config` in favor of `SetPurpose` and `SetCoinType`.
* (x/upgrade) [#8673](https://github.com/cosmos/cosmos-sdk/pull/8673) Remove IBC logic from x/upgrade. Deprecates IBC fields in an Upgrade Plan, an error will be thrown if they are set. IBC upgrade logic moved to 02-client and an IBC UpgradeProposal is added.
* (x/bank) [#8517](https://github.com/cosmos/cosmos-sdk/pull/8517) `SupplyI` interface and `Supply` are removed and uses `sdk.Coins` for supply tracking
* (x/upgrade) [#8743](https://github.com/cosmos/cosmos-sdk/pull/8743) `UpgradeHandler` includes a new argument `VersionMap` which helps facilitate in-place migrations.
* (x/auth) [#8129](https://github.com/cosmos/cosmos-sdk/pull/8828) Updated `SigVerifiableTx.GetPubKeys` method signature to return error.
* (x/upgrade) [\7487](https://github.com/cosmos/cosmos-sdk/pull/8897) Upgrade `Keeper` takes new argument `ProtocolVersionSetter` which implements setting a protocol version on baseapp.
* (baseapp) [\7487](https://github.com/cosmos/cosmos-sdk/pull/8897) BaseApp's fields appVersion and version were swapped to match Tendermint's fields.
* [#8682](https://github.com/cosmos/cosmos-sdk/pull/8682) `ante.NewAnteHandler` updated to receive all positional params as `ante.HandlerOptions` struct. If required fields aren't set, throws error accordingly.
* (x/staking/types) [#7447](https://github.com/cosmos/cosmos-sdk/issues/7447) Remove bech32 PubKey support:
    * `ValidatorI` interface update: `GetConsPubKey` renamed to `TmConsPubKey` (this is to clarify the return type: consensus public key must be a tendermint key); `TmConsPubKey`, `GetConsAddr` methods return error.
    * `Validator` updated according to the `ValidatorI` changes described above.
    * `ToTmValidator` function: added `error` to return values.
    * `Validator.ConsensusPubkey` type changed from `string` to `codectypes.Any`.
    * `MsgCreateValidator.Pubkey` type changed from `string` to `codectypes.Any`.
* (client) [#8926](https://github.com/cosmos/cosmos-sdk/pull/8926) `client/tx.PrepareFactory` has been converted to a private function, as it's only used internally.
* (auth/tx) [#8926](https://github.com/cosmos/cosmos-sdk/pull/8926) The `ProtoTxProvider` interface used as a workaround for transaction simulation has been removed.
* (x/bank) [#8798](https://github.com/cosmos/cosmos-sdk/pull/8798) `GetTotalSupply` is removed in favour of `GetPaginatedTotalSupply`
* (keyring) [#8739](https://github.com/cosmos/cosmos-sdk/pull/8739) Rename InfoImporter -> LegacyInfoImporter.
* (x/bank/types) [#9061](https://github.com/cosmos/cosmos-sdk/pull/9061) `AddressFromBalancesStore` now returns an error for invalid key instead of panic.
* (x/auth) [#9144](https://github.com/cosmos/cosmos-sdk/pull/9144) The `NewTxTimeoutHeightDecorator` antehandler has been converted from a struct to a function.
* (codec) [#9226](https://github.com/cosmos/cosmos-sdk/pull/9226) Rename codec interfaces and methods, to follow a general Go interfaces:
    * `codec.Marshaler` → `codec.Codec` (this defines objects which serialize other objects)
    * `codec.BinaryMarshaler` → `codec.BinaryCodec`
    * `codec.JSONMarshaler` → `codec.JSONCodec`
    * Removed `BinaryBare` suffix from `BinaryCodec` methods (`MarshalBinaryBare`, `UnmarshalBinaryBare`, ...)
    * Removed `Binary` infix from `BinaryCodec` methods (`MarshalBinaryLengthPrefixed`, `UnmarshalBinaryLengthPrefixed`, ...)
* [#9139](https://github.com/cosmos/cosmos-sdk/pull/9139) `ServiceMsg` TypeURLs (e.g. `/cosmos.bank.v1beta1.Msg/Send`) have been removed, as they don't comply to the Probobuf `Any` spec. Please use `Msg` type TypeURLs (e.g. `/cosmos.bank.v1beta1.MsgSend`). This has multiple consequences:
    * The `sdk.ServiceMsg` struct has been removed.
    * `sdk.Msg` now only contains `ValidateBasic` and `GetSigners` methods. The remaining methods `GetSignBytes`, `Route` and `Type` are moved to `legacytx.LegacyMsg`.
    * The `RegisterCustomTypeURL` function and the `cosmos.base.v1beta1.ServiceMsg` interface have been removed from the interface registry.
* (codec) [#9251](https://github.com/cosmos/cosmos-sdk/pull/9251) Rename `clientCtx.JSONMarshaler` to `clientCtx.JSONCodec` as per #9226.
* (x/bank) [#9271](https://github.com/cosmos/cosmos-sdk/pull/9271) SendEnabledCoin(s) renamed to IsSendEnabledCoin(s) to better reflect its functionality.
* (x/bank) [#9550](https://github.com/cosmos/cosmos-sdk/pull/9550) `server.InterceptConfigsPreRunHandler` now takes 2 additional arguments: customAppConfigTemplate and customAppConfig. If you don't need to customize these, simply put `""` and `nil`.
* [#8245](https://github.com/cosmos/cosmos-sdk/pull/8245) Removed `simapp.MakeCodecs` and use `simapp.MakeTestEncodingConfig` instead.
* (x/capability) [#9836](https://github.com/cosmos/cosmos-sdk/pull/9836) Removed `InitializeAndSeal(ctx sdk.Context)` and replaced with `Seal()`. App must add x/capability module to the begin blockers which will assure that the x/capability keeper is properly initialized. The x/capability begin blocker must be run before any other module which uses x/capability.

### State Machine Breaking

* (x/{bank,distrib,gov,slashing,staking}) [#8363](https://github.com/cosmos/cosmos-sdk/issues/8363) Store keys have been modified to allow for variable-length addresses.
* (x/evidence) [#8502](https://github.com/cosmos/cosmos-sdk/pull/8502) `HandleEquivocationEvidence` persists the evidence to state.
* (x/gov) [#7733](https://github.com/cosmos/cosmos-sdk/pull/7733) ADR 037 Implementation: Governance Split Votes, use `MsgWeightedVote` to send a split vote. Sending a regular `MsgVote` will convert the underlying vote option into a weighted vote with weight 1.
* (x/bank) [#8656](https://github.com/cosmos/cosmos-sdk/pull/8656) balance and supply are now correctly tracked via `coin_spent`, `coin_received`, `coinbase` and `burn` events.
* (x/bank) [#8517](https://github.com/cosmos/cosmos-sdk/pull/8517) Supply is now stored and tracked as `sdk.Coins`
* (x/bank) [#9051](https://github.com/cosmos/cosmos-sdk/pull/9051) Supply value is stored as `sdk.Int` rather than `string`.

### CLI Breaking Changes

* [#8880](https://github.com/cosmos/cosmos-sdk/pull/8880) The CLI `simd migrate v0.40 ...` command has been renamed to `simd migrate v0.42`.
* [#8628](https://github.com/cosmos/cosmos-sdk/issues/8628) Commands no longer print outputs using `stderr` by default
* [#9134](https://github.com/cosmos/cosmos-sdk/pull/9134) Renamed the CLI flag `--memo` to `--note`.
* [#9291](https://github.com/cosmos/cosmos-sdk/pull/9291) Migration scripts prior to v0.38 have been removed from the CLI `migrate` command. The oldest supported migration is v0.39->v0.42.
* [#9371](https://github.com/cosmos/cosmos-sdk/pull/9371) Non-zero default fees/Server will error if there's an empty value for min-gas-price in app.toml
* [#9827](https://github.com/cosmos/cosmos-sdk/pull/9827) Ensure input parity of validator public key input between `tx staking create-validator` and `gentx`.
* [#9621](https://github.com/cosmos/cosmos-sdk/pull/9621) Rollback [#9371](https://github.com/cosmos/cosmos-sdk/pull/9371) and log warning if there's an empty value for min-gas-price in app.toml

### Improvements

* (store) [#8012](https://github.com/cosmos/cosmos-sdk/pull/8012) Implementation of ADR-038 WriteListener and listen.KVStore
* (x/bank) [#8614](https://github.com/cosmos/cosmos-sdk/issues/8614) Add `Name` and `Symbol` fields to denom metadata
* (x/auth) [#8522](https://github.com/cosmos/cosmos-sdk/pull/8522) Allow to query all stored accounts
* (crypto/types) [#8600](https://github.com/cosmos/cosmos-sdk/pull/8600) `CompactBitArray`: optimize the `NumTrueBitsBefore` method and add an `Equal` method.
* (x/upgrade) [#8743](https://github.com/cosmos/cosmos-sdk/pull/8743) Add tracking module versions as per ADR-041
* (types) [#8962](https://github.com/cosmos/cosmos-sdk/issues/8962) Add `Abs()` method to `sdk.Int`.
* (x/bank) [#8950](https://github.com/cosmos/cosmos-sdk/pull/8950) Improve efficiency on supply updates.
* (store) [#8811](https://github.com/cosmos/cosmos-sdk/pull/8811) store/cachekv: use typed `types/kv.List` instead of `container/list.List`. The change brings time spent on the time assertion cummulatively to 580ms down from 6.88s.
* (keyring) [#8826](https://github.com/cosmos/cosmos-sdk/pull/8826) add trust to macOS Keychain for calling apps by default, avoiding repeating keychain popups that appears when dealing with keyring (key add, list, ...) operations.
* (makefile) [#7933](https://github.com/cosmos/cosmos-sdk/issues/7933) Use Docker to generate swagger files.
* (crypto/types) [#9196](https://github.com/cosmos/cosmos-sdk/pull/9196) Fix negative index accesses in CompactUnmarshal,GetIndex,SetIndex
* (makefile) [#9192](https://github.com/cosmos/cosmos-sdk/pull/9192) Reuse proto containers in proto related jobs.
* [#9205](https://github.com/cosmos/cosmos-sdk/pull/9205) Improve readability in `abci` handleQueryP2P
* [#9231](https://github.com/cosmos/cosmos-sdk/pull/9231) Remove redundant staking errors.
* [#9314](https://github.com/cosmos/cosmos-sdk/pull/9314) Update Rosetta SDK to upstream's latest release.
* (gRPC-Web) [#9493](https://github.com/cosmos/cosmos-sdk/pull/9493) Add `EnableUnsafeCORS` flag to grpc-web config.
* (x/params) [#9481](https://github.com/cosmos/cosmos-sdk/issues/9481) Speedup simulator for parameter change proposals.
* (x/staking) [#9423](https://github.com/cosmos/cosmos-sdk/pull/9423) Staking delegations now returns empty list instead of rpc error when no records found.
* (x/auth) [#9553](https://github.com/cosmos/cosmos-sdk/pull/9553) The `--multisig` flag now accepts both a name and address.
* [#8549](https://github.com/cosmos/cosmos-sdk/pull/8549) Make gRPC requests go through tendermint Query
* [#8093](https://github.com/cosmos/cosmos-sdk/pull/8093) Limit usage of context.background.
* [#8460](https://github.com/cosmos/cosmos-sdk/pull/8460) Ensure b.ReportAllocs() in all the benchmarks
* [#8461](https://github.com/cosmos/cosmos-sdk/pull/8461) Fix upgrade tx commands not showing up in CLI

### Bug Fixes

* (gRPC) [#8945](https://github.com/cosmos/cosmos-sdk/pull/8945) gRPC reflection now works correctly.
* (keyring) [#8635](https://github.com/cosmos/cosmos-sdk/issues/8635) Remove hardcoded default passphrase value on `NewMnemonic`
* (x/bank) [#8434](https://github.com/cosmos/cosmos-sdk/pull/8434) Fix legacy REST API `GET /bank/total` and `GET /bank/total/{denom}` in swagger
* (x/slashing) [#8427](https://github.com/cosmos/cosmos-sdk/pull/8427) Fix query signing infos command
* (x/bank/types) [#9112](https://github.com/cosmos/cosmos-sdk/pull/9112) fix AddressFromBalancesStore address length overflow
* (x/bank) [#9229](https://github.com/cosmos/cosmos-sdk/pull/9229) Now zero coin balances cannot be added to balances & supply stores. If any denom becomes zero corresponding key gets deleted from store. State migration: [#9664](https://github.com/cosmos/cosmos-sdk/pull/9664).
* [#9363](https://github.com/cosmos/cosmos-sdk/pull/9363) Check store key uniqueness in app wiring.
* [#9460](https://github.com/cosmos/cosmos-sdk/pull/9460) Fix lint error in `MigratePrefixAddress`.
* [#9480](https://github.com/cosmos/cosmos-sdk/pull/9480) Fix added keys when using `--dry-run`.
* (types) [#9511](https://github.com/cosmos/cosmos-sdk/pull/9511) Change `maxBitLen` of `sdk.Int` and `sdk.Dec` to handle max ERC20 value.
* [#9454](https://github.com/cosmos/cosmos-sdk/pull/9454) Fix testnet command with --node-dir-prefix accepts `-` and change `node-dir-prefix token` to `testtoken`.
* (keyring) [#9562](https://github.com/cosmos/cosmos-sdk/pull/9563) fix keyring kwallet backend when using with empty wallet.
* (keyring) [#9583](https://github.com/cosmos/cosmos-sdk/pull/9583) Fix correct population of legacy `Vote.Option` field for votes with 1 VoteOption of weight 1.
* (x/distinction) [#8918](https://github.com/cosmos/cosmos-sdk/pull/8918) Fix module's parameters validation.
* (x/gov/types) [#8586](https://github.com/cosmos/cosmos-sdk/pull/8586) Fix bug caused by NewProposal that unnecessarily creates a Proposal object that’s discarded on any error.
* [#8580](https://github.com/cosmos/cosmos-sdk/pull/8580) Use more cheaper method from the math/big package that provides a way to trivially check if a value is zero with .BitLen() == 0
* [#8567](https://github.com/cosmos/cosmos-sdk/pull/8567) Fix bug by introducing pagination to GetValidatorSetByHeight response
* (x/bank) [#8531](https://github.com/cosmos/cosmos-sdk/pull/8531) Fix bug caused by ignoring errors returned by Balance.GetAddress()
* (server) [#8399](https://github.com/cosmos/cosmos-sdk/pull/8399) fix gRPC-web flag default value
* [#8282](https://github.com/cosmos/cosmos-sdk/pull/8282) fix zero time checks
* (cli) [#9593](https://github.com/cosmos/cosmos-sdk/pull/9593) Check if chain-id is blank before verifying signatures in multisign and error.
* [#9720](https://github.com/cosmos/cosmos-sdk/pull/9720) Feegrant grant cli granter now accepts key name as well as address in general and accepts only address in --generate-only mode
* [#9793](https://github.com/cosmos/cosmos-sdk/pull/9793) Fixed ECDSA/secp256r1 transaction malleability.
* (server) [#9704](https://github.com/cosmos/cosmos-sdk/pull/9704) Start GRPCWebServer in goroutine, avoid blocking other services from starting.
* (bank) [#9687](https://github.com/cosmos/cosmos-sdk/issues/9687) fixes [#9159](https://github.com/cosmos/cosmos-sdk/issues/9159). Added migration to prune balances with zero coins.

### Deprecated

* (grpc) [#8926](https://github.com/cosmos/cosmos-sdk/pull/8926) The `tx` field in `SimulateRequest` has been deprecated, prefer to pass `tx_bytes` instead.
* (sdk types) [#9498](https://github.com/cosmos/cosmos-sdk/pull/9498) `clientContext.JSONCodec` will be removed in the next version. use `clientContext.Codec` instead.

## [v0.42.10](https://github.com/cosmos/cosmos-sdk/releases/tag/v0.42.10) - 2021-09-28

### Improvements

* (store) [#10026](https://github.com/cosmos/cosmos-sdk/pull/10026) Improve CacheKVStore datastructures / algorithms, to no longer take O(N^2) time when interleaving iterators and insertions.
* (store) [#10040](https://github.com/cosmos/cosmos-sdk/pull/10040) Bump IAVL to v0.17.1 which includes performance improvements on a batch load.
* [#10211](https://github.com/cosmos/cosmos-sdk/pull/10211) Backport of the mechanism to reject redundant IBC transactions from [ibc-go \#235](https://github.com/cosmos/ibc-go/pull/235).

### Bug Fixes

* [#9969](https://github.com/cosmos/cosmos-sdk/pull/9969) fix: use keyring in config for add-genesis-account cmd.

### Client Breaking Changes

* [#9879](https://github.com/cosmos/cosmos-sdk/pull/9879) Modify ABCI Queries to use `abci.QueryRequest` Height field if it is non-zero, otherwise continue using context height.

### API Breaking Changes

* [#10077](https://github.com/cosmos/cosmos-sdk/pull/10077) Remove telemetry on `GasKV` and `CacheKV` store Get/Set operations, significantly improving their performance.

## [v0.42.9](https://github.com/cosmos/cosmos-sdk/releases/tag/v0.42.9) - 2021-08-04

### Bug Fixes

* [#9835](https://github.com/cosmos/cosmos-sdk/pull/9835) Moved capability initialization logic to BeginBlocker to fix nondeterminsim issue mentioned in [#9800](https://github.com/cosmos/cosmos-sdk/issues/9800). Applications must now include the capability module in their BeginBlocker order before any module that uses capabilities gets run.
* [#9201](https://github.com/cosmos/cosmos-sdk/pull/9201) Fixed `<app> init --recover` flag.

### API Breaking Changes

* [#9835](https://github.com/cosmos/cosmos-sdk/pull/9835) The `InitializeAndSeal` API has not changed, however it no longer initializes the in-memory state. `InitMemStore` has been introduced to serve this function, which will be called either in `InitChain` or `BeginBlock` (whichever is first after app start). Nodes may run this version on a network running 0.42.x, however, they must update their app.go files to include the capability module in their begin blockers.

### Client Breaking Changes

* [#9781](https://github.com/cosmos/cosmos-sdk/pull/9781) Improve`withdraw-all-rewards` UX when broadcast mode `async` or `async` is used.

## [v0.42.8](https://github.com/cosmos/cosmos-sdk/releases/tag/v0.42.8) - 2021-07-30

### Features

* [#9750](https://github.com/cosmos/cosmos-sdk/pull/9750) Emit events for tx signature and sequence, so clients can now query txs by signature (`tx.signature='<base64_sig>'`) or by address and sequence combo (`tx.acc_seq='<addr>/<seq>'`).

### Improvements

* (cli) [#9717](https://github.com/cosmos/cosmos-sdk/pull/9717) Added CLI flag `--output json/text` to `tx` cli commands.

### Bug Fixes

* [#9766](https://github.com/cosmos/cosmos-sdk/pull/9766) Fix hardcoded ledger signing algorithm on `keys add` command.

## [v0.42.7](https://github.com/cosmos/cosmos-sdk/releases/tag/v0.42.7) - 2021-07-09

### Improvements

* (baseapp) [#9578](https://github.com/cosmos/cosmos-sdk/pull/9578) Return `Baseapp`'s `trace` value for logging error stack traces.

### Bug Fixes

* (x/ibc) [#9640](https://github.com/cosmos/cosmos-sdk/pull/9640) Fix IBC Transfer Ack Success event as it was initially emitting opposite value.
* [#9645](https://github.com/cosmos/cosmos-sdk/pull/9645) Use correct Prometheus format for metric labels.
* [#9299](https://github.com/cosmos/cosmos-sdk/pull/9299) Fix `[appd] keys parse cosmos1...` freezing.
* (keyring) [#9563](https://github.com/cosmos/cosmos-sdk/pull/9563) fix keyring kwallet backend when using with empty wallet.
* (x/capability) [#9392](https://github.com/cosmos/cosmos-sdk/pull/9392) initialization fix, which fixes the consensus error when using statesync.

## [v0.42.6](https://github.com/cosmos/cosmos-sdk/releases/tag/v0.42.6) - 2021-06-18

### Improvements

* [#9428](https://github.com/cosmos/cosmos-sdk/pull/9428) Optimize bank InitGenesis. Added `k.initBalances`.
* [#9429](https://github.com/cosmos/cosmos-sdk/pull/9429) Add `cosmos_sdk_version` to node_info
* [#9541](https://github.com/cosmos/cosmos-sdk/pull/9541) Bump tendermint dependency to v0.34.11.

### Bug Fixes

* [#9385](https://github.com/cosmos/cosmos-sdk/pull/9385) Fix IBC `query ibc client header` cli command. Support historical queries for query header/node-state commands.
* [#9401](https://github.com/cosmos/cosmos-sdk/pull/9401) Fixes incorrect export of IBC identifier sequences. Previously, the next identifier sequence for clients/connections/channels was not set during genesis export. This resulted in the next identifiers being generated on the new chain to reuse old identifiers (the sequences began again from 0).
* [#9408](https://github.com/cosmos/cosmos-sdk/pull/9408) Update simapp to use correct default broadcast mode.
* [#9513](https://github.com/cosmos/cosmos-sdk/pull/9513) Fixes testnet CLI command. Testnet now updates the supply in genesis. Previously, when using add-genesis-account and testnet together, inconsistent genesis files would be produced, as only add-genesis-account was updating the supply.
* (x/gov) [#8813](https://github.com/cosmos/cosmos-sdk/pull/8813) fix `GET /cosmos/gov/v1beta1/proposals/{proposal_id}/deposits` to include initial deposit

### Features

* [#9383](https://github.com/cosmos/cosmos-sdk/pull/9383) New CLI command `query ibc-transfer escrow-address <port> <channel id>` to get the escrow address for a channel; can be used to then query balance of escrowed tokens
* (baseapp, types) [#9390](https://github.com/cosmos/cosmos-sdk/pull/9390) Add current block header hash to `Context`
* (store) [#9403](https://github.com/cosmos/cosmos-sdk/pull/9403) Add `RefundGas` function to `GasMeter` interface

## [v0.42.5](https://github.com/cosmos/cosmos-sdk/releases/tag/v0.42.5) - 2021-05-18

### Bug Fixes

* [#9514](https://github.com/cosmos/cosmos-sdk/issues/9514) Fix panic when retrieving the `BlockGasMeter` on `(Re)CheckTx` mode.
* [#9235](https://github.com/cosmos/cosmos-sdk/pull/9235) CreateMembershipProof/CreateNonMembershipProof now returns an error
  if input key is empty, or input data contains empty key.
* [#9108](https://github.com/cosmos/cosmos-sdk/pull/9108) Fixed the bug with querying multisig account, which is not showing threshold and public_keys.
* [#9345](https://github.com/cosmos/cosmos-sdk/pull/9345) Fix ARM support.
* [#9040](https://github.com/cosmos/cosmos-sdk/pull/9040) Fix ENV variables binding to CLI flags for client config.

### Features

* [#8953](https://github.com/cosmos/cosmos-sdk/pull/8953) Add the `config` CLI subcommand back to the SDK, which saves client-side configuration in a `client.toml` file.

## [v0.42.4](https://github.com/cosmos/cosmos-sdk/releases/tag/v0.42.4) - 2021-04-08

### Client Breaking Changes

* [#9026](https://github.com/cosmos/cosmos-sdk/pull/9026) By default, the `tx sign` and `tx sign-batch` CLI commands use SIGN_MODE_DIRECT to sign transactions for local pubkeys. For multisigs and ledger keys, the default LEGACY_AMINO_JSON is used.

### Bug Fixes

* (gRPC) [#9015](https://github.com/cosmos/cosmos-sdk/pull/9015) Fix invalid status code when accessing gRPC endpoints.
* [#9026](https://github.com/cosmos/cosmos-sdk/pull/9026) Fixed the bug that caused the `gentx` command to fail for Ledger keys.

### Improvements

* [#9081](https://github.com/cosmos/cosmos-sdk/pull/9081) Upgrade Tendermint to v0.34.9 that includes a security issue fix for Tendermint light clients.

## [v0.42.3](https://github.com/cosmos/cosmos-sdk/releases/tag/v0.42.3) - 2021-03-24

This release fixes a security vulnerability identified in x/bank.

## [v0.42.2](https://github.com/cosmos/cosmos-sdk/releases/tag/v0.42.2) - 2021-03-19

### Improvements

* (grpc) [#8815](https://github.com/cosmos/cosmos-sdk/pull/8815) Add orderBy parameter to `TxsByEvents` endpoint.
* (cli) [#8826](https://github.com/cosmos/cosmos-sdk/pull/8826) Add trust to macOS Keychain for caller app by default.
* (store) [#8811](https://github.com/cosmos/cosmos-sdk/pull/8811) store/cachekv: use typed types/kv.List instead of container/list.List

### Bug Fixes

* (crypto) [#8841](https://github.com/cosmos/cosmos-sdk/pull/8841) Fix legacy multisig amino marshaling, allowing migrations to work between v0.39 and v0.40+.
* (cli tx) [\8873](https://github.com/cosmos/cosmos-sdk/pull/8873) add missing `--output-document` option to `app tx multisign-batch`.

## [v0.42.1](https://github.com/cosmos/cosmos-sdk/releases/tag/v0.42.1) - 2021-03-10

This release fixes security vulnerability identified in the simapp.

## [v0.42.0](https://github.com/cosmos/cosmos-sdk/releases/tag/v0.42.0) - 2021-03-08

**IMPORTANT**: This release contains an important security fix for all non Cosmos Hub chains running Stargate version of the Cosmos SDK (>0.40). Non-hub chains should not be using any version of the SDK in the v0.40.x or v0.41.x release series. See [#8461](https://github.com/cosmos/cosmos-sdk/pull/8461) for more details.

### Improvements

* (x/ibc) [#8624](https://github.com/cosmos/cosmos-sdk/pull/8624) Emit full header in IBC UpdateClient message.
* (x/crisis) [#8621](https://github.com/cosmos/cosmos-sdk/issues/8621) crisis invariants names now print to loggers.

### Bug fixes

* (x/evidence) [#8461](https://github.com/cosmos/cosmos-sdk/pull/8461) Fix bech32 prefix in evidence validator address conversion
* (x/gov) [#8806](https://github.com/cosmos/cosmos-sdk/issues/8806) Fix q gov proposals command's mishandling of the --status parameter's values.

## [v0.41.4](https://github.com/cosmos/cosmos-sdk/releases/tag/v0.41.3) - 2021-03-02

**IMPORTANT**: Due to a bug in the v0.41.x series with how evidence handles validator consensus addresses #8461, SDK based chains that are not using the default bech32 prefix (cosmos, aka all chains except for t
he Cosmos Hub) should not use this release or any release in the v0.41.x series. Please see #8668 for tracking & timeline for the v0.42.0 release, which will include a fix for this issue.

### Features

* [#7787](https://github.com/cosmos/cosmos-sdk/pull/7787) Add multisign-batch command.

### Bug fixes

* [#8730](https://github.com/cosmos/cosmos-sdk/pull/8730) Allow REST endpoint to query txs with multisig addresses.
* [#8680](https://github.com/cosmos/cosmos-sdk/issues/8680) Fix missing timestamp in GetTxsEvent response [#8732](https://github.com/cosmos/cosmos-sdk/pull/8732).
* [#8681](https://github.com/cosmos/cosmos-sdk/issues/8681) Fix missing error message when calling GetTxsEvent [#8732](https://github.com/cosmos/cosmos-sdk/pull/8732)
* (server) [#8641](https://github.com/cosmos/cosmos-sdk/pull/8641) Fix Tendermint and application configuration reading from file
* (client/keys) [#8639](https://github.com/cosmos/cosmos-sdk/pull/8639) Fix keys migrate for mulitisig, offline, and ledger keys. The migrate command now takes a positional old_home_dir argument.

### Improvements

* (store/cachekv), (x/bank/types) [#8719](https://github.com/cosmos/cosmos-sdk/pull/8719) algorithmically fix pathologically slow code
* [#8701](https://github.com/cosmos/cosmos-sdk/pull/8701) Upgrade tendermint v0.34.8.
* [#8714](https://github.com/cosmos/cosmos-sdk/pull/8714) Allow accounts to have a balance of 0 at genesis.

## [v0.41.3](https://github.com/cosmos/cosmos-sdk/releases/tag/v0.41.3) - 2021-02-18

### Bug Fixes

* [#8617](https://github.com/cosmos/cosmos-sdk/pull/8617) Fix build failures caused by a small API breakage introduced in tendermint v0.34.7.

## [v0.41.2](https://github.com/cosmos/cosmos-sdk/releases/tag/v0.41.2) - 2021-02-18

### Improvements

* Bump tendermint dependency to v0.34.7.

## [v0.41.1](https://github.com/cosmos/cosmos-sdk/releases/tag/v0.41.1) - 2021-02-17

### Bug Fixes

* (grpc) [#8549](https://github.com/cosmos/cosmos-sdk/pull/8549) Make gRPC requests go through ABCI and disallow concurrency.
* (x/staking) [#8546](https://github.com/cosmos/cosmos-sdk/pull/8546) Fix caching bug where concurrent calls to GetValidator could cause a node to crash
* (server) [#8481](https://github.com/cosmos/cosmos-sdk/pull/8481) Don't create files when running `{appd} tendermint show-*` subcommands.
* (client/keys) [#8436](https://github.com/cosmos/cosmos-sdk/pull/8436) Fix keybase->keyring keys migration.
* (crypto/hd) [#8607](https://github.com/cosmos/cosmos-sdk/pull/8607) Make DerivePrivateKeyForPath error and not panic on trailing slashes.

### Improvements

* (x/ibc) [#8458](https://github.com/cosmos/cosmos-sdk/pull/8458) Add `packet_connection` attribute to ibc events to enable relayer filtering
* [#8396](https://github.com/cosmos/cosmos-sdk/pull/8396) Add support for ARM platform
* (x/bank) [#8479](https://github.com/cosmos/cosmos-sdk/pull/8479) Additional client denom metadata validation for `base` and `display` denoms.
* (codec/types) [#8605](https://github.com/cosmos/cosmos-sdk/pull/8605) Avoid unnecessary allocations for NewAnyWithCustomTypeURL on error.

## [v0.41.0](https://github.com/cosmos/cosmos-sdk/releases/tag/v0.41.0) - 2021-01-26

### State Machine Breaking

* (x/ibc) [#8266](https://github.com/cosmos/cosmos-sdk/issues/8266) Add amino JSON support for IBC MsgTransfer in order to support Ledger text signing transfer transactions.
* (x/ibc) [#8404](https://github.com/cosmos/cosmos-sdk/pull/8404) Reorder IBC `ChanOpenAck` and `ChanOpenConfirm` handler execution to perform core handler first, followed by application callbacks.

### Bug Fixes

* (simapp) [#8418](https://github.com/cosmos/cosmos-sdk/pull/8418) Add balance coin to supply when adding a new genesis account
* (x/bank) [#8417](https://github.com/cosmos/cosmos-sdk/pull/8417) Validate balances and coin denom metadata on genesis

## [v0.40.1](https://github.com/cosmos/cosmos-sdk/releases/tag/v0.40.1) - 2021-01-19

### Improvements

* (x/bank) [#8302](https://github.com/cosmos/cosmos-sdk/issues/8302) Add gRPC and CLI queries for client denomination metadata.
* (tendermint) Bump Tendermint version to [v0.34.3](https://github.com/tendermint/tendermint/releases/tag/v0.34.3).

### Bug Fixes

* [#8085](https://github.com/cosmos/cosmos-sdk/pull/8058) fix zero time checks
* [#8280](https://github.com/cosmos/cosmos-sdk/pull/8280) fix GET /upgrade/current query
* (x/auth) [#8287](https://github.com/cosmos/cosmos-sdk/pull/8287) Fix `tx sign --signature-only` to return correct sequence value in signature.
* (build) [\8300](https://github.com/cosmos/cosmos-sdk/pull/8300), [\8301](https://github.com/cosmos/cosmos-sdk/pull/8301) Fix reproducible builds
* (types/errors) [#8355](https://github.com/cosmos/cosmos-sdk/pull/8355) Fix errorWrap `Is` method.
* (x/ibc) [#8341](https://github.com/cosmos/cosmos-sdk/pull/8341) Fix query latest consensus state.
* (proto) [#8350](https://github.com/cosmos/cosmos-sdk/pull/8350), [#8361](https://github.com/cosmos/cosmos-sdk/pull/8361) Update gogo proto deps with v1.3.2 security fixes
* (x/ibc) [#8359](https://github.com/cosmos/cosmos-sdk/pull/8359) Add missing UnpackInterfaces functions to IBC Query Responses. Fixes 'cannot unpack Any' error for IBC types.
* (x/bank) [#8317](https://github.com/cosmos/cosmos-sdk/pull/8317) Fix panic when querying for a not found client denomination metadata.

## [v0.40.0](https://github.com/cosmos/cosmos-sdk/releases/tag/v0.40.0) - 2021-01-08

v0.40.0, known as the Stargate release of the Cosmos SDK, is one of the largest releases
of the Cosmos SDK since launch. Please read through this changelog and [release notes](https://github.com/cosmos/cosmos-sdk/blob/v0.40.0/RELEASE_NOTES.md) to make
sure you are aware of any relevant breaking changes.

### Client Breaking Changes

* **CLI**
    * (client/keys) [#5889](https://github.com/cosmos/cosmos-sdk/pull/5889) remove `keys update` command.
    * (x/auth) [#5844](https://github.com/cosmos/cosmos-sdk/pull/5844) `tx sign` command now returns an error when signing is attempted with offline/multisig keys.
    * (x/auth) [#6108](https://github.com/cosmos/cosmos-sdk/pull/6108) `tx sign` command's `--validate-signatures` flag is migrated into a `tx validate-signatures` standalone command.
    * (x/auth) [#7788](https://github.com/cosmos/cosmos-sdk/pull/7788) Remove `tx auth` subcommands, all auth subcommands exist as `tx <subcommand>`
    * (x/genutil) [#6651](https://github.com/cosmos/cosmos-sdk/pull/6651) The `gentx` command has been improved. No longer are `--from` and `--name` flags required. Instead, a single argument, `name`, is required which refers to the key pair in the Keyring. In addition, an optional
    `--moniker` flag can be provided to override the moniker found in `config.toml`.
    * (x/upgrade) [#7697](https://github.com/cosmos/cosmos-sdk/pull/7697) Rename flag name "--time" to "--upgrade-time", "--info" to "--upgrade-info", to keep it consistent with help message.
* **REST / Queriers**
    * (api) [#6426](https://github.com/cosmos/cosmos-sdk/pull/6426) The ability to start an out-of-process API REST server has now been removed. Instead, the API server is now started in-process along with the application and Tendermint. Configuration options have been added to `app.toml` to enable/disable the API server along with additional HTTP server options.
    * (client) [#7246](https://github.com/cosmos/cosmos-sdk/pull/7246) The rest server endpoint `/swagger-ui/` is replaced by `/swagger/`, and contains swagger documentation for gRPC Gateway routes in addition to legacy REST routes. Swagger API is exposed only if set in `app.toml`.
    * (x/auth) [#5702](https://github.com/cosmos/cosmos-sdk/pull/5702) The `x/auth` querier route has changed from `"acc"` to `"auth"`.
    * (x/bank) [#5572](https://github.com/cosmos/cosmos-sdk/pull/5572) The `/bank/balances/{address}` endpoint now returns all account balances or a single balance by denom when the `denom` query parameter is present.
    * (x/evidence) [#5952](https://github.com/cosmos/cosmos-sdk/pull/5952) Remove CLI and REST handlers for querying `x/evidence` parameters.
    * (x/gov) [#6295](https://github.com/cosmos/cosmos-sdk/pull/6295) Fix typo in querying governance params.
* **General**
    * (baseapp) [#6384](https://github.com/cosmos/cosmos-sdk/pull/6384) The `Result.Data` is now a Protocol Buffer encoded binary blob of type `TxData`. The `TxData` contains `Data` which contains a list of Protocol Buffer encoded message data and the corresponding message type.
    * (client) [#5783](https://github.com/cosmos/cosmos-sdk/issues/5783) Unify all coins representations on JSON client requests for governance proposals.
    * (crypto) [#7419](https://github.com/cosmos/cosmos-sdk/pull/7419) The SDK doesn't use Tendermint's `crypto.PubKey`
    interface anymore, and uses instead it's own `PubKey` interface, defined in `crypto/types`. Replace all instances of
    `crypto.PubKey` by `cryptotypes.Pubkey`.
    * (store/rootmulti) [#6390](https://github.com/cosmos/cosmos-sdk/pull/6390) Proofs of empty stores are no longer supported.
    * (store/types) [#5730](https://github.com/cosmos/cosmos-sdk/pull/5730) store.types.Cp() is removed in favour of types.CopyBytes().
    * (x/auth) [#6054](https://github.com/cosmos/cosmos-sdk/pull/6054) Remove custom JSON marshaling for base accounts as multsigs cannot be bech32 decoded.
    * (x/auth/vesting) [#6859](https://github.com/cosmos/cosmos-sdk/pull/6859) Custom JSON marshaling of vesting accounts was removed. Vesting accounts are now marshaled using their default proto or amino JSON representation.
    * (x/bank) [#5785](https://github.com/cosmos/cosmos-sdk/issues/5785) In x/bank errors, JSON strings coerced to valid UTF-8 bytes at JSON marshalling time
    are now replaced by human-readable expressions. This change can potentially break compatibility with all those client side tools
    that parse log messages.
    * (x/evidence) [#7538](https://github.com/cosmos/cosmos-sdk/pull/7538) The ABCI's `Result.Data` field for
    `MsgSubmitEvidence` responses does not contain the raw evidence's hash, but the protobuf encoded
    `MsgSubmitEvidenceResponse` struct.
    * (x/gov) [#7533](https://github.com/cosmos/cosmos-sdk/pull/7533) The ABCI's `Result.Data` field for
    `MsgSubmitProposal` responses does not contain a raw binary encoding of the `proposalID`, but the protobuf encoded
    `MsgSubmitSubmitProposalResponse` struct.
    * (x/gov) [#6859](https://github.com/cosmos/cosmos-sdk/pull/6859) `ProposalStatus` and `VoteOption` are now JSON serialized using its protobuf name, so expect names like `PROPOSAL_STATUS_DEPOSIT_PERIOD` as opposed to `DepositPeriod`.
    * (x/staking) [#7499](https://github.com/cosmos/cosmos-sdk/pull/7499) `BondStatus` is now a protobuf `enum` instead
    of an `int32`, and JSON serialized using its protobuf name, so expect names like `BOND_STATUS_UNBONDING` as opposed
    to `Unbonding`.
    * (x/staking) [#7556](https://github.com/cosmos/cosmos-sdk/pull/7556) The ABCI's `Result.Data` field for
    `MsgBeginRedelegate` and `MsgUndelegate` responses does not contain custom binary marshaled `completionTime`, but the
    protobuf encoded `MsgBeginRedelegateResponse` and `MsgUndelegateResponse` structs respectively

### API Breaking Changes

* **Baseapp / Client**
    * (AppModule) [#7518](https://github.com/cosmos/cosmos-sdk/pull/7518) [#7584](https://github.com/cosmos/cosmos-sdk/pull/7584) Rename `AppModule.RegisterQueryServices` to `AppModule.RegisterServices`, as this method now registers multiple services (the gRPC query service and the protobuf Msg service). A `Configurator` struct is used to hold the different services.
    * (baseapp) [#5865](https://github.com/cosmos/cosmos-sdk/pull/5865) The `SimulationResponse` returned from tx simulation is now JSON encoded instead of Amino binary.
    * (client) [#6290](https://github.com/cosmos/cosmos-sdk/pull/6290) `CLIContext` is renamed to `Context`. `Context` and all related methods have been moved from package context to client.
    * (client) [#6525](https://github.com/cosmos/cosmos-sdk/pull/6525) Removed support for `indent` in JSON responses. Clients should consider piping to an external tool such as `jq`.
    * (client) [#8107](https://github.com/cosmos/cosmos-sdk/pull/8107) Renamed `PrintOutput` and `PrintOutputLegacy`
    methods of the `context.Client` object to `PrintProto` and `PrintObjectLegacy`.
    * (client/flags) [#6632](https://github.com/cosmos/cosmos-sdk/pull/6632) Remove NewCompletionCmd(), the function is now available in tendermint.
    * (client/input) [#5904](https://github.com/cosmos/cosmos-sdk/pull/5904) Removal of unnecessary `GetCheckPassword`, `PrintPrefixed` functions.
    * (client/keys) [#5889](https://github.com/cosmos/cosmos-sdk/pull/5889) Rename `NewKeyBaseFromDir()` -> `NewLegacyKeyBaseFromDir()`.
    * (client/keys) [#5820](https://github.com/cosmos/cosmos-sdk/pull/5820/) Removed method CloseDB from Keybase interface.
    * (client/rpc) [#6290](https://github.com/cosmos/cosmos-sdk/pull/6290) `client` package and subdirs reorganization.
    * (client/lcd) [#6290](https://github.com/cosmos/cosmos-sdk/pull/6290) `CliCtx` of struct `RestServer` in package client/lcd has been renamed to `ClientCtx`.
    * (codec) [#6330](https://github.com/cosmos/cosmos-sdk/pull/6330) `codec.RegisterCrypto` has been moved to the `crypto/codec` package and the global `codec.Cdc` Amino instance has been deprecated and moved to the `codec/legacy_global` package.
    * (codec) [#8080](https://github.com/cosmos/cosmos-sdk/pull/8080) Updated the `codec.Marshaler` interface
        * Moved `MarshalAny` and `UnmarshalAny` helper functions to `codec.Marshaler` and renamed to `MarshalInterface` and
      `UnmarshalInterface` respectively. These functions must take interface as a parameter (not a concrete type nor `Any`
      object). Underneath they use `Any` wrapping for correct protobuf serialization.
    * (crypto) [#6780](https://github.com/cosmos/cosmos-sdk/issues/6780) Move ledger code to its own package.
    * (crypto/types/multisig) [#6373](https://github.com/cosmos/cosmos-sdk/pull/6373) `multisig.Multisignature` has been renamed to `AminoMultisignature`
    * (codec) `*codec.LegacyAmino` is now a wrapper around Amino which provides backwards compatibility with protobuf `Any`. ALL legacy code should use `*codec.LegacyAmino` instead of `*amino.Codec` directly
    * (crypto) [#5880](https://github.com/cosmos/cosmos-sdk/pull/5880) Merge `crypto/keys/mintkey` into `crypto`.
    * (crypto/hd) [#5904](https://github.com/cosmos/cosmos-sdk/pull/5904) `crypto/keys/hd` moved to `crypto/hd`.
    * (crypto/keyring):
    _ [#5866](https://github.com/cosmos/cosmos-sdk/pull/5866) Rename `crypto/keys/` to `crypto/keyring/`.
    _ [#5904](https://github.com/cosmos/cosmos-sdk/pull/5904) `Keybase` -> `Keyring` interfaces migration. `LegacyKeybase` interface is added in order
    to guarantee limited backward compatibility with the old Keybase interface for the sole purpose of migrating keys across the new keyring backends. `NewLegacy`
    constructor is provided [#5889](https://github.com/cosmos/cosmos-sdk/pull/5889) to allow for smooth migration of keys from the legacy LevelDB based implementation
    to new keyring backends. Plus, the package and the new keyring no longer depends on the sdk.Config singleton. Please consult the [package documentation](https://github.com/cosmos/cosmos-sdk/tree/master/crypto/keyring/doc.go) for more
    information on how to implement the new `Keyring` interface. \* [#5858](https://github.com/cosmos/cosmos-sdk/pull/5858) Make Keyring store keys by name and address's hexbytes representation.
    * (export) [#5952](https://github.com/cosmos/cosmos-sdk/pull/5952) `AppExporter` now returns ABCI consensus parameters to be included in marshaled exported state. These parameters must be returned from the application via the `BaseApp`.
    * (simapp) Deprecating and renaming `MakeEncodingConfig` to `MakeTestEncodingConfig` (both in `simapp` and `simapp/params` packages).
    * (store) [#5803](https://github.com/cosmos/cosmos-sdk/pull/5803) The `store.CommitMultiStore` interface now includes the new `snapshots.Snapshotter` interface as well.
    * (types) [#5579](https://github.com/cosmos/cosmos-sdk/pull/5579) The `keepRecent` field has been removed from the `PruningOptions` type.
    The `PruningOptions` type now only includes fields `KeepEvery` and `SnapshotEvery`, where `KeepEvery`
    determines which committed heights are flushed to disk and `SnapshotEvery` determines which of these
    heights are kept after pruning. The `IsValid` method should be called whenever using these options. Methods
    `SnapshotVersion` and `FlushVersion` accept a version argument and determine if the version should be
    flushed to disk or kept as a snapshot. Note, `KeepRecent` is automatically inferred from the options
    and provided directly the IAVL store.
    * (types) [#5533](https://github.com/cosmos/cosmos-sdk/pull/5533) Refactored `AppModuleBasic` and `AppModuleGenesis`
    to now accept a `codec.JSONMarshaler` for modular serialization of genesis state.
    * (types/rest) [#5779](https://github.com/cosmos/cosmos-sdk/pull/5779) Drop unused Parse{Int64OrReturnBadRequest,QueryParamBool}() functions.
* **Modules**
    * (modules) [#7243](https://github.com/cosmos/cosmos-sdk/pull/7243) Rename `RegisterCodec` to `RegisterLegacyAminoCodec` and `codec.New()` is now renamed to `codec.NewLegacyAmino()`
    * (modules) [#6564](https://github.com/cosmos/cosmos-sdk/pull/6564) Constant `DefaultParamspace` is removed from all modules, use ModuleName instead.
    * (modules) [#5989](https://github.com/cosmos/cosmos-sdk/pull/5989) `AppModuleBasic.GetTxCmd` now takes a single `CLIContext` parameter.
    * (modules) [#5664](https://github.com/cosmos/cosmos-sdk/pull/5664) Remove amino `Codec` from simulation `StoreDecoder`, which now returns a function closure in order to unmarshal the key-value pairs.
    * (modules) [#5555](https://github.com/cosmos/cosmos-sdk/pull/5555) Move `x/auth/client/utils/` types and functions to `x/auth/client/`.
    * (modules) [#5572](https://github.com/cosmos/cosmos-sdk/pull/5572) Move account balance logic and APIs from `x/auth` to `x/bank`.
    * (modules) [#6326](https://github.com/cosmos/cosmos-sdk/pull/6326) `AppModuleBasic.GetQueryCmd` now takes a single `client.Context` parameter.
    * (modules) [#6336](https://github.com/cosmos/cosmos-sdk/pull/6336) `AppModuleBasic.RegisterQueryService` method was added to support gRPC queries, and `QuerierRoute` and `NewQuerierHandler` were deprecated.
    * (modules) [#6311](https://github.com/cosmos/cosmos-sdk/issues/6311) Remove `alias.go` usage
    * (modules) [#6447](https://github.com/cosmos/cosmos-sdk/issues/6447) Rename `blacklistedAddrs` to `blockedAddrs`.
    * (modules) [#6834](https://github.com/cosmos/cosmos-sdk/issues/6834) Add `RegisterInterfaces` method to `AppModuleBasic` to support registration of protobuf interface types.
    * (modules) [#6734](https://github.com/cosmos/cosmos-sdk/issues/6834) Add `TxEncodingConfig` parameter to `AppModuleBasic.ValidateGenesis` command to support JSON tx decoding in `genutil`.
    * (modules) [#7764](https://github.com/cosmos/cosmos-sdk/pull/7764) Added module initialization options:
        * `server/types.AppExporter` requires extra argument: `AppOptions`.
        * `server.AddCommands` requires extra argument: `addStartFlags types.ModuleInitFlags`
        * `x/crisis.NewAppModule` has a new attribute: `skipGenesisInvariants`. [PR](https://github.com/cosmos/cosmos-sdk/pull/7764)
    * (types) [#6327](https://github.com/cosmos/cosmos-sdk/pull/6327) `sdk.Msg` now inherits `proto.Message`, as a result all `sdk.Msg` types now use pointer semantics.
    * (types) [#7032](https://github.com/cosmos/cosmos-sdk/pull/7032) All types ending with `ID` (e.g. `ProposalID`) now end with `Id` (e.g. `ProposalId`), to match default Protobuf generated format. Also see [#7033](https://github.com/cosmos/cosmos-sdk/pull/7033) for more details.
    * (x/auth) [#6029](https://github.com/cosmos/cosmos-sdk/pull/6029) Module accounts have been moved from `x/supply` to `x/auth`.
    * (x/auth) [#6443](https://github.com/cosmos/cosmos-sdk/issues/6443) Move `FeeTx` and `TxWithMemo` interfaces from `x/auth/ante` to `types`.
    * (x/auth) [#7006](https://github.com/cosmos/cosmos-sdk/pull/7006) All `AccountRetriever` methods now take `client.Context` as a parameter instead of as a struct member.
    * (x/auth) [#6270](https://github.com/cosmos/cosmos-sdk/pull/6270) The passphrase argument has been removed from the signature of the following functions and methods: `BuildAndSign`, ` MakeSignature`, ` SignStdTx`, `TxBuilder.BuildAndSign`, `TxBuilder.Sign`, `TxBuilder.SignStdTx`
    * (x/auth) [#6428](https://github.com/cosmos/cosmos-sdk/issues/6428):
        * `NewAnteHandler` and `NewSigVerificationDecorator` both now take a `SignModeHandler` parameter.
        * `SignatureVerificationGasConsumer` now has the signature: `func(meter sdk.GasMeter, sig signing.SignatureV2, params types.Params) error`.
        * The `SigVerifiableTx` interface now has a `GetSignaturesV2() ([]signing.SignatureV2, error)` method and no longer has the `GetSignBytes` method.
    * (x/auth/tx) [#8106](https://github.com/cosmos/cosmos-sdk/pull/8106) change related to missing append functionality in
    client transaction signing
        * added `overwriteSig` argument to `x/auth/client.SignTx` and `client/tx.Sign` functions.
        * removed `x/auth/tx.go:wrapper.GetSignatures`. The `wrapper` provides `TxBuilder` functionality, and it's a private
      structure. That function was not used at all and it's not exposed through the `TxBuilder` interface.
    * (x/bank) [#7327](https://github.com/cosmos/cosmos-sdk/pull/7327) AddCoins and SubtractCoins no longer return a resultingValue and will only return an error.
    * (x/capability) [#7918](https://github.com/cosmos/cosmos-sdk/pull/7918) Add x/capability safety checks:
        * All outward facing APIs will now check that capability is not nil and name is not empty before performing any state-machine changes
        * `SetIndex` has been renamed to `InitializeIndex`
    * (x/evidence) [#7251](https://github.com/cosmos/cosmos-sdk/pull/7251) New evidence types and light client evidence handling. The module function names changed.
    * (x/evidence) [#5952](https://github.com/cosmos/cosmos-sdk/pull/5952) Remove APIs for getting and setting `x/evidence` parameters. `BaseApp` now uses a `ParamStore` to manage Tendermint consensus parameters which is managed via the `x/params` `Substore` type.
    * (x/gov) [#6147](https://github.com/cosmos/cosmos-sdk/pull/6147) The `Content` field on `Proposal` and `MsgSubmitProposal`
    is now `Any` in concordance with [ADR 019](docs/architecture/adr-019-protobuf-state-encoding.md) and `GetContent` should now
    be used to retrieve the actual proposal `Content`. Also the `NewMsgSubmitProposal` constructor now may return an `error`
    * (x/ibc) [#6374](https://github.com/cosmos/cosmos-sdk/pull/6374) `VerifyMembership` and `VerifyNonMembership` now take a `specs []string` argument to specify the proof format used for verification. Most SDK chains can simply use `commitmenttypes.GetSDKSpecs()` for this argument.
    * (x/params) [#5619](https://github.com/cosmos/cosmos-sdk/pull/5619) The `x/params` keeper now accepts a `codec.Marshaller` instead of
    a reference to an amino codec. Amino is still used for JSON serialization.
    * (x/staking) [#6451](https://github.com/cosmos/cosmos-sdk/pull/6451) `DefaultParamspace` and `ParamKeyTable` in staking module are moved from keeper to types to enforce consistency.
    * (x/staking) [#7419](https://github.com/cosmos/cosmos-sdk/pull/7419) The `TmConsPubKey` method on ValidatorI has been
    removed and replaced instead by `ConsPubKey` (which returns a SDK `cryptotypes.PubKey`) and `TmConsPublicKey` (which
    returns a Tendermint proto PublicKey).
    * (x/staking/types) [#7447](https://github.com/cosmos/cosmos-sdk/issues/7447) Remove bech32 PubKey support:
        * `ValidatorI` interface update. `GetConsPubKey` renamed to `TmConsPubKey` (consensus public key must be a tendermint key). `TmConsPubKey`, `GetConsAddr` methods return error.
        * `Validator` update. Methods changed in `ValidatorI` (as described above) and `ToTmValidator` return error.
        * `Validator.ConsensusPubkey` type changed from `string` to `codectypes.Any`.
        * `MsgCreateValidator.Pubkey` type changed from `string` to `codectypes.Any`.
    * (x/supply) [#6010](https://github.com/cosmos/cosmos-sdk/pull/6010) All `x/supply` types and APIs have been moved to `x/bank`.
    * [#6409](https://github.com/cosmos/cosmos-sdk/pull/6409) Rename all IsEmpty methods to Empty across the codebase and enforce consistency.
    * [#6231](https://github.com/cosmos/cosmos-sdk/pull/6231) Simplify `AppModule` interface, `Route` and `NewHandler` methods become only `Route`
    and returns a new `Route` type.
    * (x/slashing) [#6212](https://github.com/cosmos/cosmos-sdk/pull/6212) Remove `Get*` prefixes from key construction functions
    * (server) [#6079](https://github.com/cosmos/cosmos-sdk/pull/6079) Remove `UpgradeOldPrivValFile` (deprecated in Tendermint Core v0.28).
    * [#5719](https://github.com/cosmos/cosmos-sdk/pull/5719) Bump Go requirement to 1.14+

### State Machine Breaking

* **General**

    * (client) [#7268](https://github.com/cosmos/cosmos-sdk/pull/7268) / [#7147](https://github.com/cosmos/cosmos-sdk/pull/7147) Introduce new protobuf based PubKeys, and migrate PubKey in BaseAccount to use this new protobuf based PubKey format

* **Modules**
    * (modules) [#5572](https://github.com/cosmos/cosmos-sdk/pull/5572) Separate balance from accounts per ADR 004.
    _ Account balances are now persisted and retrieved via the `x/bank` module.
    _ Vesting account interface has been modified to account for changes.
    _ Callers to `NewBaseVestingAccount` are responsible for verifying account balance in relation to
    the original vesting amount.
    _ The `SendKeeper` and `ViewKeeper` interfaces in `x/bank` have been modified to account for changes.
    * (x/auth) [#5533](https://github.com/cosmos/cosmos-sdk/pull/5533) Migrate the `x/auth` module to use Protocol Buffers for state
    serialization instead of Amino.
    _ The `BaseAccount.PubKey` field is now represented as a Bech32 string instead of a `crypto.Pubkey`.
    _ `NewBaseAccountWithAddress` now returns a reference to a `BaseAccount`.
    _ The `x/auth` module now accepts a `Codec` interface which extends the `codec.Marshaler` interface by
    requiring a concrete codec to know how to serialize accounts.
    _ The `AccountRetriever` type now accepts a `Codec` in its constructor in order to know how to
    serialize accounts.
    * (x/bank) [#6518](https://github.com/cosmos/cosmos-sdk/pull/6518) Support for global and per-denomination send enabled flags.
        * Existing send_enabled global flag has been moved into a Params structure as `default_send_enabled`.
        * An array of: `{denom: string, enabled: bool}` is added to bank Params to support per-denomination override of global default value.
    * (x/distribution) [#5610](https://github.com/cosmos/cosmos-sdk/pull/5610) Migrate the `x/distribution` module to use Protocol Buffers for state
    serialization instead of Amino. The exact codec used is `codec.HybridCodec` which utilizes Protobuf for binary encoding and Amino
    for JSON encoding.
    _ `ValidatorHistoricalRewards.ReferenceCount` is now of types `uint32` instead of `uint16`.
    _ `ValidatorSlashEvents` is now a struct with `slashevents`.
    _ `ValidatorOutstandingRewards` is now a struct with `rewards`.
    _ `ValidatorAccumulatedCommission` is now a struct with `commission`. \* The `Keeper` constructor now takes a `codec.Marshaler` instead of a concrete Amino codec. This exact type
    provided is specified by `ModuleCdc`.
    * (x/evidence) [#5634](https://github.com/cosmos/cosmos-sdk/pull/5634) Migrate the `x/evidence` module to use Protocol Buffers for state
    serialization instead of Amino.
    _ The `internal` sub-package has been removed in order to expose the types proto file.
    _ The module now accepts a `Codec` interface which extends the `codec.Marshaler` interface by
    requiring a concrete codec to know how to serialize `Evidence` types. \* The `MsgSubmitEvidence` message has been removed in favor of `MsgSubmitEvidenceBase`. The application-level
    codec must now define the concrete `MsgSubmitEvidence` type which must implement the module's `MsgSubmitEvidence`
    interface.
    * (x/evidence) [#5952](https://github.com/cosmos/cosmos-sdk/pull/5952) Remove parameters from `x/evidence` genesis and module state. The `x/evidence` module now solely uses Tendermint consensus parameters to determine of evidence is valid or not.
    * (x/gov) [#5737](https://github.com/cosmos/cosmos-sdk/pull/5737) Migrate the `x/gov` module to use Protocol
    Buffers for state serialization instead of Amino.
    _ `MsgSubmitProposal` will be removed in favor of the application-level proto-defined `MsgSubmitProposal` which
    implements the `MsgSubmitProposalI` interface. Applications should extend the `NewMsgSubmitProposalBase` type
    to define their own concrete `MsgSubmitProposal` types.
    _ The module now accepts a `Codec` interface which extends the `codec.Marshaler` interface by
    requiring a concrete codec to know how to serialize `Proposal` types.
    * (x/mint) [#5634](https://github.com/cosmos/cosmos-sdk/pull/5634) Migrate the `x/mint` module to use Protocol Buffers for state
    serialization instead of Amino. \* The `internal` sub-package has been removed in order to expose the types proto file.
    * (x/slashing) [#5627](https://github.com/cosmos/cosmos-sdk/pull/5627) Migrate the `x/slashing` module to use Protocol Buffers for state
    serialization instead of Amino. The exact codec used is `codec.HybridCodec` which utilizes Protobuf for binary encoding and Amino
    for JSON encoding. \* The `Keeper` constructor now takes a `codec.Marshaler` instead of a concrete Amino codec. This exact type
    provided is specified by `ModuleCdc`.
    * (x/staking) [#6844](https://github.com/cosmos/cosmos-sdk/pull/6844) Validators are now inserted into the unbonding queue based on their unbonding time and height. The relevant keeper APIs are modified to reflect these changes by now also requiring a height.
    * (x/staking) [#6061](https://github.com/cosmos/cosmos-sdk/pull/6061) Allow a validator to immediately unjail when no signing info is present due to
    falling below their minimum self-delegation and never having been bonded. The validator may immediately unjail once they've met their minimum self-delegation.
    * (x/staking) [#5600](https://github.com/cosmos/cosmos-sdk/pull/5600) Migrate the `x/staking` module to use Protocol Buffers for state
    serialization instead of Amino. The exact codec used is `codec.HybridCodec` which utilizes Protobuf for binary encoding and Amino
    for JSON encoding.
    _ `BondStatus` is now of type `int32` instead of `byte`.
    _ Types of `int16` in the `Params` type are now of type `int32`.
    _ Every reference of `crypto.Pubkey` in context of a `Validator` is now of type string. `GetPubKeyFromBech32` must be used to get the `crypto.Pubkey`.
    _ The `Keeper` constructor now takes a `codec.Marshaler` instead of a concrete Amino codec. This exact type
    provided is specified by `ModuleCdc`.
    * (x/staking) [#7979](https://github.com/cosmos/cosmos-sdk/pull/7979) keeper pubkey storage serialization migration
    from bech32 to protobuf.
    * (x/supply) [#6010](https://github.com/cosmos/cosmos-sdk/pull/6010) Removed the `x/supply` module by merging the existing types and APIs into the `x/bank` module.
    * (x/supply) [#5533](https://github.com/cosmos/cosmos-sdk/pull/5533) Migrate the `x/supply` module to use Protocol Buffers for state
    serialization instead of Amino.
    _ The `internal` sub-package has been removed in order to expose the types proto file.
    _ The `x/supply` module now accepts a `Codec` interface which extends the `codec.Marshaler` interface by
    requiring a concrete codec to know how to serialize `SupplyI` types. \* The `SupplyI` interface has been modified to no longer return `SupplyI` on methods. Instead the
    concrete type's receiver should modify the type.
    * (x/upgrade) [#5659](https://github.com/cosmos/cosmos-sdk/pull/5659) Migrate the `x/upgrade` module to use Protocol
    Buffers for state serialization instead of Amino.
    _ The `internal` sub-package has been removed in order to expose the types proto file.
    _ The `x/upgrade` module now accepts a `codec.Marshaler` interface.

### Features

* **Baseapp / Client / REST**
    * (x/auth) [#6213](https://github.com/cosmos/cosmos-sdk/issues/6213) Introduce new protobuf based path for transaction signing, see [ADR020](https://github.com/cosmos/cosmos-sdk/blob/master/docs/architecture/adr-020-protobuf-transaction-encoding.md) for more details
    * (x/auth) [#6350](https://github.com/cosmos/cosmos-sdk/pull/6350) New sign-batch command to sign StdTx batch files.
    * (baseapp) [#5803](https://github.com/cosmos/cosmos-sdk/pull/5803) Added support for taking state snapshots at regular height intervals, via options `snapshot-interval` and `snapshot-keep-recent`.
    * (baseapp) [#7519](https://github.com/cosmos/cosmos-sdk/pull/7519) Add `ServiceMsgRouter` to BaseApp to handle routing of protobuf service `Msg`s. The two new types defined in ADR 031, `sdk.ServiceMsg` and `sdk.MsgRequest` are introduced with this router.
    * (client) [#5921](https://github.com/cosmos/cosmos-sdk/issues/5921) Introduce new gRPC and gRPC Gateway based APIs for querying app & module data. See [ADR021](https://github.com/cosmos/cosmos-sdk/blob/master/docs/architecture/adr-021-protobuf-query-encoding.md) for more details
    * (cli) [#7485](https://github.com/cosmos/cosmos-sdk/pull/7485) Introduce a new optional `--keyring-dir` flag that allows clients to specify a Keyring directory if it does not reside in the directory specified by `--home`.
    * (cli) [#7221](https://github.com/cosmos/cosmos-sdk/pull/7221) Add the option of emitting amino encoded json from the CLI
    * (codec) [#7519](https://github.com/cosmos/cosmos-sdk/pull/7519) `InterfaceRegistry` now inherits `jsonpb.AnyResolver`, and has a `RegisterCustomTypeURL` method to support ADR 031 packing of `Any`s. `AnyResolver` is now a required parameter to `RejectUnknownFields`.
    * (coin) [#6755](https://github.com/cosmos/cosmos-sdk/pull/6755) Add custom regex validation for `Coin` denom by overwriting `CoinDenomRegex` when using `/types/coin.go`.
    * (config) [#7265](https://github.com/cosmos/cosmos-sdk/pull/7265) Support Tendermint block pruning through a new `min-retain-blocks` configuration that can be set in either `app.toml` or via the CLI. This parameter is used in conjunction with other criteria to determine the height at which Tendermint should prune blocks.
    * (events) [#7121](https://github.com/cosmos/cosmos-sdk/pull/7121) The application now derives what events are indexed by Tendermint via the `index-events` configuration in `app.toml`, which is a list of events taking the form `{eventType}.{attributeKey}`.
    * (tx) [#6089](https://github.com/cosmos/cosmos-sdk/pull/6089) Transactions can now have a `TimeoutHeight` set which allows the transaction to be rejected if it's committed at a height greater than the timeout.
    * (rest) [#6167](https://github.com/cosmos/cosmos-sdk/pull/6167) Support `max-body-bytes` CLI flag for the REST service.
    * (genesis) [#7089](https://github.com/cosmos/cosmos-sdk/pull/7089) The `export` command now adds a `initial_height` field in the exported JSON. Baseapp's `CommitMultiStore` now also has a `SetInitialVersion` setter, so it can set the initial store version inside `InitChain` and start a new chain from a given height.
* **General**
    * (crypto/multisig) [#6241](https://github.com/cosmos/cosmos-sdk/pull/6241) Add Multisig type directly to the repo. Previously this was in tendermint.
    * (codec/types) [#8106](https://github.com/cosmos/cosmos-sdk/pull/8106) Adding `NewAnyWithCustomTypeURL` to correctly
    marshal Messages in TxBuilder.
    * (tests) [#6489](https://github.com/cosmos/cosmos-sdk/pull/6489) Introduce package `testutil`, new in-process testing network framework for use in integration and unit tests.
    * (tx) Add new auth/tx gRPC & gRPC-Gateway endpoints for basic querying & broadcasting support
        * [#7842](https://github.com/cosmos/cosmos-sdk/pull/7842) Add TxsByEvent gRPC endpoint
        * [#7852](https://github.com/cosmos/cosmos-sdk/pull/7852) Add tx broadcast gRPC endpoint
    * (tx) [#7688](https://github.com/cosmos/cosmos-sdk/pull/7688) Add a new Tx gRPC service with methods `Simulate` and `GetTx` (by hash).
    * (store) [#5803](https://github.com/cosmos/cosmos-sdk/pull/5803) Added `rootmulti.Store` methods for taking and restoring snapshots, based on `iavl.Store` export/import.
    * (store) [#6324](https://github.com/cosmos/cosmos-sdk/pull/6324) IAVL store query proofs now return CommitmentOp which wraps an ics23 CommitmentProof
    * (store) [#6390](https://github.com/cosmos/cosmos-sdk/pull/6390) `RootMulti` store query proofs now return `CommitmentOp` which wraps `CommitmentProofs`
        * `store.Query` now only returns chained `ics23.CommitmentProof` wrapped in `merkle.Proof`
        * `ProofRuntime` only decodes and verifies `ics23.CommitmentProof`
* **Modules**
    * (modules) [#5921](https://github.com/cosmos/cosmos-sdk/issues/5921) Introduction of Query gRPC service definitions along with REST annotations for gRPC Gateway for each module
    * (modules) [#7540](https://github.com/cosmos/cosmos-sdk/issues/7540) Protobuf service definitions can now be used for
    packing `Msg`s in transactions as defined in [ADR 031](./docs/architecture/adr-031-msg-service.md). All modules now
    define a `Msg` protobuf service.
    * (x/auth/vesting) [#7209](https://github.com/cosmos/cosmos-sdk/pull/7209) Create new `MsgCreateVestingAccount` message type along with CLI handler that allows for the creation of delayed and continuous vesting types.
    * (x/capability) [#5828](https://github.com/cosmos/cosmos-sdk/pull/5828) Capability module integration as outlined in [ADR 3 - Dynamic Capability Store](https://docs.cosmos.network/main/build/architecture/adr-003-dynamic-capability-store).
    * (x/crisis) `x/crisis` has a new function: `AddModuleInitFlags`, which will register optional crisis module flags for the start command.
    * (x/ibc) [#5277](https://github.com/cosmos/cosmos-sdk/pull/5277) `x/ibc` changes from IBC alpha. See ICS specs below:
        * [ICS 002 - Client Semantics](https://github.com/cosmos/ibc/tree/main/spec/core/ics-002-client-semantics) subpackage
        * [ICS 003 - Connection Semantics](https://github.com/cosmos/ibc/tree/main/spec/core/ics-003-connection-semantics) subpackage
        * [ICS 004 - Channel and Packet Semantics](https://github.com/cosmos/ibc/tree/main/spec/core/ics-004-channel-and-packet-semantics) subpackage
        * [ICS 005 - Port Allocation](https://github.com/cosmos/ibc/tree/main/spec/core/ics-005-port-allocation) subpackage
        * [ICS 006 - Solo Machine Client](https://github.com/cosmos/ibc/tree/main/spec/client/ics-006-solo-machine-client) subpackage
        * [ICS 007 - Tendermint Client](https://github.com/cosmos/ibc/tree/main/spec/client/ics-007-tendermint-client) subpackage
        * [ICS 009 - Loopback Client](https://github.com/cosmos/ibc/tree/main/spec/client/ics-009-loopback-cilent) subpackage
        * [ICS 020 - Fungible Token Transfer](https://github.com/cosmos/ibc/tree/main/spec/app/ics-020-fungible-token-transfer) subpackage
        * [ICS 023 - Vector Commitments](https://github.com/cosmos/ibc/tree/main/spec/core/ics-023-vector-commitments) subpackage
        * [ICS 024 - Host State Machine Requirements](https://github.com/cosmos/ibc/tree/main/spec/core/ics-024-host-requirements) subpackage
    * (x/ibc) [#6374](https://github.com/cosmos/cosmos-sdk/pull/6374) ICS-23 Verify functions will now accept and verify ics23 CommitmentProofs exclusively
    * (x/params) [#6005](https://github.com/cosmos/cosmos-sdk/pull/6005) Add new CLI command for querying raw x/params parameters by subspace and key.

### Bug Fixes

* **Baseapp / Client / REST**
    * (client) [#5964](https://github.com/cosmos/cosmos-sdk/issues/5964) `--trust-node` is now false by default - for real. Users must ensure it is set to true if they don't want to enable the verifier.
    * (client) [#6402](https://github.com/cosmos/cosmos-sdk/issues/6402) Fix `keys add` `--algo` flag which only worked for Tendermint's `secp256k1` default key signing algorithm.
    * (client) [#7699](https://github.com/cosmos/cosmos-sdk/pull/7699) Fix panic in context when setting invalid nodeURI. `WithNodeURI` does not set the `Client` in the context.
    * (export) [#6510](https://github.com/cosmos/cosmos-sdk/pull/6510/) Field TimeIotaMs now is included in genesis file while exporting.
    * (rest) [#5906](https://github.com/cosmos/cosmos-sdk/pull/5906) Fix an issue that make some REST calls panic when sending invalid or incomplete requests.
    * (crypto) [#7966](https://github.com/cosmos/cosmos-sdk/issues/7966) `Bip44Params` `String()` function now correctly
    returns the absolute HD path by adding the `m/` prefix.
    * (crypto/keyring) [#5844](https://github.com/cosmos/cosmos-sdk/pull/5844) `Keyring.Sign()` methods no longer decode amino signatures when method receivers
    are offline/multisig keys.
    * (store) [#7415](https://github.com/cosmos/cosmos-sdk/pull/7415) Allow new stores to be registered during on-chain upgrades.
* **Modules**
  _ (modules) [#5569](https://github.com/cosmos/cosmos-sdk/issues/5569) `InitGenesis`, for the relevant modules, now ensures module accounts exist.
  _ (x/auth) [#5892](https://github.com/cosmos/cosmos-sdk/pull/5892) Add `RegisterKeyTypeCodec` to register new
  types (eg. keys) to the `auth` module internal amino codec.
  _ (x/bank) [#6536](https://github.com/cosmos/cosmos-sdk/pull/6536) Fix bug in `WriteGeneratedTxResponse` function used by multiple
  REST endpoints. Now it writes a Tx in StdTx format.
  _ (x/genutil) [#5938](https://github.com/cosmos/cosmos-sdk/pull/5938) Fix `InitializeNodeValidatorFiles` error handling.
  _ (x/gentx) [#8183](https://github.com/cosmos/cosmos-sdk/pull/8183) change gentx cmd amount to arg from flag
  _ (x/gov) [#7641](https://github.com/cosmos/cosmos-sdk/pull/7641) Fix tally calculation precision error.
  _ (x/staking) [#6529](https://github.com/cosmos/cosmos-sdk/pull/6529) Export validator addresses (previously was empty).
  _ (x/staking) [#5949](https://github.com/cosmos/cosmos-sdk/pull/5949) Skip staking `HistoricalInfoKey` in simulations as headers are not exported. \* (x/staking) [#6061](https://github.com/cosmos/cosmos-sdk/pull/6061) Allow a validator to immediately unjail when no signing info is present due to
  falling below their minimum self-delegation and never having been bonded. The validator may immediately unjail once they've met their minimum self-delegation.
* **General**
    * (types) [#7038](https://github.com/cosmos/cosmos-sdk/issues/7038) Fix infinite looping of `ApproxRoot` by including a hard-coded maximum iterations limit of 100.
    * (types) [#7084](https://github.com/cosmos/cosmos-sdk/pull/7084) Fix panic when calling `BigInt()` on an uninitialized `Int`.
    * (simulation) [#7129](https://github.com/cosmos/cosmos-sdk/issues/7129) Fix support for custom `Account` and key types on auth's simulation.

### Improvements

* **Baseapp / Client / REST**
    * (baseapp) [#6186](https://github.com/cosmos/cosmos-sdk/issues/6186) Support emitting events during `AnteHandler` execution.
    * (baseapp) [#6053](https://github.com/cosmos/cosmos-sdk/pull/6053) Customizable panic recovery handling added for `app.runTx()` method (as proposed in the [ADR 22](https://github.com/cosmos/cosmos-sdk/blob/master/docs/architecture/adr-022-custom-panic-handling.md)). Adds ability for developers to register custom panic handlers extending standard ones.
    * (client) [#5810](https://github.com/cosmos/cosmos-sdk/pull/5810) Added a new `--offline` flag that allows commands to be executed without an
    internet connection. Previously, `--generate-only` served this purpose in addition to only allowing txs to be generated. Now, `--generate-only` solely
    allows txs to be generated without being broadcasted and disallows Keybase use and `--offline` allows the use of Keybase but does not allow any
    functionality that requires an online connection.
    * (cli) [#7764](https://github.com/cosmos/cosmos-sdk/pull/7764) Update x/banking and x/crisis InitChain to improve node startup time
    * (client) [#5856](https://github.com/cosmos/cosmos-sdk/pull/5856) Added the possibility to set `--offline` flag with config command.
    * (client) [#5895](https://github.com/cosmos/cosmos-sdk/issues/5895) show config options in the config command's help screen.
    * (client/keys) [#8043](https://github.com/cosmos/cosmos-sdk/pull/8043) Add support for export of unarmored private key
    * (client/tx) [#7801](https://github.com/cosmos/cosmos-sdk/pull/7801) Update sign-batch multisig to work online
    * (x/genutil) [#8099](https://github.com/cosmos/cosmos-sdk/pull/8099) `init` now supports a `--recover` flag to recover
    the private validator key from a given mnemonic
* **Modules**
    * (x/auth) [#5702](https://github.com/cosmos/cosmos-sdk/pull/5702) Add parameter querying support for `x/auth`.
    * (x/auth/ante) [#6040](https://github.com/cosmos/cosmos-sdk/pull/6040) `AccountKeeper` interface used for `NewAnteHandler` and handler's decorators to add support of using custom `AccountKeeper` implementations.
    * (x/evidence) [#5952](https://github.com/cosmos/cosmos-sdk/pull/5952) Tendermint Consensus parameters can now be changed via parameter change proposals through `x/gov`.
    * (x/evidence) [#5961](https://github.com/cosmos/cosmos-sdk/issues/5961) Add `StoreDecoder` simulation for evidence module.
    * (x/ibc) [#5948](https://github.com/cosmos/cosmos-sdk/issues/5948) Add `InitGenesis` and `ExportGenesis` functions for `ibc` module.
    * (x/ibc-transfer) [#6871](https://github.com/cosmos/cosmos-sdk/pull/6871) Implement [ADR 001 - Coin Source Tracing](./docs/architecture/adr-001-coin-source-tracing.md).
    * (x/staking) [#6059](https://github.com/cosmos/cosmos-sdk/pull/6059) Updated `HistoricalEntries` parameter default to 100.
    * (x/staking) [#5584](https://github.com/cosmos/cosmos-sdk/pull/5584) Add util function `ToTmValidator` that converts a `staking.Validator` type to `*tmtypes.Validator`.
    * (x/staking) [#6163](https://github.com/cosmos/cosmos-sdk/pull/6163) CLI and REST call to unbonding delegations and delegations now accept
    pagination.
    * (x/staking) [#8178](https://github.com/cosmos/cosmos-sdk/pull/8178) Update default historical header number for stargate
* **General**
    * (crypto) [#7987](https://github.com/cosmos/cosmos-sdk/pull/7987) Fix the inconsistency of CryptoCdc, only use
    `codec/legacy.Cdc`.
    * (logging) [#8072](https://github.com/cosmos/cosmos-sdk/pull/8072) Refactor logging:
    _ Use [zerolog](https://github.com/rs/zerolog) over Tendermint's go-kit logging wrapper.
    _ Introduce Tendermint's `--log_format=plain|json` flag. Using format `json` allows for emitting structured JSON
    logs which can be consumed by an external logging facility (e.g. Loggly). Both formats log to STDERR. \* The existing `--log_level` flag and it's default value now solely relates to the global logging
    level (e.g. `info`, `debug`, etc...) instead of `<module>:<level>`.
    * (rest) [#7649](https://github.com/cosmos/cosmos-sdk/pull/7649) Return an unsigned tx in legacy GET /tx endpoint when signature conversion fails
    * (simulation) [#6002](https://github.com/cosmos/cosmos-sdk/pull/6002) Add randomized consensus params into simulation.
    * (store) [#6481](https://github.com/cosmos/cosmos-sdk/pull/6481) Move `SimpleProofsFromMap` from Tendermint into the SDK.
    * (store) [#6719](https://github.com/cosmos/cosmos-sdk/6754) Add validity checks to stores for nil and empty keys.
    * (SDK) Updated dependencies
        * Updated iavl dependency to v0.15.3
        * Update tendermint to v0.34.1
    * (types) [#7027](https://github.com/cosmos/cosmos-sdk/pull/7027) `Coin(s)` and `DecCoin(s)` updates:
        * Bump denomination max length to 128
        * Allow uppercase letters and numbers in denominations to support ADR 001
        * Added `Validate` function that returns a descriptive error
    * (types) [#5581](https://github.com/cosmos/cosmos-sdk/pull/5581) Add convenience functions {,Must}Bech32ifyAddressBytes.
    * (types/module) [#5724](https://github.com/cosmos/cosmos-sdk/issues/5724) The `types/module` package does no longer depend on `x/simulation`.
    * (types) [#5585](https://github.com/cosmos/cosmos-sdk/pull/5585) IBC additions:
        * `Coin` denomination max length has been increased to 32.
        * Added `CapabilityKey` alias for `StoreKey` to match IBC spec.
    * (types/rest) [#5900](https://github.com/cosmos/cosmos-sdk/pull/5900) Add Check\*Error function family to spare developers from replicating tons of boilerplate code.
    * (types) [#6128](https://github.com/cosmos/cosmos-sdk/pull/6137) Add `String()` method to `GasMeter`.
    * (types) [#6195](https://github.com/cosmos/cosmos-sdk/pull/6195) Add codespace to broadcast(sync/async) response.
    * (types) [#6897](https://github.com/cosmos/cosmos-sdk/issues/6897) Add KV type from tendermint to `types` directory.
    * (version) [#7848](https://github.com/cosmos/cosmos-sdk/pull/7848) [#7941](https://github.com/cosmos/cosmos-sdk/pull/7941)
    `version --long` output now shows the list of build dependencies and replaced build dependencies.

## Previous Releases

[CHANGELOG of previous versions](https://github.com/cosmos/cosmos-sdk/blob/c17c3caab86a1426a1eef4541e8203f5f54a1a54/CHANGELOG.md#v0391---2020-08-11) (pre Stargate).<|MERGE_RESOLUTION|>--- conflicted
+++ resolved
@@ -108,11 +108,7 @@
 * [#19833](https://github.com/cosmos/cosmos-sdk/pull/19833) Fix some places in which we call Remove inside a Walk.
 * [#19851](https://github.com/cosmos/cosmos-sdk/pull/19851) Fix some places in which we call Remove inside a Walk (x/staking and x/gov).
 * (cli) [#20020](https://github.com/cosmos/cosmos-sdk/pull/20020) Make bootstrap-state command support both new and legacy genesis format.
-<<<<<<< HEAD
-=======
-* (baseapp) [#19616](https://github.com/cosmos/cosmos-sdk/pull/19616) Don't share gas meter in tx execution.
 * (baseapp) [#20107](https://github.com/cosmos/cosmos-sdk/pull/20107) Allow height overwrite BlockHeight in header.
->>>>>>> b97caa35
 
 ### API Breaking Changes
 
