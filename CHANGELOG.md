<!--
Guiding Principles:

Changelogs are for humans, not machines.
There should be an entry for every single version.
The same types of changes should be grouped.
Versions and sections should be linkable.
The latest version comes first.
The release date of each version is displayed.
Mention whether you follow Semantic Versioning.

Usage:

Change log entries are to be added to the Unreleased section under the
appropriate stanza (see below). Each entry is required to include a tag and
the Github issue reference in the following format:

* (<tag>) \#<issue-number> message

The tag should consist of where the change is being made ex. (x/staking), (store)
The issue numbers will later be link-ified during the release process so you do
not have to worry about including a link manually, but you can if you wish.

Types of changes (Stanzas):

"Features" for new features.
"Improvements" for changes in existing functionality.
"Deprecated" for soon-to-be removed features.
"Bug Fixes" for any bug fixes.
"Client Breaking" for breaking Protobuf, gRPC and REST routes used by end-users.
"CLI Breaking" for breaking CLI commands.
"API Breaking" for breaking exported APIs used by developers building on SDK.
"State Machine Breaking" for any changes that result in a different AppState given same genesisState and txList.
Ref: https://keepachangelog.com/en/1.0.0/
-->

# Changelog

## [Unreleased]

Every module contains its own CHANGELOG.md. Please refer to the module you are interested in.

### Features

<<<<<<< HEAD
* (types) [#19511](https://github.com/cosmos/cosmos-sdk/pull/19511) Replace regex parsing of denom validation to direct matching methods.
=======
* (runtime) [#19571](https://github.com/cosmos/cosmos-sdk/pull/19571) Implement `core/router.Service` it in runtime. This service is present in all modules (when using depinject).
>>>>>>> 3e633092
* (types) [#19164](https://github.com/cosmos/cosmos-sdk/pull/19164) Add a ValueCodec for the math.Uint type that can be used in collections maps.
* (types) [#19281](https://github.com/cosmos/cosmos-sdk/pull/19281) Added a new method, `IsGT`, for `types.Coin`. This method is used to check if a `types.Coin` is greater than another `types.Coin`.
* (client) [#18557](https://github.com/cosmos/cosmos-sdk/pull/18557) Add `--qrcode` flag to `keys show` command to support displaying keys address QR code.
* (client) [#18101](https://github.com/cosmos/cosmos-sdk/pull/18101) Add a `keyring-default-keyname` in `client.toml` for specifying a default key name, and skip the need to use the `--from` flag when signing transactions.
* (tests) [#17868](https://github.com/cosmos/cosmos-sdk/pull/17868) Added helper method `SubmitTestTx` in testutil to broadcast test txns to test e2e tests.
* (client) [#17513](https://github.com/cosmos/cosmos-sdk/pull/17513) Allow overwriting `client.toml`. Use `client.CreateClientConfig` in place of `client.ReadFromClientConfig` and provide a custom template and a custom config.
* (runtime) [#18475](https://github.com/cosmos/cosmos-sdk/pull/18475) Adds an implementation for core.branch.Service.
* (baseapp) [#18499](https://github.com/cosmos/cosmos-sdk/pull/18499) Add `MsgRouter` response type from message name function.
* (types) [#18768](https://github.com/cosmos/cosmos-sdk/pull/18768) Add MustValAddressFromBech32 function.
* (gRPC) [#19049](https://github.com/cosmos/cosmos-sdk/pull/19049) Add debug log prints for each gRPC request.
* (x/consensus) [#19483](https://github.com/cosmos/cosmos-sdk/pull/19483) Add consensus messages registration to consensus module.

### Improvements

* (server) [#19455](https://github.com/cosmos/cosmos-sdk/pull/19455) Allow calling back into the application struct in PostSetup.
* (types) [#19512](https://github.com/cosmos/cosmos-sdk/pull/19512) The notion of basic manager does not exist anymore.
    * The module manager now can do everything that the basic manager was doing.
    * `AppModuleBasic` has been deprecated for extension interfaces. Modules can now implement `HasRegisterInterfaces`, `HasGRPCGateway` and `HasAminoCodec` when relevant.
    * SDK modules now directly implement those extension interfaces on `AppModule` instead of `AppModuleBasic`.
* (client/keys) [#18950](https://github.com/cosmos/cosmos-sdk/pull/18950) Improve `<appd> keys add`, `<appd> keys import` and `<appd> keys rename` by checking name validation.
* (client/keys) [#18745](https://github.com/cosmos/cosmos-sdk/pull/18745) Improve `<appd> keys export` and `<appd> keys mnemonic` by adding --yes option to skip interactive confirmation.
* (client/keys) [#18743](https://github.com/cosmos/cosmos-sdk/pull/18743) Improve `<appd> keys add -i` by hiding inputting of bip39 passphrase.
* (client/keys) [#18703](https://github.com/cosmos/cosmos-sdk/pull/18703) Improve `<appd> keys add` and `<appd> keys show` by checking whether there are duplicate keys in the multisig case.
    * Usage of `Must...` kind of functions are avoided in keeper methods.
* (client/keys) [#18687](https://github.com/cosmos/cosmos-sdk/pull/18687) Improve `<appd> keys mnemonic` by displaying mnemonic discreetly on an alternate screen and adding `--indiscreet` option to disable it.
* (client/keys) [#18684](https://github.com/cosmos/cosmos-sdk/pull/18684) Improve `<appd> keys export` by displaying unarmored hex private key discreetly on an alternate screen and adding `--indiscreet` option to disable it.
* (client/keys) [#18663](https://github.com/cosmos/cosmos-sdk/pull/18663) Improve `<appd> keys add` by displaying mnemonic discreetly on an alternate screen and adding `--indiscreet` option to disable it.
* (types) [#18440](https://github.com/cosmos/cosmos-sdk/pull/18440) Add `AmountOfNoValidation` to `sdk.DecCoins`.
* (client) [#17503](https://github.com/cosmos/cosmos-sdk/pull/17503) Add `client.Context{}.WithAddressCodec`, `WithValidatorAddressCodec`, `WithConsensusAddressCodec` to provide address codecs to the client context. See the [UPGRADING.md](./UPGRADING.md) for more details.
* (crypto/keyring) [#17503](https://github.com/cosmos/cosmos-sdk/pull/17503) Simplify keyring interfaces to use `[]byte` instead of `sdk.Address` for addresses.
* (all) [#16537](https://github.com/cosmos/cosmos-sdk/pull/16537) Properly propagated `fmt.Errorf` errors and using `errors.New` where appropriate.
* (rpc) [#17470](https://github.com/cosmos/cosmos-sdk/pull/17470) Avoid open 0.0.0.0 to public by default and add `listen-ip-address` argument for `testnet init-files` cmd.
* (types) [#17670](https://github.com/cosmos/cosmos-sdk/pull/17670) Use `ctx.CometInfo` in place of `ctx.VoteInfos`
* [#17733](https://github.com/cosmos/cosmos-sdk/pull/17733) Ensure `buf export` exports all proto dependencies
* (crypto/keys) [#18026](https://github.com/cosmos/cosmos-sdk/pull/18026) Made public key generation constant time on `secp256k1`
* (crypto | x/auth) [#14372](https://github.com/cosmos/cosmos-sdk/pull/18194) Key checks on signatures antehandle.
* (types) [#18963](https://github.com/cosmos/cosmos-sdk/pull/18963) Swap out amino json encoding of `ABCIMessageLogs` for std lib json encoding

### Bug Fixes

* (baseapp) [#18727](https://github.com/cosmos/cosmos-sdk/pull/18727) Ensure that `BaseApp.Init` firstly returns any errors from a nil commit multistore instead of panicking on nil dereferencing and before sealing the app.
* (client) [#18622](https://github.com/cosmos/cosmos-sdk/pull/18622) Fixed a potential under/overflow from `uint64->int64` when computing gas fees as a LegacyDec.
* (client/keys) [#18562](https://github.com/cosmos/cosmos-sdk/pull/18562) `keys delete` won't terminate when a key is not found.
* (baseapp) [#18383](https://github.com/cosmos/cosmos-sdk/pull/18383) Fixed a data race inside BaseApp.getContext, found by end-to-end (e2e) tests.
* (client/server) [#18345](https://github.com/cosmos/cosmos-sdk/pull/18345) Consistently set viper prefix in client and server. It defaults for the binary name for both client and server.
* (simulation) [#17911](https://github.com/cosmos/cosmos-sdk/pull/17911) Fix all problems with executing command `make test-sim-custom-genesis-fast` for simulation test.
* (simulation) [#18196](https://github.com/cosmos/cosmos-sdk/pull/18196) Fix the problem of `validator set is empty after InitGenesis` in simulation test.
* (baseapp) [#18551](https://github.com/cosmos/cosmos-sdk/pull/18551) Fix SelectTxForProposal the calculation method of tx bytes size is inconsistent with CometBFT
* (server) [#18994](https://github.com/cosmos/cosmos-sdk/pull/18994) Update server context directly rather than a reference to a sub-object

### API Breaking Changes

* (types) [#19512](https://github.com/cosmos/cosmos-sdk/pull/19512) Remove basic manager and all related functions (`module.BasicManager`, `module.NewBasicManager`, `module.NewBasicManagerFromManager`, `NewGenesisOnlyAppModule`).
    * The module manager now can do everything that the basic manager was doing.
    * When using runtime, just inject the module manager when needed using your app config.
    * All `AppModuleBasic` structs have been removed.
* (x/consensus) [#19488](https://github.com/cosmos/cosmos-sdk/pull/19488) Consensus module creation takes `appmodule.Environment` instead of individual services.
* (server) [#18303](https://github.com/cosmos/cosmos-sdk/pull/18303) `x/genutil` now handles the application export. `server.AddCommands` does not take an `AppExporter` but instead `genutilcli.Commands` does.
* (x/gov/testutil) [#17986](https://github.com/cosmos/cosmos-sdk/pull/18036) `MsgDeposit` has been removed because of AutoCLI migration.
* (x/staking/testutil) [#17986](https://github.com/cosmos/cosmos-sdk/pull/17986) `MsgRedelegateExec`, `MsgUnbondExec` has been removed because of AutoCLI migration.
* (x/bank/testutil) [#17868](https://github.com/cosmos/cosmos-sdk/pull/17868) `MsgSendExec` has been removed because of AutoCLI migration.
* (app) [#17838](https://github.com/cosmos/cosmos-sdk/pull/17838) Params module was removed from simapp and all imports of the params module removed throughout the repo.
    * The Cosmos SDK has migrated away from using params, if your app still uses it, then you can leave it plugged into your app
* (types/simulation) [#17737](https://github.com/cosmos/cosmos-sdk/pull/17737) Remove unused parameter from `RandomFees`
* (client/keys) [#17503](https://github.com/cosmos/cosmos-sdk/pull/17503) `clientkeys.NewKeyOutput`, `MkConsKeyOutput`, `MkValKeyOutput`, `MkAccKeyOutput`, `MkAccKeysOutput` now take their corresponding address codec instead of using the global SDK config.
* (types) `module.BeginBlockAppModule` has been replaced by Core API `appmodule.HasBeginBlocker`.
* (types) `module.EndBlockAppModule` has been replaced by Core API `appmodule.HasEndBlocker` or `module.HasABCIEndBlock` when needing validator updates.
* (client) [#17259](https://github.com/cosmos/cosmos-sdk/pull/17259) Remove deprecated `clientCtx.PrintObjectLegacy`. Use `clientCtx.PrintProto` or `clientCtx.PrintRaw` instead.
* (types) [#16918](https://github.com/cosmos/cosmos-sdk/pull/16918) Remove `IntProto` and `DecProto`. Instead, `math.Int` and `math.LegacyDec` should be used respectively. Both types support `Marshal` and `Unmarshal` which should be used for binary marshaling.
* (client) [#17215](https://github.com/cosmos/cosmos-sdk/pull/17215) `server.StartCmd`,`server.ExportCmd`,`server.NewRollbackCmd`,`pruning.Cmd`,`genutilcli.InitCmd`,`genutilcli.GenTxCmd`,`genutilcli.CollectGenTxsCmd`,`genutilcli.AddGenesisAccountCmd`, do not take a home directory anymore. It is inferred from the root command.
* (baseapp) [#16244](https://github.com/cosmos/cosmos-sdk/pull/16244) `SetProtocolVersion` has been renamed to `SetAppVersion`. It now updates the consensus params in baseapp's `ParamStore`.
* (types) [#17348](https://github.com/cosmos/cosmos-sdk/pull/17348) Remove the `WrapServiceResult` function.
    * The `*sdk.Result` returned by the msg server router will not contain the `.Data` field.
* (types) [#17426](https://github.com/cosmos/cosmos-sdk/pull/17426) `NewContext` does not take a `cmtproto.Header{}` any longer.
    * `WithChainID` / `WithBlockHeight` / `WithBlockHeader` must be used to set values on the context
* (types) [#17738](https://github.com/cosmos/cosmos-sdk/pull/17738) `WithBlockTime()` was removed & `BlockTime()` were deprecated in favor of `WithHeaderInfo()` & `HeaderInfo()`. `BlockTime` now gets data from `HeaderInfo()` instead of `BlockHeader()`.
* (client) [#17746](https://github.com/cosmos/cosmos-sdk/pull/17746) `txEncodeAmino` & `txDecodeAmino` txs via grpc and rest were removed
    * `RegisterLegacyAmino` was removed from `AppModuleBasic`
* (types) [#17885](https://github.com/cosmos/cosmos-sdk/pull/17885) `InitGenesis` & `ExportGenesis` now take `context.Context` instead of `sdk.Context`
* (x/group) [#17937](https://github.com/cosmos/cosmos-sdk/pull/17937) Groups module was moved to its own go.mod `cosmossdk.io/x/group`
* (x/gov) [#18197](https://github.com/cosmos/cosmos-sdk/pull/18197) Gov module was moved to its own go.mod `cosmossdk.io/x/gov`
* (x/distribution) [#18199](https://github.com/cosmos/cosmos-sdk/pull/18199) Distribution module was moved to its own go.mod `cosmossdk.io/x/distribution`
* (x/slashing) [#18201](https://github.com/cosmos/cosmos-sdk/pull/18201) Slashing module was moved to its own go.mod `cosmossdk.io/x/slashing`
* (x/staking) [#18257](https://github.com/cosmos/cosmos-sdk/pull/18257) Staking module was moved to its own go.mod `cosmossdk.io/x/staking`
* (x/authz) [#18265](https://github.com/cosmos/cosmos-sdk/pull/18265) Authz module was moved to its own go.mod `cosmossdk.io/x/authz`
* (x/mint) [#18283](https://github.com/cosmos/cosmos-sdk/pull/18283) Mint module was moved to its own go.mod `cosmossdk.io/x/mint`
* (x/consensus) [#18041](https://github.com/cosmos/cosmos-sdk/pull/18041) `ToProtoConsensusParams()` returns an error
* (x/slashing) [#18115](https://github.com/cosmos/cosmos-sdk/pull/18115) `NewValidatorSigningInfo` takes strings instead of `sdk.AccAddress`
* (types) [#18268](https://github.com/cosmos/cosmos-sdk/pull/18268) Remove global setting of basedenom. Use the staking module parameter instead
* (x/auth) [#18351](https://github.com/cosmos/cosmos-sdk/pull/18351) Auth module was moved to its own go.mod `cosmossdk.io/x/auth`
* (types) [#18372](https://github.com/cosmos/cosmos-sdk/pull/18372) Removed global configuration for coin type and purpose. Setters and getters should be removed and access directly to defined types.
* (types) [#18695](https://github.com/cosmos/cosmos-sdk/pull/18695) Removed global configuration for txEncoder.
* (types) [#18607](https://github.com/cosmos/cosmos-sdk/pull/18607) Removed address verifier from global config, moved verifier function to bech32 codec.
* (server) [#18909](https://github.com/cosmos/cosmos-sdk/pull/18909) Remove configuration endpoint on grpc reflection endpoint in favour of auth module bech32prefix endpoint already exposed.
* (crypto) [#19541](https://github.com/cosmos/cosmos-sdk/pull/19541) The deprecated `FromTmProtoPublicKey`, `ToTmProtoPublicKey`, `FromTmPubKeyInterface` and `ToTmPubKeyInterface` functions have been removed. Use their replacements (`Cmt` instead of `Tm`) instead.

### Client Breaking Changes

* (runtime) [#19040](https://github.com/cosmos/cosmos-sdk/pull/19040) Simplify app config implementation and deprecate `/cosmos/app/v1alpha1/config` query.

### CLI Breaking Changes

* (server) [#18303](https://github.com/cosmos/cosmos-sdk/pull/18303) `appd export` has moved with other genesis commands, use `appd genesis export` instead.

### Deprecated

* (simapp) [#19146](https://github.com/cosmos/cosmos-sdk/pull/19146) Replace `--v` CLI option with `--validator-count`/`-n`.
* (module) [#19370](https://github.com/cosmos/cosmos-sdk/pull/19370) Deprecate `module.Configurator`, use `appmodule.HasMigrations` and `appmodule.HasServices` instead from Core API.

## [v0.50.4](https://github.com/cosmos/cosmos-sdk/releases/tag/v0.50.4) - 2023-02-19

### Features

* (server) [#19280](https://github.com/cosmos/cosmos-sdk/pull/19280) Adds in-place testnet CLI command.

### Improvements

* (client) [#19393](https://github.com/cosmos/cosmos-sdk/pull/19393/) Add `ReadDefaultValuesFromDefaultClientConfig` to populate the default values from the default client config in client.Context without creating a app folder.

### Bug Fixes

* (x/auth/vesting) [GHSA-4j93-fm92-rp4m](#bug-fixes) Add `BlockedAddr` check in `CreatePeriodicVestingAccount`.
* (baseapp) [#19338](https://github.com/cosmos/cosmos-sdk/pull/19338) Set HeaderInfo in context when calling `setState`.
* (baseapp): [#19200](https://github.com/cosmos/cosmos-sdk/pull/19200) Ensure that sdk side ve math matches cometbft.
* [#19106](https://github.com/cosmos/cosmos-sdk/pull/19106) Allow empty public keys when setting signatures. Public keys aren't needed for every transaction.
* (baseapp) [#19198](https://github.com/cosmos/cosmos-sdk/pull/19198) Remove usage of pointers in logs in all optimistic execution goroutines.
* (baseapp) [#19177](https://github.com/cosmos/cosmos-sdk/pull/19177) Fix baseapp `DefaultProposalHandler` same-sender non-sequential sequence.
* (crypto) [#19371](https://github.com/cosmos/cosmos-sdk/pull/19371) Avoid CLI redundant log in stdout, log to stderr instead.

## [v0.50.3](https://github.com/cosmos/cosmos-sdk/releases/tag/v0.50.3) - 2023-01-15

### Features

* (types) [#18991](https://github.com/cosmos/cosmos-sdk/pull/18991) Add SignerExtractionAdapter to PriorityNonceMempool/Config and provide Default implementation matching existing behavior.
* (gRPC) [#19043](https://github.com/cosmos/cosmos-sdk/pull/19043) Add `halt_height` to the gRPC `/cosmos/base/node/v1beta1/config` request.

### Improvements

* (x/bank) [#18956](https://github.com/cosmos/cosmos-sdk/pull/18956) Introduced a new `DenomOwnersByQuery` query method for `DenomOwners`, which accepts the denom value as a query string parameter, resolving issues with denoms containing slashes.
* (x/gov) [#18707](https://github.com/cosmos/cosmos-sdk/pull/18707) Improve genesis validation.
* (x/auth/tx) [#18772](https://github.com/cosmos/cosmos-sdk/pull/18772) Remove misleading gas wanted from tx simulation failure log.
* (client/tx) [#18852](https://github.com/cosmos/cosmos-sdk/pull/18852) Add `WithFromName` to tx factory.
* (types) [#18888](https://github.com/cosmos/cosmos-sdk/pull/18888) Speedup DecCoin.Sort() if len(coins) <= 1
* (types) [#18875](https://github.com/cosmos/cosmos-sdk/pull/18875) Speedup coins.Sort() if len(coins) <= 1
* (baseapp) [#18915](https://github.com/cosmos/cosmos-sdk/pull/18915) Add a new `ExecModeVerifyVoteExtension` exec mode and ensure it's populated in the `Context` during `VerifyVoteExtension` execution.
* (testutil) [#18930](https://github.com/cosmos/cosmos-sdk/pull/18930) Add NodeURI for clientCtx.

### Bug Fixes

* (baseapp) [#
](https://github.com/cosmos/cosmos-sdk/pull/19058) Fix baseapp posthandler branch would fail if the `runMsgs` had returned an error.
* (baseapp) [#18609](https://github.com/cosmos/cosmos-sdk/issues/18609) Fixed accounting in the block gas meter after module's beginBlock and before DeliverTx, ensuring transaction processing always starts with the expected zeroed out block gas meter.
* (baseapp) [#18895](https://github.com/cosmos/cosmos-sdk/pull/18895) Fix de-duplicating vote extensions during validation in ValidateVoteExtensions.

## [v0.50.2](https://github.com/cosmos/cosmos-sdk/releases/tag/v0.50.2) - 2023-12-11

### Features

* (debug) [#18219](https://github.com/cosmos/cosmos-sdk/pull/18219) Add debug commands for application codec types.
* (client/keys) [#17639](https://github.com/cosmos/cosmos-sdk/pull/17639) Allows using and saving public keys encoded as base64.
* (server) [#17094](https://github.com/cosmos/cosmos-sdk/pull/17094) Add a `shutdown-grace` flag for waiting a given time before exit.

### Improvements

* (telemetry) [#18646](https://github.com/cosmos/cosmos-sdk/pull/18646) Enable statsd and dogstatsd telemetry sinks.
* (server) [#18478](https://github.com/cosmos/cosmos-sdk/pull/18478) Add command flag to disable colored logs.
* (x/gov) [#18025](https://github.com/cosmos/cosmos-sdk/pull/18025) Improve `<appd> q gov proposer` by querying directly a proposal instead of tx events. It is an alias of `q gov proposal` as the proposer is a field of the proposal.
* (version) [#18063](https://github.com/cosmos/cosmos-sdk/pull/18063) Allow to define extra info to be displayed in `<appd> version --long` command.
* (codec/unknownproto)[#18541](https://github.com/cosmos/cosmos-sdk/pull/18541) Remove the use of "protoc-gen-gogo/descriptor" in favour of using the official protobuf descriptorpb types inside unknownproto.

### Bug Fixes

* (x/auth) [#18564](https://github.com/cosmos/cosmos-sdk/pull/18564) Fix total fees calculation when batch signing.
* (server) [#18537](https://github.com/cosmos/cosmos-sdk/pull/18537) Fix panic when defining minimum gas config as `100stake;100uatom`. Use a `,` delimiter instead of `;`. Fixes the server config getter to use the correct delimiter.
* [#18531](https://github.com/cosmos/cosmos-sdk/pull/18531) Baseapp's `GetConsensusParams` returns an empty struct instead of panicking if no params are found.
* (client/tx) [#18472](https://github.com/cosmos/cosmos-sdk/pull/18472) Utilizes the correct Pubkey when simulating a transaction.
* (baseapp) [#18486](https://github.com/cosmos/cosmos-sdk/pull/18486) Fixed FinalizeBlock calls not being passed to ABCIListeners.
* (baseapp) [#18627](https://github.com/cosmos/cosmos-sdk/pull/18627) Post handlers are run on non successful transaction executions too.
* (baseapp) [#18654](https://github.com/cosmos/cosmos-sdk/pull/18654) Fixes an issue in which `gogoproto.Merge` does not work with gogoproto messages with custom types.

## [v0.50.1](https://github.com/cosmos/cosmos-sdk/releases/tag/v0.50.1) - 2023-11-07

> v0.50.0 has been retracted due to a mistake in tagging the release. Please use v0.50.1 instead.

### Features

* (baseapp) [#18071](https://github.com/cosmos/cosmos-sdk/pull/18071) Add hybrid handlers to `MsgServiceRouter`.
* (server) [#18162](https://github.com/cosmos/cosmos-sdk/pull/18162) Start gRPC & API server in standalone mode.
* (baseapp & types) [#17712](https://github.com/cosmos/cosmos-sdk/pull/17712) Introduce `PreBlock`, which runs before begin blocker other modules, and allows to modify consensus parameters, and the changes are visible to the following state machine logics. Additionally it can be used for vote extensions.
* (genutil) [#17571](https://github.com/cosmos/cosmos-sdk/pull/17571) Allow creation of `AppGenesis` without a file lookup.
* (codec) [#17042](https://github.com/cosmos/cosmos-sdk/pull/17042) Add `CollValueV2` which supports encoding of protov2 messages in collections.
* (x/gov) [#16976](https://github.com/cosmos/cosmos-sdk/pull/16976) Add `failed_reason` field to `Proposal` under `x/gov` to indicate the reason for a failed proposal. Referenced from [#238](https://github.com/bnb-chain/greenfield-cosmos-sdk/pull/238) under `bnb-chain/greenfield-cosmos-sdk`.
* (baseapp) [#16898](https://github.com/cosmos/cosmos-sdk/pull/16898) Add `preFinalizeBlockHook` to allow vote extensions persistence.
* (cli) [#16887](https://github.com/cosmos/cosmos-sdk/pull/16887) Add two new CLI commands: `<appd> tx simulate` for simulating a transaction; `<appd> query block-results` for querying CometBFT RPC for block results.
* (x/bank) [#16852](https://github.com/cosmos/cosmos-sdk/pull/16852) Add `DenomMetadataByQueryString` query in bank module to support metadata query by query string.
* (baseapp) [#16581](https://github.com/cosmos/cosmos-sdk/pull/16581) Implement Optimistic Execution as an experimental feature (not enabled by default).
* (types) [#16257](https://github.com/cosmos/cosmos-sdk/pull/16257) Allow setting the base denom in the denom registry.
* (baseapp) [#16239](https://github.com/cosmos/cosmos-sdk/pull/16239) Add Gas Limits to allow node operators to resource bound queries.
* (cli) [#16209](https://github.com/cosmos/cosmos-sdk/pull/16209) Make `StartCmd` more customizable.
* (types/simulation) [#16074](https://github.com/cosmos/cosmos-sdk/pull/16074) Add generic SimulationStoreDecoder for modules using collections.
* (genutil) [#16046](https://github.com/cosmos/cosmos-sdk/pull/16046) Add "module-name" flag to genutil `add-genesis-account` to enable initializing module accounts at genesis.* [#15970](https://github.com/cosmos/cosmos-sdk/pull/15970) Enable SIGN_MODE_TEXTUAL.
* (types) [#15958](https://github.com/cosmos/cosmos-sdk/pull/15958) Add `module.NewBasicManagerFromManager` for creating a basic module manager from a module manager.
* (types/module) [#15829](https://github.com/cosmos/cosmos-sdk/pull/15829) Add new endblocker interface to handle valset updates.
* (runtime) [#15818](https://github.com/cosmos/cosmos-sdk/pull/15818) Provide logger through `depinject` instead of appBuilder.
* (types) [#15735](https://github.com/cosmos/cosmos-sdk/pull/15735) Make `ValidateBasic() error` method of `Msg` interface optional. Modules should validate messages directly in their message handlers ([RFC 001](https://docs.cosmos.network/main/rfc/rfc-001-tx-validation)).
* (x/genutil) [#15679](https://github.com/cosmos/cosmos-sdk/pull/15679) Allow applications to specify a custom genesis migration function for the `genesis migrate` command.
* (telemetry) [#15657](https://github.com/cosmos/cosmos-sdk/pull/15657) Emit more data (go version, sdk version, upgrade height) in prom metrics.
* (client) [#15597](https://github.com/cosmos/cosmos-sdk/pull/15597) Add status endpoint for clients.
* (testutil/integration) [#15556](https://github.com/cosmos/cosmos-sdk/pull/15556) Introduce `testutil/integration` package for module integration testing.
* (runtime) [#15547](https://github.com/cosmos/cosmos-sdk/pull/15547) Allow runtime to pass event core api service to modules.
* (client) [#15458](https://github.com/cosmos/cosmos-sdk/pull/15458) Add a `CmdContext` field to client.Context initialized to cobra command's context.
* (x/genutil) [#15301](https://github.com/cosmos/cosmos-sdk/pull/15031) Add application genesis. The genesis is now entirely managed by the application and passed to CometBFT at note instantiation. Functions that were taking a `cmttypes.GenesisDoc{}` now takes a `genutiltypes.AppGenesis{}`.
* (core) [#15133](https://github.com/cosmos/cosmos-sdk/pull/15133) Implement RegisterServices in the module manager.
* (x/bank) [#14894](https://github.com/cosmos/cosmos-sdk/pull/14894) Return a human readable denomination for IBC vouchers when querying bank balances. Added a `ResolveDenom` parameter to `types.QueryAllBalancesRequest` and `--resolve-denom` flag to `GetBalancesCmd()`.
* (core) [#14860](https://github.com/cosmos/cosmos-sdk/pull/14860) Add `Precommit` and `PrepareCheckState` AppModule callbacks.
* (x/gov) [#14720](https://github.com/cosmos/cosmos-sdk/pull/14720) Upstream expedited proposals from Osmosis.
* (cli) [#14659](https://github.com/cosmos/cosmos-sdk/pull/14659) Added ability to query blocks by events with queries directly passed to Tendermint, which will allow for full query operator support, e.g. `>`.
* (x/auth) [#14650](https://github.com/cosmos/cosmos-sdk/pull/14650) Add Textual SignModeHandler. Enable `SIGN_MODE_TEXTUAL` by following the [UPGRADING.md](./UPGRADING.md) instructions.
* (x/crisis) [#14588](https://github.com/cosmos/cosmos-sdk/pull/14588) Use CacheContext() in AssertInvariants().
* (mempool) [#14484](https://github.com/cosmos/cosmos-sdk/pull/14484) Add priority nonce mempool option for transaction replacement.
* (query) [#14468](https://github.com/cosmos/cosmos-sdk/pull/14468) Implement pagination for collections.
* (x/gov) [#14373](https://github.com/cosmos/cosmos-sdk/pull/14373) Add new proto field `constitution` of type `string` to gov module genesis state, which allows chain builders to lay a strong foundation by specifying purpose.
* (client) [#14342](https://github.com/cosmos/cosmos-sdk/pull/14342) Add `<app> config` command is now a sub-command, for setting, getting and migrating Cosmos SDK configuration files.
* (x/distribution) [#14322](https://github.com/cosmos/cosmos-sdk/pull/14322) Introduce a new gRPC message handler, `DepositValidatorRewardsPool`, that allows explicit funding of a validator's reward pool.
* (x/bank) [#14224](https://github.com/cosmos/cosmos-sdk/pull/14224) Allow injection of restrictions on transfers using `AppendSendRestriction` or `PrependSendRestriction`.

### Improvements

* [#18204](https://github.com/cosmos/cosmos-sdk/pull/18204) Use streaming json parser to parse chain-id from genesis file.
* (x/gov) [#18189](https://github.com/cosmos/cosmos-sdk/pull/18189) Limit the accepted deposit coins for a proposal to the minimum proposal deposit denoms.
* (x/staking) [#18049](https://github.com/cosmos/cosmos-sdk/pull/18049) Return early if Slash encounters zero tokens to burn.
* (x/staking) [#18035](https://github.com/cosmos/cosmos-sdk/pull/18035) Hoisted out of the redelegation loop, the non-changing validator and delegator addresses parsing.
* (keyring) [#17913](https://github.com/cosmos/cosmos-sdk/pull/17913) Add `NewAutoCLIKeyring` for creating an AutoCLI keyring from a SDK keyring.
* (x/consensus) [#18041](https://github.com/cosmos/cosmos-sdk/pull/18041) Let `ToProtoConsensusParams()` return an error.
* (x/gov) [#17780](https://github.com/cosmos/cosmos-sdk/pull/17780) Recover panics and turn them into errors when executing x/gov proposals.
* (baseapp) [#17667](https://github.com/cosmos/cosmos-sdk/pull/17667) Close databases opened by SDK in `baseApp.Close()`.
* (types/module) [#17554](https://github.com/cosmos/cosmos-sdk/pull/17554) Introduce `HasABCIGenesis` which is implemented by a module only when a validatorset update needs to be returned.
* (cli) [#17389](https://github.com/cosmos/cosmos-sdk/pull/17389) gRPC CometBFT commands have been added under `<aapd> q consensus comet`. CometBFT commands placement in the SDK has been simplified. See the exhaustive list below.
    * `client/rpc.StatusCommand()` is now at `server.StatusCommand()`
* (testutil) [#17216](https://github.com/cosmos/cosmos-sdk/issues/17216) Add `DefaultContextWithKeys` to `testutil` package.
* (cli) [#17187](https://github.com/cosmos/cosmos-sdk/pull/17187) Do not use `ctx.PrintObjectLegacy` in commands anymore.
    * `<appd> q gov proposer [proposal-id]` now returns a proposal id as int instead of string.
* (x/staking) [#17164](https://github.com/cosmos/cosmos-sdk/pull/17164) Add `BondedTokensAndPubKeyByConsAddr` to the keeper to enable vote extension verification.
* (x/group, x/gov) [#17109](https://github.com/cosmos/cosmos-sdk/pull/17109) Let proposal summary be 40x longer than metadata limit.
* (version) [#17096](https://github.com/cosmos/cosmos-sdk/pull/17096) Improve `getSDKVersion()` to handle module replacements.
* (types) [#16890](https://github.com/cosmos/cosmos-sdk/pull/16890) Remove `GetTxCmd() *cobra.Command` and `GetQueryCmd() *cobra.Command` from `module.AppModuleBasic` interface.
* (x/authz) [#16869](https://github.com/cosmos/cosmos-sdk/pull/16869) Improve error message when grant not found.
* (all) [#16497](https://github.com/cosmos/cosmos-sdk/pull/16497) Removed all exported vestiges of `sdk.MustSortJSON` and `sdk.SortJSON`.
* (server) [#16238](https://github.com/cosmos/cosmos-sdk/pull/16238) Don't setup p2p node keys if starting a node in GRPC only mode.
* (cli) [#16206](https://github.com/cosmos/cosmos-sdk/pull/16206) Make ABCI handshake profileable.
* (types) [#16076](https://github.com/cosmos/cosmos-sdk/pull/16076) Optimize `ChainAnteDecorators`/`ChainPostDecorators` to instantiate the functions once instead of on every invocation of the returned `AnteHandler`/`PostHandler`.
* (server) [#16071](https://github.com/cosmos/cosmos-sdk/pull/16071) When `mempool.max-txs` is set to a negative value, use a no-op mempool (effectively disable the app mempool).
* (types/query) [#16041](https://github.com/cosmos/cosmos-sdk/pull/16041) Change pagination max limit to a variable in order to be modified by application devs.
* (simapp) [#15958](https://github.com/cosmos/cosmos-sdk/pull/15958) Refactor SimApp for removing the global basic manager.
* (all modules) [#15901](https://github.com/cosmos/cosmos-sdk/issues/15901) All core Cosmos SDK modules query commands have migrated to [AutoCLI](https://docs.cosmos.network/main/core/autocli), ensuring parity between gRPC and CLI queries.
* (x/auth) [#15867](https://github.com/cosmos/cosmos-sdk/pull/15867) Support better logging for signature verification failure.
* (store/cachekv) [#15767](https://github.com/cosmos/cosmos-sdk/pull/15767) Reduce peak RAM usage during and after `InitGenesis`.
* (x/bank) [#15764](https://github.com/cosmos/cosmos-sdk/pull/15764) Speedup x/bank `InitGenesis`.
* (x/slashing) [#15580](https://github.com/cosmos/cosmos-sdk/pull/15580) Refactor the validator's missed block signing window to be a chunked bitmap instead of a "logical" bitmap, significantly reducing the storage footprint.
* (x/gov) [#15554](https://github.com/cosmos/cosmos-sdk/pull/15554) Add proposal result log in `active_proposal` event. When a proposal passes but fails to execute, the proposal result is logged in the `active_proposal` event.
* (x/consensus) [#15553](https://github.com/cosmos/cosmos-sdk/pull/15553) Migrate consensus module to use collections.
* (server) [#15358](https://github.com/cosmos/cosmos-sdk/pull/15358) Add `server.InterceptConfigsAndCreateContext` as alternative to `server.InterceptConfigsPreRunHandler` which does not set the server context and the default SDK logger.
* (mempool) [#15328](https://github.com/cosmos/cosmos-sdk/pull/15328) Improve the `PriorityNonceMempool`:
    * Support generic transaction prioritization, instead of `ctx.Priority()`
    * Improve construction through the use of a single `PriorityNonceMempoolConfig` instead of option functions
* (x/authz) [#15164](https://github.com/cosmos/cosmos-sdk/pull/15164) Add `MsgCancelUnbondingDelegation` to staking authorization.
* (server) [#15041](https://github.com/cosmos/cosmos-sdk/pull/15041) Remove unnecessary sleeps from gRPC and API server initiation. The servers will start and accept requests as soon as they're ready.
* (baseapp) [#15023](https://github.com/cosmos/cosmos-sdk/pull/15023) & [#15213](https://github.com/cosmos/cosmos-sdk/pull/15213) Add `MessageRouter` interface to baseapp and pass it to authz, gov and groups instead of concrete type.
* [#15011](https://github.com/cosmos/cosmos-sdk/pull/15011) Introduce `cosmossdk.io/log` package to provide a consistent logging interface through the SDK. CometBFT logger is now replaced by `cosmossdk.io/log.Logger`.
* (x/staking) [#14864](https://github.com/cosmos/cosmos-sdk/pull/14864) `<appd> tx staking create-validator` CLI command now takes a json file as an arg instead of using required flags.
* (x/auth) [#14758](https://github.com/cosmos/cosmos-sdk/pull/14758) Allow transaction event queries to directly passed to Tendermint, which will allow for full query operator support, e.g. `>`.
* (x/evidence) [#14757](https://github.com/cosmos/cosmos-sdk/pull/14757) Evidence messages do not need to implement a `.Type()` anymore.
* (x/auth/tx) [#14751](https://github.com/cosmos/cosmos-sdk/pull/14751) Remove `.Type()` and `Route()` methods from all msgs and `legacytx.LegacyMsg` interface.
* (cli) [#14659](https://github.com/cosmos/cosmos-sdk/pull/14659) Added ability to query blocks by either height/hash `<app> q block --type=height|hash <height|hash>`.
* (x/staking) [#14590](https://github.com/cosmos/cosmos-sdk/pull/14590) Return undelegate amount in MsgUndelegateResponse.
* [#14529](https://github.com/cosmos/cosmos-sdk/pull/14529) Add new property `BondDenom` to `SimulationState` struct.
* (store) [#14439](https://github.com/cosmos/cosmos-sdk/pull/14439) Remove global metric gatherer from store.
    * By default store has a no op metric gatherer, the application developer must set another metric gatherer or us the provided one in `store/metrics`.
* (store) [#14438](https://github.com/cosmos/cosmos-sdk/pull/14438) Pass logger from baseapp to store.
* (baseapp) [#14417](https://github.com/cosmos/cosmos-sdk/pull/14417) The store package no longer has a dependency on baseapp.
* (module) [#14415](https://github.com/cosmos/cosmos-sdk/pull/14415) Loosen assertions in SetOrderBeginBlockers() and SetOrderEndBlockers().
* (store) [#14410](https://github.com/cosmos/cosmos-sdk/pull/14410) `rootmulti.Store.loadVersion` has validation to check if all the module stores' height is correct, it will error if any module store has incorrect height.
* [#14406](https://github.com/cosmos/cosmos-sdk/issues/14406) Migrate usage of `types/store.go` to `store/types/..`.
* (context)[#14384](https://github.com/cosmos/cosmos-sdk/pull/14384) Refactor(context): Pass EventManager to the context as an interface.
* (types) [#14354](https://github.com/cosmos/cosmos-sdk/pull/14354) Improve performance on Context.KVStore and Context.TransientStore by 40%.
* (crypto/keyring) [#14151](https://github.com/cosmos/cosmos-sdk/pull/14151) Move keys presentation from `crypto/keyring` to `client/keys`
* (signing) [#14087](https://github.com/cosmos/cosmos-sdk/pull/14087) Add SignModeHandlerWithContext interface with a new `GetSignBytesWithContext` to get the sign bytes using `context.Context` as an argument to access state.
* (server) [#14062](https://github.com/cosmos/cosmos-sdk/pull/14062) Remove rosetta from server start.
* (crypto) [#3129](https://github.com/cosmos/cosmos-sdk/pull/3129) New armor and keyring key derivation uses aead and encryption uses chacha20poly.

### State Machine Breaking

* (x/gov) [#18146](https://github.com/cosmos/cosmos-sdk/pull/18146) Add denom check to reject denoms outside of those listed in `MinDeposit`. A new `MinDepositRatio` param is added (with a default value of `0.001`) and now deposits are required to be at least `MinDepositRatio*MinDeposit` to be accepted.
* (x/group,x/gov) [#16235](https://github.com/cosmos/cosmos-sdk/pull/16235) A group and gov proposal is rejected if the proposal metadata title and summary do not match the proposal title and summary.
* (baseapp) [#15930](https://github.com/cosmos/cosmos-sdk/pull/15930) change vote info provided by prepare and process proposal to the one in the block.
* (x/staking) [#15731](https://github.com/cosmos/cosmos-sdk/pull/15731) Introducing a new index to retrieve the delegations by validator efficiently.
* (x/staking) [#15701](https://github.com/cosmos/cosmos-sdk/pull/15701) The `HistoricalInfoKey` has been updated to use a binary format.
* (x/slashing) [#15580](https://github.com/cosmos/cosmos-sdk/pull/15580) The validator slashing window now stores "chunked" bitmap entries for each validator's signing window instead of a single boolean entry per signing window index.
* (x/staking) [#14590](https://github.com/cosmos/cosmos-sdk/pull/14590) `MsgUndelegateResponse` now includes undelegated amount. `x/staking` module's `keeper.Undelegate` now returns 3 values (completionTime,undelegateAmount,error) instead of 2.
* (x/feegrant) [#14294](https://github.com/cosmos/cosmos-sdk/pull/14294) Moved the logic of rejecting duplicate grant from `msg_server` to `keeper` method.

### API Breaking Changes

* (x/auth) [#17787](https://github.com/cosmos/cosmos-sdk/pull/17787) Remove Tip functionality.
* (types) `module.EndBlockAppModule` has been replaced by Core API `appmodule.HasEndBlocker` or `module.HasABCIEndBlock` when needing validator updates.
* (types) `module.BeginBlockAppModule` has been replaced by Core API `appmodule.HasBeginBlocker`.
* (types) [#17358](https://github.com/cosmos/cosmos-sdk/pull/17358) Remove deprecated `sdk.Handler`, use `baseapp.MsgServiceHandler` instead.
* (client) [#17197](https://github.com/cosmos/cosmos-sdk/pull/17197) `keys.Commands` does not take a home directory anymore. It is inferred from the root command.
* (x/staking) [#17157](https://github.com/cosmos/cosmos-sdk/pull/17157) `GetValidatorsByPowerIndexKey` and `ValidateBasic` for historical info takes a validator address codec in order to be able to decode/encode addresses.
    * `GetOperator()` now returns the address as it is represented in state, by default this is an encoded address
    * `GetConsAddr() ([]byte, error)` returns `[]byte` instead of sdk.ConsAddres.
    * `FromABCIEvidence` & `GetConsensusAddress(consAc address.Codec)` now take a consensus address codec to be able to decode the incoming address.
    * (x/distribution) `Delegate` & `SlashValidator` helper function added the mock staking keeper as a parameter passed to the function
* (x/staking) [#17098](https://github.com/cosmos/cosmos-sdk/pull/17098) `NewMsgCreateValidator`, `NewValidator`, `NewMsgCancelUnbondingDelegation`, `NewMsgUndelegate`, `NewMsgBeginRedelegate`, `NewMsgDelegate` and `NewMsgEditValidator`  takes a string instead of `sdk.ValAddress` or `sdk.AccAddress`:
    * `NewRedelegation` and `NewUnbondingDelegation` takes a validatorAddressCodec and a delegatorAddressCodec in order to decode the addresses.
    * `NewRedelegationResponse` takes a string instead of `sdk.ValAddress` or `sdk.AccAddress`.
    * `NewMsgCreateValidator.Validate()` takes an address codec in order to decode the address.
    * `BuildCreateValidatorMsg` takes a ValidatorAddressCodec in order to decode addresses.
* (x/slashing) [#17098](https://github.com/cosmos/cosmos-sdk/pull/17098) `NewMsgUnjail` takes a string instead of `sdk.ValAddress`
* (x/genutil) [#17098](https://github.com/cosmos/cosmos-sdk/pull/17098) `GenAppStateFromConfig`, AddGenesisAccountCmd and `GenTxCmd` takes an addresscodec to decode addresses.
* (x/distribution) [#17098](https://github.com/cosmos/cosmos-sdk/pull/17098) `NewMsgDepositValidatorRewardsPool`, `NewMsgFundCommunityPool`, `NewMsgWithdrawValidatorCommission` and `NewMsgWithdrawDelegatorReward` takes a string instead of `sdk.ValAddress` or `sdk.AccAddress`.
* (x/staking) [#16959](https://github.com/cosmos/cosmos-sdk/pull/16959) Add validator and consensus address codec as staking keeper arguments.
* (x/staking) [#16958](https://github.com/cosmos/cosmos-sdk/pull/16958) DelegationI interface `GetDelegatorAddr` & `GetValidatorAddr` have been migrated to return string instead of sdk.AccAddress and sdk.ValAddress respectively. stakingtypes.NewDelegation takes a string instead of sdk.AccAddress and sdk.ValAddress.
* (testutil) [#16899](https://github.com/cosmos/cosmos-sdk/pull/16899) The *cli testutil* `QueryBalancesExec` has been removed. Use the gRPC or REST query instead.
* (x/staking) [#16795](https://github.com/cosmos/cosmos-sdk/pull/16795) `DelegationToDelegationResponse`, `DelegationsToDelegationResponses`, `RedelegationsToRedelegationResponses` are no longer exported.
* (x/auth/vesting) [#16741](https://github.com/cosmos/cosmos-sdk/pull/16741) Vesting account constructor now return an error with the result of their validate function.
* (x/auth) [#16650](https://github.com/cosmos/cosmos-sdk/pull/16650) The *cli testutil* `QueryAccountExec` has been removed. Use the gRPC or REST query instead.
* (x/auth) [#16621](https://github.com/cosmos/cosmos-sdk/pull/16621) Pass address codec to auth new keeper constructor.
* (x/auth) [#16423](https://github.com/cosmos/cosmos-sdk/pull/16423) `helpers.AddGenesisAccount` has been moved to `x/genutil` to remove the cyclic dependency between `x/auth` and `x/genutil`.
* (baseapp) [#16342](https://github.com/cosmos/cosmos-sdk/pull/16342) NewContext was renamed to NewContextLegacy. The replacement (NewContext) now does not take a header, instead you should set the header via `WithHeaderInfo` or `WithBlockHeight`. Note that `WithBlockHeight` will soon be deprecated and its recommended to use `WithHeaderInfo`.
* (x/mint) [#16329](https://github.com/cosmos/cosmos-sdk/pull/16329) Use collections for state management:
    * Removed: keeper `GetParams`, `SetParams`, `GetMinter`, `SetMinter`.
* (x/crisis) [#16328](https://github.com/cosmos/cosmos-sdk/pull/16328) Use collections for state management:
    * Removed: keeper `GetConstantFee`, `SetConstantFee`
* (x/staking) [#16324](https://github.com/cosmos/cosmos-sdk/pull/16324) `NewKeeper` now takes a `KVStoreService` instead of a `StoreKey`, and methods in the `Keeper` now take a `context.Context` instead of a `sdk.Context` and return an `error`. Notable changes:
    * `Validator` method now returns `types.ErrNoValidatorFound` instead of `nil` when not found.
* (x/distribution) [#16302](https://github.com/cosmos/cosmos-sdk/pull/16302) Use collections for FeePool state management.
    * Removed: keeper `GetFeePool`, `SetFeePool`, `GetFeePoolCommunityCoins`
* (types) [#16272](https://github.com/cosmos/cosmos-sdk/pull/16272) `FeeGranter` in the `FeeTx` interface returns `[]byte` instead of `string`.
* (x/gov) [#16268](https://github.com/cosmos/cosmos-sdk/pull/16268) Use collections for proposal state management (part 2):
    * this finalizes the gov collections migration
    * Removed: types all the key related functions
    * Removed: keeper `InsertActiveProposalsQueue`, `RemoveActiveProposalsQueue`, `InsertInactiveProposalsQueue`, `RemoveInactiveProposalsQueue`, `IterateInactiveProposalsQueue`, `IterateActiveProposalsQueue`, `ActiveProposalsQueueIterator`, `InactiveProposalsQueueIterator`
* (x/slashing) [#16246](https://github.com/cosmos/cosmos-sdk/issues/16246) `NewKeeper` now takes a `KVStoreService` instead of a `StoreKey`, and methods in the `Keeper` now take a `context.Context` instead of a `sdk.Context` and return an `error`. `GetValidatorSigningInfo` now returns an error instead of a `found bool`, the error can be `nil` (found), `ErrNoSigningInfoFound` (not found) and any other error.
* (module) [#16227](https://github.com/cosmos/cosmos-sdk/issues/16227) `manager.RunMigrations()` now take a `context.Context` instead of a `sdk.Context`.
* (x/crisis) [#16216](https://github.com/cosmos/cosmos-sdk/issues/16216) `NewKeeper` now takes a `KVStoreService` instead of a `StoreKey`, methods in the `Keeper` now take a `context.Context` instead of a `sdk.Context` and return an `error` instead of panicking.
* (x/distribution) [#16211](https://github.com/cosmos/cosmos-sdk/pull/16211) Use collections for params state management.
* (cli) [#16209](https://github.com/cosmos/cosmos-sdk/pull/16209) Add API `StartCmdWithOptions` to create customized start command.
* (x/mint) [#16179](https://github.com/cosmos/cosmos-sdk/issues/16179) `NewKeeper` now takes a `KVStoreService` instead of a `StoreKey`, and methods in the `Keeper` now take a `context.Context` instead of a `sdk.Context` and return an `error`.
* (x/gov) [#16171](https://github.com/cosmos/cosmos-sdk/pull/16171) Use collections for proposal state management (part 1):
    * Removed: keeper: `GetProposal`, `UnmarshalProposal`, `MarshalProposal`, `IterateProposal`, `GetProposal`, `GetProposalFiltered`, `GetProposals`, `GetProposalID`, `SetProposalID`
    * Removed: errors unused errors
* (x/gov) [#16164](https://github.com/cosmos/cosmos-sdk/pull/16164) Use collections for vote state management:
    * Removed: types `VoteKey`, `VoteKeys`
    * Removed: keeper `IterateVotes`, `IterateAllVotes`, `GetVotes`, `GetVote`, `SetVote`
* (sims) [#16155](https://github.com/cosmos/cosmos-sdk/pull/16155)
    * `simulation.NewOperationMsg` now marshals the operation msg as proto bytes instead of legacy amino JSON bytes.
    * `simulation.NewOperationMsg` is now 2-arity instead of 3-arity with the obsolete argument `codec.ProtoCodec` removed.
    * The field `OperationMsg.Msg` is now of type `[]byte` instead of `json.RawMessage`.
* (x/gov) [#16127](https://github.com/cosmos/cosmos-sdk/pull/16127) Use collections for deposit state management:
    * The following methods are removed from the gov keeper: `GetDeposit`, `GetAllDeposits`, `IterateAllDeposits`.
    * The following functions are removed from the gov types: `DepositKey`, `DepositsKey`.
* (x/gov) [#16118](https://github.com/cosmos/cosmos-sdk/pull/16118/) Use collections for constitution and params state management.
* (x/gov) [#16106](https://github.com/cosmos/cosmos-sdk/pull/16106) Remove gRPC query methods from gov keeper.
* (x/*all*) [#16052](https://github.com/cosmos/cosmos-sdk/pull/16062) `GetSignBytes` implementations on messages and global legacy amino codec definitions have been removed from all modules.
* (sims) [#16052](https://github.com/cosmos/cosmos-sdk/pull/16062) `GetOrGenerate` no longer requires a codec argument is now 4-arity instead of 5-arity.
* (types/math) [#16040](https://github.com/cosmos/cosmos-sdk/pull/16798) Remove aliases in `types/math.go` (part 2).
* (types/math) [#16040](https://github.com/cosmos/cosmos-sdk/pull/16040) Remove aliases in `types/math.go` (part 1).
* (x/auth) [#16016](https://github.com/cosmos/cosmos-sdk/pull/16016) Use collections for accounts state management:
    * removed: keeper `HasAccountByID`, `AccountAddressByID`, `SetParams
* (x/genutil) [#15999](https://github.com/cosmos/cosmos-sdk/pull/15999) Genutil now takes the `GenesisTxHanlder` interface instead of deliverTx. The interface is implemented on baseapp
* (x/gov) [#15988](https://github.com/cosmos/cosmos-sdk/issues/15988) `NewKeeper` now takes a `KVStoreService` instead of a `StoreKey`, methods in the `Keeper` now take a `context.Context` instead of a `sdk.Context` and return an `error` (instead of panicking or returning a `found bool`). Iterators callback functions now return an error instead of a `bool`.
* (x/auth) [#15985](https://github.com/cosmos/cosmos-sdk/pull/15985) The `AccountKeeper` does not expose the `QueryServer` and `MsgServer` APIs anymore.
* (x/authz) [#15962](https://github.com/cosmos/cosmos-sdk/issues/15962) `NewKeeper` now takes a `KVStoreService` instead of a `StoreKey`, methods in the `Keeper` now take a `context.Context` instead of a `sdk.Context`. The `Authorization` interface's `Accept` method now takes a `context.Context` instead of a `sdk.Context`.
* (x/distribution) [#15948](https://github.com/cosmos/cosmos-sdk/issues/15948) `NewKeeper` now takes a `KVStoreService` instead of a `StoreKey` and methods in the `Keeper` now take a `context.Context` instead of a `sdk.Context`. Keeper methods also now return an `error`.
* (x/bank) [#15891](https://github.com/cosmos/cosmos-sdk/issues/15891) `NewKeeper` now takes a `KVStoreService` instead of a `StoreKey` and methods in the `Keeper` now take a `context.Context` instead of a `sdk.Context`. Also `FundAccount` and `FundModuleAccount` from the `testutil` package accept a `context.Context` instead of a `sdk.Context`, and it's position was moved to the first place.
* (x/slashing) [#15875](https://github.com/cosmos/cosmos-sdk/pull/15875) `x/slashing.NewAppModule` now requires an `InterfaceRegistry` parameter.
* (x/crisis) [#15852](https://github.com/cosmos/cosmos-sdk/pull/15852) Crisis keeper now takes a instance of the address codec to be able to decode user addresses
* (x/auth) [#15822](https://github.com/cosmos/cosmos-sdk/pull/15822) The type of struct field `ante.HandlerOptions.SignModeHandler` has been changed to `x/tx/signing.HandlerMap`.
* (client) [#15822](https://github.com/cosmos/cosmos-sdk/pull/15822) The return type of the interface method `TxConfig.SignModeHandler` has been changed to `x/tx/signing.HandlerMap`.
    * The signature of `VerifySignature` has been changed to accept a `x/tx/signing.HandlerMap` and other structs from `x/tx` as arguments.
    * The signature of `NewTxConfigWithTextual` has been deprecated and its signature changed to accept a `SignModeOptions`.
    * The signature of `NewSigVerificationDecorator` has been changed to accept a `x/tx/signing.HandlerMap`.
* (x/bank) [#15818](https://github.com/cosmos/cosmos-sdk/issues/15818) `BaseViewKeeper`'s `Logger` method now doesn't require a context. `NewBaseKeeper`, `NewBaseSendKeeper` and `NewBaseViewKeeper` now also require a `log.Logger` to be passed in.
* (x/genutil) [#15679](https://github.com/cosmos/cosmos-sdk/pull/15679) `MigrateGenesisCmd` now takes a `MigrationMap` instead of having the SDK genesis migration hardcoded.
* (client) [#15673](https://github.com/cosmos/cosmos-sdk/pull/15673) Move `client/keys.OutputFormatJSON` and `client/keys.OutputFormatText` to `client/flags` package.
* (x/*all*) [#15648](https://github.com/cosmos/cosmos-sdk/issues/15648) Make `SetParams` consistent across all modules and validate the params at the message handling instead of `SetParams` method.
* (codec) [#15600](https://github.com/cosmos/cosmos-sdk/pull/15600) [#15873](https://github.com/cosmos/cosmos-sdk/pull/15873) add support for getting signers to `codec.Codec` and `InterfaceRegistry`:
    * `InterfaceRegistry` is has unexported methods and implements `protodesc.Resolver` plus the `RangeFiles` and `SigningContext` methods. All implementations of `InterfaceRegistry` by other users must now embed the official implementation.
    * `Codec` has new methods `InterfaceRegistry`, `GetMsgAnySigners`, `GetMsgV1Signers`, and `GetMsgV2Signers` as well as unexported methods. All implementations of `Codec` by other users must now embed an official implementation from the `codec` package.
    * `AminoCodec` is marked as deprecated and no longer implements `Codec.
* (client) [#15597](https://github.com/cosmos/cosmos-sdk/pull/15597) `RegisterNodeService` now requires a config parameter.
* (x/nft) [#15588](https://github.com/cosmos/cosmos-sdk/pull/15588) `NewKeeper` now takes a `KVStoreService` instead of a `StoreKey` and methods in the `Keeper` now take a `context.Context` instead of a `sdk.Context`.
* (baseapp) [#15568](https://github.com/cosmos/cosmos-sdk/pull/15568) `SetIAVLLazyLoading` is removed from baseapp.
* (x/genutil) [#15567](https://github.com/cosmos/cosmos-sdk/pull/15567) `CollectGenTxsCmd` & `GenTxCmd` takes a address.Codec to be able to decode addresses.
* (x/bank) [#15567](https://github.com/cosmos/cosmos-sdk/pull/15567) `GenesisBalance.GetAddress` now returns a string instead of `sdk.AccAddress`
    * `MsgSendExec` test helper function now takes a address.Codec
* (x/auth) [#15520](https://github.com/cosmos/cosmos-sdk/pull/15520) `NewAccountKeeper` now takes a `KVStoreService` instead of a `StoreKey` and methods in the `Keeper` now take a `context.Context` instead of a `sdk.Context`.
* (baseapp) [#15519](https://github.com/cosmos/cosmos-sdk/pull/15519/files) `runTxMode`s were renamed to `execMode`. `ModeDeliver` as changed to `ModeFinalize` and a new `ModeVoteExtension` was added for vote extensions.
* (baseapp) [#15519](https://github.com/cosmos/cosmos-sdk/pull/15519/files) Writing of state to the multistore was moved to `FinalizeBlock`. `Commit` still handles the committing values to disk.
* (baseapp) [#15519](https://github.com/cosmos/cosmos-sdk/pull/15519/files) Calls to BeginBlock and EndBlock have been replaced with core api beginblock & endblock.
* (baseapp) [#15519](https://github.com/cosmos/cosmos-sdk/pull/15519/files) BeginBlock and EndBlock are now internal to baseapp. For testing, user must call `FinalizeBlock`. BeginBlock and EndBlock calls are internal to Baseapp.
* (baseapp) [#15519](https://github.com/cosmos/cosmos-sdk/pull/15519/files) All calls to ABCI methods now accept a pointer of the abci request and response types
* (x/consensus) [#15517](https://github.com/cosmos/cosmos-sdk/pull/15517) `NewKeeper` now takes a `KVStoreService` instead of a `StoreKey`.
* (x/bank) [#15477](https://github.com/cosmos/cosmos-sdk/pull/15477) `banktypes.NewMsgMultiSend` and `keeper.InputOutputCoins` only accept one input.
* (server) [#15358](https://github.com/cosmos/cosmos-sdk/pull/15358) Remove `server.ErrorCode` that was not used anywhere.
* (x/capability) [#15344](https://github.com/cosmos/cosmos-sdk/pull/15344) Capability module was removed and is now housed in [IBC-GO](https://github.com/cosmos/ibc-go).
* (mempool) [#15328](https://github.com/cosmos/cosmos-sdk/pull/15328) The `PriorityNonceMempool` is now generic over type `C comparable` and takes a single `PriorityNonceMempoolConfig[C]` argument. See `DefaultPriorityNonceMempoolConfig` for how to construct the configuration and a `TxPriority` type.
* [#15299](https://github.com/cosmos/cosmos-sdk/pull/15299) Remove `StdTx` transaction and signing APIs. No SDK version has actually supported `StdTx` since before Stargate.
* [#15284](https://github.com/cosmos/cosmos-sdk/pull/15284)
* (x/gov) [#15284](https://github.com/cosmos/cosmos-sdk/pull/15284) `NewKeeper` now requires `codec.Codec`.
* (x/authx) [#15284](https://github.com/cosmos/cosmos-sdk/pull/15284) `NewKeeper` now requires `codec.Codec`.
    * `types/tx.Tx` no longer implements `sdk.Tx`.
    * `sdk.Tx` now requires a new method `GetMsgsV2()`.
    * `sdk.Msg.GetSigners` was deprecated and is no longer supported. Use the `cosmos.msg.v1.signer` protobuf annotation instead.
    * `TxConfig` has a new method `SigningContext() *signing.Context`.
    * `SigVerifiableTx.GetSigners()` now returns `([][]byte, error)` instead of `[]sdk.AccAddress`.
    * `AccountKeeper` now has an `AddressCodec() address.Codec` method and the expected `AccountKeeper` for `x/auth/ante` expects this method.
* [#15211](https://github.com/cosmos/cosmos-sdk/pull/15211) Remove usage of `github.com/cometbft/cometbft/libs/bytes.HexBytes` in favor of `[]byte` thorough the SDK.
* (crypto) [#15070](https://github.com/cosmos/cosmos-sdk/pull/15070) `GenerateFromPassword` and `Cost` from `bcrypt.go` now take a `uint32` instead of a `int` type.
* (types) [#15067](https://github.com/cosmos/cosmos-sdk/pull/15067) Remove deprecated alias from `types/errors`. Use `cosmossdk.io/errors` instead.
* (server) [#15041](https://github.com/cosmos/cosmos-sdk/pull/15041) Refactor how gRPC and API servers are started to remove unnecessary sleeps:
    * `api.Server#Start` now accepts a `context.Context`. The caller is responsible for ensuring that the context is canceled such that the API server can gracefully exit. The caller does not need to stop the server.
    * To start the gRPC server you must first create the server via `NewGRPCServer`, after which you can start the gRPC server via `StartGRPCServer` which accepts a `context.Context`. The caller is responsible for ensuring that the context is canceled such that the gRPC server can gracefully exit. The caller does not need to stop the server.
    * Rename `WaitForQuitSignals` to `ListenForQuitSignals`. Note, this function is no longer blocking. Thus the caller is expected to provide a `context.CancelFunc` which indicates that when a signal is caught, that any spawned processes can gracefully exit.
    * Remove `ServerStartTime` constant.
* [#15011](https://github.com/cosmos/cosmos-sdk/pull/15011) All functions that were taking a CometBFT logger, now take `cosmossdk.io/log.Logger` instead.
* (simapp) [#14977](https://github.com/cosmos/cosmos-sdk/pull/14977) Move simulation helpers functions (`AppStateFn` and `AppStateRandomizedFn`) to `testutil/sims`. These takes an extra genesisState argument which is the default state of the app.
* (x/bank) [#14894](https://github.com/cosmos/cosmos-sdk/pull/14894) Allow a human readable denomination for coins when querying bank balances. Added a `ResolveDenom` parameter to `types.QueryAllBalancesRequest`.
* [#14847](https://github.com/cosmos/cosmos-sdk/pull/14847) App and ModuleManager methods `InitGenesis`, `ExportGenesis`, `BeginBlock` and `EndBlock` now also return an error.
* (x/upgrade) [#14764](https://github.com/cosmos/cosmos-sdk/pull/14764) The `x/upgrade` module is extracted to have a separate go.mod file which allows it to be a standalone module.
* (x/auth) [#14758](https://github.com/cosmos/cosmos-sdk/pull/14758) Refactor transaction searching:
    * Refactor `QueryTxsByEvents` to accept a `query` of type `string` instead of `events` of type `[]string`
    * Refactor CLI methods to accept `--query` flag instead of `--events`
    * Pass `prove=false` to Tendermint's `TxSearch` RPC method
* (simulation) [#14751](https://github.com/cosmos/cosmos-sdk/pull/14751) Remove the `MsgType` field from `simulation.OperationInput` struct.
* (store) [#14746](https://github.com/cosmos/cosmos-sdk/pull/14746) Extract Store in its own go.mod and rename the package to `cosmossdk.io/store`.
* (x/nft) [#14725](https://github.com/cosmos/cosmos-sdk/pull/14725) Extract NFT in its own go.mod and rename the package to `cosmossdk.io/x/nft`.
* (x/gov) [#14720](https://github.com/cosmos/cosmos-sdk/pull/14720) Add an expedited field in the gov v1 proposal and `MsgNewMsgProposal`.
* (x/feegrant) [#14649](https://github.com/cosmos/cosmos-sdk/pull/14649) Extract Feegrant in its own go.mod and rename the package to `cosmossdk.io/x/feegrant`.
* (tx) [#14634](https://github.com/cosmos/cosmos-sdk/pull/14634) Move the `tx` go module to `x/tx`.
* (store/streaming)[#14603](https://github.com/cosmos/cosmos-sdk/pull/14603) `StoreDecoderRegistry` moved from store to `types/simulations` this breaks the `AppModuleSimulation` interface.
* (snapshots) [#14597](https://github.com/cosmos/cosmos-sdk/pull/14597) Move `snapshots` to `store/snapshots`, rename and bump proto package to v1.
* (x/staking) [#14590](https://github.com/cosmos/cosmos-sdk/pull/14590) `MsgUndelegateResponse` now includes undelegated amount. `x/staking` module's `keeper.Undelegate` now returns 3 values (completionTime,undelegateAmount,error)  instead of 2.
* (crypto/keyring) [#14151](https://github.com/cosmos/cosmos-sdk/pull/14151) Move keys presentation from `crypto/keyring` to `client/keys`
* (baseapp) [#14050](https://github.com/cosmos/cosmos-sdk/pull/14050) Refactor `ABCIListener` interface to accept Go contexts.
* (x/auth) [#13850](https://github.com/cosmos/cosmos-sdk/pull/13850/) Remove `MarshalYAML` methods from module (`x/...`) types.
* (modules) [#13850](https://github.com/cosmos/cosmos-sdk/pull/13850) and [#14046](https://github.com/cosmos/cosmos-sdk/pull/14046) Remove gogoproto stringer annotations. This removes the custom `String()` methods on all types that were using the annotations.
* (x/evidence) [14724](https://github.com/cosmos/cosmos-sdk/pull/14724) Extract Evidence in its own go.mod and rename the package to `cosmossdk.io/x/evidence`.
* (crypto/keyring) [#13734](https://github.com/cosmos/cosmos-sdk/pull/13834) The keyring's `Sign` method now takes a new `signMode` argument. It is only used if the signing key is a Ledger hardware device. You can set it to 0 in all other cases.
* (snapshots) [14048](https://github.com/cosmos/cosmos-sdk/pull/14048) Move the Snapshot package to the store package. This is done in an effort group all storage related logic under one package.
* (signing) [#13701](https://github.com/cosmos/cosmos-sdk/pull/) Add `context.Context` as an argument `x/auth/signing.VerifySignature`.
* (store) [#11825](https://github.com/cosmos/cosmos-sdk/pull/11825) Make extension snapshotter interface safer to use, renamed the util function `WriteExtensionItem` to `WriteExtensionPayload`.

### Client Breaking Changes

* (x/gov) [#17910](https://github.com/cosmos/cosmos-sdk/pull/17910) Remove telemetry for counting votes and proposals. It was incorrectly counting votes. Use alternatives, such as state streaming.
* (abci) [#15845](https://github.com/cosmos/cosmos-sdk/pull/15845) Remove duplicating events in `logs`.
* (abci) [#15845](https://github.com/cosmos/cosmos-sdk/pull/15845) Add `msg_index` to all event attributes to associate events and messages.
* (x/staking) [#15701](https://github.com/cosmos/cosmos-sdk/pull/15701) `HistoricalInfoKey` now has a binary format.
* (store/streaming) [#15519](https://github.com/cosmos/cosmos-sdk/pull/15519/files) State Streaming removed emitting of beginblock, endblock and delivertx in favour of emitting FinalizeBlock.
* (baseapp) [#15519](https://github.com/cosmos/cosmos-sdk/pull/15519/files) BeginBlock & EndBlock events have begin or endblock in the events in order to identify which stage they are emitted from since they are returned to comet as FinalizeBlock events.
* (grpc-web) [#14652](https://github.com/cosmos/cosmos-sdk/pull/14652) Use same port for gRPC-Web and the API server.

### CLI Breaking Changes

* (all) The migration of modules to [AutoCLI](https://docs.cosmos.network/main/core/autocli) led to no changes in UX but a [small change in CLI outputs](https://github.com/cosmos/cosmos-sdk/issues/16651) where results can be nested.
* (all) Query pagination flags have been renamed with the migration to AutoCLI:
    * `--reverse` -> `--page-reverse`
    * `--offset` -> `--page-offset`
    * `--limit` -> `--page-limit`
    * `--count-total` -> `--page-count-total`
* (cli) [#17184](https://github.com/cosmos/cosmos-sdk/pull/17184) All json keys returned by the `status` command are now snake case instead of pascal case.
* (server) [#17177](https://github.com/cosmos/cosmos-sdk/pull/17177) Remove `iavl-lazy-loading` configuration.
* (x/gov) [#16987](https://github.com/cosmos/cosmos-sdk/pull/16987) In `<appd> query gov proposals` the proposal status flag have renamed from `--status` to `--proposal-status`. Additionally, that flags now uses the ENUM values: `PROPOSAL_STATUS_DEPOSIT_PERIOD`, `PROPOSAL_STATUS_VOTING_PERIOD`, `PROPOSAL_STATUS_PASSED`, `PROPOSAL_STATUS_REJECTED`, `PROPOSAL_STATUS_FAILED`.
* (x/bank) [#16899](https://github.com/cosmos/cosmos-sdk/pull/16899) With the migration to AutoCLI some bank commands have been split in two:
    * Use `total-supply` (or `total`) for querying the total supply and `total-supply-of` for querying the supply of a specific denom.
    * Use `denoms-metadata` for querying all denom metadata and `denom-metadata` for querying a specific denom metadata.
* (rosetta) [#16276](https://github.com/cosmos/cosmos-sdk/issues/16276) Rosetta migration to standalone repo.
* (cli) [#15826](https://github.com/cosmos/cosmos-sdk/pull/15826) Remove `<appd> q account` command. Use `<appd> q auth account` instead.
* (cli) [#15299](https://github.com/cosmos/cosmos-sdk/pull/15299) Remove `--amino` flag from `sign` and `multi-sign` commands. Amino `StdTx` has been deprecated for a while. Amino JSON signing still works as expected.
* (x/gov) [#14880](https://github.com/cosmos/cosmos-sdk/pull/14880) Remove `<app> tx gov submit-legacy-proposal cancel-software-upgrade` and `software-upgrade` commands. These commands are now in the `x/upgrade` module and using gov v1. Use `tx upgrade software-upgrade` instead.
* (x/staking) [#14864](https://github.com/cosmos/cosmos-sdk/pull/14864) `<appd> tx staking create-validator` CLI command now takes a json file as an arg instead of using required flags.
* (cli) [#14659](https://github.com/cosmos/cosmos-sdk/pull/14659) `<app> q block <height>` is removed as it just output json. The new command allows either height/hash and is `<app> q block --type=height|hash <height|hash>`.
* (grpc-web) [#14652](https://github.com/cosmos/cosmos-sdk/pull/14652) Remove `grpc-web.address` flag.
* (client) [#14342](https://github.com/cosmos/cosmos-sdk/pull/14342) `<app> config` command is now a sub-command using Confix. Use `<app> config --help` to learn more.

### Bug Fixes

* (server) [#18254](https://github.com/cosmos/cosmos-sdk/pull/18254) Don't hardcode gRPC address to localhost.
* (x/gov) [#18173](https://github.com/cosmos/cosmos-sdk/pull/18173) Gov hooks now return an error and are *blocking* when they fail. Expect for `AfterProposalFailedMinDeposit` and `AfterProposalVotingPeriodEnded` which log the error and continue.
* (x/gov) [#17873](https://github.com/cosmos/cosmos-sdk/pull/17873) Fail any inactive and active proposals that cannot be decoded.
* (x/slashing) [#18016](https://github.com/cosmos/cosmos-sdk/pull/18016) Fixed builder function for missed blocks key (`validatorMissedBlockBitArrayPrefixKey`) in slashing/migration/v4.
* (x/bank) [#18107](https://github.com/cosmos/cosmos-sdk/pull/18107) Add missing keypair of SendEnabled to restore legacy param set before migration.
* (baseapp) [#17769](https://github.com/cosmos/cosmos-sdk/pull/17769) Ensure we respect block size constraints in the `DefaultProposalHandler`'s `PrepareProposal` handler when a nil or no-op mempool is used. We provide a `TxSelector` type to assist in making transaction selection generalized. We also fix a comparison bug in tx selection when `req.maxTxBytes` is reached.
* (mempool) [#17668](https://github.com/cosmos/cosmos-sdk/pull/17668) Fix `PriorityNonceIterator.Next()` nil pointer ref for min priority at the end of iteration.
* (config) [#17649](https://github.com/cosmos/cosmos-sdk/pull/17649) Fix `mempool.max-txs` configuration is invalid in `app.config`.
* (baseapp) [#17518](https://github.com/cosmos/cosmos-sdk/pull/17518) Utilizing voting power from vote extensions (CometBFT) instead of the current bonded tokens (x/staking) to determine if a set of vote extensions are valid.
* (baseapp) [#17251](https://github.com/cosmos/cosmos-sdk/pull/17251) VerifyVoteExtensions and ExtendVote initialize their own contexts/states, allowing VerifyVoteExtensions being called without ExtendVote.
* (x/distribution) [#17236](https://github.com/cosmos/cosmos-sdk/pull/17236) Using "validateCommunityTax" in "Params.ValidateBasic", preventing panic when field "CommunityTax" is nil.
* (x/bank) [#17170](https://github.com/cosmos/cosmos-sdk/pull/17170) Avoid empty spendable error message on send coins.
* (x/group) [#17146](https://github.com/cosmos/cosmos-sdk/pull/17146) Rename x/group legacy ORM package's error codespace from "orm" to "legacy_orm", preventing collisions with ORM's error codespace "orm".
* (types/query) [#16905](https://github.com/cosmos/cosmos-sdk/pull/16905) Collections Pagination now applies proper count when filtering results.
* (x/bank) [#16841](https://github.com/cosmos/cosmos-sdk/pull/16841) Correctly process legacy `DenomAddressIndex` values.
* (x/auth/vesting) [#16733](https://github.com/cosmos/cosmos-sdk/pull/16733) Panic on overflowing and negative EndTimes when creating a PeriodicVestingAccount.
* (x/consensus) [#16713](https://github.com/cosmos/cosmos-sdk/pull/16713) Add missing ABCI param in `MsgUpdateParams`.
* (baseapp) [#16700](https://github.com/cosmos/cosmos-sdk/pull/16700) Fix consensus failure in returning no response to malformed transactions.
* [#16639](https://github.com/cosmos/cosmos-sdk/pull/16639) Make sure we don't execute blocks beyond the halt height.
* (baseapp) [#16613](https://github.com/cosmos/cosmos-sdk/pull/16613) Ensure each message in a transaction has a registered handler, otherwise `CheckTx` will fail.
* (baseapp) [#16596](https://github.com/cosmos/cosmos-sdk/pull/16596) Return error during `ExtendVote` and `VerifyVoteExtension` if the request height is earlier than `VoteExtensionsEnableHeight`.
* (baseapp) [#16259](https://github.com/cosmos/cosmos-sdk/pull/16259) Ensure the `Context` block height is correct after `InitChain` and prior to the second block.
* (x/gov) [#16231](https://github.com/cosmos/cosmos-sdk/pull/16231) Fix Rawlog JSON formatting of proposal_vote option field.* (cli) [#16138](https://github.com/cosmos/cosmos-sdk/pull/16138) Fix snapshot commands panic if snapshot don't exists.
* (x/staking) [#16043](https://github.com/cosmos/cosmos-sdk/pull/16043) Call `AfterUnbondingInitiated` hook for new unbonding entries only and fix `UnbondingDelegation` entries handling. This is a behavior change compared to Cosmos SDK v0.47.x, now the hook is called only for new unbonding entries.
* (types) [#16010](https://github.com/cosmos/cosmos-sdk/pull/16010) Let `module.CoreAppModuleBasicAdaptor` fallback to legacy genesis handling.
* (types) [#15691](https://github.com/cosmos/cosmos-sdk/pull/15691) Make `Coin.Validate()` check that `.Amount` is not nil.
* (x/crypto) [#15258](https://github.com/cosmos/cosmos-sdk/pull/15258) Write keyhash file with permissions 0600 instead of 0555.
* (x/auth) [#15059](https://github.com/cosmos/cosmos-sdk/pull/15059) `ante.CountSubKeys` returns 0 when passing a nil `Pubkey`.
* (x/capability) [#15030](https://github.com/cosmos/cosmos-sdk/pull/15030) Prevent `x/capability` from consuming `GasMeter` gas during `InitMemStore`
* (types/coin) [#14739](https://github.com/cosmos/cosmos-sdk/pull/14739) Deprecate the method `Coin.IsEqual` in favour of  `Coin.Equal`. The difference between the two methods is that the first one results in a panic when denoms are not equal. This panic lead to unexpected behavior.

### Deprecated

* (types) [#16980](https://github.com/cosmos/cosmos-sdk/pull/16980) Deprecate `IntProto` and `DecProto`. Instead, `math.Int` and `math.LegacyDec` should be used respectively. Both types support `Marshal` and `Unmarshal` for binary serialization.
* (x/staking) [#14567](https://github.com/cosmos/cosmos-sdk/pull/14567) The `delegator_address` field of `MsgCreateValidator` has been deprecated.
   The validator address bytes and delegator address bytes refer to the same account while creating validator (defer only in bech32 notation).

## [v0.47.9](https://github.com/cosmos/cosmos-sdk/releases/tag/v0.47.9) - 2024-02-19

### Bug Fixes

* (x/auth/vesting) [GHSA-4j93-fm92-rp4m](#bug-fixes) Add `BlockedAddr` check in `CreatePeriodicVestingAccount`.
* (baseapp) [#19177](https://github.com/cosmos/cosmos-sdk/pull/19177) Fix baseapp `DefaultProposalHandler` same-sender non-sequential sequence.

## [v0.47.8](https://github.com/cosmos/cosmos-sdk/releases/tag/v0.47.8) - 2024-01-22

### Improvements

* (client/tx) [#18852](https://github.com/cosmos/cosmos-sdk/pull/18852) Add `WithFromName` to tx factory.
* (types) [#18875](https://github.com/cosmos/cosmos-sdk/pull/18875) Speedup coins.Sort() if len(coins) <= 1.
* (types) [#18888](https://github.com/cosmos/cosmos-sdk/pull/18888) Speedup DecCoin.Sort() if len(coins) <= 1
* (testutil) [#18930](https://github.com/cosmos/cosmos-sdk/pull/18930) Add NodeURI for clientCtx.

### Bug Fixes

* [#19106](https://github.com/cosmos/cosmos-sdk/pull/19106) Allow empty public keys when setting signatures. Public keys aren't needed for every transaction.
* (server) [#18920](https://github.com/cosmos/cosmos-sdk/pull/18920) Fixes consensus failure while restart node with wrong `chainId` in genesis.

## [v0.47.7](https://github.com/cosmos/cosmos-sdk/releases/tag/v0.47.7) - 2023-12-20

### Improvements

* (x/gov) [#18707](https://github.com/cosmos/cosmos-sdk/pull/18707) Improve genesis validation.
* (server) [#18478](https://github.com/cosmos/cosmos-sdk/pull/18478) Add command flag to disable colored logs.

### Bug Fixes

* (baseapp) [#18609](https://github.com/cosmos/cosmos-sdk/issues/18609) Fixed accounting in the block gas meter after BeginBlock and before DeliverTx, ensuring transaction processing always starts with the expected zeroed out block gas meter.
* (server) [#18537](https://github.com/cosmos/cosmos-sdk/pull/18537) Fix panic when defining minimum gas config as `100stake;100uatom`. Use a `,` delimiter instead of `;`. Fixes the server config getter to use the correct delimiter.
* (client/tx) [#18472](https://github.com/cosmos/cosmos-sdk/pull/18472) Utilizes the correct Pubkey when simulating a transaction.

## [v0.47.6](https://github.com/cosmos/cosmos-sdk/releases/tag/v0.47.6) - 2023-11-14

### Features

* (server) [#18110](https://github.com/cosmos/cosmos-sdk/pull/18110) Start gRPC & API server in standalone mode.

### Improvements

* (baseapp) [#17954](https://github.com/cosmos/cosmos-sdk/issues/17954) Add `Mempool()` method on `BaseApp` to allow access to the mempool.
* (x/gov) [#17780](https://github.com/cosmos/cosmos-sdk/pull/17780) Recover panics and turn them into errors when executing x/gov proposals.

### Bug Fixes

* (server) [#18254](https://github.com/cosmos/cosmos-sdk/pull/18254) Don't hardcode gRPC address to localhost.
* (server) [#18251](https://github.com/cosmos/cosmos-sdk/pull/18251) Call `baseapp.Close()` when app started as grpc only.
* (baseapp) [#17769](https://github.com/cosmos/cosmos-sdk/pull/17769) Ensure we respect block size constraints in the `DefaultProposalHandler`'s `PrepareProposal` handler when a nil or no-op mempool is used. We provide a `TxSelector` type to assist in making transaction selection generalized. We also fix a comparison bug in tx selection when `req.maxTxBytes` is reached.
* (config) [#17649](https://github.com/cosmos/cosmos-sdk/pull/17649) Fix `mempool.max-txs` configuration is invalid in `app.config`.
* (mempool) [#17668](https://github.com/cosmos/cosmos-sdk/pull/17668) Fix `PriorityNonceIterator.Next()` nil pointer ref for min priority at the end of iteration.
* (x/auth) [#17902](https://github.com/cosmos/cosmos-sdk/pull/17902) Remove tip posthandler.
* (x/bank) [#18107](https://github.com/cosmos/cosmos-sdk/pull/18107) Add missing keypair of SendEnabled to restore legacy param set before migration.

### Client Breaking Changes

* (x/gov) [#17910](https://github.com/cosmos/cosmos-sdk/pull/17910) Remove telemetry for counting votes and proposals. It was incorrectly counting votes. Use alternatives, such as state streaming.

## [v0.47.5](https://github.com/cosmos/cosmos-sdk/releases/tag/v0.47.5) - 2023-09-01

### Features

* (client/rpc) [#17274](https://github.com/cosmos/cosmos-sdk/pull/17274) Add `QueryEventForTxCmd` cmd to subscribe and wait event for transaction by hash.
* (keyring) [#17424](https://github.com/cosmos/cosmos-sdk/pull/17424) Allows to import private keys encoded in hex.

### Improvements

* (x/gov) [#17387](https://github.com/cosmos/cosmos-sdk/pull/17387) Add `MsgSubmitProposal` `SetMsgs` method.
* (x/gov) [#17354](https://github.com/cosmos/cosmos-sdk/issues/17354) Emit `VoterAddr` in `proposal_vote` event.
* (x/group, x/gov) [#17220](https://github.com/cosmos/cosmos-sdk/pull/17220) Add `--skip-metadata` flag in `draft-proposal` to skip metadata prompt.
* (x/genutil) [#17296](https://github.com/cosmos/cosmos-sdk/pull/17296) Add `MigrateHandler` to allow reuse migrate genesis related function.
    * In v0.46, v0.47 this function is additive to the `genesis migrate` command. However in v0.50+, adding custom migrations to the `genesis migrate` command is directly possible.

### Bug Fixes

* (server) [#17181](https://github.com/cosmos/cosmos-sdk/pull/17181) Fix `db_backend` lookup fallback from `config.toml`.
* (runtime) [#17284](https://github.com/cosmos/cosmos-sdk/pull/17284) Properly allow to combine depinject-enabled modules and non-depinject-enabled modules in app v2.
* (baseapp) [#17159](https://github.com/cosmos/cosmos-sdk/pull/17159) Validators can propose blocks that exceed the gas limit.
* (baseapp) [#16547](https://github.com/cosmos/cosmos-sdk/pull/16547) Ensure a transaction's gas limit cannot exceed the block gas limit.
* (x/gov,x/group) [#17220](https://github.com/cosmos/cosmos-sdk/pull/17220) Do not try validate `msgURL` as web URL in `draft-proposal` command.
* (cli) [#17188](https://github.com/cosmos/cosmos-sdk/pull/17188) Fix `--output-document` flag in `tx multi-sign`.
* (x/auth) [#17209](https://github.com/cosmos/cosmos-sdk/pull/17209) Internal error on AccountInfo when account's public key is not set.

## [v0.47.4](https://github.com/cosmos/cosmos-sdk/releases/tag/v0.47.4) - 2023-07-17

### Features

* (sims) [#16656](https://github.com/cosmos/cosmos-sdk/pull/16656) Add custom max gas for block for sim config with unlimited as default.

### Improvements

* (cli) [#16856](https://github.com/cosmos/cosmos-sdk/pull/16856) Improve `simd prune` UX by using the app default home directory and set pruning method as first variable argument (defaults to default). `pruning.PruningCmd` rest unchanged for API compatibility, use `pruning.Cmd` instead.
* (testutil) [#16704](https://github.com/cosmos/cosmos-sdk/pull/16704) Make app config configurator for testing configurable with external modules.
* (deps) [#16565](https://github.com/cosmos/cosmos-sdk/pull/16565) Bump CometBFT to [v0.37.2](https://github.com/cometbft/cometbft/blob/v0.37.2/CHANGELOG.md).

### Bug Fixes

* (x/auth) [#16994](https://github.com/cosmos/cosmos-sdk/pull/16994) Fix regression where querying transactions events with `<=` or `>=` would not work.
* (server) [#16827](https://github.com/cosmos/cosmos-sdk/pull/16827) Properly use `--trace` flag (before it was setting the trace level instead of displaying the stacktraces).
* (x/auth) [#16554](https://github.com/cosmos/cosmos-sdk/pull/16554) `ModuleAccount.Validate` now reports a nil `.BaseAccount` instead of panicking.
* [#16588](https://github.com/cosmos/cosmos-sdk/pull/16588) Propagate snapshotter failures to the caller, (it would create an empty snapshot silently before).
* (x/slashing) [#16784](https://github.com/cosmos/cosmos-sdk/pull/16784) Emit event with the correct reason in `SlashWithInfractionReason`.

## [v0.47.3](https://github.com/cosmos/cosmos-sdk/releases/tag/v0.47.3) - 2023-06-08

### Features

* (baseapp) [#16290](https://github.com/cosmos/cosmos-sdk/pull/16290) Add circuit breaker setter in baseapp.
* (x/group) [#16191](https://github.com/cosmos/cosmos-sdk/pull/16191) Add EventProposalPruned event to group module whenever a proposal is pruned.
* (tx) [#15992](https://github.com/cosmos/cosmos-sdk/pull/15992) Add `WithExtensionOptions` in tx Factory to allow `SetExtensionOptions` with given extension options.

### Improvements

* (baseapp) [#16407](https://github.com/cosmos/cosmos-sdk/pull/16407) Make `DefaultProposalHandler.ProcessProposalHandler` return a ProcessProposal NoOp when using none or a NoOp mempool.
* (deps) [#16083](https://github.com/cosmos/cosmos-sdk/pull/16083) Bumps `proto-builder` image to 0.13.0.
* (client) [#16075](https://github.com/cosmos/cosmos-sdk/pull/16075) Partly revert [#15953](https://github.com/cosmos/cosmos-sdk/issues/15953) and `factory.Prepare` now does nothing in offline mode.
* (server) [#15984](https://github.com/cosmos/cosmos-sdk/pull/15984) Use `cosmossdk.io/log` package for logging instead of CometBFT logger. NOTE: v0.45 and v0.46 were not using CometBFT logger either. This keeps the same underlying logger (zerolog) as in v0.45.x+ and v0.46.x+ but now properly supporting filtered logging.
* (gov) [#15979](https://github.com/cosmos/cosmos-sdk/pull/15979) Improve gov error message when failing to convert v1 proposal to v1beta1.
* (store) [#16067](https://github.com/cosmos/cosmos-sdk/pull/16067) Add local snapshots management commands.
* (server) [#16061](https://github.com/cosmos/cosmos-sdk/pull/16061) Add Comet bootstrap command.
* (snapshots) [#16060](https://github.com/cosmos/cosmos-sdk/pull/16060) Support saving and restoring snapshot locally.
* (x/staking) [#16068](https://github.com/cosmos/cosmos-sdk/pull/16068) Update simulation to allow non-EOA accounts to stake.
* (server) [#16142](https://github.com/cosmos/cosmos-sdk/pull/16142) Remove JSON Indentation from the GRPC to REST gateway's responses. (Saving bandwidth)
* (types) [#16145](https://github.com/cosmos/cosmos-sdk/pull/16145) Rename interface `ExtensionOptionI` back to `TxExtensionOptionI` to avoid breaking change.
* (baseapp) [#16193](https://github.com/cosmos/cosmos-sdk/pull/16193) Add `Close` method to `BaseApp` for custom app to cleanup resource in graceful shutdown.

### Bug Fixes

* Fix [barberry](https://forum.cosmos.network/t/cosmos-sdk-security-advisory-barberry/10825) security vulnerability.
* (server) [#16395](https://github.com/cosmos/cosmos-sdk/pull/16395) Do not override some Comet config is purposely set differently in `InterceptConfigsPreRunHandler`.
* (store) [#16449](https://github.com/cosmos/cosmos-sdk/pull/16449) Fix StateSync Restore by excluding memory store.
* (cli) [#16312](https://github.com/cosmos/cosmos-sdk/pull/16312) Allow any addresses in `client.ValidatePromptAddress`.
* (x/group) [#16017](https://github.com/cosmos/cosmos-sdk/pull/16017) Correctly apply account number in group v2 migration.

### API Breaking Changes

* (testutil) [#14991](https://github.com/cosmos/cosmos-sdk/pull/14991) The `testutil/testdata_pulsar` package has moved to `testutil/testdata/testpb`.  Chains will not notice this breaking change as this package contains testing utilities only used by the SDK internally.

## [v0.47.2](https://github.com/cosmos/cosmos-sdk/releases/tag/v0.47.2) - 2023-04-27

### Improvements

* (x/evidence) [#15908](https://github.com/cosmos/cosmos-sdk/pull/15908) Update the equivocation handler to work with ICS by removing a pubkey check that was performing a no-op for consumer chains.
* (x/slashing) [#15908](https://github.com/cosmos/cosmos-sdk/pull/15908) Remove the validators' pubkey check in the signature handler in order to work with ICS.
* (deps) [#15957](https://github.com/cosmos/cosmos-sdk/pull/15957) Bump CometBFT to [v0.37.1](https://github.com/cometbft/cometbft/blob/v0.37.1/CHANGELOG.md#v0371).
* (store) [#15683](https://github.com/cosmos/cosmos-sdk/pull/15683) `rootmulti.Store.CacheMultiStoreWithVersion` now can handle loading archival states that don't persist any of the module stores the current state has.
* [#15448](https://github.com/cosmos/cosmos-sdk/pull/15448) Automatically populate the block timestamp for historical queries. In contexts where the block timestamp is needed for previous states, the timestamp will now be set. Note, when querying against a node it must be re-synced in order to be able to automatically populate the block timestamp. Otherwise, the block timestamp will be populated for heights going forward once upgraded.
* [#14019](https://github.com/cosmos/cosmos-sdk/issues/14019) Remove the interface casting to allow other implementations of a `CommitMultiStore`.
* (simtestutil) [#15903](https://github.com/cosmos/cosmos-sdk/pull/15903) Add `AppStateFnWithExtendedCbs` with moduleStateCb callback function to allow access moduleState.

### Bug Fixes

* (baseapp) [#15789](https://github.com/cosmos/cosmos-sdk/pull/15789) Ensure `PrepareProposal` and `ProcessProposal` respect `InitialHeight` set by CometBFT when set to a value greater than 1.
* (types) [#15433](https://github.com/cosmos/cosmos-sdk/pull/15433) Allow disabling of account address caches (for printing bech32 account addresses).
* (client/keys) [#15876](https://github.com/cosmos/cosmos-sdk/pull/15876) Fix the JSON output `<appd> keys list --output json` when there are no keys.

## [v0.47.1](https://github.com/cosmos/cosmos-sdk/releases/tag/v0.47.1) - 2023-03-23

### Features

* (x/bank) [#15265](https://github.com/cosmos/cosmos-sdk/pull/15265) Update keeper interface to include `GetAllDenomMetaData`.
* (x/groups) [#14879](https://github.com/cosmos/cosmos-sdk/pull/14879) Add `Query/Groups` query to get all the groups.
* (x/gov,cli) [#14718](https://github.com/cosmos/cosmos-sdk/pull/14718) Added `AddGovPropFlagsToCmd` and `ReadGovPropFlags` functions.
* (cli) [#14655](https://github.com/cosmos/cosmos-sdk/pull/14655) Add a new command to list supported algos.
* (x/genutil,cli) [#15147](https://github.com/cosmos/cosmos-sdk/pull/15147) Add `--initial-height` flag to cli init cmd to provide `genesis.json` with user-defined initial block height.

### Improvements

* (x/distribution) [#15462](https://github.com/cosmos/cosmos-sdk/pull/15462) Add delegator address to the event for withdrawing delegation rewards.
* [#14609](https://github.com/cosmos/cosmos-sdk/pull/14609) Add `RetryForBlocks` method to use in tests that require waiting for a transaction to be included in a block.

### Bug Fixes

* (baseapp) [#15487](https://github.com/cosmos/cosmos-sdk/pull/15487) Reset state before calling PrepareProposal and ProcessProposal.
* (cli) [#15123](https://github.com/cosmos/cosmos-sdk/pull/15123) Fix the CLI `offline` mode behavior to be really offline. The API of `clienttx.NewFactoryCLI` is updated to return an error.

### Deprecated

* (x/genutil) [#15316](https://github.com/cosmos/cosmos-sdk/pull/15316) Remove requirement on node & IP being included in a gentx.

## [v0.47.0](https://github.com/cosmos/cosmos-sdk/releases/tag/v0.47.0) - 2023-03-14

### Features

* (x/gov) [#15151](https://github.com/cosmos/cosmos-sdk/pull/15151) Add `burn_vote_quorum`, `burn_proposal_deposit_prevote` and `burn_vote_veto` params to allow applications to decide if they would like to burn deposits
* (client) [#14509](https://github.com/cosmos/cosmos-sdk/pull/#14509) Added `AddKeyringFlags` function.
* (x/bank) [#14045](https://github.com/cosmos/cosmos-sdk/pull/14045) Add CLI command `spendable-balances`, which also accepts the flag `--denom`.
* (x/slashing, x/staking) [#14363](https://github.com/cosmos/cosmos-sdk/pull/14363) Add the infraction a validator committed type as an argument to a `SlashWithInfractionReason` keeper method.
* (client) [#14051](https://github.com/cosmos/cosmos-sdk/pull/14051) Add `--grpc` client option.
* (x/genutil) [#14149](https://github.com/cosmos/cosmos-sdk/pull/14149) Add `genutilcli.GenesisCoreCommand` command, which contains all genesis-related sub-commands.
* (x/evidence) [#13740](https://github.com/cosmos/cosmos-sdk/pull/13740) Add new proto field `hash` of type `string` to `QueryEvidenceRequest` which helps to decode the hash properly while using query API.
* (core) [#13306](https://github.com/cosmos/cosmos-sdk/pull/13306) Add a `FormatCoins` function to in `core/coins` to format sdk Coins following the Value Renderers spec.
* (math) [#13306](https://github.com/cosmos/cosmos-sdk/pull/13306) Add `FormatInt` and `FormatDec` functions in `math` to format integers and decimals following the Value Renderers spec.
* (x/staking) [#13122](https://github.com/cosmos/cosmos-sdk/pull/13122) Add `UnbondingCanComplete` and `PutUnbondingOnHold` to `x/staking` module.
* [#13437](https://github.com/cosmos/cosmos-sdk/pull/13437) Add new flag `--modules-to-export` in `simd export` command to export only selected modules.
* [#13298](https://github.com/cosmos/cosmos-sdk/pull/13298) Add `AddGenesisAccount` helper func in x/auth module which helps adding accounts to genesis state.
* (x/authz) [#12648](https://github.com/cosmos/cosmos-sdk/pull/12648) Add an allow list, an optional list of addresses allowed to receive bank assets via authz MsgSend grant.
* (sdk.Coins) [#12627](https://github.com/cosmos/cosmos-sdk/pull/12627) Make a Denoms method on sdk.Coins.
* (testutil) [#12973](https://github.com/cosmos/cosmos-sdk/pull/12973) Add generic `testutil.RandSliceElem` function which selects a random element from the list.
* (client) [#12936](https://github.com/cosmos/cosmos-sdk/pull/12936) Add capability to preprocess transactions before broadcasting from a higher level chain.
* (cli) [#13064](https://github.com/cosmos/cosmos-sdk/pull/13064) Add `debug prefixes` to list supported HRP prefixes via .
* (ledger) [#12935](https://github.com/cosmos/cosmos-sdk/pull/12935) Generalize Ledger integration to allow for different apps or keytypes that use SECP256k1.
* (x/bank) [#11981](https://github.com/cosmos/cosmos-sdk/pull/11981) Create the `SetSendEnabled` endpoint for managing the bank's SendEnabled settings.
* (x/auth) [#13210](https://github.com/cosmos/cosmos-sdk/pull/13210) Add `Query/AccountInfo` endpoint for simplified access to basic account info.
* (x/consensus) [#12905](https://github.com/cosmos/cosmos-sdk/pull/12905) Create a new `x/consensus` module that is now responsible for maintaining Tendermint consensus parameters instead of `x/param`. Legacy types remain in order to facilitate parameter migration from the deprecated `x/params`. App developers should ensure that they execute `baseapp.MigrateParams` during their chain upgrade. These legacy types will be removed in a future release.
* (client/tx) [#13670](https://github.com/cosmos/cosmos-sdk/pull/13670) Add validation in `BuildUnsignedTx` to prevent simple inclusion of valid mnemonics

### Improvements

* [#14995](https://github.com/cosmos/cosmos-sdk/pull/14995) Allow unknown fields in `ParseTypedEvent`.
* (store) [#14931](https://github.com/cosmos/cosmos-sdk/pull/14931) Exclude in-memory KVStores, i.e. `StoreTypeMemory`, from CommitInfo commitments.
* (cli) [#14919](https://github.com/cosmos/cosmos-sdk/pull/14919) Fix never assigned error when write validators.
* (x/group) [#14923](https://github.com/cosmos/cosmos-sdk/pull/14923) Fix error while using pagination in `x/group` from CLI.
* (types/coin) [#14715](https://github.com/cosmos/cosmos-sdk/pull/14715) `sdk.Coins.Add` now returns an empty set of coins `sdk.Coins{}` if both coins set are empty.
    * This is a behavior change, as previously `sdk.Coins.Add` would return `nil` in this case.
* (reflection) [#14838](https://github.com/cosmos/cosmos-sdk/pull/14838) We now require that all proto files' import path (i.e. the OS path) matches their fully-qualified package name. For example, proto files with package name `cosmos.my.pkg.v1` should live in the folder `cosmos/my/pkg/v1/*.proto` relatively to the protoc import root folder (usually the root `proto/` folder).
* (baseapp) [#14505](https://github.com/cosmos/cosmos-sdk/pull/14505) PrepareProposal and ProcessProposal now use deliverState for the first block in order to access changes made in InitChain.
* (x/group) [#14527](https://github.com/cosmos/cosmos-sdk/pull/14527) Fix wrong address set in `EventUpdateGroupPolicy`.
* (cli) [#14509](https://github.com/cosmos/cosmos-sdk/pull/14509) Added missing options to keyring-backend flag usage.
* (server) [#14441](https://github.com/cosmos/cosmos-sdk/pull/14441) Fix `--log_format` flag not working.
* (ante) [#14448](https://github.com/cosmos/cosmos-sdk/pull/14448) Return anteEvents when postHandler fail.
* (baseapp) [#13983](https://github.com/cosmos/cosmos-sdk/pull/13983) Don't emit duplicate ante-handler events when a post-handler is defined.
* (x/staking) [#14064](https://github.com/cosmos/cosmos-sdk/pull/14064) Set all fields in `redelegation.String()`.
* (x/upgrade) [#13936](https://github.com/cosmos/cosmos-sdk/pull/13936) Make downgrade verification work again.
* (x/group) [#13742](https://github.com/cosmos/cosmos-sdk/pull/13742) Fix `validate-genesis` when group policy accounts exist.
* (store) [#13516](https://github.com/cosmos/cosmos-sdk/pull/13516) Fix state listener that was observing writes at wrong time.
* (simstestutil) [#15305](https://github.com/cosmos/cosmos-sdk/pull/15305) Add `AppStateFnWithExtendedCb` with callback function to extend rawState.
* (simapp) [#14977](https://github.com/cosmos/cosmos-sdk/pull/14977) Move simulation helpers functions (`AppStateFn` and `AppStateRandomizedFn`) to `testutil/sims`. These takes an extra genesisState argument which is the default state of the app.
* (cli) [#14953](https://github.com/cosmos/cosmos-sdk/pull/14953) Enable profiling block replay during abci handshake with `--cpu-profile`.
* (store) [#14410](https://github.com/cosmos/cosmos-sdk/pull/14410) `rootmulti.Store.loadVersion` has validation to check if all the module stores' height is correct, it will error if any module store has incorrect height.
* (store) [#14189](https://github.com/cosmos/cosmos-sdk/pull/14189) Add config `iavl-lazy-loading` to enable lazy loading of iavl store, to improve start up time of archive nodes, add method `SetLazyLoading` to `CommitMultiStore` interface.
* (deps) [#14830](https://github.com/cosmos/cosmos-sdk/pull/14830) Bump to IAVL `v0.19.5-rc.1`.
* (tools) [#14793](https://github.com/cosmos/cosmos-sdk/pull/14793) Dockerfile optimization.
* (x/gov) [#13010](https://github.com/cosmos/cosmos-sdk/pull/13010) Partial cherry-pick of this issue for adding proposer migration.
* [#14691](https://github.com/cosmos/cosmos-sdk/pull/14691) Change behavior of `sdk.StringifyEvents` to not flatten events attributes by events type.
    * This change only affects ABCI message logs, and not the events field.
* [#14692](https://github.com/cosmos/cosmos-sdk/pull/14692) Improve RPC queries error message when app is at height 0.
* [#14017](https://github.com/cosmos/cosmos-sdk/pull/14017) Simplify ADR-028 and `address.Module`.
    * This updates the [ADR-028](https://docs.cosmos.network/main/architecture/adr-028-public-key-addresses) and enhance the `address.Module` API to support module addresses and sub-module addresses in a backward compatible way.
* (snapshots) [#14608](https://github.com/cosmos/cosmos-sdk/pull/14608/) Deprecate unused structs `SnapshotKVItem` and `SnapshotSchema`.
* [#15243](https://github.com/cosmos/cosmos-sdk/pull/15243) `LatestBlockResponse` & `BlockByHeightResponse` types' field `sdk_block` was incorrectly cast `proposer_address` bytes to validator operator address, now to consensus address
* (x/group, x/gov) [#14483](https://github.com/cosmos/cosmos-sdk/pull/14483) Add support for `[]string` and `[]int` in `draft-proposal` prompt.
* (protobuf) [#14476](https://github.com/cosmos/cosmos-sdk/pull/14476) Clean up protobuf annotations `{accepts,implements}_interface`.
* (x/gov, x/group) [#14472](https://github.com/cosmos/cosmos-sdk/pull/14472) The recommended metadata format for x/gov and x/group proposals now uses an array of strings (instead of a single string) for the `authors` field.
* (crypto) [#14460](https://github.com/cosmos/cosmos-sdk/pull/14460) Check the signature returned by a ledger device against the public key in the keyring.
* [#14356](https://github.com/cosmos/cosmos-sdk/pull/14356) Add `events.GetAttributes` and `event.GetAttribute` methods to simplify the retrieval of an attribute from event(s).
* (types) [#14332](https://github.com/cosmos/cosmos-sdk/issues/14332) Reduce state export time by 50%.
* (types) [#14163](https://github.com/cosmos/cosmos-sdk/pull/14163) Refactor `(coins Coins) Validate()` to avoid unnecessary map.
* [#13881](https://github.com/cosmos/cosmos-sdk/pull/13881) Optimize iteration on nested cached KV stores and other operations in general.
* (x/gov) [#14347](https://github.com/cosmos/cosmos-sdk/pull/14347) Support `v1.Proposal` message in `v1beta1.Proposal.Content`.
* [#13882](https://github.com/cosmos/cosmos-sdk/pull/13882) Add tx `encode` and `decode` endpoints to amino tx service.
  > Note: These endpoints encodes and decodes only amino txs.
* (config) [#13894](https://github.com/cosmos/cosmos-sdk/pull/13894) Support state streaming configuration in `app.toml` template and default configuration.
* (x/nft) [#13836](https://github.com/cosmos/cosmos-sdk/pull/13836) Remove the validation for `classID` and `nftID` from the NFT module.
* [#13789](https://github.com/cosmos/cosmos-sdk/pull/13789) Add tx `encode` and `decode` endpoints to tx service.
  > Note: These endpoints will only encode and decode proto messages, Amino encoding and decoding is not supported.
* [#13619](https://github.com/cosmos/cosmos-sdk/pull/13619) Add new function called LogDeferred to report errors in defers. Use the function in x/bank files.
* (deps) [#13397](https://github.com/cosmos/cosmos-sdk/pull/13397) Bump Go version minimum requirement to `1.19`.
* [#13070](https://github.com/cosmos/cosmos-sdk/pull/13070) Migrate from `gogo/protobuf` to `cosmos/gogoproto`.
* [#12995](https://github.com/cosmos/cosmos-sdk/pull/12995) Add `FormatTime` and `ParseTimeString` methods.
* [#12952](https://github.com/cosmos/cosmos-sdk/pull/12952) Replace keyring module to Cosmos fork.
* [#12352](https://github.com/cosmos/cosmos-sdk/pull/12352) Move the `RegisterSwaggerAPI` logic into a separate helper function in the server package.
* [#12876](https://github.com/cosmos/cosmos-sdk/pull/12876) Remove proposer-based rewards.
* [#12846](https://github.com/cosmos/cosmos-sdk/pull/12846) Remove `RandomizedParams` from the `AppModuleSimulation` interface which is no longer needed.
* (ci) [#12854](https://github.com/cosmos/cosmos-sdk/pull/12854) Use ghcr.io to host the proto builder image. Update proto builder image to go 1.19
* (x/bank) [#12706](https://github.com/cosmos/cosmos-sdk/pull/12706) Added the `chain-id` flag to the `AddTxFlagsToCmd` API. There is no longer a need to explicitly register this flag on commands whens `AddTxFlagsToCmd` is already called.
* [#12717](https://github.com/cosmos/cosmos-sdk/pull/12717) Use injected encoding params in simapp.
* [#12634](https://github.com/cosmos/cosmos-sdk/pull/12634) Move `sdk.Dec` to math package.
* [#12187](https://github.com/cosmos/cosmos-sdk/pull/12187) Add batch operation for x/nft module.
* [#12455](https://github.com/cosmos/cosmos-sdk/pull/12455) Show attempts count in error for signing.
* [#13101](https://github.com/cosmos/cosmos-sdk/pull/13101) Remove weights from `simapp/params` and `testutil/sims`. They are now in their respective modules.
* [#12398](https://github.com/cosmos/cosmos-sdk/issues/12398) Refactor all `x` modules to unit-test via mocks and decouple `simapp`.
* [#13144](https://github.com/cosmos/cosmos-sdk/pull/13144) Add validator distribution info grpc gateway get endpoint.
* [#13168](https://github.com/cosmos/cosmos-sdk/pull/13168) Migrate tendermintdev/proto-builder to ghcr.io. New image `ghcr.io/cosmos/proto-builder:0.8`
* [#13178](https://github.com/cosmos/cosmos-sdk/pull/13178) Add `cosmos.msg.v1.service` protobuf annotation to allow tooling to distinguish between Msg and Query services via reflection.
* [#13236](https://github.com/cosmos/cosmos-sdk/pull/13236) Integrate Filter Logging
* [#13528](https://github.com/cosmos/cosmos-sdk/pull/13528) Update `ValidateMemoDecorator` to only check memo against `MaxMemoCharacters` param when a memo is present.
* [#13651](https://github.com/cosmos/cosmos-sdk/pull/13651) Update `server/config/config.GetConfig` function.
* [#13781](https://github.com/cosmos/cosmos-sdk/pull/13781) Remove `client/keys.KeysCdc`.
* [#13802](https://github.com/cosmos/cosmos-sdk/pull/13802) Add --output-document flag to the export CLI command to allow writing genesis state to a file.
* [#13794](https://github.com/cosmos/cosmos-sdk/pull/13794) `types/module.Manager` now supports the
`cosmossdk.io/core/appmodule.AppModule` API via the new `NewManagerFromMap` constructor.
* [#14175](https://github.com/cosmos/cosmos-sdk/pull/14175) Add `server.DefaultBaseappOptions(appopts)` function to reduce boiler plate in root.go.

### State Machine Breaking

* (baseapp, x/auth/posthandler) [#13940](https://github.com/cosmos/cosmos-sdk/pull/13940) Update `PostHandler` to receive the `runTx` success boolean.
* (store) [#14378](https://github.com/cosmos/cosmos-sdk/pull/14378) The `CacheKV` store is thread-safe again, which includes improved iteration and deletion logic. Iteration is on a strictly isolated view now, which is breaking from previous behavior.
* (x/bank) [#14538](https://github.com/cosmos/cosmos-sdk/pull/14538) Validate denom in bank balances GRPC queries.
* (x/group) [#14465](https://github.com/cosmos/cosmos-sdk/pull/14465) Add title and summary to proposal struct.
* (x/gov) [#14390](https://github.com/cosmos/cosmos-sdk/pull/14390) Add title, proposer and summary to proposal struct.
* (x/group) [#14071](https://github.com/cosmos/cosmos-sdk/pull/14071) Don't re-tally proposal after voting period end if they have been marked as ACCEPTED or REJECTED.
* (x/group) [#13742](https://github.com/cosmos/cosmos-sdk/pull/13742) Migrate group policy account from module accounts to base account.
* (x/auth)[#13780](https://github.com/cosmos/cosmos-sdk/pull/13780) `id` (type of int64) in `AccountAddressByID` grpc query is now deprecated, update to account-id(type of uint64) to use `AccountAddressByID`.
* (codec) [#13307](https://github.com/cosmos/cosmos-sdk/pull/13307) Register all modules' `Msg`s with group's ModuleCdc so that Amino sign bytes are correctly generated.* (x/gov)
* (codec) [#13196](https://github.com/cosmos/cosmos-sdk/pull/13196) Register all modules' `Msg`s with gov's ModuleCdc so that Amino sign bytes are correctly generated.
* (group) [#13592](https://github.com/cosmos/cosmos-sdk/pull/13592) Fix group types registration with Amino.
* (x/distribution) [#12852](https://github.com/cosmos/cosmos-sdk/pull/12852) Deprecate `CommunityPoolSpendProposal`. Please execute a `MsgCommunityPoolSpend` message via the new v1 `x/gov` module instead. This message can be used to directly fund the `x/gov` module account.
* (x/bank) [#12610](https://github.com/cosmos/cosmos-sdk/pull/12610) `MsgMultiSend` now allows only a single input.
* (x/bank) [#12630](https://github.com/cosmos/cosmos-sdk/pull/12630) Migrate `x/bank` to self-managed parameters and deprecate its usage of `x/params`.
* (x/auth) [#12475](https://github.com/cosmos/cosmos-sdk/pull/12475) Migrate `x/auth` to self-managed parameters and deprecate its usage of `x/params`.
* (x/slashing) [#12399](https://github.com/cosmos/cosmos-sdk/pull/12399) Migrate `x/slashing` to self-managed parameters and deprecate its usage of `x/params`.
* (x/mint) [#12363](https://github.com/cosmos/cosmos-sdk/pull/12363) Migrate `x/mint` to self-managed parameters and deprecate it's usage of `x/params`.
* (x/distribution) [#12434](https://github.com/cosmos/cosmos-sdk/pull/12434) Migrate `x/distribution` to self-managed parameters and deprecate it's usage of `x/params`.
* (x/crisis) [#12445](https://github.com/cosmos/cosmos-sdk/pull/12445) Migrate `x/crisis` to self-managed parameters and deprecate it's usage of `x/params`.
* (x/gov) [#12631](https://github.com/cosmos/cosmos-sdk/pull/12631) Migrate `x/gov` to self-managed parameters and deprecate it's usage of `x/params`.
* (x/staking) [#12409](https://github.com/cosmos/cosmos-sdk/pull/12409) Migrate `x/staking` to self-managed parameters and deprecate it's usage of `x/params`.
* (x/bank) [#11859](https://github.com/cosmos/cosmos-sdk/pull/11859) Move the SendEnabled information out of the Params and into the state store directly.
* (x/gov) [#12771](https://github.com/cosmos/cosmos-sdk/pull/12771) Initial deposit requirement for proposals at submission time.
* (x/staking) [#12967](https://github.com/cosmos/cosmos-sdk/pull/12967) `unbond` now creates only one unbonding delegation entry when multiple unbondings exist at a single height (e.g. through multiple messages in a transaction).
* (x/auth/vesting) [#13502](https://github.com/cosmos/cosmos-sdk/pull/13502) Add Amino Msg registration for `MsgCreatePeriodicVestingAccount`.

### API Breaking Changes

* Migrate to CometBFT. Follow the migration instructions in the [upgrade guide](./UPGRADING.md#migration-to-cometbft-part-1).
* (simulation) [#14728](https://github.com/cosmos/cosmos-sdk/pull/14728) Rename the `ParamChanges` field to `LegacyParamChange` and `Contents` to `LegacyProposalContents` in `simulation.SimulationState`. Additionally it adds a `ProposalMsgs` field to `simulation.SimulationState`.
* (x/gov) [#14782](https://github.com/cosmos/cosmos-sdk/pull/14782) Move the `metadata` argument in `govv1.NewProposal` alongside `title` and `summary`.
* (x/upgrade) [#14216](https://github.com/cosmos/cosmos-sdk/pull/14216) Change upgrade keeper receiver to upgrade keeper pointers.
* (x/auth) [#13780](https://github.com/cosmos/cosmos-sdk/pull/13780) Querying with `id` (type of int64) in `AccountAddressByID` grpc query now throws error, use account-id(type of uint64) instead.
* (store) [#13516](https://github.com/cosmos/cosmos-sdk/pull/13516) Update State Streaming APIs:
    * Add method `ListenCommit` to `ABCIListener`
    * Move `ListeningEnabled` and  `AddListener` methods to `CommitMultiStore`
    * Remove `CacheWrapWithListeners` from `CacheWrap` and `CacheWrapper` interfaces
    * Remove listening APIs from the caching layer (it should only listen to the `rootmulti.Store`)
    * Add three new options to file streaming service constructor.
    * Modify `ABCIListener` such that any error from any method will always halt the app via `panic`
* (x/auth) [#13877](https://github.com/cosmos/cosmos-sdk/pull/13877) Rename `AccountKeeper`'s `GetNextAccountNumber` to `NextAccountNumber`.
* (x/evidence) [#13740](https://github.com/cosmos/cosmos-sdk/pull/13740) The `NewQueryEvidenceRequest` function now takes `hash` as a HEX encoded `string`.
* (server) [#13485](https://github.com/cosmos/cosmos-sdk/pull/13485) The `Application` service now requires the `RegisterNodeService` method to be implemented.
* [#13437](https://github.com/cosmos/cosmos-sdk/pull/13437) Add a list of modules to export argument in `ExportAppStateAndValidators`.
* (simapp) [#13402](https://github.com/cosmos/cosmos-sdk/pull/13402) Move simulation flags to `x/simulation/client/cli`.
* (simapp) [#13402](https://github.com/cosmos/cosmos-sdk/pull/13402) Move simulation helpers functions (`SetupSimulation`, `SimulationOperations`, `CheckExportSimulation`, `PrintStats`, `GetSimulationLog`) to `testutil/sims`.
* (simapp) [#13402](https://github.com/cosmos/cosmos-sdk/pull/13402) Move `testutil/rest` package to `testutil`.
* (types) [#13380](https://github.com/cosmos/cosmos-sdk/pull/13380) Remove deprecated `sdk.NewLevelDB`.
* (simapp) [#13378](https://github.com/cosmos/cosmos-sdk/pull/13378) Move `simapp.App` to `runtime.AppI`.
* (tx) [#12659](https://github.com/cosmos/cosmos-sdk/pull/12659) Remove broadcast mode `block`.
* (simapp) [#12747](https://github.com/cosmos/cosmos-sdk/pull/12747) Remove `simapp.MakeTestEncodingConfig`. Please use `moduletestutil.MakeTestEncodingConfig` (`types/module/testutil`) in tests instead.
* (x/bank) [#12648](https://github.com/cosmos/cosmos-sdk/pull/12648) `NewSendAuthorization` takes a new argument of an optional list of addresses allowed to receive bank assests via authz MsgSend grant. You can pass `nil` for the same behavior as before, i.e. any recipient is allowed.
* (x/bank) [#12593](https://github.com/cosmos/cosmos-sdk/pull/12593) Add `SpendableCoin` method to `BaseViewKeeper`
* (x/slashing) [#12581](https://github.com/cosmos/cosmos-sdk/pull/12581) Remove `x/slashing` legacy querier.
* (types) [#12355](https://github.com/cosmos/cosmos-sdk/pull/12355) Remove the compile-time `types.DBbackend` variable. Removes usage of the same in server/util.go
* (x/gov) [#12368](https://github.com/cosmos/cosmos-sdk/pull/12369) Gov keeper is now passed by reference instead of copy to make post-construction mutation of Hooks and Proposal Handlers possible at a framework level.
* (simapp) [#12270](https://github.com/cosmos/cosmos-sdk/pull/12270) Remove `invCheckPeriod uint` attribute from `SimApp` struct as per migration of `x/crisis` to app wiring
* (simapp) [#12334](https://github.com/cosmos/cosmos-sdk/pull/12334) Move `simapp.ConvertAddrsToValAddrs` and `simapp.CreateTestPubKeys ` to respectively `simtestutil.ConvertAddrsToValAddrs` and `simtestutil.CreateTestPubKeys` (`testutil/sims`)
* (simapp) [#12312](https://github.com/cosmos/cosmos-sdk/pull/12312) Move `simapp.EmptyAppOptions` to `simtestutil.EmptyAppOptions` (`testutil/sims`)
* (simapp) [#12312](https://github.com/cosmos/cosmos-sdk/pull/12312) Remove `skipUpgradeHeights map[int64]bool` and `homePath string` from `NewSimApp` constructor as per migration of `x/upgrade` to app-wiring.
* (testutil) [#12278](https://github.com/cosmos/cosmos-sdk/pull/12278) Move all functions from `simapp/helpers` to `testutil/sims`
* (testutil) [#12233](https://github.com/cosmos/cosmos-sdk/pull/12233) Move `simapp.TestAddr` to `simtestutil.TestAddr` (`testutil/sims`)
* (x/staking) [#12102](https://github.com/cosmos/cosmos-sdk/pull/12102) Staking keeper now is passed by reference instead of copy. Keeper's SetHooks no longer returns keeper. It updates the keeper in place instead.
* (linting) [#12141](https://github.com/cosmos/cosmos-sdk/pull/12141) Fix usability related linting for database. This means removing the infix Prefix from `prefix.NewPrefixWriter` and such so that it is `prefix.NewWriter` and making `db.DBConnection` and such into `db.Connection`
* (x/distribution) [#12434](https://github.com/cosmos/cosmos-sdk/pull/12434) `x/distribution` module `SetParams` keeper method definition is now updated to return `error`.
* (x/staking) [#12409](https://github.com/cosmos/cosmos-sdk/pull/12409) `x/staking` module `SetParams` keeper method definition is now updated to return `error`.
* (x/crisis) [#12445](https://github.com/cosmos/cosmos-sdk/pull/12445) `x/crisis` module `SetConstantFee` keeper method definition is now updated to return `error`.
* (x/gov) [#12631](https://github.com/cosmos/cosmos-sdk/pull/12631) `x/gov` module refactored to use `Params` as single struct instead of `DepositParams`, `TallyParams` & `VotingParams`.
* (x/gov) [#12631](https://github.com/cosmos/cosmos-sdk/pull/12631) Migrate `x/gov` to self-managed parameters and deprecate it's usage of `x/params`.
* (x/bank) [#12630](https://github.com/cosmos/cosmos-sdk/pull/12630) `x/bank` module `SetParams` keeper method definition is now updated to return `error`.
* (x/bank) [#11859](https://github.com/cosmos/cosmos-sdk/pull/11859) Move the SendEnabled information out of the Params and into the state store directly.
  The information can now be accessed using the BankKeeper.
  Setting can be done using MsgSetSendEnabled as a governance proposal.
  A SendEnabled query has been added to both GRPC and CLI.
* (appModule) Remove `Route`, `QuerierRoute` and `LegacyQuerierHandler` from AppModule Interface.
* (x/modules) Remove all LegacyQueries and related code from modules
* (store) [#11825](https://github.com/cosmos/cosmos-sdk/pull/11825) Make extension snapshotter interface safer to use, renamed the util function `WriteExtensionItem` to `WriteExtensionPayload`.
* (x/genutil)[#12956](https://github.com/cosmos/cosmos-sdk/pull/12956) `genutil.AppModuleBasic` has a new attribute: genesis transaction validation function. The existing validation logic is implemented in `genutiltypes.DefaultMessageValidator`. Use `genutil.NewAppModuleBasic` to create a new genutil Module Basic.
* (codec) [#12964](https://github.com/cosmos/cosmos-sdk/pull/12964) `ProtoCodec.MarshalInterface` now returns an error when serializing unregistered types and a subsequent `ProtoCodec.UnmarshalInterface` would fail.
* (x/staking) [#12973](https://github.com/cosmos/cosmos-sdk/pull/12973) Removed `stakingkeeper.RandomValidator`. Use `testutil.RandSliceElem(r, sk.GetAllValidators(ctx))` instead.
* (x/gov) [#13160](https://github.com/cosmos/cosmos-sdk/pull/13160) Remove custom marshaling of proposl and voteoption.
* (types) [#13430](https://github.com/cosmos/cosmos-sdk/pull/13430) Remove unused code `ResponseCheckTx` and `ResponseDeliverTx`
* (store) [#13529](https://github.com/cosmos/cosmos-sdk/pull/13529) Add method `LatestVersion` to `MultiStore` interface, add method `SetQueryMultiStore` to baesapp to support alternative `MultiStore` implementation for query service.
* (pruning) [#13609](https://github.com/cosmos/cosmos-sdk/pull/13609) Move pruning package to be under store package
* [#13794](https://github.com/cosmos/cosmos-sdk/pull/13794) Most methods on `types/module.AppModule` have been moved to
extension interfaces. `module.Manager.Modules` is now of type `map[string]interface{}` to support in parallel the new
`cosmossdk.io/core/appmodule.AppModule` API.

### CLI Breaking Changes

* (genesis) [#14149](https://github.com/cosmos/cosmos-sdk/pull/14149) Add `simd genesis` command, which contains all genesis-related sub-commands.
* (x/genutil) [#13535](https://github.com/cosmos/cosmos-sdk/pull/13535) Replace in `simd init`, the `--staking-bond-denom` flag with `--default-denom` which is used for all default denomination in the genesis, instead of only staking.

### Bug Fixes

* (x/auth/vesting) [#15373](https://github.com/cosmos/cosmos-sdk/pull/15373) Add extra checks when creating a periodic vesting account.
* (x/auth) [#13838](https://github.com/cosmos/cosmos-sdk/pull/13838) Fix calling `String()` and `MarshalYAML` panics when pubkey is set on a `BaseAccount``.
* (x/evidence) [#13740](https://github.com/cosmos/cosmos-sdk/pull/13740) Fix evidence query API to decode the hash properly.
* (bank) [#13691](https://github.com/cosmos/cosmos-sdk/issues/13691) Fix unhandled error for vesting account transfers, when total vesting amount exceeds total balance.
* [#13553](https://github.com/cosmos/cosmos-sdk/pull/13553) Ensure all parameter validation for decimal types handles nil decimal values.
* [#13145](https://github.com/cosmos/cosmos-sdk/pull/13145) Fix panic when calling `String()` to a Record struct type.
* [#13116](https://github.com/cosmos/cosmos-sdk/pull/13116) Fix a dead-lock in the `Group-TotalWeight` `x/group` invariant.
* (types) [#12154](https://github.com/cosmos/cosmos-sdk/pull/12154) Add `baseAccountGetter` to avoid invalid account error when create vesting account.
* (x/staking) [#12303](https://github.com/cosmos/cosmos-sdk/pull/12303) Use bytes instead of string comparison in delete validator queue
* (store/rootmulti) [#12487](https://github.com/cosmos/cosmos-sdk/pull/12487) Fix non-deterministic map iteration.
* (sdk/dec_coins) [#12903](https://github.com/cosmos/cosmos-sdk/pull/12903) Fix nil `DecCoin` creation when converting `Coins` to `DecCoins`
* (store) [#12945](https://github.com/cosmos/cosmos-sdk/pull/12945) Fix nil end semantics in store/cachekv/iterator when iterating a dirty cache.
* (x/gov) [#13051](https://github.com/cosmos/cosmos-sdk/pull/13051) In SubmitPropsal, when a legacy msg fails it's handler call, wrap the error as ErrInvalidProposalContent (instead of ErrNoProposalHandlerExists).
* (snapshot) [#13400](https://github.com/cosmos/cosmos-sdk/pull/13400) Fix snapshot checksum issue in golang 1.19.
* (server) [#13778](https://github.com/cosmos/cosmos-sdk/pull/13778) Set Cosmos SDK default endpoints to localhost to avoid unknown exposure of endpoints.
* (x/auth) [#13877](https://github.com/cosmos/cosmos-sdk/pull/13877) Handle missing account numbers during `InitGenesis`.
* (x/gov) [#13918](https://github.com/cosmos/cosmos-sdk/pull/13918) Propagate message errors when executing a proposal.

### Deprecated

* (x/evidence) [#13740](https://github.com/cosmos/cosmos-sdk/pull/13740) The `evidence_hash` field of `QueryEvidenceRequest` has been deprecated and now contains a new field `hash` with type `string`.
* (x/bank) [#11859](https://github.com/cosmos/cosmos-sdk/pull/11859) The Params.SendEnabled field is deprecated and unusable.
  The information can now be accessed using the BankKeeper.
  Setting can be done using MsgSetSendEnabled as a governance proposal.
  A SendEnabled query has been added to both GRPC and CLI.

## [v0.46.16](https://github.com/cosmos/cosmos-sdk/releases/tag/v0.46.16) - 2023-11-07

EOL notice. This is the last release of the `v0.46.x` line. Per this version, the v0.46.x line reached its end-of-life.

### Bug Fixes

* (server) [#18254](https://github.com/cosmos/cosmos-sdk/pull/18254) Don't hardcode gRPC address to localhost.

## [v0.46.15](https://github.com/cosmos/cosmos-sdk/releases/tag/v0.46.14) - 2023-08-21

### Improvements

* (x/gov) [#17387](https://github.com/cosmos/cosmos-sdk/pull/17387) Add `MsgSubmitProposal` `SetMsgs` method.
* (x/gov) [#17354](https://github.com/cosmos/cosmos-sdk/issues/17354) Emit `VoterAddr` in `proposal_vote` event.
* (x/genutil) [#17296](https://github.com/cosmos/cosmos-sdk/pull/17296) Add `MigrateHandler` to allow reuse migrate genesis related function.
    * In v0.46, v0.47 this function is additive to the `genesis migrate` command. However in v0.50+, adding custom migrations to the `genesis migrate` command is directly possible.

## Bug Fixes

* (server) [#17181](https://github.com/cosmos/cosmos-sdk/pull/17181) Fix `db_backend` lookup fallback from `config.toml`.

## [v0.46.14](https://github.com/cosmos/cosmos-sdk/releases/tag/v0.46.14) - 2023-07-17

### Features

* (sims) [#16656](https://github.com/cosmos/cosmos-sdk/pull/16656) Add custom max gas for block for sim config with unlimited as default.

### Improvements

* (cli) [#16856](https://github.com/cosmos/cosmos-sdk/pull/16856) Improve `simd prune` UX by using the app default home directory and set pruning method as first variable argument (defaults to default). `pruning.PruningCmd` rest unchanged for API compatibility, use `pruning.Cmd` instead.
* (deps) [#16553](https://github.com/cosmos/cosmos-sdk/pull/16553) Bump CometBFT to [v0.34.29](https://github.com/cometbft/cometbft/blob/v0.34.29/CHANGELOG.md#v03429).

### Bug Fixes

* (x/auth) [#16994](https://github.com/cosmos/cosmos-sdk/pull/16994) Fix regression where querying transactions events with `<=` or `>=` would not work.
* (x/auth) [#16554](https://github.com/cosmos/cosmos-sdk/pull/16554) `ModuleAccount.Validate` now reports a nil `.BaseAccount` instead of panicking.
* [#16588](https://github.com/cosmos/cosmos-sdk/pull/16588) Propagate snapshotter failures to the caller, (it would create an empty snapshot silently before).
* (types) [#15433](https://github.com/cosmos/cosmos-sdk/pull/15433) Allow disabling of account address caches (for printing bech32 account addresses).

## [v0.46.13](https://github.com/cosmos/cosmos-sdk/releases/tag/v0.46.13) - 2023-06-08

### Features

* (snapshots) [#16060](https://github.com/cosmos/cosmos-sdk/pull/16060) Support saving and restoring snapshot locally.
* (baseapp) [#16290](https://github.com/cosmos/cosmos-sdk/pull/16290) Add circuit breaker setter in baseapp.
* (x/group) [#16191](https://github.com/cosmos/cosmos-sdk/pull/16191) Add EventProposalPruned event to group module whenever a proposal is pruned.

### Improvements

* (deps) [#15973](https://github.com/cosmos/cosmos-sdk/pull/15973) Bump CometBFT to [v0.34.28](https://github.com/cometbft/cometbft/blob/v0.34.28/CHANGELOG.md#v03428).
* (store) [#15683](https://github.com/cosmos/cosmos-sdk/pull/15683) `rootmulti.Store.CacheMultiStoreWithVersion` now can handle loading archival states that don't persist any of the module stores the current state has.
* (simapp) [#15903](https://github.com/cosmos/cosmos-sdk/pull/15903) Add `AppStateFnWithExtendedCbs` with moduleStateCb callback function to allow access moduleState. Note, this function is present in `simtestutil` from `v0.47.2+`.
* (gov) [#15979](https://github.com/cosmos/cosmos-sdk/pull/15979) Improve gov error message when failing to convert v1 proposal to v1beta1.
* (server) [#16061](https://github.com/cosmos/cosmos-sdk/pull/16061) Add Comet bootstrap command.
* (store) [#16067](https://github.com/cosmos/cosmos-sdk/pull/16067) Add local snapshots management commands.
* (baseapp) [#16193](https://github.com/cosmos/cosmos-sdk/pull/16193) Add `Close` method to `BaseApp` for custom app to cleanup resource in graceful shutdown.

### Bug Fixes

* Fix [barberry](https://forum.cosmos.network/t/cosmos-sdk-security-advisory-barberry/10825) security vulnerability.
* (cli) [#16312](https://github.com/cosmos/cosmos-sdk/pull/16312) Allow any addresses in `client.ValidatePromptAddress`.
* (store/iavl) [#15717](https://github.com/cosmos/cosmos-sdk/pull/15717) Upstream error on empty version (this change was present on all version but v0.46).

## [v0.46.12](https://github.com/cosmos/cosmos-sdk/releases/tag/v0.46.12) - 2023-04-04

### Features

* (x/groups) [#14879](https://github.com/cosmos/cosmos-sdk/pull/14879) Add `Query/Groups` query to get all the groups.

### Improvements

* (simapp) [#15305](https://github.com/cosmos/cosmos-sdk/pull/15305) Add `AppStateFnWithExtendedCb` with callback function to extend rawState and `AppStateRandomizedFnWithState` with extra genesisState argument which is the genesis state of the app.
* (x/distribution) [#15462](https://github.com/cosmos/cosmos-sdk/pull/15462) Add delegator address to the event for withdrawing delegation rewards.
* [#14019](https://github.com/cosmos/cosmos-sdk/issues/14019) Remove the interface casting to allow other implementations of a `CommitMultiStore`.

## [v0.46.11](https://github.com/cosmos/cosmos-sdk/releases/tag/v0.46.11) - 2023-03-03

### Improvements

* (deps) Migrate to [CometBFT](https://github.com/cometbft/cometbft). Follow the instructions in the [release notes](./RELEASE_NOTES.md).
* (store) [#15152](https://github.com/cosmos/cosmos-sdk/pull/15152) Remove unmaintained and experimental `store/v2alpha1`.
* (store) [#14410](https://github.com/cosmos/cosmos-sdk/pull/14410) `rootmulti.Store.loadVersion` has validation to check if all the module stores' height is correct, it will error if any module store has incorrect height.

### Bug Fixes

* [#15243](https://github.com/cosmos/cosmos-sdk/pull/15243) `LatestBlockResponse` & `BlockByHeightResponse` types' field `sdk_block` was incorrectly cast `proposer_address` bytes to validator operator address, now to consensus address.

## [v0.46.10](https://github.com/cosmos/cosmos-sdk/releases/tag/v0.46.10) - 2023-02-16

### Improvements

* (cli) [#14953](https://github.com/cosmos/cosmos-sdk/pull/14953) Enable profiling block replay during abci handshake with `--cpu-profile`.

## [v0.46.9](https://github.com/cosmos/cosmos-sdk/releases/tag/v0.46.9) - 2023-02-07

### Improvements

* (store/cache) [#13881](https://github.com/cosmos/cosmos-sdk/pull/13881) Optimize iteration on nested cached KV stores and other operations in general.
* (deps) [#14846](https://github.com/cosmos/cosmos-sdk/pull/14846) Bump btcd.
* (deps) Bump Tendermint version to [v0.34.26](https://github.com/informalsystems/tendermint/releases/tag/v0.34.26).
* (store/cache) [#14189](https://github.com/cosmos/cosmos-sdk/pull/14189) Add config `iavl-lazy-loading` to enable lazy loading of iavl store, to improve start up time of archive nodes, add method `SetLazyLoading` to `CommitMultiStore` interface.
    * A new field has been added to the app.toml. This allows nodes with larger databases to startup quicker

    ```toml
    # IAVLLazyLoading enable/disable the lazy loading of iavl store.
    # Default is false.
    iavl-lazy-loading = ""
  ```

### Bug Fixes

* (cli) [#14919](https://github.com/cosmos/cosmos-sdk/pull/#14919) Fix never assigned error when write validators.
* (store) [#14798](https://github.com/cosmos/cosmos-sdk/pull/14798) Copy btree to avoid the problem of modify while iteration.
* (cli) [#14799](https://github.com/cosmos/cosmos-sdk/pull/14799) Fix Evidence CLI query flag parsing (backport #13458)

## [v0.46.8](https://github.com/cosmos/cosmos-sdk/releases/tag/v0.46.8) - 2023-01-23

### Improvements

* (store/cache) [#13881](https://github.com/cosmos/cosmos-sdk/pull/13881) Optimize iteration on nested cached KV stores and other operations in general.
* (x/gov) [#14347](https://github.com/cosmos/cosmos-sdk/pull/14347) Support `v1.Proposal` message in `v1beta1.Proposal.Content`.
* (deps) Use Informal System fork of Tendermint version to [v0.34.24](https://github.com/informalsystems/tendermint/releases/tag/v0.34.24).

### Bug Fixes

* (x/group) [#14526](https://github.com/cosmos/cosmos-sdk/pull/14526) Fix wrong address set in `EventUpdateGroupPolicy`.
* (ante) [#14448](https://github.com/cosmos/cosmos-sdk/pull/14448) Return anteEvents when postHandler fail.

### API Breaking Changes

* (x/gov) [#14422](https://github.com/cosmos/cosmos-sdk/pull/14422) Remove `Migrate_V046_6_To_V046_7` function which shouldn't be used for chains which already migrated to 0.46.

## [v0.46.7](https://github.com/cosmos/cosmos-sdk/releases/tag/v0.46.7) - 2022-12-13

### Features

* (client) [#14051](https://github.com/cosmos/cosmos-sdk/pull/14051) Add `--grpc` client option.

### Improvements

* (deps) Bump Tendermint version to [v0.34.24](https://github.com/tendermint/tendermint/releases/tag/v0.34.24).
* [#13651](https://github.com/cosmos/cosmos-sdk/pull/13651) Update `server/config/config.GetConfig` function.
* [#14175](https://github.com/cosmos/cosmos-sdk/pull/14175) Add `server.DefaultBaseappOptions(appopts)` function to reduce boiler plate in root.go.

### State Machine Breaking

* (x/gov) [#14214](https://github.com/cosmos/cosmos-sdk/pull/14214) Fix gov v0.46 migration to v1 votes.
    * Also provide a helper function `govv046.Migrate_V0466_To_V0467` for migrating a chain already on v0.46 with versions <=v0.46.6 to the latest v0.46.7 correct state.
* (x/group) [#14071](https://github.com/cosmos/cosmos-sdk/pull/14071) Don't re-tally proposal after voting period end if they have been marked as ACCEPTED or REJECTED.

### API Breaking Changes

* (store) [#13516](https://github.com/cosmos/cosmos-sdk/pull/13516) Update State Streaming APIs:
    * Add method `ListenCommit` to `ABCIListener`
    * Move `ListeningEnabled` and  `AddListener` methods to `CommitMultiStore`
    * Remove `CacheWrapWithListeners` from `CacheWrap` and `CacheWrapper` interfaces
    * Remove listening APIs from the caching layer (it should only listen to the `rootmulti.Store`)
    * Add three new options to file streaming service constructor.
    * Modify `ABCIListener` such that any error from any method will always halt the app via `panic`
* (store) [#13529](https://github.com/cosmos/cosmos-sdk/pull/13529) Add method `LatestVersion` to `MultiStore` interface, add method `SetQueryMultiStore` to baesapp to support alternative `MultiStore` implementation for query service.

### Bug Fixes

* (baseapp) [#13983](https://github.com/cosmos/cosmos-sdk/pull/13983) Don't emit duplicate ante-handler events when a post-handler is defined.
* (baseapp) [#14049](https://github.com/cosmos/cosmos-sdk/pull/14049) Fix state sync when interval is zero.
* (store) [#13516](https://github.com/cosmos/cosmos-sdk/pull/13516) Fix state listener that was observing writes at wrong time.

## [v0.46.6](https://github.com/cosmos/cosmos-sdk/releases/tag/v0.46.6) - 2022-11-18

### Improvements

* (config) [#13894](https://github.com/cosmos/cosmos-sdk/pull/13894) Support state streaming configuration in `app.toml` template and default configuration.

### Bug Fixes

* (x/gov) [#13918](https://github.com/cosmos/cosmos-sdk/pull/13918) Fix propagation of message errors when executing a proposal.

## [v0.46.5](https://github.com/cosmos/cosmos-sdk/releases/tag/v0.46.5) - 2022-11-17

### Features

* (x/bank) [#13891](https://github.com/cosmos/cosmos-sdk/pull/13891) Provide a helper function `Migrate_V0464_To_V0465` for migrating a chain **already on v0.46 with versions <=v0.46.4** to the latest v0.46.5 correct state.

### Improvements

* [#13826](https://github.com/cosmos/cosmos-sdk/pull/13826) Support custom `GasConfig` configuration for applications.
* (deps) Bump Tendermint version to [v0.34.23](https://github.com/tendermint/tendermint/releases/tag/v0.34.23).

### State Machine Breaking

* (x/group) [#13876](https://github.com/cosmos/cosmos-sdk/pull/13876) Fix group MinExecutionPeriod that is checked on execution now, instead of voting period end.

### API Breaking Changes

* (x/group) [#13876](https://github.com/cosmos/cosmos-sdk/pull/13876) Add `GetMinExecutionPeriod` method on DecisionPolicy interface.

### Bug Fixes

* (x/group) [#13869](https://github.com/cosmos/cosmos-sdk/pull/13869) Group members weight must be positive and a finite number.
* (x/bank) [#13821](https://github.com/cosmos/cosmos-sdk/pull/13821) Fix bank store migration of coin metadata.
* (x/group) [#13808](https://github.com/cosmos/cosmos-sdk/pull/13808) Fix propagation of message events to the current context in `EndBlocker`.
* (x/gov) [#13728](https://github.com/cosmos/cosmos-sdk/pull/13728) Fix propagation of message events to the current context in `EndBlocker`.
* (store) [#13803](https://github.com/cosmos/cosmos-sdk/pull/13803) Add an error log if IAVL set operation failed.
* [#13861](https://github.com/cosmos/cosmos-sdk/pull/13861) Allow `_` characters in tx event queries, i.e. `GetTxsEvent`.

## [v0.46.4](https://github.com/cosmos/cosmos-sdk/releases/tag/v0.46.4) - 2022-11-01

### Features

* (x/auth) [#13612](https://github.com/cosmos/cosmos-sdk/pull/13612) Add `Query/ModuleAccountByName` endpoint for accessing the module account info by module name.

### Improvements

* (deps) Bump IAVL version to [v0.19.4](https://github.com/cosmos/iavl/releases/tag/v0.19.4).

### Bug Fixes

* (x/auth/tx) [#12474](https://github.com/cosmos/cosmos-sdk/pull/12474) Remove condition in GetTxsEvent that disallowed multiple equal signs, which would break event queries with base64 strings (i.e. query by signature).
* (store) [#13530](https://github.com/cosmos/cosmos-sdk/pull/13530) Fix app-hash mismatch if upgrade migration commit is interrupted.

### CLI Breaking Changes

* [#13656](https://github.com/cosmos/cosmos-sdk/pull/13659) Rename `server.FlagIAVLFastNode` to `server.FlagDisableIAVLFastNode` for clarity.

### API Breaking Changes

* (context) [#13063](https://github.com/cosmos/cosmos-sdk/pull/13063) Update `Context#CacheContext` to automatically emit all events on the parent context's `EventManager`.

## [v0.46.3](https://github.com/cosmos/cosmos-sdk/releases/tag/v0.46.3) - 2022-10-20

ATTENTION:

This is a security release for the [Dragonberry security advisory](https://forum.cosmos.network/t/ibc-security-advisory-dragonberry/7702).

All users should upgrade immediately.

Users *must* add a replace directive in their go.mod for the new `ics23` package in the SDK:

```go
replace github.com/confio/ics23/go => github.com/cosmos/cosmos-sdk/ics23/go v0.8.0
```

### Features

* [#13435](https://github.com/cosmos/cosmos-sdk/pull/13435) Extend error context when a simulation fails.
* (grpc) [#13485](https://github.com/cosmos/cosmos-sdk/pull/13485) Implement a new gRPC query, `/cosmos/base/node/v1beta1/config`, which provides operator configuration.
* (cli) [#13147](https://github.com/cosmos/cosmos-sdk/pull/13147) Add the `--append` flag to the `sign-batch` CLI cmd to combine the messages and sign those txs which are created with `--generate-only`.
* (cli) [#13454](https://github.com/cosmos/cosmos-sdk/pull/13454) `sign-batch` CLI can now read multiple transaction files.

### Improvements

* [#13586](https://github.com/cosmos/cosmos-sdk/pull/13586) Bump Tendermint to `v0.34.22`.
* (auth) [#13460](https://github.com/cosmos/cosmos-sdk/pull/13460) The `q auth address-by-id` CLI command has been renamed to `q auth address-by-acc-num` to be more explicit. However, the old `address-by-id` version is still kept as an alias, for backwards compatibility.
* [#13433](https://github.com/cosmos/cosmos-sdk/pull/13433) Remove dead code in cacheMergeIterator `Domain()`.

### Bug Fixes

* Implement dragonberry security patch.
    * For applying the patch please refer to the [RELEASE NOTES](https://github.com/cosmos/cosmos-sdk/releases/tag/v0.46.3)
* (store) [#13459](https://github.com/cosmos/cosmos-sdk/pull/13459) Don't let state listener observe the uncommitted writes.
* [#12548](https://github.com/cosmos/cosmos-sdk/pull/12548) Prevent signing from wrong key while using multisig.

### API Breaking Changes

* (server) [#13485](https://github.com/cosmos/cosmos-sdk/pull/13485) The `Application` service now requires the `RegisterNodeService` method to be implemented.

## [v0.46.2](https://github.com/cosmos/cosmos-sdk/releases/tag/v0.46.2) - 2022-10-03

### API Breaking Changes

* (cli) [#13089](https://github.com/cosmos/cosmos-sdk/pull/13089) Fix rollback command don't actually delete multistore versions, added method `RollbackToVersion` to interface `CommitMultiStore` and added method `CommitMultiStore` to `Application` interface.
* (cli) [#13089](https://github.com/cosmos/cosmos-sdk/pull/13089) `NewRollbackCmd` now takes an `appCreator types.AppCreator`.

### Features

* (cli) [#13207](https://github.com/cosmos/cosmos-sdk/pull/13207) Reduce user's password prompts when calling keyring `List()` function.
* (cli) [#13353](https://github.com/cosmos/cosmos-sdk/pull/13353) Add `tx group draft-proposal` command for generating group proposal JSONs (skeleton).
* (cli) [#13304](https://github.com/cosmos/cosmos-sdk/pull/13304) Add `tx gov draft-proposal` command for generating proposal JSONs (skeleton).
* (x/authz) [#13047](https://github.com/cosmos/cosmos-sdk/pull/13047) Add a GetAuthorization function to the keeper.
* (cli) [#12742](https://github.com/cosmos/cosmos-sdk/pull/12742) Add the `prune` CLI cmd to manually prune app store history versions based on the pruning options.

### Improvements

* [#13323](https://github.com/cosmos/cosmos-sdk/pull/13323) Ensure `withdraw_rewards` rewards are emitted from all actions that result in rewards being withdrawn.
* [#13233](https://github.com/cosmos/cosmos-sdk/pull/13233) Add `--append` to `add-genesis-account` sub-command to append new tokens after an account is already created.
* (x/group) [#13214](https://github.com/cosmos/cosmos-sdk/pull/13214) Add `withdraw-proposal` command to group module's CLI transaction commands.
* (x/auth) [#13048](https://github.com/cosmos/cosmos-sdk/pull/13048) Add handling of AccountNumberStoreKeyPrefix to the simulation decoder.
* (simapp) [#13107](https://github.com/cosmos/cosmos-sdk/pull/13107) Call `SetIAVLCacheSize` with the configured value in simapp.
* [#13301](https://github.com/cosmos/cosmos-sdk/pull/13301) Keep the balance query endpoint compatible with legacy blocks
* [#13321](https://github.com/cosmos/cosmos-sdk/pull/13321) Add flag to disable fast node migration and usage.

### Bug Fixes

* (types) [#13265](https://github.com/cosmos/cosmos-sdk/pull/13265) Correctly coalesce coins even with repeated denominations & simplify logic.
* (x/auth) [#13200](https://github.com/cosmos/cosmos-sdk/pull/13200) Fix wrong sequences in `sign-batch`.
* (export) [#13029](https://github.com/cosmos/cosmos-sdk/pull/13029) Fix exporting the blockParams regression.
* [#13046](https://github.com/cosmos/cosmos-sdk/pull/13046) Fix missing return statement in BaseApp.Query.
* (store) [#13336](https://github.com/cosmos/cosmos-sdk/pull/13334) Call streaming listeners for deliver tx event, it was removed accidentally.
* (grpc) [#13417](https://github.com/cosmos/cosmos-sdk/pull/13417) fix grpc query panic that could crash the node (backport #13352).
* (grpc) [#13418](https://github.com/cosmos/cosmos-sdk/pull/13418) Add close for grpc only mode.

## [v0.46.1](https://github.com/cosmos/cosmos-sdk/releases/tag/v0.46.1) - 2022-08-24

### Improvements

* [#12953](https://github.com/cosmos/cosmos-sdk/pull/12953) Change the default priority mechanism to be based on gas price.
* [#12981](https://github.com/cosmos/cosmos-sdk/pull/12981) Return proper error when parsing telemetry configuration.
* [#12969](https://github.com/cosmos/cosmos-sdk/pull/12969) Bump Tendermint to `v0.34.21` and IAVL to `v0.19.1`.
* [#12885](https://github.com/cosmos/cosmos-sdk/pull/12885) Amortize cost of processing cache KV store.
* (events) [#12850](https://github.com/cosmos/cosmos-sdk/pull/12850) Add a new `fee_payer` attribute to the `tx` event that is emitted from the `DeductFeeDecorator` AnteHandler decorator.
* (x/params) [#12615](https://github.com/cosmos/cosmos-sdk/pull/12615) Add `GetParamSetIfExists` function to params `Subspace` to prevent panics on breaking changes.
* (x/bank) [#12674](https://github.com/cosmos/cosmos-sdk/pull/12674) Add convenience function `CreatePrefixedAccountStoreKey()` to construct key to access account's balance for a given denom.
* [#12877](https://github.com/cosmos/cosmos-sdk/pull/12877) Bumped cosmossdk.io/math to v1.0.0-beta.3
* [#12693](https://github.com/cosmos/cosmos-sdk/pull/12693) Make sure the order of each node is consistent when emitting proto events.

### Bug Fixes

* (x/group) [#12888](https://github.com/cosmos/cosmos-sdk/pull/12888) Fix event propagation to the current context of `x/group` message execution `[]sdk.Result`.
* (x/upgrade) [#12906](https://github.com/cosmos/cosmos-sdk/pull/12906) Fix upgrade failure by moving downgrade verification logic after store migration.

## [v0.46.0](https://github.com/cosmos/cosmos-sdk/releases/tag/v0.46.0) - 2022-07-26

### Features

* (types) [#11985](https://github.com/cosmos/cosmos-sdk/pull/11985) Add a `Priority` field on `sdk.Context`, which represents the CheckTx priority field. It is only used during CheckTx.
* (gRPC) [#11889](https://github.com/cosmos/cosmos-sdk/pull/11889) Support custom read and write gRPC options in `app.toml`. See `max-recv-msg-size` and `max-send-msg-size` respectively.
* (cli) [#11738](https://github.com/cosmos/cosmos-sdk/pull/11738) Add `tx auth multi-sign` as alias of `tx auth multisign` for consistency with `multi-send`.
* (cli) [#11738](https://github.com/cosmos/cosmos-sdk/pull/11738) Add `tx bank multi-send` command for bulk send of coins to multiple accounts.
* (grpc) [#11642](https://github.com/cosmos/cosmos-sdk/pull/11642) Implement `ABCIQuery` in the Tendermint gRPC service, which proxies ABCI `Query` requests directly to the application.
* (x/upgrade) [#11551](https://github.com/cosmos/cosmos-sdk/pull/11551) Update `ScheduleUpgrade` for chains to schedule an automated upgrade on `BeginBlock` without having to go though governance.
* (tx) [#11533](https://github.com/cosmos/cosmos-sdk/pull/11533) Register [`EIP191`](https://eips.ethereum.org/EIPS/eip-191) as an available `SignMode` for chains to use.
* (x/genutil) [#11500](https://github.com/cosmos/cosmos-sdk/pull/11500) Fix GenTx validation and adjust error messages
* [#11430](https://github.com/cosmos/cosmos-sdk/pull/11430) Introduce a new `grpc-only` flag, such that when enabled, will start the node in a query-only mode. Note, gRPC MUST be enabled with this flag.
* (x/bank) [#11417](https://github.com/cosmos/cosmos-sdk/pull/11417) Introduce a new `SpendableBalances` gRPC query that retrieves an account's total (paginated) spendable balances.
* [#11441](https://github.com/cosmos/cosmos-sdk/pull/11441) Added a new method, `IsLTE`, for `types.Coin`. This method is used to check if a `types.Coin` is less than or equal to another `types.Coin`.
* (x/upgrade) [#11116](https://github.com/cosmos/cosmos-sdk/pull/11116) `MsgSoftwareUpgrade` and `MsgCancelUpgrade` have been added to support v1beta2 msgs-based gov proposals.
* [#10977](https://github.com/cosmos/cosmos-sdk/pull/10977) Now every cosmos message protobuf definition must be extended with a `cosmos.msg.v1.signer` option to signal the signer fields in a language agnostic way.
* [#10710](https://github.com/cosmos/cosmos-sdk/pull/10710) Chain-id shouldn't be required for creating a transaction with both --generate-only and --offline flags.
* [#10703](https://github.com/cosmos/cosmos-sdk/pull/10703) Create a new grantee account, if the grantee of an authorization does not exist.
* [#10592](https://github.com/cosmos/cosmos-sdk/pull/10592) Add a `DecApproxEq` function that checks to see if `|d1 - d2| < tol` for some Dec `d1, d2, tol`.
* [#9933](https://github.com/cosmos/cosmos-sdk/pull/9933) Introduces the notion of a Cosmos "Scalar" type, which would just be simple aliases that give human-understandable meaning to the underlying type, both in Go code and in Proto definitions.
* [#9884](https://github.com/cosmos/cosmos-sdk/pull/9884) Provide a new gRPC query handler, `/cosmos/params/v1beta1/subspaces`, that allows the ability to query for all registered subspaces and their respective keys.
* [#9776](https://github.com/cosmos/cosmos-sdk/pull/9776) Add flag `staking-bond-denom` to specify the staking bond denomination value when initializing a new chain.
* [#9533](https://github.com/cosmos/cosmos-sdk/pull/9533) Added a new gRPC method, `DenomOwners`, in `x/bank` to query for all account holders of a specific denomination.
* (bank) [#9618](https://github.com/cosmos/cosmos-sdk/pull/9618) Update bank.Metadata: add URI and URIHash attributes.
* (store) [#8664](https://github.com/cosmos/cosmos-sdk/pull/8664) Implementation of ADR-038 file StreamingService
* [#9837](https://github.com/cosmos/cosmos-sdk/issues/9837) `--generate-only` flag can be used with a keyname from the keyring.
* [#10326](https://github.com/cosmos/cosmos-sdk/pull/10326) `x/authz` add all grants by granter query.
* [#10944](https://github.com/cosmos/cosmos-sdk/pull/10944) `x/authz` add all grants by grantee query
* [#10348](https://github.com/cosmos/cosmos-sdk/pull/10348) Add `fee.{payer,granter}` and `tip` fields to StdSignDoc for signing tipped transactions.
* [#10208](https://github.com/cosmos/cosmos-sdk/pull/10208) Add `TipsTxMiddleware` for transferring tips.
* [#10379](https://github.com/cosmos/cosmos-sdk/pull/10379) Add validation to `x/upgrade` CLI `software-upgrade` command `--plan-info` value.
* [#10507](https://github.com/cosmos/cosmos-sdk/pull/10507) Add antehandler for tx priority.
* [#10311](https://github.com/cosmos/cosmos-sdk/pull/10311) Adds cli to use tips transactions. It adds an `--aux` flag to all CLI tx commands to generate the aux signer data (with optional tip), and a new `tx aux-to-fee` subcommand to let the fee payer gather aux signer data and broadcast the tx
* [#11019](https://github.com/cosmos/cosmos-sdk/pull/11019) Add `MsgCreatePermanentLockedAccount` and CLI method for creating permanent locked account
* [#10947](https://github.com/cosmos/cosmos-sdk/pull/10947) Add `AllowancesByGranter` query to the feegrant module
* [#10407](https://github.com/cosmos/cosmos-sdk/pull/10407) Add validation to `x/upgrade` module's `BeginBlock` to check accidental binary downgrades
* (gov) [#11036](https://github.com/cosmos/cosmos-sdk/pull/11036) Add in-place migrations for 0.43->0.46. Add a `migrate v0.46` CLI command for v0.43->0.46 JSON genesis migration.
* [#11006](https://github.com/cosmos/cosmos-sdk/pull/11006) Add `debug pubkey-raw` command to allow inspecting of pubkeys in legacy bech32 format
* (x/authz) [#10714](https://github.com/cosmos/cosmos-sdk/pull/10714) Add support for pruning expired authorizations
* [#11179](https://github.com/cosmos/cosmos-sdk/pull/11179) Add state rollback command.
* [#11234](https://github.com/cosmos/cosmos-sdk/pull/11234) Add `GRPCClient` field to Client Context. If `GRPCClient` field is set to nil, the `Invoke` method would use ABCI query, otherwise use gprc.
* (authz)[#11060](https://github.com/cosmos/cosmos-sdk/pull/11060) Support grant with no expire time.
* (rosetta) [#11590](https://github.com/cosmos/cosmos-sdk/pull/11590) Add fee suggestion for rosetta and enable offline mode. Also force set events about Fees to Success to pass reconciliation test.
* (types) [#11959](https://github.com/cosmos/cosmos-sdk/pull/11959) Added `sdk.Coins.Find` helper method to find a coin by denom.
* (upgrade) [#12603](https://github.com/cosmos/cosmos-sdk/pull/12603) feat: Move AppModule.BeginBlock and AppModule.EndBlock to extension interfaces
* (telemetry) [#12405](https://github.com/cosmos/cosmos-sdk/pull/12405) Add *query* calls metric to telemetry.
* (query) [#12253](https://github.com/cosmos/cosmos-sdk/pull/12253) Add `GenericFilteredPaginate` to the `query` package to improve UX.

### API Breaking Changes

* (x/auth/ante) [#11985](https://github.com/cosmos/cosmos-sdk/pull/11985) The `MempoolFeeDecorator` has been removed. Instead, the `DeductFeeDecorator` takes a new argument of type `TxFeeChecker`, to define custom fee models. If `nil` is passed to this `TxFeeChecker` argument, then it will default to `checkTxFeeWithValidatorMinGasPrices`, which is the exact same behavior as the old `MempoolFeeDecorator` (i.e. checking fees against validator's own min gas price).
* (x/auth/ante) [#11985](https://github.com/cosmos/cosmos-sdk/pull/11985) The `ExtensionOptionsDecorator` takes an argument of type `ExtensionOptionChecker`. For backwards-compatibility, you can pass `nil`, which defaults to the old behavior of rejecting all tx extensions.
* (crypto/keyring) [#11932](https://github.com/cosmos/cosmos-sdk/pull/11932) Remove `Unsafe*` interfaces from keyring package. Please use interface casting if you wish to access those unsafe functions.
* (types) [#11881](https://github.com/cosmos/cosmos-sdk/issues/11881) Rename `AccAddressFromHex` to `AccAddressFromHexUnsafe`.
* (types) [#11788](https://github.com/cosmos/cosmos-sdk/pull/11788) The `Int` and `Uint` types have been moved to their own dedicated module, `math`. Aliases are kept in the SDK's root `types` package, however, it is encouraged to utilize the new `math` module. As a result, the `Int#ToDec` API has been removed.
* (grpc) [#11642](https://github.com/cosmos/cosmos-sdk/pull/11642) The `RegisterTendermintService` method in the `tmservice` package now requires a `abciQueryFn` query function parameter.
* [#11496](https://github.com/cosmos/cosmos-sdk/pull/11496) Refactor abstractions for snapshot and pruning; snapshot intervals eventually pruned; unit tests.
* (types) [#11689](https://github.com/cosmos/cosmos-sdk/pull/11689) Make `Coins#Sub` and `Coins#SafeSub` consistent with `Coins#Add`.
* (store)[#11152](https://github.com/cosmos/cosmos-sdk/pull/11152) Remove `keep-every` from pruning options.
* [#10950](https://github.com/cosmos/cosmos-sdk/pull/10950) Add `envPrefix` parameter to `cmd.Execute`.
* (x/mint) [#10441](https://github.com/cosmos/cosmos-sdk/pull/10441) The `NewAppModule` function now accepts an inflation calculation function as an argument.
* [#9695](https://github.com/cosmos/cosmos-sdk/pull/9695) Migrate keys from `Info` (serialized as amino) -> `Record` (serialized as proto)
    * Add new `codec.Codec` argument in:
        * `keyring.NewInMemory`
        * `keyring.New`
    * Rename:
        * `SavePubKey` to `SaveOfflineKey`.
        * `NewMultiInfo`, `NewLedgerInfo` to `NewLegacyMultiInfo`, `newLegacyLedgerInfo` respectively. Move them into `legacy_info.go`.
        * `NewOfflineInfo` to `newLegacyOfflineInfo` and move it to `migration_test.go`.
    * Return:
    _`keyring.Record, error` in `SaveOfflineKey`, `SaveLedgerKey`, `SaveMultiSig`, `Key` and `KeyByAddress`.
    _`keyring.Record` instead of `Info` in `NewMnemonic` and `List`.
    * Remove `algo` argument from :
        * `SaveOfflineKey`
    * Take `keyring.Record` instead of `Info` as first argument in:
        * `MkConsKeyOutput`
        * `MkValKeyOutput`
        * `MkAccKeyOutput`
* [#10022](https://github.com/cosmos/cosmos-sdk/pull/10022) `AuthKeeper` interface in `x/auth` now includes a function `HasAccount`.
* [#9759](https://github.com/cosmos/cosmos-sdk/pull/9759) `NewAccountKeeeper` in `x/auth` now takes an additional `bech32Prefix` argument that represents `sdk.Bech32MainPrefix`.
* [#9628](https://github.com/cosmos/cosmos-sdk/pull/9628) Rename `x/{mod}/legacy` to `x/{mod}/migrations`.
* [#9571](https://github.com/cosmos/cosmos-sdk/pull/9571) Implemented error handling for staking hooks, which now return an error on failure.
* [#9427](https://github.com/cosmos/cosmos-sdk/pull/9427) Move simapp `FundAccount` and `FundModuleAccount` to `x/bank/testutil`
* (client/tx) [#9421](https://github.com/cosmos/cosmos-sdk/pull/9421/) `BuildUnsignedTx`, `BuildSimTx`, `PrintUnsignedStdTx` functions are moved to
  the Tx Factory as methods.
* (client/keys) [#9601](https://github.com/cosmos/cosmos-sdk/pull/9601) Added `keys rename` CLI command and `Keyring.Rename` interface method to rename a key in the keyring.
* (x/slashing) [#9458](https://github.com/cosmos/cosmos-sdk/pull/9458) Coins burned from slashing is now returned from Slash function and included in Slash event.
* [#9246](https://github.com/cosmos/cosmos-sdk/pull/9246) The `New` method for the network package now returns an error.
* [#9519](https://github.com/cosmos/cosmos-sdk/pull/9519) `DeleteDeposits` renamed to `DeleteAndBurnDeposits`, `RefundDeposits` renamed to `RefundAndDeleteDeposits`
* (codec) [#9521](https://github.com/cosmos/cosmos-sdk/pull/9521) Removed deprecated `clientCtx.JSONCodec` from `client.Context`.
* (codec) [#9521](https://github.com/cosmos/cosmos-sdk/pull/9521) Rename `EncodingConfig.Marshaler` to `Codec`.
* [#9594](https://github.com/cosmos/cosmos-sdk/pull/9594) `RESTHandlerFn` argument is removed from the `gov/NewProposalHandler`.
* [#9594](https://github.com/cosmos/cosmos-sdk/pull/9594) `types/rest` package moved to `testutil/rest`.
* [#9432](https://github.com/cosmos/cosmos-sdk/pull/9432) `ConsensusParamsKeyTable` moved from `params/keeper` to `params/types`
* [#9576](https://github.com/cosmos/cosmos-sdk/pull/9576) Add debug error message to `sdkerrors.QueryResult` when enabled
* [#9650](https://github.com/cosmos/cosmos-sdk/pull/9650) Removed deprecated message handler implementation from the SDK modules.
* [#10248](https://github.com/cosmos/cosmos-sdk/pull/10248) Remove unused `KeyPowerReduction` variable from x/staking types.
* (x/bank) [#9832](https://github.com/cosmos/cosmos-sdk/pull/9832) `AddressFromBalancesStore` renamed to `AddressAndDenomFromBalancesStore`.
* (tests) [#9938](https://github.com/cosmos/cosmos-sdk/pull/9938) `simapp.Setup` accepts additional `testing.T` argument.
* (baseapp) [#11979](https://github.com/cosmos/cosmos-sdk/pull/11979) Rename baseapp simulation helper methods `baseapp.{Check,Deliver}` to `baseapp.Sim{Check,Deliver}`.
* (x/gov) [#10373](https://github.com/cosmos/cosmos-sdk/pull/10373) Removed gov `keeper.{MustMarshal, MustUnmarshal}`.
* [#10348](https://github.com/cosmos/cosmos-sdk/pull/10348) StdSignBytes takes a new argument of type `*tx.Tip` for signing over tips using LEGACY_AMINO_JSON.
* [#10208](https://github.com/cosmos/cosmos-sdk/pull/10208) The `x/auth/signing.Tx` interface now also includes a new `GetTip() *tx.Tip` method for verifying tipped transactions. The `x/auth/types` expected BankKeeper interface now expects the `SendCoins` method too.
* [#10612](https://github.com/cosmos/cosmos-sdk/pull/10612) `baseapp.NewBaseApp` constructor function doesn't take the `sdk.TxDecoder` anymore. This logic has been moved into the TxDecoderMiddleware.
* [#10692](https://github.com/cosmos/cosmos-sdk/pull/10612) `SignerData` takes 2 new fields, `Address` and `PubKey`, which need to get populated when using SIGN_MODE_DIRECT_AUX.
* [#10748](https://github.com/cosmos/cosmos-sdk/pull/10748) Move legacy `x/gov` api to `v1beta1` directory.
* [#10816](https://github.com/cosmos/cosmos-sdk/pull/10816) Reuse blocked addresses from the bank module. No need to pass them to distribution.
* [#10852](https://github.com/cosmos/cosmos-sdk/pull/10852) Move `x/gov/types` to `x/gov/types/v1beta2`.
* [#10922](https://github.com/cosmos/cosmos-sdk/pull/10922), [/#10957](https://github.com/cosmos/cosmos-sdk/pull/10957) Move key `server.Generate*` functions to testutil and support custom mnemonics in in-process testing network. Moved `TestMnemonic` from `testutil` package to `testdata`.
* (x/bank) [#10771](https://github.com/cosmos/cosmos-sdk/pull/10771) Add safety check on bank module perms to allow module-specific mint restrictions (e.g. only minting a certain denom).
* (x/bank) [#10771](https://github.com/cosmos/cosmos-sdk/pull/10771) Add `bank.BaseKeeper.WithMintCoinsRestriction` function to restrict use of bank `MintCoins` usage.
* [#10868](https://github.com/cosmos/cosmos-sdk/pull/10868), [#10989](https://github.com/cosmos/cosmos-sdk/pull/10989) The Gov keeper accepts now 2 more mandatory arguments, the ServiceMsgRouter and a maximum proposal metadata length.
* [#10868](https://github.com/cosmos/cosmos-sdk/pull/10868), [#10989](https://github.com/cosmos/cosmos-sdk/pull/10989), [#11093](https://github.com/cosmos/cosmos-sdk/pull/11093) The Gov keeper accepts now 2 more mandatory arguments, the ServiceMsgRouter and a gov Config including the max metadata length.
* [#11124](https://github.com/cosmos/cosmos-sdk/pull/11124) Add `GetAllVersions` to application store
* (x/authz) [#10447](https://github.com/cosmos/cosmos-sdk/pull/10447) authz `NewGrant` takes a new argument: block time, to correctly validate expire time.
* [#10961](https://github.com/cosmos/cosmos-sdk/pull/10961) Support third-party modules to add extension snapshots to state-sync.
* [#11274](https://github.com/cosmos/cosmos-sdk/pull/11274) `types/errors.New` now is an alias for `types/errors.Register` and should only be used in initialization code.
* (authz)[#11060](https://github.com/cosmos/cosmos-sdk/pull/11060) `authz.NewMsgGrant` `expiration` is now a pointer. When `nil` is used then no expiration will be set (grant won't expire).
* (x/distribution)[#11457](https://github.com/cosmos/cosmos-sdk/pull/11457) Add amount field to `distr.MsgWithdrawDelegatorRewardResponse` and `distr.MsgWithdrawValidatorCommissionResponse`.
* [#11334](https://github.com/cosmos/cosmos-sdk/pull/11334) Move `x/gov/types/v1beta2` to `x/gov/types/v1`.
* (x/auth/middleware) [#11413](https://github.com/cosmos/cosmos-sdk/pull/11413) Refactor tx middleware to be extensible on tx fee logic. Merged `MempoolFeeMiddleware` and `TxPriorityMiddleware` functionalities into `DeductFeeMiddleware`, make the logic extensible using the `TxFeeChecker` option, the current fee logic is preserved by the default `checkTxFeeWithValidatorMinGasPrices` implementation. Change `RejectExtensionOptionsMiddleware` to `NewExtensionOptionsMiddleware` which is extensible with the `ExtensionOptionChecker` option. Unpack the tx extension options `Any`s to interface `TxExtensionOptionI`.
* (migrations) [#11556](https://github.com/cosmos/cosmos-sdk/pull/11556#issuecomment-1091385011) Remove migration code from 0.42 and below. To use previous migrations, checkout previous versions of the cosmos-sdk.

### Client Breaking Changes

* [#11797](https://github.com/cosmos/cosmos-sdk/pull/11797) Remove all RegisterRESTRoutes (previously deprecated)
* [#11089](https://github.com/cosmos/cosmos-sdk/pull/11089) interacting with the node through `grpc.Dial` requires clients to pass a codec refer to [doc](https://docs.cosmos.network/main/user/run-node/interact-node).
* [#9594](https://github.com/cosmos/cosmos-sdk/pull/9594) Remove legacy REST API. Please see the [REST Endpoints Migration guide](https://docs.cosmos.network/v0.45/migrations/rest.html) to migrate to the new REST endpoints.
* [#9995](https://github.com/cosmos/cosmos-sdk/pull/9995) Increased gas cost for creating proposals.
* [#11029](https://github.com/cosmos/cosmos-sdk/pull/11029) The deprecated Vote Option field is removed in gov v1beta2 and nil in v1beta1. Use Options instead.
* [#11013](https://github.com/cosmos/cosmos-sdk/pull/11013) The `tx gov submit-proposal` command has changed syntax to support the new Msg-based gov proposals. To access the old CLI command, please use `tx gov submit-legacy-proposal`.
* [#11170](https://github.com/cosmos/cosmos-sdk/issues/11170) Fixes issue related to grpc-gateway of supply by ibc-denom.

### CLI Breaking Changes

* (cli) [#11818](https://github.com/cosmos/cosmos-sdk/pull/11818) CLI transactions preview now respect the chosen `--output` flag format (json or text).
* [#9695](https://github.com/cosmos/cosmos-sdk/pull/9695) `<app> keys migrate` CLI command now takes no arguments.
* [#9246](https://github.com/cosmos/cosmos-sdk/pull/9246) Removed the CLI flag `--setup-config-only` from the `testnet` command and added the subcommand `init-files`.
* [#9780](https://github.com/cosmos/cosmos-sdk/pull/9780) Use sigs.k8s.io for yaml, which might lead to minor YAML output changes
* [#10625](https://github.com/cosmos/cosmos-sdk/pull/10625) Rename `--fee-account` CLI flag to `--fee-granter`
* [#10684](https://github.com/cosmos/cosmos-sdk/pull/10684) Rename `edit-validator` command's `--moniker` flag to `--new-moniker`
* (authz)[#11060](https://github.com/cosmos/cosmos-sdk/pull/11060) Changed the default value of the `--expiration` `tx grant` CLI Flag: was now + 1year, update: null (no expire date).

### Improvements

* (types) [#12201](https://github.com/cosmos/cosmos-sdk/pull/12201) Add `MustAccAddressFromBech32` util function
* [#11696](https://github.com/cosmos/cosmos-sdk/pull/11696) Rename `helpers.GenTx` to `GenSignedMockTx` to avoid confusion with genutil's `GenTxCmd`.
* (x/auth/vesting) [#11652](https://github.com/cosmos/cosmos-sdk/pull/11652) Add util functions for `Period(s)`
* [#11630](https://github.com/cosmos/cosmos-sdk/pull/11630) Add SafeSub method to sdk.Coin.
* [#11511](https://github.com/cosmos/cosmos-sdk/pull/11511) Add api server flags to start command.
* [#11484](https://github.com/cosmos/cosmos-sdk/pull/11484) Implement getter for keyring backend option.
* [#11449](https://github.com/cosmos/cosmos-sdk/pull/11449) Improved error messages when node isn't synced.
* [#11349](https://github.com/cosmos/cosmos-sdk/pull/11349) Add `RegisterAminoMsg` function that checks that a msg name is <40 chars (else this would break ledger nano signing) then registers the concrete msg type with amino, it should be used for registering `sdk.Msg`s with amino instead of `cdc.RegisterConcrete`.
* [#11089](https://github.com/cosmos/cosmos-sdk/pull/11089) Now cosmos-sdk consumers can upgrade gRPC to its newest versions.
* [#10439](https://github.com/cosmos/cosmos-sdk/pull/10439) Check error for `RegisterQueryHandlerClient` in all modules `RegisterGRPCGatewayRoutes`.
* [#9780](https://github.com/cosmos/cosmos-sdk/pull/9780) Remove gogoproto `moretags` YAML annotations and add `sigs.k8s.io/yaml` for YAML marshalling.
* (x/bank) [#10134](https://github.com/cosmos/cosmos-sdk/pull/10134) Add `HasDenomMetadata` function to bank `Keeper` to check if a client coin denom metadata exists in state.
* (x/bank) [#10022](https://github.com/cosmos/cosmos-sdk/pull/10022) `BankKeeper.SendCoins` now takes less execution time.
* (deps) [#9987](https://github.com/cosmos/cosmos-sdk/pull/9987) Bump Go version minimum requirement to `1.17`
* (cli) [#9856](https://github.com/cosmos/cosmos-sdk/pull/9856) Overwrite `--sequence` and `--account-number` flags with default flag values when used with `offline=false` in `sign-batch` command.
* (rosetta) [#10001](https://github.com/cosmos/cosmos-sdk/issues/10001) Add documentation for rosetta-cli dockerfile and rename folder for the rosetta-ci dockerfile
* [#9699](https://github.com/cosmos/cosmos-sdk/pull/9699) Add `:`, `.`, `-`, and `_` as allowed characters in the default denom regular expression.
* (genesis) [#9697](https://github.com/cosmos/cosmos-sdk/pull/9697) Ensure `InitGenesis` returns with non-empty validator set.
* [#10468](https://github.com/cosmos/cosmos-sdk/pull/10468) Allow futureOps to queue additional operations in simulations
* [#10625](https://github.com/cosmos/cosmos-sdk/pull/10625) Add `--fee-payer` CLI flag
* (cli) [#10683](https://github.com/cosmos/cosmos-sdk/pull/10683) In CLI, allow 1 SIGN_MODE_DIRECT signer in transactions with multiple signers.
* (deps) [#10706](https://github.com/cosmos/cosmos-sdk/issues/10706) Bump rosetta-sdk-go to v0.7.2 and rosetta-cli to v0.7.3
* (types/errors) [#10779](https://github.com/cosmos/cosmos-sdk/pull/10779) Move most functionality in `types/errors` to a standalone `errors` go module, except the `RootCodespace` errors and ABCI response helpers. All functions and types that used to live in `types/errors` are now aliased so this is not a breaking change.
* (gov) [#10854](https://github.com/cosmos/cosmos-sdk/pull/10854) v1beta2's vote doesn't include the deprecate `option VoteOption` anymore. Instead, it only uses `WeightedVoteOption`.
* (types) [#11004](https://github.com/cosmos/cosmos-sdk/pull/11004) Added mutable versions of many of the sdk.Dec types operations. This improves performance when used by avoiding reallocating a new bigint for each operation.
* (x/auth) [#10880](https://github.com/cosmos/cosmos-sdk/pull/10880) Added a new query to the tx query service that returns a block with transactions fully decoded.
* (types) [#11200](https://github.com/cosmos/cosmos-sdk/pull/11200) Added `Min()` and `Max()` operations on sdk.Coins.
* (gov) [#11287](https://github.com/cosmos/cosmos-sdk/pull/11287) Fix error message when no flags are provided while executing `submit-legacy-proposal` transaction.
* (x/auth) [#11482](https://github.com/cosmos/cosmos-sdk/pull/11482) Improve panic message when attempting to register a method handler for a message that does not implement sdk.Msg
* (x/staking) [#11596](https://github.com/cosmos/cosmos-sdk/pull/11596) Add (re)delegation getters
* (errors) [#11960](https://github.com/cosmos/cosmos-sdk/pull/11960) Removed 'redacted' error message from defaultErrEncoder
* (ante) [#12013](https://github.com/cosmos/cosmos-sdk/pull/12013) Index ante events for failed tx.
* [#12668](https://github.com/cosmos/cosmos-sdk/pull/12668) Add `authz_msg_index` event attribute to message events emitted when executing via `MsgExec` through `x/authz`.
* [#12626](https://github.com/cosmos/cosmos-sdk/pull/12626) Upgrade IAVL to v0.19.0 with fast index and error propagation. NOTE: first start will take a while to propagate into new model.
* [#12576](https://github.com/cosmos/cosmos-sdk/pull/12576) Remove dependency on cosmos/keyring and upgrade to 99designs/keyring v1.2.1
* [#12590](https://github.com/cosmos/cosmos-sdk/pull/12590) Allow zero gas in simulation mode.
* [#12453](https://github.com/cosmos/cosmos-sdk/pull/12453) Add `NewInMemoryWithKeyring` function which allows the creation of in memory `keystore` instances with a specified set of existing items.
* [#11390](https://github.com/cosmos/cosmos-sdk/pull/11390) `LatestBlockResponse` & `BlockByHeightResponse` types' `Block` filed has been deprecated and they now contains new field `sdk_block` with `proposer_address` as `string`
* [#12089](https://github.com/cosmos/cosmos-sdk/pull/12089) Mark the `TipDecorator` as beta, don't include it in simapp by default.
* [#12153](https://github.com/cosmos/cosmos-sdk/pull/12153) Add a new `NewSimulationManagerFromAppModules` constructor, to simplify simulation wiring.

### Bug Fixes

* [#11969](https://github.com/cosmos/cosmos-sdk/pull/11969) Fix the panic error in `x/upgrade` when `AppVersion` is not set.
* (tests) [#11940](https://github.com/cosmos/cosmos-sdk/pull/11940) Fix some client tests in the `x/gov` module
* [#11772](https://github.com/cosmos/cosmos-sdk/pull/11772) Limit types.Dec length to avoid overflow.
* [#11724](https://github.com/cosmos/cosmos-sdk/pull/11724) Fix data race issues with api.Server
* [#11693](https://github.com/cosmos/cosmos-sdk/pull/11693) Add validation for gentx cmd.
* [#11645](https://github.com/cosmos/cosmos-sdk/pull/11645) Fix `--home` flag ignored when running help.
* [#11558](https://github.com/cosmos/cosmos-sdk/pull/11558) Fix `--dry-run` not working when using tx command.
* [#11354](https://github.com/cosmos/cosmos-sdk/pull/11355) Added missing pagination flag for `bank q total` query.
* [#11197](https://github.com/cosmos/cosmos-sdk/pull/11197) Signing with multisig now works with multisig address which is not in the keyring.
* (makefile) [#11285](https://github.com/cosmos/cosmos-sdk/pull/11285) Fix lint-fix make target.
* (client) [#11283](https://github.com/cosmos/cosmos-sdk/issues/11283) Support multiple keys for tx simulation and setting automatic gas for txs.
* (store) [#11177](https://github.com/cosmos/cosmos-sdk/pull/11177) Update the prune `everything` strategy to store the last two heights.
* [#10844](https://github.com/cosmos/cosmos-sdk/pull/10844) Automatic recovering non-consistent keyring storage during public key import.
* (store) [#11117](https://github.com/cosmos/cosmos-sdk/pull/11117) Fix data race in store trace component
* (cli) [#11065](https://github.com/cosmos/cosmos-sdk/pull/11065) Ensure the `tendermint-validator-set` query command respects the `-o` output flag.
* (grpc) [#10985](https://github.com/cosmos/cosmos-sdk/pull/10992) The `/cosmos/tx/v1beta1/txs/{hash}` endpoint returns a 404 when a tx does not exist.
* (rosetta) [#10340](https://github.com/cosmos/cosmos-sdk/pull/10340) Use `GenesisChunked(ctx)` instead `Genesis(ctx)` to get genesis block height
* [#9651](https://github.com/cosmos/cosmos-sdk/pull/9651) Change inconsistent limit of `0` to `MaxUint64` on InfiniteGasMeter and add GasRemaining func to GasMeter.
* [#9639](https://github.com/cosmos/cosmos-sdk/pull/9639) Check store keys length before accessing them by making sure that `key` is of length `m+1` (for `key[n:m]`)
* (types) [#9627](https://github.com/cosmos/cosmos-sdk/pull/9627) Fix nil pointer panic on `NewBigIntFromInt`
* (x/genutil) [#9574](https://github.com/cosmos/cosmos-sdk/pull/9575) Actually use the `gentx` client tx flags (like `--keyring-dir`)
* (x/distribution) [#9599](https://github.com/cosmos/cosmos-sdk/pull/9599) Withdraw rewards event now includes a value attribute even if there are 0 rewards (due to situations like 100% commission).
* (x/genutil) [#9638](https://github.com/cosmos/cosmos-sdk/pull/9638) Added missing validator key save when recovering from mnemonic
* [#9762](https://github.com/cosmos/cosmos-sdk/pull/9762) The init command uses the chain-id from the client config if --chain-id is not provided
* [#9980](https://github.com/cosmos/cosmos-sdk/pull/9980) Returning the error when the invalid argument is passed to bank query total supply cli.
* (server) [#10016](https://github.com/cosmos/cosmos-sdk/issues/10016) Fix marshaling of index-events into server config file.
* [#10184](https://github.com/cosmos/cosmos-sdk/pull/10184) Fixed CLI tx commands to no longer explicitly require the chain-id flag as this value can come from a user config.
* (x/upgrade) [#10189](https://github.com/cosmos/cosmos-sdk/issues/10189) Removed potential sources of non-determinism in upgrades
* [#10258](https://github.com/cosmos/cosmos-sdk/issues/10258) Fixes issue related to segmentation fault on mac m1 arm64
* [#10466](https://github.com/cosmos/cosmos-sdk/issues/10466) Fixes error with simulation tests when genesis start time is randomly created after the year 2262
* [#10394](https://github.com/cosmos/cosmos-sdk/issues/10394) Fixes issue related to grpc-gateway of account balance by
  ibc-denom.
* [#10842](https://github.com/cosmos/cosmos-sdk/pull/10842) Fix error when `--generate-only`, `--max-msgs` fags set while executing `WithdrawAllRewards` command.
* [#10897](https://github.com/cosmos/cosmos-sdk/pull/10897) Fix: set a non-zero value on gas overflow.
* [#9790](https://github.com/cosmos/cosmos-sdk/pull/10687) Fix behavior of `DecCoins.MulDecTruncate`.
* [#10990](https://github.com/cosmos/cosmos-sdk/pull/10990) Fixes missing `iavl-cache-size` config parsing in `GetConfig` method.
* (x/authz) [#10447](https://github.com/cosmos/cosmos-sdk/pull/10447) Fix authz `NewGrant` expiration check.
* (x/authz) [#10633](https://github.com/cosmos/cosmos-sdk/pull/10633) Fixed authorization not found error when executing message.
* [#11222](https://github.com/cosmos/cosmos-sdk/pull/11222) reject query with block height in the future
* [#11229](https://github.com/cosmos/cosmos-sdk/pull/11229) Handled the error message of `transaction encountered error` from tendermint.
* (x/authz) [#11252](https://github.com/cosmos/cosmos-sdk/pull/11252) Allow insufficient funds error for authz simulation
* (cli) [#11313](https://github.com/cosmos/cosmos-sdk/pull/11313) Fixes `--gas auto` when executing CLI transactions in `--generate-only` mode
* (cli) [#11337](https://github.com/cosmos/cosmos-sdk/pull/11337) Fixes `show-address` cli cmd
* (crypto) [#11298](https://github.com/cosmos/cosmos-sdk/pull/11298) Fix cgo secp signature verification and update libscep256k1 library.
* (x/authz) [#11512](https://github.com/cosmos/cosmos-sdk/pull/11512) Fix response of a panic to error, when subtracting balances.
* (rosetta) [#11590](https://github.com/cosmos/cosmos-sdk/pull/11590) `/block` returns an error with nil pointer when a request has both of index and hash and increase timeout for huge genesis.
* (x/feegrant) [#11813](https://github.com/cosmos/cosmos-sdk/pull/11813) Fix pagination total count in `AllowancesByGranter` query.
* (simapp) [#11855](https://github.com/cosmos/cosmos-sdk/pull/11855) Use `sdkmath.Int` instead of `int64` for `SimulationState.InitialStake`.
* (x/capability) [#11737](https://github.com/cosmos/cosmos-sdk/pull/11737) Use a fixed length encoding of `Capability` pointer for `FwdCapabilityKey`
* [#11983](https://github.com/cosmos/cosmos-sdk/pull/11983) (x/feegrant, x/authz) rename grants query commands to `grants-by-grantee`, `grants-by-granter` cmds.
* (testutil/sims) [#12374](https://github.com/cosmos/cosmos-sdk/pull/12374) fix the non-determinstic behavior in simulations caused by `GenSignedMockTx` and check empty coins slice before it is used to create `banktype.MsgSend`.
* [#12448](https://github.com/cosmos/cosmos-sdk/pull/12448) Start telemetry independently from the API server.
* [#12509](https://github.com/cosmos/cosmos-sdk/pull/12509) Fix `Register{Tx,Tendermint}Service` not being called, resulting in some endpoints like the Simulate endpoint not working.
* [#12416](https://github.com/cosmos/cosmos-sdk/pull/12416) Prevent zero gas transactions in the `DeductFeeDecorator` AnteHandler decorator.
* (x/mint) [#12384](https://github.com/cosmos/cosmos-sdk/pull/12384) Ensure `GoalBonded` must be positive when performing `x/mint` parameter validation.
* (x/auth) [#12261](https://github.com/cosmos/cosmos-sdk/pull/12261) Deprecate pagination in GetTxsEventRequest/Response in favor of page and limit to align with tendermint `SignClient.TxSearch`
* (vesting) [#12190](https://github.com/cosmos/cosmos-sdk/pull/12190) Replace https://github.com/cosmos/cosmos-sdk/pull/12190 to use `NewBaseAccountWithAddress` in all vesting account message handlers.
* (linting) [#12132](https://github.com/cosmos/cosmos-sdk/pull/12132) Change sdk.Int to math.Int
* (cli) [#12127](https://github.com/cosmos/cosmos-sdk/pull/12127) Fix the CLI not always taking into account `--fee-payer` and `--fee-granter` flags.
* (migrations) [#12028](https://github.com/cosmos/cosmos-sdk/pull/12028) Fix v0.45->v0.46 in-place store migrations.
* (baseapp) [#12089](https://github.com/cosmos/cosmos-sdk/pull/12089) Include antehandler and runMsgs events in SimulateTx.
* (cli) [#12095](https://github.com/cosmos/cosmos-sdk/pull/12095) Fix running a tx with --dry-run returns an error
* (x/auth) [#12108](https://github.com/cosmos/cosmos-sdk/pull/12108) Fix GetBlockWithTxs error when querying block with 0 tx
* (genutil) [#12140](https://github.com/cosmos/cosmos-sdk/pull/12140) Fix staking's genesis JSON migrate in the `simd migrate v0.46` CLI command.
* (types) [#12154](https://github.com/cosmos/cosmos-sdk/pull/12154) Add `baseAccountGetter` to avoid invalid account error when create vesting account.
* (x/crisis) [#12208](https://github.com/cosmos/cosmos-sdk/pull/12208) Fix progress index of crisis invariant assertion logs.
* (types) [#12229](https://github.com/cosmos/cosmos-sdk/pull/12229) Increase sdk.Dec maxApproxRootIterations to 300

### State Machine Breaking

* (x/gov) [#13576](https://github.com/cosmos/cosmos-sdk/pull/13576) Proposals in voting period are tracked in a separate store.
* (baseapp) [#11985](https://github.com/cosmos/cosmos-sdk/pull/11985) Add a `postHandler` to baseapp. This `postHandler` is like antehandler, but is run *after* the `runMsgs` execution. It is in the same store branch that `runMsgs`, meaning that both `runMsgs` and `postHandler`
* (x/gov) [#11998](https://github.com/cosmos/cosmos-sdk/pull/11998) Tweak the `x/gov` `ModuleAccountInvariant` invariant to ensure deposits are `<=` total module account balance instead of strictly equal.
* (x/upgrade) [#11800](https://github.com/cosmos/cosmos-sdk/pull/11800) Fix `GetLastCompleteUpgrade` to properly return the latest upgrade.
* [#10564](https://github.com/cosmos/cosmos-sdk/pull/10564) Fix bug when updating allowance inside AllowedMsgAllowance
* (x/auth)[#9596](https://github.com/cosmos/cosmos-sdk/pull/9596) Enable creating periodic vesting accounts with a transactions instead of requiring them to be created in genesis.
* (x/bank) [#9611](https://github.com/cosmos/cosmos-sdk/pull/9611) Introduce a new index to act as a reverse index between a denomination and address allowing to query for token holders of a specific denomination. `DenomOwners` is updated to use the new reverse index.
* (x/bank) [#9832](https://github.com/cosmos/cosmos-sdk/pull/9832) Account balance is stored as `sdk.Int` rather than `sdk.Coin`.
* (x/bank) [#9890](https://github.com/cosmos/cosmos-sdk/pull/9890) Remove duplicate denom from denom metadata key.
* (x/upgrade) [#10189](https://github.com/cosmos/cosmos-sdk/issues/10189) Removed potential sources of non-determinism in upgrades
* [#10422](https://github.com/cosmos/cosmos-sdk/pull/10422) and [#10529](https://github.com/cosmos/cosmos-sdk/pull/10529) Add `MinCommissionRate` param to `x/staking` module.
* (x/gov) [#10763](https://github.com/cosmos/cosmos-sdk/pull/10763) modify the fields in `TallyParams` to use `string` instead of `bytes`
* [#10770](https://github.com/cosmos/cosmos-sdk/pull/10770) revert tx when block gas limit exceeded
* (x/gov) [#10868](https://github.com/cosmos/cosmos-sdk/pull/10868) Bump gov to v1. Both v1beta1 and v1beta2 queries and Msgs are accepted.
* [#11011](https://github.com/cosmos/cosmos-sdk/pull/11011) Remove burning of deposits when qourum is not reached on a governance proposal and when the deposit is not fully met.
* [#11019](https://github.com/cosmos/cosmos-sdk/pull/11019) Add `MsgCreatePermanentLockedAccount` and CLI method for creating permanent locked account
* (x/staking) [#10885] (https://github.com/cosmos/cosmos-sdk/pull/10885) Add new `CancelUnbondingDelegation`
  transaction to `x/staking` module. Delegators can now cancel unbonding delegation entry and delegate back to validator.
* (x/feegrant) [#10830](https://github.com/cosmos/cosmos-sdk/pull/10830) Expired allowances will be pruned from state.
* (x/authz,x/feegrant) [#11214](https://github.com/cosmos/cosmos-sdk/pull/11214) Fix Amino JSON encoding of authz and feegrant Msgs to be consistent with other modules.
* (authz)[#11060](https://github.com/cosmos/cosmos-sdk/pull/11060) Support grant with no expire time.

### Deprecated

* (x/upgrade) [#9906](https://github.com/cosmos/cosmos-sdk/pull/9906) Deprecate `UpgradeConsensusState` gRPC query since this functionality is only used for IBC, which now has its own [IBC replacement](https://github.com/cosmos/ibc-go/blob/2c880a22e9f9cc75f62b527ca94aa75ce1106001/proto/ibc/core/client/v1/query.proto#L54)
* (types) [#10948](https://github.com/cosmos/cosmos-sdk/issues/10948) Deprecate the types.DBBackend variable and types.NewLevelDB function. They are replaced by a new entry in `app.toml`: `app-db-backend` and `tendermint/tm-db`s `NewDB` function. If `app-db-backend` is defined, then it is used. Otherwise, if `types.DBBackend` is defined, it is used (until removed: [#11241](https://github.com/cosmos/cosmos-sdk/issues/11241)). Otherwise, Tendermint config's `db-backend` is used.

## [v0.45.16](https://github.com/cosmos/cosmos-sdk/releases/tag/v0.45.16) - 2023-05-11

### Security Bug Fixes

* (x/feegrant) [#16097](https://github.com/cosmos/cosmos-sdk/pull/16097) Fix infinite feegrant allowance bug.

## [v0.45.15](https://github.com/cosmos/cosmos-sdk/releases/tag/v0.45.15) - 2023-03-22

### Improvements

* (deps) Migrate to [CometBFT](https://github.com/cometbft/cometbft). Follow the instructions in the [release process](https://github.com/cosmos/cosmos-sdk/releases/tag/v0.45.15).
* (deps) [#15127](https://github.com/cosmos/cosmos-sdk/pull/15127) Bump btcd.
* (store) [#14410](https://github.com/cosmos/cosmos-sdk/pull/14410) `rootmulti.Store.loadVersion` has validation to check if all the module stores' height is correct, it will error if any module store has incorrect height.

## [v0.45.14](https://github.com/cosmos/cosmos-sdk/releases/tag/v0.45.14) - 2023-02-16

### Features

* [#14583](https://github.com/cosmos/cosmos-sdk/pull/14583) Add support for Core API.

## v0.45.13 - 2023-02-08

### Improvements

* (deps) Bump Tendermint version to [v0.34.26](https://github.com/informalsystems/tendermint/releases/tag/v0.34.26).

### Bug Fixes

* (store) [#14798](https://github.com/cosmos/cosmos-sdk/pull/14798) Copy btree to avoid the problem of modify while iteration.

## v0.45.12 - 2023-01-23

### Improvements

* [#13881](https://github.com/cosmos/cosmos-sdk/pull/13881) Optimize iteration on nested cached KV stores and other operations in general.
* (store) [#11646](https://github.com/cosmos/cosmos-sdk/pull/11646) Add store name in tracekv-emitted store traces
* (deps) Bump Tendermint version to [v0.34.24](https://github.com/tendermint/tendermint/releases/tag/v0.34.24) and use Informal Systems fork.

### API Breaking Changes

* (store) [#13516](https://github.com/cosmos/cosmos-sdk/pull/13516) Update State Streaming APIs:
    * Add method `ListenCommit` to `ABCIListener`
    * Move `ListeningEnabled` and  `AddListener` methods to `CommitMultiStore`
    * Remove `CacheWrapWithListeners` from `CacheWrap` and `CacheWrapper` interfaces
    * Remove listening APIs from the caching layer (it should only listen to the `rootmulti.Store`)
    * Add three new options to file streaming service constructor.
    * Modify `ABCIListener` such that any error from any method will always halt the app via `panic`

### Bug Fixes

* (store) [#12945](https://github.com/cosmos/cosmos-sdk/pull/12945) Fix nil end semantics in store/cachekv/iterator when iterating a dirty cache.
* (store) [#13516](https://github.com/cosmos/cosmos-sdk/pull/13516) Fix state listener that was observing writes at wrong time.

## v0.45.11 - 2022-11-09

### Improvements

* [#13896](https://github.com/cosmos/cosmos-sdk/pull/13896) Queries on pruned height returns error instead of empty values.
* (deps) Bump Tendermint version to [v0.34.23](https://github.com/tendermint/tendermint/releases/tag/v0.34.23).
* (deps) Bump IAVL version to [v0.19.4](https://github.com/cosmos/iavl/releases/tag/v0.19.4).

### Bug Fixes

* [#13673](https://github.com/cosmos/cosmos-sdk/pull/13673) Fix `--dry-run` flag not working when using tx command.

### CLI Breaking Changes

* [#13656](https://github.com/cosmos/cosmos-sdk/pull/13660) Rename `server.FlagIAVLFastNode` to `server.FlagDisableIAVLFastNode` for clarity.

### API Breaking Changes

* [#13673](https://github.com/cosmos/cosmos-sdk/pull/13673) The `GetFromFields` function now takes `Context` as an argument and removes `genOnly`.

## [v0.45.10](https://github.com/cosmos/cosmos-sdk/releases/tag/v0.45.10) - 2022-10-24

### Features

* (grpc) [#13485](https://github.com/cosmos/cosmos-sdk/pull/13485) Implement a new gRPC query, `/cosmos/base/node/v1beta1/config`, which provides operator configuration. Applications that wish to expose operator minimum gas prices via gRPC should have their application implement the `ApplicationQueryService` interface (see `SimApp#RegisterNodeService` as an example).
* [#13557](https://github.com/cosmos/cosmos-sdk/pull/#13557) - Add `GenSignedMockTx`. This can be used as workaround for #12437 revertion. `v0.46+` contains as well a `GenSignedMockTx` that behaves the same way.
* (x/auth) [#13612](https://github.com/cosmos/cosmos-sdk/pull/13612) Add `Query/ModuleAccountByName` endpoint for accessing the module account info by module name.

### Improvements

* [#13585](https://github.com/cosmos/cosmos-sdk/pull/13585) Bump Tendermint to `v0.34.22`.

### Bug Fixes

* [#13588](https://github.com/cosmos/cosmos-sdk/pull/13588) Fix regression in distribution.WithdrawDelegationRewards when rewards are zero.
* [#13564](https://github.com/cosmos/cosmos-sdk/pull/13564) - Fix `make proto-gen`.
* (server) [#13610](https://github.com/cosmos/cosmos-sdk/pull/13610) Read the pruning-keep-every field again.

## [v0.45.9](https://github.com/cosmos/cosmos-sdk/releases/tag/v0.45.9) - 2022-10-14

ATTENTION:

This is a security release for the [Dragonberry security advisory](https://forum.cosmos.network/t/ibc-security-advisory-dragonberry/7702).

All users should upgrade immediately.

Users *must* add a replace directive in their go.mod for the new `ics23` package in the SDK:

```go
replace github.com/confio/ics23/go => github.com/cosmos/cosmos-sdk/ics23/go v0.8.0
```

### Features

* [#13435](https://github.com/cosmos/cosmos-sdk/pull/13435) Extend error context when a simulation fails.

### Improvements

* [#13369](https://github.com/cosmos/cosmos-sdk/pull/13369) Improve UX for `keyring.List` by returning all retrieved keys.
* [#13323](https://github.com/cosmos/cosmos-sdk/pull/13323) Ensure `withdraw_rewards` rewards are emitted from all actions that result in rewards being withdrawn.
* [#13321](https://github.com/cosmos/cosmos-sdk/pull/13321) Add flag to disable fast node migration and usage.
* (store) [#13326](https://github.com/cosmos/cosmos-sdk/pull/13326) Implementation of ADR-038 file StreamingService, backport #8664.
* (store) [#13540](https://github.com/cosmos/cosmos-sdk/pull/13540) Default fastnode migration to false to prevent surprises. Operators must enable it, unless they have it enabled already.

### API Breaking Changes

* (cli) [#13089](https://github.com/cosmos/cosmos-sdk/pull/13089) Fix rollback command don't actually delete multistore versions, added method `RollbackToVersion` to interface `CommitMultiStore` and added method `CommitMultiStore` to `Application` interface.

### Bug Fixes

* Implement dragonberry security patch.
* For applying the patch please refer to the [RELEASE PROCESS](https://github.com/cosmos/cosmos-sdk/releases/tag/v0.45.9)
* (store) [#13459](https://github.com/cosmos/cosmos-sdk/pull/13459) Don't let state listener observe the uncommitted writes.

### Notes

Reverted #12437 due to API breaking changes.

## [v0.45.8](https://github.com/cosmos/cosmos-sdk/releases/tag/v0.45.8) - 2022-08-25

### Improvements

* [#12981](https://github.com/cosmos/cosmos-sdk/pull/12981) Return proper error when parsing telemetry configuration.
* [#12885](https://github.com/cosmos/cosmos-sdk/pull/12885) Amortize cost of processing cache KV store.
* [#12970](https://github.com/cosmos/cosmos-sdk/pull/12970) Bump Tendermint to `v0.34.21` and IAVL to `v0.19.1`.
* [#12693](https://github.com/cosmos/cosmos-sdk/pull/12693) Make sure the order of each node is consistent when emitting proto events.

### Bug Fixes

* [#13046](https://github.com/cosmos/cosmos-sdk/pull/13046) Fix missing return statement in BaseApp.Query.

## [v0.45.7](https://github.com/cosmos/cosmos-sdk/releases/tag/v0.45.7) - 2022-08-04

### Features

* (upgrade) [#12603](https://github.com/cosmos/cosmos-sdk/pull/12603) feat: Move AppModule.BeginBlock and AppModule.EndBlock to extension interfaces

### Improvements

* (events) [#12850](https://github.com/cosmos/cosmos-sdk/pull/12850) Add a new `fee_payer` attribute to the `tx` event that is emitted from the `DeductFeeDecorator` AnteHandler decorator.
* (x/params) [#12724](https://github.com/cosmos/cosmos-sdk/pull/12724) Add `GetParamSetIfExists` function to params `Subspace` to prevent panics on breaking changes.
* [#12668](https://github.com/cosmos/cosmos-sdk/pull/12668) Add `authz_msg_index` event attribute to message events emitted when executing via `MsgExec` through `x/authz`.
* [#12697](https://github.com/cosmos/cosmos-sdk/pull/12697) Upgrade IAVL to v0.19.0 with fast index and error propagation. NOTE: first start will take a while to propagate into new model.
    * Note: after upgrading to this version it may take up to 15 minutes to migrate from 0.17 to 0.19. This time is used to create the fast cache introduced into IAVL for performance
* [#12784](https://github.com/cosmos/cosmos-sdk/pull/12784) Upgrade Tendermint to 0.34.20.
* (x/bank) [#12674](https://github.com/cosmos/cosmos-sdk/pull/12674) Add convenience function `CreatePrefixedAccountStoreKey()` to construct key to access account's balance for a given denom.

### Bug Fixes

* (x/mint) [#12384](https://github.com/cosmos/cosmos-sdk/pull/12384) Ensure `GoalBonded` must be positive when performing `x/mint` parameter validation.
* (simapp) [#12437](https://github.com/cosmos/cosmos-sdk/pull/12437) fix the non-determinstic behavior in simulations caused by `GenTx` and check
empty coins slice before it is used to create `banktype.MsgSend`.
* (x/capability) [12818](https://github.com/cosmos/cosmos-sdk/pull/12818) Use fixed length hex for pointer at FwdCapabilityKey.

## [v0.45.6](https://github.com/cosmos/cosmos-sdk/releases/tag/v0.45.6) - 2022-06-28

### Improvements

* (simapp) [#12314](https://github.com/cosmos/cosmos-sdk/pull/12314) Increase `DefaultGenTxGas` from `1000000` to `10000000`
* [#12371](https://github.com/cosmos/cosmos-sdk/pull/12371) Update min required Golang version to 1.18.

### Bug Fixes

* [#12317](https://github.com/cosmos/cosmos-sdk/pull/12317) Rename `edit-validator` command's `--moniker` flag to `--new-moniker`
* (x/upgrade) [#12264](https://github.com/cosmos/cosmos-sdk/pull/12264) Fix `GetLastCompleteUpgrade` to properly return the latest upgrade.
* (x/crisis) [#12208](https://github.com/cosmos/cosmos-sdk/pull/12208) Fix progress index of crisis invariant assertion logs.

### Features

* (query) [#12253](https://github.com/cosmos/cosmos-sdk/pull/12253) Add `GenericFilteredPaginate` to the `query` package to improve UX.

## [v0.45.5](https://github.com/cosmos/cosmos-sdk/releases/tag/v0.45.5) - 2022-06-09

### Improvements

* (x/feegrant) [#11813](https://github.com/cosmos/cosmos-sdk/pull/11813) Fix pagination total count in `AllowancesByGranter` query.
* (errors) [#12002](https://github.com/cosmos/cosmos-sdk/pull/12002) Removed 'redacted' error message from defaultErrEncoder.
* (ante) [#12017](https://github.com/cosmos/cosmos-sdk/pull/12017) Index ante events for failed tx (backport #12013).
* [#12153](https://github.com/cosmos/cosmos-sdk/pull/12153) Add a new `NewSimulationManagerFromAppModules` constructor, to simplify simulation wiring.

### Bug Fixes

* [#11796](https://github.com/cosmos/cosmos-sdk/pull/11796) Handle EOF error case in `readLineFromBuf`, which allows successful reading of passphrases from STDIN.
* [#11772](https://github.com/cosmos/cosmos-sdk/pull/11772) Limit types.Dec length to avoid overflow.
* [#10947](https://github.com/cosmos/cosmos-sdk/pull/10947) Add `AllowancesByGranter` query to the feegrant module
* [#9639](https://github.com/cosmos/cosmos-sdk/pull/9639) Check store keys length before accessing them by making sure that `key` is of length `m+1` (for `key[n:m]`)
* [#11983](https://github.com/cosmos/cosmos-sdk/pull/11983) (x/feegrant, x/authz) rename grants query commands to `grants-by-grantee`, `grants-by-granter` cmds.

## Improvements

* [#11886](https://github.com/cosmos/cosmos-sdk/pull/11886) Improve error messages

## [v0.45.4](https://github.com/cosmos/cosmos-sdk/releases/tag/v0.45.4) - 2022-04-25

### Bug Fixes

* [#11624](https://github.com/cosmos/cosmos-sdk/pull/11624) Handle the error returned from `NewNode` in the `server` package.
* [#11724](https://github.com/cosmos/cosmos-sdk/pull/11724) Fix data race issues with `api.Server`.

### Improvements

* (types) [#12201](https://github.com/cosmos/cosmos-sdk/pull/12201) Add `MustAccAddressFromBech32` util function
* [#11693](https://github.com/cosmos/cosmos-sdk/pull/11693) Add validation for gentx cmd.
* [#11686](https://github.com/cosmos/cosmos-sdk/pull/11686) Update the min required Golang version to `1.17`.
* (x/auth/vesting) [#11652](https://github.com/cosmos/cosmos-sdk/pull/11652) Add util functions for `Period(s)`

## [v0.45.3](https://github.com/cosmos/cosmos-sdk/releases/tag/v0.45.3) - 2022-04-12

### Improvements

* [#11562](https://github.com/cosmos/cosmos-sdk/pull/11562) Updated Tendermint to v0.34.19; `unsafe-reset-all` command has been moved to the `tendermint` sub-command.

### Features

* (x/upgrade) [#11551](https://github.com/cosmos/cosmos-sdk/pull/11551) Update `ScheduleUpgrade` for chains to schedule an automated upgrade on `BeginBlock` without having to go though governance.

## [v0.45.2](https://github.com/cosmos/cosmos-sdk/releases/tag/v0.45.2) - 2022-04-05

### Features

* (tx) [#11533](https://github.com/cosmos/cosmos-sdk/pull/11533) Register [`EIP191`](https://eips.ethereum.org/EIPS/eip-191) as an available `SignMode` for chains to use.
* [#11430](https://github.com/cosmos/cosmos-sdk/pull/11430) Introduce a new `grpc-only` flag, such that when enabled, will start the node in a query-only mode. Note, gRPC MUST be enabled with this flag.
* (x/bank) [#11417](https://github.com/cosmos/cosmos-sdk/pull/11417) Introduce a new `SpendableBalances` gRPC query that retrieves an account's total (paginated) spendable balances.
* (x/bank) [#10771](https://github.com/cosmos/cosmos-sdk/pull/10771) Add safety check on bank module perms to allow module-specific mint restrictions (e.g. only minting a certain denom).
* (x/bank) [#10771](https://github.com/cosmos/cosmos-sdk/pull/10771) Add `bank.BankKeeper.WithMintCoinsRestriction` function to restrict use of bank `MintCoins` usage. This function is not on the bank `Keeper` interface, so it's not API-breaking, but only additive on the keeper implementation.
* [#10944](https://github.com/cosmos/cosmos-sdk/pull/10944) `x/authz` add all grants by grantee query
* [#11124](https://github.com/cosmos/cosmos-sdk/pull/11124) Add `GetAllVersions` to application store
* (x/auth) [#10880](https://github.com/cosmos/cosmos-sdk/pull/10880) Added a new query to the tx query service that returns a block with transactions fully decoded.
* [#11314](https://github.com/cosmos/cosmos-sdk/pull/11314) Add state rollback command.

### Bug Fixes

* [#11354](https://github.com/cosmos/cosmos-sdk/pull/11355) Added missing pagination flag for `bank q total` query.
* [#11197](https://github.com/cosmos/cosmos-sdk/pull/11197) Signing with multisig now works with multisig address which is not in the keyring.
* (client) [#11283](https://github.com/cosmos/cosmos-sdk/issues/11283) Support multiple keys for tx simulation and setting automatic gas for txs.
* (store) [#11177](https://github.com/cosmos/cosmos-sdk/pull/11177) Update the prune `everything` strategy to store the last two heights.
* (store) [#11117](https://github.com/cosmos/cosmos-sdk/pull/11117) Fix data race in store trace component
* (x/authz) [#11252](https://github.com/cosmos/cosmos-sdk/pull/11252) Allow insufficient funds error for authz simulation
* (crypto) [#11298](https://github.com/cosmos/cosmos-sdk/pull/11298) Fix cgo secp signature verification and update libscep256k1 library.
* (crypto) [#12122](https://github.com/cosmos/cosmos-sdk/pull/12122) Fix keyring migration issue.

### Improvements

* [#9576](https://github.com/cosmos/cosmos-sdk/pull/9576) Add debug error message to query result when enabled
* (types) [#11200](https://github.com/cosmos/cosmos-sdk/pull/11200) Added `Min()` and `Max()` operations on sdk.Coins.
* [#11267](https://github.com/cosmos/cosmos-sdk/pull/11267) Add hooks to allow app modules to add things to state-sync (backport #10961).

## [v0.45.1](https://github.com/cosmos/cosmos-sdk/releases/tag/v0.45.1) - 2022-02-03

### Bug Fixes

* (grpc) [#10985](https://github.com/cosmos/cosmos-sdk/pull/10992) The `/cosmos/tx/v1beta1/txs/{hash}` endpoint returns a 404 when a tx does not exist.
* [#10990](https://github.com/cosmos/cosmos-sdk/pull/10990) Fixes missing `iavl-cache-size` config parsing in `GetConfig` method.
* [#11222](https://github.com/cosmos/cosmos-sdk/pull/11222) reject query with block height in the future

### Improvements

* [#10407](https://github.com/cosmos/cosmos-sdk/pull/10407) Added validation to `x/upgrade` module's `BeginBlock` to check accidental binary downgrades
* [#10768](https://github.com/cosmos/cosmos-sdk/pull/10768) Extra logging in in-place store migrations.

## [v0.45.0](https://github.com/cosmos/cosmos-sdk/releases/tag/v0.45.0) - 2022-01-18

### State Machine Breaking

* [#10833](https://github.com/cosmos/cosmos-sdk/pull/10833) fix reported tx gas used when block gas limit exceeded.
* (auth) [#10536](https://github.com/cosmos/cosmos-sdk/pull/10536]) Enable `SetSequence` for `ModuleAccount`.
* (store) [#10218](https://github.com/cosmos/cosmos-sdk/pull/10218) Charge gas even when there are no entries while seeking.
* (store) [#10247](https://github.com/cosmos/cosmos-sdk/pull/10247) Charge gas for the key length in gas meter.
* (x/gov) [#10740](https://github.com/cosmos/cosmos-sdk/pull/10740) Increase maximum proposal description size from 5k characters to 10k characters.
* [#10814](https://github.com/cosmos/cosmos-sdk/pull/10814) revert tx when block gas limit exceeded.

### API Breaking Changes

* [#10561](https://github.com/cosmos/cosmos-sdk/pull/10561) The `CommitMultiStore` interface contains a new `SetIAVLCacheSize` method
* [#10922](https://github.com/cosmos/cosmos-sdk/pull/10922), [/#10956](https://github.com/cosmos/cosmos-sdk/pull/10956) Deprecate key `server.Generate*` functions and move them to `testutil` and support custom mnemonics in in-process testing network. Moved `TestMnemonic` from `testutil` package to `testdata`.
* [#11049](https://github.com/cosmos/cosmos-sdk/pull/11049) Add custom tendermint config variables into root command. Allows App developers to set config.toml variables.

### Features

* [#10614](https://github.com/cosmos/cosmos-sdk/pull/10614) Support in-place migration ordering

### Improvements

* [#10486](https://github.com/cosmos/cosmos-sdk/pull/10486) store/cachekv's `Store.Write` conservatively
  looks up keys, but also uses the [map clearing idiom](https://bencher.orijtech.com/perfclinic/mapclearing/)
  to reduce the RAM usage, CPU time usage, and garbage collection pressure from clearing maps,
  instead of allocating new maps.
* (module) [#10711](https://github.com/cosmos/cosmos-sdk/pull/10711) Panic at startup if the app developer forgot to add modules in the `SetOrder{BeginBlocker, EndBlocker, InitGenesis, ExportGenesis}` functions. This means that all modules, even those who have empty implementations for those methods, need to be added to `SetOrder*`.
* (types) [#10076](https://github.com/cosmos/cosmos-sdk/pull/10076) Significantly speedup and lower allocations for `Coins.String()`.
* (auth) [#10022](https://github.com/cosmos/cosmos-sdk/pull/10022) `AuthKeeper` interface in `x/auth` now includes a function `HasAccount`.
* [#10393](https://github.com/cosmos/cosmos-sdk/pull/10393) Add `HasSupply` method to bank keeper to ensure that input denom actually exists on chain.

### Bug Fixes

* (std/codec) [/#10595](https://github.com/cosmos/cosmos-sdk/pull/10595) Add evidence to std/codec to be able to decode evidence in client interactions.
* (types) [#9627](https://github.com/cosmos/cosmos-sdk/pull/9627) Fix nil pointer panic on `NewBigIntFromInt`.
* [#10725](https://github.com/cosmos/cosmos-sdk/pull/10725) populate `ctx.ConsensusParams` for begin/end blockers.
* [#9829](https://github.com/cosmos/cosmos-sdk/pull/9829) Fixed Coin denom sorting not being checked during `Balance.Validate` check. Refactored the Validation logic to use `Coins.Validate` for `Balance.Coins`
* [#10061](https://github.com/cosmos/cosmos-sdk/pull/10061) and [#10515](https://github.com/cosmos/cosmos-sdk/pull/10515) Ensure that `LegacyAminoPubKey` struct correctly unmarshals from JSON

## [v0.44.8](https://github.com/cosmos/cosmos-sdk/releases/tag/v0.44.8) - 2022-04-12

### Improvements

* [#11563](https://github.com/cosmos/cosmos-sdk/pull/11563) Updated Tendermint to v0.34.19; `unsafe-reset-all` command has been moved to the `tendermint` sub-command.

## [v0.44.7](https://github.com/cosmos/cosmos-sdk/releases/tag/v0.44.7) - 2022-04-04

### Features

* (x/bank) [#10771](https://github.com/cosmos/cosmos-sdk/pull/10771) Add safety check on bank module perms to allow module-specific mint restrictions (e.g. only minting a certain denom).
* (x/bank) [#10771](https://github.com/cosmos/cosmos-sdk/pull/10771) Add `bank.BankKeeper.WithMintCoinsRestriction` function to restrict use of bank `MintCoins` usage. This function is not on the bank `Keeper` interface, so it's not API-breaking, but only additive on the keeper implementation.

### Bug Fixes

* [#11354](https://github.com/cosmos/cosmos-sdk/pull/11355) Added missing pagination flag for `bank q total` query.
* (store) [#11177](https://github.com/cosmos/cosmos-sdk/pull/11177) Update the prune `everything` strategy to store the last two heights.
* (store) [#11117](https://github.com/cosmos/cosmos-sdk/pull/11117) Fix data race in store trace component
* (x/authz) [#11252](https://github.com/cosmos/cosmos-sdk/pull/11252) Allow insufficient funds error for authz simulation

### Improvements

* [#9576](https://github.com/cosmos/cosmos-sdk/pull/9576) Add debug error message to query result when enabled

## [v0.44.6](https://github.com/cosmos/cosmos-sdk/releases/tag/v0.44.6) - 2022-02-02

### Features

* [#11124](https://github.com/cosmos/cosmos-sdk/pull/11124) Add `GetAllVersions` to application store

### Bug Fixes

* (grpc) [#10985](https://github.com/cosmos/cosmos-sdk/pull/10992) The `/cosmos/tx/v1beta1/txs/{hash}` endpoint returns a 404 when a tx does not exist.
* (std/codec) [/#10595](https://github.com/cosmos/cosmos-sdk/pull/10595) Add evidence to std/codec to be able to decode evidence in client interactions.
* [#10725](https://github.com/cosmos/cosmos-sdk/pull/10725) populate `ctx.ConsensusParams` for begin/end blockers.
* [#10061](https://github.com/cosmos/cosmos-sdk/pull/10061) and [#10515](https://github.com/cosmos/cosmos-sdk/pull/10515) Ensure that `LegacyAminoPubKey` struct correctly unmarshals from JSON

### Improvements

* [#10823](https://github.com/cosmos/cosmos-sdk/pull/10823) updated ambiguous cli description for creating feegrant.

## [v0.44.5-patch](https://github.com/cosmos/cosmos-sdk/releases/tag/v0.44.5-patch) - 2021-10-14

ATTENTION:

This is a security release for the [Dragonberry security advisory](https://forum.cosmos.network/t/ibc-security-advisory-dragonberry/7702).

All users should upgrade immediately.

Users *must* add a replace directive in their go.mod for the new `ics23` package in the SDK:

```go
replace github.com/confio/ics23/go => github.com/cosmos/cosmos-sdk/ics23/go v0.8.0
```

## [v0.44.5](https://github.com/cosmos/cosmos-sdk/releases/tag/v0.44.5) - 2021-12-02

### Improvements

* (baseapp) [#10631](https://github.com/cosmos/cosmos-sdk/pull/10631) Emit ante events even for the failed txs.
* (store) [#10741](https://github.com/cosmos/cosmos-sdk/pull/10741) Significantly speedup iterator creation after delete heavy workloads. Significantly improves IBC migration times.

### Bug Fixes

* [#10648](https://github.com/cosmos/cosmos-sdk/pull/10648) Upgrade IAVL to 0.17.3 to solve race condition bug in IAVL.

## [v0.44.4](https://github.com/cosmos/cosmos-sdk/releases/tag/v0.44.4) - 2021-11-25

### Improvements

* (types) [#10630](https://github.com/cosmos/cosmos-sdk/pull/10630) Add an `Events` field to the `TxResponse` type that captures *all* events emitted by a transaction, unlike `Logs` which only contains events emitted during message execution.
* (x/upgrade) [#10532](https://github.com/cosmos/cosmos-sdk/pull/10532) Add `keeper.DumpUpgradeInfoWithInfoToDisk` to include `Plan.Info` in the upgrade-info file.
* (store) [#10544](https://github.com/cosmos/cosmos-sdk/pull/10544) Use the new IAVL iterator structure which significantly improves iterator performance.

### Bug Fixes

* [#10827](https://github.com/cosmos/cosmos-sdk/pull/10827) Create query `Context` with requested block height
* [#10414](https://github.com/cosmos/cosmos-sdk/pull/10414) Use `sdk.GetConfig().GetFullBIP44Path()` instead `sdk.FullFundraiserPath` to generate key
* (bank) [#10394](https://github.com/cosmos/cosmos-sdk/pull/10394) Fix: query account balance by ibc denom.
* [\10608](https://github.com/cosmos/cosmos-sdk/pull/10608) Change the order of module migration by pushing x/auth to the end. Auth module depends on other modules and should be run last. We have updated the documentation to provide more details how to change module migration order. This is technically a breaking change, but only impacts updates between the upgrades with version change, hence migrating from the previous patch release doesn't cause new migration and doesn't break the state.
* [#10674](https://github.com/cosmos/cosmos-sdk/pull/10674) Fix issue with `Error.Wrap` and `Error.Wrapf` usage with `errors.Is`.

## [v0.44.3](https://github.com/cosmos/cosmos-sdk/releases/tag/v0.44.3) - 2021-10-21

### Improvements

* [#10768](https://github.com/cosmos/cosmos-sdk/pull/10768) Added extra logging for tracking in-place store migrations
* [#10262](https://github.com/cosmos/cosmos-sdk/pull/10262) Remove unnecessary logging in `x/feegrant` simulation.
* [#10327](https://github.com/cosmos/cosmos-sdk/pull/10327) Add null guard for possible nil `Amount` in tx fee `Coins`
* [#10339](https://github.com/cosmos/cosmos-sdk/pull/10339) Improve performance of `removeZeroCoins` by only allocating memory when necessary
* [#10045](https://github.com/cosmos/cosmos-sdk/pull/10045) Revert [#8549](https://github.com/cosmos/cosmos-sdk/pull/8549). Do not route grpc queries through Tendermint.
* (deps) [#10375](https://github.com/cosmos/cosmos-sdk/pull/10375) Bump Tendermint to [v0.34.14](https://github.com/tendermint/tendermint/releases/tag/v0.34.14).
* [#10024](https://github.com/cosmos/cosmos-sdk/pull/10024) `store/cachekv` performance improvement by reduced growth factor for iterator ranging by using binary searches to find dirty items when unsorted key count >= 1024.

### Bug Fixes

* (client) [#10226](https://github.com/cosmos/cosmos-sdk/pull/10226) Fix --home flag parsing.
* (rosetta) [#10340](https://github.com/cosmos/cosmos-sdk/pull/10340) Use `GenesisChunked(ctx)` instead `Genesis(ctx)` to get genesis block height

## [v0.44.2](https://github.com/cosmos/cosmos-sdk/releases/tag/v0.44.2) - 2021-10-12

Security Release. No breaking changes related to 0.44.x.

## [v0.44.1](https://github.com/cosmos/cosmos-sdk/releases/tag/v0.44.1) - 2021-09-29

### Improvements

* (store) [#10040](https://github.com/cosmos/cosmos-sdk/pull/10040) Bump IAVL to v0.17.1 which includes performance improvements on a batch load.
* (types) [#10021](https://github.com/cosmos/cosmos-sdk/pull/10021) Speedup coins.AmountOf(), by removing many intermittent regex calls.
* [#10077](https://github.com/cosmos/cosmos-sdk/pull/10077) Remove telemetry on `GasKV` and `CacheKV` store Get/Set operations, significantly improving their performance.
* (store) [#10026](https://github.com/cosmos/cosmos-sdk/pull/10026) Improve CacheKVStore datastructures / algorithms, to no longer take O(N^2) time when interleaving iterators and insertions.

### Bug Fixes

* [#9969](https://github.com/cosmos/cosmos-sdk/pull/9969) fix: use keyring in config for add-genesis-account cmd.
* (x/genutil) [#10104](https://github.com/cosmos/cosmos-sdk/pull/10104) Ensure the `init` command reads the `--home` flag value correctly.
* (x/feegrant) [#10049](https://github.com/cosmos/cosmos-sdk/issues/10049) Fixed the error message when `period` or `period-limit` flag is not set on a feegrant grant transaction.

### Client Breaking Changes

* [#9879](https://github.com/cosmos/cosmos-sdk/pull/9879) Modify ABCI Queries to use `abci.QueryRequest` Height field if it is non-zero, otherwise continue using context height.

## [v0.44.0](https://github.com/cosmos/cosmos-sdk/releases/tag/v0.44.0) - 2021-09-01

### Features

* [#9860](https://github.com/cosmos/cosmos-sdk/pull/9860) Emit transaction fee in ante handler fee decorator. The event type is `tx` and the attribute is `fee`.

### Improvements

* (deps) [#9956](https://github.com/cosmos/cosmos-sdk/pull/9956) Bump Tendermint to [v0.34.12](https://github.com/tendermint/tendermint/releases/tag/v0.34.12).

### Deprecated

* (x/upgrade) [#9906](https://github.com/cosmos/cosmos-sdk/pull/9906) Deprecate `UpgradeConsensusState` gRPC query since this functionality is only used for IBC, which now has its own [IBC replacement](https://github.com/cosmos/ibc-go/blob/2c880a22e9f9cc75f62b527ca94aa75ce1106001/proto/ibc/core/client/v1/query.proto#L54)

### Bug Fixes

* [#9965](https://github.com/cosmos/cosmos-sdk/pull/9965) Fixed `simd version` command output to report the right release tag.
* (x/upgrade) [#10189](https://github.com/cosmos/cosmos-sdk/issues/10189) Removed potential sources of non-determinism in upgrades.

### Client Breaking Changes

* [#10041](https://github.com/cosmos/cosmos-sdk/pull/10041) Remove broadcast & encode legacy REST endpoints. Please see the [REST Endpoints Migration guide](https://docs.cosmos.network/v0.45/migrations/rest.html) to migrate to the new REST endpoints.

## [v0.43.0](https://github.com/cosmos/cosmos-sdk/releases/tag/v0.43.0) - 2021-08-10

### Features

* [#6711](https://github.com/cosmos/cosmos-sdk/pull/6711) Make integration test suites reusable by apps, tests are exported in each module's `client/testutil` package.
* [#8077](https://github.com/cosmos/cosmos-sdk/pull/8077) Added support for grpc-web, enabling browsers to communicate with a chain's gRPC server
* [#8965](https://github.com/cosmos/cosmos-sdk/pull/8965) cosmos reflection now provides more information on the application such as: deliverable msgs, sdk.Config info etc (still in alpha stage).
* [#8520](https://github.com/cosmos/cosmos-sdk/pull/8520) Add support for permanently locked vesting accounts.
* [#8559](https://github.com/cosmos/cosmos-sdk/pull/8559) Added Protobuf compatible secp256r1 ECDSA signatures.
* [#8786](https://github.com/cosmos/cosmos-sdk/pull/8786) Enabled secp256r1 in x/auth.
* (rosetta) [#8729](https://github.com/cosmos/cosmos-sdk/pull/8729) Data API fully supports balance tracking. Construction API can now construct any message supported by the application.
* [#8754](https://github.com/cosmos/cosmos-sdk/pull/8875) Added support for reverse iteration to pagination.
* (types) [#9079](https://github.com/cosmos/cosmos-sdk/issues/9079) Add `AddAmount`/`SubAmount` methods to `sdk.Coin`.
* [#9088](https://github.com/cosmos/cosmos-sdk/pull/9088) Added implementation to ADR-28 Derived Addresses.
* [#9133](https://github.com/cosmos/cosmos-sdk/pull/9133) Added hooks for governance actions.
* (x/staking) [#9214](https://github.com/cosmos/cosmos-sdk/pull/9214) Added `new_shares` attribute inside `EventTypeDelegate` event.
* [#9382](https://github.com/cosmos/cosmos-sdk/pull/9382) feat: add Dec.Float64() function.
* [#9457](https://github.com/cosmos/cosmos-sdk/pull/9457) Add amino support for x/authz and x/feegrant Msgs.
* [#9498](https://github.com/cosmos/cosmos-sdk/pull/9498) Added `Codec: codec.Codec` attribute to `client/Context` structure.
* [#9540](https://github.com/cosmos/cosmos-sdk/pull/9540) Add output flag for query txs command.
* (errors) [#8845](https://github.com/cosmos/cosmos-sdk/pull/8845) Add `Error.Wrap` handy method
* [#8518](https://github.com/cosmos/cosmos-sdk/pull/8518) Help users of multisig wallets debug signature issues.
* [#9573](https://github.com/cosmos/cosmos-sdk/pull/9573) ADR 040 implementation: New DB interface
* [#9952](https://github.com/cosmos/cosmos-sdk/pull/9952) ADR 040: Implement in-memory DB backend
* [#9848](https://github.com/cosmos/cosmos-sdk/pull/9848) ADR-040: Implement BadgerDB backend
* [#9851](https://github.com/cosmos/cosmos-sdk/pull/9851) ADR-040: Implement RocksDB backend
* [#10308](https://github.com/cosmos/cosmos-sdk/pull/10308) ADR-040: Implement DBConnection.Revert
* [#9892](https://github.com/cosmos/cosmos-sdk/pull/9892) ADR-040: KV Store with decoupled storage and state commitment

### Client Breaking Changes

* [#8363](https://github.com/cosmos/cosmos-sdk/pull/8363) Addresses no longer have a fixed 20-byte length. From the SDK modules' point of view, any 1-255 bytes-long byte array is a valid address.
* (crypto/ed25519) [#8690] Adopt zip1215 ed2559 verification rules.
* [#8849](https://github.com/cosmos/cosmos-sdk/pull/8849) Upgrade module no longer supports time based upgrades.
* [#7477](https://github.com/cosmos/cosmos-sdk/pull/7477) Changed Bech32 Public Key serialization in the client facing functionality (CLI, MsgServer, QueryServer):
    * updated the keyring display structure (it uses protobuf JSON serialization) - the output is more verbose.
    * Renamed `MarshalAny` and `UnmarshalAny` to `MarshalInterface` and `UnmarshalInterface` respectively. These functions must take an interface as parameter (not a concrete type nor `Any` object). Underneath they use `Any` wrapping for correct protobuf serialization.
    * CLI: removed `--text` flag from `show-node-id` command; the text format for public keys is not used any more - instead we use ProtoJSON.
* (store) [#8790](https://github.com/cosmos/cosmos-sdk/pull/8790) Reduce gas costs by 10x for transient store operations.
* [#9139](https://github.com/cosmos/cosmos-sdk/pull/9139) Querying events:
    * via `ServiceMsg` TypeURLs (e.g. `message.action='/cosmos.bank.v1beta1.Msg/Send'`) does not work anymore,
    * via legacy `msg.Type()` (e.g. `message.action='send'`) is being deprecated, new `Msg`s won't emit these events.
    * Please use concrete `Msg` TypeURLs instead (e.g. `message.action='/cosmos.bank.v1beta1.MsgSend'`).
* [#9859](https://github.com/cosmos/cosmos-sdk/pull/9859) The `default` pruning strategy now keeps the last 362880 blocks instead of 100. 362880 equates to roughly enough blocks to cover the entire unbonding period assuming a 21 day unbonding period and 5s block time.
* [#9785](https://github.com/cosmos/cosmos-sdk/issues/9785) Missing coin denomination in logs

### API Breaking Changes

* (keyring) [#8662](https://github.com/cosmos/cosmos-sdk/pull/8662) `NewMnemonic` now receives an additional `passphrase` argument to secure the key generated by the bip39 mnemonic.
* (x/bank) [#8473](https://github.com/cosmos/cosmos-sdk/pull/8473) Bank keeper does not expose unsafe balance changing methods such as `SetBalance`, `SetSupply` etc.
* (x/staking) [#8473](https://github.com/cosmos/cosmos-sdk/pull/8473) On genesis init, if non bonded pool and bonded pool balance, coming from the bank module, does not match what is saved in the staking state, the initialization will panic.
* (x/gov) [#8473](https://github.com/cosmos/cosmos-sdk/pull/8473) On genesis init, if the gov module account balance, coming from bank module state, does not match the one in gov module state, the initialization will panic.
* (x/distribution) [#8473](https://github.com/cosmos/cosmos-sdk/pull/8473) On genesis init, if the distribution module account balance, coming from bank module state, does not match the one in distribution module state, the initialization will panic.
* (client/keys) [#8500](https://github.com/cosmos/cosmos-sdk/pull/8500) `InfoImporter` interface is removed from legacy keybase.
* (x/staking) [#8505](https://github.com/cosmos/cosmos-sdk/pull/8505) `sdk.PowerReduction` has been renamed to `sdk.DefaultPowerReduction`, and most staking functions relying on power reduction take a new function argument, instead of relying on that global variable.
* [#8629](https://github.com/cosmos/cosmos-sdk/pull/8629) Deprecated `SetFullFundraiserPath` from `Config` in favor of `SetPurpose` and `SetCoinType`.
* (x/upgrade) [#8673](https://github.com/cosmos/cosmos-sdk/pull/8673) Remove IBC logic from x/upgrade. Deprecates IBC fields in an Upgrade Plan, an error will be thrown if they are set. IBC upgrade logic moved to 02-client and an IBC UpgradeProposal is added.
* (x/bank) [#8517](https://github.com/cosmos/cosmos-sdk/pull/8517) `SupplyI` interface and `Supply` are removed and uses `sdk.Coins` for supply tracking
* (x/upgrade) [#8743](https://github.com/cosmos/cosmos-sdk/pull/8743) `UpgradeHandler` includes a new argument `VersionMap` which helps facilitate in-place migrations.
* (x/auth) [#8129](https://github.com/cosmos/cosmos-sdk/pull/8828) Updated `SigVerifiableTx.GetPubKeys` method signature to return error.
* (x/upgrade) [\7487](https://github.com/cosmos/cosmos-sdk/pull/8897) Upgrade `Keeper` takes new argument `ProtocolVersionSetter` which implements setting a protocol version on baseapp.
* (baseapp) [\7487](https://github.com/cosmos/cosmos-sdk/pull/8897) BaseApp's fields appVersion and version were swapped to match Tendermint's fields.
* [#8682](https://github.com/cosmos/cosmos-sdk/pull/8682) `ante.NewAnteHandler` updated to receive all positional params as `ante.HandlerOptions` struct. If required fields aren't set, throws error accordingly.
* (x/staking/types) [#7447](https://github.com/cosmos/cosmos-sdk/issues/7447) Remove bech32 PubKey support:
    * `ValidatorI` interface update: `GetConsPubKey` renamed to `TmConsPubKey` (this is to clarify the return type: consensus public key must be a tendermint key); `TmConsPubKey`, `GetConsAddr` methods return error.
    * `Validator` updated according to the `ValidatorI` changes described above.
    * `ToTmValidator` function: added `error` to return values.
    * `Validator.ConsensusPubkey` type changed from `string` to `codectypes.Any`.
    * `MsgCreateValidator.Pubkey` type changed from `string` to `codectypes.Any`.
* (client) [#8926](https://github.com/cosmos/cosmos-sdk/pull/8926) `client/tx.PrepareFactory` has been converted to a private function, as it's only used internally.
* (auth/tx) [#8926](https://github.com/cosmos/cosmos-sdk/pull/8926) The `ProtoTxProvider` interface used as a workaround for transaction simulation has been removed.
* (x/bank) [#8798](https://github.com/cosmos/cosmos-sdk/pull/8798) `GetTotalSupply` is removed in favour of `GetPaginatedTotalSupply`
* (keyring) [#8739](https://github.com/cosmos/cosmos-sdk/pull/8739) Rename InfoImporter -> LegacyInfoImporter.
* (x/bank/types) [#9061](https://github.com/cosmos/cosmos-sdk/pull/9061) `AddressFromBalancesStore` now returns an error for invalid key instead of panic.
* (x/auth) [#9144](https://github.com/cosmos/cosmos-sdk/pull/9144) The `NewTxTimeoutHeightDecorator` antehandler has been converted from a struct to a function.
* (codec) [#9226](https://github.com/cosmos/cosmos-sdk/pull/9226) Rename codec interfaces and methods, to follow a general Go interfaces:
    * `codec.Marshaler` → `codec.Codec` (this defines objects which serialize other objects)
    * `codec.BinaryMarshaler` → `codec.BinaryCodec`
    * `codec.JSONMarshaler` → `codec.JSONCodec`
    * Removed `BinaryBare` suffix from `BinaryCodec` methods (`MarshalBinaryBare`, `UnmarshalBinaryBare`, ...)
    * Removed `Binary` infix from `BinaryCodec` methods (`MarshalBinaryLengthPrefixed`, `UnmarshalBinaryLengthPrefixed`, ...)
* [#9139](https://github.com/cosmos/cosmos-sdk/pull/9139) `ServiceMsg` TypeURLs (e.g. `/cosmos.bank.v1beta1.Msg/Send`) have been removed, as they don't comply to the Probobuf `Any` spec. Please use `Msg` type TypeURLs (e.g. `/cosmos.bank.v1beta1.MsgSend`). This has multiple consequences:
    * The `sdk.ServiceMsg` struct has been removed.
    * `sdk.Msg` now only contains `ValidateBasic` and `GetSigners` methods. The remaining methods `GetSignBytes`, `Route` and `Type` are moved to `legacytx.LegacyMsg`.
    * The `RegisterCustomTypeURL` function and the `cosmos.base.v1beta1.ServiceMsg` interface have been removed from the interface registry.
* (codec) [#9251](https://github.com/cosmos/cosmos-sdk/pull/9251) Rename `clientCtx.JSONMarshaler` to `clientCtx.JSONCodec` as per #9226.
* (x/bank) [#9271](https://github.com/cosmos/cosmos-sdk/pull/9271) SendEnabledCoin(s) renamed to IsSendEnabledCoin(s) to better reflect its functionality.
* (x/bank) [#9550](https://github.com/cosmos/cosmos-sdk/pull/9550) `server.InterceptConfigsPreRunHandler` now takes 2 additional arguments: customAppConfigTemplate and customAppConfig. If you don't need to customize these, simply put `""` and `nil`.
* [#8245](https://github.com/cosmos/cosmos-sdk/pull/8245) Removed `simapp.MakeCodecs` and use `simapp.MakeTestEncodingConfig` instead.
* (x/capability) [#9836](https://github.com/cosmos/cosmos-sdk/pull/9836) Removed `InitializeAndSeal(ctx sdk.Context)` and replaced with `Seal()`. App must add x/capability module to the begin blockers which will assure that the x/capability keeper is properly initialized. The x/capability begin blocker must be run before any other module which uses x/capability.

### State Machine Breaking

* (x/{bank,distrib,gov,slashing,staking}) [#8363](https://github.com/cosmos/cosmos-sdk/issues/8363) Store keys have been modified to allow for variable-length addresses.
* (x/evidence) [#8502](https://github.com/cosmos/cosmos-sdk/pull/8502) `HandleEquivocationEvidence` persists the evidence to state.
* (x/gov) [#7733](https://github.com/cosmos/cosmos-sdk/pull/7733) ADR 037 Implementation: Governance Split Votes, use `MsgWeightedVote` to send a split vote. Sending a regular `MsgVote` will convert the underlying vote option into a weighted vote with weight 1.
* (x/bank) [#8656](https://github.com/cosmos/cosmos-sdk/pull/8656) balance and supply are now correctly tracked via `coin_spent`, `coin_received`, `coinbase` and `burn` events.
* (x/bank) [#8517](https://github.com/cosmos/cosmos-sdk/pull/8517) Supply is now stored and tracked as `sdk.Coins`
* (x/bank) [#9051](https://github.com/cosmos/cosmos-sdk/pull/9051) Supply value is stored as `sdk.Int` rather than `string`.

### CLI Breaking Changes

* [#8880](https://github.com/cosmos/cosmos-sdk/pull/8880) The CLI `simd migrate v0.40 ...` command has been renamed to `simd migrate v0.42`.
* [#8628](https://github.com/cosmos/cosmos-sdk/issues/8628) Commands no longer print outputs using `stderr` by default
* [#9134](https://github.com/cosmos/cosmos-sdk/pull/9134) Renamed the CLI flag `--memo` to `--note`.
* [#9291](https://github.com/cosmos/cosmos-sdk/pull/9291) Migration scripts prior to v0.38 have been removed from the CLI `migrate` command. The oldest supported migration is v0.39->v0.42.
* [#9371](https://github.com/cosmos/cosmos-sdk/pull/9371) Non-zero default fees/Server will error if there's an empty value for min-gas-price in app.toml
* [#9827](https://github.com/cosmos/cosmos-sdk/pull/9827) Ensure input parity of validator public key input between `tx staking create-validator` and `gentx`.
* [#9621](https://github.com/cosmos/cosmos-sdk/pull/9621) Rollback [#9371](https://github.com/cosmos/cosmos-sdk/pull/9371) and log warning if there's an empty value for min-gas-price in app.toml

### Improvements

* (store) [#8012](https://github.com/cosmos/cosmos-sdk/pull/8012) Implementation of ADR-038 WriteListener and listen.KVStore
* (x/bank) [#8614](https://github.com/cosmos/cosmos-sdk/issues/8614) Add `Name` and `Symbol` fields to denom metadata
* (x/auth) [#8522](https://github.com/cosmos/cosmos-sdk/pull/8522) Allow to query all stored accounts
* (crypto/types) [#8600](https://github.com/cosmos/cosmos-sdk/pull/8600) `CompactBitArray`: optimize the `NumTrueBitsBefore` method and add an `Equal` method.
* (x/upgrade) [#8743](https://github.com/cosmos/cosmos-sdk/pull/8743) Add tracking module versions as per ADR-041
* (types) [#8962](https://github.com/cosmos/cosmos-sdk/issues/8962) Add `Abs()` method to `sdk.Int`.
* (x/bank) [#8950](https://github.com/cosmos/cosmos-sdk/pull/8950) Improve efficiency on supply updates.
* (store) [#8811](https://github.com/cosmos/cosmos-sdk/pull/8811) store/cachekv: use typed `types/kv.List` instead of `container/list.List`. The change brings time spent on the time assertion cummulatively to 580ms down from 6.88s.
* (keyring) [#8826](https://github.com/cosmos/cosmos-sdk/pull/8826) add trust to macOS Keychain for calling apps by default, avoiding repeating keychain popups that appears when dealing with keyring (key add, list, ...) operations.
* (makefile) [#7933](https://github.com/cosmos/cosmos-sdk/issues/7933) Use Docker to generate swagger files.
* (crypto/types) [#9196](https://github.com/cosmos/cosmos-sdk/pull/9196) Fix negative index accesses in CompactUnmarshal,GetIndex,SetIndex
* (makefile) [#9192](https://github.com/cosmos/cosmos-sdk/pull/9192) Reuse proto containers in proto related jobs.
* [#9205](https://github.com/cosmos/cosmos-sdk/pull/9205) Improve readability in `abci` handleQueryP2P
* [#9231](https://github.com/cosmos/cosmos-sdk/pull/9231) Remove redundant staking errors.
* [#9314](https://github.com/cosmos/cosmos-sdk/pull/9314) Update Rosetta SDK to upstream's latest release.
* (gRPC-Web) [#9493](https://github.com/cosmos/cosmos-sdk/pull/9493) Add `EnableUnsafeCORS` flag to grpc-web config.
* (x/params) [#9481](https://github.com/cosmos/cosmos-sdk/issues/9481) Speedup simulator for parameter change proposals.
* (x/staking) [#9423](https://github.com/cosmos/cosmos-sdk/pull/9423) Staking delegations now returns empty list instead of rpc error when no records found.
* (x/auth) [#9553](https://github.com/cosmos/cosmos-sdk/pull/9553) The `--multisig` flag now accepts both a name and address.
* [#8549](https://github.com/cosmos/cosmos-sdk/pull/8549) Make gRPC requests go through tendermint Query
* [#8093](https://github.com/cosmos/cosmos-sdk/pull/8093) Limit usage of context.background.
* [#8460](https://github.com/cosmos/cosmos-sdk/pull/8460) Ensure b.ReportAllocs() in all the benchmarks
* [#8461](https://github.com/cosmos/cosmos-sdk/pull/8461) Fix upgrade tx commands not showing up in CLI

### Bug Fixes

* (gRPC) [#8945](https://github.com/cosmos/cosmos-sdk/pull/8945) gRPC reflection now works correctly.
* (keyring) [#8635](https://github.com/cosmos/cosmos-sdk/issues/8635) Remove hardcoded default passphrase value on `NewMnemonic`
* (x/bank) [#8434](https://github.com/cosmos/cosmos-sdk/pull/8434) Fix legacy REST API `GET /bank/total` and `GET /bank/total/{denom}` in swagger
* (x/slashing) [#8427](https://github.com/cosmos/cosmos-sdk/pull/8427) Fix query signing infos command
* (x/bank/types) [#9112](https://github.com/cosmos/cosmos-sdk/pull/9112) fix AddressFromBalancesStore address length overflow
* (x/bank) [#9229](https://github.com/cosmos/cosmos-sdk/pull/9229) Now zero coin balances cannot be added to balances & supply stores. If any denom becomes zero corresponding key gets deleted from store. State migration: [#9664](https://github.com/cosmos/cosmos-sdk/pull/9664).
* [#9363](https://github.com/cosmos/cosmos-sdk/pull/9363) Check store key uniqueness in app wiring.
* [#9460](https://github.com/cosmos/cosmos-sdk/pull/9460) Fix lint error in `MigratePrefixAddress`.
* [#9480](https://github.com/cosmos/cosmos-sdk/pull/9480) Fix added keys when using `--dry-run`.
* (types) [#9511](https://github.com/cosmos/cosmos-sdk/pull/9511) Change `maxBitLen` of `sdk.Int` and `sdk.Dec` to handle max ERC20 value.
* [#9454](https://github.com/cosmos/cosmos-sdk/pull/9454) Fix testnet command with --node-dir-prefix accepts `-` and change `node-dir-prefix token` to `testtoken`.
* (keyring) [#9562](https://github.com/cosmos/cosmos-sdk/pull/9563) fix keyring kwallet backend when using with empty wallet.
* (keyring) [#9583](https://github.com/cosmos/cosmos-sdk/pull/9583) Fix correct population of legacy `Vote.Option` field for votes with 1 VoteOption of weight 1.
* (x/distinction) [#8918](https://github.com/cosmos/cosmos-sdk/pull/8918) Fix module's parameters validation.
* (x/gov/types) [#8586](https://github.com/cosmos/cosmos-sdk/pull/8586) Fix bug caused by NewProposal that unnecessarily creates a Proposal object that’s discarded on any error.
* [#8580](https://github.com/cosmos/cosmos-sdk/pull/8580) Use more cheaper method from the math/big package that provides a way to trivially check if a value is zero with .BitLen() == 0
* [#8567](https://github.com/cosmos/cosmos-sdk/pull/8567) Fix bug by introducing pagination to GetValidatorSetByHeight response
* (x/bank) [#8531](https://github.com/cosmos/cosmos-sdk/pull/8531) Fix bug caused by ignoring errors returned by Balance.GetAddress()
* (server) [#8399](https://github.com/cosmos/cosmos-sdk/pull/8399) fix gRPC-web flag default value
* [#8282](https://github.com/cosmos/cosmos-sdk/pull/8282) fix zero time checks
* (cli) [#9593](https://github.com/cosmos/cosmos-sdk/pull/9593) Check if chain-id is blank before verifying signatures in multisign and error.
* [#9720](https://github.com/cosmos/cosmos-sdk/pull/9720) Feegrant grant cli granter now accepts key name as well as address in general and accepts only address in --generate-only mode
* [#9793](https://github.com/cosmos/cosmos-sdk/pull/9793) Fixed ECDSA/secp256r1 transaction malleability.
* (server) [#9704](https://github.com/cosmos/cosmos-sdk/pull/9704) Start GRPCWebServer in goroutine, avoid blocking other services from starting.
* (bank) [#9687](https://github.com/cosmos/cosmos-sdk/issues/9687) fixes [#9159](https://github.com/cosmos/cosmos-sdk/issues/9159). Added migration to prune balances with zero coins.

### Deprecated

* (grpc) [#8926](https://github.com/cosmos/cosmos-sdk/pull/8926) The `tx` field in `SimulateRequest` has been deprecated, prefer to pass `tx_bytes` instead.
* (sdk types) [#9498](https://github.com/cosmos/cosmos-sdk/pull/9498) `clientContext.JSONCodec` will be removed in the next version. use `clientContext.Codec` instead.

## [v0.42.10](https://github.com/cosmos/cosmos-sdk/releases/tag/v0.42.10) - 2021-09-28

### Improvements

* (store) [#10026](https://github.com/cosmos/cosmos-sdk/pull/10026) Improve CacheKVStore datastructures / algorithms, to no longer take O(N^2) time when interleaving iterators and insertions.
* (store) [#10040](https://github.com/cosmos/cosmos-sdk/pull/10040) Bump IAVL to v0.17.1 which includes performance improvements on a batch load.
* [#10211](https://github.com/cosmos/cosmos-sdk/pull/10211) Backport of the mechanism to reject redundant IBC transactions from [ibc-go \#235](https://github.com/cosmos/ibc-go/pull/235).

### Bug Fixes

* [#9969](https://github.com/cosmos/cosmos-sdk/pull/9969) fix: use keyring in config for add-genesis-account cmd.

### Client Breaking Changes

* [#9879](https://github.com/cosmos/cosmos-sdk/pull/9879) Modify ABCI Queries to use `abci.QueryRequest` Height field if it is non-zero, otherwise continue using context height.

### API Breaking Changes

* [#10077](https://github.com/cosmos/cosmos-sdk/pull/10077) Remove telemetry on `GasKV` and `CacheKV` store Get/Set operations, significantly improving their performance.

## [v0.42.9](https://github.com/cosmos/cosmos-sdk/releases/tag/v0.42.9) - 2021-08-04

### Bug Fixes

* [#9835](https://github.com/cosmos/cosmos-sdk/pull/9835) Moved capability initialization logic to BeginBlocker to fix nondeterminsim issue mentioned in [#9800](https://github.com/cosmos/cosmos-sdk/issues/9800). Applications must now include the capability module in their BeginBlocker order before any module that uses capabilities gets run.
* [#9201](https://github.com/cosmos/cosmos-sdk/pull/9201) Fixed `<app> init --recover` flag.

### API Breaking Changes

* [#9835](https://github.com/cosmos/cosmos-sdk/pull/9835) The `InitializeAndSeal` API has not changed, however it no longer initializes the in-memory state. `InitMemStore` has been introduced to serve this function, which will be called either in `InitChain` or `BeginBlock` (whichever is first after app start). Nodes may run this version on a network running 0.42.x, however, they must update their app.go files to include the capability module in their begin blockers.

### Client Breaking Changes

* [#9781](https://github.com/cosmos/cosmos-sdk/pull/9781) Improve`withdraw-all-rewards` UX when broadcast mode `async` or `async` is used.

## [v0.42.8](https://github.com/cosmos/cosmos-sdk/releases/tag/v0.42.8) - 2021-07-30

### Features

* [#9750](https://github.com/cosmos/cosmos-sdk/pull/9750) Emit events for tx signature and sequence, so clients can now query txs by signature (`tx.signature='<base64_sig>'`) or by address and sequence combo (`tx.acc_seq='<addr>/<seq>'`).

### Improvements

* (cli) [#9717](https://github.com/cosmos/cosmos-sdk/pull/9717) Added CLI flag `--output json/text` to `tx` cli commands.

### Bug Fixes

* [#9766](https://github.com/cosmos/cosmos-sdk/pull/9766) Fix hardcoded ledger signing algorithm on `keys add` command.

## [v0.42.7](https://github.com/cosmos/cosmos-sdk/releases/tag/v0.42.7) - 2021-07-09

### Improvements

* (baseapp) [#9578](https://github.com/cosmos/cosmos-sdk/pull/9578) Return `Baseapp`'s `trace` value for logging error stack traces.

### Bug Fixes

* (x/ibc) [#9640](https://github.com/cosmos/cosmos-sdk/pull/9640) Fix IBC Transfer Ack Success event as it was initially emitting opposite value.
* [#9645](https://github.com/cosmos/cosmos-sdk/pull/9645) Use correct Prometheus format for metric labels.
* [#9299](https://github.com/cosmos/cosmos-sdk/pull/9299) Fix `[appd] keys parse cosmos1...` freezing.
* (keyring) [#9563](https://github.com/cosmos/cosmos-sdk/pull/9563) fix keyring kwallet backend when using with empty wallet.
* (x/capability) [#9392](https://github.com/cosmos/cosmos-sdk/pull/9392) initialization fix, which fixes the consensus error when using statesync.

## [v0.42.6](https://github.com/cosmos/cosmos-sdk/releases/tag/v0.42.6) - 2021-06-18

### Improvements

* [#9428](https://github.com/cosmos/cosmos-sdk/pull/9428) Optimize bank InitGenesis. Added `k.initBalances`.
* [#9429](https://github.com/cosmos/cosmos-sdk/pull/9429) Add `cosmos_sdk_version` to node_info
* [#9541](https://github.com/cosmos/cosmos-sdk/pull/9541) Bump tendermint dependency to v0.34.11.

### Bug Fixes

* [#9385](https://github.com/cosmos/cosmos-sdk/pull/9385) Fix IBC `query ibc client header` cli command. Support historical queries for query header/node-state commands.
* [#9401](https://github.com/cosmos/cosmos-sdk/pull/9401) Fixes incorrect export of IBC identifier sequences. Previously, the next identifier sequence for clients/connections/channels was not set during genesis export. This resulted in the next identifiers being generated on the new chain to reuse old identifiers (the sequences began again from 0).
* [#9408](https://github.com/cosmos/cosmos-sdk/pull/9408) Update simapp to use correct default broadcast mode.
* [#9513](https://github.com/cosmos/cosmos-sdk/pull/9513) Fixes testnet CLI command. Testnet now updates the supply in genesis. Previously, when using add-genesis-account and testnet together, inconsistent genesis files would be produced, as only add-genesis-account was updating the supply.
* (x/gov) [#8813](https://github.com/cosmos/cosmos-sdk/pull/8813) fix `GET /cosmos/gov/v1beta1/proposals/{proposal_id}/deposits` to include initial deposit

### Features

* [#9383](https://github.com/cosmos/cosmos-sdk/pull/9383) New CLI command `query ibc-transfer escrow-address <port> <channel id>` to get the escrow address for a channel; can be used to then query balance of escrowed tokens
* (baseapp, types) [#9390](https://github.com/cosmos/cosmos-sdk/pull/9390) Add current block header hash to `Context`
* (store) [#9403](https://github.com/cosmos/cosmos-sdk/pull/9403) Add `RefundGas` function to `GasMeter` interface

## [v0.42.5](https://github.com/cosmos/cosmos-sdk/releases/tag/v0.42.5) - 2021-05-18

### Bug Fixes

* [#9514](https://github.com/cosmos/cosmos-sdk/issues/9514) Fix panic when retrieving the `BlockGasMeter` on `(Re)CheckTx` mode.
* [#9235](https://github.com/cosmos/cosmos-sdk/pull/9235) CreateMembershipProof/CreateNonMembershipProof now returns an error
  if input key is empty, or input data contains empty key.
* [#9108](https://github.com/cosmos/cosmos-sdk/pull/9108) Fixed the bug with querying multisig account, which is not showing threshold and public_keys.
* [#9345](https://github.com/cosmos/cosmos-sdk/pull/9345) Fix ARM support.
* [#9040](https://github.com/cosmos/cosmos-sdk/pull/9040) Fix ENV variables binding to CLI flags for client config.

### Features

* [#8953](https://github.com/cosmos/cosmos-sdk/pull/8953) Add the `config` CLI subcommand back to the SDK, which saves client-side configuration in a `client.toml` file.

## [v0.42.4](https://github.com/cosmos/cosmos-sdk/releases/tag/v0.42.4) - 2021-04-08

### Client Breaking Changes

* [#9026](https://github.com/cosmos/cosmos-sdk/pull/9026) By default, the `tx sign` and `tx sign-batch` CLI commands use SIGN_MODE_DIRECT to sign transactions for local pubkeys. For multisigs and ledger keys, the default LEGACY_AMINO_JSON is used.

### Bug Fixes

* (gRPC) [#9015](https://github.com/cosmos/cosmos-sdk/pull/9015) Fix invalid status code when accessing gRPC endpoints.
* [#9026](https://github.com/cosmos/cosmos-sdk/pull/9026) Fixed the bug that caused the `gentx` command to fail for Ledger keys.

### Improvements

* [#9081](https://github.com/cosmos/cosmos-sdk/pull/9081) Upgrade Tendermint to v0.34.9 that includes a security issue fix for Tendermint light clients.

## [v0.42.3](https://github.com/cosmos/cosmos-sdk/releases/tag/v0.42.3) - 2021-03-24

This release fixes a security vulnerability identified in x/bank.

## [v0.42.2](https://github.com/cosmos/cosmos-sdk/releases/tag/v0.42.2) - 2021-03-19

### Improvements

* (grpc) [#8815](https://github.com/cosmos/cosmos-sdk/pull/8815) Add orderBy parameter to `TxsByEvents` endpoint.
* (cli) [#8826](https://github.com/cosmos/cosmos-sdk/pull/8826) Add trust to macOS Keychain for caller app by default.
* (store) [#8811](https://github.com/cosmos/cosmos-sdk/pull/8811) store/cachekv: use typed types/kv.List instead of container/list.List

### Bug Fixes

* (crypto) [#8841](https://github.com/cosmos/cosmos-sdk/pull/8841) Fix legacy multisig amino marshaling, allowing migrations to work between v0.39 and v0.40+.
* (cli tx) [\8873](https://github.com/cosmos/cosmos-sdk/pull/8873) add missing `--output-document` option to `app tx multisign-batch`.

## [v0.42.1](https://github.com/cosmos/cosmos-sdk/releases/tag/v0.42.1) - 2021-03-10

This release fixes security vulnerability identified in the simapp.

## [v0.42.0](https://github.com/cosmos/cosmos-sdk/releases/tag/v0.42.0) - 2021-03-08

**IMPORTANT**: This release contains an important security fix for all non Cosmos Hub chains running Stargate version of the Cosmos SDK (>0.40). Non-hub chains should not be using any version of the SDK in the v0.40.x or v0.41.x release series. See [#8461](https://github.com/cosmos/cosmos-sdk/pull/8461) for more details.

### Improvements

* (x/ibc) [#8624](https://github.com/cosmos/cosmos-sdk/pull/8624) Emit full header in IBC UpdateClient message.
* (x/crisis) [#8621](https://github.com/cosmos/cosmos-sdk/issues/8621) crisis invariants names now print to loggers.

### Bug fixes

* (x/evidence) [#8461](https://github.com/cosmos/cosmos-sdk/pull/8461) Fix bech32 prefix in evidence validator address conversion
* (x/gov) [#8806](https://github.com/cosmos/cosmos-sdk/issues/8806) Fix q gov proposals command's mishandling of the --status parameter's values.

## [v0.41.4](https://github.com/cosmos/cosmos-sdk/releases/tag/v0.41.3) - 2021-03-02

**IMPORTANT**: Due to a bug in the v0.41.x series with how evidence handles validator consensus addresses #8461, SDK based chains that are not using the default bech32 prefix (cosmos, aka all chains except for t
he Cosmos Hub) should not use this release or any release in the v0.41.x series. Please see #8668 for tracking & timeline for the v0.42.0 release, which will include a fix for this issue.

### Features

* [#7787](https://github.com/cosmos/cosmos-sdk/pull/7787) Add multisign-batch command.

### Bug fixes

* [#8730](https://github.com/cosmos/cosmos-sdk/pull/8730) Allow REST endpoint to query txs with multisig addresses.
* [#8680](https://github.com/cosmos/cosmos-sdk/issues/8680) Fix missing timestamp in GetTxsEvent response [#8732](https://github.com/cosmos/cosmos-sdk/pull/8732).
* [#8681](https://github.com/cosmos/cosmos-sdk/issues/8681) Fix missing error message when calling GetTxsEvent [#8732](https://github.com/cosmos/cosmos-sdk/pull/8732)
* (server) [#8641](https://github.com/cosmos/cosmos-sdk/pull/8641) Fix Tendermint and application configuration reading from file
* (client/keys) [#8639](https://github.com/cosmos/cosmos-sdk/pull/8639) Fix keys migrate for mulitisig, offline, and ledger keys. The migrate command now takes a positional old_home_dir argument.

### Improvements

* (store/cachekv), (x/bank/types) [#8719](https://github.com/cosmos/cosmos-sdk/pull/8719) algorithmically fix pathologically slow code
* [#8701](https://github.com/cosmos/cosmos-sdk/pull/8701) Upgrade tendermint v0.34.8.
* [#8714](https://github.com/cosmos/cosmos-sdk/pull/8714) Allow accounts to have a balance of 0 at genesis.

## [v0.41.3](https://github.com/cosmos/cosmos-sdk/releases/tag/v0.41.3) - 2021-02-18

### Bug Fixes

* [#8617](https://github.com/cosmos/cosmos-sdk/pull/8617) Fix build failures caused by a small API breakage introduced in tendermint v0.34.7.

## [v0.41.2](https://github.com/cosmos/cosmos-sdk/releases/tag/v0.41.2) - 2021-02-18

### Improvements

* Bump tendermint dependency to v0.34.7.

## [v0.41.1](https://github.com/cosmos/cosmos-sdk/releases/tag/v0.41.1) - 2021-02-17

### Bug Fixes

* (grpc) [#8549](https://github.com/cosmos/cosmos-sdk/pull/8549) Make gRPC requests go through ABCI and disallow concurrency.
* (x/staking) [#8546](https://github.com/cosmos/cosmos-sdk/pull/8546) Fix caching bug where concurrent calls to GetValidator could cause a node to crash
* (server) [#8481](https://github.com/cosmos/cosmos-sdk/pull/8481) Don't create files when running `{appd} tendermint show-*` subcommands.
* (client/keys) [#8436](https://github.com/cosmos/cosmos-sdk/pull/8436) Fix keybase->keyring keys migration.
* (crypto/hd) [#8607](https://github.com/cosmos/cosmos-sdk/pull/8607) Make DerivePrivateKeyForPath error and not panic on trailing slashes.

### Improvements

* (x/ibc) [#8458](https://github.com/cosmos/cosmos-sdk/pull/8458) Add `packet_connection` attribute to ibc events to enable relayer filtering
* [#8396](https://github.com/cosmos/cosmos-sdk/pull/8396) Add support for ARM platform
* (x/bank) [#8479](https://github.com/cosmos/cosmos-sdk/pull/8479) Additional client denom metadata validation for `base` and `display` denoms.
* (codec/types) [#8605](https://github.com/cosmos/cosmos-sdk/pull/8605) Avoid unnecessary allocations for NewAnyWithCustomTypeURL on error.

## [v0.41.0](https://github.com/cosmos/cosmos-sdk/releases/tag/v0.41.0) - 2021-01-26

### State Machine Breaking

* (x/ibc) [#8266](https://github.com/cosmos/cosmos-sdk/issues/8266) Add amino JSON support for IBC MsgTransfer in order to support Ledger text signing transfer transactions.
* (x/ibc) [#8404](https://github.com/cosmos/cosmos-sdk/pull/8404) Reorder IBC `ChanOpenAck` and `ChanOpenConfirm` handler execution to perform core handler first, followed by application callbacks.

### Bug Fixes

* (simapp) [#8418](https://github.com/cosmos/cosmos-sdk/pull/8418) Add balance coin to supply when adding a new genesis account
* (x/bank) [#8417](https://github.com/cosmos/cosmos-sdk/pull/8417) Validate balances and coin denom metadata on genesis

## [v0.40.1](https://github.com/cosmos/cosmos-sdk/releases/tag/v0.40.1) - 2021-01-19

### Improvements

* (x/bank) [#8302](https://github.com/cosmos/cosmos-sdk/issues/8302) Add gRPC and CLI queries for client denomination metadata.
* (tendermint) Bump Tendermint version to [v0.34.3](https://github.com/tendermint/tendermint/releases/tag/v0.34.3).

### Bug Fixes

* [#8085](https://github.com/cosmos/cosmos-sdk/pull/8058) fix zero time checks
* [#8280](https://github.com/cosmos/cosmos-sdk/pull/8280) fix GET /upgrade/current query
* (x/auth) [#8287](https://github.com/cosmos/cosmos-sdk/pull/8287) Fix `tx sign --signature-only` to return correct sequence value in signature.
* (build) [\8300](https://github.com/cosmos/cosmos-sdk/pull/8300), [\8301](https://github.com/cosmos/cosmos-sdk/pull/8301) Fix reproducible builds
* (types/errors) [#8355](https://github.com/cosmos/cosmos-sdk/pull/8355) Fix errorWrap `Is` method.
* (x/ibc) [#8341](https://github.com/cosmos/cosmos-sdk/pull/8341) Fix query latest consensus state.
* (proto) [#8350](https://github.com/cosmos/cosmos-sdk/pull/8350), [#8361](https://github.com/cosmos/cosmos-sdk/pull/8361) Update gogo proto deps with v1.3.2 security fixes
* (x/ibc) [#8359](https://github.com/cosmos/cosmos-sdk/pull/8359) Add missing UnpackInterfaces functions to IBC Query Responses. Fixes 'cannot unpack Any' error for IBC types.
* (x/bank) [#8317](https://github.com/cosmos/cosmos-sdk/pull/8317) Fix panic when querying for a not found client denomination metadata.

## [v0.40.0](https://github.com/cosmos/cosmos-sdk/releases/tag/v0.40.0) - 2021-01-08

v0.40.0, known as the Stargate release of the Cosmos SDK, is one of the largest releases
of the Cosmos SDK since launch. Please read through this changelog and [release notes](https://github.com/cosmos/cosmos-sdk/blob/v0.40.0/RELEASE_NOTES.md) to make
sure you are aware of any relevant breaking changes.

### Client Breaking Changes

* **CLI**
    * (client/keys) [#5889](https://github.com/cosmos/cosmos-sdk/pull/5889) remove `keys update` command.
    * (x/auth) [#5844](https://github.com/cosmos/cosmos-sdk/pull/5844) `tx sign` command now returns an error when signing is attempted with offline/multisig keys.
    * (x/auth) [#6108](https://github.com/cosmos/cosmos-sdk/pull/6108) `tx sign` command's `--validate-signatures` flag is migrated into a `tx validate-signatures` standalone command.
    * (x/auth) [#7788](https://github.com/cosmos/cosmos-sdk/pull/7788) Remove `tx auth` subcommands, all auth subcommands exist as `tx <subcommand>`
    * (x/genutil) [#6651](https://github.com/cosmos/cosmos-sdk/pull/6651) The `gentx` command has been improved. No longer are `--from` and `--name` flags required. Instead, a single argument, `name`, is required which refers to the key pair in the Keyring. In addition, an optional
    `--moniker` flag can be provided to override the moniker found in `config.toml`.
    * (x/upgrade) [#7697](https://github.com/cosmos/cosmos-sdk/pull/7697) Rename flag name "--time" to "--upgrade-time", "--info" to "--upgrade-info", to keep it consistent with help message.
* **REST / Queriers**
    * (api) [#6426](https://github.com/cosmos/cosmos-sdk/pull/6426) The ability to start an out-of-process API REST server has now been removed. Instead, the API server is now started in-process along with the application and Tendermint. Configuration options have been added to `app.toml` to enable/disable the API server along with additional HTTP server options.
    * (client) [#7246](https://github.com/cosmos/cosmos-sdk/pull/7246) The rest server endpoint `/swagger-ui/` is replaced by `/swagger/`, and contains swagger documentation for gRPC Gateway routes in addition to legacy REST routes. Swagger API is exposed only if set in `app.toml`.
    * (x/auth) [#5702](https://github.com/cosmos/cosmos-sdk/pull/5702) The `x/auth` querier route has changed from `"acc"` to `"auth"`.
    * (x/bank) [#5572](https://github.com/cosmos/cosmos-sdk/pull/5572) The `/bank/balances/{address}` endpoint now returns all account balances or a single balance by denom when the `denom` query parameter is present.
    * (x/evidence) [#5952](https://github.com/cosmos/cosmos-sdk/pull/5952) Remove CLI and REST handlers for querying `x/evidence` parameters.
    * (x/gov) [#6295](https://github.com/cosmos/cosmos-sdk/pull/6295) Fix typo in querying governance params.
* **General**
    * (baseapp) [#6384](https://github.com/cosmos/cosmos-sdk/pull/6384) The `Result.Data` is now a Protocol Buffer encoded binary blob of type `TxData`. The `TxData` contains `Data` which contains a list of Protocol Buffer encoded message data and the corresponding message type.
    * (client) [#5783](https://github.com/cosmos/cosmos-sdk/issues/5783) Unify all coins representations on JSON client requests for governance proposals.
    * (crypto) [#7419](https://github.com/cosmos/cosmos-sdk/pull/7419) The SDK doesn't use Tendermint's `crypto.PubKey`
    interface anymore, and uses instead it's own `PubKey` interface, defined in `crypto/types`. Replace all instances of
    `crypto.PubKey` by `cryptotypes.Pubkey`.
    * (store/rootmulti) [#6390](https://github.com/cosmos/cosmos-sdk/pull/6390) Proofs of empty stores are no longer supported.
    * (store/types) [#5730](https://github.com/cosmos/cosmos-sdk/pull/5730) store.types.Cp() is removed in favour of types.CopyBytes().
    * (x/auth) [#6054](https://github.com/cosmos/cosmos-sdk/pull/6054) Remove custom JSON marshaling for base accounts as multsigs cannot be bech32 decoded.
    * (x/auth/vesting) [#6859](https://github.com/cosmos/cosmos-sdk/pull/6859) Custom JSON marshaling of vesting accounts was removed. Vesting accounts are now marshaled using their default proto or amino JSON representation.
    * (x/bank) [#5785](https://github.com/cosmos/cosmos-sdk/issues/5785) In x/bank errors, JSON strings coerced to valid UTF-8 bytes at JSON marshalling time
    are now replaced by human-readable expressions. This change can potentially break compatibility with all those client side tools
    that parse log messages.
    * (x/evidence) [#7538](https://github.com/cosmos/cosmos-sdk/pull/7538) The ABCI's `Result.Data` field for
    `MsgSubmitEvidence` responses does not contain the raw evidence's hash, but the protobuf encoded
    `MsgSubmitEvidenceResponse` struct.
    * (x/gov) [#7533](https://github.com/cosmos/cosmos-sdk/pull/7533) The ABCI's `Result.Data` field for
    `MsgSubmitProposal` responses does not contain a raw binary encoding of the `proposalID`, but the protobuf encoded
    `MsgSubmitSubmitProposalResponse` struct.
    * (x/gov) [#6859](https://github.com/cosmos/cosmos-sdk/pull/6859) `ProposalStatus` and `VoteOption` are now JSON serialized using its protobuf name, so expect names like `PROPOSAL_STATUS_DEPOSIT_PERIOD` as opposed to `DepositPeriod`.
    * (x/staking) [#7499](https://github.com/cosmos/cosmos-sdk/pull/7499) `BondStatus` is now a protobuf `enum` instead
    of an `int32`, and JSON serialized using its protobuf name, so expect names like `BOND_STATUS_UNBONDING` as opposed
    to `Unbonding`.
    * (x/staking) [#7556](https://github.com/cosmos/cosmos-sdk/pull/7556) The ABCI's `Result.Data` field for
    `MsgBeginRedelegate` and `MsgUndelegate` responses does not contain custom binary marshaled `completionTime`, but the
    protobuf encoded `MsgBeginRedelegateResponse` and `MsgUndelegateResponse` structs respectively

### API Breaking Changes

* **Baseapp / Client**
    * (AppModule) [#7518](https://github.com/cosmos/cosmos-sdk/pull/7518) [#7584](https://github.com/cosmos/cosmos-sdk/pull/7584) Rename `AppModule.RegisterQueryServices` to `AppModule.RegisterServices`, as this method now registers multiple services (the gRPC query service and the protobuf Msg service). A `Configurator` struct is used to hold the different services.
    * (baseapp) [#5865](https://github.com/cosmos/cosmos-sdk/pull/5865) The `SimulationResponse` returned from tx simulation is now JSON encoded instead of Amino binary.
    * (client) [#6290](https://github.com/cosmos/cosmos-sdk/pull/6290) `CLIContext` is renamed to `Context`. `Context` and all related methods have been moved from package context to client.
    * (client) [#6525](https://github.com/cosmos/cosmos-sdk/pull/6525) Removed support for `indent` in JSON responses. Clients should consider piping to an external tool such as `jq`.
    * (client) [#8107](https://github.com/cosmos/cosmos-sdk/pull/8107) Renamed `PrintOutput` and `PrintOutputLegacy`
    methods of the `context.Client` object to `PrintProto` and `PrintObjectLegacy`.
    * (client/flags) [#6632](https://github.com/cosmos/cosmos-sdk/pull/6632) Remove NewCompletionCmd(), the function is now available in tendermint.
    * (client/input) [#5904](https://github.com/cosmos/cosmos-sdk/pull/5904) Removal of unnecessary `GetCheckPassword`, `PrintPrefixed` functions.
    * (client/keys) [#5889](https://github.com/cosmos/cosmos-sdk/pull/5889) Rename `NewKeyBaseFromDir()` -> `NewLegacyKeyBaseFromDir()`.
    * (client/keys) [#5820](https://github.com/cosmos/cosmos-sdk/pull/5820/) Removed method CloseDB from Keybase interface.
    * (client/rpc) [#6290](https://github.com/cosmos/cosmos-sdk/pull/6290) `client` package and subdirs reorganization.
    * (client/lcd) [#6290](https://github.com/cosmos/cosmos-sdk/pull/6290) `CliCtx` of struct `RestServer` in package client/lcd has been renamed to `ClientCtx`.
    * (codec) [#6330](https://github.com/cosmos/cosmos-sdk/pull/6330) `codec.RegisterCrypto` has been moved to the `crypto/codec` package and the global `codec.Cdc` Amino instance has been deprecated and moved to the `codec/legacy_global` package.
    * (codec) [#8080](https://github.com/cosmos/cosmos-sdk/pull/8080) Updated the `codec.Marshaler` interface
        * Moved `MarshalAny` and `UnmarshalAny` helper functions to `codec.Marshaler` and renamed to `MarshalInterface` and
      `UnmarshalInterface` respectively. These functions must take interface as a parameter (not a concrete type nor `Any`
      object). Underneath they use `Any` wrapping for correct protobuf serialization.
    * (crypto) [#6780](https://github.com/cosmos/cosmos-sdk/issues/6780) Move ledger code to its own package.
    * (crypto/types/multisig) [#6373](https://github.com/cosmos/cosmos-sdk/pull/6373) `multisig.Multisignature` has been renamed to `AminoMultisignature`
    * (codec) `*codec.LegacyAmino` is now a wrapper around Amino which provides backwards compatibility with protobuf `Any`. ALL legacy code should use `*codec.LegacyAmino` instead of `*amino.Codec` directly
    * (crypto) [#5880](https://github.com/cosmos/cosmos-sdk/pull/5880) Merge `crypto/keys/mintkey` into `crypto`.
    * (crypto/hd) [#5904](https://github.com/cosmos/cosmos-sdk/pull/5904) `crypto/keys/hd` moved to `crypto/hd`.
    * (crypto/keyring):
    _ [#5866](https://github.com/cosmos/cosmos-sdk/pull/5866) Rename `crypto/keys/` to `crypto/keyring/`.
    _ [#5904](https://github.com/cosmos/cosmos-sdk/pull/5904) `Keybase` -> `Keyring` interfaces migration. `LegacyKeybase` interface is added in order
    to guarantee limited backward compatibility with the old Keybase interface for the sole purpose of migrating keys across the new keyring backends. `NewLegacy`
    constructor is provided [#5889](https://github.com/cosmos/cosmos-sdk/pull/5889) to allow for smooth migration of keys from the legacy LevelDB based implementation
    to new keyring backends. Plus, the package and the new keyring no longer depends on the sdk.Config singleton. Please consult the [package documentation](https://github.com/cosmos/cosmos-sdk/tree/master/crypto/keyring/doc.go) for more
    information on how to implement the new `Keyring` interface. \* [#5858](https://github.com/cosmos/cosmos-sdk/pull/5858) Make Keyring store keys by name and address's hexbytes representation.
    * (export) [#5952](https://github.com/cosmos/cosmos-sdk/pull/5952) `AppExporter` now returns ABCI consensus parameters to be included in marshaled exported state. These parameters must be returned from the application via the `BaseApp`.
    * (simapp) Deprecating and renaming `MakeEncodingConfig` to `MakeTestEncodingConfig` (both in `simapp` and `simapp/params` packages).
    * (store) [#5803](https://github.com/cosmos/cosmos-sdk/pull/5803) The `store.CommitMultiStore` interface now includes the new `snapshots.Snapshotter` interface as well.
    * (types) [#5579](https://github.com/cosmos/cosmos-sdk/pull/5579) The `keepRecent` field has been removed from the `PruningOptions` type.
    The `PruningOptions` type now only includes fields `KeepEvery` and `SnapshotEvery`, where `KeepEvery`
    determines which committed heights are flushed to disk and `SnapshotEvery` determines which of these
    heights are kept after pruning. The `IsValid` method should be called whenever using these options. Methods
    `SnapshotVersion` and `FlushVersion` accept a version argument and determine if the version should be
    flushed to disk or kept as a snapshot. Note, `KeepRecent` is automatically inferred from the options
    and provided directly the IAVL store.
    * (types) [#5533](https://github.com/cosmos/cosmos-sdk/pull/5533) Refactored `AppModuleBasic` and `AppModuleGenesis`
    to now accept a `codec.JSONMarshaler` for modular serialization of genesis state.
    * (types/rest) [#5779](https://github.com/cosmos/cosmos-sdk/pull/5779) Drop unused Parse{Int64OrReturnBadRequest,QueryParamBool}() functions.
* **Modules**
    * (modules) [#7243](https://github.com/cosmos/cosmos-sdk/pull/7243) Rename `RegisterCodec` to `RegisterLegacyAminoCodec` and `codec.New()` is now renamed to `codec.NewLegacyAmino()`
    * (modules) [#6564](https://github.com/cosmos/cosmos-sdk/pull/6564) Constant `DefaultParamspace` is removed from all modules, use ModuleName instead.
    * (modules) [#5989](https://github.com/cosmos/cosmos-sdk/pull/5989) `AppModuleBasic.GetTxCmd` now takes a single `CLIContext` parameter.
    * (modules) [#5664](https://github.com/cosmos/cosmos-sdk/pull/5664) Remove amino `Codec` from simulation `StoreDecoder`, which now returns a function closure in order to unmarshal the key-value pairs.
    * (modules) [#5555](https://github.com/cosmos/cosmos-sdk/pull/5555) Move `x/auth/client/utils/` types and functions to `x/auth/client/`.
    * (modules) [#5572](https://github.com/cosmos/cosmos-sdk/pull/5572) Move account balance logic and APIs from `x/auth` to `x/bank`.
    * (modules) [#6326](https://github.com/cosmos/cosmos-sdk/pull/6326) `AppModuleBasic.GetQueryCmd` now takes a single `client.Context` parameter.
    * (modules) [#6336](https://github.com/cosmos/cosmos-sdk/pull/6336) `AppModuleBasic.RegisterQueryService` method was added to support gRPC queries, and `QuerierRoute` and `NewQuerierHandler` were deprecated.
    * (modules) [#6311](https://github.com/cosmos/cosmos-sdk/issues/6311) Remove `alias.go` usage
    * (modules) [#6447](https://github.com/cosmos/cosmos-sdk/issues/6447) Rename `blacklistedAddrs` to `blockedAddrs`.
    * (modules) [#6834](https://github.com/cosmos/cosmos-sdk/issues/6834) Add `RegisterInterfaces` method to `AppModuleBasic` to support registration of protobuf interface types.
    * (modules) [#6734](https://github.com/cosmos/cosmos-sdk/issues/6834) Add `TxEncodingConfig` parameter to `AppModuleBasic.ValidateGenesis` command to support JSON tx decoding in `genutil`.
    * (modules) [#7764](https://github.com/cosmos/cosmos-sdk/pull/7764) Added module initialization options:
        * `server/types.AppExporter` requires extra argument: `AppOptions`.
        * `server.AddCommands` requires extra argument: `addStartFlags types.ModuleInitFlags`
        * `x/crisis.NewAppModule` has a new attribute: `skipGenesisInvariants`. [PR](https://github.com/cosmos/cosmos-sdk/pull/7764)
    * (types) [#6327](https://github.com/cosmos/cosmos-sdk/pull/6327) `sdk.Msg` now inherits `proto.Message`, as a result all `sdk.Msg` types now use pointer semantics.
    * (types) [#7032](https://github.com/cosmos/cosmos-sdk/pull/7032) All types ending with `ID` (e.g. `ProposalID`) now end with `Id` (e.g. `ProposalId`), to match default Protobuf generated format. Also see [#7033](https://github.com/cosmos/cosmos-sdk/pull/7033) for more details.
    * (x/auth) [#6029](https://github.com/cosmos/cosmos-sdk/pull/6029) Module accounts have been moved from `x/supply` to `x/auth`.
    * (x/auth) [#6443](https://github.com/cosmos/cosmos-sdk/issues/6443) Move `FeeTx` and `TxWithMemo` interfaces from `x/auth/ante` to `types`.
    * (x/auth) [#7006](https://github.com/cosmos/cosmos-sdk/pull/7006) All `AccountRetriever` methods now take `client.Context` as a parameter instead of as a struct member.
    * (x/auth) [#6270](https://github.com/cosmos/cosmos-sdk/pull/6270) The passphrase argument has been removed from the signature of the following functions and methods: `BuildAndSign`, ` MakeSignature`, ` SignStdTx`, `TxBuilder.BuildAndSign`, `TxBuilder.Sign`, `TxBuilder.SignStdTx`
    * (x/auth) [#6428](https://github.com/cosmos/cosmos-sdk/issues/6428):
        * `NewAnteHandler` and `NewSigVerificationDecorator` both now take a `SignModeHandler` parameter.
        * `SignatureVerificationGasConsumer` now has the signature: `func(meter sdk.GasMeter, sig signing.SignatureV2, params types.Params) error`.
        * The `SigVerifiableTx` interface now has a `GetSignaturesV2() ([]signing.SignatureV2, error)` method and no longer has the `GetSignBytes` method.
    * (x/auth/tx) [#8106](https://github.com/cosmos/cosmos-sdk/pull/8106) change related to missing append functionality in
    client transaction signing
        * added `overwriteSig` argument to `x/auth/client.SignTx` and `client/tx.Sign` functions.
        * removed `x/auth/tx.go:wrapper.GetSignatures`. The `wrapper` provides `TxBuilder` functionality, and it's a private
      structure. That function was not used at all and it's not exposed through the `TxBuilder` interface.
    * (x/bank) [#7327](https://github.com/cosmos/cosmos-sdk/pull/7327) AddCoins and SubtractCoins no longer return a resultingValue and will only return an error.
    * (x/capability) [#7918](https://github.com/cosmos/cosmos-sdk/pull/7918) Add x/capability safety checks:
        * All outward facing APIs will now check that capability is not nil and name is not empty before performing any state-machine changes
        * `SetIndex` has been renamed to `InitializeIndex`
    * (x/evidence) [#7251](https://github.com/cosmos/cosmos-sdk/pull/7251) New evidence types and light client evidence handling. The module function names changed.
    * (x/evidence) [#5952](https://github.com/cosmos/cosmos-sdk/pull/5952) Remove APIs for getting and setting `x/evidence` parameters. `BaseApp` now uses a `ParamStore` to manage Tendermint consensus parameters which is managed via the `x/params` `Substore` type.
    * (x/gov) [#6147](https://github.com/cosmos/cosmos-sdk/pull/6147) The `Content` field on `Proposal` and `MsgSubmitProposal`
    is now `Any` in concordance with [ADR 019](docs/architecture/adr-019-protobuf-state-encoding.md) and `GetContent` should now
    be used to retrieve the actual proposal `Content`. Also the `NewMsgSubmitProposal` constructor now may return an `error`
    * (x/ibc) [#6374](https://github.com/cosmos/cosmos-sdk/pull/6374) `VerifyMembership` and `VerifyNonMembership` now take a `specs []string` argument to specify the proof format used for verification. Most SDK chains can simply use `commitmenttypes.GetSDKSpecs()` for this argument.
    * (x/params) [#5619](https://github.com/cosmos/cosmos-sdk/pull/5619) The `x/params` keeper now accepts a `codec.Marshaller` instead of
    a reference to an amino codec. Amino is still used for JSON serialization.
    * (x/staking) [#6451](https://github.com/cosmos/cosmos-sdk/pull/6451) `DefaultParamspace` and `ParamKeyTable` in staking module are moved from keeper to types to enforce consistency.
    * (x/staking) [#7419](https://github.com/cosmos/cosmos-sdk/pull/7419) The `TmConsPubKey` method on ValidatorI has been
    removed and replaced instead by `ConsPubKey` (which returns a SDK `cryptotypes.PubKey`) and `TmConsPublicKey` (which
    returns a Tendermint proto PublicKey).
    * (x/staking/types) [#7447](https://github.com/cosmos/cosmos-sdk/issues/7447) Remove bech32 PubKey support:
        * `ValidatorI` interface update. `GetConsPubKey` renamed to `TmConsPubKey` (consensus public key must be a tendermint key). `TmConsPubKey`, `GetConsAddr` methods return error.
        * `Validator` update. Methods changed in `ValidatorI` (as described above) and `ToTmValidator` return error.
        * `Validator.ConsensusPubkey` type changed from `string` to `codectypes.Any`.
        * `MsgCreateValidator.Pubkey` type changed from `string` to `codectypes.Any`.
    * (x/supply) [#6010](https://github.com/cosmos/cosmos-sdk/pull/6010) All `x/supply` types and APIs have been moved to `x/bank`.
    * [#6409](https://github.com/cosmos/cosmos-sdk/pull/6409) Rename all IsEmpty methods to Empty across the codebase and enforce consistency.
    * [#6231](https://github.com/cosmos/cosmos-sdk/pull/6231) Simplify `AppModule` interface, `Route` and `NewHandler` methods become only `Route`
    and returns a new `Route` type.
    * (x/slashing) [#6212](https://github.com/cosmos/cosmos-sdk/pull/6212) Remove `Get*` prefixes from key construction functions
    * (server) [#6079](https://github.com/cosmos/cosmos-sdk/pull/6079) Remove `UpgradeOldPrivValFile` (deprecated in Tendermint Core v0.28).
    * [#5719](https://github.com/cosmos/cosmos-sdk/pull/5719) Bump Go requirement to 1.14+

### State Machine Breaking

* **General**

    * (client) [#7268](https://github.com/cosmos/cosmos-sdk/pull/7268) / [#7147](https://github.com/cosmos/cosmos-sdk/pull/7147) Introduce new protobuf based PubKeys, and migrate PubKey in BaseAccount to use this new protobuf based PubKey format

* **Modules**
    * (modules) [#5572](https://github.com/cosmos/cosmos-sdk/pull/5572) Separate balance from accounts per ADR 004.
    _ Account balances are now persisted and retrieved via the `x/bank` module.
    _ Vesting account interface has been modified to account for changes.
    _ Callers to `NewBaseVestingAccount` are responsible for verifying account balance in relation to
    the original vesting amount.
    _ The `SendKeeper` and `ViewKeeper` interfaces in `x/bank` have been modified to account for changes.
    * (x/auth) [#5533](https://github.com/cosmos/cosmos-sdk/pull/5533) Migrate the `x/auth` module to use Protocol Buffers for state
    serialization instead of Amino.
    _ The `BaseAccount.PubKey` field is now represented as a Bech32 string instead of a `crypto.Pubkey`.
    _ `NewBaseAccountWithAddress` now returns a reference to a `BaseAccount`.
    _ The `x/auth` module now accepts a `Codec` interface which extends the `codec.Marshaler` interface by
    requiring a concrete codec to know how to serialize accounts.
    _ The `AccountRetriever` type now accepts a `Codec` in its constructor in order to know how to
    serialize accounts.
    * (x/bank) [#6518](https://github.com/cosmos/cosmos-sdk/pull/6518) Support for global and per-denomination send enabled flags.
        * Existing send_enabled global flag has been moved into a Params structure as `default_send_enabled`.
        * An array of: `{denom: string, enabled: bool}` is added to bank Params to support per-denomination override of global default value.
    * (x/distribution) [#5610](https://github.com/cosmos/cosmos-sdk/pull/5610) Migrate the `x/distribution` module to use Protocol Buffers for state
    serialization instead of Amino. The exact codec used is `codec.HybridCodec` which utilizes Protobuf for binary encoding and Amino
    for JSON encoding.
    _ `ValidatorHistoricalRewards.ReferenceCount` is now of types `uint32` instead of `uint16`.
    _ `ValidatorSlashEvents` is now a struct with `slashevents`.
    _ `ValidatorOutstandingRewards` is now a struct with `rewards`.
    _ `ValidatorAccumulatedCommission` is now a struct with `commission`. \* The `Keeper` constructor now takes a `codec.Marshaler` instead of a concrete Amino codec. This exact type
    provided is specified by `ModuleCdc`.
    * (x/evidence) [#5634](https://github.com/cosmos/cosmos-sdk/pull/5634) Migrate the `x/evidence` module to use Protocol Buffers for state
    serialization instead of Amino.
    _ The `internal` sub-package has been removed in order to expose the types proto file.
    _ The module now accepts a `Codec` interface which extends the `codec.Marshaler` interface by
    requiring a concrete codec to know how to serialize `Evidence` types. \* The `MsgSubmitEvidence` message has been removed in favor of `MsgSubmitEvidenceBase`. The application-level
    codec must now define the concrete `MsgSubmitEvidence` type which must implement the module's `MsgSubmitEvidence`
    interface.
    * (x/evidence) [#5952](https://github.com/cosmos/cosmos-sdk/pull/5952) Remove parameters from `x/evidence` genesis and module state. The `x/evidence` module now solely uses Tendermint consensus parameters to determine of evidence is valid or not.
    * (x/gov) [#5737](https://github.com/cosmos/cosmos-sdk/pull/5737) Migrate the `x/gov` module to use Protocol
    Buffers for state serialization instead of Amino.
    _ `MsgSubmitProposal` will be removed in favor of the application-level proto-defined `MsgSubmitProposal` which
    implements the `MsgSubmitProposalI` interface. Applications should extend the `NewMsgSubmitProposalBase` type
    to define their own concrete `MsgSubmitProposal` types.
    _ The module now accepts a `Codec` interface which extends the `codec.Marshaler` interface by
    requiring a concrete codec to know how to serialize `Proposal` types.
    * (x/mint) [#5634](https://github.com/cosmos/cosmos-sdk/pull/5634) Migrate the `x/mint` module to use Protocol Buffers for state
    serialization instead of Amino. \* The `internal` sub-package has been removed in order to expose the types proto file.
    * (x/slashing) [#5627](https://github.com/cosmos/cosmos-sdk/pull/5627) Migrate the `x/slashing` module to use Protocol Buffers for state
    serialization instead of Amino. The exact codec used is `codec.HybridCodec` which utilizes Protobuf for binary encoding and Amino
    for JSON encoding. \* The `Keeper` constructor now takes a `codec.Marshaler` instead of a concrete Amino codec. This exact type
    provided is specified by `ModuleCdc`.
    * (x/staking) [#6844](https://github.com/cosmos/cosmos-sdk/pull/6844) Validators are now inserted into the unbonding queue based on their unbonding time and height. The relevant keeper APIs are modified to reflect these changes by now also requiring a height.
    * (x/staking) [#6061](https://github.com/cosmos/cosmos-sdk/pull/6061) Allow a validator to immediately unjail when no signing info is present due to
    falling below their minimum self-delegation and never having been bonded. The validator may immediately unjail once they've met their minimum self-delegation.
    * (x/staking) [#5600](https://github.com/cosmos/cosmos-sdk/pull/5600) Migrate the `x/staking` module to use Protocol Buffers for state
    serialization instead of Amino. The exact codec used is `codec.HybridCodec` which utilizes Protobuf for binary encoding and Amino
    for JSON encoding.
    _ `BondStatus` is now of type `int32` instead of `byte`.
    _ Types of `int16` in the `Params` type are now of type `int32`.
    _ Every reference of `crypto.Pubkey` in context of a `Validator` is now of type string. `GetPubKeyFromBech32` must be used to get the `crypto.Pubkey`.
    _ The `Keeper` constructor now takes a `codec.Marshaler` instead of a concrete Amino codec. This exact type
    provided is specified by `ModuleCdc`.
    * (x/staking) [#7979](https://github.com/cosmos/cosmos-sdk/pull/7979) keeper pubkey storage serialization migration
    from bech32 to protobuf.
    * (x/supply) [#6010](https://github.com/cosmos/cosmos-sdk/pull/6010) Removed the `x/supply` module by merging the existing types and APIs into the `x/bank` module.
    * (x/supply) [#5533](https://github.com/cosmos/cosmos-sdk/pull/5533) Migrate the `x/supply` module to use Protocol Buffers for state
    serialization instead of Amino.
    _ The `internal` sub-package has been removed in order to expose the types proto file.
    _ The `x/supply` module now accepts a `Codec` interface which extends the `codec.Marshaler` interface by
    requiring a concrete codec to know how to serialize `SupplyI` types. \* The `SupplyI` interface has been modified to no longer return `SupplyI` on methods. Instead the
    concrete type's receiver should modify the type.
    * (x/upgrade) [#5659](https://github.com/cosmos/cosmos-sdk/pull/5659) Migrate the `x/upgrade` module to use Protocol
    Buffers for state serialization instead of Amino.
    _ The `internal` sub-package has been removed in order to expose the types proto file.
    _ The `x/upgrade` module now accepts a `codec.Marshaler` interface.

### Features

* **Baseapp / Client / REST**
    * (x/auth) [#6213](https://github.com/cosmos/cosmos-sdk/issues/6213) Introduce new protobuf based path for transaction signing, see [ADR020](https://github.com/cosmos/cosmos-sdk/blob/master/docs/architecture/adr-020-protobuf-transaction-encoding.md) for more details
    * (x/auth) [#6350](https://github.com/cosmos/cosmos-sdk/pull/6350) New sign-batch command to sign StdTx batch files.
    * (baseapp) [#5803](https://github.com/cosmos/cosmos-sdk/pull/5803) Added support for taking state snapshots at regular height intervals, via options `snapshot-interval` and `snapshot-keep-recent`.
    * (baseapp) [#7519](https://github.com/cosmos/cosmos-sdk/pull/7519) Add `ServiceMsgRouter` to BaseApp to handle routing of protobuf service `Msg`s. The two new types defined in ADR 031, `sdk.ServiceMsg` and `sdk.MsgRequest` are introduced with this router.
    * (client) [#5921](https://github.com/cosmos/cosmos-sdk/issues/5921) Introduce new gRPC and gRPC Gateway based APIs for querying app & module data. See [ADR021](https://github.com/cosmos/cosmos-sdk/blob/master/docs/architecture/adr-021-protobuf-query-encoding.md) for more details
    * (cli) [#7485](https://github.com/cosmos/cosmos-sdk/pull/7485) Introduce a new optional `--keyring-dir` flag that allows clients to specify a Keyring directory if it does not reside in the directory specified by `--home`.
    * (cli) [#7221](https://github.com/cosmos/cosmos-sdk/pull/7221) Add the option of emitting amino encoded json from the CLI
    * (codec) [#7519](https://github.com/cosmos/cosmos-sdk/pull/7519) `InterfaceRegistry` now inherits `jsonpb.AnyResolver`, and has a `RegisterCustomTypeURL` method to support ADR 031 packing of `Any`s. `AnyResolver` is now a required parameter to `RejectUnknownFields`.
    * (coin) [#6755](https://github.com/cosmos/cosmos-sdk/pull/6755) Add custom regex validation for `Coin` denom by overwriting `CoinDenomRegex` when using `/types/coin.go`.
    * (config) [#7265](https://github.com/cosmos/cosmos-sdk/pull/7265) Support Tendermint block pruning through a new `min-retain-blocks` configuration that can be set in either `app.toml` or via the CLI. This parameter is used in conjunction with other criteria to determine the height at which Tendermint should prune blocks.
    * (events) [#7121](https://github.com/cosmos/cosmos-sdk/pull/7121) The application now derives what events are indexed by Tendermint via the `index-events` configuration in `app.toml`, which is a list of events taking the form `{eventType}.{attributeKey}`.
    * (tx) [#6089](https://github.com/cosmos/cosmos-sdk/pull/6089) Transactions can now have a `TimeoutHeight` set which allows the transaction to be rejected if it's committed at a height greater than the timeout.
    * (rest) [#6167](https://github.com/cosmos/cosmos-sdk/pull/6167) Support `max-body-bytes` CLI flag for the REST service.
    * (genesis) [#7089](https://github.com/cosmos/cosmos-sdk/pull/7089) The `export` command now adds a `initial_height` field in the exported JSON. Baseapp's `CommitMultiStore` now also has a `SetInitialVersion` setter, so it can set the initial store version inside `InitChain` and start a new chain from a given height.
* **General**
    * (crypto/multisig) [#6241](https://github.com/cosmos/cosmos-sdk/pull/6241) Add Multisig type directly to the repo. Previously this was in tendermint.
    * (codec/types) [#8106](https://github.com/cosmos/cosmos-sdk/pull/8106) Adding `NewAnyWithCustomTypeURL` to correctly
    marshal Messages in TxBuilder.
    * (tests) [#6489](https://github.com/cosmos/cosmos-sdk/pull/6489) Introduce package `testutil`, new in-process testing network framework for use in integration and unit tests.
    * (tx) Add new auth/tx gRPC & gRPC-Gateway endpoints for basic querying & broadcasting support
        * [#7842](https://github.com/cosmos/cosmos-sdk/pull/7842) Add TxsByEvent gRPC endpoint
        * [#7852](https://github.com/cosmos/cosmos-sdk/pull/7852) Add tx broadcast gRPC endpoint
    * (tx) [#7688](https://github.com/cosmos/cosmos-sdk/pull/7688) Add a new Tx gRPC service with methods `Simulate` and `GetTx` (by hash).
    * (store) [#5803](https://github.com/cosmos/cosmos-sdk/pull/5803) Added `rootmulti.Store` methods for taking and restoring snapshots, based on `iavl.Store` export/import.
    * (store) [#6324](https://github.com/cosmos/cosmos-sdk/pull/6324) IAVL store query proofs now return CommitmentOp which wraps an ics23 CommitmentProof
    * (store) [#6390](https://github.com/cosmos/cosmos-sdk/pull/6390) `RootMulti` store query proofs now return `CommitmentOp` which wraps `CommitmentProofs`
        * `store.Query` now only returns chained `ics23.CommitmentProof` wrapped in `merkle.Proof`
        * `ProofRuntime` only decodes and verifies `ics23.CommitmentProof`
* **Modules**
    * (modules) [#5921](https://github.com/cosmos/cosmos-sdk/issues/5921) Introduction of Query gRPC service definitions along with REST annotations for gRPC Gateway for each module
    * (modules) [#7540](https://github.com/cosmos/cosmos-sdk/issues/7540) Protobuf service definitions can now be used for
    packing `Msg`s in transactions as defined in [ADR 031](./docs/architecture/adr-031-msg-service.md). All modules now
    define a `Msg` protobuf service.
    * (x/auth/vesting) [#7209](https://github.com/cosmos/cosmos-sdk/pull/7209) Create new `MsgCreateVestingAccount` message type along with CLI handler that allows for the creation of delayed and continuous vesting types.
    * (x/capability) [#5828](https://github.com/cosmos/cosmos-sdk/pull/5828) Capability module integration as outlined in [ADR 3 - Dynamic Capability Store](https://docs.cosmos.network/main/build/architecture/adr-003-dynamic-capability-store).
    * (x/crisis) `x/crisis` has a new function: `AddModuleInitFlags`, which will register optional crisis module flags for the start command.
    * (x/ibc) [#5277](https://github.com/cosmos/cosmos-sdk/pull/5277) `x/ibc` changes from IBC alpha. See ICS specs below:
        * [ICS 002 - Client Semantics](https://github.com/cosmos/ibc/tree/main/spec/core/ics-002-client-semantics) subpackage
        * [ICS 003 - Connection Semantics](https://github.com/cosmos/ibc/tree/main/spec/core/ics-003-connection-semantics) subpackage
        * [ICS 004 - Channel and Packet Semantics](https://github.com/cosmos/ibc/tree/main/spec/core/ics-004-channel-and-packet-semantics) subpackage
        * [ICS 005 - Port Allocation](https://github.com/cosmos/ibc/tree/main/spec/core/ics-005-port-allocation) subpackage
        * [ICS 006 - Solo Machine Client](https://github.com/cosmos/ibc/tree/main/spec/client/ics-006-solo-machine-client) subpackage
        * [ICS 007 - Tendermint Client](https://github.com/cosmos/ibc/tree/main/spec/client/ics-007-tendermint-client) subpackage
        * [ICS 009 - Loopback Client](https://github.com/cosmos/ibc/tree/main/spec/client/ics-009-loopback-cilent) subpackage
        * [ICS 020 - Fungible Token Transfer](https://github.com/cosmos/ibc/tree/main/spec/app/ics-020-fungible-token-transfer) subpackage
        * [ICS 023 - Vector Commitments](https://github.com/cosmos/ibc/tree/main/spec/core/ics-023-vector-commitments) subpackage
        * [ICS 024 - Host State Machine Requirements](https://github.com/cosmos/ibc/tree/main/spec/core/ics-024-host-requirements) subpackage
    * (x/ibc) [#6374](https://github.com/cosmos/cosmos-sdk/pull/6374) ICS-23 Verify functions will now accept and verify ics23 CommitmentProofs exclusively
    * (x/params) [#6005](https://github.com/cosmos/cosmos-sdk/pull/6005) Add new CLI command for querying raw x/params parameters by subspace and key.

### Bug Fixes

* **Baseapp / Client / REST**
    * (client) [#5964](https://github.com/cosmos/cosmos-sdk/issues/5964) `--trust-node` is now false by default - for real. Users must ensure it is set to true if they don't want to enable the verifier.
    * (client) [#6402](https://github.com/cosmos/cosmos-sdk/issues/6402) Fix `keys add` `--algo` flag which only worked for Tendermint's `secp256k1` default key signing algorithm.
    * (client) [#7699](https://github.com/cosmos/cosmos-sdk/pull/7699) Fix panic in context when setting invalid nodeURI. `WithNodeURI` does not set the `Client` in the context.
    * (export) [#6510](https://github.com/cosmos/cosmos-sdk/pull/6510/) Field TimeIotaMs now is included in genesis file while exporting.
    * (rest) [#5906](https://github.com/cosmos/cosmos-sdk/pull/5906) Fix an issue that make some REST calls panic when sending invalid or incomplete requests.
    * (crypto) [#7966](https://github.com/cosmos/cosmos-sdk/issues/7966) `Bip44Params` `String()` function now correctly
    returns the absolute HD path by adding the `m/` prefix.
    * (crypto/keyring) [#5844](https://github.com/cosmos/cosmos-sdk/pull/5844) `Keyring.Sign()` methods no longer decode amino signatures when method receivers
    are offline/multisig keys.
    * (store) [#7415](https://github.com/cosmos/cosmos-sdk/pull/7415) Allow new stores to be registered during on-chain upgrades.
* **Modules**
  _ (modules) [#5569](https://github.com/cosmos/cosmos-sdk/issues/5569) `InitGenesis`, for the relevant modules, now ensures module accounts exist.
  _ (x/auth) [#5892](https://github.com/cosmos/cosmos-sdk/pull/5892) Add `RegisterKeyTypeCodec` to register new
  types (eg. keys) to the `auth` module internal amino codec.
  _ (x/bank) [#6536](https://github.com/cosmos/cosmos-sdk/pull/6536) Fix bug in `WriteGeneratedTxResponse` function used by multiple
  REST endpoints. Now it writes a Tx in StdTx format.
  _ (x/genutil) [#5938](https://github.com/cosmos/cosmos-sdk/pull/5938) Fix `InitializeNodeValidatorFiles` error handling.
  _ (x/gentx) [#8183](https://github.com/cosmos/cosmos-sdk/pull/8183) change gentx cmd amount to arg from flag
  _ (x/gov) [#7641](https://github.com/cosmos/cosmos-sdk/pull/7641) Fix tally calculation precision error.
  _ (x/staking) [#6529](https://github.com/cosmos/cosmos-sdk/pull/6529) Export validator addresses (previously was empty).
  _ (x/staking) [#5949](https://github.com/cosmos/cosmos-sdk/pull/5949) Skip staking `HistoricalInfoKey` in simulations as headers are not exported. \* (x/staking) [#6061](https://github.com/cosmos/cosmos-sdk/pull/6061) Allow a validator to immediately unjail when no signing info is present due to
  falling below their minimum self-delegation and never having been bonded. The validator may immediately unjail once they've met their minimum self-delegation.
* **General**
    * (types) [#7038](https://github.com/cosmos/cosmos-sdk/issues/7038) Fix infinite looping of `ApproxRoot` by including a hard-coded maximum iterations limit of 100.
    * (types) [#7084](https://github.com/cosmos/cosmos-sdk/pull/7084) Fix panic when calling `BigInt()` on an uninitialized `Int`.
    * (simulation) [#7129](https://github.com/cosmos/cosmos-sdk/issues/7129) Fix support for custom `Account` and key types on auth's simulation.

### Improvements

* **Baseapp / Client / REST**
    * (baseapp) [#6186](https://github.com/cosmos/cosmos-sdk/issues/6186) Support emitting events during `AnteHandler` execution.
    * (baseapp) [#6053](https://github.com/cosmos/cosmos-sdk/pull/6053) Customizable panic recovery handling added for `app.runTx()` method (as proposed in the [ADR 22](https://github.com/cosmos/cosmos-sdk/blob/master/docs/architecture/adr-022-custom-panic-handling.md)). Adds ability for developers to register custom panic handlers extending standard ones.
    * (client) [#5810](https://github.com/cosmos/cosmos-sdk/pull/5810) Added a new `--offline` flag that allows commands to be executed without an
    internet connection. Previously, `--generate-only` served this purpose in addition to only allowing txs to be generated. Now, `--generate-only` solely
    allows txs to be generated without being broadcasted and disallows Keybase use and `--offline` allows the use of Keybase but does not allow any
    functionality that requires an online connection.
    * (cli) [#7764](https://github.com/cosmos/cosmos-sdk/pull/7764) Update x/banking and x/crisis InitChain to improve node startup time
    * (client) [#5856](https://github.com/cosmos/cosmos-sdk/pull/5856) Added the possibility to set `--offline` flag with config command.
    * (client) [#5895](https://github.com/cosmos/cosmos-sdk/issues/5895) show config options in the config command's help screen.
    * (client/keys) [#8043](https://github.com/cosmos/cosmos-sdk/pull/8043) Add support for export of unarmored private key
    * (client/tx) [#7801](https://github.com/cosmos/cosmos-sdk/pull/7801) Update sign-batch multisig to work online
    * (x/genutil) [#8099](https://github.com/cosmos/cosmos-sdk/pull/8099) `init` now supports a `--recover` flag to recover
    the private validator key from a given mnemonic
* **Modules**
    * (x/auth) [#5702](https://github.com/cosmos/cosmos-sdk/pull/5702) Add parameter querying support for `x/auth`.
    * (x/auth/ante) [#6040](https://github.com/cosmos/cosmos-sdk/pull/6040) `AccountKeeper` interface used for `NewAnteHandler` and handler's decorators to add support of using custom `AccountKeeper` implementations.
    * (x/evidence) [#5952](https://github.com/cosmos/cosmos-sdk/pull/5952) Tendermint Consensus parameters can now be changed via parameter change proposals through `x/gov`.
    * (x/evidence) [#5961](https://github.com/cosmos/cosmos-sdk/issues/5961) Add `StoreDecoder` simulation for evidence module.
    * (x/ibc) [#5948](https://github.com/cosmos/cosmos-sdk/issues/5948) Add `InitGenesis` and `ExportGenesis` functions for `ibc` module.
    * (x/ibc-transfer) [#6871](https://github.com/cosmos/cosmos-sdk/pull/6871) Implement [ADR 001 - Coin Source Tracing](./docs/architecture/adr-001-coin-source-tracing.md).
    * (x/staking) [#6059](https://github.com/cosmos/cosmos-sdk/pull/6059) Updated `HistoricalEntries` parameter default to 100.
    * (x/staking) [#5584](https://github.com/cosmos/cosmos-sdk/pull/5584) Add util function `ToTmValidator` that converts a `staking.Validator` type to `*tmtypes.Validator`.
    * (x/staking) [#6163](https://github.com/cosmos/cosmos-sdk/pull/6163) CLI and REST call to unbonding delegations and delegations now accept
    pagination.
    * (x/staking) [#8178](https://github.com/cosmos/cosmos-sdk/pull/8178) Update default historical header number for stargate
* **General**
    * (crypto) [#7987](https://github.com/cosmos/cosmos-sdk/pull/7987) Fix the inconsistency of CryptoCdc, only use
    `codec/legacy.Cdc`.
    * (logging) [#8072](https://github.com/cosmos/cosmos-sdk/pull/8072) Refactor logging:
    _ Use [zerolog](https://github.com/rs/zerolog) over Tendermint's go-kit logging wrapper.
    _ Introduce Tendermint's `--log_format=plain|json` flag. Using format `json` allows for emitting structured JSON
    logs which can be consumed by an external logging facility (e.g. Loggly). Both formats log to STDERR. \* The existing `--log_level` flag and it's default value now solely relates to the global logging
    level (e.g. `info`, `debug`, etc...) instead of `<module>:<level>`.
    * (rest) [#7649](https://github.com/cosmos/cosmos-sdk/pull/7649) Return an unsigned tx in legacy GET /tx endpoint when signature conversion fails
    * (simulation) [#6002](https://github.com/cosmos/cosmos-sdk/pull/6002) Add randomized consensus params into simulation.
    * (store) [#6481](https://github.com/cosmos/cosmos-sdk/pull/6481) Move `SimpleProofsFromMap` from Tendermint into the SDK.
    * (store) [#6719](https://github.com/cosmos/cosmos-sdk/6754) Add validity checks to stores for nil and empty keys.
    * (SDK) Updated dependencies
        * Updated iavl dependency to v0.15.3
        * Update tendermint to v0.34.1
    * (types) [#7027](https://github.com/cosmos/cosmos-sdk/pull/7027) `Coin(s)` and `DecCoin(s)` updates:
        * Bump denomination max length to 128
        * Allow uppercase letters and numbers in denominations to support ADR 001
        * Added `Validate` function that returns a descriptive error
    * (types) [#5581](https://github.com/cosmos/cosmos-sdk/pull/5581) Add convenience functions {,Must}Bech32ifyAddressBytes.
    * (types/module) [#5724](https://github.com/cosmos/cosmos-sdk/issues/5724) The `types/module` package does no longer depend on `x/simulation`.
    * (types) [#5585](https://github.com/cosmos/cosmos-sdk/pull/5585) IBC additions:
        * `Coin` denomination max length has been increased to 32.
        * Added `CapabilityKey` alias for `StoreKey` to match IBC spec.
    * (types/rest) [#5900](https://github.com/cosmos/cosmos-sdk/pull/5900) Add Check\*Error function family to spare developers from replicating tons of boilerplate code.
    * (types) [#6128](https://github.com/cosmos/cosmos-sdk/pull/6137) Add `String()` method to `GasMeter`.
    * (types) [#6195](https://github.com/cosmos/cosmos-sdk/pull/6195) Add codespace to broadcast(sync/async) response.
    * (types) [#6897](https://github.com/cosmos/cosmos-sdk/issues/6897) Add KV type from tendermint to `types` directory.
    * (version) [#7848](https://github.com/cosmos/cosmos-sdk/pull/7848) [#7941](https://github.com/cosmos/cosmos-sdk/pull/7941)
    `version --long` output now shows the list of build dependencies and replaced build dependencies.

## Previous Releases

[CHANGELOG of previous versions](https://github.com/cosmos/cosmos-sdk/blob/c17c3caab86a1426a1eef4541e8203f5f54a1a54/CHANGELOG.md#v0391---2020-08-11) (pre Stargate).<|MERGE_RESOLUTION|>--- conflicted
+++ resolved
@@ -42,11 +42,8 @@
 
 ### Features
 
-<<<<<<< HEAD
 * (types) [#19511](https://github.com/cosmos/cosmos-sdk/pull/19511) Replace regex parsing of denom validation to direct matching methods.
-=======
 * (runtime) [#19571](https://github.com/cosmos/cosmos-sdk/pull/19571) Implement `core/router.Service` it in runtime. This service is present in all modules (when using depinject).
->>>>>>> 3e633092
 * (types) [#19164](https://github.com/cosmos/cosmos-sdk/pull/19164) Add a ValueCodec for the math.Uint type that can be used in collections maps.
 * (types) [#19281](https://github.com/cosmos/cosmos-sdk/pull/19281) Added a new method, `IsGT`, for `types.Coin`. This method is used to check if a `types.Coin` is greater than another `types.Coin`.
 * (client) [#18557](https://github.com/cosmos/cosmos-sdk/pull/18557) Add `--qrcode` flag to `keys show` command to support displaying keys address QR code.
