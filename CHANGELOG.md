<!--
Guiding Principles:

Changelogs are for humans, not machines.
There should be an entry for every single version.
The same types of changes should be grouped.
Versions and sections should be linkable.
The latest version comes first.
The release date of each version is displayed.
Mention whether you follow Semantic Versioning.

Usage:

Change log entries are to be added to the Unreleased section under the
appropriate stanza (see below). Each entry should ideally include a tag and
the Github issue reference in the following format:

* (<tag>) \#<issue-number> message

The issue numbers will later be link-ified during the release process so you do
not have to worry about including a link manually, but you can if you wish.

Types of changes (Stanzas):

"Features" for new features.
"Improvements" for changes in existing functionality.
"Deprecated" for soon-to-be removed features.
"Bug Fixes" for any bug fixes.
"Client Breaking" for breaking CLI commands and REST routes used by end-users.
"API Breaking" for breaking exported APIs used by developers building on SDK.
"State Machine Breaking" for any changes that result in a different AppState given same genesisState and txList.
Ref: https://keepachangelog.com/en/1.0.0/
-->

# Changelog

## [Unreleased]

### Improvements

* (logging) [\#8072](https://github.com/cosmos/cosmos-sdk/pull/8072) Refactor logging:
  * Use [zerolog](https://github.com/rs/zerolog) over Tendermint's go-kit logging wrapper.
  * Introduce Tendermint's `--log_format=plain|json` flag. Using format `json` allows for emitting structured JSON
  logs which can be consumed by an external logging facility (e.g. Loggly). Both formats log to STDERR.
  * The existing `--log_level` flag and it's default value now solely relates to the global logging
  level (e.g. `info`, `debug`, etc...) instead of `<module>:<level>`.
* (crypto) [\#7987](https://github.com/cosmos/cosmos-sdk/pull/7987) Fix the inconsistency of CryptoCdc, only use `codec/legacy.Cdc`.
* (SDK) [\#7925](https://github.com/cosmos/cosmos-sdk/pull/7925) Updated dependencies to use gRPC v1.33.2
  * Updated gRPC dependency to v1.33.2
  * Updated iavl dependency to v0.15-rc2
* (version) [\#7848](https://github.com/cosmos/cosmos-sdk/pull/7848) [\#7941](https://github.com/cosmos/cosmos-sdk/pull/7941) `version --long` output now shows the list of build dependencies and replaced build dependencies.
* (x/genutil) [\#8099](https://github.com/cosmos/cosmos-sdk/pull/8099) `init` now supports a `--recover` flag to recover the private validator key from a given mnemonic

### State Machine Breaking Changes

* (x/upgrade) [\#7979](https://github.com/cosmos/cosmos-sdk/pull/7979) keeper pubkey storage serialization migration from bech32 to protobuf.

### Bug Fixes

* (crypto) [\#7966](https://github.com/cosmos/cosmos-sdk/issues/7966) `Bip44Params` `String()` function now correctly returns the absolute HD path by adding the `m/` prefix.
<<<<<<< HEAD
* (x/auth/client/cli) [\#7632](https://github.com/cosmos/cosmos-sdk/issues/7632) fixing regression bugs in transaction signing.
=======
>>>>>>> f51f5e67

### API Breaking

* [\#8080](https://github.com/cosmos/cosmos-sdk/pull/8080) Updated the `codec.Marshaler` interface
  * Moved `MarshalAny` and `UnmarshalAny` helper functions to `codec.Marshaler` and renamed to `MarshalInterface` and `UnmarshalInterface` respectively. These functions must take interface as a parameter (not a concrete type nor `Any` object). Underneath they use `Any` wrapping for correct protobuf serialization.
<<<<<<< HEAD
* (x/auth/tx) [\#8106](https://github.com/cosmos/cosmos-sdk/pull/8106) change related to missing append functionality in client transaction signing
  + added `overwriteSig` argument to `x/auth/client.SignTx` and `client/tx.Sign` functions.
  + removed `x/auth/tx.go:wrapper.GetSignatures`. The `wrapper` provides `TxBuilder` functionality, and it's a private structure. That function was not used at all and it's not exposed through the `TxBuilder` interface.
=======
* (client) [\#8107](https://github.com/cosmos/cosmos-sdk/pull/8107) Renamed `PrintOutput` and `PrintOutputLegacy` methods of the `context.Client` object to `PrintProto` and `PrintObjectLegacy`.

>>>>>>> f51f5e67

## [v0.40.0-rc3](https://github.com/cosmos/cosmos-sdk/releases/tag/v0.40.0-rc3) - 2020-11-06

### Client Breaking

* (crypto) [\#7419](https://github.com/cosmos/cosmos-sdk/pull/7419) The SDK doesn't use Tendermint's `crypto.PubKey` interface anymore, and uses instead it's own `PubKey` interface, defined in `crypto/types`. Replace all instances of `crypto.PubKey` by `cryptotypes.Pubkey`.
* (x/staking) [\#7419](https://github.com/cosmos/cosmos-sdk/pull/7419) The `TmConsPubKey` method on ValidatorI has been removed and replaced instead by `ConsPubKey` (which returns a SDK `cryptotypes.PubKey`) and `TmConsPublicKey` (which returns a Tendermint proto PublicKey).

### Improvements

* (tendermint) [\#7828](https://github.com/cosmos/cosmos-sdk/pull/7828) Update tendermint dependency to v0.34.0-rc6

## [v0.40.0-rc2](https://github.com/cosmos/cosmos-sdk/releases/tag/v0.40.0-rc2) - 2020-11-02

### Client Breaking

* (x/upgrade) [#7697](https://github.com/cosmos/cosmos-sdk/pull/7697) Rename flag name "--time" to "--upgrade-time", "--info" to "--upgrade-info", to keep it consistent with help message.
* (x/auth) [#7788](https://github.com/cosmos/cosmos-sdk/pull/7788) Remove `tx auth` subcommands, all auth subcommands exist as `tx <subcommand>`

### API Breaking

* (x/staking/types) [\#7447](https://github.com/cosmos/cosmos-sdk/issues/7447) Remove bech32 PubKey support:
  * `ValidatorI` interface update. `GetConsPubKey` renamed to `TmConsPubKey` (consensus public key must be a tendermint key). `TmConsPubKey`, `GetConsAddr` methods return error.
  * `Validator` update. Methods changed in `ValidatorI` (as described above) and `ToTmValidator` return error.
  * `Validator.ConsensusPubkey` type changed from `string` to `codectypes.Any`.
  * `MsgCreateValidator.Pubkey` type changed from `string` to `codectypes.Any`.
* Deprecating and renaming `MakeEncodingConfig` to `MakeTestEncodingConfig` (both in `simapp` and `simapp/params` packages).
* (tx) [\#7688](https://github.com/cosmos/cosmos-sdk/pull/7688) The gRPC simulate service method has been moved from `cosmos.base.v1beta1.simulate` to `cosmos.tx.v1beta1`, as a method in the Tx service.
* [#7764](https://github.com/cosmos/cosmos-sdk/pull/7764) Added module initialization options:
  * `server/types.AppExporter` requires extra argument: `AppOptions`.
  * `server.AddCommands` requires extra argument: `addStartFlags types.ModuleInitFlags`
  * `x/crisis.NewAppModule` has a new attribute: `skipGenesisInvariants`. [PR](https://github.com/cosmos/cosmos-sdk/pull/7764)
* [#7918](https://github.com/cosmos/cosmos-sdk/pull/7918) Add x/capability safety checks:
  * All outward facing APIs will now check that capability is not nil and name is not empty before performing any state-machine changes
  * `SetIndex` has been renamed to `InitializeIndex`
* (client/tx, x/auth/client) [\#8106](https://github.com/cosmos/cosmos-sdk/pull/8106) Added `overwrite` option to the `tx.Sign` and `client.SignTx` functions.


### Features

* (tx) [\#7688](https://github.com/cosmos/cosmos-sdk/pull/7688) Add a new Tx gRPC service with methods `Simulate` and `GetTx` (by hash).
* __Modules__
  * `x/crisis` has a new function: `AddModuleInitFlags`, which will register optional crisis module flags for the start command.

### Bug Fixes

* (client) [\#7699](https://github.com/cosmos/cosmos-sdk/pull/7699) Fix panic in context when setting invalid nodeURI. `WithNodeURI` does not set the `Client` in the context.
* (x/gov) [#7641](https://github.com/cosmos/cosmos-sdk/pull/7641) Fix tally calculation precision error.

### Improvements

* (rest) [#7649](https://github.com/cosmos/cosmos-sdk/pull/7649) Return an unsigned tx in legacy GET /tx endpoint when signature conversion fails
* (cli) [#7764](https://github.com/cosmos/cosmos-sdk/pull/7764) Update x/banking and x/crisis InitChain to improve node startup time

## [v0.40.0-rc1](https://github.com/cosmos/cosmos-sdk/releases/tag/v0.40.0-rc1) - 2020-10-19

### Client Breaking Changes

* __Modules__
  * (x/staking) [\#7499](https://github.com/cosmos/cosmos-sdk/pull/7499) `BondStatus` is now a protobuf `enum` instead
    of an `int32`, and JSON serialized using its protobuf name, so expect names like `BOND_STATUS_UNBONDING` as opposed
    to `Unbonding`.
  * (x/staking) [\#7556](https://github.com/cosmos/cosmos-sdk/pull/7556) The ABCI's `Result.Data` field for
    `MsgBeginRedelegate` and `MsgUndelegate` responses does not contain custom binary marshaled `completionTime`, but the
    protobuf encoded `MsgBeginRedelegateResponse` and `MsgUndelegateResponse` structs respectively
  * (x/evidence) [\#7538](https://github.com/cosmos/cosmos-sdk/pull/7538) The ABCI's `Result.Data` field for
    `MsgSubmitEvidence` responses does not contain the raw evidence's hash, but the protobuf encoded
    `MsgSubmitEvidenceResponse` struct.
  * (x/gov) [\#7533](https://github.com/cosmos/cosmos-sdk/pull/7533) The ABCI's `Result.Data` field for
    `MsgSubmitProposal` responses does not contain a raw binary encoding of the `proposalID`, but the protobuf encoded
    `MsgSubmitSubmitProposalResponse` struct.

### API Breaking

* (AppModule) [\#7518](https://github.com/cosmos/cosmos-sdk/pull/7518) [\#7584](https://github.com/cosmos/cosmos-sdk/pull/7584) Rename `AppModule.RegisterQueryServices` to `AppModule.RegisterServices`, as this method now registers multiple services (the gRPC query service and the protobuf Msg service). A `Configurator` struct is used to hold the different services.

### Features

* (modules) [\#7540](https://github.com/cosmos/cosmos-sdk/issues/7540) Protobuf service definitions can now be used for
packing `Msg`s in transactions as defined in [ADR 031](./docs/architecture/adr-031-msg-service.md). All modules now
define a `Msg` protobuf service.
* (codec) [\#7519](https://github.com/cosmos/cosmos-sdk/pull/7519) `InterfaceRegistry` now inherits `jsonpb.AnyResolver`, and has a `RegisterCustomTypeURL` method to support ADR 031 packing of `Any`s. `AnyResolver` is now a required parameter to `RejectUnknownFields`.
* (baseapp) [\#7519](https://github.com/cosmos/cosmos-sdk/pull/7519) Add `ServiceMsgRouter` to BaseApp to handle routing of protobuf service `Msg`s. The two new types defined in ADR 031, `sdk.ServiceMsg` and `sdk.MsgRequest` are introduced with this router.
* (cli) [\#7221](https://github.com/cosmos/cosmos-sdk/pull/7221) Add the option of emitting amino encoded json from the CLI

### Bug Fixes

* (kvstore) [\#7415](https://github.com/cosmos/cosmos-sdk/pull/7415) Allow new stores to be registered during on-chain upgrades.
* (rest) [\#7730](https://github.com/cosmos/cosmos-sdk/pull/7730) Fix fetch txs by height on legacy REST endpoint

### Improvements

* (tendermint) [\#7527](https://github.com/cosmos/cosmos-sdk/pull/7527) Update sdk to tendermint 0.34-rc5
* (iavl) [\#7549](https://github.com/cosmos/cosmos-sdk/pull/7549) Update sdk to IAVL 0.15.0-rc4

## [v0.40.0-rc0](https://github.com/cosmos/cosmos-sdk/releases/tag/v0.40.0-rc0) - 2020-10-13

v0.40.0, known as the Stargate release of the Cosmos SDK, is one of the largest releases
of the Cosmos SDK since launch. Please read through this changelog and [release notes](./RELEASE_NOTES.md) to make sure you are aware of any relevant breaking changes.

### Client Breaking Changes

* __CLI__
  * (client/keys) [\#5889](https://github.com/cosmos/cosmos-sdk/pull/5889) remove `keys update` command.
  * (x/auth) [\#5844](https://github.com/cosmos/cosmos-sdk/pull/5844) `tx sign` command now returns an error when signing is attempted with offline/multisig keys.
  * (x/auth) [\#6108](https://github.com/cosmos/cosmos-sdk/pull/6108) `tx sign` command's `--validate-signatures` flag is migrated into a `tx validate-signatures` standalone command.
  * (x/genutil) [\#6651](https://github.com/cosmos/cosmos-sdk/pull/6651) The `gentx` command has been improved. No longer are `--from` and `--name` flags required. Instead, a single argument, `name`, is required which refers to the key pair in the Keyring. In addition, an optional
  `--moniker` flag can be provided to override the moniker found in `config.toml`.
* __REST / Queriers__
  * (api) [\#6426](https://github.com/cosmos/cosmos-sdk/pull/6426) The ability to start an out-of-process API REST server has now been removed. Instead, the API server is now started in-process along with the application and Tendermint. Configuration options have been added to `app.toml` to enable/disable the API server along with additional HTTP server options.
  * (client) [\#7246](https://github.com/cosmos/cosmos-sdk/pull/7246) The rest server endpoint `/swagger-ui/` is replaced by `/swagger/`, and contains swagger documentation for gRPC Gateway routes in addition to legacy REST routes. Swagger API is exposed only if set in `app.toml`.
  * (x/auth) [\#5702](https://github.com/cosmos/cosmos-sdk/pull/5702) The `x/auth` querier route has changed from `"acc"` to `"auth"`.
  * (x/bank) [\#5572](https://github.com/cosmos/cosmos-sdk/pull/5572) The `/bank/balances/{address}` endpoint now returns all account balances or a single balance by denom when the `denom` query parameter is present.
  * (x/evidence) [\#5952](https://github.com/cosmos/cosmos-sdk/pull/5952) Remove CLI and REST handlers for querying `x/evidence` parameters.
  * (x/gov) [#6295](https://github.com/cosmos/cosmos-sdk/pull/6295) Fix typo in querying governance params.
* __General__
  * (baseapp) [\#6384](https://github.com/cosmos/cosmos-sdk/pull/6384) The `Result.Data` is now a Protocol Buffer encoded binary blob of type `TxData`. The `TxData` contains `Data` which contains a list of Protocol Buffer encoded message data and the corresponding message type.
  * (client) [\#5783](https://github.com/cosmos/cosmos-sdk/issues/5783) Unify all coins representations on JSON client requests for governance proposals.
  * (store/rootmulti) [\#6390](https://github.com/cosmos/cosmos-sdk/pull/6390) Proofs of empty stores are no longer supported.
  * (store/types) [\#5730](https://github.com/cosmos/cosmos-sdk/pull/5730) store.types.Cp() is removed in favour of types.CopyBytes().
  * (x/auth) [\#6054](https://github.com/cosmos/cosmos-sdk/pull/6054) Remove custom JSON marshaling for base accounts as multsigs cannot be bech32 decoded.
  * (x/auth/vesting) [\#6859](https://github.com/cosmos/cosmos-sdk/pull/6859) Custom JSON marshaling of vesting accounts was removed. Vesting accounts are now marshaled using their default proto or amino JSON representation.
  * (x/bank) [\#5785](https://github.com/cosmos/cosmos-sdk/issues/5785) In x/bank errors, JSON strings coerced to valid UTF-8 bytes at JSON marshalling time
  are now replaced by human-readable expressions. This change can potentially break compatibility with all those client side tools
  that parse log messages.
  * (x/gov) [\#6859](https://github.com/cosmos/cosmos-sdk/pull/6859) `ProposalStatus` and `VoteOption` are now JSON serialized using its protobuf name, so expect names like `PROPOSAL_STATUS_DEPOSIT_PERIOD` as opposed to `DepositPeriod`.

### API Breaking Changes

* __Baseapp / Client__
  * (baseapp) [\#5865](https://github.com/cosmos/cosmos-sdk/pull/5865) The `SimulationResponse` returned from tx simulation is now JSON encoded instead of Amino binary.
  * (client) [\#6290](https://github.com/cosmos/cosmos-sdk/pull/6290) `CLIContext` is renamed to `Context`. `Context` and all related methods have been moved from package context to client.
  * (client) [\#6525](https://github.com/cosmos/cosmos-sdk/pull/6525) Removed support for `indent` in JSON responses. Clients should consider piping to an external tool such as `jq`.
  * (client/flags) [\#6632](https://github.com/cosmos/cosmos-sdk/pull/6632) Remove NewCompletionCmd(), the function is now available in tendermint.
  * (client/input) [\#5904](https://github.com/cosmos/cosmos-sdk/pull/5904) Removal of unnecessary `GetCheckPassword`, `PrintPrefixed` functions.
  * (client/keys) [\#5889](https://github.com/cosmos/cosmos-sdk/pull/5889) Rename `NewKeyBaseFromDir()` -> `NewLegacyKeyBaseFromDir()`.
  * (client/keys) [\#5820](https://github.com/cosmos/cosmos-sdk/pull/5820/) Removed method CloseDB from Keybase interface.
  * (client/rpc) [\#6290](https://github.com/cosmos/cosmos-sdk/pull/6290) `client` package and subdirs reorganization.
  * (client/lcd) [\#6290](https://github.com/cosmos/cosmos-sdk/pull/6290) `CliCtx` of struct `RestServer` in package client/lcd has been renamed to `ClientCtx`.
  * (codec) [\#6330](https://github.com/cosmos/cosmos-sdk/pull/6330) `codec.RegisterCrypto` has been moved to the `crypto/codec` package and the global `codec.Cdc` Amino instance has been deprecated and moved to the `codec/legacy_global` package.
  * (crypto) [\#6780](https://github.com/cosmos/cosmos-sdk/issues/6780) Move ledger code to its own package.
  * (crypto/types/multisig) [\#6373](https://github.com/cosmos/cosmos-sdk/pull/6373) `multisig.Multisignature` has been renamed  to `AminoMultisignature`
  * (codec) `*codec.LegacyAmino` is now a wrapper around Amino which provides backwards compatibility with protobuf `Any`. ALL legacy code should use `*codec.LegacyAmino` instead of `*amino.Codec` directly
  * (crypto) [\#5880](https://github.com/cosmos/cosmos-sdk/pull/5880) Merge `crypto/keys/mintkey` into `crypto`.
  * (crypto/hd) [\#5904](https://github.com/cosmos/cosmos-sdk/pull/5904) `crypto/keys/hd` moved to `crypto/hd`.
  * (crypto/keyring):
    * [\#5866](https://github.com/cosmos/cosmos-sdk/pull/5866) Rename `crypto/keys/` to `crypto/keyring/`.
    * [\#5904](https://github.com/cosmos/cosmos-sdk/pull/5904) `Keybase` -> `Keyring` interfaces migration. `LegacyKeybase` interface is added in order
  to guarantee limited backward compatibility with the old Keybase interface for the sole purpose of migrating keys across the new keyring backends. `NewLegacy`
  constructor is provided [\#5889](https://github.com/cosmos/cosmos-sdk/pull/5889) to allow for smooth migration of keys from the legacy LevelDB based implementation
  to new keyring backends. Plus, the package and the new keyring no longer depends on the sdk.Config singleton. Please consult the [package documentation](https://github.com/cosmos/cosmos-sdk/tree/master/crypto/keyring/doc.go) for more
  information on how to implement the new `Keyring` interface.
    * [\#5858](https://github.com/cosmos/cosmos-sdk/pull/5858) Make Keyring store keys by name and address's hexbytes representation.
  * (export) [\#5952](https://github.com/cosmos/cosmos-sdk/pull/5952) `AppExporter` now returns ABCI consensus parameters to be included in marshaled exported state. These parameters must be returned from the application via the `BaseApp`.
  * (store) [\#5803](https://github.com/cosmos/cosmos-sdk/pull/5803) The `store.CommitMultiStore` interface now includes the new `snapshots.Snapshotter` interface as well.
  * (types) [\#5579](https://github.com/cosmos/cosmos-sdk/pull/5579) The `keepRecent` field has been removed from the `PruningOptions` type.
  The `PruningOptions` type now only includes fields `KeepEvery` and `SnapshotEvery`, where `KeepEvery`
  determines which committed heights are flushed to disk and `SnapshotEvery` determines which of these
  heights are kept after pruning. The `IsValid` method should be called whenever using these options. Methods
  `SnapshotVersion` and `FlushVersion` accept a version arugment and determine if the version should be
  flushed to disk or kept as a snapshot. Note, `KeepRecent` is automatically inferred from the options
  and provided directly the IAVL store.
  * (types) [\#5533](https://github.com/cosmos/cosmos-sdk/pull/5533) Refactored `AppModuleBasic` and `AppModuleGenesis`
  to now accept a `codec.JSONMarshaler` for modular serialization of genesis state.
  * (types/rest) [\#5779](https://github.com/cosmos/cosmos-sdk/pull/5779) Drop unused Parse{Int64OrReturnBadRequest,QueryParamBool}() functions.
* __Modules__
  * (modules) [\#7243](https://github.com/cosmos/cosmos-sdk/pull/7243) Rename `RegisterCodec` to `RegisterLegacyAminoCodec` and `codec.New()` is now renamed to `codec.NewLegacyAmino()`
  * (modules) [\#6564](https://github.com/cosmos/cosmos-sdk/pull/6564) Constant `DefaultParamspace` is removed from all modules, use ModuleName instead.
  * (modules) [\#5989](https://github.com/cosmos/cosmos-sdk/pull/5989) `AppModuleBasic.GetTxCmd` now takes a single `CLIContext` parameter.
  * (modules) [\#5664](https://github.com/cosmos/cosmos-sdk/pull/5664) Remove amino `Codec` from simulation `StoreDecoder`, which now returns a function closure in order to unmarshal the key-value pairs.
  * (modules) [\#5555](https://github.com/cosmos/cosmos-sdk/pull/5555) Move `x/auth/client/utils/` types and functions to `x/auth/client/`.
  * (modules) [\#5572](https://github.com/cosmos/cosmos-sdk/pull/5572) Move account balance logic and APIs from `x/auth` to `x/bank`.
  * (modules) [\#6326](https://github.com/cosmos/cosmos-sdk/pull/6326) `AppModuleBasic.GetQueryCmd` now takes a single `client.Context` parameter.
  * (modules) [\#6336](https://github.com/cosmos/cosmos-sdk/pull/6336) `AppModuleBasic.RegisterQueryService` method was added to support gRPC queries, and `QuerierRoute` and `NewQuerierHandler` were deprecated.
  * (modules) [\#6311](https://github.com/cosmos/cosmos-sdk/issues/6311) Remove `alias.go` usage
  * (modules) [\#6447](https://github.com/cosmos/cosmos-sdk/issues/6447) Rename `blacklistedAddrs` to `blockedAddrs`.
  * (modules) [\#6834](https://github.com/cosmos/cosmos-sdk/issues/6834) Add `RegisterInterfaces` method to `AppModuleBasic` to support registration of protobuf interface types.
  * (modules) [\#6734](https://github.com/cosmos/cosmos-sdk/issues/6834) Add `TxEncodingConfig` parameter to `AppModuleBasic.ValidateGenesis` command to support JSON tx decoding in `genutil`.
  * (types) [\#6327](https://github.com/cosmos/cosmos-sdk/pull/6327) `sdk.Msg` now inherits `proto.Message`, as a result all `sdk.Msg` types now use pointer semantics.
  * (types) [\#7032](https://github.com/cosmos/cosmos-sdk/pull/7032) All types ending with `ID` (e.g. `ProposalID`) now end with `Id` (e.g. `ProposalId`), to match default Protobuf generated format. Also see [\#7033](https://github.com/cosmos/cosmos-sdk/pull/7033) for more details.
  * (x/auth) [\#6029](https://github.com/cosmos/cosmos-sdk/pull/6029) Module accounts have been moved from `x/supply` to `x/auth`.
  * (x/auth) [\#6443](https://github.com/cosmos/cosmos-sdk/issues/6443) Move `FeeTx` and `TxWithMemo` interfaces from `x/auth/ante` to `types`.
  * (x/bank) [\#7327](https://github.com/cosmos/cosmos-sdk/pull/7327) AddCoins and SubtractCoins no longer return a resultingValue and will only return an error.
  * (x/evidence) [\#7251](https://github.com/cosmos/cosmos-sdk/pull/7251) New evidence types and light client evidence handling. The module function names changed.
  * (x/ibc) [\#6374](https://github.com/cosmos/cosmos-sdk/pull/6374) `VerifyMembership` and `VerifyNonMembership` now take a `specs []string` argument to specify the proof format used for verification. Most SDK chains can simply use `commitmenttypes.GetSDKSpecs()` for this argument.
  * (x/params) [\#5619](https://github.com/cosmos/cosmos-sdk/pull/5619) The `x/params` keeper now accepts a `codec.Marshaller` instead of
  a reference to an amino codec. Amino is still used for JSON serialization.
  * (x/staking) [\#6451](https://github.com/cosmos/cosmos-sdk/pull/6451) `DefaultParamspace` and `ParamKeyTable` in staking module are moved from keeper to types to enforce consistency.
  * (x/supply) [\#6010](https://github.com/cosmos/cosmos-sdk/pull/6010) All `x/supply` types and APIs have been moved to `x/bank`.
  * [\#6409](https://github.com/cosmos/cosmos-sdk/pull/6409) Rename all IsEmpty methods to Empty across the codebase and enforce consistency.
  * [\#6231](https://github.com/cosmos/cosmos-sdk/pull/6231) Simplify `AppModule` interface, `Route` and `NewHandler` methods become only `Route`
  and returns a new `Route` type.
  * (x/slashing) [\#6212](https://github.com/cosmos/cosmos-sdk/pull/6212) Remove `Get*` prefixes from key construction functions
  * (server) [\#6079](https://github.com/cosmos/cosmos-sdk/pull/6079) Remove `UpgradeOldPrivValFile` (deprecated in Tendermint Core v0.28).
  * [\#5719](https://github.com/cosmos/cosmos-sdk/pull/5719) Bump Go requirement to 1.14+
  * (x/evidence) [\#5952](https://github.com/cosmos/cosmos-sdk/pull/5952) Remove APIs for getting and setting `x/evidence` parameters. `BaseApp` now uses a `ParamStore` to manage Tendermint consensus parameters which is managed via the `x/params` `Substore` type.
  * (x/gov) [\#6147](https://github.com/cosmos/cosmos-sdk/pull/6147) The `Content` field on `Proposal` and `MsgSubmitProposal`
  is now `Any` in concordance with [ADR 019](docs/architecture/adr-019-protobuf-state-encoding.md) and `GetContent` should now
  be used to retrieve the actual proposal `Content`. Also the `NewMsgSubmitProposal` constructor now may return an `error`
  * (x/auth) [\#7006](https://github.com/cosmos/cosmos-sdk/pull/7006) All `AccountRetriever` methods now take `client.Context` as a parameter instead of as a struct member.
  * (x/auth) [\#6270](https://github.com/cosmos/cosmos-sdk/pull/6270) The passphrase argument has been removed from the signature of the following functions and methods: `BuildAndSign`, ` MakeSignature`, ` SignStdTx`, `TxBuilder.BuildAndSign`, `TxBuilder.Sign`, `TxBuilder.SignStdTx`
  * (x/auth) [\#6428](https://github.com/cosmos/cosmos-sdk/issues/6428):
    * `NewAnteHandler` and `NewSigVerificationDecorator` both now take a `SignModeHandler` parameter.
    * `SignatureVerificationGasConsumer` now has the signature: `func(meter sdk.GasMeter, sig signing.SignatureV2, params types.Params) error`.
    * The `SigVerifiableTx` interface now has a `GetSignaturesV2() ([]signing.SignatureV2, error)` method and no longer has the `GetSignBytes` method.

### State Machine Breaking

* __General__
  * (client) [\#7268](https://github.com/cosmos/cosmos-sdk/pull/7268) / [\#7147](https://github.com/cosmos/cosmos-sdk/pull/7147) Introduce new protobuf based PubKeys, and migrate PubKey in BaseAccount to use this new protobuf based PubKey format

* __Modules__
  * (modules) [\#5572](https://github.com/cosmos/cosmos-sdk/pull/5572) Separate balance from accounts per ADR 004.
    * Account balances are now persisted and retrieved via the `x/bank` module.
    * Vesting account interface has been modified to account for changes.
    * Callers to `NewBaseVestingAccount` are responsible for verifying account balance in relation to
    the original vesting amount.
    * The `SendKeeper` and `ViewKeeper` interfaces in `x/bank` have been modified to account for changes.
  * (x/auth) [\#5533](https://github.com/cosmos/cosmos-sdk/pull/5533) Migrate the `x/auth` module to use Protocol Buffers for state
  serialization instead of Amino.
    * The `BaseAccount.PubKey` field is now represented as a Bech32 string instead of a `crypto.Pubkey`.
    * `NewBaseAccountWithAddress` now returns a reference to a `BaseAccount`.
    * The `x/auth` module now accepts a `Codec` interface which extends the `codec.Marshaler` interface by
    requiring a concrete codec to know how to serialize accounts.
    * The `AccountRetriever` type now accepts a `Codec` in its constructor in order to know how to
    serialize accounts.
  * (x/bank) [\#6518](https://github.com/cosmos/cosmos-sdk/pull/6518) Support for global and per-denomination send enabled flags.
    * Existing send_enabled global flag has been moved into a Params structure as `default_send_enabled`.
    * An array of: `{denom: string, enabled: bool}` is added to bank Params to support per-denomination override of global default value.
  * (x/distribution) [\#5610](https://github.com/cosmos/cosmos-sdk/pull/5610) Migrate the `x/distribution` module to use Protocol Buffers for state
  serialization instead of Amino. The exact codec used is `codec.HybridCodec` which utilizes Protobuf for binary encoding and Amino
  for JSON encoding.
    * `ValidatorHistoricalRewards.ReferenceCount` is now of types `uint32` instead of `uint16`.
    * `ValidatorSlashEvents` is now a struct with `slashevents`.
    * `ValidatorOutstandingRewards` is now a struct with `rewards`.
    * `ValidatorAccumulatedCommission` is now a struct with `commission`.
    * The `Keeper` constructor now takes a `codec.Marshaler` instead of a concrete Amino codec. This exact type
    provided is specified by `ModuleCdc`.
  * (x/evidence) [\#5634](https://github.com/cosmos/cosmos-sdk/pull/5634) Migrate the `x/evidence` module to use Protocol Buffers for state
  serialization instead of Amino.
    * The `internal` sub-package has been removed in order to expose the types proto file.
    * The module now accepts a `Codec` interface which extends the `codec.Marshaler` interface by
    requiring a concrete codec to know how to serialize `Evidence` types.
    * The `MsgSubmitEvidence` message has been removed in favor of `MsgSubmitEvidenceBase`. The application-level
    codec must now define the concrete `MsgSubmitEvidence` type which must implement the module's `MsgSubmitEvidence`
    interface.
  * (x/evidence) [\#5952](https://github.com/cosmos/cosmos-sdk/pull/5952) Remove parameters from `x/evidence` genesis and module state. The `x/evidence` module now solely uses Tendermint consensus parameters to determine of evidence is valid or not.
  * (x/gov) [\#5737](https://github.com/cosmos/cosmos-sdk/pull/5737) Migrate the `x/gov` module to use Protocol
  Buffers for state serialization instead of Amino.
    * `MsgSubmitProposal` will be removed in favor of the application-level proto-defined `MsgSubmitProposal` which
    implements the `MsgSubmitProposalI` interface. Applications should extend the `NewMsgSubmitProposalBase` type
    to define their own concrete `MsgSubmitProposal` types.
    * The module now accepts a `Codec` interface which extends the `codec.Marshaler` interface by
    requiring a concrete codec to know how to serialize `Proposal` types.
  * (x/mint) [\#5634](https://github.com/cosmos/cosmos-sdk/pull/5634) Migrate the `x/mint` module to use Protocol Buffers for state
  serialization instead of Amino.
    * The `internal` sub-package has been removed in order to expose the types proto file.
  * (x/slashing) [\#5627](https://github.com/cosmos/cosmos-sdk/pull/5627) Migrate the `x/slashing` module to use Protocol Buffers for state
  serialization instead of Amino. The exact codec used is `codec.HybridCodec` which utilizes Protobuf for binary encoding and Amino
  for JSON encoding.
    * The `Keeper` constructor now takes a `codec.Marshaler` instead of a concrete Amino codec. This exact type
    provided is specified by `ModuleCdc`.
  * (x/staking) [\#6844](https://github.com/cosmos/cosmos-sdk/pull/6844) Validators are now inserted into the unbonding queue based on their unbonding time and height. The relevant keeper APIs are modified to reflect these changes by now also requiring a height.
  * (x/staking) [\#6061](https://github.com/cosmos/cosmos-sdk/pull/6061) Allow a validator to immediately unjail when no signing info is present due to
  falling below their minimum self-delegation and never having been bonded. The validator may immediately unjail once they've met their minimum self-delegation.
  * (x/staking) [\#5600](https://github.com/cosmos/cosmos-sdk/pull/5600) Migrate the `x/staking` module to use Protocol Buffers for state
  serialization instead of Amino. The exact codec used is `codec.HybridCodec` which utilizes Protobuf for binary encoding and Amino
  for JSON encoding.
    * `BondStatus` is now of type `int32` instead of `byte`.
    * Types of `int16` in the `Params` type are now of type `int32`.
    * Every reference of `crypto.Pubkey` in context of a `Validator` is now of type string. `GetPubKeyFromBech32` must be used to get the `crypto.Pubkey`.
    * The `Keeper` constructor now takes a `codec.Marshaler` instead of a concrete Amino codec. This exact type
    provided is specified by `ModuleCdc`.
  * (x/supply) [\#6010](https://github.com/cosmos/cosmos-sdk/pull/6010) Removed the `x/supply` module by merging the existing types and APIs into the `x/bank` module.
  * (x/supply) [\#5533](https://github.com/cosmos/cosmos-sdk/pull/5533) Migrate the `x/supply` module to use Protocol Buffers for state
  serialization instead of Amino.
    * The `internal` sub-package has been removed in order to expose the types proto file.
    * The `x/supply` module now accepts a `Codec` interface which extends the `codec.Marshaler` interface by
    requiring a concrete codec to know how to serialize `SupplyI` types.
    * The `SupplyI` interface has been modified to no longer return `SupplyI` on methods. Instead the
    concrete type's receiver should modify the type.
  * (x/upgrade) [\#5659](https://github.com/cosmos/cosmos-sdk/pull/5659) Migrate the `x/upgrade` module to use Protocol
  Buffers for state serialization instead of Amino.
    * The `internal` sub-package has been removed in order to expose the types proto file.
    * The `x/upgrade` module now accepts a `codec.Marshaler` interface.

### Features

* __Baseapp / Client / REST__
  * (x/auth) [\#6213](https://github.com/cosmos/cosmos-sdk/issues/6213) Introduce new protobuf based path for transaction signing, see [ADR020](https://github.com/cosmos/cosmos-sdk/blob/master/docs/architecture/adr-020-protobuf-transaction-encoding.md) for more details
  * (x/auth) [\#6350](https://github.com/cosmos/cosmos-sdk/pull/6350) New sign-batch command to sign StdTx batch files.
  * (baseapp) [\#5803](https://github.com/cosmos/cosmos-sdk/pull/5803) Added support for taking state snapshots at regular height intervals, via options `snapshot-interval` and `snapshot-keep-recent`.
  * (client) [\#5921](https://github.com/cosmos/cosmos-sdk/issues/5921) Introduce new gRPC and gRPC Gateway based APIs for querying app & module data. See [ADR021](https://github.com/cosmos/cosmos-sdk/blob/master/docs/architecture/adr-021-protobuf-query-encoding.md) for more details
  * (cli) [\#7485](https://github.com/cosmos/cosmos-sdk/pull/7485) Introduce a new optional `--keyring-dir` flag that allows clients to specify a Keyring directory if it does not reside in the directory specified by `--home`.
  * (coin) [\#6755](https://github.com/cosmos/cosmos-sdk/pull/6755) Add custom regex validation for `Coin` denom by overwriting `CoinDenomRegex` when using `/types/coin.go`.
  * (config) [\#7265](https://github.com/cosmos/cosmos-sdk/pull/7265) Support Tendermint block pruning through a new `min-retain-blocks` configuration that can be set in either `app.toml` or via the CLI. This parameter is used in conjunction with other criteria to determine the height at which Tendermint should prune blocks.
  * (events) [\#7121](https://github.com/cosmos/cosmos-sdk/pull/7121) The application now derives what events are indexed by Tendermint via the `index-events` configuration in `app.toml`, which is a list of events taking the form `{eventType}.{attributeKey}`.
  * (tx) [\#6089](https://github.com/cosmos/cosmos-sdk/pull/6089) Transactions can now have a `TimeoutHeight` set which allows the transaction to be rejected if it's committed at a height greater than the timeout.
  * (rest) [\#6167](https://github.com/cosmos/cosmos-sdk/pull/6167) Support `max-body-bytes` CLI flag for the REST service.
  * (genesis) [\#7089](https://github.com/cosmos/cosmos-sdk/pull/7089) The `export` command now adds a `initial_height` field in the exported JSON. Baseapp's `CommitMultiStore` now also has a `SetInitialVersion` setter, so it can set the initial store version inside `InitChain` and start a new chain from a given height.
* __General__
  * (crypto/multisig) [\#6241](https://github.com/cosmos/cosmos-sdk/pull/6241) Add Multisig type directly to the repo. Previously this was in tendermint.
  * (tests) [\#6489](https://github.com/cosmos/cosmos-sdk/pull/6489) Introduce package `testutil`, new in-process testing network framework for use in integration and unit tests.
  * (store) [\#5803](https://github.com/cosmos/cosmos-sdk/pull/5803) Added `rootmulti.Store` methods for taking and restoring snapshots, based on `iavl.Store` export/import.
  * (store) [\#6324](https://github.com/cosmos/cosmos-sdk/pull/6324) IAVL store query proofs now return CommitmentOp which wraps an ics23 CommitmentProof
  * (store) [\#6390](https://github.com/cosmos/cosmos-sdk/pull/6390) `RootMulti` store query proofs now return `CommitmentOp` which wraps `CommitmentProofs`
    * `store.Query` now only returns chained `ics23.CommitmentProof` wrapped in `merkle.Proof`
    * `ProofRuntime` only decodes and verifies `ics23.CommitmentProof`
* __Modules__
  * (modules) [\#5921](https://github.com/cosmos/cosmos-sdk/issues/5921) Introduction of Query gRPC service definitions along with REST annotations for gRPC Gateway for each module
  * (x/auth/vesting) [\#7209](https://github.com/cosmos/cosmos-sdk/pull/7209) Create new `MsgCreateVestingAccount` message type along with CLI handler that allows for the creation of delayed and continuous vesting types.
  * (x/capability) [\#5828](https://github.com/cosmos/cosmos-sdk/pull/5828) Capability module integration as outlined in [ADR 3 - Dynamic Capability Store](https://github.com/cosmos/tree/master/docs/architecture/adr-003-dynamic-capability-store.md).
  * (x/ibc) [\#5277](https://github.com/cosmos/cosmos-sdk/pull/5277) `x/ibc` changes from IBC alpha. For more details check the the [`x/ibc/core/spec`](https://github.com/cosmos/cosmos-sdk/tree/master/x/ibc/core/spec) directory, or the ICS specs below:
    * [ICS 002 - Client Semantics](https://github.com/cosmos/ics/tree/master/spec/ics-002-client-semantics) subpackage
    * [ICS 003 - Connection Semantics](https://github.com/cosmos/ics/blob/master/spec/ics-003-connection-semantics) subpackage
    * [ICS 004 - Channel and Packet Semantics](https://github.com/cosmos/ics/blob/master/spec/ics-004-channel-and-packet-semantics) subpackage
    * [ICS 005 - Port Allocation](https://github.com/cosmos/ics/blob/master/spec/ics-005-port-allocation) subpackage
    * [ICS 006 - Solo Machine Client](https://github.com/cosmos/ics/tree/master/spec/ics-006-solo-machine-client) subpackage
    * [ICS 007 - Tendermint Client](https://github.com/cosmos/ics/blob/master/spec/ics-007-tendermint-client) subpackage
    * [ICS 009 - Loopback Client](https://github.com/cosmos/ics/tree/master/spec/ics-009-loopback-client) subpackage
    * [ICS 020 - Fungible Token Transfer](https://github.com/cosmos/ics/tree/master/spec/ics-020-fungible-token-transfer) subpackage
    * [ICS 023 - Vector Commitments](https://github.com/cosmos/ics/tree/master/spec/ics-023-vector-commitments) subpackage
    * [ICS 024 - Host State Machine Requirements](https://github.com/cosmos/ics/tree/master/spec/ics-024-host-requirements) subpackage
  * (x/ibc) [\#6374](https://github.com/cosmos/cosmos-sdk/pull/6374) ICS-23 Verify functions will now accept and verify ics23 CommitmentProofs exclusively
  * (x/params) [\#6005](https://github.com/cosmos/cosmos-sdk/pull/6005) Add new CLI command for querying raw x/params parameters by subspace and key.

### Bug Fixes

* __Baseapp / Client / REST__
  * (client) [\#5964](https://github.com/cosmos/cosmos-sdk/issues/5964) `--trust-node` is now false by default - for real. Users must ensure it is set to true if they don't want to enable the verifier.
  * (client) [\#6402](https://github.com/cosmos/cosmos-sdk/issues/6402) Fix `keys add` `--algo` flag which only worked for Tendermint's `secp256k1` default key signing algorithm.
  * (export) [\#6510](https://github.com/cosmos/cosmos-sdk/pull/6510/) Field TimeIotaMs now is included in genesis file while exporting.
  * (rest) [\#5906](https://github.com/cosmos/cosmos-sdk/pull/5906) Fix an issue that make some REST calls panic when sending invalid or incomplete requests.
  * (crypto/keyring) [\#5844](https://github.com/cosmos/cosmos-sdk/pull/5844) `Keyring.Sign()` methods no longer decode amino signatures when method receivers
  are offline/multisig keys.
* __Modules__
  * (modules) [\#5569](https://github.com/cosmos/cosmos-sdk/issues/5569) `InitGenesis`, for the relevant modules, now ensures module accounts exist.
  * (x/auth) [\#5892](https://github.com/cosmos/cosmos-sdk/pull/5892) Add `RegisterKeyTypeCodec` to register new
  types (eg. keys) to the `auth` module internal amino codec.
  * (x/bank) [\#6536](https://github.com/cosmos/cosmos-sdk/pull/6536) Fix bug in `WriteGeneratedTxResponse` function used by multiple
  REST endpoints. Now it writes a Tx in StdTx format.
  * (x/genutil) [\#5938](https://github.com/cosmos/cosmos-sdk/pull/5938) Fix `InitializeNodeValidatorFiles` error handling.
  * (x/staking) [\#6529](https://github.com/cosmos/cosmos-sdk/pull/6529) Export validator addresses (previously was empty).
  * (x/staking) [\#5949](https://github.com/cosmos/cosmos-sdk/pull/5949) Skip staking `HistoricalInfoKey` in simulations as headers are not exported.
  * (x/staking) [\#6061](https://github.com/cosmos/cosmos-sdk/pull/6061) Allow a validator to immediately unjail when no signing info is present due to
falling below their minimum self-delegation and never having been bonded. The validator may immediately unjail once they've met their minimum self-delegation.
* __General__
  * (types) [\#7038](https://github.com/cosmos/cosmos-sdk/issues/7038) Fix infinite looping of `ApproxRoot` by including a hard-coded maximum iterations limit of 100.
  * (types) [\#7084](https://github.com/cosmos/cosmos-sdk/pull/7084) Fix panic when calling `BigInt()` on an uninitialized `Int`.
  * (simulation) [\#7129](https://github.com/cosmos/cosmos-sdk/issues/7129) Fix support for custom `Account` and key types on auth's simulation.


### Improvements
* __Baseapp / Client / REST__
  * (baseapp) [\#6186](https://github.com/cosmos/cosmos-sdk/issues/6186) Support emitting events during `AnteHandler` execution.
  * (baseapp) [\#6053](https://github.com/cosmos/cosmos-sdk/pull/6053) Customizable panic recovery handling added for `app.runTx()` method (as proposed in the [ADR 22](https://github.com/cosmos/cosmos-sdk/blob/master/docs/architecture/adr-022-custom-panic-handling.md)). Adds ability for developers to register custom panic handlers extending standard ones.
  * (client) [\#5810](https://github.com/cosmos/cosmos-sdk/pull/5810) Added a new `--offline` flag that allows commands to be executed without an
  internet connection. Previously, `--generate-only` served this purpose in addition to only allowing txs to be generated. Now, `--generate-only` solely
  allows txs to be generated without being broadcasted and disallows Keybase use and `--offline` allows the use of Keybase but does not allow any
  functionality that requires an online connection.
  * (client) [\#5856](https://github.com/cosmos/cosmos-sdk/pull/5856) Added the possibility to set `--offline` flag with config command.
  * (client) [\#5895](https://github.com/cosmos/cosmos-sdk/issues/5895) show config options in the config command's help screen.
* __Modules__
  * (x/auth) [\#5702](https://github.com/cosmos/cosmos-sdk/pull/5702) Add parameter querying support for `x/auth`.
  * (x/auth/ante) [\#6040](https://github.com/cosmos/cosmos-sdk/pull/6040) `AccountKeeper` interface used for `NewAnteHandler` and handler's decorators to add support of using custom `AccountKeeper` implementations.
  * (x/evidence) [\#5952](https://github.com/cosmos/cosmos-sdk/pull/5952) Tendermint Consensus parameters can now be changed via parameter change proposals through `x/gov`.
  * (x/evidence) [\#5961](https://github.com/cosmos/cosmos-sdk/issues/5961) Add `StoreDecoder` simulation for evidence module.
  * (x/ibc) [\#5948](https://github.com/cosmos/cosmos-sdk/issues/5948) Add `InitGenesis` and `ExportGenesis` functions for `ibc` module.
  * (x/ibc-transfer) [\#6871](https://github.com/cosmos/cosmos-sdk/pull/6871) Implement [ADR 001 - Coin Source Tracing](./docs/architecture/adr-001-coin-source-tracing.md).
  * (x/staking) [\#6059](https://github.com/cosmos/cosmos-sdk/pull/6059) Updated `HistoricalEntries` parameter default to 100.
  * (x/staking) [\#5584](https://github.com/cosmos/cosmos-sdk/pull/5584) Add util function `ToTmValidator` that converts a `staking.Validator` type to `*tmtypes.Validator`.
  * (x/staking) [\#6163](https://github.com/cosmos/cosmos-sdk/pull/6163) CLI and REST call to unbonding delegations and delegations now accept
  pagination.
* __General__
  * (tendermint) [\#6365](https://github.com/cosmos/cosmos-sdk/issues/6365) Update tendermint version to v0.34, and make necessary upgrades to the SDK
  * (simulation) [\#6002](https://github.com/cosmos/cosmos-sdk/pull/6002) Add randomized consensus params into simulation.
  * (store) [\#6481](https://github.com/cosmos/cosmos-sdk/pull/6481) Move `SimpleProofsFromMap` from Tendermint into the SDK.
  * (store) [\#6719](https://github.com/cosmos/cosmos-sdk/6754) Add validity checks to stores for nil and empty keys.
  * (types) [\#7027](https://github.com/cosmos/cosmos-sdk/pull/7027) `Coin(s)` and `DecCoin(s)` updates:
    * Bump denomination max length to 128
    * Allow uppercase letters and numbers in denominations to support [ADR 001](./docs/architecture/adr-001-coin-source-tracing.md)
    * Added `Validate` function that returns a descriptive error
  * (types) [\#5581](https://github.com/cosmos/cosmos-sdk/pull/5581) Add convenience functions {,Must}Bech32ifyAddressBytes.
  * (types/module) [\#5724](https://github.com/cosmos/cosmos-sdk/issues/5724) The `types/module` package does no longer depend on `x/simulation`.
  * (types) [\#5585](https://github.com/cosmos/cosmos-sdk/pull/5585) IBC additions:
    * `Coin` denomination max lenght has been increased to 32.
    * Added `CapabilityKey` alias for `StoreKey` to match IBC spec.
  * (types/rest) [\#5900](https://github.com/cosmos/cosmos-sdk/pull/5900) Add Check*Error function family to spare developers from replicating tons of boilerplate code.
  * (types) [\#6128](https://github.com/cosmos/cosmos-sdk/pull/6137) Add `String()` method to `GasMeter`.
  * (types) [\#6195](https://github.com/cosmos/cosmos-sdk/pull/6195) Add codespace to broadcast(sync/async) response.
  * (types) \#6897 Add KV type from tendermint to `types` directory.

## [v0.39.1](https://github.com/cosmos/cosmos-sdk/releases/tag/v0.39.1) - 2020-08-11

### Client Breaking

* (x/auth) [\#6861](https://github.com/cosmos/cosmos-sdk/pull/6861) Remove public key Bech32 encoding for all account types for JSON serialization, instead relying on direct Amino encoding. In addition, JSON serialization utilizes Amino instead of the Go stdlib, so integers are treated as strings.

### Improvements

* (client) [\#6853](https://github.com/cosmos/cosmos-sdk/pull/6853) Add --unsafe-cors flag.

## [v0.39.0](https://github.com/cosmos/cosmos-sdk/releases/tag/v0.39.0) - 2020-07-20

### Improvements

* (deps) Bump IAVL version to [v0.14.0](https://github.com/cosmos/iavl/releases/tag/v0.14.0)
* (client) [\#5585](https://github.com/cosmos/cosmos-sdk/pull/5585) `CLIContext` additions:
  * Introduce `QueryABCI` that returns the full `abci.ResponseQuery` with inclusion Merkle proofs.
  * Added `prove` flag for Merkle proof verification.
* (x/staking) [\#6791)](https://github.com/cosmos/cosmos-sdk/pull/6791) Close {UBDQueue,RedelegationQueu}Iterator once used.

### API Breaking Changes

* (baseapp) [\#5837](https://github.com/cosmos/cosmos-sdk/issues/5837) Transaction simulation now returns a `SimulationResponse` which contains the `GasInfo` and `Result` from the execution.

### Client Breaking Changes

* (x/auth) [\#6745](https://github.com/cosmos/cosmos-sdk/issues/6745) Remove BaseAccount's custom JSON {,un}marshalling.

### Bug Fixes

* (store) [\#6475](https://github.com/cosmos/cosmos-sdk/pull/6475) Revert IAVL pruning functionality introduced in
[v0.13.0](https://github.com/cosmos/iavl/releases/tag/v0.13.0),
where the IAVL no longer keeps states in-memory in which it flushes periodically. IAVL now commits and
flushes every state to disk as it did pre-v0.13.0. The SDK's multi-store will track and ensure the proper
heights are pruned. The operator can set the pruning options via a `pruning` config via the CLI or
through `app.toml`. The `pruning` flag exposes `default|everything|nothing|custom` as options --
see docs for further details. If the operator chooses `custom`, they may provide granular pruning
options `pruning-keep-recent`, `pruning-keep-every`, and `pruning-interval`. The former two options
dictate how many recent versions are kept on disk and the offset of what versions are kept after that
respectively, and the latter defines the height interval in which versions are deleted in a batch.
**Note, there are some client-facing API breaking changes with regard to IAVL, stores, and pruning settings.**
* (x/distribution) [\#6210](https://github.com/cosmos/cosmos-sdk/pull/6210) Register `MsgFundCommunityPool` in distribution amino codec.
* (types) [\#5741](https://github.com/cosmos/cosmos-sdk/issues/5741) Prevent `ChainAnteDecorators()` from panicking when empty `AnteDecorator` slice is supplied.
* (baseapp) [\#6306](https://github.com/cosmos/cosmos-sdk/issues/6306) Prevent events emitted by the antehandler from being persisted between transactions.
* (client/keys) [\#5091](https://github.com/cosmos/cosmos-sdk/issues/5091) `keys parse` does not honor client app's configuration.
* (x/bank) [\#6674](https://github.com/cosmos/cosmos-sdk/pull/6674) Create account if recipient does not exist on handing `MsgMultiSend`.
* (x/auth) [\#6287](https://github.com/cosmos/cosmos-sdk/pull/6287) Fix nonce stuck when sending multiple transactions from an account in a same block.

## [v0.38.5] - 2020-07-02

### Improvements

* (tendermint) Bump Tendermint version to [v0.33.6](https://github.com/tendermint/tendermint/releases/tag/v0.33.6).

## [v0.38.4] - 2020-05-21

### Bug Fixes

* (x/auth) [\#5950](https://github.com/cosmos/cosmos-sdk/pull/5950) Fix `IncrementSequenceDecorator` to use is `IsReCheckTx` instead of `IsCheckTx` to allow account sequence incrementing.

## [v0.38.3] - 2020-04-09

### Improvements

* (tendermint) Bump Tendermint version to [v0.33.3](https://github.com/tendermint/tendermint/releases/tag/v0.33.3).

## [v0.38.2] - 2020-03-25

### Bug Fixes

* (baseapp) [\#5718](https://github.com/cosmos/cosmos-sdk/pull/5718) Remove call to `ctx.BlockGasMeter` during failed message validation which resulted in a panic when the tx execution mode was `CheckTx`.
* (x/genutil) [\#5775](https://github.com/cosmos/cosmos-sdk/pull/5775) Fix `ExportGenesis` in `x/genutil` to export default genesis state (`[]`) instead of `null`.
* (client) [\#5618](https://github.com/cosmos/cosmos-sdk/pull/5618) Fix crash on the client when the verifier is not set.
* (crypto/keys/mintkey) [\#5823](https://github.com/cosmos/cosmos-sdk/pull/5823) fix errors handling in `UnarmorPubKeyBytes` (underlying armoring function's return error was not being checked).
* (x/distribution) [\#5620](https://github.com/cosmos/cosmos-sdk/pull/5620) Fix nil pointer deref in distribution tax/reward validation helpers.

### Improvements

* (rest) [\#5648](https://github.com/cosmos/cosmos-sdk/pull/5648) Enhance /txs usability:
  * Add `tx.minheight` key to filter transaction with an inclusive minimum block height
  * Add `tx.maxheight` key to filter transaction with an inclusive maximum block height
* (crypto/keys) [\#5739](https://github.com/cosmos/cosmos-sdk/pull/5739) Print an error message if the password input failed.

## [v0.38.1] - 2020-02-11

### Improvements

* (modules) [\#5597](https://github.com/cosmos/cosmos-sdk/pull/5597) Add `amount` event attribute to the `complete_unbonding`
and `complete_redelegation` events that reflect the total balances of the completed unbondings and redelegations
respectively.

### Bug Fixes

* (types) [\#5579](https://github.com/cosmos/cosmos-sdk/pull/5579) The IAVL `Store#Commit` method has been refactored to
delete a flushed version if it is not a snapshot version. The root multi-store now keeps track of `commitInfo` instead
of `types.CommitID`. During `Commit` of the root multi-store, `lastCommitInfo` is updated from the saved state
and is only flushed to disk if it is a snapshot version. During `Query` of the root multi-store, if the request height
is the latest height, we'll use the store's `lastCommitInfo`. Otherwise, we fetch `commitInfo` from disk.
* (x/bank) [\#5531](https://github.com/cosmos/cosmos-sdk/issues/5531) Added missing amount event to MsgMultiSend, emitted for each output.
* (x/gov) [\#5622](https://github.com/cosmos/cosmos-sdk/pull/5622) Track any events emitted from a proposal's handler upon successful execution.

## [v0.38.0] - 2020-01-23

### State Machine Breaking

* (genesis) [\#5506](https://github.com/cosmos/cosmos-sdk/pull/5506) The `x/distribution` genesis state
  now includes `params` instead of individual parameters.
* (genesis) [\#5017](https://github.com/cosmos/cosmos-sdk/pull/5017) The `x/genaccounts` module has been
deprecated and all components removed except the `legacy/` package. This requires changes to the
genesis state. Namely, `accounts` now exist under `app_state.auth.accounts`. The corresponding migration
logic has been implemented for v0.38 target version. Applications can migrate via:
`$ {appd} migrate v0.38 genesis.json`.
* (modules) [\#5299](https://github.com/cosmos/cosmos-sdk/pull/5299) Handling of `ABCIEvidenceTypeDuplicateVote`
  during `BeginBlock` along with the corresponding parameters (`MaxEvidenceAge`) have moved from the
  `x/slashing` module to the `x/evidence` module.

### API Breaking Changes

* (modules) [\#5506](https://github.com/cosmos/cosmos-sdk/pull/5506) Remove individual setters of `x/distribution` parameters. Instead, follow the module spec in getting parameters, setting new value(s) and finally calling `SetParams`.
* (types) [\#5495](https://github.com/cosmos/cosmos-sdk/pull/5495) Remove redundant `(Must)Bech32ify*` and `(Must)Get*KeyBech32` functions in favor of `(Must)Bech32ifyPubKey` and `(Must)GetPubKeyFromBech32` respectively, both of which take a `Bech32PubKeyType` (string).
* (types) [\#5430](https://github.com/cosmos/cosmos-sdk/pull/5430) `DecCoins#Add` parameter changed from `DecCoins`
to `...DecCoin`, `Coins#Add` parameter changed from `Coins` to `...Coin`.
* (baseapp/types) [\#5421](https://github.com/cosmos/cosmos-sdk/pull/5421) The `Error` interface (`types/errors.go`)
has been removed in favor of the concrete type defined in `types/errors/` which implements the standard `error` interface.
  * As a result, the `Handler` and `Querier` implementations now return a standard `error`.
  Within `BaseApp`, `runTx` now returns a `(GasInfo, *Result, error)` tuple and `runMsgs` returns a
  `(*Result, error)` tuple. A reference to a `Result` is now used to indicate success whereas an error
  signals an invalid message or failed message execution. As a result, the fields `Code`, `Codespace`,
  `GasWanted`, and `GasUsed` have been removed the `Result` type. The latter two fields are now found
  in the `GasInfo` type which is always returned regardless of execution outcome.
  * Note to developers: Since all handlers and queriers must now return a standard `error`, the `types/errors/`
  package contains all the relevant and pre-registered errors that you typically work with. A typical
  error returned will look like `sdkerrors.Wrap(sdkerrors.ErrUnknownRequest, "...")`. You can retrieve
  relevant ABCI information from the error via `ABCIInfo`.
* (client) [\#5442](https://github.com/cosmos/cosmos-sdk/pull/5442) Remove client/alias.go as it's not necessary and
components can be imported directly from the packages.
* (store) [\#4748](https://github.com/cosmos/cosmos-sdk/pull/4748) The `CommitMultiStore` interface
now requires a `SetInterBlockCache` method. Applications that do not wish to support this can simply
have this method perform a no-op.
* (modules) [\#4665](https://github.com/cosmos/cosmos-sdk/issues/4665) Refactored `x/gov` module structure and dev-UX:
  * Prepare for module spec integration
  * Update gov keys to use big endian encoding instead of little endian
* (modules) [\#5017](https://github.com/cosmos/cosmos-sdk/pull/5017) The `x/genaccounts` module has been deprecated and all components removed except the `legacy/` package.
* [\#4486](https://github.com/cosmos/cosmos-sdk/issues/4486) Vesting account types decoupled from the `x/auth` module and now live under `x/auth/vesting`. Applications wishing to use vesting account types must be sure to register types via `RegisterCodec` under the new vesting package.
* [\#4486](https://github.com/cosmos/cosmos-sdk/issues/4486) The `NewBaseVestingAccount` constructor returns an error
if the provided arguments are invalid.
* (x/auth) [\#5006](https://github.com/cosmos/cosmos-sdk/pull/5006) Modular `AnteHandler` via composable decorators:
  * The `AnteHandler` interface now returns `(newCtx Context, err error)` instead of `(newCtx Context, result sdk.Result, abort bool)`
  * The `NewAnteHandler` function returns an `AnteHandler` function that returns the new `AnteHandler`
  interface and has been moved into the `auth/ante` directory.
  * `ValidateSigCount`, `ValidateMemo`, `ProcessPubKey`, `EnsureSufficientMempoolFee`, and `GetSignBytes`
  have all been removed as public functions.
  * Invalid Signatures may return `InvalidPubKey` instead of `Unauthorized` error, since the transaction
  will first hit `SetPubKeyDecorator` before the `SigVerificationDecorator` runs.
  * `StdTx#GetSignatures` will return an array of just signature byte slices `[][]byte` instead of
  returning an array of `StdSignature` structs. To replicate the old behavior, use the public field
  `StdTx.Signatures` to get back the array of StdSignatures `[]StdSignature`.
* (modules) [\#5299](https://github.com/cosmos/cosmos-sdk/pull/5299) `HandleDoubleSign` along with params `MaxEvidenceAge` and `DoubleSignJailEndTime` have moved from the `x/slashing` module to the `x/evidence` module.
* (keys) [\#4941](https://github.com/cosmos/cosmos-sdk/issues/4941) Keybase concrete types constructors such as `NewKeyBaseFromDir` and `NewInMemory` now accept optional parameters of type `KeybaseOption`. These
optional parameters are also added on the keys sub-commands functions, which are now public, and allows
these options to be set on the commands or ignored to default to previous behavior.
* [\#5547](https://github.com/cosmos/cosmos-sdk/pull/5547) `NewKeyBaseFromHomeFlag` constructor has been removed.
* [\#5439](https://github.com/cosmos/cosmos-sdk/pull/5439) Further modularization was done to the `keybase`
package to make it more suitable for use with different key formats and algorithms:
  * The `WithKeygenFunc` function added as a `KeybaseOption` which allows a custom bytes to key
    implementation to be defined when keys are created.
  * The `WithDeriveFunc` function added as a `KeybaseOption` allows custom logic for deriving a key
    from a mnemonic, bip39 password, and HD Path.
  * BIP44 is no longer build into `keybase.CreateAccount()`. It is however the default when using
    the `client/keys` add command.
  * `SupportedAlgos` and `SupportedAlgosLedger` functions return a slice of `SigningAlgo`s that are
    supported by the keybase and the ledger integration respectively.
* (simapp) [\#5419](https://github.com/cosmos/cosmos-sdk/pull/5419) The `helpers.GenTx()` now accepts a gas argument.
* (baseapp) [\#5455](https://github.com/cosmos/cosmos-sdk/issues/5455) A `sdk.Context` is now passed into the `router.Route()` function.

### Client Breaking Changes

* (rest) [\#5270](https://github.com/cosmos/cosmos-sdk/issues/5270) All account types now implement custom JSON serialization.
* (rest) [\#4783](https://github.com/cosmos/cosmos-sdk/issues/4783) The balance field in the DelegationResponse type is now sdk.Coin instead of sdk.Int
* (x/auth) [\#5006](https://github.com/cosmos/cosmos-sdk/pull/5006) The gas required to pass the `AnteHandler` has
increased significantly due to modular `AnteHandler` support. Increase GasLimit accordingly.
* (rest) [\#5336](https://github.com/cosmos/cosmos-sdk/issues/5336) `MsgEditValidator` uses `description` instead of `Description` as a JSON key.
* (keys) [\#5097](https://github.com/cosmos/cosmos-sdk/pull/5097) Due to the keybase -> keyring transition, keys need to be migrated. See `keys migrate` command for more info.
* (x/auth) [\#5424](https://github.com/cosmos/cosmos-sdk/issues/5424) Drop `decode-tx` command from x/auth/client/cli, duplicate of the `decode` command.

### Features

* (store) [\#5435](https://github.com/cosmos/cosmos-sdk/pull/5435) New iterator for paginated requests. Iterator limits DB reads to the range of the requested page.
* (x/evidence) [\#5240](https://github.com/cosmos/cosmos-sdk/pull/5240) Initial implementation of the `x/evidence` module.
* (cli) [\#5212](https://github.com/cosmos/cosmos-sdk/issues/5212) The `q gov proposals` command now supports pagination.
* (store) [\#4724](https://github.com/cosmos/cosmos-sdk/issues/4724) Multistore supports substore migrations upon load. New `rootmulti.Store.LoadLatestVersionAndUpgrade` method in
`Baseapp` supports `StoreLoader` to enable various upgrade strategies. It no
longer panics if the store to load contains substores that we didn't explicitly mount.
* [\#4972](https://github.com/cosmos/cosmos-sdk/issues/4972) A `TxResponse` with a corresponding code
and tx hash will be returned for specific Tendermint errors:
  * `CodeTxInMempoolCache`
  * `CodeMempoolIsFull`
  * `CodeTxTooLarge`
* [\#3872](https://github.com/cosmos/cosmos-sdk/issues/3872) Implement a RESTful endpoint and cli command to decode transactions.
* (keys) [\#4754](https://github.com/cosmos/cosmos-sdk/pull/4754) Introduce new Keybase implementation that can
leverage operating systems' built-in functionalities to securely store secrets. MacOS users may encounter
the following [issue](https://github.com/keybase/go-keychain/issues/47) with the `go-keychain` library. If
you encounter this issue, you must upgrade your xcode command line tools to version >= `10.2`. You can
upgrade via: `sudo rm -rf /Library/Developer/CommandLineTools; xcode-select --install`. Verify the
correct version via: `pkgutil --pkg-info=com.apple.pkg.CLTools_Executables`.
* [\#5355](https://github.com/cosmos/cosmos-sdk/pull/5355) Client commands accept a new `--keyring-backend` option through which users can specify which backend should be used
by the new key store:
  * `os`: use OS default credentials storage (default).
  * `file`: use encrypted file-based store.
  * `kwallet`: use [KDE Wallet](https://utils.kde.org/projects/kwalletmanager/) service.
  * `pass`: use the [pass](https://www.passwordstore.org/) command line password manager.
  * `test`: use password-less key store. *For testing purposes only. Use it at your own risk.*
* (keys) [\#5097](https://github.com/cosmos/cosmos-sdk/pull/5097) New `keys migrate` command to assist users migrate their keys
to the new keyring.
* (keys) [\#5366](https://github.com/cosmos/cosmos-sdk/pull/5366) `keys list` now accepts a `--list-names` option to list key names only, whilst the `keys delete`
command can delete multiple keys by passing their names as arguments. The aforementioned commands can then be piped together, e.g.
`appcli keys list -n | xargs appcli keys delete`
* (modules) [\#4233](https://github.com/cosmos/cosmos-sdk/pull/4233) Add upgrade module that coordinates software upgrades of live chains.
* [\#4486](https://github.com/cosmos/cosmos-sdk/issues/4486) Introduce new `PeriodicVestingAccount` vesting account type
that allows for arbitrary vesting periods.
* (baseapp) [\#5196](https://github.com/cosmos/cosmos-sdk/pull/5196) Baseapp has a new `runTxModeReCheck` to allow applications to skip expensive and unnecessary re-checking of transactions.
* (types) [\#5196](https://github.com/cosmos/cosmos-sdk/pull/5196) Context has new `IsRecheckTx() bool` and `WithIsReCheckTx(bool) Context` methods to to be used in the `AnteHandler`.
* (x/auth/ante) [\#5196](https://github.com/cosmos/cosmos-sdk/pull/5196) AnteDecorators have been updated to avoid unnecessary checks when `ctx.IsReCheckTx() == true`
* (x/auth) [\#5006](https://github.com/cosmos/cosmos-sdk/pull/5006) Modular `AnteHandler` via composable decorators:
  * The `AnteDecorator` interface has been introduced to allow users to implement modular `AnteHandler`
  functionality that can be composed together to create a single `AnteHandler` rather than implementing
  a custom `AnteHandler` completely from scratch, where each `AnteDecorator` allows for custom behavior in
  tightly defined and logically isolated manner. These custom `AnteDecorator` can then be chained together
  with default `AnteDecorator` or third-party `AnteDecorator` to create a modularized `AnteHandler`
  which will run each `AnteDecorator` in the order specified in `ChainAnteDecorators`. For details
  on the new architecture, refer to the [ADR](docs/architecture/adr-010-modular-antehandler.md).
  * `ChainAnteDecorators` function has been introduced to take in a list of `AnteDecorators` and chain
  them in sequence and return a single `AnteHandler`:
    * `SetUpContextDecorator`: Sets `GasMeter` in context and creates defer clause to recover from any
    `OutOfGas` panics in future AnteDecorators and return `OutOfGas` error to `BaseApp`. It MUST be the
    first `AnteDecorator` in the chain for any application that uses gas (or another one that sets the gas meter).
    * `ValidateBasicDecorator`: Calls tx.ValidateBasic and returns any non-nil error.
    * `ValidateMemoDecorator`: Validates tx memo with application parameters and returns any non-nil error.
    * `ConsumeGasTxSizeDecorator`: Consumes gas proportional to the tx size based on application parameters.
    * `MempoolFeeDecorator`: Checks if fee is above local mempool `minFee` parameter during `CheckTx`.
    * `DeductFeeDecorator`: Deducts the `FeeAmount` from first signer of the transaction.
    * `SetPubKeyDecorator`: Sets pubkey of account in any account that does not already have pubkey saved in state machine.
    * `SigGasConsumeDecorator`: Consume parameter-defined amount of gas for each signature.
    * `SigVerificationDecorator`: Verify each signature is valid, return if there is an error.
    * `ValidateSigCountDecorator`: Validate the number of signatures in tx based on app-parameters.
    * `IncrementSequenceDecorator`: Increments the account sequence for each signer to prevent replay attacks.
* (cli) [\#5223](https://github.com/cosmos/cosmos-sdk/issues/5223) Cosmos Ledger App v2.0.0 is now supported. The changes are backwards compatible and App v1.5.x is still supported.
* (x/staking) [\#5380](https://github.com/cosmos/cosmos-sdk/pull/5380) Introduced ability to store historical info entries in staking keeper, allows applications to introspect specified number of past headers and validator sets
  * Introduces new parameter `HistoricalEntries` which allows applications to determine how many recent historical info entries they want to persist in store. Default value is 0.
  * Introduces cli commands and rest routes to query historical information at a given height
* (modules) [\#5249](https://github.com/cosmos/cosmos-sdk/pull/5249) Funds are now allowed to be directly sent to the community pool (via the distribution module account).
* (keys) [\#4941](https://github.com/cosmos/cosmos-sdk/issues/4941) Introduce keybase option to allow overriding the default private key implementation of a key generated through the `keys add` cli command.
* (keys) [\#5439](https://github.com/cosmos/cosmos-sdk/pull/5439) Flags `--algo` and `--hd-path` are added to
  `keys add` command in order to make use of keybase modularized. By default, it uses (0, 0) bip44
  HD path and secp256k1 keys, so is non-breaking.
* (types) [\#5447](https://github.com/cosmos/cosmos-sdk/pull/5447) Added `ApproxRoot` function to sdk.Decimal type in order to get the nth root for a decimal number, where n is a positive integer.
  * An `ApproxSqrt` function was also added for convenience around the common case of n=2.

### Improvements

* (iavl) [\#5538](https://github.com/cosmos/cosmos-sdk/pull/5538) Remove manual IAVL pruning in favor of IAVL's internal pruning strategy.
* (server) [\#4215](https://github.com/cosmos/cosmos-sdk/issues/4215) The `--pruning` flag
has been moved to the configuration file, to allow easier node configuration.
* (cli) [\#5116](https://github.com/cosmos/cosmos-sdk/issues/5116) The `CLIContext` now supports multiple verifiers
when connecting to multiple chains. The connecting chain's `CLIContext` will have to have the correct
chain ID and node URI or client set. To use a `CLIContext` with a verifier for another chain:
  ```go
  // main or parent chain (chain as if you're running without IBC)
  mainCtx := context.NewCLIContext()

  // connecting IBC chain
  sideCtx := context.NewCLIContext().
    WithChainID(sideChainID).
    WithNodeURI(sideChainNodeURI) // or .WithClient(...)

  sideCtx = sideCtx.WithVerifier(
    context.CreateVerifier(sideCtx, context.DefaultVerifierCacheSize),
  )
  ```
* (modules) [\#5017](https://github.com/cosmos/cosmos-sdk/pull/5017) The `x/auth` package now supports
generalized genesis accounts through the `GenesisAccount` interface.
* (modules) [\#4762](https://github.com/cosmos/cosmos-sdk/issues/4762) Deprecate remove and add permissions in ModuleAccount.
* (modules) [\#4760](https://github.com/cosmos/cosmos-sdk/issues/4760) update `x/auth` to match module spec.
* (modules) [\#4814](https://github.com/cosmos/cosmos-sdk/issues/4814) Add security contact to Validator description.
* (modules) [\#4875](https://github.com/cosmos/cosmos-sdk/issues/4875) refactor integration tests to use SimApp and separate test package
* (sdk) [\#4566](https://github.com/cosmos/cosmos-sdk/issues/4566) Export simulation's parameters and app state to JSON in order to reproduce bugs and invariants.
* (sdk) [\#4640](https://github.com/cosmos/cosmos-sdk/issues/4640) improve import/export simulation errors by extending `DiffKVStores` to return an array of `KVPairs` that are then compared to check for inconsistencies.
* (sdk) [\#4717](https://github.com/cosmos/cosmos-sdk/issues/4717) refactor `x/slashing` to match the new module spec
* (sdk) [\#4758](https://github.com/cosmos/cosmos-sdk/issues/4758) update `x/genaccounts` to match module spec
* (simulation) [\#4824](https://github.com/cosmos/cosmos-sdk/issues/4824) `PrintAllInvariants` flag will print all failed invariants
* (simulation) [\#4490](https://github.com/cosmos/cosmos-sdk/issues/4490) add `InitialBlockHeight` flag to resume a simulation from a given block

  * Support exporting the simulation stats to a given JSON file
* (simulation) [\#4847](https://github.com/cosmos/cosmos-sdk/issues/4847), [\#4838](https://github.com/cosmos/cosmos-sdk/pull/4838) and [\#4869](https://github.com/cosmos/cosmos-sdk/pull/4869) `SimApp` and simulation refactors:
  * Implement `SimulationManager` for executing modules' simulation functionalities in a modularized way
  * Add `RegisterStoreDecoders` to the `SimulationManager` for decoding each module's types
  * Add `GenerateGenesisStates` to the `SimulationManager` to generate a randomized `GenState` for each module
  * Add `RandomizedParams` to the `SimulationManager` that registers each modules' parameters in order to
  simulate `ParamChangeProposal`s' `Content`s
  * Add `WeightedOperations` to the `SimulationManager` that define simulation operations (modules' `Msg`s) with their
  respective weights (i.e chance of being simulated).
  * Add `ProposalContents` to the `SimulationManager` to register each module's governance proposal `Content`s.
* (simulation) [\#4893](https://github.com/cosmos/cosmos-sdk/issues/4893) Change `SimApp` keepers to be public and add getter functions for keys and codec
* (simulation) [\#4906](https://github.com/cosmos/cosmos-sdk/issues/4906) Add simulation `Config` struct that wraps simulation flags
* (simulation) [\#4935](https://github.com/cosmos/cosmos-sdk/issues/4935) Update simulation to reflect a proper `ABCI` application without bypassing `BaseApp` semantics
* (simulation) [\#5378](https://github.com/cosmos/cosmos-sdk/pull/5378) Simulation tests refactor:
  * Add `App` interface for general SDK-based app's methods.
  * Refactor and cleanup simulation tests into util functions to simplify their implementation for other SDK apps.
* (store) [\#4792](https://github.com/cosmos/cosmos-sdk/issues/4792) panic on non-registered store
* (types) [\#4821](https://github.com/cosmos/cosmos-sdk/issues/4821) types/errors package added with support for stacktraces. It is meant as a more feature-rich replacement for sdk.Errors in the mid-term.
* (store) [\#1947](https://github.com/cosmos/cosmos-sdk/issues/1947) Implement inter-block (persistent)
caching through `CommitKVStoreCacheManager`. Any application wishing to utilize an inter-block cache
must set it in their app via a `BaseApp` option. The `BaseApp` docs have been drastically improved
to detail this new feature and how state transitions occur.
* (docs/spec) All module specs moved into their respective module dir in x/ (i.e. docs/spec/staking -->> x/staking/spec)
* (docs/) [\#5379](https://github.com/cosmos/cosmos-sdk/pull/5379) Major documentation refactor, including:
  * (docs/intro/) Add and improve introduction material for newcomers.
  * (docs/basics/) Add documentation about basic concepts of the cosmos sdk such as the anatomy of an SDK application, the transaction lifecycle or accounts.
  * (docs/core/) Add documentation about core conepts of the cosmos sdk such as `baseapp`, `server`, `store`s, `context` and more.
  * (docs/building-modules/) Add reference documentation on concepts relevant for module developers (`keeper`, `handler`, `messages`, `queries`,...).
  * (docs/interfaces/) Add documentation on building interfaces for the Cosmos SDK.
  * Redesigned user interface that features new dynamically generated sidebar, build-time code embedding from GitHub, new homepage as well as many other improvements.
* (types) [\#5428](https://github.com/cosmos/cosmos-sdk/pull/5428) Add `Mod` (modulo) method and `RelativePow` (exponentation) function for `Uint`.
* (modules) [\#5506](https://github.com/cosmos/cosmos-sdk/pull/5506) Remove redundancy in `x/distribution`s use of parameters. There
  now exists a single `Params` type with a getter and setter along with a getter for each individual parameter.

### Bug Fixes

* (client) [\#5303](https://github.com/cosmos/cosmos-sdk/issues/5303) Fix ignored error in tx generate only mode.
* (cli) [\#4763](https://github.com/cosmos/cosmos-sdk/issues/4763) Fix flag `--min-self-delegation` for staking `EditValidator`
* (keys) Fix ledger custom coin type support bug.
* (x/gov) [\#5107](https://github.com/cosmos/cosmos-sdk/pull/5107) Sum validator operator's all voting power when tally votes
* (rest) [\#5212](https://github.com/cosmos/cosmos-sdk/issues/5212) Fix pagination in the `/gov/proposals` handler.

## [v0.37.14] - 2020-08-12

### Improvements

* (tendermint) Bump Tendermint version to [v0.32.13](https://github.com/tendermint/tendermint/releases/tag/v0.32.13).


## [v0.37.13] - 2020-06-03

### Improvements

* (tendermint) Bump Tendermint version to [v0.32.12](https://github.com/tendermint/tendermint/releases/tag/v0.32.12).
* (cosmos-ledger-go) Bump Cosmos Ledger Wallet library version to [v0.11.1](https://github.com/cosmos/ledger-cosmos-go/releases/tag/v0.11.1).

## [v0.37.12] - 2020-05-05

### Improvements

* (tendermint) Bump Tendermint version to [v0.32.11](https://github.com/tendermint/tendermint/releases/tag/v0.32.11).

## [v0.37.11] - 2020-04-22

### Bug Fixes

* (x/staking) [\#6021](https://github.com/cosmos/cosmos-sdk/pull/6021) --trust-node's false default value prevents creation of the genesis transaction.

## [v0.37.10] - 2020-04-22

### Bug Fixes

* (client/context) [\#5964](https://github.com/cosmos/cosmos-sdk/issues/5964) Fix incorrect instantiation of tmlite verifier when --trust-node is off.

## [v0.37.9] - 2020-04-09

### Improvements

* (tendermint) Bump Tendermint version to [v0.32.10](https://github.com/tendermint/tendermint/releases/tag/v0.32.10).

## [v0.37.8] - 2020-03-11

### Bug Fixes

* (rest) [\#5508](https://github.com/cosmos/cosmos-sdk/pull/5508) Fix `x/distribution` endpoints to properly return height in the response.
* (x/genutil) [\#5499](https://github.com/cosmos/cosmos-sdk/pull/) Ensure `DefaultGenesis` returns valid and non-nil default genesis state.
* (x/genutil) [\#5775](https://github.com/cosmos/cosmos-sdk/pull/5775) Fix `ExportGenesis` in `x/genutil` to export default genesis state (`[]`) instead of `null`.
* (genesis) [\#5086](https://github.com/cosmos/cosmos-sdk/issues/5086) Ensure `gentxs` are always an empty array instead of `nil`.

### Improvements

* (rest) [\#5648](https://github.com/cosmos/cosmos-sdk/pull/5648) Enhance /txs usability:
  * Add `tx.minheight` key to filter transaction with an inclusive minimum block height
  * Add `tx.maxheight` key to filter transaction with an inclusive maximum block height

## [v0.37.7] - 2020-02-10

### Improvements

* (modules) [\#5597](https://github.com/cosmos/cosmos-sdk/pull/5597) Add `amount` event attribute to the `complete_unbonding`
and `complete_redelegation` events that reflect the total balances of the completed unbondings and redelegations
respectively.

### Bug Fixes

* (x/gov) [\#5622](https://github.com/cosmos/cosmos-sdk/pull/5622) Track any events emitted from a proposal's handler upon successful execution.
* (x/bank) [\#5531](https://github.com/cosmos/cosmos-sdk/issues/5531) Added missing amount event to MsgMultiSend, emitted for each output.

## [v0.37.6] - 2020-01-21

### Improvements

* (tendermint) Bump Tendermint version to [v0.32.9](https://github.com/tendermint/tendermint/releases/tag/v0.32.9)

## [v0.37.5] - 2020-01-07

### Features

* (types) [\#5360](https://github.com/cosmos/cosmos-sdk/pull/5360) Implement `SortableDecBytes` which
  allows the `Dec` type be sortable.

### Improvements

* (tendermint) Bump Tendermint version to [v0.32.8](https://github.com/tendermint/tendermint/releases/tag/v0.32.8)
* (cli) [\#5482](https://github.com/cosmos/cosmos-sdk/pull/5482) Remove old "tags" nomenclature from the `q txs` command in
  favor of the new events system. Functionality remains unchanged except that `=` is used instead of `:` to be
  consistent with the API's use of event queries.

### Bug Fixes

* (iavl) [\#5276](https://github.com/cosmos/cosmos-sdk/issues/5276) Fix potential race condition in `iavlIterator#Close`.
* (baseapp) [\#5350](https://github.com/cosmos/cosmos-sdk/issues/5350) Allow a node to restart successfully
  after a `halt-height` or `halt-time` has been triggered.
* (types) [\#5395](https://github.com/cosmos/cosmos-sdk/issues/5395) Fix `Uint#LTE`.
* (types) [\#5408](https://github.com/cosmos/cosmos-sdk/issues/5408) `NewDecCoins` constructor now sorts the coins.

## [v0.37.4] - 2019-11-04

### Improvements

* (tendermint) Bump Tendermint version to [v0.32.7](https://github.com/tendermint/tendermint/releases/tag/v0.32.7)
* (ledger) [\#4716](https://github.com/cosmos/cosmos-sdk/pull/4716) Fix ledger custom coin type support bug.

### Bug Fixes

* (baseapp) [\#5200](https://github.com/cosmos/cosmos-sdk/issues/5200) Remove duplicate events from previous messages.

## [v0.37.3] - 2019-10-10

### Bug Fixes

* (genesis) [\#5095](https://github.com/cosmos/cosmos-sdk/issues/5095) Fix genesis file migration from v0.34 to
v0.36/v0.37 not converting validator consensus pubkey to bech32 format.

### Improvements

* (tendermint) Bump Tendermint version to [v0.32.6](https://github.com/tendermint/tendermint/releases/tag/v0.32.6)

## [v0.37.1] - 2019-09-19

### Features

* (cli) [\#4973](https://github.com/cosmos/cosmos-sdk/pull/4973) Enable application CPU profiling
via the `--cpu-profile` flag.
* [\#4979](https://github.com/cosmos/cosmos-sdk/issues/4979) Introduce a new `halt-time` config and
CLI option to the `start` command. When provided, an application will halt during `Commit` when the
block time is >= the `halt-time`.

### Improvements

* [\#4990](https://github.com/cosmos/cosmos-sdk/issues/4990) Add `Events` to the `ABCIMessageLog` to
provide context and grouping of events based on the messages they correspond to. The `Events` field
in `TxResponse` is deprecated and will be removed in the next major release.

### Bug Fixes

* [\#4979](https://github.com/cosmos/cosmos-sdk/issues/4979) Use `Signal(os.Interrupt)` over
`os.Exit(0)` during configured halting to allow any `defer` calls to be executed.
* [\#5034](https://github.com/cosmos/cosmos-sdk/issues/5034) Binary search in NFT Module wasn't working on larger sets.

## [v0.37.0] - 2019-08-21

### Bug Fixes

* (baseapp) [\#4903](https://github.com/cosmos/cosmos-sdk/issues/4903) Various height query fixes:
  * Move height with proof check from `CLIContext` to `BaseApp` as the height
  can automatically be injected there.
  * Update `handleQueryStore` to resemble `handleQueryCustom`
* (simulation) [\#4912](https://github.com/cosmos/cosmos-sdk/issues/4912) Fix SimApp ModuleAccountAddrs
to properly return black listed addresses for bank keeper initialization.
* (cli) [\#4919](https://github.com/cosmos/cosmos-sdk/pull/4919) Don't crash CLI
if user doesn't answer y/n confirmation request.
* (cli) [\#4927](https://github.com/cosmos/cosmos-sdk/issues/4927) Fix the `q gov vote`
command to handle empty (pruned) votes correctly.

### Improvements

* (rest) [\#4924](https://github.com/cosmos/cosmos-sdk/pull/4924) Return response
height even upon error as it may be useful for the downstream caller and have
`/auth/accounts/{address}` return a 200 with an empty account upon error when
that error is that the account doesn't exist.

## [v0.36.0] - 2019-08-13

### Breaking Changes

* (rest) [\#4837](https://github.com/cosmos/cosmos-sdk/pull/4837) Remove /version and /node_version
  endpoints in favor of refactoring /node_info to also include application version info.
* All REST responses now wrap the original resource/result. The response
  will contain two fields: height and result.
* [\#3565](https://github.com/cosmos/cosmos-sdk/issues/3565) Updates to the governance module:
  * Rename JSON field from `proposal_content` to `content`
  * Rename JSON field from `proposal_id` to `id`
  * Disable `ProposalTypeSoftwareUpgrade` temporarily
* [\#3775](https://github.com/cosmos/cosmos-sdk/issues/3775) unify sender transaction tag for ease of querying
* [\#4255](https://github.com/cosmos/cosmos-sdk/issues/4255) Add supply module that passively tracks the supplies of a chain
  - Renamed `x/distribution` `ModuleName`
  - Genesis JSON and CLI now use `distribution` instead of `distr`
  - Introduce `ModuleAccount` type, which tracks the flow of coins held within a module
  - Replaced `FeeCollectorKeeper` for a `ModuleAccount`
  - Replaced the staking `Pool`, which coins are now held by the `BondedPool` and `NotBonded` module accounts
  - The `NotBonded` module account now only keeps track of the not bonded tokens within staking, instead of the whole chain
  - [\#3628](https://github.com/cosmos/cosmos-sdk/issues/3628) Replaced governance's burn and deposit accounts for a `ModuleAccount`
  - Added a `ModuleAccount` for the distribution module
  - Added a `ModuleAccount` for the mint module
  [\#4472](https://github.com/cosmos/cosmos-sdk/issues/4472) validation for crisis genesis
* [\#3985](https://github.com/cosmos/cosmos-sdk/issues/3985) `ValidatorPowerRank` uses potential consensus power instead of tendermint power
* [\#4104](https://github.com/cosmos/cosmos-sdk/issues/4104) Gaia has been moved to its own repository: https://github.com/cosmos/gaia
* [\#4104](https://github.com/cosmos/cosmos-sdk/issues/4104) Rename gaiad.toml to app.toml. The internal contents of the application
  config remain unchanged.
* [\#4159](https://github.com/cosmos/cosmos-sdk/issues/4159) create the default module patterns and module manager
* [\#4230](https://github.com/cosmos/cosmos-sdk/issues/4230) Change the type of ABCIMessageLog#MsgIndex to uint16 for proper serialization.
* [\#4250](https://github.com/cosmos/cosmos-sdk/issues/4250) BaseApp.Query() returns app's version string set via BaseApp.SetAppVersion()
  when handling /app/version queries instead of the version string passed as build
  flag at compile time.
* [\#4262](https://github.com/cosmos/cosmos-sdk/issues/4262) GoSumHash is no longer returned by the version command.
* [\#4263](https://github.com/cosmos/cosmos-sdk/issues/4263) RestServer#Start now takes read and write timeout arguments.
* [\#4305](https://github.com/cosmos/cosmos-sdk/issues/4305) `GenerateOrBroadcastMsgs` no longer takes an `offline` parameter.
* [\#4342](https://github.com/cosmos/cosmos-sdk/pull/4342) Upgrade go-amino to v0.15.0
* [\#4351](https://github.com/cosmos/cosmos-sdk/issues/4351) InitCmd, AddGenesisAccountCmd, and CollectGenTxsCmd take node's and client's default home directories as arguments.
* [\#4387](https://github.com/cosmos/cosmos-sdk/issues/4387) Refactor the usage of tags (now called events) to reflect the
  new ABCI events semantics:
  - Move `x/{module}/tags/tags.go` => `x/{module}/types/events.go`
  - Update `docs/specs`
  - Refactor tags in favor of new `Event(s)` type(s)
  - Update `Context` to use new `EventManager`
  - (Begin|End)Blocker no longer return tags, but rather uses new `EventManager`
  - Message handlers no longer return tags, but rather uses new `EventManager`
  Any component (e.g. BeginBlocker, message handler, etc...) wishing to emit an event must do so
  through `ctx.EventManger().EmitEvent(s)`.
  To reset or wipe emitted events: `ctx = ctx.WithEventManager(sdk.NewEventManager())`
  To get all emitted events: `events := ctx.EventManager().Events()`
* [\#4437](https://github.com/cosmos/cosmos-sdk/issues/4437) Replace governance module store keys to use `[]byte` instead of `string`.
* [\#4451](https://github.com/cosmos/cosmos-sdk/issues/4451) Improve modularization of clients and modules:
  * Module directory structure improved and standardized
  * Aliases autogenerated
  * Auth and bank related commands are now mounted under the respective moduels
  * Client initialization and mounting standardized
* [\#4479](https://github.com/cosmos/cosmos-sdk/issues/4479) Remove codec argument redundency in client usage where
  the CLIContext's codec should be used instead.
* [\#4488](https://github.com/cosmos/cosmos-sdk/issues/4488) Decouple client tx, REST, and ultil packages from auth. These packages have
  been restructured and retrofitted into the `x/auth` module.
* [\#4521](https://github.com/cosmos/cosmos-sdk/issues/4521) Flatten x/bank structure by hiding module internals.
* [\#4525](https://github.com/cosmos/cosmos-sdk/issues/4525) Remove --cors flag, the feature is long gone.
* [\#4536](https://github.com/cosmos/cosmos-sdk/issues/4536) The `/auth/accounts/{address}` now returns a `height` in the response.
  The account is now nested under `account`.
* [\#4543](https://github.com/cosmos/cosmos-sdk/issues/4543) Account getters are no longer part of client.CLIContext() and have now moved
  to reside in the auth-specific AccountRetriever.
* [\#4588](https://github.com/cosmos/cosmos-sdk/issues/4588) Context does not depend on x/auth anymore. client/context is stripped out of the following features:
  - GetAccountDecoder()
  - CLIContext.WithAccountDecoder()
  - CLIContext.WithAccountStore()
  x/auth.AccountDecoder is unnecessary and consequently removed.
* [\#4602](https://github.com/cosmos/cosmos-sdk/issues/4602) client/input.{Buffer,Override}Stdin() functions are removed. Thanks to cobra's new release they are now redundant.
* [\#4633](https://github.com/cosmos/cosmos-sdk/issues/4633) Update old Tx search by tags APIs to use new Events
  nomenclature.
* [\#4649](https://github.com/cosmos/cosmos-sdk/issues/4649) Refactor x/crisis as per modules new specs.
* [\#3685](https://github.com/cosmos/cosmos-sdk/issues/3685) The default signature verification gas logic (`DefaultSigVerificationGasConsumer`) now specifies explicit key types rather than string pattern matching. This means that zones that depended on string matching to allow other keys will need to write a custom `SignatureVerificationGasConsumer` function.
* [\#4663](https://github.com/cosmos/cosmos-sdk/issues/4663) Refactor bank keeper by removing private functions
  - `InputOutputCoins`, `SetCoins`, `SubtractCoins` and `AddCoins` are now part of the `SendKeeper` instead of the `Keeper` interface
* (tendermint) [\#4721](https://github.com/cosmos/cosmos-sdk/pull/4721) Upgrade Tendermint to v0.32.1

### Features

* [\#4843](https://github.com/cosmos/cosmos-sdk/issues/4843) Add RegisterEvidences function in the codec package to register
  Tendermint evidence types with a given codec.
* (rest) [\#3867](https://github.com/cosmos/cosmos-sdk/issues/3867) Allow querying for genesis transaction when height query param is set to zero.
* [\#2020](https://github.com/cosmos/cosmos-sdk/issues/2020) New keys export/import command line utilities to export/import private keys in ASCII format
  that rely on Keybase's new underlying ExportPrivKey()/ImportPrivKey() API calls.
* [\#3565](https://github.com/cosmos/cosmos-sdk/issues/3565) Implement parameter change proposal support.
  Parameter change proposals can be submitted through the CLI
  or a REST endpoint. See docs for further usage.
* [\#3850](https://github.com/cosmos/cosmos-sdk/issues/3850) Add `rewards` and `commission` to distribution tx tags.
* [\#3981](https://github.com/cosmos/cosmos-sdk/issues/3981) Add support to gracefully halt a node at a given height
  via the node's `halt-height` config or CLI value.
* [\#4144](https://github.com/cosmos/cosmos-sdk/issues/4144) Allow for configurable BIP44 HD path and coin type.
* [\#4250](https://github.com/cosmos/cosmos-sdk/issues/4250) New BaseApp.{,Set}AppVersion() methods to get/set app's version string.
* [\#4263](https://github.com/cosmos/cosmos-sdk/issues/4263) Add `--read-timeout` and `--write-timeout` args to the `rest-server` command
  to support custom RPC R/W timeouts.
* [\#4271](https://github.com/cosmos/cosmos-sdk/issues/4271) Implement Coins#IsAnyGT
* [\#4318](https://github.com/cosmos/cosmos-sdk/issues/4318) Support height queries. Queries against nodes that have the queried
  height pruned will return an error.
* [\#4409](https://github.com/cosmos/cosmos-sdk/issues/4409) Implement a command that migrates exported state from one version to the next.
  The `migrate` command currently supports migrating from v0.34 to v0.36 by implementing
  necessary types for both versions.
* [\#4570](https://github.com/cosmos/cosmos-sdk/issues/4570) Move /bank/balances/{address} REST handler to x/bank/client/rest. The exposed interface is unchanged.
* Community pool spend proposal per Cosmos Hub governance proposal [\#7](https://github.com/cosmos/cosmos-sdk/issues/7) "Activate the Community Pool"

### Improvements

* (simulation) PrintAllInvariants flag will print all failed invariants
* (simulation) Add `InitialBlockHeight` flag to resume a simulation from a given block
* (simulation) [\#4670](https://github.com/cosmos/cosmos-sdk/issues/4670) Update simulation statistics to JSON format

  - Support exporting the simulation stats to a given JSON file
* [\#4775](https://github.com/cosmos/cosmos-sdk/issues/4775) Refactor CI config
* Upgrade IAVL to v0.12.4
* (tendermint) Upgrade Tendermint to v0.32.2
* (modules) [\#4751](https://github.com/cosmos/cosmos-sdk/issues/4751) update `x/genutils` to match module spec
* (keys) [\#4611](https://github.com/cosmos/cosmos-sdk/issues/4611) store keys in simapp now use a map instead of using individual literal keys
* [\#2286](https://github.com/cosmos/cosmos-sdk/issues/2286) Improve performance of CacheKVStore iterator.
* [\#3512](https://github.com/cosmos/cosmos-sdk/issues/3512) Implement Logger method on each module's keeper.
* [\#3655](https://github.com/cosmos/cosmos-sdk/issues/3655) Improve signature verification failure error message.
* [\#3774](https://github.com/cosmos/cosmos-sdk/issues/3774) add category tag to transactions for ease of filtering
* [\#3914](https://github.com/cosmos/cosmos-sdk/issues/3914) Implement invariant benchmarks and add target to makefile.
* [\#3928](https://github.com/cosmos/cosmos-sdk/issues/3928) remove staking references from types package
* [\#3978](https://github.com/cosmos/cosmos-sdk/issues/3978) Return ErrUnknownRequest in message handlers for unknown
  or invalid routed messages.
* [\#4190](https://github.com/cosmos/cosmos-sdk/issues/4190) Client responses that return (re)delegation(s) now return balances
  instead of shares.
* [\#4194](https://github.com/cosmos/cosmos-sdk/issues/4194) ValidatorSigningInfo now includes the validator's consensus address.
* [\#4235](https://github.com/cosmos/cosmos-sdk/issues/4235) Add parameter change proposal messages to simulation.
* [\#4235](https://github.com/cosmos/cosmos-sdk/issues/4235) Update the minting module params to implement params.ParamSet so
  individual keys can be set via proposals instead of passing a struct.
* [\#4259](https://github.com/cosmos/cosmos-sdk/issues/4259) `Coins` that are `nil` are now JSON encoded as an empty array `[]`.
  Decoding remains unchanged and behavior is left intact.
* [\#4305](https://github.com/cosmos/cosmos-sdk/issues/4305) The `--generate-only` CLI flag fully respects offline tx processing.
* [\#4379](https://github.com/cosmos/cosmos-sdk/issues/4379) close db write batch.
* [\#4384](https://github.com/cosmos/cosmos-sdk/issues/4384)- Allow splitting withdrawal transaction in several chunks
* [\#4403](https://github.com/cosmos/cosmos-sdk/issues/4403) Allow for parameter change proposals to supply only desired fields to be updated
  in objects instead of the entire object (only applies to values that are objects).
* [\#4415](https://github.com/cosmos/cosmos-sdk/issues/4415) /client refactor, reduce genutil dependancy on staking
* [\#4439](https://github.com/cosmos/cosmos-sdk/issues/4439) Implement governance module iterators.
* [\#4465](https://github.com/cosmos/cosmos-sdk/issues/4465) Unknown subcommands print relevant error message
* [\#4466](https://github.com/cosmos/cosmos-sdk/issues/4466) Commission validation added to validate basic of MsgCreateValidator by changing CommissionMsg to CommissionRates
* [\#4501](https://github.com/cosmos/cosmos-sdk/issues/4501) Support height queriers in rest client
* [\#4535](https://github.com/cosmos/cosmos-sdk/issues/4535) Improve import-export simulation errors by decoding the `KVPair.Value` into its
  respective type
* [\#4536](https://github.com/cosmos/cosmos-sdk/issues/4536) cli context queries return query height and accounts are returned with query height
* [\#4553](https://github.com/cosmos/cosmos-sdk/issues/4553) undelegate max entries check first
* [\#4556](https://github.com/cosmos/cosmos-sdk/issues/4556) Added IsValid function to Coin
* [\#4564](https://github.com/cosmos/cosmos-sdk/issues/4564) client/input.GetConfirmation()'s default is changed to No.
* [\#4573](https://github.com/cosmos/cosmos-sdk/issues/4573) Returns height in response for query endpoints.
* [\#4580](https://github.com/cosmos/cosmos-sdk/issues/4580) Update `Context#BlockHeight` to properly set the block height via `WithBlockHeader`.
* [\#4584](https://github.com/cosmos/cosmos-sdk/issues/4584) Update bank Keeper to use expected keeper interface of the AccountKeeper.
* [\#4584](https://github.com/cosmos/cosmos-sdk/issues/4584) Move `Account` and `VestingAccount` interface types to `x/auth/exported`.
* [\#4082](https://github.com/cosmos/cosmos-sdk/issues/4082) supply module queriers for CLI and REST endpoints
* [\#4601](https://github.com/cosmos/cosmos-sdk/issues/4601) Implement generic pangination helper function to be used in
  REST handlers and queriers.
* [\#4629](https://github.com/cosmos/cosmos-sdk/issues/4629) Added warning event that gets emitted if validator misses a block.
* [\#4674](https://github.com/cosmos/cosmos-sdk/issues/4674) Export `Simapp` genState generators and util functions by making them public
* [\#4706](https://github.com/cosmos/cosmos-sdk/issues/4706) Simplify context
  Replace complex Context construct with a simpler immutible struct.
  Only breaking change is not to support `Value` and `GetValue` as first class calls.
  We do embed ctx.Context() as a raw context.Context instead to be used as you see fit.

  Migration guide:

  ```go
  ctx = ctx.WithValue(contextKeyBadProposal, false)
  ```

  Now becomes:

  ```go
  ctx = ctx.WithContext(context.WithValue(ctx.Context(), contextKeyBadProposal, false))
  ```

  A bit more verbose, but also allows `context.WithTimeout()`, etc and only used
  in one function in this repo, in test code.
* [\#3685](https://github.com/cosmos/cosmos-sdk/issues/3685)  Add `SetAddressVerifier` and `GetAddressVerifier` to `sdk.Config` to allow SDK users to configure custom address format verification logic (to override the default limitation of 20-byte addresses).
* [\#3685](https://github.com/cosmos/cosmos-sdk/issues/3685)  Add an additional parameter to NewAnteHandler for a custom `SignatureVerificationGasConsumer` (the default logic is now in `DefaultSigVerificationGasConsumer). This allows SDK users to configure their own logic for which key types are accepted and how those key types consume gas.
* Remove `--print-response` flag as it is no longer used.
* Revert [\#2284](https://github.com/cosmos/cosmos-sdk/pull/2284) to allow create_empty_blocks in the config
* (tendermint) [\#4718](https://github.com/cosmos/cosmos-sdk/issues/4718) Upgrade tendermint/iavl to v0.12.3

### Bug Fixes

* [\#4891](https://github.com/cosmos/cosmos-sdk/issues/4891) Disable querying with proofs enabled when the query height <= 1.
* (rest) [\#4858](https://github.com/cosmos/cosmos-sdk/issues/4858) Do not return an error in BroadcastTxCommit when the tx broadcasting
  was successful. This allows the proper REST response to be returned for a
  failed tx during `block` broadcasting mode.
* (store) [\#4880](https://github.com/cosmos/cosmos-sdk/pull/4880) Fix error check in
  IAVL `Store#DeleteVersion`.
* (tendermint) [\#4879](https://github.com/cosmos/cosmos-sdk/issues/4879) Don't terminate the process immediately after startup when run in standalone mode.
* (simulation) [\#4861](https://github.com/cosmos/cosmos-sdk/pull/4861) Fix non-determinism simulation
  by using CLI flags as input and updating Makefile target.
* [\#4868](https://github.com/cosmos/cosmos-sdk/issues/4868) Context#CacheContext now sets a new EventManager. This prevents unwanted events
  from being emitted.
* (cli) [\#4870](https://github.com/cosmos/cosmos-sdk/issues/4870) Disable the `withdraw-all-rewards` command when `--generate-only` is supplied
* (modules) [\#4831](https://github.com/cosmos/cosmos-sdk/issues/4831) Prevent community spend proposal from transferring funds to a module account
* (keys) [\#4338](https://github.com/cosmos/cosmos-sdk/issues/4338) fix multisig key output for CLI
* (modules) [\#4795](https://github.com/cosmos/cosmos-sdk/issues/4795) restrict module accounts from receiving transactions.
  Allowing this would cause an invariant on the module account coins.
* (modules) [\#4823](https://github.com/cosmos/cosmos-sdk/issues/4823) Update the `DefaultUnbondingTime` from 3 days to 3 weeks to be inline with documentation.
* (abci) [\#4639](https://github.com/cosmos/cosmos-sdk/issues/4639) Fix `CheckTx` by verifying the message route
* Return height in responses when querying against BaseApp
* [\#1351](https://github.com/cosmos/cosmos-sdk/issues/1351) Stable AppHash allows no_empty_blocks
* [\#3705](https://github.com/cosmos/cosmos-sdk/issues/3705) Return `[]` instead of `null` when querying delegator rewards.
* [\#3966](https://github.com/cosmos/cosmos-sdk/issues/3966) fixed multiple assigns to action tags
  [\#3793](https://github.com/cosmos/cosmos-sdk/issues/3793) add delegator tag for MsgCreateValidator and deleted unused moniker and identity tags
* [\#4194](https://github.com/cosmos/cosmos-sdk/issues/4194) Fix pagination and results returned from /slashing/signing_infos
* [\#4230](https://github.com/cosmos/cosmos-sdk/issues/4230) Properly set and display the message index through the TxResponse.
* [\#4234](https://github.com/cosmos/cosmos-sdk/pull/4234) Allow `tx send --generate-only` to
  actually work offline.
* [\#4271](https://github.com/cosmos/cosmos-sdk/issues/4271) Fix addGenesisAccount by using Coins#IsAnyGT for vesting amount validation.
* [\#4273](https://github.com/cosmos/cosmos-sdk/issues/4273) Fix usage of AppendTags in x/staking/handler.go
* [\#4303](https://github.com/cosmos/cosmos-sdk/issues/4303) Fix NewCoins() underlying function for duplicate coins detection.
* [\#4307](https://github.com/cosmos/cosmos-sdk/pull/4307) Don't pass height to RPC calls as
  Tendermint will automatically use the latest height.
* [\#4362](https://github.com/cosmos/cosmos-sdk/issues/4362) simulation setup bugfix for multisim 7601778
* [\#4383](https://github.com/cosmos/cosmos-sdk/issues/4383) - currentStakeRoundUp is now always atleast currentStake + smallest-decimal-precision
* [\#4394](https://github.com/cosmos/cosmos-sdk/issues/4394) Fix signature count check to use the TxSigLimit param instead of
  a default.
* [\#4455](https://github.com/cosmos/cosmos-sdk/issues/4455) Use `QueryWithData()` to query unbonding delegations.
* [\#4493](https://github.com/cosmos/cosmos-sdk/issues/4493) Fix validator-outstanding-rewards command. It now takes as an argument
  a validator address.
* [\#4598](https://github.com/cosmos/cosmos-sdk/issues/4598) Fix redelegation and undelegation txs that were not checking for the correct bond denomination.
* [\#4619](https://github.com/cosmos/cosmos-sdk/issues/4619) Close iterators in `GetAllMatureValidatorQueue` and `UnbondAllMatureValidatorQueue`
  methods.
* [\#4654](https://github.com/cosmos/cosmos-sdk/issues/4654) validator slash event stored by period and height
* [\#4681](https://github.com/cosmos/cosmos-sdk/issues/4681) panic on invalid amount on `MintCoins` and `BurnCoins`
  * skip minting if inflation is set to zero
* Sort state JSON during export and initialization

## 0.35.0

### Bug Fixes

* Fix gas consumption bug in `Undelegate` preventing the ability to sync from
genesis.

## 0.34.10

### Bug Fixes

* Bump Tendermint version to [v0.31.11](https://github.com/tendermint/tendermint/releases/tag/v0.31.11) to address the vulnerability found in the `consensus` package.

## 0.34.9

### Bug Fixes

* Bump Tendermint version to [v0.31.10](https://github.com/tendermint/tendermint/releases/tag/v0.31.10) to address p2p panic errors.

## 0.34.8

### Bug Fixes

* Bump Tendermint version to v0.31.9 to fix the p2p panic error.
* Update gaiareplay's use of an internal Tendermint API

## 0.34.7

### Bug Fixes

#### SDK

* Fix gas consumption bug in `Undelegate` preventing the ability to sync from
genesis.

## 0.34.6

### Bug Fixes

#### SDK

* Unbonding from a validator is now only considered "complete" after the full
unbonding period has elapsed regardless of the validator's status.

## 0.34.5

### Bug Fixes

#### SDK

* [\#4273](https://github.com/cosmos/cosmos-sdk/issues/4273) Fix usage of `AppendTags` in x/staking/handler.go

### Improvements

### SDK

* [\#2286](https://github.com/cosmos/cosmos-sdk/issues/2286) Improve performance of `CacheKVStore` iterator.
* [\#3655](https://github.com/cosmos/cosmos-sdk/issues/3655) Improve signature verification failure error message.
* [\#4384](https://github.com/cosmos/cosmos-sdk/issues/4384) Allow splitting withdrawal transaction in several chunks.

#### Gaia CLI

* [\#4227](https://github.com/cosmos/cosmos-sdk/issues/4227) Support for Ledger App v1.5.
* [#4345](https://github.com/cosmos/cosmos-sdk/pull/4345) Update `ledger-cosmos-go`
to v0.10.3.

## 0.34.4

### Bug Fixes

#### SDK

* [#4234](https://github.com/cosmos/cosmos-sdk/pull/4234) Allow `tx send --generate-only` to
actually work offline.

#### Gaia

* [\#4219](https://github.com/cosmos/cosmos-sdk/issues/4219) Return an error when an empty mnemonic is provided during key recovery.

### Improvements

#### Gaia

* [\#2007](https://github.com/cosmos/cosmos-sdk/issues/2007) Return 200 status code on empty results

### New features

#### SDK

* [\#3850](https://github.com/cosmos/cosmos-sdk/issues/3850) Add `rewards` and `commission` to distribution tx tags.

## 0.34.3

### Bug Fixes

#### Gaia

* [\#4196](https://github.com/cosmos/cosmos-sdk/pull/4196) Set default invariant
check period to zero.

## 0.34.2

### Improvements

#### SDK

* [\#4135](https://github.com/cosmos/cosmos-sdk/pull/4135) Add further clarification
to generate only usage.

### Bug Fixes

#### SDK

* [\#4135](https://github.com/cosmos/cosmos-sdk/pull/4135) Fix `NewResponseFormatBroadcastTxCommit`
* [\#4053](https://github.com/cosmos/cosmos-sdk/issues/4053) Add `--inv-check-period`
flag to gaiad to set period at which invariants checks will run.
* [\#4099](https://github.com/cosmos/cosmos-sdk/issues/4099) Update the /staking/validators endpoint to support
status and pagination query flags.

## 0.34.1

### Bug Fixes

#### Gaia

* [#4163](https://github.com/cosmos/cosmos-sdk/pull/4163) Fix v0.33.x export script to port gov data correctly.

## 0.34.0

### Breaking Changes

#### Gaia

* [\#3463](https://github.com/cosmos/cosmos-sdk/issues/3463) Revert bank module handler fork (re-enables transfers)
* [\#3875](https://github.com/cosmos/cosmos-sdk/issues/3875) Replace `async` flag with `--broadcast-mode` flag where the default
  value is `sync`. The `block` mode should not be used. The REST client now
  uses `mode` parameter instead of the `return` parameter.

#### Gaia CLI

* [\#3938](https://github.com/cosmos/cosmos-sdk/issues/3938) Remove REST server's SSL support altogether.

#### SDK

* [\#3245](https://github.com/cosmos/cosmos-sdk/issues/3245) Rename validator.GetJailed() to validator.IsJailed()
* [\#3516](https://github.com/cosmos/cosmos-sdk/issues/3516) Remove concept of shares from staking unbonding and redelegation UX;
  replaced by direct coin amount.

#### Tendermint

* [\#4029](https://github.com/cosmos/cosmos-sdk/issues/4029) Upgrade Tendermint to v0.31.3

### New features

#### SDK

* [\#2935](https://github.com/cosmos/cosmos-sdk/issues/2935) New module Crisis which can test broken invariant with messages
* [\#3813](https://github.com/cosmos/cosmos-sdk/issues/3813) New sdk.NewCoins safe constructor to replace bare sdk.Coins{} declarations.
* [\#3858](https://github.com/cosmos/cosmos-sdk/issues/3858) add website, details and identity to gentx cli command
* Implement coin conversion and denomination registration utilities

#### Gaia

* [\#2935](https://github.com/cosmos/cosmos-sdk/issues/2935) Optionally assert invariants on a blockly basis using `gaiad --assert-invariants-blockly`
* [\#3886](https://github.com/cosmos/cosmos-sdk/issues/3886) Implement minting module querier and CLI/REST clients.

#### Gaia CLI

* [\#3937](https://github.com/cosmos/cosmos-sdk/issues/3937) Add command to query community-pool

#### Gaia REST API

* [\#3937](https://github.com/cosmos/cosmos-sdk/issues/3937) Add route to fetch community-pool
* [\#3949](https://github.com/cosmos/cosmos-sdk/issues/3949) added /slashing/signing_infos to get signing_info for all validators

### Improvements

#### Gaia

* [\#3808](https://github.com/cosmos/cosmos-sdk/issues/3808) `gaiad` and `gaiacli` integration tests use ./build/ binaries.
* \[\#3819](https://github.com/cosmos/cosmos-sdk/issues/3819) Simulation refactor, log output now stored in ~/.gaiad/simulation/
  * Simulation moved to its own module (not a part of mock)
  * Logger type instead of passing function variables everywhere
  * Logger json output (for reloadable simulation running)
  * Cleanup bank simulation messages / remove dup code in bank simulation
  * Simulations saved in `~/.gaiad/simulations/`
  * "Lean" simulation output option to exclude No-ops and !ok functions (`--SimulationLean` flag)
* [\#3893](https://github.com/cosmos/cosmos-sdk/issues/3893) Improve `gaiacli tx sign` command
  * Add shorthand flags -a and -s for the account and sequence numbers respectively
  * Mark the account and sequence numbers required during "offline" mode
  * Always do an RPC query for account and sequence number during "online" mode
* [\#4018](https://github.com/cosmos/cosmos-sdk/issues/4018) create genesis port script for release v.0.34.0

#### Gaia CLI

* [\#3833](https://github.com/cosmos/cosmos-sdk/issues/3833) Modify stake to atom in gaia's doc.
* [\#3841](https://github.com/cosmos/cosmos-sdk/issues/3841) Add indent to JSON of `gaiacli keys [add|show|list]`
* [\#3859](https://github.com/cosmos/cosmos-sdk/issues/3859) Add newline to echo of `gaiacli keys ...`
* [\#3959](https://github.com/cosmos/cosmos-sdk/issues/3959) Improving error messages when signing with ledger devices fails

#### SDK

* [\#3238](https://github.com/cosmos/cosmos-sdk/issues/3238) Add block time to tx responses when querying for
  txs by tags or hash.
* \[\#3752](https://github.com/cosmos/cosmos-sdk/issues/3752) Explanatory docs for minting mechanism (`docs/spec/mint/01_concepts.md`)
* [\#3801](https://github.com/cosmos/cosmos-sdk/issues/3801) `baseapp` safety improvements
* [\#3820](https://github.com/cosmos/cosmos-sdk/issues/3820) Make Coins.IsAllGT() more robust and consistent.
* [\#3828](https://github.com/cosmos/cosmos-sdk/issues/3828) New sdkch tool to maintain changelogs
* [\#3864](https://github.com/cosmos/cosmos-sdk/issues/3864) Make Coins.IsAllGTE() more consistent.
* [\#3907](https://github.com/cosmos/cosmos-sdk/issues/3907): dep -> go mod migration
  * Drop dep in favor of go modules.
  * Upgrade to Go 1.12.1.
* [\#3917](https://github.com/cosmos/cosmos-sdk/issues/3917) Allow arbitrary decreases to validator commission rates.
* [\#3937](https://github.com/cosmos/cosmos-sdk/issues/3937) Implement community pool querier.
* [\#3940](https://github.com/cosmos/cosmos-sdk/issues/3940) Codespace should be lowercase.
* [\#3986](https://github.com/cosmos/cosmos-sdk/issues/3986) Update the Stringer implementation of the Proposal type.
* [\#926](https://github.com/cosmos/cosmos-sdk/issues/926) circuit breaker high level explanation
* [\#3896](https://github.com/cosmos/cosmos-sdk/issues/3896) Fixed various linters warnings in the context of the gometalinter -> golangci-lint migration
* [\#3916](https://github.com/cosmos/cosmos-sdk/issues/3916) Hex encode data in tx responses

### Bug Fixes

#### Gaia

* [\#3825](https://github.com/cosmos/cosmos-sdk/issues/3825) Validate genesis before running gentx
* [\#3889](https://github.com/cosmos/cosmos-sdk/issues/3889) When `--generate-only` is provided, the Keybase is not used and as a result
  the `--from` value must be a valid Bech32 cosmos address.
* 3974 Fix go env setting in installation.md
* 3996 Change 'make get_tools' to 'make tools' in DOCS_README.md.

#### Gaia CLI

* [\#3883](https://github.com/cosmos/cosmos-sdk/issues/3883) Remove Height Flag from CLI Queries
* [\#3899](https://github.com/cosmos/cosmos-sdk/issues/3899) Using 'gaiacli config node' breaks ~/config/config.toml

#### SDK

* [\#3837](https://github.com/cosmos/cosmos-sdk/issues/3837) Fix `WithdrawValidatorCommission` to properly set the validator's remaining commission.
* [\#3870](https://github.com/cosmos/cosmos-sdk/issues/3870) Fix DecCoins#TruncateDecimal to never return zero coins in
  either the truncated coins or the change coins.
* [\#3915](https://github.com/cosmos/cosmos-sdk/issues/3915) Remove ';' delimiting support from ParseDecCoins
* [\#3977](https://github.com/cosmos/cosmos-sdk/issues/3977) Fix docker image build
* [\#4020](https://github.com/cosmos/cosmos-sdk/issues/4020) Fix queryDelegationRewards by returning an error
when the validator or delegation do not exist.
* [\#4050](https://github.com/cosmos/cosmos-sdk/issues/4050) Fix DecCoins APIs
where rounding or truncation could result in zero decimal coins.
* [\#4088](https://github.com/cosmos/cosmos-sdk/issues/4088) Fix `calculateDelegationRewards`
by accounting for rounding errors when multiplying stake by slashing fractions.

## 0.33.2

### Improvements

#### Tendermint

* Upgrade Tendermint to `v0.31.0-dev0-fix0` which includes critical security fixes.

## 0.33.1

### Bug Fixes

#### Gaia

* [\#3999](https://github.com/cosmos/cosmos-sdk/pull/3999) Fix distribution delegation for zero height export bug

## 0.33.0

BREAKING CHANGES

* Gaia REST API
  * [\#3641](https://github.com/cosmos/cosmos-sdk/pull/3641) Remove the ability to use a Keybase from the REST API client:
    * `password` and `generate_only` have been removed from the `base_req` object
    * All txs that used to sign or use the Keybase now only generate the tx
    * `keys` routes completely removed
  * [\#3692](https://github.com/cosmos/cosmos-sdk/pull/3692) Update tx encoding and broadcasting endpoints:
    * Remove duplicate broadcasting endpoints in favor of POST @ `/txs`
      * The `Tx` field now accepts a `StdTx` and not raw tx bytes
    * Move encoding endpoint to `/txs/encode`

* Gaia
  * [\#3787](https://github.com/cosmos/cosmos-sdk/pull/3787) Fork the `x/bank` module into the Gaia application with only a
  modified message handler, where the modified message handler behaves the same as
  the standard `x/bank` message handler except for `MsgMultiSend` that must burn
  exactly 9 atoms and transfer 1 atom, and `MsgSend` is disabled.
  * [\#3789](https://github.com/cosmos/cosmos-sdk/pull/3789) Update validator creation flow:
    * Remove `NewMsgCreateValidatorOnBehalfOf` and corresponding business logic
    * Ensure the validator address equals the delegator address during
    `MsgCreateValidator#ValidateBasic`

* SDK
  * [\#3750](https://github.com/cosmos/cosmos-sdk/issues/3750) Track outstanding rewards per-validator instead of globally,
           and fix the main simulation issue, which was that slashes of
           re-delegations to a validator were not correctly accounted for
           in fee distribution when the redelegation in question had itself
            been slashed (from a fault committed by a different validator)
           in the same BeginBlock. Outstanding rewards are now available
           on a per-validator basis in REST.
  * [\#3669](https://github.com/cosmos/cosmos-sdk/pull/3669) Ensure consistency in message naming, codec registration, and JSON
  tags.
  * [\#3788](https://github.com/cosmos/cosmos-sdk/pull/3788) Change order of operations for greater accuracy when calculating delegation share token value
  * [\#3788](https://github.com/cosmos/cosmos-sdk/pull/3788) DecCoins.Cap -> DecCoins.Intersect
  * [\#3666](https://github.com/cosmos/cosmos-sdk/pull/3666) Improve coins denom validation.
  * [\#3751](https://github.com/cosmos/cosmos-sdk/pull/3751) Disable (temporarily) support for ED25519 account key pairs.

* Tendermint
  * [\#3804] Update to Tendermint `v0.31.0-dev0`

FEATURES

* SDK
  * [\#3719](https://github.com/cosmos/cosmos-sdk/issues/3719) DBBackend can now be set at compile time.
    Defaults: goleveldb. Supported: cleveldb.

IMPROVEMENTS

* Gaia REST API
  * Update the `TxResponse` type allowing for the `Logs` result to be JSON decoded automatically.

* Gaia CLI
  * [\#3653](https://github.com/cosmos/cosmos-sdk/pull/3653) Prompt user confirmation prior to signing and broadcasting a transaction.
  * [\#3670](https://github.com/cosmos/cosmos-sdk/pull/3670) CLI support for showing bech32 addresses in Ledger devices
  * [\#3711](https://github.com/cosmos/cosmos-sdk/pull/3711) Update `tx sign` to use `--from` instead of the deprecated `--name`
  CLI flag.
  * [\#3738](https://github.com/cosmos/cosmos-sdk/pull/3738) Improve multisig UX:
    * `gaiacli keys show -o json` now includes constituent pubkeys, respective weights and threshold
    * `gaiacli keys show --show-multisig` now displays constituent pubkeys, respective weights and threshold
    * `gaiacli tx sign --validate-signatures` now displays multisig signers with their respective weights
  * [\#3730](https://github.com/cosmos/cosmos-sdk/issues/3730) Improve workflow for
  `gaiad gentx` with offline public keys, by outputting stdtx file that needs to be signed.
  * [\#3761](https://github.com/cosmos/cosmos-sdk/issues/3761) Querying account related information using custom querier in auth module

* SDK
  * [\#3753](https://github.com/cosmos/cosmos-sdk/issues/3753) Remove no-longer-used governance penalty parameter
  * [\#3679](https://github.com/cosmos/cosmos-sdk/issues/3679) Consistent operators across Coins, DecCoins, Int, Dec
            replaced: Minus->Sub Plus->Add Div->Quo
  * [\#3665](https://github.com/cosmos/cosmos-sdk/pull/3665) Overhaul sdk.Uint type in preparation for Coins Int -> Uint migration.
  * [\#3691](https://github.com/cosmos/cosmos-sdk/issues/3691) Cleanup error messages
  * [\#3456](https://github.com/cosmos/cosmos-sdk/issues/3456) Integrate in the Int.ToDec() convenience function
  * [\#3300](https://github.com/cosmos/cosmos-sdk/pull/3300) Update the spec-spec, spec file reorg, and TOC updates.
  * [\#3694](https://github.com/cosmos/cosmos-sdk/pull/3694) Push tagged docker images on docker hub when tag is created.
  * [\#3716](https://github.com/cosmos/cosmos-sdk/pull/3716) Update file permissions the client keys directory and contents to `0700`.
  * [\#3681](https://github.com/cosmos/cosmos-sdk/issues/3681) Migrate ledger-cosmos-go from ZondaX to Cosmos organization

* Tendermint
  * [\#3699](https://github.com/cosmos/cosmos-sdk/pull/3699) Upgrade to Tendermint 0.30.1

BUG FIXES

* Gaia CLI
  * [\#3731](https://github.com/cosmos/cosmos-sdk/pull/3731) `keys add --interactive` bip32 passphrase regression fix
  * [\#3714](https://github.com/cosmos/cosmos-sdk/issues/3714) Fix USB raw access issues with gaiacli when installed via snap

* Gaia
  * [\#3777](https://github.com/cosmso/cosmos-sdk/pull/3777) `gaiad export` no longer panics when the database is empty
  * [\#3806](https://github.com/cosmos/cosmos-sdk/pull/3806) Properly return errors from a couple of struct Unmarshal functions

* SDK
  * [\#3728](https://github.com/cosmos/cosmos-sdk/issues/3728) Truncate decimal multiplication & division in distribution to ensure
           no more than the collected fees / inflation are distributed
  * [\#3727](https://github.com/cosmos/cosmos-sdk/issues/3727) Return on zero-length (including []byte{}) PrefixEndBytes() calls
  * [\#3559](https://github.com/cosmos/cosmos-sdk/issues/3559) fix occasional failing due to non-determinism in lcd test TestBonding
    where validator is unexpectedly slashed throwing off test calculations
  * [\#3411](https://github.com/cosmos/cosmos-sdk/pull/3411) Include the `RequestInitChain.Time` in the block header init during
  `InitChain`.
  * [\#3717](https://github.com/cosmos/cosmos-sdk/pull/3717) Update the vesting specification and implementation to cap deduction from
  `DelegatedVesting` by at most `DelegatedVesting`. This accounts for the case where
  the undelegation amount may exceed the original delegation amount due to
  truncation of undelegation tokens.
  * [\#3717](https://github.com/cosmos/cosmos-sdk/pull/3717) Ignore unknown proposers in allocating rewards for proposers, in case
    unbonding period was just 1 block and proposer was already deleted.
  * [\#3726](https://github.com/cosmos/cosmos-sdk/pull/3724) Cap(clip) reward to remaining coins in AllocateTokens.

## 0.32.0

BREAKING CHANGES

* Gaia REST API
  * [\#3642](https://github.com/cosmos/cosmos-sdk/pull/3642) `GET /tx/{hash}` now returns `404` instead of `500` if the transaction is not found

* SDK
 * [\#3580](https://github.com/cosmos/cosmos-sdk/issues/3580) Migrate HTTP request/response types and utilities to types/rest.
 * [\#3592](https://github.com/cosmos/cosmos-sdk/issues/3592) Drop deprecated keybase implementation's New() constructor in
   favor of a new crypto/keys.New(string, string) implementation that
   returns a lazy keybase instance. Remove client.MockKeyBase,
   superseded by crypto/keys.NewInMemory()
 * [\#3621](https://github.com/cosmos/cosmos-sdk/issues/3621) staking.GenesisState.Bonds -> Delegations

IMPROVEMENTS

* SDK
  * [\#3311](https://github.com/cosmos/cosmos-sdk/pull/3311) Reconcile the `DecCoin/s` API with the `Coin/s` API.
  * [\#3614](https://github.com/cosmos/cosmos-sdk/pull/3614) Add coin denom length checks to the coins constructors.
  * [\#3621](https://github.com/cosmos/cosmos-sdk/issues/3621) remove many inter-module dependancies
  * [\#3601](https://github.com/cosmos/cosmos-sdk/pull/3601) JSON-stringify the ABCI log response which includes the log and message
  index.
  * [\#3604](https://github.com/cosmos/cosmos-sdk/pull/3604) Improve SDK funds related error messages and allow for unicode in
  JSON ABCI log.
  * [\#3620](https://github.com/cosmos/cosmos-sdk/pull/3620) Version command shows build tags
  * [\#3638](https://github.com/cosmos/cosmos-sdk/pull/3638) Add Bcrypt benchmarks & justification of security parameter choice
  * [\#3648](https://github.com/cosmos/cosmos-sdk/pull/3648) Add JSON struct tags to vesting accounts.

* Tendermint
  * [\#3618](https://github.com/cosmos/cosmos-sdk/pull/3618) Upgrade to Tendermint 0.30.03

BUG FIXES

* SDK
  * [\#3646](https://github.com/cosmos/cosmos-sdk/issues/3646) `x/mint` now uses total token supply instead of total bonded tokens to calculate inflation


## 0.31.2

BREAKING CHANGES

* SDK
 * [\#3592](https://github.com/cosmos/cosmos-sdk/issues/3592) Drop deprecated keybase implementation's
   New constructor in favor of a new
   crypto/keys.New(string, string) implementation that
   returns a lazy keybase instance. Remove client.MockKeyBase,
   superseded by crypto/keys.NewInMemory()

IMPROVEMENTS

* SDK
  * [\#3604](https://github.com/cosmos/cosmos-sdk/pulls/3604) Improve SDK funds related error messages and allow for unicode in
  JSON ABCI log.

* Tendermint
  * [\#3563](https://github.com/cosmos/cosmos-sdk/3563) Update to Tendermint version `0.30.0-rc0`


BUG FIXES

* Gaia
  * [\#3585] Fix setting the tx hash in `NewResponseFormatBroadcastTxCommit`.
  * [\#3585] Return an empty `TxResponse` when Tendermint returns an empty
  `ResultBroadcastTx`.

* SDK
  * [\#3582](https://github.com/cosmos/cosmos-sdk/pull/3582) Running `make test_unit` was failing due to a missing tag
  * [\#3617](https://github.com/cosmos/cosmos-sdk/pull/3582) Fix fee comparison when the required fees does not contain any denom
  present in the tx fees.

## 0.31.0

BREAKING CHANGES

* Gaia REST API (`gaiacli advanced rest-server`)
  * [\#3284](https://github.com/cosmos/cosmos-sdk/issues/3284) Rename the `name`
  field to `from` in the `base_req` body.
  * [\#3485](https://github.com/cosmos/cosmos-sdk/pull/3485) Error responses are now JSON objects.
  * [\#3477][distribution] endpoint changed "all_delegation_rewards" -> "delegator_total_rewards"

* Gaia CLI  (`gaiacli`)
  - [#3399](https://github.com/cosmos/cosmos-sdk/pull/3399) Add `gaiad validate-genesis` command to facilitate checking of genesis files
  - [\#1894](https://github.com/cosmos/cosmos-sdk/issues/1894) `version` prints out short info by default. Add `--long` flag. Proper handling of `--format` flag introduced.
  - [\#3465](https://github.com/cosmos/cosmos-sdk/issues/3465) `gaiacli rest-server` switched back to insecure mode by default:
    - `--insecure` flag is removed.
    - `--tls` is now used to enable secure layer.
  - [\#3451](https://github.com/cosmos/cosmos-sdk/pull/3451) `gaiacli` now returns transactions in plain text including tags.
  - [\#3497](https://github.com/cosmos/cosmos-sdk/issues/3497) `gaiad init` now takes moniker as required arguments, not as parameter.
  * [\#3501](https://github.com/cosmos/cosmos-sdk/issues/3501) Change validator
  address Bech32 encoding to consensus address in `tendermint-validator-set`.

* Gaia
  *  [\#3457](https://github.com/cosmos/cosmos-sdk/issues/3457) Changed governance tally validatorGovInfo to use sdk.Int power instead of sdk.Dec
  *  [\#3495](https://github.com/cosmos/cosmos-sdk/issues/3495) Added Validator Minimum Self Delegation
  *  Reintroduce OR semantics for tx fees

* SDK
  * [\#2513](https://github.com/cosmos/cosmos-sdk/issues/2513) Tendermint updates are adjusted by 10^-6 relative to staking tokens,
  * [\#3487](https://github.com/cosmos/cosmos-sdk/pull/3487) Move HTTP/REST utilities out of client/utils into a new dedicated client/rest package.
  * [\#3490](https://github.com/cosmos/cosmos-sdk/issues/3490) ReadRESTReq() returns bool to avoid callers to write error responses twice.
  * [\#3502](https://github.com/cosmos/cosmos-sdk/pull/3502) Fixes issue when comparing genesis states
  * [\#3514](https://github.com/cosmos/cosmos-sdk/pull/3514) Various clean ups:
    - Replace all GetKeyBase\* functions family in favor of NewKeyBaseFromDir and NewKeyBaseFromHomeFlag.
    - Remove Get prefix from all TxBuilder's getters.
  * [\#3522](https://github.com/cosmos/cosmos-sdk/pull/3522) Get rid of double negatives: Coins.IsNotNegative() -> Coins.IsAnyNegative().
  * [\#3561](https://github.com/cosmos/cosmos-sdk/issues/3561) Don't unnecessarily store denominations in staking


FEATURES

* Gaia REST API

* [\#2358](https://github.com/cosmos/cosmos-sdk/issues/2358) Add distribution module REST interface

* Gaia CLI  (`gaiacli`)
  * [\#3429](https://github.com/cosmos/cosmos-sdk/issues/3429) Support querying
  for all delegator distribution rewards.
  * [\#3449](https://github.com/cosmos/cosmos-sdk/issues/3449) Proof verification now works with absence proofs
  * [\#3484](https://github.com/cosmos/cosmos-sdk/issues/3484) Add support
  vesting accounts to the add-genesis-account command.

* Gaia
  - [\#3397](https://github.com/cosmos/cosmos-sdk/pull/3397) Implement genesis file sanitization to avoid failures at chain init.
  * [\#3428](https://github.com/cosmos/cosmos-sdk/issues/3428) Run the simulation from a particular genesis state loaded from a file

* SDK
  * [\#3270](https://github.com/cosmos/cosmos-sdk/issues/3270) [x/staking] limit number of ongoing unbonding delegations /redelegations per pair/trio
  * [\#3477][distribution] new query endpoint "delegator_validators"
  * [\#3514](https://github.com/cosmos/cosmos-sdk/pull/3514) Provided a lazy loading implementation of Keybase that locks the underlying
    storage only for the time needed to perform the required operation. Also added Keybase reference to TxBuilder struct.
  * [types] [\#2580](https://github.com/cosmos/cosmos-sdk/issues/2580) Addresses now Bech32 empty addresses to an empty string


IMPROVEMENTS

* Gaia REST API
  * [\#3284](https://github.com/cosmos/cosmos-sdk/issues/3284) Update Gaia Lite
  REST service to support the following:
    * Automatic account number and sequence population when fields are omitted
    * Generate only functionality no longer requires access to a local Keybase
    * `from` field in the `base_req` body can be a Keybase name or account address
  * [\#3423](https://github.com/cosmos/cosmos-sdk/issues/3423) Allow simulation
  (auto gas) to work with generate only.
  * [\#3514](https://github.com/cosmos/cosmos-sdk/pull/3514) REST server calls to keybase does not lock the underlying storage anymore.
  * [\#3523](https://github.com/cosmos/cosmos-sdk/pull/3523) Added `/tx/encode` endpoint to serialize a JSON tx to base64-encoded Amino.

* Gaia CLI  (`gaiacli`)
  * [\#3476](https://github.com/cosmos/cosmos-sdk/issues/3476) New `withdraw-all-rewards` command to withdraw all delegations rewards for delegators.
  * [\#3497](https://github.com/cosmos/cosmos-sdk/issues/3497) `gaiad gentx` supports `--ip` and `--node-id` flags to override defaults.
  * [\#3518](https://github.com/cosmos/cosmos-sdk/issues/3518) Fix flow in
  `keys add` to show the mnemonic by default.
  * [\#3517](https://github.com/cosmos/cosmos-sdk/pull/3517) Increased test coverage
  * [\#3523](https://github.com/cosmos/cosmos-sdk/pull/3523) Added `tx encode` command to serialize a JSON tx to base64-encoded Amino.

* Gaia
  * [\#3418](https://github.com/cosmos/cosmos-sdk/issues/3418) Add vesting account
  genesis validation checks to `GaiaValidateGenesisState`.
  * [\#3420](https://github.com/cosmos/cosmos-sdk/issues/3420) Added maximum length to governance proposal descriptions and titles
  * [\#3256](https://github.com/cosmos/cosmos-sdk/issues/3256) Add gas consumption
  for tx size in the ante handler.
  * [\#3454](https://github.com/cosmos/cosmos-sdk/pull/3454) Add `--jail-whitelist` to `gaiad export` to enable testing of complex exports
  * [\#3424](https://github.com/cosmos/cosmos-sdk/issues/3424) Allow generation of gentxs with empty memo field.
  * [\#3507](https://github.com/cosmos/cosmos-sdk/issues/3507) General cleanup, removal of unnecessary struct fields, undelegation bugfix, and comment clarification in x/staking and x/slashing

* SDK
  * [\#2605] x/params add subkey accessing
  * [\#2986](https://github.com/cosmos/cosmos-sdk/pull/2986) Store Refactor
  * [\#3435](https://github.com/cosmos/cosmos-sdk/issues/3435) Test that store implementations do not allow nil values
  * [\#2509](https://github.com/cosmos/cosmos-sdk/issues/2509) Sanitize all usage of Dec.RoundInt64()
  * [\#556](https://github.com/cosmos/cosmos-sdk/issues/556) Increase `BaseApp`
  test coverage.
  * [\#3357](https://github.com/cosmos/cosmos-sdk/issues/3357) develop state-transitions.md for staking spec, missing states added to `state.md`
  * [\#3552](https://github.com/cosmos/cosmos-sdk/pull/3552) Validate bit length when
  deserializing `Int` types.


BUG FIXES

* Gaia CLI  (`gaiacli`)
  - [\#3417](https://github.com/cosmos/cosmos-sdk/pull/3417) Fix `q slashing signing-info` panic by ensuring safety of user input and properly returning not found error
  - [\#3345](https://github.com/cosmos/cosmos-sdk/issues/3345) Upgrade ledger-cosmos-go dependency to v0.9.3 to pull
    https://github.com/ZondaX/ledger-cosmos-go/commit/ed9aa39ce8df31bad1448c72d3d226bf2cb1a8d1 in order to fix a derivation path issue that causes `gaiacli keys add --recover`
    to malfunction.
  - [\#3419](https://github.com/cosmos/cosmos-sdk/pull/3419) Fix `q distr slashes` panic
  - [\#3453](https://github.com/cosmos/cosmos-sdk/pull/3453) The `rest-server` command didn't respect persistent flags such as `--chain-id` and `--trust-node` if they were
    passed on the command line.
  - [\#3441](https://github.com/cosmos/cosmos-sdk/pull/3431) Improved resource management and connection handling (ledger devices). Fixes issue with DER vs BER signatures.

* Gaia
  * [\#3486](https://github.com/cosmos/cosmos-sdk/pull/3486) Use AmountOf in
    vesting accounts instead of zipping/aligning denominations.


## 0.30.0

BREAKING CHANGES

* Gaia REST API (`gaiacli advanced rest-server`)
  * [gaia-lite] [\#2182] Renamed and merged all redelegations endpoints into `/staking/redelegations`
  * [\#3176](https://github.com/cosmos/cosmos-sdk/issues/3176) `tx/sign` endpoint now expects `BaseReq` fields as nested object.
  * [\#2222] all endpoints renamed from `/stake` -> `/staking`
  * [\#1268] `LooseTokens` -> `NotBondedTokens`
  * [\#3289] misc renames:
    * `Validator.UnbondingMinTime` -> `Validator.UnbondingCompletionTime`
    * `Delegation` -> `Value` in `MsgCreateValidator` and `MsgDelegate`
    * `MsgBeginUnbonding` -> `MsgUndelegate`

* Gaia CLI  (`gaiacli`)
  * [\#810](https://github.com/cosmos/cosmos-sdk/issues/810) Don't fallback to any default values for chain ID.
    * Users need to supply chain ID either via config file or the `--chain-id` flag.
    * Change `chain_id` and `trust_node` in `gaiacli` configuration to `chain-id` and `trust-node` respectively.
  * [\#3069](https://github.com/cosmos/cosmos-sdk/pull/3069) `--fee` flag renamed to `--fees` to support multiple coins
  * [\#3156](https://github.com/cosmos/cosmos-sdk/pull/3156) Remove unimplemented `gaiacli init` command
  * [\#2222] `gaiacli tx stake` -> `gaiacli tx staking`, `gaiacli query stake` -> `gaiacli query staking`
  * [\#1894](https://github.com/cosmos/cosmos-sdk/issues/1894) `version` command now shows latest commit, vendor dir hash, and build machine info.
  * [\#3320](https://github.com/cosmos/cosmos-sdk/pull/3320) Ensure all `gaiacli query` commands respect the `--output` and `--indent` flags

* Gaia
  * https://github.com/cosmos/cosmos-sdk/issues/2838 - Move store keys to constants
  * [\#3162](https://github.com/cosmos/cosmos-sdk/issues/3162) The `--gas` flag now takes `auto` instead of `simulate`
    in order to trigger a simulation of the tx before the actual execution.
  * [\#3285](https://github.com/cosmos/cosmos-sdk/pull/3285) New `gaiad tendermint version` to print libs versions
  * [\#1894](https://github.com/cosmos/cosmos-sdk/pull/1894) `version` command now shows latest commit, vendor dir hash, and build machine info.
  * [\#3249\(https://github.com/cosmos/cosmos-sdk/issues/3249) `tendermint`'s `show-validator` and `show-address` `--json` flags removed in favor of `--output-format=json`.

* SDK
  * [distribution] [\#3359](https://github.com/cosmos/cosmos-sdk/issues/3359) Always round down when calculating rewards-to-be-withdrawn in F1 fee distribution
  * [#3336](https://github.com/cosmos/cosmos-sdk/issues/3336) Ensure all SDK
  messages have their signature bytes contain canonical fields `value` and `type`.
  * [\#3333](https://github.com/cosmos/cosmos-sdk/issues/3333) - F1 storage efficiency improvements - automatic withdrawals when unbonded, historical reward reference counting
  * [staking] [\#2513](https://github.com/cosmos/cosmos-sdk/issues/2513) Validator power type from Dec -> Int
  * [staking] [\#3233](https://github.com/cosmos/cosmos-sdk/issues/3233) key and value now contain duplicate fields to simplify code
  * [\#3064](https://github.com/cosmos/cosmos-sdk/issues/3064) Sanitize `sdk.Coin` denom. Coins denoms are now case insensitive, i.e. 100fooToken equals to 100FOOTOKEN.
  * [\#3195](https://github.com/cosmos/cosmos-sdk/issues/3195) Allows custom configuration for syncable strategy
  * [\#3242](https://github.com/cosmos/cosmos-sdk/issues/3242) Fix infinite gas
    meter utilization during aborted ante handler executions.
  * [x/distribution] [\#3292](https://github.com/cosmos/cosmos-sdk/issues/3292) Enable or disable withdraw addresses with a parameter in the param store
  * [staking] [\#2222](https://github.com/cosmos/cosmos-sdk/issues/2222) `/stake` -> `/staking` module rename
  * [staking] [\#1268](https://github.com/cosmos/cosmos-sdk/issues/1268) `LooseTokens` -> `NotBondedTokens`
  * [staking] [\#1402](https://github.com/cosmos/cosmos-sdk/issues/1402) Redelegation and unbonding-delegation structs changed to include multiple an array of entries
  * [staking] [\#3289](https://github.com/cosmos/cosmos-sdk/issues/3289) misc renames:
    * `Validator.UnbondingMinTime` -> `Validator.UnbondingCompletionTime`
    * `Delegation` -> `Value` in `MsgCreateValidator` and `MsgDelegate`
    * `MsgBeginUnbonding` -> `MsgUndelegate`
  * [\#3315] Increase decimal precision to 18
  * [\#3323](https://github.com/cosmos/cosmos-sdk/issues/3323) Update to Tendermint 0.29.0
  * [\#3328](https://github.com/cosmos/cosmos-sdk/issues/3328) [x/gov] Remove redundant action tag

* Tendermint
  * [\#3298](https://github.com/cosmos/cosmos-sdk/issues/3298) Upgrade to Tendermint 0.28.0

FEATURES

* Gaia REST API (`gaiacli advanced rest-server`)
  * [\#3067](https://github.com/cosmos/cosmos-sdk/issues/3067) Add support for fees on transactions
  * [\#3069](https://github.com/cosmos/cosmos-sdk/pull/3069) Add a custom memo on transactions
  * [\#3027](https://github.com/cosmos/cosmos-sdk/issues/3027) Implement
  `/gov/proposals/{proposalID}/proposer` to query for a proposal's proposer.

* Gaia CLI  (`gaiacli`)
  * [\#2399](https://github.com/cosmos/cosmos-sdk/issues/2399) Implement `params` command to query slashing parameters.
  * [\#2730](https://github.com/cosmos/cosmos-sdk/issues/2730) Add tx search pagination parameter
  * [\#3027](https://github.com/cosmos/cosmos-sdk/issues/3027) Implement
  `query gov proposer [proposal-id]` to query for a proposal's proposer.
  * [\#3198](https://github.com/cosmos/cosmos-sdk/issues/3198) New `keys add --multisig` flag to store multisig keys locally.
  * [\#3198](https://github.com/cosmos/cosmos-sdk/issues/3198) New `multisign` command to generate multisig signatures.
  * [\#3198](https://github.com/cosmos/cosmos-sdk/issues/3198) New `sign --multisig` flag to enable multisig mode.
  * [\#2715](https://github.com/cosmos/cosmos-sdk/issues/2715) Reintroduce gaia server's insecure mode.
  * [\#3334](https://github.com/cosmos/cosmos-sdk/pull/3334) New `gaiad completion` and `gaiacli completion` to generate Bash/Zsh completion scripts.
  * [\#2607](https://github.com/cosmos/cosmos-sdk/issues/2607) Make `gaiacli config` handle the boolean `indent` flag to beautify commands JSON output.

* Gaia
  * [\#2182] [x/staking] Added querier for querying a single redelegation
  * [\#3305](https://github.com/cosmos/cosmos-sdk/issues/3305) Add support for
    vesting accounts at genesis.
  * [\#3198](https://github.com/cosmos/cosmos-sdk/issues/3198) [x/auth] Add multisig transactions support
  * [\#3198](https://github.com/cosmos/cosmos-sdk/issues/3198) `add-genesis-account` can take both account addresses and key names

* SDK
  - [\#3099](https://github.com/cosmos/cosmos-sdk/issues/3099) Implement F1 fee distribution
  - [\#2926](https://github.com/cosmos/cosmos-sdk/issues/2926) Add TxEncoder to client TxBuilder.
  * [\#2694](https://github.com/cosmos/cosmos-sdk/issues/2694) Vesting account implementation.
  * [\#2996](https://github.com/cosmos/cosmos-sdk/issues/2996) Update the `AccountKeeper` to contain params used in the context of
  the ante handler.
  * [\#3179](https://github.com/cosmos/cosmos-sdk/pull/3179) New CodeNoSignatures error code.
  * [\#3319](https://github.com/cosmos/cosmos-sdk/issues/3319) [x/distribution] Queriers for all distribution state worth querying; distribution query commands
  * [\#3356](https://github.com/cosmos/cosmos-sdk/issues/3356) [x/auth] bech32-ify accounts address in error message.

IMPROVEMENTS

* Gaia REST API
  * [\#3176](https://github.com/cosmos/cosmos-sdk/issues/3176) Validate tx/sign endpoint POST body.
  * [\#2948](https://github.com/cosmos/cosmos-sdk/issues/2948) Swagger UI now makes requests to light client node

* Gaia CLI  (`gaiacli`)
  * [\#3224](https://github.com/cosmos/cosmos-sdk/pull/3224) Support adding offline public keys to the keystore

* Gaia
  * [\#2186](https://github.com/cosmos/cosmos-sdk/issues/2186) Add Address Interface
  * [\#3158](https://github.com/cosmos/cosmos-sdk/pull/3158) Validate slashing genesis
  * [\#3172](https://github.com/cosmos/cosmos-sdk/pull/3172) Support minimum fees in a local testnet.
  * [\#3250](https://github.com/cosmos/cosmos-sdk/pull/3250) Refactor integration tests and increase coverage
  * [\#3248](https://github.com/cosmos/cosmos-sdk/issues/3248) Refactor tx fee
  model:
    * Validators specify minimum gas prices instead of minimum fees
    * Clients may provide either fees or gas prices directly
    * The gas prices of a tx must meet a validator's minimum
    * `gaiad start` and `gaia.toml` take --minimum-gas-prices flag and minimum-gas-price config key respectively.
  * [\#2859](https://github.com/cosmos/cosmos-sdk/issues/2859) Rename `TallyResult` in gov proposals to `FinalTallyResult`
  * [\#3286](https://github.com/cosmos/cosmos-sdk/pull/3286) Fix `gaiad gentx` printout of account's addresses, i.e. user bech32 instead of hex.
  * [\#3249\(https://github.com/cosmos/cosmos-sdk/issues/3249) `--json` flag removed, users should use `--output=json` instead.

* SDK
  * [\#3137](https://github.com/cosmos/cosmos-sdk/pull/3137) Add tag documentation
    for each module along with cleaning up a few existing tags in the governance,
    slashing, and staking modules.
  * [\#3093](https://github.com/cosmos/cosmos-sdk/issues/3093) Ante handler does no longer read all accounts in one go when processing signatures as signature
    verification may fail before last signature is checked.
  * [staking] [\#1402](https://github.com/cosmos/cosmos-sdk/issues/1402) Add for multiple simultaneous redelegations or unbonding-delegations within an unbonding period
  * [staking] [\#1268](https://github.com/cosmos/cosmos-sdk/issues/1268) staking spec rewrite

* CI
  * [\#2498](https://github.com/cosmos/cosmos-sdk/issues/2498) Added macos CI job to CircleCI
  * [#142](https://github.com/tendermint/devops/issues/142) Increased the number of blocks to be tested during multi-sim
  * [#147](https://github.com/tendermint/devops/issues/142) Added docker image build to CI

BUG FIXES

* Gaia CLI  (`gaiacli`)
  * [\#3141](https://github.com/cosmos/cosmos-sdk/issues/3141) Fix the bug in GetAccount when `len(res) == 0` and `err == nil`
  * [\#810](https://github.com/cosmos/cosmos-sdk/pull/3316) Fix regression in gaiacli config file handling

* Gaia
  * [\#3148](https://github.com/cosmos/cosmos-sdk/issues/3148) Fix `gaiad export` by adding a boolean to `NewGaiaApp` determining whether or not to load the latest version
  * [\#3181](https://github.com/cosmos/cosmos-sdk/issues/3181) Correctly reset total accum update height and jailed-validator bond height / unbonding height on export-for-zero-height
  * [\#3172](https://github.com/cosmos/cosmos-sdk/pull/3172) Fix parsing `gaiad.toml`
  when it already exists.
  * [\#3223](https://github.com/cosmos/cosmos-sdk/issues/3223) Fix unset governance proposal queues when importing state from old chain
  * [#3187](https://github.com/cosmos/cosmos-sdk/issues/3187) Fix `gaiad export`
  by resetting each validator's slashing period.

## 0.29.1

BUG FIXES

* SDK
  * [\#3207](https://github.com/cosmos/cosmos-sdk/issues/3207) - Fix token printing bug

## 0.29.0

BREAKING CHANGES

* Gaia
  * [\#3148](https://github.com/cosmos/cosmos-sdk/issues/3148) Fix `gaiad export` by adding a boolean to `NewGaiaApp` determining whether or not to load the latest version

* SDK
  * [\#3163](https://github.com/cosmos/cosmos-sdk/issues/3163) Withdraw commission on self bond removal


## 0.28.1

BREAKING CHANGES

* Gaia REST API (`gaiacli advanced rest-server`)
  * [lcd] [\#3045](https://github.com/cosmos/cosmos-sdk/pull/3045) Fix quoted json return on GET /keys (keys list)
  * [gaia-lite] [\#2191](https://github.com/cosmos/cosmos-sdk/issues/2191) Split `POST /stake/delegators/{delegatorAddr}/delegations` into `POST /stake/delegators/{delegatorAddr}/delegations`, `POST /stake/delegators/{delegatorAddr}/unbonding_delegations` and `POST /stake/delegators/{delegatorAddr}/redelegations`
  * [gaia-lite] [\#3056](https://github.com/cosmos/cosmos-sdk/pull/3056) `generate_only` and `simulate` have moved from query arguments to POST requests body.
* Tendermint
  * [tendermint] Now using Tendermint 0.27.3

FEATURES

* Gaia REST API (`gaiacli advanced rest-server`)
  * [slashing] [\#2399](https://github.com/cosmos/cosmos-sdk/issues/2399)  Implement `/slashing/parameters` endpoint to query slashing parameters.
* Gaia CLI  (`gaiacli`)
  * [gaiacli] [\#2399](https://github.com/cosmos/cosmos-sdk/issues/2399) Implement `params` command to query slashing parameters.
* SDK
  - [client] [\#2926](https://github.com/cosmos/cosmos-sdk/issues/2926) Add TxEncoder to client TxBuilder.
* Other
  - Introduced the logjack tool for saving logs w/ rotation

IMPROVEMENTS

* Gaia REST API (`gaiacli advanced rest-server`)
  * [\#2879](https://github.com/cosmos/cosmos-sdk/issues/2879), [\#2880](https://github.com/cosmos/cosmos-sdk/issues/2880) Update deposit and vote endpoints to perform a direct txs query
    when a given proposal is inactive and thus having votes and deposits removed
    from state.
* Gaia CLI  (`gaiacli`)
  * [\#2879](https://github.com/cosmos/cosmos-sdk/issues/2879), [\#2880](https://github.com/cosmos/cosmos-sdk/issues/2880) Update deposit and vote CLI commands to perform a direct txs query
    when a given proposal is inactive and thus having votes and deposits removed
    from state.
* Gaia
  * [\#3021](https://github.com/cosmos/cosmos-sdk/pull/3021) Add `--gentx-dir` to `gaiad collect-gentxs` to specify a directory from which collect and load gentxs. Add `--output-document` to `gaiad init` to allow one to redirect output to file.


## 0.28.0

BREAKING CHANGES

* Gaia CLI  (`gaiacli`)
  * [cli] [\#2595](https://github.com/cosmos/cosmos-sdk/issues/2595) Remove `keys new` in favor of `keys add` incorporating existing functionality with addition of key recovery functionality.
  * [cli] [\#2987](https://github.com/cosmos/cosmos-sdk/pull/2987) Add shorthand `-a` to `gaiacli keys show` and update docs
  * [cli] [\#2971](https://github.com/cosmos/cosmos-sdk/pull/2971) Additional verification when running `gaiad gentx`
  * [cli] [\#2734](https://github.com/cosmos/cosmos-sdk/issues/2734) Rewrite `gaiacli config`. It is now a non-interactive config utility.

* Gaia
  * [#128](https://github.com/tendermint/devops/issues/128) Updated CircleCI job to trigger website build on every push to master/develop.
  * [\#2994](https://github.com/cosmos/cosmos-sdk/pull/2994) Change wrong-password error message.
  * [\#3009](https://github.com/cosmos/cosmos-sdk/issues/3009) Added missing Gaia genesis verification
  * [#128](https://github.com/tendermint/devops/issues/128) Updated CircleCI job to trigger website build on every push to master/develop.
  * [\#2994](https://github.com/cosmos/cosmos-sdk/pull/2994) Change wrong-password error message.
  * [\#3009](https://github.com/cosmos/cosmos-sdk/issues/3009) Added missing Gaia genesis verification
  * [gas] [\#3052](https://github.com/cosmos/cosmos-sdk/issues/3052) Updated gas costs to more reasonable numbers

* SDK
  * [auth] [\#2952](https://github.com/cosmos/cosmos-sdk/issues/2952) Signatures are no longer serialized on chain with the account number and sequence number
  * [auth] [\#2952](https://github.com/cosmos/cosmos-sdk/issues/2952) Signatures are no longer serialized on chain with the account number and sequence number
  * [stake] [\#3055](https://github.com/cosmos/cosmos-sdk/issues/3055) Use address instead of bond height / intratxcounter for deduplication

FEATURES

* Gaia CLI  (`gaiacli`)
  * [\#2961](https://github.com/cosmos/cosmos-sdk/issues/2961) Add --force flag to gaiacli keys delete command to skip passphrase check and force key deletion unconditionally.

IMPROVEMENTS

* Gaia CLI  (`gaiacli`)
  * [\#2991](https://github.com/cosmos/cosmos-sdk/issues/2991) Fully validate transaction signatures during `gaiacli tx sign --validate-signatures`

* SDK
  * [\#1277](https://github.com/cosmos/cosmos-sdk/issues/1277) Complete bank module specification
  * [\#2963](https://github.com/cosmos/cosmos-sdk/issues/2963) Complete auth module specification
  * [\#2914](https://github.com/cosmos/cosmos-sdk/issues/2914) No longer withdraw validator rewards on bond/unbond, but rather move
  the rewards to the respective validator's pools.


BUG FIXES

* Gaia CLI  (`gaiacli`)
  * [\#2921](https://github.com/cosmos/cosmos-sdk/issues/2921) Fix `keys delete` inability to delete offline and ledger keys.

* Gaia
  * [\#3003](https://github.com/cosmos/cosmos-sdk/issues/3003) CollectStdTxs() must validate DelegatorAddr against genesis accounts.

* SDK
  * [\#2967](https://github.com/cosmos/cosmos-sdk/issues/2967) Change ordering of `mint.BeginBlocker` and `distr.BeginBlocker`, recalculate inflation each block
  * [\#3068](https://github.com/cosmos/cosmos-sdk/issues/3068) check for uint64 gas overflow during `Std#ValidateBasic`.
  * [\#3071](https://github.com/cosmos/cosmos-sdk/issues/3071) Catch overflow on block gas meter


## 0.27.0

BREAKING CHANGES

* Gaia REST API (`gaiacli advanced rest-server`)
  * [gaia-lite] [\#2819](https://github.com/cosmos/cosmos-sdk/pull/2819) Txs query param format is now: `/txs?tag=value` (removed '' wrapping the query parameter `value`)

* Gaia CLI  (`gaiacli`)
  * [cli] [\#2728](https://github.com/cosmos/cosmos-sdk/pull/2728) Seperate `tx` and `query` subcommands by module
  * [cli] [\#2727](https://github.com/cosmos/cosmos-sdk/pull/2727) Fix unbonding command flow
  * [cli] [\#2786](https://github.com/cosmos/cosmos-sdk/pull/2786) Fix redelegation command flow
  * [cli] [\#2829](https://github.com/cosmos/cosmos-sdk/pull/2829) add-genesis-account command now validates state when adding accounts
  * [cli] [\#2804](https://github.com/cosmos/cosmos-sdk/issues/2804) Check whether key exists before passing it on to `tx create-validator`.
  * [cli] [\#2874](https://github.com/cosmos/cosmos-sdk/pull/2874) `gaiacli tx sign` takes an optional `--output-document` flag to support output redirection.
  * [cli] [\#2875](https://github.com/cosmos/cosmos-sdk/pull/2875) Refactor `gaiad gentx` and avoid redirection to `gaiacli tx sign` for tx signing.

* Gaia
  * [mint] [\#2825] minting now occurs every block, inflation parameter updates still hourly

* SDK
  * [\#2752](https://github.com/cosmos/cosmos-sdk/pull/2752) Don't hardcode bondable denom.
  * [\#2701](https://github.com/cosmos/cosmos-sdk/issues/2701) Account numbers and sequence numbers in `auth` are now `uint64` instead of `int64`
  * [\#2019](https://github.com/cosmos/cosmos-sdk/issues/2019) Cap total number of signatures. Current per-transaction limit is 7, and if that is exceeded transaction is rejected.
  * [\#2801](https://github.com/cosmos/cosmos-sdk/pull/2801) Remove AppInit structure.
  * [\#2798](https://github.com/cosmos/cosmos-sdk/issues/2798) Governance API has miss-spelled English word in JSON response ('depositer' -> 'depositor')
  * [\#2943](https://github.com/cosmos/cosmos-sdk/pull/2943) Transaction action tags equal the message type. Staking EndBlocker tags are included.

* Tendermint
  * Update to Tendermint 0.27.0

FEATURES

* Gaia REST API (`gaiacli advanced rest-server`)
  * [gov] [\#2479](https://github.com/cosmos/cosmos-sdk/issues/2479) Added governance parameter
    query REST endpoints.

* Gaia CLI  (`gaiacli`)
  * [gov][cli] [\#2479](https://github.com/cosmos/cosmos-sdk/issues/2479) Added governance
    parameter query commands.
  * [stake][cli] [\#2027] Add CLI query command for getting all delegations to a specific validator.
  * [\#2840](https://github.com/cosmos/cosmos-sdk/pull/2840) Standardize CLI exports from modules

* Gaia
  * [app] [\#2791](https://github.com/cosmos/cosmos-sdk/issues/2791) Support export at a specific height, with `gaiad export --height=HEIGHT`.
  * [x/gov] [#2479](https://github.com/cosmos/cosmos-sdk/issues/2479) Implemented querier
  for getting governance parameters.
  * [app] [\#2663](https://github.com/cosmos/cosmos-sdk/issues/2663) - Runtime-assertable invariants
  * [app] [\#2791](https://github.com/cosmos/cosmos-sdk/issues/2791) Support export at a specific height, with `gaiad export --height=HEIGHT`.
  * [app] [\#2812](https://github.com/cosmos/cosmos-sdk/issues/2812) Support export alterations to prepare for restarting at zero-height

* SDK
  * [simulator] [\#2682](https://github.com/cosmos/cosmos-sdk/issues/2682) MsgEditValidator now looks at the validator's max rate, thus it now succeeds a significant portion of the time
  * [core] [\#2775](https://github.com/cosmos/cosmos-sdk/issues/2775) Add deliverTx maximum block gas limit


IMPROVEMENTS

* Gaia REST API (`gaiacli advanced rest-server`)
  * [gaia-lite] [\#2819](https://github.com/cosmos/cosmos-sdk/pull/2819) Tx search now supports multiple tags as query parameters
  * [\#2836](https://github.com/cosmos/cosmos-sdk/pull/2836) Expose LCD router to allow users to register routes there.

* Gaia CLI  (`gaiacli`)
  * [\#2749](https://github.com/cosmos/cosmos-sdk/pull/2749) Add --chain-id flag to gaiad testnet
  * [\#2819](https://github.com/cosmos/cosmos-sdk/pull/2819) Tx search now supports multiple tags as query parameters

* Gaia
  * [\#2772](https://github.com/cosmos/cosmos-sdk/issues/2772) Update BaseApp to not persist state when the ante handler fails on DeliverTx.
  * [\#2773](https://github.com/cosmos/cosmos-sdk/issues/2773) Require moniker to be provided on `gaiad init`.
  * [\#2672](https://github.com/cosmos/cosmos-sdk/issues/2672) [Makefile] Updated for better Windows compatibility and ledger support logic, get_tools was rewritten as a cross-compatible Makefile.
  * [\#2766](https://github.com/cosmos/cosmos-sdk/issues/2766) [Makefile] Added goimports tool to get_tools. Get_tools now only builds new versions if binaries are missing.
  * [#110](https://github.com/tendermint/devops/issues/110) Updated CircleCI job to trigger website build when cosmos docs are updated.

* SDK
 & [x/mock/simulation] [\#2720] major cleanup, introduction of helper objects, reorganization
 * [\#2821](https://github.com/cosmos/cosmos-sdk/issues/2821) Codespaces are now strings
 * [types] [\#2776](https://github.com/cosmos/cosmos-sdk/issues/2776) Improve safety of `Coin` and `Coins` types. Various functions
 and methods will panic when a negative amount is discovered.
 * [\#2815](https://github.com/cosmos/cosmos-sdk/issues/2815) Gas unit fields changed from `int64` to `uint64`.
 * [\#2821](https://github.com/cosmos/cosmos-sdk/issues/2821) Codespaces are now strings
 * [\#2779](https://github.com/cosmos/cosmos-sdk/issues/2779) Introduce `ValidateBasic` to the `Tx` interface and call it in the ante
 handler.
 * [\#2825](https://github.com/cosmos/cosmos-sdk/issues/2825) More staking and distribution invariants
 * [\#2912](https://github.com/cosmos/cosmos-sdk/issues/2912) Print commit ID in hex when commit is synced.

* Tendermint
 * [\#2796](https://github.com/cosmos/cosmos-sdk/issues/2796) Update to go-amino 0.14.1


BUG FIXES

* Gaia REST API (`gaiacli advanced rest-server`)
  * [gaia-lite] [\#2868](https://github.com/cosmos/cosmos-sdk/issues/2868) Added handler for governance tally endpoint
  * [\#2907](https://github.com/cosmos/cosmos-sdk/issues/2907) Refactor and fix the way Gaia Lite is started.

* Gaia
  * [\#2723] Use `cosmosvalcons` Bech32 prefix in `tendermint show-address`
  * [\#2742](https://github.com/cosmos/cosmos-sdk/issues/2742) Fix time format of TimeoutCommit override
  * [\#2898](https://github.com/cosmos/cosmos-sdk/issues/2898) Remove redundant '$' in docker-compose.yml

* SDK
  * [\#2733](https://github.com/cosmos/cosmos-sdk/issues/2733) [x/gov, x/mock/simulation] Fix governance simulation, update x/gov import/export
  * [\#2854](https://github.com/cosmos/cosmos-sdk/issues/2854) [x/bank] Remove unused bank.MsgIssue, prevent possible panic
  * [\#2884](https://github.com/cosmos/cosmos-sdk/issues/2884) [docs/examples] Fix `basecli version` panic

* Tendermint
  * [\#2797](https://github.com/tendermint/tendermint/pull/2797) AddressBook requires addresses to have IDs; Do not crap out immediately after sending pex addrs in seed mode

## 0.26.0

BREAKING CHANGES

* Gaia
  * [gaiad init] [\#2602](https://github.com/cosmos/cosmos-sdk/issues/2602) New genesis workflow

* SDK
  * [simulation] [\#2665](https://github.com/cosmos/cosmos-sdk/issues/2665) only argument to sdk.Invariant is now app

* Tendermint
  * Upgrade to version 0.26.0

FEATURES

* Gaia CLI  (`gaiacli`)
  * [cli] [\#2569](https://github.com/cosmos/cosmos-sdk/pull/2569) Add commands to query validator unbondings and redelegations
  * [cli] [\#2569](https://github.com/cosmos/cosmos-sdk/pull/2569) Add commands to query validator unbondings and redelegations
  * [cli] [\#2524](https://github.com/cosmos/cosmos-sdk/issues/2524) Add support offline mode to `gaiacli tx sign`. Lookups are not performed if the flag `--offline` is on.
  * [cli] [\#2558](https://github.com/cosmos/cosmos-sdk/issues/2558) Rename --print-sigs to --validate-signatures. It now performs a complete set of sanity checks and reports to the user. Also added --print-signature-only to print the signature only, not the whole transaction.
  * [cli] [\#2704](https://github.com/cosmos/cosmos-sdk/pull/2704) New add-genesis-account convenience command to populate genesis.json with genesis accounts.

* SDK
  * [\#1336](https://github.com/cosmos/cosmos-sdk/issues/1336) Mechanism for SDK Users to configure their own Bech32 prefixes instead of using the default cosmos prefixes.

IMPROVEMENTS

* Gaia
 * [\#2637](https://github.com/cosmos/cosmos-sdk/issues/2637) [x/gov] Switched inactive and active proposal queues to an iterator based queue

* SDK
 * [\#2573](https://github.com/cosmos/cosmos-sdk/issues/2573) [x/distribution] add accum invariance
 * [\#2556](https://github.com/cosmos/cosmos-sdk/issues/2556) [x/mock/simulation] Fix debugging output
 * [\#2396](https://github.com/cosmos/cosmos-sdk/issues/2396) [x/mock/simulation] Change parameters to get more slashes
 * [\#2617](https://github.com/cosmos/cosmos-sdk/issues/2617) [x/mock/simulation] Randomize all genesis parameters
 * [\#2669](https://github.com/cosmos/cosmos-sdk/issues/2669) [x/stake] Added invarant check to make sure validator's power aligns with its spot in the power store.
 * [\#1924](https://github.com/cosmos/cosmos-sdk/issues/1924) [x/mock/simulation] Use a transition matrix for block size
 * [\#2660](https://github.com/cosmos/cosmos-sdk/issues/2660) [x/mock/simulation] Staking transactions get tested far more frequently
 * [\#2610](https://github.com/cosmos/cosmos-sdk/issues/2610) [x/stake] Block redelegation to and from the same validator
 * [\#2652](https://github.com/cosmos/cosmos-sdk/issues/2652) [x/auth] Add benchmark for get and set account
 * [\#2685](https://github.com/cosmos/cosmos-sdk/issues/2685) [store] Add general merkle absence proof (also for empty substores)
 * [\#2708](https://github.com/cosmos/cosmos-sdk/issues/2708) [store] Disallow setting nil values

BUG FIXES

* Gaia
 * [\#2670](https://github.com/cosmos/cosmos-sdk/issues/2670) [x/stake] fixed incorrect `IterateBondedValidators` and split into two functions: `IterateBondedValidators` and `IterateLastBlockConsValidators`
 * [\#2691](https://github.com/cosmos/cosmos-sdk/issues/2691) Fix local testnet creation by using a single canonical genesis time
 * [\#2648](https://github.com/cosmos/cosmos-sdk/issues/2648) [gaiad] Fix `gaiad export` / `gaiad import` consistency, test in CI

* SDK
 * [\#2625](https://github.com/cosmos/cosmos-sdk/issues/2625) [x/gov] fix AppendTag function usage error
 * [\#2677](https://github.com/cosmos/cosmos-sdk/issues/2677) [x/stake, x/distribution] various staking/distribution fixes as found by the simulator
 * [\#2674](https://github.com/cosmos/cosmos-sdk/issues/2674) [types] Fix coin.IsLT() impl, coins.IsLT() impl, and renamed coins.Is\* to coins.IsAll\* (see [\#2686](https://github.com/cosmos/cosmos-sdk/issues/2686))
 * [\#2711](https://github.com/cosmos/cosmos-sdk/issues/2711) [x/stake] Add commission data to `MsgCreateValidator` signature bytes.
 * Temporarily disable insecure mode for Gaia Lite

## 0.25.0

*October 24th, 2018*

BREAKING CHANGES

* Gaia REST API (`gaiacli advanced rest-server`)
    * [x/stake] Validator.Owner renamed to Validator.Operator
    * [\#595](https://github.com/cosmos/cosmos-sdk/issues/595) Connections to the REST server are now secured using Transport Layer Security by default. The --insecure flag is provided to switch back to insecure HTTP.
    * [gaia-lite] [\#2258](https://github.com/cosmos/cosmos-sdk/issues/2258) Split `GET stake/delegators/{delegatorAddr}` into `GET stake/delegators/{delegatorAddr}/delegations`, `GET stake/delegators/{delegatorAddr}/unbonding_delegations` and `GET stake/delegators/{delegatorAddr}/redelegations`

* Gaia CLI  (`gaiacli`)
    * [x/stake] Validator.Owner renamed to Validator.Operator
    * [cli] unsafe_reset_all, show_validator, and show_node_id have been renamed to unsafe-reset-all, show-validator, and show-node-id
    * [cli] [\#1983](https://github.com/cosmos/cosmos-sdk/issues/1983) --print-response now defaults to true in commands that create and send a transaction
    * [cli] [\#1983](https://github.com/cosmos/cosmos-sdk/issues/1983) you can now pass --pubkey or --address to gaiacli keys show to return a plaintext representation of the key's address or public key for use with other commands
    * [cli] [\#2061](https://github.com/cosmos/cosmos-sdk/issues/2061) changed proposalID in governance REST endpoints to proposal-id
    * [cli] [\#2014](https://github.com/cosmos/cosmos-sdk/issues/2014) `gaiacli advanced` no longer exists - to access `ibc`, `rest-server`, and `validator-set` commands use `gaiacli ibc`, `gaiacli rest-server`, and `gaiacli tendermint`, respectively
    * [makefile] `get_vendor_deps` no longer updates lock file it just updates vendor directory. Use `update_vendor_deps` to update the lock file. [#2152](https://github.com/cosmos/cosmos-sdk/pull/2152)
    * [cli] [\#2221](https://github.com/cosmos/cosmos-sdk/issues/2221) All commands that
    utilize a validator's operator address must now use the new Bech32 prefix,
    `cosmosvaloper`.
    * [cli] [\#2190](https://github.com/cosmos/cosmos-sdk/issues/2190) `gaiacli init --gen-txs` is now `gaiacli init --with-txs` to reduce confusion
    * [cli] [\#2073](https://github.com/cosmos/cosmos-sdk/issues/2073) --from can now be either an address or a key name
    * [cli] [\#1184](https://github.com/cosmos/cosmos-sdk/issues/1184) Subcommands reorganisation, see [\#2390](https://github.com/cosmos/cosmos-sdk/pull/2390) for a comprehensive list of changes.
    * [cli] [\#2524](https://github.com/cosmos/cosmos-sdk/issues/2524) Add support offline mode to `gaiacli tx sign`. Lookups are not performed if the flag `--offline` is on.
    * [cli] [\#2570](https://github.com/cosmos/cosmos-sdk/pull/2570) Add commands to query deposits on proposals

* Gaia
    * Make the transient store key use a distinct store key. [#2013](https://github.com/cosmos/cosmos-sdk/pull/2013)
    * [x/stake] [\#1901](https://github.com/cosmos/cosmos-sdk/issues/1901) Validator type's Owner field renamed to Operator; Validator's GetOwner() renamed accordingly to comply with the SDK's Validator interface.
    * [docs] [#2001](https://github.com/cosmos/cosmos-sdk/pull/2001) Update slashing spec for slashing period
    * [x/stake, x/slashing] [#1305](https://github.com/cosmos/cosmos-sdk/issues/1305) - Rename "revoked" to "jailed"
    * [x/stake] [#1676] Revoked and jailed validators put into the unbonding state
    * [x/stake] [#1877] Redelegations/unbonding-delegation from unbonding validator have reduced time
    * [x/slashing] [\#1789](https://github.com/cosmos/cosmos-sdk/issues/1789) Slashing changes for Tendermint validator set offset (NextValSet)
    * [x/stake] [\#2040](https://github.com/cosmos/cosmos-sdk/issues/2040) Validator
    operator type has now changed to `sdk.ValAddress`
    * [x/stake] [\#2221](https://github.com/cosmos/cosmos-sdk/issues/2221) New
    Bech32 prefixes have been introduced for a validator's consensus address and
    public key: `cosmosvalcons` and `cosmosvalconspub` respectively. Also, existing Bech32 prefixes have been
    renamed for accounts and validator operators:
      * `cosmosaccaddr` / `cosmosaccpub` => `cosmos` / `cosmospub`
      * `cosmosvaladdr` / `cosmosvalpub` => `cosmosvaloper` / `cosmosvaloperpub`
    * [x/stake] [#1013] TendermintUpdates now uses transient store
    * [x/stake] [\#2435](https://github.com/cosmos/cosmos-sdk/issues/2435) Remove empty bytes from the ValidatorPowerRank store key
    * [x/gov] [\#2195](https://github.com/cosmos/cosmos-sdk/issues/2195) Governance uses BFT Time
    * [x/gov] [\#2256](https://github.com/cosmos/cosmos-sdk/issues/2256) Removed slashing for governance non-voting validators
    * [simulation] [\#2162](https://github.com/cosmos/cosmos-sdk/issues/2162) Added back correct supply invariants
    * [x/slashing] [\#2430](https://github.com/cosmos/cosmos-sdk/issues/2430) Simulate more slashes, check if validator is jailed before jailing
    * [x/stake] [\#2393](https://github.com/cosmos/cosmos-sdk/issues/2393) Removed `CompleteUnbonding` and `CompleteRedelegation` Msg types, and instead added unbonding/redelegation queues to endblocker
    * [x/mock/simulation] [\#2501](https://github.com/cosmos/cosmos-sdk/issues/2501) Simulate transactions & invariants for fee distribution, and fix bugs discovered in the process
      * [x/auth] Simulate random fee payments
      * [cmd/gaia/app] Simulate non-zero inflation
      * [x/stake] Call hooks correctly in several cases related to delegation/validator updates
      * [x/stake] Check full supply invariants, including yet-to-be-withdrawn fees
      * [x/stake] Remove no-longer-in-use store key
      * [x/slashing] Call hooks correctly when a validator is slashed
      * [x/slashing] Truncate withdrawals (unbonding, redelegation) and burn change
      * [x/mock/simulation] Ensure the simulation cannot set a proposer address of nil
      * [x/mock/simulation] Add more event logs on begin block / end block for clarity
      * [x/mock/simulation] Correctly set validator power in abci.RequestBeginBlock
      * [x/minting] Correctly call stake keeper to track inflated supply
      * [x/distribution] Sanity check for nonexistent rewards
      * [x/distribution] Truncate withdrawals and return change to the community pool
      * [x/distribution] Add sanity checks for incorrect accum / total accum relations
      * [x/distribution] Correctly calculate total power using Tendermint updates
      * [x/distribution] Simulate withdrawal transactions
      * [x/distribution] Fix a bug where the fee pool was not correctly tracked on WithdrawDelegatorRewardsAll
    * [x/stake] [\#1673](https://github.com/cosmos/cosmos-sdk/issues/1673) Validators are no longer deleted until they can no longer possibly be slashed
    * [\#1890](https://github.com/cosmos/cosmos-sdk/issues/1890) Start chain with initial state + sequence of transactions
      * [cli] Rename `gaiad init gentx` to `gaiad gentx`.
      * [cli] Add `--skip-genesis` flag to `gaiad init` to prevent `genesis.json` generation.
      * Drop `GenesisTx` in favor of a signed `StdTx` with only one `MsgCreateValidator` message.
      * [cli] Port `gaiad init` and `gaiad testnet` to work with `StdTx` genesis transactions.
      * [cli] Add `--moniker` flag to `gaiad init` to override moniker when generating `genesis.json` - i.e. it takes effect when running with the `--with-txs` flag, it is ignored otherwise.

* SDK
    * [core] [\#2219](https://github.com/cosmos/cosmos-sdk/issues/2219) Update to Tendermint 0.24.0
      * Validator set updates delayed by one block
      * BFT timestamp that can safely be used by applications
      * Fixed maximum block size enforcement
    * [core] [\#1807](https://github.com/cosmos/cosmos-sdk/issues/1807) Switch from use of rational to decimal
    * [types] [\#1901](https://github.com/cosmos/cosmos-sdk/issues/1901) Validator interface's GetOwner() renamed to GetOperator()
    * [x/slashing] [#2122](https://github.com/cosmos/cosmos-sdk/pull/2122) - Implement slashing period
    * [types] [\#2119](https://github.com/cosmos/cosmos-sdk/issues/2119) Parsed error messages and ABCI log errors to make     them more human readable.
    * [types] [\#2407](https://github.com/cosmos/cosmos-sdk/issues/2407) MulInt method added to big decimal in order to improve efficiency of slashing
    * [simulation] Rename TestAndRunTx to Operation [#2153](https://github.com/cosmos/cosmos-sdk/pull/2153)
    * [simulation] Remove log and testing.TB from Operation and Invariants, in favor of using errors [\#2282](https://github.com/cosmos/cosmos-sdk/issues/2282)
    * [simulation] Remove usage of keys and addrs in the types, in favor of simulation.Account [\#2384](https://github.com/cosmos/cosmos-sdk/issues/2384)
    * [tools] Removed gocyclo [#2211](https://github.com/cosmos/cosmos-sdk/issues/2211)
    * [baseapp] Remove `SetTxDecoder` in favor of requiring the decoder be set in baseapp initialization. [#1441](https://github.com/cosmos/cosmos-sdk/issues/1441)
    * [baseapp] [\#1921](https://github.com/cosmos/cosmos-sdk/issues/1921) Add minimumFees field to BaseApp.
    * [store] Change storeInfo within the root multistore to use tmhash instead of ripemd160 [\#2308](https://github.com/cosmos/cosmos-sdk/issues/2308)
    * [codec] [\#2324](https://github.com/cosmos/cosmos-sdk/issues/2324) All referrences to wire have been renamed to codec. Additionally, wire.NewCodec is now codec.New().
    * [types] [\#2343](https://github.com/cosmos/cosmos-sdk/issues/2343) Make sdk.Msg have a names field, to facilitate automatic tagging.
    * [baseapp] [\#2366](https://github.com/cosmos/cosmos-sdk/issues/2366) Automatically add action tags to all messages
    * [x/auth] [\#2377](https://github.com/cosmos/cosmos-sdk/issues/2377) auth.StdSignMsg -> txbuilder.StdSignMsg
    * [x/staking] [\#2244](https://github.com/cosmos/cosmos-sdk/issues/2244) staking now holds a consensus-address-index instead of a consensus-pubkey-index
    * [x/staking] [\#2236](https://github.com/cosmos/cosmos-sdk/issues/2236) more distribution hooks for distribution
    * [x/stake] [\#2394](https://github.com/cosmos/cosmos-sdk/issues/2394) Split up UpdateValidator into distinct state transitions applied only in EndBlock
    * [x/slashing] [\#2480](https://github.com/cosmos/cosmos-sdk/issues/2480) Fix signing info handling bugs & faulty slashing
    * [x/stake] [\#2412](https://github.com/cosmos/cosmos-sdk/issues/2412) Added an unbonding validator queue to EndBlock to automatically update validator.Status when finished Unbonding
    * [x/stake] [\#2500](https://github.com/cosmos/cosmos-sdk/issues/2500) Block conflicting redelegations until we add an index
    * [x/params] Global Paramstore refactored
    * [types] [\#2506](https://github.com/cosmos/cosmos-sdk/issues/2506) sdk.Dec MarshalJSON now marshals as a normal Decimal, with 10 digits of decimal precision
    * [x/stake] [\#2508](https://github.com/cosmos/cosmos-sdk/issues/2508) Utilize Tendermint power for validator power key
    * [x/stake] [\#2531](https://github.com/cosmos/cosmos-sdk/issues/2531) Remove all inflation logic
    * [x/mint] [\#2531](https://github.com/cosmos/cosmos-sdk/issues/2531) Add minting module and inflation logic
    * [x/auth] [\#2540](https://github.com/cosmos/cosmos-sdk/issues/2540) Rename `AccountMapper` to `AccountKeeper`.
    * [types] [\#2456](https://github.com/cosmos/cosmos-sdk/issues/2456) Renamed msg.Name() and msg.Type() to msg.Type() and msg.Route() respectively

* Tendermint
  * Update tendermint version from v0.23.0 to v0.25.0, notable changes
    * Mempool now won't build too large blocks, or too computationally expensive blocks
    * Maximum tx sizes and gas are now removed, and are implicitly the blocks maximums
    * ABCI validators no longer send the pubkey. The pubkey is only sent in validator updates
    * Validator set changes are now delayed by one block
    * Block header now includes the next validator sets hash
    * BFT time is implemented
    * Secp256k1 signature format has changed
    * There is now a threshold multisig format
    * See the [tendermint changelog](https://github.com/tendermint/tendermint/blob/master/CHANGELOG.md) for other changes.

FEATURES

* Gaia REST API (`gaiacli advanced rest-server`)
  * [gaia-lite] Endpoints to query staking pool and params
  * [gaia-lite] [\#2110](https://github.com/cosmos/cosmos-sdk/issues/2110) Add support for `simulate=true` requests query argument to endpoints that send txs to run simulations of transactions
  * [gaia-lite] [\#966](https://github.com/cosmos/cosmos-sdk/issues/966) Add support for `generate_only=true` query argument to generate offline unsigned transactions
  * [gaia-lite] [\#1953](https://github.com/cosmos/cosmos-sdk/issues/1953) Add /sign endpoint to sign transactions generated with `generate_only=true`.
  * [gaia-lite] [\#1954](https://github.com/cosmos/cosmos-sdk/issues/1954) Add /broadcast endpoint to broadcast transactions signed by the /sign endpoint.
  * [gaia-lite] [\#2113](https://github.com/cosmos/cosmos-sdk/issues/2113) Rename `/accounts/{address}/send` to `/bank/accounts/{address}/transfers`, rename `/accounts/{address}` to `/auth/accounts/{address}`, replace `proposal-id` with `proposalId` in all gov endpoints
  * [gaia-lite] [\#2478](https://github.com/cosmos/cosmos-sdk/issues/2478) Add query gov proposal's deposits endpoint
  * [gaia-lite] [\#2477](https://github.com/cosmos/cosmos-sdk/issues/2477) Add query validator's outgoing redelegations and unbonding delegations endpoints

* Gaia CLI  (`gaiacli`)
  * [cli] Cmds to query staking pool and params
  * [gov][cli] [\#2062](https://github.com/cosmos/cosmos-sdk/issues/2062) added `--proposal` flag to `submit-proposal` that allows a JSON file containing a proposal to be passed in
  * [\#2040](https://github.com/cosmos/cosmos-sdk/issues/2040) Add `--bech` to `gaiacli keys show` and respective REST endpoint to
  provide desired Bech32 prefix encoding
  * [cli] [\#2047](https://github.com/cosmos/cosmos-sdk/issues/2047) [\#2306](https://github.com/cosmos/cosmos-sdk/pull/2306) Passing --gas=simulate triggers a simulation of the tx before the actual execution.
  The gas estimate obtained via the simulation will be used as gas limit in the actual execution.
  * [cli] [\#2047](https://github.com/cosmos/cosmos-sdk/issues/2047) The --gas-adjustment flag can be used to adjust the estimate obtained via the simulation triggered by --gas=simulate.
  * [cli] [\#2110](https://github.com/cosmos/cosmos-sdk/issues/2110) Add --dry-run flag to perform a simulation of a transaction without broadcasting it. The --gas flag is ignored as gas would be automatically estimated.
  * [cli] [\#2204](https://github.com/cosmos/cosmos-sdk/issues/2204) Support generating and broadcasting messages with multiple signatures via command line:
    * [\#966](https://github.com/cosmos/cosmos-sdk/issues/966) Add --generate-only flag to build an unsigned transaction and write it to STDOUT.
    * [\#1953](https://github.com/cosmos/cosmos-sdk/issues/1953) New `sign` command to sign transactions generated with the --generate-only flag.
    * [\#1954](https://github.com/cosmos/cosmos-sdk/issues/1954) New `broadcast` command to broadcast transactions generated offline and signed with the `sign` command.
  * [cli] [\#2220](https://github.com/cosmos/cosmos-sdk/issues/2220) Add `gaiacli config` feature to interactively create CLI config files to reduce the number of required flags
  * [stake][cli] [\#1672](https://github.com/cosmos/cosmos-sdk/issues/1672) Introduced
  new commission flags for validator commands `create-validator` and `edit-validator`.
  * [stake][cli] [\#1890](https://github.com/cosmos/cosmos-sdk/issues/1890) Add `--genesis-format` flag to `gaiacli tx create-validator` to produce transactions in genesis-friendly format.
  * [cli][\#2554](https://github.com/cosmos/cosmos-sdk/issues/2554) Make `gaiacli keys show` multisig ready.

* Gaia
  * [cli] [\#2170](https://github.com/cosmos/cosmos-sdk/issues/2170) added ability to show the node's address via `gaiad tendermint show-address`
  * [simulation] [\#2313](https://github.com/cosmos/cosmos-sdk/issues/2313) Reworked `make test_sim_gaia_slow` to `make test_sim_gaia_full`, now simulates from multiple starting seeds in parallel
  * [cli] [\#1921] (https://github.com/cosmos/cosmos-sdk/issues/1921)
    * New configuration file `gaiad.toml` is now created to host Gaia-specific configuration.
    * New --minimum_fees/minimum_fees flag/config option to set a minimum fee.

* SDK
  * [querier] added custom querier functionality, so ABCI query requests can be handled by keepers
  * [simulation] [\#1924](https://github.com/cosmos/cosmos-sdk/issues/1924) allow operations to specify future operations
  * [simulation] [\#1924](https://github.com/cosmos/cosmos-sdk/issues/1924) Add benchmarking capabilities, with makefile commands "test_sim_gaia_benchmark, test_sim_gaia_profile"
  * [simulation] [\#2349](https://github.com/cosmos/cosmos-sdk/issues/2349) Add time-based future scheduled operations to simulator
  * [x/auth] [\#2376](https://github.com/cosmos/cosmos-sdk/issues/2376) Remove FeePayer() from StdTx
  * [x/stake] [\#1672](https://github.com/cosmos/cosmos-sdk/issues/1672) Implement
  basis for the validator commission model.
  * [x/auth] Support account removal in the account mapper.


IMPROVEMENTS
* [tools] Improved terraform and ansible scripts for infrastructure deployment
* [tools] Added ansible script to enable process core dumps

* Gaia REST API (`gaiacli advanced rest-server`)
    * [x/stake] [\#2000](https://github.com/cosmos/cosmos-sdk/issues/2000) Added tests for new staking endpoints
    * [gaia-lite] [\#2445](https://github.com/cosmos/cosmos-sdk/issues/2445) Standarized REST error responses
    * [gaia-lite] Added example to Swagger specification for /keys/seed.
    * [x/stake] Refactor REST utils

* Gaia CLI  (`gaiacli`)
    * [cli] [\#2060](https://github.com/cosmos/cosmos-sdk/issues/2060) removed `--select` from `block` command
    * [cli] [\#2128](https://github.com/cosmos/cosmos-sdk/issues/2128) fixed segfault when exporting directly after `gaiad init`
    * [cli] [\#1255](https://github.com/cosmos/cosmos-sdk/issues/1255) open KeyBase in read-only mode
     for query-purpose CLI commands
    * [docs] Added commands for querying governance deposits, votes and tally

* Gaia
    * [x/stake] [#2023](https://github.com/cosmos/cosmos-sdk/pull/2023) Terminate iteration loop in `UpdateBondedValidators` and `UpdateBondedValidatorsFull` when the first revoked validator is encountered and perform a sanity check.
    * [x/auth] Signature verification's gas cost now accounts for pubkey type. [#2046](https://github.com/tendermint/tendermint/pull/2046)
    * [x/stake] [x/slashing] Ensure delegation invariants to jailed validators [#1883](https://github.com/cosmos/cosmos-sdk/issues/1883).
    * [x/stake] Improve speed of GetValidator, which was shown to be a performance bottleneck. [#2046](https://github.com/tendermint/tendermint/pull/2200)
    * [x/stake] [\#2435](https://github.com/cosmos/cosmos-sdk/issues/2435) Improve memory efficiency of getting the various store keys
    * [genesis] [\#2229](https://github.com/cosmos/cosmos-sdk/issues/2229) Ensure that there are no duplicate accounts or validators in the genesis state.
    * [genesis] [\#2450](https://github.com/cosmos/cosmos-sdk/issues/2450) Validate staking genesis parameters.
    * Add SDK validation to `config.toml` (namely disabling `create_empty_blocks`) [\#1571](https://github.com/cosmos/cosmos-sdk/issues/1571)
    * [\#1941](https://github.com/cosmos/cosmos-sdk/issues/1941)(https://github.com/cosmos/cosmos-sdk/issues/1941) Version is now inferred via `git describe --tags`.
    * [x/distribution] [\#1671](https://github.com/cosmos/cosmos-sdk/issues/1671) add distribution types and tests

* SDK
    * [tools] Make get_vendor_deps deletes `.vendor-new` directories, in case scratch files are present.
    * [spec] Added simple piggy bank distribution spec
    * [cli] [\#1632](https://github.com/cosmos/cosmos-sdk/issues/1632) Add integration tests to ensure `basecoind init && basecoind` start sequences run successfully for both `democoin` and `basecoin` examples.
    * [store] Speedup IAVL iteration, and consequently everything that requires IAVL iteration. [#2143](https://github.com/cosmos/cosmos-sdk/issues/2143)
    * [store] [\#1952](https://github.com/cosmos/cosmos-sdk/issues/1952), [\#2281](https://github.com/cosmos/cosmos-sdk/issues/2281) Update IAVL dependency to v0.11.0
    * [simulation] Make timestamps randomized [#2153](https://github.com/cosmos/cosmos-sdk/pull/2153)
    * [simulation] Make logs not just pure strings, speeding it up by a large factor at greater block heights [\#2282](https://github.com/cosmos/cosmos-sdk/issues/2282)
    * [simulation] Add a concept of weighting the operations [\#2303](https://github.com/cosmos/cosmos-sdk/issues/2303)
    * [simulation] Logs get written to file if large, and also get printed on panics [\#2285](https://github.com/cosmos/cosmos-sdk/issues/2285)
    * [simulation] Bank simulations now makes testing auth configurable [\#2425](https://github.com/cosmos/cosmos-sdk/issues/2425)
    * [gaiad] [\#1992](https://github.com/cosmos/cosmos-sdk/issues/1992) Add optional flag to `gaiad testnet` to make config directory of daemon (default `gaiad`) and cli (default `gaiacli`) configurable
    * [x/stake] Add stake `Queriers` for Gaia-lite endpoints. This increases the staking endpoints performance by reusing the staking `keeper` logic for queries. [#2249](https://github.com/cosmos/cosmos-sdk/pull/2149)
    * [store] [\#2017](https://github.com/cosmos/cosmos-sdk/issues/2017) Refactor
    gas iterator gas consumption to only consume gas for iterator creation and `Next`
    calls which includes dynamic consumption of value length.
    * [types/decimal] [\#2378](https://github.com/cosmos/cosmos-sdk/issues/2378) - Added truncate functionality to decimal
    * [client] [\#1184](https://github.com/cosmos/cosmos-sdk/issues/1184) Remove unused `client/tx/sign.go`.
    * [tools] [\#2464](https://github.com/cosmos/cosmos-sdk/issues/2464) Lock binary dependencies to a specific version
    * #2573 [x/distribution] add accum invariance

BUG FIXES

* Gaia CLI  (`gaiacli`)
    * [cli] [\#1997](https://github.com/cosmos/cosmos-sdk/issues/1997) Handle panics gracefully when `gaiacli stake {delegation,unbond}` fail to unmarshal delegation.
    * [cli] [\#2265](https://github.com/cosmos/cosmos-sdk/issues/2265) Fix JSON formatting of the `gaiacli send` command.
    * [cli] [\#2547](https://github.com/cosmos/cosmos-sdk/issues/2547) Mark --to and --amount as required flags for `gaiacli tx send`.

* Gaia
  * [x/stake] Return correct Tendermint validator update set on `EndBlocker` by not
  including non previously bonded validators that have zero power. [#2189](https://github.com/cosmos/cosmos-sdk/issues/2189)
  * [docs] Fixed light client section links

* SDK
    * [\#1988](https://github.com/cosmos/cosmos-sdk/issues/1988) Make us compile on OpenBSD (disable ledger) [#1988] (https://github.com/cosmos/cosmos-sdk/issues/1988)
    * [\#2105](https://github.com/cosmos/cosmos-sdk/issues/2105) Fix DB Iterator leak, which may leak a go routine.
    * [ledger] [\#2064](https://github.com/cosmos/cosmos-sdk/issues/2064) Fix inability to sign and send transactions via the LCD by
    loading a Ledger device at runtime.
    * [\#2158](https://github.com/cosmos/cosmos-sdk/issues/2158) Fix non-deterministic ordering of validator iteration when slashing in `gov EndBlocker`
    * [simulation] [\#1924](https://github.com/cosmos/cosmos-sdk/issues/1924) Make simulation stop on SIGTERM
    * [\#2388](https://github.com/cosmos/cosmos-sdk/issues/2388) Remove dependency on deprecated tendermint/tmlibs repository.
    * [\#2416](https://github.com/cosmos/cosmos-sdk/issues/2416) Refactored `InitializeTestLCD` to properly include proposing validator in genesis state.
    * #2573 [x/distribution] accum invariance bugfix
    * #2573 [x/slashing] unbonding-delegation slashing invariance bugfix

## 0.24.2

*August 22nd, 2018*

BUG FIXES

* Tendermint
  - Fix unbounded consensus WAL growth

## 0.24.1

*August 21st, 2018*

BUG FIXES

* Gaia
  - [x/slashing] Evidence tracking now uses validator address instead of validator pubkey

## 0.24.0

*August 13th, 2018*

BREAKING CHANGES

* Gaia REST API (`gaiacli advanced rest-server`)
  - [x/stake] [\#1880](https://github.com/cosmos/cosmos-sdk/issues/1880) More REST-ful endpoints (large refactor)
  - [x/slashing] [\#1866](https://github.com/cosmos/cosmos-sdk/issues/1866) `/slashing/signing_info` takes cosmosvalpub instead of cosmosvaladdr
  - use time.Time instead of int64 for time. See Tendermint v0.23.0
  - Signatures are no longer Amino encoded with prefixes (just encoded as raw
    bytes) - see Tendermint v0.23.0

* Gaia CLI  (`gaiacli`)
  -  [x/stake] change `--keybase-sig` to `--identity`
  -  [x/stake] [\#1828](https://github.com/cosmos/cosmos-sdk/issues/1828) Force user to specify amount on create-validator command by removing default
  -  [x/gov] Change `--proposalID` to `--proposal-id`
  -  [x/stake, x/gov] [\#1606](https://github.com/cosmos/cosmos-sdk/issues/1606) Use `--from` instead of adhoc flags like `--address-validator`
        and `--proposer` to indicate the sender address.
  -  [\#1551](https://github.com/cosmos/cosmos-sdk/issues/1551) Remove `--name` completely
  -  Genesis/key creation (`gaiad init`) now supports user-provided key passwords

* Gaia
  - [x/stake] Inflation doesn't use rationals in calculation (performance boost)
  - [x/stake] Persist a map from `addr->pubkey` in the state since BeginBlock
    doesn't provide pubkeys.
  - [x/gov] [\#1781](https://github.com/cosmos/cosmos-sdk/issues/1781) Added tags sub-package, changed tags to use dash-case
  - [x/gov] [\#1688](https://github.com/cosmos/cosmos-sdk/issues/1688) Governance parameters are now stored in globalparams store
  - [x/gov] [\#1859](https://github.com/cosmos/cosmos-sdk/issues/1859) Slash validators who do not vote on a proposal
  - [x/gov] [\#1914](https://github.com/cosmos/cosmos-sdk/issues/1914) added TallyResult type that gets stored in Proposal after tallying is finished

* SDK
  - [baseapp] Msgs are no longer run on CheckTx, removed `ctx.IsCheckTx()`
  - [baseapp] NewBaseApp constructor takes sdk.TxDecoder as argument instead of wire.Codec
  - [types] sdk.NewCoin takes sdk.Int, sdk.NewInt64Coin takes int64
  - [x/auth] Default TxDecoder can be found in `x/auth` rather than baseapp
  - [client] [\#1551](https://github.com/cosmos/cosmos-sdk/issues/1551): Refactored `CoreContext` to `TxContext` and `QueryContext`
      - Removed all tx related fields and logic (building & signing) to separate
        structure `TxContext` in `x/auth/client/context`

* Tendermint
    - v0.22.5 -> See [Tendermint PR](https://github.com/tendermint/tendermint/pull/1966)
        - change all the cryptography imports.
    - v0.23.0 -> See
      [Changelog](https://github.com/tendermint/tendermint/blob/v0.23.0/CHANGELOG.md#0230)
      and [SDK PR](https://github.com/cosmos/cosmos-sdk/pull/1927)
        - BeginBlock no longer includes crypto.Pubkey
        - use time.Time instead of int64 for time.

FEATURES

* Gaia REST API (`gaiacli advanced rest-server`)
    - [x/gov] Can now query governance proposals by ProposalStatus

* Gaia CLI  (`gaiacli`)
    - [x/gov] added `query-proposals` command. Can filter by `depositer`, `voter`, and `status`
    - [x/stake] [\#2043](https://github.com/cosmos/cosmos-sdk/issues/2043) Added staking query cli cmds for unbonding-delegations and redelegations

* Gaia
  - [networks] Added ansible scripts to upgrade seed nodes on a network

* SDK
  - [x/mock/simulation] Randomized simulation framework
     - Modules specify invariants and operations, preferably in an x/[module]/simulation package
     - Modules can test random combinations of their own operations
     - Applications can integrate operations and invariants from modules together for an integrated simulation
     - Simulates Tendermint's algorithm for validator set updates
     - Simulates validator signing/downtime with a Markov chain, and occaisional double-signatures
     - Includes simulated operations & invariants for staking, slashing, governance, and bank modules
  - [store] [\#1481](https://github.com/cosmos/cosmos-sdk/issues/1481) Add transient store
  - [baseapp] Initialize validator set on ResponseInitChain
  - [baseapp] added BaseApp.Seal - ability to seal baseapp parameters once they've been set
  - [cosmos-sdk-cli] New `cosmos-sdk-cli` tool to quickly initialize a new
    SDK-based project
  - [scripts] added log output monitoring to DataDog using Ansible scripts

IMPROVEMENTS

* Gaia
  - [spec] [\#967](https://github.com/cosmos/cosmos-sdk/issues/967) Inflation and distribution specs drastically improved
  - [x/gov] [\#1773](https://github.com/cosmos/cosmos-sdk/issues/1773) Votes on a proposal can now be queried
  - [x/gov] Initial governance parameters can now be set in the genesis file
  - [x/stake] [\#1815](https://github.com/cosmos/cosmos-sdk/issues/1815) Sped up the processing of `EditValidator` txs.
  - [config] [\#1930](https://github.com/cosmos/cosmos-sdk/issues/1930) Transactions indexer indexes all tags by default.
  - [ci] [#2057](https://github.com/cosmos/cosmos-sdk/pull/2057) Run `make localnet-start` on every commit and ensure network reaches at least 10 blocks

* SDK
  - [baseapp] [\#1587](https://github.com/cosmos/cosmos-sdk/issues/1587) Allow any alphanumeric character in route
  - [baseapp] Allow any alphanumeric character in route
  - [tools] Remove `rm -rf vendor/` from `make get_vendor_deps`
  - [x/auth] Recover ErrorOutOfGas panic in order to set sdk.Result attributes correctly
  - [x/auth] [\#2376](https://github.com/cosmos/cosmos-sdk/issues/2376) No longer runs any signature in a multi-msg, if any account/sequence number is wrong.
  - [x/auth] [\#2376](https://github.com/cosmos/cosmos-sdk/issues/2376) No longer charge gas for subtracting fees
  - [x/bank] Unit tests are now table-driven
  - [tests] Add tests to example apps in docs
  - [tests] Fixes ansible scripts to work with AWS too
  - [tests] [\#1806](https://github.com/cosmos/cosmos-sdk/issues/1806) CLI tests are now behind the build flag 'cli_test', so go test works on a new repo

BUG FIXES

* Gaia CLI  (`gaiacli`)
  -  [\#1766](https://github.com/cosmos/cosmos-sdk/issues/1766) Fixes bad example for keybase identity
  -  [x/stake] [\#2021](https://github.com/cosmos/cosmos-sdk/issues/2021) Fixed repeated CLI commands in staking

* Gaia
  - [x/stake] [#2077](https://github.com/cosmos/cosmos-sdk/pull/2077) Fixed invalid cliff power comparison
  - [\#1804](https://github.com/cosmos/cosmos-sdk/issues/1804) Fixes gen-tx genesis generation logic temporarily until upstream updates
  - [\#1799](https://github.com/cosmos/cosmos-sdk/issues/1799) Fix `gaiad export`
  - [\#1839](https://github.com/cosmos/cosmos-sdk/issues/1839) Fixed bug where intra-tx counter wasn't set correctly for genesis validators
  - [x/stake] [\#1858](https://github.com/cosmos/cosmos-sdk/issues/1858) Fixed bug where the cliff validator was not updated correctly
  - [tests] [\#1675](https://github.com/cosmos/cosmos-sdk/issues/1675) Fix non-deterministic `test_cover`
  - [tests] [\#1551](https://github.com/cosmos/cosmos-sdk/issues/1551) Fixed invalid LCD test JSON payload in `doIBCTransfer`
  - [basecoin] Fixes coin transaction failure and account query [discussion](https://forum.cosmos.network/t/unmarshalbinarybare-expected-to-read-prefix-bytes-75fbfab8-since-it-is-registered-concrete-but-got-0a141dfa/664/6)
  - [x/gov] [\#1757](https://github.com/cosmos/cosmos-sdk/issues/1757) Fix VoteOption conversion to String
  * [x/stake] [#2083] Fix broken invariant of bonded validator power decrease

## 0.23.1

*July 27th, 2018*

BUG FIXES
  * [tendermint] Update to v0.22.8
    - [consensus, blockchain] Register the Evidence interface so it can be
      marshalled/unmarshalled by the blockchain and consensus reactors

## 0.23.0

*July 25th, 2018*

BREAKING CHANGES
* [x/stake] Fixed the period check for the inflation calculation

IMPROVEMENTS
* [cli] Improve error messages for all txs when the account doesn't exist
* [tendermint] Update to v0.22.6
    - Updates the crypto imports/API (#1966)
* [x/stake] Add revoked to human-readable validator

BUG FIXES
* [tendermint] Update to v0.22.6
    - Fixes some security vulnerabilities reported in the [Bug Bounty](https://hackerone.com/tendermint)
*  [\#1797](https://github.com/cosmos/cosmos-sdk/issues/1797) Fix off-by-one error in slashing for downtime
*  [\#1787](https://github.com/cosmos/cosmos-sdk/issues/1787) Fixed bug where Tally fails due to revoked/unbonding validator
*  [\#1666](https://github.com/cosmos/cosmos-sdk/issues/1666) Add intra-tx counter to the genesis validators

## 0.22.0

*July 16th, 2018*

BREAKING CHANGES
* [x/gov] Increase VotingPeriod, DepositPeriod, and MinDeposit

IMPROVEMENTS
* [gaiad] Default config updates:
    - `timeout_commit=5000` so blocks only made every 5s
    - `prof_listen_addr=localhost:6060` so profile server is on by default
    - `p2p.send_rate` and `p2p.recv_rate` increases 10x (~5MB/s)

BUG FIXES
* [server] Fix to actually overwrite default tendermint config

## 0.21.1

*July 14th, 2018*

BUG FIXES
* [build] Added Ledger build support via `LEDGER_ENABLED=true|false`
  * True by default except when cross-compiling

## 0.21.0

*July 13th, 2018*

BREAKING CHANGES
* [x/stake] Specify DelegatorAddress in MsgCreateValidator
* [x/stake] Remove the use of global shares in the pool
   * Remove the use of `PoolShares` type in `x/stake/validator` type - replace with `Status` `Tokens` fields
* [x/auth] NewAccountMapper takes a constructor instead of a prototype
* [keys] Keybase.Update function now takes in a function to get the newpass, rather than the password itself

FEATURES
* [baseapp] NewBaseApp now takes option functions as parameters

IMPROVEMENTS
* Updated docs folder to accommodate cosmos.network docs project
* [store] Added support for tracing multi-store operations via `--trace-store`
* [store] Pruning strategy configurable with pruning flag on gaiad start

BUG FIXES
* [\#1630](https://github.com/cosmos/cosmos-sdk/issues/1630) - redelegation nolonger removes tokens from the delegator liquid account
* [keys] [\#1629](https://github.com/cosmos/cosmos-sdk/issues/1629) - updating password no longer asks for a new password when the first entered password was incorrect
* [lcd] importing an account would create a random account
* [server] 'gaiad init' command family now writes provided name as the moniker in `config.toml`
* [build] Added Ledger build support via `LEDGER_ENABLED=true|false`
  * True by default except when cross-compiling

## 0.20.0

*July 10th, 2018*

BREAKING CHANGES
* msg.GetSignBytes() returns sorted JSON (by key)
* msg.GetSignBytes() field changes
    * `msg_bytes` -> `msgs`
    * `fee_bytes` -> `fee`
* Update Tendermint to v0.22.2
    * Default ports changed from 466xx to 266xx
    * Amino JSON uses type names instead of prefix bytes
    * ED25519 addresses are the first 20-bytes of the SHA256 of the raw 32-byte
      pubkey (Instead of RIPEMD160)
    * go-crypto, abci, tmlibs have been merged into Tendermint
      * The keys sub-module is now in the SDK
    * Various other fixes
* [auth] Signers of a transaction now only sign over their own account and sequence number
* [auth] Removed MsgChangePubKey
* [auth] Removed SetPubKey from account mapper
* [auth] AltBytes renamed to Memo, now a string, max 100 characters, costs a bit of gas
* [types] `GetMsg()` -> `GetMsgs()` as txs wrap many messages
* [types] Removed GetMemo from Tx (it is still on StdTx)
* [types] renamed rational.Evaluate to rational.Round{Int64, Int}
* [types] Renamed `sdk.Address` to `sdk.AccAddress`/`sdk.ValAddress`
* [types] `sdk.AccAddress`/`sdk.ValAddress` natively marshals to Bech32 in String, Sprintf (when used with `%s`), and MarshalJSON
* [keys] Keybase and Ledger support from go-crypto merged into the SDK in the `crypto` folder
* [cli] Rearranged commands under subcommands
* [x/slashing] Update slashing for unbonding period
  * Slash according to power at time of infraction instead of power at
    time of discovery
  * Iterate through unbonding delegations & redelegations which contributed
    to an infraction, slash them proportional to their stake at the time
  * Add REST endpoint to unrevoke a validator previously revoked for downtime
  * Add REST endpoint to retrieve liveness signing information for a validator
* [x/stake] Remove Tick and add EndBlocker
* [x/stake] most index keys nolonger hold a value - inputs are rearranged to form the desired key
* [x/stake] store-value for delegation, validator, ubd, and red do not hold duplicate information contained store-key
* [x/stake] Introduce concept of unbonding for delegations and validators
  * `gaiacli stake unbond` replaced with `gaiacli stake begin-unbonding`
  * Introduced:
    * `gaiacli stake complete-unbonding`
    * `gaiacli stake begin-redelegation`
    * `gaiacli stake complete-redelegation`
* [lcd] Switch key creation output to return bech32
* [lcd] Removed shorthand CLI flags (`a`, `c`, `n`, `o`)
* [gaiad] genesis transactions now use bech32 addresses / pubkeys
* [gov] VoteStatus renamed to ProposalStatus
* [gov] VoteOption, ProposalType, and ProposalStatus all marshal to string form in JSON

DEPRECATED
* [cli] Deprecated `--name` flag in commands that send txs, in favor of `--from`

FEATURES
* [x/gov] Implemented MVP
  * Supported proposal types: just binary (pass/fail) TextProposals for now
  * Proposals need deposits to be votable; deposits are burned if proposal fails
  * Delegators delegate votes to validator by default but can override (for their stake)
* [gaiacli] Ledger support added
  - You can now use a Ledger with `gaiacli --ledger` for all key-related commands
  - Ledger keys can be named and tracked locally in the key DB
* [gaiacli] You can now attach a simple text-only memo to any transaction, with the `--memo` flag
* [gaiacli] added the following flags for commands that post transactions to the chain:
  * async -- send the tx without waiting for a tendermint response
  * json  -- return the output in json format for increased readability
  * print-response -- return the tx response. (includes fields like gas cost)
* [lcd] Queried TXs now include the tx hash to identify each tx
* [mockapp] CompleteSetup() no longer takes a testing parameter
* [x/bank] Add benchmarks for signing and delivering a block with a single bank transaction
  * Run with `cd x/bank && go test --bench=.`
* [tools] make get_tools installs tendermint's linter, and gometalinter
* [tools] Switch gometalinter to the stable version
* [tools] Add the following linters
  * misspell
  * gofmt
  * go vet -composites=false
  * unconvert
  * ineffassign
  * errcheck
  * unparam
  * gocyclo
* [tools] Added `make format` command to automate fixing misspell and gofmt errors.
* [server] Default config now creates a profiler at port 6060, and increase p2p send/recv rates
* [types] Switches internal representation of Int/Uint/Rat to use pointers
* [types] Added MinInt and MinUint functions
* [gaiad] `unsafe_reset_all` now resets addrbook.json
* [democoin] add x/oracle, x/assoc
* [tests] created a randomized testing framework.
  - Currently bank has limited functionality in the framework
  - Auth has its invariants checked within the framework
* [tests] Add WaitForNextNBlocksTM helper method
* [keys] New keys now have 24 word recovery keys, for heightened security
- [keys] Add a temporary method for exporting the private key

IMPROVEMENTS
* [x/bank] Now uses go-wire codec instead of 'encoding/json'
* [x/auth] Now uses go-wire codec instead of 'encoding/json'
* revised use of endblock and beginblock
* [stake] module reorganized to include `types` and `keeper` package
* [stake] keeper always loads the store (instead passing around which doesn't really boost efficiency)
* [stake] edit-validator changes now can use the keyword [do-not-modify] to not modify unspecified `--flag` (aka won't set them to `""` value)
* [stake] offload more generic functionality from the handler into the keeper
* [stake] clearer staking logic
* [types] added common tag constants
* [keys] improve error message when deleting non-existent key
* [gaiacli] improve error messages on `send` and `account` commands
* added contributing guidelines
* [docs] Added commands for governance CLI on testnet README

BUG FIXES
* [x/slashing] [\#1510](https://github.com/cosmos/cosmos-sdk/issues/1510) Unrevoked validators cannot un-revoke themselves
* [x/stake] [\#1513](https://github.com/cosmos/cosmos-sdk/issues/1513) Validators slashed to zero power are unbonded and removed from the store
* [x/stake] [\#1567](https://github.com/cosmos/cosmos-sdk/issues/1567) Validators decreased in power but not unbonded are now updated in Tendermint
* [x/stake] error strings lower case
* [x/stake] pool loose tokens now accounts for unbonding and unbonding tokens not associated with any validator
* [x/stake] fix revoke bytes ordering (was putting revoked candidates at the top of the list)
* [x/stake] bond count was counting revoked validators as bonded, fixed
* [gaia] Added self delegation for validators in the genesis creation
* [lcd] tests now don't depend on raw json text
* Retry on HTTP request failure in CLI tests, add option to retry tests in Makefile
* Fixed bug where chain ID wasn't passed properly in x/bank REST handler, removed Viper hack from ante handler
* Fixed bug where `democli account` didn't decode the account data correctly
* [\#872](https://github.com/cosmos/cosmos-sdk/issues/872)  - recovery phrases no longer all end in `abandon`
* [\#887](https://github.com/cosmos/cosmos-sdk/issues/887)  - limit the size of rationals that can be passed in from user input
* [\#1052](https://github.com/cosmos/cosmos-sdk/issues/1052) - Make all now works
* [\#1258](https://github.com/cosmos/cosmos-sdk/issues/1258) - printing big.rat's can no longer overflow int64
* [\#1259](https://github.com/cosmos/cosmos-sdk/issues/1259) - fix bug where certain tests that could have a nil pointer in defer
* [\#1343](https://github.com/cosmos/cosmos-sdk/issues/1343) - fixed unnecessary parallelism in CI
* [\#1353](https://github.com/cosmos/cosmos-sdk/issues/1353) - CLI: Show pool shares fractions in human-readable format
* [\#1367](https://github.com/cosmos/cosmos-sdk/issues/1367) - set ChainID in InitChain
* [\#1461](https://github.com/cosmos/cosmos-sdk/issues/1461) - CLI tests now no longer reset your local environment data
* [\#1505](https://github.com/cosmos/cosmos-sdk/issues/1505) - `gaiacli stake validator` no longer panics if validator doesn't exist
* [\#1565](https://github.com/cosmos/cosmos-sdk/issues/1565) - fix cliff validator persisting when validator set shrinks from max
* [\#1287](https://github.com/cosmos/cosmos-sdk/issues/1287) - prevent zero power validators at genesis
* [x/stake] fix bug when unbonding/redelegating using `--shares-percent`
* [\#1010](https://github.com/cosmos/cosmos-sdk/issues/1010) - two validators can't bond with the same pubkey anymore


## 0.19.0

*June 13, 2018*

BREAKING CHANGES
* msg.GetSignBytes() now returns bech32-encoded addresses in all cases
* [lcd] REST end-points now include gas
* sdk.Coin now uses sdk.Int, a big.Int wrapper with 256bit range cap

FEATURES
* [x/auth] Added AccountNumbers to BaseAccount and StdTxs to allow for replay protection with account pruning
* [lcd] added an endpoint to query for the SDK version of the connected node

IMPROVEMENTS
* export command now writes current validator set for Tendermint
* [tests] Application module tests now use a mock application
* [gaiacli] Fix error message when account isn't found when running gaiacli account
* [lcd] refactored to eliminate use of global variables, and interdependent tests
* [tests] Added testnet command to gaiad
* [tests] Added localnet targets to Makefile
* [x/stake] More stake tests added to test ByPower index

FIXES
* Fixes consensus fault on testnet - see postmortem [here](https://github.com/cosmos/cosmos-sdk/issues/1197#issuecomment-396823021)
* [x/stake] bonded inflation removed, non-bonded inflation partially implemented
* [lcd] Switch to bech32 for addresses on all human readable inputs and outputs
* [lcd] fixed tx indexing/querying
* [cli] Added `--gas` flag to specify transaction gas limit
* [gaia] Registered slashing message handler
* [x/slashing] Set signInfo.StartHeight correctly for newly bonded validators

FEATURES
* [docs] Reorganize documentation
* [docs] Update staking spec, create WIP spec for slashing, and fees

## 0.18.0

*June 9, 2018*

BREAKING CHANGES

* [stake] candidate -> validator throughout (details in refactor comment)
* [stake] delegate-bond -> delegation throughout
* [stake] `gaiacli query validator` takes and argument instead of using the `--address-candidate` flag
* [stake] introduce `gaiacli query delegations`
* [stake] staking refactor
  * ValidatorsBonded store now take sorted pubKey-address instead of validator owner-address,
    is sorted like Tendermint by pk's address
  * store names more understandable
  * removed temporary ToKick store, just needs a local map!
  * removed distinction between candidates and validators
    * everything is now a validator
    * only validators with a status == bonded are actively validating/receiving rewards
  * Introduction of Unbonding fields, lowlevel logic throughout (not fully implemented with queue)
  * Introduction of PoolShares type within validators,
    replaces three rational fields (BondedShares, UnbondingShares, UnbondedShares
* [x/auth] move stuff specific to auth anteHandler to the auth module rather than the types folder. This includes:
  * StdTx (and its related stuff i.e. StdSignDoc, etc)
  * StdFee
  * StdSignature
  * Account interface
  * Related to this organization, I also:
* [x/auth] got rid of AccountMapper interface (in favor of the struct already in auth module)
* [x/auth] removed the FeeHandler function from the AnteHandler, Replaced with FeeKeeper
* [x/auth] Removed GetSignatures() from Tx interface (as different Tx styles might use something different than StdSignature)
* [store] Removed SubspaceIterator and ReverseSubspaceIterator from KVStore interface and replaced them with helper functions in /types
* [cli] rearranged commands under subcommands
* [stake] remove Tick and add EndBlocker
* Switch to bech32cosmos on all human readable inputs and outputs


FEATURES

* [x/auth] Added ability to change pubkey to auth module
* [baseapp] baseapp now has settable functions for filtering peers by address/port & public key
* [sdk] Gas consumption is now measured as transactions are executed
  * Transactions which run out of gas stop execution and revert state changes
  * A "simulate" query has been added to determine how much gas a transaction will need
  * Modules can include their own gas costs for execution of particular message types
* [stake] Seperation of fee distribution to a new module
* [stake] Creation of a validator/delegation generics in `/types`
* [stake] Helper Description of the store in x/stake/store.md
* [stake] removed use of caches in the stake keeper
* [stake] Added REST API
* [Makefile] Added terraform/ansible playbooks to easily create remote testnets on Digital Ocean


BUG FIXES

* [stake] staking delegator shares exchange rate now relative to equivalent-bonded-tokens the validator has instead of bonded tokens
  ^ this is important for unbonded validators in the power store!
* [cli] fixed cli-bash tests
* [ci] added cli-bash tests
* [basecoin] updated basecoin for stake and slashing
* [docs] fixed references to old cli commands
* [docs] Downgraded Swagger to v2 for downstream compatibility
* auto-sequencing transactions correctly
* query sequence via account store
* fixed duplicate pub_key in stake.Validator
* Auto-sequencing now works correctly
* [gaiacli] Fix error message when account isn't found when running gaiacli account


## 0.17.5

*June 5, 2018*

Update to Tendermint v0.19.9 (Fix evidence reactor, mempool deadlock, WAL panic,
memory leak)

## 0.17.4

*May 31, 2018*

Update to Tendermint v0.19.7 (WAL fixes and more)

## 0.17.3

*May 29, 2018*

Update to Tendermint v0.19.6 (fix fast-sync halt)

## 0.17.5

*June 5, 2018*

Update to Tendermint v0.19.9 (Fix evidence reactor, mempool deadlock, WAL panic,
memory leak)

## 0.17.4

*May 31, 2018*

Update to Tendermint v0.19.7 (WAL fixes and more)

## 0.17.3

*May 29, 2018*

Update to Tendermint v0.19.6 (fix fast-sync halt)

## 0.17.2

_May 20, 2018_

Update to Tendermint v0.19.5 (reduce WAL use, bound the mempool and some rpcs, improve logging)

## 0.17.1 (May 17, 2018)

Update to Tendermint v0.19.4 (fixes a consensus bug and improves logging)

## 0.17.0 (May 15, 2018)

BREAKING CHANGES

* [stake] MarshalJSON -> MarshalBinaryLengthPrefixed
* Queries against the store must be prefixed with the path "/store"

FEATURES

* [gaiacli] Support queries for candidates, delegator-bonds
* [gaiad] Added `gaiad export` command to export current state to JSON
* [x/bank] Tx tags with sender/recipient for indexing & later retrieval
* [x/stake] Tx tags with delegator/candidate for delegation & unbonding, and candidate info for declare candidate / edit validator

IMPROVEMENTS

* [gaiad] Update for Tendermint v0.19.3 (improve `/dump_consensus_state` and add
  `/consensus_state`)
* [spec/ibc] Added spec!
* [spec/stake] Cleanup structure, include details about slashing and
  auto-unbonding
* [spec/governance] Fixup some names and pseudocode
* NOTE: specs are still a work-in-progress ...

BUG FIXES

* Auto-sequencing now works correctly


## 0.16.0 (May 14th, 2018)

BREAKING CHANGES

* Move module REST/CLI packages to x/[module]/client/rest and x/[module]/client/cli
* Gaia simple-staking bond and unbond functions replaced
* [stake] Delegator bonds now store the height at which they were updated
* All module keepers now require a codespace, see basecoin or democoin for usage
* Many changes to names throughout
  * Type as a prefix naming convention applied (ex. BondMsg -> MsgBond)
  * Removed redundancy in names (ex. stake.StakingKeeper -> stake.Keeper)
* Removed SealedAccountMapper
* gaiad init now requires use of `--name` flag
* Removed Get from Msg interface
* types/rational now extends big.Rat

FEATURES:

* Gaia stake commands include, CreateValidator, EditValidator, Delegate, Unbond
* MountStoreWithDB without providing a custom store works.
* Repo is now lint compliant / GoMetaLinter with tendermint-lint integrated into CI
* Better key output, pubkey go-amino hex bytes now output by default
* gaiad init overhaul
  * Create genesis transactions with `gaiad init gen-tx`
  * New genesis account keys are automatically added to the client keybase (introduce `--client-home` flag)
  * Initialize with genesis txs using `--gen-txs` flag
* Context now has access to the application-configured logger
* Add (non-proof) subspace query helper functions
* Add more staking query functions: candidates, delegator-bonds

BUG FIXES

* Gaia now uses stake, ported from github.com/cosmos/gaia


## 0.15.1 (April 29, 2018)

IMPROVEMENTS:

* Update Tendermint to v0.19.1 (includes many rpc fixes)


## 0.15.0 (April 29, 2018)

NOTE: v0.15.0 is a large breaking change that updates the encoding scheme to use
[Amino](github.com/tendermint/go-amino).

For details on how this changes encoding for public keys and addresses,
see the [docs](https://github.com/tendermint/tendermint/blob/v0.19.1/docs/specification/new-spec/encoding.md#public-key-cryptography).

BREAKING CHANGES

* Remove go-wire, use go-amino
* [store] Add `SubspaceIterator` and `ReverseSubspaceIterator` to `KVStore` interface
* [basecoin] NewBasecoinApp takes a `dbm.DB` and uses namespaced DBs for substores

FEATURES:

* Add CacheContext
* Add auto sequencing to client
* Add FeeHandler to ante handler

BUG FIXES

* MountStoreWithDB without providing a custom store works.

## 0.14.1 (April 9, 2018)

BUG FIXES

* [gaiacli] Fix all commands (just a duplicate of basecli for now)

## 0.14.0 (April 9, 2018)

BREAKING CHANGES:

* [client/builder] Renamed to `client/core` and refactored to use a CoreContext
  struct
* [server] Refactor to improve useability and de-duplicate code
* [types] `Result.ToQuery -> Error.QueryResult`
* [makefile] `make build` and `make install` only build/install `gaiacli` and
  `gaiad`. Use `make build_examples` and `make install_examples` for
  `basecoind/basecli` and `democoind/democli`
* [staking] Various fixes/improvements

FEATURES:

* [democoin] Added Proof-of-Work module

BUG FIXES

* [client] Reuse Tendermint RPC client to avoid excessive open files
* [client] Fix setting log level
* [basecoin] Sort coins in genesis

## 0.13.1 (April 3, 2018)

BUG FIXES

* [x/ibc] Fix CLI and relay for IBC txs
* [x/stake] Various fixes/improvements

## 0.13.0 (April 2, 2018)

BREAKING CHANGES

* [basecoin] Remove cool/sketchy modules -> moved to new `democoin`
* [basecoin] NewBasecoinApp takes a `map[string]dbm.DB` as temporary measure
  to allow mounting multiple stores with their own DB until they can share one
* [x/staking] Renamed to `simplestake`
* [builder] Functions don't take `passphrase` as argument
* [server] GenAppParams returns generated seed and address
* [basecoind] `init` command outputs JSON of everything necessary for testnet
* [basecoind] `basecoin.db -> data/basecoin.db`
* [basecli] `data/keys.db -> keys/keys.db`

FEATURES

* [types] `Coin` supports direct arithmetic operations
* [basecoind] Add `show_validator` and `show_node_id` commands
* [x/stake] Initial merge of full staking module!
* [democoin] New example application to demo custom modules

IMPROVEMENTS

* [makefile] `make install`
* [testing] Use `/tmp` for directories so they don't get left in the repo

BUG FIXES

* [basecoin] Allow app to be restarted
* [makefile] Fix build on Windows
* [basecli] Get confirmation before overriding key with same name

## 0.12.0 (March 27 2018)

BREAKING CHANGES

* Revert to old go-wire for now
* glide -> godep
* [types] ErrBadNonce -> ErrInvalidSequence
* [types] Replace tx.GetFeePayer with FeePayer(tx) - returns the first signer
* [types] NewStdTx takes the Fee
* [types] ParseAccount -> AccountDecoder; ErrTxParse -> ErrTxDecoder
* [x/auth] AnteHandler deducts fees
* [x/bank] Move some errors to `types`
* [x/bank] Remove sequence and signature from Input

FEATURES

* [examples/basecoin] New cool module to demonstrate use of state and custom transactions
* [basecoind] `show_node_id` command
* [lcd] Implement the Light Client Daemon and endpoints
* [types/stdlib] Queue functionality
* [store] Subspace iterator on IAVLTree
* [types] StdSignDoc is the document that gets signed (chainid, msg, sequence, fee)
* [types] CodeInvalidPubKey
* [types] StdFee, and StdTx takes the StdFee
* [specs] Progression of MVPs for IBC
* [x/ibc] Initial shell of IBC functionality (no proofs)
* [x/simplestake] Simple staking module with bonding/unbonding

IMPROVEMENTS

* Lots more tests!
* [client/builder] Helpers for forming and signing transactions
* [types] sdk.Address
* [specs] Staking

BUG FIXES

* [x/auth] Fix setting pubkey on new account
* [x/auth] Require signatures to include the sequences
* [baseapp] Dont panic on nil handler
* [basecoin] Check for empty bytes in account and tx

## 0.11.0 (March 1, 2017)

BREAKING CHANGES

* [examples] dummy -> kvstore
* [examples] Remove gaia
* [examples/basecoin] MakeTxCodec -> MakeCodec
* [types] CommitMultiStore interface has new `GetCommitKVStore(key StoreKey) CommitKVStore` method

FEATURES

* [examples/basecoin] CLI for `basecli` and `basecoind` (!)
* [baseapp] router.AddRoute returns Router

IMPROVEMENTS

* [baseapp] Run msg handlers on CheckTx
* [docs] Add spec for REST API
* [all] More tests!

BUG FIXES

* [baseapp] Fix panic on app restart
* [baseapp] InitChain does not call Commit
* [basecoin] Remove IBCStore because mounting multiple stores is currently broken

## 0.10.0 (February 20, 2017)

BREAKING CHANGES

* [baseapp] NewBaseApp(logger, db)
* [baseapp] NewContext(isCheckTx, header)
* [x/bank] CoinMapper -> CoinKeeper

FEATURES

* [examples/gaia] Mock CLI !
* [baseapp] InitChainer, BeginBlocker, EndBlocker
* [baseapp] MountStoresIAVL

IMPROVEMENTS

* [docs] Various improvements.
* [basecoin] Much simpler :)

BUG FIXES

* [baseapp] initialize and reset msCheck and msDeliver properly

## 0.9.0 (February 13, 2017)

BREAKING CHANGES

* Massive refactor. Basecoin works. Still needs <3

## 0.8.1

* Updates for dependencies

## 0.8.0 (December 18, 2017)

* Updates for dependencies

## 0.7.1 (October 11, 2017)

IMPROVEMENTS:

* server/commands: GetInitCmd takes list of options

## 0.7.0 (October 11, 2017)

BREAKING CHANGES:

* Everything has changed, and it's all about to change again, so don't bother using it yet!

## 0.6.2 (July 27, 2017)

IMPROVEMENTS:

* auto-test all tutorials to detect breaking changes
* move deployment scripts from `/scripts` to `/publish` for clarity

BUG FIXES:

* `basecoin init` ensures the address in genesis.json is valid
* fix bug that certain addresses couldn't receive ibc packets

## 0.6.1 (June 28, 2017)

Make lots of small cli fixes that arose when people were using the tools for
the testnet.

IMPROVEMENTS:

* basecoin
  * `basecoin start` supports all flags that `tendermint node` does, such as
    `--rpc.laddr`, `--p2p.seeds`, and `--p2p.skip_upnp`
  * fully supports `--log_level` and `--trace` for logger configuration
  * merkleeyes no longers spams the logs... unless you want it
    * Example: `basecoin start --log_level="merkleeyes:info,state:info,*:error"`
    * Example: `basecoin start --log_level="merkleeyes:debug,state:info,*:error"`
* basecli
  * `basecli init` is more intelligent and only complains if there really was
    a connected chain, not just random files
  * support `localhost:46657` or `http://localhost:46657` format for nodes,
    not just `tcp://localhost:46657`
  * Add `--genesis` to init to specify chain-id and validator hash
    * Example: `basecli init --node=localhost:46657 --genesis=$HOME/.basecoin/genesis.json`
  * `basecli rpc` has a number of methods to easily accept tendermint rpc, and verifies what it can

BUG FIXES:

* basecli
  * `basecli query account` accepts hex account address with or without `0x`
    prefix
  * gives error message when running commands on an unitialized chain, rather
    than some unintelligable panic

## 0.6.0 (June 22, 2017)

Make the basecli command the only way to use client-side, to enforce best
security practices. Lots of enhancements to get it up to production quality.

BREAKING CHANGES:

* ./cmd/commands -> ./cmd/basecoin/commands
* basecli
  * `basecli proof state get` -> `basecli query key`
  * `basecli proof tx get` -> `basecli query tx`
  * `basecli proof state get --app=account` -> `basecli query account`
  * use `--chain-id` not `--chainid` for consistency
  * update to use `--trace` not `--debug` for stack traces on errors
  * complete overhaul on how tx and query subcommands are added. (see counter or trackomatron for examples)
  * no longer supports counter app (see new countercli)
* basecoin
  * `basecoin init` takes an argument, an address to allocate funds to in the genesis
  * removed key2.json
  * removed all client side functionality from it (use basecli now for proofs)
    * no tx subcommand
    * no query subcommand
    * no account (query) subcommand
    * a few other random ones...
  * enhanced relay subcommand
    * relay start did what relay used to do
    * relay init registers both chains on one another (to set it up so relay start just works)
* docs
  * removed `example-plugin`, put `counter` inside `docs/guide`
* app
  * Implements ABCI handshake by proxying merkleeyes.Info()

IMPROVEMENTS:

* `basecoin init` support `--chain-id`
* intergrates tendermint 0.10.0 (not the rc-2, but the real thing)
* commands return error code (1) on failure for easier script testing
* add `reset_all` to basecli, and never delete keys on `init`
* new shutil based unit tests, with better coverage of the cli actions
* just `make fresh` when things are getting stale ;)

BUG FIXES:

* app: no longer panics on missing app_options in genesis (thanks, anton)
* docs: updated all docs... again
* ibc: fix panic on getting BlockID from commit without 100% precommits (still a TODO)

## 0.5.2 (June 2, 2017)

BUG FIXES:

* fix parsing of the log level from Tendermint config (#97)

## 0.5.1 (May 30, 2017)

BUG FIXES:

* fix ibc demo app to use proper tendermint flags, 0.10.0-rc2 compatibility
* Make sure all cli uses new json.Marshal not wire.JSONBytes

## 0.5.0 (May 27, 2017)

BREAKING CHANGES:

* only those related to the tendermint 0.9 -> 0.10 upgrade

IMPROVEMENTS:

* basecoin cli
  * integrates tendermint 0.10.0 and unifies cli (init, unsafe_reset_all, ...)
  * integrate viper, all command line flags can also be defined in environmental variables or config.toml
* genesis file
  * you can define accounts with either address or pub_key
  * sorts coins for you, so no silent errors if not in alphabetical order
* [light-client](https://github.com/tendermint/light-client) integration
  * no longer must you trust the node you connect to, prove everything!
  * new [basecli command](./cmd/basecli/README.md)
  * integrated [key management](https://github.com/tendermint/go-crypto/blob/master/cmd/README.md), stored encrypted locally
  * tracks validator set changes and proves everything from one initial validator seed
  * `basecli proof state` gets complete proofs for any abci state
  * `basecli proof tx` gets complete proof where a tx was stored in the chain
  * `basecli proxy` exposes tendermint rpc, but only passes through results after doing complete verification

BUG FIXES:

* no more silently ignored error with invalid coin names (eg. "17.22foo coin" used to parse as "17 foo", not warning/error)

## 0.4.1 (April 26, 2017)

BUG FIXES:

* Fix bug in `basecoin unsafe_reset_X` where the `priv_validator.json` was not being reset

## 0.4.0 (April 21, 2017)

BREAKING CHANGES:

* CLI now uses Cobra, which forced changes to some of the flag names and orderings

IMPROVEMENTS:

* `basecoin init` doesn't generate error if already initialized
* Much more testing

## 0.3.1 (March 23, 2017)

IMPROVEMENTS:

* CLI returns exit code 1 and logs error before exiting

## 0.3.0 (March 23, 2017)

BREAKING CHANGES:

* Remove `--data` flag and use `BCHOME` to set the home directory (defaults to `~/.basecoin`)
* Remove `--in-proc` flag and start Tendermint in-process by default (expect Tendermint files in $BCHOME/tendermint).
  To start just the ABCI app/server, use `basecoin start --without-tendermint`.
* Consolidate genesis files so the Basecoin genesis is an object under `app_options` in Tendermint genesis. For instance:

```
{
  "app_hash": "",
  "chain_id": "foo_bar_chain",
  "genesis_time": "0001-01-01T00:00:00.000Z",
  "validators": [
    {
      "amount": 10,
      "name": "",
      "pub_key": [
	1,
	"7B90EA87E7DC0C7145C8C48C08992BE271C7234134343E8A8E8008E617DE7B30"
      ]
    }
  ],
  "app_options": {
    "accounts": [{
      "pub_key": {
        "type": "ed25519",
        "data": "6880db93598e283a67c4d88fc67a8858aa2de70f713fe94a5109e29c137100c2"
      },
      "coins": [
        {
          "denom": "blank",
          "amount": 12345
        },
        {
          "denom": "ETH",
          "amount": 654321
        }
      ]
    }],
    "plugin_options": ["plugin1/key1", "value1", "plugin1/key2", "value2"]
  }
}
```

Note the array of key-value pairs is now under `app_options.plugin_options` while the `app_options` themselves are well formed.
We also changed `chainID` to `chain_id` and consolidated to have just one of them.

FEATURES:

* Introduce `basecoin init` and `basecoin unsafe_reset_all`

## 0.2.0 (March 6, 2017)

BREAKING CHANGES:

* Update to ABCI v0.4.0 and Tendermint v0.9.0
* Coins are specified on the CLI as `Xcoin`, eg. `5gold`
* `Cost` is now `Fee`

FEATURES:

* CLI for sending transactions and querying the state,
  designed to be easily extensible as plugins are implemented
* Run Basecoin in-process with Tendermint
* Add `/account` path in Query
* IBC plugin for InterBlockchain Communication
* Demo script of IBC between two chains

IMPROVEMENTS:

* Use new Tendermint `/commit` endpoint for crafting IBC transactions
* More unit tests
* Use go-crypto S structs and go-data for more standard JSON
* Demo uses fewer sleeps

BUG FIXES:

* Various little fixes in coin arithmetic
* More commit validation in IBC
* Return results from transactions

## PreHistory

##### January 14-18, 2017

* Update to Tendermint v0.8.0
* Cleanup a bit and release blog post

##### September 22, 2016

* Basecoin compiles again

<!-- Release links -->

[Unreleased]: https://github.com/cosmos/cosmos-sdk/compare/v0.38.2...HEAD
[v0.38.2]: https://github.com/cosmos/cosmos-sdk/releases/tag/v0.38.2
[v0.38.1]: https://github.com/cosmos/cosmos-sdk/releases/tag/v0.38.1
[v0.38.0]: https://github.com/cosmos/cosmos-sdk/releases/tag/v0.38.0
[v0.37.9]: https://github.com/cosmos/cosmos-sdk/releases/tag/v0.37.9
[v0.37.8]: https://github.com/cosmos/cosmos-sdk/releases/tag/v0.37.8
[v0.37.7]: https://github.com/cosmos/cosmos-sdk/releases/tag/v0.37.7
[v0.37.6]: https://github.com/cosmos/cosmos-sdk/releases/tag/v0.37.6
[v0.37.5]: https://github.com/cosmos/cosmos-sdk/releases/tag/v0.37.5
[v0.37.4]: https://github.com/cosmos/cosmos-sdk/releases/tag/v0.37.4
[v0.37.3]: https://github.com/cosmos/cosmos-sdk/releases/tag/v0.37.3
[v0.37.1]: https://github.com/cosmos/cosmos-sdk/releases/tag/v0.37.1
[v0.37.0]: https://github.com/cosmos/cosmos-sdk/releases/tag/v0.37.0
[v0.36.0]: https://github.com/cosmos/cosmos-sdk/releases/tag/v0.36.0<|MERGE_RESOLUTION|>--- conflicted
+++ resolved
@@ -58,23 +58,18 @@
 ### Bug Fixes
 
 * (crypto) [\#7966](https://github.com/cosmos/cosmos-sdk/issues/7966) `Bip44Params` `String()` function now correctly returns the absolute HD path by adding the `m/` prefix.
-<<<<<<< HEAD
 * (x/auth/client/cli) [\#7632](https://github.com/cosmos/cosmos-sdk/issues/7632) fixing regression bugs in transaction signing.
-=======
->>>>>>> f51f5e67
+
 
 ### API Breaking
 
 * [\#8080](https://github.com/cosmos/cosmos-sdk/pull/8080) Updated the `codec.Marshaler` interface
   * Moved `MarshalAny` and `UnmarshalAny` helper functions to `codec.Marshaler` and renamed to `MarshalInterface` and `UnmarshalInterface` respectively. These functions must take interface as a parameter (not a concrete type nor `Any` object). Underneath they use `Any` wrapping for correct protobuf serialization.
-<<<<<<< HEAD
+* (client) [\#8107](https://github.com/cosmos/cosmos-sdk/pull/8107) Renamed `PrintOutput` and `PrintOutputLegacy` methods of the `context.Client` object to `PrintProto` and `PrintObjectLegacy`.
 * (x/auth/tx) [\#8106](https://github.com/cosmos/cosmos-sdk/pull/8106) change related to missing append functionality in client transaction signing
   + added `overwriteSig` argument to `x/auth/client.SignTx` and `client/tx.Sign` functions.
   + removed `x/auth/tx.go:wrapper.GetSignatures`. The `wrapper` provides `TxBuilder` functionality, and it's a private structure. That function was not used at all and it's not exposed through the `TxBuilder` interface.
-=======
-* (client) [\#8107](https://github.com/cosmos/cosmos-sdk/pull/8107) Renamed `PrintOutput` and `PrintOutputLegacy` methods of the `context.Client` object to `PrintProto` and `PrintObjectLegacy`.
-
->>>>>>> f51f5e67
+
 
 ## [v0.40.0-rc3](https://github.com/cosmos/cosmos-sdk/releases/tag/v0.40.0-rc3) - 2020-11-06
 
