--- conflicted
+++ resolved
@@ -181,11 +181,8 @@
     * Every module has the codec already, passing it created an unneeded dependency.
     * Additionally, to reflect this change, the module manager does not take a codec either.
 * (runtime) [#19747](https://github.com/cosmos/cosmos-sdk/pull/19747) `runtime.ValidatorAddressCodec` and `runtime.ConsensusAddressCodec` have been moved to `core`.
-<<<<<<< HEAD
 * [#19839](https://github.com/cosmos/cosmos-sdk/pull/19839) `Tx.GetMsgsV2` has been replaced with `Tx.GetReflectMessages`, and `Codec.GetMsgV1Signers` and `Codec.GetMsgV2Signers` have been replaced with `GetMsgSigners` and `GetReflectMsgSigners` respectively. These API changes clear up confusin as to the use and purpose of these methods.
-=======
 * (baseapp) [#19993](https://github.com/cosmos/cosmos-sdk/pull/19993) Indicate pruning with error code "not found" rather than "invalid request".
->>>>>>> 0110632e
 
 ### Client Breaking Changes
 
