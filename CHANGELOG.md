<!--
Guiding Principles:

Changelogs are for humans, not machines.
There should be an entry for every single version.
The same types of changes should be grouped.
Versions and sections should be linkable.
The latest version comes first.
The release date of each version is displayed.
Mention whether you follow Semantic Versioning.

Usage:

Change log entries are to be added to the Unreleased section under the
appropriate stanza (see below). Each entry is required to include a tag and
the Github issue reference in the following format:

* (<tag>) \#<issue-number> message

The tag should consist of where the change is being made ex. (x/staking), (store)
The issue numbers will later be link-ified during the release process so you do
not have to worry about including a link manually, but you can if you wish.

Types of changes (Stanzas):

"Features" for new features.
"Improvements" for changes in existing functionality.
"Deprecated" for soon-to-be removed features.
"Bug Fixes" for any bug fixes.
"Client Breaking" for breaking Protobuf, gRPC and REST routes used by end-users.
"CLI Breaking" for breaking CLI commands.
"API Breaking" for breaking exported APIs used by developers building on SDK.
"State Machine Breaking" for any changes that result in a different AppState given same genesisState and txList.
Ref: https://keepachangelog.com/en/1.0.0/
-->

# Changelog

## [Unreleased]

### Features

* (simsx) [#24062](https://github.com/cosmos/cosmos-sdk/pull/24062) [#24145](https://github.com/cosmos/cosmos-sdk/pull/24145) Add new simsx framework on top of simulations for better module dev experience.
* (baseapp) [#24069](https://github.com/cosmos/cosmos-sdk/pull/24069) Create CheckTxHandler to allow extending the logic of CheckTx.
* (types) [#24093](https://github.com/cosmos/cosmos-sdk/pull/24093) Added a new method, `IsGT`, for `types.Coin`. This method is used to check if a `types.Coin` is greater than another `types.Coin`.
* (client/keys) [#24071](https://github.com/cosmos/cosmos-sdk/pull/24071) Add support for importing hex key using standard input.
* (types) [#23780](https://github.com/cosmos/cosmos-sdk/pull/23780) Add a ValueCodec for the math.Uint type that can be used in collections maps.
* (perf)[#24045](https://github.com/cosmos/cosmos-sdk/pull/24045) Sims: Replace runsim command with Go stdlib testing. CLI: `Commit` default true, `Lean`, `SimulateEveryOperation`, `PrintAllInvariants`, `DBBackend` params removed
* (crypto/keyring) [#24040](https://github.com/cosmos/cosmos-sdk/pull/24040) Expose the db keyring used in the keystore.
* (types) [#23919](https://github.com/cosmos/cosmos-sdk/pull/23919) Add MustValAddressFromBech32 function.
* (all) [#23708](https://github.com/cosmos/cosmos-sdk/pull/23708) Add unordered transaction support.
    * Adds a `--timeout-timestamp` flag that allows users to specify a block time at which the unordered transactions should expire from the mempool.
* (x/epochs) [#23815](https://github.com/cosmos/cosmos-sdk/pull/23815) Upstream `x/epochs` from Osmosis
* (client) [#23811](https://github.com/cosmos/cosmos-sdk/pull/23811) Add auto cli for node service.
* (genutil) [#24018](https://github.com/cosmos/cosmos-sdk/pull/24018) Allow manually setting the consensus key type in genesis
* (client) [#18557](https://github.com/cosmos/cosmos-sdk/pull/18557) Add `--qrcode` flag to `keys show` command to support displaying keys address QR code.
* (x/auth) [#24030](https://github.com/cosmos/cosmos-sdk/pull/24030) Allow usage of ed25519 keys for transaction signing.
* (baseapp) [#24163](https://github.com/cosmos/cosmos-sdk/pull/24163) Add `StreamingManager` to baseapp to extend the abci listeners.
* (x/protocolpool) [#23933](https://github.com/cosmos/cosmos-sdk/pull/23933) Add x/protocolpool module.
    * x/distribution can now utilize an externally managed community pool. NOTE: this will make the message handlers for FundCommunityPool and CommunityPoolSpend error, as well as the query handler for CommunityPool.
* (client) [#18101](https://github.com/cosmos/cosmos-sdk/pull/18101) Add a `keyring-default-keyname` in `client.toml` for specifying a default key name, and skip the need to use the `--from` flag when signing transactions.
* (x/gov) [#24355](https://github.com/cosmos/cosmos-sdk/pull/24355) Allow users to set a custom CalculateVoteResultsAndVotingPower function to be used in govkeeper.Tally.
* (api) [#24428](https://github.com/cosmos/cosmos-sdk/pull/24428) Add block height to response headers

### Improvements

<<<<<<< HEAD
* (x/feegrant) [24461](https://github.com/cosmos/cosmos-sdk/pull/24461) Use collections for `FeeAllowance`, `FeeAllowanceQueue`.
=======
* (x/bank) [#24431](https://github.com/cosmos/cosmos-sdk/pull/24431) Reduce the number of `ValidateDenom` calls in `bank.SendCoins` and `Coin`.
  * The `AmountOf()` method on`sdk.Coins` no longer will `panic` if given an invalid denom and will instead return a zero value.
>>>>>>> 3037346f
* (x/staking) [#24391](https://github.com/cosmos/cosmos-sdk/pull/24391) Replace panics with error results; more verbose error messages
* (x/staking) [#24354](https://github.com/cosmos/cosmos-sdk/pull/24354) Optimize validator endblock by reducing bech32 conversions, resulting in significant performance improvement
* (client/keys) [#18950](https://github.com/cosmos/cosmos-sdk/pull/18950) Improve `<appd> keys add`, `<appd> keys import` and `<appd> keys rename` by checking name validation.
* (client/keys) [#18703](https://github.com/cosmos/cosmos-sdk/pull/18703) Improve `<appd> keys add` and `<appd> keys show` by checking whether there are duplicate keys in the multisig case.
* (client/keys) [#18745](https://github.com/cosmos/cosmos-sdk/pull/18745) Improve `<appd> keys export` and `<appd> keys mnemonic` by adding --yes option to skip interactive confirmation.
* (x/bank) [#24106](https://github.com/cosmos/cosmos-sdk/pull/24106) `SendCoins` now checks for `SendRestrictions` before instead of after deducting coins using `subUnlockedCoins`.
* (crypto/ledger) [#24036](https://github.com/cosmos/cosmos-sdk/pull/24036) Improve error message when deriving paths using index > 100
* (gRPC) [#23844](https://github.com/cosmos/cosmos-sdk/pull/23844) Add debug log prints for each gRPC request.
* (gRPC) [#24073](https://github.com/cosmos/cosmos-sdk/pull/24073) Adds error handling for out-of-gas panics in grpc query handlers.
* (server) [#24072](https://github.com/cosmos/cosmos-sdk/pull/24072) Return BlockHeader by shallow copy in server Context.
* (x/bank) [#24053](https://github.com/cosmos/cosmos-sdk/pull/24053) Resolve a foot-gun by swapping send restrictions check in `InputOutputCoins` before coin deduction.
* (codec/types) [#24336](https://github.com/cosmos/cosmos-sdk/pull/24336) Most types definitions were moved to `github.com/cosmos/gogoproto/types/any` with aliases to these left in `codec/types` so that there should be no breakage to existing code. This allows protobuf generated code to optionally reference the SDK's custom `Any` type without a direct dependency on the SDK. This can be done by changing the `protoc` `M` parameter for `any.proto` to `Mgoogle/protobuf/any.proto=github.com/cosmos/gogoproto/types/any`.

### Bug Fixes

* (baseapp) [24261](https://github.com/cosmos/cosmos-sdk/pull/24261) Fix post handler error always results in code 1
* (server) [#24068](https://github.com/cosmos/cosmos-sdk/pull/24068) Allow align block header with skip check header in grpc server.
* (x/gov) [#24044](https://github.com/cosmos/cosmos-sdk/pull/24044) Fix some places in which we call Remove inside a Walk (x/gov).
* (baseapp) [#24042](https://github.com/cosmos/cosmos-sdk/pull/24042) Fixed a data race inside BaseApp.getContext, found by end-to-end (e2e) tests.
* (client/server) [#24059](https://github.com/cosmos/cosmos-sdk/pull/24059) Consistently set viper prefix in client and server. It defaults for the binary name for both client and server.
* (client/keys) [#24041](https://github.com/cosmos/cosmos-sdk/pull/24041) `keys delete` won't terminate when a key is not found, but will log the error.
* (baseapp) [#24027](https://github.com/cosmos/cosmos-sdk/pull/24027) Ensure that `BaseApp.Init` checks that the commit multistore is set to protect against nil dereferences.
* (x/group) [GHSA-47ww-ff84-4jrg](https://github.com/cosmos/cosmos-sdk/security/advisories/GHSA-47ww-ff84-4jrg) Fix x/group can halt when erroring in EndBlocker
* (x/distribution) [#23934](https://github.com/cosmos/cosmos-sdk/pull/23934) Fix vulnerability in `incrementReferenceCount` in distribution.
* (baseapp) [#23879](https://github.com/cosmos/cosmos-sdk/pull/23879) Ensure finalize block response is not empty in the defer check of FinalizeBlock to avoid panic by nil pointer.
* (query) [#23883](https://github.com/cosmos/cosmos-sdk/pull/23883) Fix NPE in query pagination.
* (client) [#23860](https://github.com/cosmos/cosmos-sdk/pull/23860) Add missing `unordered` field for legacy amino signing of tx body.
* (x/bank) [#23836](https://github.com/cosmos/cosmos-sdk/pull/23836) Fix `DenomMetadata` rpc allow value with slashes.
* (query) [87d3a43](https://github.com/cosmos/cosmos-sdk/commit/87d3a432af95f4cf96aa02351ed5fcc51cca6e7b) Fix collection filtered pagination.
* (sims) [#23952](https://github.com/cosmos/cosmos-sdk/pull/23952) Use liveness matrix for validator sign status in sims
* (baseapp) [#24055](https://github.com/cosmos/cosmos-sdk/pull/24055) Align block header when query with latest height.
* (baseapp) [#24074](https://github.com/cosmos/cosmos-sdk/pull/24074) Use CometBFT's ComputeProtoSizeForTxs in defaultTxSelector.SelectTxForProposal for consistency.
* (cli) [#24090](https://github.com/cosmos/cosmos-sdk/pull/24090) Prune cmd should disable async pruning.
* (x/auth) [#19239](https://github.com/cosmos/cosmos-sdk/pull/19239) Sets from flag in multi-sign command to avoid no key name provided error.

## [v0.50.12](https://github.com/cosmos/cosmos-sdk/releases/tag/v0.50.12) - 2025-02-20

### Bug Fixes

* [GHSA-x5vx-95h7-rv4p](https://github.com/cosmos/cosmos-sdk/security/advisories/GHSA-x5vx-95h7-rv4p) Fix Group module can halt chain when handling a malicious proposal.

## [v0.50.11](https://github.com/cosmos/cosmos-sdk/releases/tag/v0.50.11) - 2024-12-16

### Features

* (crypto/keyring) [#21653](https://github.com/cosmos/cosmos-sdk/pull/21653) New Linux-only backend that adds Linux kernel's `keyctl` support.

### Improvements

* (server) [#21941](https://github.com/cosmos/cosmos-sdk/pull/21941) Regenerate addrbook.json for in place testnet.

### Bug Fixes

* Fix [ABS-0043/ABS-0044](https://github.com/cosmos/cosmos-sdk/security/advisories/GHSA-8wcc-m6j2-qxvm) Limit recursion depth for unknown field detection and unpack any
* (server) [#22564](https://github.com/cosmos/cosmos-sdk/pull/22564) Fix fallback genesis path in server
* (x/group) [#22425](https://github.com/cosmos/cosmos-sdk/pull/22425) Proper address rendering in error
* (sims) [#21906](https://github.com/cosmos/cosmos-sdk/pull/21906) Skip sims test when running dry on validators
* (cli) [#21919](https://github.com/cosmos/cosmos-sdk/pull/21919) Query address-by-acc-num by account_id instead of id.
* (x/group) [#22229](https://github.com/cosmos/cosmos-sdk/pull/22229) Accept `1` and `try` in CLI for group proposal exec.

## [v0.50.10](https://github.com/cosmos/cosmos-sdk/releases/tag/v0.50.10) - 2024-09-20

### Features

* (cli) [#20779](https://github.com/cosmos/cosmos-sdk/pull/20779) Added `module-hash-by-height` command to query and retrieve module hashes at a specified blockchain height, enhancing debugging capabilities.
* (cli) [#21372](https://github.com/cosmos/cosmos-sdk/pull/21372) Added a `bulk-add-genesis-account` genesis command to add many genesis accounts at once.
* (types/collections) [#21724](https://github.com/cosmos/cosmos-sdk/pull/21724) Added `LegacyDec` collection value.

### Improvements

* (x/bank) [#21460](https://github.com/cosmos/cosmos-sdk/pull/21460) Added `Sender` attribute in `MsgMultiSend` event.
* (genutil) [#21701](https://github.com/cosmos/cosmos-sdk/pull/21701) Improved error messages for genesis validation.
* (testutil/integration) [#21816](https://github.com/cosmos/cosmos-sdk/pull/21816) Allow to pass baseapp options in `NewIntegrationApp`.

### Bug Fixes

* (runtime) [#21769](https://github.com/cosmos/cosmos-sdk/pull/21769) Fix baseapp options ordering to avoid overwriting options set by modules.
* (x/consensus) [#21493](https://github.com/cosmos/cosmos-sdk/pull/21493) Fix regression that prevented to upgrade to > v0.50.7 without consensus version params.
* (baseapp) [#21256](https://github.com/cosmos/cosmos-sdk/pull/21256) Halt height will not commit the block indicated, meaning that if halt-height is set to 10, only blocks until 9 (included) will be committed. This is to go back to the original behavior before a change was introduced in v0.50.0.
* (baseapp) [#21444](https://github.com/cosmos/cosmos-sdk/pull/21444) Follow-up, Return PreBlocker events in FinalizeBlockResponse.
* (baseapp) [#21413](https://github.com/cosmos/cosmos-sdk/pull/21413) Fix data race in sdk mempool.

## [v0.50.9](https://github.com/cosmos/cosmos-sdk/releases/tag/v0.50.9) - 2024-08-07

## Bug Fixes

* (baseapp) [#21159](https://github.com/cosmos/cosmos-sdk/pull/21159) Return PreBlocker events in FinalizeBlockResponse.
* [#20939](https://github.com/cosmos/cosmos-sdk/pull/20939) Fix collection reverse iterator to include `pagination.key` in the result.
* (client/grpc) [#20969](https://github.com/cosmos/cosmos-sdk/pull/20969) Fix `node.NewQueryServer` method not setting `cfg`.
* (testutil/integration) [#21006](https://github.com/cosmos/cosmos-sdk/pull/21006) Fix `NewIntegrationApp` method not writing default genesis to state.
* (runtime) [#21080](https://github.com/cosmos/cosmos-sdk/pull/21080) Fix `app.yaml` / `app.json` incompatibility with `depinject v1.0.0`.

## [v0.50.8](https://github.com/cosmos/cosmos-sdk/releases/tag/v0.50.8) - 2024-07-15

## Features

* (client) [#20690](https://github.com/cosmos/cosmos-sdk/pull/20690) Import mnemonic from file

## Improvements

* (x/authz,x/feegrant) [#20590](https://github.com/cosmos/cosmos-sdk/pull/20590) Provide updated keeper in depinject for authz and feegrant modules.
* [#20631](https://github.com/cosmos/cosmos-sdk/pull/20631) Fix json parsing in the wait-tx command.
* (x/auth) [#20438](https://github.com/cosmos/cosmos-sdk/pull/20438) Add `--skip-signature-verification` flag to multisign command to allow nested multisigs.

## Bug Fixes

* (simulation) [#17911](https://github.com/cosmos/cosmos-sdk/pull/17911) Fix all problems with executing command `make test-sim-custom-genesis-fast` for simulation test.
* (simulation) [#18196](https://github.com/cosmos/cosmos-sdk/pull/18196) Fix the problem of `validator set is empty after InitGenesis` in simulation test.

## [v0.50.7](https://github.com/cosmos/cosmos-sdk/releases/tag/v0.50.7) - 2024-06-04

### Improvements

* (debug) [#20328](https://github.com/cosmos/cosmos-sdk/pull/20328) Add consensus address for debug cmd.
* (runtime) [#20264](https://github.com/cosmos/cosmos-sdk/pull/20264) Expose grpc query router via depinject.
* (x/consensus) [#20381](https://github.com/cosmos/cosmos-sdk/pull/20381) Use Comet utility for consensus module consensus param updates.
* (client) [#20356](https://github.com/cosmos/cosmos-sdk/pull/20356) Overwrite client context when available in `SetCmdClientContext`.

### Bug Fixes

* (baseapp) [#20346](https://github.com/cosmos/cosmos-sdk/pull/20346) Correctly assign `execModeSimulate` to context for `simulateTx`.
* (baseapp) [#20144](https://github.com/cosmos/cosmos-sdk/pull/20144) Remove txs from mempool when AnteHandler fails in recheck.
* (baseapp) [#20107](https://github.com/cosmos/cosmos-sdk/pull/20107) Avoid header height overwrite block height.
* (cli) [#20020](https://github.com/cosmos/cosmos-sdk/pull/20020) Make bootstrap-state command support both new and legacy genesis format.
* (testutil/sims) [#20151](https://github.com/cosmos/cosmos-sdk/pull/20151) Set all signatures and don't overwrite the previous one in `GenSignedMockTx`.

## [v0.50.6](https://github.com/cosmos/cosmos-sdk/releases/tag/v0.50.6) - 2024-04-22

### Features

* (types) [#19759](https://github.com/cosmos/cosmos-sdk/pull/19759) Align SignerExtractionAdapter in PriorityNonceMempool Remove.
* (client) [#19870](https://github.com/cosmos/cosmos-sdk/pull/19870) Add new query command `wait-tx`. Alias `event-query-tx-for` to `wait-tx` for backward compatibility.

### Improvements

* (telemetry) [#19903](https://github.com/cosmos/cosmos-sdk/pull/19903) Conditionally emit metrics based on enablement.
    * **Introduction of `Now` Function**: Added a new function called `Now` to the telemetry package. It returns the current system time if telemetry is enabled, or a zero time if telemetry is not enabled.
    * **Atomic Global Variable**: Implemented an atomic global variable to manage the state of telemetry's enablement. This ensures thread safety for the telemetry state.
    * **Conditional Telemetry Emission**: All telemetry functions have been updated to emit metrics only when telemetry is enabled. They perform a check with `isTelemetryEnabled()` and return early if telemetry is disabled, minimizing unnecessary operations and overhead.
* (deps) [#19810](https://github.com/cosmos/cosmos-sdk/pull/19810) Upgrade prometheus version and fix API breaking change due to prometheus bump.
* (deps) [#19810](https://github.com/cosmos/cosmos-sdk/pull/19810) Bump `cosmossdk.io/store` to v1.1.0.
* (server) [#19884](https://github.com/cosmos/cosmos-sdk/pull/19884) Add start customizability to start command options.
* (x/gov) [#19853](https://github.com/cosmos/cosmos-sdk/pull/19853) Emit `depositor` in `EventTypeProposalDeposit`.
* (x/gov) [#19844](https://github.com/cosmos/cosmos-sdk/pull/19844) Emit the proposer of governance proposals.
* (baseapp) [#19616](https://github.com/cosmos/cosmos-sdk/pull/19616) Don't share gas meter in tx execution.

## Bug Fixes

* (x/authz) [#20114](https://github.com/cosmos/cosmos-sdk/pull/20114) Follow up of [GHSA-4j93-fm92-rp4m](https://github.com/cosmos/cosmos-sdk/security/advisories/GHSA-4j93-fm92-rp4m) for `x/authz`.
* (crypto) [#19691](https://github.com/cosmos/cosmos-sdk/pull/19745) Fix tx sign doesn't throw an error when incorrect Ledger is used.
* (baseapp) [#19970](https://github.com/cosmos/cosmos-sdk/pull/19970) Fix default config values to use no-op mempool as default.
* (crypto) [#20027](https://github.com/cosmos/cosmos-sdk/pull/20027) secp256r1 keys now implement gogoproto's customtype interface.
* (x/bank) [#20028](https://github.com/cosmos/cosmos-sdk/pull/20028) Align query with multi denoms for send-enabled.

## [v0.50.5](https://github.com/cosmos/cosmos-sdk/releases/tag/v0.50.5) - 2024-03-12

### Features

* (baseapp) [#19626](https://github.com/cosmos/cosmos-sdk/pull/19626) Add `DisableBlockGasMeter` option to `BaseApp`, which removes the block gas meter during transaction execution.

### Improvements

* (x/distribution) [#19707](https://github.com/cosmos/cosmos-sdk/pull/19707) Add autocli config for `DelegationTotalRewards` for CLI consistency with `q rewards` commands in previous versions.
* (x/auth) [#19651](https://github.com/cosmos/cosmos-sdk/pull/19651) Allow empty public keys in `GetSignBytesAdapter`.

### Bug Fixes

* (x/gov) [#19725](https://github.com/cosmos/cosmos-sdk/pull/19725) Fetch a failed proposal tally from proposal.FinalTallyResult in the gprc query.
* (types) [#19709](https://github.com/cosmos/cosmos-sdk/pull/19709) Fix skip staking genesis export when using `CoreAppModuleAdaptor` / `CoreAppModuleBasicAdaptor` for it.
* (x/auth) [#19549](https://github.com/cosmos/cosmos-sdk/pull/19549) Accept custom get signers when injecting `x/auth/tx`.
* (x/staking) Fix a possible bypass of delegator slashing: [GHSA-86h5-xcpx-cfqc](https://github.com/cosmos/cosmos-sdk/security/advisories/GHSA-86h5-xcpx-cfqc)
* (baseapp) Fix a bug in `baseapp.ValidateVoteExtensions` helper ([GHSA-95rx-m9m5-m94v](https://github.com/cosmos/cosmos-sdk/security/advisories/GHSA-95rx-m9m5-m94v)). The helper has been fixed and for avoiding API breaking changes `currentHeight` and `chainID` arguments are ignored. Those arguments are removed from the helper in v0.51+.

## [v0.50.4](https://github.com/cosmos/cosmos-sdk/releases/tag/v0.50.4) - 2024-02-19

### Features

* (server) [#19280](https://github.com/cosmos/cosmos-sdk/pull/19280) Adds in-place testnet CLI command.

### Improvements

* (client) [#19393](https://github.com/cosmos/cosmos-sdk/pull/19393/) Add `ReadDefaultValuesFromDefaultClientConfig` to populate the default values from the default client config in client.Context without creating a app folder.

### Bug Fixes

* (x/auth/vesting) [GHSA-4j93-fm92-rp4m](#bug-fixes) Add `BlockedAddr` check in `CreatePeriodicVestingAccount`.
* (baseapp) [#19338](https://github.com/cosmos/cosmos-sdk/pull/19338) Set HeaderInfo in context when calling `setState`.
* (baseapp): [#19200](https://github.com/cosmos/cosmos-sdk/pull/19200) Ensure that sdk side ve math matches cometbft.
* [#19106](https://github.com/cosmos/cosmos-sdk/pull/19106) Allow empty public keys when setting signatures. Public keys aren't needed for every transaction.
* (baseapp) [#19198](https://github.com/cosmos/cosmos-sdk/pull/19198) Remove usage of pointers in logs in all optimistic execution goroutines.
* (baseapp) [#19177](https://github.com/cosmos/cosmos-sdk/pull/19177) Fix baseapp `DefaultProposalHandler` same-sender non-sequential sequence.
* (crypto) [#19371](https://github.com/cosmos/cosmos-sdk/pull/19371) Avoid CLI redundant log in stdout, log to stderr instead.

## [v0.50.3](https://github.com/cosmos/cosmos-sdk/releases/tag/v0.50.3) - 2024-01-15

### Features

* (types) [#18991](https://github.com/cosmos/cosmos-sdk/pull/18991) Add SignerExtractionAdapter to PriorityNonceMempool/Config and provide Default implementation matching existing behavior.
* (gRPC) [#19043](https://github.com/cosmos/cosmos-sdk/pull/19043) Add `halt_height` to the gRPC `/cosmos/base/node/v1beta1/config` request.

### Improvements

* (x/bank) [#18956](https://github.com/cosmos/cosmos-sdk/pull/18956) Introduced a new `DenomOwnersByQuery` query method for `DenomOwners`, which accepts the denom value as a query string parameter, resolving issues with denoms containing slashes.
* (x/gov) [#18707](https://github.com/cosmos/cosmos-sdk/pull/18707) Improve genesis validation.
* (x/auth/tx) [#18772](https://github.com/cosmos/cosmos-sdk/pull/18772) Remove misleading gas wanted from tx simulation failure log.
* (client/tx) [#18852](https://github.com/cosmos/cosmos-sdk/pull/18852) Add `WithFromName` to tx factory.
* (types) [#18888](https://github.com/cosmos/cosmos-sdk/pull/18888) Speedup DecCoin.Sort() if len(coins) <= 1
* (types) [#18875](https://github.com/cosmos/cosmos-sdk/pull/18875) Speedup coins.Sort() if len(coins) <= 1
* (baseapp) [#18915](https://github.com/cosmos/cosmos-sdk/pull/18915) Add a new `ExecModeVerifyVoteExtension` exec mode and ensure it's populated in the `Context` during `VerifyVoteExtension` execution.
* (testutil) [#18930](https://github.com/cosmos/cosmos-sdk/pull/18930) Add NodeURI for clientCtx.

### Bug Fixes

* (baseapp) [#19058](https://github.com/cosmos/cosmos-sdk/pull/19058) Fix baseapp posthandler branch would fail if the `runMsgs` had returned an error.
* (baseapp) [#18609](https://github.com/cosmos/cosmos-sdk/issues/18609) Fixed accounting in the block gas meter after module's beginBlock and before DeliverTx, ensuring transaction processing always starts with the expected zeroed out block gas meter.
* (baseapp) [#18895](https://github.com/cosmos/cosmos-sdk/pull/18895) Fix de-duplicating vote extensions during validation in ValidateVoteExtensions.

## [v0.50.2](https://github.com/cosmos/cosmos-sdk/releases/tag/v0.50.2) - 2023-12-11

### Features

* (debug) [#18219](https://github.com/cosmos/cosmos-sdk/pull/18219) Add debug commands for application codec types.
* (client/keys) [#17639](https://github.com/cosmos/cosmos-sdk/pull/17639) Allows using and saving public keys encoded as base64.
* (server) [#17094](https://github.com/cosmos/cosmos-sdk/pull/17094) Add a `shutdown-grace` flag for waiting a given time before exit.

### Improvements

* (telemetry) [#18646] (https://github.com/cosmos/cosmos-sdk/pull/18646) Enable statsd and dogstatsd telemetry sinks.
* (server) [#18478](https://github.com/cosmos/cosmos-sdk/pull/18478) Add command flag to disable colored logs.
* (x/gov) [#18025](https://github.com/cosmos/cosmos-sdk/pull/18025) Improve `<appd> q gov proposer` by querying directly a proposal instead of tx events. It is an alias of `q gov proposal` as the proposer is a field of the proposal.
* (version) [#18063](https://github.com/cosmos/cosmos-sdk/pull/18063) Allow to define extra info to be displayed in `<appd> version --long` command.
* (codec/unknownproto)[#18541](https://github.com/cosmos/cosmos-sdk/pull/18541) Remove the use of "protoc-gen-gogo/descriptor" in favour of using the official protobuf descriptorpb types inside unknownproto.

### Bug Fixes

* (x/auth) [#18564](https://github.com/cosmos/cosmos-sdk/pull/18564) Fix total fees calculation when batch signing.
* (server) [#18537](https://github.com/cosmos/cosmos-sdk/pull/18537) Fix panic when defining minimum gas config as `100stake;100uatom`. Use a `,` delimiter instead of `;`. Fixes the server config getter to use the correct delimiter.
* [#18531](https://github.com/cosmos/cosmos-sdk/pull/18531) Baseapp's `GetConsensusParams` returns an empty struct instead of panicking if no params are found.
* (client/tx) [#18472](https://github.com/cosmos/cosmos-sdk/pull/18472) Utilizes the correct Pubkey when simulating a transaction.
* (baseapp) [#18486](https://github.com/cosmos/cosmos-sdk/pull/18486) Fixed FinalizeBlock calls not being passed to ABCIListeners.
* (baseapp) [#18627](https://github.com/cosmos/cosmos-sdk/pull/18627) Post handlers are run on non successful transaction executions too.
* (baseapp) [#18654](https://github.com/cosmos/cosmos-sdk/pull/18654) Fixes an issue in which `gogoproto.Merge` does not work with gogoproto messages with custom types.

## [v0.50.1](https://github.com/cosmos/cosmos-sdk/releases/tag/v0.50.1) - 2023-11-07

> v0.50.0 has been retracted due to a mistake in tagging the release. Please use v0.50.1 instead.

### Features

* (baseapp) [#18071](https://github.com/cosmos/cosmos-sdk/pull/18071) Add hybrid handlers to `MsgServiceRouter`.
* (server) [#18162](https://github.com/cosmos/cosmos-sdk/pull/18162) Start gRPC & API server in standalone mode.
* (baseapp & types) [#17712](https://github.com/cosmos/cosmos-sdk/pull/17712) Introduce `PreBlock`, which runs before begin blocker other modules, and allows to modify consensus parameters, and the changes are visible to the following state machine logics. Additionally it can be used for vote extensions.
* (genutil) [#17571](https://github.com/cosmos/cosmos-sdk/pull/17571) Allow creation of `AppGenesis` without a file lookup.
* (codec) [#17042](https://github.com/cosmos/cosmos-sdk/pull/17042) Add `CollValueV2` which supports encoding of protov2 messages in collections.
* (x/gov) [#16976](https://github.com/cosmos/cosmos-sdk/pull/16976) Add `failed_reason` field to `Proposal` under `x/gov` to indicate the reason for a failed proposal. Referenced from [#238](https://github.com/bnb-chain/greenfield-cosmos-sdk/pull/238) under `bnb-chain/greenfield-cosmos-sdk`.
* (baseapp) [#16898](https://github.com/cosmos/cosmos-sdk/pull/16898) Add `preFinalizeBlockHook` to allow vote extensions persistence.
* (cli) [#16887](https://github.com/cosmos/cosmos-sdk/pull/16887) Add two new CLI commands: `<appd> tx simulate` for simulating a transaction; `<appd> query block-results` for querying CometBFT RPC for block results.
* (x/bank) [#16852](https://github.com/cosmos/cosmos-sdk/pull/16852) Add `DenomMetadataByQueryString` query in bank module to support metadata query by query string.
* (baseapp) [#16581](https://github.com/cosmos/cosmos-sdk/pull/16581) Implement Optimistic Execution as an experimental feature (not enabled by default).
* (types) [#16257](https://github.com/cosmos/cosmos-sdk/pull/16257) Allow setting the base denom in the denom registry.
* (baseapp) [#16239](https://github.com/cosmos/cosmos-sdk/pull/16239) Add Gas Limits to allow node operators to resource bound queries.
* (cli) [#16209](https://github.com/cosmos/cosmos-sdk/pull/16209) Make `StartCmd` more customizable.
* (types/simulation) [#16074](https://github.com/cosmos/cosmos-sdk/pull/16074) Add generic SimulationStoreDecoder for modules using collections.
* (genutil) [#16046](https://github.com/cosmos/cosmos-sdk/pull/16046) Add "module-name" flag to genutil `add-genesis-account` to enable intializing module accounts at genesis.* [#15970](https://github.com/cosmos/cosmos-sdk/pull/15970) Enable SIGN_MODE_TEXTUAL.
* (types) [#15958](https://github.com/cosmos/cosmos-sdk/pull/15958) Add `module.NewBasicManagerFromManager` for creating a basic module manager from a module manager.
* (types/module) [#15829](https://github.com/cosmos/cosmos-sdk/pull/15829) Add new endblocker interface to handle valset updates.
* (runtime) [#15818](https://github.com/cosmos/cosmos-sdk/pull/15818) Provide logger through `depinject` instead of appBuilder.
* (types) [#15735](https://github.com/cosmos/cosmos-sdk/pull/15735) Make `ValidateBasic() error` method of `Msg` interface optional. Modules should validate messages directly in their message handlers ([RFC 001](https://docs.cosmos.network/main/rfc/rfc-001-tx-validation)).
* (x/genutil) [#15679](https://github.com/cosmos/cosmos-sdk/pull/15679) Allow applications to specify a custom genesis migration function for the `genesis migrate` command.
* (telemetry) [#15657](https://github.com/cosmos/cosmos-sdk/pull/15657) Emit more data (go version, sdk version, upgrade height) in prom metrics.
* (client) [#15597](https://github.com/cosmos/cosmos-sdk/pull/15597) Add status endpoint for clients.
* (testutil/integration) [#15556](https://github.com/cosmos/cosmos-sdk/pull/15556) Introduce `testutil/integration` package for module integration testing.
* (runtime) [#15547](https://github.com/cosmos/cosmos-sdk/pull/15547) Allow runtime to pass event core api service to modules.
* (client) [#15458](https://github.com/cosmos/cosmos-sdk/pull/15458) Add a `CmdContext` field to client.Context initialized to cobra command's context.
* (x/genutil) [#15301](https://github.com/cosmos/cosmos-sdk/pull/15031) Add application genesis. The genesis is now entirely managed by the application and passed to CometBFT at note instantiation. Functions that were taking a `cmttypes.GenesisDoc{}` now takes a `genutiltypes.AppGenesis{}`.
* (core) [#15133](https://github.com/cosmos/cosmos-sdk/pull/15133) Implement RegisterServices in the module manager.
* (x/bank) [#14894](https://github.com/cosmos/cosmos-sdk/pull/14894) Return a human readable denomination for IBC vouchers when querying bank balances. Added a `ResolveDenom` parameter to `types.QueryAllBalancesRequest` and `--resolve-denom` flag to `GetBalancesCmd()`.
* (core) [#14860](https://github.com/cosmos/cosmos-sdk/pull/14860) Add `Precommit` and `PrepareCheckState` AppModule callbacks.
* (x/gov) [#14720](https://github.com/cosmos/cosmos-sdk/pull/14720) Upstream expedited proposals from Osmosis.
* (cli) [#14659](https://github.com/cosmos/cosmos-sdk/pull/14659) Added ability to query blocks by events with queries directly passed to Tendermint, which will allow for full query operator support, e.g. `>`.
* (x/auth) [#14650](https://github.com/cosmos/cosmos-sdk/pull/14650) Add Textual SignModeHandler. Enable `SIGN_MODE_TEXTUAL` by following the [UPGRADING.md](./UPGRADING.md) instructions.
* (x/crisis) [#14588](https://github.com/cosmos/cosmos-sdk/pull/14588) Use CacheContext() in AssertInvariants().
* (mempool) [#14484](https://github.com/cosmos/cosmos-sdk/pull/14484) Add priority nonce mempool option for transaction replacement.
* (query) [#14468](https://github.com/cosmos/cosmos-sdk/pull/14468) Implement pagination for collections.
* (x/gov) [#14373](https://github.com/cosmos/cosmos-sdk/pull/14373) Add new proto field `constitution` of type `string` to gov module genesis state, which allows chain builders to lay a strong foundation by specifying purpose.
* (client) [#14342](https://github.com/cosmos/cosmos-sdk/pull/14342) Add `<app> config` command is now a sub-command, for setting, getting and migrating Cosmos SDK configuration files.
* (x/distribution) [#14322](https://github.com/cosmos/cosmos-sdk/pull/14322) Introduce a new gRPC message handler, `DepositValidatorRewardsPool`, that allows explicit funding of a validator's reward pool.
* (x/bank) [#14224](https://github.com/cosmos/cosmos-sdk/pull/14224) Allow injection of restrictions on transfers using `AppendSendRestriction` or `PrependSendRestriction`.

### Improvements

* (x/gov) [#18189](https://github.com/cosmos/cosmos-sdk/pull/18189) Limit the accepted deposit coins for a proposal to the minimum proposal deposit denoms.
* (x/staking) [#18049](https://github.com/cosmos/cosmos-sdk/pull/18049) Return early if Slash encounters zero tokens to burn.
* (x/staking) [#18035](https://github.com/cosmos/cosmos-sdk/pull/18035) Hoisted out of the redelegation loop, the non-changing validator and delegator addresses parsing.
* (keyring) [#17913](https://github.com/cosmos/cosmos-sdk/pull/17913) Add `NewAutoCLIKeyring` for creating an AutoCLI keyring from a SDK keyring.
* (x/consensus) [#18041](https://github.com/cosmos/cosmos-sdk/pull/18041) Let `ToProtoConsensusParams()` return an error.
* (x/gov) [#17780](https://github.com/cosmos/cosmos-sdk/pull/17780) Recover panics and turn them into errors when executing x/gov proposals.
* (baseapp) [#17667](https://github.com/cosmos/cosmos-sdk/pull/17667) Close databases opened by SDK in `baseApp.Close()`.
* (types/module) [#17554](https://github.com/cosmos/cosmos-sdk/pull/17554) Introduce `HasABCIGenesis` which is implemented by a module only when a validatorset update needs to be returned.
* (cli) [#17389](https://github.com/cosmos/cosmos-sdk/pull/17389) gRPC CometBFT commands have been added under `<aapd> q consensus comet`. CometBFT commands placement in the SDK has been simplified. See the exhaustive list below.
    * `client/rpc.StatusCommand()` is now at `server.StatusCommand()`
* (testutil) [#17216](https://github.com/cosmos/cosmos-sdk/issues/17216) Add `DefaultContextWithKeys` to `testutil` package.
* (cli) [#17187](https://github.com/cosmos/cosmos-sdk/pull/17187) Do not use `ctx.PrintObjectLegacy` in commands anymore.
    * `<appd> q gov proposer [proposal-id]` now returns a proposal id as int instead of string.
* (x/staking) [#17164](https://github.com/cosmos/cosmos-sdk/pull/17164) Add `BondedTokensAndPubKeyByConsAddr` to the keeper to enable vote extension verification.
* (x/group, x/gov) [#17109](https://github.com/cosmos/cosmos-sdk/pull/17109) Let proposal summary be 40x longer than metadata limit.
* (version) [#17096](https://github.com/cosmos/cosmos-sdk/pull/17096) Improve `getSDKVersion()` to handle module replacements.
* (types) [#16890](https://github.com/cosmos/cosmos-sdk/pull/16890) Remove `GetTxCmd() *cobra.Command` and `GetQueryCmd() *cobra.Command` from `module.AppModuleBasic` interface.
* (x/authz) [#16869](https://github.com/cosmos/cosmos-sdk/pull/16869) Improve error message when grant not found.
* (all) [#16497](https://github.com/cosmos/cosmos-sdk/pull/16497) Removed all exported vestiges of `sdk.MustSortJSON` and `sdk.SortJSON`.
* (server) [#16238](https://github.com/cosmos/cosmos-sdk/pull/16238) Don't setup p2p node keys if starting a node in GRPC only mode.
* (cli) [#16206](https://github.com/cosmos/cosmos-sdk/pull/16206) Make ABCI handshake profileable.
* (types) [#16076](https://github.com/cosmos/cosmos-sdk/pull/16076) Optimize `ChainAnteDecorators`/`ChainPostDecorators` to instantiate the functions once instead of on every invocation of the returned `AnteHandler`/`PostHandler`.
* (server) [#16071](https://github.com/cosmos/cosmos-sdk/pull/16071) When `mempool.max-txs` is set to a negative value, use a no-op mempool (effectively disable the app mempool).
* (types/query) [#16041](https://github.com/cosmos/cosmos-sdk/pull/16041) Change pagination max limit to a variable in order to be modifed by application devs.
* (simapp) [#15958](https://github.com/cosmos/cosmos-sdk/pull/15958) Refactor SimApp for removing the global basic manager.
* (all modules) [#15901](https://github.com/cosmos/cosmos-sdk/issues/15901) All core Cosmos SDK modules query commands have migrated to [AutoCLI](https://docs.cosmos.network/main/core/autocli), ensuring parity between gRPC and CLI queries.
* (x/auth) [#15867](https://github.com/cosmos/cosmos-sdk/pull/15867) Support better logging for signature verification failure.
* (store/cachekv) [#15767](https://github.com/cosmos/cosmos-sdk/pull/15767) Reduce peak RAM usage during and after `InitGenesis`.
* (x/bank) [#15764](https://github.com/cosmos/cosmos-sdk/pull/15764) Speedup x/bank `InitGenesis`.
* (x/slashing) [#15580](https://github.com/cosmos/cosmos-sdk/pull/15580) Refactor the validator's missed block signing window to be a chunked bitmap instead of a "logical" bitmap, significantly reducing the storage footprint.
* (x/gov) [#15554](https://github.com/cosmos/cosmos-sdk/pull/15554) Add proposal result log in `active_proposal` event. When a proposal passes but fails to execute, the proposal result is logged in the `active_proposal` event.
* (x/consensus) [#15553](https://github.com/cosmos/cosmos-sdk/pull/15553) Migrate consensus module to use collections.
* (server) [#15358](https://github.com/cosmos/cosmos-sdk/pull/15358) Add `server.InterceptConfigsAndCreateContext` as alternative to `server.InterceptConfigsPreRunHandler` which does not set the server context and the default SDK logger.
* (mempool) [#15328](https://github.com/cosmos/cosmos-sdk/pull/15328) Improve the `PriorityNonceMempool`:
    * Support generic transaction prioritization, instead of `ctx.Priority()`
    * Improve construction through the use of a single `PriorityNonceMempoolConfig` instead of option functions
* (x/authz) [#15164](https://github.com/cosmos/cosmos-sdk/pull/15164) Add `MsgCancelUnbondingDelegation` to staking authorization.
* (server) [#15041](https://github.com/cosmos/cosmos-sdk/pull/15041) Remove unnecessary sleeps from gRPC and API server initiation. The servers will start and accept requests as soon as they're ready.
* (baseapp) [#15023](https://github.com/cosmos/cosmos-sdk/pull/15023) & [#15213](https://github.com/cosmos/cosmos-sdk/pull/15213) Add `MessageRouter` interface to baseapp and pass it to authz, gov and groups instead of concrete type.
* [#15011](https://github.com/cosmos/cosmos-sdk/pull/15011) Introduce `cosmossdk.io/log` package to provide a consistent logging interface through the SDK. CometBFT logger is now replaced by `cosmossdk.io/log.Logger`.
* (x/staking) [#14864](https://github.com/cosmos/cosmos-sdk/pull/14864) `<appd> tx staking create-validator` CLI command now takes a json file as an arg instead of using required flags.
* (x/auth) [#14758](https://github.com/cosmos/cosmos-sdk/pull/14758) Allow transaction event queries to directly passed to Tendermint, which will allow for full query operator support, e.g. `>`.
* (x/evidence) [#14757](https://github.com/cosmos/cosmos-sdk/pull/14757) Evidence messages do not need to implement a `.Type()` anymore.
* (x/auth/tx) [#14751](https://github.com/cosmos/cosmos-sdk/pull/14751) Remove `.Type()` and `Route()` methods from all msgs and `legacytx.LegacyMsg` interface.
* (cli) [#14659](https://github.com/cosmos/cosmos-sdk/pull/14659) Added ability to query blocks by either height/hash `<app> q block --type=height|hash <height|hash>`.
* (x/staking) [#14590](https://github.com/cosmos/cosmos-sdk/pull/14590) Return undelegate amount in MsgUndelegateResponse.
* [#14529](https://github.com/cosmos/cosmos-sdk/pull/14529) Add new property `BondDenom` to `SimulationState` struct.
* (store) [#14439](https://github.com/cosmos/cosmos-sdk/pull/14439) Remove global metric gatherer from store.
    * By default store has a no op metric gatherer, the application developer must set another metric gatherer or us the provided one in `store/metrics`.
* (store) [#14438](https://github.com/cosmos/cosmos-sdk/pull/14438) Pass logger from baseapp to store.
* (baseapp) [#14417](https://github.com/cosmos/cosmos-sdk/pull/14417) The store package no longer has a dependency on baseapp.
* (module) [#14415](https://github.com/cosmos/cosmos-sdk/pull/14415) Loosen assertions in SetOrderBeginBlockers() and SetOrderEndBlockers().
* (store) [#14410](https://github.com/cosmos/cosmos-sdk/pull/14410) `rootmulti.Store.loadVersion` has validation to check if all the module stores' height is correct, it will error if any module store has incorrect height.
* [#14406](https://github.com/cosmos/cosmos-sdk/issues/14406) Migrate usage of `types/store.go` to `store/types/..`.
* (context)[#14384](https://github.com/cosmos/cosmos-sdk/pull/14384) Refactor(context): Pass EventManager to the context as an interface.
* (types) [#14354](https://github.com/cosmos/cosmos-sdk/pull/14354) Improve performance on Context.KVStore and Context.TransientStore by 40%.
* (crypto/keyring) [#14151](https://github.com/cosmos/cosmos-sdk/pull/14151) Move keys presentation from `crypto/keyring` to `client/keys`
* (signing) [#14087](https://github.com/cosmos/cosmos-sdk/pull/14087) Add SignModeHandlerWithContext interface with a new `GetSignBytesWithContext` to get the sign bytes using `context.Context` as an argument to access state.
* (server) [#14062](https://github.com/cosmos/cosmos-sdk/pull/14062) Remove rosetta from server start.
* (crypto) [#3129](https://github.com/cosmos/cosmos-sdk/pull/3129) New armor and keyring key derivation uses aead and encryption uses chacha20poly.

### State Machine Breaking

* (x/gov) [#18146](https://github.com/cosmos/cosmos-sdk/pull/18146) Add denom check to reject denoms outside of those listed in `MinDeposit`. A new `MinDepositRatio` param is added (with a default value of `0.001`) and now deposits are required to be at least `MinDepositRatio*MinDeposit` to be accepted.
* (x/group,x/gov) [#16235](https://github.com/cosmos/cosmos-sdk/pull/16235) A group and gov proposal is rejected if the proposal metadata title and summary do not match the proposal title and summary.
* (baseapp) [#15930](https://github.com/cosmos/cosmos-sdk/pull/15930) change vote info provided by prepare and process proposal to the one in the block.
* (x/staking) [#15731](https://github.com/cosmos/cosmos-sdk/pull/15731) Introducing a new index to retrieve the delegations by validator efficiently.
* (x/staking) [#15701](https://github.com/cosmos/cosmos-sdk/pull/15701) The `HistoricalInfoKey` has been updated to use a binary format.
* (x/slashing) [#15580](https://github.com/cosmos/cosmos-sdk/pull/15580) The validator slashing window now stores "chunked" bitmap entries for each validator's signing window instead of a single boolean entry per signing window index.
* (x/staking) [#14590](https://github.com/cosmos/cosmos-sdk/pull/14590) `MsgUndelegateResponse` now includes undelegated amount. `x/staking` module's `keeper.Undelegate` now returns 3 values (completionTime,undelegateAmount,error) instead of 2.
* (x/feegrant) [#14294](https://github.com/cosmos/cosmos-sdk/pull/14294) Moved the logic of rejecting duplicate grant from `msg_server` to `keeper` method.

### API Breaking Changes

* (x/auth) [#17787](https://github.com/cosmos/cosmos-sdk/pull/17787) Remove Tip functionality.
* (types) `module.EndBlockAppModule` has been replaced by Core API `appmodule.HasEndBlocker` or `module.HasABCIEndBlock` when needing validator updates.
* (types) `module.BeginBlockAppModule` has been replaced by Core API `appmodule.HasBeginBlocker`.
* (types) [#17358](https://github.com/cosmos/cosmos-sdk/pull/17358) Remove deprecated `sdk.Handler`, use `baseapp.MsgServiceHandler` instead.
* (client) [#17197](https://github.com/cosmos/cosmos-sdk/pull/17197) `keys.Commands` does not take a home directory anymore. It is inferred from the root command.
* (x/staking) [#17157](https://github.com/cosmos/cosmos-sdk/pull/17157) `GetValidatorsByPowerIndexKey` and `ValidateBasic` for historical info takes a validator address codec in order to be able to decode/encode addresses.
    * `GetOperator()` now returns the address as it is represented in state, by default this is an encoded address
    * `GetConsAddr() ([]byte, error)` returns `[]byte` instead of sdk.ConsAddres.
    * `FromABCIEvidence` & `GetConsensusAddress(consAc address.Codec)` now take a consensus address codec to be able to decode the incoming address.
    * (x/distribution) `Delegate` & `SlashValidator` helper function added the mock staking keeper as a parameter passed to the function
* (x/staking) [#17098](https://github.com/cosmos/cosmos-sdk/pull/17098) `NewMsgCreateValidator`, `NewValidator`, `NewMsgCancelUnbondingDelegation`, `NewMsgUndelegate`, `NewMsgBeginRedelegate`, `NewMsgDelegate` and `NewMsgEditValidator`  takes a string instead of `sdk.ValAddress` or `sdk.AccAddress`:
    * `NewRedelegation` and `NewUnbondingDelegation` takes a validatorAddressCodec and a delegatorAddressCodec in order to decode the addresses.
    * `NewRedelegationResponse` takes a string instead of `sdk.ValAddress` or `sdk.AccAddress`.
    * `NewMsgCreateValidator.Validate()` takes an address codec in order to decode the address.
    * `BuildCreateValidatorMsg` takes a ValidatorAddressCodec in order to decode addresses.
* (x/slashing) [#17098](https://github.com/cosmos/cosmos-sdk/pull/17098) `NewMsgUnjail` takes a string instead of `sdk.ValAddress`
* (x/genutil) [#17098](https://github.com/cosmos/cosmos-sdk/pull/17098) `GenAppStateFromConfig`, AddGenesisAccountCmd and `GenTxCmd` takes an addresscodec to decode addresses.
* (x/distribution) [#17098](https://github.com/cosmos/cosmos-sdk/pull/17098) `NewMsgDepositValidatorRewardsPool`, `NewMsgFundCommunityPool`, `NewMsgWithdrawValidatorCommission` and `NewMsgWithdrawDelegatorReward` takes a string instead of `sdk.ValAddress` or `sdk.AccAddress`.
* (x/staking) [#16959](https://github.com/cosmos/cosmos-sdk/pull/16959) Add validator and consensus address codec as staking keeper arguments.
* (x/staking) [#16958](https://github.com/cosmos/cosmos-sdk/pull/16958) DelegationI interface `GetDelegatorAddr` & `GetValidatorAddr` have been migrated to return string instead of sdk.AccAddress and sdk.ValAddress respectively. stakingtypes.NewDelegation takes a string instead of sdk.AccAddress and sdk.ValAddress.
* (testutil) [#16899](https://github.com/cosmos/cosmos-sdk/pull/16899) The *cli testutil* `QueryBalancesExec` has been removed. Use the gRPC or REST query instead.
* (x/staking) [#16795](https://github.com/cosmos/cosmos-sdk/pull/16795) `DelegationToDelegationResponse`, `DelegationsToDelegationResponses`, `RedelegationsToRedelegationResponses` are no longer exported.
* (x/auth/vesting) [#16741](https://github.com/cosmos/cosmos-sdk/pull/16741) Vesting account constructor now return an error with the result of their validate function.
* (x/auth) [#16650](https://github.com/cosmos/cosmos-sdk/pull/16650) The *cli testutil* `QueryAccountExec` has been removed. Use the gRPC or REST query instead.
* (x/auth) [#16621](https://github.com/cosmos/cosmos-sdk/pull/16621) Pass address codec to auth new keeper constructor.
* (x/auth) [#16423](https://github.com/cosmos/cosmos-sdk/pull/16423) `helpers.AddGenesisAccount` has been moved to `x/genutil` to remove the cyclic dependency between `x/auth` and `x/genutil`.
* (baseapp) [#16342](https://github.com/cosmos/cosmos-sdk/pull/16342) NewContext was renamed to NewContextLegacy. The replacement (NewContext) now does not take a header, instead you should set the header via `WithHeaderInfo` or `WithBlockHeight`. Note that `WithBlockHeight` will soon be depreacted and its recommneded to use `WithHeaderInfo`.
* (x/mint) [#16329](https://github.com/cosmos/cosmos-sdk/pull/16329) Use collections for state management:
    * Removed: keeper `GetParams`, `SetParams`, `GetMinter`, `SetMinter`.
* (x/crisis) [#16328](https://github.com/cosmos/cosmos-sdk/pull/16328) Use collections for state management:
    * Removed: keeper `GetConstantFee`, `SetConstantFee`
* (x/staking) [#16324](https://github.com/cosmos/cosmos-sdk/pull/16324) `NewKeeper` now takes a `KVStoreService` instead of a `StoreKey`, and methods in the `Keeper` now take a `context.Context` instead of a `sdk.Context` and return an `error`. Notable changes:
    * `Validator` method now returns `types.ErrNoValidatorFound` instead of `nil` when not found.
* (x/distribution) [#16302](https://github.com/cosmos/cosmos-sdk/pull/16302) Use collections for FeePool state management.
    * Removed: keeper `GetFeePool`, `SetFeePool`, `GetFeePoolCommunityCoins`
* (types) [#16272](https://github.com/cosmos/cosmos-sdk/pull/16272) `FeeGranter` in the `FeeTx` interface returns `[]byte` instead of `string`.
* (x/gov) [#16268](https://github.com/cosmos/cosmos-sdk/pull/16268) Use collections for proposal state management (part 2):
    * this finalizes the gov collections migration
    * Removed: types all the key related functions
    * Removed: keeper `InsertActiveProposalsQueue`, `RemoveActiveProposalsQueue`, `InsertInactiveProposalsQueue`, `RemoveInactiveProposalsQueue`, `IterateInactiveProposalsQueue`, `IterateActiveProposalsQueue`, `ActiveProposalsQueueIterator`, `InactiveProposalsQueueIterator`
* (x/slashing) [#16246](https://github.com/cosmos/cosmos-sdk/issues/16246) `NewKeeper` now takes a `KVStoreService` instead of a `StoreKey`, and methods in the `Keeper` now take a `context.Context` instead of a `sdk.Context` and return an `error`. `GetValidatorSigningInfo` now returns an error instead of a `found bool`, the error can be `nil` (found), `ErrNoSigningInfoFound` (not found) and any other error.
* (module) [#16227](https://github.com/cosmos/cosmos-sdk/issues/16227) `manager.RunMigrations()` now take a `context.Context` instead of a `sdk.Context`.
* (x/crisis) [#16216](https://github.com/cosmos/cosmos-sdk/issues/16216) `NewKeeper` now takes a `KVStoreService` instead of a `StoreKey`, methods in the `Keeper` now take a `context.Context` instead of a `sdk.Context` and return an `error` instead of panicking.
* (x/distribution) [#16211](https://github.com/cosmos/cosmos-sdk/pull/16211) Use collections for params state management.
* (cli) [#16209](https://github.com/cosmos/cosmos-sdk/pull/16209) Add API `StartCmdWithOptions` to create customized start command.
* (x/mint) [#16179](https://github.com/cosmos/cosmos-sdk/issues/16179) `NewKeeper` now takes a `KVStoreService` instead of a `StoreKey`, and methods in the `Keeper` now take a `context.Context` instead of a `sdk.Context` and return an `error`.
* (x/gov) [#16171](https://github.com/cosmos/cosmos-sdk/pull/16171) Use collections for proposal state management (part 1):
    * Removed: keeper: `GetProposal`, `UnmarshalProposal`, `MarshalProposal`, `IterateProposal`, `GetProposal`, `GetProposalFiltered`, `GetProposals`, `GetProposalID`, `SetProposalID`
    * Removed: errors unused errors
* (x/gov) [#16164](https://github.com/cosmos/cosmos-sdk/pull/16164) Use collections for vote state management:
    * Removed: types `VoteKey`, `VoteKeys`
    * Removed: keeper `IterateVotes`, `IterateAllVotes`, `GetVotes`, `GetVote`, `SetVote`
* (sims) [#16155](https://github.com/cosmos/cosmos-sdk/pull/16155)
    * `simulation.NewOperationMsg` now marshals the operation msg as proto bytes instead of legacy amino JSON bytes.
    * `simulation.NewOperationMsg` is now 2-arity instead of 3-arity with the obsolete argument `codec.ProtoCodec` removed.
    * The field `OperationMsg.Msg` is now of type `[]byte` instead of `json.RawMessage`.
* (x/gov) [#16127](https://github.com/cosmos/cosmos-sdk/pull/16127) Use collections for deposit state management:
    * The following methods are removed from the gov keeper: `GetDeposit`, `GetAllDeposits`, `IterateAllDeposits`.
    * The following functions are removed from the gov types: `DepositKey`, `DepositsKey`.
* (x/gov) [#16118](https://github.com/cosmos/cosmos-sdk/pull/16118/) Use collections for constituion and params state management.
* (x/gov) [#16106](https://github.com/cosmos/cosmos-sdk/pull/16106) Remove gRPC query methods from gov keeper.
* (x/*all*) [#16052](https://github.com/cosmos/cosmos-sdk/pull/16062) `GetSignBytes` implementations on messages and global legacy amino codec definitions have been removed from all modules.
* (sims) [#16052](https://github.com/cosmos/cosmos-sdk/pull/16062) `GetOrGenerate` no longer requires a codec argument is now 4-arity instead of 5-arity.
* (types/math) [#16040](https://github.com/cosmos/cosmos-sdk/pull/16798) Remove aliases in `types/math.go` (part 2).
* (types/math) [#16040](https://github.com/cosmos/cosmos-sdk/pull/16040) Remove aliases in `types/math.go` (part 1).
* (x/auth) [#16016](https://github.com/cosmos/cosmos-sdk/pull/16016) Use collections for accounts state management:
    * removed: keeper `HasAccountByID`, `AccountAddressByID`, `SetParams
* (x/genutil) [#15999](https://github.com/cosmos/cosmos-sdk/pull/15999) Genutil now takes the `GenesisTxHanlder` interface instead of deliverTx. The interface is implemented on baseapp
* (x/gov) [#15988](https://github.com/cosmos/cosmos-sdk/issues/15988) `NewKeeper` now takes a `KVStoreService` instead of a `StoreKey`, methods in the `Keeper` now take a `context.Context` instead of a `sdk.Context` and return an `error` (instead of panicking or returning a `found bool`). Iterators callback functions now return an error instead of a `bool`.
* (x/auth) [#15985](https://github.com/cosmos/cosmos-sdk/pull/15985) The `AccountKeeper` does not expose the `QueryServer` and `MsgServer` APIs anymore.
* (x/authz) [#15962](https://github.com/cosmos/cosmos-sdk/issues/15962) `NewKeeper` now takes a `KVStoreService` instead of a `StoreKey`, methods in the `Keeper` now take a `context.Context` instead of a `sdk.Context`. The `Authorization` interface's `Accept` method now takes a `context.Context` instead of a `sdk.Context`.
* (x/distribution) [#15948](https://github.com/cosmos/cosmos-sdk/issues/15948) `NewKeeper` now takes a `KVStoreService` instead of a `StoreKey` and methods in the `Keeper` now take a `context.Context` instead of a `sdk.Context`. Keeper methods also now return an `error`.
* (x/bank) [#15891](https://github.com/cosmos/cosmos-sdk/issues/15891) `NewKeeper` now takes a `KVStoreService` instead of a `StoreKey` and methods in the `Keeper` now take a `context.Context` instead of a `sdk.Context`. Also `FundAccount` and `FundModuleAccount` from the `testutil` package accept a `context.Context` instead of a `sdk.Context`, and it's position was moved to the first place.
* (x/slashing) [#15875](https://github.com/cosmos/cosmos-sdk/pull/15875) `x/slashing.NewAppModule` now requires an `InterfaceRegistry` parameter.
* (x/crisis) [#15852](https://github.com/cosmos/cosmos-sdk/pull/15852) Crisis keeper now takes a instance of the address codec to be able to decode user addresses
* (x/auth) [#15822](https://github.com/cosmos/cosmos-sdk/pull/15822) The type of struct field `ante.HandlerOptions.SignModeHandler` has been changed to `x/tx/signing.HandlerMap`.
* (client) [#15822](https://github.com/cosmos/cosmos-sdk/pull/15822) The return type of the interface method `TxConfig.SignModeHandler` has been changed to `x/tx/signing.HandlerMap`.
    * The signature of `VerifySignature` has been changed to accept a `x/tx/signing.HandlerMap` and other structs from `x/tx` as arguments.
    * The signature of `NewTxConfigWithTextual` has been deprecated and its signature changed to accept a `SignModeOptions`.
    * The signature of `NewSigVerificationDecorator` has been changed to accept a `x/tx/signing.HandlerMap`.
* (x/bank) [#15818](https://github.com/cosmos/cosmos-sdk/issues/15818) `BaseViewKeeper`'s `Logger` method now doesn't require a context. `NewBaseKeeper`, `NewBaseSendKeeper` and `NewBaseViewKeeper` now also require a `log.Logger` to be passed in.
* (x/genutil) [#15679](https://github.com/cosmos/cosmos-sdk/pull/15679) `MigrateGenesisCmd` now takes a `MigrationMap` instead of having the SDK genesis migration hardcoded.
* (client) [#15673](https://github.com/cosmos/cosmos-sdk/pull/15673) Move `client/keys.OutputFormatJSON` and `client/keys.OutputFormatText` to `client/flags` package.
* (x/*all*) [#15648](https://github.com/cosmos/cosmos-sdk/issues/15648) Make `SetParams` consistent across all modules and validate the params at the message handling instead of `SetParams` method.
* (codec) [#15600](https://github.com/cosmos/cosmos-sdk/pull/15600) [#15873](https://github.com/cosmos/cosmos-sdk/pull/15873) add support for getting signers to `codec.Codec` and `InterfaceRegistry`:
    * `InterfaceRegistry` is has unexported methods and implements `protodesc.Resolver` plus the `RangeFiles` and `SigningContext` methods. All implementations of `InterfaceRegistry` by other users must now embed the official implementation.
    * `Codec` has new methods `InterfaceRegistry`, `GetMsgAnySigners`, `GetMsgV1Signers`, and `GetMsgV2Signers` as well as unexported methods. All implementations of `Codec` by other users must now embed an official implementation from the `codec` package.
    * `AminoCodec` is marked as deprecated and no longer implements `Codec.
* (client) [#15597](https://github.com/cosmos/cosmos-sdk/pull/15597) `RegisterNodeService` now requires a config parameter.
* (x/nft) [#15588](https://github.com/cosmos/cosmos-sdk/pull/15588) `NewKeeper` now takes a `KVStoreService` instead of a `StoreKey` and methods in the `Keeper` now take a `context.Context` instead of a `sdk.Context`.
* (baseapp) [#15568](https://github.com/cosmos/cosmos-sdk/pull/15568) `SetIAVLLazyLoading` is removed from baseapp.
* (x/genutil) [#15567](https://github.com/cosmos/cosmos-sdk/pull/15567) `CollectGenTxsCmd` & `GenTxCmd` takes a address.Codec to be able to decode addresses.
* (x/bank) [#15567](https://github.com/cosmos/cosmos-sdk/pull/15567) `GenesisBalance.GetAddress` now returns a string instead of `sdk.AccAddress`
    * `MsgSendExec` test helper function now takes a address.Codec
* (x/auth) [#15520](https://github.com/cosmos/cosmos-sdk/pull/15520) `NewAccountKeeper` now takes a `KVStoreService` instead of a `StoreKey` and methods in the `Keeper` now take a `context.Context` instead of a `sdk.Context`.
* (baseapp) [#15519](https://github.com/cosmos/cosmos-sdk/pull/15519/files) `runTxMode`s were renamed to `execMode`. `ModeDeliver` as changed to `ModeFinalize` and a new `ModeVoteExtension` was added for vote extensions.
* (baseapp) [#15519](https://github.com/cosmos/cosmos-sdk/pull/15519/files) Writing of state to the multistore was moved to `FinalizeBlock`. `Commit` still handles the committing values to disk.
* (baseapp) [#15519](https://github.com/cosmos/cosmos-sdk/pull/15519/files) Calls to BeginBlock and EndBlock have been replaced with core api beginblock & endblock.
* (baseapp) [#15519](https://github.com/cosmos/cosmos-sdk/pull/15519/files) BeginBlock and EndBlock are now internal to baseapp. For testing, user must call `FinalizeBlock`. BeginBlock and EndBlock calls are internal to Baseapp.
* (baseapp) [#15519](https://github.com/cosmos/cosmos-sdk/pull/15519/files) All calls to ABCI methods now accept a pointer of the abci request and response types
* (x/consensus) [#15517](https://github.com/cosmos/cosmos-sdk/pull/15517) `NewKeeper` now takes a `KVStoreService` instead of a `StoreKey`.
* (x/bank) [#15477](https://github.com/cosmos/cosmos-sdk/pull/15477) `banktypes.NewMsgMultiSend` and `keeper.InputOutputCoins` only accept one input.
* (server) [#15358](https://github.com/cosmos/cosmos-sdk/pull/15358) Remove `server.ErrorCode` that was not used anywhere.
* (x/capability) [#15344](https://github.com/cosmos/cosmos-sdk/pull/15344) Capability module was removed and is now housed in [IBC-GO](https://github.com/cosmos/ibc-go).
* (mempool) [#15328](https://github.com/cosmos/cosmos-sdk/pull/15328) The `PriorityNonceMempool` is now generic over type `C comparable` and takes a single `PriorityNonceMempoolConfig[C]` argument. See `DefaultPriorityNonceMempoolConfig` for how to construct the configuration and a `TxPriority` type.
* [#15299](https://github.com/cosmos/cosmos-sdk/pull/15299) Remove `StdTx` transaction and signing APIs. No SDK version has actually supported `StdTx` since before Stargate.
* [#15284](https://github.com/cosmos/cosmos-sdk/pull/15284)
* (x/gov) [#15284](https://github.com/cosmos/cosmos-sdk/pull/15284) `NewKeeper` now requires `codec.Codec`.
* (x/authx) [#15284](https://github.com/cosmos/cosmos-sdk/pull/15284) `NewKeeper` now requires `codec.Codec`.
    * `types/tx.Tx` no longer implements `sdk.Tx`.
    * `sdk.Tx` now requires a new method `GetMsgsV2()`.
    * `sdk.Msg.GetSigners` was deprecated and is no longer supported. Use the `cosmos.msg.v1.signer` protobuf annotation instead.
    * `TxConfig` has a new method `SigningContext() *signing.Context`.
    * `SigVerifiableTx.GetSigners()` now returns `([][]byte, error)` instead of `[]sdk.AccAddress`.
    * `AccountKeeper` now has an `AddressCodec() address.Codec` method and the expected `AccountKeeper` for `x/auth/ante` expects this method.
* [#15211](https://github.com/cosmos/cosmos-sdk/pull/15211) Remove usage of `github.com/cometbft/cometbft/libs/bytes.HexBytes` in favor of `[]byte` thorough the SDK.
* (crypto) [#15070](https://github.com/cosmos/cosmos-sdk/pull/15070) `GenerateFromPassword` and `Cost` from `bcrypt.go` now take a `uint32` instead of a `int` type.
* (types) [#15067](https://github.com/cosmos/cosmos-sdk/pull/15067) Remove deprecated alias from `types/errors`. Use `cosmossdk.io/errors` instead.
* (server) [#15041](https://github.com/cosmos/cosmos-sdk/pull/15041) Refactor how gRPC and API servers are started to remove unnecessary sleeps:
    * `api.Server#Start` now accepts a `context.Context`. The caller is responsible for ensuring that the context is canceled such that the API server can gracefully exit. The caller does not need to stop the server.
    * To start the gRPC server you must first create the server via `NewGRPCServer`, after which you can start the gRPC server via `StartGRPCServer` which accepts a `context.Context`. The caller is responsible for ensuring that the context is canceled such that the gRPC server can gracefully exit. The caller does not need to stop the server.
    * Rename `WaitForQuitSignals` to `ListenForQuitSignals`. Note, this function is no longer blocking. Thus the caller is expected to provide a `context.CancelFunc` which indicates that when a signal is caught, that any spawned processes can gracefully exit.
    * Remove `ServerStartTime` constant.
* [#15011](https://github.com/cosmos/cosmos-sdk/pull/15011) All functions that were taking a CometBFT logger, now take `cosmossdk.io/log.Logger` instead.
* (simapp) [#14977](https://github.com/cosmos/cosmos-sdk/pull/14977) Move simulation helpers functions (`AppStateFn` and `AppStateRandomizedFn`) to `testutil/sims`. These takes an extra genesisState argument which is the default state of the app.
* (x/bank) [#14894](https://github.com/cosmos/cosmos-sdk/pull/14894) Allow a human readable denomination for coins when querying bank balances. Added a `ResolveDenom` parameter to `types.QueryAllBalancesRequest`.
* [#14847](https://github.com/cosmos/cosmos-sdk/pull/14847) App and ModuleManager methods `InitGenesis`, `ExportGenesis`, `BeginBlock` and `EndBlock` now also return an error.
* (x/upgrade) [#14764](https://github.com/cosmos/cosmos-sdk/pull/14764) The `x/upgrade` module is extracted to have a separate go.mod file which allows it to be a standalone module.
* (x/auth) [#14758](https://github.com/cosmos/cosmos-sdk/pull/14758) Refactor transaction searching:
    * Refactor `QueryTxsByEvents` to accept a `query` of type `string` instead of `events` of type `[]string`
    * Refactor CLI methods to accept `--query` flag instead of `--events`
    * Pass `prove=false` to Tendermint's `TxSearch` RPC method
* (simulation) [#14751](https://github.com/cosmos/cosmos-sdk/pull/14751) Remove the `MsgType` field from `simulation.OperationInput` struct.
* (store) [#14746](https://github.com/cosmos/cosmos-sdk/pull/14746) Extract Store in its own go.mod and rename the package to `cosmossdk.io/store`.
* (x/nft) [#14725](https://github.com/cosmos/cosmos-sdk/pull/14725) Extract NFT in its own go.mod and rename the package to `cosmossdk.io/x/nft`.
* (x/gov) [#14720](https://github.com/cosmos/cosmos-sdk/pull/14720) Add an expedited field in the gov v1 proposal and `MsgNewMsgProposal`.
* (x/feegrant) [#14649](https://github.com/cosmos/cosmos-sdk/pull/14649) Extract Feegrant in its own go.mod and rename the package to `cosmossdk.io/x/feegrant`.
* (tx) [#14634](https://github.com/cosmos/cosmos-sdk/pull/14634) Move the `tx` go module to `x/tx`.
* (store/streaming)[#14603](https://github.com/cosmos/cosmos-sdk/pull/14603) `StoreDecoderRegistry` moved from store to `types/simulations` this breaks the `AppModuleSimulation` interface.
* (snapshots) [#14597](https://github.com/cosmos/cosmos-sdk/pull/14597) Move `snapshots` to `store/snapshots`, rename and bump proto package to v1.
* (x/staking) [#14590](https://github.com/cosmos/cosmos-sdk/pull/14590) `MsgUndelegateResponse` now includes undelegated amount. `x/staking` module's `keeper.Undelegate` now returns 3 values (completionTime,undelegateAmount,error)  instead of 2.
* (crypto/keyring) [#14151](https://github.com/cosmos/cosmos-sdk/pull/14151) Move keys presentation from `crypto/keyring` to `client/keys`
* (baseapp) [#14050](https://github.com/cosmos/cosmos-sdk/pull/14050) Refactor `ABCIListener` interface to accept Go contexts.
* (x/auth) [#13850](https://github.com/cosmos/cosmos-sdk/pull/13850/) Remove `MarshalYAML` methods from module (`x/...`) types.
* (modules) [#13850](https://github.com/cosmos/cosmos-sdk/pull/13850) and [#14046](https://github.com/cosmos/cosmos-sdk/pull/14046) Remove gogoproto stringer annotations. This removes the custom `String()` methods on all types that were using the annotations.
* (x/evidence) [14724](https://github.com/cosmos/cosmos-sdk/pull/14724) Extract Evidence in its own go.mod and rename the package to `cosmossdk.io/x/evidence`.
* (crypto/keyring) [#13734](https://github.com/cosmos/cosmos-sdk/pull/13834) The keyring's `Sign` method now takes a new `signMode` argument. It is only used if the signing key is a Ledger hardware device. You can set it to 0 in all other cases.
* (snapshots) [14048](https://github.com/cosmos/cosmos-sdk/pull/14048) Move the Snapshot package to the store package. This is done in an effort group all storage related logic under one package.
* (signing) [#13701](https://github.com/cosmos/cosmos-sdk/pull/) Add `context.Context` as an argument `x/auth/signing.VerifySignature`.
* (store) [#11825](https://github.com/cosmos/cosmos-sdk/pull/11825) Make extension snapshotter interface safer to use, renamed the util function `WriteExtensionItem` to `WriteExtensionPayload`.

### Client Breaking Changes

* (x/gov) [#17910](https://github.com/cosmos/cosmos-sdk/pull/17910) Remove telemetry for counting votes and proposals. It was incorrectly counting votes. Use alternatives, such as state streaming.
* (abci) [#15845](https://github.com/cosmos/cosmos-sdk/pull/15845) Remove duplicating events in `logs`.
* (abci) [#15845](https://github.com/cosmos/cosmos-sdk/pull/15845) Add `msg_index` to all event attributes to associate events and messages.
* (x/staking) [#15701](https://github.com/cosmos/cosmos-sdk/pull/15701) `HistoricalInfoKey` now has a binary format.
* (store/streaming) [#15519](https://github.com/cosmos/cosmos-sdk/pull/15519/files) State Streaming removed emitting of beginblock, endblock and delivertx in favour of emitting FinalizeBlock.
* (baseapp) [#15519](https://github.com/cosmos/cosmos-sdk/pull/15519/files) BeginBlock & EndBlock events have begin or endblock in the events in order to identify which stage they are emitted from since they are returned to comet as FinalizeBlock events.
* (grpc-web) [#14652](https://github.com/cosmos/cosmos-sdk/pull/14652) Use same port for gRPC-Web and the API server.

### CLI Breaking Changes

* (all) The migration of modules to [AutoCLI](https://docs.cosmos.network/main/core/autocli) led to no changes in UX but a [small change in CLI outputs](https://github.com/cosmos/cosmos-sdk/issues/16651) where results can be nested.
* (all) Query pagination flags have been renamed with the migration to AutoCLI:
    * `--reverse` -> `--page-reverse`
    * `--offset` -> `--page-offset`
    * `--limit` -> `--page-limit`
    * `--count-total` -> `--page-count-total`
* (cli) [#17184](https://github.com/cosmos/cosmos-sdk/pull/17184) All json keys returned by the `status` command are now snake case instead of pascal case.
* (server) [#17177](https://github.com/cosmos/cosmos-sdk/pull/17177) Remove `iavl-lazy-loading` configuration.
* (x/gov) [#16987](https://github.com/cosmos/cosmos-sdk/pull/16987) In `<appd> query gov proposals` the proposal status flag have renamed from `--status` to `--proposal-status`. Additionally, that flags now uses the ENUM values: `PROPOSAL_STATUS_DEPOSIT_PERIOD`, `PROPOSAL_STATUS_VOTING_PERIOD`, `PROPOSAL_STATUS_PASSED`, `PROPOSAL_STATUS_REJECTED`, `PROPOSAL_STATUS_FAILED`.
* (x/bank) [#16899](https://github.com/cosmos/cosmos-sdk/pull/16899) With the migration to AutoCLI some bank commands have been split in two:
    * Use `total-supply` (or `total`) for querying the total supply and `total-supply-of` for querying the supply of a specific denom.
    * Use `denoms-metadata` for querying all denom metadata and `denom-metadata` for querying a specific denom metadata.
* (rosetta) [#16276](https://github.com/cosmos/cosmos-sdk/issues/16276) Rosetta migration to standalone repo.
* (cli) [#15826](https://github.com/cosmos/cosmos-sdk/pull/15826) Remove `<appd> q account` command. Use `<appd> q auth account` instead.
* (cli) [#15299](https://github.com/cosmos/cosmos-sdk/pull/15299) Remove `--amino` flag from `sign` and `multi-sign` commands. Amino `StdTx` has been deprecated for a while. Amino JSON signing still works as expected.
* (x/gov) [#14880](https://github.com/cosmos/cosmos-sdk/pull/14880) Remove `<app> tx gov submit-legacy-proposal cancel-software-upgrade` and `software-upgrade` commands. These commands are now in the `x/upgrade` module and using gov v1. Use `tx upgrade software-upgrade` instead.
* (x/staking) [#14864](https://github.com/cosmos/cosmos-sdk/pull/14864) `<appd> tx staking create-validator` CLI command now takes a json file as an arg instead of using required flags.
* (cli) [#14659](https://github.com/cosmos/cosmos-sdk/pull/14659) `<app> q block <height>` is removed as it just output json. The new command allows either height/hash and is `<app> q block --type=height|hash <height|hash>`.
* (grpc-web) [#14652](https://github.com/cosmos/cosmos-sdk/pull/14652) Remove `grpc-web.address` flag.
* (client) [#14342](https://github.com/cosmos/cosmos-sdk/pull/14342) `<app> config` command is now a sub-command using Confix. Use `<app> config --help` to learn more.

### Bug Fixes

* (server) [#18254](https://github.com/cosmos/cosmos-sdk/pull/18254) Don't hardcode gRPC address to localhost.
* (x/gov) [#18173](https://github.com/cosmos/cosmos-sdk/pull/18173) Gov hooks now return an error and are *blocking* when they fail. Expect for `AfterProposalFailedMinDeposit` and `AfterProposalVotingPeriodEnded` which log the error and continue.
* (x/gov) [#17873](https://github.com/cosmos/cosmos-sdk/pull/17873) Fail any inactive and active proposals that cannot be decoded.
* (x/slashing) [#18016](https://github.com/cosmos/cosmos-sdk/pull/18016) Fixed builder function for missed blocks key (`validatorMissedBlockBitArrayPrefixKey`) in slashing/migration/v4.
* (x/bank) [#18107](https://github.com/cosmos/cosmos-sdk/pull/18107) Add missing keypair of SendEnabled to restore legacy param set before migration.
* (baseapp) [#17769](https://github.com/cosmos/cosmos-sdk/pull/17769) Ensure we respect block size constraints in the `DefaultProposalHandler`'s `PrepareProposal` handler when a nil or no-op mempool is used. We provide a `TxSelector` type to assist in making transaction selection generalized. We also fix a comparison bug in tx selection when `req.maxTxBytes` is reached.
* (mempool) [#17668](https://github.com/cosmos/cosmos-sdk/pull/17668) Fix `PriorityNonceIterator.Next()` nil pointer ref for min priority at the end of iteration.
* (config) [#17649](https://github.com/cosmos/cosmos-sdk/pull/17649) Fix `mempool.max-txs` configuration is invalid in `app.config`.
* (baseapp) [#17518](https://github.com/cosmos/cosmos-sdk/pull/17518) Utilizing voting power from vote extensions (CometBFT) instead of the current bonded tokens (x/staking) to determine if a set of vote extensions are valid.
* (baseapp) [#17251](https://github.com/cosmos/cosmos-sdk/pull/17251) VerifyVoteExtensions and ExtendVote initialize their own contexts/states, allowing VerifyVoteExtensions being called without ExtendVote.
* (x/distribution) [#17236](https://github.com/cosmos/cosmos-sdk/pull/17236) Using "validateCommunityTax" in "Params.ValidateBasic", preventing panic when field "CommunityTax" is nil.
* (x/bank) [#17170](https://github.com/cosmos/cosmos-sdk/pull/17170) Avoid empty spendable error message on send coins.
* (x/group) [#17146](https://github.com/cosmos/cosmos-sdk/pull/17146) Rename x/group legacy ORM package's error codespace from "orm" to "legacy_orm", preventing collisions with ORM's error codespace "orm".
* (types/query) [#16905](https://github.com/cosmos/cosmos-sdk/pull/16905) Collections Pagination now applies proper count when filtering results.
* (x/bank) [#16841](https://github.com/cosmos/cosmos-sdk/pull/16841) Correctly process legacy `DenomAddressIndex` values.
* (x/auth/vesting) [#16733](https://github.com/cosmos/cosmos-sdk/pull/16733) Panic on overflowing and negative EndTimes when creating a PeriodicVestingAccount.
* (x/consensus) [#16713](https://github.com/cosmos/cosmos-sdk/pull/16713) Add missing ABCI param in `MsgUpdateParams`.
* (baseapp) [#16700](https://github.com/cosmos/cosmos-sdk/pull/16700) Fix consensus failure in returning no response to malformed transactions.
* [#16639](https://github.com/cosmos/cosmos-sdk/pull/16639) Make sure we don't execute blocks beyond the halt height.
* (baseapp) [#16613](https://github.com/cosmos/cosmos-sdk/pull/16613) Ensure each message in a transaction has a registered handler, otherwise `CheckTx` will fail.
* (baseapp) [#16596](https://github.com/cosmos/cosmos-sdk/pull/16596) Return error during `ExtendVote` and `VerifyVoteExtension` if the request height is earlier than `VoteExtensionsEnableHeight`.
* (baseapp) [#16259](https://github.com/cosmos/cosmos-sdk/pull/16259) Ensure the `Context` block height is correct after `InitChain` and prior to the second block.
* (x/gov) [#16231](https://github.com/cosmos/cosmos-sdk/pull/16231) Fix Rawlog JSON formatting of proposal_vote option field.* (cli) [#16138](https://github.com/cosmos/cosmos-sdk/pull/16138) Fix snapshot commands panic if snapshot don't exists.
* (x/staking) [#16043](https://github.com/cosmos/cosmos-sdk/pull/16043) Call `AfterUnbondingInitiated` hook for new unbonding entries only and fix `UnbondingDelegation` entries handling. This is a behavior change compared to Cosmos SDK v0.47.x, now the hook is called only for new unbonding entries.
* (types) [#16010](https://github.com/cosmos/cosmos-sdk/pull/16010) Let `module.CoreAppModuleBasicAdaptor` fallback to legacy genesis handling.
* (types) [#15691](https://github.com/cosmos/cosmos-sdk/pull/15691) Make `Coin.Validate()` check that `.Amount` is not nil.
* (x/crypto) [#15258](https://github.com/cosmos/cosmos-sdk/pull/15258) Write keyhash file with permissions 0600 instead of 0555.
* (x/auth) [#15059](https://github.com/cosmos/cosmos-sdk/pull/15059) `ante.CountSubKeys` returns 0 when passing a nil `Pubkey`.
* (x/capability) [#15030](https://github.com/cosmos/cosmos-sdk/pull/15030) Prevent `x/capability` from consuming `GasMeter` gas during `InitMemStore`
* (types/coin) [#14739](https://github.com/cosmos/cosmos-sdk/pull/14739) Deprecate the method `Coin.IsEqual` in favour of  `Coin.Equal`. The difference between the two methods is that the first one results in a panic when denoms are not equal. This panic lead to unexpected behavior.

### Deprecated

* (types) [#16980](https://github.com/cosmos/cosmos-sdk/pull/16980) Deprecate `IntProto` and `DecProto`. Instead, `math.Int` and `math.LegacyDec` should be used respectively. Both types support `Marshal` and `Unmarshal` for binary serialization.
* (x/staking) [#14567](https://github.com/cosmos/cosmos-sdk/pull/14567) The `delegator_address` field of `MsgCreateValidator` has been deprecated.
  The validator address bytes and delegator address bytes refer to the same account while creating validator (defer only in bech32 notation).

## Previous Versions

[CHANGELOG of previous versions](https://github.com/cosmos/cosmos-sdk/blob/main/CHANGELOG.md#v0470---2023-03-14).<|MERGE_RESOLUTION|>--- conflicted
+++ resolved
@@ -64,12 +64,9 @@
 
 ### Improvements
 
-<<<<<<< HEAD
 * (x/feegrant) [24461](https://github.com/cosmos/cosmos-sdk/pull/24461) Use collections for `FeeAllowance`, `FeeAllowanceQueue`.
-=======
 * (x/bank) [#24431](https://github.com/cosmos/cosmos-sdk/pull/24431) Reduce the number of `ValidateDenom` calls in `bank.SendCoins` and `Coin`.
   * The `AmountOf()` method on`sdk.Coins` no longer will `panic` if given an invalid denom and will instead return a zero value.
->>>>>>> 3037346f
 * (x/staking) [#24391](https://github.com/cosmos/cosmos-sdk/pull/24391) Replace panics with error results; more verbose error messages
 * (x/staking) [#24354](https://github.com/cosmos/cosmos-sdk/pull/24354) Optimize validator endblock by reducing bech32 conversions, resulting in significant performance improvement
 * (client/keys) [#18950](https://github.com/cosmos/cosmos-sdk/pull/18950) Improve `<appd> keys add`, `<appd> keys import` and `<appd> keys rename` by checking name validation.
