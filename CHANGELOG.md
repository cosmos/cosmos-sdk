--- conflicted
+++ resolved
@@ -35,7 +35,6 @@
 
 # Changelog
 
-<<<<<<< HEAD
 # Provenance Specific Releases
 
 ## Unreleased
@@ -172,8 +171,6 @@
 ---
 
 # Cosmos-SDK releases
-=======
-## [Unreleased]
 
 ## [v0.46.3](https://github.com/cosmos/cosmos-sdk/releases/tag/v0.46.3) - 2022-10-20
 
@@ -186,7 +183,7 @@
 Users *must* add a replace directive in their go.mod for the new `ics23` package in the SDK:
 
 ```go
-replace github.com/confio/ics23/go => github.com/cosmos/cosmos-sdk/ics23/go v8.0.0
+replace github.com/confio/ics23/go => github.com/cosmos/cosmos-sdk/ics23/go v0.8.0
 ```
 
 ### Features
@@ -212,7 +209,8 @@
 ### API Breaking Changes
 
 * (server) [#13485](https://github.com/cosmos/cosmos-sdk/pull/13485) The `Application` service now requires the `RegisterNodeService` method to be implemented.
->>>>>>> 6d32debf
+
+---
 
 ## [v0.46.2](https://github.com/cosmos/cosmos-sdk/releases/tag/v0.46.2) - 2022-10-03
 
@@ -223,10 +221,7 @@
 
 ### Features
 
-<<<<<<< HEAD
-=======
 * (baseapp) [#12168](https://github.com/cosmos/cosmos-sdk/pull/12168) Add `SetMsgServiceRouter` to `BaseApp`.
->>>>>>> 6d32debf
 * (cli) [#13207](https://github.com/cosmos/cosmos-sdk/pull/13207) Reduce user's password prompts when calling keyring `List()` function.
 * (cli) [#13353](https://github.com/cosmos/cosmos-sdk/pull/13353) Add `tx group draft-proposal` command for generating group proposal JSONs (skeleton).
 * (cli) [#13304](https://github.com/cosmos/cosmos-sdk/pull/13304) Add `tx gov draft-proposal` command for generating proposal JSONs (skeleton).
@@ -252,6 +247,8 @@
 * (store) [#13336](https://github.com/cosmos/cosmos-sdk/pull/13336) Call streaming listeners for deliver tx event, it was removed accidentally, backport #13334.
 * (grpc) [#13417](https://github.com/cosmos/cosmos-sdk/pull/13417) fix grpc query panic that could crash the node (backport #13352).
 * (grpc) [#13418](https://github.com/cosmos/cosmos-sdk/pull/13418) Add close for grpc only mode.
+
+---
 
 ## [v0.46.1](https://github.com/cosmos/cosmos-sdk/releases/tag/v0.46.1) - 2022-08-24
 
@@ -271,6 +268,8 @@
 
 * (x/group) [#12888](https://github.com/cosmos/cosmos-sdk/pull/12888) Fix event propagation to the current context of `x/group` message execution `[]sdk.Result`.
 * (x/upgrade) [#12906](https://github.com/cosmos/cosmos-sdk/pull/12906) Fix upgrade failure by moving downgrade verification logic after store migration.
+
+---
 
 ## [v0.46.0](https://github.com/cosmos/cosmos-sdk/releases/tag/v0.46.0) - 2022-07-26
 
