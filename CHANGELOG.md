<!--
Guiding Principles:

Changelogs are for humans, not machines.
There should be an entry for every single version.
The same types of changes should be grouped.
Versions and sections should be linkable.
The latest version comes first.
The release date of each version is displayed.
Mention whether you follow Semantic Versioning.

Usage:

Change log entries are to be added to the Unreleased section under the
appropriate stanza (see below). Each entry should ideally include a tag and
the Github issue reference in the following format:

* (<tag>) \#<issue-number> message

The issue numbers will later be link-ified during the release process so you do
not have to worry about including a link manually, but you can if you wish.

Types of changes (Stanzas):

"Features" for new features.
"Improvements" for changes in existing functionality.
"Deprecated" for soon-to-be removed features.
"Bug Fixes" for any bug fixes.
"Client Breaking" for breaking Protobuf, gRPC and REST routes used by end-users.
"CLI Breaking" for breaking CLI commands.
"API Breaking" for breaking exported APIs used by developers building on SDK.
"State Machine Breaking" for any changes that result in a different AppState given same genesisState and txList.
Ref: https://keepachangelog.com/en/1.0.0/
-->

# Changelog

## [Unreleased]

### Features

<<<<<<< HEAD
* (x/distribution) [#14322](https://github.com/cosmos/cosmos-sdk/pull/14322) Introduce a new gRPC message handler, `DepositValidatorRewardsPool`, that allows explicit funding of a validator's reward pool.
=======
* (x/slashing, x/staking) [#14363](https://github.com/cosmos/cosmos-sdk/pull/14363) Add the infraction a validator commited type as an argument to a `SlashWithInfractionReason` keeper method.
>>>>>>> 3aa16ed0
* (x/evidence) [#13740](https://github.com/cosmos/cosmos-sdk/pull/13740) Add new proto field `hash` of type `string` to `QueryEvidenceRequest` which helps to decode the hash properly while using query API.
* (core) [#13306](https://github.com/cosmos/cosmos-sdk/pull/13306) Add a `FormatCoins` function to in `core/coins` to format sdk Coins following the Value Renderers spec.
* (math) [#13306](https://github.com/cosmos/cosmos-sdk/pull/13306) Add `FormatInt` and `FormatDec` functiosn in `math` to format integers and decimals following the Value Renderers spec.
* (x/staking) [#13122](https://github.com/cosmos/cosmos-sdk/pull/13122) Add `UnbondingCanComplete` and `PutUnbondingOnHold` to `x/staking` module.
* [#13437](https://github.com/cosmos/cosmos-sdk/pull/13437) Add new flag `--modules-to-export` in `simd export` command to export only selected modules.
* [#13298](https://github.com/cosmos/cosmos-sdk/pull/13298) Add `AddGenesisAccount` helper func in x/auth module which helps adding accounts to genesis state.
* (x/authz) [#12648](https://github.com/cosmos/cosmos-sdk/pull/12648) Add an allow list, an optional list of addresses allowed to receive bank assets via authz MsgSend grant.
* (sdk.Coins) [#12627](https://github.com/cosmos/cosmos-sdk/pull/12627) Make a Denoms method on sdk.Coins.
* (testutil) [#12973](https://github.com/cosmos/cosmos-sdk/pull/12973) Add generic `testutil.RandSliceElem` function which selects a random element from the list.
* (client) [#12936](https://github.com/cosmos/cosmos-sdk/pull/12936) Add capability to preprocess transactions before broadcasting from a higher level chain.
* (cli) [#13064](https://github.com/cosmos/cosmos-sdk/pull/13064) Add `debug prefixes` to list supported HRP prefixes via .
* (ledger) [#12935](https://github.com/cosmos/cosmos-sdk/pull/12935) Generalize Ledger integration to allow for different apps or keytypes that use SECP256k1.
* (x/bank) [#11981](https://github.com/cosmos/cosmos-sdk/pull/11981) Create the `SetSendEnabled` endpoint for managing the bank's SendEnabled settings.
* (x/auth) [#13210](https://github.com/cosmos/cosmos-sdk/pull/13210) Add `Query/AccountInfo` endpoint for simplified access to basic account info.
* (x/consensus) [#12905](https://github.com/cosmos/cosmos-sdk/pull/12905) Create a new `x/consensus` module that is now responsible for maintaining Tendermint consensus parameters instead of `x/param`. Legacy types remain in order to facilitate parameter migration from the deprecated `x/params`. App developers should ensure that they execute `baseapp.MigrateParams` during their chain upgrade. These legacy types will be removed in a future release.
* (client/tx) [#13670](https://github.com/cosmos/cosmos-sdk/pull/13670) Add validation in `BuildUnsignedTx` to prevent simple inclusion of valid mnemonics
* [#13473](https://github.com/cosmos/cosmos-sdk/pull/13473) ADR-038: Go plugin system proposal
* [#14356](https://github.com/cosmos/cosmos-sdk/pull/14356) Add `events.GetAttributes` and `event.GetAttribute` methods to simplify the retrieval of an attribute from event(s).

### Improvements

* (types) [#14354](https://github.com/cosmos/cosmos-sdk/pull/14354) - improve performance on Context.KVStore and Context.TransientStore by 40%
* (crypto/keyring) [#14151](https://github.com/cosmos/cosmos-sdk/pull/14151) Move keys presentation from `crypto/keyring` to `client/keys`
* (types) [#14163](https://github.com/cosmos/cosmos-sdk/pull/14163) Refactor `(coins Coins) Validate()` to avoid unnecessary map.
* (signing) [#14087](https://github.com/cosmos/cosmos-sdk/pull/14087) Add SignModeHandlerWithContext interface with a new `GetSignBytesWithContext` to get the sign bytes using `context.Context` as an argument to access state.
* (server) [#14062](https://github.com/cosmos/cosmos-sdk/pull/14062) Remove rosetta from server start.
* [13882] (https://github.com/cosmos/cosmos-sdk/pull/13882) Add tx `encode` and `decode` endpoints to amino tx service.
  > Note: These endpoints encodes and decodes only amino txs.
* (x/nft) [#13836](https://github.com/cosmos/cosmos-sdk/pull/13836) Remove the validation for `classID` and `nftID` from the NFT module.
* [#13789](https://github.com/cosmos/cosmos-sdk/pull/13789) Add tx `encode` and `decode` endpoints to tx service.
  > Note: These endpoints will only encode and decode proto messages, Amino encoding and decoding is not supported.
* [#13826](https://github.com/cosmos/cosmos-sdk/pull/13826) Support custom `GasConfig` configuration for applications.
* [#13619](https://github.com/cosmos/cosmos-sdk/pull/13619) Add new function called LogDeferred to report errors in defers. Use the function in x/bank files.
* (tools) [#13603](https://github.com/cosmos/cosmos-sdk/pull/13603) Rename cosmovisor package name to `cosmossdk.io/tools/cosmovisor`. The new tool directory contains Cosmos SDK tools.
* (deps) [#13397](https://github.com/cosmos/cosmos-sdk/pull/13397) Bump Go version minimum requirement to `1.19`.
* [#13070](https://github.com/cosmos/cosmos-sdk/pull/13070) Migrate from `gogo/protobuf` to `cosmos/gogoproto`.
* [#12995](https://github.com/cosmos/cosmos-sdk/pull/12995) Add `FormatTime` and `ParseTimeString` methods.
* [#12952](https://github.com/cosmos/cosmos-sdk/pull/12952) Replace keyring module to Cosmos fork.
* [#12352](https://github.com/cosmos/cosmos-sdk/pull/12352) Move the `RegisterSwaggerAPI` logic into a separate helper function in the server package.
* [#12876](https://github.com/cosmos/cosmos-sdk/pull/12876) Remove proposer-based rewards.
* [#12892](https://github.com/cosmos/cosmos-sdk/pull/12892) `make format` now runs only gofumpt and golangci-lint run ./... --fix, replacing `goimports` `gofmt` and `misspell`
* [#12846](https://github.com/cosmos/cosmos-sdk/pull/12846) Remove `RandomizedParams` from the `AppModuleSimulation` interface which is no longer needed.
* (ci) [#12854](https://github.com/cosmos/cosmos-sdk/pull/12854) Use ghcr.io to host the proto builder image. Update proto builder image to go 1.19
* (x/bank) [#12706](https://github.com/cosmos/cosmos-sdk/pull/12706) Added the `chain-id` flag to the `AddTxFlagsToCmd` API. There is no longer a need to explicitly register this flag on commands whens `AddTxFlagsToCmd` is already called.
* [#12791](https://github.com/cosmos/cosmos-sdk/pull/12791) Bump the math library used in the sdk and replace old usages of sdk.\*
* [#12717](https://github.com/cosmos/cosmos-sdk/pull/12717) Use injected encoding params in simapp.
* [#12702](https://github.com/cosmos/cosmos-sdk/pull/12702) Linting and tidiness, fixed two minor security warnings.
* [#12634](https://github.com/cosmos/cosmos-sdk/pull/12634) Move `sdk.Dec` to math package.
* [#12596](https://github.com/cosmos/cosmos-sdk/pull/12596) Remove all imports of the non-existent gogo/protobuf v1.3.3 to ease downstream use and go workspaces.
* [#12187](https://github.com/cosmos/cosmos-sdk/pull/12187) Add batch operation for x/nft module.
* [#12455](https://github.com/cosmos/cosmos-sdk/pull/12455) Show attempts count in error for signing.
* [#13101](https://github.com/cosmos/cosmos-sdk/pull/13101) Remove weights from `simapp/params` and `testutil/sims`. They are now in their respective modules.
* [#12398](https://github.com/cosmos/cosmos-sdk/issues/12398) Refactor all `x` modules to unit-test via mocks and decouple `simapp`.
* [#13144](https://github.com/cosmos/cosmos-sdk/pull/13144) Add validator distribution info grpc gateway get endpoint.
* [#13168](https://github.com/cosmos/cosmos-sdk/pull/13168) Migrate tendermintdev/proto-builder to ghcr.io. New image `ghcr.io/cosmos/proto-builder:0.8`
* [#13178](https://github.com/cosmos/cosmos-sdk/pull/13178) Add `cosmos.msg.v1.service` protobuf annotation to allow tooling to distinguish between Msg and Query services via reflection.
* [#13236](https://github.com/cosmos/cosmos-sdk/pull/13236) Integrate Filter Logging
* [#13528](https://github.com/cosmos/cosmos-sdk/pull/13528) Update `ValidateMemoDecorator` to only check memo against `MaxMemoCharacters` param when a memo is present.
* [#13781](https://github.com/cosmos/cosmos-sdk/pull/13781) Remove `client/keys.KeysCdc`.
* [#13802](https://github.com/cosmos/cosmos-sdk/pull/13802) Add --output-document flag to the export CLI command to allow writing genesis state to a file.
* [#13794](https://github.com/cosmos/cosmos-sdk/pull/13794) `types/module.Manager` now supports the
`cosmossdk.io/core/appmodule.AppModule` API via the new `NewManagerFromMap` constructor.
* [#14019](https://github.com/cosmos/cosmos-sdk/issues/14019) Remove the interface casting to allow other implementations of a `CommitMultiStore`.
* [#13881](https://github.com/cosmos/cosmos-sdk/pull/13881) Optimize iteration on nested cached KV stores and other operations in general.

### State Machine Breaking

* (x/group) [#13742](https://github.com/cosmos/cosmos-sdk/pull/13742) Migrate group policy account from module accounts to base account.
* (codec) [#13307](https://github.com/cosmos/cosmos-sdk/pull/13307) Register all modules' `Msg`s with group's ModuleCdc so that Amino sign bytes are correctly generated.
* (codec) [#13196](https://github.com/cosmos/cosmos-sdk/pull/13196) Register all modules' `Msg`s with gov's ModuleCdc so that Amino sign bytes are correctly generated.
* (group) [#13592](https://github.com/cosmos/cosmos-sdk/pull/13592) Fix group types registration with Amino.
* (x/distribution) [#12852](https://github.com/cosmos/cosmos-sdk/pull/12852) Deprecate `CommunityPoolSpendProposal`. Please execute a `MsgCommunityPoolSpend` message via the new v1 `x/gov` module instead. This message can be used to directly fund the `x/gov` module account.
* (x/bank) [#12610](https://github.com/cosmos/cosmos-sdk/pull/12610) `MsgMultiSend` now allows only a single input.
* (x/bank) [#12630](https://github.com/cosmos/cosmos-sdk/pull/12630) Migrate `x/bank` to self-managed parameters and deprecate its usage of `x/params`.
* (x/auth) [#12475](https://github.com/cosmos/cosmos-sdk/pull/12475) Migrate `x/auth` to self-managed parameters and deprecate its usage of `x/params`.
* (x/slashing) [#12399](https://github.com/cosmos/cosmos-sdk/pull/12399) Migrate `x/slashing` to self-managed parameters and deprecate its usage of `x/params`.
* (x/mint) [#12363](https://github.com/cosmos/cosmos-sdk/pull/12363) Migrate `x/mint` to self-managed parameters and deprecate it's usage of `x/params`.
* (x/distribution) [#12434](https://github.com/cosmos/cosmos-sdk/pull/12434) Migrate `x/distribution` to self-managed parameters and deprecate it's usage of `x/params`.
* (x/crisis) [#12445](https://github.com/cosmos/cosmos-sdk/pull/12445) Migrate `x/crisis` to self-managed parameters and deprecate it's usage of `x/params`.
* (x/gov) [#12631](https://github.com/cosmos/cosmos-sdk/pull/12631) Migrate `x/gov` to self-managed parameters and deprecate it's usage of `x/params`.
* (x/staking) [#12409](https://github.com/cosmos/cosmos-sdk/pull/12409) Migrate `x/staking` to self-managed parameters and deprecate it's usage of `x/params`.
* (x/bank) [#11859](https://github.com/cosmos/cosmos-sdk/pull/11859) Move the SendEnabled information out of the Params and into the state store directly.
* (x/gov) [#12771](https://github.com/cosmos/cosmos-sdk/pull/12771) Initial deposit requirement for proposals at submission time.
* (x/staking) [#12967](https://github.com/cosmos/cosmos-sdk/pull/12967) `unbond` now creates only one unbonding delegation entry when multiple unbondings exist at a single height (e.g. through multiple messages in a transaction).
* (x/auth/vesting) [#13502](https://github.com/cosmos/cosmos-sdk/pull/13502) Add Amino Msg registration for `MsgCreatePeriodicVestingAccount`.
* (x/auth)[#13780](https://github.com/cosmos/cosmos-sdk/pull/13780) `id` (type of int64) in `AccountAddressByID` grpc query is now deprecated, update to account-id(type of uint64) to use `AccountAddressByID`.
* (x/group) [#13876](https://github.com/cosmos/cosmos-sdk/pull/13876) Fix group MinExecutionPeriod that is checked on execution now, instead of voting period end.

### API Breaking Changes

* (crypto/keyring) [#14151](https://github.com/cosmos/cosmos-sdk/pull/14151) Move keys presentation from `crypto/keyring` to `client/keys`
* (modules) [#13850](https://github.com/cosmos/cosmos-sdk/pull/13850) and [#14046](https://github.com/cosmos/cosmos-sdk/pull/14046) Remove gogoproto stringer annotations. This removes the custom `String()` methods on all types that were using the annotations.
* (x/auth) [#13850](https://github.com/cosmos/cosmos-sdk/pull/13850/) Remove `MarshalYAML` methods from module (`x/...`) types.
* (x/auth) [#13877](https://github.com/cosmos/cosmos-sdk/pull/13877) Rename `AccountKeeper`'s `GetNextAccountNumber` to `NextAccountNumber`.
* (x/evidence) [#13740](https://github.com/cosmos/cosmos-sdk/pull/13740) The `NewQueryEvidenceRequest` function now takes `hash` as a HEX encoded `string`.
* (server) [#13485](https://github.com/cosmos/cosmos-sdk/pull/13485) The `Application` service now requires the `RegisterNodeService` method to be implemented.
* [#13437](https://github.com/cosmos/cosmos-sdk/pull/13437) Add a list of modules to export argument in `ExportAppStateAndValidators`.
* (x/slashing) [#13427](https://github.com/cosmos/cosmos-sdk/pull/13427) Move `x/slashing/testslashing` to `x/slashing/testutil` for consistency with other modules.
* (x/staking) [#13427](https://github.com/cosmos/cosmos-sdk/pull/13427) Move `x/staking/teststaking` to `x/staking/testutil` for consistency with other modules.
* (simapp) [#13402](https://github.com/cosmos/cosmos-sdk/pull/13402) Move simulation flags to `x/simulation/client/cli`.
* (simapp) [#13402](https://github.com/cosmos/cosmos-sdk/pull/13402) Move simulation helpers functions (`SetupSimulation`, `SimulationOperations`, `CheckExportSimulation`, `PrintStats`, `GetSimulationLog`) to `testutil/sims`.
* (simapp) [#13402](https://github.com/cosmos/cosmos-sdk/pull/13402) Move `testutil/rest` package to `testutil`.
* (types) [#13380](https://github.com/cosmos/cosmos-sdk/pull/13380) Remove deprecated `sdk.NewLevelDB`.
* (simapp) [#13378](https://github.com/cosmos/cosmos-sdk/pull/13378) Move `simapp.App` to `runtime.AppI`.
* (tx) [#12659](https://github.com/cosmos/cosmos-sdk/pull/12659) Remove broadcast mode `block`.
* (db) [#13370](https://github.com/cosmos/cosmos-sdk/pull/13370) remove storev2alpha1, see also https://github.com/cosmos/cosmos-sdk/pull/13371
* (x/bank) [#12706](https://github.com/cosmos/cosmos-sdk/pull/12706) Removed the `testutil` package from the `x/bank/client` package.
* (simapp) [#12747](https://github.com/cosmos/cosmos-sdk/pull/12747) Remove `simapp.MakeTestEncodingConfig`. Please use `moduletestutil.MakeTestEncodingConfig` (`types/module/testutil`) in tests instead.
* (x/bank) [#12648](https://github.com/cosmos/cosmos-sdk/pull/12648) `NewSendAuthorization` takes a new argument of an optional list of addresses allowed to receive bank assests via authz MsgSend grant. You can pass `nil` for the same behavior as before, i.e. any recipient is allowed.
* (x/bank) [#12593](https://github.com/cosmos/cosmos-sdk/pull/12593) Add `SpendableCoin` method to `BaseViewKeeper`
* (x/slashing) [#12581](https://github.com/cosmos/cosmos-sdk/pull/12581) Remove `x/slashing` legacy querier.
* (types) [#12355](https://github.com/cosmos/cosmos-sdk/pull/12355) Remove the compile-time `types.DBbackend` variable. Removes usage of the same in server/util.go
* (x/gov) [#12368](https://github.com/cosmos/cosmos-sdk/pull/12369) Gov keeper is now passed by reference instead of copy to make post-construction mutation of Hooks and Proposal Handlers possible at a framework level.
* (simapp) [#12270](https://github.com/cosmos/cosmos-sdk/pull/12270) Remove `invCheckPeriod uint` attribute from `SimApp` struct as per migration of `x/crisis` to app wiring
* (simapp) [#12334](https://github.com/cosmos/cosmos-sdk/pull/12334) Move `simapp.ConvertAddrsToValAddrs` and `simapp.CreateTestPubKeys ` to respectively `simtestutil.ConvertAddrsToValAddrs` and `simtestutil.CreateTestPubKeys` (`testutil/sims`)
* (simapp) [#12312](https://github.com/cosmos/cosmos-sdk/pull/12312) Move `simapp.EmptyAppOptions` to `simtestutil.EmptyAppOptions` (`testutil/sims`)
* (simapp) [#12312](https://github.com/cosmos/cosmos-sdk/pull/12312) Remove `skipUpgradeHeights map[int64]bool` and `homePath string` from `NewSimApp` constructor as per migration of `x/upgrade` to app-wiring.
* (testutil) [#12278](https://github.com/cosmos/cosmos-sdk/pull/12278) Move all functions from `simapp/helpers` to `testutil/sims`
* (testutil) [#12233](https://github.com/cosmos/cosmos-sdk/pull/12233) Move `simapp.TestAddr` to `simtestutil.TestAddr` (`testutil/sims`)
* (x/staking) [#12102](https://github.com/cosmos/cosmos-sdk/pull/12102) Staking keeper now is passed by reference instead of copy. Keeper's SetHooks no longer returns keeper. It updates the keeper in place instead.
* (linting) [#12141](https://github.com/cosmos/cosmos-sdk/pull/12141) Fix usability related linting for database. This means removing the infix Prefix from `prefix.NewPrefixWriter` and such so that it is `prefix.NewWriter` and making `db.DBConnection` and such into `db.Connection`
* (x/distribution) [#12434](https://github.com/cosmos/cosmos-sdk/pull/12434) `x/distribution` module `SetParams` keeper method definition is now updated to return `error`.
* (x/staking) [#12409](https://github.com/cosmos/cosmos-sdk/pull/12409) `x/staking` module `SetParams` keeper method definition is now updated to return `error`.
* (x/crisis) [#12445](https://github.com/cosmos/cosmos-sdk/pull/12445) `x/crisis` module `SetConstantFee` keeper method definition is now updated to return `error`.
* (x/gov) [#12631](https://github.com/cosmos/cosmos-sdk/pull/12631) `x/gov` module refactored to use `Params` as single struct instead of `DepositParams`, `TallyParams` & `VotingParams`.
* (x/gov) [#12631](https://github.com/cosmos/cosmos-sdk/pull/12631) Migrate `x/gov` to self-managed parameters and deprecate it's usage of `x/params`.
* (x/bank) [#12630](https://github.com/cosmos/cosmos-sdk/pull/12630) `x/bank` module `SetParams` keeper method definition is now updated to return `error`.
* (x/bank) [#11859](https://github.com/cosmos/cosmos-sdk/pull/11859) Move the SendEnabled information out of the Params and into the state store directly.
  The information can now be accessed using the BankKeeper.
  Setting can be done using MsgSetSendEnabled as a governance proposal.
  A SendEnabled query has been added to both GRPC and CLI.
* (appModule) Remove `Route`, `QuerierRoute` and `LegacyQuerierHandler` from AppModule Interface.
* (x/modules) Remove all LegacyQueries and related code from modules
* (store) [#11825](https://github.com/cosmos/cosmos-sdk/pull/11825) Make extension snapshotter interface safer to use, renamed the util function `WriteExtensionItem` to `WriteExtensionPayload`.
* (x/genutil)[#12956](https://github.com/cosmos/cosmos-sdk/pull/12956) `genutil.AppModuleBasic` has a new attribute: genesis transaction validation function. The existing validation logic is implemented in `genutiltypes.DefaultMessageValidator`. Use `genutil.NewAppModuleBasic` to create a new genutil Module Basic.
* (codec) [#12964](https://github.com/cosmos/cosmos-sdk/pull/12964) `ProtoCodec.MarshalInterface` now returns an error when serializing unregistered types and a subsequent `ProtoCodec.UnmarshalInterface` would fail.
* (x/staking) [#12973](https://github.com/cosmos/cosmos-sdk/pull/12973) Removed `stakingkeeper.RandomValidator`. Use `testutil.RandSliceElem(r, sk.GetAllValidators(ctx))` instead.
* (x/gov) [#13160](https://github.com/cosmos/cosmos-sdk/pull/13160) Remove custom marshaling of proposl and voteoption.
* (types) [#13430](https://github.com/cosmos/cosmos-sdk/pull/13430) Remove unused code `ResponseCheckTx` and `ResponseDeliverTx`
* (store) [#13529](https://github.com/cosmos/cosmos-sdk/pull/13529) Add method `LatestVersion` to `MultiStore` interface, add method `SetQueryMultiStore` to baesapp to support alternative `MultiStore` implementation for query service.
* (pruning) [#13609](https://github.com/cosmos/cosmos-sdk/pull/13609) Move pruning package to be under store package
* [#13794](https://github.com/cosmos/cosmos-sdk/pull/13794) Most methods on `types/module.AppModule` have been moved to 
extension interfaces. `module.Manager.Modules` is now of type `map[string]interface{}` to support in parallel the new 
`cosmossdk.io/core/appmodule.AppModule` API.
* (signing) [#13701](https://github.com/cosmos/cosmos-sdk/pull/) Add `context.Context` as an argument `x/auth/signing.VerifySignature`.
* (x/group) [#13876](https://github.com/cosmos/cosmos-sdk/pull/13876) Add `GetMinExecutionPeriod` method on DecisionPolicy interface.
* (x/auth)[#13780](https://github.com/cosmos/cosmos-sdk/pull/13780) Querying with `id` (type of int64) in `AccountAddressByID` grpc query now throws error, use account-id(type of uint64) instead.
* (snapshots) [14048](https://github.com/cosmos/cosmos-sdk/pull/14048) Move the Snapshot package to the store package. This is done in an effort group all storage related logic under one package. 
* (baseapp) [#14050](https://github.com/cosmos/cosmos-sdk/pull/14050) refactor `ABCIListener` interface to accept go contexts

### CLI Breaking Changes

* (x/genutil) [#13535](https://github.com/cosmos/cosmos-sdk/pull/13535) Replace in `simd init`, the `--staking-bond-denom` flag with `--default-denom` which is used for all default denomination in the genesis, instead of only staking.
* (tx) [#12659](https://github.com/cosmos/cosmos-sdk/pull/12659) Remove broadcast mode `block`.
* (genesis) [#14149](https://github.com/cosmos/cosmos-sdk/pull/14149) Add `simd genesis` command, which contains all genesis-related sub-commands.

### Bug Fixes

* (x/upgrade) [#13936](https://github.com/cosmos/cosmos-sdk/pull/13936) Make downgrade verification work again
* (x/group) [#13742](https://github.com/cosmos/cosmos-sdk/pull/13742) Fix `validate-genesis` when group policy accounts exist.
* (x/auth) [#13838](https://github.com/cosmos/cosmos-sdk/pull/13838) Fix calling `String()` when pubkey is set on a `BaseAccount`. 
* (rosetta) [#13583](https://github.com/cosmos/cosmos-sdk/pull/13583) Misc fixes for cosmos-rosetta.
* (x/evidence) [#13740](https://github.com/cosmos/cosmos-sdk/pull/13740) Fix evidence query API to decode the hash properly.
* (bank) [#13691](https://github.com/cosmos/cosmos-sdk/issues/13691) Fix unhandled error for vesting account transfers, when total vesting amount exceeds total balance.
* [#13553](https://github.com/cosmos/cosmos-sdk/pull/13553) Ensure all parameter validation for decimal types handles nil decimal values.
* [#13145](https://github.com/cosmos/cosmos-sdk/pull/13145) Fix panic when calling `String()` to a Record struct type.
* [#13116](https://github.com/cosmos/cosmos-sdk/pull/13116) Fix a dead-lock in the `Group-TotalWeight` `x/group` invariant.
* (genutil) [#12140](https://github.com/cosmos/cosmos-sdk/pull/12140) Fix staking's genesis JSON migrate in the `simd migrate v0.46` CLI command.
* (types) [#12154](https://github.com/cosmos/cosmos-sdk/pull/12154) Add `baseAccountGetter` to avoid invalid account error when create vesting account.
* (x/authz) [#12184](https://github.com/cosmos/cosmos-sdk/pull/12184) Fix MsgExec not verifying the validity of nested messages.
* (x/staking) [#12303](https://github.com/cosmos/cosmos-sdk/pull/12303) Use bytes instead of string comparison in delete validator queue
* (store/rootmulti) [#12487](https://github.com/cosmos/cosmos-sdk/pull/12487) Fix non-deterministic map iteration.
* (sdk/dec_coins) [#12903](https://github.com/cosmos/cosmos-sdk/pull/12903) Fix nil `DecCoin` creation when converting `Coins` to `DecCoins`
* (store) [#12945](https://github.com/cosmos/cosmos-sdk/pull/12945) Fix nil end semantics in store/cachekv/iterator when iterating a dirty cache.
* (x/gov) [#13051](https://github.com/cosmos/cosmos-sdk/pull/13051) In SubmitPropsal, when a legacy msg fails it's handler call, wrap the error as ErrInvalidProposalContent (instead of ErrNoProposalHandlerExists).
* (x/gov) [#13045](https://github.com/cosmos/cosmos-sdk/pull/13045) Fix gov migrations for v3(0.46).
* (snapshot) [#13400](https://github.com/cosmos/cosmos-sdk/pull/13400) Fix snapshot checksum issue in golang 1.19.
* (server) [#13778](https://github.com/cosmos/cosmos-sdk/pull/13778) Set Cosmos SDK default endpoints to localhost to avoid unknown exposure of endpoints.
* (x/auth) [#13877](https://github.com/cosmos/cosmos-sdk/pull/13877) Handle missing account numbers during `InitGenesis`.

### Deprecated

* (x/evidence) [#13740](https://github.com/cosmos/cosmos-sdk/pull/13740) The `evidence_hash` field of `QueryEvidenceRequest` has been deprecated and now contains a new field `hash` with type `string`.
* (x/bank) [#11859](https://github.com/cosmos/cosmos-sdk/pull/11859) The Params.SendEnabled field is deprecated and unusable.
  The information can now be accessed using the BankKeeper.
  Setting can be done using MsgSetSendEnabled as a governance proposal.
  A SendEnabled query has been added to both GRPC and CLI.

## [v0.46.7](https://github.com/cosmos/cosmos-sdk/releases/tag/v0.46.7) - 2022-12-13

### Features

* (client) [#14051](https://github.com/cosmos/cosmos-sdk/pull/14051) Add `--grpc` client option.

### Improvements

* (deps) Bump Tendermint version to [v0.34.24](https://github.com/tendermint/tendermint/releases/tag/v0.34.24).
* [#13651](https://github.com/cosmos/cosmos-sdk/pull/13651) Update `server/config/config.GetConfig` function.
* [#14175](https://github.com/cosmos/cosmos-sdk/pull/14175) Add `server.DefaultBaseappOptions(appopts)` function to reduce boiler plate in root.go. 

### State Machine Breaking

* (x/gov) [#14214](https://github.com/cosmos/cosmos-sdk/pull/14214) Fix gov v0.46 migration to v1 votes.
    * Also provide a helper function `govv046.Migrate_V0466_To_V0467` for migrating a chain already on v0.46 with versions <=v0.46.6 to the latest v0.46.7 correct state.
* (x/group) [#14071](https://github.com/cosmos/cosmos-sdk/pull/14071) Don't re-tally proposal after voting period end if they have been marked as ACCEPTED or REJECTED.

### API Breaking Changes

* (store) [#13516](https://github.com/cosmos/cosmos-sdk/pull/13516) Update State Streaming APIs:
    * Add method `ListenCommit` to `ABCIListener`
    * Move `ListeningEnabled` and  `AddListener` methods to `CommitMultiStore`
    * Remove `CacheWrapWithListeners` from `CacheWrap` and `CacheWrapper` interfaces
    * Remove listening APIs from the caching layer (it should only listen to the `rootmulti.Store`)
    * Add three new options to file streaming service constructor.
    * Modify `ABCIListener` such that any error from any method will always halt the app via `panic`
* (store) [#13529](https://github.com/cosmos/cosmos-sdk/pull/13529) Add method `LatestVersion` to `MultiStore` interface, add method `SetQueryMultiStore` to baesapp to support alternative `MultiStore` implementation for query service.

### Bug Fixes

* (baseapp) [#13983](https://github.com/cosmos/cosmos-sdk/pull/13983) Don't emit duplicate ante-handler events when a post-handler is defined.
* (baseapp) [#14049](https://github.com/cosmos/cosmos-sdk/pull/14049) Fix state sync when interval is zero.
* (store) [#13516](https://github.com/cosmos/cosmos-sdk/pull/13516) Fix state listener that was observing writes at wrong time.

## [v0.46.6](https://github.com/cosmos/cosmos-sdk/releases/tag/v0.46.6) - 2022-11-18

### Improvements

* (config) [#13894](https://github.com/cosmos/cosmos-sdk/pull/13894) Support state streaming configuration in `app.toml` template and default configuration.

### Bug Fixes

* (x/gov) [#13918](https://github.com/cosmos/cosmos-sdk/pull/13918) Fix propagation of message errors when executing a proposal.

## [v0.46.5](https://github.com/cosmos/cosmos-sdk/releases/tag/v0.46.5) - 2022-11-17

### Features

* (x/bank) [#13891](https://github.com/cosmos/cosmos-sdk/pull/13891) Provide a helper function `Migrate_V0464_To_V0465` for migrating a chain **already on v0.46 with versions <=v0.46.4** to the latest v0.46.5 correct state.

### Improvements

* [#13826](https://github.com/cosmos/cosmos-sdk/pull/13826) Support custom `GasConfig` configuration for applications.
* (deps) Bump Tendermint version to [v0.34.23](https://github.com/tendermint/tendermint/releases/tag/v0.34.23).

### State Machine Breaking

* (x/group) [#13876](https://github.com/cosmos/cosmos-sdk/pull/13876) Fix group MinExecutionPeriod that is checked on execution now, instead of voting period end.

### API Breaking Changes

* (x/group) [#13876](https://github.com/cosmos/cosmos-sdk/pull/13876) Add `GetMinExecutionPeriod` method on DecisionPolicy interface.

### Bug Fixes

* (x/group) [#13869](https://github.com/cosmos/cosmos-sdk/pull/13869) Group members weight must be positive and a finite number.
* (x/bank) [#13821](https://github.com/cosmos/cosmos-sdk/pull/13821) Fix bank store migration of coin metadata.
* (x/group) [#13808](https://github.com/cosmos/cosmos-sdk/pull/13808) Fix propagation of message events to the current context in `EndBlocker`.
* (x/gov) [#13728](https://github.com/cosmos/cosmos-sdk/pull/13728) Fix propagation of message events to the current context in `EndBlocker`.
* (store) [#13803](https://github.com/cosmos/cosmos-sdk/pull/13803) Add an error log if IAVL set operation failed.
* [#13861](https://github.com/cosmos/cosmos-sdk/pull/13861) Allow `_` characters in tx event queries, i.e. `GetTxsEvent`.

## [v0.46.4](https://github.com/cosmos/cosmos-sdk/releases/tag/v0.46.4) - 2022-11-01

### Features

* (x/auth) [#13612](https://github.com/cosmos/cosmos-sdk/pull/13612) Add `Query/ModuleAccountByName` endpoint for accessing the module account info by module name.

### Improvements

* (deps) Bump IAVL version to [v0.19.4](https://github.com/cosmos/iavl/releases/tag/v0.19.4).

### Bug Fixes

* (x/auth/tx) [#12474](https://github.com/cosmos/cosmos-sdk/pull/12474) Remove condition in GetTxsEvent that disallowed multiple equal signs, which would break event queries with base64 strings (i.e. query by signature).
* (store) [#13530](https://github.com/cosmos/cosmos-sdk/pull/13530) Fix app-hash mismatch if upgrade migration commit is interrupted.

### CLI Breaking Changes

* [#13656](https://github.com/cosmos/cosmos-sdk/pull/13659) Rename `server.FlagIAVLFastNode` to `server.FlagDisableIAVLFastNode` for clarity.

### API Breaking Changes

* (context) [#13063](https://github.com/cosmos/cosmos-sdk/pull/13063) Update `Context#CacheContext` to automatically emit all events on the parent context's `EventManager`.

## [v0.46.3](https://github.com/cosmos/cosmos-sdk/releases/tag/v0.46.3) - 2022-10-20

ATTENTION:

This is a security release for the [Dragonberry security advisory](https://forum.cosmos.network/t/ibc-security-advisory-dragonberry/7702).

All users should upgrade immediately.

Users *must* add a replace directive in their go.mod for the new `ics23` package in the SDK:

```go
replace github.com/confio/ics23/go => github.com/cosmos/cosmos-sdk/ics23/go v0.8.0
```

### Features

* [#13435](https://github.com/cosmos/cosmos-sdk/pull/13435) Extend error context when a simulation fails.
* (grpc) [#13485](https://github.com/cosmos/cosmos-sdk/pull/13485) Implement a new gRPC query, `/cosmos/base/node/v1beta1/config`, which provides operator configuration.
* (cli) [#13147](https://github.com/cosmos/cosmos-sdk/pull/13147) Add the `--append` flag to the `sign-batch` CLI cmd to combine the messages and sign those txs which are created with `--generate-only`.
* (cli) [#13454](https://github.com/cosmos/cosmos-sdk/pull/13454) `sign-batch` CLI can now read multiple transaction files.

### Improvements

* [#13586](https://github.com/cosmos/cosmos-sdk/pull/13586) Bump Tendermint to `v0.34.22`.
* (auth) [#13460](https://github.com/cosmos/cosmos-sdk/pull/13460) The `q auth address-by-id` CLI command has been renamed to `q auth address-by-acc-num` to be more explicit. However, the old `address-by-id` version is still kept as an alias, for backwards compatibility.
* [#13433](https://github.com/cosmos/cosmos-sdk/pull/13433) Remove dead code in cacheMergeIterator `Domain()`.

### Bug Fixes

* Implement dragonberry security patch.
    * For applying the patch please refer to the [RELEASE NOTES](./RELEASE_NOTES.md)
* (store) [#13459](https://github.com/cosmos/cosmos-sdk/pull/13459) Don't let state listener observe the uncommitted writes.
* [#12548](https://github.com/cosmos/cosmos-sdk/pull/12548) Prevent signing from wrong key while using multisig.

### API Breaking Changes

* (server) [#13485](https://github.com/cosmos/cosmos-sdk/pull/13485) The `Application` service now requires the `RegisterNodeService` method to be implemented.

## [v0.46.2](https://github.com/cosmos/cosmos-sdk/releases/tag/v0.46.2) - 2022-10-03

### API Breaking Changes

* (cli) [#13089](https://github.com/cosmos/cosmos-sdk/pull/13089) Fix rollback command don't actually delete multistore versions, added method `RollbackToVersion` to interface `CommitMultiStore` and added method `CommitMultiStore` to `Application` interface.
* (cli) [#13089](https://github.com/cosmos/cosmos-sdk/pull/13089) `NewRollbackCmd` now takes an `appCreator types.AppCreator`.

### Features

* (cli) [#13207](https://github.com/cosmos/cosmos-sdk/pull/13207) Reduce user's password prompts when calling keyring `List()` function.
* (cli) [#13353](https://github.com/cosmos/cosmos-sdk/pull/13353) Add `tx group draft-proposal` command for generating group proposal JSONs (skeleton).
* (cli) [#13304](https://github.com/cosmos/cosmos-sdk/pull/13304) Add `tx gov draft-proposal` command for generating proposal JSONs (skeleton).
* (x/authz) [#13047](https://github.com/cosmos/cosmos-sdk/pull/13047) Add a GetAuthorization function to the keeper.
* (cli) [#12742](https://github.com/cosmos/cosmos-sdk/pull/12742) Add the `prune` CLI cmd to manually prune app store history versions based on the pruning options.

### Improvements

* [#13323](https://github.com/cosmos/cosmos-sdk/pull/13323) Ensure `withdraw_rewards` rewards are emitted from all actions that result in rewards being withdrawn.
* [#13233](https://github.com/cosmos/cosmos-sdk/pull/13233) Add `--append` to `add-genesis-account` sub-command to append new tokens after an account is already created.
* (x/group) [#13214](https://github.com/cosmos/cosmos-sdk/pull/13214) Add `withdraw-proposal` command to group module's CLI transaction commands.
* (x/auth) [#13048](https://github.com/cosmos/cosmos-sdk/pull/13048) Add handling of AccountNumberStoreKeyPrefix to the simulation decoder.
* (simapp) [#13107](https://github.com/cosmos/cosmos-sdk/pull/13107) Call `SetIAVLCacheSize` with the configured value in simapp.
* [#13301](https://github.com/cosmos/cosmos-sdk/pull/13301) Keep the balance query endpoint compatible with legacy blocks
* [#13321](https://github.com/cosmos/cosmos-sdk/pull/13321) Add flag to disable fast node migration and usage.

### Bug Fixes

* (types) [#13265](https://github.com/cosmos/cosmos-sdk/pull/13265) Correctly coalesce coins even with repeated denominations & simplify logic.
* (x/auth) [#13200](https://github.com/cosmos/cosmos-sdk/pull/13200) Fix wrong sequences in `sign-batch`.
* (export) [#13029](https://github.com/cosmos/cosmos-sdk/pull/13029) Fix exporting the blockParams regression.
* [#13046](https://github.com/cosmos/cosmos-sdk/pull/13046) Fix missing return statement in BaseApp.Query.
* (store) [#13336](https://github.com/cosmos/cosmos-sdk/pull/13334) Call streaming listeners for deliver tx event, it was removed accidentally.
* (grpc) [#13417](https://github.com/cosmos/cosmos-sdk/pull/13417) fix grpc query panic that could crash the node (backport #13352).
* (grpc) [#13418](https://github.com/cosmos/cosmos-sdk/pull/13418) Add close for grpc only mode.

## [v0.46.1](https://github.com/cosmos/cosmos-sdk/releases/tag/v0.46.1) - 2022-08-24

### Improvements

* [#12953](https://github.com/cosmos/cosmos-sdk/pull/12953) Change the default priority mechanism to be based on gas price.
* [#12981](https://github.com/cosmos/cosmos-sdk/pull/12981) Return proper error when parsing telemetry configuration.
* [#12969](https://github.com/cosmos/cosmos-sdk/pull/12969) Bump Tendermint to `v0.34.21` and IAVL to `v0.19.1`.
* [#12885](https://github.com/cosmos/cosmos-sdk/pull/12885) Amortize cost of processing cache KV store.
* (events) [#12850](https://github.com/cosmos/cosmos-sdk/pull/12850) Add a new `fee_payer` attribute to the `tx` event that is emitted from the `DeductFeeDecorator` AnteHandler decorator.
* (x/params) [#12615](https://github.com/cosmos/cosmos-sdk/pull/12615) Add `GetParamSetIfExists` function to params `Subspace` to prevent panics on breaking changes.
* (x/bank) [#12674](https://github.com/cosmos/cosmos-sdk/pull/12674) Add convenience function `CreatePrefixedAccountStoreKey()` to construct key to access account's balance for a given denom.
* [#12877](https://github.com/cosmos/cosmos-sdk/pull/12877) Bumped cosmossdk.io/math to v1.0.0-beta.3
* [#12693](https://github.com/cosmos/cosmos-sdk/pull/12693) Make sure the order of each node is consistent when emitting proto events.

### Bug Fixes

* (x/group) [#12888](https://github.com/cosmos/cosmos-sdk/pull/12888) Fix event propagation to the current context of `x/group` message execution `[]sdk.Result`.
* (x/upgrade) [#12906](https://github.com/cosmos/cosmos-sdk/pull/12906) Fix upgrade failure by moving downgrade verification logic after store migration.

## [v0.46.0](https://github.com/cosmos/cosmos-sdk/releases/tag/v0.46.0) - 2022-07-26

### Features

* (types) [#11985](https://github.com/cosmos/cosmos-sdk/pull/11985) Add a `Priority` field on `sdk.Context`, which represents the CheckTx priority field. It is only used during CheckTx.
* (gRPC) [#11889](https://github.com/cosmos/cosmos-sdk/pull/11889) Support custom read and write gRPC options in `app.toml`. See `max-recv-msg-size` and `max-send-msg-size` respectively.
* (cli) [#11738](https://github.com/cosmos/cosmos-sdk/pull/11738) Add `tx auth multi-sign` as alias of `tx auth multisign` for consistency with `multi-send`.
* (cli) [#11738](https://github.com/cosmos/cosmos-sdk/pull/11738) Add `tx bank multi-send` command for bulk send of coins to multiple accounts.
* (grpc) [#11642](https://github.com/cosmos/cosmos-sdk/pull/11642) Implement `ABCIQuery` in the Tendermint gRPC service, which proxies ABCI `Query` requests directly to the application.
* (x/upgrade) [#11551](https://github.com/cosmos/cosmos-sdk/pull/11551) Update `ScheduleUpgrade` for chains to schedule an automated upgrade on `BeginBlock` without having to go though governance.
* (tx) [#11533](https://github.com/cosmos/cosmos-sdk/pull/11533) Register [`EIP191`](https://eips.ethereum.org/EIPS/eip-191) as an available `SignMode` for chains to use.
* (x/genutil) [#11500](https://github.com/cosmos/cosmos-sdk/pull/11500) Fix GenTx validation and adjust error messages
* [#11430](https://github.com/cosmos/cosmos-sdk/pull/11430) Introduce a new `grpc-only` flag, such that when enabled, will start the node in a query-only mode. Note, gRPC MUST be enabled with this flag.
* (x/bank) [#11417](https://github.com/cosmos/cosmos-sdk/pull/11417) Introduce a new `SpendableBalances` gRPC query that retrieves an account's total (paginated) spendable balances.
* [#11441](https://github.com/cosmos/cosmos-sdk/pull/11441) Added a new method, `IsLTE`, for `types.Coin`. This method is used to check if a `types.Coin` is less than or equal to another `types.Coin`.
* (x/upgrade) [#11116](https://github.com/cosmos/cosmos-sdk/pull/11116) `MsgSoftwareUpgrade` and `MsgCancelUpgrade` have been added to support v1beta2 msgs-based gov proposals.
* [#10977](https://github.com/cosmos/cosmos-sdk/pull/10977) Now every cosmos message protobuf definition must be extended with a `cosmos.msg.v1.signer` option to signal the signer fields in a language agnostic way.
* [#10710](https://github.com/cosmos/cosmos-sdk/pull/10710) Chain-id shouldn't be required for creating a transaction with both --generate-only and --offline flags.
* [#10703](https://github.com/cosmos/cosmos-sdk/pull/10703) Create a new grantee account, if the grantee of an authorization does not exist.
* [#10592](https://github.com/cosmos/cosmos-sdk/pull/10592) Add a `DecApproxEq` function that checks to see if `|d1 - d2| < tol` for some Dec `d1, d2, tol`.
* [#9933](https://github.com/cosmos/cosmos-sdk/pull/9933) Introduces the notion of a Cosmos "Scalar" type, which would just be simple aliases that give human-understandable meaning to the underlying type, both in Go code and in Proto definitions.
* [#9884](https://github.com/cosmos/cosmos-sdk/pull/9884) Provide a new gRPC query handler, `/cosmos/params/v1beta1/subspaces`, that allows the ability to query for all registered subspaces and their respective keys.
* [#9776](https://github.com/cosmos/cosmos-sdk/pull/9776) Add flag `staking-bond-denom` to specify the staking bond denomination value when initializing a new chain.
* [#9533](https://github.com/cosmos/cosmos-sdk/pull/9533) Added a new gRPC method, `DenomOwners`, in `x/bank` to query for all account holders of a specific denomination.
* (bank) [#9618](https://github.com/cosmos/cosmos-sdk/pull/9618) Update bank.Metadata: add URI and URIHash attributes.
* (store) [#8664](https://github.com/cosmos/cosmos-sdk/pull/8664) Implementation of ADR-038 file StreamingService
* [#9837](https://github.com/cosmos/cosmos-sdk/issues/9837) `--generate-only` flag can be used with a keyname from the keyring.
* [#10326](https://github.com/cosmos/cosmos-sdk/pull/10326) `x/authz` add all grants by granter query.
* [#10944](https://github.com/cosmos/cosmos-sdk/pull/10944) `x/authz` add all grants by grantee query
* [#10348](https://github.com/cosmos/cosmos-sdk/pull/10348) Add `fee.{payer,granter}` and `tip` fields to StdSignDoc for signing tipped transactions.
* [#10208](https://github.com/cosmos/cosmos-sdk/pull/10208) Add `TipsTxMiddleware` for transferring tips.
* [#10379](https://github.com/cosmos/cosmos-sdk/pull/10379) Add validation to `x/upgrade` CLI `software-upgrade` command `--plan-info` value.
* [#10507](https://github.com/cosmos/cosmos-sdk/pull/10507) Add antehandler for tx priority.
* [#10311](https://github.com/cosmos/cosmos-sdk/pull/10311) Adds cli to use tips transactions. It adds an `--aux` flag to all CLI tx commands to generate the aux signer data (with optional tip), and a new `tx aux-to-fee` subcommand to let the fee payer gather aux signer data and broadcast the tx
* [#11019](https://github.com/cosmos/cosmos-sdk/pull/11019) Add `MsgCreatePermanentLockedAccount` and CLI method for creating permanent locked account
* [#10947](https://github.com/cosmos/cosmos-sdk/pull/10947) Add `AllowancesByGranter` query to the feegrant module
* [#10407](https://github.com/cosmos/cosmos-sdk/pull/10407) Add validation to `x/upgrade` module's `BeginBlock` to check accidental binary downgrades
* (gov) [#11036](https://github.com/cosmos/cosmos-sdk/pull/11036) Add in-place migrations for 0.43->0.46. Add a `migrate v0.46` CLI command for v0.43->0.46 JSON genesis migration.
* [#11006](https://github.com/cosmos/cosmos-sdk/pull/11006) Add `debug pubkey-raw` command to allow inspecting of pubkeys in legacy bech32 format
* (x/authz) [#10714](https://github.com/cosmos/cosmos-sdk/pull/10714) Add support for pruning expired authorizations
* [#11179](https://github.com/cosmos/cosmos-sdk/pull/11179) Add state rollback command.
* [#11234](https://github.com/cosmos/cosmos-sdk/pull/11234) Add `GRPCClient` field to Client Context. If `GRPCClient` field is set to nil, the `Invoke` method would use ABCI query, otherwise use gprc.
* (authz)[#11060](https://github.com/cosmos/cosmos-sdk/pull/11060) Support grant with no expire time.
* (rosetta) [#11590](https://github.com/cosmos/cosmos-sdk/pull/11590) Add fee suggestion for rosetta and enable offline mode. Also force set events about Fees to Success to pass reconciliation test.
* (types) [#11959](https://github.com/cosmos/cosmos-sdk/pull/11959) Added `sdk.Coins.Find` helper method to find a coin by denom.
* (upgrade) [#12603](https://github.com/cosmos/cosmos-sdk/pull/12603) feat: Move AppModule.BeginBlock and AppModule.EndBlock to extension interfaces
* (telemetry) [#12405](https://github.com/cosmos/cosmos-sdk/pull/12405) Add *query* calls metric to telemetry.
* (query) [#12253](https://github.com/cosmos/cosmos-sdk/pull/12253) Add `GenericFilteredPaginate` to the `query` package to improve UX.

### API Breaking Changes

* (x/auth/ante) [#11985](https://github.com/cosmos/cosmos-sdk/pull/11985) The `MempoolFeeDecorator` has been removed. Instead, the `DeductFeeDecorator` takes a new argument of type `TxFeeChecker`, to define custom fee models. If `nil` is passed to this `TxFeeChecker` argument, then it will default to `checkTxFeeWithValidatorMinGasPrices`, which is the exact same behavior as the old `MempoolFeeDecorator` (i.e. checking fees against validator's own min gas price).
* (x/auth/ante) [#11985](https://github.com/cosmos/cosmos-sdk/pull/11985) The `ExtensionOptionsDecorator` takes an argument of type `ExtensionOptionChecker`. For backwards-compatibility, you can pass `nil`, which defaults to the old behavior of rejecting all tx extensions.
* (crypto/keyring) [#11932](https://github.com/cosmos/cosmos-sdk/pull/11932) Remove `Unsafe*` interfaces from keyring package. Please use interface casting if you wish to access those unsafe functions.
* (types) [#11881](https://github.com/cosmos/cosmos-sdk/issues/11881) Rename `AccAddressFromHex` to `AccAddressFromHexUnsafe`.
* (types) [#11788](https://github.com/cosmos/cosmos-sdk/pull/11788) The `Int` and `Uint` types have been moved to their own dedicated module, `math`. Aliases are kept in the SDK's root `types` package, however, it is encouraged to utilize the new `math` module. As a result, the `Int#ToDec` API has been removed.
* (grpc) [#11642](https://github.com/cosmos/cosmos-sdk/pull/11642) The `RegisterTendermintService` method in the `tmservice` package now requires a `abciQueryFn` query function parameter.
* [#11496](https://github.com/cosmos/cosmos-sdk/pull/11496) Refactor abstractions for snapshot and pruning; snapshot intervals eventually pruned; unit tests.
* (types) [#11689](https://github.com/cosmos/cosmos-sdk/pull/11689) Make `Coins#Sub` and `Coins#SafeSub` consistent with `Coins#Add`.
* (store)[#11152](https://github.com/cosmos/cosmos-sdk/pull/11152) Remove `keep-every` from pruning options.
* [#10950](https://github.com/cosmos/cosmos-sdk/pull/10950) Add `envPrefix` parameter to `cmd.Execute`.
* (x/mint) [#10441](https://github.com/cosmos/cosmos-sdk/pull/10441) The `NewAppModule` function now accepts an inflation calculation function as an argument.
* [#9695](https://github.com/cosmos/cosmos-sdk/pull/9695) Migrate keys from `Info` (serialized as amino) -> `Record` (serialized as proto)
    * Add new `codec.Codec` argument in:
        * `keyring.NewInMemory`
        * `keyring.New`
    * Rename:
        * `SavePubKey` to `SaveOfflineKey`.
        * `NewMultiInfo`, `NewLedgerInfo` to `NewLegacyMultiInfo`, `newLegacyLedgerInfo` respectively. Move them into `legacy_info.go`.
        * `NewOfflineInfo` to `newLegacyOfflineInfo` and move it to `migration_test.go`.
    * Return:
    _`keyring.Record, error` in `SaveOfflineKey`, `SaveLedgerKey`, `SaveMultiSig`, `Key` and `KeyByAddress`.
    _`keyring.Record` instead of `Info` in `NewMnemonic` and `List`.
    * Remove `algo` argument from :
        * `SaveOfflineKey`
    * Take `keyring.Record` instead of `Info` as first argument in:
        * `MkConsKeyOutput`
        * `MkValKeyOutput`
        * `MkAccKeyOutput`
* [#10022](https://github.com/cosmos/cosmos-sdk/pull/10022) `AuthKeeper` interface in `x/auth` now includes a function `HasAccount`.
* [#9759](https://github.com/cosmos/cosmos-sdk/pull/9759) `NewAccountKeeeper` in `x/auth` now takes an additional `bech32Prefix` argument that represents `sdk.Bech32MainPrefix`.
* [#9628](https://github.com/cosmos/cosmos-sdk/pull/9628) Rename `x/{mod}/legacy` to `x/{mod}/migrations`.
* [#9571](https://github.com/cosmos/cosmos-sdk/pull/9571) Implemented error handling for staking hooks, which now return an error on failure.
* [#9427](https://github.com/cosmos/cosmos-sdk/pull/9427) Move simapp `FundAccount` and `FundModuleAccount` to `x/bank/testutil`
* (client/tx) [#9421](https://github.com/cosmos/cosmos-sdk/pull/9421/) `BuildUnsignedTx`, `BuildSimTx`, `PrintUnsignedStdTx` functions are moved to
  the Tx Factory as methods.
* (client/keys) [#9601](https://github.com/cosmos/cosmos-sdk/pull/9601) Added `keys rename` CLI command and `Keyring.Rename` interface method to rename a key in the keyring.
* (x/slashing) [#9458](https://github.com/cosmos/cosmos-sdk/pull/9458) Coins burned from slashing is now returned from Slash function and included in Slash event.
* [#9246](https://github.com/cosmos/cosmos-sdk/pull/9246) The `New` method for the network package now returns an error.
* [#9519](https://github.com/cosmos/cosmos-sdk/pull/9519) `DeleteDeposits` renamed to `DeleteAndBurnDeposits`, `RefundDeposits` renamed to `RefundAndDeleteDeposits`
* (codec) [#9521](https://github.com/cosmos/cosmos-sdk/pull/9521) Removed deprecated `clientCtx.JSONCodec` from `client.Context`.
* (codec) [#9521](https://github.com/cosmos/cosmos-sdk/pull/9521) Rename `EncodingConfig.Marshaler` to `Codec`.
* [#9594](https://github.com/cosmos/cosmos-sdk/pull/9594) `RESTHandlerFn` argument is removed from the `gov/NewProposalHandler`.
* [#9594](https://github.com/cosmos/cosmos-sdk/pull/9594) `types/rest` package moved to `testutil/rest`.
* [#9432](https://github.com/cosmos/cosmos-sdk/pull/9432) `ConsensusParamsKeyTable` moved from `params/keeper` to `params/types`
* [#9576](https://github.com/cosmos/cosmos-sdk/pull/9576) Add debug error message to `sdkerrors.QueryResult` when enabled
* [#9650](https://github.com/cosmos/cosmos-sdk/pull/9650) Removed deprecated message handler implementation from the SDK modules.
* [#10248](https://github.com/cosmos/cosmos-sdk/pull/10248) Remove unused `KeyPowerReduction` variable from x/staking types.
* (x/bank) [#9832](https://github.com/cosmos/cosmos-sdk/pull/9832) `AddressFromBalancesStore` renamed to `AddressAndDenomFromBalancesStore`.
* (tests) [#9938](https://github.com/cosmos/cosmos-sdk/pull/9938) `simapp.Setup` accepts additional `testing.T` argument.
* (baseapp) [#11979](https://github.com/cosmos/cosmos-sdk/pull/11979) Rename baseapp simulation helper methods `baseapp.{Check,Deliver}` to `baseapp.Sim{Check,Deliver}`.
* (x/gov) [#10373](https://github.com/cosmos/cosmos-sdk/pull/10373) Removed gov `keeper.{MustMarshal, MustUnmarshal}`.
* [#10348](https://github.com/cosmos/cosmos-sdk/pull/10348) StdSignBytes takes a new argument of type `*tx.Tip` for signing over tips using LEGACY_AMINO_JSON.
* [#10208](https://github.com/cosmos/cosmos-sdk/pull/10208) The `x/auth/signing.Tx` interface now also includes a new `GetTip() *tx.Tip` method for verifying tipped transactions. The `x/auth/types` expected BankKeeper interface now expects the `SendCoins` method too.
* [#10612](https://github.com/cosmos/cosmos-sdk/pull/10612) `baseapp.NewBaseApp` constructor function doesn't take the `sdk.TxDecoder` anymore. This logic has been moved into the TxDecoderMiddleware.
* [#10692](https://github.com/cosmos/cosmos-sdk/pull/10612) `SignerData` takes 2 new fields, `Address` and `PubKey`, which need to get populated when using SIGN_MODE_DIRECT_AUX.
* [#10748](https://github.com/cosmos/cosmos-sdk/pull/10748) Move legacy `x/gov` api to `v1beta1` directory.
* [#10816](https://github.com/cosmos/cosmos-sdk/pull/10816) Reuse blocked addresses from the bank module. No need to pass them to distribution.
* [#10852](https://github.com/cosmos/cosmos-sdk/pull/10852) Move `x/gov/types` to `x/gov/types/v1beta2`.
* [#10922](https://github.com/cosmos/cosmos-sdk/pull/10922), [/#10957](https://github.com/cosmos/cosmos-sdk/pull/10957) Move key `server.Generate*` functions to testutil and support custom mnemonics in in-process testing network. Moved `TestMnemonic` from `testutil` package to `testdata`.
* (x/bank) [#10771](https://github.com/cosmos/cosmos-sdk/pull/10771) Add safety check on bank module perms to allow module-specific mint restrictions (e.g. only minting a certain denom).
* (x/bank) [#10771](https://github.com/cosmos/cosmos-sdk/pull/10771) Add `bank.BaseKeeper.WithMintCoinsRestriction` function to restrict use of bank `MintCoins` usage.
* [#10868](https://github.com/cosmos/cosmos-sdk/pull/10868), [#10989](https://github.com/cosmos/cosmos-sdk/pull/10989) The Gov keeper accepts now 2 more mandatory arguments, the ServiceMsgRouter and a maximum proposal metadata length.
* [#10868](https://github.com/cosmos/cosmos-sdk/pull/10868), [#10989](https://github.com/cosmos/cosmos-sdk/pull/10989), [#11093](https://github.com/cosmos/cosmos-sdk/pull/11093) The Gov keeper accepts now 2 more mandatory arguments, the ServiceMsgRouter and a gov Config including the max metadata length.
* [#11124](https://github.com/cosmos/cosmos-sdk/pull/11124) Add `GetAllVersions` to application store
* (x/authz) [#10447](https://github.com/cosmos/cosmos-sdk/pull/10447) authz `NewGrant` takes a new argument: block time, to correctly validate expire time.
* [#10961](https://github.com/cosmos/cosmos-sdk/pull/10961) Support third-party modules to add extension snapshots to state-sync.
* [#11274](https://github.com/cosmos/cosmos-sdk/pull/11274) `types/errors.New` now is an alias for `types/errors.Register` and should only be used in initialization code.
* (authz)[#11060](https://github.com/cosmos/cosmos-sdk/pull/11060) `authz.NewMsgGrant` `expiration` is now a pointer. When `nil` is used then no expiration will be set (grant won't expire).
* (x/distribution)[#11457](https://github.com/cosmos/cosmos-sdk/pull/11457) Add amount field to `distr.MsgWithdrawDelegatorRewardResponse` and `distr.MsgWithdrawValidatorCommissionResponse`.
* [#11334](https://github.com/cosmos/cosmos-sdk/pull/11334) Move `x/gov/types/v1beta2` to `x/gov/types/v1`.
* (x/auth/middleware) [#11413](https://github.com/cosmos/cosmos-sdk/pull/11413) Refactor tx middleware to be extensible on tx fee logic. Merged `MempoolFeeMiddleware` and `TxPriorityMiddleware` functionalities into `DeductFeeMiddleware`, make the logic extensible using the `TxFeeChecker` option, the current fee logic is preserved by the default `checkTxFeeWithValidatorMinGasPrices` implementation. Change `RejectExtensionOptionsMiddleware` to `NewExtensionOptionsMiddleware` which is extensible with the `ExtensionOptionChecker` option. Unpack the tx extension options `Any`s to interface `TxExtensionOptionI`.
* (migrations) [#11556](https://github.com/cosmos/cosmos-sdk/pull/11556#issuecomment-1091385011) Remove migration code from 0.42 and below. To use previous migrations, checkout previous versions of the cosmos-sdk.

### Client Breaking Changes

* [#11797](https://github.com/cosmos/cosmos-sdk/pull/11797) Remove all RegisterRESTRoutes (previously deprecated)
* [#11089](https://github.com/cosmos/cosmos-sdk/pull/11089]) interacting with the node through `grpc.Dial` requires clients to pass a codec refer to [doc](docs/docs/run-node/02-interact-node.md).
* [#9594](https://github.com/cosmos/cosmos-sdk/pull/9594) Remove legacy REST API. Please see the [REST Endpoints Migration guide](https://docs.cosmos.network/v0.45/migrations/rest.html) to migrate to the new REST endpoints.
* [#9995](https://github.com/cosmos/cosmos-sdk/pull/9995) Increased gas cost for creating proposals.
* [#11029](https://github.com/cosmos/cosmos-sdk/pull/11029) The deprecated Vote Option field is removed in gov v1beta2 and nil in v1beta1. Use Options instead.
* [#11013](https://github.com/cosmos/cosmos-sdk/pull/11013) The `tx gov submit-proposal` command has changed syntax to support the new Msg-based gov proposals. To access the old CLI command, please use `tx gov submit-legacy-proposal`.
* [#11170](https://github.com/cosmos/cosmos-sdk/issues/11170) Fixes issue related to grpc-gateway of supply by ibc-denom.

### CLI Breaking Changes

* (cli) [#11818](https://github.com/cosmos/cosmos-sdk/pull/11818) CLI transactions preview now respect the chosen `--output` flag format (json or text).
* [#9695](https://github.com/cosmos/cosmos-sdk/pull/9695) `<app> keys migrate` CLI command now takes no arguments.
* [#9246](https://github.com/cosmos/cosmos-sdk/pull/9246) Removed the CLI flag `--setup-config-only` from the `testnet` command and added the subcommand `init-files`.
* [#9780](https://github.com/cosmos/cosmos-sdk/pull/9780) Use sigs.k8s.io for yaml, which might lead to minor YAML output changes
* [#10625](https://github.com/cosmos/cosmos-sdk/pull/10625) Rename `--fee-account` CLI flag to `--fee-granter`
* [#10684](https://github.com/cosmos/cosmos-sdk/pull/10684) Rename `edit-validator` command's `--moniker` flag to `--new-moniker`
* (authz)[#11060](https://github.com/cosmos/cosmos-sdk/pull/11060) Changed the default value of the `--expiration` `tx grant` CLI Flag: was now + 1year, update: null (no expire date).

### Improvements

* (types) [#12201](https://github.com/cosmos/cosmos-sdk/pull/12201) Add `MustAccAddressFromBech32` util function
* [#11696](https://github.com/cosmos/cosmos-sdk/pull/11696) Rename `helpers.GenTx` to `GenSignedMockTx` to avoid confusion with genutil's `GenTxCmd`.
* (x/auth/vesting) [#11652](https://github.com/cosmos/cosmos-sdk/pull/11652) Add util functions for `Period(s)`
* [#11630](https://github.com/cosmos/cosmos-sdk/pull/11630) Add SafeSub method to sdk.Coin.
* [#11511](https://github.com/cosmos/cosmos-sdk/pull/11511) Add api server flags to start command.
* [#11484](https://github.com/cosmos/cosmos-sdk/pull/11484) Implement getter for keyring backend option.
* [#11449](https://github.com/cosmos/cosmos-sdk/pull/11449) Improved error messages when node isn't synced.
* [#11349](https://github.com/cosmos/cosmos-sdk/pull/11349) Add `RegisterAminoMsg` function that checks that a msg name is <40 chars (else this would break ledger nano signing) then registers the concrete msg type with amino, it should be used for registering `sdk.Msg`s with amino instead of `cdc.RegisterConcrete`.
* [#11089](https://github.com/cosmos/cosmos-sdk/pull/11089]) Now cosmos-sdk consumers can upgrade gRPC to its newest versions.
* [#10439](https://github.com/cosmos/cosmos-sdk/pull/10439) Check error for `RegisterQueryHandlerClient` in all modules `RegisterGRPCGatewayRoutes`.
* [#9780](https://github.com/cosmos/cosmos-sdk/pull/9780) Remove gogoproto `moretags` YAML annotations and add `sigs.k8s.io/yaml` for YAML marshalling.
* (x/bank) [#10134](https://github.com/cosmos/cosmos-sdk/pull/10134) Add `HasDenomMetadata` function to bank `Keeper` to check if a client coin denom metadata exists in state.
* (x/bank) [#10022](https://github.com/cosmos/cosmos-sdk/pull/10022) `BankKeeper.SendCoins` now takes less execution time.
* (deps) [#9987](https://github.com/cosmos/cosmos-sdk/pull/9987) Bump Go version minimum requirement to `1.17`
* (cli) [#9856](https://github.com/cosmos/cosmos-sdk/pull/9856) Overwrite `--sequence` and `--account-number` flags with default flag values when used with `offline=false` in `sign-batch` command.
* (rosetta) [#10001](https://github.com/cosmos/cosmos-sdk/issues/10001) Add documentation for rosetta-cli dockerfile and rename folder for the rosetta-ci dockerfile
* [#9699](https://github.com/cosmos/cosmos-sdk/pull/9699) Add `:`, `.`, `-`, and `_` as allowed characters in the default denom regular expression.
* (genesis) [#9697](https://github.com/cosmos/cosmos-sdk/pull/9697) Ensure `InitGenesis` returns with non-empty validator set.
* [#10468](https://github.com/cosmos/cosmos-sdk/pull/10468) Allow futureOps to queue additional operations in simulations
* [#10625](https://github.com/cosmos/cosmos-sdk/pull/10625) Add `--fee-payer` CLI flag
* (cli) [#10683](https://github.com/cosmos/cosmos-sdk/pull/10683) In CLI, allow 1 SIGN_MODE_DIRECT signer in transactions with multiple signers.
* (deps) [#10706](https://github.com/cosmos/cosmos-sdk/issues/10706) Bump rosetta-sdk-go to v0.7.2 and rosetta-cli to v0.7.3
* (types/errors) [#10779](https://github.com/cosmos/cosmos-sdk/pull/10779) Move most functionality in `types/errors` to a standalone `errors` go module, except the `RootCodespace` errors and ABCI response helpers. All functions and types that used to live in `types/errors` are now aliased so this is not a breaking change.
* (gov) [#10854](https://github.com/cosmos/cosmos-sdk/pull/10854) v1beta2's vote doesn't include the deprecate `option VoteOption` anymore. Instead, it only uses `WeightedVoteOption`.
* (types) [#11004](https://github.com/cosmos/cosmos-sdk/pull/11004) Added mutable versions of many of the sdk.Dec types operations. This improves performance when used by avoiding reallocating a new bigint for each operation.
* (x/auth) [#10880](https://github.com/cosmos/cosmos-sdk/pull/10880) Added a new query to the tx query service that returns a block with transactions fully decoded.
* (types) [#11200](https://github.com/cosmos/cosmos-sdk/pull/11200) Added `Min()` and `Max()` operations on sdk.Coins.
* (gov) [#11287](https://github.com/cosmos/cosmos-sdk/pull/11287) Fix error message when no flags are provided while executing `submit-legacy-proposal` transaction.
* (x/auth) [#11482](https://github.com/cosmos/cosmos-sdk/pull/11482) Improve panic message when attempting to register a method handler for a message that does not implement sdk.Msg
* (x/staking) [#11596](https://github.com/cosmos/cosmos-sdk/pull/11596) Add (re)delegation getters
* (errors) [#11960](https://github.com/cosmos/cosmos-sdk/pull/11960) Removed 'redacted' error message from defaultErrEncoder
* (ante) [#12013](https://github.com/cosmos/cosmos-sdk/pull/12013) Index ante events for failed tx.
* [#12668](https://github.com/cosmos/cosmos-sdk/pull/12668) Add `authz_msg_index` event attribute to message events emitted when executing via `MsgExec` through `x/authz`.
* [#12626](https://github.com/cosmos/cosmos-sdk/pull/12626) Upgrade IAVL to v0.19.0 with fast index and error propagation. NOTE: first start will take a while to propagate into new model.
* [#12576](https://github.com/cosmos/cosmos-sdk/pull/12576) Remove dependency on cosmos/keyring and upgrade to 99designs/keyring v1.2.1
* [#12590](https://github.com/cosmos/cosmos-sdk/pull/12590) Allow zero gas in simulation mode.
* [#12453](https://github.com/cosmos/cosmos-sdk/pull/12453) Add `NewInMemoryWithKeyring` function which allows the creation of in memory `keystore` instances with a specified set of existing items.
* [#11390](https://github.com/cosmos/cosmos-sdk/pull/11390) `LatestBlockResponse` & `BlockByHeightResponse` types' `Block` filed has been deprecated and they now contains new field `sdk_block` with `proposer_address` as `string`
* [#12089](https://github.com/cosmos/cosmos-sdk/pull/12089) Mark the `TipDecorator` as beta, don't include it in simapp by default.
* [#12153](https://github.com/cosmos/cosmos-sdk/pull/12153) Add a new `NewSimulationManagerFromAppModules` constructor, to simplify simulation wiring.

### Bug Fixes

* [#11969](https://github.com/cosmos/cosmos-sdk/pull/11969) Fix the panic error in `x/upgrade` when `AppVersion` is not set.
* (tests) [#11940](https://github.com/cosmos/cosmos-sdk/pull/11940) Fix some client tests in the `x/gov` module
* [#11772](https://github.com/cosmos/cosmos-sdk/pull/11772) Limit types.Dec length to avoid overflow.
* [#11724](https://github.com/cosmos/cosmos-sdk/pull/11724) Fix data race issues with api.Server
* [#11693](https://github.com/cosmos/cosmos-sdk/pull/11693) Add validation for gentx cmd.
* [#11645](https://github.com/cosmos/cosmos-sdk/pull/11645) Fix `--home` flag ignored when running help.
* [#11558](https://github.com/cosmos/cosmos-sdk/pull/11558) Fix `--dry-run` not working when using tx command.
* [#11354](https://github.com/cosmos/cosmos-sdk/pull/11355) Added missing pagination flag for `bank q total` query.
* [#11197](https://github.com/cosmos/cosmos-sdk/pull/11197) Signing with multisig now works with multisig address which is not in the keyring.
* (makefile) [#11285](https://github.com/cosmos/cosmos-sdk/pull/11285) Fix lint-fix make target.
* (client) [#11283](https://github.com/cosmos/cosmos-sdk/issues/11283) Support multiple keys for tx simulation and setting automatic gas for txs.
* (store) [#11177](https://github.com/cosmos/cosmos-sdk/pull/11177) Update the prune `everything` strategy to store the last two heights.
* [#10844](https://github.com/cosmos/cosmos-sdk/pull/10844) Automatic recovering non-consistent keyring storage during public key import.
* (store) [#11117](https://github.com/cosmos/cosmos-sdk/pull/11117) Fix data race in store trace component
* (cli) [#11065](https://github.com/cosmos/cosmos-sdk/pull/11065) Ensure the `tendermint-validator-set` query command respects the `-o` output flag.
* (grpc) [#10985](https://github.com/cosmos/cosmos-sdk/pull/10992) The `/cosmos/tx/v1beta1/txs/{hash}` endpoint returns a 404 when a tx does not exist.
* (rosetta) [#10340](https://github.com/cosmos/cosmos-sdk/pull/10340) Use `GenesisChunked(ctx)` instead `Genesis(ctx)` to get genesis block height
* [#9651](https://github.com/cosmos/cosmos-sdk/pull/9651) Change inconsistent limit of `0` to `MaxUint64` on InfiniteGasMeter and add GasRemaining func to GasMeter.
* [#9639](https://github.com/cosmos/cosmos-sdk/pull/9639) Check store keys length before accessing them by making sure that `key` is of length `m+1` (for `key[n:m]`)
* (types) [#9627](https://github.com/cosmos/cosmos-sdk/pull/9627) Fix nil pointer panic on `NewBigIntFromInt`
* (x/genutil) [#9574](https://github.com/cosmos/cosmos-sdk/pull/9575) Actually use the `gentx` client tx flags (like `--keyring-dir`)
* (x/distribution) [#9599](https://github.com/cosmos/cosmos-sdk/pull/9599) Withdraw rewards event now includes a value attribute even if there are 0 rewards (due to situations like 100% commission).
* (x/genutil) [#9638](https://github.com/cosmos/cosmos-sdk/pull/9638) Added missing validator key save when recovering from mnemonic
* [#9762](https://github.com/cosmos/cosmos-sdk/pull/9762) The init command uses the chain-id from the client config if --chain-id is not provided
* [#9980](https://github.com/cosmos/cosmos-sdk/pull/9980) Returning the error when the invalid argument is passed to bank query total supply cli.
* (server) [#10016](https://github.com/cosmos/cosmos-sdk/issues/10016) Fix marshaling of index-events into server config file.
* [#10184](https://github.com/cosmos/cosmos-sdk/pull/10184) Fixed CLI tx commands to no longer explicitly require the chain-id flag as this value can come from a user config.
* (x/upgrade) [#10189](https://github.com/cosmos/cosmos-sdk/issues/10189) Removed potential sources of non-determinism in upgrades
* [#10258](https://github.com/cosmos/cosmos-sdk/issues/10258) Fixes issue related to segmentation fault on mac m1 arm64
* [#10466](https://github.com/cosmos/cosmos-sdk/issues/10466) Fixes error with simulation tests when genesis start time is randomly created after the year 2262
* [#10394](https://github.com/cosmos/cosmos-sdk/issues/10394) Fixes issue related to grpc-gateway of account balance by
  ibc-denom.
* [#10842](https://github.com/cosmos/cosmos-sdk/pull/10842) Fix error when `--generate-only`, `--max-msgs` fags set while executing `WithdrawAllRewards` command.
* [#10897](https://github.com/cosmos/cosmos-sdk/pull/10897) Fix: set a non-zero value on gas overflow.
* [#9790](https://github.com/cosmos/cosmos-sdk/pull/10687) Fix behavior of `DecCoins.MulDecTruncate`.
* [#10990](https://github.com/cosmos/cosmos-sdk/pull/10990) Fixes missing `iavl-cache-size` config parsing in `GetConfig` method.
* (x/authz) [#10447](https://github.com/cosmos/cosmos-sdk/pull/10447) Fix authz `NewGrant` expiration check.
* (x/authz) [#10633](https://github.com/cosmos/cosmos-sdk/pull/10633) Fixed authorization not found error when executing message.
* [#11222](https://github.com/cosmos/cosmos-sdk/pull/11222) reject query with block height in the future
* [#11229](https://github.com/cosmos/cosmos-sdk/pull/11229) Handled the error message of `transaction encountered error` from tendermint.
* (x/authz) [#11252](https://github.com/cosmos/cosmos-sdk/pull/11252) Allow insufficient funds error for authz simulation
* (cli) [#11313](https://github.com/cosmos/cosmos-sdk/pull/11313) Fixes `--gas auto` when executing CLI transactions in `--generate-only` mode
* (cli) [#11337](https://github.com/cosmos/cosmos-sdk/pull/11337) Fixes `show-adress` cli cmd
* (crypto) [#11298](https://github.com/cosmos/cosmos-sdk/pull/11298) Fix cgo secp signature verification and update libscep256k1 library.
* (x/authz) [#11512](https://github.com/cosmos/cosmos-sdk/pull/11512) Fix response of a panic to error, when subtracting balances.
* (rosetta) [#11590](https://github.com/cosmos/cosmos-sdk/pull/11590) `/block` returns an error with nil pointer when a request has both of index and hash and increase timeout for huge genesis.
* (x/feegrant) [#11813](https://github.com/cosmos/cosmos-sdk/pull/11813) Fix pagination total count in `AllowancesByGranter` query.
* (simapp) [#11855](https://github.com/cosmos/cosmos-sdk/pull/11855) Use `sdkmath.Int` instead of `int64` for `SimulationState.InitialStake`.
* (x/capability) [#11737](https://github.com/cosmos/cosmos-sdk/pull/11737) Use a fixed length encoding of `Capability` pointer for `FwdCapabilityKey`
* [#11983](https://github.com/cosmos/cosmos-sdk/pull/11983) (x/feegrant, x/authz) rename grants query commands to `grants-by-grantee`, `grants-by-granter` cmds.
* (testutil/sims) [#12374](https://github.com/cosmos/cosmos-sdk/pull/12374) fix the non-determinstic behavior in simulations caused by `GenSignedMockTx` and check empty coins slice before it is used to create `banktype.MsgSend`.
* [#12448](https://github.com/cosmos/cosmos-sdk/pull/12448) Start telemetry independently from the API server.
* [#12509](https://github.com/cosmos/cosmos-sdk/pull/12509) Fix `Register{Tx,Tendermint}Service` not being called, resulting in some endpoints like the Simulate endpoint not working.
* [#12416](https://github.com/cosmos/cosmos-sdk/pull/12416) Prevent zero gas transactions in the `DeductFeeDecorator` AnteHandler decorator.
* (x/mint) [#12384](https://github.com/cosmos/cosmos-sdk/pull/12384) Ensure `GoalBonded` must be positive when performing `x/mint` parameter validation.
* (x/auth) [#12261](https://github.com/cosmos/cosmos-sdk/pull/12261) Deprecate pagination in GetTxsEventRequest/Response in favor of page and limit to align with tendermint `SignClient.TxSearch`
* (vesting) [#12190](https://github.com/cosmos/cosmos-sdk/pull/12190) Replace https://github.com/cosmos/cosmos-sdk/pull/12190 to use `NewBaseAccountWithAddress` in all vesting account message handlers.
* (linting) [#12132](https://github.com/cosmos/cosmos-sdk/pull/12132) Change sdk.Int to math.Int
* (cli) [#12127](https://github.com/cosmos/cosmos-sdk/pull/12127) Fix the CLI not always taking into account `--fee-payer` and `--fee-granter` flags.
* (migrations) [#12028](https://github.com/cosmos/cosmos-sdk/pull/12028) Fix v0.45->v0.46 in-place store migrations.
* (baseapp) [#12089](https://github.com/cosmos/cosmos-sdk/pull/12089) Include antehandler and runMsgs events in SimulateTx.
* (cli) [#12095](https://github.com/cosmos/cosmos-sdk/pull/12095) Fix running a tx with --dry-run returns an error
* (x/auth) [#12108](https://github.com/cosmos/cosmos-sdk/pull/12108) Fix GetBlockWithTxs error when querying block with 0 tx
* (genutil) [#12140](https://github.com/cosmos/cosmos-sdk/pull/12140) Fix staking's genesis JSON migrate in the `simd migrate v0.46` CLI command.
* (types) [#12154](https://github.com/cosmos/cosmos-sdk/pull/12154) Add `baseAccountGetter` to avoid invalid account error when create vesting account.
* (x/crisis) [#12208](https://github.com/cosmos/cosmos-sdk/pull/12208) Fix progress index of crisis invariant assertion logs.
* (types) [#12229](https://github.com/cosmos/cosmos-sdk/pull/12229) Increase sdk.Dec maxApproxRootIterations to 300

### State Machine Breaking

* (x/gov) [#13576](https://github.com/cosmos/cosmos-sdk/pull/13576) Proposals in voting period are tracked in a separate store.
* (baseapp) [#11985](https://github.com/cosmos/cosmos-sdk/pull/11985) Add a `postHandler` to baseapp. This `postHandler` is like antehandler, but is run *after* the `runMsgs` execution. It is in the same store branch that `runMsgs`, meaning that both `runMsgs` and `postHandler`
* (x/gov) [#11998](https://github.com/cosmos/cosmos-sdk/pull/11998) Tweak the `x/gov` `ModuleAccountInvariant` invariant to ensure deposits are `<=` total module account balance instead of strictly equal.
* (x/upgrade) [#11800](https://github.com/cosmos/cosmos-sdk/pull/11800) Fix `GetLastCompleteUpgrade` to properly return the latest upgrade.
* [#10564](https://github.com/cosmos/cosmos-sdk/pull/10564) Fix bug when updating allowance inside AllowedMsgAllowance
* (x/auth)[#9596](https://github.com/cosmos/cosmos-sdk/pull/9596) Enable creating periodic vesting accounts with a transactions instead of requiring them to be created in genesis.
* (x/bank) [#9611](https://github.com/cosmos/cosmos-sdk/pull/9611) Introduce a new index to act as a reverse index between a denomination and address allowing to query for token holders of a specific denomination. `DenomOwners` is updated to use the new reverse index.
* (x/bank) [#9832](https://github.com/cosmos/cosmos-sdk/pull/9832) Account balance is stored as `sdk.Int` rather than `sdk.Coin`.
* (x/bank) [#9890](https://github.com/cosmos/cosmos-sdk/pull/9890) Remove duplicate denom from denom metadata key.
* (x/upgrade) [#10189](https://github.com/cosmos/cosmos-sdk/issues/10189) Removed potential sources of non-determinism in upgrades
* [#10422](https://github.com/cosmos/cosmos-sdk/pull/10422) and [#10529](https://github.com/cosmos/cosmos-sdk/pull/10529) Add `MinCommissionRate` param to `x/staking` module.
* (x/gov) [#10763](https://github.com/cosmos/cosmos-sdk/pull/10763) modify the fields in `TallyParams` to use `string` instead of `bytes`
* [#10770](https://github.com/cosmos/cosmos-sdk/pull/10770) revert tx when block gas limit exceeded
* (x/gov) [#10868](https://github.com/cosmos/cosmos-sdk/pull/10868) Bump gov to v1. Both v1beta1 and v1beta2 queries and Msgs are accepted.
* [#11011](https://github.com/cosmos/cosmos-sdk/pull/11011) Remove burning of deposits when qourum is not reached on a governance proposal and when the deposit is not fully met.
* [#11019](https://github.com/cosmos/cosmos-sdk/pull/11019) Add `MsgCreatePermanentLockedAccount` and CLI method for creating permanent locked account
* (x/staking) [#10885] (https://github.com/cosmos/cosmos-sdk/pull/10885) Add new `CancelUnbondingDelegation`
  transaction to `x/staking` module. Delegators can now cancel unbonding delegation entry and delegate back to validator.
* (x/feegrant) [#10830](https://github.com/cosmos/cosmos-sdk/pull/10830) Expired allowances will be pruned from state.
* (x/authz,x/feegrant) [#11214](https://github.com/cosmos/cosmos-sdk/pull/11214) Fix Amino JSON encoding of authz and feegrant Msgs to be consistent with other modules.
* (authz)[#11060](https://github.com/cosmos/cosmos-sdk/pull/11060) Support grant with no expire time.

### Deprecated

* (x/upgrade) [#9906](https://github.com/cosmos/cosmos-sdk/pull/9906) Deprecate `UpgradeConsensusState` gRPC query since this functionality is only used for IBC, which now has its own [IBC replacement](https://github.com/cosmos/ibc-go/blob/2c880a22e9f9cc75f62b527ca94aa75ce1106001/proto/ibc/core/client/v1/query.proto#L54)
* (types) [#10948](https://github.com/cosmos/cosmos-sdk/issues/10948) Deprecate the types.DBBackend variable and types.NewLevelDB function. They are replaced by a new entry in `app.toml`: `app-db-backend` and `tendermint/tm-db`s `NewDB` function. If `app-db-backend` is defined, then it is used. Otherwise, if `types.DBBackend` is defined, it is used (until removed: [#11241](https://github.com/cosmos/cosmos-sdk/issues/11241)). Otherwise, Tendermint config's `db-backend` is used.

## [v0.45.10](https://github.com/cosmos/cosmos-sdk/releases/tag/v0.45.10) - 2022-10-24

### Features

* (grpc) [#13485](https://github.com/cosmos/cosmos-sdk/pull/13485) Implement a new gRPC query, `/cosmos/base/node/v1beta1/config`, which provides operator configuration. Applications that wish to expose operator minimum gas prices via gRPC should have their application implement the `ApplicationQueryService` interface (see `SimApp#RegisterNodeService` as an example).
* [#13557](https://github.com/cosmos/cosmos-sdk/pull/#13557) - Add `GenSignedMockTx`. This can be used as workaround for #12437 revertion. `v0.46+` contains as well a `GenSignedMockTx` that behaves the same way.
* (x/auth) [#13612](https://github.com/cosmos/cosmos-sdk/pull/13612) Add `Query/ModuleAccountByName` endpoint for accessing the module account info by module name.

### Improvements

* [#13585](https://github.com/cosmos/cosmos-sdk/pull/13585) Bump Tendermint to `v0.34.22`.

### Bug Fixes

* [#13588](https://github.com/cosmos/cosmos-sdk/pull/13588) Fix regression in distrubtion.WithdrawDelegationRewards when rewards are zero.
* [#13564](https://github.com/cosmos/cosmos-sdk/pull/13564) - Fix `make proto-gen`.
* (server) [#13610](https://github.com/cosmos/cosmos-sdk/pull/13610) Read the pruning-keep-every field again.

## [v0.45.9](https://github.com/cosmos/cosmos-sdk/releases/tag/v0.45.9) - 2022-10-14

ATTENTION:

This is a security release for the [Dragonberry security advisory](https://forum.cosmos.network/t/ibc-security-advisory-dragonberry/7702).

All users should upgrade immediately.

Users *must* add a replace directive in their go.mod for the new `ics23` package in the SDK:

```go
replace github.com/confio/ics23/go => github.com/cosmos/cosmos-sdk/ics23/go v0.8.0
```

### Features

* [#13435](https://github.com/cosmos/cosmos-sdk/pull/13435) Extend error context when a simulation fails.

### Improvements

* [#13369](https://github.com/cosmos/cosmos-sdk/pull/13369) Improve UX for `keyring.List` by returning all retrieved keys.
* [#13323](https://github.com/cosmos/cosmos-sdk/pull/13323) Ensure `withdraw_rewards` rewards are emitted from all actions that result in rewards being withdrawn.
* [#13321](https://github.com/cosmos/cosmos-sdk/pull/13321) Add flag to disable fast node migration and usage.
* (store) [#13326](https://github.com/cosmos/cosmos-sdk/pull/13326) Implementation of ADR-038 file StreamingService, backport #8664.
* (store) [#13540](https://github.com/cosmos/cosmos-sdk/pull/13540) Default fastnode migration to false to prevent suprises. Operators must enable it, unless they have it enabled already.

### API Breaking Changes

* (cli) [#13089](https://github.com/cosmos/cosmos-sdk/pull/13089) Fix rollback command don't actually delete multistore versions, added method `RollbackToVersion` to interface `CommitMultiStore` and added method `CommitMultiStore` to `Application` interface.

### Bug Fixes

* Implement dragonberry security patch.
    * For applying the patch please refer to the [RELEASE NOTES](./RELEASE_NOTES.md)
* (store) [#13459](https://github.com/cosmos/cosmos-sdk/pull/13459) Don't let state listener observe the uncommitted writes.

### Notes

Reverted #12437 due to API breaking changes.

## [v0.45.8](https://github.com/cosmos/cosmos-sdk/releases/tag/v0.45.8) - 2022-08-25

### Improvements

* [#12981](https://github.com/cosmos/cosmos-sdk/pull/12981) Return proper error when parsing telemetry configuration.
* [#12885](https://github.com/cosmos/cosmos-sdk/pull/12885) Amortize cost of processing cache KV store.
* [#12970](https://github.com/cosmos/cosmos-sdk/pull/12970) Bump Tendermint to `v0.34.21` and IAVL to `v0.19.1`.
* [#12693](https://github.com/cosmos/cosmos-sdk/pull/12693) Make sure the order of each node is consistent when emitting proto events.

### Bug Fixes

* [#13046](https://github.com/cosmos/cosmos-sdk/pull/13046) Fix missing return statement in BaseApp.Query.

## [v0.45.7](https://github.com/cosmos/cosmos-sdk/releases/tag/v0.45.7) - 2022-08-04

### Features

* (upgrade) [#12603](https://github.com/cosmos/cosmos-sdk/pull/12603) feat: Move AppModule.BeginBlock and AppModule.EndBlock to extension interfaces

### Improvements

* (events) [#12850](https://github.com/cosmos/cosmos-sdk/pull/12850) Add a new `fee_payer` attribute to the `tx` event that is emitted from the `DeductFeeDecorator` AnteHandler decorator.
* (x/params) [#12724](https://github.com/cosmos/cosmos-sdk/pull/12724) Add `GetParamSetIfExists` function to params `Subspace` to prevent panics on breaking changes.
* [#12668](https://github.com/cosmos/cosmos-sdk/pull/12668) Add `authz_msg_index` event attribute to message events emitted when executing via `MsgExec` through `x/authz`.
* [#12697](https://github.com/cosmos/cosmos-sdk/pull/12697) Upgrade IAVL to v0.19.0 with fast index and error propagation. NOTE: first start will take a while to propagate into new model.
    * Note: after upgrading to this version it may take up to 15 minutes to migrate from 0.17 to 0.19. This time is used to create the fast cache introduced into IAVL for performance
* [#12784](https://github.com/cosmos/cosmos-sdk/pull/12784) Upgrade Tendermint to 0.34.20.
* (x/bank) [#12674](https://github.com/cosmos/cosmos-sdk/pull/12674) Add convenience function `CreatePrefixedAccountStoreKey()` to construct key to access account's balance for a given denom.

### Bug Fixes

* (x/mint) [#12384](https://github.com/cosmos/cosmos-sdk/pull/12384) Ensure `GoalBonded` must be positive when performing `x/mint` parameter validation.
* (simapp) [#12437](https://github.com/cosmos/cosmos-sdk/pull/12437) fix the non-determinstic behavior in simulations caused by `GenTx` and check
empty coins slice before it is used to create `banktype.MsgSend`.
* (x/capability) [12818](https://github.com/cosmos/cosmos-sdk/pull/12818) Use fixed length hex for pointer at FwdCapabilityKey.

## [v0.45.6](https://github.com/cosmos/cosmos-sdk/releases/tag/v0.45.6) - 2022-06-28

### Improvements

* (simapp) [#12314](https://github.com/cosmos/cosmos-sdk/pull/12314) Increase `DefaultGenTxGas` from `1000000` to `10000000`
* [#12371](https://github.com/cosmos/cosmos-sdk/pull/12371) Update min required Golang version to 1.18.

### Bug Fixes

* [#12317](https://github.com/cosmos/cosmos-sdk/pull/12317) Rename `edit-validator` command's `--moniker` flag to `--new-moniker`
* (x/upgrade) [#12264](https://github.com/cosmos/cosmos-sdk/pull/12264) Fix `GetLastCompleteUpgrade` to properly return the latest upgrade.
* (x/crisis) [#12208](https://github.com/cosmos/cosmos-sdk/pull/12208) Fix progress index of crisis invariant assertion logs.

### Features

* (query) [#12253](https://github.com/cosmos/cosmos-sdk/pull/12253) Add `GenericFilteredPaginate` to the `query` package to improve UX.

## [v0.45.5](https://github.com/cosmos/cosmos-sdk/releases/tag/v0.45.5) - 2022-06-09

### Improvements

* (x/feegrant) [#11813](https://github.com/cosmos/cosmos-sdk/pull/11813) Fix pagination total count in `AllowancesByGranter` query.
* (errors) [#12002](https://github.com/cosmos/cosmos-sdk/pull/12002) Removed 'redacted' error message from defaultErrEncoder.
* (ante) [#12017](https://github.com/cosmos/cosmos-sdk/pull/12017) Index ante events for failed tx (backport #12013).
* [#12153](https://github.com/cosmos/cosmos-sdk/pull/12153) Add a new `NewSimulationManagerFromAppModules` constructor, to simplify simulation wiring.

### Bug Fixes

* [#11796](https://github.com/cosmos/cosmos-sdk/pull/11796) Handle EOF error case in `readLineFromBuf`, which allows successful reading of passphrases from STDIN.
* [#11772](https://github.com/cosmos/cosmos-sdk/pull/11772) Limit types.Dec length to avoid overflow.
* [#10947](https://github.com/cosmos/cosmos-sdk/pull/10947) Add `AllowancesByGranter` query to the feegrant module
* [#9639](https://github.com/cosmos/cosmos-sdk/pull/9639) Check store keys length before accessing them by making sure that `key` is of length `m+1` (for `key[n:m]`)
* [#11983](https://github.com/cosmos/cosmos-sdk/pull/11983) (x/feegrant, x/authz) rename grants query commands to `grants-by-grantee`, `grants-by-granter` cmds.

## Improvements

* [#11886](https://github.com/cosmos/cosmos-sdk/pull/11886) Improve error messages

## [v0.45.4](https://github.com/cosmos/cosmos-sdk/releases/tag/v0.45.4) - 2022-04-25

### Bug Fixes

* [#11624](https://github.com/cosmos/cosmos-sdk/pull/11624) Handle the error returned from `NewNode` in the `server` package.
* [#11724](https://github.com/cosmos/cosmos-sdk/pull/11724) Fix data race issues with `api.Server`.

### Improvements

* (types) [#12201](https://github.com/cosmos/cosmos-sdk/pull/12201) Add `MustAccAddressFromBech32` util function
* [#11693](https://github.com/cosmos/cosmos-sdk/pull/11693) Add validation for gentx cmd.
* [#11686](https://github.com/cosmos/cosmos-sdk/pull/11686) Update the min required Golang version to `1.17`.
* (x/auth/vesting) [#11652](https://github.com/cosmos/cosmos-sdk/pull/11652) Add util functions for `Period(s)`

## [v0.45.3](https://github.com/cosmos/cosmos-sdk/releases/tag/v0.45.3) - 2022-04-12

### Improvements

* [#11562](https://github.com/cosmos/cosmos-sdk/pull/11562) Updated Tendermint to v0.34.19; `unsafe-reset-all` command has been moved to the `tendermint` sub-command.

### Features

* (x/upgrade) [#11551](https://github.com/cosmos/cosmos-sdk/pull/11551) Update `ScheduleUpgrade` for chains to schedule an automated upgrade on `BeginBlock` without having to go though governance.

## [v0.45.2](https://github.com/cosmos/cosmos-sdk/releases/tag/v0.45.2) - 2022-04-05

### Features

* (tx) [#11533](https://github.com/cosmos/cosmos-sdk/pull/11533) Register [`EIP191`](https://eips.ethereum.org/EIPS/eip-191) as an available `SignMode` for chains to use.
* [#11430](https://github.com/cosmos/cosmos-sdk/pull/11430) Introduce a new `grpc-only` flag, such that when enabled, will start the node in a query-only mode. Note, gRPC MUST be enabled with this flag.
* (x/bank) [#11417](https://github.com/cosmos/cosmos-sdk/pull/11417) Introduce a new `SpendableBalances` gRPC query that retrieves an account's total (paginated) spendable balances.
* (x/bank) [#10771](https://github.com/cosmos/cosmos-sdk/pull/10771) Add safety check on bank module perms to allow module-specific mint restrictions (e.g. only minting a certain denom).
* (x/bank) [#10771](https://github.com/cosmos/cosmos-sdk/pull/10771) Add `bank.BankKeeper.WithMintCoinsRestriction` function to restrict use of bank `MintCoins` usage. This function is not on the bank `Keeper` interface, so it's not API-breaking, but only additive on the keeper implementation.
* [#10944](https://github.com/cosmos/cosmos-sdk/pull/10944) `x/authz` add all grants by grantee query
* [#11124](https://github.com/cosmos/cosmos-sdk/pull/11124) Add `GetAllVersions` to application store
* (x/auth) [#10880](https://github.com/cosmos/cosmos-sdk/pull/10880) Added a new query to the tx query service that returns a block with transactions fully decoded.
* [#11314](https://github.com/cosmos/cosmos-sdk/pull/11314) Add state rollback command.

### Bug Fixes

* [#11354](https://github.com/cosmos/cosmos-sdk/pull/11355) Added missing pagination flag for `bank q total` query.
* [#11197](https://github.com/cosmos/cosmos-sdk/pull/11197) Signing with multisig now works with multisig address which is not in the keyring.
* (client) [#11283](https://github.com/cosmos/cosmos-sdk/issues/11283) Support multiple keys for tx simulation and setting automatic gas for txs.
* (store) [#11177](https://github.com/cosmos/cosmos-sdk/pull/11177) Update the prune `everything` strategy to store the last two heights.
* (store) [#11117](https://github.com/cosmos/cosmos-sdk/pull/11117) Fix data race in store trace component
* (x/authz) [#11252](https://github.com/cosmos/cosmos-sdk/pull/11252) Allow insufficient funds error for authz simulation
* (crypto) [#11298](https://github.com/cosmos/cosmos-sdk/pull/11298) Fix cgo secp signature verification and update libscep256k1 library.
* (crypto) [#12122](https://github.com/cosmos/cosmos-sdk/pull/12122) Fix keyring migration issue.

### Improvements

* [#9576](https://github.com/cosmos/cosmos-sdk/pull/9576) Add debug error message to query result when enabled
* (types) [#11200](https://github.com/cosmos/cosmos-sdk/pull/11200) Added `Min()` and `Max()` operations on sdk.Coins.
* [#11267](https://github.com/cosmos/cosmos-sdk/pull/11267) Add hooks to allow app modules to add things to state-sync (backport #10961).

## [v0.45.1](https://github.com/cosmos/cosmos-sdk/releases/tag/v0.45.1) - 2022-02-03

### Bug Fixes

* (grpc) [#10985](https://github.com/cosmos/cosmos-sdk/pull/10992) The `/cosmos/tx/v1beta1/txs/{hash}` endpoint returns a 404 when a tx does not exist.
* [#10990](https://github.com/cosmos/cosmos-sdk/pull/10990) Fixes missing `iavl-cache-size` config parsing in `GetConfig` method.
* [#11222](https://github.com/cosmos/cosmos-sdk/pull/11222) reject query with block height in the future

### Improvements

* [#10407](https://github.com/cosmos/cosmos-sdk/pull/10407) Added validation to `x/upgrade` module's `BeginBlock` to check accidental binary downgrades
* [#10768](https://github.com/cosmos/cosmos-sdk/pull/10768) Extra logging in in-place store migrations.

## [v0.45.0](https://github.com/cosmos/cosmos-sdk/releases/tag/v0.45.0) - 2022-01-18

### State Machine Breaking

* [#10833](https://github.com/cosmos/cosmos-sdk/pull/10833) fix reported tx gas used when block gas limit exceeded.
* (auth) [#10536](https://github.com/cosmos/cosmos-sdk/pull/10536]) Enable `SetSequence` for `ModuleAccount`.
* (store) [#10218](https://github.com/cosmos/cosmos-sdk/pull/10218) Charge gas even when there are no entries while seeking.
* (store) [#10247](https://github.com/cosmos/cosmos-sdk/pull/10247) Charge gas for the key length in gas meter.
* (x/gov) [#10740](https://github.com/cosmos/cosmos-sdk/pull/10740) Increase maximum proposal description size from 5k characters to 10k characters.
* [#10814](https://github.com/cosmos/cosmos-sdk/pull/10814) revert tx when block gas limit exceeded.

### API Breaking Changes

* [#10561](https://github.com/cosmos/cosmos-sdk/pull/10561) The `CommitMultiStore` interface contains a new `SetIAVLCacheSize` method
* [#10922](https://github.com/cosmos/cosmos-sdk/pull/10922), [/#10956](https://github.com/cosmos/cosmos-sdk/pull/10956) Deprecate key `server.Generate*` functions and move them to `testutil` and support custom mnemonics in in-process testing network. Moved `TestMnemonic` from `testutil` package to `testdata`.
* [#11049](https://github.com/cosmos/cosmos-sdk/pull/11049) Add custom tendermint config variables into root command. Allows App developers to set config.toml variables.

### Features

* [#10614](https://github.com/cosmos/cosmos-sdk/pull/10614) Support in-place migration ordering

### Improvements

* [#10486](https://github.com/cosmos/cosmos-sdk/pull/10486) store/cachekv's `Store.Write` conservatively
  looks up keys, but also uses the [map clearing idiom](https://bencher.orijtech.com/perfclinic/mapclearing/)
  to reduce the RAM usage, CPU time usage, and garbage collection pressure from clearing maps,
  instead of allocating new maps.
* (module) [#10711](https://github.com/cosmos/cosmos-sdk/pull/10711) Panic at startup if the app developer forgot to add modules in the `SetOrder{BeginBlocker, EndBlocker, InitGenesis, ExportGenesis}` functions. This means that all modules, even those who have empty implementations for those methods, need to be added to `SetOrder*`.
* (types) [#10076](https://github.com/cosmos/cosmos-sdk/pull/10076) Significantly speedup and lower allocations for `Coins.String()`.
* (auth) [#10022](https://github.com/cosmos/cosmos-sdk/pull/10022) `AuthKeeper` interface in `x/auth` now includes a function `HasAccount`.
* [#10393](https://github.com/cosmos/cosmos-sdk/pull/10393) Add `HasSupply` method to bank keeper to ensure that input denom actually exists on chain.

### Bug Fixes

* (std/codec) [/#10595](https://github.com/cosmos/cosmos-sdk/pull/10595) Add evidence to std/codec to be able to decode evidence in client interactions.
* (types) [#9627](https://github.com/cosmos/cosmos-sdk/pull/9627) Fix nil pointer panic on `NewBigIntFromInt`.
* [#10725](https://github.com/cosmos/cosmos-sdk/pull/10725) populate `ctx.ConsensusParams` for begin/end blockers.
* [#9829](https://github.com/cosmos/cosmos-sdk/pull/9829) Fixed Coin denom sorting not being checked during `Balance.Validate` check. Refactored the Validation logic to use `Coins.Validate` for `Balance.Coins`
* [#10061](https://github.com/cosmos/cosmos-sdk/pull/10061) and [#10515](https://github.com/cosmos/cosmos-sdk/pull/10515) Ensure that `LegacyAminoPubKey` struct correctly unmarshals from JSON

## [v0.44.8](https://github.com/cosmos/cosmos-sdk/releases/tag/v0.44.8) - 2022-04-12

### Improvements

* [#11563](https://github.com/cosmos/cosmos-sdk/pull/11563) Updated Tendermint to v0.34.19; `unsafe-reset-all` command has been moved to the `tendermint` sub-command.

## [v0.44.7](https://github.com/cosmos/cosmos-sdk/releases/tag/v0.44.7) - 2022-04-04

### Features

* (x/bank) [#10771](https://github.com/cosmos/cosmos-sdk/pull/10771) Add safety check on bank module perms to allow module-specific mint restrictions (e.g. only minting a certain denom).
* (x/bank) [#10771](https://github.com/cosmos/cosmos-sdk/pull/10771) Add `bank.BankKeeper.WithMintCoinsRestriction` function to restrict use of bank `MintCoins` usage. This function is not on the bank `Keeper` interface, so it's not API-breaking, but only additive on the keeper implementation.

### Bug Fixes

* [#11354](https://github.com/cosmos/cosmos-sdk/pull/11355) Added missing pagination flag for `bank q total` query.
* (store) [#11177](https://github.com/cosmos/cosmos-sdk/pull/11177) Update the prune `everything` strategy to store the last two heights.
* (store) [#11117](https://github.com/cosmos/cosmos-sdk/pull/11117) Fix data race in store trace component
* (x/authz) [#11252](https://github.com/cosmos/cosmos-sdk/pull/11252) Allow insufficient funds error for authz simulation

### Improvements

* [#9576](https://github.com/cosmos/cosmos-sdk/pull/9576) Add debug error message to query result when enabled

## [v0.44.6](https://github.com/cosmos/cosmos-sdk/releases/tag/v0.44.6) - 2022-02-02

### Features

* [#11124](https://github.com/cosmos/cosmos-sdk/pull/11124) Add `GetAllVersions` to application store

### Bug Fixes

* (grpc) [#10985](https://github.com/cosmos/cosmos-sdk/pull/10992) The `/cosmos/tx/v1beta1/txs/{hash}` endpoint returns a 404 when a tx does not exist.
* (std/codec) [/#10595](https://github.com/cosmos/cosmos-sdk/pull/10595) Add evidence to std/codec to be able to decode evidence in client interactions.
* [#10725](https://github.com/cosmos/cosmos-sdk/pull/10725) populate `ctx.ConsensusParams` for begin/end blockers.
* [#10061](https://github.com/cosmos/cosmos-sdk/pull/10061) and [#10515](https://github.com/cosmos/cosmos-sdk/pull/10515) Ensure that `LegacyAminoPubKey` struct correctly unmarshals from JSON

### Improvements

* [#10823](https://github.com/cosmos/cosmos-sdk/pull/10823) updated ambiguous cli description for creating feegrant.

## [v0.44.5-patch](https://github.com/cosmos/cosmos-sdk/releases/tag/v0.44.5-patch) - 2021-10-14

ATTENTION:

This is a security release for the [Dragonberry security advisory](https://forum.cosmos.network/t/ibc-security-advisory-dragonberry/7702).

All users should upgrade immediately.

Users *must* add a replace directive in their go.mod for the new `ics23` package in the SDK:

```go
replace github.com/confio/ics23/go => github.com/cosmos/cosmos-sdk/ics23/go v0.8.0
```

## [v0.44.5](https://github.com/cosmos/cosmos-sdk/releases/tag/v0.44.5) - 2021-12-02

### Improvements

* (baseapp) [#10631](https://github.com/cosmos/cosmos-sdk/pull/10631) Emit ante events even for the failed txs.
* (store) [#10741](https://github.com/cosmos/cosmos-sdk/pull/10741) Significantly speedup iterator creation after delete heavy workloads. Significantly improves IBC migration times.

### Bug Fixes

* [#10648](https://github.com/cosmos/cosmos-sdk/pull/10648) Upgrade IAVL to 0.17.3 to solve race condition bug in IAVL.

## [v0.44.4](https://github.com/cosmos/cosmos-sdk/releases/tag/v0.44.4) - 2021-11-25

### Improvements

* (types) [#10630](https://github.com/cosmos/cosmos-sdk/pull/10630) Add an `Events` field to the `TxResponse` type that captures *all* events emitted by a transaction, unlike `Logs` which only contains events emitted during message execution.
* (x/upgrade) [#10532](https://github.com/cosmos/cosmos-sdk/pull/10532) Add `keeper.DumpUpgradeInfoWithInfoToDisk` to include `Plan.Info` in the upgrade-info file.
* (store) [#10544](https://github.com/cosmos/cosmos-sdk/pull/10544) Use the new IAVL iterator structure which significantly improves iterator performance.

### Bug Fixes

* [#10827](https://github.com/cosmos/cosmos-sdk/pull/10827) Create query `Context` with requested block height
* [#10414](https://github.com/cosmos/cosmos-sdk/pull/10414) Use `sdk.GetConfig().GetFullBIP44Path()` instead `sdk.FullFundraiserPath` to generate key
* (bank) [#10394](https://github.com/cosmos/cosmos-sdk/pull/10394) Fix: query account balance by ibc denom.
* [\10608](https://github.com/cosmos/cosmos-sdk/pull/10608) Change the order of module migration by pushing x/auth to the end. Auth module depends on other modules and should be run last. We have updated the documentation to provide more details how to change module migration order. This is technically a breaking change, but only impacts updates between the upgrades with version change, hence migrating from the previous patch release doesn't cause new migration and doesn't break the state.
* [#10674](https://github.com/cosmos/cosmos-sdk/pull/10674) Fix issue with `Error.Wrap` and `Error.Wrapf` usage with `errors.Is`.

## [v0.44.3](https://github.com/cosmos/cosmos-sdk/releases/tag/v0.44.3) - 2021-10-21

### Improvements

* [#10768](https://github.com/cosmos/cosmos-sdk/pull/10768) Added extra logging for tracking in-place store migrations
* [#10262](https://github.com/cosmos/cosmos-sdk/pull/10262) Remove unnecessary logging in `x/feegrant` simulation.
* [#10327](https://github.com/cosmos/cosmos-sdk/pull/10327) Add null guard for possible nil `Amount` in tx fee `Coins`
* [#10339](https://github.com/cosmos/cosmos-sdk/pull/10339) Improve performance of `removeZeroCoins` by only allocating memory when necessary
* [#10045](https://github.com/cosmos/cosmos-sdk/pull/10045) Revert [#8549](https://github.com/cosmos/cosmos-sdk/pull/8549). Do not route grpc queries through Tendermint.
* (deps) [#10375](https://github.com/cosmos/cosmos-sdk/pull/10375) Bump Tendermint to [v0.34.14](https://github.com/tendermint/tendermint/releases/tag/v0.34.14).
* [#10024](https://github.com/cosmos/cosmos-sdk/pull/10024) `store/cachekv` performance improvement by reduced growth factor for iterator ranging by using binary searches to find dirty items when unsorted key count >= 1024.

### Bug Fixes

* (client) [#10226](https://github.com/cosmos/cosmos-sdk/pull/10226) Fix --home flag parsing.
* (rosetta) [#10340](https://github.com/cosmos/cosmos-sdk/pull/10340) Use `GenesisChunked(ctx)` instead `Genesis(ctx)` to get genesis block height

## [v0.44.2](https://github.com/cosmos/cosmos-sdk/releases/tag/v0.44.2) - 2021-10-12

Security Release. No breaking changes related to 0.44.x.

## [v0.44.1](https://github.com/cosmos/cosmos-sdk/releases/tag/v0.44.1) - 2021-09-29

### Improvements

* (store) [#10040](https://github.com/cosmos/cosmos-sdk/pull/10040) Bump IAVL to v0.17.1 which includes performance improvements on a batch load.
* (types) [#10021](https://github.com/cosmos/cosmos-sdk/pull/10021) Speedup coins.AmountOf(), by removing many intermittent regex calls.
* [#10077](https://github.com/cosmos/cosmos-sdk/pull/10077) Remove telemetry on `GasKV` and `CacheKV` store Get/Set operations, significantly improving their performance.
* (store) [#10026](https://github.com/cosmos/cosmos-sdk/pull/10026) Improve CacheKVStore datastructures / algorithms, to no longer take O(N^2) time when interleaving iterators and insertions.

### Bug Fixes

* [#9969](https://github.com/cosmos/cosmos-sdk/pull/9969) fix: use keyring in config for add-genesis-account cmd.
* (x/genutil) [#10104](https://github.com/cosmos/cosmos-sdk/pull/10104) Ensure the `init` command reads the `--home` flag value correctly.
* (x/feegrant) [#10049](https://github.com/cosmos/cosmos-sdk/issues/10049) Fixed the error message when `period` or `period-limit` flag is not set on a feegrant grant transaction.

### Client Breaking Changes

* [#9879](https://github.com/cosmos/cosmos-sdk/pull/9879) Modify ABCI Queries to use `abci.QueryRequest` Height field if it is non-zero, otherwise continue using context height.

## [v0.44.0](https://github.com/cosmos/cosmos-sdk/releases/tag/v0.44.0) - 2021-09-01

### Features

* [#9860](https://github.com/cosmos/cosmos-sdk/pull/9860) Emit transaction fee in ante handler fee decorator. The event type is `tx` and the attribute is `fee`.

### Improvements

* (deps) [#9956](https://github.com/cosmos/cosmos-sdk/pull/9956) Bump Tendermint to [v0.34.12](https://github.com/tendermint/tendermint/releases/tag/v0.34.12).

### Deprecated

* (x/upgrade) [#9906](https://github.com/cosmos/cosmos-sdk/pull/9906) Deprecate `UpgradeConsensusState` gRPC query since this functionality is only used for IBC, which now has its own [IBC replacement](https://github.com/cosmos/ibc-go/blob/2c880a22e9f9cc75f62b527ca94aa75ce1106001/proto/ibc/core/client/v1/query.proto#L54)

### Bug Fixes

* [#9965](https://github.com/cosmos/cosmos-sdk/pull/9965) Fixed `simd version` command output to report the right release tag.
* (x/upgrade) [#10189](https://github.com/cosmos/cosmos-sdk/issues/10189) Removed potential sources of non-determinism in upgrades.

### Client Breaking Changes

* [#10041](https://github.com/cosmos/cosmos-sdk/pull/10041) Remove broadcast & encode legacy REST endpoints. Please see the [REST Endpoints Migration guide](https://docs.cosmos.network/v0.45/migrations/rest.html) to migrate to the new REST endpoints.

## [v0.43.0](https://github.com/cosmos/cosmos-sdk/releases/tag/v0.43.0) - 2021-08-10

### Features

* [#6711](https://github.com/cosmos/cosmos-sdk/pull/6711) Make integration test suites reusable by apps, tests are exported in each module's `client/testutil` package.
* [#8077](https://github.com/cosmos/cosmos-sdk/pull/8077) Added support for grpc-web, enabling browsers to communicate with a chain's gRPC server
* [#8965](https://github.com/cosmos/cosmos-sdk/pull/8965) cosmos reflection now provides more information on the application such as: deliverable msgs, sdk.Config info etc (still in alpha stage).
* [#8520](https://github.com/cosmos/cosmos-sdk/pull/8520) Add support for permanently locked vesting accounts.
* [#8559](https://github.com/cosmos/cosmos-sdk/pull/8559) Added Protobuf compatible secp256r1 ECDSA signatures.
* [#8786](https://github.com/cosmos/cosmos-sdk/pull/8786) Enabled secp256r1 in x/auth.
* (rosetta) [#8729](https://github.com/cosmos/cosmos-sdk/pull/8729) Data API fully supports balance tracking. Construction API can now construct any message supported by the application.
* [#8754](https://github.com/cosmos/cosmos-sdk/pull/8875) Added support for reverse iteration to pagination.
* (types) [#9079](https://github.com/cosmos/cosmos-sdk/issues/9079) Add `AddAmount`/`SubAmount` methods to `sdk.Coin`.
* [#9088](https://github.com/cosmos/cosmos-sdk/pull/9088) Added implementation to ADR-28 Derived Addresses.
* [#9133](https://github.com/cosmos/cosmos-sdk/pull/9133) Added hooks for governance actions.
* (x/staking) [#9214](https://github.com/cosmos/cosmos-sdk/pull/9214) Added `new_shares` attribute inside `EventTypeDelegate` event.
* [#9382](https://github.com/cosmos/cosmos-sdk/pull/9382) feat: add Dec.Float64() function.
* [#9457](https://github.com/cosmos/cosmos-sdk/pull/9457) Add amino support for x/authz and x/feegrant Msgs.
* [#9498](https://github.com/cosmos/cosmos-sdk/pull/9498) Added `Codec: codec.Codec` attribute to `client/Context` structure.
* [#9540](https://github.com/cosmos/cosmos-sdk/pull/9540) Add output flag for query txs command.
* (errors) [#8845](https://github.com/cosmos/cosmos-sdk/pull/8845) Add `Error.Wrap` handy method
* [#8518](https://github.com/cosmos/cosmos-sdk/pull/8518) Help users of multisig wallets debug signature issues.
* [#9573](https://github.com/cosmos/cosmos-sdk/pull/9573) ADR 040 implementation: New DB interface
* [#9952](https://github.com/cosmos/cosmos-sdk/pull/9952) ADR 040: Implement in-memory DB backend
* [#9848](https://github.com/cosmos/cosmos-sdk/pull/9848) ADR-040: Implement BadgerDB backend
* [#9851](https://github.com/cosmos/cosmos-sdk/pull/9851) ADR-040: Implement RocksDB backend
* [#10308](https://github.com/cosmos/cosmos-sdk/pull/10308) ADR-040: Implement DBConnection.Revert
* [#9892](https://github.com/cosmos/cosmos-sdk/pull/9892) ADR-040: KV Store with decoupled storage and state commitment

### Client Breaking Changes

* [#8363](https://github.com/cosmos/cosmos-sdk/pull/8363) Addresses no longer have a fixed 20-byte length. From the SDK modules' point of view, any 1-255 bytes-long byte array is a valid address.
* (crypto/ed25519) [#8690] Adopt zip1215 ed2559 verification rules.
* [#8849](https://github.com/cosmos/cosmos-sdk/pull/8849) Upgrade module no longer supports time based upgrades.
* [#7477](https://github.com/cosmos/cosmos-sdk/pull/7477) Changed Bech32 Public Key serialization in the client facing functionality (CLI, MsgServer, QueryServer):
    * updated the keyring display structure (it uses protobuf JSON serialization) - the output is more verbose.
    * Renamed `MarshalAny` and `UnmarshalAny` to `MarshalInterface` and `UnmarshalInterface` respectively. These functions must take an interface as parameter (not a concrete type nor `Any` object). Underneath they use `Any` wrapping for correct protobuf serialization.
    * CLI: removed `--text` flag from `show-node-id` command; the text format for public keys is not used any more - instead we use ProtoJSON.
* (store) [#8790](https://github.com/cosmos/cosmos-sdk/pull/8790) Reduce gas costs by 10x for transient store operations.
* [#9139](https://github.com/cosmos/cosmos-sdk/pull/9139) Querying events:
    * via `ServiceMsg` TypeURLs (e.g. `message.action='/cosmos.bank.v1beta1.Msg/Send'`) does not work anymore,
    * via legacy `msg.Type()` (e.g. `message.action='send'`) is being deprecated, new `Msg`s won't emit these events.
    * Please use concrete `Msg` TypeURLs instead (e.g. `message.action='/cosmos.bank.v1beta1.MsgSend'`).
* [#9859](https://github.com/cosmos/cosmos-sdk/pull/9859) The `default` pruning strategy now keeps the last 362880 blocks instead of 100. 362880 equates to roughly enough blocks to cover the entire unbonding period assuming a 21 day unbonding period and 5s block time.
* [#9785](https://github.com/cosmos/cosmos-sdk/issues/9785) Missing coin denomination in logs

### API Breaking Changes

* (keyring) [#8662](https://github.com/cosmos/cosmos-sdk/pull/8662) `NewMnemonic` now receives an additional `passphrase` argument to secure the key generated by the bip39 mnemonic.
* (x/bank) [#8473](https://github.com/cosmos/cosmos-sdk/pull/8473) Bank keeper does not expose unsafe balance changing methods such as `SetBalance`, `SetSupply` etc.
* (x/staking) [#8473](https://github.com/cosmos/cosmos-sdk/pull/8473) On genesis init, if non bonded pool and bonded pool balance, coming from the bank module, does not match what is saved in the staking state, the initialization will panic.
* (x/gov) [#8473](https://github.com/cosmos/cosmos-sdk/pull/8473) On genesis init, if the gov module account balance, coming from bank module state, does not match the one in gov module state, the initialization will panic.
* (x/distribution) [#8473](https://github.com/cosmos/cosmos-sdk/pull/8473) On genesis init, if the distribution module account balance, coming from bank module state, does not match the one in distribution module state, the initialization will panic.
* (client/keys) [#8500](https://github.com/cosmos/cosmos-sdk/pull/8500) `InfoImporter` interface is removed from legacy keybase.
* (x/staking) [#8505](https://github.com/cosmos/cosmos-sdk/pull/8505) `sdk.PowerReduction` has been renamed to `sdk.DefaultPowerReduction`, and most staking functions relying on power reduction take a new function argument, instead of relying on that global variable.
* [#8629](https://github.com/cosmos/cosmos-sdk/pull/8629) Deprecated `SetFullFundraiserPath` from `Config` in favor of `SetPurpose` and `SetCoinType`.
* (x/upgrade) [#8673](https://github.com/cosmos/cosmos-sdk/pull/8673) Remove IBC logic from x/upgrade. Deprecates IBC fields in an Upgrade Plan, an error will be thrown if they are set. IBC upgrade logic moved to 02-client and an IBC UpgradeProposal is added.
* (x/bank) [#8517](https://github.com/cosmos/cosmos-sdk/pull/8517) `SupplyI` interface and `Supply` are removed and uses `sdk.Coins` for supply tracking
* (x/upgrade) [#8743](https://github.com/cosmos/cosmos-sdk/pull/8743) `UpgradeHandler` includes a new argument `VersionMap` which helps facilitate in-place migrations.
* (x/auth) [#8129](https://github.com/cosmos/cosmos-sdk/pull/8828) Updated `SigVerifiableTx.GetPubKeys` method signature to return error.
* (x/upgrade) [\7487](https://github.com/cosmos/cosmos-sdk/pull/8897) Upgrade `Keeper` takes new argument `ProtocolVersionSetter` which implements setting a protocol version on baseapp.
* (baseapp) [\7487](https://github.com/cosmos/cosmos-sdk/pull/8897) BaseApp's fields appVersion and version were swapped to match Tendermint's fields.
* [#8682](https://github.com/cosmos/cosmos-sdk/pull/8682) `ante.NewAnteHandler` updated to receive all positional params as `ante.HandlerOptions` struct. If required fields aren't set, throws error accordingly.
* (x/staking/types) [#7447](https://github.com/cosmos/cosmos-sdk/issues/7447) Remove bech32 PubKey support:
    * `ValidatorI` interface update: `GetConsPubKey` renamed to `TmConsPubKey` (this is to clarify the return type: consensus public key must be a tendermint key); `TmConsPubKey`, `GetConsAddr` methods return error.
    * `Validator` updated according to the `ValidatorI` changes described above.
    * `ToTmValidator` function: added `error` to return values.
    * `Validator.ConsensusPubkey` type changed from `string` to `codectypes.Any`.
    * `MsgCreateValidator.Pubkey` type changed from `string` to `codectypes.Any`.
* (client) [#8926](https://github.com/cosmos/cosmos-sdk/pull/8926) `client/tx.PrepareFactory` has been converted to a private function, as it's only used internally.
* (auth/tx) [#8926](https://github.com/cosmos/cosmos-sdk/pull/8926) The `ProtoTxProvider` interface used as a workaround for transaction simulation has been removed.
* (x/bank) [#8798](https://github.com/cosmos/cosmos-sdk/pull/8798) `GetTotalSupply` is removed in favour of `GetPaginatedTotalSupply`
* (keyring) [#8739](https://github.com/cosmos/cosmos-sdk/pull/8739) Rename InfoImporter -> LegacyInfoImporter.
* (x/bank/types) [#9061](https://github.com/cosmos/cosmos-sdk/pull/9061) `AddressFromBalancesStore` now returns an error for invalid key instead of panic.
* (x/auth) [#9144](https://github.com/cosmos/cosmos-sdk/pull/9144) The `NewTxTimeoutHeightDecorator` antehandler has been converted from a struct to a function.
* (codec) [#9226](https://github.com/cosmos/cosmos-sdk/pull/9226) Rename codec interfaces and methods, to follow a general Go interfaces:
    * `codec.Marshaler` → `codec.Codec` (this defines objects which serialize other objects)
    * `codec.BinaryMarshaler` → `codec.BinaryCodec`
    * `codec.JSONMarshaler` → `codec.JSONCodec`
    * Removed `BinaryBare` suffix from `BinaryCodec` methods (`MarshalBinaryBare`, `UnmarshalBinaryBare`, ...)
    * Removed `Binary` infix from `BinaryCodec` methods (`MarshalBinaryLengthPrefixed`, `UnmarshalBinaryLengthPrefixed`, ...)
* [#9139](https://github.com/cosmos/cosmos-sdk/pull/9139) `ServiceMsg` TypeURLs (e.g. `/cosmos.bank.v1beta1.Msg/Send`) have been removed, as they don't comply to the Probobuf `Any` spec. Please use `Msg` type TypeURLs (e.g. `/cosmos.bank.v1beta1.MsgSend`). This has multiple consequences:
    * The `sdk.ServiceMsg` struct has been removed.
    * `sdk.Msg` now only contains `ValidateBasic` and `GetSigners` methods. The remaining methods `GetSignBytes`, `Route` and `Type` are moved to `legacytx.LegacyMsg`.
    * The `RegisterCustomTypeURL` function and the `cosmos.base.v1beta1.ServiceMsg` interface have been removed from the interface registry.
* (codec) [#9251](https://github.com/cosmos/cosmos-sdk/pull/9251) Rename `clientCtx.JSONMarshaler` to `clientCtx.JSONCodec` as per #9226.
* (x/bank) [#9271](https://github.com/cosmos/cosmos-sdk/pull/9271) SendEnabledCoin(s) renamed to IsSendEnabledCoin(s) to better reflect its functionality.
* (x/bank) [#9550](https://github.com/cosmos/cosmos-sdk/pull/9550) `server.InterceptConfigsPreRunHandler` now takes 2 additional arguments: customAppConfigTemplate and customAppConfig. If you don't need to customize these, simply put `""` and `nil`.
* [#8245](https://github.com/cosmos/cosmos-sdk/pull/8245) Removed `simapp.MakeCodecs` and use `simapp.MakeTestEncodingConfig` instead.
* (x/capability) [#9836](https://github.com/cosmos/cosmos-sdk/pull/9836) Removed `InitializeAndSeal(ctx sdk.Context)` and replaced with `Seal()`. App must add x/capability module to the begin blockers which will assure that the x/capability keeper is properly initialized. The x/capability begin blocker must be run before any other module which uses x/capability.

### State Machine Breaking

* (x/{bank,distrib,gov,slashing,staking}) [#8363](https://github.com/cosmos/cosmos-sdk/issues/8363) Store keys have been modified to allow for variable-length addresses.
* (x/evidence) [#8502](https://github.com/cosmos/cosmos-sdk/pull/8502) `HandleEquivocationEvidence` persists the evidence to state.
* (x/gov) [#7733](https://github.com/cosmos/cosmos-sdk/pull/7733) ADR 037 Implementation: Governance Split Votes, use `MsgWeightedVote` to send a split vote. Sending a regular `MsgVote` will convert the underlying vote option into a weighted vote with weight 1.
* (x/bank) [#8656](https://github.com/cosmos/cosmos-sdk/pull/8656) balance and supply are now correctly tracked via `coin_spent`, `coin_received`, `coinbase` and `burn` events.
* (x/bank) [#8517](https://github.com/cosmos/cosmos-sdk/pull/8517) Supply is now stored and tracked as `sdk.Coins`
* (x/bank) [#9051](https://github.com/cosmos/cosmos-sdk/pull/9051) Supply value is stored as `sdk.Int` rather than `string`.

### CLI Breaking Changes

* [#8880](https://github.com/cosmos/cosmos-sdk/pull/8880) The CLI `simd migrate v0.40 ...` command has been renamed to `simd migrate v0.42`.
* [#8628](https://github.com/cosmos/cosmos-sdk/issues/8628) Commands no longer print outputs using `stderr` by default
* [#9134](https://github.com/cosmos/cosmos-sdk/pull/9134) Renamed the CLI flag `--memo` to `--note`.
* [#9291](https://github.com/cosmos/cosmos-sdk/pull/9291) Migration scripts prior to v0.38 have been removed from the CLI `migrate` command. The oldest supported migration is v0.39->v0.42.
* [#9371](https://github.com/cosmos/cosmos-sdk/pull/9371) Non-zero default fees/Server will error if there's an empty value for min-gas-price in app.toml
* [#9827](https://github.com/cosmos/cosmos-sdk/pull/9827) Ensure input parity of validator public key input between `tx staking create-validator` and `gentx`.
* [#9621](https://github.com/cosmos/cosmos-sdk/pull/9621) Rollback [#9371](https://github.com/cosmos/cosmos-sdk/pull/9371) and log warning if there's an empty value for min-gas-price in app.toml

### Improvements

* (store) [#8012](https://github.com/cosmos/cosmos-sdk/pull/8012) Implementation of ADR-038 WriteListener and listen.KVStore
* (x/bank) [#8614](https://github.com/cosmos/cosmos-sdk/issues/8614) Add `Name` and `Symbol` fields to denom metadata
* (x/auth) [#8522](https://github.com/cosmos/cosmos-sdk/pull/8522) Allow to query all stored accounts
* (crypto/types) [#8600](https://github.com/cosmos/cosmos-sdk/pull/8600) `CompactBitArray`: optimize the `NumTrueBitsBefore` method and add an `Equal` method.
* (x/upgrade) [#8743](https://github.com/cosmos/cosmos-sdk/pull/8743) Add tracking module versions as per ADR-041
* (types) [#8962](https://github.com/cosmos/cosmos-sdk/issues/8962) Add `Abs()` method to `sdk.Int`.
* (x/bank) [#8950](https://github.com/cosmos/cosmos-sdk/pull/8950) Improve efficiency on supply updates.
* (store) [#8811](https://github.com/cosmos/cosmos-sdk/pull/8811) store/cachekv: use typed `types/kv.List` instead of `container/list.List`. The change brings time spent on the time assertion cummulatively to 580ms down from 6.88s.
* (keyring) [#8826](https://github.com/cosmos/cosmos-sdk/pull/8826) add trust to macOS Keychain for calling apps by default, avoiding repeating keychain popups that appears when dealing with keyring (key add, list, ...) operations.
* (makefile) [#7933](https://github.com/cosmos/cosmos-sdk/issues/7933) Use Docker to generate swagger files.
* (crypto/types) [#9196](https://github.com/cosmos/cosmos-sdk/pull/9196) Fix negative index accesses in CompactUnmarshal,GetIndex,SetIndex
* (makefile) [#9192](https://github.com/cosmos/cosmos-sdk/pull/9192) Reuse proto containers in proto related jobs.
* [#9205](https://github.com/cosmos/cosmos-sdk/pull/9205) Improve readability in `abci` handleQueryP2P
* [#9231](https://github.com/cosmos/cosmos-sdk/pull/9231) Remove redundant staking errors.
* [#9314](https://github.com/cosmos/cosmos-sdk/pull/9314) Update Rosetta SDK to upstream's latest release.
* (gRPC-Web) [#9493](https://github.com/cosmos/cosmos-sdk/pull/9493) Add `EnableUnsafeCORS` flag to grpc-web config.
* (x/params) [#9481](https://github.com/cosmos/cosmos-sdk/issues/9481) Speedup simulator for parameter change proposals.
* (x/staking) [#9423](https://github.com/cosmos/cosmos-sdk/pull/9423) Staking delegations now returns empty list instead of rpc error when no records found.
* (x/auth) [#9553](https://github.com/cosmos/cosmos-sdk/pull/9553) The `--multisig` flag now accepts both a name and address.
* [#8549](https://github.com/cosmos/cosmos-sdk/pull/8549) Make gRPC requests go through tendermint Query
* [#8093](https://github.com/cosmos/cosmos-sdk/pull/8093) Limit usage of context.background.
* [#8460](https://github.com/cosmos/cosmos-sdk/pull/8460) Ensure b.ReportAllocs() in all the benchmarks
* [#8461](https://github.com/cosmos/cosmos-sdk/pull/8461) Fix upgrade tx commands not showing up in CLI

### Bug Fixes

* (gRPC) [#8945](https://github.com/cosmos/cosmos-sdk/pull/8945) gRPC reflection now works correctly.
* (keyring) [#8635](https://github.com/cosmos/cosmos-sdk/issues/8635) Remove hardcoded default passphrase value on `NewMnemonic`
* (x/bank) [#8434](https://github.com/cosmos/cosmos-sdk/pull/8434) Fix legacy REST API `GET /bank/total` and `GET /bank/total/{denom}` in swagger
* (x/slashing) [#8427](https://github.com/cosmos/cosmos-sdk/pull/8427) Fix query signing infos command
* (x/bank/types) [#9112](https://github.com/cosmos/cosmos-sdk/pull/9112) fix AddressFromBalancesStore address length overflow
* (x/bank) [#9229](https://github.com/cosmos/cosmos-sdk/pull/9229) Now zero coin balances cannot be added to balances & supply stores. If any denom becomes zero corresponding key gets deleted from store. State migration: [#9664](https://github.com/cosmos/cosmos-sdk/pull/9664).
* [#9363](https://github.com/cosmos/cosmos-sdk/pull/9363) Check store key uniqueness in app wiring.
* [#9460](https://github.com/cosmos/cosmos-sdk/pull/9460) Fix lint error in `MigratePrefixAddress`.
* [#9480](https://github.com/cosmos/cosmos-sdk/pull/9480) Fix added keys when using `--dry-run`.
* (types) [#9511](https://github.com/cosmos/cosmos-sdk/pull/9511) Change `maxBitLen` of `sdk.Int` and `sdk.Dec` to handle max ERC20 value.
* [#9454](https://github.com/cosmos/cosmos-sdk/pull/9454) Fix testnet command with --node-dir-prefix accepts `-` and change `node-dir-prefix token` to `testtoken`.
* (keyring) [#9562](https://github.com/cosmos/cosmos-sdk/pull/9563) fix keyring kwallet backend when using with empty wallet.
* (keyring) [#9583](https://github.com/cosmos/cosmos-sdk/pull/9583) Fix correct population of legacy `Vote.Option` field for votes with 1 VoteOption of weight 1.
* (x/distinction) [#8918](https://github.com/cosmos/cosmos-sdk/pull/8918) Fix module's parameters validation.
* (x/gov/types) [#8586](https://github.com/cosmos/cosmos-sdk/pull/8586) Fix bug caused by NewProposal that unnecessarily creates a Proposal object that’s discarded on any error.
* [#8580](https://github.com/cosmos/cosmos-sdk/pull/8580) Use more cheaper method from the math/big package that provides a way to trivially check if a value is zero with .BitLen() == 0
* [#8567](https://github.com/cosmos/cosmos-sdk/pull/8567) Fix bug by introducing pagination to GetValidatorSetByHeight response
* (x/bank) [#8531](https://github.com/cosmos/cosmos-sdk/pull/8531) Fix bug caused by ignoring errors returned by Balance.GetAddress()
* (server) [#8399](https://github.com/cosmos/cosmos-sdk/pull/8399) fix gRPC-web flag default value
* [#8282](https://github.com/cosmos/cosmos-sdk/pull/8282) fix zero time checks
* (cli) [#9593](https://github.com/cosmos/cosmos-sdk/pull/9593) Check if chain-id is blank before verifying signatures in multisign and error.
* [#9720](https://github.com/cosmos/cosmos-sdk/pull/9720) Feegrant grant cli granter now accepts key name as well as address in general and accepts only address in --generate-only mode
* [#9793](https://github.com/cosmos/cosmos-sdk/pull/9793) Fixed ECDSA/secp256r1 transaction malleability.
* (server) [#9704](https://github.com/cosmos/cosmos-sdk/pull/9704) Start GRPCWebServer in goroutine, avoid blocking other services from starting.
* (bank) [#9687](https://github.com/cosmos/cosmos-sdk/issues/9687) fixes [#9159](https://github.com/cosmos/cosmos-sdk/issues/9159). Added migration to prune balances with zero coins.

### Deprecated

* (grpc) [#8926](https://github.com/cosmos/cosmos-sdk/pull/8926) The `tx` field in `SimulateRequest` has been deprecated, prefer to pass `tx_bytes` instead.
* (sdk types) [#9498](https://github.com/cosmos/cosmos-sdk/pull/9498) `clientContext.JSONCodec` will be removed in the next version. use `clientContext.Codec` instead.

## [v0.42.10](https://github.com/cosmos/cosmos-sdk/releases/tag/v0.42.10) - 2021-09-28

### Improvements

* (store) [#10026](https://github.com/cosmos/cosmos-sdk/pull/10026) Improve CacheKVStore datastructures / algorithms, to no longer take O(N^2) time when interleaving iterators and insertions.
* (store) [#10040](https://github.com/cosmos/cosmos-sdk/pull/10040) Bump IAVL to v0.17.1 which includes performance improvements on a batch load.
* [#10211](https://github.com/cosmos/cosmos-sdk/pull/10211) Backport of the mechanism to reject redundant IBC transactions from [ibc-go \#235](https://github.com/cosmos/ibc-go/pull/235).

### Bug Fixes

* [#9969](https://github.com/cosmos/cosmos-sdk/pull/9969) fix: use keyring in config for add-genesis-account cmd.

### Client Breaking Changes

* [#9879](https://github.com/cosmos/cosmos-sdk/pull/9879) Modify ABCI Queries to use `abci.QueryRequest` Height field if it is non-zero, otherwise continue using context height.

### API Breaking Changes

* [#10077](https://github.com/cosmos/cosmos-sdk/pull/10077) Remove telemetry on `GasKV` and `CacheKV` store Get/Set operations, significantly improving their performance.

## [v0.42.9](https://github.com/cosmos/cosmos-sdk/releases/tag/v0.42.9) - 2021-08-04

### Bug Fixes

* [#9835](https://github.com/cosmos/cosmos-sdk/pull/9835) Moved capability initialization logic to BeginBlocker to fix nondeterminsim issue mentioned in [#9800](https://github.com/cosmos/cosmos-sdk/issues/9800). Applications must now include the capability module in their BeginBlocker order before any module that uses capabilities gets run.
* [#9201](https://github.com/cosmos/cosmos-sdk/pull/9201) Fixed `<app> init --recover` flag.

### API Breaking Changes

* [#9835](https://github.com/cosmos/cosmos-sdk/pull/9835) The `InitializeAndSeal` API has not changed, however it no longer initializes the in-memory state. `InitMemStore` has been introduced to serve this function, which will be called either in `InitChain` or `BeginBlock` (whichever is first after app start). Nodes may run this version on a network running 0.42.x, however, they must update their app.go files to include the capability module in their begin blockers.

### Client Breaking Changes

* [#9781](https://github.com/cosmos/cosmos-sdk/pull/9781) Improve`withdraw-all-rewards` UX when broadcast mode `async` or `async` is used.

## [v0.42.8](https://github.com/cosmos/cosmos-sdk/releases/tag/v0.42.8) - 2021-07-30

### Features

* [#9750](https://github.com/cosmos/cosmos-sdk/pull/9750) Emit events for tx signature and sequence, so clients can now query txs by signature (`tx.signature='<base64_sig>'`) or by address and sequence combo (`tx.acc_seq='<addr>/<seq>'`).

### Improvements

* (cli) [#9717](https://github.com/cosmos/cosmos-sdk/pull/9717) Added CLI flag `--output json/text` to `tx` cli commands.

### Bug Fixes

* [#9766](https://github.com/cosmos/cosmos-sdk/pull/9766) Fix hardcoded ledger signing algorithm on `keys add` command.

## [v0.42.7](https://github.com/cosmos/cosmos-sdk/releases/tag/v0.42.7) - 2021-07-09

### Improvements

* (baseapp) [#9578](https://github.com/cosmos/cosmos-sdk/pull/9578) Return `Baseapp`'s `trace` value for logging error stack traces.

### Bug Fixes

* (x/ibc) [#9640](https://github.com/cosmos/cosmos-sdk/pull/9640) Fix IBC Transfer Ack Success event as it was initially emitting opposite value.
* [#9645](https://github.com/cosmos/cosmos-sdk/pull/9645) Use correct Prometheus format for metric labels.
* [#9299](https://github.com/cosmos/cosmos-sdk/pull/9299) Fix `[appd] keys parse cosmos1...` freezing.
* (keyring) [#9563](https://github.com/cosmos/cosmos-sdk/pull/9563) fix keyring kwallet backend when using with empty wallet.
* (x/capability) [#9392](https://github.com/cosmos/cosmos-sdk/pull/9392) initialization fix, which fixes the consensus error when using statesync.

## [v0.42.6](https://github.com/cosmos/cosmos-sdk/releases/tag/v0.42.6) - 2021-06-18

### Improvements

* [#9428](https://github.com/cosmos/cosmos-sdk/pull/9428) Optimize bank InitGenesis. Added `k.initBalances`.
* [#9429](https://github.com/cosmos/cosmos-sdk/pull/9429) Add `cosmos_sdk_version` to node_info
* [#9541](https://github.com/cosmos/cosmos-sdk/pull/9541) Bump tendermint dependency to v0.34.11.

### Bug Fixes

* [#9385](https://github.com/cosmos/cosmos-sdk/pull/9385) Fix IBC `query ibc client header` cli command. Support historical queries for query header/node-state commands.
* [#9401](https://github.com/cosmos/cosmos-sdk/pull/9401) Fixes incorrect export of IBC identifier sequences. Previously, the next identifier sequence for clients/connections/channels was not set during genesis export. This resulted in the next identifiers being generated on the new chain to reuse old identifiers (the sequences began again from 0).
* [#9408](https://github.com/cosmos/cosmos-sdk/pull/9408) Update simapp to use correct default broadcast mode.
* [#9513](https://github.com/cosmos/cosmos-sdk/pull/9513) Fixes testnet CLI command. Testnet now updates the supply in genesis. Previously, when using add-genesis-account and testnet together, inconsistent genesis files would be produced, as only add-genesis-account was updating the supply.
* (x/gov) [#8813](https://github.com/cosmos/cosmos-sdk/pull/8813) fix `GET /cosmos/gov/v1beta1/proposals/{proposal_id}/deposits` to include initial deposit

### Features

* [#9383](https://github.com/cosmos/cosmos-sdk/pull/9383) New CLI command `query ibc-transfer escrow-address <port> <channel id>` to get the escrow address for a channel; can be used to then query balance of escrowed tokens
* (baseapp, types) [#9390](https://github.com/cosmos/cosmos-sdk/pull/9390) Add current block header hash to `Context`
* (store) [#9403](https://github.com/cosmos/cosmos-sdk/pull/9403) Add `RefundGas` function to `GasMeter` interface

## [v0.42.5](https://github.com/cosmos/cosmos-sdk/releases/tag/v0.42.5) - 2021-05-18

### Bug Fixes

* [#9514](https://github.com/cosmos/cosmos-sdk/issues/9514) Fix panic when retrieving the `BlockGasMeter` on `(Re)CheckTx` mode.
* [#9235](https://github.com/cosmos/cosmos-sdk/pull/9235) CreateMembershipProof/CreateNonMembershipProof now returns an error
  if input key is empty, or input data contains empty key.
* [#9108](https://github.com/cosmos/cosmos-sdk/pull/9108) Fixed the bug with querying multisig account, which is not showing threshold and public_keys.
* [#9345](https://github.com/cosmos/cosmos-sdk/pull/9345) Fix ARM support.
* [#9040](https://github.com/cosmos/cosmos-sdk/pull/9040) Fix ENV variables binding to CLI flags for client config.

### Features

* [#8953](https://github.com/cosmos/cosmos-sdk/pull/8953) Add the `config` CLI subcommand back to the SDK, which saves client-side configuration in a `client.toml` file.

## [v0.42.4](https://github.com/cosmos/cosmos-sdk/releases/tag/v0.42.4) - 2021-04-08

### Client Breaking Changes

* [#9026](https://github.com/cosmos/cosmos-sdk/pull/9026) By default, the `tx sign` and `tx sign-batch` CLI commands use SIGN_MODE_DIRECT to sign transactions for local pubkeys. For multisigs and ledger keys, the default LEGACY_AMINO_JSON is used.

### Bug Fixes

* (gRPC) [#9015](https://github.com/cosmos/cosmos-sdk/pull/9015) Fix invalid status code when accessing gRPC endpoints.
* [#9026](https://github.com/cosmos/cosmos-sdk/pull/9026) Fixed the bug that caused the `gentx` command to fail for Ledger keys.

### Improvements

* [#9081](https://github.com/cosmos/cosmos-sdk/pull/9081) Upgrade Tendermint to v0.34.9 that includes a security issue fix for Tendermint light clients.

## [v0.42.3](https://github.com/cosmos/cosmos-sdk/releases/tag/v0.42.3) - 2021-03-24

This release fixes a security vulnerability identified in x/bank.

## [v0.42.2](https://github.com/cosmos/cosmos-sdk/releases/tag/v0.42.2) - 2021-03-19

### Improvements

* (grpc) [#8815](https://github.com/cosmos/cosmos-sdk/pull/8815) Add orderBy parameter to `TxsByEvents` endpoint.
* (cli) [#8826](https://github.com/cosmos/cosmos-sdk/pull/8826) Add trust to macOS Keychain for caller app by default.
* (store) [#8811](https://github.com/cosmos/cosmos-sdk/pull/8811) store/cachekv: use typed types/kv.List instead of container/list.List

### Bug Fixes

* (crypto) [#8841](https://github.com/cosmos/cosmos-sdk/pull/8841) Fix legacy multisig amino marshaling, allowing migrations to work between v0.39 and v0.40+.
* (cli tx) [\8873](https://github.com/cosmos/cosmos-sdk/pull/8873) add missing `--output-document` option to `app tx multisign-batch`.

## [v0.42.1](https://github.com/cosmos/cosmos-sdk/releases/tag/v0.42.1) - 2021-03-10

This release fixes security vulnerability identified in the simapp.

## [v0.42.0](https://github.com/cosmos/cosmos-sdk/releases/tag/v0.42.0) - 2021-03-08

**IMPORTANT**: This release contains an important security fix for all non Cosmos Hub chains running Stargate version of the Cosmos SDK (>0.40). Non-hub chains should not be using any version of the SDK in the v0.40.x or v0.41.x release series. See [#8461](https://github.com/cosmos/cosmos-sdk/pull/8461) for more details.

### Improvements

* (x/ibc) [#8624](https://github.com/cosmos/cosmos-sdk/pull/8624) Emit full header in IBC UpdateClient message.
* (x/crisis) [#8621](https://github.com/cosmos/cosmos-sdk/issues/8621) crisis invariants names now print to loggers.

### Bug fixes

* (x/evidence) [#8461](https://github.com/cosmos/cosmos-sdk/pull/8461) Fix bech32 prefix in evidence validator address conversion
* (x/gov) [#8806](https://github.com/cosmos/cosmos-sdk/issues/8806) Fix q gov proposals command's mishandling of the --status parameter's values.

## [v0.41.4](https://github.com/cosmos/cosmos-sdk/releases/tag/v0.41.3) - 2021-03-02

**IMPORTANT**: Due to a bug in the v0.41.x series with how evidence handles validator consensus addresses #8461, SDK based chains that are not using the default bech32 prefix (cosmos, aka all chains except for t
he Cosmos Hub) should not use this release or any release in the v0.41.x series. Please see #8668 for tracking & timeline for the v0.42.0 release, which will include a fix for this issue.

### Features

* [#7787](https://github.com/cosmos/cosmos-sdk/pull/7787) Add multisign-batch command.

### Bug fixes

* [#8730](https://github.com/cosmos/cosmos-sdk/pull/8730) Allow REST endpoint to query txs with multisig addresses.
* [#8680](https://github.com/cosmos/cosmos-sdk/issues/8680) Fix missing timestamp in GetTxsEvent response [#8732](https://github.com/cosmos/cosmos-sdk/pull/8732).
* [#8681](https://github.com/cosmos/cosmos-sdk/issues/8681) Fix missing error message when calling GetTxsEvent [#8732](https://github.com/cosmos/cosmos-sdk/pull/8732)
* (server) [#8641](https://github.com/cosmos/cosmos-sdk/pull/8641) Fix Tendermint and application configuration reading from file
* (client/keys) [#8639](https://github.com/cosmos/cosmos-sdk/pull/8639) Fix keys migrate for mulitisig, offline, and ledger keys. The migrate command now takes a positional old_home_dir argument.

### Improvements

* (store/cachekv), (x/bank/types) [#8719](https://github.com/cosmos/cosmos-sdk/pull/8719) algorithmically fix pathologically slow code
* [#8701](https://github.com/cosmos/cosmos-sdk/pull/8701) Upgrade tendermint v0.34.8.
* [#8714](https://github.com/cosmos/cosmos-sdk/pull/8714) Allow accounts to have a balance of 0 at genesis.

## [v0.41.3](https://github.com/cosmos/cosmos-sdk/releases/tag/v0.41.3) - 2021-02-18

### Bug Fixes

* [#8617](https://github.com/cosmos/cosmos-sdk/pull/8617) Fix build failures caused by a small API breakage introduced in tendermint v0.34.7.

## [v0.41.2](https://github.com/cosmos/cosmos-sdk/releases/tag/v0.41.2) - 2021-02-18

### Improvements

* Bump tendermint dependency to v0.34.7.

## [v0.41.1](https://github.com/cosmos/cosmos-sdk/releases/tag/v0.41.1) - 2021-02-17

### Bug Fixes

* (grpc) [#8549](https://github.com/cosmos/cosmos-sdk/pull/8549) Make gRPC requests go through ABCI and disallow concurrency.
* (x/staking) [#8546](https://github.com/cosmos/cosmos-sdk/pull/8546) Fix caching bug where concurrent calls to GetValidator could cause a node to crash
* (server) [#8481](https://github.com/cosmos/cosmos-sdk/pull/8481) Don't create files when running `{appd} tendermint show-*` subcommands.
* (client/keys) [#8436](https://github.com/cosmos/cosmos-sdk/pull/8436) Fix keybase->keyring keys migration.
* (crypto/hd) [#8607](https://github.com/cosmos/cosmos-sdk/pull/8607) Make DerivePrivateKeyForPath error and not panic on trailing slashes.

### Improvements

* (x/ibc) [#8458](https://github.com/cosmos/cosmos-sdk/pull/8458) Add `packet_connection` attribute to ibc events to enable relayer filtering
* [#8396](https://github.com/cosmos/cosmos-sdk/pull/8396) Add support for ARM platform
* (x/bank) [#8479](https://github.com/cosmos/cosmos-sdk/pull/8479) Aditional client denom metadata validation for `base` and `display` denoms.
* (codec/types) [#8605](https://github.com/cosmos/cosmos-sdk/pull/8605) Avoid unnecessary allocations for NewAnyWithCustomTypeURL on error.

## [v0.41.0](https://github.com/cosmos/cosmos-sdk/releases/tag/v0.41.0) - 2021-01-26

### State Machine Breaking

* (x/ibc) [#8266](https://github.com/cosmos/cosmos-sdk/issues/8266) Add amino JSON support for IBC MsgTransfer in order to support Ledger text signing transfer transactions.
* (x/ibc) [#8404](https://github.com/cosmos/cosmos-sdk/pull/8404) Reorder IBC `ChanOpenAck` and `ChanOpenConfirm` handler execution to perform core handler first, followed by application callbacks.

### Bug Fixes

* (simapp) [#8418](https://github.com/cosmos/cosmos-sdk/pull/8418) Add balance coin to supply when adding a new genesis account
* (x/bank) [#8417](https://github.com/cosmos/cosmos-sdk/pull/8417) Validate balances and coin denom metadata on genesis

## [v0.40.1](https://github.com/cosmos/cosmos-sdk/releases/tag/v0.40.1) - 2021-01-19

### Improvements

* (x/bank) [#8302](https://github.com/cosmos/cosmos-sdk/issues/8302) Add gRPC and CLI queries for client denomination metadata.
* (tendermint) Bump Tendermint version to [v0.34.3](https://github.com/tendermint/tendermint/releases/tag/v0.34.3).

### Bug Fixes

* [#8085](https://github.com/cosmos/cosmos-sdk/pull/8058) fix zero time checks
* [#8280](https://github.com/cosmos/cosmos-sdk/pull/8280) fix GET /upgrade/current query
* (x/auth) [#8287](https://github.com/cosmos/cosmos-sdk/pull/8287) Fix `tx sign --signature-only` to return correct sequence value in signature.
* (build) [\8300](https://github.com/cosmos/cosmos-sdk/pull/8300), [\8301](https://github.com/cosmos/cosmos-sdk/pull/8301) Fix reproducible builds
* (types/errors) [#8355](https://github.com/cosmos/cosmos-sdk/pull/8355) Fix errorWrap `Is` method.
* (x/ibc) [#8341](https://github.com/cosmos/cosmos-sdk/pull/8341) Fix query latest consensus state.
* (proto) [#8350](https://github.com/cosmos/cosmos-sdk/pull/8350), [#8361](https://github.com/cosmos/cosmos-sdk/pull/8361) Update gogo proto deps with v1.3.2 security fixes
* (x/ibc) [#8359](https://github.com/cosmos/cosmos-sdk/pull/8359) Add missing UnpackInterfaces functions to IBC Query Responses. Fixes 'cannot unpack Any' error for IBC types.
* (x/bank) [#8317](https://github.com/cosmos/cosmos-sdk/pull/8317) Fix panic when querying for a not found client denomination metadata.

## [v0.40.0](https://github.com/cosmos/cosmos-sdk/releases/tag/v0.40.0) - 2021-01-08

v0.40.0, known as the Stargate release of the Cosmos SDK, is one of the largest releases
of the Cosmos SDK since launch. Please read through this changelog and [release notes](https://github.com/cosmos/cosmos-sdk/blob/v0.40.0/RELEASE_NOTES.md) to make
sure you are aware of any relevant breaking changes.

### Client Breaking Changes

* **CLI**
    * (client/keys) [#5889](https://github.com/cosmos/cosmos-sdk/pull/5889) remove `keys update` command.
    * (x/auth) [#5844](https://github.com/cosmos/cosmos-sdk/pull/5844) `tx sign` command now returns an error when signing is attempted with offline/multisig keys.
    * (x/auth) [#6108](https://github.com/cosmos/cosmos-sdk/pull/6108) `tx sign` command's `--validate-signatures` flag is migrated into a `tx validate-signatures` standalone command.
    * (x/auth) [#7788](https://github.com/cosmos/cosmos-sdk/pull/7788) Remove `tx auth` subcommands, all auth subcommands exist as `tx <subcommand>`
    * (x/genutil) [#6651](https://github.com/cosmos/cosmos-sdk/pull/6651) The `gentx` command has been improved. No longer are `--from` and `--name` flags required. Instead, a single argument, `name`, is required which refers to the key pair in the Keyring. In addition, an optional
    `--moniker` flag can be provided to override the moniker found in `config.toml`.
    * (x/upgrade) [#7697](https://github.com/cosmos/cosmos-sdk/pull/7697) Rename flag name "--time" to "--upgrade-time", "--info" to "--upgrade-info", to keep it consistent with help message.
* **REST / Queriers**
    * (api) [#6426](https://github.com/cosmos/cosmos-sdk/pull/6426) The ability to start an out-of-process API REST server has now been removed. Instead, the API server is now started in-process along with the application and Tendermint. Configuration options have been added to `app.toml` to enable/disable the API server along with additional HTTP server options.
    * (client) [#7246](https://github.com/cosmos/cosmos-sdk/pull/7246) The rest server endpoint `/swagger-ui/` is replaced by `/swagger/`, and contains swagger documentation for gRPC Gateway routes in addition to legacy REST routes. Swagger API is exposed only if set in `app.toml`.
    * (x/auth) [#5702](https://github.com/cosmos/cosmos-sdk/pull/5702) The `x/auth` querier route has changed from `"acc"` to `"auth"`.
    * (x/bank) [#5572](https://github.com/cosmos/cosmos-sdk/pull/5572) The `/bank/balances/{address}` endpoint now returns all account balances or a single balance by denom when the `denom` query parameter is present.
    * (x/evidence) [#5952](https://github.com/cosmos/cosmos-sdk/pull/5952) Remove CLI and REST handlers for querying `x/evidence` parameters.
    * (x/gov) [#6295](https://github.com/cosmos/cosmos-sdk/pull/6295) Fix typo in querying governance params.
* **General**
    * (baseapp) [#6384](https://github.com/cosmos/cosmos-sdk/pull/6384) The `Result.Data` is now a Protocol Buffer encoded binary blob of type `TxData`. The `TxData` contains `Data` which contains a list of Protocol Buffer encoded message data and the corresponding message type.
    * (client) [#5783](https://github.com/cosmos/cosmos-sdk/issues/5783) Unify all coins representations on JSON client requests for governance proposals.
    * (crypto) [#7419](https://github.com/cosmos/cosmos-sdk/pull/7419) The SDK doesn't use Tendermint's `crypto.PubKey`
    interface anymore, and uses instead it's own `PubKey` interface, defined in `crypto/types`. Replace all instances of
    `crypto.PubKey` by `cryptotypes.Pubkey`.
    * (store/rootmulti) [#6390](https://github.com/cosmos/cosmos-sdk/pull/6390) Proofs of empty stores are no longer supported.
    * (store/types) [#5730](https://github.com/cosmos/cosmos-sdk/pull/5730) store.types.Cp() is removed in favour of types.CopyBytes().
    * (x/auth) [#6054](https://github.com/cosmos/cosmos-sdk/pull/6054) Remove custom JSON marshaling for base accounts as multsigs cannot be bech32 decoded.
    * (x/auth/vesting) [#6859](https://github.com/cosmos/cosmos-sdk/pull/6859) Custom JSON marshaling of vesting accounts was removed. Vesting accounts are now marshaled using their default proto or amino JSON representation.
    * (x/bank) [#5785](https://github.com/cosmos/cosmos-sdk/issues/5785) In x/bank errors, JSON strings coerced to valid UTF-8 bytes at JSON marshalling time
    are now replaced by human-readable expressions. This change can potentially break compatibility with all those client side tools
    that parse log messages.
    * (x/evidence) [#7538](https://github.com/cosmos/cosmos-sdk/pull/7538) The ABCI's `Result.Data` field for
    `MsgSubmitEvidence` responses does not contain the raw evidence's hash, but the protobuf encoded
    `MsgSubmitEvidenceResponse` struct.
    * (x/gov) [#7533](https://github.com/cosmos/cosmos-sdk/pull/7533) The ABCI's `Result.Data` field for
    `MsgSubmitProposal` responses does not contain a raw binary encoding of the `proposalID`, but the protobuf encoded
    `MsgSubmitSubmitProposalResponse` struct.
    * (x/gov) [#6859](https://github.com/cosmos/cosmos-sdk/pull/6859) `ProposalStatus` and `VoteOption` are now JSON serialized using its protobuf name, so expect names like `PROPOSAL_STATUS_DEPOSIT_PERIOD` as opposed to `DepositPeriod`.
    * (x/staking) [#7499](https://github.com/cosmos/cosmos-sdk/pull/7499) `BondStatus` is now a protobuf `enum` instead
    of an `int32`, and JSON serialized using its protobuf name, so expect names like `BOND_STATUS_UNBONDING` as opposed
    to `Unbonding`.
    * (x/staking) [#7556](https://github.com/cosmos/cosmos-sdk/pull/7556) The ABCI's `Result.Data` field for
    `MsgBeginRedelegate` and `MsgUndelegate` responses does not contain custom binary marshaled `completionTime`, but the
    protobuf encoded `MsgBeginRedelegateResponse` and `MsgUndelegateResponse` structs respectively

### API Breaking Changes

* **Baseapp / Client**
    * (AppModule) [#7518](https://github.com/cosmos/cosmos-sdk/pull/7518) [#7584](https://github.com/cosmos/cosmos-sdk/pull/7584) Rename `AppModule.RegisterQueryServices` to `AppModule.RegisterServices`, as this method now registers multiple services (the gRPC query service and the protobuf Msg service). A `Configurator` struct is used to hold the different services.
    * (baseapp) [#5865](https://github.com/cosmos/cosmos-sdk/pull/5865) The `SimulationResponse` returned from tx simulation is now JSON encoded instead of Amino binary.
    * (client) [#6290](https://github.com/cosmos/cosmos-sdk/pull/6290) `CLIContext` is renamed to `Context`. `Context` and all related methods have been moved from package context to client.
    * (client) [#6525](https://github.com/cosmos/cosmos-sdk/pull/6525) Removed support for `indent` in JSON responses. Clients should consider piping to an external tool such as `jq`.
    * (client) [#8107](https://github.com/cosmos/cosmos-sdk/pull/8107) Renamed `PrintOutput` and `PrintOutputLegacy`
    methods of the `context.Client` object to `PrintProto` and `PrintObjectLegacy`.
    * (client/flags) [#6632](https://github.com/cosmos/cosmos-sdk/pull/6632) Remove NewCompletionCmd(), the function is now available in tendermint.
    * (client/input) [#5904](https://github.com/cosmos/cosmos-sdk/pull/5904) Removal of unnecessary `GetCheckPassword`, `PrintPrefixed` functions.
    * (client/keys) [#5889](https://github.com/cosmos/cosmos-sdk/pull/5889) Rename `NewKeyBaseFromDir()` -> `NewLegacyKeyBaseFromDir()`.
    * (client/keys) [#5820](https://github.com/cosmos/cosmos-sdk/pull/5820/) Removed method CloseDB from Keybase interface.
    * (client/rpc) [#6290](https://github.com/cosmos/cosmos-sdk/pull/6290) `client` package and subdirs reorganization.
    * (client/lcd) [#6290](https://github.com/cosmos/cosmos-sdk/pull/6290) `CliCtx` of struct `RestServer` in package client/lcd has been renamed to `ClientCtx`.
    * (codec) [#6330](https://github.com/cosmos/cosmos-sdk/pull/6330) `codec.RegisterCrypto` has been moved to the `crypto/codec` package and the global `codec.Cdc` Amino instance has been deprecated and moved to the `codec/legacy_global` package.
    * (codec) [#8080](https://github.com/cosmos/cosmos-sdk/pull/8080) Updated the `codec.Marshaler` interface
        * Moved `MarshalAny` and `UnmarshalAny` helper functions to `codec.Marshaler` and renamed to `MarshalInterface` and
      `UnmarshalInterface` respectively. These functions must take interface as a parameter (not a concrete type nor `Any`
      object). Underneath they use `Any` wrapping for correct protobuf serialization.
    * (crypto) [#6780](https://github.com/cosmos/cosmos-sdk/issues/6780) Move ledger code to its own package.
    * (crypto/types/multisig) [#6373](https://github.com/cosmos/cosmos-sdk/pull/6373) `multisig.Multisignature` has been renamed to `AminoMultisignature`
    * (codec) `*codec.LegacyAmino` is now a wrapper around Amino which provides backwards compatibility with protobuf `Any`. ALL legacy code should use `*codec.LegacyAmino` instead of `*amino.Codec` directly
    * (crypto) [#5880](https://github.com/cosmos/cosmos-sdk/pull/5880) Merge `crypto/keys/mintkey` into `crypto`.
    * (crypto/hd) [#5904](https://github.com/cosmos/cosmos-sdk/pull/5904) `crypto/keys/hd` moved to `crypto/hd`.
    * (crypto/keyring):
    _ [#5866](https://github.com/cosmos/cosmos-sdk/pull/5866) Rename `crypto/keys/` to `crypto/keyring/`.
    _ [#5904](https://github.com/cosmos/cosmos-sdk/pull/5904) `Keybase` -> `Keyring` interfaces migration. `LegacyKeybase` interface is added in order
    to guarantee limited backward compatibility with the old Keybase interface for the sole purpose of migrating keys across the new keyring backends. `NewLegacy`
    constructor is provided [#5889](https://github.com/cosmos/cosmos-sdk/pull/5889) to allow for smooth migration of keys from the legacy LevelDB based implementation
    to new keyring backends. Plus, the package and the new keyring no longer depends on the sdk.Config singleton. Please consult the [package documentation](https://github.com/cosmos/cosmos-sdk/tree/master/crypto/keyring/doc.go) for more
    information on how to implement the new `Keyring` interface. \* [#5858](https://github.com/cosmos/cosmos-sdk/pull/5858) Make Keyring store keys by name and address's hexbytes representation.
    * (export) [#5952](https://github.com/cosmos/cosmos-sdk/pull/5952) `AppExporter` now returns ABCI consensus parameters to be included in marshaled exported state. These parameters must be returned from the application via the `BaseApp`.
    * (simapp) Deprecating and renaming `MakeEncodingConfig` to `MakeTestEncodingConfig` (both in `simapp` and `simapp/params` packages).
    * (store) [#5803](https://github.com/cosmos/cosmos-sdk/pull/5803) The `store.CommitMultiStore` interface now includes the new `snapshots.Snapshotter` interface as well.
    * (types) [#5579](https://github.com/cosmos/cosmos-sdk/pull/5579) The `keepRecent` field has been removed from the `PruningOptions` type.
    The `PruningOptions` type now only includes fields `KeepEvery` and `SnapshotEvery`, where `KeepEvery`
    determines which committed heights are flushed to disk and `SnapshotEvery` determines which of these
    heights are kept after pruning. The `IsValid` method should be called whenever using these options. Methods
    `SnapshotVersion` and `FlushVersion` accept a version arugment and determine if the version should be
    flushed to disk or kept as a snapshot. Note, `KeepRecent` is automatically inferred from the options
    and provided directly the IAVL store.
    * (types) [#5533](https://github.com/cosmos/cosmos-sdk/pull/5533) Refactored `AppModuleBasic` and `AppModuleGenesis`
    to now accept a `codec.JSONMarshaler` for modular serialization of genesis state.
    * (types/rest) [#5779](https://github.com/cosmos/cosmos-sdk/pull/5779) Drop unused Parse{Int64OrReturnBadRequest,QueryParamBool}() functions.
* **Modules**
    * (modules) [#7243](https://github.com/cosmos/cosmos-sdk/pull/7243) Rename `RegisterCodec` to `RegisterLegacyAminoCodec` and `codec.New()` is now renamed to `codec.NewLegacyAmino()`
    * (modules) [#6564](https://github.com/cosmos/cosmos-sdk/pull/6564) Constant `DefaultParamspace` is removed from all modules, use ModuleName instead.
    * (modules) [#5989](https://github.com/cosmos/cosmos-sdk/pull/5989) `AppModuleBasic.GetTxCmd` now takes a single `CLIContext` parameter.
    * (modules) [#5664](https://github.com/cosmos/cosmos-sdk/pull/5664) Remove amino `Codec` from simulation `StoreDecoder`, which now returns a function closure in order to unmarshal the key-value pairs.
    * (modules) [#5555](https://github.com/cosmos/cosmos-sdk/pull/5555) Move `x/auth/client/utils/` types and functions to `x/auth/client/`.
    * (modules) [#5572](https://github.com/cosmos/cosmos-sdk/pull/5572) Move account balance logic and APIs from `x/auth` to `x/bank`.
    * (modules) [#6326](https://github.com/cosmos/cosmos-sdk/pull/6326) `AppModuleBasic.GetQueryCmd` now takes a single `client.Context` parameter.
    * (modules) [#6336](https://github.com/cosmos/cosmos-sdk/pull/6336) `AppModuleBasic.RegisterQueryService` method was added to support gRPC queries, and `QuerierRoute` and `NewQuerierHandler` were deprecated.
    * (modules) [#6311](https://github.com/cosmos/cosmos-sdk/issues/6311) Remove `alias.go` usage
    * (modules) [#6447](https://github.com/cosmos/cosmos-sdk/issues/6447) Rename `blacklistedAddrs` to `blockedAddrs`.
    * (modules) [#6834](https://github.com/cosmos/cosmos-sdk/issues/6834) Add `RegisterInterfaces` method to `AppModuleBasic` to support registration of protobuf interface types.
    * (modules) [#6734](https://github.com/cosmos/cosmos-sdk/issues/6834) Add `TxEncodingConfig` parameter to `AppModuleBasic.ValidateGenesis` command to support JSON tx decoding in `genutil`.
    * (modules) [#7764](https://github.com/cosmos/cosmos-sdk/pull/7764) Added module initialization options:
        * `server/types.AppExporter` requires extra argument: `AppOptions`.
        * `server.AddCommands` requires extra argument: `addStartFlags types.ModuleInitFlags`
        * `x/crisis.NewAppModule` has a new attribute: `skipGenesisInvariants`. [PR](https://github.com/cosmos/cosmos-sdk/pull/7764)
    * (types) [#6327](https://github.com/cosmos/cosmos-sdk/pull/6327) `sdk.Msg` now inherits `proto.Message`, as a result all `sdk.Msg` types now use pointer semantics.
    * (types) [#7032](https://github.com/cosmos/cosmos-sdk/pull/7032) All types ending with `ID` (e.g. `ProposalID`) now end with `Id` (e.g. `ProposalId`), to match default Protobuf generated format. Also see [#7033](https://github.com/cosmos/cosmos-sdk/pull/7033) for more details.
    * (x/auth) [#6029](https://github.com/cosmos/cosmos-sdk/pull/6029) Module accounts have been moved from `x/supply` to `x/auth`.
    * (x/auth) [#6443](https://github.com/cosmos/cosmos-sdk/issues/6443) Move `FeeTx` and `TxWithMemo` interfaces from `x/auth/ante` to `types`.
    * (x/auth) [#7006](https://github.com/cosmos/cosmos-sdk/pull/7006) All `AccountRetriever` methods now take `client.Context` as a parameter instead of as a struct member.
    * (x/auth) [#6270](https://github.com/cosmos/cosmos-sdk/pull/6270) The passphrase argument has been removed from the signature of the following functions and methods: `BuildAndSign`, ` MakeSignature`, ` SignStdTx`, `TxBuilder.BuildAndSign`, `TxBuilder.Sign`, `TxBuilder.SignStdTx`
    * (x/auth) [#6428](https://github.com/cosmos/cosmos-sdk/issues/6428):
        * `NewAnteHandler` and `NewSigVerificationDecorator` both now take a `SignModeHandler` parameter.
        * `SignatureVerificationGasConsumer` now has the signature: `func(meter sdk.GasMeter, sig signing.SignatureV2, params types.Params) error`.
        * The `SigVerifiableTx` interface now has a `GetSignaturesV2() ([]signing.SignatureV2, error)` method and no longer has the `GetSignBytes` method.
    * (x/auth/tx) [#8106](https://github.com/cosmos/cosmos-sdk/pull/8106) change related to missing append functionality in
    client transaction signing
        * added `overwriteSig` argument to `x/auth/client.SignTx` and `client/tx.Sign` functions.
        * removed `x/auth/tx.go:wrapper.GetSignatures`. The `wrapper` provides `TxBuilder` functionality, and it's a private
      structure. That function was not used at all and it's not exposed through the `TxBuilder` interface.
    * (x/bank) [#7327](https://github.com/cosmos/cosmos-sdk/pull/7327) AddCoins and SubtractCoins no longer return a resultingValue and will only return an error.
    * (x/capability) [#7918](https://github.com/cosmos/cosmos-sdk/pull/7918) Add x/capability safety checks:
        * All outward facing APIs will now check that capability is not nil and name is not empty before performing any state-machine changes
        * `SetIndex` has been renamed to `InitializeIndex`
    * (x/evidence) [#7251](https://github.com/cosmos/cosmos-sdk/pull/7251) New evidence types and light client evidence handling. The module function names changed.
    * (x/evidence) [#5952](https://github.com/cosmos/cosmos-sdk/pull/5952) Remove APIs for getting and setting `x/evidence` parameters. `BaseApp` now uses a `ParamStore` to manage Tendermint consensus parameters which is managed via the `x/params` `Substore` type.
    * (x/gov) [#6147](https://github.com/cosmos/cosmos-sdk/pull/6147) The `Content` field on `Proposal` and `MsgSubmitProposal`
    is now `Any` in concordance with [ADR 019](docs/architecture/adr-019-protobuf-state-encoding.md) and `GetContent` should now
    be used to retrieve the actual proposal `Content`. Also the `NewMsgSubmitProposal` constructor now may return an `error`
    * (x/ibc) [#6374](https://github.com/cosmos/cosmos-sdk/pull/6374) `VerifyMembership` and `VerifyNonMembership` now take a `specs []string` argument to specify the proof format used for verification. Most SDK chains can simply use `commitmenttypes.GetSDKSpecs()` for this argument.
    * (x/params) [#5619](https://github.com/cosmos/cosmos-sdk/pull/5619) The `x/params` keeper now accepts a `codec.Marshaller` instead of
    a reference to an amino codec. Amino is still used for JSON serialization.
    * (x/staking) [#6451](https://github.com/cosmos/cosmos-sdk/pull/6451) `DefaultParamspace` and `ParamKeyTable` in staking module are moved from keeper to types to enforce consistency.
    * (x/staking) [#7419](https://github.com/cosmos/cosmos-sdk/pull/7419) The `TmConsPubKey` method on ValidatorI has been
    removed and replaced instead by `ConsPubKey` (which returns a SDK `cryptotypes.PubKey`) and `TmConsPublicKey` (which
    returns a Tendermint proto PublicKey).
    * (x/staking/types) [#7447](https://github.com/cosmos/cosmos-sdk/issues/7447) Remove bech32 PubKey support:
        * `ValidatorI` interface update. `GetConsPubKey` renamed to `TmConsPubKey` (consensus public key must be a tendermint key). `TmConsPubKey`, `GetConsAddr` methods return error.
        * `Validator` update. Methods changed in `ValidatorI` (as described above) and `ToTmValidator` return error.
        * `Validator.ConsensusPubkey` type changed from `string` to `codectypes.Any`.
        * `MsgCreateValidator.Pubkey` type changed from `string` to `codectypes.Any`.
    * (x/supply) [#6010](https://github.com/cosmos/cosmos-sdk/pull/6010) All `x/supply` types and APIs have been moved to `x/bank`.
    * [#6409](https://github.com/cosmos/cosmos-sdk/pull/6409) Rename all IsEmpty methods to Empty across the codebase and enforce consistency.
    * [#6231](https://github.com/cosmos/cosmos-sdk/pull/6231) Simplify `AppModule` interface, `Route` and `NewHandler` methods become only `Route`
    and returns a new `Route` type.
    * (x/slashing) [#6212](https://github.com/cosmos/cosmos-sdk/pull/6212) Remove `Get*` prefixes from key construction functions
    * (server) [#6079](https://github.com/cosmos/cosmos-sdk/pull/6079) Remove `UpgradeOldPrivValFile` (deprecated in Tendermint Core v0.28).
    * [#5719](https://github.com/cosmos/cosmos-sdk/pull/5719) Bump Go requirement to 1.14+

### State Machine Breaking

* **General**

    * (client) [#7268](https://github.com/cosmos/cosmos-sdk/pull/7268) / [#7147](https://github.com/cosmos/cosmos-sdk/pull/7147) Introduce new protobuf based PubKeys, and migrate PubKey in BaseAccount to use this new protobuf based PubKey format

* **Modules**
    * (modules) [#5572](https://github.com/cosmos/cosmos-sdk/pull/5572) Separate balance from accounts per ADR 004.
    _ Account balances are now persisted and retrieved via the `x/bank` module.
    _ Vesting account interface has been modified to account for changes.
    _ Callers to `NewBaseVestingAccount` are responsible for verifying account balance in relation to
    the original vesting amount.
    _ The `SendKeeper` and `ViewKeeper` interfaces in `x/bank` have been modified to account for changes.
    * (x/auth) [#5533](https://github.com/cosmos/cosmos-sdk/pull/5533) Migrate the `x/auth` module to use Protocol Buffers for state
    serialization instead of Amino.
    _ The `BaseAccount.PubKey` field is now represented as a Bech32 string instead of a `crypto.Pubkey`.
    _ `NewBaseAccountWithAddress` now returns a reference to a `BaseAccount`.
    _ The `x/auth` module now accepts a `Codec` interface which extends the `codec.Marshaler` interface by
    requiring a concrete codec to know how to serialize accounts.
    _ The `AccountRetriever` type now accepts a `Codec` in its constructor in order to know how to
    serialize accounts.
    * (x/bank) [#6518](https://github.com/cosmos/cosmos-sdk/pull/6518) Support for global and per-denomination send enabled flags.
        * Existing send_enabled global flag has been moved into a Params structure as `default_send_enabled`.
        * An array of: `{denom: string, enabled: bool}` is added to bank Params to support per-denomination override of global default value.
    * (x/distribution) [#5610](https://github.com/cosmos/cosmos-sdk/pull/5610) Migrate the `x/distribution` module to use Protocol Buffers for state
    serialization instead of Amino. The exact codec used is `codec.HybridCodec` which utilizes Protobuf for binary encoding and Amino
    for JSON encoding.
    _ `ValidatorHistoricalRewards.ReferenceCount` is now of types `uint32` instead of `uint16`.
    _ `ValidatorSlashEvents` is now a struct with `slashevents`.
    _ `ValidatorOutstandingRewards` is now a struct with `rewards`.
    _ `ValidatorAccumulatedCommission` is now a struct with `commission`. \* The `Keeper` constructor now takes a `codec.Marshaler` instead of a concrete Amino codec. This exact type
    provided is specified by `ModuleCdc`.
    * (x/evidence) [#5634](https://github.com/cosmos/cosmos-sdk/pull/5634) Migrate the `x/evidence` module to use Protocol Buffers for state
    serialization instead of Amino.
    _ The `internal` sub-package has been removed in order to expose the types proto file.
    _ The module now accepts a `Codec` interface which extends the `codec.Marshaler` interface by
    requiring a concrete codec to know how to serialize `Evidence` types. \* The `MsgSubmitEvidence` message has been removed in favor of `MsgSubmitEvidenceBase`. The application-level
    codec must now define the concrete `MsgSubmitEvidence` type which must implement the module's `MsgSubmitEvidence`
    interface.
    * (x/evidence) [#5952](https://github.com/cosmos/cosmos-sdk/pull/5952) Remove parameters from `x/evidence` genesis and module state. The `x/evidence` module now solely uses Tendermint consensus parameters to determine of evidence is valid or not.
    * (x/gov) [#5737](https://github.com/cosmos/cosmos-sdk/pull/5737) Migrate the `x/gov` module to use Protocol
    Buffers for state serialization instead of Amino.
    _ `MsgSubmitProposal` will be removed in favor of the application-level proto-defined `MsgSubmitProposal` which
    implements the `MsgSubmitProposalI` interface. Applications should extend the `NewMsgSubmitProposalBase` type
    to define their own concrete `MsgSubmitProposal` types.
    _ The module now accepts a `Codec` interface which extends the `codec.Marshaler` interface by
    requiring a concrete codec to know how to serialize `Proposal` types.
    * (x/mint) [#5634](https://github.com/cosmos/cosmos-sdk/pull/5634) Migrate the `x/mint` module to use Protocol Buffers for state
    serialization instead of Amino. \* The `internal` sub-package has been removed in order to expose the types proto file.
    * (x/slashing) [#5627](https://github.com/cosmos/cosmos-sdk/pull/5627) Migrate the `x/slashing` module to use Protocol Buffers for state
    serialization instead of Amino. The exact codec used is `codec.HybridCodec` which utilizes Protobuf for binary encoding and Amino
    for JSON encoding. \* The `Keeper` constructor now takes a `codec.Marshaler` instead of a concrete Amino codec. This exact type
    provided is specified by `ModuleCdc`.
    * (x/staking) [#6844](https://github.com/cosmos/cosmos-sdk/pull/6844) Validators are now inserted into the unbonding queue based on their unbonding time and height. The relevant keeper APIs are modified to reflect these changes by now also requiring a height.
    * (x/staking) [#6061](https://github.com/cosmos/cosmos-sdk/pull/6061) Allow a validator to immediately unjail when no signing info is present due to
    falling below their minimum self-delegation and never having been bonded. The validator may immediately unjail once they've met their minimum self-delegation.
    * (x/staking) [#5600](https://github.com/cosmos/cosmos-sdk/pull/5600) Migrate the `x/staking` module to use Protocol Buffers for state
    serialization instead of Amino. The exact codec used is `codec.HybridCodec` which utilizes Protobuf for binary encoding and Amino
    for JSON encoding.
    _ `BondStatus` is now of type `int32` instead of `byte`.
    _ Types of `int16` in the `Params` type are now of type `int32`.
    _ Every reference of `crypto.Pubkey` in context of a `Validator` is now of type string. `GetPubKeyFromBech32` must be used to get the `crypto.Pubkey`.
    _ The `Keeper` constructor now takes a `codec.Marshaler` instead of a concrete Amino codec. This exact type
    provided is specified by `ModuleCdc`.
    * (x/staking) [#7979](https://github.com/cosmos/cosmos-sdk/pull/7979) keeper pubkey storage serialization migration
    from bech32 to protobuf.
    * (x/supply) [#6010](https://github.com/cosmos/cosmos-sdk/pull/6010) Removed the `x/supply` module by merging the existing types and APIs into the `x/bank` module.
    * (x/supply) [#5533](https://github.com/cosmos/cosmos-sdk/pull/5533) Migrate the `x/supply` module to use Protocol Buffers for state
    serialization instead of Amino.
    _ The `internal` sub-package has been removed in order to expose the types proto file.
    _ The `x/supply` module now accepts a `Codec` interface which extends the `codec.Marshaler` interface by
    requiring a concrete codec to know how to serialize `SupplyI` types. \* The `SupplyI` interface has been modified to no longer return `SupplyI` on methods. Instead the
    concrete type's receiver should modify the type.
    * (x/upgrade) [#5659](https://github.com/cosmos/cosmos-sdk/pull/5659) Migrate the `x/upgrade` module to use Protocol
    Buffers for state serialization instead of Amino.
    _ The `internal` sub-package has been removed in order to expose the types proto file.
    _ The `x/upgrade` module now accepts a `codec.Marshaler` interface.

### Features

* **Baseapp / Client / REST**
    * (x/auth) [#6213](https://github.com/cosmos/cosmos-sdk/issues/6213) Introduce new protobuf based path for transaction signing, see [ADR020](https://github.com/cosmos/cosmos-sdk/blob/master/docs/architecture/adr-020-protobuf-transaction-encoding.md) for more details
    * (x/auth) [#6350](https://github.com/cosmos/cosmos-sdk/pull/6350) New sign-batch command to sign StdTx batch files.
    * (baseapp) [#5803](https://github.com/cosmos/cosmos-sdk/pull/5803) Added support for taking state snapshots at regular height intervals, via options `snapshot-interval` and `snapshot-keep-recent`.
    * (baseapp) [#7519](https://github.com/cosmos/cosmos-sdk/pull/7519) Add `ServiceMsgRouter` to BaseApp to handle routing of protobuf service `Msg`s. The two new types defined in ADR 031, `sdk.ServiceMsg` and `sdk.MsgRequest` are introduced with this router.
    * (client) [#5921](https://github.com/cosmos/cosmos-sdk/issues/5921) Introduce new gRPC and gRPC Gateway based APIs for querying app & module data. See [ADR021](https://github.com/cosmos/cosmos-sdk/blob/master/docs/architecture/adr-021-protobuf-query-encoding.md) for more details
    * (cli) [#7485](https://github.com/cosmos/cosmos-sdk/pull/7485) Introduce a new optional `--keyring-dir` flag that allows clients to specify a Keyring directory if it does not reside in the directory specified by `--home`.
    * (cli) [#7221](https://github.com/cosmos/cosmos-sdk/pull/7221) Add the option of emitting amino encoded json from the CLI
    * (codec) [#7519](https://github.com/cosmos/cosmos-sdk/pull/7519) `InterfaceRegistry` now inherits `jsonpb.AnyResolver`, and has a `RegisterCustomTypeURL` method to support ADR 031 packing of `Any`s. `AnyResolver` is now a required parameter to `RejectUnknownFields`.
    * (coin) [#6755](https://github.com/cosmos/cosmos-sdk/pull/6755) Add custom regex validation for `Coin` denom by overwriting `CoinDenomRegex` when using `/types/coin.go`.
    * (config) [#7265](https://github.com/cosmos/cosmos-sdk/pull/7265) Support Tendermint block pruning through a new `min-retain-blocks` configuration that can be set in either `app.toml` or via the CLI. This parameter is used in conjunction with other criteria to determine the height at which Tendermint should prune blocks.
    * (events) [#7121](https://github.com/cosmos/cosmos-sdk/pull/7121) The application now derives what events are indexed by Tendermint via the `index-events` configuration in `app.toml`, which is a list of events taking the form `{eventType}.{attributeKey}`.
    * (tx) [#6089](https://github.com/cosmos/cosmos-sdk/pull/6089) Transactions can now have a `TimeoutHeight` set which allows the transaction to be rejected if it's committed at a height greater than the timeout.
    * (rest) [#6167](https://github.com/cosmos/cosmos-sdk/pull/6167) Support `max-body-bytes` CLI flag for the REST service.
    * (genesis) [#7089](https://github.com/cosmos/cosmos-sdk/pull/7089) The `export` command now adds a `initial_height` field in the exported JSON. Baseapp's `CommitMultiStore` now also has a `SetInitialVersion` setter, so it can set the initial store version inside `InitChain` and start a new chain from a given height.
* **General**
    * (crypto/multisig) [#6241](https://github.com/cosmos/cosmos-sdk/pull/6241) Add Multisig type directly to the repo. Previously this was in tendermint.
    * (codec/types) [#8106](https://github.com/cosmos/cosmos-sdk/pull/8106) Adding `NewAnyWithCustomTypeURL` to correctly
    marshal Messages in TxBuilder.
    * (tests) [#6489](https://github.com/cosmos/cosmos-sdk/pull/6489) Introduce package `testutil`, new in-process testing network framework for use in integration and unit tests.
    * (tx) Add new auth/tx gRPC & gRPC-Gateway endpoints for basic querying & broadcasting support
        * [#7842](https://github.com/cosmos/cosmos-sdk/pull/7842) Add TxsByEvent gRPC endpoint
        * [#7852](https://github.com/cosmos/cosmos-sdk/pull/7852) Add tx broadcast gRPC endpoint
    * (tx) [#7688](https://github.com/cosmos/cosmos-sdk/pull/7688) Add a new Tx gRPC service with methods `Simulate` and `GetTx` (by hash).
    * (store) [#5803](https://github.com/cosmos/cosmos-sdk/pull/5803) Added `rootmulti.Store` methods for taking and restoring snapshots, based on `iavl.Store` export/import.
    * (store) [#6324](https://github.com/cosmos/cosmos-sdk/pull/6324) IAVL store query proofs now return CommitmentOp which wraps an ics23 CommitmentProof
    * (store) [#6390](https://github.com/cosmos/cosmos-sdk/pull/6390) `RootMulti` store query proofs now return `CommitmentOp` which wraps `CommitmentProofs`
        * `store.Query` now only returns chained `ics23.CommitmentProof` wrapped in `merkle.Proof`
        * `ProofRuntime` only decodes and verifies `ics23.CommitmentProof`
* **Modules**
    * (modules) [#5921](https://github.com/cosmos/cosmos-sdk/issues/5921) Introduction of Query gRPC service definitions along with REST annotations for gRPC Gateway for each module
    * (modules) [#7540](https://github.com/cosmos/cosmos-sdk/issues/7540) Protobuf service definitions can now be used for
    packing `Msg`s in transactions as defined in [ADR 031](./docs/architecture/adr-031-msg-service.md). All modules now
    define a `Msg` protobuf service.
    * (x/auth/vesting) [#7209](https://github.com/cosmos/cosmos-sdk/pull/7209) Create new `MsgCreateVestingAccount` message type along with CLI handler that allows for the creation of delayed and continuous vesting types.
    * (x/capability) [#5828](https://github.com/cosmos/cosmos-sdk/pull/5828) Capability module integration as outlined in [ADR 3 - Dynamic Capability Store](https://github.com/cosmos/tree/master/docs/architecture/adr-003-dynamic-capability-store.md).
    * (x/crisis) `x/crisis` has a new function: `AddModuleInitFlags`, which will register optional crisis module flags for the start command.
    * (x/ibc) [#5277](https://github.com/cosmos/cosmos-sdk/pull/5277) `x/ibc` changes from IBC alpha. For more details check the [`x/ibc/core/spec`](https://github.com/cosmos/cosmos-sdk/tree/master/x/ibc/core/spec) directory, or the ICS specs below:
        * [ICS 002 - Client Semantics](https://github.com/cosmos/ics/tree/master/spec/ics-002-client-semantics) subpackage
        * [ICS 003 - Connection Semantics](https://github.com/cosmos/ics/blob/master/spec/ics-003-connection-semantics) subpackage
        * [ICS 004 - Channel and Packet Semantics](https://github.com/cosmos/ics/blob/master/spec/ics-004-channel-and-packet-semantics) subpackage
        * [ICS 005 - Port Allocation](https://github.com/cosmos/ics/blob/master/spec/ics-005-port-allocation) subpackage
        * [ICS 006 - Solo Machine Client](https://github.com/cosmos/ics/tree/master/spec/ics-006-solo-machine-client) subpackage
        * [ICS 007 - Tendermint Client](https://github.com/cosmos/ics/blob/master/spec/ics-007-tendermint-client) subpackage
        * [ICS 009 - Loopback Client](https://github.com/cosmos/ics/tree/master/spec/ics-009-loopback-client) subpackage
        * [ICS 020 - Fungible Token Transfer](https://github.com/cosmos/ics/tree/master/spec/ics-020-fungible-token-transfer) subpackage
        * [ICS 023 - Vector Commitments](https://github.com/cosmos/ics/tree/master/spec/ics-023-vector-commitments) subpackage
        * [ICS 024 - Host State Machine Requirements](https://github.com/cosmos/ics/tree/master/spec/ics-024-host-requirements) subpackage
    * (x/ibc) [#6374](https://github.com/cosmos/cosmos-sdk/pull/6374) ICS-23 Verify functions will now accept and verify ics23 CommitmentProofs exclusively
    * (x/params) [#6005](https://github.com/cosmos/cosmos-sdk/pull/6005) Add new CLI command for querying raw x/params parameters by subspace and key.

### Bug Fixes

* **Baseapp / Client / REST**
    * (client) [#5964](https://github.com/cosmos/cosmos-sdk/issues/5964) `--trust-node` is now false by default - for real. Users must ensure it is set to true if they don't want to enable the verifier.
    * (client) [#6402](https://github.com/cosmos/cosmos-sdk/issues/6402) Fix `keys add` `--algo` flag which only worked for Tendermint's `secp256k1` default key signing algorithm.
    * (client) [#7699](https://github.com/cosmos/cosmos-sdk/pull/7699) Fix panic in context when setting invalid nodeURI. `WithNodeURI` does not set the `Client` in the context.
    * (export) [#6510](https://github.com/cosmos/cosmos-sdk/pull/6510/) Field TimeIotaMs now is included in genesis file while exporting.
    * (rest) [#5906](https://github.com/cosmos/cosmos-sdk/pull/5906) Fix an issue that make some REST calls panic when sending invalid or incomplete requests.
    * (crypto) [#7966](https://github.com/cosmos/cosmos-sdk/issues/7966) `Bip44Params` `String()` function now correctly
    returns the absolute HD path by adding the `m/` prefix.
    * (crypto/keyring) [#5844](https://github.com/cosmos/cosmos-sdk/pull/5844) `Keyring.Sign()` methods no longer decode amino signatures when method receivers
    are offline/multisig keys.
    * (store) [#7415](https://github.com/cosmos/cosmos-sdk/pull/7415) Allow new stores to be registered during on-chain upgrades.
* **Modules**
  _ (modules) [#5569](https://github.com/cosmos/cosmos-sdk/issues/5569) `InitGenesis`, for the relevant modules, now ensures module accounts exist.
  _ (x/auth) [#5892](https://github.com/cosmos/cosmos-sdk/pull/5892) Add `RegisterKeyTypeCodec` to register new
  types (eg. keys) to the `auth` module internal amino codec.
  _ (x/bank) [#6536](https://github.com/cosmos/cosmos-sdk/pull/6536) Fix bug in `WriteGeneratedTxResponse` function used by multiple
  REST endpoints. Now it writes a Tx in StdTx format.
  _ (x/genutil) [#5938](https://github.com/cosmos/cosmos-sdk/pull/5938) Fix `InitializeNodeValidatorFiles` error handling.
  _ (x/gentx) [#8183](https://github.com/cosmos/cosmos-sdk/pull/8183) change gentx cmd amount to arg from flag
  _ (x/gov) [#7641](https://github.com/cosmos/cosmos-sdk/pull/7641) Fix tally calculation precision error.
  _ (x/staking) [#6529](https://github.com/cosmos/cosmos-sdk/pull/6529) Export validator addresses (previously was empty).
  _ (x/staking) [#5949](https://github.com/cosmos/cosmos-sdk/pull/5949) Skip staking `HistoricalInfoKey` in simulations as headers are not exported. \* (x/staking) [#6061](https://github.com/cosmos/cosmos-sdk/pull/6061) Allow a validator to immediately unjail when no signing info is present due to
  falling below their minimum self-delegation and never having been bonded. The validator may immediately unjail once they've met their minimum self-delegation.
* **General**
    * (types) [#7038](https://github.com/cosmos/cosmos-sdk/issues/7038) Fix infinite looping of `ApproxRoot` by including a hard-coded maximum iterations limit of 100.
    * (types) [#7084](https://github.com/cosmos/cosmos-sdk/pull/7084) Fix panic when calling `BigInt()` on an uninitialized `Int`.
    * (simulation) [#7129](https://github.com/cosmos/cosmos-sdk/issues/7129) Fix support for custom `Account` and key types on auth's simulation.

### Improvements

* **Baseapp / Client / REST**
    * (baseapp) [#6186](https://github.com/cosmos/cosmos-sdk/issues/6186) Support emitting events during `AnteHandler` execution.
    * (baseapp) [#6053](https://github.com/cosmos/cosmos-sdk/pull/6053) Customizable panic recovery handling added for `app.runTx()` method (as proposed in the [ADR 22](https://github.com/cosmos/cosmos-sdk/blob/master/docs/architecture/adr-022-custom-panic-handling.md)). Adds ability for developers to register custom panic handlers extending standard ones.
    * (client) [#5810](https://github.com/cosmos/cosmos-sdk/pull/5810) Added a new `--offline` flag that allows commands to be executed without an
    internet connection. Previously, `--generate-only` served this purpose in addition to only allowing txs to be generated. Now, `--generate-only` solely
    allows txs to be generated without being broadcasted and disallows Keybase use and `--offline` allows the use of Keybase but does not allow any
    functionality that requires an online connection.
    * (cli) [#7764](https://github.com/cosmos/cosmos-sdk/pull/7764) Update x/banking and x/crisis InitChain to improve node startup time
    * (client) [#5856](https://github.com/cosmos/cosmos-sdk/pull/5856) Added the possibility to set `--offline` flag with config command.
    * (client) [#5895](https://github.com/cosmos/cosmos-sdk/issues/5895) show config options in the config command's help screen.
    * (client/keys) [#8043](https://github.com/cosmos/cosmos-sdk/pull/8043) Add support for export of unarmored private key
    * (client/tx) [#7801](https://github.com/cosmos/cosmos-sdk/pull/7801) Update sign-batch multisig to work online
    * (x/genutil) [#8099](https://github.com/cosmos/cosmos-sdk/pull/8099) `init` now supports a `--recover` flag to recover
    the private validator key from a given mnemonic
* **Modules**
    * (x/auth) [#5702](https://github.com/cosmos/cosmos-sdk/pull/5702) Add parameter querying support for `x/auth`.
    * (x/auth/ante) [#6040](https://github.com/cosmos/cosmos-sdk/pull/6040) `AccountKeeper` interface used for `NewAnteHandler` and handler's decorators to add support of using custom `AccountKeeper` implementations.
    * (x/evidence) [#5952](https://github.com/cosmos/cosmos-sdk/pull/5952) Tendermint Consensus parameters can now be changed via parameter change proposals through `x/gov`.
    * (x/evidence) [#5961](https://github.com/cosmos/cosmos-sdk/issues/5961) Add `StoreDecoder` simulation for evidence module.
    * (x/ibc) [#5948](https://github.com/cosmos/cosmos-sdk/issues/5948) Add `InitGenesis` and `ExportGenesis` functions for `ibc` module.
    * (x/ibc-transfer) [#6871](https://github.com/cosmos/cosmos-sdk/pull/6871) Implement [ADR 001 - Coin Source Tracing](./docs/architecture/adr-001-coin-source-tracing.md).
    * (x/staking) [#6059](https://github.com/cosmos/cosmos-sdk/pull/6059) Updated `HistoricalEntries` parameter default to 100.
    * (x/staking) [#5584](https://github.com/cosmos/cosmos-sdk/pull/5584) Add util function `ToTmValidator` that converts a `staking.Validator` type to `*tmtypes.Validator`.
    * (x/staking) [#6163](https://github.com/cosmos/cosmos-sdk/pull/6163) CLI and REST call to unbonding delegations and delegations now accept
    pagination.
    * (x/staking) [#8178](https://github.com/cosmos/cosmos-sdk/pull/8178) Update default historical header number for stargate
* **General**
    * (crypto) [#7987](https://github.com/cosmos/cosmos-sdk/pull/7987) Fix the inconsistency of CryptoCdc, only use
    `codec/legacy.Cdc`.
    * (logging) [#8072](https://github.com/cosmos/cosmos-sdk/pull/8072) Refactor logging:
    _ Use [zerolog](https://github.com/rs/zerolog) over Tendermint's go-kit logging wrapper.
    _ Introduce Tendermint's `--log_format=plain|json` flag. Using format `json` allows for emitting structured JSON
    logs which can be consumed by an external logging facility (e.g. Loggly). Both formats log to STDERR. \* The existing `--log_level` flag and it's default value now solely relates to the global logging
    level (e.g. `info`, `debug`, etc...) instead of `<module>:<level>`.
    * (rest) [#7649](https://github.com/cosmos/cosmos-sdk/pull/7649) Return an unsigned tx in legacy GET /tx endpoint when signature conversion fails
    * (simulation) [#6002](https://github.com/cosmos/cosmos-sdk/pull/6002) Add randomized consensus params into simulation.
    * (store) [#6481](https://github.com/cosmos/cosmos-sdk/pull/6481) Move `SimpleProofsFromMap` from Tendermint into the SDK.
    * (store) [#6719](https://github.com/cosmos/cosmos-sdk/6754) Add validity checks to stores for nil and empty keys.
    * (SDK) Updated dependencies
        * Updated iavl dependency to v0.15.3
        * Update tendermint to v0.34.1
    * (types) [#7027](https://github.com/cosmos/cosmos-sdk/pull/7027) `Coin(s)` and `DecCoin(s)` updates:
        * Bump denomination max length to 128
        * Allow uppercase letters and numbers in denominations to support [ADR 001](./docs/architecture/adr-001-coin-source-tracing.md)
        * Added `Validate` function that returns a descriptive error
    * (types) [#5581](https://github.com/cosmos/cosmos-sdk/pull/5581) Add convenience functions {,Must}Bech32ifyAddressBytes.
    * (types/module) [#5724](https://github.com/cosmos/cosmos-sdk/issues/5724) The `types/module` package does no longer depend on `x/simulation`.
    * (types) [#5585](https://github.com/cosmos/cosmos-sdk/pull/5585) IBC additions:
        * `Coin` denomination max lenght has been increased to 32.
        * Added `CapabilityKey` alias for `StoreKey` to match IBC spec.
    * (types/rest) [#5900](https://github.com/cosmos/cosmos-sdk/pull/5900) Add Check\*Error function family to spare developers from replicating tons of boilerplate code.
    * (types) [#6128](https://github.com/cosmos/cosmos-sdk/pull/6137) Add `String()` method to `GasMeter`.
    * (types) [#6195](https://github.com/cosmos/cosmos-sdk/pull/6195) Add codespace to broadcast(sync/async) response.
    * (types) [#6897](https://github.com/cosmos/cosmos-sdk/issues/6897) Add KV type from tendermint to `types` directory.
    * (version) [#7848](https://github.com/cosmos/cosmos-sdk/pull/7848) [#7941](https://github.com/cosmos/cosmos-sdk/pull/7941)
    `version --long` output now shows the list of build dependencies and replaced build dependencies.

## [v0.39.1](https://github.com/cosmos/cosmos-sdk/releases/tag/v0.39.1) - 2020-08-11

### Client Breaking

* (x/auth) [#6861](https://github.com/cosmos/cosmos-sdk/pull/6861) Remove public key Bech32 encoding for all account types for JSON serialization, instead relying on direct Amino encoding. In addition, JSON serialization utilizes Amino instead of the Go stdlib, so integers are treated as strings.

### Improvements

* (client) [#6853](https://github.com/cosmos/cosmos-sdk/pull/6853) Add --unsafe-cors flag.

## [v0.39.0](https://github.com/cosmos/cosmos-sdk/releases/tag/v0.39.0) - 2020-07-20

### Improvements

* (deps) Bump IAVL version to [v0.14.0](https://github.com/cosmos/iavl/releases/tag/v0.14.0)
* (client) [#5585](https://github.com/cosmos/cosmos-sdk/pull/5585) `CLIContext` additions:
    * Introduce `QueryABCI` that returns the full `abci.ResponseQuery` with inclusion Merkle proofs.
    * Added `prove` flag for Merkle proof verification.
* (x/staking) [#6791)](https://github.com/cosmos/cosmos-sdk/pull/6791) Close {UBDQueue,RedelegationQueu}Iterator once used.

### API Breaking Changes

* (baseapp) [#5837](https://github.com/cosmos/cosmos-sdk/issues/5837) Transaction simulation now returns a `SimulationResponse` which contains the `GasInfo` and `Result` from the execution.

### Client Breaking Changes

* (x/auth) [#6745](https://github.com/cosmos/cosmos-sdk/issues/6745) Remove BaseAccount's custom JSON {,un}marshalling.

### Bug Fixes

* (store) [#6475](https://github.com/cosmos/cosmos-sdk/pull/6475) Revert IAVL pruning functionality introduced in
  [v0.13.0](https://github.com/cosmos/iavl/releases/tag/v0.13.0),
  where the IAVL no longer keeps states in-memory in which it flushes periodically. IAVL now commits and
  flushes every state to disk as it did pre-v0.13.0. The SDK's multi-store will track and ensure the proper
  heights are pruned. The operator can set the pruning options via a `pruning` config via the CLI or
  through `app.toml`. The `pruning` flag exposes `default|everything|nothing|custom` as options --
  see docs for further details. If the operator chooses `custom`, they may provide granular pruning
  options `pruning-keep-recent`, `pruning-keep-every`, and `pruning-interval`. The former two options
  dictate how many recent versions are kept on disk and the offset of what versions are kept after that
  respectively, and the latter defines the height interval in which versions are deleted in a batch.
  **Note, there are some client-facing API breaking changes with regard to IAVL, stores, and pruning settings.**
* (x/distribution) [#6210](https://github.com/cosmos/cosmos-sdk/pull/6210) Register `MsgFundCommunityPool` in distribution amino codec.
* (types) [#5741](https://github.com/cosmos/cosmos-sdk/issues/5741) Prevent `ChainAnteDecorators()` from panicking when empty `AnteDecorator` slice is supplied.
* (baseapp) [#6306](https://github.com/cosmos/cosmos-sdk/issues/6306) Prevent events emitted by the antehandler from being persisted between transactions.
* (client/keys) [#5091](https://github.com/cosmos/cosmos-sdk/issues/5091) `keys parse` does not honor client app's configuration.
* (x/bank) [#6674](https://github.com/cosmos/cosmos-sdk/pull/6674) Create account if recipient does not exist on handing `MsgMultiSend`.
* (x/auth) [#6287](https://github.com/cosmos/cosmos-sdk/pull/6287) Fix nonce stuck when sending multiple transactions from an account in a same block.

## [v0.38.5] - 2020-07-02

### Improvements

* (tendermint) Bump Tendermint version to [v0.33.6](https://github.com/tendermint/tendermint/releases/tag/v0.33.6).

## [v0.38.4] - 2020-05-21

### Bug Fixes

* (x/auth) [#5950](https://github.com/cosmos/cosmos-sdk/pull/5950) Fix `IncrementSequenceDecorator` to use is `IsReCheckTx` instead of `IsCheckTx` to allow account sequence incrementing.

## [v0.38.3] - 2020-04-09

### Improvements

* (tendermint) Bump Tendermint version to [v0.33.3](https://github.com/tendermint/tendermint/releases/tag/v0.33.3).

## [v0.38.2] - 2020-03-25

### Bug Fixes

* (baseapp) [#5718](https://github.com/cosmos/cosmos-sdk/pull/5718) Remove call to `ctx.BlockGasMeter` during failed message validation which resulted in a panic when the tx execution mode was `CheckTx`.
* (x/genutil) [#5775](https://github.com/cosmos/cosmos-sdk/pull/5775) Fix `ExportGenesis` in `x/genutil` to export default genesis state (`[]`) instead of `null`.
* (client) [#5618](https://github.com/cosmos/cosmos-sdk/pull/5618) Fix crash on the client when the verifier is not set.
* (crypto/keys/mintkey) [#5823](https://github.com/cosmos/cosmos-sdk/pull/5823) fix errors handling in `UnarmorPubKeyBytes` (underlying armoring function's return error was not being checked).
* (x/distribution) [#5620](https://github.com/cosmos/cosmos-sdk/pull/5620) Fix nil pointer deref in distribution tax/reward validation helpers.

### Improvements

* (rest) [#5648](https://github.com/cosmos/cosmos-sdk/pull/5648) Enhance /txs usability:
    * Add `tx.minheight` key to filter transaction with an inclusive minimum block height
    * Add `tx.maxheight` key to filter transaction with an inclusive maximum block height
* (crypto/keys) [#5739](https://github.com/cosmos/cosmos-sdk/pull/5739) Print an error message if the password input failed.

## [v0.38.1] - 2020-02-11

### Improvements

* (modules) [#5597](https://github.com/cosmos/cosmos-sdk/pull/5597) Add `amount` event attribute to the `complete_unbonding`
  and `complete_redelegation` events that reflect the total balances of the completed unbondings and redelegations
  respectively.

### Bug Fixes

* (types) [#5579](https://github.com/cosmos/cosmos-sdk/pull/5579) The IAVL `Store#Commit` method has been refactored to
  delete a flushed version if it is not a snapshot version. The root multi-store now keeps track of `commitInfo` instead
  of `types.CommitID`. During `Commit` of the root multi-store, `lastCommitInfo` is updated from the saved state
  and is only flushed to disk if it is a snapshot version. During `Query` of the root multi-store, if the request height
  is the latest height, we'll use the store's `lastCommitInfo`. Otherwise, we fetch `commitInfo` from disk.
* (x/bank) [#5531](https://github.com/cosmos/cosmos-sdk/issues/5531) Added missing amount event to MsgMultiSend, emitted for each output.
* (x/gov) [#5622](https://github.com/cosmos/cosmos-sdk/pull/5622) Track any events emitted from a proposal's handler upon successful execution.

## [v0.38.0] - 2020-01-23

### State Machine Breaking

* (genesis) [#5506](https://github.com/cosmos/cosmos-sdk/pull/5506) The `x/distribution` genesis state
  now includes `params` instead of individual parameters.
* (genesis) [#5017](https://github.com/cosmos/cosmos-sdk/pull/5017) The `x/genaccounts` module has been
  deprecated and all components removed except the `legacy/` package. This requires changes to the
  genesis state. Namely, `accounts` now exist under `app_state.auth.accounts`. The corresponding migration
  logic has been implemented for v0.38 target version. Applications can migrate via:
  `$ {appd} migrate v0.38 genesis.json`.
* (modules) [#5299](https://github.com/cosmos/cosmos-sdk/pull/5299) Handling of `ABCIEvidenceTypeDuplicateVote`
  during `BeginBlock` along with the corresponding parameters (`MaxEvidenceAge`) have moved from the
  `x/slashing` module to the `x/evidence` module.

### API Breaking Changes

* (modules) [#5506](https://github.com/cosmos/cosmos-sdk/pull/5506) Remove individual setters of `x/distribution` parameters. Instead, follow the module spec in getting parameters, setting new value(s) and finally calling `SetParams`.
* (types) [#5495](https://github.com/cosmos/cosmos-sdk/pull/5495) Remove redundant `(Must)Bech32ify*` and `(Must)Get*KeyBech32` functions in favor of `(Must)Bech32ifyPubKey` and `(Must)GetPubKeyFromBech32` respectively, both of which take a `Bech32PubKeyType` (string).
* (types) [#5430](https://github.com/cosmos/cosmos-sdk/pull/5430) `DecCoins#Add` parameter changed from `DecCoins`
  to `...DecCoin`, `Coins#Add` parameter changed from `Coins` to `...Coin`.
* (baseapp/types) [#5421](https://github.com/cosmos/cosmos-sdk/pull/5421) The `Error` interface (`types/errors.go`)
  has been removed in favor of the concrete type defined in `types/errors/` which implements the standard `error` interface.
    * As a result, the `Handler` and `Querier` implementations now return a standard `error`.
  Within `BaseApp`, `runTx` now returns a `(GasInfo, *Result, error)`tuple and`runMsgs`returns a `(_Result, error)`tuple. A reference to a`Result`is now used to indicate success whereas an error signals an invalid message or failed message execution. As a result, the fields`Code`, `Codespace`, `GasWanted`, and `GasUsed`have been removed the`Result`type. The latter two fields are now found in the`GasInfo` type which is always returned regardless of execution outcome.
  _ Note to developers: Since all handlers and queriers must now return a standard `error`, the `types/errors/`
  package contains all the relevant and pre-registered errors that you typically work with. A typical
  error returned will look like `sdkerrors.Wrap(sdkerrors.ErrUnknownRequest, "...")`. You can retrieve
  relevant ABCI information from the error via `ABCIInfo`.
* (client) [#5442](https://github.com/cosmos/cosmos-sdk/pull/5442) Remove client/alias.go as it's not necessary and
  components can be imported directly from the packages.
* (store) [#4748](https://github.com/cosmos/cosmos-sdk/pull/4748) The `CommitMultiStore` interface
  now requires a `SetInterBlockCache` method. Applications that do not wish to support this can simply
  have this method perform a no-op.
* (modules) [#4665](https://github.com/cosmos/cosmos-sdk/issues/4665) Refactored `x/gov` module structure and dev-UX:
    * Prepare for module spec integration
    * Update gov keys to use big endian encoding instead of little endian
* (modules) [#5017](https://github.com/cosmos/cosmos-sdk/pull/5017) The `x/genaccounts` module has been deprecated and all components removed except the `legacy/` package.
* [#4486](https://github.com/cosmos/cosmos-sdk/issues/4486) Vesting account types decoupled from the `x/auth` module and now live under `x/auth/vesting`. Applications wishing to use vesting account types must be sure to register types via `RegisterCodec` under the new vesting package.
* [#4486](https://github.com/cosmos/cosmos-sdk/issues/4486) The `NewBaseVestingAccount` constructor returns an error
  if the provided arguments are invalid.
* (x/auth) [#5006](https://github.com/cosmos/cosmos-sdk/pull/5006) Modular `AnteHandler` via composable decorators:
    * The `AnteHandler` interface now returns `(newCtx Context, err error)` instead of `(newCtx Context, result sdk.Result, abort bool)`
    * The `NewAnteHandler` function returns an `AnteHandler` function that returns the new `AnteHandler`
    interface and has been moved into the `auth/ante` directory.
    * `ValidateSigCount`, `ValidateMemo`, `ProcessPubKey`, `EnsureSufficientMempoolFee`, and `GetSignBytes`
    have all been removed as public functions.
    * Invalid Signatures may return `InvalidPubKey` instead of `Unauthorized` error, since the transaction
    will first hit `SetPubKeyDecorator` before the `SigVerificationDecorator` runs.
    * `StdTx#GetSignatures` will return an array of just signature byte slices `[][]byte` instead of
    returning an array of `StdSignature` structs. To replicate the old behavior, use the public field
    `StdTx.Signatures` to get back the array of StdSignatures `[]StdSignature`.
* (modules) [#5299](https://github.com/cosmos/cosmos-sdk/pull/5299) `HandleDoubleSign` along with params `MaxEvidenceAge` and `DoubleSignJailEndTime` have moved from the `x/slashing` module to the `x/evidence` module.
* (keys) [#4941](https://github.com/cosmos/cosmos-sdk/issues/4941) Keybase concrete types constructors such as `NewKeyBaseFromDir` and `NewInMemory` now accept optional parameters of type `KeybaseOption`. These
  optional parameters are also added on the keys sub-commands functions, which are now public, and allows
  these options to be set on the commands or ignored to default to previous behavior.
* [#5547](https://github.com/cosmos/cosmos-sdk/pull/5547) `NewKeyBaseFromHomeFlag` constructor has been removed.
* [#5439](https://github.com/cosmos/cosmos-sdk/pull/5439) Further modularization was done to the `keybase`
  package to make it more suitable for use with different key formats and algorithms:
  _ The `WithKeygenFunc` function added as a `KeybaseOption` which allows a custom bytes to key
  implementation to be defined when keys are created.
  _ The `WithDeriveFunc` function added as a `KeybaseOption` allows custom logic for deriving a key
  from a mnemonic, bip39 password, and HD Path.
  _ BIP44 is no longer build into `keybase.CreateAccount()`. It is however the default when using
  the `client/keys` add command.
  _ `SupportedAlgos` and `SupportedAlgosLedger` functions return a slice of `SigningAlgo`s that are
  supported by the keybase and the ledger integration respectively.
* (simapp) [#5419](https://github.com/cosmos/cosmos-sdk/pull/5419) The `helpers.GenTx()` now accepts a gas argument.
* (baseapp) [#5455](https://github.com/cosmos/cosmos-sdk/issues/5455) A `sdk.Context` is now passed into the `router.Route()` function.

### Client Breaking Changes

* (rest) [#5270](https://github.com/cosmos/cosmos-sdk/issues/5270) All account types now implement custom JSON serialization.
* (rest) [#4783](https://github.com/cosmos/cosmos-sdk/issues/4783) The balance field in the DelegationResponse type is now sdk.Coin instead of sdk.Int
* (x/auth) [#5006](https://github.com/cosmos/cosmos-sdk/pull/5006) The gas required to pass the `AnteHandler` has
  increased significantly due to modular `AnteHandler` support. Increase GasLimit accordingly.
* (rest) [#5336](https://github.com/cosmos/cosmos-sdk/issues/5336) `MsgEditValidator` uses `description` instead of `Description` as a JSON key.
* (keys) [#5097](https://github.com/cosmos/cosmos-sdk/pull/5097) Due to the keybase -> keyring transition, keys need to be migrated. See `keys migrate` command for more info.
* (x/auth) [#5424](https://github.com/cosmos/cosmos-sdk/issues/5424) Drop `decode-tx` command from x/auth/client/cli, duplicate of the `decode` command.

### Features

* (store) [#5435](https://github.com/cosmos/cosmos-sdk/pull/5435) New iterator for paginated requests. Iterator limits DB reads to the range of the requested page.
* (x/evidence) [#5240](https://github.com/cosmos/cosmos-sdk/pull/5240) Initial implementation of the `x/evidence` module.
* (cli) [#5212](https://github.com/cosmos/cosmos-sdk/issues/5212) The `q gov proposals` command now supports pagination.
* (store) [#4724](https://github.com/cosmos/cosmos-sdk/issues/4724) Multistore supports substore migrations upon load. New `rootmulti.Store.LoadLatestVersionAndUpgrade` method in
  `Baseapp` supports `StoreLoader` to enable various upgrade strategies. It no
  longer panics if the store to load contains substores that we didn't explicitly mount.
* [#4972](https://github.com/cosmos/cosmos-sdk/issues/4972) A `TxResponse` with a corresponding code
  and tx hash will be returned for specific Tendermint errors:
  _ `CodeTxInMempoolCache`
  _ `CodeMempoolIsFull` \* `CodeTxTooLarge`
* [#3872](https://github.com/cosmos/cosmos-sdk/issues/3872) Implement a RESTful endpoint and cli command to decode transactions.
* (keys) [#4754](https://github.com/cosmos/cosmos-sdk/pull/4754) Introduce new Keybase implementation that can
  leverage operating systems' built-in functionalities to securely store secrets. MacOS users may encounter
  the following [issue](https://github.com/keybase/go-keychain/issues/47) with the `go-keychain` library. If
  you encounter this issue, you must upgrade your xcode command line tools to version >= `10.2`. You can
  upgrade via: `sudo rm -rf /Library/Developer/CommandLineTools; xcode-select --install`. Verify the
  correct version via: `pkgutil --pkg-info=com.apple.pkg.CLTools_Executables`.
* [#5355](https://github.com/cosmos/cosmos-sdk/pull/5355) Client commands accept a new `--keyring-backend` option through which users can specify which backend should be used
  by the new key store:
  _ `os`: use OS default credentials storage (default).
  _ `file`: use encrypted file-based store.
  _ `kwallet`: use [KDE Wallet](https://utils.kde.org/projects/kwalletmanager/) service.
  _ `pass`: use the [pass](https://www.passwordstore.org/) command line password manager. \* `test`: use password-less key store. *For testing purposes only. Use it at your own risk.*
* (keys) [#5097](https://github.com/cosmos/cosmos-sdk/pull/5097) New `keys migrate` command to assist users migrate their keys
  to the new keyring.
* (keys) [#5366](https://github.com/cosmos/cosmos-sdk/pull/5366) `keys list` now accepts a `--list-names` option to list key names only, whilst the `keys delete`
  command can delete multiple keys by passing their names as arguments. The aforementioned commands can then be piped together, e.g.
  `appcli keys list -n | xargs appcli keys delete`
* (modules) [#4233](https://github.com/cosmos/cosmos-sdk/pull/4233) Add upgrade module that coordinates software upgrades of live chains.
* [#4486](https://github.com/cosmos/cosmos-sdk/issues/4486) Introduce new `PeriodicVestingAccount` vesting account type
  that allows for arbitrary vesting periods.
* (baseapp) [#5196](https://github.com/cosmos/cosmos-sdk/pull/5196) Baseapp has a new `runTxModeReCheck` to allow applications to skip expensive and unnecessary re-checking of transactions.
* (types) [#5196](https://github.com/cosmos/cosmos-sdk/pull/5196) Context has new `IsRecheckTx() bool` and `WithIsReCheckTx(bool) Context` methods to to be used in the `AnteHandler`.
* (x/auth/ante) [#5196](https://github.com/cosmos/cosmos-sdk/pull/5196) AnteDecorators have been updated to avoid unnecessary checks when `ctx.IsReCheckTx() == true`
* (x/auth) [#5006](https://github.com/cosmos/cosmos-sdk/pull/5006) Modular `AnteHandler` via composable decorators:
    * The `AnteDecorator` interface has been introduced to allow users to implement modular `AnteHandler`
    functionality that can be composed together to create a single `AnteHandler` rather than implementing
    a custom `AnteHandler` completely from scratch, where each `AnteDecorator` allows for custom behavior in
    tightly defined and logically isolated manner. These custom `AnteDecorator` can then be chained together
    with default `AnteDecorator` or third-party `AnteDecorator` to create a modularized `AnteHandler`
    which will run each `AnteDecorator` in the order specified in `ChainAnteDecorators`. For details
    on the new architecture, refer to the [ADR](docs/architecture/adr-010-modular-antehandler.md).
    * `ChainAnteDecorators` function has been introduced to take in a list of `AnteDecorators` and chain
    them in sequence and return a single `AnteHandler`:
    _ `SetUpContextDecorator`: Sets `GasMeter` in context and creates defer clause to recover from any
    `OutOfGas` panics in future AnteDecorators and return `OutOfGas` error to `BaseApp`. It MUST be the
    first `AnteDecorator` in the chain for any application that uses gas (or another one that sets the gas meter).
    _ `ValidateBasicDecorator`: Calls tx.ValidateBasic and returns any non-nil error.
    _ `ValidateMemoDecorator`: Validates tx memo with application parameters and returns any non-nil error.
    _ `ConsumeGasTxSizeDecorator`: Consumes gas proportional to the tx size based on application parameters.
    _ `MempoolFeeDecorator`: Checks if fee is above local mempool `minFee` parameter during `CheckTx`.
    _ `DeductFeeDecorator`: Deducts the `FeeAmount` from first signer of the transaction.
    _ `SetPubKeyDecorator`: Sets pubkey of account in any account that does not already have pubkey saved in state machine.
    _ `SigGasConsumeDecorator`: Consume parameter-defined amount of gas for each signature.
    _ `SigVerificationDecorator`: Verify each signature is valid, return if there is an error.
    _ `ValidateSigCountDecorator`: Validate the number of signatures in tx based on app-parameters. \* `IncrementSequenceDecorator`: Increments the account sequence for each signer to prevent replay attacks.
* (cli) [#5223](https://github.com/cosmos/cosmos-sdk/issues/5223) Cosmos Ledger App v2.0.0 is now supported. The changes are backwards compatible and App v1.5.x is still supported.
* (x/staking) [#5380](https://github.com/cosmos/cosmos-sdk/pull/5380) Introduced ability to store historical info entries in staking keeper, allows applications to introspect specified number of past headers and validator sets
    * Introduces new parameter `HistoricalEntries` which allows applications to determine how many recent historical info entries they want to persist in store. Default value is 0.
    * Introduces cli commands and rest routes to query historical information at a given height
* (modules) [#5249](https://github.com/cosmos/cosmos-sdk/pull/5249) Funds are now allowed to be directly sent to the community pool (via the distribution module account).
* (keys) [#4941](https://github.com/cosmos/cosmos-sdk/issues/4941) Introduce keybase option to allow overriding the default private key implementation of a key generated through the `keys add` cli command.
* (keys) [#5439](https://github.com/cosmos/cosmos-sdk/pull/5439) Flags `--algo` and `--hd-path` are added to
  `keys add` command in order to make use of keybase modularized. By default, it uses (0, 0) bip44
  HD path and secp256k1 keys, so is non-breaking.
* (types) [#5447](https://github.com/cosmos/cosmos-sdk/pull/5447) Added `ApproxRoot` function to sdk.Decimal type in order to get the nth root for a decimal number, where n is a positive integer.
    * An `ApproxSqrt` function was also added for convenience around the common case of n=2.

### Improvements

* (iavl) [#5538](https://github.com/cosmos/cosmos-sdk/pull/5538) Remove manual IAVL pruning in favor of IAVL's internal pruning strategy.
* (server) [#4215](https://github.com/cosmos/cosmos-sdk/issues/4215) The `--pruning` flag
  has been moved to the configuration file, to allow easier node configuration.
* (cli) [#5116](https://github.com/cosmos/cosmos-sdk/issues/5116) The `CLIContext` now supports multiple verifiers
  when connecting to multiple chains. The connecting chain's `CLIContext` will have to have the correct
  chain ID and node URI or client set. To use a `CLIContext` with a verifier for another chain:

  ```go
  // main or parent chain (chain as if you're running without IBC)
  mainCtx := context.NewCLIContext()

  // connecting IBC chain
  sideCtx := context.NewCLIContext().
    WithChainID(sideChainID).
    WithNodeURI(sideChainNodeURI) // or .WithClient(...)

  sideCtx = sideCtx.WithVerifier(
    context.CreateVerifier(sideCtx, context.DefaultVerifierCacheSize),
  )
  ```

* (modules) [#5017](https://github.com/cosmos/cosmos-sdk/pull/5017) The `x/auth` package now supports
  generalized genesis accounts through the `GenesisAccount` interface.
* (modules) [#4762](https://github.com/cosmos/cosmos-sdk/issues/4762) Deprecate remove and add permissions in ModuleAccount.
* (modules) [#4760](https://github.com/cosmos/cosmos-sdk/issues/4760) update `x/auth` to match module spec.
* (modules) [#4814](https://github.com/cosmos/cosmos-sdk/issues/4814) Add security contact to Validator description.
* (modules) [#4875](https://github.com/cosmos/cosmos-sdk/issues/4875) refactor integration tests to use SimApp and separate test package
* (sdk) [#4566](https://github.com/cosmos/cosmos-sdk/issues/4566) Export simulation's parameters and app state to JSON in order to reproduce bugs and invariants.
* (sdk) [#4640](https://github.com/cosmos/cosmos-sdk/issues/4640) improve import/export simulation errors by extending `DiffKVStores` to return an array of `KVPairs` that are then compared to check for inconsistencies.
* (sdk) [#4717](https://github.com/cosmos/cosmos-sdk/issues/4717) refactor `x/slashing` to match the new module spec
* (sdk) [#4758](https://github.com/cosmos/cosmos-sdk/issues/4758) update `x/genaccounts` to match module spec
* (simulation) [#4824](https://github.com/cosmos/cosmos-sdk/issues/4824) `PrintAllInvariants` flag will print all failed invariants
* (simulation) [#4490](https://github.com/cosmos/cosmos-sdk/issues/4490) add `InitialBlockHeight` flag to resume a simulation from a given block

    * Support exporting the simulation stats to a given JSON file

* (simulation) [#4847](https://github.com/cosmos/cosmos-sdk/issues/4847), [#4838](https://github.com/cosmos/cosmos-sdk/pull/4838) and [#4869](https://github.com/cosmos/cosmos-sdk/pull/4869) `SimApp` and simulation refactors:
    * Implement `SimulationManager` for executing modules' simulation functionalities in a modularized way
    * Add `RegisterStoreDecoders` to the `SimulationManager` for decoding each module's types
    * Add `GenerateGenesisStates` to the `SimulationManager` to generate a randomized `GenState` for each module
    * Add `RandomizedParams` to the `SimulationManager` that registers each modules' parameters in order to
    simulate `ParamChangeProposal`s' `Content`s
    * Add `WeightedOperations` to the `SimulationManager` that define simulation operations (modules' `Msg`s) with their
    respective weights (i.e chance of being simulated).
    * Add `ProposalContents` to the `SimulationManager` to register each module's governance proposal `Content`s.
* (simulation) [#4893](https://github.com/cosmos/cosmos-sdk/issues/4893) Change `SimApp` keepers to be public and add getter functions for keys and codec
* (simulation) [#4906](https://github.com/cosmos/cosmos-sdk/issues/4906) Add simulation `Config` struct that wraps simulation flags
* (simulation) [#4935](https://github.com/cosmos/cosmos-sdk/issues/4935) Update simulation to reflect a proper `ABCI` application without bypassing `BaseApp` semantics
* (simulation) [#5378](https://github.com/cosmos/cosmos-sdk/pull/5378) Simulation tests refactor:
    * Add `App` interface for general SDK-based app's methods.
    * Refactor and cleanup simulation tests into util functions to simplify their implementation for other SDK apps.
* (store) [#4792](https://github.com/cosmos/cosmos-sdk/issues/4792) panic on non-registered store
* (types) [#4821](https://github.com/cosmos/cosmos-sdk/issues/4821) types/errors package added with support for stacktraces. It is meant as a more feature-rich replacement for sdk.Errors in the mid-term.
* (store) [#1947](https://github.com/cosmos/cosmos-sdk/issues/1947) Implement inter-block (persistent)
  caching through `CommitKVStoreCacheManager`. Any application wishing to utilize an inter-block cache
  must set it in their app via a `BaseApp` option. The `BaseApp` docs have been drastically improved
  to detail this new feature and how state transitions occur.
* (docs/spec) All module specs moved into their respective module dir in x/ (i.e. docs/spec/staking -->> x/staking/spec)
* (docs/) [#5379](https://github.com/cosmos/cosmos-sdk/pull/5379) Major documentation refactor, including:
    * (docs/intro/) Add and improve introduction material for newcomers.
    * (docs/basics/) Add documentation about basic concepts of the cosmos sdk such as the anatomy of an SDK application, the transaction lifecycle or accounts.
    * (docs/core/) Add documentation about core conepts of the cosmos sdk such as `baseapp`, `server`, `store`s, `context` and more.
    * (docs/building-modules/) Add reference documentation on concepts relevant for module developers (`keeper`, `handler`, `messages`, `queries`,...).
    * (docs/interfaces/) Add documentation on building interfaces for the Cosmos SDK.
    * Redesigned user interface that features new dynamically generated sidebar, build-time code embedding from GitHub, new homepage as well as many other improvements.
* (types) [#5428](https://github.com/cosmos/cosmos-sdk/pull/5428) Add `Mod` (modulo) method and `RelativePow` (exponentation) function for `Uint`.
* (modules) [#5506](https://github.com/cosmos/cosmos-sdk/pull/5506) Remove redundancy in `x/distribution`s use of parameters. There
  now exists a single `Params` type with a getter and setter along with a getter for each individual parameter.

### Bug Fixes

* (client) [#5303](https://github.com/cosmos/cosmos-sdk/issues/5303) Fix ignored error in tx generate only mode.
* (cli) [#4763](https://github.com/cosmos/cosmos-sdk/issues/4763) Fix flag `--min-self-delegation` for staking `EditValidator`
* (keys) Fix ledger custom coin type support bug.
* (x/gov) [#5107](https://github.com/cosmos/cosmos-sdk/pull/5107) Sum validator operator's all voting power when tally votes
* (rest) [#5212](https://github.com/cosmos/cosmos-sdk/issues/5212) Fix pagination in the `/gov/proposals` handler.

## [v0.37.14] - 2020-08-12

### Improvements

* (tendermint) Bump Tendermint version to [v0.32.13](https://github.com/tendermint/tendermint/releases/tag/v0.32.13).

## [v0.37.13] - 2020-06-03

### Improvements

* (tendermint) Bump Tendermint version to [v0.32.12](https://github.com/tendermint/tendermint/releases/tag/v0.32.12).
* (cosmos-ledger-go) Bump Cosmos Ledger Wallet library version to [v0.11.1](https://github.com/cosmos/ledger-cosmos-go/releases/tag/v0.11.1).

## [v0.37.12] - 2020-05-05

### Improvements

* (tendermint) Bump Tendermint version to [v0.32.11](https://github.com/tendermint/tendermint/releases/tag/v0.32.11).

## [v0.37.11] - 2020-04-22

### Bug Fixes

* (x/staking) [#6021](https://github.com/cosmos/cosmos-sdk/pull/6021) --trust-node's false default value prevents creation of the genesis transaction.

## [v0.37.10] - 2020-04-22

### Bug Fixes

* (client/context) [#5964](https://github.com/cosmos/cosmos-sdk/issues/5964) Fix incorrect instantiation of tmlite verifier when --trust-node is off.

## [v0.37.9] - 2020-04-09

### Improvements

* (tendermint) Bump Tendermint version to [v0.32.10](https://github.com/tendermint/tendermint/releases/tag/v0.32.10).

## [v0.37.8] - 2020-03-11

### Bug Fixes

* (rest) [#5508](https://github.com/cosmos/cosmos-sdk/pull/5508) Fix `x/distribution` endpoints to properly return height in the response.
* (x/genutil) [#5499](https://github.com/cosmos/cosmos-sdk/pull/) Ensure `DefaultGenesis` returns valid and non-nil default genesis state.
* (x/genutil) [#5775](https://github.com/cosmos/cosmos-sdk/pull/5775) Fix `ExportGenesis` in `x/genutil` to export default genesis state (`[]`) instead of `null`.
* (genesis) [#5086](https://github.com/cosmos/cosmos-sdk/issues/5086) Ensure `gentxs` are always an empty array instead of `nil`.

### Improvements

* (rest) [#5648](https://github.com/cosmos/cosmos-sdk/pull/5648) Enhance /txs usability:
    * Add `tx.minheight` key to filter transaction with an inclusive minimum block height
    * Add `tx.maxheight` key to filter transaction with an inclusive maximum block height

## [v0.37.7] - 2020-02-10

### Improvements

* (modules) [#5597](https://github.com/cosmos/cosmos-sdk/pull/5597) Add `amount` event attribute to the `complete_unbonding`
  and `complete_redelegation` events that reflect the total balances of the completed unbondings and redelegations
  respectively.

### Bug Fixes

* (x/gov) [#5622](https://github.com/cosmos/cosmos-sdk/pull/5622) Track any events emitted from a proposal's handler upon successful execution.
* (x/bank) [#5531](https://github.com/cosmos/cosmos-sdk/issues/5531) Added missing amount event to MsgMultiSend, emitted for each output.

## [v0.37.6] - 2020-01-21

### Improvements

* (tendermint) Bump Tendermint version to [v0.32.9](https://github.com/tendermint/tendermint/releases/tag/v0.32.9)

## [v0.37.5] - 2020-01-07

### Features

* (types) [#5360](https://github.com/cosmos/cosmos-sdk/pull/5360) Implement `SortableDecBytes` which
  allows the `Dec` type be sortable.

### Improvements

* (tendermint) Bump Tendermint version to [v0.32.8](https://github.com/tendermint/tendermint/releases/tag/v0.32.8)
* (cli) [#5482](https://github.com/cosmos/cosmos-sdk/pull/5482) Remove old "tags" nomenclature from the `q txs` command in
  favor of the new events system. Functionality remains unchanged except that `=` is used instead of `:` to be
  consistent with the API's use of event queries.

### Bug Fixes

* (iavl) [#5276](https://github.com/cosmos/cosmos-sdk/issues/5276) Fix potential race condition in `iavlIterator#Close`.
* (baseapp) [#5350](https://github.com/cosmos/cosmos-sdk/issues/5350) Allow a node to restart successfully
  after a `halt-height` or `halt-time` has been triggered.
* (types) [#5395](https://github.com/cosmos/cosmos-sdk/issues/5395) Fix `Uint#LTE`.
* (types) [#5408](https://github.com/cosmos/cosmos-sdk/issues/5408) `NewDecCoins` constructor now sorts the coins.

## [v0.37.4] - 2019-11-04

### Improvements

* (tendermint) Bump Tendermint version to [v0.32.7](https://github.com/tendermint/tendermint/releases/tag/v0.32.7)
* (ledger) [#4716](https://github.com/cosmos/cosmos-sdk/pull/4716) Fix ledger custom coin type support bug.

### Bug Fixes

* (baseapp) [#5200](https://github.com/cosmos/cosmos-sdk/issues/5200) Remove duplicate events from previous messages.

## [v0.37.3] - 2019-10-10

### Bug Fixes

* (genesis) [#5095](https://github.com/cosmos/cosmos-sdk/issues/5095) Fix genesis file migration from v0.34 to
  v0.36/v0.37 not converting validator consensus pubkey to bech32 format.

### Improvements

* (tendermint) Bump Tendermint version to [v0.32.6](https://github.com/tendermint/tendermint/releases/tag/v0.32.6)

## [v0.37.1] - 2019-09-19

### Features

* (cli) [#4973](https://github.com/cosmos/cosmos-sdk/pull/4973) Enable application CPU profiling
  via the `--cpu-profile` flag.
* [#4979](https://github.com/cosmos/cosmos-sdk/issues/4979) Introduce a new `halt-time` config and
  CLI option to the `start` command. When provided, an application will halt during `Commit` when the
  block time is >= the `halt-time`.

### Improvements

* [#4990](https://github.com/cosmos/cosmos-sdk/issues/4990) Add `Events` to the `ABCIMessageLog` to
  provide context and grouping of events based on the messages they correspond to. The `Events` field
  in `TxResponse` is deprecated and will be removed in the next major release.

### Bug Fixes

* [#4979](https://github.com/cosmos/cosmos-sdk/issues/4979) Use `Signal(os.Interrupt)` over
  `os.Exit(0)` during configured halting to allow any `defer` calls to be executed.
* [#5034](https://github.com/cosmos/cosmos-sdk/issues/5034) Binary search in NFT Module wasn't working on larger sets.

## [v0.37.0] - 2019-08-21

### Bug Fixes

* (baseapp) [#4903](https://github.com/cosmos/cosmos-sdk/issues/4903) Various height query fixes:
    * Move height with proof check from `CLIContext` to `BaseApp` as the height
    can automatically be injected there.
    * Update `handleQueryStore` to resemble `handleQueryCustom`
* (simulation) [#4912](https://github.com/cosmos/cosmos-sdk/issues/4912) Fix SimApp ModuleAccountAddrs
  to properly return black listed addresses for bank keeper initialization.
* (cli) [#4919](https://github.com/cosmos/cosmos-sdk/pull/4919) Don't crash CLI
  if user doesn't answer y/n confirmation request.
* (cli) [#4927](https://github.com/cosmos/cosmos-sdk/issues/4927) Fix the `q gov vote`
  command to handle empty (pruned) votes correctly.

### Improvements

* (rest) [#4924](https://github.com/cosmos/cosmos-sdk/pull/4924) Return response
  height even upon error as it may be useful for the downstream caller and have
  `/auth/accounts/{address}` return a 200 with an empty account upon error when
  that error is that the account doesn't exist.

## [v0.36.0] - 2019-08-13

### Breaking Changes

* (rest) [#4837](https://github.com/cosmos/cosmos-sdk/pull/4837) Remove /version and /node_version
  endpoints in favor of refactoring /node_info to also include application version info.
* All REST responses now wrap the original resource/result. The response
  will contain two fields: height and result.
* [#3565](https://github.com/cosmos/cosmos-sdk/issues/3565) Updates to the governance module:
    * Rename JSON field from `proposal_content` to `content`
    * Rename JSON field from `proposal_id` to `id`
    * Disable `ProposalTypeSoftwareUpgrade` temporarily
* [#3775](https://github.com/cosmos/cosmos-sdk/issues/3775) unify sender transaction tag for ease of querying
* [#4255](https://github.com/cosmos/cosmos-sdk/issues/4255) Add supply module that passively tracks the supplies of a chain
    * Renamed `x/distribution` `ModuleName`
    * Genesis JSON and CLI now use `distribution` instead of `distr`
    * Introduce `ModuleAccount` type, which tracks the flow of coins held within a module
    * Replaced `FeeCollectorKeeper` for a `ModuleAccount`
    * Replaced the staking `Pool`, which coins are now held by the `BondedPool` and `NotBonded` module accounts
    * The `NotBonded` module account now only keeps track of the not bonded tokens within staking, instead of the whole chain
    * [#3628](https://github.com/cosmos/cosmos-sdk/issues/3628) Replaced governance's burn and deposit accounts for a `ModuleAccount`
    * Added a `ModuleAccount` for the distribution module
    * Added a `ModuleAccount` for the mint module
    [#4472](https://github.com/cosmos/cosmos-sdk/issues/4472) validation for crisis genesis
* [#3985](https://github.com/cosmos/cosmos-sdk/issues/3985) `ValidatorPowerRank` uses potential consensus power instead of tendermint power
* [#4104](https://github.com/cosmos/cosmos-sdk/issues/4104) Gaia has been moved to its own repository: https://github.com/cosmos/gaia
* [#4104](https://github.com/cosmos/cosmos-sdk/issues/4104) Rename gaiad.toml to app.toml. The internal contents of the application
  config remain unchanged.
* [#4159](https://github.com/cosmos/cosmos-sdk/issues/4159) create the default module patterns and module manager
* [#4230](https://github.com/cosmos/cosmos-sdk/issues/4230) Change the type of ABCIMessageLog#MsgIndex to uint16 for proper serialization.
* [#4250](https://github.com/cosmos/cosmos-sdk/issues/4250) BaseApp.Query() returns app's version string set via BaseApp.SetAppVersion()
  when handling /app/version queries instead of the version string passed as build
  flag at compile time.
* [#4262](https://github.com/cosmos/cosmos-sdk/issues/4262) GoSumHash is no longer returned by the version command.
* [#4263](https://github.com/cosmos/cosmos-sdk/issues/4263) RestServer#Start now takes read and write timeout arguments.
* [#4305](https://github.com/cosmos/cosmos-sdk/issues/4305) `GenerateOrBroadcastMsgs` no longer takes an `offline` parameter.
* [#4342](https://github.com/cosmos/cosmos-sdk/pull/4342) Upgrade go-amino to v0.15.0
* [#4351](https://github.com/cosmos/cosmos-sdk/issues/4351) InitCmd, AddGenesisAccountCmd, and CollectGenTxsCmd take node's and client's default home directories as arguments.
* [#4387](https://github.com/cosmos/cosmos-sdk/issues/4387) Refactor the usage of tags (now called events) to reflect the
  new ABCI events semantics:
    * Move `x/{module}/tags/tags.go` => `x/{module}/types/events.go`
    * Update `docs/specs`
    * Refactor tags in favor of new `Event(s)` type(s)
    * Update `Context` to use new `EventManager`
    * (Begin|End)Blocker no longer return tags, but rather uses new `EventManager`
    * Message handlers no longer return tags, but rather uses new `EventManager`
    Any component (e.g. BeginBlocker, message handler, etc...) wishing to emit an event must do so
    through `ctx.EventManger().EmitEvent(s)`.
    To reset or wipe emitted events: `ctx = ctx.WithEventManager(sdk.NewEventManager())`
    To get all emitted events: `events := ctx.EventManager().Events()`
* [#4437](https://github.com/cosmos/cosmos-sdk/issues/4437) Replace governance module store keys to use `[]byte` instead of `string`.
* [#4451](https://github.com/cosmos/cosmos-sdk/issues/4451) Improve modularization of clients and modules:
    * Module directory structure improved and standardized
    * Aliases autogenerated
    * Auth and bank related commands are now mounted under the respective moduels
    * Client initialization and mounting standardized
* [#4479](https://github.com/cosmos/cosmos-sdk/issues/4479) Remove codec argument redundency in client usage where
  the CLIContext's codec should be used instead.
* [#4488](https://github.com/cosmos/cosmos-sdk/issues/4488) Decouple client tx, REST, and ultil packages from auth. These packages have
  been restructured and retrofitted into the `x/auth` module.
* [#4521](https://github.com/cosmos/cosmos-sdk/issues/4521) Flatten x/bank structure by hiding module internals.
* [#4525](https://github.com/cosmos/cosmos-sdk/issues/4525) Remove --cors flag, the feature is long gone.
* [#4536](https://github.com/cosmos/cosmos-sdk/issues/4536) The `/auth/accounts/{address}` now returns a `height` in the response.
  The account is now nested under `account`.
* [#4543](https://github.com/cosmos/cosmos-sdk/issues/4543) Account getters are no longer part of client.CLIContext() and have now moved
  to reside in the auth-specific AccountRetriever.
* [#4588](https://github.com/cosmos/cosmos-sdk/issues/4588) Context does not depend on x/auth anymore. client/context is stripped out of the following features:
    * GetAccountDecoder()
    * CLIContext.WithAccountDecoder()
    * CLIContext.WithAccountStore()
    x/auth.AccountDecoder is unnecessary and consequently removed.
* [#4602](https://github.com/cosmos/cosmos-sdk/issues/4602) client/input.{Buffer,Override}Stdin() functions are removed. Thanks to cobra's new release they are now redundant.
* [#4633](https://github.com/cosmos/cosmos-sdk/issues/4633) Update old Tx search by tags APIs to use new Events
  nomenclature.
* [#4649](https://github.com/cosmos/cosmos-sdk/issues/4649) Refactor x/crisis as per modules new specs.
* [#3685](https://github.com/cosmos/cosmos-sdk/issues/3685) The default signature verification gas logic (`DefaultSigVerificationGasConsumer`) now specifies explicit key types rather than string pattern matching. This means that zones that depended on string matching to allow other keys will need to write a custom `SignatureVerificationGasConsumer` function.
* [#4663](https://github.com/cosmos/cosmos-sdk/issues/4663) Refactor bank keeper by removing private functions
    * `InputOutputCoins`, `SetCoins`, `SubtractCoins` and `AddCoins` are now part of the `SendKeeper` instead of the `Keeper` interface
* (tendermint) [#4721](https://github.com/cosmos/cosmos-sdk/pull/4721) Upgrade Tendermint to v0.32.1

### Features

* [#4843](https://github.com/cosmos/cosmos-sdk/issues/4843) Add RegisterEvidences function in the codec package to register
  Tendermint evidence types with a given codec.
* (rest) [#3867](https://github.com/cosmos/cosmos-sdk/issues/3867) Allow querying for genesis transaction when height query param is set to zero.
* [#2020](https://github.com/cosmos/cosmos-sdk/issues/2020) New keys export/import command line utilities to export/import private keys in ASCII format
  that rely on Keybase's new underlying ExportPrivKey()/ImportPrivKey() API calls.
* [#3565](https://github.com/cosmos/cosmos-sdk/issues/3565) Implement parameter change proposal support.
  Parameter change proposals can be submitted through the CLI
  or a REST endpoint. See docs for further usage.
* [#3850](https://github.com/cosmos/cosmos-sdk/issues/3850) Add `rewards` and `commission` to distribution tx tags.
* [#3981](https://github.com/cosmos/cosmos-sdk/issues/3981) Add support to gracefully halt a node at a given height
  via the node's `halt-height` config or CLI value.
* [#4144](https://github.com/cosmos/cosmos-sdk/issues/4144) Allow for configurable BIP44 HD path and coin type.
* [#4250](https://github.com/cosmos/cosmos-sdk/issues/4250) New BaseApp.{,Set}AppVersion() methods to get/set app's version string.
* [#4263](https://github.com/cosmos/cosmos-sdk/issues/4263) Add `--read-timeout` and `--write-timeout` args to the `rest-server` command
  to support custom RPC R/W timeouts.
* [#4271](https://github.com/cosmos/cosmos-sdk/issues/4271) Implement Coins#IsAnyGT
* [#4318](https://github.com/cosmos/cosmos-sdk/issues/4318) Support height queries. Queries against nodes that have the queried
  height pruned will return an error.
* [#4409](https://github.com/cosmos/cosmos-sdk/issues/4409) Implement a command that migrates exported state from one version to the next.
  The `migrate` command currently supports migrating from v0.34 to v0.36 by implementing
  necessary types for both versions.
* [#4570](https://github.com/cosmos/cosmos-sdk/issues/4570) Move /bank/balances/{address} REST handler to x/bank/client/rest. The exposed interface is unchanged.
* Community pool spend proposal per Cosmos Hub governance proposal [#7](https://github.com/cosmos/cosmos-sdk/issues/7) "Activate the Community Pool"

### Improvements

* (simulation) PrintAllInvariants flag will print all failed invariants
* (simulation) Add `InitialBlockHeight` flag to resume a simulation from a given block
* (simulation) [#4670](https://github.com/cosmos/cosmos-sdk/issues/4670) Update simulation statistics to JSON format

    * Support exporting the simulation stats to a given JSON file

* [#4775](https://github.com/cosmos/cosmos-sdk/issues/4775) Refactor CI config
* Upgrade IAVL to v0.12.4
* (tendermint) Upgrade Tendermint to v0.32.2
* (modules) [#4751](https://github.com/cosmos/cosmos-sdk/issues/4751) update `x/genutils` to match module spec
* (keys) [#4611](https://github.com/cosmos/cosmos-sdk/issues/4611) store keys in simapp now use a map instead of using individual literal keys
* [#2286](https://github.com/cosmos/cosmos-sdk/issues/2286) Improve performance of CacheKVStore iterator.
* [#3512](https://github.com/cosmos/cosmos-sdk/issues/3512) Implement Logger method on each module's keeper.
* [#3655](https://github.com/cosmos/cosmos-sdk/issues/3655) Improve signature verification failure error message.
* [#3774](https://github.com/cosmos/cosmos-sdk/issues/3774) add category tag to transactions for ease of filtering
* [#3914](https://github.com/cosmos/cosmos-sdk/issues/3914) Implement invariant benchmarks and add target to makefile.
* [#3928](https://github.com/cosmos/cosmos-sdk/issues/3928) remove staking references from types package
* [#3978](https://github.com/cosmos/cosmos-sdk/issues/3978) Return ErrUnknownRequest in message handlers for unknown
  or invalid routed messages.
* [#4190](https://github.com/cosmos/cosmos-sdk/issues/4190) Client responses that return (re)delegation(s) now return balances
  instead of shares.
* [#4194](https://github.com/cosmos/cosmos-sdk/issues/4194) ValidatorSigningInfo now includes the validator's consensus address.
* [#4235](https://github.com/cosmos/cosmos-sdk/issues/4235) Add parameter change proposal messages to simulation.
* [#4235](https://github.com/cosmos/cosmos-sdk/issues/4235) Update the minting module params to implement params.ParamSet so
  individual keys can be set via proposals instead of passing a struct.
* [#4259](https://github.com/cosmos/cosmos-sdk/issues/4259) `Coins` that are `nil` are now JSON encoded as an empty array `[]`.
  Decoding remains unchanged and behavior is left intact.
* [#4305](https://github.com/cosmos/cosmos-sdk/issues/4305) The `--generate-only` CLI flag fully respects offline tx processing.
* [#4379](https://github.com/cosmos/cosmos-sdk/issues/4379) close db write batch.
* [#4384](https://github.com/cosmos/cosmos-sdk/issues/4384)- Allow splitting withdrawal transaction in several chunks
* [#4403](https://github.com/cosmos/cosmos-sdk/issues/4403) Allow for parameter change proposals to supply only desired fields to be updated
  in objects instead of the entire object (only applies to values that are objects).
* [#4415](https://github.com/cosmos/cosmos-sdk/issues/4415) /client refactor, reduce genutil dependancy on staking
* [#4439](https://github.com/cosmos/cosmos-sdk/issues/4439) Implement governance module iterators.
* [#4465](https://github.com/cosmos/cosmos-sdk/issues/4465) Unknown subcommands print relevant error message
* [#4466](https://github.com/cosmos/cosmos-sdk/issues/4466) Commission validation added to validate basic of MsgCreateValidator by changing CommissionMsg to CommissionRates
* [#4501](https://github.com/cosmos/cosmos-sdk/issues/4501) Support height queriers in rest client
* [#4535](https://github.com/cosmos/cosmos-sdk/issues/4535) Improve import-export simulation errors by decoding the `KVPair.Value` into its
  respective type
* [#4536](https://github.com/cosmos/cosmos-sdk/issues/4536) cli context queries return query height and accounts are returned with query height
* [#4553](https://github.com/cosmos/cosmos-sdk/issues/4553) undelegate max entries check first
* [#4556](https://github.com/cosmos/cosmos-sdk/issues/4556) Added IsValid function to Coin
* [#4564](https://github.com/cosmos/cosmos-sdk/issues/4564) client/input.GetConfirmation()'s default is changed to No.
* [#4573](https://github.com/cosmos/cosmos-sdk/issues/4573) Returns height in response for query endpoints.
* [#4580](https://github.com/cosmos/cosmos-sdk/issues/4580) Update `Context#BlockHeight` to properly set the block height via `WithBlockHeader`.
* [#4584](https://github.com/cosmos/cosmos-sdk/issues/4584) Update bank Keeper to use expected keeper interface of the AccountKeeper.
* [#4584](https://github.com/cosmos/cosmos-sdk/issues/4584) Move `Account` and `VestingAccount` interface types to `x/auth/exported`.
* [#4082](https://github.com/cosmos/cosmos-sdk/issues/4082) supply module queriers for CLI and REST endpoints
* [#4601](https://github.com/cosmos/cosmos-sdk/issues/4601) Implement generic pangination helper function to be used in
  REST handlers and queriers.
* [#4629](https://github.com/cosmos/cosmos-sdk/issues/4629) Added warning event that gets emitted if validator misses a block.
* [#4674](https://github.com/cosmos/cosmos-sdk/issues/4674) Export `Simapp` genState generators and util functions by making them public
* [#4706](https://github.com/cosmos/cosmos-sdk/issues/4706) Simplify context
  Replace complex Context construct with a simpler immutible struct.
  Only breaking change is not to support `Value` and `GetValue` as first class calls.
  We do embed ctx.Context() as a raw context.Context instead to be used as you see fit.

  Migration guide:

  ```go
  ctx = ctx.WithValue(contextKeyBadProposal, false)
  ```

  Now becomes:

  ```go
  ctx = ctx.WithContext(context.WithValue(ctx.Context(), contextKeyBadProposal, false))
  ```

  A bit more verbose, but also allows `context.WithTimeout()`, etc and only used
  in one function in this repo, in test code.

* [#3685](https://github.com/cosmos/cosmos-sdk/issues/3685) Add `SetAddressVerifier` and `GetAddressVerifier` to `sdk.Config` to allow SDK users to configure custom address format verification logic (to override the default limitation of 20-byte addresses).
* [#3685](https://github.com/cosmos/cosmos-sdk/issues/3685) Add an additional parameter to NewAnteHandler for a custom `SignatureVerificationGasConsumer` (the default logic is now in `DefaultSigVerificationGasConsumer). This allows SDK users to configure their own logic for which key types are accepted and how those key types consume gas.
* Remove `--print-response` flag as it is no longer used.
* Revert [#2284](https://github.com/cosmos/cosmos-sdk/pull/2284) to allow create_empty_blocks in the config
* (tendermint) [#4718](https://github.com/cosmos/cosmos-sdk/issues/4718) Upgrade tendermint/iavl to v0.12.3

### Bug Fixes

* [#4891](https://github.com/cosmos/cosmos-sdk/issues/4891) Disable querying with proofs enabled when the query height <= 1.
* (rest) [#4858](https://github.com/cosmos/cosmos-sdk/issues/4858) Do not return an error in BroadcastTxCommit when the tx broadcasting
  was successful. This allows the proper REST response to be returned for a
  failed tx during `block` broadcasting mode.
* (store) [#4880](https://github.com/cosmos/cosmos-sdk/pull/4880) Fix error check in
  IAVL `Store#DeleteVersion`.
* (tendermint) [#4879](https://github.com/cosmos/cosmos-sdk/issues/4879) Don't terminate the process immediately after startup when run in standalone mode.
* (simulation) [#4861](https://github.com/cosmos/cosmos-sdk/pull/4861) Fix non-determinism simulation
  by using CLI flags as input and updating Makefile target.
* [#4868](https://github.com/cosmos/cosmos-sdk/issues/4868) Context#CacheContext now sets a new EventManager. This prevents unwanted events
  from being emitted.
* (cli) [#4870](https://github.com/cosmos/cosmos-sdk/issues/4870) Disable the `withdraw-all-rewards` command when `--generate-only` is supplied
* (modules) [#4831](https://github.com/cosmos/cosmos-sdk/issues/4831) Prevent community spend proposal from transferring funds to a module account
* (keys) [#4338](https://github.com/cosmos/cosmos-sdk/issues/4338) fix multisig key output for CLI
* (modules) [#4795](https://github.com/cosmos/cosmos-sdk/issues/4795) restrict module accounts from receiving transactions.
  Allowing this would cause an invariant on the module account coins.
* (modules) [#4823](https://github.com/cosmos/cosmos-sdk/issues/4823) Update the `DefaultUnbondingTime` from 3 days to 3 weeks to be inline with documentation.
* (abci) [#4639](https://github.com/cosmos/cosmos-sdk/issues/4639) Fix `CheckTx` by verifying the message route
* Return height in responses when querying against BaseApp
* [#1351](https://github.com/cosmos/cosmos-sdk/issues/1351) Stable AppHash allows no_empty_blocks
* [#3705](https://github.com/cosmos/cosmos-sdk/issues/3705) Return `[]` instead of `null` when querying delegator rewards.
* [#3966](https://github.com/cosmos/cosmos-sdk/issues/3966) fixed multiple assigns to action tags
  [#3793](https://github.com/cosmos/cosmos-sdk/issues/3793) add delegator tag for MsgCreateValidator and deleted unused moniker and identity tags
* [#4194](https://github.com/cosmos/cosmos-sdk/issues/4194) Fix pagination and results returned from /slashing/signing_infos
* [#4230](https://github.com/cosmos/cosmos-sdk/issues/4230) Properly set and display the message index through the TxResponse.
* [#4234](https://github.com/cosmos/cosmos-sdk/pull/4234) Allow `tx send --generate-only` to
  actually work offline.
* [#4271](https://github.com/cosmos/cosmos-sdk/issues/4271) Fix addGenesisAccount by using Coins#IsAnyGT for vesting amount validation.
* [#4273](https://github.com/cosmos/cosmos-sdk/issues/4273) Fix usage of AppendTags in x/staking/handler.go
* [#4303](https://github.com/cosmos/cosmos-sdk/issues/4303) Fix NewCoins() underlying function for duplicate coins detection.
* [#4307](https://github.com/cosmos/cosmos-sdk/pull/4307) Don't pass height to RPC calls as
  Tendermint will automatically use the latest height.
* [#4362](https://github.com/cosmos/cosmos-sdk/issues/4362) simulation setup bugfix for multisim 7601778
* [#4383](https://github.com/cosmos/cosmos-sdk/issues/4383) - currentStakeRoundUp is now always atleast currentStake + smallest-decimal-precision
* [#4394](https://github.com/cosmos/cosmos-sdk/issues/4394) Fix signature count check to use the TxSigLimit param instead of
  a default.
* [#4455](https://github.com/cosmos/cosmos-sdk/issues/4455) Use `QueryWithData()` to query unbonding delegations.
* [#4493](https://github.com/cosmos/cosmos-sdk/issues/4493) Fix validator-outstanding-rewards command. It now takes as an argument
  a validator address.
* [#4598](https://github.com/cosmos/cosmos-sdk/issues/4598) Fix redelegation and undelegation txs that were not checking for the correct bond denomination.
* [#4619](https://github.com/cosmos/cosmos-sdk/issues/4619) Close iterators in `GetAllMatureValidatorQueue` and `UnbondAllMatureValidatorQueue`
  methods.
* [#4654](https://github.com/cosmos/cosmos-sdk/issues/4654) validator slash event stored by period and height
* [#4681](https://github.com/cosmos/cosmos-sdk/issues/4681) panic on invalid amount on `MintCoins` and `BurnCoins`
    * skip minting if inflation is set to zero
* Sort state JSON during export and initialization

## 0.35.0

### Bug Fixes

* Fix gas consumption bug in `Undelegate` preventing the ability to sync from
  genesis.

## 0.34.10

### Bug Fixes

* Bump Tendermint version to [v0.31.11](https://github.com/tendermint/tendermint/releases/tag/v0.31.11) to address the vulnerability found in the `consensus` package.

## 0.34.9

### Bug Fixes

* Bump Tendermint version to [v0.31.10](https://github.com/tendermint/tendermint/releases/tag/v0.31.10) to address p2p panic errors.

## 0.34.8

### Bug Fixes

* Bump Tendermint version to v0.31.9 to fix the p2p panic error.
* Update gaiareplay's use of an internal Tendermint API

## 0.34.7

### Bug Fixes

#### SDK

* Fix gas consumption bug in `Undelegate` preventing the ability to sync from
  genesis.

## 0.34.6

### Bug Fixes

#### SDK

* Unbonding from a validator is now only considered "complete" after the full
  unbonding period has elapsed regardless of the validator's status.

## 0.34.5

### Bug Fixes

#### SDK

* [#4273](https://github.com/cosmos/cosmos-sdk/issues/4273) Fix usage of `AppendTags` in x/staking/handler.go

### Improvements

### SDK

* [#2286](https://github.com/cosmos/cosmos-sdk/issues/2286) Improve performance of `CacheKVStore` iterator.
* [#3655](https://github.com/cosmos/cosmos-sdk/issues/3655) Improve signature verification failure error message.
* [#4384](https://github.com/cosmos/cosmos-sdk/issues/4384) Allow splitting withdrawal transaction in several chunks.

#### Gaia CLI

* [#4227](https://github.com/cosmos/cosmos-sdk/issues/4227) Support for Ledger App v1.5.
* [#4345](https://github.com/cosmos/cosmos-sdk/pull/4345) Update `ledger-cosmos-go`
  to v0.10.3.

## 0.34.4

### Bug Fixes

#### SDK

* [#4234](https://github.com/cosmos/cosmos-sdk/pull/4234) Allow `tx send --generate-only` to
  actually work offline.

#### Gaia

* [#4219](https://github.com/cosmos/cosmos-sdk/issues/4219) Return an error when an empty mnemonic is provided during key recovery.

### Improvements

#### Gaia

* [#2007](https://github.com/cosmos/cosmos-sdk/issues/2007) Return 200 status code on empty results

### New features

#### SDK

* [#3850](https://github.com/cosmos/cosmos-sdk/issues/3850) Add `rewards` and `commission` to distribution tx tags.

## 0.34.3

### Bug Fixes

#### Gaia

* [#4196](https://github.com/cosmos/cosmos-sdk/pull/4196) Set default invariant
  check period to zero.

## 0.34.2

### Improvements

#### SDK

* [#4135](https://github.com/cosmos/cosmos-sdk/pull/4135) Add further clarification
  to generate only usage.

### Bug Fixes

#### SDK

* [#4135](https://github.com/cosmos/cosmos-sdk/pull/4135) Fix `NewResponseFormatBroadcastTxCommit`
* [#4053](https://github.com/cosmos/cosmos-sdk/issues/4053) Add `--inv-check-period`
  flag to gaiad to set period at which invariants checks will run.
* [#4099](https://github.com/cosmos/cosmos-sdk/issues/4099) Update the /staking/validators endpoint to support
  status and pagination query flags.

## 0.34.1

### Bug Fixes

#### Gaia

* [#4163](https://github.com/cosmos/cosmos-sdk/pull/4163) Fix v0.33.x export script to port gov data correctly.

## 0.34.0

### Breaking Changes

#### Gaia

* [#3463](https://github.com/cosmos/cosmos-sdk/issues/3463) Revert bank module handler fork (re-enables transfers)
* [#3875](https://github.com/cosmos/cosmos-sdk/issues/3875) Replace `async` flag with `--broadcast-mode` flag where the default
  value is `sync`. The `block` mode should not be used. The REST client now
  uses `mode` parameter instead of the `return` parameter.

#### Gaia CLI

* [#3938](https://github.com/cosmos/cosmos-sdk/issues/3938) Remove REST server's SSL support altogether.

#### SDK

* [#3245](https://github.com/cosmos/cosmos-sdk/issues/3245) Rename validator.GetJailed() to validator.IsJailed()
* [#3516](https://github.com/cosmos/cosmos-sdk/issues/3516) Remove concept of shares from staking unbonding and redelegation UX;
  replaced by direct coin amount.

#### Tendermint

* [#4029](https://github.com/cosmos/cosmos-sdk/issues/4029) Upgrade Tendermint to v0.31.3

### New features

#### SDK

* [#2935](https://github.com/cosmos/cosmos-sdk/issues/2935) New module Crisis which can test broken invariant with messages
* [#3813](https://github.com/cosmos/cosmos-sdk/issues/3813) New sdk.NewCoins safe constructor to replace bare sdk.Coins{} declarations.
* [#3858](https://github.com/cosmos/cosmos-sdk/issues/3858) add website, details and identity to gentx cli command
* Implement coin conversion and denomination registration utilities

#### Gaia

* [#2935](https://github.com/cosmos/cosmos-sdk/issues/2935) Optionally assert invariants on a blockly basis using `gaiad --assert-invariants-blockly`
* [#3886](https://github.com/cosmos/cosmos-sdk/issues/3886) Implement minting module querier and CLI/REST clients.

#### Gaia CLI

* [#3937](https://github.com/cosmos/cosmos-sdk/issues/3937) Add command to query community-pool

#### Gaia REST API

* [#3937](https://github.com/cosmos/cosmos-sdk/issues/3937) Add route to fetch community-pool
* [#3949](https://github.com/cosmos/cosmos-sdk/issues/3949) added /slashing/signing_infos to get signing_info for all validators

### Improvements

#### Gaia

* [#3808](https://github.com/cosmos/cosmos-sdk/issues/3808) `gaiad` and `gaiacli` integration tests use ./build/ binaries.
* [#3819](https://github.com/cosmos/cosmos-sdk/issues/3819) Simulation refactor, log output now stored in ~/.gaiad/simulation/
    * Simulation moved to its own module (not a part of mock)
    * Logger type instead of passing function variables everywhere
    * Logger json output (for reloadable simulation running)
    * Cleanup bank simulation messages / remove dup code in bank simulation
    * Simulations saved in `~/.gaiad/simulations/`
    * "Lean" simulation output option to exclude No-ops and !ok functions (`--SimulationLean` flag)
* [#3893](https://github.com/cosmos/cosmos-sdk/issues/3893) Improve `gaiacli tx sign` command
    * Add shorthand flags -a and -s for the account and sequence numbers respectively
    * Mark the account and sequence numbers required during "offline" mode
    * Always do an RPC query for account and sequence number during "online" mode
* [#4018](https://github.com/cosmos/cosmos-sdk/issues/4018) create genesis port script for release v.0.34.0

#### Gaia CLI

* [#3833](https://github.com/cosmos/cosmos-sdk/issues/3833) Modify stake to atom in gaia's doc.
* [#3841](https://github.com/cosmos/cosmos-sdk/issues/3841) Add indent to JSON of `gaiacli keys [add|show|list]`
* [#3859](https://github.com/cosmos/cosmos-sdk/issues/3859) Add newline to echo of `gaiacli keys ...`
* [#3959](https://github.com/cosmos/cosmos-sdk/issues/3959) Improving error messages when signing with ledger devices fails

#### SDK

* [#3238](https://github.com/cosmos/cosmos-sdk/issues/3238) Add block time to tx responses when querying for
  txs by tags or hash.
* [#3752](https://github.com/cosmos/cosmos-sdk/issues/3752) Explanatory docs for minting mechanism (`docs/spec/mint/01_concepts.md`)
* [#3801](https://github.com/cosmos/cosmos-sdk/issues/3801) `baseapp` safety improvements
* [#3820](https://github.com/cosmos/cosmos-sdk/issues/3820) Make Coins.IsAllGT() more robust and consistent.
* [#3828](https://github.com/cosmos/cosmos-sdk/issues/3828) New sdkch tool to maintain changelogs
* [#3864](https://github.com/cosmos/cosmos-sdk/issues/3864) Make Coins.IsAllGTE() more consistent.
* [#3907](https://github.com/cosmos/cosmos-sdk/issues/3907): dep -> go mod migration
    * Drop dep in favor of go modules.
    * Upgrade to Go 1.12.1.
* [#3917](https://github.com/cosmos/cosmos-sdk/issues/3917) Allow arbitrary decreases to validator commission rates.
* [#3937](https://github.com/cosmos/cosmos-sdk/issues/3937) Implement community pool querier.
* [#3940](https://github.com/cosmos/cosmos-sdk/issues/3940) Codespace should be lowercase.
* [#3986](https://github.com/cosmos/cosmos-sdk/issues/3986) Update the Stringer implementation of the Proposal type.
* [#926](https://github.com/cosmos/cosmos-sdk/issues/926) circuit breaker high level explanation
* [#3896](https://github.com/cosmos/cosmos-sdk/issues/3896) Fixed various linters warnings in the context of the gometalinter -> golangci-lint migration
* [#3916](https://github.com/cosmos/cosmos-sdk/issues/3916) Hex encode data in tx responses

### Bug Fixes

#### Gaia

* [#3825](https://github.com/cosmos/cosmos-sdk/issues/3825) Validate genesis before running gentx
* [#3889](https://github.com/cosmos/cosmos-sdk/issues/3889) When `--generate-only` is provided, the Keybase is not used and as a result
  the `--from` value must be a valid Bech32 cosmos address.
* 3974 Fix go env setting in installation.md
* 3996 Change 'make get_tools' to 'make tools' in DOCS_README.md.

#### Gaia CLI

* [#3883](https://github.com/cosmos/cosmos-sdk/issues/3883) Remove Height Flag from CLI Queries
* [#3899](https://github.com/cosmos/cosmos-sdk/issues/3899) Using 'gaiacli config node' breaks ~/config/config.toml

#### SDK

* [#3837](https://github.com/cosmos/cosmos-sdk/issues/3837) Fix `WithdrawValidatorCommission` to properly set the validator's remaining commission.
* [#3870](https://github.com/cosmos/cosmos-sdk/issues/3870) Fix DecCoins#TruncateDecimal to never return zero coins in
  either the truncated coins or the change coins.
* [#3915](https://github.com/cosmos/cosmos-sdk/issues/3915) Remove ';' delimiting support from ParseDecCoins
* [#3977](https://github.com/cosmos/cosmos-sdk/issues/3977) Fix docker image build
* [#4020](https://github.com/cosmos/cosmos-sdk/issues/4020) Fix queryDelegationRewards by returning an error
  when the validator or delegation do not exist.
* [#4050](https://github.com/cosmos/cosmos-sdk/issues/4050) Fix DecCoins APIs
  where rounding or truncation could result in zero decimal coins.
* [#4088](https://github.com/cosmos/cosmos-sdk/issues/4088) Fix `calculateDelegationRewards`
  by accounting for rounding errors when multiplying stake by slashing fractions.

## 0.33.2

### Improvements

#### Tendermint

* Upgrade Tendermint to `v0.31.0-dev0-fix0` which includes critical security fixes.

## 0.33.1

### Bug Fixes

#### Gaia

* [#3999](https://github.com/cosmos/cosmos-sdk/pull/3999) Fix distribution delegation for zero height export bug

## 0.33.0

BREAKING CHANGES

* Gaia REST API

    * [#3641](https://github.com/cosmos/cosmos-sdk/pull/3641) Remove the ability to use a Keybase from the REST API client:
        * `password` and `generate_only` have been removed from the `base_req` object
        * All txs that used to sign or use the Keybase now only generate the tx
        * `keys` routes completely removed
    * [#3692](https://github.com/cosmos/cosmos-sdk/pull/3692) Update tx encoding and broadcasting endpoints:
        * Remove duplicate broadcasting endpoints in favor of POST @ `/txs`
            * The `Tx` field now accepts a `StdTx` and not raw tx bytes
        * Move encoding endpoint to `/txs/encode`

* Gaia

    * [#3787](https://github.com/cosmos/cosmos-sdk/pull/3787) Fork the `x/bank` module into the Gaia application with only a
    modified message handler, where the modified message handler behaves the same as
    the standard `x/bank` message handler except for `MsgMultiSend` that must burn
    exactly 9 atoms and transfer 1 atom, and `MsgSend` is disabled.
    * [#3789](https://github.com/cosmos/cosmos-sdk/pull/3789) Update validator creation flow:
    _ Remove `NewMsgCreateValidatorOnBehalfOf` and corresponding business logic
    _ Ensure the validator address equals the delegator address during
    `MsgCreateValidator#ValidateBasic`

* SDK

    * [#3750](https://github.com/cosmos/cosmos-sdk/issues/3750) Track outstanding rewards per-validator instead of globally,
    and fix the main simulation issue, which was that slashes of
    re-delegations to a validator were not correctly accounted for
    in fee distribution when the redelegation in question had itself
    been slashed (from a fault committed by a different validator)
    in the same BeginBlock. Outstanding rewards are now available
    on a per-validator basis in REST.
    * [#3669](https://github.com/cosmos/cosmos-sdk/pull/3669) Ensure consistency in message naming, codec registration, and JSON
    tags.
    * [#3788](https://github.com/cosmos/cosmos-sdk/pull/3788) Change order of operations for greater accuracy when calculating delegation share token value
    * [#3788](https://github.com/cosmos/cosmos-sdk/pull/3788) DecCoins.Cap -> DecCoins.Intersect
    * [#3666](https://github.com/cosmos/cosmos-sdk/pull/3666) Improve coins denom validation.
    * [#3751](https://github.com/cosmos/cosmos-sdk/pull/3751) Disable (temporarily) support for ED25519 account key pairs.

* Tendermint
    * [#3804] Update to Tendermint `v0.31.0-dev0`

FEATURES

* SDK
    * [#3719](https://github.com/cosmos/cosmos-sdk/issues/3719) DBBackend can now be set at compile time.
    Defaults: goleveldb. Supported: cleveldb.

IMPROVEMENTS

* Gaia REST API

    * Update the `TxResponse` type allowing for the `Logs` result to be JSON decoded automatically.

* Gaia CLI

    * [#3653](https://github.com/cosmos/cosmos-sdk/pull/3653) Prompt user confirmation prior to signing and broadcasting a transaction.
    * [#3670](https://github.com/cosmos/cosmos-sdk/pull/3670) CLI support for showing bech32 addresses in Ledger devices
    * [#3711](https://github.com/cosmos/cosmos-sdk/pull/3711) Update `tx sign` to use `--from` instead of the deprecated `--name`
    CLI flag.
    * [#3738](https://github.com/cosmos/cosmos-sdk/pull/3738) Improve multisig UX:
        * `gaiacli keys show -o json` now includes constituent pubkeys, respective weights and threshold
        * `gaiacli keys show --show-multisig` now displays constituent pubkeys, respective weights and threshold
        * `gaiacli tx sign --validate-signatures` now displays multisig signers with their respective weights
    * [#3730](https://github.com/cosmos/cosmos-sdk/issues/3730) Improve workflow for
    `gaiad gentx` with offline public keys, by outputting stdtx file that needs to be signed.
    * [#3761](https://github.com/cosmos/cosmos-sdk/issues/3761) Querying account related information using custom querier in auth module

* SDK

    * [#3753](https://github.com/cosmos/cosmos-sdk/issues/3753) Remove no-longer-used governance penalty parameter
    * [#3679](https://github.com/cosmos/cosmos-sdk/issues/3679) Consistent operators across Coins, DecCoins, Int, Dec
    replaced: Minus->Sub Plus->Add Div->Quo
    * [#3665](https://github.com/cosmos/cosmos-sdk/pull/3665) Overhaul sdk.Uint type in preparation for Coins Int -> Uint migration.
    * [#3691](https://github.com/cosmos/cosmos-sdk/issues/3691) Cleanup error messages
    * [#3456](https://github.com/cosmos/cosmos-sdk/issues/3456) Integrate in the Int.ToDec() convenience function
    * [#3300](https://github.com/cosmos/cosmos-sdk/pull/3300) Update the spec-spec, spec file reorg, and TOC updates.
    * [#3694](https://github.com/cosmos/cosmos-sdk/pull/3694) Push tagged docker images on docker hub when tag is created.
    * [#3716](https://github.com/cosmos/cosmos-sdk/pull/3716) Update file permissions the client keys directory and contents to `0700`.
    * [#3681](https://github.com/cosmos/cosmos-sdk/issues/3681) Migrate ledger-cosmos-go from ZondaX to Cosmos organization

* Tendermint
    * [#3699](https://github.com/cosmos/cosmos-sdk/pull/3699) Upgrade to Tendermint 0.30.1

BUG FIXES

* Gaia CLI

    * [#3731](https://github.com/cosmos/cosmos-sdk/pull/3731) `keys add --interactive` bip32 passphrase regression fix
    * [#3714](https://github.com/cosmos/cosmos-sdk/issues/3714) Fix USB raw access issues with gaiacli when installed via snap

* Gaia

    * [#3777](https://github.com/cosmso/cosmos-sdk/pull/3777) `gaiad export` no longer panics when the database is empty
    * [#3806](https://github.com/cosmos/cosmos-sdk/pull/3806) Properly return errors from a couple of struct Unmarshal functions

* SDK
    * [#3728](https://github.com/cosmos/cosmos-sdk/issues/3728) Truncate decimal multiplication & division in distribution to ensure
    no more than the collected fees / inflation are distributed
    * [#3727](https://github.com/cosmos/cosmos-sdk/issues/3727) Return on zero-length (including []byte{}) PrefixEndBytes() calls
    * [#3559](https://github.com/cosmos/cosmos-sdk/issues/3559) fix occasional failing due to non-determinism in lcd test TestBonding
    where validator is unexpectedly slashed throwing off test calculations
    * [#3411](https://github.com/cosmos/cosmos-sdk/pull/3411) Include the `RequestInitChain.Time` in the block header init during
    `InitChain`.
    * [#3717](https://github.com/cosmos/cosmos-sdk/pull/3717) Update the vesting specification and implementation to cap deduction from
    `DelegatedVesting` by at most `DelegatedVesting`. This accounts for the case where
    the undelegation amount may exceed the original delegation amount due to
    truncation of undelegation tokens.
    * [#3717](https://github.com/cosmos/cosmos-sdk/pull/3717) Ignore unknown proposers in allocating rewards for proposers, in case
    unbonding period was just 1 block and proposer was already deleted.
    * [#3726](https://github.com/cosmos/cosmos-sdk/pull/3724) Cap(clip) reward to remaining coins in AllocateTokens.

## 0.32.0

BREAKING CHANGES

* Gaia REST API

    * [#3642](https://github.com/cosmos/cosmos-sdk/pull/3642) `GET /tx/{hash}` now returns `404` instead of `500` if the transaction is not found

* SDK
* [#3580](https://github.com/cosmos/cosmos-sdk/issues/3580) Migrate HTTP request/response types and utilities to types/rest.
* [#3592](https://github.com/cosmos/cosmos-sdk/issues/3592) Drop deprecated keybase implementation's New() constructor in
  favor of a new crypto/keys.New(string, string) implementation that
  returns a lazy keybase instance. Remove client.MockKeyBase,
  superseded by crypto/keys.NewInMemory()
* [#3621](https://github.com/cosmos/cosmos-sdk/issues/3621) staking.GenesisState.Bonds -> Delegations

IMPROVEMENTS

* SDK

    * [#3311](https://github.com/cosmos/cosmos-sdk/pull/3311) Reconcile the `DecCoin/s` API with the `Coin/s` API.
    * [#3614](https://github.com/cosmos/cosmos-sdk/pull/3614) Add coin denom length checks to the coins constructors.
    * [#3621](https://github.com/cosmos/cosmos-sdk/issues/3621) remove many inter-module dependancies
    * [#3601](https://github.com/cosmos/cosmos-sdk/pull/3601) JSON-stringify the ABCI log response which includes the log and message
    index.
    * [#3604](https://github.com/cosmos/cosmos-sdk/pull/3604) Improve SDK funds related error messages and allow for unicode in
    JSON ABCI log.
    * [#3620](https://github.com/cosmos/cosmos-sdk/pull/3620) Version command shows build tags
    * [#3638](https://github.com/cosmos/cosmos-sdk/pull/3638) Add Bcrypt benchmarks & justification of security parameter choice
    * [#3648](https://github.com/cosmos/cosmos-sdk/pull/3648) Add JSON struct tags to vesting accounts.

* Tendermint
    * [#3618](https://github.com/cosmos/cosmos-sdk/pull/3618) Upgrade to Tendermint 0.30.03

BUG FIXES

* SDK
    * [#3646](https://github.com/cosmos/cosmos-sdk/issues/3646) `x/mint` now uses total token supply instead of total bonded tokens to calculate inflation

## 0.31.2

BREAKING CHANGES

* SDK
* [#3592](https://github.com/cosmos/cosmos-sdk/issues/3592) Drop deprecated keybase implementation's
  New constructor in favor of a new
  crypto/keys.New(string, string) implementation that
  returns a lazy keybase instance. Remove client.MockKeyBase,
  superseded by crypto/keys.NewInMemory()

IMPROVEMENTS

* SDK

    * [#3604](https://github.com/cosmos/cosmos-sdk/pulls/3604) Improve SDK funds related error messages and allow for unicode in
    JSON ABCI log.

* Tendermint
    * [#3563](https://github.com/cosmos/cosmos-sdk/3563) Update to Tendermint version `0.30.0-rc0`

BUG FIXES

* Gaia

    * [#3585] Fix setting the tx hash in `NewResponseFormatBroadcastTxCommit`.
    * [#3585] Return an empty `TxResponse` when Tendermint returns an empty
    `ResultBroadcastTx`.

* SDK
    * [#3582](https://github.com/cosmos/cosmos-sdk/pull/3582) Running `make test_unit` was failing due to a missing tag
    * [#3617](https://github.com/cosmos/cosmos-sdk/pull/3582) Fix fee comparison when the required fees does not contain any denom
    present in the tx fees.

## 0.31.0

BREAKING CHANGES

* Gaia REST API (`gaiacli advanced rest-server`)

    * [#3284](https://github.com/cosmos/cosmos-sdk/issues/3284) Rename the `name`
    field to `from` in the `base_req` body.
    * [#3485](https://github.com/cosmos/cosmos-sdk/pull/3485) Error responses are now JSON objects.
    * [#3477][distribution] endpoint changed "all_delegation_rewards" -> "delegator_total_rewards"

* Gaia CLI (`gaiacli`)

    * [#3399](https://github.com/cosmos/cosmos-sdk/pull/3399) Add `gaiad validate-genesis` command to facilitate checking of genesis files
    * [#1894](https://github.com/cosmos/cosmos-sdk/issues/1894) `version` prints out short info by default. Add `--long` flag. Proper handling of `--format` flag introduced.
    * [#3465](https://github.com/cosmos/cosmos-sdk/issues/3465) `gaiacli rest-server` switched back to insecure mode by default:
        * `--insecure` flag is removed.
        * `--tls` is now used to enable secure layer.
    * [#3451](https://github.com/cosmos/cosmos-sdk/pull/3451) `gaiacli` now returns transactions in plain text including tags.
    * [#3497](https://github.com/cosmos/cosmos-sdk/issues/3497) `gaiad init` now takes moniker as required arguments, not as parameter.
    * [#3501](https://github.com/cosmos/cosmos-sdk/issues/3501) Change validator
    address Bech32 encoding to consensus address in `tendermint-validator-set`.

* Gaia

    * [#3457](https://github.com/cosmos/cosmos-sdk/issues/3457) Changed governance tally validatorGovInfo to use sdk.Int power instead of sdk.Dec
    * [#3495](https://github.com/cosmos/cosmos-sdk/issues/3495) Added Validator Minimum Self Delegation
    * Reintroduce OR semantics for tx fees

* SDK
    * [#2513](https://github.com/cosmos/cosmos-sdk/issues/2513) Tendermint updates are adjusted by 10^-6 relative to staking tokens,
    * [#3487](https://github.com/cosmos/cosmos-sdk/pull/3487) Move HTTP/REST utilities out of client/utils into a new dedicated client/rest package.
    * [#3490](https://github.com/cosmos/cosmos-sdk/issues/3490) ReadRESTReq() returns bool to avoid callers to write error responses twice.
    * [#3502](https://github.com/cosmos/cosmos-sdk/pull/3502) Fixes issue when comparing genesis states
    * [#3514](https://github.com/cosmos/cosmos-sdk/pull/3514) Various clean ups:
        * Replace all GetKeyBase\* functions family in favor of NewKeyBaseFromDir and NewKeyBaseFromHomeFlag.
        * Remove Get prefix from all TxBuilder's getters.
    * [#3522](https://github.com/cosmos/cosmos-sdk/pull/3522) Get rid of double negatives: Coins.IsNotNegative() -> Coins.IsAnyNegative().
    * [#3561](https://github.com/cosmos/cosmos-sdk/issues/3561) Don't unnecessarily store denominations in staking

FEATURES

* Gaia REST API

* [#2358](https://github.com/cosmos/cosmos-sdk/issues/2358) Add distribution module REST interface

* Gaia CLI (`gaiacli`)

    * [#3429](https://github.com/cosmos/cosmos-sdk/issues/3429) Support querying
    for all delegator distribution rewards.
    * [#3449](https://github.com/cosmos/cosmos-sdk/issues/3449) Proof verification now works with absence proofs
    * [#3484](https://github.com/cosmos/cosmos-sdk/issues/3484) Add support
    vesting accounts to the add-genesis-account command.

* Gaia

    * [#3397](https://github.com/cosmos/cosmos-sdk/pull/3397) Implement genesis file sanitization to avoid failures at chain init.
    * [#3428](https://github.com/cosmos/cosmos-sdk/issues/3428) Run the simulation from a particular genesis state loaded from a file

* SDK
    * [#3270](https://github.com/cosmos/cosmos-sdk/issues/3270) [x/staking] limit number of ongoing unbonding delegations /redelegations per pair/trio
    * [#3477][distribution] new query endpoint "delegator_validators"
    * [#3514](https://github.com/cosmos/cosmos-sdk/pull/3514) Provided a lazy loading implementation of Keybase that locks the underlying
    storage only for the time needed to perform the required operation. Also added Keybase reference to TxBuilder struct.
    * [types] [#2580](https://github.com/cosmos/cosmos-sdk/issues/2580) Addresses now Bech32 empty addresses to an empty string

IMPROVEMENTS

* Gaia REST API

    * [#3284](https://github.com/cosmos/cosmos-sdk/issues/3284) Update Gaia Lite
    REST service to support the following:
    _ Automatic account number and sequence population when fields are omitted
    _ Generate only functionality no longer requires access to a local Keybase \* `from` field in the `base_req` body can be a Keybase name or account address
    * [#3423](https://github.com/cosmos/cosmos-sdk/issues/3423) Allow simulation
    (auto gas) to work with generate only.
    * [#3514](https://github.com/cosmos/cosmos-sdk/pull/3514) REST server calls to keybase does not lock the underlying storage anymore.
    * [#3523](https://github.com/cosmos/cosmos-sdk/pull/3523) Added `/tx/encode` endpoint to serialize a JSON tx to base64-encoded Amino.

* Gaia CLI (`gaiacli`)

    * [#3476](https://github.com/cosmos/cosmos-sdk/issues/3476) New `withdraw-all-rewards` command to withdraw all delegations rewards for delegators.
    * [#3497](https://github.com/cosmos/cosmos-sdk/issues/3497) `gaiad gentx` supports `--ip` and `--node-id` flags to override defaults.
    * [#3518](https://github.com/cosmos/cosmos-sdk/issues/3518) Fix flow in
    `keys add` to show the mnemonic by default.
    * [#3517](https://github.com/cosmos/cosmos-sdk/pull/3517) Increased test coverage
    * [#3523](https://github.com/cosmos/cosmos-sdk/pull/3523) Added `tx encode` command to serialize a JSON tx to base64-encoded Amino.

* Gaia

    * [#3418](https://github.com/cosmos/cosmos-sdk/issues/3418) Add vesting account
    genesis validation checks to `GaiaValidateGenesisState`.
    * [#3420](https://github.com/cosmos/cosmos-sdk/issues/3420) Added maximum length to governance proposal descriptions and titles
    * [#3256](https://github.com/cosmos/cosmos-sdk/issues/3256) Add gas consumption
    for tx size in the ante handler.
    * [#3454](https://github.com/cosmos/cosmos-sdk/pull/3454) Add `--jail-whitelist` to `gaiad export` to enable testing of complex exports
    * [#3424](https://github.com/cosmos/cosmos-sdk/issues/3424) Allow generation of gentxs with empty memo field.
    * [#3507](https://github.com/cosmos/cosmos-sdk/issues/3507) General cleanup, removal of unnecessary struct fields, undelegation bugfix, and comment clarification in x/staking and x/slashing

* SDK
    * [#2605] x/params add subkey accessing
    * [#2986](https://github.com/cosmos/cosmos-sdk/pull/2986) Store Refactor
    * [#3435](https://github.com/cosmos/cosmos-sdk/issues/3435) Test that store implementations do not allow nil values
    * [#2509](https://github.com/cosmos/cosmos-sdk/issues/2509) Sanitize all usage of Dec.RoundInt64()
    * [#556](https://github.com/cosmos/cosmos-sdk/issues/556) Increase `BaseApp`
    test coverage.
    * [#3357](https://github.com/cosmos/cosmos-sdk/issues/3357) develop state-transitions.md for staking spec, missing states added to `state.md`
    * [#3552](https://github.com/cosmos/cosmos-sdk/pull/3552) Validate bit length when
    deserializing `Int` types.

BUG FIXES

* Gaia CLI (`gaiacli`)

    * [#3417](https://github.com/cosmos/cosmos-sdk/pull/3417) Fix `q slashing signing-info` panic by ensuring safety of user input and properly returning not found error
    * [#3345](https://github.com/cosmos/cosmos-sdk/issues/3345) Upgrade ledger-cosmos-go dependency to v0.9.3 to pull
    https://github.com/ZondaX/ledger-cosmos-go/commit/ed9aa39ce8df31bad1448c72d3d226bf2cb1a8d1 in order to fix a derivation path issue that causes `gaiacli keys add --recover`
    to malfunction.
    * [#3419](https://github.com/cosmos/cosmos-sdk/pull/3419) Fix `q distr slashes` panic
    * [#3453](https://github.com/cosmos/cosmos-sdk/pull/3453) The `rest-server` command didn't respect persistent flags such as `--chain-id` and `--trust-node` if they were
    passed on the command line.
    * [#3441](https://github.com/cosmos/cosmos-sdk/pull/3431) Improved resource management and connection handling (ledger devices). Fixes issue with DER vs BER signatures.

* Gaia
    * [#3486](https://github.com/cosmos/cosmos-sdk/pull/3486) Use AmountOf in
    vesting accounts instead of zipping/aligning denominations.

## 0.30.0

BREAKING CHANGES

* Gaia REST API (`gaiacli advanced rest-server`)

    * [gaia-lite] [#2182] Renamed and merged all redelegations endpoints into `/staking/redelegations`
    * [#3176](https://github.com/cosmos/cosmos-sdk/issues/3176) `tx/sign` endpoint now expects `BaseReq` fields as nested object.
    * [#2222] all endpoints renamed from `/stake` -> `/staking`
    * [#1268] `LooseTokens` -> `NotBondedTokens`
    * [#3289] misc renames:
        * `Validator.UnbondingMinTime` -> `Validator.UnbondingCompletionTime`
        * `Delegation` -> `Value` in `MsgCreateValidator` and `MsgDelegate`
        * `MsgBeginUnbonding` -> `MsgUndelegate`

* Gaia CLI (`gaiacli`)

    * [#810](https://github.com/cosmos/cosmos-sdk/issues/810) Don't fallback to any default values for chain ID.
        * Users need to supply chain ID either via config file or the `--chain-id` flag.
        * Change `chain_id` and `trust_node` in `gaiacli` configuration to `chain-id` and `trust-node` respectively.
    * [#3069](https://github.com/cosmos/cosmos-sdk/pull/3069) `--fee` flag renamed to `--fees` to support multiple coins
    * [#3156](https://github.com/cosmos/cosmos-sdk/pull/3156) Remove unimplemented `gaiacli init` command
    * [#2222] `gaiacli tx stake` -> `gaiacli tx staking`, `gaiacli query stake` -> `gaiacli query staking`
    * [#1894](https://github.com/cosmos/cosmos-sdk/issues/1894) `version` command now shows latest commit, vendor dir hash, and build machine info.
    * [#3320](https://github.com/cosmos/cosmos-sdk/pull/3320) Ensure all `gaiacli query` commands respect the `--output` and `--indent` flags

* Gaia

    * https://github.com/cosmos/cosmos-sdk/issues/2838 - Move store keys to constants
    * [#3162](https://github.com/cosmos/cosmos-sdk/issues/3162) The `--gas` flag now takes `auto` instead of `simulate`
    in order to trigger a simulation of the tx before the actual execution.
    * [#3285](https://github.com/cosmos/cosmos-sdk/pull/3285) New `gaiad tendermint version` to print libs versions
    * [#1894](https://github.com/cosmos/cosmos-sdk/pull/1894) `version` command now shows latest commit, vendor dir hash, and build machine info.
    * [#3249](https://github.com/cosmos/cosmos-sdk/issues/3249) `tendermint`'s `show-validator` and `show-address` `--json` flags removed in favor of `--output-format=json`.

* SDK

    * [distribution] [#3359](https://github.com/cosmos/cosmos-sdk/issues/3359) Always round down when calculating rewards-to-be-withdrawn in F1 fee distribution
    * [#3336](https://github.com/cosmos/cosmos-sdk/issues/3336) Ensure all SDK
    messages have their signature bytes contain canonical fields `value` and `type`.
    * [#3333](https://github.com/cosmos/cosmos-sdk/issues/3333) - F1 storage efficiency improvements - automatic withdrawals when unbonded, historical reward reference counting
    * [staking] [#2513](https://github.com/cosmos/cosmos-sdk/issues/2513) Validator power type from Dec -> Int
    * [staking] [#3233](https://github.com/cosmos/cosmos-sdk/issues/3233) key and value now contain duplicate fields to simplify code
    * [#3064](https://github.com/cosmos/cosmos-sdk/issues/3064) Sanitize `sdk.Coin` denom. Coins denoms are now case insensitive, i.e. 100fooToken equals to 100FOOTOKEN.
    * [#3195](https://github.com/cosmos/cosmos-sdk/issues/3195) Allows custom configuration for syncable strategy
    * [#3242](https://github.com/cosmos/cosmos-sdk/issues/3242) Fix infinite gas
    meter utilization during aborted ante handler executions.
    * [x/distribution] [#3292](https://github.com/cosmos/cosmos-sdk/issues/3292) Enable or disable withdraw addresses with a parameter in the param store
    * [staking] [#2222](https://github.com/cosmos/cosmos-sdk/issues/2222) `/stake` -> `/staking` module rename
    * [staking] [#1268](https://github.com/cosmos/cosmos-sdk/issues/1268) `LooseTokens` -> `NotBondedTokens`
    * [staking] [#1402](https://github.com/cosmos/cosmos-sdk/issues/1402) Redelegation and unbonding-delegation structs changed to include multiple an array of entries
    * [staking] [#3289](https://github.com/cosmos/cosmos-sdk/issues/3289) misc renames:
        * `Validator.UnbondingMinTime` -> `Validator.UnbondingCompletionTime`
        * `Delegation` -> `Value` in `MsgCreateValidator` and `MsgDelegate`
        * `MsgBeginUnbonding` -> `MsgUndelegate`
    * [#3315] Increase decimal precision to 18
    * [#3323](https://github.com/cosmos/cosmos-sdk/issues/3323) Update to Tendermint 0.29.0
    * [#3328](https://github.com/cosmos/cosmos-sdk/issues/3328) [x/gov] Remove redundant action tag

* Tendermint
    * [#3298](https://github.com/cosmos/cosmos-sdk/issues/3298) Upgrade to Tendermint 0.28.0

FEATURES

* Gaia REST API (`gaiacli advanced rest-server`)

    * [#3067](https://github.com/cosmos/cosmos-sdk/issues/3067) Add support for fees on transactions
    * [#3069](https://github.com/cosmos/cosmos-sdk/pull/3069) Add a custom memo on transactions
    * [#3027](https://github.com/cosmos/cosmos-sdk/issues/3027) Implement
    `/gov/proposals/{proposalID}/proposer` to query for a proposal's proposer.

* Gaia CLI (`gaiacli`)

    * [#2399](https://github.com/cosmos/cosmos-sdk/issues/2399) Implement `params` command to query slashing parameters.
    * [#2730](https://github.com/cosmos/cosmos-sdk/issues/2730) Add tx search pagination parameter
    * [#3027](https://github.com/cosmos/cosmos-sdk/issues/3027) Implement
    `query gov proposer [proposal-id]` to query for a proposal's proposer.
    * [#3198](https://github.com/cosmos/cosmos-sdk/issues/3198) New `keys add --multisig` flag to store multisig keys locally.
    * [#3198](https://github.com/cosmos/cosmos-sdk/issues/3198) New `multisign` command to generate multisig signatures.
    * [#3198](https://github.com/cosmos/cosmos-sdk/issues/3198) New `sign --multisig` flag to enable multisig mode.
    * [#2715](https://github.com/cosmos/cosmos-sdk/issues/2715) Reintroduce gaia server's insecure mode.
    * [#3334](https://github.com/cosmos/cosmos-sdk/pull/3334) New `gaiad completion` and `gaiacli completion` to generate Bash/Zsh completion scripts.
    * [#2607](https://github.com/cosmos/cosmos-sdk/issues/2607) Make `gaiacli config` handle the boolean `indent` flag to beautify commands JSON output.

* Gaia

    * [#2182] [x/staking] Added querier for querying a single redelegation
    * [#3305](https://github.com/cosmos/cosmos-sdk/issues/3305) Add support for
    vesting accounts at genesis.
    * [#3198](https://github.com/cosmos/cosmos-sdk/issues/3198) [x/auth] Add multisig transactions support
    * [#3198](https://github.com/cosmos/cosmos-sdk/issues/3198) `add-genesis-account` can take both account addresses and key names

* SDK
    * [#3099](https://github.com/cosmos/cosmos-sdk/issues/3099) Implement F1 fee distribution
    * [#2926](https://github.com/cosmos/cosmos-sdk/issues/2926) Add TxEncoder to client TxBuilder.
    * [#2694](https://github.com/cosmos/cosmos-sdk/issues/2694) Vesting account implementation.
    * [#2996](https://github.com/cosmos/cosmos-sdk/issues/2996) Update the `AccountKeeper` to contain params used in the context of
    the ante handler.
    * [#3179](https://github.com/cosmos/cosmos-sdk/pull/3179) New CodeNoSignatures error code.
    * [#3319](https://github.com/cosmos/cosmos-sdk/issues/3319) [x/distribution] Queriers for all distribution state worth querying; distribution query commands
    * [#3356](https://github.com/cosmos/cosmos-sdk/issues/3356) [x/auth] bech32-ify accounts address in error message.

IMPROVEMENTS

* Gaia REST API

    * [#3176](https://github.com/cosmos/cosmos-sdk/issues/3176) Validate tx/sign endpoint POST body.
    * [#2948](https://github.com/cosmos/cosmos-sdk/issues/2948) Swagger UI now makes requests to light client node

* Gaia CLI (`gaiacli`)

    * [#3224](https://github.com/cosmos/cosmos-sdk/pull/3224) Support adding offline public keys to the keystore

* Gaia

    * [#2186](https://github.com/cosmos/cosmos-sdk/issues/2186) Add Address Interface
    * [#3158](https://github.com/cosmos/cosmos-sdk/pull/3158) Validate slashing genesis
    * [#3172](https://github.com/cosmos/cosmos-sdk/pull/3172) Support minimum fees in a local testnet.
    * [#3250](https://github.com/cosmos/cosmos-sdk/pull/3250) Refactor integration tests and increase coverage
    * [#3248](https://github.com/cosmos/cosmos-sdk/issues/3248) Refactor tx fee
    model:
    _ Validators specify minimum gas prices instead of minimum fees
    _ Clients may provide either fees or gas prices directly
    _ The gas prices of a tx must meet a validator's minimum
    _ `gaiad start` and `gaia.toml` take --minimum-gas-prices flag and minimum-gas-price config key respectively.
    * [#2859](https://github.com/cosmos/cosmos-sdk/issues/2859) Rename `TallyResult` in gov proposals to `FinalTallyResult`
    * [#3286](https://github.com/cosmos/cosmos-sdk/pull/3286) Fix `gaiad gentx` printout of account's addresses, i.e. user bech32 instead of hex.
    * [#3249](https://github.com/cosmos/cosmos-sdk/issues/3249) `--json` flag removed, users should use `--output=json` instead.

* SDK

    * [#3137](https://github.com/cosmos/cosmos-sdk/pull/3137) Add tag documentation
    for each module along with cleaning up a few existing tags in the governance,
    slashing, and staking modules.
    * [#3093](https://github.com/cosmos/cosmos-sdk/issues/3093) Ante handler does no longer read all accounts in one go when processing signatures as signature
    verification may fail before last signature is checked.
    * [staking] [#1402](https://github.com/cosmos/cosmos-sdk/issues/1402) Add for multiple simultaneous redelegations or unbonding-delegations within an unbonding period
    * [staking] [#1268](https://github.com/cosmos/cosmos-sdk/issues/1268) staking spec rewrite

* CI
    * [#2498](https://github.com/cosmos/cosmos-sdk/issues/2498) Added macos CI job to CircleCI
    * [#142](https://github.com/tendermint/devops/issues/142) Increased the number of blocks to be tested during multi-sim
    * [#147](https://github.com/tendermint/devops/issues/142) Added docker image build to CI

BUG FIXES

* Gaia CLI (`gaiacli`)

    * [#3141](https://github.com/cosmos/cosmos-sdk/issues/3141) Fix the bug in GetAccount when `len(res) == 0` and `err == nil`
    * [#810](https://github.com/cosmos/cosmos-sdk/pull/3316) Fix regression in gaiacli config file handling

* Gaia
    * [#3148](https://github.com/cosmos/cosmos-sdk/issues/3148) Fix `gaiad export` by adding a boolean to `NewGaiaApp` determining whether or not to load the latest version
    * [#3181](https://github.com/cosmos/cosmos-sdk/issues/3181) Correctly reset total accum update height and jailed-validator bond height / unbonding height on export-for-zero-height
    * [#3172](https://github.com/cosmos/cosmos-sdk/pull/3172) Fix parsing `gaiad.toml`
    when it already exists.
    * [#3223](https://github.com/cosmos/cosmos-sdk/issues/3223) Fix unset governance proposal queues when importing state from old chain
    * [#3187](https://github.com/cosmos/cosmos-sdk/issues/3187) Fix `gaiad export`
    by resetting each validator's slashing period.

## 0.29.1

BUG FIXES

* SDK
    * [#3207](https://github.com/cosmos/cosmos-sdk/issues/3207) - Fix token printing bug

## 0.29.0

BREAKING CHANGES

* Gaia

    * [#3148](https://github.com/cosmos/cosmos-sdk/issues/3148) Fix `gaiad export` by adding a boolean to `NewGaiaApp` determining whether or not to load the latest version

* SDK
    * [#3163](https://github.com/cosmos/cosmos-sdk/issues/3163) Withdraw commission on self bond removal

## 0.28.1

BREAKING CHANGES

* Gaia REST API (`gaiacli advanced rest-server`)
    * [lcd] [#3045](https://github.com/cosmos/cosmos-sdk/pull/3045) Fix quoted json return on GET /keys (keys list)
    * [gaia-lite] [#2191](https://github.com/cosmos/cosmos-sdk/issues/2191) Split `POST /stake/delegators/{delegatorAddr}/delegations` into `POST /stake/delegators/{delegatorAddr}/delegations`, `POST /stake/delegators/{delegatorAddr}/unbonding_delegations` and `POST /stake/delegators/{delegatorAddr}/redelegations`
    * [gaia-lite] [#3056](https://github.com/cosmos/cosmos-sdk/pull/3056) `generate_only` and `simulate` have moved from query arguments to POST requests body.
* Tendermint
    * [tendermint] Now using Tendermint 0.27.3

FEATURES

* Gaia REST API (`gaiacli advanced rest-server`)
    * [slashing] [#2399](https://github.com/cosmos/cosmos-sdk/issues/2399) Implement `/slashing/parameters` endpoint to query slashing parameters.
* Gaia CLI (`gaiacli`)
    * [gaiacli] [#2399](https://github.com/cosmos/cosmos-sdk/issues/2399) Implement `params` command to query slashing parameters.
* SDK
    * [client] [#2926](https://github.com/cosmos/cosmos-sdk/issues/2926) Add TxEncoder to client TxBuilder.
* Other
    * Introduced the logjack tool for saving logs w/ rotation

IMPROVEMENTS

* Gaia REST API (`gaiacli advanced rest-server`)
    * [#2879](https://github.com/cosmos/cosmos-sdk/issues/2879), [#2880](https://github.com/cosmos/cosmos-sdk/issues/2880) Update deposit and vote endpoints to perform a direct txs query
    when a given proposal is inactive and thus having votes and deposits removed
    from state.
* Gaia CLI (`gaiacli`)
    * [#2879](https://github.com/cosmos/cosmos-sdk/issues/2879), [#2880](https://github.com/cosmos/cosmos-sdk/issues/2880) Update deposit and vote CLI commands to perform a direct txs query
    when a given proposal is inactive and thus having votes and deposits removed
    from state.
* Gaia
    * [#3021](https://github.com/cosmos/cosmos-sdk/pull/3021) Add `--gentx-dir` to `gaiad collect-gentxs` to specify a directory from which collect and load gentxs. Add `--output-document` to `gaiad init` to allow one to redirect output to file.

## 0.28.0

BREAKING CHANGES

* Gaia CLI (`gaiacli`)

    * [cli] [#2595](https://github.com/cosmos/cosmos-sdk/issues/2595) Remove `keys new` in favor of `keys add` incorporating existing functionality with addition of key recovery functionality.
    * [cli] [#2987](https://github.com/cosmos/cosmos-sdk/pull/2987) Add shorthand `-a` to `gaiacli keys show` and update docs
    * [cli] [#2971](https://github.com/cosmos/cosmos-sdk/pull/2971) Additional verification when running `gaiad gentx`
    * [cli] [#2734](https://github.com/cosmos/cosmos-sdk/issues/2734) Rewrite `gaiacli config`. It is now a non-interactive config utility.

* Gaia

    * [#128](https://github.com/tendermint/devops/issues/128) Updated CircleCI job to trigger website build on every push to master/develop.
    * [#2994](https://github.com/cosmos/cosmos-sdk/pull/2994) Change wrong-password error message.
    * [#3009](https://github.com/cosmos/cosmos-sdk/issues/3009) Added missing Gaia genesis verification
    * [#128](https://github.com/tendermint/devops/issues/128) Updated CircleCI job to trigger website build on every push to master/develop.
    * [#2994](https://github.com/cosmos/cosmos-sdk/pull/2994) Change wrong-password error message.
    * [#3009](https://github.com/cosmos/cosmos-sdk/issues/3009) Added missing Gaia genesis verification
    * [gas] [#3052](https://github.com/cosmos/cosmos-sdk/issues/3052) Updated gas costs to more reasonable numbers

* SDK
    * [auth] [#2952](https://github.com/cosmos/cosmos-sdk/issues/2952) Signatures are no longer serialized on chain with the account number and sequence number
    * [auth] [#2952](https://github.com/cosmos/cosmos-sdk/issues/2952) Signatures are no longer serialized on chain with the account number and sequence number
    * [stake] [#3055](https://github.com/cosmos/cosmos-sdk/issues/3055) Use address instead of bond height / intratxcounter for deduplication

FEATURES

* Gaia CLI (`gaiacli`)
    * [#2961](https://github.com/cosmos/cosmos-sdk/issues/2961) Add --force flag to gaiacli keys delete command to skip passphrase check and force key deletion unconditionally.

IMPROVEMENTS

* Gaia CLI (`gaiacli`)

    * [#2991](https://github.com/cosmos/cosmos-sdk/issues/2991) Fully validate transaction signatures during `gaiacli tx sign --validate-signatures`

* SDK
    * [#1277](https://github.com/cosmos/cosmos-sdk/issues/1277) Complete bank module specification
    * [#2963](https://github.com/cosmos/cosmos-sdk/issues/2963) Complete auth module specification
    * [#2914](https://github.com/cosmos/cosmos-sdk/issues/2914) No longer withdraw validator rewards on bond/unbond, but rather move
    the rewards to the respective validator's pools.

BUG FIXES

* Gaia CLI (`gaiacli`)

    * [#2921](https://github.com/cosmos/cosmos-sdk/issues/2921) Fix `keys delete` inability to delete offline and ledger keys.

* Gaia

    * [#3003](https://github.com/cosmos/cosmos-sdk/issues/3003) CollectStdTxs() must validate DelegatorAddr against genesis accounts.

* SDK
    * [#2967](https://github.com/cosmos/cosmos-sdk/issues/2967) Change ordering of `mint.BeginBlocker` and `distr.BeginBlocker`, recalculate inflation each block
    * [#3068](https://github.com/cosmos/cosmos-sdk/issues/3068) check for uint64 gas overflow during `Std#ValidateBasic`.
    * [#3071](https://github.com/cosmos/cosmos-sdk/issues/3071) Catch overflow on block gas meter

## 0.27.0

BREAKING CHANGES

* Gaia REST API (`gaiacli advanced rest-server`)

    * [gaia-lite] [#2819](https://github.com/cosmos/cosmos-sdk/pull/2819) Txs query param format is now: `/txs?tag=value` (removed '' wrapping the query parameter `value`)

* Gaia CLI (`gaiacli`)

    * [cli] [#2728](https://github.com/cosmos/cosmos-sdk/pull/2728) Seperate `tx` and `query` subcommands by module
    * [cli] [#2727](https://github.com/cosmos/cosmos-sdk/pull/2727) Fix unbonding command flow
    * [cli] [#2786](https://github.com/cosmos/cosmos-sdk/pull/2786) Fix redelegation command flow
    * [cli] [#2829](https://github.com/cosmos/cosmos-sdk/pull/2829) add-genesis-account command now validates state when adding accounts
    * [cli] [#2804](https://github.com/cosmos/cosmos-sdk/issues/2804) Check whether key exists before passing it on to `tx create-validator`.
    * [cli] [#2874](https://github.com/cosmos/cosmos-sdk/pull/2874) `gaiacli tx sign` takes an optional `--output-document` flag to support output redirection.
    * [cli] [#2875](https://github.com/cosmos/cosmos-sdk/pull/2875) Refactor `gaiad gentx` and avoid redirection to `gaiacli tx sign` for tx signing.

* Gaia

    * [mint] [#2825] minting now occurs every block, inflation parameter updates still hourly

* SDK

    * [#2752](https://github.com/cosmos/cosmos-sdk/pull/2752) Don't hardcode bondable denom.
    * [#2701](https://github.com/cosmos/cosmos-sdk/issues/2701) Account numbers and sequence numbers in `auth` are now `uint64` instead of `int64`
    * [#2019](https://github.com/cosmos/cosmos-sdk/issues/2019) Cap total number of signatures. Current per-transaction limit is 7, and if that is exceeded transaction is rejected.
    * [#2801](https://github.com/cosmos/cosmos-sdk/pull/2801) Remove AppInit structure.
    * [#2798](https://github.com/cosmos/cosmos-sdk/issues/2798) Governance API has miss-spelled English word in JSON response ('depositer' -> 'depositor')
    * [#2943](https://github.com/cosmos/cosmos-sdk/pull/2943) Transaction action tags equal the message type. Staking EndBlocker tags are included.

* Tendermint
    * Update to Tendermint 0.27.0

FEATURES

* Gaia REST API (`gaiacli advanced rest-server`)

    * [gov] [#2479](https://github.com/cosmos/cosmos-sdk/issues/2479) Added governance parameter
    query REST endpoints.

* Gaia CLI (`gaiacli`)

    * [gov][cli] [#2479](https://github.com/cosmos/cosmos-sdk/issues/2479) Added governance
    parameter query commands.
    * [stake][cli] [#2027] Add CLI query command for getting all delegations to a specific validator.
    * [#2840](https://github.com/cosmos/cosmos-sdk/pull/2840) Standardize CLI exports from modules

* Gaia

    * [app] [#2791](https://github.com/cosmos/cosmos-sdk/issues/2791) Support export at a specific height, with `gaiad export --height=HEIGHT`.
    * [x/gov] [#2479](https://github.com/cosmos/cosmos-sdk/issues/2479) Implemented querier
    for getting governance parameters.
    * [app] [#2663](https://github.com/cosmos/cosmos-sdk/issues/2663) - Runtime-assertable invariants
    * [app] [#2791](https://github.com/cosmos/cosmos-sdk/issues/2791) Support export at a specific height, with `gaiad export --height=HEIGHT`.
    * [app] [#2812](https://github.com/cosmos/cosmos-sdk/issues/2812) Support export alterations to prepare for restarting at zero-height

* SDK
    * [simulator] [#2682](https://github.com/cosmos/cosmos-sdk/issues/2682) MsgEditValidator now looks at the validator's max rate, thus it now succeeds a significant portion of the time
    * [core] [#2775](https://github.com/cosmos/cosmos-sdk/issues/2775) Add deliverTx maximum block gas limit

IMPROVEMENTS

* Gaia REST API (`gaiacli advanced rest-server`)

    * [gaia-lite] [#2819](https://github.com/cosmos/cosmos-sdk/pull/2819) Tx search now supports multiple tags as query parameters
    * [#2836](https://github.com/cosmos/cosmos-sdk/pull/2836) Expose LCD router to allow users to register routes there.

* Gaia CLI (`gaiacli`)

    * [#2749](https://github.com/cosmos/cosmos-sdk/pull/2749) Add --chain-id flag to gaiad testnet
    * [#2819](https://github.com/cosmos/cosmos-sdk/pull/2819) Tx search now supports multiple tags as query parameters

* Gaia

    * [#2772](https://github.com/cosmos/cosmos-sdk/issues/2772) Update BaseApp to not persist state when the ante handler fails on DeliverTx.
    * [#2773](https://github.com/cosmos/cosmos-sdk/issues/2773) Require moniker to be provided on `gaiad init`.
    * [#2672](https://github.com/cosmos/cosmos-sdk/issues/2672) [Makefile] Updated for better Windows compatibility and ledger support logic, get_tools was rewritten as a cross-compatible Makefile.
    * [#2766](https://github.com/cosmos/cosmos-sdk/issues/2766) [Makefile] Added goimports tool to get_tools. Get_tools now only builds new versions if binaries are missing.
    * [#110](https://github.com/tendermint/devops/issues/110) Updated CircleCI job to trigger website build when cosmos docs are updated.

* SDK
  & [x/mock/simulation] [#2720] major cleanup, introduction of helper objects, reorganization
* [#2821](https://github.com/cosmos/cosmos-sdk/issues/2821) Codespaces are now strings
* [types] [#2776](https://github.com/cosmos/cosmos-sdk/issues/2776) Improve safety of `Coin` and `Coins` types. Various functions
  and methods will panic when a negative amount is discovered.
* [#2815](https://github.com/cosmos/cosmos-sdk/issues/2815) Gas unit fields changed from `int64` to `uint64`.
* [#2821](https://github.com/cosmos/cosmos-sdk/issues/2821) Codespaces are now strings
* [#2779](https://github.com/cosmos/cosmos-sdk/issues/2779) Introduce `ValidateBasic` to the `Tx` interface and call it in the ante
  handler.
* [#2825](https://github.com/cosmos/cosmos-sdk/issues/2825) More staking and distribution invariants
* [#2912](https://github.com/cosmos/cosmos-sdk/issues/2912) Print commit ID in hex when commit is synced.

* Tendermint
* [#2796](https://github.com/cosmos/cosmos-sdk/issues/2796) Update to go-amino 0.14.1

BUG FIXES

* Gaia REST API (`gaiacli advanced rest-server`)

    * [gaia-lite] [#2868](https://github.com/cosmos/cosmos-sdk/issues/2868) Added handler for governance tally endpoint
    * [#2907](https://github.com/cosmos/cosmos-sdk/issues/2907) Refactor and fix the way Gaia Lite is started.

* Gaia

    * [#2723] Use `cosmosvalcons` Bech32 prefix in `tendermint show-address`
    * [#2742](https://github.com/cosmos/cosmos-sdk/issues/2742) Fix time format of TimeoutCommit override
    * [#2898](https://github.com/cosmos/cosmos-sdk/issues/2898) Remove redundant '$' in docker-compose.yml

* SDK

    * [#2733](https://github.com/cosmos/cosmos-sdk/issues/2733) [x/gov, x/mock/simulation] Fix governance simulation, update x/gov import/export
    * [#2854](https://github.com/cosmos/cosmos-sdk/issues/2854) [x/bank] Remove unused bank.MsgIssue, prevent possible panic
    * [#2884](https://github.com/cosmos/cosmos-sdk/issues/2884) [docs/examples] Fix `basecli version` panic

* Tendermint
    * [#2797](https://github.com/tendermint/tendermint/pull/2797) AddressBook requires addresses to have IDs; Do not crap out immediately after sending pex addrs in seed mode

## 0.26.0

BREAKING CHANGES

* Gaia

    * [gaiad init] [#2602](https://github.com/cosmos/cosmos-sdk/issues/2602) New genesis workflow

* SDK

    * [simulation] [#2665](https://github.com/cosmos/cosmos-sdk/issues/2665) only argument to sdk.Invariant is now app

* Tendermint
    * Upgrade to version 0.26.0

FEATURES

* Gaia CLI (`gaiacli`)

    * [cli] [#2569](https://github.com/cosmos/cosmos-sdk/pull/2569) Add commands to query validator unbondings and redelegations
    * [cli] [#2569](https://github.com/cosmos/cosmos-sdk/pull/2569) Add commands to query validator unbondings and redelegations
    * [cli] [#2524](https://github.com/cosmos/cosmos-sdk/issues/2524) Add support offline mode to `gaiacli tx sign`. Lookups are not performed if the flag `--offline` is on.
    * [cli] [#2558](https://github.com/cosmos/cosmos-sdk/issues/2558) Rename --print-sigs to --validate-signatures. It now performs a complete set of sanity checks and reports to the user. Also added --print-signature-only to print the signature only, not the whole transaction.
    * [cli] [#2704](https://github.com/cosmos/cosmos-sdk/pull/2704) New add-genesis-account convenience command to populate genesis.json with genesis accounts.

* SDK
    * [#1336](https://github.com/cosmos/cosmos-sdk/issues/1336) Mechanism for SDK Users to configure their own Bech32 prefixes instead of using the default cosmos prefixes.

IMPROVEMENTS

* Gaia
* [#2637](https://github.com/cosmos/cosmos-sdk/issues/2637) [x/gov] Switched inactive and active proposal queues to an iterator based queue

* SDK
* [#2573](https://github.com/cosmos/cosmos-sdk/issues/2573) [x/distribution] add accum invariance
* [#2556](https://github.com/cosmos/cosmos-sdk/issues/2556) [x/mock/simulation] Fix debugging output
* [#2396](https://github.com/cosmos/cosmos-sdk/issues/2396) [x/mock/simulation] Change parameters to get more slashes
* [#2617](https://github.com/cosmos/cosmos-sdk/issues/2617) [x/mock/simulation] Randomize all genesis parameters
* [#2669](https://github.com/cosmos/cosmos-sdk/issues/2669) [x/stake] Added invarant check to make sure validator's power aligns with its spot in the power store.
* [#1924](https://github.com/cosmos/cosmos-sdk/issues/1924) [x/mock/simulation] Use a transition matrix for block size
* [#2660](https://github.com/cosmos/cosmos-sdk/issues/2660) [x/mock/simulation] Staking transactions get tested far more frequently
* [#2610](https://github.com/cosmos/cosmos-sdk/issues/2610) [x/stake] Block redelegation to and from the same validator
* [#2652](https://github.com/cosmos/cosmos-sdk/issues/2652) [x/auth] Add benchmark for get and set account
* [#2685](https://github.com/cosmos/cosmos-sdk/issues/2685) [store] Add general merkle absence proof (also for empty substores)
* [#2708](https://github.com/cosmos/cosmos-sdk/issues/2708) [store] Disallow setting nil values

BUG FIXES

* Gaia
* [#2670](https://github.com/cosmos/cosmos-sdk/issues/2670) [x/stake] fixed incorrect `IterateBondedValidators` and split into two functions: `IterateBondedValidators` and `IterateLastBlockConsValidators`
* [#2691](https://github.com/cosmos/cosmos-sdk/issues/2691) Fix local testnet creation by using a single canonical genesis time
* [#2648](https://github.com/cosmos/cosmos-sdk/issues/2648) [gaiad] Fix `gaiad export` / `gaiad import` consistency, test in CI

* SDK
* [#2625](https://github.com/cosmos/cosmos-sdk/issues/2625) [x/gov] fix AppendTag function usage error
* [#2677](https://github.com/cosmos/cosmos-sdk/issues/2677) [x/stake, x/distribution] various staking/distribution fixes as found by the simulator
* [#2674](https://github.com/cosmos/cosmos-sdk/issues/2674) [types] Fix coin.IsLT() impl, coins.IsLT() impl, and renamed coins.Is\* to coins.IsAll\* (see [#2686](https://github.com/cosmos/cosmos-sdk/issues/2686))
* [#2711](https://github.com/cosmos/cosmos-sdk/issues/2711) [x/stake] Add commission data to `MsgCreateValidator` signature bytes.
* Temporarily disable insecure mode for Gaia Lite

## 0.25.0

*October 24th, 2018*.

BREAKING CHANGES

* Gaia REST API (`gaiacli advanced rest-server`)

    * [x/stake] Validator.Owner renamed to Validator.Operator
    * [#595](https://github.com/cosmos/cosmos-sdk/issues/595) Connections to the REST server are now secured using Transport Layer Security by default. The --insecure flag is provided to switch back to insecure HTTP.
    * [gaia-lite] [#2258](https://github.com/cosmos/cosmos-sdk/issues/2258) Split `GET stake/delegators/{delegatorAddr}` into `GET stake/delegators/{delegatorAddr}/delegations`, `GET stake/delegators/{delegatorAddr}/unbonding_delegations` and `GET stake/delegators/{delegatorAddr}/redelegations`

* Gaia CLI (`gaiacli`)

    * [x/stake] Validator.Owner renamed to Validator.Operator
    * [cli] unsafe_reset_all, show_validator, and show_node_id have been renamed to unsafe-reset-all, show-validator, and show-node-id
    * [cli] [#1983](https://github.com/cosmos/cosmos-sdk/issues/1983) --print-response now defaults to true in commands that create and send a transaction
    * [cli] [#1983](https://github.com/cosmos/cosmos-sdk/issues/1983) you can now pass --pubkey or --address to gaiacli keys show to return a plaintext representation of the key's address or public key for use with other commands
    * [cli] [#2061](https://github.com/cosmos/cosmos-sdk/issues/2061) changed proposalID in governance REST endpoints to proposal-id
    * [cli] [#2014](https://github.com/cosmos/cosmos-sdk/issues/2014) `gaiacli advanced` no longer exists - to access `ibc`, `rest-server`, and `validator-set` commands use `gaiacli ibc`, `gaiacli rest-server`, and `gaiacli tendermint`, respectively
    * [makefile] `get_vendor_deps` no longer updates lock file it just updates vendor directory. Use `update_vendor_deps` to update the lock file. [#2152](https://github.com/cosmos/cosmos-sdk/pull/2152)
    * [cli] [#2221](https://github.com/cosmos/cosmos-sdk/issues/2221) All commands that
    utilize a validator's operator address must now use the new Bech32 prefix,
    `cosmosvaloper`.
    * [cli] [#2190](https://github.com/cosmos/cosmos-sdk/issues/2190) `gaiacli init --gen-txs` is now `gaiacli init --with-txs` to reduce confusion
    * [cli] [#2073](https://github.com/cosmos/cosmos-sdk/issues/2073) --from can now be either an address or a key name
    * [cli] [#1184](https://github.com/cosmos/cosmos-sdk/issues/1184) Subcommands reorganisation, see [#2390](https://github.com/cosmos/cosmos-sdk/pull/2390) for a comprehensive list of changes.
    * [cli] [#2524](https://github.com/cosmos/cosmos-sdk/issues/2524) Add support offline mode to `gaiacli tx sign`. Lookups are not performed if the flag `--offline` is on.
    * [cli] [#2570](https://github.com/cosmos/cosmos-sdk/pull/2570) Add commands to query deposits on proposals

* Gaia

    * Make the transient store key use a distinct store key. [#2013](https://github.com/cosmos/cosmos-sdk/pull/2013)
    * [x/stake] [#1901](https://github.com/cosmos/cosmos-sdk/issues/1901) Validator type's Owner field renamed to Operator; Validator's GetOwner() renamed accordingly to comply with the SDK's Validator interface.
    * [docs] [#2001](https://github.com/cosmos/cosmos-sdk/pull/2001) Update slashing spec for slashing period
    * [x/stake, x/slashing] [#1305](https://github.com/cosmos/cosmos-sdk/issues/1305) - Rename "revoked" to "jailed"
    * [x/stake] [#1676] Revoked and jailed validators put into the unbonding state
    * [x/stake] [#1877] Redelegations/unbonding-delegation from unbonding validator have reduced time
    * [x/slashing] [#1789](https://github.com/cosmos/cosmos-sdk/issues/1789) Slashing changes for Tendermint validator set offset (NextValSet)
    * [x/stake] [#2040](https://github.com/cosmos/cosmos-sdk/issues/2040) Validator
    operator type has now changed to `sdk.ValAddress`
    * [x/stake] [#2221](https://github.com/cosmos/cosmos-sdk/issues/2221) New
    Bech32 prefixes have been introduced for a validator's consensus address and
    public key: `cosmosvalcons` and `cosmosvalconspub` respectively. Also, existing Bech32 prefixes have been
    renamed for accounts and validator operators:
    _ `cosmosaccaddr` / `cosmosaccpub` => `cosmos` / `cosmospub`
    _ `cosmosvaladdr` / `cosmosvalpub` => `cosmosvaloper` / `cosmosvaloperpub`
    * [x/stake] [#1013] TendermintUpdates now uses transient store
    * [x/stake] [#2435](https://github.com/cosmos/cosmos-sdk/issues/2435) Remove empty bytes from the ValidatorPowerRank store key
    * [x/gov] [#2195](https://github.com/cosmos/cosmos-sdk/issues/2195) Governance uses BFT Time
    * [x/gov] [#2256](https://github.com/cosmos/cosmos-sdk/issues/2256) Removed slashing for governance non-voting validators
    * [simulation] [#2162](https://github.com/cosmos/cosmos-sdk/issues/2162) Added back correct supply invariants
    * [x/slashing] [#2430](https://github.com/cosmos/cosmos-sdk/issues/2430) Simulate more slashes, check if validator is jailed before jailing
    * [x/stake] [#2393](https://github.com/cosmos/cosmos-sdk/issues/2393) Removed `CompleteUnbonding` and `CompleteRedelegation` Msg types, and instead added unbonding/redelegation queues to endblocker
    * [x/mock/simulation] [#2501](https://github.com/cosmos/cosmos-sdk/issues/2501) Simulate transactions & invariants for fee distribution, and fix bugs discovered in the process
        * [x/auth] Simulate random fee payments
        * [cmd/gaia/app] Simulate non-zero inflation
        * [x/stake] Call hooks correctly in several cases related to delegation/validator updates
        * [x/stake] Check full supply invariants, including yet-to-be-withdrawn fees
        * [x/stake] Remove no-longer-in-use store key
        * [x/slashing] Call hooks correctly when a validator is slashed
        * [x/slashing] Truncate withdrawals (unbonding, redelegation) and burn change
        * [x/mock/simulation] Ensure the simulation cannot set a proposer address of nil
        * [x/mock/simulation] Add more event logs on begin block / end block for clarity
        * [x/mock/simulation] Correctly set validator power in abci.RequestBeginBlock
        * [x/minting] Correctly call stake keeper to track inflated supply
        * [x/distribution] Sanity check for nonexistent rewards
        * [x/distribution] Truncate withdrawals and return change to the community pool
        * [x/distribution] Add sanity checks for incorrect accum / total accum relations
        * [x/distribution] Correctly calculate total power using Tendermint updates
        * [x/distribution] Simulate withdrawal transactions
        * [x/distribution] Fix a bug where the fee pool was not correctly tracked on WithdrawDelegatorRewardsAll
    * [x/stake] [#1673](https://github.com/cosmos/cosmos-sdk/issues/1673) Validators are no longer deleted until they can no longer possibly be slashed
    * [#1890](https://github.com/cosmos/cosmos-sdk/issues/1890) Start chain with initial state + sequence of transactions
        * [cli] Rename `gaiad init gentx` to `gaiad gentx`.
        * [cli] Add `--skip-genesis` flag to `gaiad init` to prevent `genesis.json` generation.
        * Drop `GenesisTx` in favor of a signed `StdTx` with only one `MsgCreateValidator` message.
        * [cli] Port `gaiad init` and `gaiad testnet` to work with `StdTx` genesis transactions.
        * [cli] Add `--moniker` flag to `gaiad init` to override moniker when generating `genesis.json` - i.e. it takes effect when running with the `--with-txs` flag, it is ignored otherwise.

* SDK

    * [core] [#2219](https://github.com/cosmos/cosmos-sdk/issues/2219) Update to Tendermint 0.24.0
        * Validator set updates delayed by one block
        * BFT timestamp that can safely be used by applications
        * Fixed maximum block size enforcement
    * [core] [#1807](https://github.com/cosmos/cosmos-sdk/issues/1807) Switch from use of rational to decimal
    * [types] [#1901](https://github.com/cosmos/cosmos-sdk/issues/1901) Validator interface's GetOwner() renamed to GetOperator()
    * [x/slashing] [#2122](https://github.com/cosmos/cosmos-sdk/pull/2122) - Implement slashing period
    * [types] [#2119](https://github.com/cosmos/cosmos-sdk/issues/2119) Parsed error messages and ABCI log errors to make them more human readable.
    * [types] [#2407](https://github.com/cosmos/cosmos-sdk/issues/2407) MulInt method added to big decimal in order to improve efficiency of slashing
    * [simulation] Rename TestAndRunTx to Operation [#2153](https://github.com/cosmos/cosmos-sdk/pull/2153)
    * [simulation] Remove log and testing.TB from Operation and Invariants, in favor of using errors [#2282](https://github.com/cosmos/cosmos-sdk/issues/2282)
    * [simulation] Remove usage of keys and addrs in the types, in favor of simulation.Account [#2384](https://github.com/cosmos/cosmos-sdk/issues/2384)
    * [tools] Removed gocyclo [#2211](https://github.com/cosmos/cosmos-sdk/issues/2211)
    * [baseapp] Remove `SetTxDecoder` in favor of requiring the decoder be set in baseapp initialization. [#1441](https://github.com/cosmos/cosmos-sdk/issues/1441)
    * [baseapp] [#1921](https://github.com/cosmos/cosmos-sdk/issues/1921) Add minimumFees field to BaseApp.
    * [store] Change storeInfo within the root multistore to use tmhash instead of ripemd160 [#2308](https://github.com/cosmos/cosmos-sdk/issues/2308)
    * [codec] [#2324](https://github.com/cosmos/cosmos-sdk/issues/2324) All referrences to wire have been renamed to codec. Additionally, wire.NewCodec is now codec.New().
    * [types] [#2343](https://github.com/cosmos/cosmos-sdk/issues/2343) Make sdk.Msg have a names field, to facilitate automatic tagging.
    * [baseapp] [#2366](https://github.com/cosmos/cosmos-sdk/issues/2366) Automatically add action tags to all messages
    * [x/auth] [#2377](https://github.com/cosmos/cosmos-sdk/issues/2377) auth.StdSignMsg -> txbuilder.StdSignMsg
    * [x/staking] [#2244](https://github.com/cosmos/cosmos-sdk/issues/2244) staking now holds a consensus-address-index instead of a consensus-pubkey-index
    * [x/staking] [#2236](https://github.com/cosmos/cosmos-sdk/issues/2236) more distribution hooks for distribution
    * [x/stake] [#2394](https://github.com/cosmos/cosmos-sdk/issues/2394) Split up UpdateValidator into distinct state transitions applied only in EndBlock
    * [x/slashing] [#2480](https://github.com/cosmos/cosmos-sdk/issues/2480) Fix signing info handling bugs & faulty slashing
    * [x/stake] [#2412](https://github.com/cosmos/cosmos-sdk/issues/2412) Added an unbonding validator queue to EndBlock to automatically update validator.Status when finished Unbonding
    * [x/stake] [#2500](https://github.com/cosmos/cosmos-sdk/issues/2500) Block conflicting redelegations until we add an index
    * [x/params] Global Paramstore refactored
    * [types] [#2506](https://github.com/cosmos/cosmos-sdk/issues/2506) sdk.Dec MarshalJSON now marshals as a normal Decimal, with 10 digits of decimal precision
    * [x/stake] [#2508](https://github.com/cosmos/cosmos-sdk/issues/2508) Utilize Tendermint power for validator power key
    * [x/stake] [#2531](https://github.com/cosmos/cosmos-sdk/issues/2531) Remove all inflation logic
    * [x/mint] [#2531](https://github.com/cosmos/cosmos-sdk/issues/2531) Add minting module and inflation logic
    * [x/auth] [#2540](https://github.com/cosmos/cosmos-sdk/issues/2540) Rename `AccountMapper` to `AccountKeeper`.
    * [types] [#2456](https://github.com/cosmos/cosmos-sdk/issues/2456) Renamed msg.Name() and msg.Type() to msg.Type() and msg.Route() respectively

* Tendermint
    * Update tendermint version from v0.23.0 to v0.25.0, notable changes
        * Mempool now won't build too large blocks, or too computationally expensive blocks
        * Maximum tx sizes and gas are now removed, and are implicitly the blocks maximums
        * ABCI validators no longer send the pubkey. The pubkey is only sent in validator updates
        * Validator set changes are now delayed by one block
        * Block header now includes the next validator sets hash
        * BFT time is implemented
        * Secp256k1 signature format has changed
        * There is now a threshold multisig format
        * See the [tendermint changelog](https://github.com/tendermint/tendermint/blob/master/CHANGELOG.md) for other changes.

FEATURES

* Gaia REST API (`gaiacli advanced rest-server`)

    * [gaia-lite] Endpoints to query staking pool and params
    * [gaia-lite] [#2110](https://github.com/cosmos/cosmos-sdk/issues/2110) Add support for `simulate=true` requests query argument to endpoints that send txs to run simulations of transactions
    * [gaia-lite] [#966](https://github.com/cosmos/cosmos-sdk/issues/966) Add support for `generate_only=true` query argument to generate offline unsigned transactions
    * [gaia-lite] [#1953](https://github.com/cosmos/cosmos-sdk/issues/1953) Add /sign endpoint to sign transactions generated with `generate_only=true`.
    * [gaia-lite] [#1954](https://github.com/cosmos/cosmos-sdk/issues/1954) Add /broadcast endpoint to broadcast transactions signed by the /sign endpoint.
    * [gaia-lite] [#2113](https://github.com/cosmos/cosmos-sdk/issues/2113) Rename `/accounts/{address}/send` to `/bank/accounts/{address}/transfers`, rename `/accounts/{address}` to `/auth/accounts/{address}`, replace `proposal-id` with `proposalId` in all gov endpoints
    * [gaia-lite] [#2478](https://github.com/cosmos/cosmos-sdk/issues/2478) Add query gov proposal's deposits endpoint
    * [gaia-lite] [#2477](https://github.com/cosmos/cosmos-sdk/issues/2477) Add query validator's outgoing redelegations and unbonding delegations endpoints

* Gaia CLI (`gaiacli`)

    * [cli] Cmds to query staking pool and params
    * [gov][cli] [#2062](https://github.com/cosmos/cosmos-sdk/issues/2062) added `--proposal` flag to `submit-proposal` that allows a JSON file containing a proposal to be passed in
    * [#2040](https://github.com/cosmos/cosmos-sdk/issues/2040) Add `--bech` to `gaiacli keys show` and respective REST endpoint to
    provide desired Bech32 prefix encoding
    * [cli] [#2047](https://github.com/cosmos/cosmos-sdk/issues/2047) [#2306](https://github.com/cosmos/cosmos-sdk/pull/2306) Passing --gas=simulate triggers a simulation of the tx before the actual execution.
    The gas estimate obtained via the simulation will be used as gas limit in the actual execution.
    * [cli] [#2047](https://github.com/cosmos/cosmos-sdk/issues/2047) The --gas-adjustment flag can be used to adjust the estimate obtained via the simulation triggered by --gas=simulate.
    * [cli] [#2110](https://github.com/cosmos/cosmos-sdk/issues/2110) Add --dry-run flag to perform a simulation of a transaction without broadcasting it. The --gas flag is ignored as gas would be automatically estimated.
    * [cli] [#2204](https://github.com/cosmos/cosmos-sdk/issues/2204) Support generating and broadcasting messages with multiple signatures via command line:
        * [#966](https://github.com/cosmos/cosmos-sdk/issues/966) Add --generate-only flag to build an unsigned transaction and write it to STDOUT.
        * [#1953](https://github.com/cosmos/cosmos-sdk/issues/1953) New `sign` command to sign transactions generated with the --generate-only flag.
        * [#1954](https://github.com/cosmos/cosmos-sdk/issues/1954) New `broadcast` command to broadcast transactions generated offline and signed with the `sign` command.
    * [cli] [#2220](https://github.com/cosmos/cosmos-sdk/issues/2220) Add `gaiacli config` feature to interactively create CLI config files to reduce the number of required flags
    * [stake][cli] [#1672](https://github.com/cosmos/cosmos-sdk/issues/1672) Introduced
    new commission flags for validator commands `create-validator` and `edit-validator`.
    * [stake][cli] [#1890](https://github.com/cosmos/cosmos-sdk/issues/1890) Add `--genesis-format` flag to `gaiacli tx create-validator` to produce transactions in genesis-friendly format.
    * [cli][#2554](https://github.com/cosmos/cosmos-sdk/issues/2554) Make `gaiacli keys show` multisig ready.

* Gaia

    * [cli] [#2170](https://github.com/cosmos/cosmos-sdk/issues/2170) added ability to show the node's address via `gaiad tendermint show-address`
    * [simulation] [#2313](https://github.com/cosmos/cosmos-sdk/issues/2313) Reworked `make test_sim_gaia_slow` to `make test_sim_gaia_full`, now simulates from multiple starting seeds in parallel
    * [cli] [#1921](https://github.com/cosmos/cosmos-sdk/issues/1921)
        * New configuration file `gaiad.toml` is now created to host Gaia-specific configuration.
        * New --minimum_fees/minimum_fees flag/config option to set a minimum fee.

* SDK
    * [querier] added custom querier functionality, so ABCI query requests can be handled by keepers
    * [simulation] [#1924](https://github.com/cosmos/cosmos-sdk/issues/1924) allow operations to specify future operations
    * [simulation] [#1924](https://github.com/cosmos/cosmos-sdk/issues/1924) Add benchmarking capabilities, with makefile commands "test_sim_gaia_benchmark, test_sim_gaia_profile"
    * [simulation] [#2349](https://github.com/cosmos/cosmos-sdk/issues/2349) Add time-based future scheduled operations to simulator
    * [x/auth] [#2376](https://github.com/cosmos/cosmos-sdk/issues/2376) Remove FeePayer() from StdTx
    * [x/stake] [#1672](https://github.com/cosmos/cosmos-sdk/issues/1672) Implement
    basis for the validator commission model.
    * [x/auth] Support account removal in the account mapper.

IMPROVEMENTS

* [tools] Improved terraform and ansible scripts for infrastructure deployment
* [tools] Added ansible script to enable process core dumps

* Gaia REST API (`gaiacli advanced rest-server`)

    * [x/stake] [#2000](https://github.com/cosmos/cosmos-sdk/issues/2000) Added tests for new staking endpoints
    * [gaia-lite] [#2445](https://github.com/cosmos/cosmos-sdk/issues/2445) Standarized REST error responses
    * [gaia-lite] Added example to Swagger specification for /keys/seed.
    * [x/stake] Refactor REST utils

* Gaia CLI (`gaiacli`)

    * [cli] [#2060](https://github.com/cosmos/cosmos-sdk/issues/2060) removed `--select` from `block` command
    * [cli] [#2128](https://github.com/cosmos/cosmos-sdk/issues/2128) fixed segfault when exporting directly after `gaiad init`
    * [cli] [#1255](https://github.com/cosmos/cosmos-sdk/issues/1255) open KeyBase in read-only mode
    for query-purpose CLI commands
    * [docs] Added commands for querying governance deposits, votes and tally

* Gaia

    * [x/stake] [#2023](https://github.com/cosmos/cosmos-sdk/pull/2023) Terminate iteration loop in `UpdateBondedValidators` and `UpdateBondedValidatorsFull` when the first revoked validator is encountered and perform a sanity check.
    * [x/auth] Signature verification's gas cost now accounts for pubkey type. [#2046](https://github.com/tendermint/tendermint/pull/2046)
    * [x/stake] [x/slashing] Ensure delegation invariants to jailed validators [#1883](https://github.com/cosmos/cosmos-sdk/issues/1883).
    * [x/stake] Improve speed of GetValidator, which was shown to be a performance bottleneck. [#2046](https://github.com/tendermint/tendermint/pull/2200)
    * [x/stake] [#2435](https://github.com/cosmos/cosmos-sdk/issues/2435) Improve memory efficiency of getting the various store keys
    * [genesis] [#2229](https://github.com/cosmos/cosmos-sdk/issues/2229) Ensure that there are no duplicate accounts or validators in the genesis state.
    * [genesis] [#2450](https://github.com/cosmos/cosmos-sdk/issues/2450) Validate staking genesis parameters.
    * Add SDK validation to `config.toml` (namely disabling `create_empty_blocks`) [#1571](https://github.com/cosmos/cosmos-sdk/issues/1571)
    * [#1941](https://github.com/cosmos/cosmos-sdk/issues/1941) Version is now inferred via `git describe --tags`.
    * [x/distribution] [#1671](https://github.com/cosmos/cosmos-sdk/issues/1671) add distribution types and tests

* SDK
    * [tools] Make get_vendor_deps deletes `.vendor-new` directories, in case scratch files are present.
    * [spec] Added simple piggy bank distribution spec
    * [cli] [#1632](https://github.com/cosmos/cosmos-sdk/issues/1632) Add integration tests to ensure `basecoind init && basecoind` start sequences run successfully for both `democoin` and `basecoin` examples.
    * [store] Speedup IAVL iteration, and consequently everything that requires IAVL iteration. [#2143](https://github.com/cosmos/cosmos-sdk/issues/2143)
    * [store] [#1952](https://github.com/cosmos/cosmos-sdk/issues/1952), [#2281](https://github.com/cosmos/cosmos-sdk/issues/2281) Update IAVL dependency to v0.11.0
    * [simulation] Make timestamps randomized [#2153](https://github.com/cosmos/cosmos-sdk/pull/2153)
    * [simulation] Make logs not just pure strings, speeding it up by a large factor at greater block heights [#2282](https://github.com/cosmos/cosmos-sdk/issues/2282)
    * [simulation] Add a concept of weighting the operations [#2303](https://github.com/cosmos/cosmos-sdk/issues/2303)
    * [simulation] Logs get written to file if large, and also get printed on panics [#2285](https://github.com/cosmos/cosmos-sdk/issues/2285)
    * [simulation] Bank simulations now makes testing auth configurable [#2425](https://github.com/cosmos/cosmos-sdk/issues/2425)
    * [gaiad] [#1992](https://github.com/cosmos/cosmos-sdk/issues/1992) Add optional flag to `gaiad testnet` to make config directory of daemon (default `gaiad`) and cli (default `gaiacli`) configurable
    * [x/stake] Add stake `Queriers` for Gaia-lite endpoints. This increases the staking endpoints performance by reusing the staking `keeper` logic for queries. [#2249](https://github.com/cosmos/cosmos-sdk/pull/2149)
    * [store] [#2017](https://github.com/cosmos/cosmos-sdk/issues/2017) Refactor
    gas iterator gas consumption to only consume gas for iterator creation and `Next`
    calls which includes dynamic consumption of value length.
    * [types/decimal] [#2378](https://github.com/cosmos/cosmos-sdk/issues/2378) - Added truncate functionality to decimal
    * [client] [#1184](https://github.com/cosmos/cosmos-sdk/issues/1184) Remove unused `client/tx/sign.go`.
    * [tools] [#2464](https://github.com/cosmos/cosmos-sdk/issues/2464) Lock binary dependencies to a specific version
    * #2573 [x/distribution] add accum invariance

BUG FIXES

* Gaia CLI (`gaiacli`)

    * [cli] [#1997](https://github.com/cosmos/cosmos-sdk/issues/1997) Handle panics gracefully when `gaiacli stake {delegation,unbond}` fail to unmarshal delegation.
    * [cli] [#2265](https://github.com/cosmos/cosmos-sdk/issues/2265) Fix JSON formatting of the `gaiacli send` command.
    * [cli] [#2547](https://github.com/cosmos/cosmos-sdk/issues/2547) Mark --to and --amount as required flags for `gaiacli tx send`.

* Gaia

    * [x/stake] Return correct Tendermint validator update set on `EndBlocker` by not
    including non previously bonded validators that have zero power. [#2189](https://github.com/cosmos/cosmos-sdk/issues/2189)
    * [docs] Fixed light client section links

* SDK
    * [#1988](https://github.com/cosmos/cosmos-sdk/issues/1988) Make us compile on OpenBSD (disable ledger)
    * [#2105](https://github.com/cosmos/cosmos-sdk/issues/2105) Fix DB Iterator leak, which may leak a go routine.
    * [ledger] [#2064](https://github.com/cosmos/cosmos-sdk/issues/2064) Fix inability to sign and send transactions via the LCD by
    loading a Ledger device at runtime.
    * [#2158](https://github.com/cosmos/cosmos-sdk/issues/2158) Fix non-deterministic ordering of validator iteration when slashing in `gov EndBlocker`
    * [simulation] [#1924](https://github.com/cosmos/cosmos-sdk/issues/1924) Make simulation stop on SIGTERM
    * [#2388](https://github.com/cosmos/cosmos-sdk/issues/2388) Remove dependency on deprecated tendermint/tmlibs repository.
    * [#2416](https://github.com/cosmos/cosmos-sdk/issues/2416) Refactored `InitializeTestLCD` to properly include proposing validator in genesis state.
    * #2573 [x/distribution] accum invariance bugfix
    * #2573 [x/slashing] unbonding-delegation slashing invariance bugfix

## 0.24.2

*August 22nd, 2018*.

BUG FIXES

* Tendermint
    * Fix unbounded consensus WAL growth

## 0.24.1

*August 21st, 2018*.

BUG FIXES

* Gaia
    * [x/slashing] Evidence tracking now uses validator address instead of validator pubkey

## 0.24.0

*August 13th, 2018*.

BREAKING CHANGES

* Gaia REST API (`gaiacli advanced rest-server`)

    * [x/stake] [#1880](https://github.com/cosmos/cosmos-sdk/issues/1880) More REST-ful endpoints (large refactor)
    * [x/slashing] [#1866](https://github.com/cosmos/cosmos-sdk/issues/1866) `/slashing/signing_info` takes cosmosvalpub instead of cosmosvaladdr
    * use time.Time instead of int64 for time. See Tendermint v0.23.0
    * Signatures are no longer Amino encoded with prefixes (just encoded as raw
    bytes) - see Tendermint v0.23.0

* Gaia CLI (`gaiacli`)

    * [x/stake] change `--keybase-sig` to `--identity`
    * [x/stake] [#1828](https://github.com/cosmos/cosmos-sdk/issues/1828) Force user to specify amount on create-validator command by removing default
    * [x/gov] Change `--proposalID` to `--proposal-id`
    * [x/stake, x/gov] [#1606](https://github.com/cosmos/cosmos-sdk/issues/1606) Use `--from` instead of adhoc flags like `--address-validator`
    and `--proposer` to indicate the sender address.
    * [#1551](https://github.com/cosmos/cosmos-sdk/issues/1551) Remove `--name` completely
    * Genesis/key creation (`gaiad init`) now supports user-provided key passwords

* Gaia

    * [x/stake] Inflation doesn't use rationals in calculation (performance boost)
    * [x/stake] Persist a map from `addr->pubkey` in the state since BeginBlock
    doesn't provide pubkeys.
    * [x/gov] [#1781](https://github.com/cosmos/cosmos-sdk/issues/1781) Added tags sub-package, changed tags to use dash-case
    * [x/gov] [#1688](https://github.com/cosmos/cosmos-sdk/issues/1688) Governance parameters are now stored in globalparams store
    * [x/gov] [#1859](https://github.com/cosmos/cosmos-sdk/issues/1859) Slash validators who do not vote on a proposal
    * [x/gov] [#1914](https://github.com/cosmos/cosmos-sdk/issues/1914) added TallyResult type that gets stored in Proposal after tallying is finished

* SDK

    * [baseapp] Msgs are no longer run on CheckTx, removed `ctx.IsCheckTx()`
    * [baseapp] NewBaseApp constructor takes sdk.TxDecoder as argument instead of wire.Codec
    * [types] sdk.NewCoin takes sdk.Int, sdk.NewInt64Coin takes int64
    * [x/auth] Default TxDecoder can be found in `x/auth` rather than baseapp
    * [client] [#1551](https://github.com/cosmos/cosmos-sdk/issues/1551): Refactored `CoreContext` to `TxContext` and `QueryContext`
        * Removed all tx related fields and logic (building & signing) to separate
      structure `TxContext` in `x/auth/client/context`

* Tendermint
    * v0.22.5 -> See [Tendermint PR](https://github.com/tendermint/tendermint/pull/1966)
        * change all the cryptography imports.
    * v0.23.0 -> See
    [Changelog](https://github.com/tendermint/tendermint/blob/v0.23.0/CHANGELOG.md#0230)
    and [SDK PR](https://github.com/cosmos/cosmos-sdk/pull/1927)
        * BeginBlock no longer includes crypto.Pubkey
        * use time.Time instead of int64 for time.

FEATURES

* Gaia REST API (`gaiacli advanced rest-server`)

    * [x/gov] Can now query governance proposals by ProposalStatus

* Gaia CLI (`gaiacli`)

    * [x/gov] added `query-proposals` command. Can filter by `depositer`, `voter`, and `status`
    * [x/stake] [#2043](https://github.com/cosmos/cosmos-sdk/issues/2043) Added staking query cli cmds for unbonding-delegations and redelegations

* Gaia

    * [networks] Added ansible scripts to upgrade seed nodes on a network

* SDK
    * [x/mock/simulation] Randomized simulation framework
        * Modules specify invariants and operations, preferably in an x/[module]/simulation package
        * Modules can test random combinations of their own operations
        * Applications can integrate operations and invariants from modules together for an integrated simulation
        * Simulates Tendermint's algorithm for validator set updates
        * Simulates validator signing/downtime with a Markov chain, and occaisional double-signatures
        * Includes simulated operations & invariants for staking, slashing, governance, and bank modules
    * [store] [#1481](https://github.com/cosmos/cosmos-sdk/issues/1481) Add transient store
    * [baseapp] Initialize validator set on ResponseInitChain
    * [baseapp] added BaseApp.Seal - ability to seal baseapp parameters once they've been set
    * [cosmos-sdk-cli] New `cosmos-sdk-cli` tool to quickly initialize a new
    SDK-based project
    * [scripts] added log output monitoring to DataDog using Ansible scripts

IMPROVEMENTS

* Gaia

    * [spec] [#967](https://github.com/cosmos/cosmos-sdk/issues/967) Inflation and distribution specs drastically improved
    * [x/gov] [#1773](https://github.com/cosmos/cosmos-sdk/issues/1773) Votes on a proposal can now be queried
    * [x/gov] Initial governance parameters can now be set in the genesis file
    * [x/stake] [#1815](https://github.com/cosmos/cosmos-sdk/issues/1815) Sped up the processing of `EditValidator` txs.
    * [config] [#1930](https://github.com/cosmos/cosmos-sdk/issues/1930) Transactions indexer indexes all tags by default.
    * [ci] [#2057](https://github.com/cosmos/cosmos-sdk/pull/2057) Run `make localnet-start` on every commit and ensure network reaches at least 10 blocks

* SDK
    * [baseapp] [#1587](https://github.com/cosmos/cosmos-sdk/issues/1587) Allow any alphanumeric character in route
    * [baseapp] Allow any alphanumeric character in route
    * [tools] Remove `rm -rf vendor/` from `make get_vendor_deps`
    * [x/auth] Recover ErrorOutOfGas panic in order to set sdk.Result attributes correctly
    * [x/auth] [#2376](https://github.com/cosmos/cosmos-sdk/issues/2376) No longer runs any signature in a multi-msg, if any account/sequence number is wrong.
    * [x/auth] [#2376](https://github.com/cosmos/cosmos-sdk/issues/2376) No longer charge gas for subtracting fees
    * [x/bank] Unit tests are now table-driven
    * [tests] Add tests to example apps in docs
    * [tests] Fixes ansible scripts to work with AWS too
    * [tests] [#1806](https://github.com/cosmos/cosmos-sdk/issues/1806) CLI tests are now behind the build flag 'cli_test', so go test works on a new repo

BUG FIXES

* Gaia CLI (`gaiacli`)

    * [#1766](https://github.com/cosmos/cosmos-sdk/issues/1766) Fixes bad example for keybase identity
    * [x/stake] [#2021](https://github.com/cosmos/cosmos-sdk/issues/2021) Fixed repeated CLI commands in staking

* Gaia
    * [x/stake] [#2077](https://github.com/cosmos/cosmos-sdk/pull/2077) Fixed invalid cliff power comparison
    * [#1804](https://github.com/cosmos/cosmos-sdk/issues/1804) Fixes gen-tx genesis generation logic temporarily until upstream updates
    * [#1799](https://github.com/cosmos/cosmos-sdk/issues/1799) Fix `gaiad export`
    * [#1839](https://github.com/cosmos/cosmos-sdk/issues/1839) Fixed bug where intra-tx counter wasn't set correctly for genesis validators
    * [x/stake] [#1858](https://github.com/cosmos/cosmos-sdk/issues/1858) Fixed bug where the cliff validator was not updated correctly
    * [tests] [#1675](https://github.com/cosmos/cosmos-sdk/issues/1675) Fix non-deterministic `test_cover`
    * [tests] [#1551](https://github.com/cosmos/cosmos-sdk/issues/1551) Fixed invalid LCD test JSON payload in `doIBCTransfer`
    * [basecoin] Fixes coin transaction failure and account query [discussion](https://forum.cosmos.network/t/unmarshalbinarybare-expected-to-read-prefix-bytes-75fbfab8-since-it-is-registered-concrete-but-got-0a141dfa/664/6)
    * [x/gov] [#1757](https://github.com/cosmos/cosmos-sdk/issues/1757) Fix VoteOption conversion to String
    * [x/stake] [#2083] Fix broken invariant of bonded validator power decrease

## 0.23.1

*July 27th, 2018*.

BUG FIXES

* [tendermint] Update to v0.22.8
    * [consensus, blockchain] Register the Evidence interface so it can be
    marshalled/unmarshalled by the blockchain and consensus reactors

## 0.23.0

*July 25th, 2018*.

BREAKING CHANGES

* [x/stake] Fixed the period check for the inflation calculation

IMPROVEMENTS

* [cli] Improve error messages for all txs when the account doesn't exist
* [tendermint] Update to v0.22.6
    * Updates the crypto imports/API (#1966)
* [x/stake] Add revoked to human-readable validator

BUG FIXES

* [tendermint] Update to v0.22.6
    * Fixes some security vulnerabilities reported in the [Bug Bounty](https://hackerone.com/tendermint)
* [#1797](https://github.com/cosmos/cosmos-sdk/issues/1797) Fix off-by-one error in slashing for downtime
* [#1787](https://github.com/cosmos/cosmos-sdk/issues/1787) Fixed bug where Tally fails due to revoked/unbonding validator
* [#1666](https://github.com/cosmos/cosmos-sdk/issues/1666) Add intra-tx counter to the genesis validators

## 0.22.0

*July 16th, 2018*.

BREAKING CHANGES

* [x/gov] Increase VotingPeriod, DepositPeriod, and MinDeposit

IMPROVEMENTS

* [gaiad] Default config updates:
    * `timeout_commit=5000` so blocks only made every 5s
    * `prof_listen_addr=localhost:6060` so profile server is on by default
    * `p2p.send_rate` and `p2p.recv_rate` increases 10x (~5MB/s)

BUG FIXES

* [server] Fix to actually overwrite default tendermint config

## 0.21.1

*July 14th, 2018*.

BUG FIXES

* [build] Added Ledger build support via `LEDGER_ENABLED=true|false`
    * True by default except when cross-compiling

## 0.21.0

*July 13th, 2018*.

BREAKING CHANGES

* [x/stake] Specify DelegatorAddress in MsgCreateValidator
* [x/stake] Remove the use of global shares in the pool
    * Remove the use of `PoolShares` type in `x/stake/validator` type - replace with `Status` `Tokens` fields
* [x/auth] NewAccountMapper takes a constructor instead of a prototype
* [keys] Keybase.Update function now takes in a function to get the newpass, rather than the password itself

FEATURES

* [baseapp] NewBaseApp now takes option functions as parameters

IMPROVEMENTS

* Updated docs folder to accommodate cosmos.network docs project
* [store] Added support for tracing multi-store operations via `--trace-store`
* [store] Pruning strategy configurable with pruning flag on gaiad start

BUG FIXES

* [#1630](https://github.com/cosmos/cosmos-sdk/issues/1630) - redelegation nolonger removes tokens from the delegator liquid account
* [keys] [#1629](https://github.com/cosmos/cosmos-sdk/issues/1629) - updating password no longer asks for a new password when the first entered password was incorrect
* [lcd] importing an account would create a random account
* [server] 'gaiad init' command family now writes provided name as the moniker in `config.toml`
* [build] Added Ledger build support via `LEDGER_ENABLED=true|false`
    * True by default except when cross-compiling

## 0.20.0

*July 10th, 2018*.

BREAKING CHANGES

* msg.GetSignBytes() returns sorted JSON (by key)
* msg.GetSignBytes() field changes
    * `msg_bytes` -> `msgs`
    * `fee_bytes` -> `fee`
* Update Tendermint to v0.22.2
    * Default ports changed from 466xx to 266xx
    * Amino JSON uses type names instead of prefix bytes
    * ED25519 addresses are the first 20-bytes of the SHA256 of the raw 32-byte
    pubkey (Instead of RIPEMD160)
    * go-crypto, abci, tmlibs have been merged into Tendermint
        * The keys sub-module is now in the SDK
    * Various other fixes
* [auth] Signers of a transaction now only sign over their own account and sequence number
* [auth] Removed MsgChangePubKey
* [auth] Removed SetPubKey from account mapper
* [auth] AltBytes renamed to Memo, now a string, max 100 characters, costs a bit of gas
* [types] `GetMsg()` -> `GetMsgs()` as txs wrap many messages
* [types] Removed GetMemo from Tx (it is still on StdTx)
* [types] renamed rational.Evaluate to rational.Round{Int64, Int}
* [types] Renamed `sdk.Address` to `sdk.AccAddress`/`sdk.ValAddress`
* [types] `sdk.AccAddress`/`sdk.ValAddress` natively marshals to Bech32 in String, Sprintf (when used with `%s`), and MarshalJSON
* [keys] Keybase and Ledger support from go-crypto merged into the SDK in the `crypto` folder
* [cli] Rearranged commands under subcommands
* [x/slashing] Update slashing for unbonding period
    * Slash according to power at time of infraction instead of power at
    time of discovery
    * Iterate through unbonding delegations & redelegations which contributed
    to an infraction, slash them proportional to their stake at the time
    * Add REST endpoint to unrevoke a validator previously revoked for downtime
    * Add REST endpoint to retrieve liveness signing information for a validator
* [x/stake] Remove Tick and add EndBlocker
* [x/stake] most index keys nolonger hold a value - inputs are rearranged to form the desired key
* [x/stake] store-value for delegation, validator, ubd, and red do not hold duplicate information contained store-key
* [x/stake] Introduce concept of unbonding for delegations and validators
    * `gaiacli stake unbond` replaced with `gaiacli stake begin-unbonding`
    * Introduced:
        * `gaiacli stake complete-unbonding`
        * `gaiacli stake begin-redelegation`
        * `gaiacli stake complete-redelegation`
* [lcd] Switch key creation output to return bech32
* [lcd] Removed shorthand CLI flags (`a`, `c`, `n`, `o`)
* [gaiad] genesis transactions now use bech32 addresses / pubkeys
* [gov] VoteStatus renamed to ProposalStatus
* [gov] VoteOption, ProposalType, and ProposalStatus all marshal to string form in JSON

DEPRECATED

* [cli] Deprecated `--name` flag in commands that send txs, in favor of `--from`

FEATURES

* [x/gov] Implemented MVP
    * Supported proposal types: just binary (pass/fail) TextProposals for now
    * Proposals need deposits to be votable; deposits are burned if proposal fails
    * Delegators delegate votes to validator by default but can override (for their stake)
* [gaiacli] Ledger support added
    * You can now use a Ledger with `gaiacli --ledger` for all key-related commands
    * Ledger keys can be named and tracked locally in the key DB
* [gaiacli] You can now attach a simple text-only memo to any transaction, with the `--memo` flag
* [gaiacli] added the following flags for commands that post transactions to the chain:
    * async -- send the tx without waiting for a tendermint response
    * json -- return the output in json format for increased readability
    * print-response -- return the tx response. (includes fields like gas cost)
* [lcd] Queried TXs now include the tx hash to identify each tx
* [mockapp] CompleteSetup() no longer takes a testing parameter
* [x/bank] Add benchmarks for signing and delivering a block with a single bank transaction
    * Run with `cd x/bank && go test --bench=.`
* [tools] make get_tools installs tendermint's linter, and gometalinter
* [tools] Switch gometalinter to the stable version
* [tools] Add the following linters
    * misspell
    * gofmt
    * go vet -composites=false
    * unconvert
    * ineffassign
    * errcheck
    * unparam
    * gocyclo
* [tools] Added `make format` command to automate fixing misspell and gofmt errors.
* [server] Default config now creates a profiler at port 6060, and increase p2p send/recv rates
* [types] Switches internal representation of Int/Uint/Rat to use pointers
* [types] Added MinInt and MinUint functions
* [gaiad] `unsafe_reset_all` now resets addrbook.json
* [democoin] add x/oracle, x/assoc
* [tests] created a randomized testing framework.
    * Currently bank has limited functionality in the framework
    * Auth has its invariants checked within the framework
* [tests] Add WaitForNextNBlocksTM helper method
* [keys] New keys now have 24 word recovery keys, for heightened security

* [keys] Add a temporary method for exporting the private key

IMPROVEMENTS

* [x/bank] Now uses go-wire codec instead of 'encoding/json'
* [x/auth] Now uses go-wire codec instead of 'encoding/json'
* revised use of endblock and beginblock
* [stake] module reorganized to include `types` and `keeper` package
* [stake] keeper always loads the store (instead passing around which doesn't really boost efficiency)
* [stake] edit-validator changes now can use the keyword [do-not-modify] to not modify unspecified `--flag` (aka won't set them to `""` value)
* [stake] offload more generic functionality from the handler into the keeper
* [stake] clearer staking logic
* [types] added common tag constants
* [keys] improve error message when deleting non-existent key
* [gaiacli] improve error messages on `send` and `account` commands
* added contributing guidelines
* [docs] Added commands for governance CLI on testnet README

BUG FIXES

* [x/slashing] [#1510](https://github.com/cosmos/cosmos-sdk/issues/1510) Unrevoked validators cannot un-revoke themselves
* [x/stake] [#1513](https://github.com/cosmos/cosmos-sdk/issues/1513) Validators slashed to zero power are unbonded and removed from the store
* [x/stake] [#1567](https://github.com/cosmos/cosmos-sdk/issues/1567) Validators decreased in power but not unbonded are now updated in Tendermint
* [x/stake] error strings lower case
* [x/stake] pool loose tokens now accounts for unbonding and unbonding tokens not associated with any validator
* [x/stake] fix revoke bytes ordering (was putting revoked candidates at the top of the list)
* [x/stake] bond count was counting revoked validators as bonded, fixed
* [gaia] Added self delegation for validators in the genesis creation
* [lcd] tests now don't depend on raw json text
* Retry on HTTP request failure in CLI tests, add option to retry tests in Makefile
* Fixed bug where chain ID wasn't passed properly in x/bank REST handler, removed Viper hack from ante handler
* Fixed bug where `democli account` didn't decode the account data correctly
* [#872](https://github.com/cosmos/cosmos-sdk/issues/872) - recovery phrases no longer all end in `abandon`
* [#887](https://github.com/cosmos/cosmos-sdk/issues/887) - limit the size of rationals that can be passed in from user input
* [#1052](https://github.com/cosmos/cosmos-sdk/issues/1052) - Make all now works
* [#1258](https://github.com/cosmos/cosmos-sdk/issues/1258) - printing big.rat's can no longer overflow int64
* [#1259](https://github.com/cosmos/cosmos-sdk/issues/1259) - fix bug where certain tests that could have a nil pointer in defer
* [#1343](https://github.com/cosmos/cosmos-sdk/issues/1343) - fixed unnecessary parallelism in CI
* [#1353](https://github.com/cosmos/cosmos-sdk/issues/1353) - CLI: Show pool shares fractions in human-readable format
* [#1367](https://github.com/cosmos/cosmos-sdk/issues/1367) - set ChainID in InitChain
* [#1461](https://github.com/cosmos/cosmos-sdk/issues/1461) - CLI tests now no longer reset your local environment data
* [#1505](https://github.com/cosmos/cosmos-sdk/issues/1505) - `gaiacli stake validator` no longer panics if validator doesn't exist
* [#1565](https://github.com/cosmos/cosmos-sdk/issues/1565) - fix cliff validator persisting when validator set shrinks from max
* [#1287](https://github.com/cosmos/cosmos-sdk/issues/1287) - prevent zero power validators at genesis
* [x/stake] fix bug when unbonding/redelegating using `--shares-percent`
* [#1010](https://github.com/cosmos/cosmos-sdk/issues/1010) - two validators can't bond with the same pubkey anymore

## 0.19.0

*June 13, 2018*.

BREAKING CHANGES

* msg.GetSignBytes() now returns bech32-encoded addresses in all cases
* [lcd] REST end-points now include gas
* sdk.Coin now uses sdk.Int, a big.Int wrapper with 256bit range cap

FEATURES

* [x/auth] Added AccountNumbers to BaseAccount and StdTxs to allow for replay protection with account pruning
* [lcd] added an endpoint to query for the SDK version of the connected node

IMPROVEMENTS

* export command now writes current validator set for Tendermint
* [tests] Application module tests now use a mock application
* [gaiacli] Fix error message when account isn't found when running gaiacli account
* [lcd] refactored to eliminate use of global variables, and interdependent tests
* [tests] Added testnet command to gaiad
* [tests] Added localnet targets to Makefile
* [x/stake] More stake tests added to test ByPower index

FIXES

* Fixes consensus fault on testnet - see postmortem [here](https://github.com/cosmos/cosmos-sdk/issues/1197#issuecomment-396823021)
* [x/stake] bonded inflation removed, non-bonded inflation partially implemented
* [lcd] Switch to bech32 for addresses on all human readable inputs and outputs
* [lcd] fixed tx indexing/querying
* [cli] Added `--gas` flag to specify transaction gas limit
* [gaia] Registered slashing message handler
* [x/slashing] Set signInfo.StartHeight correctly for newly bonded validators

FEATURES

* [docs] Reorganize documentation
* [docs] Update staking spec, create WIP spec for slashing, and fees

## 0.18.0

*June 9, 2018*.

BREAKING CHANGES

* [stake] candidate -> validator throughout (details in refactor comment)
* [stake] delegate-bond -> delegation throughout
* [stake] `gaiacli query validator` takes and argument instead of using the `--address-candidate` flag
* [stake] introduce `gaiacli query delegations`
* [stake] staking refactor
    * ValidatorsBonded store now take sorted pubKey-address instead of validator owner-address,
    is sorted like Tendermint by pk's address
    * store names more understandable
    * removed temporary ToKick store, just needs a local map!
    * removed distinction between candidates and validators
        * everything is now a validator
        * only validators with a status == bonded are actively validating/receiving rewards
    * Introduction of Unbonding fields, lowlevel logic throughout (not fully implemented with queue)
    * Introduction of PoolShares type within validators,
    replaces three rational fields (BondedShares, UnbondingShares, UnbondedShares
* [x/auth] move stuff specific to auth anteHandler to the auth module rather than the types folder. This includes:
    * StdTx (and its related stuff i.e. StdSignDoc, etc)
    * StdFee
    * StdSignature
    * Account interface
    * Related to this organization, I also:
* [x/auth] got rid of AccountMapper interface (in favor of the struct already in auth module)
* [x/auth] removed the FeeHandler function from the AnteHandler, Replaced with FeeKeeper
* [x/auth] Removed GetSignatures() from Tx interface (as different Tx styles might use something different than StdSignature)
* [store] Removed SubspaceIterator and ReverseSubspaceIterator from KVStore interface and replaced them with helper functions in /types
* [cli] rearranged commands under subcommands
* [stake] remove Tick and add EndBlocker
* Switch to bech32cosmos on all human readable inputs and outputs

FEATURES

* [x/auth] Added ability to change pubkey to auth module
* [baseapp] baseapp now has settable functions for filtering peers by address/port & public key
* [sdk] Gas consumption is now measured as transactions are executed
    * Transactions which run out of gas stop execution and revert state changes
    * A "simulate" query has been added to determine how much gas a transaction will need
    * Modules can include their own gas costs for execution of particular message types
* [stake] Seperation of fee distribution to a new module
* [stake] Creation of a validator/delegation generics in `/types`
* [stake] Helper Description of the store in x/stake/store.md
* [stake] removed use of caches in the stake keeper
* [stake] Added REST API
* [Makefile] Added terraform/ansible playbooks to easily create remote testnets on Digital Ocean

BUG FIXES

* [stake] staking delegator shares exchange rate now relative to equivalent-bonded-tokens the validator has instead of bonded tokens
  ^ this is important for unbonded validators in the power store!
* [cli] fixed cli-bash tests
* [ci] added cli-bash tests
* [basecoin] updated basecoin for stake and slashing
* [docs] fixed references to old cli commands
* [docs] Downgraded Swagger to v2 for downstream compatibility
* auto-sequencing transactions correctly
* query sequence via account store
* fixed duplicate pub_key in stake.Validator
* Auto-sequencing now works correctly
* [gaiacli] Fix error message when account isn't found when running gaiacli account

## 0.17.5

*June 5, 2018*.

Update to Tendermint v0.19.9 (Fix evidence reactor, mempool deadlock, WAL panic,
memory leak)

## 0.17.4

*May 31, 2018*.

Update to Tendermint v0.19.7 (WAL fixes and more)

## 0.17.3

*May 29, 2018*.

Update to Tendermint v0.19.6 (fix fast-sync halt)

## 0.17.2

*May 20, 2018*.

Update to Tendermint v0.19.5 (reduce WAL use, bound the mempool and some rpcs, improve logging)

## 0.17.1 (May 17, 2018)

Update to Tendermint v0.19.4 (fixes a consensus bug and improves logging)

## 0.17.0 (May 15, 2018)

BREAKING CHANGES

* [stake] MarshalJSON -> MarshalBinaryLengthPrefixed
* Queries against the store must be prefixed with the path "/store"

FEATURES

* [gaiacli] Support queries for candidates, delegator-bonds
* [gaiad] Added `gaiad export` command to export current state to JSON
* [x/bank] Tx tags with sender/recipient for indexing & later retrieval
* [x/stake] Tx tags with delegator/candidate for delegation & unbonding, and candidate info for declare candidate / edit validator

IMPROVEMENTS

* [gaiad] Update for Tendermint v0.19.3 (improve `/dump_consensus_state` and add
  `/consensus_state`)
* [spec/ibc] Added spec!
* [spec/stake] Cleanup structure, include details about slashing and
  auto-unbonding
* [spec/governance] Fixup some names and pseudocode
* NOTE: specs are still a work-in-progress ...

BUG FIXES

* Auto-sequencing now works correctly

## 0.16.0 (May 14th, 2018)

BREAKING CHANGES

* Move module REST/CLI packages to x/[module]/client/rest and x/[module]/client/cli
* Gaia simple-staking bond and unbond functions replaced
* [stake] Delegator bonds now store the height at which they were updated
* All module keepers now require a codespace, see basecoin or democoin for usage
* Many changes to names throughout
    * Type as a prefix naming convention applied (ex. BondMsg -> MsgBond)
    * Removed redundancy in names (ex. stake.StakingKeeper -> stake.Keeper)
* Removed SealedAccountMapper
* gaiad init now requires use of `--name` flag
* Removed Get from Msg interface
* types/rational now extends big.Rat

FEATURES:

* Gaia stake commands include, CreateValidator, EditValidator, Delegate, Unbond
* MountStoreWithDB without providing a custom store works.
* Repo is now lint compliant / GoMetaLinter with tendermint-lint integrated into CI
* Better key output, pubkey go-amino hex bytes now output by default
* gaiad init overhaul
    * Create genesis transactions with `gaiad init gen-tx`
    * New genesis account keys are automatically added to the client keybase (introduce `--client-home` flag)
    * Initialize with genesis txs using `--gen-txs` flag
* Context now has access to the application-configured logger
* Add (non-proof) subspace query helper functions
* Add more staking query functions: candidates, delegator-bonds

BUG FIXES

* Gaia now uses stake, ported from github.com/cosmos/gaia

## 0.15.1 (April 29, 2018)

IMPROVEMENTS:

* Update Tendermint to v0.19.1 (includes many rpc fixes)

## 0.15.0 (April 29, 2018)

NOTE: v0.15.0 is a large breaking change that updates the encoding scheme to use
[Amino](github.com/tendermint/go-amino).

For details on how this changes encoding for public keys and addresses,
see the [docs](https://github.com/tendermint/tendermint/blob/v0.19.1/docs/specification/new-spec/encoding.md#public-key-cryptography).

BREAKING CHANGES

* Remove go-wire, use go-amino
* [store] Add `SubspaceIterator` and `ReverseSubspaceIterator` to `KVStore` interface
* [basecoin] NewBasecoinApp takes a `dbm.DB` and uses namespaced DBs for substores

FEATURES:

* Add CacheContext
* Add auto sequencing to client
* Add FeeHandler to ante handler

BUG FIXES

* MountStoreWithDB without providing a custom store works.

## 0.14.1 (April 9, 2018)

BUG FIXES

* [gaiacli] Fix all commands (just a duplicate of basecli for now)

## 0.14.0 (April 9, 2018)

BREAKING CHANGES:

* [client/builder] Renamed to `client/core` and refactored to use a CoreContext
  struct
* [server] Refactor to improve useability and de-duplicate code
* [types] `Result.ToQuery -> Error.QueryResult`
* [makefile] `make build` and `make install` only build/install `gaiacli` and
  `gaiad`. Use `make build_examples` and `make install_examples` for
  `basecoind/basecli` and `democoind/democli`
* [staking] Various fixes/improvements

FEATURES:

* [democoin] Added Proof-of-Work module

BUG FIXES

* [client] Reuse Tendermint RPC client to avoid excessive open files
* [client] Fix setting log level
* [basecoin] Sort coins in genesis

## 0.13.1 (April 3, 2018)

BUG FIXES

* [x/ibc] Fix CLI and relay for IBC txs
* [x/stake] Various fixes/improvements

## 0.13.0 (April 2, 2018)

BREAKING CHANGES

* [basecoin] Remove cool/sketchy modules -> moved to new `democoin`
* [basecoin] NewBasecoinApp takes a `map[string]dbm.DB` as temporary measure
  to allow mounting multiple stores with their own DB until they can share one
* [x/staking] Renamed to `simplestake`
* [builder] Functions don't take `passphrase` as argument
* [server] GenAppParams returns generated seed and address
* [basecoind] `init` command outputs JSON of everything necessary for testnet
* [basecoind] `basecoin.db -> data/basecoin.db`
* [basecli] `data/keys.db -> keys/keys.db`

FEATURES

* [types] `Coin` supports direct arithmetic operations
* [basecoind] Add `show_validator` and `show_node_id` commands
* [x/stake] Initial merge of full staking module!
* [democoin] New example application to demo custom modules

IMPROVEMENTS

* [makefile] `make install`
* [testing] Use `/tmp` for directories so they don't get left in the repo

BUG FIXES

* [basecoin] Allow app to be restarted
* [makefile] Fix build on Windows
* [basecli] Get confirmation before overriding key with same name

## 0.12.0 (March 27 2018)

BREAKING CHANGES

* Revert to old go-wire for now
* glide -> godep
* [types] ErrBadNonce -> ErrInvalidSequence
* [types] Replace tx.GetFeePayer with FeePayer(tx) - returns the first signer
* [types] NewStdTx takes the Fee
* [types] ParseAccount -> AccountDecoder; ErrTxParse -> ErrTxDecoder
* [x/auth] AnteHandler deducts fees
* [x/bank] Move some errors to `types`
* [x/bank] Remove sequence and signature from Input

FEATURES

* [examples/basecoin] New cool module to demonstrate use of state and custom transactions
* [basecoind] `show_node_id` command
* [lcd] Implement the Light Client Daemon and endpoints
* [types/stdlib] Queue functionality
* [store] Subspace iterator on IAVLTree
* [types] StdSignDoc is the document that gets signed (chainid, msg, sequence, fee)
* [types] CodeInvalidPubKey
* [types] StdFee, and StdTx takes the StdFee
* [specs] Progression of MVPs for IBC
* [x/ibc] Initial shell of IBC functionality (no proofs)
* [x/simplestake] Simple staking module with bonding/unbonding

IMPROVEMENTS

* Lots more tests!
* [client/builder] Helpers for forming and signing transactions
* [types] sdk.Address
* [specs] Staking

BUG FIXES

* [x/auth] Fix setting pubkey on new account
* [x/auth] Require signatures to include the sequences
* [baseapp] Dont panic on nil handler
* [basecoin] Check for empty bytes in account and tx

## 0.11.0 (March 1, 2017)

BREAKING CHANGES

* [examples] dummy -> kvstore
* [examples] Remove gaia
* [examples/basecoin] MakeTxCodec -> MakeCodec
* [types] CommitMultiStore interface has new `GetCommitKVStore(key StoreKey) CommitKVStore` method

FEATURES

* [examples/basecoin] CLI for `basecli` and `basecoind` (!)
* [baseapp] router.AddRoute returns Router

IMPROVEMENTS

* [baseapp] Run msg handlers on CheckTx
* [docs] Add spec for REST API
* [all] More tests!

BUG FIXES

* [baseapp] Fix panic on app restart
* [baseapp] InitChain does not call Commit
* [basecoin] Remove IBCStore because mounting multiple stores is currently broken

## 0.10.0 (February 20, 2017)

BREAKING CHANGES

* [baseapp] NewBaseApp(logger, db)
* [baseapp] NewContext(isCheckTx, header)
* [x/bank] CoinMapper -> CoinKeeper

FEATURES

* [examples/gaia] Mock CLI !
* [baseapp] InitChainer, BeginBlocker, EndBlocker
* [baseapp] MountStoresIAVL

IMPROVEMENTS

* [docs] Various improvements.
* [basecoin] Much simpler :)

BUG FIXES

* [baseapp] initialize and reset msCheck and msDeliver properly

## 0.9.0 (February 13, 2017)

BREAKING CHANGES

* Massive refactor. Basecoin works. Still needs <3

## 0.8.1

* Updates for dependencies

## 0.8.0 (December 18, 2017)

* Updates for dependencies

## 0.7.1 (October 11, 2017)

IMPROVEMENTS:

* server/commands: GetInitCmd takes list of options

## 0.7.0 (October 11, 2017)

BREAKING CHANGES:

* Everything has changed, and it's all about to change again, so don't bother using it yet!

## 0.6.2 (July 27, 2017)

IMPROVEMENTS:

* auto-test all tutorials to detect breaking changes
* move deployment scripts from `/scripts` to `/publish` for clarity

BUG FIXES:

* `basecoin init` ensures the address in genesis.json is valid
* fix bug that certain addresses couldn't receive ibc packets

## 0.6.1 (June 28, 2017)

Make lots of small cli fixes that arose when people were using the tools for
the testnet.

IMPROVEMENTS:

* basecoin
    * `basecoin start` supports all flags that `tendermint node` does, such as
    `--rpc.laddr`, `--p2p.seeds`, and `--p2p.skip_upnp`
    * fully supports `--log_level` and `--trace` for logger configuration
    * merkleeyes no longers spams the logs... unless you want it
        * Example: `basecoin start --log_level="merkleeyes:info,state:info,*:error"`
        * Example: `basecoin start --log_level="merkleeyes:debug,state:info,*:error"`
* basecli
    * `basecli init` is more intelligent and only complains if there really was
    a connected chain, not just random files
    * support `localhost:46657` or `http://localhost:46657` format for nodes,
    not just `tcp://localhost:46657`
    * Add `--genesis` to init to specify chain-id and validator hash
        * Example: `basecli init --node=localhost:46657 --genesis=$HOME/.basecoin/genesis.json`
    * `basecli rpc` has a number of methods to easily accept tendermint rpc, and verifies what it can

BUG FIXES:

* basecli
    * `basecli query account` accepts hex account address with or without `0x`
    prefix
    * gives error message when running commands on an unitialized chain, rather
    than some unintelligable panic

## 0.6.0 (June 22, 2017)

Make the basecli command the only way to use client-side, to enforce best
security practices. Lots of enhancements to get it up to production quality.

BREAKING CHANGES:

* ./cmd/commands -> ./cmd/basecoin/commands
* basecli
    * `basecli proof state get` -> `basecli query key`
    * `basecli proof tx get` -> `basecli query tx`
    * `basecli proof state get --app=account` -> `basecli query account`
    * use `--chain-id` not `--chainid` for consistency
    * update to use `--trace` not `--debug` for stack traces on errors
    * complete overhaul on how tx and query subcommands are added. (see counter or trackomatron for examples)
    * no longer supports counter app (see new countercli)
* basecoin
    * `basecoin init` takes an argument, an address to allocate funds to in the genesis
    * removed key2.json
    * removed all client side functionality from it (use basecli now for proofs)
        * no tx subcommand
        * no query subcommand
        * no account (query) subcommand
        * a few other random ones...
    * enhanced relay subcommand
        * relay start did what relay used to do
        * relay init registers both chains on one another (to set it up so relay start just works)
* docs
    * removed `example-plugin`, put `counter` inside `docs/guide`
* app
    * Implements ABCI handshake by proxying merkleeyes.Info()

IMPROVEMENTS:

* `basecoin init` support `--chain-id`
* intergrates tendermint 0.10.0 (not the rc-2, but the real thing)
* commands return error code (1) on failure for easier script testing
* add `reset_all` to basecli, and never delete keys on `init`
* new shutil based unit tests, with better coverage of the cli actions
* just `make fresh` when things are getting stale ;)

BUG FIXES:

* app: no longer panics on missing app_options in genesis (thanks, anton)
* docs: updated all docs... again
* ibc: fix panic on getting BlockID from commit without 100% precommits (still a TODO)

## 0.5.2 (June 2, 2017)

BUG FIXES:

* fix parsing of the log level from Tendermint config (#97)

## 0.5.1 (May 30, 2017)

BUG FIXES:

* fix ibc demo app to use proper tendermint flags, 0.10.0-rc2 compatibility
* Make sure all cli uses new json.Marshal not wire.JSONBytes

## 0.5.0 (May 27, 2017)

BREAKING CHANGES:

* only those related to the tendermint 0.9 -> 0.10 upgrade

IMPROVEMENTS:

* basecoin cli
    * integrates tendermint 0.10.0 and unifies cli (init, unsafe_reset_all, ...)
    * integrate viper, all command line flags can also be defined in environmental variables or config.toml
* genesis file
    * you can define accounts with either address or pub_key
    * sorts coins for you, so no silent errors if not in alphabetical order
* [light-client](https://github.com/tendermint/light-client) integration
    * no longer must you trust the node you connect to, prove everything!
    * new [basecli command](./cmd/basecli/README.md)
    * integrated [key management](https://github.com/tendermint/go-crypto/blob/master/cmd/README.md), stored encrypted locally
    * tracks validator set changes and proves everything from one initial validator seed
    * `basecli proof state` gets complete proofs for any abci state
    * `basecli proof tx` gets complete proof where a tx was stored in the chain
    * `basecli proxy` exposes tendermint rpc, but only passes through results after doing complete verification

BUG FIXES:

* no more silently ignored error with invalid coin names (eg. "17.22foo coin" used to parse as "17 foo", not warning/error)

## 0.4.1 (April 26, 2017)

BUG FIXES:

* Fix bug in `basecoin unsafe_reset_X` where the `priv_validator.json` was not being reset

## 0.4.0 (April 21, 2017)

BREAKING CHANGES:

* CLI now uses Cobra, which forced changes to some of the flag names and orderings

IMPROVEMENTS:

* `basecoin init` doesn't generate error if already initialized
* Much more testing

## 0.3.1 (March 23, 2017)

IMPROVEMENTS:

* CLI returns exit code 1 and logs error before exiting

## 0.3.0 (March 23, 2017)

BREAKING CHANGES:

* Remove `--data` flag and use `BCHOME` to set the home directory (defaults to `~/.basecoin`)
* Remove `--in-proc` flag and start Tendermint in-process by default (expect Tendermint files in $BCHOME/tendermint).
  To start just the ABCI app/server, use `basecoin start --without-tendermint`.
* Consolidate genesis files so the Basecoin genesis is an object under `app_options` in Tendermint genesis. For instance:

```json
{
  "app_hash": "",
  "chain_id": "foo_bar_chain",
  "genesis_time": "0001-01-01T00:00:00.000Z",
  "validators": [
    {
      "amount": 10,
      "name": "",
      "pub_key": [
        1,
        "7B90EA87E7DC0C7145C8C48C08992BE271C7234134343E8A8E8008E617DE7B30"
      ]
    }
  ],
  "app_options": {
    "accounts": [
      {
        "pub_key": {
          "type": "ed25519",
          "data": "6880db93598e283a67c4d88fc67a8858aa2de70f713fe94a5109e29c137100c2"
        },
        "coins": [
          {
            "denom": "blank",
            "amount": 12345
          },
          {
            "denom": "ETH",
            "amount": 654321
          }
        ]
      }
    ],
    "plugin_options": ["plugin1/key1", "value1", "plugin1/key2", "value2"]
  }
}
```

Note the array of key-value pairs is now under `app_options.plugin_options` while the `app_options` themselves are well formed.
We also changed `chainID` to `chain_id` and consolidated to have just one of them.

FEATURES:

* Introduce `basecoin init` and `basecoin unsafe_reset_all`

## 0.2.0 (March 6, 2017)

BREAKING CHANGES:

* Update to ABCI v0.4.0 and Tendermint v0.9.0
* Coins are specified on the CLI as `Xcoin`, eg. `5gold`
* `Cost` is now `Fee`

FEATURES:

* CLI for sending transactions and querying the state,
  designed to be easily extensible as plugins are implemented
* Run Basecoin in-process with Tendermint
* Add `/account` path in Query
* IBC plugin for InterBlockchain Communication
* Demo script of IBC between two chains

IMPROVEMENTS:

* Use new Tendermint `/commit` endpoint for crafting IBC transactions
* More unit tests
* Use go-crypto S structs and go-data for more standard JSON
* Demo uses fewer sleeps

BUG FIXES:

* Various little fixes in coin arithmetic
* More commit validation in IBC
* Return results from transactions

## PreHistory

### January 14-18, 2017

* Update to Tendermint v0.8.0
* Cleanup a bit and release blog post

### September 22, 2016

* Basecoin compiles again

<!-- Release links -->

[unreleased]: https://github.com/cosmos/cosmos-sdk/compare/v0.38.2...HEAD
[v0.38.2]: https://github.com/cosmos/cosmos-sdk/releases/tag/v0.38.2
[v0.38.1]: https://github.com/cosmos/cosmos-sdk/releases/tag/v0.38.1
[v0.38.0]: https://github.com/cosmos/cosmos-sdk/releases/tag/v0.38.0
[v0.37.9]: https://github.com/cosmos/cosmos-sdk/releases/tag/v0.37.9
[v0.37.8]: https://github.com/cosmos/cosmos-sdk/releases/tag/v0.37.8
[v0.37.7]: https://github.com/cosmos/cosmos-sdk/releases/tag/v0.37.7
[v0.37.6]: https://github.com/cosmos/cosmos-sdk/releases/tag/v0.37.6
[v0.37.5]: https://github.com/cosmos/cosmos-sdk/releases/tag/v0.37.5
[v0.37.4]: https://github.com/cosmos/cosmos-sdk/releases/tag/v0.37.4
[v0.37.3]: https://github.com/cosmos/cosmos-sdk/releases/tag/v0.37.3
[v0.37.1]: https://github.com/cosmos/cosmos-sdk/releases/tag/v0.37.1
[v0.37.0]: https://github.com/cosmos/cosmos-sdk/releases/tag/v0.37.0
[v0.36.0]: https://github.com/cosmos/cosmos-sdk/releases/tag/v0.36.0<|MERGE_RESOLUTION|>--- conflicted
+++ resolved
@@ -39,23 +39,20 @@
 
 ### Features
 
-<<<<<<< HEAD
 * (x/distribution) [#14322](https://github.com/cosmos/cosmos-sdk/pull/14322) Introduce a new gRPC message handler, `DepositValidatorRewardsPool`, that allows explicit funding of a validator's reward pool.
-=======
-* (x/slashing, x/staking) [#14363](https://github.com/cosmos/cosmos-sdk/pull/14363) Add the infraction a validator commited type as an argument to a `SlashWithInfractionReason` keeper method.
->>>>>>> 3aa16ed0
+* (x/slashing, x/staking) [#14363](https://github.com/cosmos/cosmos-sdk/pull/14363) Add the infraction a validator committed type as an argument to a `SlashWithInfractionReason` keeper method.
 * (x/evidence) [#13740](https://github.com/cosmos/cosmos-sdk/pull/13740) Add new proto field `hash` of type `string` to `QueryEvidenceRequest` which helps to decode the hash properly while using query API.
 * (core) [#13306](https://github.com/cosmos/cosmos-sdk/pull/13306) Add a `FormatCoins` function to in `core/coins` to format sdk Coins following the Value Renderers spec.
-* (math) [#13306](https://github.com/cosmos/cosmos-sdk/pull/13306) Add `FormatInt` and `FormatDec` functiosn in `math` to format integers and decimals following the Value Renderers spec.
+* (math) [#13306](https://github.com/cosmos/cosmos-sdk/pull/13306) Add `FormatInt` and `FormatDec` functions in `math` to format integers and decimals following the Value Renderers spec.
 * (x/staking) [#13122](https://github.com/cosmos/cosmos-sdk/pull/13122) Add `UnbondingCanComplete` and `PutUnbondingOnHold` to `x/staking` module.
 * [#13437](https://github.com/cosmos/cosmos-sdk/pull/13437) Add new flag `--modules-to-export` in `simd export` command to export only selected modules.
 * [#13298](https://github.com/cosmos/cosmos-sdk/pull/13298) Add `AddGenesisAccount` helper func in x/auth module which helps adding accounts to genesis state.
 * (x/authz) [#12648](https://github.com/cosmos/cosmos-sdk/pull/12648) Add an allow list, an optional list of addresses allowed to receive bank assets via authz MsgSend grant.
-* (sdk.Coins) [#12627](https://github.com/cosmos/cosmos-sdk/pull/12627) Make a Denoms method on sdk.Coins.
+* (sdk.Coins) [#12627](https://github.com/cosmos/cosmos-sdk/pull/12627) Make a `Denoms` method on sdk.Coins.
 * (testutil) [#12973](https://github.com/cosmos/cosmos-sdk/pull/12973) Add generic `testutil.RandSliceElem` function which selects a random element from the list.
-* (client) [#12936](https://github.com/cosmos/cosmos-sdk/pull/12936) Add capability to preprocess transactions before broadcasting from a higher level chain.
+* (client) [#12936](https://github.com/cosmos/cosmos-sdk/pull/12936) Add capability to pre-process transactions before broadcasting from a higher level chain.
 * (cli) [#13064](https://github.com/cosmos/cosmos-sdk/pull/13064) Add `debug prefixes` to list supported HRP prefixes via .
-* (ledger) [#12935](https://github.com/cosmos/cosmos-sdk/pull/12935) Generalize Ledger integration to allow for different apps or keytypes that use SECP256k1.
+* (ledger) [#12935](https://github.com/cosmos/cosmos-sdk/pull/12935) Generalize Ledger integration to allow for different apps or key types that use SECP256k1.
 * (x/bank) [#11981](https://github.com/cosmos/cosmos-sdk/pull/11981) Create the `SetSendEnabled` endpoint for managing the bank's SendEnabled settings.
 * (x/auth) [#13210](https://github.com/cosmos/cosmos-sdk/pull/13210) Add `Query/AccountInfo` endpoint for simplified access to basic account info.
 * (x/consensus) [#12905](https://github.com/cosmos/cosmos-sdk/pull/12905) Create a new `x/consensus` module that is now responsible for maintaining Tendermint consensus parameters instead of `x/param`. Legacy types remain in order to facilitate parameter migration from the deprecated `x/params`. App developers should ensure that they execute `baseapp.MigrateParams` during their chain upgrade. These legacy types will be removed in a future release.
