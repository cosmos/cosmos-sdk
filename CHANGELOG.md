--- conflicted
+++ resolved
@@ -70,15 +70,12 @@
 * [\#4979](https://github.com/cosmos/cosmos-sdk/issues/4979) Introduce a new `halt-time` config and
 CLI option to the `start` command. When provided, an application will halt during `Commit` when the
 block time is >= the `halt-time`.
-<<<<<<< HEAD
-=======
 * [\#4972](https://github.com/cosmos/cosmos-sdk/issues/4972) A `TxResponse` with a corresponding code
 and tx hash will be returned for specific Tendermint errors:
   * `CodeTxInMempoolCache`
   * `CodeMempoolIsFull`
   * `CodeTxTooLarge`
 * [\#3872](https://github.com/cosmos/cosmos-sdk/issues/3872) Implement a RESTful endpoint and cli command to decode transactions.
->>>>>>> ab6d0a0b
 
 ### Improvements
 
