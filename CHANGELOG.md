--- conflicted
+++ resolved
@@ -48,12 +48,9 @@
 * (cli) [#13064](https://github.com/cosmos/cosmos-sdk/pull/13064) Add `debug prefixes` to list supported HRP prefixes via .
 * (cli) [#12742](https://github.com/cosmos/cosmos-sdk/pull/12742) Add the `prune` CLI cmd to manually prune app store history versions based on the pruning options.
 * (ledger) [#12935](https://github.com/cosmos/cosmos-sdk/pull/12935) Generalize Ledger integration to allow for different apps or keytypes that use SECP256k1.
-<<<<<<< HEAD
+* (x/bank) [#11981](https://github.com/cosmos/cosmos-sdk/pull/11981) Create the `SetSendEnabled` endpoint for managing the bank's SendEnabled settings.
 * (cli) [#13147](https://github.com/cosmos/cosmos-sdk/pull/13147) Add the `multi-msg-sign` CLI cmd to combine the messages and sign those txs which are created with `--generate-only`.
-=======
-* (x/bank) [#11981](https://github.com/cosmos/cosmos-sdk/pull/11981) Create the `SetSendEnabled` endpoint for managing the bank's SendEnabled settings.
-
->>>>>>> 755578cb
+
 ### Improvements
 
 * [#13214](https://github.com/cosmos/cosmos-sdk/pull/13214) Add `withdraw-proposal` command to group module's CLI transaction commands.
