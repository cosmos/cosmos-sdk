--- conflicted
+++ resolved
@@ -53,17 +53,10 @@
 
 * (cli) [\#9717](https://github.com/cosmos/cosmos-sdk/pull/9717) Added CLI flag `--output json/text` to `tx` cli commands.
 
-<<<<<<< HEAD
-=======
-### Bug Fixes
-
-* [\#9793](https://github.com/cosmos/cosmos-sdk/pull/9793) Fixed ECDSA/secp256r1 transaction malleability.
-
 ### Client-Breaking Changes
 
 * [\#9785](https://github.com/cosmos/cosmos-sdk/issues/9785) Missing coin denomination in logs 
 
->>>>>>> 838269b7
 ### CLI Breaking Changes
 
 * [\#9827](https://github.com/cosmos/cosmos-sdk/pull/9827) Ensure input parity of validator public key input between `tx staking create-validator` and `gentx`.
