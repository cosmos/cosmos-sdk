--- conflicted
+++ resolved
@@ -56,16 +56,13 @@
   to reduce the RAM usage, CPU time usage, and garbage collection pressure from clearing maps,
   instead of allocating new maps.
 * (store) [\#10741](https://github.com/cosmos/cosmos-sdk/pull/10741) Significantly speedup iterator creation after delete heavy workloads. Significantly improves IBC migration times.
-<<<<<<< HEAD
 * (module) [\#10711](https://github.com/cosmos/cosmos-sdk/pull/10711) Panic at startup if the app developer forgot to add modules in the `SetOrder{BeginBlocker, EndBlocker, InitGenesis, ExportGenesis}` functions. This means that all modules, even those who have empty implementations for those methods, need to be added to `SetOrder*`.
-=======
 * (types) [\#10076](https://github.com/cosmos/cosmos-sdk/pull/10076) Significantly speedup and lower allocations for `Coins.String()`.
 
 ### Bug Fixes
 
 * (types) [\#9627](https://github.com/cosmos/cosmos-sdk/pull/9627) Fix nil pointer panic on `NewBigIntFromInt`.
 * [#10725](https://github.com/cosmos/cosmos-sdk/pull/10725) populate `ctx.ConsensusParams` for begin/end blockers.
->>>>>>> 14cd943a
 
 ## [v0.44.5](https://github.com/cosmos/cosmos-sdk/releases/tag/v0.44.5) - 2021-12-02
 
