# Changelog

## 0.20.0

*TBD*

BREAKING CHANGES
* Change default ports from 466xx to 266xx
* AltBytes renamed to Memo, now a string, max 100 characters, costs a bit of gas
* Transactions now take a list of Messages
* Signers of a transaction now only sign over their account and sequence number
* Removed MsgChangePubKey from auth
* Removed setPubKey from account mapper
* Removed GetMemo from Tx (it is still on StdTx)

FEATURES
* [gaiacli] You can now attach a simple text-only memo to any transaction, with the `--memo` flag
* [lcd] Queried TXs now include the tx hash to identify each tx
* [mockapp] CompleteSetup() no longer takes a testing parameter
* [governance] Implemented MVP
  * Supported proposal types: just binary (pass/fail) TextProposals for now
  * Proposals need deposits to be votable; deposits are burned if proposal fails
  * Delegators delegate votes to validator by default but can override (for their stake)
* [tools] make get_tools installs tendermint's linter, and gometalinter
* [tools] Switch gometalinter to the stable version
* [tools] Add checking for misspellings and for incorrectly formatted files in circle CI
* [server] Default config now creates a profiler at port 6060, and increase p2p send/recv rates
* [tests] Add WaitForNextNBlocksTM helper method

FIXES
* \#1259 - fix bug where certain tests that could have a nil pointer in defer
* \#1052 - Make all now works
* Retry on HTTP request failure in CLI tests, add option to retry tests in Makefile
* Fixed bug where chain ID wasn't passed properly in x/bank REST handler
* Fixed bug where `democli account` didn't decode the account data correctly
* \#1343 - fixed unnecessary parallelism in CI
<<<<<<< HEAD
* \#1353 - CLI: Show pool shares fractions in human-readable format
=======
* \#1258 - printing big.rat's can no longer overflow int64
>>>>>>> 9f30a909

## 0.19.0

*June 13, 2018*

BREAKING CHANGES
* msg.GetSignBytes() now returns bech32-encoded addresses in all cases
* [lcd] REST end-points now include gas
* sdk.Coin now uses sdk.Int, a big.Int wrapper with 256bit range cap

FEATURES
* [x/auth] Added AccountNumbers to BaseAccount and StdTxs to allow for replay protection with account pruning
* [lcd] added an endpoint to query for the SDK version of the connected node

IMPROVEMENTS
* export command now writes current validator set for Tendermint
* [tests] Application module tests now use a mock application
* [gaiacli] Fix error message when account isn't found when running gaiacli account
* [lcd] refactored to eliminate use of global variables, and interdependent tests
* [tests] Added testnet command to gaiad
* [tests] Added localnet targets to Makefile
* [x/stake] More stake tests added to test ByPower index

FIXES
* Fixes consensus fault on testnet - see postmortem [here](https://github.com/cosmos/cosmos-sdk/issues/1197#issuecomment-396823021)
* [x/stake] bonded inflation removed, non-bonded inflation partially implemented
* [lcd] Switch to bech32 for addresses on all human readable inputs and outputs
* [lcd] fixed tx indexing/querying
* [cli] Added `--gas` flag to specify transaction gas limit
* [gaia] Registered slashing message handler
* [x/slashing] Set signInfo.StartHeight correctly for newly bonded validators

FEATURES
* [docs] Reorganize documentation
* [docs] Update staking spec, create WIP spec for slashing, and fees

## 0.18.0

*June 9, 2018*

BREAKING CHANGES

* [stake] candidate -> validator throughout (details in refactor comment)
* [stake] delegate-bond -> delegation throughout
* [stake] `gaiacli query validator` takes and argument instead of using the `--address-candidate` flag
* [stake] introduce `gaiacli query delegations`
* [stake] staking refactor
  * ValidatorsBonded store now take sorted pubKey-address instead of validator owner-address,
    is sorted like Tendermint by pk's address
  * store names more understandable
  * removed temporary ToKick store, just needs a local map!
  * removed distinction between candidates and validators
    * everything is now a validator
    * only validators with a status == bonded are actively validating/receiving rewards
  * Introduction of Unbonding fields, lowlevel logic throughout (not fully implemented with queue)
  * Introduction of PoolShares type within validators,
    replaces three rational fields (BondedShares, UnbondingShares, UnbondedShares
* [x/auth] move stuff specific to auth anteHandler to the auth module rather than the types folder. This includes:
  * StdTx (and its related stuff i.e. StdSignDoc, etc)
  * StdFee
  * StdSignature
  * Account interface
  * Related to this organization, I also:
* [x/auth] got rid of AccountMapper interface (in favor of the struct already in auth module)
* [x/auth] removed the FeeHandler function from the AnteHandler, Replaced with FeeKeeper
* [x/auth] Removed GetSignatures() from Tx interface (as different Tx styles might use something different than StdSignature)
* [store] Removed SubspaceIterator and ReverseSubspaceIterator from KVStore interface and replaced them with helper functions in /types
* [cli] rearranged commands under subcommands
* [stake] remove Tick and add EndBlocker
* Switch to bech32cosmos on all human readable inputs and outputs


FEATURES

* [x/auth] Added ability to change pubkey to auth module
* [baseapp] baseapp now has settable functions for filtering peers by address/port & public key
* [sdk] Gas consumption is now measured as transactions are executed
  * Transactions which run out of gas stop execution and revert state changes
  * A "simulate" query has been added to determine how much gas a transaction will need
  * Modules can include their own gas costs for execution of particular message types
* [stake] Seperation of fee distribution to a new module
* [stake] Creation of a validator/delegation generics in `/types`
* [stake] Helper Description of the store in x/stake/store.md
* [stake] removed use of caches in the stake keeper
* [stake] Added REST API
* [Makefile] Added terraform/ansible playbooks to easily create remote testnets on Digital Ocean


BUG FIXES

* [stake] staking delegator shares exchange rate now relative to equivalent-bonded-tokens the validator has instead of bonded tokens
  ^ this is important for unbonded validators in the power store!
* [cli] fixed cli-bash tests
* [ci] added cli-bash tests
* [basecoin] updated basecoin for stake and slashing
* [docs] fixed references to old cli commands
* [docs] Downgraded Swagger to v2 for downstream compatibility
* auto-sequencing transactions correctly
* query sequence via account store
* fixed duplicate pub_key in stake.Validator
* Auto-sequencing now works correctly
* [gaiacli] Fix error message when account isn't found when running gaiacli account


## 0.17.5

*June 5, 2018*

Update to Tendermint v0.19.9 (Fix evidence reactor, mempool deadlock, WAL panic,
memory leak)

## 0.17.4

*May 31, 2018*

Update to Tendermint v0.19.7 (WAL fixes and more)

## 0.17.3

*May 29, 2018*

Update to Tendermint v0.19.6 (fix fast-sync halt)

## 0.17.5

*June 5, 2018*

Update to Tendermint v0.19.9 (Fix evidence reactor, mempool deadlock, WAL panic,
memory leak)

## 0.17.4

*May 31, 2018*

Update to Tendermint v0.19.7 (WAL fixes and more)

## 0.17.3

*May 29, 2018*

Update to Tendermint v0.19.6 (fix fast-sync halt)

## 0.17.2

_May 20, 2018_

Update to Tendermint v0.19.5 (reduce WAL use, bound the mempool and some rpcs, improve logging)

## 0.17.1 (May 17, 2018)

Update to Tendermint v0.19.4 (fixes a consensus bug and improves logging)

## 0.17.0 (May 15, 2018)

BREAKING CHANGES

* [stake] MarshalJSON -> MarshalBinary
* Queries against the store must be prefixed with the path "/store"

FEATURES

* [gaiacli] Support queries for candidates, delegator-bonds
* [gaiad] Added `gaiad export` command to export current state to JSON
* [x/bank] Tx tags with sender/recipient for indexing & later retrieval
* [x/stake] Tx tags with delegator/candidate for delegation & unbonding, and candidate info for declare candidate / edit validator

IMPROVEMENTS

* [gaiad] Update for Tendermint v0.19.3 (improve `/dump_consensus_state` and add
  `/consensus_state`)
* [spec/ibc] Added spec!
* [spec/stake] Cleanup structure, include details about slashing and
  auto-unbonding
* [spec/governance] Fixup some names and pseudocode
* NOTE: specs are still a work-in-progress ...

BUG FIXES

* Auto-sequencing now works correctly


## 0.16.0 (May 14th, 2018)

BREAKING CHANGES

* Move module REST/CLI packages to x/[module]/client/rest and x/[module]/client/cli
* Gaia simple-staking bond and unbond functions replaced
* [stake] Delegator bonds now store the height at which they were updated
* All module keepers now require a codespace, see basecoin or democoin for usage
* Many changes to names throughout
  * Type as a prefix naming convention applied (ex. BondMsg -> MsgBond)
  * Removed redundancy in names (ex. stake.StakeKeeper -> stake.Keeper)
* Removed SealedAccountMapper
* gaiad init now requires use of `--name` flag
* Removed Get from Msg interface
* types/rational now extends big.Rat

FEATURES:

* Gaia stake commands include, CreateValidator, EditValidator, Delegate, Unbond
* MountStoreWithDB without providing a custom store works.
* Repo is now lint compliant / GoMetaLinter with tendermint-lint integrated into CI
* Better key output, pubkey go-amino hex bytes now output by default
* gaiad init overhaul
  * Create genesis transactions with `gaiad init gen-tx`
  * New genesis account keys are automatically added to the client keybase (introduce `--client-home` flag)
  * Initialize with genesis txs using `--gen-txs` flag
* Context now has access to the application-configured logger
* Add (non-proof) subspace query helper functions
* Add more staking query functions: candidates, delegator-bonds

BUG FIXES

* Gaia now uses stake, ported from github.com/cosmos/gaia


## 0.15.1 (April 29, 2018)

IMPROVEMENTS:

* Update Tendermint to v0.19.1 (includes many rpc fixes)


## 0.15.0 (April 29, 2018)

NOTE: v0.15.0 is a large breaking change that updates the encoding scheme to use
[Amino](github.com/tendermint/go-amino).

For details on how this changes encoding for public keys and addresses,
see the [docs](https://github.com/tendermint/tendermint/blob/v0.19.1/docs/specification/new-spec/encoding.md#public-key-cryptography).

BREAKING CHANGES

* Remove go-wire, use go-amino
* [store] Add `SubspaceIterator` and `ReverseSubspaceIterator` to `KVStore` interface
* [basecoin] NewBasecoinApp takes a `dbm.DB` and uses namespaced DBs for substores

FEATURES:

* Add CacheContext
* Add auto sequencing to client
* Add FeeHandler to ante handler

BUG FIXES

* MountStoreWithDB without providing a custom store works.

## 0.14.1 (April 9, 2018)

BUG FIXES

* [gaiacli] Fix all commands (just a duplicate of basecli for now)

## 0.14.0 (April 9, 2018)

BREAKING CHANGES:

* [client/builder] Renamed to `client/core` and refactored to use a CoreContext
  struct
* [server] Refactor to improve useability and de-duplicate code
* [types] `Result.ToQuery -> Error.QueryResult`
* [makefile] `make build` and `make install` only build/install `gaiacli` and
  `gaiad`. Use `make build_examples` and `make install_examples` for
  `basecoind/basecli` and `democoind/democli`
* [staking] Various fixes/improvements

FEATURES:

* [democoin] Added Proof-of-Work module

BUG FIXES

* [client] Reuse Tendermint RPC client to avoid excessive open files
* [client] Fix setting log level
* [basecoin] Sort coins in genesis

## 0.13.1 (April 3, 2018)

BUG FIXES

* [x/ibc] Fix CLI and relay for IBC txs
* [x/stake] Various fixes/improvements

## 0.13.0 (April 2, 2018)

BREAKING CHANGES

* [basecoin] Remove cool/sketchy modules -> moved to new `democoin`
* [basecoin] NewBasecoinApp takes a `map[string]dbm.DB` as temporary measure
  to allow mounting multiple stores with their own DB until they can share one
* [x/staking] Renamed to `simplestake`
* [builder] Functions don't take `passphrase` as argument
* [server] GenAppParams returns generated seed and address
* [basecoind] `init` command outputs JSON of everything necessary for testnet
* [basecoind] `basecoin.db -> data/basecoin.db`
* [basecli] `data/keys.db -> keys/keys.db`

FEATURES

* [types] `Coin` supports direct arithmetic operations
* [basecoind] Add `show_validator` and `show_node_id` commands
* [x/stake] Initial merge of full staking module!
* [democoin] New example application to demo custom modules

IMPROVEMENTS

* [makefile] `make install`
* [testing] Use `/tmp` for directories so they don't get left in the repo

BUG FIXES

* [basecoin] Allow app to be restarted
* [makefile] Fix build on Windows
* [basecli] Get confirmation before overriding key with same name

## 0.12.0 (March 27 2018)

BREAKING CHANGES

* Revert to old go-wire for now
* glide -> godep
* [types] ErrBadNonce -> ErrInvalidSequence
* [types] Replace tx.GetFeePayer with FeePayer(tx) - returns the first signer
* [types] NewStdTx takes the Fee
* [types] ParseAccount -> AccountDecoder; ErrTxParse -> ErrTxDecoder
* [x/auth] AnteHandler deducts fees
* [x/bank] Move some errors to `types`
* [x/bank] Remove sequence and signature from Input

FEATURES

* [examples/basecoin] New cool module to demonstrate use of state and custom transactions
* [basecoind] `show_node_id` command
* [lcd] Implement the Light Client Daemon and endpoints
* [types/stdlib] Queue functionality
* [store] Subspace iterator on IAVLTree
* [types] StdSignDoc is the document that gets signed (chainid, msg, sequence, fee)
* [types] CodeInvalidPubKey
* [types] StdFee, and StdTx takes the StdFee
* [specs] Progression of MVPs for IBC
* [x/ibc] Initial shell of IBC functionality (no proofs)
* [x/simplestake] Simple staking module with bonding/unbonding

IMPROVEMENTS

* Lots more tests!
* [client/builder] Helpers for forming and signing transactions
* [types] sdk.Address
* [specs] Staking

BUG FIXES

* [x/auth] Fix setting pubkey on new account
* [x/auth] Require signatures to include the sequences
* [baseapp] Dont panic on nil handler
* [basecoin] Check for empty bytes in account and tx

## 0.11.0 (March 1, 2017)

BREAKING CHANGES

* [examples] dummy -> kvstore
* [examples] Remove gaia
* [examples/basecoin] MakeTxCodec -> MakeCodec
* [types] CommitMultiStore interface has new `GetCommitKVStore(key StoreKey) CommitKVStore` method

FEATURES

* [examples/basecoin] CLI for `basecli` and `basecoind` (!)
* [baseapp] router.AddRoute returns Router

IMPROVEMENTS

* [baseapp] Run msg handlers on CheckTx
* [docs] Add spec for REST API
* [all] More tests!

BUG FIXES

* [baseapp] Fix panic on app restart
* [baseapp] InitChain does not call Commit
* [basecoin] Remove IBCStore because mounting multiple stores is currently broken

## 0.10.0 (February 20, 2017)

BREAKING CHANGES

* [baseapp] NewBaseApp(logger, db)
* [baseapp] NewContext(isCheckTx, header)
* [x/bank] CoinMapper -> CoinKeeper

FEATURES

* [examples/gaia] Mock CLI !
* [baseapp] InitChainer, BeginBlocker, EndBlocker
* [baseapp] MountStoresIAVL

IMPROVEMENTS

* [docs] Various improvements.
* [basecoin] Much simpler :)

BUG FIXES

* [baseapp] initialize and reset msCheck and msDeliver properly

## 0.9.0 (February 13, 2017)

BREAKING CHANGES

* Massive refactor. Basecoin works. Still needs <3

## 0.8.1

* Updates for dependencies

## 0.8.0 (December 18, 2017)

* Updates for dependencies

## 0.7.1 (October 11, 2017)

IMPROVEMENTS:

* server/commands: GetInitCmd takes list of options

## 0.7.0 (October 11, 2017)

BREAKING CHANGES:

* Everything has changed, and it's all about to change again, so don't bother using it yet!

## 0.6.2 (July 27, 2017)

IMPROVEMENTS:

* auto-test all tutorials to detect breaking changes
* move deployment scripts from `/scripts` to `/publish` for clarity

BUG FIXES:

* `basecoin init` ensures the address in genesis.json is valid
* fix bug that certain addresses couldn't receive ibc packets

## 0.6.1 (June 28, 2017)

Make lots of small cli fixes that arose when people were using the tools for
the testnet.

IMPROVEMENTS:

* basecoin
  * `basecoin start` supports all flags that `tendermint node` does, such as
    `--rpc.laddr`, `--p2p.seeds`, and `--p2p.skip_upnp`
  * fully supports `--log_level` and `--trace` for logger configuration
  * merkleeyes no longers spams the logs... unless you want it
    * Example: `basecoin start --log_level="merkleeyes:info,state:info,*:error"`
    * Example: `basecoin start --log_level="merkleeyes:debug,state:info,*:error"`
* basecli
  * `basecli init` is more intelligent and only complains if there really was
    a connected chain, not just random files
  * support `localhost:46657` or `http://localhost:46657` format for nodes,
    not just `tcp://localhost:46657`
  * Add `--genesis` to init to specify chain-id and validator hash
    * Example: `basecli init --node=localhost:46657 --genesis=$HOME/.basecoin/genesis.json`
  * `basecli rpc` has a number of methods to easily accept tendermint rpc, and verifies what it can

BUG FIXES:

* basecli
  * `basecli query account` accepts hex account address with or without `0x`
    prefix
  * gives error message when running commands on an unitialized chain, rather
    than some unintelligable panic

## 0.6.0 (June 22, 2017)

Make the basecli command the only way to use client-side, to enforce best
security practices. Lots of enhancements to get it up to production quality.

BREAKING CHANGES:

* ./cmd/commands -> ./cmd/basecoin/commands
* basecli
  * `basecli proof state get` -> `basecli query key`
  * `basecli proof tx get` -> `basecli query tx`
  * `basecli proof state get --app=account` -> `basecli query account`
  * use `--chain-id` not `--chainid` for consistency
  * update to use `--trace` not `--debug` for stack traces on errors
  * complete overhaul on how tx and query subcommands are added. (see counter or trackomatron for examples)
  * no longer supports counter app (see new countercli)
* basecoin
  * `basecoin init` takes an argument, an address to allocate funds to in the genesis
  * removed key2.json
  * removed all client side functionality from it (use basecli now for proofs)
    * no tx subcommand
    * no query subcommand
    * no account (query) subcommand
    * a few other random ones...
  * enhanced relay subcommand
    * relay start did what relay used to do
    * relay init registers both chains on one another (to set it up so relay start just works)
* docs
  * removed `example-plugin`, put `counter` inside `docs/guide`
* app
  * Implements ABCI handshake by proxying merkleeyes.Info()

IMPROVEMENTS:

* `basecoin init` support `--chain-id`
* intergrates tendermint 0.10.0 (not the rc-2, but the real thing)
* commands return error code (1) on failure for easier script testing
* add `reset_all` to basecli, and never delete keys on `init`
* new shutil based unit tests, with better coverage of the cli actions
* just `make fresh` when things are getting stale ;)

BUG FIXES:

* app: no longer panics on missing app_options in genesis (thanks, anton)
* docs: updated all docs... again
* ibc: fix panic on getting BlockID from commit without 100% precommits (still a TODO)

## 0.5.2 (June 2, 2017)

BUG FIXES:

* fix parsing of the log level from Tendermint config (#97)

## 0.5.1 (May 30, 2017)

BUG FIXES:

* fix ibc demo app to use proper tendermint flags, 0.10.0-rc2 compatibility
* Make sure all cli uses new json.Marshal not wire.JSONBytes

## 0.5.0 (May 27, 2017)

BREAKING CHANGES:

* only those related to the tendermint 0.9 -> 0.10 upgrade

IMPROVEMENTS:

* basecoin cli
  * integrates tendermint 0.10.0 and unifies cli (init, unsafe_reset_all, ...)
  * integrate viper, all command line flags can also be defined in environmental variables or config.toml
* genesis file
  * you can define accounts with either address or pub_key
  * sorts coins for you, so no silent errors if not in alphabetical order
* [light-client](https://github.com/tendermint/light-client) integration
  * no longer must you trust the node you connect to, prove everything!
  * new [basecli command](./cmd/basecli/README.md)
  * integrated [key management](https://github.com/tendermint/go-crypto/blob/master/cmd/README.md), stored encrypted locally
  * tracks validator set changes and proves everything from one initial validator seed
  * `basecli proof state` gets complete proofs for any abci state
  * `basecli proof tx` gets complete proof where a tx was stored in the chain
  * `basecli proxy` exposes tendermint rpc, but only passes through results after doing complete verification

BUG FIXES:

* no more silently ignored error with invalid coin names (eg. "17.22foo coin" used to parse as "17 foo", not warning/error)

## 0.4.1 (April 26, 2017)

BUG FIXES:

* Fix bug in `basecoin unsafe_reset_X` where the `priv_validator.json` was not being reset

## 0.4.0 (April 21, 2017)

BREAKING CHANGES:

* CLI now uses Cobra, which forced changes to some of the flag names and orderings

IMPROVEMENTS:

* `basecoin init` doesn't generate error if already initialized
* Much more testing

## 0.3.1 (March 23, 2017)

IMPROVEMENTS:

* CLI returns exit code 1 and logs error before exiting

## 0.3.0 (March 23, 2017)

BREAKING CHANGES:

* Remove `--data` flag and use `BCHOME` to set the home directory (defaults to `~/.basecoin`)
* Remove `--in-proc` flag and start Tendermint in-process by default (expect Tendermint files in $BCHOME/tendermint).
  To start just the ABCI app/server, use `basecoin start --without-tendermint`.
* Consolidate genesis files so the Basecoin genesis is an object under `app_options` in Tendermint genesis. For instance:

```
{
  "app_hash": "",
  "chain_id": "foo_bar_chain",
  "genesis_time": "0001-01-01T00:00:00.000Z",
  "validators": [
    {
      "amount": 10,
      "name": "",
      "pub_key": [
	1,
	"7B90EA87E7DC0C7145C8C48C08992BE271C7234134343E8A8E8008E617DE7B30"
      ]
    }
  ],
  "app_options": {
    "accounts": [{
      "pub_key": {
        "type": "ed25519",
        "data": "6880db93598e283a67c4d88fc67a8858aa2de70f713fe94a5109e29c137100c2"
      },
      "coins": [
        {
          "denom": "blank",
          "amount": 12345
        },
        {
          "denom": "ETH",
          "amount": 654321
        }
      ]
    }],
    "plugin_options": ["plugin1/key1", "value1", "plugin1/key2", "value2"]
  }
}
```

Note the array of key-value pairs is now under `app_options.plugin_options` while the `app_options` themselves are well formed.
We also changed `chainID` to `chain_id` and consolidated to have just one of them.

FEATURES:

* Introduce `basecoin init` and `basecoin unsafe_reset_all`

## 0.2.0 (March 6, 2017)

BREAKING CHANGES:

* Update to ABCI v0.4.0 and Tendermint v0.9.0
* Coins are specified on the CLI as `Xcoin`, eg. `5gold`
* `Cost` is now `Fee`

FEATURES:

* CLI for sending transactions and querying the state,
  designed to be easily extensible as plugins are implemented
* Run Basecoin in-process with Tendermint
* Add `/account` path in Query
* IBC plugin for InterBlockchain Communication
* Demo script of IBC between two chains

IMPROVEMENTS:

* Use new Tendermint `/commit` endpoint for crafting IBC transactions
* More unit tests
* Use go-crypto S structs and go-data for more standard JSON
* Demo uses fewer sleeps

BUG FIXES:

* Various little fixes in coin arithmetic
* More commit validation in IBC
* Return results from transactions

## PreHistory

##### January 14-18, 2017

* Update to Tendermint v0.8.0
* Cleanup a bit and release blog post

##### September 22, 2016

* Basecoin compiles again<|MERGE_RESOLUTION|>--- conflicted
+++ resolved
@@ -34,11 +34,8 @@
 * Fixed bug where chain ID wasn't passed properly in x/bank REST handler
 * Fixed bug where `democli account` didn't decode the account data correctly
 * \#1343 - fixed unnecessary parallelism in CI
-<<<<<<< HEAD
 * \#1353 - CLI: Show pool shares fractions in human-readable format
-=======
 * \#1258 - printing big.rat's can no longer overflow int64
->>>>>>> 9f30a909
 
 ## 0.19.0
 
