--- conflicted
+++ resolved
@@ -38,15 +38,13 @@
 
 ## [Unreleased]
 
-<<<<<<< HEAD
 ### Features
 
 * (server) [#19280](https://github.com/cosmos/cosmos-sdk/pull/19280) Adds in-place testnet CLI command.
-=======
+
 ### Improvements
 
 * (client) [#19393](https://github.com/cosmos/cosmos-sdk/pull/19393/) Add `ReadDefaultValuesFromDefaultClientConfig` to populate the default values from the default client config in client.Context without creating a app folder.
->>>>>>> fe2f853d
 
 ### Bug Fixes
 
