--- conflicted
+++ resolved
@@ -40,11 +40,8 @@
 
 ### Features
 
-<<<<<<< HEAD
 * (client) [#18942](https://github.com/cosmos/cosmos-sdk/pull/18942) Add `--list-addresses` and `--list-pubkeys` flags to `keys list` command to support displaying keys address or pubkey only.
-=======
-* (x/auth) Support the ability to broadcast unordered transactions per ADR-070. See UPGRADING.md for more details on integration.
->>>>>>> 014cbbcb
+* (x/auth) [#18641](https://github.com/cosmos/cosmos-sdk/pull/18641) Support the ability to broadcast unordered transactions per ADR-070. See UPGRADING.md for more details on integration.
 * (client) [#18557](https://github.com/cosmos/cosmos-sdk/pull/18557) Add `--qrcode` flag to `keys show` command to support displaying keys address QR code.
 * (x/staking) [#18142](https://github.com/cosmos/cosmos-sdk/pull/18142) Introduce `key_rotation_fee` param to calculate fees while rotating the keys
 * (client) [#18101](https://github.com/cosmos/cosmos-sdk/pull/18101) Add a `keyring-default-keyname` in `client.toml` for specifying a default key name, and skip the need to use the `--from` flag when signing transactions.
