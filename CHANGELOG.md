<!--
Guiding Principles:

Changelogs are for humans, not machines.
There should be an entry for every single version.
The same types of changes should be grouped.
Versions and sections should be linkable.
The latest version comes first.
The release date of each version is displayed.
Mention whether you follow Semantic Versioning.

Usage:

Change log entries are to be added to the Unreleased section under the
appropriate stanza (see below). Each entry should ideally include a tag and
the Github issue reference in the following format:

* (<tag>) \#<issue-number> message

The issue numbers will later be link-ified during the release process so you do
not have to worry about including a link manually, but you can if you wish.

Types of changes (Stanzas):

"Features" for new features.
"Improvements" for changes in existing functionality.
"Deprecated" for soon-to-be removed features.
"Bug Fixes" for any bug fixes.
"Client Breaking" for breaking Protobuf, gRPC and REST routes used by end-users.
"CLI Breaking" for breaking CLI commands.
"API Breaking" for breaking exported APIs used by developers building on SDK.
"State Machine Breaking" for any changes that result in a different AppState given same genesisState and txList.
Ref: https://keepachangelog.com/en/1.0.0/
-->

# Changelog

## [Unreleased]

### Features

<<<<<<< HEAD
* [\#9780](https://github.com/cosmos/cosmos-sdk/pull/9780) Remove gogoproto `moretags` YAML 
annotations and add `sigs.k8s.io/yaml` for YAML marshalling.
=======
* [\#9860](https://github.com/cosmos/cosmos-sdk/pull/9860) Emit transaction fee in ante handler fee decorator. The event type is `tx` and the attribute is `fee`.
>>>>>>> 59f63a2a
* [\#9776](https://github.com/cosmos/cosmos-sdk/pull/9776) Add flag `staking-bond-denom` to specify the staking bond denomination value when initializing a new chain.
* [\#9533](https://github.com/cosmos/cosmos-sdk/pull/9533) Added a new gRPC method, `DenomOwners`, in `x/bank` to query for all account holders of a specific denomination.
* (bank) [\#9618](https://github.com/cosmos/cosmos-sdk/pull/9618) Update bank.Metadata: add URI and URIHash attributes.
* [\#9750](https://github.com/cosmos/cosmos-sdk/pull/9750) Emit events for tx signature and sequence, so clients can now query txs by signature (`tx.signature='<base64_sig>'`) or by address and sequence combo (`tx.acc_seq='<addr>/<seq>'`).

### API Breaking Changes

* [\#9628](https://github.com/cosmos/cosmos-sdk/pull/9628) Rename `x/{mod}/legacy` to `x/{mod}/migrations`.
* [\#9571](https://github.com/cosmos/cosmos-sdk/pull/9571) Implemented error handling for staking hooks, which now return an error on failure.
* [\#9427](https://github.com/cosmos/cosmos-sdk/pull/9427) Move simapp `FundAccount` and `FundModuleAccount` to `x/bank/testutil`
* (client/tx) [\#9421](https://github.com/cosmos/cosmos-sdk/pull/9421/) `BuildUnsignedTx`, `BuildSimTx`, `PrintUnsignedStdTx` functions are moved to
  the Tx Factory as methods.
* (client/keys) [\#9407](https://github.com/cosmos/cosmos-sdk/pull/9601) Added `keys rename` CLI command and `Keyring.Rename` interface method to rename a key in the keyring.
* (x/slashing) [\#9458](https://github.com/cosmos/cosmos-sdk/pull/9458) Coins burned from slashing is now returned from Slash function and included in Slash event.
* [\#9246](https://github.com/cosmos/cosmos-sdk/pull/9246) The `New` method for the network package now returns an error.
* [\#9519](https://github.com/cosmos/cosmos-sdk/pull/9519) `DeleteDeposits` renamed to `DeleteAndBurnDeposits`, `RefundDeposits` renamed to `RefundAndDeleteDeposits`
* (codec) [\#9521](https://github.com/cosmos/cosmos-sdk/pull/9521) Removed deprecated `clientCtx.JSONCodec` from `client.Context`.
* (codec) [\#9521](https://github.com/cosmos/cosmos-sdk/pull/9521) Rename `EncodingConfig.Marshaler` to `Codec`.
* [\#9418](https://github.com/cosmos/cosmos-sdk/pull/9418) `sdk.Msg`'s  `GetSigners()` method updated to return `[]string`.
* [\#9594](https://github.com/cosmos/cosmos-sdk/pull/9594) `RESTHandlerFn` argument is removed from the `gov/NewProposalHandler`.
* [\#9594](https://github.com/cosmos/cosmos-sdk/pull/9594) `types/rest` package moved to `testutil/rest`.
* [\#9432](https://github.com/cosmos/cosmos-sdk/pull/9432) `ConsensusParamsKeyTable` moved from `params/keeper` to `params/types`
* [\#9576](https://github.com/cosmos/cosmos-sdk/pull/9576) Add debug error message to `sdkerrors.QueryResult` when enabled
* [\#9650](https://github.com/cosmos/cosmos-sdk/pull/9650) Removed deprecated message handler implementation from the SDK modules.
* (x/capability) [\#9836](https://github.com/cosmos/cosmos-sdk/pull/9836) Removed `InitializeAndSeal(ctx sdk.Context)` and replaced with `Seal()`. App must add x/capability to begin blockers which will assure that the x/capability keeper is properly initialized. The x/capability begin blocker must be run before any other module which uses x/capability.
* (x/bank) [\#9832] (https://github.com/cosmos/cosmos-sdk/pull/9832) `AddressFromBalancesStore` renamed to `AddressAndDenomFromBalancesStore`.

### Client Breaking Changes

* [\#9859](https://github.com/cosmos/cosmos-sdk/pull/9859) The `default` pruning strategy now keeps the last 362880 blocks instead of 100. 362880 equates to roughly enough blocks to cover the entire unbonding period assuming a 21 day unbonding period and 5s block time.
* [\#9594](https://github.com/cosmos/cosmos-sdk/pull/9594) Remove legacy REST API. Please see the [REST Endpoints Migration guide](https://docs.cosmos.network/master/migrations/rest.html) to migrate to the new REST endpoints.
* [\#9781](https://github.com/cosmos/cosmos-sdk/pull/9781) Improve`withdraw-all-rewards` UX when broadcast mode `async` or `async` is used.
* [\#9785](https://github.com/cosmos/cosmos-sdk/issues/9785) Missing coin denomination in logs 

### CLI Breaking Changes

* [\#9827](https://github.com/cosmos/cosmos-sdk/pull/9827) Ensure input parity of validator public key input between `tx staking create-validator` and `gentx`.
* [\#9246](https://github.com/cosmos/cosmos-sdk/pull/9246) Removed the CLI flag `--setup-config-only` from the `testnet` command and added the subcommand `init-files`.
* [\#9371](https://github.com/cosmos/cosmos-sdk/pull/9371) Non-zero default fees/Server will error if there's an empty value for min-gas-price in app.toml

### Improvements

* (cli) [\#9856](https://github.com/cosmos/cosmos-sdk/pull/9856) Overwrite `--sequence` and `--account-number` flags with default flag values when used with `offline=false` in `sign-batch` command.
* (cli) [\#9593](https://github.com/cosmos/cosmos-sdk/pull/9593) Check if chain-id is blank before verifying signatures in multisign and error.
* (cli) [\#9717](https://github.com/cosmos/cosmos-sdk/pull/9717) Added CLI flag `--output json/text` to `tx` cli commands.

### Bug Fixes

* [\#9766](https://github.com/cosmos/cosmos-sdk/pull/9766) Fix hardcoded ledger signing algorithm on `keys add` command.
* [\#9720](https://github.com/cosmos/cosmos-sdk/pull/9720) Feegrant grant cli granter now accepts key name as well as address in general and accepts only address in --generate-only mode
* [\#9651](https://github.com/cosmos/cosmos-sdk/pull/9651) Change inconsistent limit of `0` to `MaxUint64` on InfiniteGasMeter and add GasRemaining func to GasMeter.
* [\#9639](https://github.com/cosmos/cosmos-sdk/pull/9639) Check store keys length before accessing them by making sure that `key` is of length `m+1` (for `key[n:m]`)
* (types) [\#9627](https://github.com/cosmos/cosmos-sdk/pull/9627) Fix nil pointer panic on `NewBigIntFromInt`
* (x/genutil) [\#9574](https://github.com/cosmos/cosmos-sdk/pull/9575) Actually use the `gentx` client tx flags (like `--keyring-dir`)
* (x/distribution) [\#9599](https://github.com/cosmos/cosmos-sdk/pull/9599) Withdraw rewards event now includes a value attribute even if there are 0 rewards (due to situations like 100% commission).
* (x/genutil) [\#9638](https://github.com/cosmos/cosmos-sdk/pull/9638) Added missing validator key save when recovering from mnemonic
* (server) [#9704](https://github.com/cosmos/cosmos-sdk/pull/9704) Start GRPCWebServer in goroutine, avoid blocking other services from starting.
* [\#9762](https://github.com/cosmos/cosmos-sdk/pull/9762) The init command uses the chain-id from the client config if --chain-id is not provided
* [\#9793](https://github.com/cosmos/cosmos-sdk/pull/9793) Fixed ECDSA/secp256r1 transaction malleability.
* [\#9836](https://github.com/cosmos/cosmos-sdk/pull/9836) Fixes capability initialization issue on tx revert by moving initialization logic to `InitChain` and `BeginBlock`.
* [\#9829](https://github.com/cosmos/cosmos-sdk/pull/9829) Fixed Coin denom sorting not being checked during `Balance.Validate` check. Refactored the Validation logic to use `Coins.Validate` for `Balance.Coins`.


### State Machine Breaking

* (x/bank) [\#9611](https://github.com/cosmos/cosmos-sdk/pull/9611) Introduce a new index to act as a reverse index between a denomination and address allowing to query for
  token holders of a specific denomination. `DenomOwners` is updated to use the new reverse index.
* (x/bank) [\#9832] (https://github.com/cosmos/cosmos-sdk/pull/9832) Account balance is stored as `sdk.Int` rather than `sdk.Coin`.

## [v0.43.0-rc0](https://github.com/cosmos/cosmos-sdk/releases/tag/v0.43.0-rc0) - 2021-06-25

### Features

* [\#6711](https://github.com/cosmos/cosmos-sdk/pull/6711) Make integration test suites reusable by apps, tests are exported in each module's `client/testutil` package.
* [\#8077](https://github.com/cosmos/cosmos-sdk/pull/8077) Added support for grpc-web, enabling browsers to communicate with a chain's gRPC server
* [\#8965](https://github.com/cosmos/cosmos-sdk/pull/8965) cosmos reflection now provides more information on the application such as: deliverable msgs, sdk.Config info etc (still in alpha stage).
* [\#8520](https://github.com/cosmos/cosmos-sdk/pull/8520) Add support for permanently locked vesting accounts.
* [\#8559](https://github.com/cosmos/cosmos-sdk/pull/8559) Added Protobuf compatible secp256r1 ECDSA signatures.
* [\#8786](https://github.com/cosmos/cosmos-sdk/pull/8786) Enabled secp256r1 in x/auth.
* (rosetta) [\#8729](https://github.com/cosmos/cosmos-sdk/pull/8729) Data API fully supports balance tracking. Construction API can now construct any message supported by the application.
* [\#8754](https://github.com/cosmos/cosmos-sdk/pull/8875) Added support for reverse iteration to pagination.
* (types) [\#9079](https://github.com/cosmos/cosmos-sdk/issues/9079) Add `AddAmount`/`SubAmount` methods to `sdk.Coin`.
* [#9088](https://github.com/cosmos/cosmos-sdk/pull/9088) Added implementation to ADR-28 Derived Addresses.
* [\#9133](https://github.com/cosmos/cosmos-sdk/pull/9133) Added hooks for governance actions.
* (x/staking) [\#9214](https://github.com/cosmos/cosmos-sdk/pull/9214) Added `new_shares` attribute inside `EventTypeDelegate` event.
* [\#9382](https://github.com/cosmos/cosmos-sdk/pull/9382) feat: add Dec.Float64() function.
* [\#9457](https://github.com/cosmos/cosmos-sdk/pull/9457) Add amino support for x/authz and x/feegrant Msgs.
* [\#9498](https://github.com/cosmos/cosmos-sdk/pull/9498) Added `Codec: codec.Codec` attribute to `client/Context` structure.
* [\#9540](https://github.com/cosmos/cosmos-sdk/pull/9540) Add output flag for query txs command.
* (errors) [\#8845](https://github.com/cosmos/cosmos-sdk/pull/8845) Add `Error.Wrap` handy method
* [\#8518](https://github.com/cosmos/cosmos-sdk/pull/8518) Help users of multisig wallets debug signature issues.


### Client Breaking Changes

* [\#8363](https://github.com/cosmos/cosmos-sdk/pull/8363) Addresses no longer have a fixed 20-byte length. From the SDK modules' point of view, any 1-255 bytes-long byte array is a valid address.
* (crypto/ed25519) [\#8690] Adopt zip1215 ed2559 verification rules.
* [\#8849](https://github.com/cosmos/cosmos-sdk/pull/8849) Upgrade module no longer supports time based upgrades.
* [\#7477](https://github.com/cosmos/cosmos-sdk/pull/7477) Changed Bech32 Public Key serialization in the client facing functionality (CLI, MsgServer, QueryServer):
  * updated the keyring display structure (it uses protobuf JSON serialization) - the output is more verbose.
  * Renamed `MarshalAny` and `UnmarshalAny` to `MarshalInterface` and `UnmarshalInterface` respectively. These functions must take an interface as parameter (not a concrete type nor `Any` object). Underneath they use `Any` wrapping for correct protobuf serialization.
  * CLI: removed `--text` flag from `show-node-id` command; the text format for public keys is not used any more - instead we use ProtoJSON.
* (store) [\#8790](https://github.com/cosmos/cosmos-sdk/pull/8790) Reduce gas costs by 10x for transient store operations.
* [\#9139](https://github.com/cosmos/cosmos-sdk/pull/9139) Querying events:
  * via `ServiceMsg` TypeURLs (e.g. `message.action='/cosmos.bank.v1beta1.Msg/Send'`) does not work anymore,
  * via legacy `msg.Type()` (e.g. `message.action='send'`) is being deprecated, new `Msg`s won't emit these events.
  * Please use concrete `Msg` TypeURLs instead (e.g. `message.action='/cosmos.bank.v1beta1.MsgSend'`).


### API Breaking Changes

* (keyring) [#\8662](https://github.com/cosmos/cosmos-sdk/pull/8662) `NewMnemonic` now receives an additional `passphrase` argument to secure the key generated by the bip39 mnemonic.
* (x/bank) [\#8473](https://github.com/cosmos/cosmos-sdk/pull/8473) Bank keeper does not expose unsafe balance changing methods such as `SetBalance`, `SetSupply` etc.
* (x/staking) [\#8473](https://github.com/cosmos/cosmos-sdk/pull/8473) On genesis init, if non bonded pool and bonded pool balance, coming from the bank module, does not match what is saved in the staking state, the initialization will panic.
* (x/gov) [\#8473](https://github.com/cosmos/cosmos-sdk/pull/8473) On genesis init, if the gov module account balance, coming from bank module state, does not match the one in gov module state, the initialization will panic.
* (x/distribution) [\#8473](https://github.com/cosmos/cosmos-sdk/pull/8473) On genesis init, if the distribution module account balance, coming from bank module state, does not match the one in distribution module state, the initialization will panic.
* (client/keys) [\#8500](https://github.com/cosmos/cosmos-sdk/pull/8500) `InfoImporter` interface is removed from legacy keybase.
* (x/staking) [\#8505](https://github.com/cosmos/cosmos-sdk/pull/8505) `sdk.PowerReduction` has been renamed to `sdk.DefaultPowerReduction`, and most staking functions relying on power reduction take a new function argument, instead of relying on that global variable.
* [\#8629](https://github.com/cosmos/cosmos-sdk/pull/8629) Deprecated `SetFullFundraiserPath` from `Config` in favor of `SetPurpose` and `SetCoinType`.
* (x/upgrade) [\#8673](https://github.com/cosmos/cosmos-sdk/pull/8673) Remove IBC logic from x/upgrade. Deprecates IBC fields in an Upgrade Plan, an error will be thrown if they are set. IBC upgrade logic moved to 02-client and an IBC UpgradeProposal is added.
* (x/bank) [\#8517](https://github.com/cosmos/cosmos-sdk/pull/8517) `SupplyI` interface and `Supply` are removed and uses `sdk.Coins` for supply tracking
* (x/upgrade) [\#8743](https://github.com/cosmos/cosmos-sdk/pull/8743) `UpgradeHandler` includes a new argument `VersionMap` which helps facilitate in-place migrations.
* (x/auth) [\#8129](https://github.com/cosmos/cosmos-sdk/pull/8828) Updated `SigVerifiableTx.GetPubKeys` method signature to return error.
* (x/upgrade) [\7487](https://github.com/cosmos/cosmos-sdk/pull/8897) Upgrade `Keeper` takes new argument `ProtocolVersionSetter` which implements setting a protocol version on baseapp.
* (baseapp) [\7487](https://github.com/cosmos/cosmos-sdk/pull/8897) BaseApp's fields appVersion and version were swapped to match Tendermint's fields.
* [\#8682](https://github.com/cosmos/cosmos-sdk/pull/8682) `ante.NewAnteHandler` updated to receive all positional params as `ante.HandlerOptions` struct. If required fields aren't set, throws error accordingly.
* (x/staking/types) [\#7447](https://github.com/cosmos/cosmos-sdk/issues/7447) Remove bech32 PubKey support:
  * `ValidatorI` interface update: `GetConsPubKey` renamed to `TmConsPubKey` (this is to clarify the return type: consensus public key must be a tendermint key); `TmConsPubKey`, `GetConsAddr` methods return error.
  * `Validator` updated according to the `ValidatorI` changes described above.
  * `ToTmValidator` function: added `error` to return values.
  * `Validator.ConsensusPubkey` type changed from `string` to `codectypes.Any`.
  * `MsgCreateValidator.Pubkey` type changed from `string` to `codectypes.Any`.
* (client) [\#8926](https://github.com/cosmos/cosmos-sdk/pull/8926) `client/tx.PrepareFactory` has been converted to a private function, as it's only used internally.
* (auth/tx) [\#8926](https://github.com/cosmos/cosmos-sdk/pull/8926) The `ProtoTxProvider` interface used as a workaround for transaction simulation has been removed.
* (x/bank) [\#8798](https://github.com/cosmos/cosmos-sdk/pull/8798) `GetTotalSupply` is removed in favour of `GetPaginatedTotalSupply`
* (keyring) [\#8739](https://github.com/cosmos/cosmos-sdk/pull/8739) Rename InfoImporter -> LegacyInfoImporter.
* (x/bank/types) [\#9061](https://github.com/cosmos/cosmos-sdk/pull/9061) `AddressFromBalancesStore` now returns an error for invalid key instead of panic.
* (x/auth) [\#9144](https://github.com/cosmos/cosmos-sdk/pull/9144) The `NewTxTimeoutHeightDecorator` antehandler has been converted from a struct to a function.
* (codec) [\#9226](https://github.com/cosmos/cosmos-sdk/pull/9226) Rename codec interfaces and methods, to follow a general Go interfaces:
  * `codec.Marshaler` → `codec.Codec` (this defines objects which serialize other objects)
  * `codec.BinaryMarshaler` → `codec.BinaryCodec`
  * `codec.JSONMarshaler` → `codec.JSONCodec`
  * Removed `BinaryBare` suffix from `BinaryCodec` methods (`MarshalBinaryBare`, `UnmarshalBinaryBare`, ...)
  * Removed `Binary` infix from `BinaryCodec` methods (`MarshalBinaryLengthPrefixed`, `UnmarshalBinaryLengthPrefixed`, ...)
* [\#9139](https://github.com/cosmos/cosmos-sdk/pull/9139) `ServiceMsg` TypeURLs (e.g. `/cosmos.bank.v1beta1.Msg/Send`) have been removed, as they don't comply to the Probobuf `Any` spec. Please use `Msg` type TypeURLs (e.g. `/cosmos.bank.v1beta1.MsgSend`). This has multiple consequences:
  * The `sdk.ServiceMsg` struct has been removed.
  * `sdk.Msg` now only contains `ValidateBasic` and `GetSigners` methods. The remaining methods `GetSignBytes`, `Route` and `Type` are moved to `legacytx.LegacyMsg`.
  * The `RegisterCustomTypeURL` function and the `cosmos.base.v1beta1.ServiceMsg` interface have been removed from the interface registry.
* (codec) [\#9251](https://github.com/cosmos/cosmos-sdk/pull/9251) Rename `clientCtx.JSONMarshaler` to `clientCtx.JSONCodec` as per #9226.
* (x/bank) [\#9271](https://github.com/cosmos/cosmos-sdk/pull/9271) SendEnabledCoin(s) renamed to IsSendEnabledCoin(s) to better reflect its functionality.
* (x/bank) [\#9550](https://github.com/cosmos/cosmos-sdk/pull/9550) `server.InterceptConfigsPreRunHandler` now takes 2 additional arguments: customAppConfigTemplate and customAppConfig. If you don't need to customize these, simply put `""` and `nil`.
* [\#8245](https://github.com/cosmos/cosmos-sdk/pull/8245) Removed `simapp.MakeCodecs` and use `simapp.MakeTestEncodingConfig` instead.


### State Machine Breaking

* (x/{bank,distrib,gov,slashing,staking}) [\#8363](https://github.com/cosmos/cosmos-sdk/issues/8363) Store keys have been modified to allow for variable-length addresses.
* (x/evidence) [\#8502](https://github.com/cosmos/cosmos-sdk/pull/8502) `HandleEquivocationEvidence` persists the evidence to state.
* (x/gov) [\#7733](https://github.com/cosmos/cosmos-sdk/pull/7733) ADR 037 Implementation: Governance Split Votes, use `MsgWeightedVote` to send a split vote. Sending a regular `MsgVote` will convert the underlying vote option into a weighted vote with weight 1.
* (x/bank) [\#8656](https://github.com/cosmos/cosmos-sdk/pull/8656) balance and supply are now correctly tracked via `coin_spent`, `coin_received`, `coinbase` and `burn` events.
* (x/bank) [\#8517](https://github.com/cosmos/cosmos-sdk/pull/8517) Supply is now stored and tracked as `sdk.Coins`
* (x/bank) [\#9051](https://github.com/cosmos/cosmos-sdk/pull/9051) Supply value is stored as `sdk.Int` rather than `string`.


### CLI Breaking Changes

* [\#8880](https://github.com/cosmos/cosmos-sdk/pull/8880) The CLI `simd migrate v0.40 ...` command has been renamed to `simd migrate v0.42`.
* [\#8628](https://github.com/cosmos/cosmos-sdk/issues/8628) Commands no longer print outputs using `stderr` by default
* [\#9134](https://github.com/cosmos/cosmos-sdk/pull/9134) Renamed the CLI flag `--memo` to `--note`.
* [\#9291](https://github.com/cosmos/cosmos-sdk/pull/9291) Migration scripts prior to v0.38 have been removed from the CLI `migrate` command. The oldest supported migration is v0.39->v0.42.


### Improvements

* (store) [\#8012](https://github.com/cosmos/cosmos-sdk/pull/8012) Implementation of ADR-038 WriteListener and listen.KVStore
* (x/bank) [\#8614](https://github.com/cosmos/cosmos-sdk/issues/8614) Add `Name` and `Symbol` fields to denom metadata
* (x/auth) [\#8522](https://github.com/cosmos/cosmos-sdk/pull/8522) Allow to query all stored accounts
* (crypto/types) [\#8600](https://github.com/cosmos/cosmos-sdk/pull/8600) `CompactBitArray`: optimize the `NumTrueBitsBefore` method and add an `Equal` method.
* (x/upgrade) [\#8743](https://github.com/cosmos/cosmos-sdk/pull/8743) Add tracking module versions as per ADR-041
* (types) [\#8962](https://github.com/cosmos/cosmos-sdk/issues/8962) Add `Abs()` method to `sdk.Int`.
* (x/bank) [\#8950](https://github.com/cosmos/cosmos-sdk/pull/8950) Improve efficiency on supply updates.
* (store) [\#8811](https://github.com/cosmos/cosmos-sdk/pull/8811) store/cachekv: use typed `types/kv.List` instead of `container/list.List`. The change brings time spent on the time assertion cummulatively to 580ms down from 6.88s.
* (keyring) [\#8826](https://github.com/cosmos/cosmos-sdk/pull/8826) add trust to macOS Keychain for calling apps by default, avoiding repeating keychain popups that appears when dealing with keyring (key add, list, ...) operations.
* (makefile) [\#7933](https://github.com/cosmos/cosmos-sdk/issues/7933) Use Docker to generate swagger files.
* (crypto/types) [\#9196](https://github.com/cosmos/cosmos-sdk/pull/9196) Fix negative index accesses in CompactUnmarshal,GetIndex,SetIndex
* (cli) [\#9201](https://github.com/cosmos/cosmos-sdk/pull/9201) Fix init --recover not working.
* (makefile) [\#9192](https://github.com/cosmos/cosmos-sdk/pull/9192) Reuse proto containers in proto related jobs.
* [\#9205](https://github.com/cosmos/cosmos-sdk/pull/9205) Improve readability in `abci` handleQueryP2P
* [\#9231](https://github.com/cosmos/cosmos-sdk/pull/9231) Remove redundant staking errors.
* [\#9314](https://github.com/cosmos/cosmos-sdk/pull/9314) Update Rosetta SDK to upstream's latest release.
* (gRPC-Web) [\#9493](https://github.com/cosmos/cosmos-sdk/pull/9493) Add `EnableUnsafeCORS` flag to grpc-web config.
* (x/params) [\#9481](https://github.com/cosmos/cosmos-sdk/issues/9481) Speedup simulator for parameter change proposals.
* (x/staking) [\#9423](https://github.com/cosmos/cosmos-sdk/pull/9423) Staking delegations now returns empty list instead of rpc error when no records found.
* (x/auth) [\#9553](https://github.com/cosmos/cosmos-sdk/pull/9553) The `--multisig` flag now accepts both a name and address.
* [\#8549](https://github.com/cosmos/cosmos-sdk/pull/8549) Make gRPC requests go through tendermint Query
* [\#8093](https://github.com/cosmos/cosmos-sdk/pull/8093) Limit usage of context.background.
* [\#8460](https://github.com/cosmos/cosmos-sdk/pull/8460) Ensure b.ReportAllocs() in all the benchmarks
* [\#8461](https://github.com/cosmos/cosmos-sdk/pull/8461) Fix upgrade tx commands not showing up in CLI


### Bug Fixes

* (x/gov) [\#8813](https://github.com/cosmos/cosmos-sdk/pull/8813) fix `{appd} q gov deposits [proposal-id]`, `GET /gov/proposals/{proposal_id}/deposits` to include initial deposit.
* (gRPC) [\#8945](https://github.com/cosmos/cosmos-sdk/pull/8945) gRPC reflection now works correctly.
* (keyring) [#\8635](https://github.com/cosmos/cosmos-sdk/issues/8635) Remove hardcoded default passphrase value on `NewMnemonic`
* (x/bank) [\#8434](https://github.com/cosmos/cosmos-sdk/pull/8434) Fix legacy REST API `GET /bank/total` and `GET /bank/total/{denom}` in swagger
* (x/slashing) [\#8427](https://github.com/cosmos/cosmos-sdk/pull/8427) Fix query signing infos command
* (x/bank/types) [\#9112](https://github.com/cosmos/cosmos-sdk/pull/9112) fix AddressFromBalancesStore address length overflow
* (x/bank) [\#9229](https://github.com/cosmos/cosmos-sdk/pull/9229) Now zero coin balances cannot be added to balances & supply stores. If any denom becomes zero corresponding key gets deleted from store. State migration: [\#9664](https://github.com/cosmos/cosmos-sdk/pull/9664).
* [\#9363](https://github.com/cosmos/cosmos-sdk/pull/9363) Check store key uniqueness in app wiring.
* [\#9460](https://github.com/cosmos/cosmos-sdk/pull/9460) Fix lint error in `MigratePrefixAddress`.
* [\#9480](https://github.com/cosmos/cosmos-sdk/pull/9480) Fix added keys when using `--dry-run`.
* (types) [\#9511](https://github.com/cosmos/cosmos-sdk/pull/9511) Change `maxBitLen` of `sdk.Int` and `sdk.Dec`  to handle max ERC20 value.
* [\#9454](https://github.com/cosmos/cosmos-sdk/pull/9454) Fix testnet command with --node-dir-prefix accepts `-` and change `node-dir-prefix token` to `testtoken`.
* (keyring) [\#9583](https://github.com/cosmos/cosmos-sdk/pull/9583) Fix correct population of legacy `Vote.Option` field for votes with 1 VoteOption of weight 1.
* (x/distinction) [\#8918](https://github.com/cosmos/cosmos-sdk/pull/8918) Fix module's parameters validation.
* (x/gov/types) [\#8586](https://github.com/cosmos/cosmos-sdk/pull/8586) Fix bug caused by NewProposal that unnecessarily creates a Proposal object that’s discarded on any error.
* [\#8580](https://github.com/cosmos/cosmos-sdk/pull/8580) Use more cheaper method from the math/big package that provides a way to trivially check if a value is zero with .BitLen() == 0
* [\#8567](https://github.com/cosmos/cosmos-sdk/pull/8567) Fix bug by introducing pagination to GetValidatorSetByHeight response
* (x/bank) [\#8531](https://github.com/cosmos/cosmos-sdk/pull/8531) Fix bug caused by ignoring errors returned by Balance.GetAddress()
* (server) [\#8399](https://github.com/cosmos/cosmos-sdk/pull/8399) fix gRPC-web flag default value
* [\#8282](https://github.com/cosmos/cosmos-sdk/pull/8282) fix zero time checks


### Deprecated

* (grpc) [\#8926](https://github.com/cosmos/cosmos-sdk/pull/8926) The `tx` field in `SimulateRequest` has been deprecated, prefer to pass `tx_bytes` instead.
* (sdk types) [\#9498](https://github.com/cosmos/cosmos-sdk/pull/9498) `clientContext.JSONCodec` will be removed in the next version. use `clientContext.Codec` instead.

## [v0.42.7](https://github.com/cosmos/cosmos-sdk/releases/tag/v0.42.7) - 2021-07-09

### Improvements

* (baseapp) [\#9578](https://github.com/cosmos/cosmos-sdk/pull/9578) Return `Baseapp`'s `trace` value for logging error stack traces.

### Bug Fixes

* (x/ibc) [\#9640](https://github.com/cosmos/cosmos-sdk/pull/9640) Fix IBC Transfer Ack Success event as it was initially emitting opposite value.
* [\#9645](https://github.com/cosmos/cosmos-sdk/pull/9645) Use correct Prometheus format for metric labels.
* [\#9299](https://github.com/cosmos/cosmos-sdk/pull/9299) Fix `[appd] keys parse cosmos1...` freezing.
* (keyring) [\#9563](https://github.com/cosmos/cosmos-sdk/pull/9563) fix keyring kwallet backend when using with empty wallet.
* (x/capability) [\#9392](https://github.com/cosmos/cosmos-sdk/pull/9392) initialization fix, which fixes the consensus error when using statesync.

## [v0.42.6](https://github.com/cosmos/cosmos-sdk/releases/tag/v0.42.6) - 2021-06-18

### Improvements

* [\#9428](https://github.com/cosmos/cosmos-sdk/pull/9428) Optimize bank InitGenesis. Added `k.initBalances`.
* [\#9429](https://github.com/cosmos/cosmos-sdk/pull/9429) Add `cosmos_sdk_version` to node_info
* [\#9541](https://github.com/cosmos/cosmos-sdk/pull/9541) Bump tendermint dependency to v0.34.11.

### Bug Fixes

* [\#9385](https://github.com/cosmos/cosmos-sdk/pull/9385) Fix IBC `query ibc client header` cli command. Support historical queries for query header/node-state commands.
* [\#9401](https://github.com/cosmos/cosmos-sdk/pull/9401) Fixes incorrect export of IBC identifier sequences. Previously, the next identifier sequence for clients/connections/channels was not set during genesis export. This resulted in the next identifiers being generated on the new chain to reuse old identifiers (the sequences began again from 0).
* [\#9408](https://github.com/cosmos/cosmos-sdk/pull/9408) Update simapp to use correct default broadcast mode.
* [\#9513](https://github.com/cosmos/cosmos-sdk/pull/9513) Fixes testnet CLI command. Testnet now updates the supply in genesis. Previously, when using add-genesis-account and testnet together, inconsistent genesis files would be produced, as only add-genesis-account was updating the supply.
* (x/gov) [\#8813](https://github.com/cosmos/cosmos-sdk/pull/8813) fix `GET /cosmos/gov/v1beta1/proposals/{proposal_id}/deposits` to include initial deposit

### Features

* [\#9383](https://github.com/cosmos/cosmos-sdk/pull/9383) New CLI command `query ibc-transfer escrow-address <port> <channel id>` to get the escrow address for a channel; can be used to then query balance of escrowed tokens
* (baseapp, types) [#\9390](https://github.com/cosmos/cosmos-sdk/pull/9390) Add current block header hash to `Context`
* (store) [\#9403](https://github.com/cosmos/cosmos-sdk/pull/9403) Add `RefundGas` function to `GasMeter` interface

## [v0.42.5](https://github.com/cosmos/cosmos-sdk/releases/tag/v0.42.5) - 2021-05-18

### Bug Fixes

* [\#9514](https://github.com/cosmos/cosmos-sdk/issues/9514) Fix panic when retrieving the `BlockGasMeter` on `(Re)CheckTx` mode.
* [\#9235](https://github.com/cosmos/cosmos-sdk/pull/9235) CreateMembershipProof/CreateNonMembershipProof now returns an error
if input key is empty, or input data contains empty key.
* [\#9108](https://github.com/cosmos/cosmos-sdk/pull/9108) Fixed the bug with querying multisig account, which is not showing threshold and public_keys.
* [\#9345](https://github.com/cosmos/cosmos-sdk/pull/9345) Fix ARM support.
* [\#9040](https://github.com/cosmos/cosmos-sdk/pull/9040) Fix ENV variables binding to CLI flags for client config.

### Features

* [\#8953](https://github.com/cosmos/cosmos-sdk/pull/8953) Add the `config` CLI subcommand back to the SDK, which saves client-side configuration in a `client.toml` file.

## [v0.42.4](https://github.com/cosmos/cosmos-sdk/releases/tag/v0.42.4) - 2021-04-08

### Client Breaking Changes

* [\#9026](https://github.com/cosmos/cosmos-sdk/pull/9026) By default, the `tx sign` and `tx sign-batch` CLI commands use SIGN_MODE_DIRECT to sign transactions for local pubkeys. For multisigs and ledger keys, the default LEGACY_AMINO_JSON is used.

### Bug Fixes

* (gRPC) [\#9015](https://github.com/cosmos/cosmos-sdk/pull/9015) Fix invalid status code when accessing gRPC endpoints.
* [\#9026](https://github.com/cosmos/cosmos-sdk/pull/9026) Fixed the bug that caused the `gentx` command to fail for Ledger keys.

### Improvements

* [\#9081](https://github.com/cosmos/cosmos-sdk/pull/9081) Upgrade Tendermint to v0.34.9 that includes a security issue fix for Tendermint light clients.

## [v0.42.3](https://github.com/cosmos/cosmos-sdk/releases/tag/v0.42.3) - 2021-03-24

This release fixes a security vulnerability identified in x/bank.

## [v0.42.2](https://github.com/cosmos/cosmos-sdk/releases/tag/v0.42.2) - 2021-03-19

### Improvements

* (grpc) [\#8815](https://github.com/cosmos/cosmos-sdk/pull/8815) Add orderBy parameter to `TxsByEvents` endpoint.
* (cli) [\#8826](https://github.com/cosmos/cosmos-sdk/pull/8826) Add trust to macOS Keychain for caller app by default.
* (store) [\#8811](https://github.com/cosmos/cosmos-sdk/pull/8811) store/cachekv: use typed types/kv.List instead of container/list.List

### Bug Fixes

* (crypto) [\#8841](https://github.com/cosmos/cosmos-sdk/pull/8841) Fix legacy multisig amino marshaling, allowing migrations to work between v0.39 and v0.40+.
* (cli tx) [\8873](https://github.com/cosmos/cosmos-sdk/pull/8873) add missing `--output-document` option to `app tx multisign-batch`.

## [v0.42.1](https://github.com/cosmos/cosmos-sdk/releases/tag/v0.42.1) - 2021-03-10

This release fixes security vulnerability identified in the simapp.

## [v0.42.0](https://github.com/cosmos/cosmos-sdk/releases/tag/v0.42.0) - 2021-03-08

**IMPORTANT**: This release contains an important security fix for all non Cosmos Hub chains running Stargate version of the Cosmos SDK (>0.40). Non-hub chains should not be using any version of the SDK in the v0.40.x or v0.41.x release series. See [#8461](https://github.com/cosmos/cosmos-sdk/pull/8461) for more details.

### Improvements

* (x/ibc) [\#8624](https://github.com/cosmos/cosmos-sdk/pull/8624) Emit full header in IBC UpdateClient message.
* (x/crisis) [\#8621](https://github.com/cosmos/cosmos-sdk/issues/8621) crisis invariants names now print to loggers.

### Bug fixes

* (x/evidence) [\#8461](https://github.com/cosmos/cosmos-sdk/pull/8461) Fix bech32 prefix in evidence validator address conversion
* (x/gov) [\#8806](https://github.com/cosmos/cosmos-sdk/issues/8806) Fix q gov proposals command's mishandling of the --status parameter's values.

## [v0.41.4](https://github.com/cosmos/cosmos-sdk/releases/tag/v0.41.3) - 2021-03-02

**IMPORTANT**: Due to a bug in the v0.41.x series with how evidence handles validator consensus addresses #8461, SDK based chains that are not using the default bech32 prefix (cosmos, aka all chains except for t
he Cosmos Hub) should not use this release or any release in the v0.41.x series. Please see #8668 for tracking & timeline for the v0.42.0 release, which will include a fix for this issue.

### Features

* [\#7787](https://github.com/cosmos/cosmos-sdk/pull/7787) Add multisign-batch command.

### Bug fixes

* [\#8730](https://github.com/cosmos/cosmos-sdk/pull/8730) Allow REST endpoint to query txs with multisig addresses.
* [\#8680](https://github.com/cosmos/cosmos-sdk/issues/8680) Fix missing timestamp in GetTxsEvent response [\#8732](https://github.com/cosmos/cosmos-sdk/pull/8732).
* [\#8681](https://github.com/cosmos/cosmos-sdk/issues/8681) Fix missing error message when calling GetTxsEvent [\#8732](https://github.com/cosmos/cosmos-sdk/pull/8732)
* (server) [\#8641](https://github.com/cosmos/cosmos-sdk/pull/8641) Fix Tendermint and application configuration reading from file
* (client/keys) [\#8639] (https://github.com/cosmos/cosmos-sdk/pull/8639) Fix keys migrate for mulitisig, offline, and ledger keys. The migrate command now takes a positional old_home_dir argument.

### Improvements

* (store/cachekv), (x/bank/types) [\#8719](https://github.com/cosmos/cosmos-sdk/pull/8719) algorithmically fix pathologically slow code
* [\#8701](https://github.com/cosmos/cosmos-sdk/pull/8701) Upgrade tendermint v0.34.8.
* [\#8714](https://github.com/cosmos/cosmos-sdk/pull/8714) Allow accounts to have a balance of 0 at genesis.

## [v0.41.3](https://github.com/cosmos/cosmos-sdk/releases/tag/v0.41.3) - 2021-02-18

### Bug Fixes

* [\#8617](https://github.com/cosmos/cosmos-sdk/pull/8617) Fix build failures caused by a small API breakage introduced in tendermint v0.34.7.

## [v0.41.2](https://github.com/cosmos/cosmos-sdk/releases/tag/v0.41.2) - 2021-02-18

### Improvements

* Bump tendermint dependency to v0.34.7.

## [v0.41.1](https://github.com/cosmos/cosmos-sdk/releases/tag/v0.41.1) - 2021-02-17

### Bug Fixes

* (grpc) [\#8549](https://github.com/cosmos/cosmos-sdk/pull/8549) Make gRPC requests go through ABCI and disallow concurrency.
* (x/staking) [\#8546](https://github.com/cosmos/cosmos-sdk/pull/8546) Fix caching bug where concurrent calls to GetValidator could cause a node to crash
* (server) [\#8481](https://github.com/cosmos/cosmos-sdk/pull/8481) Don't create files when running `{appd} tendermint show-*` subcommands.
* (client/keys) [\#8436](https://github.com/cosmos/cosmos-sdk/pull/8436) Fix keybase->keyring keys migration.
* (crypto/hd) [\#8607](https://github.com/cosmos/cosmos-sdk/pull/8607) Make DerivePrivateKeyForPath error and not panic on trailing slashes.

### Improvements

* (x/ibc) [\#8458](https://github.com/cosmos/cosmos-sdk/pull/8458) Add `packet_connection` attribute to ibc events to enable relayer filtering
* [\#8396](https://github.com/cosmos/cosmos-sdk/pull/8396) Add support for ARM platform
* (x/bank) [\#8479](https://github.com/cosmos/cosmos-sdk/pull/8479) Aditional client denom metadata validation for `base` and `display` denoms.
* (codec/types) [\#8605](https://github.com/cosmos/cosmos-sdk/pull/8605) Avoid unnecessary allocations for NewAnyWithCustomTypeURL on error.

## [v0.41.0](https://github.com/cosmos/cosmos-sdk/releases/tag/v0.41.0) - 2021-01-26

### State Machine Breaking

* (x/ibc) [\#8266](https://github.com/cosmos/cosmos-sdk/issues/8266) Add amino JSON support for IBC MsgTransfer in order to support Ledger text signing transfer transactions.
* (x/ibc) [\#8404](https://github.com/cosmos/cosmos-sdk/pull/8404) Reorder IBC `ChanOpenAck` and `ChanOpenConfirm` handler execution to perform core handler first, followed by application callbacks.



### Bug Fixes

* (simapp) [\#8418](https://github.com/cosmos/cosmos-sdk/pull/8418) Add balance coin to supply when adding a new genesis account
* (x/bank) [\#8417](https://github.com/cosmos/cosmos-sdk/pull/8417) Validate balances and coin denom metadata on genesis

## [v0.40.1](https://github.com/cosmos/cosmos-sdk/releases/tag/v0.40.1) - 2021-01-19

### Improvements

* (x/bank) [\#8302](https://github.com/cosmos/cosmos-sdk/issues/8302) Add gRPC and CLI queries for client denomination metadata.
* (tendermint) Bump Tendermint version to [v0.34.3](https://github.com/tendermint/tendermint/releases/tag/v0.34.3).

### Bug Fixes

* [\#8085](https://github.com/cosmos/cosmos-sdk/pull/8058) fix zero time checks
* [\#8280](https://github.com/cosmos/cosmos-sdk/pull/8280) fix GET /upgrade/current query
* (x/auth) [\#8287](https://github.com/cosmos/cosmos-sdk/pull/8287) Fix `tx sign --signature-only` to return correct sequence value in signature.
* (build) [\8300](https://github.com/cosmos/cosmos-sdk/pull/8300), [\8301](https://github.com/cosmos/cosmos-sdk/pull/8301) Fix reproducible builds
* (types/errors) [\#8355][https://github.com/cosmos/cosmos-sdk/pull/8355] Fix errorWrap `Is` method.
* (x/ibc) [\#8341](https://github.com/cosmos/cosmos-sdk/pull/8341) Fix query latest consensus state.
* (proto) [\#8350][https://github.com/cosmos/cosmos-sdk/pull/8350], [\#8361](https://github.com/cosmos/cosmos-sdk/pull/8361) Update gogo proto deps with v1.3.2 security fixes
* (x/ibc) [\#8359](https://github.com/cosmos/cosmos-sdk/pull/8359) Add missing UnpackInterfaces functions to IBC Query Responses. Fixes 'cannot unpack Any' error for IBC types.
* (x/bank) [\#8317](https://github.com/cosmos/cosmos-sdk/pull/8317) Fix panic when querying for a not found client denomination metadata.


## [v0.40.0](https://github.com/cosmos/cosmos-sdk/releases/tag/v0.40.0) - 2021-01-08

v0.40.0, known as the Stargate release of the Cosmos SDK, is one of the largest releases
of the Cosmos SDK since launch. Please read through this changelog and [release notes](https://github.com/cosmos/cosmos-sdk/blob/v0.40.0/RELEASE_NOTES.md) to make
sure you are aware of any relevant breaking changes.

### Client Breaking Changes

* __CLI__
  * (client/keys) [\#5889](https://github.com/cosmos/cosmos-sdk/pull/5889) remove `keys update` command.
  * (x/auth) [\#5844](https://github.com/cosmos/cosmos-sdk/pull/5844) `tx sign` command now returns an error when signing is attempted with offline/multisig keys.
  * (x/auth) [\#6108](https://github.com/cosmos/cosmos-sdk/pull/6108) `tx sign` command's `--validate-signatures` flag is migrated into a `tx validate-signatures` standalone command.
  * (x/auth) [#7788](https://github.com/cosmos/cosmos-sdk/pull/7788) Remove `tx auth` subcommands, all auth subcommands exist as `tx <subcommand>`
  * (x/genutil) [\#6651](https://github.com/cosmos/cosmos-sdk/pull/6651) The `gentx` command has been improved. No longer are `--from` and `--name` flags required. Instead, a single argument, `name`, is required which refers to the key pair in the Keyring. In addition, an optional
  `--moniker` flag can be provided to override the moniker found in `config.toml`.
  * (x/upgrade) [#7697](https://github.com/cosmos/cosmos-sdk/pull/7697) Rename flag name "--time" to "--upgrade-time", "--info" to "--upgrade-info", to keep it consistent with help message.
* __REST / Queriers__
  * (api) [\#6426](https://github.com/cosmos/cosmos-sdk/pull/6426) The ability to start an out-of-process API REST server has now been removed. Instead, the API server is now started in-process along with the application and Tendermint. Configuration options have been added to `app.toml` to enable/disable the API server along with additional HTTP server options.
  * (client) [\#7246](https://github.com/cosmos/cosmos-sdk/pull/7246) The rest server endpoint `/swagger-ui/` is replaced by `/swagger/`, and contains swagger documentation for gRPC Gateway routes in addition to legacy REST routes. Swagger API is exposed only if set in `app.toml`.
  * (x/auth) [\#5702](https://github.com/cosmos/cosmos-sdk/pull/5702) The `x/auth` querier route has changed from `"acc"` to `"auth"`.
  * (x/bank) [\#5572](https://github.com/cosmos/cosmos-sdk/pull/5572) The `/bank/balances/{address}` endpoint now returns all account balances or a single balance by denom when the `denom` query parameter is present.
  * (x/evidence) [\#5952](https://github.com/cosmos/cosmos-sdk/pull/5952) Remove CLI and REST handlers for querying `x/evidence` parameters.
  * (x/gov) [#6295](https://github.com/cosmos/cosmos-sdk/pull/6295) Fix typo in querying governance params.
* __General__
  * (baseapp) [\#6384](https://github.com/cosmos/cosmos-sdk/pull/6384) The `Result.Data` is now a Protocol Buffer encoded binary blob of type `TxData`. The `TxData` contains `Data` which contains a list of Protocol Buffer encoded message data and the corresponding message type.
  * (client) [\#5783](https://github.com/cosmos/cosmos-sdk/issues/5783) Unify all coins representations on JSON client requests for governance proposals.
  * (crypto) [\#7419](https://github.com/cosmos/cosmos-sdk/pull/7419) The SDK doesn't use Tendermint's `crypto.PubKey`
      interface anymore, and uses instead it's own `PubKey` interface, defined in `crypto/types`. Replace all instances of
      `crypto.PubKey` by `cryptotypes.Pubkey`.
  * (store/rootmulti) [\#6390](https://github.com/cosmos/cosmos-sdk/pull/6390) Proofs of empty stores are no longer supported.
  * (store/types) [\#5730](https://github.com/cosmos/cosmos-sdk/pull/5730) store.types.Cp() is removed in favour of types.CopyBytes().
  * (x/auth) [\#6054](https://github.com/cosmos/cosmos-sdk/pull/6054) Remove custom JSON marshaling for base accounts as multsigs cannot be bech32 decoded.
  * (x/auth/vesting) [\#6859](https://github.com/cosmos/cosmos-sdk/pull/6859) Custom JSON marshaling of vesting accounts was removed. Vesting accounts are now marshaled using their default proto or amino JSON representation.
  * (x/bank) [\#5785](https://github.com/cosmos/cosmos-sdk/issues/5785) In x/bank errors, JSON strings coerced to valid UTF-8 bytes at JSON marshalling time
  are now replaced by human-readable expressions. This change can potentially break compatibility with all those client side tools
  that parse log messages.
  * (x/evidence) [\#7538](https://github.com/cosmos/cosmos-sdk/pull/7538) The ABCI's `Result.Data` field for
    `MsgSubmitEvidence` responses does not contain the raw evidence's hash, but the protobuf encoded
    `MsgSubmitEvidenceResponse` struct.
  * (x/gov) [\#7533](https://github.com/cosmos/cosmos-sdk/pull/7533) The ABCI's `Result.Data` field for
    `MsgSubmitProposal` responses does not contain a raw binary encoding of the `proposalID`, but the protobuf encoded
    `MsgSubmitSubmitProposalResponse` struct.
  * (x/gov) [\#6859](https://github.com/cosmos/cosmos-sdk/pull/6859) `ProposalStatus` and `VoteOption` are now JSON serialized using its protobuf name, so expect names like `PROPOSAL_STATUS_DEPOSIT_PERIOD` as opposed to `DepositPeriod`.
  * (x/staking) [\#7499](https://github.com/cosmos/cosmos-sdk/pull/7499) `BondStatus` is now a protobuf `enum` instead
    of an `int32`, and JSON serialized using its protobuf name, so expect names like `BOND_STATUS_UNBONDING` as opposed
    to `Unbonding`.
  * (x/staking) [\#7556](https://github.com/cosmos/cosmos-sdk/pull/7556) The ABCI's `Result.Data` field for
    `MsgBeginRedelegate` and `MsgUndelegate` responses does not contain custom binary marshaled `completionTime`, but the
    protobuf encoded `MsgBeginRedelegateResponse` and `MsgUndelegateResponse` structs respectively

### API Breaking Changes

* __Baseapp / Client__
  * (AppModule) [\#7518](https://github.com/cosmos/cosmos-sdk/pull/7518) [\#7584](https://github.com/cosmos/cosmos-sdk/pull/7584) Rename `AppModule.RegisterQueryServices` to `AppModule.RegisterServices`, as this method now registers multiple services (the gRPC query service and the protobuf Msg service). A `Configurator` struct is used to hold the different services.
  * (baseapp) [\#5865](https://github.com/cosmos/cosmos-sdk/pull/5865) The `SimulationResponse` returned from tx simulation is now JSON encoded instead of Amino binary.
  * (client) [\#6290](https://github.com/cosmos/cosmos-sdk/pull/6290) `CLIContext` is renamed to `Context`. `Context` and all related methods have been moved from package context to client.
  * (client) [\#6525](https://github.com/cosmos/cosmos-sdk/pull/6525) Removed support for `indent` in JSON responses. Clients should consider piping to an external tool such as `jq`.
  * (client) [\#8107](https://github.com/cosmos/cosmos-sdk/pull/8107) Renamed `PrintOutput` and `PrintOutputLegacy`
      methods of the `context.Client` object to `PrintProto` and `PrintObjectLegacy`.
  * (client/flags) [\#6632](https://github.com/cosmos/cosmos-sdk/pull/6632) Remove NewCompletionCmd(), the function is now available in tendermint.
  * (client/input) [\#5904](https://github.com/cosmos/cosmos-sdk/pull/5904) Removal of unnecessary `GetCheckPassword`, `PrintPrefixed` functions.
  * (client/keys) [\#5889](https://github.com/cosmos/cosmos-sdk/pull/5889) Rename `NewKeyBaseFromDir()` -> `NewLegacyKeyBaseFromDir()`.
  * (client/keys) [\#5820](https://github.com/cosmos/cosmos-sdk/pull/5820/) Removed method CloseDB from Keybase interface.
  * (client/rpc) [\#6290](https://github.com/cosmos/cosmos-sdk/pull/6290) `client` package and subdirs reorganization.
  * (client/lcd) [\#6290](https://github.com/cosmos/cosmos-sdk/pull/6290) `CliCtx` of struct `RestServer` in package client/lcd has been renamed to `ClientCtx`.
  * (codec) [\#6330](https://github.com/cosmos/cosmos-sdk/pull/6330) `codec.RegisterCrypto` has been moved to the `crypto/codec` package and the global `codec.Cdc` Amino instance has been deprecated and moved to the `codec/legacy_global` package.
  * (codec) [\#8080](https://github.com/cosmos/cosmos-sdk/pull/8080) Updated the `codec.Marshaler` interface
    * Moved `MarshalAny` and `UnmarshalAny` helper functions to `codec.Marshaler` and renamed to `MarshalInterface` and
      `UnmarshalInterface` respectively. These functions must take interface as a parameter (not a concrete type nor `Any`
      object). Underneath they use `Any` wrapping for correct protobuf serialization.
  * (crypto) [\#6780](https://github.com/cosmos/cosmos-sdk/issues/6780) Move ledger code to its own package.
  * (crypto/types/multisig) [\#6373](https://github.com/cosmos/cosmos-sdk/pull/6373) `multisig.Multisignature` has been renamed  to `AminoMultisignature`
  * (codec) `*codec.LegacyAmino` is now a wrapper around Amino which provides backwards compatibility with protobuf `Any`. ALL legacy code should use `*codec.LegacyAmino` instead of `*amino.Codec` directly
  * (crypto) [\#5880](https://github.com/cosmos/cosmos-sdk/pull/5880) Merge `crypto/keys/mintkey` into `crypto`.
  * (crypto/hd) [\#5904](https://github.com/cosmos/cosmos-sdk/pull/5904) `crypto/keys/hd` moved to `crypto/hd`.
  * (crypto/keyring):
    * [\#5866](https://github.com/cosmos/cosmos-sdk/pull/5866) Rename `crypto/keys/` to `crypto/keyring/`.
    * [\#5904](https://github.com/cosmos/cosmos-sdk/pull/5904) `Keybase` -> `Keyring` interfaces migration. `LegacyKeybase` interface is added in order
  to guarantee limited backward compatibility with the old Keybase interface for the sole purpose of migrating keys across the new keyring backends. `NewLegacy`
  constructor is provided [\#5889](https://github.com/cosmos/cosmos-sdk/pull/5889) to allow for smooth migration of keys from the legacy LevelDB based implementation
  to new keyring backends. Plus, the package and the new keyring no longer depends on the sdk.Config singleton. Please consult the [package documentation](https://github.com/cosmos/cosmos-sdk/tree/master/crypto/keyring/doc.go) for more
  information on how to implement the new `Keyring` interface.
    * [\#5858](https://github.com/cosmos/cosmos-sdk/pull/5858) Make Keyring store keys by name and address's hexbytes representation.
  * (export) [\#5952](https://github.com/cosmos/cosmos-sdk/pull/5952) `AppExporter` now returns ABCI consensus parameters to be included in marshaled exported state. These parameters must be returned from the application via the `BaseApp`.
  * (simapp) Deprecating and renaming `MakeEncodingConfig` to `MakeTestEncodingConfig` (both in `simapp` and `simapp/params` packages).
  * (store) [\#5803](https://github.com/cosmos/cosmos-sdk/pull/5803) The `store.CommitMultiStore` interface now includes the new `snapshots.Snapshotter` interface as well.
  * (types) [\#5579](https://github.com/cosmos/cosmos-sdk/pull/5579) The `keepRecent` field has been removed from the `PruningOptions` type.
  The `PruningOptions` type now only includes fields `KeepEvery` and `SnapshotEvery`, where `KeepEvery`
  determines which committed heights are flushed to disk and `SnapshotEvery` determines which of these
  heights are kept after pruning. The `IsValid` method should be called whenever using these options. Methods
  `SnapshotVersion` and `FlushVersion` accept a version arugment and determine if the version should be
  flushed to disk or kept as a snapshot. Note, `KeepRecent` is automatically inferred from the options
  and provided directly the IAVL store.
  * (types) [\#5533](https://github.com/cosmos/cosmos-sdk/pull/5533) Refactored `AppModuleBasic` and `AppModuleGenesis`
  to now accept a `codec.JSONMarshaler` for modular serialization of genesis state.
  * (types/rest) [\#5779](https://github.com/cosmos/cosmos-sdk/pull/5779) Drop unused Parse{Int64OrReturnBadRequest,QueryParamBool}() functions.
* __Modules__
  * (modules) [\#7243](https://github.com/cosmos/cosmos-sdk/pull/7243) Rename `RegisterCodec` to `RegisterLegacyAminoCodec` and `codec.New()` is now renamed to `codec.NewLegacyAmino()`
  * (modules) [\#6564](https://github.com/cosmos/cosmos-sdk/pull/6564) Constant `DefaultParamspace` is removed from all modules, use ModuleName instead.
  * (modules) [\#5989](https://github.com/cosmos/cosmos-sdk/pull/5989) `AppModuleBasic.GetTxCmd` now takes a single `CLIContext` parameter.
  * (modules) [\#5664](https://github.com/cosmos/cosmos-sdk/pull/5664) Remove amino `Codec` from simulation `StoreDecoder`, which now returns a function closure in order to unmarshal the key-value pairs.
  * (modules) [\#5555](https://github.com/cosmos/cosmos-sdk/pull/5555) Move `x/auth/client/utils/` types and functions to `x/auth/client/`.
  * (modules) [\#5572](https://github.com/cosmos/cosmos-sdk/pull/5572) Move account balance logic and APIs from `x/auth` to `x/bank`.
  * (modules) [\#6326](https://github.com/cosmos/cosmos-sdk/pull/6326) `AppModuleBasic.GetQueryCmd` now takes a single `client.Context` parameter.
  * (modules) [\#6336](https://github.com/cosmos/cosmos-sdk/pull/6336) `AppModuleBasic.RegisterQueryService` method was added to support gRPC queries, and `QuerierRoute` and `NewQuerierHandler` were deprecated.
  * (modules) [\#6311](https://github.com/cosmos/cosmos-sdk/issues/6311) Remove `alias.go` usage
  * (modules) [\#6447](https://github.com/cosmos/cosmos-sdk/issues/6447) Rename `blacklistedAddrs` to `blockedAddrs`.
  * (modules) [\#6834](https://github.com/cosmos/cosmos-sdk/issues/6834) Add `RegisterInterfaces` method to `AppModuleBasic` to support registration of protobuf interface types.
  * (modules) [\#6734](https://github.com/cosmos/cosmos-sdk/issues/6834) Add `TxEncodingConfig` parameter to `AppModuleBasic.ValidateGenesis` command to support JSON tx decoding in `genutil`.
  * (modules) [#7764](https://github.com/cosmos/cosmos-sdk/pull/7764) Added module initialization options:
    * `server/types.AppExporter` requires extra argument: `AppOptions`.
    * `server.AddCommands` requires extra argument: `addStartFlags types.ModuleInitFlags`
    * `x/crisis.NewAppModule` has a new attribute: `skipGenesisInvariants`. [PR](https://github.com/cosmos/cosmos-sdk/pull/7764)
  * (types) [\#6327](https://github.com/cosmos/cosmos-sdk/pull/6327) `sdk.Msg` now inherits `proto.Message`, as a result all `sdk.Msg` types now use pointer semantics.
  * (types) [\#7032](https://github.com/cosmos/cosmos-sdk/pull/7032) All types ending with `ID` (e.g. `ProposalID`) now end with `Id` (e.g. `ProposalId`), to match default Protobuf generated format. Also see [\#7033](https://github.com/cosmos/cosmos-sdk/pull/7033) for more details.
  * (x/auth) [\#6029](https://github.com/cosmos/cosmos-sdk/pull/6029) Module accounts have been moved from `x/supply` to `x/auth`.
  * (x/auth) [\#6443](https://github.com/cosmos/cosmos-sdk/issues/6443) Move `FeeTx` and `TxWithMemo` interfaces from `x/auth/ante` to `types`.
  * (x/auth) [\#7006](https://github.com/cosmos/cosmos-sdk/pull/7006) All `AccountRetriever` methods now take `client.Context` as a parameter instead of as a struct member.
  * (x/auth) [\#6270](https://github.com/cosmos/cosmos-sdk/pull/6270) The passphrase argument has been removed from the signature of the following functions and methods: `BuildAndSign`, ` MakeSignature`, ` SignStdTx`, `TxBuilder.BuildAndSign`, `TxBuilder.Sign`, `TxBuilder.SignStdTx`
  * (x/auth) [\#6428](https://github.com/cosmos/cosmos-sdk/issues/6428):
    * `NewAnteHandler` and `NewSigVerificationDecorator` both now take a `SignModeHandler` parameter.
    * `SignatureVerificationGasConsumer` now has the signature: `func(meter sdk.GasMeter, sig signing.SignatureV2, params types.Params) error`.
    * The `SigVerifiableTx` interface now has a `GetSignaturesV2() ([]signing.SignatureV2, error)` method and no longer has the `GetSignBytes` method.
  * (x/auth/tx) [\#8106](https://github.com/cosmos/cosmos-sdk/pull/8106) change related to missing append functionality in
      client transaction signing
    + added `overwriteSig` argument to `x/auth/client.SignTx` and `client/tx.Sign` functions.
    + removed `x/auth/tx.go:wrapper.GetSignatures`. The `wrapper` provides `TxBuilder` functionality, and it's a private
      structure. That function was not used at all and it's not exposed through the `TxBuilder` interface.
  * (x/bank) [\#7327](https://github.com/cosmos/cosmos-sdk/pull/7327) AddCoins and SubtractCoins no longer return a resultingValue and will only return an error.
  * (x/capability) [#7918](https://github.com/cosmos/cosmos-sdk/pull/7918) Add x/capability safety checks:
    * All outward facing APIs will now check that capability is not nil and name is not empty before performing any state-machine changes
    * `SetIndex` has been renamed to `InitializeIndex`
  * (x/evidence) [\#7251](https://github.com/cosmos/cosmos-sdk/pull/7251) New evidence types and light client evidence handling. The module function names changed.
  * (x/evidence) [\#5952](https://github.com/cosmos/cosmos-sdk/pull/5952) Remove APIs for getting and setting `x/evidence` parameters. `BaseApp` now uses a `ParamStore` to manage Tendermint consensus parameters which is managed via the `x/params` `Substore` type.
  * (x/gov) [\#6147](https://github.com/cosmos/cosmos-sdk/pull/6147) The `Content` field on `Proposal` and `MsgSubmitProposal`
    is now `Any` in concordance with [ADR 019](docs/architecture/adr-019-protobuf-state-encoding.md) and `GetContent` should now
    be used to retrieve the actual proposal `Content`. Also the `NewMsgSubmitProposal` constructor now may return an `error`
  * (x/ibc) [\#6374](https://github.com/cosmos/cosmos-sdk/pull/6374) `VerifyMembership` and `VerifyNonMembership` now take a `specs []string` argument to specify the proof format used for verification. Most SDK chains can simply use `commitmenttypes.GetSDKSpecs()` for this argument.
  * (x/params) [\#5619](https://github.com/cosmos/cosmos-sdk/pull/5619) The `x/params` keeper now accepts a `codec.Marshaller` instead of
  a reference to an amino codec. Amino is still used for JSON serialization.
  * (x/staking) [\#6451](https://github.com/cosmos/cosmos-sdk/pull/6451) `DefaultParamspace` and `ParamKeyTable` in staking module are moved from keeper to types to enforce consistency.
  * (x/staking) [\#7419](https://github.com/cosmos/cosmos-sdk/pull/7419) The `TmConsPubKey` method on ValidatorI has been
      removed and replaced instead by `ConsPubKey` (which returns a SDK `cryptotypes.PubKey`) and `TmConsPublicKey` (which
      returns a Tendermint proto PublicKey).
  * (x/staking/types) [\#7447](https://github.com/cosmos/cosmos-sdk/issues/7447) Remove bech32 PubKey support:
    * `ValidatorI` interface update. `GetConsPubKey` renamed to `TmConsPubKey` (consensus public key must be a tendermint key). `TmConsPubKey`, `GetConsAddr` methods return error.
    * `Validator` update. Methods changed in `ValidatorI` (as described above) and `ToTmValidator` return error.
    * `Validator.ConsensusPubkey` type changed from `string` to `codectypes.Any`.
    * `MsgCreateValidator.Pubkey` type changed from `string` to `codectypes.Any`.
  * (x/supply) [\#6010](https://github.com/cosmos/cosmos-sdk/pull/6010) All `x/supply` types and APIs have been moved to `x/bank`.
  * [\#6409](https://github.com/cosmos/cosmos-sdk/pull/6409) Rename all IsEmpty methods to Empty across the codebase and enforce consistency.
  * [\#6231](https://github.com/cosmos/cosmos-sdk/pull/6231) Simplify `AppModule` interface, `Route` and `NewHandler` methods become only `Route`
  and returns a new `Route` type.
  * (x/slashing) [\#6212](https://github.com/cosmos/cosmos-sdk/pull/6212) Remove `Get*` prefixes from key construction functions
  * (server) [\#6079](https://github.com/cosmos/cosmos-sdk/pull/6079) Remove `UpgradeOldPrivValFile` (deprecated in Tendermint Core v0.28).
  * [\#5719](https://github.com/cosmos/cosmos-sdk/pull/5719) Bump Go requirement to 1.14+


### State Machine Breaking

* __General__
  * (client) [\#7268](https://github.com/cosmos/cosmos-sdk/pull/7268) / [\#7147](https://github.com/cosmos/cosmos-sdk/pull/7147) Introduce new protobuf based PubKeys, and migrate PubKey in BaseAccount to use this new protobuf based PubKey format

* __Modules__
  * (modules) [\#5572](https://github.com/cosmos/cosmos-sdk/pull/5572) Separate balance from accounts per ADR 004.
    * Account balances are now persisted and retrieved via the `x/bank` module.
    * Vesting account interface has been modified to account for changes.
    * Callers to `NewBaseVestingAccount` are responsible for verifying account balance in relation to
    the original vesting amount.
    * The `SendKeeper` and `ViewKeeper` interfaces in `x/bank` have been modified to account for changes.
  * (x/auth) [\#5533](https://github.com/cosmos/cosmos-sdk/pull/5533) Migrate the `x/auth` module to use Protocol Buffers for state
  serialization instead of Amino.
    * The `BaseAccount.PubKey` field is now represented as a Bech32 string instead of a `crypto.Pubkey`.
    * `NewBaseAccountWithAddress` now returns a reference to a `BaseAccount`.
    * The `x/auth` module now accepts a `Codec` interface which extends the `codec.Marshaler` interface by
    requiring a concrete codec to know how to serialize accounts.
    * The `AccountRetriever` type now accepts a `Codec` in its constructor in order to know how to
    serialize accounts.
  * (x/bank) [\#6518](https://github.com/cosmos/cosmos-sdk/pull/6518) Support for global and per-denomination send enabled flags.
    * Existing send_enabled global flag has been moved into a Params structure as `default_send_enabled`.
    * An array of: `{denom: string, enabled: bool}` is added to bank Params to support per-denomination override of global default value.
  * (x/distribution) [\#5610](https://github.com/cosmos/cosmos-sdk/pull/5610) Migrate the `x/distribution` module to use Protocol Buffers for state
  serialization instead of Amino. The exact codec used is `codec.HybridCodec` which utilizes Protobuf for binary encoding and Amino
  for JSON encoding.
    * `ValidatorHistoricalRewards.ReferenceCount` is now of types `uint32` instead of `uint16`.
    * `ValidatorSlashEvents` is now a struct with `slashevents`.
    * `ValidatorOutstandingRewards` is now a struct with `rewards`.
    * `ValidatorAccumulatedCommission` is now a struct with `commission`.
    * The `Keeper` constructor now takes a `codec.Marshaler` instead of a concrete Amino codec. This exact type
    provided is specified by `ModuleCdc`.
  * (x/evidence) [\#5634](https://github.com/cosmos/cosmos-sdk/pull/5634) Migrate the `x/evidence` module to use Protocol Buffers for state
  serialization instead of Amino.
    * The `internal` sub-package has been removed in order to expose the types proto file.
    * The module now accepts a `Codec` interface which extends the `codec.Marshaler` interface by
    requiring a concrete codec to know how to serialize `Evidence` types.
    * The `MsgSubmitEvidence` message has been removed in favor of `MsgSubmitEvidenceBase`. The application-level
    codec must now define the concrete `MsgSubmitEvidence` type which must implement the module's `MsgSubmitEvidence`
    interface.
  * (x/evidence) [\#5952](https://github.com/cosmos/cosmos-sdk/pull/5952) Remove parameters from `x/evidence` genesis and module state. The `x/evidence` module now solely uses Tendermint consensus parameters to determine of evidence is valid or not.
  * (x/gov) [\#5737](https://github.com/cosmos/cosmos-sdk/pull/5737) Migrate the `x/gov` module to use Protocol
  Buffers for state serialization instead of Amino.
    * `MsgSubmitProposal` will be removed in favor of the application-level proto-defined `MsgSubmitProposal` which
    implements the `MsgSubmitProposalI` interface. Applications should extend the `NewMsgSubmitProposalBase` type
    to define their own concrete `MsgSubmitProposal` types.
    * The module now accepts a `Codec` interface which extends the `codec.Marshaler` interface by
    requiring a concrete codec to know how to serialize `Proposal` types.
  * (x/mint) [\#5634](https://github.com/cosmos/cosmos-sdk/pull/5634) Migrate the `x/mint` module to use Protocol Buffers for state
  serialization instead of Amino.
    * The `internal` sub-package has been removed in order to expose the types proto file.
  * (x/slashing) [\#5627](https://github.com/cosmos/cosmos-sdk/pull/5627) Migrate the `x/slashing` module to use Protocol Buffers for state
  serialization instead of Amino. The exact codec used is `codec.HybridCodec` which utilizes Protobuf for binary encoding and Amino
  for JSON encoding.
    * The `Keeper` constructor now takes a `codec.Marshaler` instead of a concrete Amino codec. This exact type
    provided is specified by `ModuleCdc`.
  * (x/staking) [\#6844](https://github.com/cosmos/cosmos-sdk/pull/6844) Validators are now inserted into the unbonding queue based on their unbonding time and height. The relevant keeper APIs are modified to reflect these changes by now also requiring a height.
  * (x/staking) [\#6061](https://github.com/cosmos/cosmos-sdk/pull/6061) Allow a validator to immediately unjail when no signing info is present due to
  falling below their minimum self-delegation and never having been bonded. The validator may immediately unjail once they've met their minimum self-delegation.
  * (x/staking) [\#5600](https://github.com/cosmos/cosmos-sdk/pull/5600) Migrate the `x/staking` module to use Protocol Buffers for state
  serialization instead of Amino. The exact codec used is `codec.HybridCodec` which utilizes Protobuf for binary encoding and Amino
  for JSON encoding.
    * `BondStatus` is now of type `int32` instead of `byte`.
    * Types of `int16` in the `Params` type are now of type `int32`.
    * Every reference of `crypto.Pubkey` in context of a `Validator` is now of type string. `GetPubKeyFromBech32` must be used to get the `crypto.Pubkey`.
    * The `Keeper` constructor now takes a `codec.Marshaler` instead of a concrete Amino codec. This exact type
    provided is specified by `ModuleCdc`.
  * (x/staking) [\#7979](https://github.com/cosmos/cosmos-sdk/pull/7979) keeper pubkey storage serialization migration
      from bech32 to protobuf.
  * (x/supply) [\#6010](https://github.com/cosmos/cosmos-sdk/pull/6010) Removed the `x/supply` module by merging the existing types and APIs into the `x/bank` module.
  * (x/supply) [\#5533](https://github.com/cosmos/cosmos-sdk/pull/5533) Migrate the `x/supply` module to use Protocol Buffers for state
  serialization instead of Amino.
    * The `internal` sub-package has been removed in order to expose the types proto file.
    * The `x/supply` module now accepts a `Codec` interface which extends the `codec.Marshaler` interface by
    requiring a concrete codec to know how to serialize `SupplyI` types.
    * The `SupplyI` interface has been modified to no longer return `SupplyI` on methods. Instead the
    concrete type's receiver should modify the type.
  * (x/upgrade) [\#5659](https://github.com/cosmos/cosmos-sdk/pull/5659) Migrate the `x/upgrade` module to use Protocol
  Buffers for state serialization instead of Amino.
    * The `internal` sub-package has been removed in order to expose the types proto file.
    * The `x/upgrade` module now accepts a `codec.Marshaler` interface.

### Features

* __Baseapp / Client / REST__
  * (x/auth) [\#6213](https://github.com/cosmos/cosmos-sdk/issues/6213) Introduce new protobuf based path for transaction signing, see [ADR020](https://github.com/cosmos/cosmos-sdk/blob/master/docs/architecture/adr-020-protobuf-transaction-encoding.md) for more details
  * (x/auth) [\#6350](https://github.com/cosmos/cosmos-sdk/pull/6350) New sign-batch command to sign StdTx batch files.
  * (baseapp) [\#5803](https://github.com/cosmos/cosmos-sdk/pull/5803) Added support for taking state snapshots at regular height intervals, via options `snapshot-interval` and `snapshot-keep-recent`.
  * (baseapp) [\#7519](https://github.com/cosmos/cosmos-sdk/pull/7519) Add `ServiceMsgRouter` to BaseApp to handle routing of protobuf service `Msg`s. The two new types defined in ADR 031, `sdk.ServiceMsg` and `sdk.MsgRequest` are introduced with this router.
  * (client) [\#5921](https://github.com/cosmos/cosmos-sdk/issues/5921) Introduce new gRPC and gRPC Gateway based APIs for querying app & module data. See [ADR021](https://github.com/cosmos/cosmos-sdk/blob/master/docs/architecture/adr-021-protobuf-query-encoding.md) for more details
  * (cli) [\#7485](https://github.com/cosmos/cosmos-sdk/pull/7485) Introduce a new optional `--keyring-dir` flag that allows clients to specify a Keyring directory if it does not reside in the directory specified by `--home`.
  * (cli) [\#7221](https://github.com/cosmos/cosmos-sdk/pull/7221) Add the option of emitting amino encoded json from the CLI
  * (codec) [\#7519](https://github.com/cosmos/cosmos-sdk/pull/7519) `InterfaceRegistry` now inherits `jsonpb.AnyResolver`, and has a `RegisterCustomTypeURL` method to support ADR 031 packing of `Any`s. `AnyResolver` is now a required parameter to `RejectUnknownFields`.
  * (coin) [\#6755](https://github.com/cosmos/cosmos-sdk/pull/6755) Add custom regex validation for `Coin` denom by overwriting `CoinDenomRegex` when using `/types/coin.go`.
  * (config) [\#7265](https://github.com/cosmos/cosmos-sdk/pull/7265) Support Tendermint block pruning through a new `min-retain-blocks` configuration that can be set in either `app.toml` or via the CLI. This parameter is used in conjunction with other criteria to determine the height at which Tendermint should prune blocks.
  * (events) [\#7121](https://github.com/cosmos/cosmos-sdk/pull/7121) The application now derives what events are indexed by Tendermint via the `index-events` configuration in `app.toml`, which is a list of events taking the form `{eventType}.{attributeKey}`.
  * (tx) [\#6089](https://github.com/cosmos/cosmos-sdk/pull/6089) Transactions can now have a `TimeoutHeight` set which allows the transaction to be rejected if it's committed at a height greater than the timeout.
  * (rest) [\#6167](https://github.com/cosmos/cosmos-sdk/pull/6167) Support `max-body-bytes` CLI flag for the REST service.
  * (genesis) [\#7089](https://github.com/cosmos/cosmos-sdk/pull/7089) The `export` command now adds a `initial_height` field in the exported JSON. Baseapp's `CommitMultiStore` now also has a `SetInitialVersion` setter, so it can set the initial store version inside `InitChain` and start a new chain from a given height.
* __General__
  * (crypto/multisig) [\#6241](https://github.com/cosmos/cosmos-sdk/pull/6241) Add Multisig type directly to the repo. Previously this was in tendermint.
  * (codec/types) [\#8106](https://github.com/cosmos/cosmos-sdk/pull/8106) Adding `NewAnyWithCustomTypeURL` to correctly
     marshal Messages in TxBuilder.
  * (tests) [\#6489](https://github.com/cosmos/cosmos-sdk/pull/6489) Introduce package `testutil`, new in-process testing network framework for use in integration and unit tests.
  * (tx) Add new auth/tx gRPC & gRPC-Gateway endpoints for basic querying & broadcasting support
    * [\#7842](https://github.com/cosmos/cosmos-sdk/pull/7842) Add TxsByEvent gRPC endpoint
    * [\#7852](https://github.com/cosmos/cosmos-sdk/pull/7852) Add tx broadcast gRPC endpoint
  * (tx) [\#7688](https://github.com/cosmos/cosmos-sdk/pull/7688) Add a new Tx gRPC service with methods `Simulate` and `GetTx` (by hash).
  * (store) [\#5803](https://github.com/cosmos/cosmos-sdk/pull/5803) Added `rootmulti.Store` methods for taking and restoring snapshots, based on `iavl.Store` export/import.
  * (store) [\#6324](https://github.com/cosmos/cosmos-sdk/pull/6324) IAVL store query proofs now return CommitmentOp which wraps an ics23 CommitmentProof
  * (store) [\#6390](https://github.com/cosmos/cosmos-sdk/pull/6390) `RootMulti` store query proofs now return `CommitmentOp` which wraps `CommitmentProofs`
    * `store.Query` now only returns chained `ics23.CommitmentProof` wrapped in `merkle.Proof`
    * `ProofRuntime` only decodes and verifies `ics23.CommitmentProof`
* __Modules__
  * (modules) [\#5921](https://github.com/cosmos/cosmos-sdk/issues/5921) Introduction of Query gRPC service definitions along with REST annotations for gRPC Gateway for each module
  * (modules) [\#7540](https://github.com/cosmos/cosmos-sdk/issues/7540) Protobuf service definitions can now be used for
    packing `Msg`s in transactions as defined in [ADR 031](./docs/architecture/adr-031-msg-service.md). All modules now
    define a `Msg` protobuf service.
  * (x/auth/vesting) [\#7209](https://github.com/cosmos/cosmos-sdk/pull/7209) Create new `MsgCreateVestingAccount` message type along with CLI handler that allows for the creation of delayed and continuous vesting types.
  * (x/capability) [\#5828](https://github.com/cosmos/cosmos-sdk/pull/5828) Capability module integration as outlined in [ADR 3 - Dynamic Capability Store](https://github.com/cosmos/tree/master/docs/architecture/adr-003-dynamic-capability-store.md).
  * (x/crisis) `x/crisis` has a new function: `AddModuleInitFlags`, which will register optional crisis module flags for the start command.
  * (x/ibc) [\#5277](https://github.com/cosmos/cosmos-sdk/pull/5277) `x/ibc` changes from IBC alpha. For more details check the the [`x/ibc/core/spec`](https://github.com/cosmos/cosmos-sdk/tree/master/x/ibc/core/spec) directory, or the ICS specs below:
    * [ICS 002 - Client Semantics](https://github.com/cosmos/ics/tree/master/spec/ics-002-client-semantics) subpackage
    * [ICS 003 - Connection Semantics](https://github.com/cosmos/ics/blob/master/spec/ics-003-connection-semantics) subpackage
    * [ICS 004 - Channel and Packet Semantics](https://github.com/cosmos/ics/blob/master/spec/ics-004-channel-and-packet-semantics) subpackage
    * [ICS 005 - Port Allocation](https://github.com/cosmos/ics/blob/master/spec/ics-005-port-allocation) subpackage
    * [ICS 006 - Solo Machine Client](https://github.com/cosmos/ics/tree/master/spec/ics-006-solo-machine-client) subpackage
    * [ICS 007 - Tendermint Client](https://github.com/cosmos/ics/blob/master/spec/ics-007-tendermint-client) subpackage
    * [ICS 009 - Loopback Client](https://github.com/cosmos/ics/tree/master/spec/ics-009-loopback-client) subpackage
    * [ICS 020 - Fungible Token Transfer](https://github.com/cosmos/ics/tree/master/spec/ics-020-fungible-token-transfer) subpackage
    * [ICS 023 - Vector Commitments](https://github.com/cosmos/ics/tree/master/spec/ics-023-vector-commitments) subpackage
    * [ICS 024 - Host State Machine Requirements](https://github.com/cosmos/ics/tree/master/spec/ics-024-host-requirements) subpackage
  * (x/ibc) [\#6374](https://github.com/cosmos/cosmos-sdk/pull/6374) ICS-23 Verify functions will now accept and verify ics23 CommitmentProofs exclusively
  * (x/params) [\#6005](https://github.com/cosmos/cosmos-sdk/pull/6005) Add new CLI command for querying raw x/params parameters by subspace and key.

### Bug Fixes

* __Baseapp / Client / REST__
  * (client) [\#5964](https://github.com/cosmos/cosmos-sdk/issues/5964) `--trust-node` is now false by default - for real. Users must ensure it is set to true if they don't want to enable the verifier.
  * (client) [\#6402](https://github.com/cosmos/cosmos-sdk/issues/6402) Fix `keys add` `--algo` flag which only worked for Tendermint's `secp256k1` default key signing algorithm.
  * (client) [\#7699](https://github.com/cosmos/cosmos-sdk/pull/7699) Fix panic in context when setting invalid nodeURI. `WithNodeURI` does not set the `Client` in the context.
  * (export) [\#6510](https://github.com/cosmos/cosmos-sdk/pull/6510/) Field TimeIotaMs now is included in genesis file while exporting.
  * (rest) [\#5906](https://github.com/cosmos/cosmos-sdk/pull/5906) Fix an issue that make some REST calls panic when sending invalid or incomplete requests.
  * (crypto) [\#7966](https://github.com/cosmos/cosmos-sdk/issues/7966) `Bip44Params` `String()` function now correctly
      returns the absolute HD path by adding the `m/` prefix.
  * (crypto/keyring) [\#5844](https://github.com/cosmos/cosmos-sdk/pull/5844) `Keyring.Sign()` methods no longer decode amino signatures when method receivers
  are offline/multisig keys.
  * (store) [\#7415](https://github.com/cosmos/cosmos-sdk/pull/7415) Allow new stores to be registered during on-chain upgrades.
* __Modules__
  * (modules) [\#5569](https://github.com/cosmos/cosmos-sdk/issues/5569) `InitGenesis`, for the relevant modules, now ensures module accounts exist.
  * (x/auth) [\#5892](https://github.com/cosmos/cosmos-sdk/pull/5892) Add `RegisterKeyTypeCodec` to register new
  types (eg. keys) to the `auth` module internal amino codec.
  * (x/bank) [\#6536](https://github.com/cosmos/cosmos-sdk/pull/6536) Fix bug in `WriteGeneratedTxResponse` function used by multiple
  REST endpoints. Now it writes a Tx in StdTx format.
  * (x/genutil) [\#5938](https://github.com/cosmos/cosmos-sdk/pull/5938) Fix `InitializeNodeValidatorFiles` error handling.
  * (x/gentx) [\#8183](https://github.com/cosmos/cosmos-sdk/pull/8183) change gentx cmd amount to arg from flag
  * (x/gov) [#7641](https://github.com/cosmos/cosmos-sdk/pull/7641) Fix tally calculation precision error.
  * (x/staking) [\#6529](https://github.com/cosmos/cosmos-sdk/pull/6529) Export validator addresses (previously was empty).
  * (x/staking) [\#5949](https://github.com/cosmos/cosmos-sdk/pull/5949) Skip staking `HistoricalInfoKey` in simulations as headers are not exported.
  * (x/staking) [\#6061](https://github.com/cosmos/cosmos-sdk/pull/6061) Allow a validator to immediately unjail when no signing info is present due to
falling below their minimum self-delegation and never having been bonded. The validator may immediately unjail once they've met their minimum self-delegation.
* __General__
  * (types) [\#7038](https://github.com/cosmos/cosmos-sdk/issues/7038) Fix infinite looping of `ApproxRoot` by including a hard-coded maximum iterations limit of 100.
  * (types) [\#7084](https://github.com/cosmos/cosmos-sdk/pull/7084) Fix panic when calling `BigInt()` on an uninitialized `Int`.
  * (simulation) [\#7129](https://github.com/cosmos/cosmos-sdk/issues/7129) Fix support for custom `Account` and key types on auth's simulation.


### Improvements
* __Baseapp / Client / REST__
  * (baseapp) [\#6186](https://github.com/cosmos/cosmos-sdk/issues/6186) Support emitting events during `AnteHandler` execution.
  * (baseapp) [\#6053](https://github.com/cosmos/cosmos-sdk/pull/6053) Customizable panic recovery handling added for `app.runTx()` method (as proposed in the [ADR 22](https://github.com/cosmos/cosmos-sdk/blob/master/docs/architecture/adr-022-custom-panic-handling.md)). Adds ability for developers to register custom panic handlers extending standard ones.
  * (client) [\#5810](https://github.com/cosmos/cosmos-sdk/pull/5810) Added a new `--offline` flag that allows commands to be executed without an
  internet connection. Previously, `--generate-only` served this purpose in addition to only allowing txs to be generated. Now, `--generate-only` solely
  allows txs to be generated without being broadcasted and disallows Keybase use and `--offline` allows the use of Keybase but does not allow any
  functionality that requires an online connection.
  * (cli) [#7764](https://github.com/cosmos/cosmos-sdk/pull/7764) Update x/banking and x/crisis InitChain to improve node startup time
  * (client) [\#5856](https://github.com/cosmos/cosmos-sdk/pull/5856) Added the possibility to set `--offline` flag with config command.
  * (client) [\#5895](https://github.com/cosmos/cosmos-sdk/issues/5895) show config options in the config command's help screen.
  * (client/keys) [\#8043](https://github.com/cosmos/cosmos-sdk/pull/8043) Add support for export of unarmored private key
  * (client/tx) [\#7801](https://github.com/cosmos/cosmos-sdk/pull/7801) Update sign-batch multisig to work online
  * (x/genutil) [\#8099](https://github.com/cosmos/cosmos-sdk/pull/8099) `init` now supports a `--recover` flag to recover
      the private validator key from a given mnemonic
* __Modules__
  * (x/auth) [\#5702](https://github.com/cosmos/cosmos-sdk/pull/5702) Add parameter querying support for `x/auth`.
  * (x/auth/ante) [\#6040](https://github.com/cosmos/cosmos-sdk/pull/6040) `AccountKeeper` interface used for `NewAnteHandler` and handler's decorators to add support of using custom `AccountKeeper` implementations.
  * (x/evidence) [\#5952](https://github.com/cosmos/cosmos-sdk/pull/5952) Tendermint Consensus parameters can now be changed via parameter change proposals through `x/gov`.
  * (x/evidence) [\#5961](https://github.com/cosmos/cosmos-sdk/issues/5961) Add `StoreDecoder` simulation for evidence module.
  * (x/ibc) [\#5948](https://github.com/cosmos/cosmos-sdk/issues/5948) Add `InitGenesis` and `ExportGenesis` functions for `ibc` module.
  * (x/ibc-transfer) [\#6871](https://github.com/cosmos/cosmos-sdk/pull/6871) Implement [ADR 001 - Coin Source Tracing](./docs/architecture/adr-001-coin-source-tracing.md).
  * (x/staking) [\#6059](https://github.com/cosmos/cosmos-sdk/pull/6059) Updated `HistoricalEntries` parameter default to 100.
  * (x/staking) [\#5584](https://github.com/cosmos/cosmos-sdk/pull/5584) Add util function `ToTmValidator` that converts a `staking.Validator` type to `*tmtypes.Validator`.
  * (x/staking) [\#6163](https://github.com/cosmos/cosmos-sdk/pull/6163) CLI and REST call to unbonding delegations and delegations now accept
  pagination.
  * (x/staking) [\#8178](https://github.com/cosmos/cosmos-sdk/pull/8178) Update default historical header number for stargate
* __General__
  * (crypto) [\#7987](https://github.com/cosmos/cosmos-sdk/pull/7987) Fix the inconsistency of CryptoCdc, only use
      `codec/legacy.Cdc`.
  * (logging) [\#8072](https://github.com/cosmos/cosmos-sdk/pull/8072) Refactor logging:
    * Use [zerolog](https://github.com/rs/zerolog) over Tendermint's go-kit logging wrapper.
    * Introduce Tendermint's `--log_format=plain|json` flag. Using format `json` allows for emitting structured JSON
    logs which can be consumed by an external logging facility (e.g. Loggly). Both formats log to STDERR.
    * The existing `--log_level` flag and it's default value now solely relates to the global logging
    level (e.g. `info`, `debug`, etc...) instead of `<module>:<level>`.
  * (rest) [#7649](https://github.com/cosmos/cosmos-sdk/pull/7649) Return an unsigned tx in legacy GET /tx endpoint when signature conversion fails
  * (simulation) [\#6002](https://github.com/cosmos/cosmos-sdk/pull/6002) Add randomized consensus params into simulation.
  * (store) [\#6481](https://github.com/cosmos/cosmos-sdk/pull/6481) Move `SimpleProofsFromMap` from Tendermint into the SDK.
  * (store) [\#6719](https://github.com/cosmos/cosmos-sdk/6754) Add validity checks to stores for nil and empty keys.
  * (SDK) Updated dependencies
    * Updated iavl dependency to v0.15.3
    * Update tendermint to v0.34.1
  * (types) [\#7027](https://github.com/cosmos/cosmos-sdk/pull/7027) `Coin(s)` and `DecCoin(s)` updates:
    * Bump denomination max length to 128
    * Allow uppercase letters and numbers in denominations to support [ADR 001](./docs/architecture/adr-001-coin-source-tracing.md)
    * Added `Validate` function that returns a descriptive error
  * (types) [\#5581](https://github.com/cosmos/cosmos-sdk/pull/5581) Add convenience functions {,Must}Bech32ifyAddressBytes.
  * (types/module) [\#5724](https://github.com/cosmos/cosmos-sdk/issues/5724) The `types/module` package does no longer depend on `x/simulation`.
  * (types) [\#5585](https://github.com/cosmos/cosmos-sdk/pull/5585) IBC additions:
    * `Coin` denomination max lenght has been increased to 32.
    * Added `CapabilityKey` alias for `StoreKey` to match IBC spec.
  * (types/rest) [\#5900](https://github.com/cosmos/cosmos-sdk/pull/5900) Add Check*Error function family to spare developers from replicating tons of boilerplate code.
  * (types) [\#6128](https://github.com/cosmos/cosmos-sdk/pull/6137) Add `String()` method to `GasMeter`.
  * (types) [\#6195](https://github.com/cosmos/cosmos-sdk/pull/6195) Add codespace to broadcast(sync/async) response.
  * (types) \#6897 Add KV type from tendermint to `types` directory.
  * (version) [\#7848](https://github.com/cosmos/cosmos-sdk/pull/7848) [\#7941](https://github.com/cosmos/cosmos-sdk/pull/7941)
    `version --long` output now shows the list of build dependencies and replaced build dependencies.

## [v0.39.1](https://github.com/cosmos/cosmos-sdk/releases/tag/v0.39.1) - 2020-08-11

### Client Breaking

* (x/auth) [\#6861](https://github.com/cosmos/cosmos-sdk/pull/6861) Remove public key Bech32 encoding for all account types for JSON serialization, instead relying on direct Amino encoding. In addition, JSON serialization utilizes Amino instead of the Go stdlib, so integers are treated as strings.

### Improvements

* (client) [\#6853](https://github.com/cosmos/cosmos-sdk/pull/6853) Add --unsafe-cors flag.

## [v0.39.0](https://github.com/cosmos/cosmos-sdk/releases/tag/v0.39.0) - 2020-07-20

### Improvements

* (deps) Bump IAVL version to [v0.14.0](https://github.com/cosmos/iavl/releases/tag/v0.14.0)
* (client) [\#5585](https://github.com/cosmos/cosmos-sdk/pull/5585) `CLIContext` additions:
  * Introduce `QueryABCI` that returns the full `abci.ResponseQuery` with inclusion Merkle proofs.
  * Added `prove` flag for Merkle proof verification.
* (x/staking) [\#6791)](https://github.com/cosmos/cosmos-sdk/pull/6791) Close {UBDQueue,RedelegationQueu}Iterator once used.

### API Breaking Changes

* (baseapp) [\#5837](https://github.com/cosmos/cosmos-sdk/issues/5837) Transaction simulation now returns a `SimulationResponse` which contains the `GasInfo` and `Result` from the execution.

### Client Breaking Changes

* (x/auth) [\#6745](https://github.com/cosmos/cosmos-sdk/issues/6745) Remove BaseAccount's custom JSON {,un}marshalling.

### Bug Fixes

* (store) [\#6475](https://github.com/cosmos/cosmos-sdk/pull/6475) Revert IAVL pruning functionality introduced in
[v0.13.0](https://github.com/cosmos/iavl/releases/tag/v0.13.0),
where the IAVL no longer keeps states in-memory in which it flushes periodically. IAVL now commits and
flushes every state to disk as it did pre-v0.13.0. The SDK's multi-store will track and ensure the proper
heights are pruned. The operator can set the pruning options via a `pruning` config via the CLI or
through `app.toml`. The `pruning` flag exposes `default|everything|nothing|custom` as options --
see docs for further details. If the operator chooses `custom`, they may provide granular pruning
options `pruning-keep-recent`, `pruning-keep-every`, and `pruning-interval`. The former two options
dictate how many recent versions are kept on disk and the offset of what versions are kept after that
respectively, and the latter defines the height interval in which versions are deleted in a batch.
**Note, there are some client-facing API breaking changes with regard to IAVL, stores, and pruning settings.**
* (x/distribution) [\#6210](https://github.com/cosmos/cosmos-sdk/pull/6210) Register `MsgFundCommunityPool` in distribution amino codec.
* (types) [\#5741](https://github.com/cosmos/cosmos-sdk/issues/5741) Prevent `ChainAnteDecorators()` from panicking when empty `AnteDecorator` slice is supplied.
* (baseapp) [\#6306](https://github.com/cosmos/cosmos-sdk/issues/6306) Prevent events emitted by the antehandler from being persisted between transactions.
* (client/keys) [\#5091](https://github.com/cosmos/cosmos-sdk/issues/5091) `keys parse` does not honor client app's configuration.
* (x/bank) [\#6674](https://github.com/cosmos/cosmos-sdk/pull/6674) Create account if recipient does not exist on handing `MsgMultiSend`.
* (x/auth) [\#6287](https://github.com/cosmos/cosmos-sdk/pull/6287) Fix nonce stuck when sending multiple transactions from an account in a same block.

## [v0.38.5] - 2020-07-02

### Improvements

* (tendermint) Bump Tendermint version to [v0.33.6](https://github.com/tendermint/tendermint/releases/tag/v0.33.6).

## [v0.38.4] - 2020-05-21

### Bug Fixes

* (x/auth) [\#5950](https://github.com/cosmos/cosmos-sdk/pull/5950) Fix `IncrementSequenceDecorator` to use is `IsReCheckTx` instead of `IsCheckTx` to allow account sequence incrementing.

## [v0.38.3] - 2020-04-09

### Improvements

* (tendermint) Bump Tendermint version to [v0.33.3](https://github.com/tendermint/tendermint/releases/tag/v0.33.3).

## [v0.38.2] - 2020-03-25

### Bug Fixes

* (baseapp) [\#5718](https://github.com/cosmos/cosmos-sdk/pull/5718) Remove call to `ctx.BlockGasMeter` during failed message validation which resulted in a panic when the tx execution mode was `CheckTx`.
* (x/genutil) [\#5775](https://github.com/cosmos/cosmos-sdk/pull/5775) Fix `ExportGenesis` in `x/genutil` to export default genesis state (`[]`) instead of `null`.
* (client) [\#5618](https://github.com/cosmos/cosmos-sdk/pull/5618) Fix crash on the client when the verifier is not set.
* (crypto/keys/mintkey) [\#5823](https://github.com/cosmos/cosmos-sdk/pull/5823) fix errors handling in `UnarmorPubKeyBytes` (underlying armoring function's return error was not being checked).
* (x/distribution) [\#5620](https://github.com/cosmos/cosmos-sdk/pull/5620) Fix nil pointer deref in distribution tax/reward validation helpers.

### Improvements

* (rest) [\#5648](https://github.com/cosmos/cosmos-sdk/pull/5648) Enhance /txs usability:
  * Add `tx.minheight` key to filter transaction with an inclusive minimum block height
  * Add `tx.maxheight` key to filter transaction with an inclusive maximum block height
* (crypto/keys) [\#5739](https://github.com/cosmos/cosmos-sdk/pull/5739) Print an error message if the password input failed.

## [v0.38.1] - 2020-02-11

### Improvements

* (modules) [\#5597](https://github.com/cosmos/cosmos-sdk/pull/5597) Add `amount` event attribute to the `complete_unbonding`
and `complete_redelegation` events that reflect the total balances of the completed unbondings and redelegations
respectively.

### Bug Fixes

* (types) [\#5579](https://github.com/cosmos/cosmos-sdk/pull/5579) The IAVL `Store#Commit` method has been refactored to
delete a flushed version if it is not a snapshot version. The root multi-store now keeps track of `commitInfo` instead
of `types.CommitID`. During `Commit` of the root multi-store, `lastCommitInfo` is updated from the saved state
and is only flushed to disk if it is a snapshot version. During `Query` of the root multi-store, if the request height
is the latest height, we'll use the store's `lastCommitInfo`. Otherwise, we fetch `commitInfo` from disk.
* (x/bank) [\#5531](https://github.com/cosmos/cosmos-sdk/issues/5531) Added missing amount event to MsgMultiSend, emitted for each output.
* (x/gov) [\#5622](https://github.com/cosmos/cosmos-sdk/pull/5622) Track any events emitted from a proposal's handler upon successful execution.

## [v0.38.0] - 2020-01-23

### State Machine Breaking

* (genesis) [\#5506](https://github.com/cosmos/cosmos-sdk/pull/5506) The `x/distribution` genesis state
  now includes `params` instead of individual parameters.
* (genesis) [\#5017](https://github.com/cosmos/cosmos-sdk/pull/5017) The `x/genaccounts` module has been
deprecated and all components removed except the `legacy/` package. This requires changes to the
genesis state. Namely, `accounts` now exist under `app_state.auth.accounts`. The corresponding migration
logic has been implemented for v0.38 target version. Applications can migrate via:
`$ {appd} migrate v0.38 genesis.json`.
* (modules) [\#5299](https://github.com/cosmos/cosmos-sdk/pull/5299) Handling of `ABCIEvidenceTypeDuplicateVote`
  during `BeginBlock` along with the corresponding parameters (`MaxEvidenceAge`) have moved from the
  `x/slashing` module to the `x/evidence` module.

### API Breaking Changes

* (modules) [\#5506](https://github.com/cosmos/cosmos-sdk/pull/5506) Remove individual setters of `x/distribution` parameters. Instead, follow the module spec in getting parameters, setting new value(s) and finally calling `SetParams`.
* (types) [\#5495](https://github.com/cosmos/cosmos-sdk/pull/5495) Remove redundant `(Must)Bech32ify*` and `(Must)Get*KeyBech32` functions in favor of `(Must)Bech32ifyPubKey` and `(Must)GetPubKeyFromBech32` respectively, both of which take a `Bech32PubKeyType` (string).
* (types) [\#5430](https://github.com/cosmos/cosmos-sdk/pull/5430) `DecCoins#Add` parameter changed from `DecCoins`
to `...DecCoin`, `Coins#Add` parameter changed from `Coins` to `...Coin`.
* (baseapp/types) [\#5421](https://github.com/cosmos/cosmos-sdk/pull/5421) The `Error` interface (`types/errors.go`)
has been removed in favor of the concrete type defined in `types/errors/` which implements the standard `error` interface.
  * As a result, the `Handler` and `Querier` implementations now return a standard `error`.
  Within `BaseApp`, `runTx` now returns a `(GasInfo, *Result, error)` tuple and `runMsgs` returns a
  `(*Result, error)` tuple. A reference to a `Result` is now used to indicate success whereas an error
  signals an invalid message or failed message execution. As a result, the fields `Code`, `Codespace`,
  `GasWanted`, and `GasUsed` have been removed the `Result` type. The latter two fields are now found
  in the `GasInfo` type which is always returned regardless of execution outcome.
  * Note to developers: Since all handlers and queriers must now return a standard `error`, the `types/errors/`
  package contains all the relevant and pre-registered errors that you typically work with. A typical
  error returned will look like `sdkerrors.Wrap(sdkerrors.ErrUnknownRequest, "...")`. You can retrieve
  relevant ABCI information from the error via `ABCIInfo`.
* (client) [\#5442](https://github.com/cosmos/cosmos-sdk/pull/5442) Remove client/alias.go as it's not necessary and
components can be imported directly from the packages.
* (store) [\#4748](https://github.com/cosmos/cosmos-sdk/pull/4748) The `CommitMultiStore` interface
now requires a `SetInterBlockCache` method. Applications that do not wish to support this can simply
have this method perform a no-op.
* (modules) [\#4665](https://github.com/cosmos/cosmos-sdk/issues/4665) Refactored `x/gov` module structure and dev-UX:
  * Prepare for module spec integration
  * Update gov keys to use big endian encoding instead of little endian
* (modules) [\#5017](https://github.com/cosmos/cosmos-sdk/pull/5017) The `x/genaccounts` module has been deprecated and all components removed except the `legacy/` package.
* [\#4486](https://github.com/cosmos/cosmos-sdk/issues/4486) Vesting account types decoupled from the `x/auth` module and now live under `x/auth/vesting`. Applications wishing to use vesting account types must be sure to register types via `RegisterCodec` under the new vesting package.
* [\#4486](https://github.com/cosmos/cosmos-sdk/issues/4486) The `NewBaseVestingAccount` constructor returns an error
if the provided arguments are invalid.
* (x/auth) [\#5006](https://github.com/cosmos/cosmos-sdk/pull/5006) Modular `AnteHandler` via composable decorators:
  * The `AnteHandler` interface now returns `(newCtx Context, err error)` instead of `(newCtx Context, result sdk.Result, abort bool)`
  * The `NewAnteHandler` function returns an `AnteHandler` function that returns the new `AnteHandler`
  interface and has been moved into the `auth/ante` directory.
  * `ValidateSigCount`, `ValidateMemo`, `ProcessPubKey`, `EnsureSufficientMempoolFee`, and `GetSignBytes`
  have all been removed as public functions.
  * Invalid Signatures may return `InvalidPubKey` instead of `Unauthorized` error, since the transaction
  will first hit `SetPubKeyDecorator` before the `SigVerificationDecorator` runs.
  * `StdTx#GetSignatures` will return an array of just signature byte slices `[][]byte` instead of
  returning an array of `StdSignature` structs. To replicate the old behavior, use the public field
  `StdTx.Signatures` to get back the array of StdSignatures `[]StdSignature`.
* (modules) [\#5299](https://github.com/cosmos/cosmos-sdk/pull/5299) `HandleDoubleSign` along with params `MaxEvidenceAge` and `DoubleSignJailEndTime` have moved from the `x/slashing` module to the `x/evidence` module.
* (keys) [\#4941](https://github.com/cosmos/cosmos-sdk/issues/4941) Keybase concrete types constructors such as `NewKeyBaseFromDir` and `NewInMemory` now accept optional parameters of type `KeybaseOption`. These
optional parameters are also added on the keys sub-commands functions, which are now public, and allows
these options to be set on the commands or ignored to default to previous behavior.
* [\#5547](https://github.com/cosmos/cosmos-sdk/pull/5547) `NewKeyBaseFromHomeFlag` constructor has been removed.
* [\#5439](https://github.com/cosmos/cosmos-sdk/pull/5439) Further modularization was done to the `keybase`
package to make it more suitable for use with different key formats and algorithms:
  * The `WithKeygenFunc` function added as a `KeybaseOption` which allows a custom bytes to key
    implementation to be defined when keys are created.
  * The `WithDeriveFunc` function added as a `KeybaseOption` allows custom logic for deriving a key
    from a mnemonic, bip39 password, and HD Path.
  * BIP44 is no longer build into `keybase.CreateAccount()`. It is however the default when using
    the `client/keys` add command.
  * `SupportedAlgos` and `SupportedAlgosLedger` functions return a slice of `SigningAlgo`s that are
    supported by the keybase and the ledger integration respectively.
* (simapp) [\#5419](https://github.com/cosmos/cosmos-sdk/pull/5419) The `helpers.GenTx()` now accepts a gas argument.
* (baseapp) [\#5455](https://github.com/cosmos/cosmos-sdk/issues/5455) A `sdk.Context` is now passed into the `router.Route()` function.

### Client Breaking Changes

* (rest) [\#5270](https://github.com/cosmos/cosmos-sdk/issues/5270) All account types now implement custom JSON serialization.
* (rest) [\#4783](https://github.com/cosmos/cosmos-sdk/issues/4783) The balance field in the DelegationResponse type is now sdk.Coin instead of sdk.Int
* (x/auth) [\#5006](https://github.com/cosmos/cosmos-sdk/pull/5006) The gas required to pass the `AnteHandler` has
increased significantly due to modular `AnteHandler` support. Increase GasLimit accordingly.
* (rest) [\#5336](https://github.com/cosmos/cosmos-sdk/issues/5336) `MsgEditValidator` uses `description` instead of `Description` as a JSON key.
* (keys) [\#5097](https://github.com/cosmos/cosmos-sdk/pull/5097) Due to the keybase -> keyring transition, keys need to be migrated. See `keys migrate` command for more info.
* (x/auth) [\#5424](https://github.com/cosmos/cosmos-sdk/issues/5424) Drop `decode-tx` command from x/auth/client/cli, duplicate of the `decode` command.

### Features

* (store) [\#5435](https://github.com/cosmos/cosmos-sdk/pull/5435) New iterator for paginated requests. Iterator limits DB reads to the range of the requested page.
* (x/evidence) [\#5240](https://github.com/cosmos/cosmos-sdk/pull/5240) Initial implementation of the `x/evidence` module.
* (cli) [\#5212](https://github.com/cosmos/cosmos-sdk/issues/5212) The `q gov proposals` command now supports pagination.
* (store) [\#4724](https://github.com/cosmos/cosmos-sdk/issues/4724) Multistore supports substore migrations upon load. New `rootmulti.Store.LoadLatestVersionAndUpgrade` method in
`Baseapp` supports `StoreLoader` to enable various upgrade strategies. It no
longer panics if the store to load contains substores that we didn't explicitly mount.
* [\#4972](https://github.com/cosmos/cosmos-sdk/issues/4972) A `TxResponse` with a corresponding code
and tx hash will be returned for specific Tendermint errors:
  * `CodeTxInMempoolCache`
  * `CodeMempoolIsFull`
  * `CodeTxTooLarge`
* [\#3872](https://github.com/cosmos/cosmos-sdk/issues/3872) Implement a RESTful endpoint and cli command to decode transactions.
* (keys) [\#4754](https://github.com/cosmos/cosmos-sdk/pull/4754) Introduce new Keybase implementation that can
leverage operating systems' built-in functionalities to securely store secrets. MacOS users may encounter
the following [issue](https://github.com/keybase/go-keychain/issues/47) with the `go-keychain` library. If
you encounter this issue, you must upgrade your xcode command line tools to version >= `10.2`. You can
upgrade via: `sudo rm -rf /Library/Developer/CommandLineTools; xcode-select --install`. Verify the
correct version via: `pkgutil --pkg-info=com.apple.pkg.CLTools_Executables`.
* [\#5355](https://github.com/cosmos/cosmos-sdk/pull/5355) Client commands accept a new `--keyring-backend` option through which users can specify which backend should be used
by the new key store:
  * `os`: use OS default credentials storage (default).
  * `file`: use encrypted file-based store.
  * `kwallet`: use [KDE Wallet](https://utils.kde.org/projects/kwalletmanager/) service.
  * `pass`: use the [pass](https://www.passwordstore.org/) command line password manager.
  * `test`: use password-less key store. *For testing purposes only. Use it at your own risk.*
* (keys) [\#5097](https://github.com/cosmos/cosmos-sdk/pull/5097) New `keys migrate` command to assist users migrate their keys
to the new keyring.
* (keys) [\#5366](https://github.com/cosmos/cosmos-sdk/pull/5366) `keys list` now accepts a `--list-names` option to list key names only, whilst the `keys delete`
command can delete multiple keys by passing their names as arguments. The aforementioned commands can then be piped together, e.g.
`appcli keys list -n | xargs appcli keys delete`
* (modules) [\#4233](https://github.com/cosmos/cosmos-sdk/pull/4233) Add upgrade module that coordinates software upgrades of live chains.
* [\#4486](https://github.com/cosmos/cosmos-sdk/issues/4486) Introduce new `PeriodicVestingAccount` vesting account type
that allows for arbitrary vesting periods.
* (baseapp) [\#5196](https://github.com/cosmos/cosmos-sdk/pull/5196) Baseapp has a new `runTxModeReCheck` to allow applications to skip expensive and unnecessary re-checking of transactions.
* (types) [\#5196](https://github.com/cosmos/cosmos-sdk/pull/5196) Context has new `IsRecheckTx() bool` and `WithIsReCheckTx(bool) Context` methods to to be used in the `AnteHandler`.
* (x/auth/ante) [\#5196](https://github.com/cosmos/cosmos-sdk/pull/5196) AnteDecorators have been updated to avoid unnecessary checks when `ctx.IsReCheckTx() == true`
* (x/auth) [\#5006](https://github.com/cosmos/cosmos-sdk/pull/5006) Modular `AnteHandler` via composable decorators:
  * The `AnteDecorator` interface has been introduced to allow users to implement modular `AnteHandler`
  functionality that can be composed together to create a single `AnteHandler` rather than implementing
  a custom `AnteHandler` completely from scratch, where each `AnteDecorator` allows for custom behavior in
  tightly defined and logically isolated manner. These custom `AnteDecorator` can then be chained together
  with default `AnteDecorator` or third-party `AnteDecorator` to create a modularized `AnteHandler`
  which will run each `AnteDecorator` in the order specified in `ChainAnteDecorators`. For details
  on the new architecture, refer to the [ADR](docs/architecture/adr-010-modular-antehandler.md).
  * `ChainAnteDecorators` function has been introduced to take in a list of `AnteDecorators` and chain
  them in sequence and return a single `AnteHandler`:
    * `SetUpContextDecorator`: Sets `GasMeter` in context and creates defer clause to recover from any
    `OutOfGas` panics in future AnteDecorators and return `OutOfGas` error to `BaseApp`. It MUST be the
    first `AnteDecorator` in the chain for any application that uses gas (or another one that sets the gas meter).
    * `ValidateBasicDecorator`: Calls tx.ValidateBasic and returns any non-nil error.
    * `ValidateMemoDecorator`: Validates tx memo with application parameters and returns any non-nil error.
    * `ConsumeGasTxSizeDecorator`: Consumes gas proportional to the tx size based on application parameters.
    * `MempoolFeeDecorator`: Checks if fee is above local mempool `minFee` parameter during `CheckTx`.
    * `DeductFeeDecorator`: Deducts the `FeeAmount` from first signer of the transaction.
    * `SetPubKeyDecorator`: Sets pubkey of account in any account that does not already have pubkey saved in state machine.
    * `SigGasConsumeDecorator`: Consume parameter-defined amount of gas for each signature.
    * `SigVerificationDecorator`: Verify each signature is valid, return if there is an error.
    * `ValidateSigCountDecorator`: Validate the number of signatures in tx based on app-parameters.
    * `IncrementSequenceDecorator`: Increments the account sequence for each signer to prevent replay attacks.
* (cli) [\#5223](https://github.com/cosmos/cosmos-sdk/issues/5223) Cosmos Ledger App v2.0.0 is now supported. The changes are backwards compatible and App v1.5.x is still supported.
* (x/staking) [\#5380](https://github.com/cosmos/cosmos-sdk/pull/5380) Introduced ability to store historical info entries in staking keeper, allows applications to introspect specified number of past headers and validator sets
  * Introduces new parameter `HistoricalEntries` which allows applications to determine how many recent historical info entries they want to persist in store. Default value is 0.
  * Introduces cli commands and rest routes to query historical information at a given height
* (modules) [\#5249](https://github.com/cosmos/cosmos-sdk/pull/5249) Funds are now allowed to be directly sent to the community pool (via the distribution module account).
* (keys) [\#4941](https://github.com/cosmos/cosmos-sdk/issues/4941) Introduce keybase option to allow overriding the default private key implementation of a key generated through the `keys add` cli command.
* (keys) [\#5439](https://github.com/cosmos/cosmos-sdk/pull/5439) Flags `--algo` and `--hd-path` are added to
  `keys add` command in order to make use of keybase modularized. By default, it uses (0, 0) bip44
  HD path and secp256k1 keys, so is non-breaking.
* (types) [\#5447](https://github.com/cosmos/cosmos-sdk/pull/5447) Added `ApproxRoot` function to sdk.Decimal type in order to get the nth root for a decimal number, where n is a positive integer.
  * An `ApproxSqrt` function was also added for convenience around the common case of n=2.

### Improvements

* (iavl) [\#5538](https://github.com/cosmos/cosmos-sdk/pull/5538) Remove manual IAVL pruning in favor of IAVL's internal pruning strategy.
* (server) [\#4215](https://github.com/cosmos/cosmos-sdk/issues/4215) The `--pruning` flag
has been moved to the configuration file, to allow easier node configuration.
* (cli) [\#5116](https://github.com/cosmos/cosmos-sdk/issues/5116) The `CLIContext` now supports multiple verifiers
when connecting to multiple chains. The connecting chain's `CLIContext` will have to have the correct
chain ID and node URI or client set. To use a `CLIContext` with a verifier for another chain:
  ```go
  // main or parent chain (chain as if you're running without IBC)
  mainCtx := context.NewCLIContext()

  // connecting IBC chain
  sideCtx := context.NewCLIContext().
    WithChainID(sideChainID).
    WithNodeURI(sideChainNodeURI) // or .WithClient(...)

  sideCtx = sideCtx.WithVerifier(
    context.CreateVerifier(sideCtx, context.DefaultVerifierCacheSize),
  )
  ```
* (modules) [\#5017](https://github.com/cosmos/cosmos-sdk/pull/5017) The `x/auth` package now supports
generalized genesis accounts through the `GenesisAccount` interface.
* (modules) [\#4762](https://github.com/cosmos/cosmos-sdk/issues/4762) Deprecate remove and add permissions in ModuleAccount.
* (modules) [\#4760](https://github.com/cosmos/cosmos-sdk/issues/4760) update `x/auth` to match module spec.
* (modules) [\#4814](https://github.com/cosmos/cosmos-sdk/issues/4814) Add security contact to Validator description.
* (modules) [\#4875](https://github.com/cosmos/cosmos-sdk/issues/4875) refactor integration tests to use SimApp and separate test package
* (sdk) [\#4566](https://github.com/cosmos/cosmos-sdk/issues/4566) Export simulation's parameters and app state to JSON in order to reproduce bugs and invariants.
* (sdk) [\#4640](https://github.com/cosmos/cosmos-sdk/issues/4640) improve import/export simulation errors by extending `DiffKVStores` to return an array of `KVPairs` that are then compared to check for inconsistencies.
* (sdk) [\#4717](https://github.com/cosmos/cosmos-sdk/issues/4717) refactor `x/slashing` to match the new module spec
* (sdk) [\#4758](https://github.com/cosmos/cosmos-sdk/issues/4758) update `x/genaccounts` to match module spec
* (simulation) [\#4824](https://github.com/cosmos/cosmos-sdk/issues/4824) `PrintAllInvariants` flag will print all failed invariants
* (simulation) [\#4490](https://github.com/cosmos/cosmos-sdk/issues/4490) add `InitialBlockHeight` flag to resume a simulation from a given block

  * Support exporting the simulation stats to a given JSON file
* (simulation) [\#4847](https://github.com/cosmos/cosmos-sdk/issues/4847), [\#4838](https://github.com/cosmos/cosmos-sdk/pull/4838) and [\#4869](https://github.com/cosmos/cosmos-sdk/pull/4869) `SimApp` and simulation refactors:
  * Implement `SimulationManager` for executing modules' simulation functionalities in a modularized way
  * Add `RegisterStoreDecoders` to the `SimulationManager` for decoding each module's types
  * Add `GenerateGenesisStates` to the `SimulationManager` to generate a randomized `GenState` for each module
  * Add `RandomizedParams` to the `SimulationManager` that registers each modules' parameters in order to
  simulate `ParamChangeProposal`s' `Content`s
  * Add `WeightedOperations` to the `SimulationManager` that define simulation operations (modules' `Msg`s) with their
  respective weights (i.e chance of being simulated).
  * Add `ProposalContents` to the `SimulationManager` to register each module's governance proposal `Content`s.
* (simulation) [\#4893](https://github.com/cosmos/cosmos-sdk/issues/4893) Change `SimApp` keepers to be public and add getter functions for keys and codec
* (simulation) [\#4906](https://github.com/cosmos/cosmos-sdk/issues/4906) Add simulation `Config` struct that wraps simulation flags
* (simulation) [\#4935](https://github.com/cosmos/cosmos-sdk/issues/4935) Update simulation to reflect a proper `ABCI` application without bypassing `BaseApp` semantics
* (simulation) [\#5378](https://github.com/cosmos/cosmos-sdk/pull/5378) Simulation tests refactor:
  * Add `App` interface for general SDK-based app's methods.
  * Refactor and cleanup simulation tests into util functions to simplify their implementation for other SDK apps.
* (store) [\#4792](https://github.com/cosmos/cosmos-sdk/issues/4792) panic on non-registered store
* (types) [\#4821](https://github.com/cosmos/cosmos-sdk/issues/4821) types/errors package added with support for stacktraces. It is meant as a more feature-rich replacement for sdk.Errors in the mid-term.
* (store) [\#1947](https://github.com/cosmos/cosmos-sdk/issues/1947) Implement inter-block (persistent)
caching through `CommitKVStoreCacheManager`. Any application wishing to utilize an inter-block cache
must set it in their app via a `BaseApp` option. The `BaseApp` docs have been drastically improved
to detail this new feature and how state transitions occur.
* (docs/spec) All module specs moved into their respective module dir in x/ (i.e. docs/spec/staking -->> x/staking/spec)
* (docs/) [\#5379](https://github.com/cosmos/cosmos-sdk/pull/5379) Major documentation refactor, including:
  * (docs/intro/) Add and improve introduction material for newcomers.
  * (docs/basics/) Add documentation about basic concepts of the cosmos sdk such as the anatomy of an SDK application, the transaction lifecycle or accounts.
  * (docs/core/) Add documentation about core conepts of the cosmos sdk such as `baseapp`, `server`, `store`s, `context` and more.
  * (docs/building-modules/) Add reference documentation on concepts relevant for module developers (`keeper`, `handler`, `messages`, `queries`,...).
  * (docs/interfaces/) Add documentation on building interfaces for the Cosmos SDK.
  * Redesigned user interface that features new dynamically generated sidebar, build-time code embedding from GitHub, new homepage as well as many other improvements.
* (types) [\#5428](https://github.com/cosmos/cosmos-sdk/pull/5428) Add `Mod` (modulo) method and `RelativePow` (exponentation) function for `Uint`.
* (modules) [\#5506](https://github.com/cosmos/cosmos-sdk/pull/5506) Remove redundancy in `x/distribution`s use of parameters. There
  now exists a single `Params` type with a getter and setter along with a getter for each individual parameter.

### Bug Fixes

* (client) [\#5303](https://github.com/cosmos/cosmos-sdk/issues/5303) Fix ignored error in tx generate only mode.
* (cli) [\#4763](https://github.com/cosmos/cosmos-sdk/issues/4763) Fix flag `--min-self-delegation` for staking `EditValidator`
* (keys) Fix ledger custom coin type support bug.
* (x/gov) [\#5107](https://github.com/cosmos/cosmos-sdk/pull/5107) Sum validator operator's all voting power when tally votes
* (rest) [\#5212](https://github.com/cosmos/cosmos-sdk/issues/5212) Fix pagination in the `/gov/proposals` handler.

## [v0.37.14] - 2020-08-12

### Improvements

* (tendermint) Bump Tendermint version to [v0.32.13](https://github.com/tendermint/tendermint/releases/tag/v0.32.13).


## [v0.37.13] - 2020-06-03

### Improvements

* (tendermint) Bump Tendermint version to [v0.32.12](https://github.com/tendermint/tendermint/releases/tag/v0.32.12).
* (cosmos-ledger-go) Bump Cosmos Ledger Wallet library version to [v0.11.1](https://github.com/cosmos/ledger-cosmos-go/releases/tag/v0.11.1).

## [v0.37.12] - 2020-05-05

### Improvements

* (tendermint) Bump Tendermint version to [v0.32.11](https://github.com/tendermint/tendermint/releases/tag/v0.32.11).

## [v0.37.11] - 2020-04-22

### Bug Fixes

* (x/staking) [\#6021](https://github.com/cosmos/cosmos-sdk/pull/6021) --trust-node's false default value prevents creation of the genesis transaction.

## [v0.37.10] - 2020-04-22

### Bug Fixes

* (client/context) [\#5964](https://github.com/cosmos/cosmos-sdk/issues/5964) Fix incorrect instantiation of tmlite verifier when --trust-node is off.

## [v0.37.9] - 2020-04-09

### Improvements

* (tendermint) Bump Tendermint version to [v0.32.10](https://github.com/tendermint/tendermint/releases/tag/v0.32.10).

## [v0.37.8] - 2020-03-11

### Bug Fixes

* (rest) [\#5508](https://github.com/cosmos/cosmos-sdk/pull/5508) Fix `x/distribution` endpoints to properly return height in the response.
* (x/genutil) [\#5499](https://github.com/cosmos/cosmos-sdk/pull/) Ensure `DefaultGenesis` returns valid and non-nil default genesis state.
* (x/genutil) [\#5775](https://github.com/cosmos/cosmos-sdk/pull/5775) Fix `ExportGenesis` in `x/genutil` to export default genesis state (`[]`) instead of `null`.
* (genesis) [\#5086](https://github.com/cosmos/cosmos-sdk/issues/5086) Ensure `gentxs` are always an empty array instead of `nil`.

### Improvements

* (rest) [\#5648](https://github.com/cosmos/cosmos-sdk/pull/5648) Enhance /txs usability:
  * Add `tx.minheight` key to filter transaction with an inclusive minimum block height
  * Add `tx.maxheight` key to filter transaction with an inclusive maximum block height

## [v0.37.7] - 2020-02-10

### Improvements

* (modules) [\#5597](https://github.com/cosmos/cosmos-sdk/pull/5597) Add `amount` event attribute to the `complete_unbonding`
and `complete_redelegation` events that reflect the total balances of the completed unbondings and redelegations
respectively.

### Bug Fixes

* (x/gov) [\#5622](https://github.com/cosmos/cosmos-sdk/pull/5622) Track any events emitted from a proposal's handler upon successful execution.
* (x/bank) [\#5531](https://github.com/cosmos/cosmos-sdk/issues/5531) Added missing amount event to MsgMultiSend, emitted for each output.

## [v0.37.6] - 2020-01-21

### Improvements

* (tendermint) Bump Tendermint version to [v0.32.9](https://github.com/tendermint/tendermint/releases/tag/v0.32.9)

## [v0.37.5] - 2020-01-07

### Features

* (types) [\#5360](https://github.com/cosmos/cosmos-sdk/pull/5360) Implement `SortableDecBytes` which
  allows the `Dec` type be sortable.

### Improvements

* (tendermint) Bump Tendermint version to [v0.32.8](https://github.com/tendermint/tendermint/releases/tag/v0.32.8)
* (cli) [\#5482](https://github.com/cosmos/cosmos-sdk/pull/5482) Remove old "tags" nomenclature from the `q txs` command in
  favor of the new events system. Functionality remains unchanged except that `=` is used instead of `:` to be
  consistent with the API's use of event queries.

### Bug Fixes

* (iavl) [\#5276](https://github.com/cosmos/cosmos-sdk/issues/5276) Fix potential race condition in `iavlIterator#Close`.
* (baseapp) [\#5350](https://github.com/cosmos/cosmos-sdk/issues/5350) Allow a node to restart successfully
  after a `halt-height` or `halt-time` has been triggered.
* (types) [\#5395](https://github.com/cosmos/cosmos-sdk/issues/5395) Fix `Uint#LTE`.
* (types) [\#5408](https://github.com/cosmos/cosmos-sdk/issues/5408) `NewDecCoins` constructor now sorts the coins.

## [v0.37.4] - 2019-11-04

### Improvements

* (tendermint) Bump Tendermint version to [v0.32.7](https://github.com/tendermint/tendermint/releases/tag/v0.32.7)
* (ledger) [\#4716](https://github.com/cosmos/cosmos-sdk/pull/4716) Fix ledger custom coin type support bug.

### Bug Fixes

* (baseapp) [\#5200](https://github.com/cosmos/cosmos-sdk/issues/5200) Remove duplicate events from previous messages.

## [v0.37.3] - 2019-10-10

### Bug Fixes

* (genesis) [\#5095](https://github.com/cosmos/cosmos-sdk/issues/5095) Fix genesis file migration from v0.34 to
v0.36/v0.37 not converting validator consensus pubkey to bech32 format.

### Improvements

* (tendermint) Bump Tendermint version to [v0.32.6](https://github.com/tendermint/tendermint/releases/tag/v0.32.6)

## [v0.37.1] - 2019-09-19

### Features

* (cli) [\#4973](https://github.com/cosmos/cosmos-sdk/pull/4973) Enable application CPU profiling
via the `--cpu-profile` flag.
* [\#4979](https://github.com/cosmos/cosmos-sdk/issues/4979) Introduce a new `halt-time` config and
CLI option to the `start` command. When provided, an application will halt during `Commit` when the
block time is >= the `halt-time`.

### Improvements

* [\#4990](https://github.com/cosmos/cosmos-sdk/issues/4990) Add `Events` to the `ABCIMessageLog` to
provide context and grouping of events based on the messages they correspond to. The `Events` field
in `TxResponse` is deprecated and will be removed in the next major release.

### Bug Fixes

* [\#4979](https://github.com/cosmos/cosmos-sdk/issues/4979) Use `Signal(os.Interrupt)` over
`os.Exit(0)` during configured halting to allow any `defer` calls to be executed.
* [\#5034](https://github.com/cosmos/cosmos-sdk/issues/5034) Binary search in NFT Module wasn't working on larger sets.

## [v0.37.0] - 2019-08-21

### Bug Fixes

* (baseapp) [\#4903](https://github.com/cosmos/cosmos-sdk/issues/4903) Various height query fixes:
  * Move height with proof check from `CLIContext` to `BaseApp` as the height
  can automatically be injected there.
  * Update `handleQueryStore` to resemble `handleQueryCustom`
* (simulation) [\#4912](https://github.com/cosmos/cosmos-sdk/issues/4912) Fix SimApp ModuleAccountAddrs
to properly return black listed addresses for bank keeper initialization.
* (cli) [\#4919](https://github.com/cosmos/cosmos-sdk/pull/4919) Don't crash CLI
if user doesn't answer y/n confirmation request.
* (cli) [\#4927](https://github.com/cosmos/cosmos-sdk/issues/4927) Fix the `q gov vote`
command to handle empty (pruned) votes correctly.

### Improvements

* (rest) [\#4924](https://github.com/cosmos/cosmos-sdk/pull/4924) Return response
height even upon error as it may be useful for the downstream caller and have
`/auth/accounts/{address}` return a 200 with an empty account upon error when
that error is that the account doesn't exist.

## [v0.36.0] - 2019-08-13

### Breaking Changes

* (rest) [\#4837](https://github.com/cosmos/cosmos-sdk/pull/4837) Remove /version and /node_version
  endpoints in favor of refactoring /node_info to also include application version info.
* All REST responses now wrap the original resource/result. The response
  will contain two fields: height and result.
* [\#3565](https://github.com/cosmos/cosmos-sdk/issues/3565) Updates to the governance module:
  * Rename JSON field from `proposal_content` to `content`
  * Rename JSON field from `proposal_id` to `id`
  * Disable `ProposalTypeSoftwareUpgrade` temporarily
* [\#3775](https://github.com/cosmos/cosmos-sdk/issues/3775) unify sender transaction tag for ease of querying
* [\#4255](https://github.com/cosmos/cosmos-sdk/issues/4255) Add supply module that passively tracks the supplies of a chain
  - Renamed `x/distribution` `ModuleName`
  - Genesis JSON and CLI now use `distribution` instead of `distr`
  - Introduce `ModuleAccount` type, which tracks the flow of coins held within a module
  - Replaced `FeeCollectorKeeper` for a `ModuleAccount`
  - Replaced the staking `Pool`, which coins are now held by the `BondedPool` and `NotBonded` module accounts
  - The `NotBonded` module account now only keeps track of the not bonded tokens within staking, instead of the whole chain
  - [\#3628](https://github.com/cosmos/cosmos-sdk/issues/3628) Replaced governance's burn and deposit accounts for a `ModuleAccount`
  - Added a `ModuleAccount` for the distribution module
  - Added a `ModuleAccount` for the mint module
  [\#4472](https://github.com/cosmos/cosmos-sdk/issues/4472) validation for crisis genesis
* [\#3985](https://github.com/cosmos/cosmos-sdk/issues/3985) `ValidatorPowerRank` uses potential consensus power instead of tendermint power
* [\#4104](https://github.com/cosmos/cosmos-sdk/issues/4104) Gaia has been moved to its own repository: https://github.com/cosmos/gaia
* [\#4104](https://github.com/cosmos/cosmos-sdk/issues/4104) Rename gaiad.toml to app.toml. The internal contents of the application
  config remain unchanged.
* [\#4159](https://github.com/cosmos/cosmos-sdk/issues/4159) create the default module patterns and module manager
* [\#4230](https://github.com/cosmos/cosmos-sdk/issues/4230) Change the type of ABCIMessageLog#MsgIndex to uint16 for proper serialization.
* [\#4250](https://github.com/cosmos/cosmos-sdk/issues/4250) BaseApp.Query() returns app's version string set via BaseApp.SetAppVersion()
  when handling /app/version queries instead of the version string passed as build
  flag at compile time.
* [\#4262](https://github.com/cosmos/cosmos-sdk/issues/4262) GoSumHash is no longer returned by the version command.
* [\#4263](https://github.com/cosmos/cosmos-sdk/issues/4263) RestServer#Start now takes read and write timeout arguments.
* [\#4305](https://github.com/cosmos/cosmos-sdk/issues/4305) `GenerateOrBroadcastMsgs` no longer takes an `offline` parameter.
* [\#4342](https://github.com/cosmos/cosmos-sdk/pull/4342) Upgrade go-amino to v0.15.0
* [\#4351](https://github.com/cosmos/cosmos-sdk/issues/4351) InitCmd, AddGenesisAccountCmd, and CollectGenTxsCmd take node's and client's default home directories as arguments.
* [\#4387](https://github.com/cosmos/cosmos-sdk/issues/4387) Refactor the usage of tags (now called events) to reflect the
  new ABCI events semantics:
  - Move `x/{module}/tags/tags.go` => `x/{module}/types/events.go`
  - Update `docs/specs`
  - Refactor tags in favor of new `Event(s)` type(s)
  - Update `Context` to use new `EventManager`
  - (Begin|End)Blocker no longer return tags, but rather uses new `EventManager`
  - Message handlers no longer return tags, but rather uses new `EventManager`
  Any component (e.g. BeginBlocker, message handler, etc...) wishing to emit an event must do so
  through `ctx.EventManger().EmitEvent(s)`.
  To reset or wipe emitted events: `ctx = ctx.WithEventManager(sdk.NewEventManager())`
  To get all emitted events: `events := ctx.EventManager().Events()`
* [\#4437](https://github.com/cosmos/cosmos-sdk/issues/4437) Replace governance module store keys to use `[]byte` instead of `string`.
* [\#4451](https://github.com/cosmos/cosmos-sdk/issues/4451) Improve modularization of clients and modules:
  * Module directory structure improved and standardized
  * Aliases autogenerated
  * Auth and bank related commands are now mounted under the respective moduels
  * Client initialization and mounting standardized
* [\#4479](https://github.com/cosmos/cosmos-sdk/issues/4479) Remove codec argument redundency in client usage where
  the CLIContext's codec should be used instead.
* [\#4488](https://github.com/cosmos/cosmos-sdk/issues/4488) Decouple client tx, REST, and ultil packages from auth. These packages have
  been restructured and retrofitted into the `x/auth` module.
* [\#4521](https://github.com/cosmos/cosmos-sdk/issues/4521) Flatten x/bank structure by hiding module internals.
* [\#4525](https://github.com/cosmos/cosmos-sdk/issues/4525) Remove --cors flag, the feature is long gone.
* [\#4536](https://github.com/cosmos/cosmos-sdk/issues/4536) The `/auth/accounts/{address}` now returns a `height` in the response.
  The account is now nested under `account`.
* [\#4543](https://github.com/cosmos/cosmos-sdk/issues/4543) Account getters are no longer part of client.CLIContext() and have now moved
  to reside in the auth-specific AccountRetriever.
* [\#4588](https://github.com/cosmos/cosmos-sdk/issues/4588) Context does not depend on x/auth anymore. client/context is stripped out of the following features:
  - GetAccountDecoder()
  - CLIContext.WithAccountDecoder()
  - CLIContext.WithAccountStore()
  x/auth.AccountDecoder is unnecessary and consequently removed.
* [\#4602](https://github.com/cosmos/cosmos-sdk/issues/4602) client/input.{Buffer,Override}Stdin() functions are removed. Thanks to cobra's new release they are now redundant.
* [\#4633](https://github.com/cosmos/cosmos-sdk/issues/4633) Update old Tx search by tags APIs to use new Events
  nomenclature.
* [\#4649](https://github.com/cosmos/cosmos-sdk/issues/4649) Refactor x/crisis as per modules new specs.
* [\#3685](https://github.com/cosmos/cosmos-sdk/issues/3685) The default signature verification gas logic (`DefaultSigVerificationGasConsumer`) now specifies explicit key types rather than string pattern matching. This means that zones that depended on string matching to allow other keys will need to write a custom `SignatureVerificationGasConsumer` function.
* [\#4663](https://github.com/cosmos/cosmos-sdk/issues/4663) Refactor bank keeper by removing private functions
  - `InputOutputCoins`, `SetCoins`, `SubtractCoins` and `AddCoins` are now part of the `SendKeeper` instead of the `Keeper` interface
* (tendermint) [\#4721](https://github.com/cosmos/cosmos-sdk/pull/4721) Upgrade Tendermint to v0.32.1

### Features

* [\#4843](https://github.com/cosmos/cosmos-sdk/issues/4843) Add RegisterEvidences function in the codec package to register
  Tendermint evidence types with a given codec.
* (rest) [\#3867](https://github.com/cosmos/cosmos-sdk/issues/3867) Allow querying for genesis transaction when height query param is set to zero.
* [\#2020](https://github.com/cosmos/cosmos-sdk/issues/2020) New keys export/import command line utilities to export/import private keys in ASCII format
  that rely on Keybase's new underlying ExportPrivKey()/ImportPrivKey() API calls.
* [\#3565](https://github.com/cosmos/cosmos-sdk/issues/3565) Implement parameter change proposal support.
  Parameter change proposals can be submitted through the CLI
  or a REST endpoint. See docs for further usage.
* [\#3850](https://github.com/cosmos/cosmos-sdk/issues/3850) Add `rewards` and `commission` to distribution tx tags.
* [\#3981](https://github.com/cosmos/cosmos-sdk/issues/3981) Add support to gracefully halt a node at a given height
  via the node's `halt-height` config or CLI value.
* [\#4144](https://github.com/cosmos/cosmos-sdk/issues/4144) Allow for configurable BIP44 HD path and coin type.
* [\#4250](https://github.com/cosmos/cosmos-sdk/issues/4250) New BaseApp.{,Set}AppVersion() methods to get/set app's version string.
* [\#4263](https://github.com/cosmos/cosmos-sdk/issues/4263) Add `--read-timeout` and `--write-timeout` args to the `rest-server` command
  to support custom RPC R/W timeouts.
* [\#4271](https://github.com/cosmos/cosmos-sdk/issues/4271) Implement Coins#IsAnyGT
* [\#4318](https://github.com/cosmos/cosmos-sdk/issues/4318) Support height queries. Queries against nodes that have the queried
  height pruned will return an error.
* [\#4409](https://github.com/cosmos/cosmos-sdk/issues/4409) Implement a command that migrates exported state from one version to the next.
  The `migrate` command currently supports migrating from v0.34 to v0.36 by implementing
  necessary types for both versions.
* [\#4570](https://github.com/cosmos/cosmos-sdk/issues/4570) Move /bank/balances/{address} REST handler to x/bank/client/rest. The exposed interface is unchanged.
* Community pool spend proposal per Cosmos Hub governance proposal [\#7](https://github.com/cosmos/cosmos-sdk/issues/7) "Activate the Community Pool"

### Improvements

* (simulation) PrintAllInvariants flag will print all failed invariants
* (simulation) Add `InitialBlockHeight` flag to resume a simulation from a given block
* (simulation) [\#4670](https://github.com/cosmos/cosmos-sdk/issues/4670) Update simulation statistics to JSON format

  - Support exporting the simulation stats to a given JSON file
* [\#4775](https://github.com/cosmos/cosmos-sdk/issues/4775) Refactor CI config
* Upgrade IAVL to v0.12.4
* (tendermint) Upgrade Tendermint to v0.32.2
* (modules) [\#4751](https://github.com/cosmos/cosmos-sdk/issues/4751) update `x/genutils` to match module spec
* (keys) [\#4611](https://github.com/cosmos/cosmos-sdk/issues/4611) store keys in simapp now use a map instead of using individual literal keys
* [\#2286](https://github.com/cosmos/cosmos-sdk/issues/2286) Improve performance of CacheKVStore iterator.
* [\#3512](https://github.com/cosmos/cosmos-sdk/issues/3512) Implement Logger method on each module's keeper.
* [\#3655](https://github.com/cosmos/cosmos-sdk/issues/3655) Improve signature verification failure error message.
* [\#3774](https://github.com/cosmos/cosmos-sdk/issues/3774) add category tag to transactions for ease of filtering
* [\#3914](https://github.com/cosmos/cosmos-sdk/issues/3914) Implement invariant benchmarks and add target to makefile.
* [\#3928](https://github.com/cosmos/cosmos-sdk/issues/3928) remove staking references from types package
* [\#3978](https://github.com/cosmos/cosmos-sdk/issues/3978) Return ErrUnknownRequest in message handlers for unknown
  or invalid routed messages.
* [\#4190](https://github.com/cosmos/cosmos-sdk/issues/4190) Client responses that return (re)delegation(s) now return balances
  instead of shares.
* [\#4194](https://github.com/cosmos/cosmos-sdk/issues/4194) ValidatorSigningInfo now includes the validator's consensus address.
* [\#4235](https://github.com/cosmos/cosmos-sdk/issues/4235) Add parameter change proposal messages to simulation.
* [\#4235](https://github.com/cosmos/cosmos-sdk/issues/4235) Update the minting module params to implement params.ParamSet so
  individual keys can be set via proposals instead of passing a struct.
* [\#4259](https://github.com/cosmos/cosmos-sdk/issues/4259) `Coins` that are `nil` are now JSON encoded as an empty array `[]`.
  Decoding remains unchanged and behavior is left intact.
* [\#4305](https://github.com/cosmos/cosmos-sdk/issues/4305) The `--generate-only` CLI flag fully respects offline tx processing.
* [\#4379](https://github.com/cosmos/cosmos-sdk/issues/4379) close db write batch.
* [\#4384](https://github.com/cosmos/cosmos-sdk/issues/4384)- Allow splitting withdrawal transaction in several chunks
* [\#4403](https://github.com/cosmos/cosmos-sdk/issues/4403) Allow for parameter change proposals to supply only desired fields to be updated
  in objects instead of the entire object (only applies to values that are objects).
* [\#4415](https://github.com/cosmos/cosmos-sdk/issues/4415) /client refactor, reduce genutil dependancy on staking
* [\#4439](https://github.com/cosmos/cosmos-sdk/issues/4439) Implement governance module iterators.
* [\#4465](https://github.com/cosmos/cosmos-sdk/issues/4465) Unknown subcommands print relevant error message
* [\#4466](https://github.com/cosmos/cosmos-sdk/issues/4466) Commission validation added to validate basic of MsgCreateValidator by changing CommissionMsg to CommissionRates
* [\#4501](https://github.com/cosmos/cosmos-sdk/issues/4501) Support height queriers in rest client
* [\#4535](https://github.com/cosmos/cosmos-sdk/issues/4535) Improve import-export simulation errors by decoding the `KVPair.Value` into its
  respective type
* [\#4536](https://github.com/cosmos/cosmos-sdk/issues/4536) cli context queries return query height and accounts are returned with query height
* [\#4553](https://github.com/cosmos/cosmos-sdk/issues/4553) undelegate max entries check first
* [\#4556](https://github.com/cosmos/cosmos-sdk/issues/4556) Added IsValid function to Coin
* [\#4564](https://github.com/cosmos/cosmos-sdk/issues/4564) client/input.GetConfirmation()'s default is changed to No.
* [\#4573](https://github.com/cosmos/cosmos-sdk/issues/4573) Returns height in response for query endpoints.
* [\#4580](https://github.com/cosmos/cosmos-sdk/issues/4580) Update `Context#BlockHeight` to properly set the block height via `WithBlockHeader`.
* [\#4584](https://github.com/cosmos/cosmos-sdk/issues/4584) Update bank Keeper to use expected keeper interface of the AccountKeeper.
* [\#4584](https://github.com/cosmos/cosmos-sdk/issues/4584) Move `Account` and `VestingAccount` interface types to `x/auth/exported`.
* [\#4082](https://github.com/cosmos/cosmos-sdk/issues/4082) supply module queriers for CLI and REST endpoints
* [\#4601](https://github.com/cosmos/cosmos-sdk/issues/4601) Implement generic pangination helper function to be used in
  REST handlers and queriers.
* [\#4629](https://github.com/cosmos/cosmos-sdk/issues/4629) Added warning event that gets emitted if validator misses a block.
* [\#4674](https://github.com/cosmos/cosmos-sdk/issues/4674) Export `Simapp` genState generators and util functions by making them public
* [\#4706](https://github.com/cosmos/cosmos-sdk/issues/4706) Simplify context
  Replace complex Context construct with a simpler immutible struct.
  Only breaking change is not to support `Value` and `GetValue` as first class calls.
  We do embed ctx.Context() as a raw context.Context instead to be used as you see fit.

  Migration guide:

  ```go
  ctx = ctx.WithValue(contextKeyBadProposal, false)
  ```

  Now becomes:

  ```go
  ctx = ctx.WithContext(context.WithValue(ctx.Context(), contextKeyBadProposal, false))
  ```

  A bit more verbose, but also allows `context.WithTimeout()`, etc and only used
  in one function in this repo, in test code.
* [\#3685](https://github.com/cosmos/cosmos-sdk/issues/3685)  Add `SetAddressVerifier` and `GetAddressVerifier` to `sdk.Config` to allow SDK users to configure custom address format verification logic (to override the default limitation of 20-byte addresses).
* [\#3685](https://github.com/cosmos/cosmos-sdk/issues/3685)  Add an additional parameter to NewAnteHandler for a custom `SignatureVerificationGasConsumer` (the default logic is now in `DefaultSigVerificationGasConsumer). This allows SDK users to configure their own logic for which key types are accepted and how those key types consume gas.
* Remove `--print-response` flag as it is no longer used.
* Revert [\#2284](https://github.com/cosmos/cosmos-sdk/pull/2284) to allow create_empty_blocks in the config
* (tendermint) [\#4718](https://github.com/cosmos/cosmos-sdk/issues/4718) Upgrade tendermint/iavl to v0.12.3

### Bug Fixes

* [\#4891](https://github.com/cosmos/cosmos-sdk/issues/4891) Disable querying with proofs enabled when the query height <= 1.
* (rest) [\#4858](https://github.com/cosmos/cosmos-sdk/issues/4858) Do not return an error in BroadcastTxCommit when the tx broadcasting
  was successful. This allows the proper REST response to be returned for a
  failed tx during `block` broadcasting mode.
* (store) [\#4880](https://github.com/cosmos/cosmos-sdk/pull/4880) Fix error check in
  IAVL `Store#DeleteVersion`.
* (tendermint) [\#4879](https://github.com/cosmos/cosmos-sdk/issues/4879) Don't terminate the process immediately after startup when run in standalone mode.
* (simulation) [\#4861](https://github.com/cosmos/cosmos-sdk/pull/4861) Fix non-determinism simulation
  by using CLI flags as input and updating Makefile target.
* [\#4868](https://github.com/cosmos/cosmos-sdk/issues/4868) Context#CacheContext now sets a new EventManager. This prevents unwanted events
  from being emitted.
* (cli) [\#4870](https://github.com/cosmos/cosmos-sdk/issues/4870) Disable the `withdraw-all-rewards` command when `--generate-only` is supplied
* (modules) [\#4831](https://github.com/cosmos/cosmos-sdk/issues/4831) Prevent community spend proposal from transferring funds to a module account
* (keys) [\#4338](https://github.com/cosmos/cosmos-sdk/issues/4338) fix multisig key output for CLI
* (modules) [\#4795](https://github.com/cosmos/cosmos-sdk/issues/4795) restrict module accounts from receiving transactions.
  Allowing this would cause an invariant on the module account coins.
* (modules) [\#4823](https://github.com/cosmos/cosmos-sdk/issues/4823) Update the `DefaultUnbondingTime` from 3 days to 3 weeks to be inline with documentation.
* (abci) [\#4639](https://github.com/cosmos/cosmos-sdk/issues/4639) Fix `CheckTx` by verifying the message route
* Return height in responses when querying against BaseApp
* [\#1351](https://github.com/cosmos/cosmos-sdk/issues/1351) Stable AppHash allows no_empty_blocks
* [\#3705](https://github.com/cosmos/cosmos-sdk/issues/3705) Return `[]` instead of `null` when querying delegator rewards.
* [\#3966](https://github.com/cosmos/cosmos-sdk/issues/3966) fixed multiple assigns to action tags
  [\#3793](https://github.com/cosmos/cosmos-sdk/issues/3793) add delegator tag for MsgCreateValidator and deleted unused moniker and identity tags
* [\#4194](https://github.com/cosmos/cosmos-sdk/issues/4194) Fix pagination and results returned from /slashing/signing_infos
* [\#4230](https://github.com/cosmos/cosmos-sdk/issues/4230) Properly set and display the message index through the TxResponse.
* [\#4234](https://github.com/cosmos/cosmos-sdk/pull/4234) Allow `tx send --generate-only` to
  actually work offline.
* [\#4271](https://github.com/cosmos/cosmos-sdk/issues/4271) Fix addGenesisAccount by using Coins#IsAnyGT for vesting amount validation.
* [\#4273](https://github.com/cosmos/cosmos-sdk/issues/4273) Fix usage of AppendTags in x/staking/handler.go
* [\#4303](https://github.com/cosmos/cosmos-sdk/issues/4303) Fix NewCoins() underlying function for duplicate coins detection.
* [\#4307](https://github.com/cosmos/cosmos-sdk/pull/4307) Don't pass height to RPC calls as
  Tendermint will automatically use the latest height.
* [\#4362](https://github.com/cosmos/cosmos-sdk/issues/4362) simulation setup bugfix for multisim 7601778
* [\#4383](https://github.com/cosmos/cosmos-sdk/issues/4383) - currentStakeRoundUp is now always atleast currentStake + smallest-decimal-precision
* [\#4394](https://github.com/cosmos/cosmos-sdk/issues/4394) Fix signature count check to use the TxSigLimit param instead of
  a default.
* [\#4455](https://github.com/cosmos/cosmos-sdk/issues/4455) Use `QueryWithData()` to query unbonding delegations.
* [\#4493](https://github.com/cosmos/cosmos-sdk/issues/4493) Fix validator-outstanding-rewards command. It now takes as an argument
  a validator address.
* [\#4598](https://github.com/cosmos/cosmos-sdk/issues/4598) Fix redelegation and undelegation txs that were not checking for the correct bond denomination.
* [\#4619](https://github.com/cosmos/cosmos-sdk/issues/4619) Close iterators in `GetAllMatureValidatorQueue` and `UnbondAllMatureValidatorQueue`
  methods.
* [\#4654](https://github.com/cosmos/cosmos-sdk/issues/4654) validator slash event stored by period and height
* [\#4681](https://github.com/cosmos/cosmos-sdk/issues/4681) panic on invalid amount on `MintCoins` and `BurnCoins`
  * skip minting if inflation is set to zero
* Sort state JSON during export and initialization

## 0.35.0

### Bug Fixes

* Fix gas consumption bug in `Undelegate` preventing the ability to sync from
genesis.

## 0.34.10

### Bug Fixes

* Bump Tendermint version to [v0.31.11](https://github.com/tendermint/tendermint/releases/tag/v0.31.11) to address the vulnerability found in the `consensus` package.

## 0.34.9

### Bug Fixes

* Bump Tendermint version to [v0.31.10](https://github.com/tendermint/tendermint/releases/tag/v0.31.10) to address p2p panic errors.

## 0.34.8

### Bug Fixes

* Bump Tendermint version to v0.31.9 to fix the p2p panic error.
* Update gaiareplay's use of an internal Tendermint API

## 0.34.7

### Bug Fixes

#### SDK

* Fix gas consumption bug in `Undelegate` preventing the ability to sync from
genesis.

## 0.34.6

### Bug Fixes

#### SDK

* Unbonding from a validator is now only considered "complete" after the full
unbonding period has elapsed regardless of the validator's status.

## 0.34.5

### Bug Fixes

#### SDK

* [\#4273](https://github.com/cosmos/cosmos-sdk/issues/4273) Fix usage of `AppendTags` in x/staking/handler.go

### Improvements

### SDK

* [\#2286](https://github.com/cosmos/cosmos-sdk/issues/2286) Improve performance of `CacheKVStore` iterator.
* [\#3655](https://github.com/cosmos/cosmos-sdk/issues/3655) Improve signature verification failure error message.
* [\#4384](https://github.com/cosmos/cosmos-sdk/issues/4384) Allow splitting withdrawal transaction in several chunks.

#### Gaia CLI

* [\#4227](https://github.com/cosmos/cosmos-sdk/issues/4227) Support for Ledger App v1.5.
* [#4345](https://github.com/cosmos/cosmos-sdk/pull/4345) Update `ledger-cosmos-go`
to v0.10.3.

## 0.34.4

### Bug Fixes

#### SDK

* [#4234](https://github.com/cosmos/cosmos-sdk/pull/4234) Allow `tx send --generate-only` to
actually work offline.

#### Gaia

* [\#4219](https://github.com/cosmos/cosmos-sdk/issues/4219) Return an error when an empty mnemonic is provided during key recovery.

### Improvements

#### Gaia

* [\#2007](https://github.com/cosmos/cosmos-sdk/issues/2007) Return 200 status code on empty results

### New features

#### SDK

* [\#3850](https://github.com/cosmos/cosmos-sdk/issues/3850) Add `rewards` and `commission` to distribution tx tags.

## 0.34.3

### Bug Fixes

#### Gaia

* [\#4196](https://github.com/cosmos/cosmos-sdk/pull/4196) Set default invariant
check period to zero.

## 0.34.2

### Improvements

#### SDK

* [\#4135](https://github.com/cosmos/cosmos-sdk/pull/4135) Add further clarification
to generate only usage.

### Bug Fixes

#### SDK

* [\#4135](https://github.com/cosmos/cosmos-sdk/pull/4135) Fix `NewResponseFormatBroadcastTxCommit`
* [\#4053](https://github.com/cosmos/cosmos-sdk/issues/4053) Add `--inv-check-period`
flag to gaiad to set period at which invariants checks will run.
* [\#4099](https://github.com/cosmos/cosmos-sdk/issues/4099) Update the /staking/validators endpoint to support
status and pagination query flags.

## 0.34.1

### Bug Fixes

#### Gaia

* [#4163](https://github.com/cosmos/cosmos-sdk/pull/4163) Fix v0.33.x export script to port gov data correctly.

## 0.34.0

### Breaking Changes

#### Gaia

* [\#3463](https://github.com/cosmos/cosmos-sdk/issues/3463) Revert bank module handler fork (re-enables transfers)
* [\#3875](https://github.com/cosmos/cosmos-sdk/issues/3875) Replace `async` flag with `--broadcast-mode` flag where the default
  value is `sync`. The `block` mode should not be used. The REST client now
  uses `mode` parameter instead of the `return` parameter.

#### Gaia CLI

* [\#3938](https://github.com/cosmos/cosmos-sdk/issues/3938) Remove REST server's SSL support altogether.

#### SDK

* [\#3245](https://github.com/cosmos/cosmos-sdk/issues/3245) Rename validator.GetJailed() to validator.IsJailed()
* [\#3516](https://github.com/cosmos/cosmos-sdk/issues/3516) Remove concept of shares from staking unbonding and redelegation UX;
  replaced by direct coin amount.

#### Tendermint

* [\#4029](https://github.com/cosmos/cosmos-sdk/issues/4029) Upgrade Tendermint to v0.31.3

### New features

#### SDK

* [\#2935](https://github.com/cosmos/cosmos-sdk/issues/2935) New module Crisis which can test broken invariant with messages
* [\#3813](https://github.com/cosmos/cosmos-sdk/issues/3813) New sdk.NewCoins safe constructor to replace bare sdk.Coins{} declarations.
* [\#3858](https://github.com/cosmos/cosmos-sdk/issues/3858) add website, details and identity to gentx cli command
* Implement coin conversion and denomination registration utilities

#### Gaia

* [\#2935](https://github.com/cosmos/cosmos-sdk/issues/2935) Optionally assert invariants on a blockly basis using `gaiad --assert-invariants-blockly`
* [\#3886](https://github.com/cosmos/cosmos-sdk/issues/3886) Implement minting module querier and CLI/REST clients.

#### Gaia CLI

* [\#3937](https://github.com/cosmos/cosmos-sdk/issues/3937) Add command to query community-pool

#### Gaia REST API

* [\#3937](https://github.com/cosmos/cosmos-sdk/issues/3937) Add route to fetch community-pool
* [\#3949](https://github.com/cosmos/cosmos-sdk/issues/3949) added /slashing/signing_infos to get signing_info for all validators

### Improvements

#### Gaia

* [\#3808](https://github.com/cosmos/cosmos-sdk/issues/3808) `gaiad` and `gaiacli` integration tests use ./build/ binaries.
* \[\#3819](https://github.com/cosmos/cosmos-sdk/issues/3819) Simulation refactor, log output now stored in ~/.gaiad/simulation/
  * Simulation moved to its own module (not a part of mock)
  * Logger type instead of passing function variables everywhere
  * Logger json output (for reloadable simulation running)
  * Cleanup bank simulation messages / remove dup code in bank simulation
  * Simulations saved in `~/.gaiad/simulations/`
  * "Lean" simulation output option to exclude No-ops and !ok functions (`--SimulationLean` flag)
* [\#3893](https://github.com/cosmos/cosmos-sdk/issues/3893) Improve `gaiacli tx sign` command
  * Add shorthand flags -a and -s for the account and sequence numbers respectively
  * Mark the account and sequence numbers required during "offline" mode
  * Always do an RPC query for account and sequence number during "online" mode
* [\#4018](https://github.com/cosmos/cosmos-sdk/issues/4018) create genesis port script for release v.0.34.0

#### Gaia CLI

* [\#3833](https://github.com/cosmos/cosmos-sdk/issues/3833) Modify stake to atom in gaia's doc.
* [\#3841](https://github.com/cosmos/cosmos-sdk/issues/3841) Add indent to JSON of `gaiacli keys [add|show|list]`
* [\#3859](https://github.com/cosmos/cosmos-sdk/issues/3859) Add newline to echo of `gaiacli keys ...`
* [\#3959](https://github.com/cosmos/cosmos-sdk/issues/3959) Improving error messages when signing with ledger devices fails

#### SDK

* [\#3238](https://github.com/cosmos/cosmos-sdk/issues/3238) Add block time to tx responses when querying for
  txs by tags or hash.
* \[\#3752](https://github.com/cosmos/cosmos-sdk/issues/3752) Explanatory docs for minting mechanism (`docs/spec/mint/01_concepts.md`)
* [\#3801](https://github.com/cosmos/cosmos-sdk/issues/3801) `baseapp` safety improvements
* [\#3820](https://github.com/cosmos/cosmos-sdk/issues/3820) Make Coins.IsAllGT() more robust and consistent.
* [\#3828](https://github.com/cosmos/cosmos-sdk/issues/3828) New sdkch tool to maintain changelogs
* [\#3864](https://github.com/cosmos/cosmos-sdk/issues/3864) Make Coins.IsAllGTE() more consistent.
* [\#3907](https://github.com/cosmos/cosmos-sdk/issues/3907): dep -> go mod migration
  * Drop dep in favor of go modules.
  * Upgrade to Go 1.12.1.
* [\#3917](https://github.com/cosmos/cosmos-sdk/issues/3917) Allow arbitrary decreases to validator commission rates.
* [\#3937](https://github.com/cosmos/cosmos-sdk/issues/3937) Implement community pool querier.
* [\#3940](https://github.com/cosmos/cosmos-sdk/issues/3940) Codespace should be lowercase.
* [\#3986](https://github.com/cosmos/cosmos-sdk/issues/3986) Update the Stringer implementation of the Proposal type.
* [\#926](https://github.com/cosmos/cosmos-sdk/issues/926) circuit breaker high level explanation
* [\#3896](https://github.com/cosmos/cosmos-sdk/issues/3896) Fixed various linters warnings in the context of the gometalinter -> golangci-lint migration
* [\#3916](https://github.com/cosmos/cosmos-sdk/issues/3916) Hex encode data in tx responses

### Bug Fixes

#### Gaia

* [\#3825](https://github.com/cosmos/cosmos-sdk/issues/3825) Validate genesis before running gentx
* [\#3889](https://github.com/cosmos/cosmos-sdk/issues/3889) When `--generate-only` is provided, the Keybase is not used and as a result
  the `--from` value must be a valid Bech32 cosmos address.
* 3974 Fix go env setting in installation.md
* 3996 Change 'make get_tools' to 'make tools' in DOCS_README.md.

#### Gaia CLI

* [\#3883](https://github.com/cosmos/cosmos-sdk/issues/3883) Remove Height Flag from CLI Queries
* [\#3899](https://github.com/cosmos/cosmos-sdk/issues/3899) Using 'gaiacli config node' breaks ~/config/config.toml

#### SDK

* [\#3837](https://github.com/cosmos/cosmos-sdk/issues/3837) Fix `WithdrawValidatorCommission` to properly set the validator's remaining commission.
* [\#3870](https://github.com/cosmos/cosmos-sdk/issues/3870) Fix DecCoins#TruncateDecimal to never return zero coins in
  either the truncated coins or the change coins.
* [\#3915](https://github.com/cosmos/cosmos-sdk/issues/3915) Remove ';' delimiting support from ParseDecCoins
* [\#3977](https://github.com/cosmos/cosmos-sdk/issues/3977) Fix docker image build
* [\#4020](https://github.com/cosmos/cosmos-sdk/issues/4020) Fix queryDelegationRewards by returning an error
when the validator or delegation do not exist.
* [\#4050](https://github.com/cosmos/cosmos-sdk/issues/4050) Fix DecCoins APIs
where rounding or truncation could result in zero decimal coins.
* [\#4088](https://github.com/cosmos/cosmos-sdk/issues/4088) Fix `calculateDelegationRewards`
by accounting for rounding errors when multiplying stake by slashing fractions.

## 0.33.2

### Improvements

#### Tendermint

* Upgrade Tendermint to `v0.31.0-dev0-fix0` which includes critical security fixes.

## 0.33.1

### Bug Fixes

#### Gaia

* [\#3999](https://github.com/cosmos/cosmos-sdk/pull/3999) Fix distribution delegation for zero height export bug

## 0.33.0

BREAKING CHANGES

* Gaia REST API
  * [\#3641](https://github.com/cosmos/cosmos-sdk/pull/3641) Remove the ability to use a Keybase from the REST API client:
    * `password` and `generate_only` have been removed from the `base_req` object
    * All txs that used to sign or use the Keybase now only generate the tx
    * `keys` routes completely removed
  * [\#3692](https://github.com/cosmos/cosmos-sdk/pull/3692) Update tx encoding and broadcasting endpoints:
    * Remove duplicate broadcasting endpoints in favor of POST @ `/txs`
      * The `Tx` field now accepts a `StdTx` and not raw tx bytes
    * Move encoding endpoint to `/txs/encode`

* Gaia
  * [\#3787](https://github.com/cosmos/cosmos-sdk/pull/3787) Fork the `x/bank` module into the Gaia application with only a
  modified message handler, where the modified message handler behaves the same as
  the standard `x/bank` message handler except for `MsgMultiSend` that must burn
  exactly 9 atoms and transfer 1 atom, and `MsgSend` is disabled.
  * [\#3789](https://github.com/cosmos/cosmos-sdk/pull/3789) Update validator creation flow:
    * Remove `NewMsgCreateValidatorOnBehalfOf` and corresponding business logic
    * Ensure the validator address equals the delegator address during
    `MsgCreateValidator#ValidateBasic`

* SDK
  * [\#3750](https://github.com/cosmos/cosmos-sdk/issues/3750) Track outstanding rewards per-validator instead of globally,
           and fix the main simulation issue, which was that slashes of
           re-delegations to a validator were not correctly accounted for
           in fee distribution when the redelegation in question had itself
            been slashed (from a fault committed by a different validator)
           in the same BeginBlock. Outstanding rewards are now available
           on a per-validator basis in REST.
  * [\#3669](https://github.com/cosmos/cosmos-sdk/pull/3669) Ensure consistency in message naming, codec registration, and JSON
  tags.
  * [\#3788](https://github.com/cosmos/cosmos-sdk/pull/3788) Change order of operations for greater accuracy when calculating delegation share token value
  * [\#3788](https://github.com/cosmos/cosmos-sdk/pull/3788) DecCoins.Cap -> DecCoins.Intersect
  * [\#3666](https://github.com/cosmos/cosmos-sdk/pull/3666) Improve coins denom validation.
  * [\#3751](https://github.com/cosmos/cosmos-sdk/pull/3751) Disable (temporarily) support for ED25519 account key pairs.

* Tendermint
  * [\#3804] Update to Tendermint `v0.31.0-dev0`

FEATURES

* SDK
  * [\#3719](https://github.com/cosmos/cosmos-sdk/issues/3719) DBBackend can now be set at compile time.
    Defaults: goleveldb. Supported: cleveldb.

IMPROVEMENTS

* Gaia REST API
  * Update the `TxResponse` type allowing for the `Logs` result to be JSON decoded automatically.

* Gaia CLI
  * [\#3653](https://github.com/cosmos/cosmos-sdk/pull/3653) Prompt user confirmation prior to signing and broadcasting a transaction.
  * [\#3670](https://github.com/cosmos/cosmos-sdk/pull/3670) CLI support for showing bech32 addresses in Ledger devices
  * [\#3711](https://github.com/cosmos/cosmos-sdk/pull/3711) Update `tx sign` to use `--from` instead of the deprecated `--name`
  CLI flag.
  * [\#3738](https://github.com/cosmos/cosmos-sdk/pull/3738) Improve multisig UX:
    * `gaiacli keys show -o json` now includes constituent pubkeys, respective weights and threshold
    * `gaiacli keys show --show-multisig` now displays constituent pubkeys, respective weights and threshold
    * `gaiacli tx sign --validate-signatures` now displays multisig signers with their respective weights
  * [\#3730](https://github.com/cosmos/cosmos-sdk/issues/3730) Improve workflow for
  `gaiad gentx` with offline public keys, by outputting stdtx file that needs to be signed.
  * [\#3761](https://github.com/cosmos/cosmos-sdk/issues/3761) Querying account related information using custom querier in auth module

* SDK
  * [\#3753](https://github.com/cosmos/cosmos-sdk/issues/3753) Remove no-longer-used governance penalty parameter
  * [\#3679](https://github.com/cosmos/cosmos-sdk/issues/3679) Consistent operators across Coins, DecCoins, Int, Dec
            replaced: Minus->Sub Plus->Add Div->Quo
  * [\#3665](https://github.com/cosmos/cosmos-sdk/pull/3665) Overhaul sdk.Uint type in preparation for Coins Int -> Uint migration.
  * [\#3691](https://github.com/cosmos/cosmos-sdk/issues/3691) Cleanup error messages
  * [\#3456](https://github.com/cosmos/cosmos-sdk/issues/3456) Integrate in the Int.ToDec() convenience function
  * [\#3300](https://github.com/cosmos/cosmos-sdk/pull/3300) Update the spec-spec, spec file reorg, and TOC updates.
  * [\#3694](https://github.com/cosmos/cosmos-sdk/pull/3694) Push tagged docker images on docker hub when tag is created.
  * [\#3716](https://github.com/cosmos/cosmos-sdk/pull/3716) Update file permissions the client keys directory and contents to `0700`.
  * [\#3681](https://github.com/cosmos/cosmos-sdk/issues/3681) Migrate ledger-cosmos-go from ZondaX to Cosmos organization

* Tendermint
  * [\#3699](https://github.com/cosmos/cosmos-sdk/pull/3699) Upgrade to Tendermint 0.30.1

BUG FIXES

* Gaia CLI
  * [\#3731](https://github.com/cosmos/cosmos-sdk/pull/3731) `keys add --interactive` bip32 passphrase regression fix
  * [\#3714](https://github.com/cosmos/cosmos-sdk/issues/3714) Fix USB raw access issues with gaiacli when installed via snap

* Gaia
  * [\#3777](https://github.com/cosmso/cosmos-sdk/pull/3777) `gaiad export` no longer panics when the database is empty
  * [\#3806](https://github.com/cosmos/cosmos-sdk/pull/3806) Properly return errors from a couple of struct Unmarshal functions

* SDK
  * [\#3728](https://github.com/cosmos/cosmos-sdk/issues/3728) Truncate decimal multiplication & division in distribution to ensure
           no more than the collected fees / inflation are distributed
  * [\#3727](https://github.com/cosmos/cosmos-sdk/issues/3727) Return on zero-length (including []byte{}) PrefixEndBytes() calls
  * [\#3559](https://github.com/cosmos/cosmos-sdk/issues/3559) fix occasional failing due to non-determinism in lcd test TestBonding
    where validator is unexpectedly slashed throwing off test calculations
  * [\#3411](https://github.com/cosmos/cosmos-sdk/pull/3411) Include the `RequestInitChain.Time` in the block header init during
  `InitChain`.
  * [\#3717](https://github.com/cosmos/cosmos-sdk/pull/3717) Update the vesting specification and implementation to cap deduction from
  `DelegatedVesting` by at most `DelegatedVesting`. This accounts for the case where
  the undelegation amount may exceed the original delegation amount due to
  truncation of undelegation tokens.
  * [\#3717](https://github.com/cosmos/cosmos-sdk/pull/3717) Ignore unknown proposers in allocating rewards for proposers, in case
    unbonding period was just 1 block and proposer was already deleted.
  * [\#3726](https://github.com/cosmos/cosmos-sdk/pull/3724) Cap(clip) reward to remaining coins in AllocateTokens.

## 0.32.0

BREAKING CHANGES

* Gaia REST API
  * [\#3642](https://github.com/cosmos/cosmos-sdk/pull/3642) `GET /tx/{hash}` now returns `404` instead of `500` if the transaction is not found

* SDK
 * [\#3580](https://github.com/cosmos/cosmos-sdk/issues/3580) Migrate HTTP request/response types and utilities to types/rest.
 * [\#3592](https://github.com/cosmos/cosmos-sdk/issues/3592) Drop deprecated keybase implementation's New() constructor in
   favor of a new crypto/keys.New(string, string) implementation that
   returns a lazy keybase instance. Remove client.MockKeyBase,
   superseded by crypto/keys.NewInMemory()
 * [\#3621](https://github.com/cosmos/cosmos-sdk/issues/3621) staking.GenesisState.Bonds -> Delegations

IMPROVEMENTS

* SDK
  * [\#3311](https://github.com/cosmos/cosmos-sdk/pull/3311) Reconcile the `DecCoin/s` API with the `Coin/s` API.
  * [\#3614](https://github.com/cosmos/cosmos-sdk/pull/3614) Add coin denom length checks to the coins constructors.
  * [\#3621](https://github.com/cosmos/cosmos-sdk/issues/3621) remove many inter-module dependancies
  * [\#3601](https://github.com/cosmos/cosmos-sdk/pull/3601) JSON-stringify the ABCI log response which includes the log and message
  index.
  * [\#3604](https://github.com/cosmos/cosmos-sdk/pull/3604) Improve SDK funds related error messages and allow for unicode in
  JSON ABCI log.
  * [\#3620](https://github.com/cosmos/cosmos-sdk/pull/3620) Version command shows build tags
  * [\#3638](https://github.com/cosmos/cosmos-sdk/pull/3638) Add Bcrypt benchmarks & justification of security parameter choice
  * [\#3648](https://github.com/cosmos/cosmos-sdk/pull/3648) Add JSON struct tags to vesting accounts.

* Tendermint
  * [\#3618](https://github.com/cosmos/cosmos-sdk/pull/3618) Upgrade to Tendermint 0.30.03

BUG FIXES

* SDK
  * [\#3646](https://github.com/cosmos/cosmos-sdk/issues/3646) `x/mint` now uses total token supply instead of total bonded tokens to calculate inflation


## 0.31.2

BREAKING CHANGES

* SDK
 * [\#3592](https://github.com/cosmos/cosmos-sdk/issues/3592) Drop deprecated keybase implementation's
   New constructor in favor of a new
   crypto/keys.New(string, string) implementation that
   returns a lazy keybase instance. Remove client.MockKeyBase,
   superseded by crypto/keys.NewInMemory()

IMPROVEMENTS

* SDK
  * [\#3604](https://github.com/cosmos/cosmos-sdk/pulls/3604) Improve SDK funds related error messages and allow for unicode in
  JSON ABCI log.

* Tendermint
  * [\#3563](https://github.com/cosmos/cosmos-sdk/3563) Update to Tendermint version `0.30.0-rc0`


BUG FIXES

* Gaia
  * [\#3585] Fix setting the tx hash in `NewResponseFormatBroadcastTxCommit`.
  * [\#3585] Return an empty `TxResponse` when Tendermint returns an empty
  `ResultBroadcastTx`.

* SDK
  * [\#3582](https://github.com/cosmos/cosmos-sdk/pull/3582) Running `make test_unit` was failing due to a missing tag
  * [\#3617](https://github.com/cosmos/cosmos-sdk/pull/3582) Fix fee comparison when the required fees does not contain any denom
  present in the tx fees.

## 0.31.0

BREAKING CHANGES

* Gaia REST API (`gaiacli advanced rest-server`)
  * [\#3284](https://github.com/cosmos/cosmos-sdk/issues/3284) Rename the `name`
  field to `from` in the `base_req` body.
  * [\#3485](https://github.com/cosmos/cosmos-sdk/pull/3485) Error responses are now JSON objects.
  * [\#3477][distribution] endpoint changed "all_delegation_rewards" -> "delegator_total_rewards"

* Gaia CLI  (`gaiacli`)
  - [#3399](https://github.com/cosmos/cosmos-sdk/pull/3399) Add `gaiad validate-genesis` command to facilitate checking of genesis files
  - [\#1894](https://github.com/cosmos/cosmos-sdk/issues/1894) `version` prints out short info by default. Add `--long` flag. Proper handling of `--format` flag introduced.
  - [\#3465](https://github.com/cosmos/cosmos-sdk/issues/3465) `gaiacli rest-server` switched back to insecure mode by default:
    - `--insecure` flag is removed.
    - `--tls` is now used to enable secure layer.
  - [\#3451](https://github.com/cosmos/cosmos-sdk/pull/3451) `gaiacli` now returns transactions in plain text including tags.
  - [\#3497](https://github.com/cosmos/cosmos-sdk/issues/3497) `gaiad init` now takes moniker as required arguments, not as parameter.
  * [\#3501](https://github.com/cosmos/cosmos-sdk/issues/3501) Change validator
  address Bech32 encoding to consensus address in `tendermint-validator-set`.

* Gaia
  *  [\#3457](https://github.com/cosmos/cosmos-sdk/issues/3457) Changed governance tally validatorGovInfo to use sdk.Int power instead of sdk.Dec
  *  [\#3495](https://github.com/cosmos/cosmos-sdk/issues/3495) Added Validator Minimum Self Delegation
  *  Reintroduce OR semantics for tx fees

* SDK
  * [\#2513](https://github.com/cosmos/cosmos-sdk/issues/2513) Tendermint updates are adjusted by 10^-6 relative to staking tokens,
  * [\#3487](https://github.com/cosmos/cosmos-sdk/pull/3487) Move HTTP/REST utilities out of client/utils into a new dedicated client/rest package.
  * [\#3490](https://github.com/cosmos/cosmos-sdk/issues/3490) ReadRESTReq() returns bool to avoid callers to write error responses twice.
  * [\#3502](https://github.com/cosmos/cosmos-sdk/pull/3502) Fixes issue when comparing genesis states
  * [\#3514](https://github.com/cosmos/cosmos-sdk/pull/3514) Various clean ups:
    - Replace all GetKeyBase\* functions family in favor of NewKeyBaseFromDir and NewKeyBaseFromHomeFlag.
    - Remove Get prefix from all TxBuilder's getters.
  * [\#3522](https://github.com/cosmos/cosmos-sdk/pull/3522) Get rid of double negatives: Coins.IsNotNegative() -> Coins.IsAnyNegative().
  * [\#3561](https://github.com/cosmos/cosmos-sdk/issues/3561) Don't unnecessarily store denominations in staking


FEATURES

* Gaia REST API

* [\#2358](https://github.com/cosmos/cosmos-sdk/issues/2358) Add distribution module REST interface

* Gaia CLI  (`gaiacli`)
  * [\#3429](https://github.com/cosmos/cosmos-sdk/issues/3429) Support querying
  for all delegator distribution rewards.
  * [\#3449](https://github.com/cosmos/cosmos-sdk/issues/3449) Proof verification now works with absence proofs
  * [\#3484](https://github.com/cosmos/cosmos-sdk/issues/3484) Add support
  vesting accounts to the add-genesis-account command.

* Gaia
  - [\#3397](https://github.com/cosmos/cosmos-sdk/pull/3397) Implement genesis file sanitization to avoid failures at chain init.
  * [\#3428](https://github.com/cosmos/cosmos-sdk/issues/3428) Run the simulation from a particular genesis state loaded from a file

* SDK
  * [\#3270](https://github.com/cosmos/cosmos-sdk/issues/3270) [x/staking] limit number of ongoing unbonding delegations /redelegations per pair/trio
  * [\#3477][distribution] new query endpoint "delegator_validators"
  * [\#3514](https://github.com/cosmos/cosmos-sdk/pull/3514) Provided a lazy loading implementation of Keybase that locks the underlying
    storage only for the time needed to perform the required operation. Also added Keybase reference to TxBuilder struct.
  * [types] [\#2580](https://github.com/cosmos/cosmos-sdk/issues/2580) Addresses now Bech32 empty addresses to an empty string


IMPROVEMENTS

* Gaia REST API
  * [\#3284](https://github.com/cosmos/cosmos-sdk/issues/3284) Update Gaia Lite
  REST service to support the following:
    * Automatic account number and sequence population when fields are omitted
    * Generate only functionality no longer requires access to a local Keybase
    * `from` field in the `base_req` body can be a Keybase name or account address
  * [\#3423](https://github.com/cosmos/cosmos-sdk/issues/3423) Allow simulation
  (auto gas) to work with generate only.
  * [\#3514](https://github.com/cosmos/cosmos-sdk/pull/3514) REST server calls to keybase does not lock the underlying storage anymore.
  * [\#3523](https://github.com/cosmos/cosmos-sdk/pull/3523) Added `/tx/encode` endpoint to serialize a JSON tx to base64-encoded Amino.

* Gaia CLI  (`gaiacli`)
  * [\#3476](https://github.com/cosmos/cosmos-sdk/issues/3476) New `withdraw-all-rewards` command to withdraw all delegations rewards for delegators.
  * [\#3497](https://github.com/cosmos/cosmos-sdk/issues/3497) `gaiad gentx` supports `--ip` and `--node-id` flags to override defaults.
  * [\#3518](https://github.com/cosmos/cosmos-sdk/issues/3518) Fix flow in
  `keys add` to show the mnemonic by default.
  * [\#3517](https://github.com/cosmos/cosmos-sdk/pull/3517) Increased test coverage
  * [\#3523](https://github.com/cosmos/cosmos-sdk/pull/3523) Added `tx encode` command to serialize a JSON tx to base64-encoded Amino.

* Gaia
  * [\#3418](https://github.com/cosmos/cosmos-sdk/issues/3418) Add vesting account
  genesis validation checks to `GaiaValidateGenesisState`.
  * [\#3420](https://github.com/cosmos/cosmos-sdk/issues/3420) Added maximum length to governance proposal descriptions and titles
  * [\#3256](https://github.com/cosmos/cosmos-sdk/issues/3256) Add gas consumption
  for tx size in the ante handler.
  * [\#3454](https://github.com/cosmos/cosmos-sdk/pull/3454) Add `--jail-whitelist` to `gaiad export` to enable testing of complex exports
  * [\#3424](https://github.com/cosmos/cosmos-sdk/issues/3424) Allow generation of gentxs with empty memo field.
  * [\#3507](https://github.com/cosmos/cosmos-sdk/issues/3507) General cleanup, removal of unnecessary struct fields, undelegation bugfix, and comment clarification in x/staking and x/slashing

* SDK
  * [\#2605] x/params add subkey accessing
  * [\#2986](https://github.com/cosmos/cosmos-sdk/pull/2986) Store Refactor
  * [\#3435](https://github.com/cosmos/cosmos-sdk/issues/3435) Test that store implementations do not allow nil values
  * [\#2509](https://github.com/cosmos/cosmos-sdk/issues/2509) Sanitize all usage of Dec.RoundInt64()
  * [\#556](https://github.com/cosmos/cosmos-sdk/issues/556) Increase `BaseApp`
  test coverage.
  * [\#3357](https://github.com/cosmos/cosmos-sdk/issues/3357) develop state-transitions.md for staking spec, missing states added to `state.md`
  * [\#3552](https://github.com/cosmos/cosmos-sdk/pull/3552) Validate bit length when
  deserializing `Int` types.


BUG FIXES

* Gaia CLI  (`gaiacli`)
  - [\#3417](https://github.com/cosmos/cosmos-sdk/pull/3417) Fix `q slashing signing-info` panic by ensuring safety of user input and properly returning not found error
  - [\#3345](https://github.com/cosmos/cosmos-sdk/issues/3345) Upgrade ledger-cosmos-go dependency to v0.9.3 to pull
    https://github.com/ZondaX/ledger-cosmos-go/commit/ed9aa39ce8df31bad1448c72d3d226bf2cb1a8d1 in order to fix a derivation path issue that causes `gaiacli keys add --recover`
    to malfunction.
  - [\#3419](https://github.com/cosmos/cosmos-sdk/pull/3419) Fix `q distr slashes` panic
  - [\#3453](https://github.com/cosmos/cosmos-sdk/pull/3453) The `rest-server` command didn't respect persistent flags such as `--chain-id` and `--trust-node` if they were
    passed on the command line.
  - [\#3441](https://github.com/cosmos/cosmos-sdk/pull/3431) Improved resource management and connection handling (ledger devices). Fixes issue with DER vs BER signatures.

* Gaia
  * [\#3486](https://github.com/cosmos/cosmos-sdk/pull/3486) Use AmountOf in
    vesting accounts instead of zipping/aligning denominations.


## 0.30.0

BREAKING CHANGES

* Gaia REST API (`gaiacli advanced rest-server`)
  * [gaia-lite] [\#2182] Renamed and merged all redelegations endpoints into `/staking/redelegations`
  * [\#3176](https://github.com/cosmos/cosmos-sdk/issues/3176) `tx/sign` endpoint now expects `BaseReq` fields as nested object.
  * [\#2222] all endpoints renamed from `/stake` -> `/staking`
  * [\#1268] `LooseTokens` -> `NotBondedTokens`
  * [\#3289] misc renames:
    * `Validator.UnbondingMinTime` -> `Validator.UnbondingCompletionTime`
    * `Delegation` -> `Value` in `MsgCreateValidator` and `MsgDelegate`
    * `MsgBeginUnbonding` -> `MsgUndelegate`

* Gaia CLI  (`gaiacli`)
  * [\#810](https://github.com/cosmos/cosmos-sdk/issues/810) Don't fallback to any default values for chain ID.
    * Users need to supply chain ID either via config file or the `--chain-id` flag.
    * Change `chain_id` and `trust_node` in `gaiacli` configuration to `chain-id` and `trust-node` respectively.
  * [\#3069](https://github.com/cosmos/cosmos-sdk/pull/3069) `--fee` flag renamed to `--fees` to support multiple coins
  * [\#3156](https://github.com/cosmos/cosmos-sdk/pull/3156) Remove unimplemented `gaiacli init` command
  * [\#2222] `gaiacli tx stake` -> `gaiacli tx staking`, `gaiacli query stake` -> `gaiacli query staking`
  * [\#1894](https://github.com/cosmos/cosmos-sdk/issues/1894) `version` command now shows latest commit, vendor dir hash, and build machine info.
  * [\#3320](https://github.com/cosmos/cosmos-sdk/pull/3320) Ensure all `gaiacli query` commands respect the `--output` and `--indent` flags

* Gaia
  * https://github.com/cosmos/cosmos-sdk/issues/2838 - Move store keys to constants
  * [\#3162](https://github.com/cosmos/cosmos-sdk/issues/3162) The `--gas` flag now takes `auto` instead of `simulate`
    in order to trigger a simulation of the tx before the actual execution.
  * [\#3285](https://github.com/cosmos/cosmos-sdk/pull/3285) New `gaiad tendermint version` to print libs versions
  * [\#1894](https://github.com/cosmos/cosmos-sdk/pull/1894) `version` command now shows latest commit, vendor dir hash, and build machine info.
  * [\#3249\(https://github.com/cosmos/cosmos-sdk/issues/3249) `tendermint`'s `show-validator` and `show-address` `--json` flags removed in favor of `--output-format=json`.

* SDK
  * [distribution] [\#3359](https://github.com/cosmos/cosmos-sdk/issues/3359) Always round down when calculating rewards-to-be-withdrawn in F1 fee distribution
  * [#3336](https://github.com/cosmos/cosmos-sdk/issues/3336) Ensure all SDK
  messages have their signature bytes contain canonical fields `value` and `type`.
  * [\#3333](https://github.com/cosmos/cosmos-sdk/issues/3333) - F1 storage efficiency improvements - automatic withdrawals when unbonded, historical reward reference counting
  * [staking] [\#2513](https://github.com/cosmos/cosmos-sdk/issues/2513) Validator power type from Dec -> Int
  * [staking] [\#3233](https://github.com/cosmos/cosmos-sdk/issues/3233) key and value now contain duplicate fields to simplify code
  * [\#3064](https://github.com/cosmos/cosmos-sdk/issues/3064) Sanitize `sdk.Coin` denom. Coins denoms are now case insensitive, i.e. 100fooToken equals to 100FOOTOKEN.
  * [\#3195](https://github.com/cosmos/cosmos-sdk/issues/3195) Allows custom configuration for syncable strategy
  * [\#3242](https://github.com/cosmos/cosmos-sdk/issues/3242) Fix infinite gas
    meter utilization during aborted ante handler executions.
  * [x/distribution] [\#3292](https://github.com/cosmos/cosmos-sdk/issues/3292) Enable or disable withdraw addresses with a parameter in the param store
  * [staking] [\#2222](https://github.com/cosmos/cosmos-sdk/issues/2222) `/stake` -> `/staking` module rename
  * [staking] [\#1268](https://github.com/cosmos/cosmos-sdk/issues/1268) `LooseTokens` -> `NotBondedTokens`
  * [staking] [\#1402](https://github.com/cosmos/cosmos-sdk/issues/1402) Redelegation and unbonding-delegation structs changed to include multiple an array of entries
  * [staking] [\#3289](https://github.com/cosmos/cosmos-sdk/issues/3289) misc renames:
    * `Validator.UnbondingMinTime` -> `Validator.UnbondingCompletionTime`
    * `Delegation` -> `Value` in `MsgCreateValidator` and `MsgDelegate`
    * `MsgBeginUnbonding` -> `MsgUndelegate`
  * [\#3315] Increase decimal precision to 18
  * [\#3323](https://github.com/cosmos/cosmos-sdk/issues/3323) Update to Tendermint 0.29.0
  * [\#3328](https://github.com/cosmos/cosmos-sdk/issues/3328) [x/gov] Remove redundant action tag

* Tendermint
  * [\#3298](https://github.com/cosmos/cosmos-sdk/issues/3298) Upgrade to Tendermint 0.28.0

FEATURES

* Gaia REST API (`gaiacli advanced rest-server`)
  * [\#3067](https://github.com/cosmos/cosmos-sdk/issues/3067) Add support for fees on transactions
  * [\#3069](https://github.com/cosmos/cosmos-sdk/pull/3069) Add a custom memo on transactions
  * [\#3027](https://github.com/cosmos/cosmos-sdk/issues/3027) Implement
  `/gov/proposals/{proposalID}/proposer` to query for a proposal's proposer.

* Gaia CLI  (`gaiacli`)
  * [\#2399](https://github.com/cosmos/cosmos-sdk/issues/2399) Implement `params` command to query slashing parameters.
  * [\#2730](https://github.com/cosmos/cosmos-sdk/issues/2730) Add tx search pagination parameter
  * [\#3027](https://github.com/cosmos/cosmos-sdk/issues/3027) Implement
  `query gov proposer [proposal-id]` to query for a proposal's proposer.
  * [\#3198](https://github.com/cosmos/cosmos-sdk/issues/3198) New `keys add --multisig` flag to store multisig keys locally.
  * [\#3198](https://github.com/cosmos/cosmos-sdk/issues/3198) New `multisign` command to generate multisig signatures.
  * [\#3198](https://github.com/cosmos/cosmos-sdk/issues/3198) New `sign --multisig` flag to enable multisig mode.
  * [\#2715](https://github.com/cosmos/cosmos-sdk/issues/2715) Reintroduce gaia server's insecure mode.
  * [\#3334](https://github.com/cosmos/cosmos-sdk/pull/3334) New `gaiad completion` and `gaiacli completion` to generate Bash/Zsh completion scripts.
  * [\#2607](https://github.com/cosmos/cosmos-sdk/issues/2607) Make `gaiacli config` handle the boolean `indent` flag to beautify commands JSON output.

* Gaia
  * [\#2182] [x/staking] Added querier for querying a single redelegation
  * [\#3305](https://github.com/cosmos/cosmos-sdk/issues/3305) Add support for
    vesting accounts at genesis.
  * [\#3198](https://github.com/cosmos/cosmos-sdk/issues/3198) [x/auth] Add multisig transactions support
  * [\#3198](https://github.com/cosmos/cosmos-sdk/issues/3198) `add-genesis-account` can take both account addresses and key names

* SDK
  - [\#3099](https://github.com/cosmos/cosmos-sdk/issues/3099) Implement F1 fee distribution
  - [\#2926](https://github.com/cosmos/cosmos-sdk/issues/2926) Add TxEncoder to client TxBuilder.
  * [\#2694](https://github.com/cosmos/cosmos-sdk/issues/2694) Vesting account implementation.
  * [\#2996](https://github.com/cosmos/cosmos-sdk/issues/2996) Update the `AccountKeeper` to contain params used in the context of
  the ante handler.
  * [\#3179](https://github.com/cosmos/cosmos-sdk/pull/3179) New CodeNoSignatures error code.
  * [\#3319](https://github.com/cosmos/cosmos-sdk/issues/3319) [x/distribution] Queriers for all distribution state worth querying; distribution query commands
  * [\#3356](https://github.com/cosmos/cosmos-sdk/issues/3356) [x/auth] bech32-ify accounts address in error message.

IMPROVEMENTS

* Gaia REST API
  * [\#3176](https://github.com/cosmos/cosmos-sdk/issues/3176) Validate tx/sign endpoint POST body.
  * [\#2948](https://github.com/cosmos/cosmos-sdk/issues/2948) Swagger UI now makes requests to light client node

* Gaia CLI  (`gaiacli`)
  * [\#3224](https://github.com/cosmos/cosmos-sdk/pull/3224) Support adding offline public keys to the keystore

* Gaia
  * [\#2186](https://github.com/cosmos/cosmos-sdk/issues/2186) Add Address Interface
  * [\#3158](https://github.com/cosmos/cosmos-sdk/pull/3158) Validate slashing genesis
  * [\#3172](https://github.com/cosmos/cosmos-sdk/pull/3172) Support minimum fees in a local testnet.
  * [\#3250](https://github.com/cosmos/cosmos-sdk/pull/3250) Refactor integration tests and increase coverage
  * [\#3248](https://github.com/cosmos/cosmos-sdk/issues/3248) Refactor tx fee
  model:
    * Validators specify minimum gas prices instead of minimum fees
    * Clients may provide either fees or gas prices directly
    * The gas prices of a tx must meet a validator's minimum
    * `gaiad start` and `gaia.toml` take --minimum-gas-prices flag and minimum-gas-price config key respectively.
  * [\#2859](https://github.com/cosmos/cosmos-sdk/issues/2859) Rename `TallyResult` in gov proposals to `FinalTallyResult`
  * [\#3286](https://github.com/cosmos/cosmos-sdk/pull/3286) Fix `gaiad gentx` printout of account's addresses, i.e. user bech32 instead of hex.
  * [\#3249\(https://github.com/cosmos/cosmos-sdk/issues/3249) `--json` flag removed, users should use `--output=json` instead.

* SDK
  * [\#3137](https://github.com/cosmos/cosmos-sdk/pull/3137) Add tag documentation
    for each module along with cleaning up a few existing tags in the governance,
    slashing, and staking modules.
  * [\#3093](https://github.com/cosmos/cosmos-sdk/issues/3093) Ante handler does no longer read all accounts in one go when processing signatures as signature
    verification may fail before last signature is checked.
  * [staking] [\#1402](https://github.com/cosmos/cosmos-sdk/issues/1402) Add for multiple simultaneous redelegations or unbonding-delegations within an unbonding period
  * [staking] [\#1268](https://github.com/cosmos/cosmos-sdk/issues/1268) staking spec rewrite

* CI
  * [\#2498](https://github.com/cosmos/cosmos-sdk/issues/2498) Added macos CI job to CircleCI
  * [#142](https://github.com/tendermint/devops/issues/142) Increased the number of blocks to be tested during multi-sim
  * [#147](https://github.com/tendermint/devops/issues/142) Added docker image build to CI

BUG FIXES

* Gaia CLI  (`gaiacli`)
  * [\#3141](https://github.com/cosmos/cosmos-sdk/issues/3141) Fix the bug in GetAccount when `len(res) == 0` and `err == nil`
  * [\#810](https://github.com/cosmos/cosmos-sdk/pull/3316) Fix regression in gaiacli config file handling

* Gaia
  * [\#3148](https://github.com/cosmos/cosmos-sdk/issues/3148) Fix `gaiad export` by adding a boolean to `NewGaiaApp` determining whether or not to load the latest version
  * [\#3181](https://github.com/cosmos/cosmos-sdk/issues/3181) Correctly reset total accum update height and jailed-validator bond height / unbonding height on export-for-zero-height
  * [\#3172](https://github.com/cosmos/cosmos-sdk/pull/3172) Fix parsing `gaiad.toml`
  when it already exists.
  * [\#3223](https://github.com/cosmos/cosmos-sdk/issues/3223) Fix unset governance proposal queues when importing state from old chain
  * [#3187](https://github.com/cosmos/cosmos-sdk/issues/3187) Fix `gaiad export`
  by resetting each validator's slashing period.

## 0.29.1

BUG FIXES

* SDK
  * [\#3207](https://github.com/cosmos/cosmos-sdk/issues/3207) - Fix token printing bug

## 0.29.0

BREAKING CHANGES

* Gaia
  * [\#3148](https://github.com/cosmos/cosmos-sdk/issues/3148) Fix `gaiad export` by adding a boolean to `NewGaiaApp` determining whether or not to load the latest version

* SDK
  * [\#3163](https://github.com/cosmos/cosmos-sdk/issues/3163) Withdraw commission on self bond removal


## 0.28.1

BREAKING CHANGES

* Gaia REST API (`gaiacli advanced rest-server`)
  * [lcd] [\#3045](https://github.com/cosmos/cosmos-sdk/pull/3045) Fix quoted json return on GET /keys (keys list)
  * [gaia-lite] [\#2191](https://github.com/cosmos/cosmos-sdk/issues/2191) Split `POST /stake/delegators/{delegatorAddr}/delegations` into `POST /stake/delegators/{delegatorAddr}/delegations`, `POST /stake/delegators/{delegatorAddr}/unbonding_delegations` and `POST /stake/delegators/{delegatorAddr}/redelegations`
  * [gaia-lite] [\#3056](https://github.com/cosmos/cosmos-sdk/pull/3056) `generate_only` and `simulate` have moved from query arguments to POST requests body.
* Tendermint
  * [tendermint] Now using Tendermint 0.27.3

FEATURES

* Gaia REST API (`gaiacli advanced rest-server`)
  * [slashing] [\#2399](https://github.com/cosmos/cosmos-sdk/issues/2399)  Implement `/slashing/parameters` endpoint to query slashing parameters.
* Gaia CLI  (`gaiacli`)
  * [gaiacli] [\#2399](https://github.com/cosmos/cosmos-sdk/issues/2399) Implement `params` command to query slashing parameters.
* SDK
  - [client] [\#2926](https://github.com/cosmos/cosmos-sdk/issues/2926) Add TxEncoder to client TxBuilder.
* Other
  - Introduced the logjack tool for saving logs w/ rotation

IMPROVEMENTS

* Gaia REST API (`gaiacli advanced rest-server`)
  * [\#2879](https://github.com/cosmos/cosmos-sdk/issues/2879), [\#2880](https://github.com/cosmos/cosmos-sdk/issues/2880) Update deposit and vote endpoints to perform a direct txs query
    when a given proposal is inactive and thus having votes and deposits removed
    from state.
* Gaia CLI  (`gaiacli`)
  * [\#2879](https://github.com/cosmos/cosmos-sdk/issues/2879), [\#2880](https://github.com/cosmos/cosmos-sdk/issues/2880) Update deposit and vote CLI commands to perform a direct txs query
    when a given proposal is inactive and thus having votes and deposits removed
    from state.
* Gaia
  * [\#3021](https://github.com/cosmos/cosmos-sdk/pull/3021) Add `--gentx-dir` to `gaiad collect-gentxs` to specify a directory from which collect and load gentxs. Add `--output-document` to `gaiad init` to allow one to redirect output to file.


## 0.28.0

BREAKING CHANGES

* Gaia CLI  (`gaiacli`)
  * [cli] [\#2595](https://github.com/cosmos/cosmos-sdk/issues/2595) Remove `keys new` in favor of `keys add` incorporating existing functionality with addition of key recovery functionality.
  * [cli] [\#2987](https://github.com/cosmos/cosmos-sdk/pull/2987) Add shorthand `-a` to `gaiacli keys show` and update docs
  * [cli] [\#2971](https://github.com/cosmos/cosmos-sdk/pull/2971) Additional verification when running `gaiad gentx`
  * [cli] [\#2734](https://github.com/cosmos/cosmos-sdk/issues/2734) Rewrite `gaiacli config`. It is now a non-interactive config utility.

* Gaia
  * [#128](https://github.com/tendermint/devops/issues/128) Updated CircleCI job to trigger website build on every push to master/develop.
  * [\#2994](https://github.com/cosmos/cosmos-sdk/pull/2994) Change wrong-password error message.
  * [\#3009](https://github.com/cosmos/cosmos-sdk/issues/3009) Added missing Gaia genesis verification
  * [#128](https://github.com/tendermint/devops/issues/128) Updated CircleCI job to trigger website build on every push to master/develop.
  * [\#2994](https://github.com/cosmos/cosmos-sdk/pull/2994) Change wrong-password error message.
  * [\#3009](https://github.com/cosmos/cosmos-sdk/issues/3009) Added missing Gaia genesis verification
  * [gas] [\#3052](https://github.com/cosmos/cosmos-sdk/issues/3052) Updated gas costs to more reasonable numbers

* SDK
  * [auth] [\#2952](https://github.com/cosmos/cosmos-sdk/issues/2952) Signatures are no longer serialized on chain with the account number and sequence number
  * [auth] [\#2952](https://github.com/cosmos/cosmos-sdk/issues/2952) Signatures are no longer serialized on chain with the account number and sequence number
  * [stake] [\#3055](https://github.com/cosmos/cosmos-sdk/issues/3055) Use address instead of bond height / intratxcounter for deduplication

FEATURES

* Gaia CLI  (`gaiacli`)
  * [\#2961](https://github.com/cosmos/cosmos-sdk/issues/2961) Add --force flag to gaiacli keys delete command to skip passphrase check and force key deletion unconditionally.

IMPROVEMENTS

* Gaia CLI  (`gaiacli`)
  * [\#2991](https://github.com/cosmos/cosmos-sdk/issues/2991) Fully validate transaction signatures during `gaiacli tx sign --validate-signatures`

* SDK
  * [\#1277](https://github.com/cosmos/cosmos-sdk/issues/1277) Complete bank module specification
  * [\#2963](https://github.com/cosmos/cosmos-sdk/issues/2963) Complete auth module specification
  * [\#2914](https://github.com/cosmos/cosmos-sdk/issues/2914) No longer withdraw validator rewards on bond/unbond, but rather move
  the rewards to the respective validator's pools.


BUG FIXES

* Gaia CLI  (`gaiacli`)
  * [\#2921](https://github.com/cosmos/cosmos-sdk/issues/2921) Fix `keys delete` inability to delete offline and ledger keys.

* Gaia
  * [\#3003](https://github.com/cosmos/cosmos-sdk/issues/3003) CollectStdTxs() must validate DelegatorAddr against genesis accounts.

* SDK
  * [\#2967](https://github.com/cosmos/cosmos-sdk/issues/2967) Change ordering of `mint.BeginBlocker` and `distr.BeginBlocker`, recalculate inflation each block
  * [\#3068](https://github.com/cosmos/cosmos-sdk/issues/3068) check for uint64 gas overflow during `Std#ValidateBasic`.
  * [\#3071](https://github.com/cosmos/cosmos-sdk/issues/3071) Catch overflow on block gas meter


## 0.27.0

BREAKING CHANGES

* Gaia REST API (`gaiacli advanced rest-server`)
  * [gaia-lite] [\#2819](https://github.com/cosmos/cosmos-sdk/pull/2819) Txs query param format is now: `/txs?tag=value` (removed '' wrapping the query parameter `value`)

* Gaia CLI  (`gaiacli`)
  * [cli] [\#2728](https://github.com/cosmos/cosmos-sdk/pull/2728) Seperate `tx` and `query` subcommands by module
  * [cli] [\#2727](https://github.com/cosmos/cosmos-sdk/pull/2727) Fix unbonding command flow
  * [cli] [\#2786](https://github.com/cosmos/cosmos-sdk/pull/2786) Fix redelegation command flow
  * [cli] [\#2829](https://github.com/cosmos/cosmos-sdk/pull/2829) add-genesis-account command now validates state when adding accounts
  * [cli] [\#2804](https://github.com/cosmos/cosmos-sdk/issues/2804) Check whether key exists before passing it on to `tx create-validator`.
  * [cli] [\#2874](https://github.com/cosmos/cosmos-sdk/pull/2874) `gaiacli tx sign` takes an optional `--output-document` flag to support output redirection.
  * [cli] [\#2875](https://github.com/cosmos/cosmos-sdk/pull/2875) Refactor `gaiad gentx` and avoid redirection to `gaiacli tx sign` for tx signing.

* Gaia
  * [mint] [\#2825] minting now occurs every block, inflation parameter updates still hourly

* SDK
  * [\#2752](https://github.com/cosmos/cosmos-sdk/pull/2752) Don't hardcode bondable denom.
  * [\#2701](https://github.com/cosmos/cosmos-sdk/issues/2701) Account numbers and sequence numbers in `auth` are now `uint64` instead of `int64`
  * [\#2019](https://github.com/cosmos/cosmos-sdk/issues/2019) Cap total number of signatures. Current per-transaction limit is 7, and if that is exceeded transaction is rejected.
  * [\#2801](https://github.com/cosmos/cosmos-sdk/pull/2801) Remove AppInit structure.
  * [\#2798](https://github.com/cosmos/cosmos-sdk/issues/2798) Governance API has miss-spelled English word in JSON response ('depositer' -> 'depositor')
  * [\#2943](https://github.com/cosmos/cosmos-sdk/pull/2943) Transaction action tags equal the message type. Staking EndBlocker tags are included.

* Tendermint
  * Update to Tendermint 0.27.0

FEATURES

* Gaia REST API (`gaiacli advanced rest-server`)
  * [gov] [\#2479](https://github.com/cosmos/cosmos-sdk/issues/2479) Added governance parameter
    query REST endpoints.

* Gaia CLI  (`gaiacli`)
  * [gov][cli] [\#2479](https://github.com/cosmos/cosmos-sdk/issues/2479) Added governance
    parameter query commands.
  * [stake][cli] [\#2027] Add CLI query command for getting all delegations to a specific validator.
  * [\#2840](https://github.com/cosmos/cosmos-sdk/pull/2840) Standardize CLI exports from modules

* Gaia
  * [app] [\#2791](https://github.com/cosmos/cosmos-sdk/issues/2791) Support export at a specific height, with `gaiad export --height=HEIGHT`.
  * [x/gov] [#2479](https://github.com/cosmos/cosmos-sdk/issues/2479) Implemented querier
  for getting governance parameters.
  * [app] [\#2663](https://github.com/cosmos/cosmos-sdk/issues/2663) - Runtime-assertable invariants
  * [app] [\#2791](https://github.com/cosmos/cosmos-sdk/issues/2791) Support export at a specific height, with `gaiad export --height=HEIGHT`.
  * [app] [\#2812](https://github.com/cosmos/cosmos-sdk/issues/2812) Support export alterations to prepare for restarting at zero-height

* SDK
  * [simulator] [\#2682](https://github.com/cosmos/cosmos-sdk/issues/2682) MsgEditValidator now looks at the validator's max rate, thus it now succeeds a significant portion of the time
  * [core] [\#2775](https://github.com/cosmos/cosmos-sdk/issues/2775) Add deliverTx maximum block gas limit


IMPROVEMENTS

* Gaia REST API (`gaiacli advanced rest-server`)
  * [gaia-lite] [\#2819](https://github.com/cosmos/cosmos-sdk/pull/2819) Tx search now supports multiple tags as query parameters
  * [\#2836](https://github.com/cosmos/cosmos-sdk/pull/2836) Expose LCD router to allow users to register routes there.

* Gaia CLI  (`gaiacli`)
  * [\#2749](https://github.com/cosmos/cosmos-sdk/pull/2749) Add --chain-id flag to gaiad testnet
  * [\#2819](https://github.com/cosmos/cosmos-sdk/pull/2819) Tx search now supports multiple tags as query parameters

* Gaia
  * [\#2772](https://github.com/cosmos/cosmos-sdk/issues/2772) Update BaseApp to not persist state when the ante handler fails on DeliverTx.
  * [\#2773](https://github.com/cosmos/cosmos-sdk/issues/2773) Require moniker to be provided on `gaiad init`.
  * [\#2672](https://github.com/cosmos/cosmos-sdk/issues/2672) [Makefile] Updated for better Windows compatibility and ledger support logic, get_tools was rewritten as a cross-compatible Makefile.
  * [\#2766](https://github.com/cosmos/cosmos-sdk/issues/2766) [Makefile] Added goimports tool to get_tools. Get_tools now only builds new versions if binaries are missing.
  * [#110](https://github.com/tendermint/devops/issues/110) Updated CircleCI job to trigger website build when cosmos docs are updated.

* SDK
 & [x/mock/simulation] [\#2720] major cleanup, introduction of helper objects, reorganization
 * [\#2821](https://github.com/cosmos/cosmos-sdk/issues/2821) Codespaces are now strings
 * [types] [\#2776](https://github.com/cosmos/cosmos-sdk/issues/2776) Improve safety of `Coin` and `Coins` types. Various functions
 and methods will panic when a negative amount is discovered.
 * [\#2815](https://github.com/cosmos/cosmos-sdk/issues/2815) Gas unit fields changed from `int64` to `uint64`.
 * [\#2821](https://github.com/cosmos/cosmos-sdk/issues/2821) Codespaces are now strings
 * [\#2779](https://github.com/cosmos/cosmos-sdk/issues/2779) Introduce `ValidateBasic` to the `Tx` interface and call it in the ante
 handler.
 * [\#2825](https://github.com/cosmos/cosmos-sdk/issues/2825) More staking and distribution invariants
 * [\#2912](https://github.com/cosmos/cosmos-sdk/issues/2912) Print commit ID in hex when commit is synced.

* Tendermint
 * [\#2796](https://github.com/cosmos/cosmos-sdk/issues/2796) Update to go-amino 0.14.1


BUG FIXES

* Gaia REST API (`gaiacli advanced rest-server`)
  * [gaia-lite] [\#2868](https://github.com/cosmos/cosmos-sdk/issues/2868) Added handler for governance tally endpoint
  * [\#2907](https://github.com/cosmos/cosmos-sdk/issues/2907) Refactor and fix the way Gaia Lite is started.

* Gaia
  * [\#2723] Use `cosmosvalcons` Bech32 prefix in `tendermint show-address`
  * [\#2742](https://github.com/cosmos/cosmos-sdk/issues/2742) Fix time format of TimeoutCommit override
  * [\#2898](https://github.com/cosmos/cosmos-sdk/issues/2898) Remove redundant '$' in docker-compose.yml

* SDK
  * [\#2733](https://github.com/cosmos/cosmos-sdk/issues/2733) [x/gov, x/mock/simulation] Fix governance simulation, update x/gov import/export
  * [\#2854](https://github.com/cosmos/cosmos-sdk/issues/2854) [x/bank] Remove unused bank.MsgIssue, prevent possible panic
  * [\#2884](https://github.com/cosmos/cosmos-sdk/issues/2884) [docs/examples] Fix `basecli version` panic

* Tendermint
  * [\#2797](https://github.com/tendermint/tendermint/pull/2797) AddressBook requires addresses to have IDs; Do not crap out immediately after sending pex addrs in seed mode

## 0.26.0

BREAKING CHANGES

* Gaia
  * [gaiad init] [\#2602](https://github.com/cosmos/cosmos-sdk/issues/2602) New genesis workflow

* SDK
  * [simulation] [\#2665](https://github.com/cosmos/cosmos-sdk/issues/2665) only argument to sdk.Invariant is now app

* Tendermint
  * Upgrade to version 0.26.0

FEATURES

* Gaia CLI  (`gaiacli`)
  * [cli] [\#2569](https://github.com/cosmos/cosmos-sdk/pull/2569) Add commands to query validator unbondings and redelegations
  * [cli] [\#2569](https://github.com/cosmos/cosmos-sdk/pull/2569) Add commands to query validator unbondings and redelegations
  * [cli] [\#2524](https://github.com/cosmos/cosmos-sdk/issues/2524) Add support offline mode to `gaiacli tx sign`. Lookups are not performed if the flag `--offline` is on.
  * [cli] [\#2558](https://github.com/cosmos/cosmos-sdk/issues/2558) Rename --print-sigs to --validate-signatures. It now performs a complete set of sanity checks and reports to the user. Also added --print-signature-only to print the signature only, not the whole transaction.
  * [cli] [\#2704](https://github.com/cosmos/cosmos-sdk/pull/2704) New add-genesis-account convenience command to populate genesis.json with genesis accounts.

* SDK
  * [\#1336](https://github.com/cosmos/cosmos-sdk/issues/1336) Mechanism for SDK Users to configure their own Bech32 prefixes instead of using the default cosmos prefixes.

IMPROVEMENTS

* Gaia
 * [\#2637](https://github.com/cosmos/cosmos-sdk/issues/2637) [x/gov] Switched inactive and active proposal queues to an iterator based queue

* SDK
 * [\#2573](https://github.com/cosmos/cosmos-sdk/issues/2573) [x/distribution] add accum invariance
 * [\#2556](https://github.com/cosmos/cosmos-sdk/issues/2556) [x/mock/simulation] Fix debugging output
 * [\#2396](https://github.com/cosmos/cosmos-sdk/issues/2396) [x/mock/simulation] Change parameters to get more slashes
 * [\#2617](https://github.com/cosmos/cosmos-sdk/issues/2617) [x/mock/simulation] Randomize all genesis parameters
 * [\#2669](https://github.com/cosmos/cosmos-sdk/issues/2669) [x/stake] Added invarant check to make sure validator's power aligns with its spot in the power store.
 * [\#1924](https://github.com/cosmos/cosmos-sdk/issues/1924) [x/mock/simulation] Use a transition matrix for block size
 * [\#2660](https://github.com/cosmos/cosmos-sdk/issues/2660) [x/mock/simulation] Staking transactions get tested far more frequently
 * [\#2610](https://github.com/cosmos/cosmos-sdk/issues/2610) [x/stake] Block redelegation to and from the same validator
 * [\#2652](https://github.com/cosmos/cosmos-sdk/issues/2652) [x/auth] Add benchmark for get and set account
 * [\#2685](https://github.com/cosmos/cosmos-sdk/issues/2685) [store] Add general merkle absence proof (also for empty substores)
 * [\#2708](https://github.com/cosmos/cosmos-sdk/issues/2708) [store] Disallow setting nil values

BUG FIXES

* Gaia
 * [\#2670](https://github.com/cosmos/cosmos-sdk/issues/2670) [x/stake] fixed incorrect `IterateBondedValidators` and split into two functions: `IterateBondedValidators` and `IterateLastBlockConsValidators`
 * [\#2691](https://github.com/cosmos/cosmos-sdk/issues/2691) Fix local testnet creation by using a single canonical genesis time
 * [\#2648](https://github.com/cosmos/cosmos-sdk/issues/2648) [gaiad] Fix `gaiad export` / `gaiad import` consistency, test in CI

* SDK
 * [\#2625](https://github.com/cosmos/cosmos-sdk/issues/2625) [x/gov] fix AppendTag function usage error
 * [\#2677](https://github.com/cosmos/cosmos-sdk/issues/2677) [x/stake, x/distribution] various staking/distribution fixes as found by the simulator
 * [\#2674](https://github.com/cosmos/cosmos-sdk/issues/2674) [types] Fix coin.IsLT() impl, coins.IsLT() impl, and renamed coins.Is\* to coins.IsAll\* (see [\#2686](https://github.com/cosmos/cosmos-sdk/issues/2686))
 * [\#2711](https://github.com/cosmos/cosmos-sdk/issues/2711) [x/stake] Add commission data to `MsgCreateValidator` signature bytes.
 * Temporarily disable insecure mode for Gaia Lite

## 0.25.0

*October 24th, 2018*

BREAKING CHANGES

* Gaia REST API (`gaiacli advanced rest-server`)
    * [x/stake] Validator.Owner renamed to Validator.Operator
    * [\#595](https://github.com/cosmos/cosmos-sdk/issues/595) Connections to the REST server are now secured using Transport Layer Security by default. The --insecure flag is provided to switch back to insecure HTTP.
    * [gaia-lite] [\#2258](https://github.com/cosmos/cosmos-sdk/issues/2258) Split `GET stake/delegators/{delegatorAddr}` into `GET stake/delegators/{delegatorAddr}/delegations`, `GET stake/delegators/{delegatorAddr}/unbonding_delegations` and `GET stake/delegators/{delegatorAddr}/redelegations`

* Gaia CLI  (`gaiacli`)
    * [x/stake] Validator.Owner renamed to Validator.Operator
    * [cli] unsafe_reset_all, show_validator, and show_node_id have been renamed to unsafe-reset-all, show-validator, and show-node-id
    * [cli] [\#1983](https://github.com/cosmos/cosmos-sdk/issues/1983) --print-response now defaults to true in commands that create and send a transaction
    * [cli] [\#1983](https://github.com/cosmos/cosmos-sdk/issues/1983) you can now pass --pubkey or --address to gaiacli keys show to return a plaintext representation of the key's address or public key for use with other commands
    * [cli] [\#2061](https://github.com/cosmos/cosmos-sdk/issues/2061) changed proposalID in governance REST endpoints to proposal-id
    * [cli] [\#2014](https://github.com/cosmos/cosmos-sdk/issues/2014) `gaiacli advanced` no longer exists - to access `ibc`, `rest-server`, and `validator-set` commands use `gaiacli ibc`, `gaiacli rest-server`, and `gaiacli tendermint`, respectively
    * [makefile] `get_vendor_deps` no longer updates lock file it just updates vendor directory. Use `update_vendor_deps` to update the lock file. [#2152](https://github.com/cosmos/cosmos-sdk/pull/2152)
    * [cli] [\#2221](https://github.com/cosmos/cosmos-sdk/issues/2221) All commands that
    utilize a validator's operator address must now use the new Bech32 prefix,
    `cosmosvaloper`.
    * [cli] [\#2190](https://github.com/cosmos/cosmos-sdk/issues/2190) `gaiacli init --gen-txs` is now `gaiacli init --with-txs` to reduce confusion
    * [cli] [\#2073](https://github.com/cosmos/cosmos-sdk/issues/2073) --from can now be either an address or a key name
    * [cli] [\#1184](https://github.com/cosmos/cosmos-sdk/issues/1184) Subcommands reorganisation, see [\#2390](https://github.com/cosmos/cosmos-sdk/pull/2390) for a comprehensive list of changes.
    * [cli] [\#2524](https://github.com/cosmos/cosmos-sdk/issues/2524) Add support offline mode to `gaiacli tx sign`. Lookups are not performed if the flag `--offline` is on.
    * [cli] [\#2570](https://github.com/cosmos/cosmos-sdk/pull/2570) Add commands to query deposits on proposals

* Gaia
    * Make the transient store key use a distinct store key. [#2013](https://github.com/cosmos/cosmos-sdk/pull/2013)
    * [x/stake] [\#1901](https://github.com/cosmos/cosmos-sdk/issues/1901) Validator type's Owner field renamed to Operator; Validator's GetOwner() renamed accordingly to comply with the SDK's Validator interface.
    * [docs] [#2001](https://github.com/cosmos/cosmos-sdk/pull/2001) Update slashing spec for slashing period
    * [x/stake, x/slashing] [#1305](https://github.com/cosmos/cosmos-sdk/issues/1305) - Rename "revoked" to "jailed"
    * [x/stake] [#1676] Revoked and jailed validators put into the unbonding state
    * [x/stake] [#1877] Redelegations/unbonding-delegation from unbonding validator have reduced time
    * [x/slashing] [\#1789](https://github.com/cosmos/cosmos-sdk/issues/1789) Slashing changes for Tendermint validator set offset (NextValSet)
    * [x/stake] [\#2040](https://github.com/cosmos/cosmos-sdk/issues/2040) Validator
    operator type has now changed to `sdk.ValAddress`
    * [x/stake] [\#2221](https://github.com/cosmos/cosmos-sdk/issues/2221) New
    Bech32 prefixes have been introduced for a validator's consensus address and
    public key: `cosmosvalcons` and `cosmosvalconspub` respectively. Also, existing Bech32 prefixes have been
    renamed for accounts and validator operators:
      * `cosmosaccaddr` / `cosmosaccpub` => `cosmos` / `cosmospub`
      * `cosmosvaladdr` / `cosmosvalpub` => `cosmosvaloper` / `cosmosvaloperpub`
    * [x/stake] [#1013] TendermintUpdates now uses transient store
    * [x/stake] [\#2435](https://github.com/cosmos/cosmos-sdk/issues/2435) Remove empty bytes from the ValidatorPowerRank store key
    * [x/gov] [\#2195](https://github.com/cosmos/cosmos-sdk/issues/2195) Governance uses BFT Time
    * [x/gov] [\#2256](https://github.com/cosmos/cosmos-sdk/issues/2256) Removed slashing for governance non-voting validators
    * [simulation] [\#2162](https://github.com/cosmos/cosmos-sdk/issues/2162) Added back correct supply invariants
    * [x/slashing] [\#2430](https://github.com/cosmos/cosmos-sdk/issues/2430) Simulate more slashes, check if validator is jailed before jailing
    * [x/stake] [\#2393](https://github.com/cosmos/cosmos-sdk/issues/2393) Removed `CompleteUnbonding` and `CompleteRedelegation` Msg types, and instead added unbonding/redelegation queues to endblocker
    * [x/mock/simulation] [\#2501](https://github.com/cosmos/cosmos-sdk/issues/2501) Simulate transactions & invariants for fee distribution, and fix bugs discovered in the process
      * [x/auth] Simulate random fee payments
      * [cmd/gaia/app] Simulate non-zero inflation
      * [x/stake] Call hooks correctly in several cases related to delegation/validator updates
      * [x/stake] Check full supply invariants, including yet-to-be-withdrawn fees
      * [x/stake] Remove no-longer-in-use store key
      * [x/slashing] Call hooks correctly when a validator is slashed
      * [x/slashing] Truncate withdrawals (unbonding, redelegation) and burn change
      * [x/mock/simulation] Ensure the simulation cannot set a proposer address of nil
      * [x/mock/simulation] Add more event logs on begin block / end block for clarity
      * [x/mock/simulation] Correctly set validator power in abci.RequestBeginBlock
      * [x/minting] Correctly call stake keeper to track inflated supply
      * [x/distribution] Sanity check for nonexistent rewards
      * [x/distribution] Truncate withdrawals and return change to the community pool
      * [x/distribution] Add sanity checks for incorrect accum / total accum relations
      * [x/distribution] Correctly calculate total power using Tendermint updates
      * [x/distribution] Simulate withdrawal transactions
      * [x/distribution] Fix a bug where the fee pool was not correctly tracked on WithdrawDelegatorRewardsAll
    * [x/stake] [\#1673](https://github.com/cosmos/cosmos-sdk/issues/1673) Validators are no longer deleted until they can no longer possibly be slashed
    * [\#1890](https://github.com/cosmos/cosmos-sdk/issues/1890) Start chain with initial state + sequence of transactions
      * [cli] Rename `gaiad init gentx` to `gaiad gentx`.
      * [cli] Add `--skip-genesis` flag to `gaiad init` to prevent `genesis.json` generation.
      * Drop `GenesisTx` in favor of a signed `StdTx` with only one `MsgCreateValidator` message.
      * [cli] Port `gaiad init` and `gaiad testnet` to work with `StdTx` genesis transactions.
      * [cli] Add `--moniker` flag to `gaiad init` to override moniker when generating `genesis.json` - i.e. it takes effect when running with the `--with-txs` flag, it is ignored otherwise.

* SDK
    * [core] [\#2219](https://github.com/cosmos/cosmos-sdk/issues/2219) Update to Tendermint 0.24.0
      * Validator set updates delayed by one block
      * BFT timestamp that can safely be used by applications
      * Fixed maximum block size enforcement
    * [core] [\#1807](https://github.com/cosmos/cosmos-sdk/issues/1807) Switch from use of rational to decimal
    * [types] [\#1901](https://github.com/cosmos/cosmos-sdk/issues/1901) Validator interface's GetOwner() renamed to GetOperator()
    * [x/slashing] [#2122](https://github.com/cosmos/cosmos-sdk/pull/2122) - Implement slashing period
    * [types] [\#2119](https://github.com/cosmos/cosmos-sdk/issues/2119) Parsed error messages and ABCI log errors to make     them more human readable.
    * [types] [\#2407](https://github.com/cosmos/cosmos-sdk/issues/2407) MulInt method added to big decimal in order to improve efficiency of slashing
    * [simulation] Rename TestAndRunTx to Operation [#2153](https://github.com/cosmos/cosmos-sdk/pull/2153)
    * [simulation] Remove log and testing.TB from Operation and Invariants, in favor of using errors [\#2282](https://github.com/cosmos/cosmos-sdk/issues/2282)
    * [simulation] Remove usage of keys and addrs in the types, in favor of simulation.Account [\#2384](https://github.com/cosmos/cosmos-sdk/issues/2384)
    * [tools] Removed gocyclo [#2211](https://github.com/cosmos/cosmos-sdk/issues/2211)
    * [baseapp] Remove `SetTxDecoder` in favor of requiring the decoder be set in baseapp initialization. [#1441](https://github.com/cosmos/cosmos-sdk/issues/1441)
    * [baseapp] [\#1921](https://github.com/cosmos/cosmos-sdk/issues/1921) Add minimumFees field to BaseApp.
    * [store] Change storeInfo within the root multistore to use tmhash instead of ripemd160 [\#2308](https://github.com/cosmos/cosmos-sdk/issues/2308)
    * [codec] [\#2324](https://github.com/cosmos/cosmos-sdk/issues/2324) All referrences to wire have been renamed to codec. Additionally, wire.NewCodec is now codec.New().
    * [types] [\#2343](https://github.com/cosmos/cosmos-sdk/issues/2343) Make sdk.Msg have a names field, to facilitate automatic tagging.
    * [baseapp] [\#2366](https://github.com/cosmos/cosmos-sdk/issues/2366) Automatically add action tags to all messages
    * [x/auth] [\#2377](https://github.com/cosmos/cosmos-sdk/issues/2377) auth.StdSignMsg -> txbuilder.StdSignMsg
    * [x/staking] [\#2244](https://github.com/cosmos/cosmos-sdk/issues/2244) staking now holds a consensus-address-index instead of a consensus-pubkey-index
    * [x/staking] [\#2236](https://github.com/cosmos/cosmos-sdk/issues/2236) more distribution hooks for distribution
    * [x/stake] [\#2394](https://github.com/cosmos/cosmos-sdk/issues/2394) Split up UpdateValidator into distinct state transitions applied only in EndBlock
    * [x/slashing] [\#2480](https://github.com/cosmos/cosmos-sdk/issues/2480) Fix signing info handling bugs & faulty slashing
    * [x/stake] [\#2412](https://github.com/cosmos/cosmos-sdk/issues/2412) Added an unbonding validator queue to EndBlock to automatically update validator.Status when finished Unbonding
    * [x/stake] [\#2500](https://github.com/cosmos/cosmos-sdk/issues/2500) Block conflicting redelegations until we add an index
    * [x/params] Global Paramstore refactored
    * [types] [\#2506](https://github.com/cosmos/cosmos-sdk/issues/2506) sdk.Dec MarshalJSON now marshals as a normal Decimal, with 10 digits of decimal precision
    * [x/stake] [\#2508](https://github.com/cosmos/cosmos-sdk/issues/2508) Utilize Tendermint power for validator power key
    * [x/stake] [\#2531](https://github.com/cosmos/cosmos-sdk/issues/2531) Remove all inflation logic
    * [x/mint] [\#2531](https://github.com/cosmos/cosmos-sdk/issues/2531) Add minting module and inflation logic
    * [x/auth] [\#2540](https://github.com/cosmos/cosmos-sdk/issues/2540) Rename `AccountMapper` to `AccountKeeper`.
    * [types] [\#2456](https://github.com/cosmos/cosmos-sdk/issues/2456) Renamed msg.Name() and msg.Type() to msg.Type() and msg.Route() respectively

* Tendermint
  * Update tendermint version from v0.23.0 to v0.25.0, notable changes
    * Mempool now won't build too large blocks, or too computationally expensive blocks
    * Maximum tx sizes and gas are now removed, and are implicitly the blocks maximums
    * ABCI validators no longer send the pubkey. The pubkey is only sent in validator updates
    * Validator set changes are now delayed by one block
    * Block header now includes the next validator sets hash
    * BFT time is implemented
    * Secp256k1 signature format has changed
    * There is now a threshold multisig format
    * See the [tendermint changelog](https://github.com/tendermint/tendermint/blob/master/CHANGELOG.md) for other changes.

FEATURES

* Gaia REST API (`gaiacli advanced rest-server`)
  * [gaia-lite] Endpoints to query staking pool and params
  * [gaia-lite] [\#2110](https://github.com/cosmos/cosmos-sdk/issues/2110) Add support for `simulate=true` requests query argument to endpoints that send txs to run simulations of transactions
  * [gaia-lite] [\#966](https://github.com/cosmos/cosmos-sdk/issues/966) Add support for `generate_only=true` query argument to generate offline unsigned transactions
  * [gaia-lite] [\#1953](https://github.com/cosmos/cosmos-sdk/issues/1953) Add /sign endpoint to sign transactions generated with `generate_only=true`.
  * [gaia-lite] [\#1954](https://github.com/cosmos/cosmos-sdk/issues/1954) Add /broadcast endpoint to broadcast transactions signed by the /sign endpoint.
  * [gaia-lite] [\#2113](https://github.com/cosmos/cosmos-sdk/issues/2113) Rename `/accounts/{address}/send` to `/bank/accounts/{address}/transfers`, rename `/accounts/{address}` to `/auth/accounts/{address}`, replace `proposal-id` with `proposalId` in all gov endpoints
  * [gaia-lite] [\#2478](https://github.com/cosmos/cosmos-sdk/issues/2478) Add query gov proposal's deposits endpoint
  * [gaia-lite] [\#2477](https://github.com/cosmos/cosmos-sdk/issues/2477) Add query validator's outgoing redelegations and unbonding delegations endpoints

* Gaia CLI  (`gaiacli`)
  * [cli] Cmds to query staking pool and params
  * [gov][cli] [\#2062](https://github.com/cosmos/cosmos-sdk/issues/2062) added `--proposal` flag to `submit-proposal` that allows a JSON file containing a proposal to be passed in
  * [\#2040](https://github.com/cosmos/cosmos-sdk/issues/2040) Add `--bech` to `gaiacli keys show` and respective REST endpoint to
  provide desired Bech32 prefix encoding
  * [cli] [\#2047](https://github.com/cosmos/cosmos-sdk/issues/2047) [\#2306](https://github.com/cosmos/cosmos-sdk/pull/2306) Passing --gas=simulate triggers a simulation of the tx before the actual execution.
  The gas estimate obtained via the simulation will be used as gas limit in the actual execution.
  * [cli] [\#2047](https://github.com/cosmos/cosmos-sdk/issues/2047) The --gas-adjustment flag can be used to adjust the estimate obtained via the simulation triggered by --gas=simulate.
  * [cli] [\#2110](https://github.com/cosmos/cosmos-sdk/issues/2110) Add --dry-run flag to perform a simulation of a transaction without broadcasting it. The --gas flag is ignored as gas would be automatically estimated.
  * [cli] [\#2204](https://github.com/cosmos/cosmos-sdk/issues/2204) Support generating and broadcasting messages with multiple signatures via command line:
    * [\#966](https://github.com/cosmos/cosmos-sdk/issues/966) Add --generate-only flag to build an unsigned transaction and write it to STDOUT.
    * [\#1953](https://github.com/cosmos/cosmos-sdk/issues/1953) New `sign` command to sign transactions generated with the --generate-only flag.
    * [\#1954](https://github.com/cosmos/cosmos-sdk/issues/1954) New `broadcast` command to broadcast transactions generated offline and signed with the `sign` command.
  * [cli] [\#2220](https://github.com/cosmos/cosmos-sdk/issues/2220) Add `gaiacli config` feature to interactively create CLI config files to reduce the number of required flags
  * [stake][cli] [\#1672](https://github.com/cosmos/cosmos-sdk/issues/1672) Introduced
  new commission flags for validator commands `create-validator` and `edit-validator`.
  * [stake][cli] [\#1890](https://github.com/cosmos/cosmos-sdk/issues/1890) Add `--genesis-format` flag to `gaiacli tx create-validator` to produce transactions in genesis-friendly format.
  * [cli][\#2554](https://github.com/cosmos/cosmos-sdk/issues/2554) Make `gaiacli keys show` multisig ready.

* Gaia
  * [cli] [\#2170](https://github.com/cosmos/cosmos-sdk/issues/2170) added ability to show the node's address via `gaiad tendermint show-address`
  * [simulation] [\#2313](https://github.com/cosmos/cosmos-sdk/issues/2313) Reworked `make test_sim_gaia_slow` to `make test_sim_gaia_full`, now simulates from multiple starting seeds in parallel
  * [cli] [\#1921] (https://github.com/cosmos/cosmos-sdk/issues/1921)
    * New configuration file `gaiad.toml` is now created to host Gaia-specific configuration.
    * New --minimum_fees/minimum_fees flag/config option to set a minimum fee.

* SDK
  * [querier] added custom querier functionality, so ABCI query requests can be handled by keepers
  * [simulation] [\#1924](https://github.com/cosmos/cosmos-sdk/issues/1924) allow operations to specify future operations
  * [simulation] [\#1924](https://github.com/cosmos/cosmos-sdk/issues/1924) Add benchmarking capabilities, with makefile commands "test_sim_gaia_benchmark, test_sim_gaia_profile"
  * [simulation] [\#2349](https://github.com/cosmos/cosmos-sdk/issues/2349) Add time-based future scheduled operations to simulator
  * [x/auth] [\#2376](https://github.com/cosmos/cosmos-sdk/issues/2376) Remove FeePayer() from StdTx
  * [x/stake] [\#1672](https://github.com/cosmos/cosmos-sdk/issues/1672) Implement
  basis for the validator commission model.
  * [x/auth] Support account removal in the account mapper.


IMPROVEMENTS
* [tools] Improved terraform and ansible scripts for infrastructure deployment
* [tools] Added ansible script to enable process core dumps

* Gaia REST API (`gaiacli advanced rest-server`)
    * [x/stake] [\#2000](https://github.com/cosmos/cosmos-sdk/issues/2000) Added tests for new staking endpoints
    * [gaia-lite] [\#2445](https://github.com/cosmos/cosmos-sdk/issues/2445) Standarized REST error responses
    * [gaia-lite] Added example to Swagger specification for /keys/seed.
    * [x/stake] Refactor REST utils

* Gaia CLI  (`gaiacli`)
    * [cli] [\#2060](https://github.com/cosmos/cosmos-sdk/issues/2060) removed `--select` from `block` command
    * [cli] [\#2128](https://github.com/cosmos/cosmos-sdk/issues/2128) fixed segfault when exporting directly after `gaiad init`
    * [cli] [\#1255](https://github.com/cosmos/cosmos-sdk/issues/1255) open KeyBase in read-only mode
     for query-purpose CLI commands
    * [docs] Added commands for querying governance deposits, votes and tally

* Gaia
    * [x/stake] [#2023](https://github.com/cosmos/cosmos-sdk/pull/2023) Terminate iteration loop in `UpdateBondedValidators` and `UpdateBondedValidatorsFull` when the first revoked validator is encountered and perform a sanity check.
    * [x/auth] Signature verification's gas cost now accounts for pubkey type. [#2046](https://github.com/tendermint/tendermint/pull/2046)
    * [x/stake] [x/slashing] Ensure delegation invariants to jailed validators [#1883](https://github.com/cosmos/cosmos-sdk/issues/1883).
    * [x/stake] Improve speed of GetValidator, which was shown to be a performance bottleneck. [#2046](https://github.com/tendermint/tendermint/pull/2200)
    * [x/stake] [\#2435](https://github.com/cosmos/cosmos-sdk/issues/2435) Improve memory efficiency of getting the various store keys
    * [genesis] [\#2229](https://github.com/cosmos/cosmos-sdk/issues/2229) Ensure that there are no duplicate accounts or validators in the genesis state.
    * [genesis] [\#2450](https://github.com/cosmos/cosmos-sdk/issues/2450) Validate staking genesis parameters.
    * Add SDK validation to `config.toml` (namely disabling `create_empty_blocks`) [\#1571](https://github.com/cosmos/cosmos-sdk/issues/1571)
    * [\#1941](https://github.com/cosmos/cosmos-sdk/issues/1941)(https://github.com/cosmos/cosmos-sdk/issues/1941) Version is now inferred via `git describe --tags`.
    * [x/distribution] [\#1671](https://github.com/cosmos/cosmos-sdk/issues/1671) add distribution types and tests

* SDK
    * [tools] Make get_vendor_deps deletes `.vendor-new` directories, in case scratch files are present.
    * [spec] Added simple piggy bank distribution spec
    * [cli] [\#1632](https://github.com/cosmos/cosmos-sdk/issues/1632) Add integration tests to ensure `basecoind init && basecoind` start sequences run successfully for both `democoin` and `basecoin` examples.
    * [store] Speedup IAVL iteration, and consequently everything that requires IAVL iteration. [#2143](https://github.com/cosmos/cosmos-sdk/issues/2143)
    * [store] [\#1952](https://github.com/cosmos/cosmos-sdk/issues/1952), [\#2281](https://github.com/cosmos/cosmos-sdk/issues/2281) Update IAVL dependency to v0.11.0
    * [simulation] Make timestamps randomized [#2153](https://github.com/cosmos/cosmos-sdk/pull/2153)
    * [simulation] Make logs not just pure strings, speeding it up by a large factor at greater block heights [\#2282](https://github.com/cosmos/cosmos-sdk/issues/2282)
    * [simulation] Add a concept of weighting the operations [\#2303](https://github.com/cosmos/cosmos-sdk/issues/2303)
    * [simulation] Logs get written to file if large, and also get printed on panics [\#2285](https://github.com/cosmos/cosmos-sdk/issues/2285)
    * [simulation] Bank simulations now makes testing auth configurable [\#2425](https://github.com/cosmos/cosmos-sdk/issues/2425)
    * [gaiad] [\#1992](https://github.com/cosmos/cosmos-sdk/issues/1992) Add optional flag to `gaiad testnet` to make config directory of daemon (default `gaiad`) and cli (default `gaiacli`) configurable
    * [x/stake] Add stake `Queriers` for Gaia-lite endpoints. This increases the staking endpoints performance by reusing the staking `keeper` logic for queries. [#2249](https://github.com/cosmos/cosmos-sdk/pull/2149)
    * [store] [\#2017](https://github.com/cosmos/cosmos-sdk/issues/2017) Refactor
    gas iterator gas consumption to only consume gas for iterator creation and `Next`
    calls which includes dynamic consumption of value length.
    * [types/decimal] [\#2378](https://github.com/cosmos/cosmos-sdk/issues/2378) - Added truncate functionality to decimal
    * [client] [\#1184](https://github.com/cosmos/cosmos-sdk/issues/1184) Remove unused `client/tx/sign.go`.
    * [tools] [\#2464](https://github.com/cosmos/cosmos-sdk/issues/2464) Lock binary dependencies to a specific version
    * #2573 [x/distribution] add accum invariance

BUG FIXES

* Gaia CLI  (`gaiacli`)
    * [cli] [\#1997](https://github.com/cosmos/cosmos-sdk/issues/1997) Handle panics gracefully when `gaiacli stake {delegation,unbond}` fail to unmarshal delegation.
    * [cli] [\#2265](https://github.com/cosmos/cosmos-sdk/issues/2265) Fix JSON formatting of the `gaiacli send` command.
    * [cli] [\#2547](https://github.com/cosmos/cosmos-sdk/issues/2547) Mark --to and --amount as required flags for `gaiacli tx send`.

* Gaia
  * [x/stake] Return correct Tendermint validator update set on `EndBlocker` by not
  including non previously bonded validators that have zero power. [#2189](https://github.com/cosmos/cosmos-sdk/issues/2189)
  * [docs] Fixed light client section links

* SDK
    * [\#1988](https://github.com/cosmos/cosmos-sdk/issues/1988) Make us compile on OpenBSD (disable ledger) [#1988] (https://github.com/cosmos/cosmos-sdk/issues/1988)
    * [\#2105](https://github.com/cosmos/cosmos-sdk/issues/2105) Fix DB Iterator leak, which may leak a go routine.
    * [ledger] [\#2064](https://github.com/cosmos/cosmos-sdk/issues/2064) Fix inability to sign and send transactions via the LCD by
    loading a Ledger device at runtime.
    * [\#2158](https://github.com/cosmos/cosmos-sdk/issues/2158) Fix non-deterministic ordering of validator iteration when slashing in `gov EndBlocker`
    * [simulation] [\#1924](https://github.com/cosmos/cosmos-sdk/issues/1924) Make simulation stop on SIGTERM
    * [\#2388](https://github.com/cosmos/cosmos-sdk/issues/2388) Remove dependency on deprecated tendermint/tmlibs repository.
    * [\#2416](https://github.com/cosmos/cosmos-sdk/issues/2416) Refactored `InitializeTestLCD` to properly include proposing validator in genesis state.
    * #2573 [x/distribution] accum invariance bugfix
    * #2573 [x/slashing] unbonding-delegation slashing invariance bugfix

## 0.24.2

*August 22nd, 2018*

BUG FIXES

* Tendermint
  - Fix unbounded consensus WAL growth

## 0.24.1

*August 21st, 2018*

BUG FIXES

* Gaia
  - [x/slashing] Evidence tracking now uses validator address instead of validator pubkey

## 0.24.0

*August 13th, 2018*

BREAKING CHANGES

* Gaia REST API (`gaiacli advanced rest-server`)
  - [x/stake] [\#1880](https://github.com/cosmos/cosmos-sdk/issues/1880) More REST-ful endpoints (large refactor)
  - [x/slashing] [\#1866](https://github.com/cosmos/cosmos-sdk/issues/1866) `/slashing/signing_info` takes cosmosvalpub instead of cosmosvaladdr
  - use time.Time instead of int64 for time. See Tendermint v0.23.0
  - Signatures are no longer Amino encoded with prefixes (just encoded as raw
    bytes) - see Tendermint v0.23.0

* Gaia CLI  (`gaiacli`)
  -  [x/stake] change `--keybase-sig` to `--identity`
  -  [x/stake] [\#1828](https://github.com/cosmos/cosmos-sdk/issues/1828) Force user to specify amount on create-validator command by removing default
  -  [x/gov] Change `--proposalID` to `--proposal-id`
  -  [x/stake, x/gov] [\#1606](https://github.com/cosmos/cosmos-sdk/issues/1606) Use `--from` instead of adhoc flags like `--address-validator`
        and `--proposer` to indicate the sender address.
  -  [\#1551](https://github.com/cosmos/cosmos-sdk/issues/1551) Remove `--name` completely
  -  Genesis/key creation (`gaiad init`) now supports user-provided key passwords

* Gaia
  - [x/stake] Inflation doesn't use rationals in calculation (performance boost)
  - [x/stake] Persist a map from `addr->pubkey` in the state since BeginBlock
    doesn't provide pubkeys.
  - [x/gov] [\#1781](https://github.com/cosmos/cosmos-sdk/issues/1781) Added tags sub-package, changed tags to use dash-case
  - [x/gov] [\#1688](https://github.com/cosmos/cosmos-sdk/issues/1688) Governance parameters are now stored in globalparams store
  - [x/gov] [\#1859](https://github.com/cosmos/cosmos-sdk/issues/1859) Slash validators who do not vote on a proposal
  - [x/gov] [\#1914](https://github.com/cosmos/cosmos-sdk/issues/1914) added TallyResult type that gets stored in Proposal after tallying is finished

* SDK
  - [baseapp] Msgs are no longer run on CheckTx, removed `ctx.IsCheckTx()`
  - [baseapp] NewBaseApp constructor takes sdk.TxDecoder as argument instead of wire.Codec
  - [types] sdk.NewCoin takes sdk.Int, sdk.NewInt64Coin takes int64
  - [x/auth] Default TxDecoder can be found in `x/auth` rather than baseapp
  - [client] [\#1551](https://github.com/cosmos/cosmos-sdk/issues/1551): Refactored `CoreContext` to `TxContext` and `QueryContext`
      - Removed all tx related fields and logic (building & signing) to separate
        structure `TxContext` in `x/auth/client/context`

* Tendermint
    - v0.22.5 -> See [Tendermint PR](https://github.com/tendermint/tendermint/pull/1966)
        - change all the cryptography imports.
    - v0.23.0 -> See
      [Changelog](https://github.com/tendermint/tendermint/blob/v0.23.0/CHANGELOG.md#0230)
      and [SDK PR](https://github.com/cosmos/cosmos-sdk/pull/1927)
        - BeginBlock no longer includes crypto.Pubkey
        - use time.Time instead of int64 for time.

FEATURES

* Gaia REST API (`gaiacli advanced rest-server`)
    - [x/gov] Can now query governance proposals by ProposalStatus

* Gaia CLI  (`gaiacli`)
    - [x/gov] added `query-proposals` command. Can filter by `depositer`, `voter`, and `status`
    - [x/stake] [\#2043](https://github.com/cosmos/cosmos-sdk/issues/2043) Added staking query cli cmds for unbonding-delegations and redelegations

* Gaia
  - [networks] Added ansible scripts to upgrade seed nodes on a network

* SDK
  - [x/mock/simulation] Randomized simulation framework
     - Modules specify invariants and operations, preferably in an x/[module]/simulation package
     - Modules can test random combinations of their own operations
     - Applications can integrate operations and invariants from modules together for an integrated simulation
     - Simulates Tendermint's algorithm for validator set updates
     - Simulates validator signing/downtime with a Markov chain, and occaisional double-signatures
     - Includes simulated operations & invariants for staking, slashing, governance, and bank modules
  - [store] [\#1481](https://github.com/cosmos/cosmos-sdk/issues/1481) Add transient store
  - [baseapp] Initialize validator set on ResponseInitChain
  - [baseapp] added BaseApp.Seal - ability to seal baseapp parameters once they've been set
  - [cosmos-sdk-cli] New `cosmos-sdk-cli` tool to quickly initialize a new
    SDK-based project
  - [scripts] added log output monitoring to DataDog using Ansible scripts

IMPROVEMENTS

* Gaia
  - [spec] [\#967](https://github.com/cosmos/cosmos-sdk/issues/967) Inflation and distribution specs drastically improved
  - [x/gov] [\#1773](https://github.com/cosmos/cosmos-sdk/issues/1773) Votes on a proposal can now be queried
  - [x/gov] Initial governance parameters can now be set in the genesis file
  - [x/stake] [\#1815](https://github.com/cosmos/cosmos-sdk/issues/1815) Sped up the processing of `EditValidator` txs.
  - [config] [\#1930](https://github.com/cosmos/cosmos-sdk/issues/1930) Transactions indexer indexes all tags by default.
  - [ci] [#2057](https://github.com/cosmos/cosmos-sdk/pull/2057) Run `make localnet-start` on every commit and ensure network reaches at least 10 blocks

* SDK
  - [baseapp] [\#1587](https://github.com/cosmos/cosmos-sdk/issues/1587) Allow any alphanumeric character in route
  - [baseapp] Allow any alphanumeric character in route
  - [tools] Remove `rm -rf vendor/` from `make get_vendor_deps`
  - [x/auth] Recover ErrorOutOfGas panic in order to set sdk.Result attributes correctly
  - [x/auth] [\#2376](https://github.com/cosmos/cosmos-sdk/issues/2376) No longer runs any signature in a multi-msg, if any account/sequence number is wrong.
  - [x/auth] [\#2376](https://github.com/cosmos/cosmos-sdk/issues/2376) No longer charge gas for subtracting fees
  - [x/bank] Unit tests are now table-driven
  - [tests] Add tests to example apps in docs
  - [tests] Fixes ansible scripts to work with AWS too
  - [tests] [\#1806](https://github.com/cosmos/cosmos-sdk/issues/1806) CLI tests are now behind the build flag 'cli_test', so go test works on a new repo

BUG FIXES

* Gaia CLI  (`gaiacli`)
  -  [\#1766](https://github.com/cosmos/cosmos-sdk/issues/1766) Fixes bad example for keybase identity
  -  [x/stake] [\#2021](https://github.com/cosmos/cosmos-sdk/issues/2021) Fixed repeated CLI commands in staking

* Gaia
  - [x/stake] [#2077](https://github.com/cosmos/cosmos-sdk/pull/2077) Fixed invalid cliff power comparison
  - [\#1804](https://github.com/cosmos/cosmos-sdk/issues/1804) Fixes gen-tx genesis generation logic temporarily until upstream updates
  - [\#1799](https://github.com/cosmos/cosmos-sdk/issues/1799) Fix `gaiad export`
  - [\#1839](https://github.com/cosmos/cosmos-sdk/issues/1839) Fixed bug where intra-tx counter wasn't set correctly for genesis validators
  - [x/stake] [\#1858](https://github.com/cosmos/cosmos-sdk/issues/1858) Fixed bug where the cliff validator was not updated correctly
  - [tests] [\#1675](https://github.com/cosmos/cosmos-sdk/issues/1675) Fix non-deterministic `test_cover`
  - [tests] [\#1551](https://github.com/cosmos/cosmos-sdk/issues/1551) Fixed invalid LCD test JSON payload in `doIBCTransfer`
  - [basecoin] Fixes coin transaction failure and account query [discussion](https://forum.cosmos.network/t/unmarshalbinarybare-expected-to-read-prefix-bytes-75fbfab8-since-it-is-registered-concrete-but-got-0a141dfa/664/6)
  - [x/gov] [\#1757](https://github.com/cosmos/cosmos-sdk/issues/1757) Fix VoteOption conversion to String
  * [x/stake] [#2083] Fix broken invariant of bonded validator power decrease

## 0.23.1

*July 27th, 2018*

BUG FIXES
  * [tendermint] Update to v0.22.8
    - [consensus, blockchain] Register the Evidence interface so it can be
      marshalled/unmarshalled by the blockchain and consensus reactors

## 0.23.0

*July 25th, 2018*

BREAKING CHANGES
* [x/stake] Fixed the period check for the inflation calculation

IMPROVEMENTS
* [cli] Improve error messages for all txs when the account doesn't exist
* [tendermint] Update to v0.22.6
    - Updates the crypto imports/API (#1966)
* [x/stake] Add revoked to human-readable validator

BUG FIXES
* [tendermint] Update to v0.22.6
    - Fixes some security vulnerabilities reported in the [Bug Bounty](https://hackerone.com/tendermint)
*  [\#1797](https://github.com/cosmos/cosmos-sdk/issues/1797) Fix off-by-one error in slashing for downtime
*  [\#1787](https://github.com/cosmos/cosmos-sdk/issues/1787) Fixed bug where Tally fails due to revoked/unbonding validator
*  [\#1666](https://github.com/cosmos/cosmos-sdk/issues/1666) Add intra-tx counter to the genesis validators

## 0.22.0

*July 16th, 2018*

BREAKING CHANGES
* [x/gov] Increase VotingPeriod, DepositPeriod, and MinDeposit

IMPROVEMENTS
* [gaiad] Default config updates:
    - `timeout_commit=5000` so blocks only made every 5s
    - `prof_listen_addr=localhost:6060` so profile server is on by default
    - `p2p.send_rate` and `p2p.recv_rate` increases 10x (~5MB/s)

BUG FIXES
* [server] Fix to actually overwrite default tendermint config

## 0.21.1

*July 14th, 2018*

BUG FIXES
* [build] Added Ledger build support via `LEDGER_ENABLED=true|false`
  * True by default except when cross-compiling

## 0.21.0

*July 13th, 2018*

BREAKING CHANGES
* [x/stake] Specify DelegatorAddress in MsgCreateValidator
* [x/stake] Remove the use of global shares in the pool
   * Remove the use of `PoolShares` type in `x/stake/validator` type - replace with `Status` `Tokens` fields
* [x/auth] NewAccountMapper takes a constructor instead of a prototype
* [keys] Keybase.Update function now takes in a function to get the newpass, rather than the password itself

FEATURES
* [baseapp] NewBaseApp now takes option functions as parameters

IMPROVEMENTS
* Updated docs folder to accommodate cosmos.network docs project
* [store] Added support for tracing multi-store operations via `--trace-store`
* [store] Pruning strategy configurable with pruning flag on gaiad start

BUG FIXES
* [\#1630](https://github.com/cosmos/cosmos-sdk/issues/1630) - redelegation nolonger removes tokens from the delegator liquid account
* [keys] [\#1629](https://github.com/cosmos/cosmos-sdk/issues/1629) - updating password no longer asks for a new password when the first entered password was incorrect
* [lcd] importing an account would create a random account
* [server] 'gaiad init' command family now writes provided name as the moniker in `config.toml`
* [build] Added Ledger build support via `LEDGER_ENABLED=true|false`
  * True by default except when cross-compiling

## 0.20.0

*July 10th, 2018*

BREAKING CHANGES
* msg.GetSignBytes() returns sorted JSON (by key)
* msg.GetSignBytes() field changes
    * `msg_bytes` -> `msgs`
    * `fee_bytes` -> `fee`
* Update Tendermint to v0.22.2
    * Default ports changed from 466xx to 266xx
    * Amino JSON uses type names instead of prefix bytes
    * ED25519 addresses are the first 20-bytes of the SHA256 of the raw 32-byte
      pubkey (Instead of RIPEMD160)
    * go-crypto, abci, tmlibs have been merged into Tendermint
      * The keys sub-module is now in the SDK
    * Various other fixes
* [auth] Signers of a transaction now only sign over their own account and sequence number
* [auth] Removed MsgChangePubKey
* [auth] Removed SetPubKey from account mapper
* [auth] AltBytes renamed to Memo, now a string, max 100 characters, costs a bit of gas
* [types] `GetMsg()` -> `GetMsgs()` as txs wrap many messages
* [types] Removed GetMemo from Tx (it is still on StdTx)
* [types] renamed rational.Evaluate to rational.Round{Int64, Int}
* [types] Renamed `sdk.Address` to `sdk.AccAddress`/`sdk.ValAddress`
* [types] `sdk.AccAddress`/`sdk.ValAddress` natively marshals to Bech32 in String, Sprintf (when used with `%s`), and MarshalJSON
* [keys] Keybase and Ledger support from go-crypto merged into the SDK in the `crypto` folder
* [cli] Rearranged commands under subcommands
* [x/slashing] Update slashing for unbonding period
  * Slash according to power at time of infraction instead of power at
    time of discovery
  * Iterate through unbonding delegations & redelegations which contributed
    to an infraction, slash them proportional to their stake at the time
  * Add REST endpoint to unrevoke a validator previously revoked for downtime
  * Add REST endpoint to retrieve liveness signing information for a validator
* [x/stake] Remove Tick and add EndBlocker
* [x/stake] most index keys nolonger hold a value - inputs are rearranged to form the desired key
* [x/stake] store-value for delegation, validator, ubd, and red do not hold duplicate information contained store-key
* [x/stake] Introduce concept of unbonding for delegations and validators
  * `gaiacli stake unbond` replaced with `gaiacli stake begin-unbonding`
  * Introduced:
    * `gaiacli stake complete-unbonding`
    * `gaiacli stake begin-redelegation`
    * `gaiacli stake complete-redelegation`
* [lcd] Switch key creation output to return bech32
* [lcd] Removed shorthand CLI flags (`a`, `c`, `n`, `o`)
* [gaiad] genesis transactions now use bech32 addresses / pubkeys
* [gov] VoteStatus renamed to ProposalStatus
* [gov] VoteOption, ProposalType, and ProposalStatus all marshal to string form in JSON

DEPRECATED
* [cli] Deprecated `--name` flag in commands that send txs, in favor of `--from`

FEATURES
* [x/gov] Implemented MVP
  * Supported proposal types: just binary (pass/fail) TextProposals for now
  * Proposals need deposits to be votable; deposits are burned if proposal fails
  * Delegators delegate votes to validator by default but can override (for their stake)
* [gaiacli] Ledger support added
  - You can now use a Ledger with `gaiacli --ledger` for all key-related commands
  - Ledger keys can be named and tracked locally in the key DB
* [gaiacli] You can now attach a simple text-only memo to any transaction, with the `--memo` flag
* [gaiacli] added the following flags for commands that post transactions to the chain:
  * async -- send the tx without waiting for a tendermint response
  * json  -- return the output in json format for increased readability
  * print-response -- return the tx response. (includes fields like gas cost)
* [lcd] Queried TXs now include the tx hash to identify each tx
* [mockapp] CompleteSetup() no longer takes a testing parameter
* [x/bank] Add benchmarks for signing and delivering a block with a single bank transaction
  * Run with `cd x/bank && go test --bench=.`
* [tools] make get_tools installs tendermint's linter, and gometalinter
* [tools] Switch gometalinter to the stable version
* [tools] Add the following linters
  * misspell
  * gofmt
  * go vet -composites=false
  * unconvert
  * ineffassign
  * errcheck
  * unparam
  * gocyclo
* [tools] Added `make format` command to automate fixing misspell and gofmt errors.
* [server] Default config now creates a profiler at port 6060, and increase p2p send/recv rates
* [types] Switches internal representation of Int/Uint/Rat to use pointers
* [types] Added MinInt and MinUint functions
* [gaiad] `unsafe_reset_all` now resets addrbook.json
* [democoin] add x/oracle, x/assoc
* [tests] created a randomized testing framework.
  - Currently bank has limited functionality in the framework
  - Auth has its invariants checked within the framework
* [tests] Add WaitForNextNBlocksTM helper method
* [keys] New keys now have 24 word recovery keys, for heightened security
- [keys] Add a temporary method for exporting the private key

IMPROVEMENTS
* [x/bank] Now uses go-wire codec instead of 'encoding/json'
* [x/auth] Now uses go-wire codec instead of 'encoding/json'
* revised use of endblock and beginblock
* [stake] module reorganized to include `types` and `keeper` package
* [stake] keeper always loads the store (instead passing around which doesn't really boost efficiency)
* [stake] edit-validator changes now can use the keyword [do-not-modify] to not modify unspecified `--flag` (aka won't set them to `""` value)
* [stake] offload more generic functionality from the handler into the keeper
* [stake] clearer staking logic
* [types] added common tag constants
* [keys] improve error message when deleting non-existent key
* [gaiacli] improve error messages on `send` and `account` commands
* added contributing guidelines
* [docs] Added commands for governance CLI on testnet README

BUG FIXES
* [x/slashing] [\#1510](https://github.com/cosmos/cosmos-sdk/issues/1510) Unrevoked validators cannot un-revoke themselves
* [x/stake] [\#1513](https://github.com/cosmos/cosmos-sdk/issues/1513) Validators slashed to zero power are unbonded and removed from the store
* [x/stake] [\#1567](https://github.com/cosmos/cosmos-sdk/issues/1567) Validators decreased in power but not unbonded are now updated in Tendermint
* [x/stake] error strings lower case
* [x/stake] pool loose tokens now accounts for unbonding and unbonding tokens not associated with any validator
* [x/stake] fix revoke bytes ordering (was putting revoked candidates at the top of the list)
* [x/stake] bond count was counting revoked validators as bonded, fixed
* [gaia] Added self delegation for validators in the genesis creation
* [lcd] tests now don't depend on raw json text
* Retry on HTTP request failure in CLI tests, add option to retry tests in Makefile
* Fixed bug where chain ID wasn't passed properly in x/bank REST handler, removed Viper hack from ante handler
* Fixed bug where `democli account` didn't decode the account data correctly
* [\#872](https://github.com/cosmos/cosmos-sdk/issues/872)  - recovery phrases no longer all end in `abandon`
* [\#887](https://github.com/cosmos/cosmos-sdk/issues/887)  - limit the size of rationals that can be passed in from user input
* [\#1052](https://github.com/cosmos/cosmos-sdk/issues/1052) - Make all now works
* [\#1258](https://github.com/cosmos/cosmos-sdk/issues/1258) - printing big.rat's can no longer overflow int64
* [\#1259](https://github.com/cosmos/cosmos-sdk/issues/1259) - fix bug where certain tests that could have a nil pointer in defer
* [\#1343](https://github.com/cosmos/cosmos-sdk/issues/1343) - fixed unnecessary parallelism in CI
* [\#1353](https://github.com/cosmos/cosmos-sdk/issues/1353) - CLI: Show pool shares fractions in human-readable format
* [\#1367](https://github.com/cosmos/cosmos-sdk/issues/1367) - set ChainID in InitChain
* [\#1461](https://github.com/cosmos/cosmos-sdk/issues/1461) - CLI tests now no longer reset your local environment data
* [\#1505](https://github.com/cosmos/cosmos-sdk/issues/1505) - `gaiacli stake validator` no longer panics if validator doesn't exist
* [\#1565](https://github.com/cosmos/cosmos-sdk/issues/1565) - fix cliff validator persisting when validator set shrinks from max
* [\#1287](https://github.com/cosmos/cosmos-sdk/issues/1287) - prevent zero power validators at genesis
* [x/stake] fix bug when unbonding/redelegating using `--shares-percent`
* [\#1010](https://github.com/cosmos/cosmos-sdk/issues/1010) - two validators can't bond with the same pubkey anymore


## 0.19.0

*June 13, 2018*

BREAKING CHANGES
* msg.GetSignBytes() now returns bech32-encoded addresses in all cases
* [lcd] REST end-points now include gas
* sdk.Coin now uses sdk.Int, a big.Int wrapper with 256bit range cap

FEATURES
* [x/auth] Added AccountNumbers to BaseAccount and StdTxs to allow for replay protection with account pruning
* [lcd] added an endpoint to query for the SDK version of the connected node

IMPROVEMENTS
* export command now writes current validator set for Tendermint
* [tests] Application module tests now use a mock application
* [gaiacli] Fix error message when account isn't found when running gaiacli account
* [lcd] refactored to eliminate use of global variables, and interdependent tests
* [tests] Added testnet command to gaiad
* [tests] Added localnet targets to Makefile
* [x/stake] More stake tests added to test ByPower index

FIXES
* Fixes consensus fault on testnet - see postmortem [here](https://github.com/cosmos/cosmos-sdk/issues/1197#issuecomment-396823021)
* [x/stake] bonded inflation removed, non-bonded inflation partially implemented
* [lcd] Switch to bech32 for addresses on all human readable inputs and outputs
* [lcd] fixed tx indexing/querying
* [cli] Added `--gas` flag to specify transaction gas limit
* [gaia] Registered slashing message handler
* [x/slashing] Set signInfo.StartHeight correctly for newly bonded validators

FEATURES
* [docs] Reorganize documentation
* [docs] Update staking spec, create WIP spec for slashing, and fees

## 0.18.0

*June 9, 2018*

BREAKING CHANGES

* [stake] candidate -> validator throughout (details in refactor comment)
* [stake] delegate-bond -> delegation throughout
* [stake] `gaiacli query validator` takes and argument instead of using the `--address-candidate` flag
* [stake] introduce `gaiacli query delegations`
* [stake] staking refactor
  * ValidatorsBonded store now take sorted pubKey-address instead of validator owner-address,
    is sorted like Tendermint by pk's address
  * store names more understandable
  * removed temporary ToKick store, just needs a local map!
  * removed distinction between candidates and validators
    * everything is now a validator
    * only validators with a status == bonded are actively validating/receiving rewards
  * Introduction of Unbonding fields, lowlevel logic throughout (not fully implemented with queue)
  * Introduction of PoolShares type within validators,
    replaces three rational fields (BondedShares, UnbondingShares, UnbondedShares
* [x/auth] move stuff specific to auth anteHandler to the auth module rather than the types folder. This includes:
  * StdTx (and its related stuff i.e. StdSignDoc, etc)
  * StdFee
  * StdSignature
  * Account interface
  * Related to this organization, I also:
* [x/auth] got rid of AccountMapper interface (in favor of the struct already in auth module)
* [x/auth] removed the FeeHandler function from the AnteHandler, Replaced with FeeKeeper
* [x/auth] Removed GetSignatures() from Tx interface (as different Tx styles might use something different than StdSignature)
* [store] Removed SubspaceIterator and ReverseSubspaceIterator from KVStore interface and replaced them with helper functions in /types
* [cli] rearranged commands under subcommands
* [stake] remove Tick and add EndBlocker
* Switch to bech32cosmos on all human readable inputs and outputs


FEATURES

* [x/auth] Added ability to change pubkey to auth module
* [baseapp] baseapp now has settable functions for filtering peers by address/port & public key
* [sdk] Gas consumption is now measured as transactions are executed
  * Transactions which run out of gas stop execution and revert state changes
  * A "simulate" query has been added to determine how much gas a transaction will need
  * Modules can include their own gas costs for execution of particular message types
* [stake] Seperation of fee distribution to a new module
* [stake] Creation of a validator/delegation generics in `/types`
* [stake] Helper Description of the store in x/stake/store.md
* [stake] removed use of caches in the stake keeper
* [stake] Added REST API
* [Makefile] Added terraform/ansible playbooks to easily create remote testnets on Digital Ocean


BUG FIXES

* [stake] staking delegator shares exchange rate now relative to equivalent-bonded-tokens the validator has instead of bonded tokens
  ^ this is important for unbonded validators in the power store!
* [cli] fixed cli-bash tests
* [ci] added cli-bash tests
* [basecoin] updated basecoin for stake and slashing
* [docs] fixed references to old cli commands
* [docs] Downgraded Swagger to v2 for downstream compatibility
* auto-sequencing transactions correctly
* query sequence via account store
* fixed duplicate pub_key in stake.Validator
* Auto-sequencing now works correctly
* [gaiacli] Fix error message when account isn't found when running gaiacli account


## 0.17.5

*June 5, 2018*

Update to Tendermint v0.19.9 (Fix evidence reactor, mempool deadlock, WAL panic,
memory leak)

## 0.17.4

*May 31, 2018*

Update to Tendermint v0.19.7 (WAL fixes and more)

## 0.17.3

*May 29, 2018*

Update to Tendermint v0.19.6 (fix fast-sync halt)

## 0.17.5

*June 5, 2018*

Update to Tendermint v0.19.9 (Fix evidence reactor, mempool deadlock, WAL panic,
memory leak)

## 0.17.4

*May 31, 2018*

Update to Tendermint v0.19.7 (WAL fixes and more)

## 0.17.3

*May 29, 2018*

Update to Tendermint v0.19.6 (fix fast-sync halt)

## 0.17.2

_May 20, 2018_

Update to Tendermint v0.19.5 (reduce WAL use, bound the mempool and some rpcs, improve logging)

## 0.17.1 (May 17, 2018)

Update to Tendermint v0.19.4 (fixes a consensus bug and improves logging)

## 0.17.0 (May 15, 2018)

BREAKING CHANGES

* [stake] MarshalJSON -> MarshalBinaryLengthPrefixed
* Queries against the store must be prefixed with the path "/store"

FEATURES

* [gaiacli] Support queries for candidates, delegator-bonds
* [gaiad] Added `gaiad export` command to export current state to JSON
* [x/bank] Tx tags with sender/recipient for indexing & later retrieval
* [x/stake] Tx tags with delegator/candidate for delegation & unbonding, and candidate info for declare candidate / edit validator

IMPROVEMENTS

* [gaiad] Update for Tendermint v0.19.3 (improve `/dump_consensus_state` and add
  `/consensus_state`)
* [spec/ibc] Added spec!
* [spec/stake] Cleanup structure, include details about slashing and
  auto-unbonding
* [spec/governance] Fixup some names and pseudocode
* NOTE: specs are still a work-in-progress ...

BUG FIXES

* Auto-sequencing now works correctly


## 0.16.0 (May 14th, 2018)

BREAKING CHANGES

* Move module REST/CLI packages to x/[module]/client/rest and x/[module]/client/cli
* Gaia simple-staking bond and unbond functions replaced
* [stake] Delegator bonds now store the height at which they were updated
* All module keepers now require a codespace, see basecoin or democoin for usage
* Many changes to names throughout
  * Type as a prefix naming convention applied (ex. BondMsg -> MsgBond)
  * Removed redundancy in names (ex. stake.StakingKeeper -> stake.Keeper)
* Removed SealedAccountMapper
* gaiad init now requires use of `--name` flag
* Removed Get from Msg interface
* types/rational now extends big.Rat

FEATURES:

* Gaia stake commands include, CreateValidator, EditValidator, Delegate, Unbond
* MountStoreWithDB without providing a custom store works.
* Repo is now lint compliant / GoMetaLinter with tendermint-lint integrated into CI
* Better key output, pubkey go-amino hex bytes now output by default
* gaiad init overhaul
  * Create genesis transactions with `gaiad init gen-tx`
  * New genesis account keys are automatically added to the client keybase (introduce `--client-home` flag)
  * Initialize with genesis txs using `--gen-txs` flag
* Context now has access to the application-configured logger
* Add (non-proof) subspace query helper functions
* Add more staking query functions: candidates, delegator-bonds

BUG FIXES

* Gaia now uses stake, ported from github.com/cosmos/gaia


## 0.15.1 (April 29, 2018)

IMPROVEMENTS:

* Update Tendermint to v0.19.1 (includes many rpc fixes)


## 0.15.0 (April 29, 2018)

NOTE: v0.15.0 is a large breaking change that updates the encoding scheme to use
[Amino](github.com/tendermint/go-amino).

For details on how this changes encoding for public keys and addresses,
see the [docs](https://github.com/tendermint/tendermint/blob/v0.19.1/docs/specification/new-spec/encoding.md#public-key-cryptography).

BREAKING CHANGES

* Remove go-wire, use go-amino
* [store] Add `SubspaceIterator` and `ReverseSubspaceIterator` to `KVStore` interface
* [basecoin] NewBasecoinApp takes a `dbm.DB` and uses namespaced DBs for substores

FEATURES:

* Add CacheContext
* Add auto sequencing to client
* Add FeeHandler to ante handler

BUG FIXES

* MountStoreWithDB without providing a custom store works.

## 0.14.1 (April 9, 2018)

BUG FIXES

* [gaiacli] Fix all commands (just a duplicate of basecli for now)

## 0.14.0 (April 9, 2018)

BREAKING CHANGES:

* [client/builder] Renamed to `client/core` and refactored to use a CoreContext
  struct
* [server] Refactor to improve useability and de-duplicate code
* [types] `Result.ToQuery -> Error.QueryResult`
* [makefile] `make build` and `make install` only build/install `gaiacli` and
  `gaiad`. Use `make build_examples` and `make install_examples` for
  `basecoind/basecli` and `democoind/democli`
* [staking] Various fixes/improvements

FEATURES:

* [democoin] Added Proof-of-Work module

BUG FIXES

* [client] Reuse Tendermint RPC client to avoid excessive open files
* [client] Fix setting log level
* [basecoin] Sort coins in genesis

## 0.13.1 (April 3, 2018)

BUG FIXES

* [x/ibc] Fix CLI and relay for IBC txs
* [x/stake] Various fixes/improvements

## 0.13.0 (April 2, 2018)

BREAKING CHANGES

* [basecoin] Remove cool/sketchy modules -> moved to new `democoin`
* [basecoin] NewBasecoinApp takes a `map[string]dbm.DB` as temporary measure
  to allow mounting multiple stores with their own DB until they can share one
* [x/staking] Renamed to `simplestake`
* [builder] Functions don't take `passphrase` as argument
* [server] GenAppParams returns generated seed and address
* [basecoind] `init` command outputs JSON of everything necessary for testnet
* [basecoind] `basecoin.db -> data/basecoin.db`
* [basecli] `data/keys.db -> keys/keys.db`

FEATURES

* [types] `Coin` supports direct arithmetic operations
* [basecoind] Add `show_validator` and `show_node_id` commands
* [x/stake] Initial merge of full staking module!
* [democoin] New example application to demo custom modules

IMPROVEMENTS

* [makefile] `make install`
* [testing] Use `/tmp` for directories so they don't get left in the repo

BUG FIXES

* [basecoin] Allow app to be restarted
* [makefile] Fix build on Windows
* [basecli] Get confirmation before overriding key with same name

## 0.12.0 (March 27 2018)

BREAKING CHANGES

* Revert to old go-wire for now
* glide -> godep
* [types] ErrBadNonce -> ErrInvalidSequence
* [types] Replace tx.GetFeePayer with FeePayer(tx) - returns the first signer
* [types] NewStdTx takes the Fee
* [types] ParseAccount -> AccountDecoder; ErrTxParse -> ErrTxDecoder
* [x/auth] AnteHandler deducts fees
* [x/bank] Move some errors to `types`
* [x/bank] Remove sequence and signature from Input

FEATURES

* [examples/basecoin] New cool module to demonstrate use of state and custom transactions
* [basecoind] `show_node_id` command
* [lcd] Implement the Light Client Daemon and endpoints
* [types/stdlib] Queue functionality
* [store] Subspace iterator on IAVLTree
* [types] StdSignDoc is the document that gets signed (chainid, msg, sequence, fee)
* [types] CodeInvalidPubKey
* [types] StdFee, and StdTx takes the StdFee
* [specs] Progression of MVPs for IBC
* [x/ibc] Initial shell of IBC functionality (no proofs)
* [x/simplestake] Simple staking module with bonding/unbonding

IMPROVEMENTS

* Lots more tests!
* [client/builder] Helpers for forming and signing transactions
* [types] sdk.Address
* [specs] Staking

BUG FIXES

* [x/auth] Fix setting pubkey on new account
* [x/auth] Require signatures to include the sequences
* [baseapp] Dont panic on nil handler
* [basecoin] Check for empty bytes in account and tx

## 0.11.0 (March 1, 2017)

BREAKING CHANGES

* [examples] dummy -> kvstore
* [examples] Remove gaia
* [examples/basecoin] MakeTxCodec -> MakeCodec
* [types] CommitMultiStore interface has new `GetCommitKVStore(key StoreKey) CommitKVStore` method

FEATURES

* [examples/basecoin] CLI for `basecli` and `basecoind` (!)
* [baseapp] router.AddRoute returns Router

IMPROVEMENTS

* [baseapp] Run msg handlers on CheckTx
* [docs] Add spec for REST API
* [all] More tests!

BUG FIXES

* [baseapp] Fix panic on app restart
* [baseapp] InitChain does not call Commit
* [basecoin] Remove IBCStore because mounting multiple stores is currently broken

## 0.10.0 (February 20, 2017)

BREAKING CHANGES

* [baseapp] NewBaseApp(logger, db)
* [baseapp] NewContext(isCheckTx, header)
* [x/bank] CoinMapper -> CoinKeeper

FEATURES

* [examples/gaia] Mock CLI !
* [baseapp] InitChainer, BeginBlocker, EndBlocker
* [baseapp] MountStoresIAVL

IMPROVEMENTS

* [docs] Various improvements.
* [basecoin] Much simpler :)

BUG FIXES

* [baseapp] initialize and reset msCheck and msDeliver properly

## 0.9.0 (February 13, 2017)

BREAKING CHANGES

* Massive refactor. Basecoin works. Still needs <3

## 0.8.1

* Updates for dependencies

## 0.8.0 (December 18, 2017)

* Updates for dependencies

## 0.7.1 (October 11, 2017)

IMPROVEMENTS:

* server/commands: GetInitCmd takes list of options

## 0.7.0 (October 11, 2017)

BREAKING CHANGES:

* Everything has changed, and it's all about to change again, so don't bother using it yet!

## 0.6.2 (July 27, 2017)

IMPROVEMENTS:

* auto-test all tutorials to detect breaking changes
* move deployment scripts from `/scripts` to `/publish` for clarity

BUG FIXES:

* `basecoin init` ensures the address in genesis.json is valid
* fix bug that certain addresses couldn't receive ibc packets

## 0.6.1 (June 28, 2017)

Make lots of small cli fixes that arose when people were using the tools for
the testnet.

IMPROVEMENTS:

* basecoin
  * `basecoin start` supports all flags that `tendermint node` does, such as
    `--rpc.laddr`, `--p2p.seeds`, and `--p2p.skip_upnp`
  * fully supports `--log_level` and `--trace` for logger configuration
  * merkleeyes no longers spams the logs... unless you want it
    * Example: `basecoin start --log_level="merkleeyes:info,state:info,*:error"`
    * Example: `basecoin start --log_level="merkleeyes:debug,state:info,*:error"`
* basecli
  * `basecli init` is more intelligent and only complains if there really was
    a connected chain, not just random files
  * support `localhost:46657` or `http://localhost:46657` format for nodes,
    not just `tcp://localhost:46657`
  * Add `--genesis` to init to specify chain-id and validator hash
    * Example: `basecli init --node=localhost:46657 --genesis=$HOME/.basecoin/genesis.json`
  * `basecli rpc` has a number of methods to easily accept tendermint rpc, and verifies what it can

BUG FIXES:

* basecli
  * `basecli query account` accepts hex account address with or without `0x`
    prefix
  * gives error message when running commands on an unitialized chain, rather
    than some unintelligable panic

## 0.6.0 (June 22, 2017)

Make the basecli command the only way to use client-side, to enforce best
security practices. Lots of enhancements to get it up to production quality.

BREAKING CHANGES:

* ./cmd/commands -> ./cmd/basecoin/commands
* basecli
  * `basecli proof state get` -> `basecli query key`
  * `basecli proof tx get` -> `basecli query tx`
  * `basecli proof state get --app=account` -> `basecli query account`
  * use `--chain-id` not `--chainid` for consistency
  * update to use `--trace` not `--debug` for stack traces on errors
  * complete overhaul on how tx and query subcommands are added. (see counter or trackomatron for examples)
  * no longer supports counter app (see new countercli)
* basecoin
  * `basecoin init` takes an argument, an address to allocate funds to in the genesis
  * removed key2.json
  * removed all client side functionality from it (use basecli now for proofs)
    * no tx subcommand
    * no query subcommand
    * no account (query) subcommand
    * a few other random ones...
  * enhanced relay subcommand
    * relay start did what relay used to do
    * relay init registers both chains on one another (to set it up so relay start just works)
* docs
  * removed `example-plugin`, put `counter` inside `docs/guide`
* app
  * Implements ABCI handshake by proxying merkleeyes.Info()

IMPROVEMENTS:

* `basecoin init` support `--chain-id`
* intergrates tendermint 0.10.0 (not the rc-2, but the real thing)
* commands return error code (1) on failure for easier script testing
* add `reset_all` to basecli, and never delete keys on `init`
* new shutil based unit tests, with better coverage of the cli actions
* just `make fresh` when things are getting stale ;)

BUG FIXES:

* app: no longer panics on missing app_options in genesis (thanks, anton)
* docs: updated all docs... again
* ibc: fix panic on getting BlockID from commit without 100% precommits (still a TODO)

## 0.5.2 (June 2, 2017)

BUG FIXES:

* fix parsing of the log level from Tendermint config (#97)

## 0.5.1 (May 30, 2017)

BUG FIXES:

* fix ibc demo app to use proper tendermint flags, 0.10.0-rc2 compatibility
* Make sure all cli uses new json.Marshal not wire.JSONBytes

## 0.5.0 (May 27, 2017)

BREAKING CHANGES:

* only those related to the tendermint 0.9 -> 0.10 upgrade

IMPROVEMENTS:

* basecoin cli
  * integrates tendermint 0.10.0 and unifies cli (init, unsafe_reset_all, ...)
  * integrate viper, all command line flags can also be defined in environmental variables or config.toml
* genesis file
  * you can define accounts with either address or pub_key
  * sorts coins for you, so no silent errors if not in alphabetical order
* [light-client](https://github.com/tendermint/light-client) integration
  * no longer must you trust the node you connect to, prove everything!
  * new [basecli command](./cmd/basecli/README.md)
  * integrated [key management](https://github.com/tendermint/go-crypto/blob/master/cmd/README.md), stored encrypted locally
  * tracks validator set changes and proves everything from one initial validator seed
  * `basecli proof state` gets complete proofs for any abci state
  * `basecli proof tx` gets complete proof where a tx was stored in the chain
  * `basecli proxy` exposes tendermint rpc, but only passes through results after doing complete verification

BUG FIXES:

* no more silently ignored error with invalid coin names (eg. "17.22foo coin" used to parse as "17 foo", not warning/error)

## 0.4.1 (April 26, 2017)

BUG FIXES:

* Fix bug in `basecoin unsafe_reset_X` where the `priv_validator.json` was not being reset

## 0.4.0 (April 21, 2017)

BREAKING CHANGES:

* CLI now uses Cobra, which forced changes to some of the flag names and orderings

IMPROVEMENTS:

* `basecoin init` doesn't generate error if already initialized
* Much more testing

## 0.3.1 (March 23, 2017)

IMPROVEMENTS:

* CLI returns exit code 1 and logs error before exiting

## 0.3.0 (March 23, 2017)

BREAKING CHANGES:

* Remove `--data` flag and use `BCHOME` to set the home directory (defaults to `~/.basecoin`)
* Remove `--in-proc` flag and start Tendermint in-process by default (expect Tendermint files in $BCHOME/tendermint).
  To start just the ABCI app/server, use `basecoin start --without-tendermint`.
* Consolidate genesis files so the Basecoin genesis is an object under `app_options` in Tendermint genesis. For instance:

```
{
  "app_hash": "",
  "chain_id": "foo_bar_chain",
  "genesis_time": "0001-01-01T00:00:00.000Z",
  "validators": [
    {
      "amount": 10,
      "name": "",
      "pub_key": [
	1,
	"7B90EA87E7DC0C7145C8C48C08992BE271C7234134343E8A8E8008E617DE7B30"
      ]
    }
  ],
  "app_options": {
    "accounts": [{
      "pub_key": {
        "type": "ed25519",
        "data": "6880db93598e283a67c4d88fc67a8858aa2de70f713fe94a5109e29c137100c2"
      },
      "coins": [
        {
          "denom": "blank",
          "amount": 12345
        },
        {
          "denom": "ETH",
          "amount": 654321
        }
      ]
    }],
    "plugin_options": ["plugin1/key1", "value1", "plugin1/key2", "value2"]
  }
}
```

Note the array of key-value pairs is now under `app_options.plugin_options` while the `app_options` themselves are well formed.
We also changed `chainID` to `chain_id` and consolidated to have just one of them.

FEATURES:

* Introduce `basecoin init` and `basecoin unsafe_reset_all`

## 0.2.0 (March 6, 2017)

BREAKING CHANGES:

* Update to ABCI v0.4.0 and Tendermint v0.9.0
* Coins are specified on the CLI as `Xcoin`, eg. `5gold`
* `Cost` is now `Fee`

FEATURES:

* CLI for sending transactions and querying the state,
  designed to be easily extensible as plugins are implemented
* Run Basecoin in-process with Tendermint
* Add `/account` path in Query
* IBC plugin for InterBlockchain Communication
* Demo script of IBC between two chains

IMPROVEMENTS:

* Use new Tendermint `/commit` endpoint for crafting IBC transactions
* More unit tests
* Use go-crypto S structs and go-data for more standard JSON
* Demo uses fewer sleeps

BUG FIXES:

* Various little fixes in coin arithmetic
* More commit validation in IBC
* Return results from transactions

## PreHistory

##### January 14-18, 2017

* Update to Tendermint v0.8.0
* Cleanup a bit and release blog post

##### September 22, 2016

* Basecoin compiles again

<!-- Release links -->

[Unreleased]: https://github.com/cosmos/cosmos-sdk/compare/v0.38.2...HEAD
[v0.38.2]: https://github.com/cosmos/cosmos-sdk/releases/tag/v0.38.2
[v0.38.1]: https://github.com/cosmos/cosmos-sdk/releases/tag/v0.38.1
[v0.38.0]: https://github.com/cosmos/cosmos-sdk/releases/tag/v0.38.0
[v0.37.9]: https://github.com/cosmos/cosmos-sdk/releases/tag/v0.37.9
[v0.37.8]: https://github.com/cosmos/cosmos-sdk/releases/tag/v0.37.8
[v0.37.7]: https://github.com/cosmos/cosmos-sdk/releases/tag/v0.37.7
[v0.37.6]: https://github.com/cosmos/cosmos-sdk/releases/tag/v0.37.6
[v0.37.5]: https://github.com/cosmos/cosmos-sdk/releases/tag/v0.37.5
[v0.37.4]: https://github.com/cosmos/cosmos-sdk/releases/tag/v0.37.4
[v0.37.3]: https://github.com/cosmos/cosmos-sdk/releases/tag/v0.37.3
[v0.37.1]: https://github.com/cosmos/cosmos-sdk/releases/tag/v0.37.1
[v0.37.0]: https://github.com/cosmos/cosmos-sdk/releases/tag/v0.37.0
[v0.36.0]: https://github.com/cosmos/cosmos-sdk/releases/tag/v0.36.0<|MERGE_RESOLUTION|>--- conflicted
+++ resolved
@@ -39,12 +39,9 @@
 
 ### Features
 
-<<<<<<< HEAD
 * [\#9780](https://github.com/cosmos/cosmos-sdk/pull/9780) Remove gogoproto `moretags` YAML 
 annotations and add `sigs.k8s.io/yaml` for YAML marshalling.
-=======
 * [\#9860](https://github.com/cosmos/cosmos-sdk/pull/9860) Emit transaction fee in ante handler fee decorator. The event type is `tx` and the attribute is `fee`.
->>>>>>> 59f63a2a
 * [\#9776](https://github.com/cosmos/cosmos-sdk/pull/9776) Add flag `staking-bond-denom` to specify the staking bond denomination value when initializing a new chain.
 * [\#9533](https://github.com/cosmos/cosmos-sdk/pull/9533) Added a new gRPC method, `DenomOwners`, in `x/bank` to query for all account holders of a specific denomination.
 * (bank) [\#9618](https://github.com/cosmos/cosmos-sdk/pull/9618) Update bank.Metadata: add URI and URIHash attributes.
