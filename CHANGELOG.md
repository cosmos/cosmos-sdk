<!--
Guiding Principles:

Changelogs are for humans, not machines.
There should be an entry for every single version.
The same types of changes should be grouped.
Versions and sections should be linkable.
The latest version comes first.
The release date of each version is displayed.
Mention whether you follow Semantic Versioning.

Usage:

Change log entries are to be added to the Unreleased section under the
appropriate stanza (see below). Each entry should ideally include a tag and
the Github issue reference in the following format:

* (<tag>) \#<issue-number> message

The issue numbers will later be link-ified during the release process so you do
not have to worry about including a link manually, but you can if you wish.

Types of changes (Stanzas):

"Features" for new features.
"Improvements" for changes in existing functionality.
"Deprecated" for soon-to-be removed features.
"Bug Fixes" for any bug fixes.
"Client Breaking" for breaking CLI commands and REST routes used by end-users.
"API Breaking" for breaking exported APIs used by developers building on SDK.
"State Machine Breaking" for any changes that result in a different AppState given same genesisState and txList.

Ref: https://keepachangelog.com/en/1.0.0/
-->

# Changelog

## [Unreleased]

### State Machine Breaking

* (genesis) [\#5017](https://github.com/cosmos/cosmos-sdk/pull/5017) The `x/genaccounts` module has been
deprecated and all components removed except the `legacy/` package. This requires changes to the
genesis state. Namely, `accounts` now exist under `app_state.auth.accounts`. The corresponding migration
logic has been implemented for v0.38 target version. Applications can migrate via:
`$ {appd} migrate v0.38 genesis.json`.

### API Breaking Changes

* (store) [\#4748](https://github.com/cosmos/cosmos-sdk/pull/4748) The `CommitMultiStore` interface
now requires a `SetInterBlockCache` method. Applications that do not wish to support this can simply
have this method perform a no-op.
* (modules) [\#4665](https://github.com/cosmos/cosmos-sdk/issues/4665) Refactored `x/gov` module structure and dev-UX:
  * Prepare for module spec integration
  * Update gov keys to use big endian encoding instead of little endian
* (modules) [\#5017](https://github.com/cosmos/cosmos-sdk/pull/5017) The `x/genaccounts` module has been
deprecated and all components removed except the `legacy/` package.
* [\#4486](https://github.com/cosmos/cosmos-sdk/issues/4486) Vesting account types decoupled from the `x/auth` module and
now live under `x/auth/vesting`. Applications wishing to use vesting account types must be sure to register types via
`RegisterCodec` under the new vesting package.
* [\#4486](https://github.com/cosmos/cosmos-sdk/issues/4486) The `NewBaseVestingAccount` constructor returns an error
if the provided arguments are invalid.
* (x/auth) [\#5006](https://github.com/cosmos/cosmos-sdk/pull/5006) Modular `AnteHandler` via composable decorators:
  * The `AnteHandler` interface now returns `(newCtx Context, err error)` instead of `(newCtx Context, result sdk.Result, abort bool)`
  * The `NewAnteHandler` function returns an `AnteHandler` function that returns the new `AnteHandler`
  interface and has been moved into the `auth/ante` directory.
  * `ValidateSigCount`, `ValidateMemo`, `ProcessPubKey`, `EnsureSufficientMempoolFee`, and `GetSignBytes`
  have all been removed as public functions.
  * Invalid Signatures may return `InvalidPubKey` instead of `Unauthorized` error, since the transaction
  will first hit `SetPubKeyDecorator` before the `SigVerificationDecorator` runs.
  * `StdTx#GetSignatures` will return an array of just signature byte slices `[][]byte` instead of
  returning an array of `StdSignature` structs. To replicate the old behavior, use the public field
  `StdTx.Signatures` to get back the array of StdSignatures `[]StdSignature`.

### Client Breaking Changes

* (rest) [\#4783](https://github.com/cosmos/cosmos-sdk/issues/4783) The balance field in the DelegationResponse type is now sdk.Coin instead of sdk.Int
* (x/auth) [\#5006](https://github.com/cosmos/cosmos-sdk/pull/5006) The gas required to pass the `AnteHandler` has
increased significantly due to modular `AnteHandler` support. Increase GasLimit accordingly.

### Features

* (store) [\#4724](https://github.com/cosmos/cosmos-sdk/issues/4724) Multistore supports substore migrations upon load. New `rootmulti.Store.LoadLatestVersionAndUpgrade` method in
`Baseapp` supports `StoreLoader` to enable various upgrade strategies. It no
longer panics if the store to load contains substores that we didn't explicitly mount.
* [\#4972](https://github.com/cosmos/cosmos-sdk/issues/4972) A `TxResponse` with a corresponding code
and tx hash will be returned for specific Tendermint errors:
  * `CodeTxInMempoolCache`
  * `CodeMempoolIsFull`
  * `CodeTxTooLarge`
* [\#3872](https://github.com/cosmos/cosmos-sdk/issues/3872) Implement a RESTful endpoint and cli command to decode transactions.
* (keys) [\#4754](https://github.com/cosmos/cosmos-sdk/pull/4754) Introduce new Keybase implementation that can
leverage operating systems' built-in functionalities to securely store secrets. MacOS users may encounter
the following [issue](https://github.com/keybase/go-keychain/issues/47) with the `go-keychain` library. If
you encounter this issue, you must upgrade your xcode command line tools to version >= `10.2`. You can
upgrade via: `sudo rm -rf /Library/Developer/CommandLineTools; xcode-select --install`. Verify the
correct version via: `pkgutil --pkg-info=com.apple.pkg.CLTools_Executables`.
* (keys) [\#5097](https://github.com/cosmos/cosmos-sdk/pull/5097) New `keys migrate` command to assist users migrate their keys
to the new keyring.
* [\#4486](https://github.com/cosmos/cosmos-sdk/issues/4486) Introduce new `PeriodicVestingAccount` vesting account type
that allows for arbitrary vesting periods.
* (x/auth) [\#5006](https://github.com/cosmos/cosmos-sdk/pull/5006) Modular `AnteHandler` via composable decorators:
  * The `AnteDecorator` interface has been introduced to allow users to implement modular `AnteHandler`
  functionality that can be composed together to create a single `AnteHandler` rather than implementing
  a custom `AnteHandler` completely from scratch, where each `AnteDecorator` allows for custom behavior in
  tightly defined and logically isolated manner. These custom `AnteDecorator` can then be chained together
  with default `AnteDecorator` or third-party `AnteDecorator` to create a modularized `AnteHandler`
  which will run each `AnteDecorator` in the order specified in `ChainAnteDecorators`. For details
  on the new architecture, refer to the [ADR](docs/architecture/adr-010-modular-antehandler.md).
  * `ChainAnteDecorators` function has been introduced to take in a list of `AnteDecorators` and chain
  them in sequence and return a single `AnteHandler`:
    * `SetUpContextDecorator`: Sets `GasMeter` in context and creates defer clause to recover from any
    `OutOfGas` panics in future AnteDecorators and return `OutOfGas` error to `BaseApp`. It MUST be the
    first `AnteDecorator` in the chain for any application that uses gas (or another one that sets the gas meter).
    * `ValidateBasicDecorator`: Calls tx.ValidateBasic and returns any non-nil error.
    * `ValidateMemoDecorator`: Validates tx memo with application parameters and returns any non-nil error.
    * `ConsumeGasTxSizeDecorator`: Consumes gas proportional to the tx size based on application parameters.
    * `MempoolFeeDecorator`: Checks if fee is above local mempool `minFee` parameter during `CheckTx`.
    * `DeductFeeDecorator`: Deducts the `FeeAmount` from first signer of the transaction.
    * `SetPubKeyDecorator`: Sets pubkey of account in any account that does not already have pubkey saved in state machine.
    * `SigGasConsumeDecorator`: Consume parameter-defined amount of gas for each signature.
    * `SigVerificationDecorator`: Verify each signature is valid, return if there is an error.
    * `ValidateSigCountDecorator`: Validate the number of signatures in tx based on app-parameters.
    * `IncrementSequenceDecorator`: Increments the account sequence for each signer to prevent replay attacks.

### Improvements

* (server) [\#4215](https://github.com/cosmos/cosmos-sdk/issues/4215) The `--pruning` flag
has been moved to the configuration file, to allow easier node configuration.
* (cli) [\#5116](https://github.com/cosmos/cosmos-sdk/issues/5116) The `CLIContext` now supports multiple verifiers
when connecting to multiple chains. The connecting chain's `CLIContext` will have to have the correct
chain ID and node URI or client set. To use a `CLIContext` with a verifier for another chain:

  ```go
  // main or parent chain (chain as if you're running without IBC)
  mainCtx := context.NewCLIContext()

  // connecting IBC chain
  sideCtx := context.NewCLIContext().
    WithChainID(sideChainID).
    WithNodeURI(sideChainNodeURI) // or .WithClient(...)

  sideCtx = sideCtx.WithVerifier(
    context.CreateVerifier(sideCtx, context.DefaultVerifierCacheSize),
  )
  ```

* (modules) [\#5017](https://github.com/cosmos/cosmos-sdk/pull/5017) The `x/auth` package now supports
generalized genesis accounts through the `GenesisAccount` interface.
* (modules) [\#4762](https://github.com/cosmos/cosmos-sdk/issues/4762) Deprecate remove and add permissions in ModuleAccount.
* (modules) [\#4760](https://github.com/cosmos/cosmos-sdk/issues/4760) update `x/auth` to match module spec.
* (modules) [\#4814](https://github.com/cosmos/cosmos-sdk/issues/4814) Add security contact to Validator description.
* (modules) [\#4875](https://github.com/cosmos/cosmos-sdk/issues/4875) refactor integration tests to use SimApp and separate test package
* (sdk) [\#4566](https://github.com/cosmos/cosmos-sdk/issues/4566) Export simulation's parameters and app state to JSON in order to reproduce bugs and invariants.
* (sdk) [\#4640](https://github.com/cosmos/cosmos-sdk/issues/4640) improve import/export simulation errors by extending `DiffKVStores` to return an array of `KVPairs` that are then compared to check for inconsistencies.
* (sdk) [\#4717](https://github.com/cosmos/cosmos-sdk/issues/4717) refactor `x/slashing` to match the new module spec
* (sdk) [\#4758](https://github.com/cosmos/cosmos-sdk/issues/4758) update `x/genaccounts` to match module spec
* (simulation) [\#4824](https://github.com/cosmos/cosmos-sdk/issues/4824) PrintAllInvariants flag will print all failed invariants
* (simulation) [\#4490](https://github.com/cosmos/cosmos-sdk/issues/4490) add `InitialBlockHeight` flag to resume a simulation from a given block
  * Support exporting the simulation stats to a given JSON file
* (simulation) [\#4847](https://github.com/cosmos/cosmos-sdk/issues/4847), [\#4838](https://github.com/cosmos/cosmos-sdk/pull/4838) `SimApp` and simulation refactors
  * Implement `SimulationManager` for executing modules' simulation functionalities in a modularized way
  * Add `RegisterStoreDecoders` to the `SimulationManager` for decoding each module's types
  * Add `GenerateGenesisStates` to the `SimulationManager` to generate a randomized `GenState` for each module
  * Add `RandomizedParams` to the `SimulationManager` that registers each modules' parameters `Content` to simulate
  `ParamChangeProposal`s
* (simulation) [\#4893](https://github.com/cosmos/cosmos-sdk/issues/4893) Change SimApp keepers to be public and add getter functions for keys and codec
* (simulation) [\#4906](https://github.com/cosmos/cosmos-sdk/issues/4906) Add simulation `Config` struct that wraps simulation flags
* (store) [\#4792](https://github.com/cosmos/cosmos-sdk/issues/4792) panic on non-registered store
* (types) [\#4821](https://github.com/cosmos/cosmos-sdk/issues/4821) types/errors package added with support for stacktraces. It is meant as a more feature-rich replacement for sdk.Errors in the mid-term.
* (store) [\#1947](https://github.com/cosmos/cosmos-sdk/issues/1947) Implement inter-block (persistent)
caching through `CommitKVStoreCacheManager`. Any application wishing to utilize an inter-block cache
must set it in their app via a `BaseApp` option. The `BaseApp` docs have been drastically improved
to detail this new feature and how state transitions occur.
* (docs/spec) All module specs moved into their respective module dir in x/ (i.e. docs/spec/staking -->> x/staking/spec)

### Bug Fixes

* (cli) [\#4763](https://github.com/cosmos/cosmos-sdk/issues/4763) Fix flag `--min-self-delegation` for staking `EditValidator`
* (keys) Fix ledger custom coin type support bug
<<<<<<< HEAD
* (x/gov) [\#5107](https://github.com/cosmos/cosmos-sdk/pull/5107) Sum validator operator's all voting power when tally votes
=======
* (baseapp) [\#5200](https://github.com/cosmos/cosmos-sdk/issues/5200) Remove duplicate events from previous messages.
>>>>>>> 09276c49

## [v0.37.2] - 2019-10-10

### Bug Fixes

* (genesis) [\#5095](https://github.com/cosmos/cosmos-sdk/issues/5095) Fix genesis file migration from v0.34 to
v0.36/v0.37 not converting validator consensus pubkey to bech32 format.

### Improvements

* (tendermint) Bump Tendermint version to [v0.32.6](https://github.com/tendermint/tendermint/releases/tag/v0.32.6)

## [v0.37.1] - 2019-09-19

### Features

* (cli) [\#4973](https://github.com/cosmos/cosmos-sdk/pull/4973) Enable application CPU profiling
via the `--cpu-profile` flag.
* [\#4979](https://github.com/cosmos/cosmos-sdk/issues/4979) Introduce a new `halt-time` config and
CLI option to the `start` command. When provided, an application will halt during `Commit` when the
block time is >= the `halt-time`.

### Improvements

* [\#4990](https://github.com/cosmos/cosmos-sdk/issues/4990) Add `Events` to the `ABCIMessageLog` to
provide context and grouping of events based on the messages they correspond to. The `Events` field
in `TxResponse` is deprecated and will be removed in the next major release.

### Bug Fixes

* [\#4979](https://github.com/cosmos/cosmos-sdk/issues/4979) Use `Signal(os.Interrupt)` over
`os.Exit(0)` during configured halting to allow any `defer` calls to be executed.
* [\#5034](https://github.com/cosmos/cosmos-sdk/issues/5034) Binary search in NFT Module wasn't working on larger sets.

## [v0.37.0] - 2019-08-21

### Bug Fixes

* (baseapp) [\#4903](https://github.com/cosmos/cosmos-sdk/issues/4903) Various height query fixes:
  * Move height with proof check from `CLIContext` to `BaseApp` as the height
  can automatically be injected there.
  * Update `handleQueryStore` to resemble `handleQueryCustom`
* (simulation) [\#4912](https://github.com/cosmos/cosmos-sdk/issues/4912) Fix SimApp ModuleAccountAddrs
to properly return black listed addresses for bank keeper initialization.
* (cli) [\#4919](https://github.com/cosmos/cosmos-sdk/pull/4919) Don't crash CLI
if user doesn't answer y/n confirmation request.
* (cli) [\#4927](https://github.com/cosmos/cosmos-sdk/issues/4927) Fix the `q gov vote`
command to handle empty (pruned) votes correctly.

### Improvements

* (rest) [\#4924](https://github.com/cosmos/cosmos-sdk/pull/4924) Return response
height even upon error as it may be useful for the downstream caller and have
`/auth/accounts/{address}` return a 200 with an empty account upon error when
that error is that the account doesn't exist.

## [v0.36.0] - 2019-08-13

### Breaking Changes

* (rest) [\#4837](https://github.com/cosmos/cosmos-sdk/pull/4837) Remove /version and /node_version
  endpoints in favor of refactoring /node_info to also include application version info.
* All REST responses now wrap the original resource/result. The response
  will contain two fields: height and result.
* [\#3565](https://github.com/cosmos/cosmos-sdk/issues/3565) Updates to the governance module:
  * Rename JSON field from `proposal_content` to `content`
  * Rename JSON field from `proposal_id` to `id`
  * Disable `ProposalTypeSoftwareUpgrade` temporarily
* [\#3775](https://github.com/cosmos/cosmos-sdk/issues/3775) unify sender transaction tag for ease of querying
* [\#4255](https://github.com/cosmos/cosmos-sdk/issues/4255) Add supply module that passively tracks the supplies of a chain
  - Renamed `x/distribution` `ModuleName`
  - Genesis JSON and CLI now use `distribution` instead of `distr`
  - Introduce `ModuleAccount` type, which tracks the flow of coins held within a module
  - Replaced `FeeCollectorKeeper` for a `ModuleAccount`
  - Replaced the staking `Pool`, which coins are now held by the `BondedPool` and `NotBonded` module accounts
  - The `NotBonded` module account now only keeps track of the not bonded tokens within staking, instead of the whole chain
  - [\#3628](https://github.com/cosmos/cosmos-sdk/issues/3628) Replaced governance's burn and deposit accounts for a `ModuleAccount`
  - Added a `ModuleAccount` for the distribution module
  - Added a `ModuleAccount` for the mint module
  [\#4472](https://github.com/cosmos/cosmos-sdk/issues/4472) validation for crisis genesis
* [\#3985](https://github.com/cosmos/cosmos-sdk/issues/3985) `ValidatorPowerRank` uses potential consensus power instead of tendermint power
* [\#4104](https://github.com/cosmos/cosmos-sdk/issues/4104) Gaia has been moved to its own repository: https://github.com/cosmos/gaia
* [\#4104](https://github.com/cosmos/cosmos-sdk/issues/4104) Rename gaiad.toml to app.toml. The internal contents of the application
  config remain unchanged.
* [\#4159](https://github.com/cosmos/cosmos-sdk/issues/4159) create the default module patterns and module manager
* [\#4230](https://github.com/cosmos/cosmos-sdk/issues/4230) Change the type of ABCIMessageLog#MsgIndex to uint16 for proper serialization.
* [\#4250](https://github.com/cosmos/cosmos-sdk/issues/4250) BaseApp.Query() returns app's version string set via BaseApp.SetAppVersion()
  when handling /app/version queries instead of the version string passed as build
  flag at compile time.
* [\#4262](https://github.com/cosmos/cosmos-sdk/issues/4262) GoSumHash is no longer returned by the version command.
* [\#4263](https://github.com/cosmos/cosmos-sdk/issues/4263) RestServer#Start now takes read and write timeout arguments.
* [\#4305](https://github.com/cosmos/cosmos-sdk/issues/4305) `GenerateOrBroadcastMsgs` no longer takes an `offline` parameter.
* [\#4342](https://github.com/cosmos/cosmos-sdk/pull/4342) Upgrade go-amino to v0.15.0
* [\#4351](https://github.com/cosmos/cosmos-sdk/issues/4351) InitCmd, AddGenesisAccountCmd, and CollectGenTxsCmd take node's and client's default home directories as arguments.
* [\#4387](https://github.com/cosmos/cosmos-sdk/issues/4387) Refactor the usage of tags (now called events) to reflect the
  new ABCI events semantics:
  - Move `x/{module}/tags/tags.go` => `x/{module}/types/events.go`
  - Update `docs/specs`
  - Refactor tags in favor of new `Event(s)` type(s)
  - Update `Context` to use new `EventManager`
  - (Begin|End)Blocker no longer return tags, but rather uses new `EventManager`
  - Message handlers no longer return tags, but rather uses new `EventManager`
  Any component (e.g. BeginBlocker, message handler, etc...) wishing to emit an event must do so
  through `ctx.EventManger().EmitEvent(s)`.
  To reset or wipe emitted events: `ctx = ctx.WithEventManager(sdk.NewEventManager())`
  To get all emitted events: `events := ctx.EventManager().Events()`
* [\#4437](https://github.com/cosmos/cosmos-sdk/issues/4437) Replace governance module store keys to use `[]byte` instead of `string`.
* [\#4451](https://github.com/cosmos/cosmos-sdk/issues/4451) Improve modularization of clients and modules:
  * Module directory structure improved and standardized
  * Aliases autogenerated
  * Auth and bank related commands are now mounted under the respective moduels
  * Client initialization and mounting standardized
* [\#4479](https://github.com/cosmos/cosmos-sdk/issues/4479) Remove codec argument redundency in client usage where
  the CLIContext's codec should be used instead.
* [\#4488](https://github.com/cosmos/cosmos-sdk/issues/4488) Decouple client tx, REST, and ultil packages from auth. These packages have
  been restructured and retrofitted into the `x/auth` module.
* [\#4521](https://github.com/cosmos/cosmos-sdk/issues/4521) Flatten x/bank structure by hiding module internals.
* [\#4525](https://github.com/cosmos/cosmos-sdk/issues/4525) Remove --cors flag, the feature is long gone.
* [\#4536](https://github.com/cosmos/cosmos-sdk/issues/4536) The `/auth/accounts/{address}` now returns a `height` in the response.
  The account is now nested under `account`.
* [\#4543](https://github.com/cosmos/cosmos-sdk/issues/4543) Account getters are no longer part of client.CLIContext() and have now moved
  to reside in the auth-specific AccountRetriever.
* [\#4588](https://github.com/cosmos/cosmos-sdk/issues/4588) Context does not depend on x/auth anymore. client/context is stripped out of the following features:
  - GetAccountDecoder()
  - CLIContext.WithAccountDecoder()
  - CLIContext.WithAccountStore()
  x/auth.AccountDecoder is unnecessary and consequently removed.
* [\#4602](https://github.com/cosmos/cosmos-sdk/issues/4602) client/input.{Buffer,Override}Stdin() functions are removed. Thanks to cobra's new release they are now redundant.
* [\#4633](https://github.com/cosmos/cosmos-sdk/issues/4633) Update old Tx search by tags APIs to use new Events
  nomenclature.
* [\#4649](https://github.com/cosmos/cosmos-sdk/issues/4649) Refactor x/crisis as per modules new specs.
* [\#3685](https://github.com/cosmos/cosmos-sdk/issues/3685) The default signature verification gas logic (`DefaultSigVerificationGasConsumer`) now specifies explicit key types rather than string pattern matching. This means that zones that depended on string matching to allow other keys will need to write a custom `SignatureVerificationGasConsumer` function.
* [\#4663](https://github.com/cosmos/cosmos-sdk/issues/4663) Refactor bank keeper by removing private functions
  - `InputOutputCoins`, `SetCoins`, `SubtractCoins` and `AddCoins` are now part of the `SendKeeper` instead of the `Keeper` interface
* (tendermint) [\#4721](https://github.com/cosmos/cosmos-sdk/pull/4721) Upgrade Tendermint to v0.32.1

### Features

* [\#4843](https://github.com/cosmos/cosmos-sdk/issues/4843) Add RegisterEvidences function in the codec package to register
  Tendermint evidence types with a given codec.
* (rest) [\#3867](https://github.com/cosmos/cosmos-sdk/issues/3867) Allow querying for genesis transaction when height query param is set to zero.
* [\#2020](https://github.com/cosmos/cosmos-sdk/issues/2020) New keys export/import command line utilities to export/import private keys in ASCII format
  that rely on Keybase's new underlying ExportPrivKey()/ImportPrivKey() API calls.
* [\#3565](https://github.com/cosmos/cosmos-sdk/issues/3565) Implement parameter change proposal support.
  Parameter change proposals can be submitted through the CLI
  or a REST endpoint. See docs for further usage.
* [\#3850](https://github.com/cosmos/cosmos-sdk/issues/3850) Add `rewards` and `commission` to distribution tx tags.
* [\#3981](https://github.com/cosmos/cosmos-sdk/issues/3981) Add support to gracefully halt a node at a given height
  via the node's `halt-height` config or CLI value.
* [\#4144](https://github.com/cosmos/cosmos-sdk/issues/4144) Allow for configurable BIP44 HD path and coin type.
* [\#4250](https://github.com/cosmos/cosmos-sdk/issues/4250) New BaseApp.{,Set}AppVersion() methods to get/set app's version string.
* [\#4263](https://github.com/cosmos/cosmos-sdk/issues/4263) Add `--read-timeout` and `--write-timeout` args to the `rest-server` command
  to support custom RPC R/W timeouts.
* [\#4271](https://github.com/cosmos/cosmos-sdk/issues/4271) Implement Coins#IsAnyGT
* [\#4318](https://github.com/cosmos/cosmos-sdk/issues/4318) Support height queries. Queries against nodes that have the queried
  height pruned will return an error.
* [\#4409](https://github.com/cosmos/cosmos-sdk/issues/4409) Implement a command that migrates exported state from one version to the next.
  The `migrate` command currently supports migrating from v0.34 to v0.36 by implementing
  necessary types for both versions.
* [\#4570](https://github.com/cosmos/cosmos-sdk/issues/4570) Move /bank/balances/{address} REST handler to x/bank/client/rest. The exposed interface is unchanged.
* Community pool spend proposal per Cosmos Hub governance proposal [\#7](https://github.com/cosmos/cosmos-sdk/issues/7) "Activate the Community Pool"

### Improvements

* (simulation) PrintAllInvariants flag will print all failed invariants
* (simulation) Add `InitialBlockHeight` flag to resume a simulation from a given block
* (simulation) [\#4670](https://github.com/cosmos/cosmos-sdk/issues/4670) Update simulation statistics to JSON format
  - Support exporting the simulation stats to a given JSON file
* [\#4775](https://github.com/cosmos/cosmos-sdk/issues/4775) Refactor CI config
* Upgrade IAVL to v0.12.4
* (tendermint) Upgrade Tendermint to v0.32.2
* (modules) [\#4751](https://github.com/cosmos/cosmos-sdk/issues/4751) update `x/genutils` to match module spec
* (keys) [\#4611](https://github.com/cosmos/cosmos-sdk/issues/4611) store keys in simapp now use a map instead of using individual literal keys
* [\#2286](https://github.com/cosmos/cosmos-sdk/issues/2286) Improve performance of CacheKVStore iterator.
* [\#3512](https://github.com/cosmos/cosmos-sdk/issues/3512) Implement Logger method on each module's keeper.
* [\#3655](https://github.com/cosmos/cosmos-sdk/issues/3655) Improve signature verification failure error message.
* [\#3774](https://github.com/cosmos/cosmos-sdk/issues/3774) add category tag to transactions for ease of filtering
* [\#3914](https://github.com/cosmos/cosmos-sdk/issues/3914) Implement invariant benchmarks and add target to makefile.
* [\#3928](https://github.com/cosmos/cosmos-sdk/issues/3928) remove staking references from types package
* [\#3978](https://github.com/cosmos/cosmos-sdk/issues/3978) Return ErrUnknownRequest in message handlers for unknown
  or invalid routed messages.
* [\#4190](https://github.com/cosmos/cosmos-sdk/issues/4190) Client responses that return (re)delegation(s) now return balances
  instead of shares.
* [\#4194](https://github.com/cosmos/cosmos-sdk/issues/4194) ValidatorSigningInfo now includes the validator's consensus address.
* [\#4235](https://github.com/cosmos/cosmos-sdk/issues/4235) Add parameter change proposal messages to simulation.
* [\#4235](https://github.com/cosmos/cosmos-sdk/issues/4235) Update the minting module params to implement params.ParamSet so
  individual keys can be set via proposals instead of passing a struct.
* [\#4259](https://github.com/cosmos/cosmos-sdk/issues/4259) `Coins` that are `nil` are now JSON encoded as an empty array `[]`.
  Decoding remains unchanged and behavior is left intact.
* [\#4305](https://github.com/cosmos/cosmos-sdk/issues/4305) The `--generate-only` CLI flag fully respects offline tx processing.
* [\#4379](https://github.com/cosmos/cosmos-sdk/issues/4379) close db write batch.
* [\#4384](https://github.com/cosmos/cosmos-sdk/issues/4384)- Allow splitting withdrawal transaction in several chunks
* [\#4403](https://github.com/cosmos/cosmos-sdk/issues/4403) Allow for parameter change proposals to supply only desired fields to be updated
  in objects instead of the entire object (only applies to values that are objects).
* [\#4415](https://github.com/cosmos/cosmos-sdk/issues/4415) /client refactor, reduce genutil dependancy on staking
* [\#4439](https://github.com/cosmos/cosmos-sdk/issues/4439) Implement governance module iterators.
* [\#4465](https://github.com/cosmos/cosmos-sdk/issues/4465) Unknown subcommands print relevant error message
* [\#4466](https://github.com/cosmos/cosmos-sdk/issues/4466) Commission validation added to validate basic of MsgCreateValidator by changing CommissionMsg to CommissionRates
* [\#4501](https://github.com/cosmos/cosmos-sdk/issues/4501) Support height queriers in rest client
* [\#4535](https://github.com/cosmos/cosmos-sdk/issues/4535) Improve import-export simulation errors by decoding the `KVPair.Value` into its
  respective type
* [\#4536](https://github.com/cosmos/cosmos-sdk/issues/4536) cli context queries return query height and accounts are returned with query height
* [\#4553](https://github.com/cosmos/cosmos-sdk/issues/4553) undelegate max entries check first
* [\#4556](https://github.com/cosmos/cosmos-sdk/issues/4556) Added IsValid function to Coin
* [\#4564](https://github.com/cosmos/cosmos-sdk/issues/4564) client/input.GetConfirmation()'s default is changed to No.
* [\#4573](https://github.com/cosmos/cosmos-sdk/issues/4573) Returns height in response for query endpoints.
* [\#4580](https://github.com/cosmos/cosmos-sdk/issues/4580) Update `Context#BlockHeight` to properly set the block height via `WithBlockHeader`.
* [\#4584](https://github.com/cosmos/cosmos-sdk/issues/4584) Update bank Keeper to use expected keeper interface of the AccountKeeper.
* [\#4584](https://github.com/cosmos/cosmos-sdk/issues/4584) Move `Account` and `VestingAccount` interface types to `x/auth/exported`.
* [\#4082](https://github.com/cosmos/cosmos-sdk/issues/4082) supply module queriers for CLI and REST endpoints
* [\#4601](https://github.com/cosmos/cosmos-sdk/issues/4601) Implement generic pangination helper function to be used in
  REST handlers and queriers.
* [\#4629](https://github.com/cosmos/cosmos-sdk/issues/4629) Added warning event that gets emitted if validator misses a block.
* [\#4674](https://github.com/cosmos/cosmos-sdk/issues/4674) Export `Simapp` genState generators and util functions by making them public
* [\#4706](https://github.com/cosmos/cosmos-sdk/issues/4706) Simplify context
  Replace complex Context construct with a simpler immutible struct.
  Only breaking change is not to support `Value` and `GetValue` as first class calls.
  We do embed ctx.Context() as a raw context.Context instead to be used as you see fit.

  Migration guide:

  ```go
  ctx = ctx.WithValue(contextKeyBadProposal, false)
  ```

  Now becomes:

  ```go
  ctx = ctx.WithContext(context.WithValue(ctx.Context(), contextKeyBadProposal, false))
  ```

  A bit more verbose, but also allows `context.WithTimeout()`, etc and only used
  in one function in this repo, in test code.
* [\#3685](https://github.com/cosmos/cosmos-sdk/issues/3685)  Add `SetAddressVerifier` and `GetAddressVerifier` to `sdk.Config` to allow SDK users to configure custom address format verification logic (to override the default limitation of 20-byte addresses).
* [\#3685](https://github.com/cosmos/cosmos-sdk/issues/3685)  Add an additional parameter to NewAnteHandler for a custom `SignatureVerificationGasConsumer` (the default logic is now in `DefaultSigVerificationGasConsumer). This allows SDK users to configure their own logic for which key types are accepted and how those key types consume gas.
* Remove `--print-response` flag as it is no longer used.
* Revert [\#2284](https://github.com/cosmos/cosmos-sdk/pull/2284) to allow create_empty_blocks in the config
* (tendermint) [\#4718](https://github.com/cosmos/cosmos-sdk/issues/4718) Upgrade tendermint/iavl to v0.12.3

### Bug Fixes

* [\#4891](https://github.com/cosmos/cosmos-sdk/issues/4891) Disable querying with proofs enabled when the query height <= 1.
* (rest) [\#4858](https://github.com/cosmos/cosmos-sdk/issues/4858) Do not return an error in BroadcastTxCommit when the tx broadcasting
  was successful. This allows the proper REST response to be returned for a
  failed tx during `block` broadcasting mode.
* (store) [\#4880](https://github.com/cosmos/cosmos-sdk/pull/4880) Fix error check in
  IAVL `Store#DeleteVersion`.
* (tendermint) [\#4879](https://github.com/cosmos/cosmos-sdk/issues/4879) Don't terminate the process immediately after startup when run in standalone mode.
* (simulation) [\#4861](https://github.com/cosmos/cosmos-sdk/pull/4861) Fix non-determinism simulation
  by using CLI flags as input and updating Makefile target.
* [\#4868](https://github.com/cosmos/cosmos-sdk/issues/4868) Context#CacheContext now sets a new EventManager. This prevents unwanted events
  from being emitted.
* (cli) [\#4870](https://github.com/cosmos/cosmos-sdk/issues/4870) Disable the `withdraw-all-rewards` command when `--generate-only` is supplied
* (modules) [\#4831](https://github.com/cosmos/cosmos-sdk/issues/4831) Prevent community spend proposal from transferring funds to a module account
* (keys) [\#4338](https://github.com/cosmos/cosmos-sdk/issues/4338) fix multisig key output for CLI
* (modules) [\#4795](https://github.com/cosmos/cosmos-sdk/issues/4795) restrict module accounts from receiving transactions.
  Allowing this would cause an invariant on the module account coins.
* (modules) [\#4823](https://github.com/cosmos/cosmos-sdk/issues/4823) Update the `DefaultUnbondingTime` from 3 days to 3 weeks to be inline with documentation.
* (abci) [\#4639](https://github.com/cosmos/cosmos-sdk/issues/4639) Fix `CheckTx` by verifying the message route
* Return height in responses when querying against BaseApp
* [\#1351](https://github.com/cosmos/cosmos-sdk/issues/1351) Stable AppHash allows no_empty_blocks
* [\#3705](https://github.com/cosmos/cosmos-sdk/issues/3705) Return `[]` instead of `null` when querying delegator rewards.
* [\#3966](https://github.com/cosmos/cosmos-sdk/issues/3966) fixed multiple assigns to action tags
  [\#3793](https://github.com/cosmos/cosmos-sdk/issues/3793) add delegator tag for MsgCreateValidator and deleted unused moniker and identity tags
* [\#4194](https://github.com/cosmos/cosmos-sdk/issues/4194) Fix pagination and results returned from /slashing/signing_infos
* [\#4230](https://github.com/cosmos/cosmos-sdk/issues/4230) Properly set and display the message index through the TxResponse.
* [\#4234](https://github.com/cosmos/cosmos-sdk/pull/4234) Allow `tx send --generate-only` to
  actually work offline.
* [\#4271](https://github.com/cosmos/cosmos-sdk/issues/4271) Fix addGenesisAccount by using Coins#IsAnyGT for vesting amount validation.
* [\#4273](https://github.com/cosmos/cosmos-sdk/issues/4273) Fix usage of AppendTags in x/staking/handler.go
* [\#4303](https://github.com/cosmos/cosmos-sdk/issues/4303) Fix NewCoins() underlying function for duplicate coins detection.
* [\#4307](https://github.com/cosmos/cosmos-sdk/pull/4307) Don't pass height to RPC calls as
  Tendermint will automatically use the latest height.
* [\#4362](https://github.com/cosmos/cosmos-sdk/issues/4362) simulation setup bugfix for multisim 7601778
* [\#4383](https://github.com/cosmos/cosmos-sdk/issues/4383) - currentStakeRoundUp is now always atleast currentStake + smallest-decimal-precision
* [\#4394](https://github.com/cosmos/cosmos-sdk/issues/4394) Fix signature count check to use the TxSigLimit param instead of
  a default.
* [\#4455](https://github.com/cosmos/cosmos-sdk/issues/4455) Use `QueryWithData()` to query unbonding delegations.
* [\#4493](https://github.com/cosmos/cosmos-sdk/issues/4493) Fix validator-outstanding-rewards command. It now takes as an argument
  a validator address.
* [\#4598](https://github.com/cosmos/cosmos-sdk/issues/4598) Fix redelegation and undelegation txs that were not checking for the correct bond denomination.
* [\#4619](https://github.com/cosmos/cosmos-sdk/issues/4619) Close iterators in `GetAllMatureValidatorQueue` and `UnbondAllMatureValidatorQueue`
  methods.
* [\#4654](https://github.com/cosmos/cosmos-sdk/issues/4654) validator slash event stored by period and height
* [\#4681](https://github.com/cosmos/cosmos-sdk/issues/4681) panic on invalid amount on `MintCoins` and `BurnCoins`
  * skip minting if inflation is set to zero
* Sort state JSON during export and initialization

## 0.35.0

### Bug Fixes

* Fix gas consumption bug in `Undelegate` preventing the ability to sync from
genesis.

## 0.34.9

### Bug Fixes

* Bump Tendermint version to [v0.31.10](https://github.com/tendermint/tendermint/releases/tag/v0.31.10) to address p2p panic errors.

## 0.34.8

### Bug Fixes

* Bump Tendermint version to v0.31.9 to fix the p2p panic error.
* Update gaiareplay's use of an internal Tendermint API

## 0.34.7

### Bug Fixes

#### SDK

* Fix gas consumption bug in `Undelegate` preventing the ability to sync from
genesis.

## 0.34.6

### Bug Fixes

#### SDK

* Unbonding from a validator is now only considered "complete" after the full
unbonding period has elapsed regardless of the validator's status.

## 0.34.5

### Bug Fixes

#### SDK

* [\#4273](https://github.com/cosmos/cosmos-sdk/issues/4273) Fix usage of `AppendTags` in x/staking/handler.go

### Improvements

### SDK

* [\#2286](https://github.com/cosmos/cosmos-sdk/issues/2286) Improve performance of `CacheKVStore` iterator.
* [\#3655](https://github.com/cosmos/cosmos-sdk/issues/3655) Improve signature verification failure error message.
* [\#4384](https://github.com/cosmos/cosmos-sdk/issues/4384) Allow splitting withdrawal transaction in several chunks.

#### Gaia CLI

* [\#4227](https://github.com/cosmos/cosmos-sdk/issues/4227) Support for Ledger App v1.5.
* [#4345](https://github.com/cosmos/cosmos-sdk/pull/4345) Update `ledger-cosmos-go`
to v0.10.3.

## 0.34.4

### Bug Fixes

#### SDK

* [#4234](https://github.com/cosmos/cosmos-sdk/pull/4234) Allow `tx send --generate-only` to
actually work offline.

#### Gaia

* [\#4219](https://github.com/cosmos/cosmos-sdk/issues/4219) Return an error when an empty mnemonic is provided during key recovery.

### Improvements

#### Gaia

* [\#2007](https://github.com/cosmos/cosmos-sdk/issues/2007) Return 200 status code on empty results

### New features

#### SDK

* [\#3850](https://github.com/cosmos/cosmos-sdk/issues/3850) Add `rewards` and `commission` to distribution tx tags.

## 0.34.3

### Bug Fixes

#### Gaia

* [\#4196](https://github.com/cosmos/cosmos-sdk/pull/4196) Set default invariant
check period to zero.

## 0.34.2

### Improvements

#### SDK

* [\#4135](https://github.com/cosmos/cosmos-sdk/pull/4135) Add further clarification
to generate only usage.

### Bug Fixes

#### SDK

* [\#4135](https://github.com/cosmos/cosmos-sdk/pull/4135) Fix `NewResponseFormatBroadcastTxCommit`
* [\#4053](https://github.com/cosmos/cosmos-sdk/issues/4053) Add `--inv-check-period`
flag to gaiad to set period at which invariants checks will run.
* [\#4099](https://github.com/cosmos/cosmos-sdk/issues/4099) Update the /staking/validators endpoint to support
status and pagination query flags.

## 0.34.1

### Bug Fixes

#### Gaia

* [#4163](https://github.com/cosmos/cosmos-sdk/pull/4163) Fix v0.33.x export script to port gov data correctly.

## 0.34.0

### Breaking Changes

#### Gaia

* [\#3463](https://github.com/cosmos/cosmos-sdk/issues/3463) Revert bank module handler fork (re-enables transfers)
* [\#3875](https://github.com/cosmos/cosmos-sdk/issues/3875) Replace `async` flag with `--broadcast-mode` flag where the default
  value is `sync`. The `block` mode should not be used. The REST client now
  uses `mode` parameter instead of the `return` parameter.

#### Gaia CLI

* [\#3938](https://github.com/cosmos/cosmos-sdk/issues/3938) Remove REST server's SSL support altogether.

#### SDK

* [\#3245](https://github.com/cosmos/cosmos-sdk/issues/3245) Rename validator.GetJailed() to validator.IsJailed()
* [\#3516](https://github.com/cosmos/cosmos-sdk/issues/3516) Remove concept of shares from staking unbonding and redelegation UX;
  replaced by direct coin amount.

#### Tendermint

* [\#4029](https://github.com/cosmos/cosmos-sdk/issues/4029) Upgrade Tendermint to v0.31.3

### New features

#### SDK

* [\#2935](https://github.com/cosmos/cosmos-sdk/issues/2935) New module Crisis which can test broken invariant with messages
* [\#3813](https://github.com/cosmos/cosmos-sdk/issues/3813) New sdk.NewCoins safe constructor to replace bare sdk.Coins{} declarations.
* [\#3858](https://github.com/cosmos/cosmos-sdk/issues/3858) add website, details and identity to gentx cli command
* Implement coin conversion and denomination registration utilities

#### Gaia

* [\#2935](https://github.com/cosmos/cosmos-sdk/issues/2935) Optionally assert invariants on a blockly basis using `gaiad --assert-invariants-blockly`
* [\#3886](https://github.com/cosmos/cosmos-sdk/issues/3886) Implement minting module querier and CLI/REST clients.

#### Gaia CLI

* [\#3937](https://github.com/cosmos/cosmos-sdk/issues/3937) Add command to query community-pool

#### Gaia REST API

* [\#3937](https://github.com/cosmos/cosmos-sdk/issues/3937) Add route to fetch community-pool
* [\#3949](https://github.com/cosmos/cosmos-sdk/issues/3949) added /slashing/signing_infos to get signing_info for all validators

### Improvements

#### Gaia

* [\#3808](https://github.com/cosmos/cosmos-sdk/issues/3808) `gaiad` and `gaiacli` integration tests use ./build/ binaries.
* \[\#3819](https://github.com/cosmos/cosmos-sdk/issues/3819) Simulation refactor, log output now stored in ~/.gaiad/simulation/
  * Simulation moved to its own module (not a part of mock)
  * Logger type instead of passing function variables everywhere
  * Logger json output (for reloadable simulation running)
  * Cleanup bank simulation messages / remove dup code in bank simulation
  * Simulations saved in `~/.gaiad/simulations/`
  * "Lean" simulation output option to exclude No-ops and !ok functions (`--SimulationLean` flag)
* [\#3893](https://github.com/cosmos/cosmos-sdk/issues/3893) Improve `gaiacli tx sign` command
  * Add shorthand flags -a and -s for the account and sequence numbers respectively
  * Mark the account and sequence numbers required during "offline" mode
  * Always do an RPC query for account and sequence number during "online" mode
* [\#4018](https://github.com/cosmos/cosmos-sdk/issues/4018) create genesis port script for release v.0.34.0

#### Gaia CLI

* [\#3833](https://github.com/cosmos/cosmos-sdk/issues/3833) Modify stake to atom in gaia's doc.
* [\#3841](https://github.com/cosmos/cosmos-sdk/issues/3841) Add indent to JSON of `gaiacli keys [add|show|list]`
* [\#3859](https://github.com/cosmos/cosmos-sdk/issues/3859) Add newline to echo of `gaiacli keys ...`
* [\#3959](https://github.com/cosmos/cosmos-sdk/issues/3959) Improving error messages when signing with ledger devices fails

#### SDK

* [\#3238](https://github.com/cosmos/cosmos-sdk/issues/3238) Add block time to tx responses when querying for
  txs by tags or hash.
* \[\#3752](https://github.com/cosmos/cosmos-sdk/issues/3752) Explanatory docs for minting mechanism (`docs/spec/mint/01_concepts.md`)
* [\#3801](https://github.com/cosmos/cosmos-sdk/issues/3801) `baseapp` safety improvements
* [\#3820](https://github.com/cosmos/cosmos-sdk/issues/3820) Make Coins.IsAllGT() more robust and consistent.
* [\#3828](https://github.com/cosmos/cosmos-sdk/issues/3828) New sdkch tool to maintain changelogs
* [\#3864](https://github.com/cosmos/cosmos-sdk/issues/3864) Make Coins.IsAllGTE() more consistent.
* [\#3907](https://github.com/cosmos/cosmos-sdk/issues/3907): dep -> go mod migration
  * Drop dep in favor of go modules.
  * Upgrade to Go 1.12.1.
* [\#3917](https://github.com/cosmos/cosmos-sdk/issues/3917) Allow arbitrary decreases to validator commission rates.
* [\#3937](https://github.com/cosmos/cosmos-sdk/issues/3937) Implement community pool querier.
* [\#3940](https://github.com/cosmos/cosmos-sdk/issues/3940) Codespace should be lowercase.
* [\#3986](https://github.com/cosmos/cosmos-sdk/issues/3986) Update the Stringer implementation of the Proposal type.
* [\#926](https://github.com/cosmos/cosmos-sdk/issues/926) circuit breaker high level explanation
* [\#3896](https://github.com/cosmos/cosmos-sdk/issues/3896) Fixed various linters warnings in the context of the gometalinter -> golangci-lint migration
* [\#3916](https://github.com/cosmos/cosmos-sdk/issues/3916) Hex encode data in tx responses

### Bug Fixes

#### Gaia

* [\#3825](https://github.com/cosmos/cosmos-sdk/issues/3825) Validate genesis before running gentx
* [\#3889](https://github.com/cosmos/cosmos-sdk/issues/3889) When `--generate-only` is provided, the Keybase is not used and as a result
  the `--from` value must be a valid Bech32 cosmos address.
* 3974 Fix go env setting in installation.md
* 3996 Change 'make get_tools' to 'make tools' in DOCS_README.md.

#### Gaia CLI

* [\#3883](https://github.com/cosmos/cosmos-sdk/issues/3883) Remove Height Flag from CLI Queries
* [\#3899](https://github.com/cosmos/cosmos-sdk/issues/3899) Using 'gaiacli config node' breaks ~/config/config.toml

#### SDK

* [\#3837](https://github.com/cosmos/cosmos-sdk/issues/3837) Fix `WithdrawValidatorCommission` to properly set the validator's remaining commission.
* [\#3870](https://github.com/cosmos/cosmos-sdk/issues/3870) Fix DecCoins#TruncateDecimal to never return zero coins in
  either the truncated coins or the change coins.
* [\#3915](https://github.com/cosmos/cosmos-sdk/issues/3915) Remove ';' delimiting support from ParseDecCoins
* [\#3977](https://github.com/cosmos/cosmos-sdk/issues/3977) Fix docker image build
* [\#4020](https://github.com/cosmos/cosmos-sdk/issues/4020) Fix queryDelegationRewards by returning an error
when the validator or delegation do not exist.
* [\#4050](https://github.com/cosmos/cosmos-sdk/issues/4050) Fix DecCoins APIs
where rounding or truncation could result in zero decimal coins.
* [\#4088](https://github.com/cosmos/cosmos-sdk/issues/4088) Fix `calculateDelegationRewards`
by accounting for rounding errors when multiplying stake by slashing fractions.

## 0.33.2

### Improvements

#### Tendermint

* Upgrade Tendermint to `v0.31.0-dev0-fix0` which includes critical security fixes.

## 0.33.1

### Bug Fixes

#### Gaia

* [\#3999](https://github.com/cosmos/cosmos-sdk/pull/3999) Fix distribution delegation for zero height export bug

## 0.33.0

BREAKING CHANGES

* Gaia REST API
  * [\#3641](https://github.com/cosmos/cosmos-sdk/pull/3641) Remove the ability to use a Keybase from the REST API client:
    * `password` and `generate_only` have been removed from the `base_req` object
    * All txs that used to sign or use the Keybase now only generate the tx
    * `keys` routes completely removed
  * [\#3692](https://github.com/cosmos/cosmos-sdk/pull/3692) Update tx encoding and broadcasting endpoints:
    * Remove duplicate broadcasting endpoints in favor of POST @ `/txs`
      * The `Tx` field now accepts a `StdTx` and not raw tx bytes
    * Move encoding endpoint to `/txs/encode`

* Gaia
  * [\#3787](https://github.com/cosmos/cosmos-sdk/pull/3787) Fork the `x/bank` module into the Gaia application with only a
  modified message handler, where the modified message handler behaves the same as
  the standard `x/bank` message handler except for `MsgMultiSend` that must burn
  exactly 9 atoms and transfer 1 atom, and `MsgSend` is disabled.
  * [\#3789](https://github.com/cosmos/cosmos-sdk/pull/3789) Update validator creation flow:
    * Remove `NewMsgCreateValidatorOnBehalfOf` and corresponding business logic
    * Ensure the validator address equals the delegator address during
    `MsgCreateValidator#ValidateBasic`

* SDK
  * [\#3750](https://github.com/cosmos/cosmos-sdk/issues/3750) Track outstanding rewards per-validator instead of globally,
           and fix the main simulation issue, which was that slashes of
           re-delegations to a validator were not correctly accounted for
           in fee distribution when the redelegation in question had itself
            been slashed (from a fault committed by a different validator)
           in the same BeginBlock. Outstanding rewards are now available
           on a per-validator basis in REST.
  * [\#3669](https://github.com/cosmos/cosmos-sdk/pull/3669) Ensure consistency in message naming, codec registration, and JSON
  tags.
  * [\#3788](https://github.com/cosmos/cosmos-sdk/pull/3788) Change order of operations for greater accuracy when calculating delegation share token value
  * [\#3788](https://github.com/cosmos/cosmos-sdk/pull/3788) DecCoins.Cap -> DecCoins.Intersect
  * [\#3666](https://github.com/cosmos/cosmos-sdk/pull/3666) Improve coins denom validation.
  * [\#3751](https://github.com/cosmos/cosmos-sdk/pull/3751) Disable (temporarily) support for ED25519 account key pairs.

* Tendermint
  * [\#3804] Update to Tendermint `v0.31.0-dev0`

FEATURES

* SDK
  * [\#3719](https://github.com/cosmos/cosmos-sdk/issues/3719) DBBackend can now be set at compile time.
    Defaults: goleveldb. Supported: cleveldb.

IMPROVEMENTS

* Gaia REST API
  * Update the `TxResponse` type allowing for the `Logs` result to be JSON decoded automatically.

* Gaia CLI
  * [\#3653](https://github.com/cosmos/cosmos-sdk/pull/3653) Prompt user confirmation prior to signing and broadcasting a transaction.
  * [\#3670](https://github.com/cosmos/cosmos-sdk/pull/3670) CLI support for showing bech32 addresses in Ledger devices
  * [\#3711](https://github.com/cosmos/cosmos-sdk/pull/3711) Update `tx sign` to use `--from` instead of the deprecated `--name`
  CLI flag.
  * [\#3738](https://github.com/cosmos/cosmos-sdk/pull/3738) Improve multisig UX:
    * `gaiacli keys show -o json` now includes constituent pubkeys, respective weights and threshold
    * `gaiacli keys show --show-multisig` now displays constituent pubkeys, respective weights and threshold
    * `gaiacli tx sign --validate-signatures` now displays multisig signers with their respective weights
  * [\#3730](https://github.com/cosmos/cosmos-sdk/issues/3730) Improve workflow for
  `gaiad gentx` with offline public keys, by outputting stdtx file that needs to be signed.
  * [\#3761](https://github.com/cosmos/cosmos-sdk/issues/3761) Querying account related information using custom querier in auth module

* SDK
  * [\#3753](https://github.com/cosmos/cosmos-sdk/issues/3753) Remove no-longer-used governance penalty parameter
  * [\#3679](https://github.com/cosmos/cosmos-sdk/issues/3679) Consistent operators across Coins, DecCoins, Int, Dec
            replaced: Minus->Sub Plus->Add Div->Quo
  * [\#3665](https://github.com/cosmos/cosmos-sdk/pull/3665) Overhaul sdk.Uint type in preparation for Coins Int -> Uint migration.
  * [\#3691](https://github.com/cosmos/cosmos-sdk/issues/3691) Cleanup error messages
  * [\#3456](https://github.com/cosmos/cosmos-sdk/issues/3456) Integrate in the Int.ToDec() convenience function
  * [\#3300](https://github.com/cosmos/cosmos-sdk/pull/3300) Update the spec-spec, spec file reorg, and TOC updates.
  * [\#3694](https://github.com/cosmos/cosmos-sdk/pull/3694) Push tagged docker images on docker hub when tag is created.
  * [\#3716](https://github.com/cosmos/cosmos-sdk/pull/3716) Update file permissions the client keys directory and contents to `0700`.
  * [\#3681](https://github.com/cosmos/cosmos-sdk/issues/3681) Migrate ledger-cosmos-go from ZondaX to Cosmos organization

* Tendermint
  * [\#3699](https://github.com/cosmos/cosmos-sdk/pull/3699) Upgrade to Tendermint 0.30.1

BUG FIXES

* Gaia CLI
  * [\#3731](https://github.com/cosmos/cosmos-sdk/pull/3731) `keys add --interactive` bip32 passphrase regression fix
  * [\#3714](https://github.com/cosmos/cosmos-sdk/issues/3714) Fix USB raw access issues with gaiacli when installed via snap

* Gaia
  * [\#3777](https://github.com/cosmso/cosmos-sdk/pull/3777) `gaiad export` no longer panics when the database is empty
  * [\#3806](https://github.com/cosmos/cosmos-sdk/pull/3806) Properly return errors from a couple of struct Unmarshal functions

* SDK
  * [\#3728](https://github.com/cosmos/cosmos-sdk/issues/3728) Truncate decimal multiplication & division in distribution to ensure
           no more than the collected fees / inflation are distributed
  * [\#3727](https://github.com/cosmos/cosmos-sdk/issues/3727) Return on zero-length (including []byte{}) PrefixEndBytes() calls
  * [\#3559](https://github.com/cosmos/cosmos-sdk/issues/3559) fix occasional failing due to non-determinism in lcd test TestBonding
    where validator is unexpectedly slashed throwing off test calculations
  * [\#3411](https://github.com/cosmos/cosmos-sdk/pull/3411) Include the `RequestInitChain.Time` in the block header init during
  `InitChain`.
  * [\#3717](https://github.com/cosmos/cosmos-sdk/pull/3717) Update the vesting specification and implementation to cap deduction from
  `DelegatedVesting` by at most `DelegatedVesting`. This accounts for the case where
  the undelegation amount may exceed the original delegation amount due to
  truncation of undelegation tokens.
  * [\#3717](https://github.com/cosmos/cosmos-sdk/pull/3717) Ignore unknown proposers in allocating rewards for proposers, in case
    unbonding period was just 1 block and proposer was already deleted.
  * [\#3726](https://github.com/cosmos/cosmos-sdk/pull/3724) Cap(clip) reward to remaining coins in AllocateTokens.

## 0.32.0

BREAKING CHANGES

* Gaia REST API
  * [\#3642](https://github.com/cosmos/cosmos-sdk/pull/3642) `GET /tx/{hash}` now returns `404` instead of `500` if the transaction is not found

* SDK
 * [\#3580](https://github.com/cosmos/cosmos-sdk/issues/3580) Migrate HTTP request/response types and utilities to types/rest.
 * [\#3592](https://github.com/cosmos/cosmos-sdk/issues/3592) Drop deprecated keybase implementation's New() constructor in
   favor of a new crypto/keys.New(string, string) implementation that
   returns a lazy keybase instance. Remove client.MockKeyBase,
   superseded by crypto/keys.NewInMemory()
 * [\#3621](https://github.com/cosmos/cosmos-sdk/issues/3621) staking.GenesisState.Bonds -> Delegations

IMPROVEMENTS

* SDK
  * [\#3311](https://github.com/cosmos/cosmos-sdk/pull/3311) Reconcile the `DecCoin/s` API with the `Coin/s` API.
  * [\#3614](https://github.com/cosmos/cosmos-sdk/pull/3614) Add coin denom length checks to the coins constructors.
  * [\#3621](https://github.com/cosmos/cosmos-sdk/issues/3621) remove many inter-module dependancies
  * [\#3601](https://github.com/cosmos/cosmos-sdk/pull/3601) JSON-stringify the ABCI log response which includes the log and message
  index.
  * [\#3604](https://github.com/cosmos/cosmos-sdk/pull/3604) Improve SDK funds related error messages and allow for unicode in
  JSON ABCI log.
  * [\#3620](https://github.com/cosmos/cosmos-sdk/pull/3620) Version command shows build tags
  * [\#3638](https://github.com/cosmos/cosmos-sdk/pull/3638) Add Bcrypt benchmarks & justification of security parameter choice
  * [\#3648](https://github.com/cosmos/cosmos-sdk/pull/3648) Add JSON struct tags to vesting accounts.

* Tendermint
  * [\#3618](https://github.com/cosmos/cosmos-sdk/pull/3618) Upgrade to Tendermint 0.30.03

BUG FIXES

* SDK
  * [\#3646](https://github.com/cosmos/cosmos-sdk/issues/3646) `x/mint` now uses total token supply instead of total bonded tokens to calculate inflation


## 0.31.2

BREAKING CHANGES

* SDK
 * [\#3592](https://github.com/cosmos/cosmos-sdk/issues/3592) Drop deprecated keybase implementation's
   New constructor in favor of a new
   crypto/keys.New(string, string) implementation that
   returns a lazy keybase instance. Remove client.MockKeyBase,
   superseded by crypto/keys.NewInMemory()

IMPROVEMENTS

* SDK
  * [\#3604](https://github.com/cosmos/cosmos-sdk/pulls/3604) Improve SDK funds related error messages and allow for unicode in
  JSON ABCI log.

* Tendermint
  * [\#3563](https://github.com/cosmos/cosmos-sdk/3563) Update to Tendermint version `0.30.0-rc0`


BUG FIXES

* Gaia
  * [\#3585] Fix setting the tx hash in `NewResponseFormatBroadcastTxCommit`.
  * [\#3585] Return an empty `TxResponse` when Tendermint returns an empty
  `ResultBroadcastTx`.

* SDK
  * [\#3582](https://github.com/cosmos/cosmos-sdk/pull/3582) Running `make test_unit` was failing due to a missing tag
  * [\#3617](https://github.com/cosmos/cosmos-sdk/pull/3582) Fix fee comparison when the required fees does not contain any denom
  present in the tx fees.

## 0.31.0

BREAKING CHANGES

* Gaia REST API (`gaiacli advanced rest-server`)
  * [\#3284](https://github.com/cosmos/cosmos-sdk/issues/3284) Rename the `name`
  field to `from` in the `base_req` body.
  * [\#3485](https://github.com/cosmos/cosmos-sdk/pull/3485) Error responses are now JSON objects.
  * [\#3477][distribution] endpoint changed "all_delegation_rewards" -> "delegator_total_rewards"

* Gaia CLI  (`gaiacli`)
  - [#3399](https://github.com/cosmos/cosmos-sdk/pull/3399) Add `gaiad validate-genesis` command to facilitate checking of genesis files
  - [\#1894](https://github.com/cosmos/cosmos-sdk/issues/1894) `version` prints out short info by default. Add `--long` flag. Proper handling of `--format` flag introduced.
  - [\#3465](https://github.com/cosmos/cosmos-sdk/issues/3465) `gaiacli rest-server` switched back to insecure mode by default:
    - `--insecure` flag is removed.
    - `--tls` is now used to enable secure layer.
  - [\#3451](https://github.com/cosmos/cosmos-sdk/pull/3451) `gaiacli` now returns transactions in plain text including tags.
  - [\#3497](https://github.com/cosmos/cosmos-sdk/issues/3497) `gaiad init` now takes moniker as required arguments, not as parameter.
  * [\#3501](https://github.com/cosmos/cosmos-sdk/issues/3501) Change validator
  address Bech32 encoding to consensus address in `tendermint-validator-set`.

* Gaia
  *  [\#3457](https://github.com/cosmos/cosmos-sdk/issues/3457) Changed governance tally validatorGovInfo to use sdk.Int power instead of sdk.Dec
  *  [\#3495](https://github.com/cosmos/cosmos-sdk/issues/3495) Added Validator Minimum Self Delegation
  *  Reintroduce OR semantics for tx fees

* SDK
  * [\#2513](https://github.com/cosmos/cosmos-sdk/issues/2513) Tendermint updates are adjusted by 10^-6 relative to staking tokens,
  * [\#3487](https://github.com/cosmos/cosmos-sdk/pull/3487) Move HTTP/REST utilities out of client/utils into a new dedicated client/rest package.
  * [\#3490](https://github.com/cosmos/cosmos-sdk/issues/3490) ReadRESTReq() returns bool to avoid callers to write error responses twice.
  * [\#3502](https://github.com/cosmos/cosmos-sdk/pull/3502) Fixes issue when comparing genesis states
  * [\#3514](https://github.com/cosmos/cosmos-sdk/pull/3514) Various clean ups:
    - Replace all GetKeyBase\* functions family in favor of NewKeyBaseFromDir and NewKeyBaseFromHomeFlag.
    - Remove Get prefix from all TxBuilder's getters.
  * [\#3522](https://github.com/cosmos/cosmos-sdk/pull/3522) Get rid of double negatives: Coins.IsNotNegative() -> Coins.IsAnyNegative().
  * [\#3561](https://github.com/cosmos/cosmos-sdk/issues/3561) Don't unnecessarily store denominations in staking


FEATURES

* Gaia REST API
  * [\#2358](https://github.com/cosmos/cosmos-sdk/issues/2358) Add distribution module REST interface

* Gaia CLI  (`gaiacli`)
  * [\#3429](https://github.com/cosmos/cosmos-sdk/issues/3429) Support querying
  for all delegator distribution rewards.
  * [\#3449](https://github.com/cosmos/cosmos-sdk/issues/3449) Proof verification now works with absence proofs
  * [\#3484](https://github.com/cosmos/cosmos-sdk/issues/3484) Add support
  vesting accounts to the add-genesis-account command.

* Gaia
  - [\#3397](https://github.com/cosmos/cosmos-sdk/pull/3397) Implement genesis file sanitization to avoid failures at chain init.
  * [\#3428](https://github.com/cosmos/cosmos-sdk/issues/3428) Run the simulation from a particular genesis state loaded from a file

* SDK
  * [\#3270](https://github.com/cosmos/cosmos-sdk/issues/3270) [x/staking] limit number of ongoing unbonding delegations /redelegations per pair/trio
  * [\#3477][distribution] new query endpoint "delegator_validators"
  * [\#3514](https://github.com/cosmos/cosmos-sdk/pull/3514) Provided a lazy loading implementation of Keybase that locks the underlying
    storage only for the time needed to perform the required operation. Also added Keybase reference to TxBuilder struct.
  * [types] [\#2580](https://github.com/cosmos/cosmos-sdk/issues/2580) Addresses now Bech32 empty addresses to an empty string


IMPROVEMENTS

* Gaia REST API
  * [\#3284](https://github.com/cosmos/cosmos-sdk/issues/3284) Update Gaia Lite
  REST service to support the following:
    * Automatic account number and sequence population when fields are omitted
    * Generate only functionality no longer requires access to a local Keybase
    * `from` field in the `base_req` body can be a Keybase name or account address
  * [\#3423](https://github.com/cosmos/cosmos-sdk/issues/3423) Allow simulation
  (auto gas) to work with generate only.
  * [\#3514](https://github.com/cosmos/cosmos-sdk/pull/3514) REST server calls to keybase does not lock the underlying storage anymore.
  * [\#3523](https://github.com/cosmos/cosmos-sdk/pull/3523) Added `/tx/encode` endpoint to serialize a JSON tx to base64-encoded Amino.

* Gaia CLI  (`gaiacli`)
  * [\#3476](https://github.com/cosmos/cosmos-sdk/issues/3476) New `withdraw-all-rewards` command to withdraw all delegations rewards for delegators.
  * [\#3497](https://github.com/cosmos/cosmos-sdk/issues/3497) `gaiad gentx` supports `--ip` and `--node-id` flags to override defaults.
  * [\#3518](https://github.com/cosmos/cosmos-sdk/issues/3518) Fix flow in
  `keys add` to show the mnemonic by default.
  * [\#3517](https://github.com/cosmos/cosmos-sdk/pull/3517) Increased test coverage
  * [\#3523](https://github.com/cosmos/cosmos-sdk/pull/3523) Added `tx encode` command to serialize a JSON tx to base64-encoded Amino.

* Gaia
  * [\#3418](https://github.com/cosmos/cosmos-sdk/issues/3418) Add vesting account
  genesis validation checks to `GaiaValidateGenesisState`.
  * [\#3420](https://github.com/cosmos/cosmos-sdk/issues/3420) Added maximum length to governance proposal descriptions and titles
  * [\#3256](https://github.com/cosmos/cosmos-sdk/issues/3256) Add gas consumption
  for tx size in the ante handler.
  * [\#3454](https://github.com/cosmos/cosmos-sdk/pull/3454) Add `--jail-whitelist` to `gaiad export` to enable testing of complex exports
  * [\#3424](https://github.com/cosmos/cosmos-sdk/issues/3424) Allow generation of gentxs with empty memo field.
  * [\#3507](https://github.com/cosmos/cosmos-sdk/issues/3507) General cleanup, removal of unnecessary struct fields, undelegation bugfix, and comment clarification in x/staking and x/slashing

* SDK
  * [\#2605] x/params add subkey accessing
  * [\#2986](https://github.com/cosmos/cosmos-sdk/pull/2986) Store Refactor
  * [\#3435](https://github.com/cosmos/cosmos-sdk/issues/3435) Test that store implementations do not allow nil values
  * [\#2509](https://github.com/cosmos/cosmos-sdk/issues/2509) Sanitize all usage of Dec.RoundInt64()
  * [\#556](https://github.com/cosmos/cosmos-sdk/issues/556) Increase `BaseApp`
  test coverage.
  * [\#3357](https://github.com/cosmos/cosmos-sdk/issues/3357) develop state-transitions.md for staking spec, missing states added to `state.md`
  * [\#3552](https://github.com/cosmos/cosmos-sdk/pull/3552) Validate bit length when
  deserializing `Int` types.


BUG FIXES

* Gaia CLI  (`gaiacli`)
  - [\#3417](https://github.com/cosmos/cosmos-sdk/pull/3417) Fix `q slashing signing-info` panic by ensuring safety of user input and properly returning not found error
  - [\#3345](https://github.com/cosmos/cosmos-sdk/issues/3345) Upgrade ledger-cosmos-go dependency to v0.9.3 to pull
    https://github.com/ZondaX/ledger-cosmos-go/commit/ed9aa39ce8df31bad1448c72d3d226bf2cb1a8d1 in order to fix a derivation path issue that causes `gaiacli keys add --recover`
    to malfunction.
  - [\#3419](https://github.com/cosmos/cosmos-sdk/pull/3419) Fix `q distr slashes` panic
  - [\#3453](https://github.com/cosmos/cosmos-sdk/pull/3453) The `rest-server` command didn't respect persistent flags such as `--chain-id` and `--trust-node` if they were
    passed on the command line.
  - [\#3441](https://github.com/cosmos/cosmos-sdk/pull/3431) Improved resource management and connection handling (ledger devices). Fixes issue with DER vs BER signatures.

* Gaia
  * [\#3486](https://github.com/cosmos/cosmos-sdk/pull/3486) Use AmountOf in
    vesting accounts instead of zipping/aligning denominations.


## 0.30.0

BREAKING CHANGES

* Gaia REST API (`gaiacli advanced rest-server`)
  * [gaia-lite] [\#2182] Renamed and merged all redelegations endpoints into `/staking/redelegations`
  * [\#3176](https://github.com/cosmos/cosmos-sdk/issues/3176) `tx/sign` endpoint now expects `BaseReq` fields as nested object.
  * [\#2222] all endpoints renamed from `/stake` -> `/staking`
  * [\#1268] `LooseTokens` -> `NotBondedTokens`
  * [\#3289] misc renames:
    * `Validator.UnbondingMinTime` -> `Validator.UnbondingCompletionTime`
    * `Delegation` -> `Value` in `MsgCreateValidator` and `MsgDelegate`
    * `MsgBeginUnbonding` -> `MsgUndelegate`

* Gaia CLI  (`gaiacli`)
  * [\#810](https://github.com/cosmos/cosmos-sdk/issues/810) Don't fallback to any default values for chain ID.
    * Users need to supply chain ID either via config file or the `--chain-id` flag.
    * Change `chain_id` and `trust_node` in `gaiacli` configuration to `chain-id` and `trust-node` respectively.
  * [\#3069](https://github.com/cosmos/cosmos-sdk/pull/3069) `--fee` flag renamed to `--fees` to support multiple coins
  * [\#3156](https://github.com/cosmos/cosmos-sdk/pull/3156) Remove unimplemented `gaiacli init` command
  * [\#2222] `gaiacli tx stake` -> `gaiacli tx staking`, `gaiacli query stake` -> `gaiacli query staking`
  * [\#1894](https://github.com/cosmos/cosmos-sdk/issues/1894) `version` command now shows latest commit, vendor dir hash, and build machine info.
  * [\#3320](https://github.com/cosmos/cosmos-sdk/pull/3320) Ensure all `gaiacli query` commands respect the `--output` and `--indent` flags

* Gaia
  * https://github.com/cosmos/cosmos-sdk/issues/2838 - Move store keys to constants
  * [\#3162](https://github.com/cosmos/cosmos-sdk/issues/3162) The `--gas` flag now takes `auto` instead of `simulate`
    in order to trigger a simulation of the tx before the actual execution.
  * [\#3285](https://github.com/cosmos/cosmos-sdk/pull/3285) New `gaiad tendermint version` to print libs versions
  * [\#1894](https://github.com/cosmos/cosmos-sdk/pull/1894) `version` command now shows latest commit, vendor dir hash, and build machine info.
  * [\#3249\(https://github.com/cosmos/cosmos-sdk/issues/3249) `tendermint`'s `show-validator` and `show-address` `--json` flags removed in favor of `--output-format=json`.

* SDK
  * [distribution] [\#3359](https://github.com/cosmos/cosmos-sdk/issues/3359) Always round down when calculating rewards-to-be-withdrawn in F1 fee distribution
  * [#3336](https://github.com/cosmos/cosmos-sdk/issues/3336) Ensure all SDK
  messages have their signature bytes contain canonical fields `value` and `type`.
  * [\#3333](https://github.com/cosmos/cosmos-sdk/issues/3333) - F1 storage efficiency improvements - automatic withdrawals when unbonded, historical reward reference counting
  * [staking] [\#2513](https://github.com/cosmos/cosmos-sdk/issues/2513) Validator power type from Dec -> Int
  * [staking] [\#3233](https://github.com/cosmos/cosmos-sdk/issues/3233) key and value now contain duplicate fields to simplify code
  * [\#3064](https://github.com/cosmos/cosmos-sdk/issues/3064) Sanitize `sdk.Coin` denom. Coins denoms are now case insensitive, i.e. 100fooToken equals to 100FOOTOKEN.
  * [\#3195](https://github.com/cosmos/cosmos-sdk/issues/3195) Allows custom configuration for syncable strategy
  * [\#3242](https://github.com/cosmos/cosmos-sdk/issues/3242) Fix infinite gas
    meter utilization during aborted ante handler executions.
  * [x/distribution] [\#3292](https://github.com/cosmos/cosmos-sdk/issues/3292) Enable or disable withdraw addresses with a parameter in the param store
  * [staking] [\#2222](https://github.com/cosmos/cosmos-sdk/issues/2222) `/stake` -> `/staking` module rename
  * [staking] [\#1268](https://github.com/cosmos/cosmos-sdk/issues/1268) `LooseTokens` -> `NotBondedTokens`
  * [staking] [\#1402](https://github.com/cosmos/cosmos-sdk/issues/1402) Redelegation and unbonding-delegation structs changed to include multiple an array of entries
  * [staking] [\#3289](https://github.com/cosmos/cosmos-sdk/issues/3289) misc renames:
    * `Validator.UnbondingMinTime` -> `Validator.UnbondingCompletionTime`
    * `Delegation` -> `Value` in `MsgCreateValidator` and `MsgDelegate`
    * `MsgBeginUnbonding` -> `MsgUndelegate`
  * [\#3315] Increase decimal precision to 18
  * [\#3323](https://github.com/cosmos/cosmos-sdk/issues/3323) Update to Tendermint 0.29.0
  * [\#3328](https://github.com/cosmos/cosmos-sdk/issues/3328) [x/gov] Remove redundant action tag

* Tendermint
  * [\#3298](https://github.com/cosmos/cosmos-sdk/issues/3298) Upgrade to Tendermint 0.28.0

FEATURES

* Gaia REST API (`gaiacli advanced rest-server`)
  * [\#3067](https://github.com/cosmos/cosmos-sdk/issues/3067) Add support for fees on transactions
  * [\#3069](https://github.com/cosmos/cosmos-sdk/pull/3069) Add a custom memo on transactions
  * [\#3027](https://github.com/cosmos/cosmos-sdk/issues/3027) Implement
  `/gov/proposals/{proposalID}/proposer` to query for a proposal's proposer.

* Gaia CLI  (`gaiacli`)
  * [\#2399](https://github.com/cosmos/cosmos-sdk/issues/2399) Implement `params` command to query slashing parameters.
  * [\#2730](https://github.com/cosmos/cosmos-sdk/issues/2730) Add tx search pagination parameter
  * [\#3027](https://github.com/cosmos/cosmos-sdk/issues/3027) Implement
  `query gov proposer [proposal-id]` to query for a proposal's proposer.
  * [\#3198](https://github.com/cosmos/cosmos-sdk/issues/3198) New `keys add --multisig` flag to store multisig keys locally.
  * [\#3198](https://github.com/cosmos/cosmos-sdk/issues/3198) New `multisign` command to generate multisig signatures.
  * [\#3198](https://github.com/cosmos/cosmos-sdk/issues/3198) New `sign --multisig` flag to enable multisig mode.
  * [\#2715](https://github.com/cosmos/cosmos-sdk/issues/2715) Reintroduce gaia server's insecure mode.
  * [\#3334](https://github.com/cosmos/cosmos-sdk/pull/3334) New `gaiad completion` and `gaiacli completion` to generate Bash/Zsh completion scripts.
  * [\#2607](https://github.com/cosmos/cosmos-sdk/issues/2607) Make `gaiacli config` handle the boolean `indent` flag to beautify commands JSON output.

* Gaia
  * [\#2182] [x/staking] Added querier for querying a single redelegation
  * [\#3305](https://github.com/cosmos/cosmos-sdk/issues/3305) Add support for
    vesting accounts at genesis.
  * [\#3198](https://github.com/cosmos/cosmos-sdk/issues/3198) [x/auth] Add multisig transactions support
  * [\#3198](https://github.com/cosmos/cosmos-sdk/issues/3198) `add-genesis-account` can take both account addresses and key names

* SDK
  - [\#3099](https://github.com/cosmos/cosmos-sdk/issues/3099) Implement F1 fee distribution
  - [\#2926](https://github.com/cosmos/cosmos-sdk/issues/2926) Add TxEncoder to client TxBuilder.
  * [\#2694](https://github.com/cosmos/cosmos-sdk/issues/2694) Vesting account implementation.
  * [\#2996](https://github.com/cosmos/cosmos-sdk/issues/2996) Update the `AccountKeeper` to contain params used in the context of
  the ante handler.
  * [\#3179](https://github.com/cosmos/cosmos-sdk/pull/3179) New CodeNoSignatures error code.
  * [\#3319](https://github.com/cosmos/cosmos-sdk/issues/3319) [x/distribution] Queriers for all distribution state worth querying; distribution query commands
  * [\#3356](https://github.com/cosmos/cosmos-sdk/issues/3356) [x/auth] bech32-ify accounts address in error message.

IMPROVEMENTS

* Gaia REST API
  * [\#3176](https://github.com/cosmos/cosmos-sdk/issues/3176) Validate tx/sign endpoint POST body.
  * [\#2948](https://github.com/cosmos/cosmos-sdk/issues/2948) Swagger UI now makes requests to light client node

* Gaia CLI  (`gaiacli`)
  * [\#3224](https://github.com/cosmos/cosmos-sdk/pull/3224) Support adding offline public keys to the keystore

* Gaia
  * [\#2186](https://github.com/cosmos/cosmos-sdk/issues/2186) Add Address Interface
  * [\#3158](https://github.com/cosmos/cosmos-sdk/pull/3158) Validate slashing genesis
  * [\#3172](https://github.com/cosmos/cosmos-sdk/pull/3172) Support minimum fees in a local testnet.
  * [\#3250](https://github.com/cosmos/cosmos-sdk/pull/3250) Refactor integration tests and increase coverage
  * [\#3248](https://github.com/cosmos/cosmos-sdk/issues/3248) Refactor tx fee
  model:
    * Validators specify minimum gas prices instead of minimum fees
    * Clients may provide either fees or gas prices directly
    * The gas prices of a tx must meet a validator's minimum
    * `gaiad start` and `gaia.toml` take --minimum-gas-prices flag and minimum-gas-price config key respectively.
  * [\#2859](https://github.com/cosmos/cosmos-sdk/issues/2859) Rename `TallyResult` in gov proposals to `FinalTallyResult`
  * [\#3286](https://github.com/cosmos/cosmos-sdk/pull/3286) Fix `gaiad gentx` printout of account's addresses, i.e. user bech32 instead of hex.
  * [\#3249\(https://github.com/cosmos/cosmos-sdk/issues/3249) `--json` flag removed, users should use `--output=json` instead.

* SDK
  * [\#3137](https://github.com/cosmos/cosmos-sdk/pull/3137) Add tag documentation
    for each module along with cleaning up a few existing tags in the governance,
    slashing, and staking modules.
  * [\#3093](https://github.com/cosmos/cosmos-sdk/issues/3093) Ante handler does no longer read all accounts in one go when processing signatures as signature
    verification may fail before last signature is checked.
  * [staking] [\#1402](https://github.com/cosmos/cosmos-sdk/issues/1402) Add for multiple simultaneous redelegations or unbonding-delegations within an unbonding period
  * [staking] [\#1268](https://github.com/cosmos/cosmos-sdk/issues/1268) staking spec rewrite

* CI
  * [\#2498](https://github.com/cosmos/cosmos-sdk/issues/2498) Added macos CI job to CircleCI
  * [#142](https://github.com/tendermint/devops/issues/142) Increased the number of blocks to be tested during multi-sim
  * [#147](https://github.com/tendermint/devops/issues/142) Added docker image build to CI

BUG FIXES

* Gaia CLI  (`gaiacli`)
  * [\#3141](https://github.com/cosmos/cosmos-sdk/issues/3141) Fix the bug in GetAccount when `len(res) == 0` and `err == nil`
  * [\#810](https://github.com/cosmos/cosmos-sdk/pull/3316) Fix regression in gaiacli config file handling

* Gaia
  * [\#3148](https://github.com/cosmos/cosmos-sdk/issues/3148) Fix `gaiad export` by adding a boolean to `NewGaiaApp` determining whether or not to load the latest version
  * [\#3181](https://github.com/cosmos/cosmos-sdk/issues/3181) Correctly reset total accum update height and jailed-validator bond height / unbonding height on export-for-zero-height
  * [\#3172](https://github.com/cosmos/cosmos-sdk/pull/3172) Fix parsing `gaiad.toml`
  when it already exists.
  * [\#3223](https://github.com/cosmos/cosmos-sdk/issues/3223) Fix unset governance proposal queues when importing state from old chain
  * [#3187](https://github.com/cosmos/cosmos-sdk/issues/3187) Fix `gaiad export`
  by resetting each validator's slashing period.

## 0.29.1

BUG FIXES

* SDK
  * [\#3207](https://github.com/cosmos/cosmos-sdk/issues/3207) - Fix token printing bug

## 0.29.0

BREAKING CHANGES

* Gaia
  * [\#3148](https://github.com/cosmos/cosmos-sdk/issues/3148) Fix `gaiad export` by adding a boolean to `NewGaiaApp` determining whether or not to load the latest version

* SDK
  * [\#3163](https://github.com/cosmos/cosmos-sdk/issues/3163) Withdraw commission on self bond removal


## 0.28.1

BREAKING CHANGES

* Gaia REST API (`gaiacli advanced rest-server`)
  * [lcd] [\#3045](https://github.com/cosmos/cosmos-sdk/pull/3045) Fix quoted json return on GET /keys (keys list)
  * [gaia-lite] [\#2191](https://github.com/cosmos/cosmos-sdk/issues/2191) Split `POST /stake/delegators/{delegatorAddr}/delegations` into `POST /stake/delegators/{delegatorAddr}/delegations`, `POST /stake/delegators/{delegatorAddr}/unbonding_delegations` and `POST /stake/delegators/{delegatorAddr}/redelegations`
  * [gaia-lite] [\#3056](https://github.com/cosmos/cosmos-sdk/pull/3056) `generate_only` and `simulate` have moved from query arguments to POST requests body.
* Tendermint
  * [tendermint] Now using Tendermint 0.27.3

FEATURES

* Gaia REST API (`gaiacli advanced rest-server`)
  * [slashing] [\#2399](https://github.com/cosmos/cosmos-sdk/issues/2399)  Implement `/slashing/parameters` endpoint to query slashing parameters.
* Gaia CLI  (`gaiacli`)
  * [gaiacli] [\#2399](https://github.com/cosmos/cosmos-sdk/issues/2399) Implement `params` command to query slashing parameters.
* SDK
  - [client] [\#2926](https://github.com/cosmos/cosmos-sdk/issues/2926) Add TxEncoder to client TxBuilder.
* Other
  - Introduced the logjack tool for saving logs w/ rotation

IMPROVEMENTS

* Gaia REST API (`gaiacli advanced rest-server`)
  * [\#2879](https://github.com/cosmos/cosmos-sdk/issues/2879), [\#2880](https://github.com/cosmos/cosmos-sdk/issues/2880) Update deposit and vote endpoints to perform a direct txs query
    when a given proposal is inactive and thus having votes and deposits removed
    from state.
* Gaia CLI  (`gaiacli`)
  * [\#2879](https://github.com/cosmos/cosmos-sdk/issues/2879), [\#2880](https://github.com/cosmos/cosmos-sdk/issues/2880) Update deposit and vote CLI commands to perform a direct txs query
    when a given proposal is inactive and thus having votes and deposits removed
    from state.
* Gaia
  * [\#3021](https://github.com/cosmos/cosmos-sdk/pull/3021) Add `--gentx-dir` to `gaiad collect-gentxs` to specify a directory from which collect and load gentxs. Add `--output-document` to `gaiad init` to allow one to redirect output to file.


## 0.28.0

BREAKING CHANGES

* Gaia CLI  (`gaiacli`)
  * [cli] [\#2595](https://github.com/cosmos/cosmos-sdk/issues/2595) Remove `keys new` in favor of `keys add` incorporating existing functionality with addition of key recovery functionality.
  * [cli] [\#2987](https://github.com/cosmos/cosmos-sdk/pull/2987) Add shorthand `-a` to `gaiacli keys show` and update docs
  * [cli] [\#2971](https://github.com/cosmos/cosmos-sdk/pull/2971) Additional verification when running `gaiad gentx`
  * [cli] [\#2734](https://github.com/cosmos/cosmos-sdk/issues/2734) Rewrite `gaiacli config`. It is now a non-interactive config utility.

* Gaia
  * [#128](https://github.com/tendermint/devops/issues/128) Updated CircleCI job to trigger website build on every push to master/develop.
  * [\#2994](https://github.com/cosmos/cosmos-sdk/pull/2994) Change wrong-password error message.
  * [\#3009](https://github.com/cosmos/cosmos-sdk/issues/3009) Added missing Gaia genesis verification
  * [#128](https://github.com/tendermint/devops/issues/128) Updated CircleCI job to trigger website build on every push to master/develop.
  * [\#2994](https://github.com/cosmos/cosmos-sdk/pull/2994) Change wrong-password error message.
  * [\#3009](https://github.com/cosmos/cosmos-sdk/issues/3009) Added missing Gaia genesis verification
  * [gas] [\#3052](https://github.com/cosmos/cosmos-sdk/issues/3052) Updated gas costs to more reasonable numbers

* SDK
  * [auth] [\#2952](https://github.com/cosmos/cosmos-sdk/issues/2952) Signatures are no longer serialized on chain with the account number and sequence number
  * [auth] [\#2952](https://github.com/cosmos/cosmos-sdk/issues/2952) Signatures are no longer serialized on chain with the account number and sequence number
  * [stake] [\#3055](https://github.com/cosmos/cosmos-sdk/issues/3055) Use address instead of bond height / intratxcounter for deduplication

FEATURES

* Gaia CLI  (`gaiacli`)
  * [\#2961](https://github.com/cosmos/cosmos-sdk/issues/2961) Add --force flag to gaiacli keys delete command to skip passphrase check and force key deletion unconditionally.

IMPROVEMENTS

* Gaia CLI  (`gaiacli`)
  * [\#2991](https://github.com/cosmos/cosmos-sdk/issues/2991) Fully validate transaction signatures during `gaiacli tx sign --validate-signatures`

* SDK
  * [\#1277](https://github.com/cosmos/cosmos-sdk/issues/1277) Complete bank module specification
  * [\#2963](https://github.com/cosmos/cosmos-sdk/issues/2963) Complete auth module specification
  * [\#2914](https://github.com/cosmos/cosmos-sdk/issues/2914) No longer withdraw validator rewards on bond/unbond, but rather move
  the rewards to the respective validator's pools.


BUG FIXES

* Gaia CLI  (`gaiacli`)
  * [\#2921](https://github.com/cosmos/cosmos-sdk/issues/2921) Fix `keys delete` inability to delete offline and ledger keys.

* Gaia
  * [\#3003](https://github.com/cosmos/cosmos-sdk/issues/3003) CollectStdTxs() must validate DelegatorAddr against genesis accounts.

* SDK
  * [\#2967](https://github.com/cosmos/cosmos-sdk/issues/2967) Change ordering of `mint.BeginBlocker` and `distr.BeginBlocker`, recalculate inflation each block
  * [\#3068](https://github.com/cosmos/cosmos-sdk/issues/3068) check for uint64 gas overflow during `Std#ValidateBasic`.
  * [\#3071](https://github.com/cosmos/cosmos-sdk/issues/3071) Catch overflow on block gas meter


## 0.27.0

BREAKING CHANGES

* Gaia REST API (`gaiacli advanced rest-server`)
  * [gaia-lite] [\#2819](https://github.com/cosmos/cosmos-sdk/pull/2819) Txs query param format is now: `/txs?tag=value` (removed '' wrapping the query parameter `value`)

* Gaia CLI  (`gaiacli`)
  * [cli] [\#2728](https://github.com/cosmos/cosmos-sdk/pull/2728) Seperate `tx` and `query` subcommands by module
  * [cli] [\#2727](https://github.com/cosmos/cosmos-sdk/pull/2727) Fix unbonding command flow
  * [cli] [\#2786](https://github.com/cosmos/cosmos-sdk/pull/2786) Fix redelegation command flow
  * [cli] [\#2829](https://github.com/cosmos/cosmos-sdk/pull/2829) add-genesis-account command now validates state when adding accounts
  * [cli] [\#2804](https://github.com/cosmos/cosmos-sdk/issues/2804) Check whether key exists before passing it on to `tx create-validator`.
  * [cli] [\#2874](https://github.com/cosmos/cosmos-sdk/pull/2874) `gaiacli tx sign` takes an optional `--output-document` flag to support output redirection.
  * [cli] [\#2875](https://github.com/cosmos/cosmos-sdk/pull/2875) Refactor `gaiad gentx` and avoid redirection to `gaiacli tx sign` for tx signing.

* Gaia
  * [mint] [\#2825] minting now occurs every block, inflation parameter updates still hourly

* SDK
  * [\#2752](https://github.com/cosmos/cosmos-sdk/pull/2752) Don't hardcode bondable denom.
  * [\#2701](https://github.com/cosmos/cosmos-sdk/issues/2701) Account numbers and sequence numbers in `auth` are now `uint64` instead of `int64`
  * [\#2019](https://github.com/cosmos/cosmos-sdk/issues/2019) Cap total number of signatures. Current per-transaction limit is 7, and if that is exceeded transaction is rejected.
  * [\#2801](https://github.com/cosmos/cosmos-sdk/pull/2801) Remove AppInit structure.
  * [\#2798](https://github.com/cosmos/cosmos-sdk/issues/2798) Governance API has miss-spelled English word in JSON response ('depositer' -> 'depositor')
  * [\#2943](https://github.com/cosmos/cosmos-sdk/pull/2943) Transaction action tags equal the message type. Staking EndBlocker tags are included.

* Tendermint
  * Update to Tendermint 0.27.0

FEATURES

* Gaia REST API (`gaiacli advanced rest-server`)
  * [gov] [\#2479](https://github.com/cosmos/cosmos-sdk/issues/2479) Added governance parameter
    query REST endpoints.

* Gaia CLI  (`gaiacli`)
  * [gov][cli] [\#2479](https://github.com/cosmos/cosmos-sdk/issues/2479) Added governance
    parameter query commands.
  * [stake][cli] [\#2027] Add CLI query command for getting all delegations to a specific validator.
  * [\#2840](https://github.com/cosmos/cosmos-sdk/pull/2840) Standardize CLI exports from modules

* Gaia
  * [app] [\#2791](https://github.com/cosmos/cosmos-sdk/issues/2791) Support export at a specific height, with `gaiad export --height=HEIGHT`.
  * [x/gov] [#2479](https://github.com/cosmos/cosmos-sdk/issues/2479) Implemented querier
  for getting governance parameters.
  * [app] [\#2663](https://github.com/cosmos/cosmos-sdk/issues/2663) - Runtime-assertable invariants
  * [app] [\#2791](https://github.com/cosmos/cosmos-sdk/issues/2791) Support export at a specific height, with `gaiad export --height=HEIGHT`.
  * [app] [\#2812](https://github.com/cosmos/cosmos-sdk/issues/2812) Support export alterations to prepare for restarting at zero-height

* SDK
  * [simulator] [\#2682](https://github.com/cosmos/cosmos-sdk/issues/2682) MsgEditValidator now looks at the validator's max rate, thus it now succeeds a significant portion of the time
  * [core] [\#2775](https://github.com/cosmos/cosmos-sdk/issues/2775) Add deliverTx maximum block gas limit


IMPROVEMENTS

* Gaia REST API (`gaiacli advanced rest-server`)
  * [gaia-lite] [\#2819](https://github.com/cosmos/cosmos-sdk/pull/2819) Tx search now supports multiple tags as query parameters
  * [\#2836](https://github.com/cosmos/cosmos-sdk/pull/2836) Expose LCD router to allow users to register routes there.

* Gaia CLI  (`gaiacli`)
  * [\#2749](https://github.com/cosmos/cosmos-sdk/pull/2749) Add --chain-id flag to gaiad testnet
  * [\#2819](https://github.com/cosmos/cosmos-sdk/pull/2819) Tx search now supports multiple tags as query parameters

* Gaia
  * [\#2772](https://github.com/cosmos/cosmos-sdk/issues/2772) Update BaseApp to not persist state when the ante handler fails on DeliverTx.
  * [\#2773](https://github.com/cosmos/cosmos-sdk/issues/2773) Require moniker to be provided on `gaiad init`.
  * [\#2672](https://github.com/cosmos/cosmos-sdk/issues/2672) [Makefile] Updated for better Windows compatibility and ledger support logic, get_tools was rewritten as a cross-compatible Makefile.
  * [\#2766](https://github.com/cosmos/cosmos-sdk/issues/2766) [Makefile] Added goimports tool to get_tools. Get_tools now only builds new versions if binaries are missing.
  * [#110](https://github.com/tendermint/devops/issues/110) Updated CircleCI job to trigger website build when cosmos docs are updated.

* SDK
 & [x/mock/simulation] [\#2720] major cleanup, introduction of helper objects, reorganization
 * [\#2821](https://github.com/cosmos/cosmos-sdk/issues/2821) Codespaces are now strings
 * [types] [\#2776](https://github.com/cosmos/cosmos-sdk/issues/2776) Improve safety of `Coin` and `Coins` types. Various functions
 and methods will panic when a negative amount is discovered.
 * [\#2815](https://github.com/cosmos/cosmos-sdk/issues/2815) Gas unit fields changed from `int64` to `uint64`.
 * [\#2821](https://github.com/cosmos/cosmos-sdk/issues/2821) Codespaces are now strings
 * [\#2779](https://github.com/cosmos/cosmos-sdk/issues/2779) Introduce `ValidateBasic` to the `Tx` interface and call it in the ante
 handler.
 * [\#2825](https://github.com/cosmos/cosmos-sdk/issues/2825) More staking and distribution invariants
 * [\#2912](https://github.com/cosmos/cosmos-sdk/issues/2912) Print commit ID in hex when commit is synced.

* Tendermint
 * [\#2796](https://github.com/cosmos/cosmos-sdk/issues/2796) Update to go-amino 0.14.1


BUG FIXES

* Gaia REST API (`gaiacli advanced rest-server`)
  * [gaia-lite] [\#2868](https://github.com/cosmos/cosmos-sdk/issues/2868) Added handler for governance tally endpoint
  * [\#2907](https://github.com/cosmos/cosmos-sdk/issues/2907) Refactor and fix the way Gaia Lite is started.

* Gaia
  * [\#2723] Use `cosmosvalcons` Bech32 prefix in `tendermint show-address`
  * [\#2742](https://github.com/cosmos/cosmos-sdk/issues/2742) Fix time format of TimeoutCommit override
  * [\#2898](https://github.com/cosmos/cosmos-sdk/issues/2898) Remove redundant '$' in docker-compose.yml

* SDK
  * [\#2733](https://github.com/cosmos/cosmos-sdk/issues/2733) [x/gov, x/mock/simulation] Fix governance simulation, update x/gov import/export
  * [\#2854](https://github.com/cosmos/cosmos-sdk/issues/2854) [x/bank] Remove unused bank.MsgIssue, prevent possible panic
  * [\#2884](https://github.com/cosmos/cosmos-sdk/issues/2884) [docs/examples] Fix `basecli version` panic

* Tendermint
  * [\#2797](https://github.com/tendermint/tendermint/pull/2797) AddressBook requires addresses to have IDs; Do not crap out immediately after sending pex addrs in seed mode

## 0.26.0

BREAKING CHANGES

* Gaia
  * [gaiad init] [\#2602](https://github.com/cosmos/cosmos-sdk/issues/2602) New genesis workflow

* SDK
  * [simulation] [\#2665](https://github.com/cosmos/cosmos-sdk/issues/2665) only argument to sdk.Invariant is now app

* Tendermint
  * Upgrade to version 0.26.0

FEATURES

* Gaia CLI  (`gaiacli`)
  * [cli] [\#2569](https://github.com/cosmos/cosmos-sdk/pull/2569) Add commands to query validator unbondings and redelegations
  * [cli] [\#2569](https://github.com/cosmos/cosmos-sdk/pull/2569) Add commands to query validator unbondings and redelegations
  * [cli] [\#2524](https://github.com/cosmos/cosmos-sdk/issues/2524) Add support offline mode to `gaiacli tx sign`. Lookups are not performed if the flag `--offline` is on.
  * [cli] [\#2558](https://github.com/cosmos/cosmos-sdk/issues/2558) Rename --print-sigs to --validate-signatures. It now performs a complete set of sanity checks and reports to the user. Also added --print-signature-only to print the signature only, not the whole transaction.
  * [cli] [\#2704](https://github.com/cosmos/cosmos-sdk/pull/2704) New add-genesis-account convenience command to populate genesis.json with genesis accounts.

* SDK
  * [\#1336](https://github.com/cosmos/cosmos-sdk/issues/1336) Mechanism for SDK Users to configure their own Bech32 prefixes instead of using the default cosmos prefixes.

IMPROVEMENTS

* Gaia
 * [\#2637](https://github.com/cosmos/cosmos-sdk/issues/2637) [x/gov] Switched inactive and active proposal queues to an iterator based queue

* SDK
 * [\#2573](https://github.com/cosmos/cosmos-sdk/issues/2573) [x/distribution] add accum invariance
 * [\#2556](https://github.com/cosmos/cosmos-sdk/issues/2556) [x/mock/simulation] Fix debugging output
 * [\#2396](https://github.com/cosmos/cosmos-sdk/issues/2396) [x/mock/simulation] Change parameters to get more slashes
 * [\#2617](https://github.com/cosmos/cosmos-sdk/issues/2617) [x/mock/simulation] Randomize all genesis parameters
 * [\#2669](https://github.com/cosmos/cosmos-sdk/issues/2669) [x/stake] Added invarant check to make sure validator's power aligns with its spot in the power store.
 * [\#1924](https://github.com/cosmos/cosmos-sdk/issues/1924) [x/mock/simulation] Use a transition matrix for block size
 * [\#2660](https://github.com/cosmos/cosmos-sdk/issues/2660) [x/mock/simulation] Staking transactions get tested far more frequently
 * [\#2610](https://github.com/cosmos/cosmos-sdk/issues/2610) [x/stake] Block redelegation to and from the same validator
 * [\#2652](https://github.com/cosmos/cosmos-sdk/issues/2652) [x/auth] Add benchmark for get and set account
 * [\#2685](https://github.com/cosmos/cosmos-sdk/issues/2685) [store] Add general merkle absence proof (also for empty substores)
 * [\#2708](https://github.com/cosmos/cosmos-sdk/issues/2708) [store] Disallow setting nil values

BUG FIXES

* Gaia
 * [\#2670](https://github.com/cosmos/cosmos-sdk/issues/2670) [x/stake] fixed incorrect `IterateBondedValidators` and split into two functions: `IterateBondedValidators` and `IterateLastBlockConsValidators`
 * [\#2691](https://github.com/cosmos/cosmos-sdk/issues/2691) Fix local testnet creation by using a single canonical genesis time
 * [\#2648](https://github.com/cosmos/cosmos-sdk/issues/2648) [gaiad] Fix `gaiad export` / `gaiad import` consistency, test in CI

* SDK
 * [\#2625](https://github.com/cosmos/cosmos-sdk/issues/2625) [x/gov] fix AppendTag function usage error
 * [\#2677](https://github.com/cosmos/cosmos-sdk/issues/2677) [x/stake, x/distribution] various staking/distribution fixes as found by the simulator
 * [\#2674](https://github.com/cosmos/cosmos-sdk/issues/2674) [types] Fix coin.IsLT() impl, coins.IsLT() impl, and renamed coins.Is\* to coins.IsAll\* (see [\#2686](https://github.com/cosmos/cosmos-sdk/issues/2686))
 * [\#2711](https://github.com/cosmos/cosmos-sdk/issues/2711) [x/stake] Add commission data to `MsgCreateValidator` signature bytes.
 * Temporarily disable insecure mode for Gaia Lite

## 0.25.0

*October 24th, 2018*

BREAKING CHANGES

* Gaia REST API (`gaiacli advanced rest-server`)
    * [x/stake] Validator.Owner renamed to Validator.Operator
    * [\#595](https://github.com/cosmos/cosmos-sdk/issues/595) Connections to the REST server are now secured using Transport Layer Security by default. The --insecure flag is provided to switch back to insecure HTTP.
    * [gaia-lite] [\#2258](https://github.com/cosmos/cosmos-sdk/issues/2258) Split `GET stake/delegators/{delegatorAddr}` into `GET stake/delegators/{delegatorAddr}/delegations`, `GET stake/delegators/{delegatorAddr}/unbonding_delegations` and `GET stake/delegators/{delegatorAddr}/redelegations`

* Gaia CLI  (`gaiacli`)
    * [x/stake] Validator.Owner renamed to Validator.Operator
    * [cli] unsafe_reset_all, show_validator, and show_node_id have been renamed to unsafe-reset-all, show-validator, and show-node-id
    * [cli] [\#1983](https://github.com/cosmos/cosmos-sdk/issues/1983) --print-response now defaults to true in commands that create and send a transaction
    * [cli] [\#1983](https://github.com/cosmos/cosmos-sdk/issues/1983) you can now pass --pubkey or --address to gaiacli keys show to return a plaintext representation of the key's address or public key for use with other commands
    * [cli] [\#2061](https://github.com/cosmos/cosmos-sdk/issues/2061) changed proposalID in governance REST endpoints to proposal-id
    * [cli] [\#2014](https://github.com/cosmos/cosmos-sdk/issues/2014) `gaiacli advanced` no longer exists - to access `ibc`, `rest-server`, and `validator-set` commands use `gaiacli ibc`, `gaiacli rest-server`, and `gaiacli tendermint`, respectively
    * [makefile] `get_vendor_deps` no longer updates lock file it just updates vendor directory. Use `update_vendor_deps` to update the lock file. [#2152](https://github.com/cosmos/cosmos-sdk/pull/2152)
    * [cli] [\#2221](https://github.com/cosmos/cosmos-sdk/issues/2221) All commands that
    utilize a validator's operator address must now use the new Bech32 prefix,
    `cosmosvaloper`.
    * [cli] [\#2190](https://github.com/cosmos/cosmos-sdk/issues/2190) `gaiacli init --gen-txs` is now `gaiacli init --with-txs` to reduce confusion
    * [cli] [\#2073](https://github.com/cosmos/cosmos-sdk/issues/2073) --from can now be either an address or a key name
    * [cli] [\#1184](https://github.com/cosmos/cosmos-sdk/issues/1184) Subcommands reorganisation, see [\#2390](https://github.com/cosmos/cosmos-sdk/pull/2390) for a comprehensive list of changes.
    * [cli] [\#2524](https://github.com/cosmos/cosmos-sdk/issues/2524) Add support offline mode to `gaiacli tx sign`. Lookups are not performed if the flag `--offline` is on.
    * [cli] [\#2570](https://github.com/cosmos/cosmos-sdk/pull/2570) Add commands to query deposits on proposals

* Gaia
    * Make the transient store key use a distinct store key. [#2013](https://github.com/cosmos/cosmos-sdk/pull/2013)
    * [x/stake] [\#1901](https://github.com/cosmos/cosmos-sdk/issues/1901) Validator type's Owner field renamed to Operator; Validator's GetOwner() renamed accordingly to comply with the SDK's Validator interface.
    * [docs] [#2001](https://github.com/cosmos/cosmos-sdk/pull/2001) Update slashing spec for slashing period
    * [x/stake, x/slashing] [#1305](https://github.com/cosmos/cosmos-sdk/issues/1305) - Rename "revoked" to "jailed"
    * [x/stake] [#1676] Revoked and jailed validators put into the unbonding state
    * [x/stake] [#1877] Redelegations/unbonding-delegation from unbonding validator have reduced time
    * [x/slashing] [\#1789](https://github.com/cosmos/cosmos-sdk/issues/1789) Slashing changes for Tendermint validator set offset (NextValSet)
    * [x/stake] [\#2040](https://github.com/cosmos/cosmos-sdk/issues/2040) Validator
    operator type has now changed to `sdk.ValAddress`
    * [x/stake] [\#2221](https://github.com/cosmos/cosmos-sdk/issues/2221) New
    Bech32 prefixes have been introduced for a validator's consensus address and
    public key: `cosmosvalcons` and `cosmosvalconspub` respectively. Also, existing Bech32 prefixes have been
    renamed for accounts and validator operators:
      * `cosmosaccaddr` / `cosmosaccpub` => `cosmos` / `cosmospub`
      * `cosmosvaladdr` / `cosmosvalpub` => `cosmosvaloper` / `cosmosvaloperpub`
    * [x/stake] [#1013] TendermintUpdates now uses transient store
    * [x/stake] [\#2435](https://github.com/cosmos/cosmos-sdk/issues/2435) Remove empty bytes from the ValidatorPowerRank store key
    * [x/gov] [\#2195](https://github.com/cosmos/cosmos-sdk/issues/2195) Governance uses BFT Time
    * [x/gov] [\#2256](https://github.com/cosmos/cosmos-sdk/issues/2256) Removed slashing for governance non-voting validators
    * [simulation] [\#2162](https://github.com/cosmos/cosmos-sdk/issues/2162) Added back correct supply invariants
    * [x/slashing] [\#2430](https://github.com/cosmos/cosmos-sdk/issues/2430) Simulate more slashes, check if validator is jailed before jailing
    * [x/stake] [\#2393](https://github.com/cosmos/cosmos-sdk/issues/2393) Removed `CompleteUnbonding` and `CompleteRedelegation` Msg types, and instead added unbonding/redelegation queues to endblocker
    * [x/mock/simulation] [\#2501](https://github.com/cosmos/cosmos-sdk/issues/2501) Simulate transactions & invariants for fee distribution, and fix bugs discovered in the process
      * [x/auth] Simulate random fee payments
      * [cmd/gaia/app] Simulate non-zero inflation
      * [x/stake] Call hooks correctly in several cases related to delegation/validator updates
      * [x/stake] Check full supply invariants, including yet-to-be-withdrawn fees
      * [x/stake] Remove no-longer-in-use store key
      * [x/slashing] Call hooks correctly when a validator is slashed
      * [x/slashing] Truncate withdrawals (unbonding, redelegation) and burn change
      * [x/mock/simulation] Ensure the simulation cannot set a proposer address of nil
      * [x/mock/simulation] Add more event logs on begin block / end block for clarity
      * [x/mock/simulation] Correctly set validator power in abci.RequestBeginBlock
      * [x/minting] Correctly call stake keeper to track inflated supply
      * [x/distribution] Sanity check for nonexistent rewards
      * [x/distribution] Truncate withdrawals and return change to the community pool
      * [x/distribution] Add sanity checks for incorrect accum / total accum relations
      * [x/distribution] Correctly calculate total power using Tendermint updates
      * [x/distribution] Simulate withdrawal transactions
      * [x/distribution] Fix a bug where the fee pool was not correctly tracked on WithdrawDelegatorRewardsAll
    * [x/stake] [\#1673](https://github.com/cosmos/cosmos-sdk/issues/1673) Validators are no longer deleted until they can no longer possibly be slashed
    * [\#1890](https://github.com/cosmos/cosmos-sdk/issues/1890) Start chain with initial state + sequence of transactions
      * [cli] Rename `gaiad init gentx` to `gaiad gentx`.
      * [cli] Add `--skip-genesis` flag to `gaiad init` to prevent `genesis.json` generation.
      * Drop `GenesisTx` in favor of a signed `StdTx` with only one `MsgCreateValidator` message.
      * [cli] Port `gaiad init` and `gaiad testnet` to work with `StdTx` genesis transactions.
      * [cli] Add `--moniker` flag to `gaiad init` to override moniker when generating `genesis.json` - i.e. it takes effect when running with the `--with-txs` flag, it is ignored otherwise.

* SDK
    * [core] [\#2219](https://github.com/cosmos/cosmos-sdk/issues/2219) Update to Tendermint 0.24.0
      * Validator set updates delayed by one block
      * BFT timestamp that can safely be used by applications
      * Fixed maximum block size enforcement
    * [core] [\#1807](https://github.com/cosmos/cosmos-sdk/issues/1807) Switch from use of rational to decimal
    * [types] [\#1901](https://github.com/cosmos/cosmos-sdk/issues/1901) Validator interface's GetOwner() renamed to GetOperator()
    * [x/slashing] [#2122](https://github.com/cosmos/cosmos-sdk/pull/2122) - Implement slashing period
    * [types] [\#2119](https://github.com/cosmos/cosmos-sdk/issues/2119) Parsed error messages and ABCI log errors to make     them more human readable.
    * [types] [\#2407](https://github.com/cosmos/cosmos-sdk/issues/2407) MulInt method added to big decimal in order to improve efficiency of slashing
    * [simulation] Rename TestAndRunTx to Operation [#2153](https://github.com/cosmos/cosmos-sdk/pull/2153)
    * [simulation] Remove log and testing.TB from Operation and Invariants, in favor of using errors [\#2282](https://github.com/cosmos/cosmos-sdk/issues/2282)
    * [simulation] Remove usage of keys and addrs in the types, in favor of simulation.Account [\#2384](https://github.com/cosmos/cosmos-sdk/issues/2384)
    * [tools] Removed gocyclo [#2211](https://github.com/cosmos/cosmos-sdk/issues/2211)
    * [baseapp] Remove `SetTxDecoder` in favor of requiring the decoder be set in baseapp initialization. [#1441](https://github.com/cosmos/cosmos-sdk/issues/1441)
    * [baseapp] [\#1921](https://github.com/cosmos/cosmos-sdk/issues/1921) Add minimumFees field to BaseApp.
    * [store] Change storeInfo within the root multistore to use tmhash instead of ripemd160 [\#2308](https://github.com/cosmos/cosmos-sdk/issues/2308)
    * [codec] [\#2324](https://github.com/cosmos/cosmos-sdk/issues/2324) All referrences to wire have been renamed to codec. Additionally, wire.NewCodec is now codec.New().
    * [types] [\#2343](https://github.com/cosmos/cosmos-sdk/issues/2343) Make sdk.Msg have a names field, to facilitate automatic tagging.
    * [baseapp] [\#2366](https://github.com/cosmos/cosmos-sdk/issues/2366) Automatically add action tags to all messages
    * [x/auth] [\#2377](https://github.com/cosmos/cosmos-sdk/issues/2377) auth.StdSignMsg -> txbuilder.StdSignMsg
    * [x/staking] [\#2244](https://github.com/cosmos/cosmos-sdk/issues/2244) staking now holds a consensus-address-index instead of a consensus-pubkey-index
    * [x/staking] [\#2236](https://github.com/cosmos/cosmos-sdk/issues/2236) more distribution hooks for distribution
    * [x/stake] [\#2394](https://github.com/cosmos/cosmos-sdk/issues/2394) Split up UpdateValidator into distinct state transitions applied only in EndBlock
    * [x/slashing] [\#2480](https://github.com/cosmos/cosmos-sdk/issues/2480) Fix signing info handling bugs & faulty slashing
    * [x/stake] [\#2412](https://github.com/cosmos/cosmos-sdk/issues/2412) Added an unbonding validator queue to EndBlock to automatically update validator.Status when finished Unbonding
    * [x/stake] [\#2500](https://github.com/cosmos/cosmos-sdk/issues/2500) Block conflicting redelegations until we add an index
    * [x/params] Global Paramstore refactored
    * [types] [\#2506](https://github.com/cosmos/cosmos-sdk/issues/2506) sdk.Dec MarshalJSON now marshals as a normal Decimal, with 10 digits of decimal precision
    * [x/stake] [\#2508](https://github.com/cosmos/cosmos-sdk/issues/2508) Utilize Tendermint power for validator power key
    * [x/stake] [\#2531](https://github.com/cosmos/cosmos-sdk/issues/2531) Remove all inflation logic
    * [x/mint] [\#2531](https://github.com/cosmos/cosmos-sdk/issues/2531) Add minting module and inflation logic
    * [x/auth] [\#2540](https://github.com/cosmos/cosmos-sdk/issues/2540) Rename `AccountMapper` to `AccountKeeper`.
    * [types] [\#2456](https://github.com/cosmos/cosmos-sdk/issues/2456) Renamed msg.Name() and msg.Type() to msg.Type() and msg.Route() respectively

* Tendermint
  * Update tendermint version from v0.23.0 to v0.25.0, notable changes
    * Mempool now won't build too large blocks, or too computationally expensive blocks
    * Maximum tx sizes and gas are now removed, and are implicitly the blocks maximums
    * ABCI validators no longer send the pubkey. The pubkey is only sent in validator updates
    * Validator set changes are now delayed by one block
    * Block header now includes the next validator sets hash
    * BFT time is implemented
    * Secp256k1 signature format has changed
    * There is now a threshold multisig format
    * See the [tendermint changelog](https://github.com/tendermint/tendermint/blob/master/CHANGELOG.md) for other changes.

FEATURES

* Gaia REST API (`gaiacli advanced rest-server`)
  * [gaia-lite] Endpoints to query staking pool and params
  * [gaia-lite] [\#2110](https://github.com/cosmos/cosmos-sdk/issues/2110) Add support for `simulate=true` requests query argument to endpoints that send txs to run simulations of transactions
  * [gaia-lite] [\#966](https://github.com/cosmos/cosmos-sdk/issues/966) Add support for `generate_only=true` query argument to generate offline unsigned transactions
  * [gaia-lite] [\#1953](https://github.com/cosmos/cosmos-sdk/issues/1953) Add /sign endpoint to sign transactions generated with `generate_only=true`.
  * [gaia-lite] [\#1954](https://github.com/cosmos/cosmos-sdk/issues/1954) Add /broadcast endpoint to broadcast transactions signed by the /sign endpoint.
  * [gaia-lite] [\#2113](https://github.com/cosmos/cosmos-sdk/issues/2113) Rename `/accounts/{address}/send` to `/bank/accounts/{address}/transfers`, rename `/accounts/{address}` to `/auth/accounts/{address}`, replace `proposal-id` with `proposalId` in all gov endpoints
  * [gaia-lite] [\#2478](https://github.com/cosmos/cosmos-sdk/issues/2478) Add query gov proposal's deposits endpoint
  * [gaia-lite] [\#2477](https://github.com/cosmos/cosmos-sdk/issues/2477) Add query validator's outgoing redelegations and unbonding delegations endpoints

* Gaia CLI  (`gaiacli`)
  * [cli] Cmds to query staking pool and params
  * [gov][cli] [\#2062](https://github.com/cosmos/cosmos-sdk/issues/2062) added `--proposal` flag to `submit-proposal` that allows a JSON file containing a proposal to be passed in
  * [\#2040](https://github.com/cosmos/cosmos-sdk/issues/2040) Add `--bech` to `gaiacli keys show` and respective REST endpoint to
  provide desired Bech32 prefix encoding
  * [cli] [\#2047](https://github.com/cosmos/cosmos-sdk/issues/2047) [\#2306](https://github.com/cosmos/cosmos-sdk/pull/2306) Passing --gas=simulate triggers a simulation of the tx before the actual execution.
  The gas estimate obtained via the simulation will be used as gas limit in the actual execution.
  * [cli] [\#2047](https://github.com/cosmos/cosmos-sdk/issues/2047) The --gas-adjustment flag can be used to adjust the estimate obtained via the simulation triggered by --gas=simulate.
  * [cli] [\#2110](https://github.com/cosmos/cosmos-sdk/issues/2110) Add --dry-run flag to perform a simulation of a transaction without broadcasting it. The --gas flag is ignored as gas would be automatically estimated.
  * [cli] [\#2204](https://github.com/cosmos/cosmos-sdk/issues/2204) Support generating and broadcasting messages with multiple signatures via command line:
    * [\#966](https://github.com/cosmos/cosmos-sdk/issues/966) Add --generate-only flag to build an unsigned transaction and write it to STDOUT.
    * [\#1953](https://github.com/cosmos/cosmos-sdk/issues/1953) New `sign` command to sign transactions generated with the --generate-only flag.
    * [\#1954](https://github.com/cosmos/cosmos-sdk/issues/1954) New `broadcast` command to broadcast transactions generated offline and signed with the `sign` command.
  * [cli] [\#2220](https://github.com/cosmos/cosmos-sdk/issues/2220) Add `gaiacli config` feature to interactively create CLI config files to reduce the number of required flags
  * [stake][cli] [\#1672](https://github.com/cosmos/cosmos-sdk/issues/1672) Introduced
  new commission flags for validator commands `create-validator` and `edit-validator`.
  * [stake][cli] [\#1890](https://github.com/cosmos/cosmos-sdk/issues/1890) Add `--genesis-format` flag to `gaiacli tx create-validator` to produce transactions in genesis-friendly format.
  * [cli][\#2554](https://github.com/cosmos/cosmos-sdk/issues/2554) Make `gaiacli keys show` multisig ready.

* Gaia
  * [cli] [\#2170](https://github.com/cosmos/cosmos-sdk/issues/2170) added ability to show the node's address via `gaiad tendermint show-address`
  * [simulation] [\#2313](https://github.com/cosmos/cosmos-sdk/issues/2313) Reworked `make test_sim_gaia_slow` to `make test_sim_gaia_full`, now simulates from multiple starting seeds in parallel
  * [cli] [\#1921] (https://github.com/cosmos/cosmos-sdk/issues/1921)
    * New configuration file `gaiad.toml` is now created to host Gaia-specific configuration.
    * New --minimum_fees/minimum_fees flag/config option to set a minimum fee.

* SDK
  * [querier] added custom querier functionality, so ABCI query requests can be handled by keepers
  * [simulation] [\#1924](https://github.com/cosmos/cosmos-sdk/issues/1924) allow operations to specify future operations
  * [simulation] [\#1924](https://github.com/cosmos/cosmos-sdk/issues/1924) Add benchmarking capabilities, with makefile commands "test_sim_gaia_benchmark, test_sim_gaia_profile"
  * [simulation] [\#2349](https://github.com/cosmos/cosmos-sdk/issues/2349) Add time-based future scheduled operations to simulator
  * [x/auth] [\#2376](https://github.com/cosmos/cosmos-sdk/issues/2376) Remove FeePayer() from StdTx
  * [x/stake] [\#1672](https://github.com/cosmos/cosmos-sdk/issues/1672) Implement
  basis for the validator commission model.
  * [x/auth] Support account removal in the account mapper.


IMPROVEMENTS
* [tools] Improved terraform and ansible scripts for infrastructure deployment
* [tools] Added ansible script to enable process core dumps

* Gaia REST API (`gaiacli advanced rest-server`)
    * [x/stake] [\#2000](https://github.com/cosmos/cosmos-sdk/issues/2000) Added tests for new staking endpoints
    * [gaia-lite] [\#2445](https://github.com/cosmos/cosmos-sdk/issues/2445) Standarized REST error responses
    * [gaia-lite] Added example to Swagger specification for /keys/seed.
    * [x/stake] Refactor REST utils

* Gaia CLI  (`gaiacli`)
    * [cli] [\#2060](https://github.com/cosmos/cosmos-sdk/issues/2060) removed `--select` from `block` command
    * [cli] [\#2128](https://github.com/cosmos/cosmos-sdk/issues/2128) fixed segfault when exporting directly after `gaiad init`
    * [cli] [\#1255](https://github.com/cosmos/cosmos-sdk/issues/1255) open KeyBase in read-only mode
     for query-purpose CLI commands
    * [docs] Added commands for querying governance deposits, votes and tally

* Gaia
    * [x/stake] [#2023](https://github.com/cosmos/cosmos-sdk/pull/2023) Terminate iteration loop in `UpdateBondedValidators` and `UpdateBondedValidatorsFull` when the first revoked validator is encountered and perform a sanity check.
    * [x/auth] Signature verification's gas cost now accounts for pubkey type. [#2046](https://github.com/tendermint/tendermint/pull/2046)
    * [x/stake] [x/slashing] Ensure delegation invariants to jailed validators [#1883](https://github.com/cosmos/cosmos-sdk/issues/1883).
    * [x/stake] Improve speed of GetValidator, which was shown to be a performance bottleneck. [#2046](https://github.com/tendermint/tendermint/pull/2200)
    * [x/stake] [\#2435](https://github.com/cosmos/cosmos-sdk/issues/2435) Improve memory efficiency of getting the various store keys
    * [genesis] [\#2229](https://github.com/cosmos/cosmos-sdk/issues/2229) Ensure that there are no duplicate accounts or validators in the genesis state.
    * [genesis] [\#2450](https://github.com/cosmos/cosmos-sdk/issues/2450) Validate staking genesis parameters.
    * Add SDK validation to `config.toml` (namely disabling `create_empty_blocks`) [\#1571](https://github.com/cosmos/cosmos-sdk/issues/1571)
    * [\#1941](https://github.com/cosmos/cosmos-sdk/issues/1941)(https://github.com/cosmos/cosmos-sdk/issues/1941) Version is now inferred via `git describe --tags`.
    * [x/distribution] [\#1671](https://github.com/cosmos/cosmos-sdk/issues/1671) add distribution types and tests

* SDK
    * [tools] Make get_vendor_deps deletes `.vendor-new` directories, in case scratch files are present.
    * [spec] Added simple piggy bank distribution spec
    * [cli] [\#1632](https://github.com/cosmos/cosmos-sdk/issues/1632) Add integration tests to ensure `basecoind init && basecoind` start sequences run successfully for both `democoin` and `basecoin` examples.
    * [store] Speedup IAVL iteration, and consequently everything that requires IAVL iteration. [#2143](https://github.com/cosmos/cosmos-sdk/issues/2143)
    * [store] [\#1952](https://github.com/cosmos/cosmos-sdk/issues/1952), [\#2281](https://github.com/cosmos/cosmos-sdk/issues/2281) Update IAVL dependency to v0.11.0
    * [simulation] Make timestamps randomized [#2153](https://github.com/cosmos/cosmos-sdk/pull/2153)
    * [simulation] Make logs not just pure strings, speeding it up by a large factor at greater block heights [\#2282](https://github.com/cosmos/cosmos-sdk/issues/2282)
    * [simulation] Add a concept of weighting the operations [\#2303](https://github.com/cosmos/cosmos-sdk/issues/2303)
    * [simulation] Logs get written to file if large, and also get printed on panics [\#2285](https://github.com/cosmos/cosmos-sdk/issues/2285)
    * [simulation] Bank simulations now makes testing auth configurable [\#2425](https://github.com/cosmos/cosmos-sdk/issues/2425)
    * [gaiad] [\#1992](https://github.com/cosmos/cosmos-sdk/issues/1992) Add optional flag to `gaiad testnet` to make config directory of daemon (default `gaiad`) and cli (default `gaiacli`) configurable
    * [x/stake] Add stake `Queriers` for Gaia-lite endpoints. This increases the staking endpoints performance by reusing the staking `keeper` logic for queries. [#2249](https://github.com/cosmos/cosmos-sdk/pull/2149)
    * [store] [\#2017](https://github.com/cosmos/cosmos-sdk/issues/2017) Refactor
    gas iterator gas consumption to only consume gas for iterator creation and `Next`
    calls which includes dynamic consumption of value length.
    * [types/decimal] [\#2378](https://github.com/cosmos/cosmos-sdk/issues/2378) - Added truncate functionality to decimal
    * [client] [\#1184](https://github.com/cosmos/cosmos-sdk/issues/1184) Remove unused `client/tx/sign.go`.
    * [tools] [\#2464](https://github.com/cosmos/cosmos-sdk/issues/2464) Lock binary dependencies to a specific version
    * #2573 [x/distribution] add accum invariance

BUG FIXES

* Gaia CLI  (`gaiacli`)
    * [cli] [\#1997](https://github.com/cosmos/cosmos-sdk/issues/1997) Handle panics gracefully when `gaiacli stake {delegation,unbond}` fail to unmarshal delegation.
    * [cli] [\#2265](https://github.com/cosmos/cosmos-sdk/issues/2265) Fix JSON formatting of the `gaiacli send` command.
    * [cli] [\#2547](https://github.com/cosmos/cosmos-sdk/issues/2547) Mark --to and --amount as required flags for `gaiacli tx send`.

* Gaia
  * [x/stake] Return correct Tendermint validator update set on `EndBlocker` by not
  including non previously bonded validators that have zero power. [#2189](https://github.com/cosmos/cosmos-sdk/issues/2189)
  * [docs] Fixed light client section links

* SDK
    * [\#1988](https://github.com/cosmos/cosmos-sdk/issues/1988) Make us compile on OpenBSD (disable ledger) [#1988] (https://github.com/cosmos/cosmos-sdk/issues/1988)
    * [\#2105](https://github.com/cosmos/cosmos-sdk/issues/2105) Fix DB Iterator leak, which may leak a go routine.
    * [ledger] [\#2064](https://github.com/cosmos/cosmos-sdk/issues/2064) Fix inability to sign and send transactions via the LCD by
    loading a Ledger device at runtime.
    * [\#2158](https://github.com/cosmos/cosmos-sdk/issues/2158) Fix non-deterministic ordering of validator iteration when slashing in `gov EndBlocker`
    * [simulation] [\#1924](https://github.com/cosmos/cosmos-sdk/issues/1924) Make simulation stop on SIGTERM
    * [\#2388](https://github.com/cosmos/cosmos-sdk/issues/2388) Remove dependency on deprecated tendermint/tmlibs repository.
    * [\#2416](https://github.com/cosmos/cosmos-sdk/issues/2416) Refactored `InitializeTestLCD` to properly include proposing validator in genesis state.
    * #2573 [x/distribution] accum invariance bugfix
    * #2573 [x/slashing] unbonding-delegation slashing invariance bugfix

## 0.24.2

*August 22nd, 2018*

BUG FIXES

* Tendermint
  - Fix unbounded consensus WAL growth

## 0.24.1

*August 21st, 2018*

BUG FIXES

* Gaia
  - [x/slashing] Evidence tracking now uses validator address instead of validator pubkey

## 0.24.0

*August 13th, 2018*

BREAKING CHANGES

* Gaia REST API (`gaiacli advanced rest-server`)
  - [x/stake] [\#1880](https://github.com/cosmos/cosmos-sdk/issues/1880) More REST-ful endpoints (large refactor)
  - [x/slashing] [\#1866](https://github.com/cosmos/cosmos-sdk/issues/1866) `/slashing/signing_info` takes cosmosvalpub instead of cosmosvaladdr
  - use time.Time instead of int64 for time. See Tendermint v0.23.0
  - Signatures are no longer Amino encoded with prefixes (just encoded as raw
    bytes) - see Tendermint v0.23.0

* Gaia CLI  (`gaiacli`)
  -  [x/stake] change `--keybase-sig` to `--identity`
  -  [x/stake] [\#1828](https://github.com/cosmos/cosmos-sdk/issues/1828) Force user to specify amount on create-validator command by removing default
  -  [x/gov] Change `--proposalID` to `--proposal-id`
  -  [x/stake, x/gov] [\#1606](https://github.com/cosmos/cosmos-sdk/issues/1606) Use `--from` instead of adhoc flags like `--address-validator`
        and `--proposer` to indicate the sender address.
  -  [\#1551](https://github.com/cosmos/cosmos-sdk/issues/1551) Remove `--name` completely
  -  Genesis/key creation (`gaiad init`) now supports user-provided key passwords

* Gaia
  - [x/stake] Inflation doesn't use rationals in calculation (performance boost)
  - [x/stake] Persist a map from `addr->pubkey` in the state since BeginBlock
    doesn't provide pubkeys.
  - [x/gov] [\#1781](https://github.com/cosmos/cosmos-sdk/issues/1781) Added tags sub-package, changed tags to use dash-case
  - [x/gov] [\#1688](https://github.com/cosmos/cosmos-sdk/issues/1688) Governance parameters are now stored in globalparams store
  - [x/gov] [\#1859](https://github.com/cosmos/cosmos-sdk/issues/1859) Slash validators who do not vote on a proposal
  - [x/gov] [\#1914](https://github.com/cosmos/cosmos-sdk/issues/1914) added TallyResult type that gets stored in Proposal after tallying is finished

* SDK
  - [baseapp] Msgs are no longer run on CheckTx, removed `ctx.IsCheckTx()`
  - [baseapp] NewBaseApp constructor takes sdk.TxDecoder as argument instead of wire.Codec
  - [types] sdk.NewCoin takes sdk.Int, sdk.NewInt64Coin takes int64
  - [x/auth] Default TxDecoder can be found in `x/auth` rather than baseapp
  - [client] [\#1551](https://github.com/cosmos/cosmos-sdk/issues/1551): Refactored `CoreContext` to `TxContext` and `QueryContext`
      - Removed all tx related fields and logic (building & signing) to separate
        structure `TxContext` in `x/auth/client/context`

* Tendermint
    - v0.22.5 -> See [Tendermint PR](https://github.com/tendermint/tendermint/pull/1966)
        - change all the cryptography imports.
    - v0.23.0 -> See
      [Changelog](https://github.com/tendermint/tendermint/blob/v0.23.0/CHANGELOG.md#0230)
      and [SDK PR](https://github.com/cosmos/cosmos-sdk/pull/1927)
        - BeginBlock no longer includes crypto.Pubkey
        - use time.Time instead of int64 for time.

FEATURES

* Gaia REST API (`gaiacli advanced rest-server`)
    - [x/gov] Can now query governance proposals by ProposalStatus

* Gaia CLI  (`gaiacli`)
    - [x/gov] added `query-proposals` command. Can filter by `depositer`, `voter`, and `status`
    - [x/stake] [\#2043](https://github.com/cosmos/cosmos-sdk/issues/2043) Added staking query cli cmds for unbonding-delegations and redelegations

* Gaia
  - [networks] Added ansible scripts to upgrade seed nodes on a network

* SDK
  - [x/mock/simulation] Randomized simulation framework
     - Modules specify invariants and operations, preferably in an x/[module]/simulation package
     - Modules can test random combinations of their own operations
     - Applications can integrate operations and invariants from modules together for an integrated simulation
     - Simulates Tendermint's algorithm for validator set updates
     - Simulates validator signing/downtime with a Markov chain, and occaisional double-signatures
     - Includes simulated operations & invariants for staking, slashing, governance, and bank modules
  - [store] [\#1481](https://github.com/cosmos/cosmos-sdk/issues/1481) Add transient store
  - [baseapp] Initialize validator set on ResponseInitChain
  - [baseapp] added BaseApp.Seal - ability to seal baseapp parameters once they've been set
  - [cosmos-sdk-cli] New `cosmos-sdk-cli` tool to quickly initialize a new
    SDK-based project
  - [scripts] added log output monitoring to DataDog using Ansible scripts

IMPROVEMENTS

* Gaia
  - [spec] [\#967](https://github.com/cosmos/cosmos-sdk/issues/967) Inflation and distribution specs drastically improved
  - [x/gov] [\#1773](https://github.com/cosmos/cosmos-sdk/issues/1773) Votes on a proposal can now be queried
  - [x/gov] Initial governance parameters can now be set in the genesis file
  - [x/stake] [\#1815](https://github.com/cosmos/cosmos-sdk/issues/1815) Sped up the processing of `EditValidator` txs.
  - [config] [\#1930](https://github.com/cosmos/cosmos-sdk/issues/1930) Transactions indexer indexes all tags by default.
  - [ci] [#2057](https://github.com/cosmos/cosmos-sdk/pull/2057) Run `make localnet-start` on every commit and ensure network reaches at least 10 blocks

* SDK
  - [baseapp] [\#1587](https://github.com/cosmos/cosmos-sdk/issues/1587) Allow any alphanumeric character in route
  - [baseapp] Allow any alphanumeric character in route
  - [tools] Remove `rm -rf vendor/` from `make get_vendor_deps`
  - [x/auth] Recover ErrorOutOfGas panic in order to set sdk.Result attributes correctly
  - [x/auth] [\#2376](https://github.com/cosmos/cosmos-sdk/issues/2376) No longer runs any signature in a multi-msg, if any account/sequence number is wrong.
  - [x/auth] [\#2376](https://github.com/cosmos/cosmos-sdk/issues/2376) No longer charge gas for subtracting fees
  - [x/bank] Unit tests are now table-driven
  - [tests] Add tests to example apps in docs
  - [tests] Fixes ansible scripts to work with AWS too
  - [tests] [\#1806](https://github.com/cosmos/cosmos-sdk/issues/1806) CLI tests are now behind the build flag 'cli_test', so go test works on a new repo

BUG FIXES

* Gaia CLI  (`gaiacli`)
  -  [\#1766](https://github.com/cosmos/cosmos-sdk/issues/1766) Fixes bad example for keybase identity
  -  [x/stake] [\#2021](https://github.com/cosmos/cosmos-sdk/issues/2021) Fixed repeated CLI commands in staking

* Gaia
  - [x/stake] [#2077](https://github.com/cosmos/cosmos-sdk/pull/2077) Fixed invalid cliff power comparison
  - [\#1804](https://github.com/cosmos/cosmos-sdk/issues/1804) Fixes gen-tx genesis generation logic temporarily until upstream updates
  - [\#1799](https://github.com/cosmos/cosmos-sdk/issues/1799) Fix `gaiad export`
  - [\#1839](https://github.com/cosmos/cosmos-sdk/issues/1839) Fixed bug where intra-tx counter wasn't set correctly for genesis validators
  - [x/stake] [\#1858](https://github.com/cosmos/cosmos-sdk/issues/1858) Fixed bug where the cliff validator was not updated correctly
  - [tests] [\#1675](https://github.com/cosmos/cosmos-sdk/issues/1675) Fix non-deterministic `test_cover`
  - [tests] [\#1551](https://github.com/cosmos/cosmos-sdk/issues/1551) Fixed invalid LCD test JSON payload in `doIBCTransfer`
  - [basecoin] Fixes coin transaction failure and account query [discussion](https://forum.cosmos.network/t/unmarshalbinarybare-expected-to-read-prefix-bytes-75fbfab8-since-it-is-registered-concrete-but-got-0a141dfa/664/6)
  - [x/gov] [\#1757](https://github.com/cosmos/cosmos-sdk/issues/1757) Fix VoteOption conversion to String
  * [x/stake] [#2083] Fix broken invariant of bonded validator power decrease

## 0.23.1

*July 27th, 2018*

BUG FIXES
  * [tendermint] Update to v0.22.8
    - [consensus, blockchain] Register the Evidence interface so it can be
      marshalled/unmarshalled by the blockchain and consensus reactors

## 0.23.0

*July 25th, 2018*

BREAKING CHANGES
* [x/stake] Fixed the period check for the inflation calculation

IMPROVEMENTS
* [cli] Improve error messages for all txs when the account doesn't exist
* [tendermint] Update to v0.22.6
    - Updates the crypto imports/API (#1966)
* [x/stake] Add revoked to human-readable validator

BUG FIXES
* [tendermint] Update to v0.22.6
    - Fixes some security vulnerabilities reported in the [Bug Bounty](https://hackerone.com/tendermint)
*  [\#1797](https://github.com/cosmos/cosmos-sdk/issues/1797) Fix off-by-one error in slashing for downtime
*  [\#1787](https://github.com/cosmos/cosmos-sdk/issues/1787) Fixed bug where Tally fails due to revoked/unbonding validator
*  [\#1666](https://github.com/cosmos/cosmos-sdk/issues/1666) Add intra-tx counter to the genesis validators

## 0.22.0

*July 16th, 2018*

BREAKING CHANGES
* [x/gov] Increase VotingPeriod, DepositPeriod, and MinDeposit

IMPROVEMENTS
* [gaiad] Default config updates:
    - `timeout_commit=5000` so blocks only made every 5s
    - `prof_listen_addr=localhost:6060` so profile server is on by default
    - `p2p.send_rate` and `p2p.recv_rate` increases 10x (~5MB/s)

BUG FIXES
* [server] Fix to actually overwrite default tendermint config

## 0.21.1

*July 14th, 2018*

BUG FIXES
* [build] Added Ledger build support via `LEDGER_ENABLED=true|false`
  * True by default except when cross-compiling

## 0.21.0

*July 13th, 2018*

BREAKING CHANGES
* [x/stake] Specify DelegatorAddress in MsgCreateValidator
* [x/stake] Remove the use of global shares in the pool
   * Remove the use of `PoolShares` type in `x/stake/validator` type - replace with `Status` `Tokens` fields
* [x/auth] NewAccountMapper takes a constructor instead of a prototype
* [keys] Keybase.Update function now takes in a function to get the newpass, rather than the password itself

FEATURES
* [baseapp] NewBaseApp now takes option functions as parameters

IMPROVEMENTS
* Updated docs folder to accommodate cosmos.network docs project
* [store] Added support for tracing multi-store operations via `--trace-store`
* [store] Pruning strategy configurable with pruning flag on gaiad start

BUG FIXES
* [\#1630](https://github.com/cosmos/cosmos-sdk/issues/1630) - redelegation nolonger removes tokens from the delegator liquid account
* [keys] [\#1629](https://github.com/cosmos/cosmos-sdk/issues/1629) - updating password no longer asks for a new password when the first entered password was incorrect
* [lcd] importing an account would create a random account
* [server] 'gaiad init' command family now writes provided name as the moniker in `config.toml`
* [build] Added Ledger build support via `LEDGER_ENABLED=true|false`
  * True by default except when cross-compiling

## 0.20.0

*July 10th, 2018*

BREAKING CHANGES
* msg.GetSignBytes() returns sorted JSON (by key)
* msg.GetSignBytes() field changes
    * `msg_bytes` -> `msgs`
    * `fee_bytes` -> `fee`
* Update Tendermint to v0.22.2
    * Default ports changed from 466xx to 266xx
    * Amino JSON uses type names instead of prefix bytes
    * ED25519 addresses are the first 20-bytes of the SHA256 of the raw 32-byte
      pubkey (Instead of RIPEMD160)
    * go-crypto, abci, tmlibs have been merged into Tendermint
      * The keys sub-module is now in the SDK
    * Various other fixes
* [auth] Signers of a transaction now only sign over their own account and sequence number
* [auth] Removed MsgChangePubKey
* [auth] Removed SetPubKey from account mapper
* [auth] AltBytes renamed to Memo, now a string, max 100 characters, costs a bit of gas
* [types] `GetMsg()` -> `GetMsgs()` as txs wrap many messages
* [types] Removed GetMemo from Tx (it is still on StdTx)
* [types] renamed rational.Evaluate to rational.Round{Int64, Int}
* [types] Renamed `sdk.Address` to `sdk.AccAddress`/`sdk.ValAddress`
* [types] `sdk.AccAddress`/`sdk.ValAddress` natively marshals to Bech32 in String, Sprintf (when used with `%s`), and MarshalJSON
* [keys] Keybase and Ledger support from go-crypto merged into the SDK in the `crypto` folder
* [cli] Rearranged commands under subcommands
* [x/slashing] Update slashing for unbonding period
  * Slash according to power at time of infraction instead of power at
    time of discovery
  * Iterate through unbonding delegations & redelegations which contributed
    to an infraction, slash them proportional to their stake at the time
  * Add REST endpoint to unrevoke a validator previously revoked for downtime
  * Add REST endpoint to retrieve liveness signing information for a validator
* [x/stake] Remove Tick and add EndBlocker
* [x/stake] most index keys nolonger hold a value - inputs are rearranged to form the desired key
* [x/stake] store-value for delegation, validator, ubd, and red do not hold duplicate information contained store-key
* [x/stake] Introduce concept of unbonding for delegations and validators
  * `gaiacli stake unbond` replaced with `gaiacli stake begin-unbonding`
  * Introduced:
    * `gaiacli stake complete-unbonding`
    * `gaiacli stake begin-redelegation`
    * `gaiacli stake complete-redelegation`
* [lcd] Switch key creation output to return bech32
* [lcd] Removed shorthand CLI flags (`a`, `c`, `n`, `o`)
* [gaiad] genesis transactions now use bech32 addresses / pubkeys
* [gov] VoteStatus renamed to ProposalStatus
* [gov] VoteOption, ProposalType, and ProposalStatus all marshal to string form in JSON

DEPRECATED
* [cli] Deprecated `--name` flag in commands that send txs, in favor of `--from`

FEATURES
* [x/gov] Implemented MVP
  * Supported proposal types: just binary (pass/fail) TextProposals for now
  * Proposals need deposits to be votable; deposits are burned if proposal fails
  * Delegators delegate votes to validator by default but can override (for their stake)
* [gaiacli] Ledger support added
  - You can now use a Ledger with `gaiacli --ledger` for all key-related commands
  - Ledger keys can be named and tracked locally in the key DB
* [gaiacli] You can now attach a simple text-only memo to any transaction, with the `--memo` flag
* [gaiacli] added the following flags for commands that post transactions to the chain:
  * async -- send the tx without waiting for a tendermint response
  * json  -- return the output in json format for increased readability
  * print-response -- return the tx response. (includes fields like gas cost)
* [lcd] Queried TXs now include the tx hash to identify each tx
* [mockapp] CompleteSetup() no longer takes a testing parameter
* [x/bank] Add benchmarks for signing and delivering a block with a single bank transaction
  * Run with `cd x/bank && go test --bench=.`
* [tools] make get_tools installs tendermint's linter, and gometalinter
* [tools] Switch gometalinter to the stable version
* [tools] Add the following linters
  * misspell
  * gofmt
  * go vet -composites=false
  * unconvert
  * ineffassign
  * errcheck
  * unparam
  * gocyclo
* [tools] Added `make format` command to automate fixing misspell and gofmt errors.
* [server] Default config now creates a profiler at port 6060, and increase p2p send/recv rates
* [types] Switches internal representation of Int/Uint/Rat to use pointers
* [types] Added MinInt and MinUint functions
* [gaiad] `unsafe_reset_all` now resets addrbook.json
* [democoin] add x/oracle, x/assoc
* [tests] created a randomized testing framework.
  - Currently bank has limited functionality in the framework
  - Auth has its invariants checked within the framework
* [tests] Add WaitForNextNBlocksTM helper method
* [keys] New keys now have 24 word recovery keys, for heightened security
- [keys] Add a temporary method for exporting the private key

IMPROVEMENTS
* [x/bank] Now uses go-wire codec instead of 'encoding/json'
* [x/auth] Now uses go-wire codec instead of 'encoding/json'
* revised use of endblock and beginblock
* [stake] module reorganized to include `types` and `keeper` package
* [stake] keeper always loads the store (instead passing around which doesn't really boost efficiency)
* [stake] edit-validator changes now can use the keyword [do-not-modify] to not modify unspecified `--flag` (aka won't set them to `""` value)
* [stake] offload more generic functionality from the handler into the keeper
* [stake] clearer staking logic
* [types] added common tag constants
* [keys] improve error message when deleting non-existent key
* [gaiacli] improve error messages on `send` and `account` commands
* added contributing guidelines
* [docs] Added commands for governance CLI on testnet README

BUG FIXES
* [x/slashing] [\#1510](https://github.com/cosmos/cosmos-sdk/issues/1510) Unrevoked validators cannot un-revoke themselves
* [x/stake] [\#1513](https://github.com/cosmos/cosmos-sdk/issues/1513) Validators slashed to zero power are unbonded and removed from the store
* [x/stake] [\#1567](https://github.com/cosmos/cosmos-sdk/issues/1567) Validators decreased in power but not unbonded are now updated in Tendermint
* [x/stake] error strings lower case
* [x/stake] pool loose tokens now accounts for unbonding and unbonding tokens not associated with any validator
* [x/stake] fix revoke bytes ordering (was putting revoked candidates at the top of the list)
* [x/stake] bond count was counting revoked validators as bonded, fixed
* [gaia] Added self delegation for validators in the genesis creation
* [lcd] tests now don't depend on raw json text
* Retry on HTTP request failure in CLI tests, add option to retry tests in Makefile
* Fixed bug where chain ID wasn't passed properly in x/bank REST handler, removed Viper hack from ante handler
* Fixed bug where `democli account` didn't decode the account data correctly
* [\#872](https://github.com/cosmos/cosmos-sdk/issues/872)  - recovery phrases no longer all end in `abandon`
* [\#887](https://github.com/cosmos/cosmos-sdk/issues/887)  - limit the size of rationals that can be passed in from user input
* [\#1052](https://github.com/cosmos/cosmos-sdk/issues/1052) - Make all now works
* [\#1258](https://github.com/cosmos/cosmos-sdk/issues/1258) - printing big.rat's can no longer overflow int64
* [\#1259](https://github.com/cosmos/cosmos-sdk/issues/1259) - fix bug where certain tests that could have a nil pointer in defer
* [\#1343](https://github.com/cosmos/cosmos-sdk/issues/1343) - fixed unnecessary parallelism in CI
* [\#1353](https://github.com/cosmos/cosmos-sdk/issues/1353) - CLI: Show pool shares fractions in human-readable format
* [\#1367](https://github.com/cosmos/cosmos-sdk/issues/1367) - set ChainID in InitChain
* [\#1461](https://github.com/cosmos/cosmos-sdk/issues/1461) - CLI tests now no longer reset your local environment data
* [\#1505](https://github.com/cosmos/cosmos-sdk/issues/1505) - `gaiacli stake validator` no longer panics if validator doesn't exist
* [\#1565](https://github.com/cosmos/cosmos-sdk/issues/1565) - fix cliff validator persisting when validator set shrinks from max
* [\#1287](https://github.com/cosmos/cosmos-sdk/issues/1287) - prevent zero power validators at genesis
* [x/stake] fix bug when unbonding/redelegating using `--shares-percent`
* [\#1010](https://github.com/cosmos/cosmos-sdk/issues/1010) - two validators can't bond with the same pubkey anymore


## 0.19.0

*June 13, 2018*

BREAKING CHANGES
* msg.GetSignBytes() now returns bech32-encoded addresses in all cases
* [lcd] REST end-points now include gas
* sdk.Coin now uses sdk.Int, a big.Int wrapper with 256bit range cap

FEATURES
* [x/auth] Added AccountNumbers to BaseAccount and StdTxs to allow for replay protection with account pruning
* [lcd] added an endpoint to query for the SDK version of the connected node

IMPROVEMENTS
* export command now writes current validator set for Tendermint
* [tests] Application module tests now use a mock application
* [gaiacli] Fix error message when account isn't found when running gaiacli account
* [lcd] refactored to eliminate use of global variables, and interdependent tests
* [tests] Added testnet command to gaiad
* [tests] Added localnet targets to Makefile
* [x/stake] More stake tests added to test ByPower index

FIXES
* Fixes consensus fault on testnet - see postmortem [here](https://github.com/cosmos/cosmos-sdk/issues/1197#issuecomment-396823021)
* [x/stake] bonded inflation removed, non-bonded inflation partially implemented
* [lcd] Switch to bech32 for addresses on all human readable inputs and outputs
* [lcd] fixed tx indexing/querying
* [cli] Added `--gas` flag to specify transaction gas limit
* [gaia] Registered slashing message handler
* [x/slashing] Set signInfo.StartHeight correctly for newly bonded validators

FEATURES
* [docs] Reorganize documentation
* [docs] Update staking spec, create WIP spec for slashing, and fees

## 0.18.0

*June 9, 2018*

BREAKING CHANGES

* [stake] candidate -> validator throughout (details in refactor comment)
* [stake] delegate-bond -> delegation throughout
* [stake] `gaiacli query validator` takes and argument instead of using the `--address-candidate` flag
* [stake] introduce `gaiacli query delegations`
* [stake] staking refactor
  * ValidatorsBonded store now take sorted pubKey-address instead of validator owner-address,
    is sorted like Tendermint by pk's address
  * store names more understandable
  * removed temporary ToKick store, just needs a local map!
  * removed distinction between candidates and validators
    * everything is now a validator
    * only validators with a status == bonded are actively validating/receiving rewards
  * Introduction of Unbonding fields, lowlevel logic throughout (not fully implemented with queue)
  * Introduction of PoolShares type within validators,
    replaces three rational fields (BondedShares, UnbondingShares, UnbondedShares
* [x/auth] move stuff specific to auth anteHandler to the auth module rather than the types folder. This includes:
  * StdTx (and its related stuff i.e. StdSignDoc, etc)
  * StdFee
  * StdSignature
  * Account interface
  * Related to this organization, I also:
* [x/auth] got rid of AccountMapper interface (in favor of the struct already in auth module)
* [x/auth] removed the FeeHandler function from the AnteHandler, Replaced with FeeKeeper
* [x/auth] Removed GetSignatures() from Tx interface (as different Tx styles might use something different than StdSignature)
* [store] Removed SubspaceIterator and ReverseSubspaceIterator from KVStore interface and replaced them with helper functions in /types
* [cli] rearranged commands under subcommands
* [stake] remove Tick and add EndBlocker
* Switch to bech32cosmos on all human readable inputs and outputs


FEATURES

* [x/auth] Added ability to change pubkey to auth module
* [baseapp] baseapp now has settable functions for filtering peers by address/port & public key
* [sdk] Gas consumption is now measured as transactions are executed
  * Transactions which run out of gas stop execution and revert state changes
  * A "simulate" query has been added to determine how much gas a transaction will need
  * Modules can include their own gas costs for execution of particular message types
* [stake] Seperation of fee distribution to a new module
* [stake] Creation of a validator/delegation generics in `/types`
* [stake] Helper Description of the store in x/stake/store.md
* [stake] removed use of caches in the stake keeper
* [stake] Added REST API
* [Makefile] Added terraform/ansible playbooks to easily create remote testnets on Digital Ocean


BUG FIXES

* [stake] staking delegator shares exchange rate now relative to equivalent-bonded-tokens the validator has instead of bonded tokens
  ^ this is important for unbonded validators in the power store!
* [cli] fixed cli-bash tests
* [ci] added cli-bash tests
* [basecoin] updated basecoin for stake and slashing
* [docs] fixed references to old cli commands
* [docs] Downgraded Swagger to v2 for downstream compatibility
* auto-sequencing transactions correctly
* query sequence via account store
* fixed duplicate pub_key in stake.Validator
* Auto-sequencing now works correctly
* [gaiacli] Fix error message when account isn't found when running gaiacli account


## 0.17.5

*June 5, 2018*

Update to Tendermint v0.19.9 (Fix evidence reactor, mempool deadlock, WAL panic,
memory leak)

## 0.17.4

*May 31, 2018*

Update to Tendermint v0.19.7 (WAL fixes and more)

## 0.17.3

*May 29, 2018*

Update to Tendermint v0.19.6 (fix fast-sync halt)

## 0.17.5

*June 5, 2018*

Update to Tendermint v0.19.9 (Fix evidence reactor, mempool deadlock, WAL panic,
memory leak)

## 0.17.4

*May 31, 2018*

Update to Tendermint v0.19.7 (WAL fixes and more)

## 0.17.3

*May 29, 2018*

Update to Tendermint v0.19.6 (fix fast-sync halt)

## 0.17.2

_May 20, 2018_

Update to Tendermint v0.19.5 (reduce WAL use, bound the mempool and some rpcs, improve logging)

## 0.17.1 (May 17, 2018)

Update to Tendermint v0.19.4 (fixes a consensus bug and improves logging)

## 0.17.0 (May 15, 2018)

BREAKING CHANGES

* [stake] MarshalJSON -> MarshalBinaryLengthPrefixed
* Queries against the store must be prefixed with the path "/store"

FEATURES

* [gaiacli] Support queries for candidates, delegator-bonds
* [gaiad] Added `gaiad export` command to export current state to JSON
* [x/bank] Tx tags with sender/recipient for indexing & later retrieval
* [x/stake] Tx tags with delegator/candidate for delegation & unbonding, and candidate info for declare candidate / edit validator

IMPROVEMENTS

* [gaiad] Update for Tendermint v0.19.3 (improve `/dump_consensus_state` and add
  `/consensus_state`)
* [spec/ibc] Added spec!
* [spec/stake] Cleanup structure, include details about slashing and
  auto-unbonding
* [spec/governance] Fixup some names and pseudocode
* NOTE: specs are still a work-in-progress ...

BUG FIXES

* Auto-sequencing now works correctly


## 0.16.0 (May 14th, 2018)

BREAKING CHANGES

* Move module REST/CLI packages to x/[module]/client/rest and x/[module]/client/cli
* Gaia simple-staking bond and unbond functions replaced
* [stake] Delegator bonds now store the height at which they were updated
* All module keepers now require a codespace, see basecoin or democoin for usage
* Many changes to names throughout
  * Type as a prefix naming convention applied (ex. BondMsg -> MsgBond)
  * Removed redundancy in names (ex. stake.StakingKeeper -> stake.Keeper)
* Removed SealedAccountMapper
* gaiad init now requires use of `--name` flag
* Removed Get from Msg interface
* types/rational now extends big.Rat

FEATURES:

* Gaia stake commands include, CreateValidator, EditValidator, Delegate, Unbond
* MountStoreWithDB without providing a custom store works.
* Repo is now lint compliant / GoMetaLinter with tendermint-lint integrated into CI
* Better key output, pubkey go-amino hex bytes now output by default
* gaiad init overhaul
  * Create genesis transactions with `gaiad init gen-tx`
  * New genesis account keys are automatically added to the client keybase (introduce `--client-home` flag)
  * Initialize with genesis txs using `--gen-txs` flag
* Context now has access to the application-configured logger
* Add (non-proof) subspace query helper functions
* Add more staking query functions: candidates, delegator-bonds

BUG FIXES

* Gaia now uses stake, ported from github.com/cosmos/gaia


## 0.15.1 (April 29, 2018)

IMPROVEMENTS:

* Update Tendermint to v0.19.1 (includes many rpc fixes)


## 0.15.0 (April 29, 2018)

NOTE: v0.15.0 is a large breaking change that updates the encoding scheme to use
[Amino](github.com/tendermint/go-amino).

For details on how this changes encoding for public keys and addresses,
see the [docs](https://github.com/tendermint/tendermint/blob/v0.19.1/docs/specification/new-spec/encoding.md#public-key-cryptography).

BREAKING CHANGES

* Remove go-wire, use go-amino
* [store] Add `SubspaceIterator` and `ReverseSubspaceIterator` to `KVStore` interface
* [basecoin] NewBasecoinApp takes a `dbm.DB` and uses namespaced DBs for substores

FEATURES:

* Add CacheContext
* Add auto sequencing to client
* Add FeeHandler to ante handler

BUG FIXES

* MountStoreWithDB without providing a custom store works.

## 0.14.1 (April 9, 2018)

BUG FIXES

* [gaiacli] Fix all commands (just a duplicate of basecli for now)

## 0.14.0 (April 9, 2018)

BREAKING CHANGES:

* [client/builder] Renamed to `client/core` and refactored to use a CoreContext
  struct
* [server] Refactor to improve useability and de-duplicate code
* [types] `Result.ToQuery -> Error.QueryResult`
* [makefile] `make build` and `make install` only build/install `gaiacli` and
  `gaiad`. Use `make build_examples` and `make install_examples` for
  `basecoind/basecli` and `democoind/democli`
* [staking] Various fixes/improvements

FEATURES:

* [democoin] Added Proof-of-Work module

BUG FIXES

* [client] Reuse Tendermint RPC client to avoid excessive open files
* [client] Fix setting log level
* [basecoin] Sort coins in genesis

## 0.13.1 (April 3, 2018)

BUG FIXES

* [x/ibc] Fix CLI and relay for IBC txs
* [x/stake] Various fixes/improvements

## 0.13.0 (April 2, 2018)

BREAKING CHANGES

* [basecoin] Remove cool/sketchy modules -> moved to new `democoin`
* [basecoin] NewBasecoinApp takes a `map[string]dbm.DB` as temporary measure
  to allow mounting multiple stores with their own DB until they can share one
* [x/staking] Renamed to `simplestake`
* [builder] Functions don't take `passphrase` as argument
* [server] GenAppParams returns generated seed and address
* [basecoind] `init` command outputs JSON of everything necessary for testnet
* [basecoind] `basecoin.db -> data/basecoin.db`
* [basecli] `data/keys.db -> keys/keys.db`

FEATURES

* [types] `Coin` supports direct arithmetic operations
* [basecoind] Add `show_validator` and `show_node_id` commands
* [x/stake] Initial merge of full staking module!
* [democoin] New example application to demo custom modules

IMPROVEMENTS

* [makefile] `make install`
* [testing] Use `/tmp` for directories so they don't get left in the repo

BUG FIXES

* [basecoin] Allow app to be restarted
* [makefile] Fix build on Windows
* [basecli] Get confirmation before overriding key with same name

## 0.12.0 (March 27 2018)

BREAKING CHANGES

* Revert to old go-wire for now
* glide -> godep
* [types] ErrBadNonce -> ErrInvalidSequence
* [types] Replace tx.GetFeePayer with FeePayer(tx) - returns the first signer
* [types] NewStdTx takes the Fee
* [types] ParseAccount -> AccountDecoder; ErrTxParse -> ErrTxDecoder
* [x/auth] AnteHandler deducts fees
* [x/bank] Move some errors to `types`
* [x/bank] Remove sequence and signature from Input

FEATURES

* [examples/basecoin] New cool module to demonstrate use of state and custom transactions
* [basecoind] `show_node_id` command
* [lcd] Implement the Light Client Daemon and endpoints
* [types/stdlib] Queue functionality
* [store] Subspace iterator on IAVLTree
* [types] StdSignDoc is the document that gets signed (chainid, msg, sequence, fee)
* [types] CodeInvalidPubKey
* [types] StdFee, and StdTx takes the StdFee
* [specs] Progression of MVPs for IBC
* [x/ibc] Initial shell of IBC functionality (no proofs)
* [x/simplestake] Simple staking module with bonding/unbonding

IMPROVEMENTS

* Lots more tests!
* [client/builder] Helpers for forming and signing transactions
* [types] sdk.Address
* [specs] Staking

BUG FIXES

* [x/auth] Fix setting pubkey on new account
* [x/auth] Require signatures to include the sequences
* [baseapp] Dont panic on nil handler
* [basecoin] Check for empty bytes in account and tx

## 0.11.0 (March 1, 2017)

BREAKING CHANGES

* [examples] dummy -> kvstore
* [examples] Remove gaia
* [examples/basecoin] MakeTxCodec -> MakeCodec
* [types] CommitMultiStore interface has new `GetCommitKVStore(key StoreKey) CommitKVStore` method

FEATURES

* [examples/basecoin] CLI for `basecli` and `basecoind` (!)
* [baseapp] router.AddRoute returns Router

IMPROVEMENTS

* [baseapp] Run msg handlers on CheckTx
* [docs] Add spec for REST API
* [all] More tests!

BUG FIXES

* [baseapp] Fix panic on app restart
* [baseapp] InitChain does not call Commit
* [basecoin] Remove IBCStore because mounting multiple stores is currently broken

## 0.10.0 (February 20, 2017)

BREAKING CHANGES

* [baseapp] NewBaseApp(logger, db)
* [baseapp] NewContext(isCheckTx, header)
* [x/bank] CoinMapper -> CoinKeeper

FEATURES

* [examples/gaia] Mock CLI !
* [baseapp] InitChainer, BeginBlocker, EndBlocker
* [baseapp] MountStoresIAVL

IMPROVEMENTS

* [docs] Various improvements.
* [basecoin] Much simpler :)

BUG FIXES

* [baseapp] initialize and reset msCheck and msDeliver properly

## 0.9.0 (February 13, 2017)

BREAKING CHANGES

* Massive refactor. Basecoin works. Still needs <3

## 0.8.1

* Updates for dependencies

## 0.8.0 (December 18, 2017)

* Updates for dependencies

## 0.7.1 (October 11, 2017)

IMPROVEMENTS:

* server/commands: GetInitCmd takes list of options

## 0.7.0 (October 11, 2017)

BREAKING CHANGES:

* Everything has changed, and it's all about to change again, so don't bother using it yet!

## 0.6.2 (July 27, 2017)

IMPROVEMENTS:

* auto-test all tutorials to detect breaking changes
* move deployment scripts from `/scripts` to `/publish` for clarity

BUG FIXES:

* `basecoin init` ensures the address in genesis.json is valid
* fix bug that certain addresses couldn't receive ibc packets

## 0.6.1 (June 28, 2017)

Make lots of small cli fixes that arose when people were using the tools for
the testnet.

IMPROVEMENTS:

* basecoin
  * `basecoin start` supports all flags that `tendermint node` does, such as
    `--rpc.laddr`, `--p2p.seeds`, and `--p2p.skip_upnp`
  * fully supports `--log_level` and `--trace` for logger configuration
  * merkleeyes no longers spams the logs... unless you want it
    * Example: `basecoin start --log_level="merkleeyes:info,state:info,*:error"`
    * Example: `basecoin start --log_level="merkleeyes:debug,state:info,*:error"`
* basecli
  * `basecli init` is more intelligent and only complains if there really was
    a connected chain, not just random files
  * support `localhost:46657` or `http://localhost:46657` format for nodes,
    not just `tcp://localhost:46657`
  * Add `--genesis` to init to specify chain-id and validator hash
    * Example: `basecli init --node=localhost:46657 --genesis=$HOME/.basecoin/genesis.json`
  * `basecli rpc` has a number of methods to easily accept tendermint rpc, and verifies what it can

BUG FIXES:

* basecli
  * `basecli query account` accepts hex account address with or without `0x`
    prefix
  * gives error message when running commands on an unitialized chain, rather
    than some unintelligable panic

## 0.6.0 (June 22, 2017)

Make the basecli command the only way to use client-side, to enforce best
security practices. Lots of enhancements to get it up to production quality.

BREAKING CHANGES:

* ./cmd/commands -> ./cmd/basecoin/commands
* basecli
  * `basecli proof state get` -> `basecli query key`
  * `basecli proof tx get` -> `basecli query tx`
  * `basecli proof state get --app=account` -> `basecli query account`
  * use `--chain-id` not `--chainid` for consistency
  * update to use `--trace` not `--debug` for stack traces on errors
  * complete overhaul on how tx and query subcommands are added. (see counter or trackomatron for examples)
  * no longer supports counter app (see new countercli)
* basecoin
  * `basecoin init` takes an argument, an address to allocate funds to in the genesis
  * removed key2.json
  * removed all client side functionality from it (use basecli now for proofs)
    * no tx subcommand
    * no query subcommand
    * no account (query) subcommand
    * a few other random ones...
  * enhanced relay subcommand
    * relay start did what relay used to do
    * relay init registers both chains on one another (to set it up so relay start just works)
* docs
  * removed `example-plugin`, put `counter` inside `docs/guide`
* app
  * Implements ABCI handshake by proxying merkleeyes.Info()

IMPROVEMENTS:

* `basecoin init` support `--chain-id`
* intergrates tendermint 0.10.0 (not the rc-2, but the real thing)
* commands return error code (1) on failure for easier script testing
* add `reset_all` to basecli, and never delete keys on `init`
* new shutil based unit tests, with better coverage of the cli actions
* just `make fresh` when things are getting stale ;)

BUG FIXES:

* app: no longer panics on missing app_options in genesis (thanks, anton)
* docs: updated all docs... again
* ibc: fix panic on getting BlockID from commit without 100% precommits (still a TODO)

## 0.5.2 (June 2, 2017)

BUG FIXES:

* fix parsing of the log level from Tendermint config (#97)

## 0.5.1 (May 30, 2017)

BUG FIXES:

* fix ibc demo app to use proper tendermint flags, 0.10.0-rc2 compatibility
* Make sure all cli uses new json.Marshal not wire.JSONBytes

## 0.5.0 (May 27, 2017)

BREAKING CHANGES:

* only those related to the tendermint 0.9 -> 0.10 upgrade

IMPROVEMENTS:

* basecoin cli
  * integrates tendermint 0.10.0 and unifies cli (init, unsafe_reset_all, ...)
  * integrate viper, all command line flags can also be defined in environmental variables or config.toml
* genesis file
  * you can define accounts with either address or pub_key
  * sorts coins for you, so no silent errors if not in alphabetical order
* [light-client](https://github.com/tendermint/light-client) integration
  * no longer must you trust the node you connect to, prove everything!
  * new [basecli command](./cmd/basecli/README.md)
  * integrated [key management](https://github.com/tendermint/go-crypto/blob/master/cmd/README.md), stored encrypted locally
  * tracks validator set changes and proves everything from one initial validator seed
  * `basecli proof state` gets complete proofs for any abci state
  * `basecli proof tx` gets complete proof where a tx was stored in the chain
  * `basecli proxy` exposes tendermint rpc, but only passes through results after doing complete verification

BUG FIXES:

* no more silently ignored error with invalid coin names (eg. "17.22foo coin" used to parse as "17 foo", not warning/error)

## 0.4.1 (April 26, 2017)

BUG FIXES:

* Fix bug in `basecoin unsafe_reset_X` where the `priv_validator.json` was not being reset

## 0.4.0 (April 21, 2017)

BREAKING CHANGES:

* CLI now uses Cobra, which forced changes to some of the flag names and orderings

IMPROVEMENTS:

* `basecoin init` doesn't generate error if already initialized
* Much more testing

## 0.3.1 (March 23, 2017)

IMPROVEMENTS:

* CLI returns exit code 1 and logs error before exiting

## 0.3.0 (March 23, 2017)

BREAKING CHANGES:

* Remove `--data` flag and use `BCHOME` to set the home directory (defaults to `~/.basecoin`)
* Remove `--in-proc` flag and start Tendermint in-process by default (expect Tendermint files in $BCHOME/tendermint).
  To start just the ABCI app/server, use `basecoin start --without-tendermint`.
* Consolidate genesis files so the Basecoin genesis is an object under `app_options` in Tendermint genesis. For instance:

```
{
  "app_hash": "",
  "chain_id": "foo_bar_chain",
  "genesis_time": "0001-01-01T00:00:00.000Z",
  "validators": [
    {
      "amount": 10,
      "name": "",
      "pub_key": [
	1,
	"7B90EA87E7DC0C7145C8C48C08992BE271C7234134343E8A8E8008E617DE7B30"
      ]
    }
  ],
  "app_options": {
    "accounts": [{
      "pub_key": {
        "type": "ed25519",
        "data": "6880db93598e283a67c4d88fc67a8858aa2de70f713fe94a5109e29c137100c2"
      },
      "coins": [
        {
          "denom": "blank",
          "amount": 12345
        },
        {
          "denom": "ETH",
          "amount": 654321
        }
      ]
    }],
    "plugin_options": ["plugin1/key1", "value1", "plugin1/key2", "value2"]
  }
}
```

Note the array of key-value pairs is now under `app_options.plugin_options` while the `app_options` themselves are well formed.
We also changed `chainID` to `chain_id` and consolidated to have just one of them.

FEATURES:

* Introduce `basecoin init` and `basecoin unsafe_reset_all`

## 0.2.0 (March 6, 2017)

BREAKING CHANGES:

* Update to ABCI v0.4.0 and Tendermint v0.9.0
* Coins are specified on the CLI as `Xcoin`, eg. `5gold`
* `Cost` is now `Fee`

FEATURES:

* CLI for sending transactions and querying the state,
  designed to be easily extensible as plugins are implemented
* Run Basecoin in-process with Tendermint
* Add `/account` path in Query
* IBC plugin for InterBlockchain Communication
* Demo script of IBC between two chains

IMPROVEMENTS:

* Use new Tendermint `/commit` endpoint for crafting IBC transactions
* More unit tests
* Use go-crypto S structs and go-data for more standard JSON
* Demo uses fewer sleeps

BUG FIXES:

* Various little fixes in coin arithmetic
* More commit validation in IBC
* Return results from transactions

## PreHistory

##### January 14-18, 2017

* Update to Tendermint v0.8.0
* Cleanup a bit and release blog post

##### September 22, 2016

* Basecoin compiles again

<!-- Release links -->

[Unreleased]: https://github.com/cosmos/cosmos-sdk/compare/v0.37.2...HEAD
[v0.37.2]: https://github.com/cosmos/cosmos-sdk/releases/tag/v0.37.2
[v0.37.1]: https://github.com/cosmos/cosmos-sdk/releases/tag/v0.37.1
[v0.37.0]: https://github.com/cosmos/cosmos-sdk/releases/tag/v0.37.0
[v0.36.0]: https://github.com/cosmos/cosmos-sdk/releases/tag/v0.36.0<|MERGE_RESOLUTION|>--- conflicted
+++ resolved
@@ -178,11 +178,8 @@
 
 * (cli) [\#4763](https://github.com/cosmos/cosmos-sdk/issues/4763) Fix flag `--min-self-delegation` for staking `EditValidator`
 * (keys) Fix ledger custom coin type support bug
-<<<<<<< HEAD
 * (x/gov) [\#5107](https://github.com/cosmos/cosmos-sdk/pull/5107) Sum validator operator's all voting power when tally votes
-=======
 * (baseapp) [\#5200](https://github.com/cosmos/cosmos-sdk/issues/5200) Remove duplicate events from previous messages.
->>>>>>> 09276c49
 
 ## [v0.37.2] - 2019-10-10
 
