<!--
Guiding Principles:

Changelogs are for humans, not machines.
There should be an entry for every single version.
The same types of changes should be grouped.
Versions and sections should be linkable.
The latest version comes first.
The release date of each version is displayed.
Mention whether you follow Semantic Versioning.

Usage:

Change log entries are to be added to the Unreleased section under the
appropriate stanza (see below). Each entry is required to include a tag and
the Github issue reference in the following format:

* (<tag>) \#<issue-number> message

The tag should consist of where the change is being made ex. (x/staking), (store)
The issue numbers will later be link-ified during the release process so you do
not have to worry about including a link manually, but you can if you wish.

Types of changes (Stanzas):

"Features" for new features.
"Improvements" for changes in existing functionality.
"Deprecated" for soon-to-be removed features.
"Bug Fixes" for any bug fixes.
"Client Breaking" for breaking Protobuf, gRPC and REST routes used by end-users.
"CLI Breaking" for breaking CLI commands.
"API Breaking" for breaking exported APIs used by developers building on SDK.
"State Machine Breaking" for any changes that result in a different AppState given same genesisState and txList.
Ref: https://keepachangelog.com/en/1.0.0/
-->

# Changelog

## [Unreleased]

### Improvements

* (baseapp) [#24655](https://github.com/cosmos/cosmos-sdk/pull/24655) Add mutex locks for `state` and make `lastCommitInfo` atomic to prevent race conditions between `Commit` and `CreateQueryContext`.

### Bug Fixes

* (client, client/rpc, x/auth/tx) [#24551](https://github.com/cosmos/cosmos-sdk/pull/24551) Handle cancellation properly when supplying context to client methods.
* (x/authz) [#24638](https://github.com/cosmos/cosmos-sdk/pull/24638) Fixed a minor bug where the grant key was cast as a string and dumped directly into the error message leading to an error string possibly containing invalid UTF-8.
* (client, client/rpc, x/auth/tx) [#24551](https://github.com/cosmos/cosmos-sdk/pull/24551) Handle cancellation properly when supplying context to client methods.

### Deprecated

* (x/nft) [#24575](https://github.com/cosmos/cosmos-sdk/pull/24575) Deprecate the `x/nft` module in the Cosmos SDK repository.  This module will not be maintained to the extent that our core modules will and will be kept in a [legacy repo](https://github.com/cosmos/cosmos-legacy).
* (x/group) [#24571](https://github.com/cosmos/cosmos-sdk/pull/24571) Deprecate the `x/group` module in the Cosmos SDK repository.  This module will not be maintained to the extent that our core modules will and will be kept in a [legacy repo](https://github.com/cosmos/cosmos-legacy).
* (types) [#24664](https://github.com/cosmos/cosmos-sdk/pull/24664) Deprecate the `Invariant` type in the Cosmos SDK.

<<<<<<< HEAD
### Improvements

* (proto) [#24161](https://github.com/cosmos/cosmos-sdk/pull/24161) Remove unnecessary annotations from `x/staking` authz proto.

=======
>>>>>>> b71d0894
## [v0.53.0](https://github.com/cosmos/cosmos-sdk/releases/tag/v0.53.0) - 2025-04-29

### Features

* (simsx) [#24062](https://github.com/cosmos/cosmos-sdk/pull/24062) [#24145](https://github.com/cosmos/cosmos-sdk/pull/24145) Add new simsx framework on top of simulations for better module dev experience.
* (baseapp) [#24069](https://github.com/cosmos/cosmos-sdk/pull/24069) Create CheckTxHandler to allow extending the logic of CheckTx.
* (types) [#24093](https://github.com/cosmos/cosmos-sdk/pull/24093) Added a new method, `IsGT`, for `types.Coin`. This method is used to check if a `types.Coin` is greater than another `types.Coin`.
* (client/keys) [#24071](https://github.com/cosmos/cosmos-sdk/pull/24071) Add support for importing hex key using standard input.
* (types) [#23780](https://github.com/cosmos/cosmos-sdk/pull/23780) Add a ValueCodec for the math.Uint type that can be used in collections maps.
* (perf)[#24045](https://github.com/cosmos/cosmos-sdk/pull/24045) Sims: Replace runsim command with Go stdlib testing. CLI: `Commit` default true, `Lean`, `SimulateEveryOperation`, `PrintAllInvariants`, `DBBackend` params removed
* (crypto/keyring) [#24040](https://github.com/cosmos/cosmos-sdk/pull/24040) Expose the db keyring used in the keystore.
* (types) [#23919](https://github.com/cosmos/cosmos-sdk/pull/23919) Add MustValAddressFromBech32 function.
* (all) [#23708](https://github.com/cosmos/cosmos-sdk/pull/23708) Add unordered transaction support.
  * Adds a `--timeout-timestamp` flag that allows users to specify a block time at which the unordered transactions should expire from the mempool.
* (x/epochs) [#23815](https://github.com/cosmos/cosmos-sdk/pull/23815) Upstream `x/epochs` from Osmosis
* (client) [#23811](https://github.com/cosmos/cosmos-sdk/pull/23811) Add auto cli for node service.
* (genutil) [#24018](https://github.com/cosmos/cosmos-sdk/pull/24018) Allow manually setting the consensus key type in genesis
* (client) [#18557](https://github.com/cosmos/cosmos-sdk/pull/18557) Add `--qrcode` flag to `keys show` command to support displaying keys address QR code.
* (x/auth) [#24030](https://github.com/cosmos/cosmos-sdk/pull/24030) Allow usage of ed25519 keys for transaction signing.
* (baseapp) [#24163](https://github.com/cosmos/cosmos-sdk/pull/24163) Add `StreamingManager` to baseapp to extend the abci listeners.
* (x/protocolpool) [#23933](https://github.com/cosmos/cosmos-sdk/pull/23933) Add x/protocolpool module.
  * x/distribution can now utilize an externally managed community pool. NOTE: this will make the message handlers for FundCommunityPool and CommunityPoolSpend error, as well as the query handler for CommunityPool.
* (client) [#18101](https://github.com/cosmos/cosmos-sdk/pull/18101) Add a `keyring-default-keyname` in `client.toml` for specifying a default key name, and skip the need to use the `--from` flag when signing transactions.
* (x/gov) [#24355](https://github.com/cosmos/cosmos-sdk/pull/24355) Allow users to set a custom CalculateVoteResultsAndVotingPower function to be used in govkeeper.Tally.
* (x/mint) [#24436](https://github.com/cosmos/cosmos-sdk/pull/24436) Allow users to set a custom minting function used in the `x/mint` begin blocker.
  * The `InflationCalculationFn` argument to `mint.NewAppModule()` is now ignored and must be nil.  To set a custom `InflationCalculationFn` on the default minter, use `mintkeeper.WithMintFn(mintkeeper.DefaultMintFn(customInflationFn))`.
* (api) [#24428](https://github.com/cosmos/cosmos-sdk/pull/24428) Add block height to response headers

### Improvements

* (x/feegrant) [24461](https://github.com/cosmos/cosmos-sdk/pull/24461) Use collections for `FeeAllowance`, `FeeAllowanceQueue`.
* (client) [#24561](https://github.com/cosmos/cosmos-sdk/pull/24561) TimeoutTimestamp flag has been changed to TimeoutDuration, which now sets the timeout timestamp of unordered transactions to the current time + duration passed.
* (telemetry) [#24541](https://github.com/cosmos/cosmos-sdk/pull/24541) Telemetry now includes a pre_blocker metric key. x/upgrade should migrate to this key in v0.54.0.
* (x/auth) [#24541](https://github.com/cosmos/cosmos-sdk/pull/24541) x/auth's PreBlocker now emits telemetry under the pre_blocker metric key.
* (x/bank) [#24431](https://github.com/cosmos/cosmos-sdk/pull/24431) Reduce the number of `ValidateDenom` calls in `bank.SendCoins` and `Coin`.
  * The `AmountOf()` method on`sdk.Coins` no longer will `panic` if given an invalid denom and will instead return a zero value.
* (x/staking) [#24391](https://github.com/cosmos/cosmos-sdk/pull/24391) Replace panics with error results; more verbose error messages
* (x/staking) [#24354](https://github.com/cosmos/cosmos-sdk/pull/24354) Optimize validator endblock by reducing bech32 conversions, resulting in significant performance improvement
* (client/keys) [#18950](https://github.com/cosmos/cosmos-sdk/pull/18950) Improve `<appd> keys add`, `<appd> keys import` and `<appd> keys rename` by checking name validation.
* (client/keys) [#18703](https://github.com/cosmos/cosmos-sdk/pull/18703) Improve `<appd> keys add` and `<appd> keys show` by checking whether there are duplicate keys in the multisig case.
* (client/keys) [#18745](https://github.com/cosmos/cosmos-sdk/pull/18745) Improve `<appd> keys export` and `<appd> keys mnemonic` by adding --yes option to skip interactive confirmation.
* (x/bank) [#24106](https://github.com/cosmos/cosmos-sdk/pull/24106) `SendCoins` now checks for `SendRestrictions` before instead of after deducting coins using `subUnlockedCoins`.
* (crypto/ledger) [#24036](https://github.com/cosmos/cosmos-sdk/pull/24036) Improve error message when deriving paths using index > 100
* (gRPC) [#23844](https://github.com/cosmos/cosmos-sdk/pull/23844) Add debug log prints for each gRPC request.
* (gRPC) [#24073](https://github.com/cosmos/cosmos-sdk/pull/24073) Adds error handling for out-of-gas panics in grpc query handlers.
* (server) [#24072](https://github.com/cosmos/cosmos-sdk/pull/24072) Return BlockHeader by shallow copy in server Context.
* (x/bank) [#24053](https://github.com/cosmos/cosmos-sdk/pull/24053) Resolve a foot-gun by swapping send restrictions check in `InputOutputCoins` before coin deduction.
* (codec/types) [#24336](https://github.com/cosmos/cosmos-sdk/pull/24336) Most types definitions were moved to `github.com/cosmos/gogoproto/types/any` with aliases to these left in `codec/types` so that there should be no breakage to existing code. This allows protobuf generated code to optionally reference the SDK's custom `Any` type without a direct dependency on the SDK. This can be done by changing the `protoc` `M` parameter for `any.proto` to `Mgoogle/protobuf/any.proto=github.com/cosmos/gogoproto/types/any`.

### API Breaking Changes

* (crypto) [#24414](https://github.com/cosmos/cosmos-sdk/pull/24414) Remove sr25519 support, since it was removed in CometBFT v1.x (see: CometBFT [#3646](https://github.com/cometbft/cometbft/pull/3646)).

### Bug Fixes

* (x/gov)[#24460](https://github.com/cosmos/cosmos-sdk/pull/24460) Do not call Remove during Walk in defaultCalculateVoteResultsAndVotingPower.
* (baseapp) [24261](https://github.com/cosmos/cosmos-sdk/pull/24261) Fix post handler error always results in code 1
* (server) [#24068](https://github.com/cosmos/cosmos-sdk/pull/24068) Allow align block header with skip check header in grpc server.
* (x/gov) [#24044](https://github.com/cosmos/cosmos-sdk/pull/24044) Fix some places in which we call Remove inside a Walk (x/gov).
* (baseapp) [#24042](https://github.com/cosmos/cosmos-sdk/pull/24042) Fixed a data race inside BaseApp.getContext, found by end-to-end (e2e) tests.
* (client/server) [#24059](https://github.com/cosmos/cosmos-sdk/pull/24059) Consistently set viper prefix in client and server. It defaults for the binary name for both client and server.
* (client/keys) [#24041](https://github.com/cosmos/cosmos-sdk/pull/24041) `keys delete` won't terminate when a key is not found, but will log the error.
* (baseapp) [#24027](https://github.com/cosmos/cosmos-sdk/pull/24027) Ensure that `BaseApp.Init` checks that the commit multistore is set to protect against nil dereferences.
* (x/group) [GHSA-47ww-ff84-4jrg](https://github.com/cosmos/cosmos-sdk/security/advisories/GHSA-47ww-ff84-4jrg) Fix x/group can halt when erroring in EndBlocker
* (x/distribution) [#23934](https://github.com/cosmos/cosmos-sdk/pull/23934) Fix vulnerability in `incrementReferenceCount` in distribution.
* (baseapp) [#23879](https://github.com/cosmos/cosmos-sdk/pull/23879) Ensure finalize block response is not empty in the defer check of FinalizeBlock to avoid panic by nil pointer.
* (query) [#23883](https://github.com/cosmos/cosmos-sdk/pull/23883) Fix NPE in query pagination.
* (client) [#23860](https://github.com/cosmos/cosmos-sdk/pull/23860) Add missing `unordered` field for legacy amino signing of tx body.
* (x/bank) [#23836](https://github.com/cosmos/cosmos-sdk/pull/23836) Fix `DenomMetadata` rpc allow value with slashes.
* (query) [87d3a43](https://github.com/cosmos/cosmos-sdk/commit/87d3a432af95f4cf96aa02351ed5fcc51cca6e7b) Fix collection filtered pagination.
* (sims) [#23952](https://github.com/cosmos/cosmos-sdk/pull/23952) Use liveness matrix for validator sign status in sims
* (baseapp) [#24055](https://github.com/cosmos/cosmos-sdk/pull/24055) Align block header when query with latest height.
* (baseapp) [#24074](https://github.com/cosmos/cosmos-sdk/pull/24074) Use CometBFT's ComputeProtoSizeForTxs in defaultTxSelector.SelectTxForProposal for consistency.
* (cli) [#24090](https://github.com/cosmos/cosmos-sdk/pull/24090) Prune cmd should disable async pruning.
* (x/auth) [#19239](https://github.com/cosmos/cosmos-sdk/pull/19239) Sets from flag in multi-sign command to avoid no key name provided error.
* (x/auth) [#23741](https://github.com/cosmos/cosmos-sdk/pull/23741) Support legacy global AccountNumber for legacy compatibility.
* (baseapp) [#24526](https://github.com/cosmos/cosmos-sdk/pull/24526) Fix incorrect retention height when `commitHeight` equals `minRetainBlocks`.
* (x/protocolpool) [#24594](https://github.com/cosmos/cosmos-sdk/pull/24594) Fix NPE when initializing module via depinject.
* (x/epochs) [#24610](https://github.com/cosmos/cosmos-sdk/pull/24610) Fix semantics of `CurrentEpochStartHeight` being set before epoch has started.

## [v0.50.13](https://github.com/cosmos/cosmos-sdk/releases/tag/v0.50.13) - 2025-03-12

### Bug Fixes

* [GHSA-47ww-ff84-4jrg](https://github.com/cosmos/cosmos-sdk/security/advisories/GHSA-47ww-ff84-4jrg) Fix x/group can halt when erroring in EndBlocker

## [v0.50.12](https://github.com/cosmos/cosmos-sdk/releases/tag/v0.50.12) - 2025-02-20

### Bug Fixes

* [GHSA-x5vx-95h7-rv4p](https://github.com/cosmos/cosmos-sdk/security/advisories/GHSA-x5vx-95h7-rv4p) Fix Group module can halt chain when handling a malicious proposal.

## [v0.50.11](https://github.com/cosmos/cosmos-sdk/releases/tag/v0.50.11) - 2024-12-16

### Features

* (crypto/keyring) [#21653](https://github.com/cosmos/cosmos-sdk/pull/21653) New Linux-only backend that adds Linux kernel's `keyctl` support.

### Improvements

* (server) [#21941](https://github.com/cosmos/cosmos-sdk/pull/21941) Regenerate addrbook.json for in place testnet.

### Bug Fixes

* Fix [ABS-0043/ABS-0044](https://github.com/cosmos/cosmos-sdk/security/advisories/GHSA-8wcc-m6j2-qxvm) Limit recursion depth for unknown field detection and unpack any
* (server) [#22564](https://github.com/cosmos/cosmos-sdk/pull/22564) Fix fallback genesis path in server
* (x/group) [#22425](https://github.com/cosmos/cosmos-sdk/pull/22425) Proper address rendering in error
* (sims) [#21906](https://github.com/cosmos/cosmos-sdk/pull/21906) Skip sims test when running dry on validators
* (cli) [#21919](https://github.com/cosmos/cosmos-sdk/pull/21919) Query address-by-acc-num by account_id instead of id.
* (x/group) [#22229](https://github.com/cosmos/cosmos-sdk/pull/22229) Accept `1` and `try` in CLI for group proposal exec.

## [v0.50.10](https://github.com/cosmos/cosmos-sdk/releases/tag/v0.50.10) - 2024-09-20

### Features

* (cli) [#20779](https://github.com/cosmos/cosmos-sdk/pull/20779) Added `module-hash-by-height` command to query and retrieve module hashes at a specified blockchain height, enhancing debugging capabilities.
* (cli) [#21372](https://github.com/cosmos/cosmos-sdk/pull/21372) Added a `bulk-add-genesis-account` genesis command to add many genesis accounts at once.
* (types/collections) [#21724](https://github.com/cosmos/cosmos-sdk/pull/21724) Added `LegacyDec` collection value.

### Improvements

* (x/bank) [#21460](https://github.com/cosmos/cosmos-sdk/pull/21460) Added `Sender` attribute in `MsgMultiSend` event.
* (genutil) [#21701](https://github.com/cosmos/cosmos-sdk/pull/21701) Improved error messages for genesis validation.
* (testutil/integration) [#21816](https://github.com/cosmos/cosmos-sdk/pull/21816) Allow to pass baseapp options in `NewIntegrationApp`.

### Bug Fixes

* (runtime) [#21769](https://github.com/cosmos/cosmos-sdk/pull/21769) Fix baseapp options ordering to avoid overwriting options set by modules.
* (x/consensus) [#21493](https://github.com/cosmos/cosmos-sdk/pull/21493) Fix regression that prevented to upgrade to > v0.50.7 without consensus version params.
* (baseapp) [#21256](https://github.com/cosmos/cosmos-sdk/pull/21256) Halt height will not commit the block indicated, meaning that if halt-height is set to 10, only blocks until 9 (included) will be committed. This is to go back to the original behavior before a change was introduced in v0.50.0.
* (baseapp) [#21444](https://github.com/cosmos/cosmos-sdk/pull/21444) Follow-up, Return PreBlocker events in FinalizeBlockResponse.
* (baseapp) [#21413](https://github.com/cosmos/cosmos-sdk/pull/21413) Fix data race in sdk mempool.

## [v0.50.9](https://github.com/cosmos/cosmos-sdk/releases/tag/v0.50.9) - 2024-08-07

## Bug Fixes

* (baseapp) [#21159](https://github.com/cosmos/cosmos-sdk/pull/21159) Return PreBlocker events in FinalizeBlockResponse.
* [#20939](https://github.com/cosmos/cosmos-sdk/pull/20939) Fix collection reverse iterator to include `pagination.key` in the result.
* (client/grpc) [#20969](https://github.com/cosmos/cosmos-sdk/pull/20969) Fix `node.NewQueryServer` method not setting `cfg`.
* (testutil/integration) [#21006](https://github.com/cosmos/cosmos-sdk/pull/21006) Fix `NewIntegrationApp` method not writing default genesis to state.
* (runtime) [#21080](https://github.com/cosmos/cosmos-sdk/pull/21080) Fix `app.yaml` / `app.json` incompatibility with `depinject v1.0.0`.

## [v0.50.8](https://github.com/cosmos/cosmos-sdk/releases/tag/v0.50.8) - 2024-07-15

## Features

* (client) [#20690](https://github.com/cosmos/cosmos-sdk/pull/20690) Import mnemonic from file

## Improvements

* (x/authz,x/feegrant) [#20590](https://github.com/cosmos/cosmos-sdk/pull/20590) Provide updated keeper in depinject for authz and feegrant modules.
* [#20631](https://github.com/cosmos/cosmos-sdk/pull/20631) Fix json parsing in the wait-tx command.
* (x/auth) [#20438](https://github.com/cosmos/cosmos-sdk/pull/20438) Add `--skip-signature-verification` flag to multisign command to allow nested multisigs.

## Bug Fixes

* (simulation) [#17911](https://github.com/cosmos/cosmos-sdk/pull/17911) Fix all problems with executing command `make test-sim-custom-genesis-fast` for simulation test.
* (simulation) [#18196](https://github.com/cosmos/cosmos-sdk/pull/18196) Fix the problem of `validator set is empty after InitGenesis` in simulation test.

## [v0.50.7](https://github.com/cosmos/cosmos-sdk/releases/tag/v0.50.7) - 2024-06-04

### Improvements

* (debug) [#20328](https://github.com/cosmos/cosmos-sdk/pull/20328) Add consensus address for debug cmd.
* (runtime) [#20264](https://github.com/cosmos/cosmos-sdk/pull/20264) Expose grpc query router via depinject.
* (x/consensus) [#20381](https://github.com/cosmos/cosmos-sdk/pull/20381) Use Comet utility for consensus module consensus param updates.
* (client) [#20356](https://github.com/cosmos/cosmos-sdk/pull/20356) Overwrite client context when available in `SetCmdClientContext`.

### Bug Fixes

* (baseapp) [#20346](https://github.com/cosmos/cosmos-sdk/pull/20346) Correctly assign `execModeSimulate` to context for `simulateTx`.
* (baseapp) [#20144](https://github.com/cosmos/cosmos-sdk/pull/20144) Remove txs from mempool when AnteHandler fails in recheck.
* (baseapp) [#20107](https://github.com/cosmos/cosmos-sdk/pull/20107) Avoid header height overwrite block height.
* (cli) [#20020](https://github.com/cosmos/cosmos-sdk/pull/20020) Make bootstrap-state command support both new and legacy genesis format.
* (testutil/sims) [#20151](https://github.com/cosmos/cosmos-sdk/pull/20151) Set all signatures and don't overwrite the previous one in `GenSignedMockTx`.

## [v0.50.6](https://github.com/cosmos/cosmos-sdk/releases/tag/v0.50.6) - 2024-04-22

### Features

* (types) [#19759](https://github.com/cosmos/cosmos-sdk/pull/19759) Align SignerExtractionAdapter in PriorityNonceMempool Remove.
* (client) [#19870](https://github.com/cosmos/cosmos-sdk/pull/19870) Add new query command `wait-tx`. Alias `event-query-tx-for` to `wait-tx` for backward compatibility.

### Improvements

* (telemetry) [#19903](https://github.com/cosmos/cosmos-sdk/pull/19903) Conditionally emit metrics based on enablement.
    * **Introduction of `Now` Function**: Added a new function called `Now` to the telemetry package. It returns the current system time if telemetry is enabled, or a zero time if telemetry is not enabled.
    * **Atomic Global Variable**: Implemented an atomic global variable to manage the state of telemetry's enablement. This ensures thread safety for the telemetry state.
    * **Conditional Telemetry Emission**: All telemetry functions have been updated to emit metrics only when telemetry is enabled. They perform a check with `isTelemetryEnabled()` and return early if telemetry is disabled, minimizing unnecessary operations and overhead.
* (deps) [#19810](https://github.com/cosmos/cosmos-sdk/pull/19810) Upgrade prometheus version and fix API breaking change due to prometheus bump.
* (deps) [#19810](https://github.com/cosmos/cosmos-sdk/pull/19810) Bump `cosmossdk.io/store` to v1.1.0.
* (server) [#19884](https://github.com/cosmos/cosmos-sdk/pull/19884) Add start customizability to start command options.
* (x/gov) [#19853](https://github.com/cosmos/cosmos-sdk/pull/19853) Emit `depositor` in `EventTypeProposalDeposit`.
* (x/gov) [#19844](https://github.com/cosmos/cosmos-sdk/pull/19844) Emit the proposer of governance proposals.
* (baseapp) [#19616](https://github.com/cosmos/cosmos-sdk/pull/19616) Don't share gas meter in tx execution.

## Bug Fixes

* (x/authz) [#20114](https://github.com/cosmos/cosmos-sdk/pull/20114) Follow up of [GHSA-4j93-fm92-rp4m](https://github.com/cosmos/cosmos-sdk/security/advisories/GHSA-4j93-fm92-rp4m) for `x/authz`.
* (crypto) [#19691](https://github.com/cosmos/cosmos-sdk/pull/19745) Fix tx sign doesn't throw an error when incorrect Ledger is used.
* (baseapp) [#19970](https://github.com/cosmos/cosmos-sdk/pull/19970) Fix default config values to use no-op mempool as default.
* (crypto) [#20027](https://github.com/cosmos/cosmos-sdk/pull/20027) secp256r1 keys now implement gogoproto's customtype interface.
* (x/bank) [#20028](https://github.com/cosmos/cosmos-sdk/pull/20028) Align query with multi denoms for send-enabled.

## [v0.50.5](https://github.com/cosmos/cosmos-sdk/releases/tag/v0.50.5) - 2024-03-12

### Features

* (baseapp) [#19626](https://github.com/cosmos/cosmos-sdk/pull/19626) Add `DisableBlockGasMeter` option to `BaseApp`, which removes the block gas meter during transaction execution.

### Improvements

* (x/distribution) [#19707](https://github.com/cosmos/cosmos-sdk/pull/19707) Add autocli config for `DelegationTotalRewards` for CLI consistency with `q rewards` commands in previous versions.
* (x/auth) [#19651](https://github.com/cosmos/cosmos-sdk/pull/19651) Allow empty public keys in `GetSignBytesAdapter`.

### Bug Fixes

* (x/gov) [#19725](https://github.com/cosmos/cosmos-sdk/pull/19725) Fetch a failed proposal tally from proposal.FinalTallyResult in the gprc query.
* (types) [#19709](https://github.com/cosmos/cosmos-sdk/pull/19709) Fix skip staking genesis export when using `CoreAppModuleAdaptor` / `CoreAppModuleBasicAdaptor` for it.
* (x/auth) [#19549](https://github.com/cosmos/cosmos-sdk/pull/19549) Accept custom get signers when injecting `x/auth/tx`.
* (x/staking) Fix a possible bypass of delegator slashing: [GHSA-86h5-xcpx-cfqc](https://github.com/cosmos/cosmos-sdk/security/advisories/GHSA-86h5-xcpx-cfqc)
* (baseapp) Fix a bug in `baseapp.ValidateVoteExtensions` helper ([GHSA-95rx-m9m5-m94v](https://github.com/cosmos/cosmos-sdk/security/advisories/GHSA-95rx-m9m5-m94v)). The helper has been fixed and for avoiding API breaking changes `currentHeight` and `chainID` arguments are ignored. Those arguments are removed from the helper in v0.51+.

## [v0.50.4](https://github.com/cosmos/cosmos-sdk/releases/tag/v0.50.4) - 2024-02-19

### Features

* (server) [#19280](https://github.com/cosmos/cosmos-sdk/pull/19280) Adds in-place testnet CLI command.

### Improvements

* (client) [#19393](https://github.com/cosmos/cosmos-sdk/pull/19393/) Add `ReadDefaultValuesFromDefaultClientConfig` to populate the default values from the default client config in client.Context without creating a app folder.

### Bug Fixes

* (x/auth/vesting) [GHSA-4j93-fm92-rp4m](#bug-fixes) Add `BlockedAddr` check in `CreatePeriodicVestingAccount`.
* (baseapp) [#19338](https://github.com/cosmos/cosmos-sdk/pull/19338) Set HeaderInfo in context when calling `setState`.
* (baseapp): [#19200](https://github.com/cosmos/cosmos-sdk/pull/19200) Ensure that sdk side ve math matches cometbft.
* [#19106](https://github.com/cosmos/cosmos-sdk/pull/19106) Allow empty public keys when setting signatures. Public keys aren't needed for every transaction.
* (baseapp) [#19198](https://github.com/cosmos/cosmos-sdk/pull/19198) Remove usage of pointers in logs in all optimistic execution goroutines.
* (baseapp) [#19177](https://github.com/cosmos/cosmos-sdk/pull/19177) Fix baseapp `DefaultProposalHandler` same-sender non-sequential sequence.
* (crypto) [#19371](https://github.com/cosmos/cosmos-sdk/pull/19371) Avoid CLI redundant log in stdout, log to stderr instead.

## [v0.50.3](https://github.com/cosmos/cosmos-sdk/releases/tag/v0.50.3) - 2024-01-15

### Features

* (types) [#18991](https://github.com/cosmos/cosmos-sdk/pull/18991) Add SignerExtractionAdapter to PriorityNonceMempool/Config and provide Default implementation matching existing behavior.
* (gRPC) [#19043](https://github.com/cosmos/cosmos-sdk/pull/19043) Add `halt_height` to the gRPC `/cosmos/base/node/v1beta1/config` request.

### Improvements

* (x/bank) [#18956](https://github.com/cosmos/cosmos-sdk/pull/18956) Introduced a new `DenomOwnersByQuery` query method for `DenomOwners`, which accepts the denom value as a query string parameter, resolving issues with denoms containing slashes.
* (x/gov) [#18707](https://github.com/cosmos/cosmos-sdk/pull/18707) Improve genesis validation.
* (x/auth/tx) [#18772](https://github.com/cosmos/cosmos-sdk/pull/18772) Remove misleading gas wanted from tx simulation failure log.
* (client/tx) [#18852](https://github.com/cosmos/cosmos-sdk/pull/18852) Add `WithFromName` to tx factory.
* (types) [#18888](https://github.com/cosmos/cosmos-sdk/pull/18888) Speedup DecCoin.Sort() if len(coins) <= 1
* (types) [#18875](https://github.com/cosmos/cosmos-sdk/pull/18875) Speedup coins.Sort() if len(coins) <= 1
* (baseapp) [#18915](https://github.com/cosmos/cosmos-sdk/pull/18915) Add a new `ExecModeVerifyVoteExtension` exec mode and ensure it's populated in the `Context` during `VerifyVoteExtension` execution.
* (testutil) [#18930](https://github.com/cosmos/cosmos-sdk/pull/18930) Add NodeURI for clientCtx.

### Bug Fixes

* (baseapp) [#19058](https://github.com/cosmos/cosmos-sdk/pull/19058) Fix baseapp posthandler branch would fail if the `runMsgs` had returned an error.
* (baseapp) [#18609](https://github.com/cosmos/cosmos-sdk/issues/18609) Fixed accounting in the block gas meter after module's beginBlock and before DeliverTx, ensuring transaction processing always starts with the expected zeroed out block gas meter.
* (baseapp) [#18895](https://github.com/cosmos/cosmos-sdk/pull/18895) Fix de-duplicating vote extensions during validation in ValidateVoteExtensions.

## [v0.50.2](https://github.com/cosmos/cosmos-sdk/releases/tag/v0.50.2) - 2023-12-11

### Features

* (debug) [#18219](https://github.com/cosmos/cosmos-sdk/pull/18219) Add debug commands for application codec types.
* (client/keys) [#17639](https://github.com/cosmos/cosmos-sdk/pull/17639) Allows using and saving public keys encoded as base64.
* (server) [#17094](https://github.com/cosmos/cosmos-sdk/pull/17094) Add a `shutdown-grace` flag for waiting a given time before exit.

### Improvements

* (telemetry) [#18646] (https://github.com/cosmos/cosmos-sdk/pull/18646) Enable statsd and dogstatsd telemetry sinks.
* (server) [#18478](https://github.com/cosmos/cosmos-sdk/pull/18478) Add command flag to disable colored logs.
* (x/gov) [#18025](https://github.com/cosmos/cosmos-sdk/pull/18025) Improve `<appd> q gov proposer` by querying directly a proposal instead of tx events. It is an alias of `q gov proposal` as the proposer is a field of the proposal.
* (version) [#18063](https://github.com/cosmos/cosmos-sdk/pull/18063) Allow to define extra info to be displayed in `<appd> version --long` command.
* (codec/unknownproto)[#18541](https://github.com/cosmos/cosmos-sdk/pull/18541) Remove the use of "protoc-gen-gogo/descriptor" in favour of using the official protobuf descriptorpb types inside unknownproto.

### Bug Fixes

* (x/auth) [#18564](https://github.com/cosmos/cosmos-sdk/pull/18564) Fix total fees calculation when batch signing.
* (server) [#18537](https://github.com/cosmos/cosmos-sdk/pull/18537) Fix panic when defining minimum gas config as `100stake;100uatom`. Use a `,` delimiter instead of `;`. Fixes the server config getter to use the correct delimiter.
* [#18531](https://github.com/cosmos/cosmos-sdk/pull/18531) Baseapp's `GetConsensusParams` returns an empty struct instead of panicking if no params are found.
* (client/tx) [#18472](https://github.com/cosmos/cosmos-sdk/pull/18472) Utilizes the correct Pubkey when simulating a transaction.
* (baseapp) [#18486](https://github.com/cosmos/cosmos-sdk/pull/18486) Fixed FinalizeBlock calls not being passed to ABCIListeners.
* (baseapp) [#18627](https://github.com/cosmos/cosmos-sdk/pull/18627) Post handlers are run on non successful transaction executions too.
* (baseapp) [#18654](https://github.com/cosmos/cosmos-sdk/pull/18654) Fixes an issue in which `gogoproto.Merge` does not work with gogoproto messages with custom types.

## [v0.50.1](https://github.com/cosmos/cosmos-sdk/releases/tag/v0.50.1) - 2023-11-07

> v0.50.0 has been retracted due to a mistake in tagging the release. Please use v0.50.1 instead.

### Features

* (baseapp) [#18071](https://github.com/cosmos/cosmos-sdk/pull/18071) Add hybrid handlers to `MsgServiceRouter`.
* (server) [#18162](https://github.com/cosmos/cosmos-sdk/pull/18162) Start gRPC & API server in standalone mode.
* (baseapp & types) [#17712](https://github.com/cosmos/cosmos-sdk/pull/17712) Introduce `PreBlock`, which runs before begin blocker other modules, and allows to modify consensus parameters, and the changes are visible to the following state machine logics. Additionally it can be used for vote extensions.
* (genutil) [#17571](https://github.com/cosmos/cosmos-sdk/pull/17571) Allow creation of `AppGenesis` without a file lookup.
* (codec) [#17042](https://github.com/cosmos/cosmos-sdk/pull/17042) Add `CollValueV2` which supports encoding of protov2 messages in collections.
* (x/gov) [#16976](https://github.com/cosmos/cosmos-sdk/pull/16976) Add `failed_reason` field to `Proposal` under `x/gov` to indicate the reason for a failed proposal. Referenced from [#238](https://github.com/bnb-chain/greenfield-cosmos-sdk/pull/238) under `bnb-chain/greenfield-cosmos-sdk`.
* (baseapp) [#16898](https://github.com/cosmos/cosmos-sdk/pull/16898) Add `preFinalizeBlockHook` to allow vote extensions persistence.
* (cli) [#16887](https://github.com/cosmos/cosmos-sdk/pull/16887) Add two new CLI commands: `<appd> tx simulate` for simulating a transaction; `<appd> query block-results` for querying CometBFT RPC for block results.
* (x/bank) [#16852](https://github.com/cosmos/cosmos-sdk/pull/16852) Add `DenomMetadataByQueryString` query in bank module to support metadata query by query string.
* (baseapp) [#16581](https://github.com/cosmos/cosmos-sdk/pull/16581) Implement Optimistic Execution as an experimental feature (not enabled by default).
* (types) [#16257](https://github.com/cosmos/cosmos-sdk/pull/16257) Allow setting the base denom in the denom registry.
* (baseapp) [#16239](https://github.com/cosmos/cosmos-sdk/pull/16239) Add Gas Limits to allow node operators to resource bound queries.
* (cli) [#16209](https://github.com/cosmos/cosmos-sdk/pull/16209) Make `StartCmd` more customizable.
* (types/simulation) [#16074](https://github.com/cosmos/cosmos-sdk/pull/16074) Add generic SimulationStoreDecoder for modules using collections.
* (genutil) [#16046](https://github.com/cosmos/cosmos-sdk/pull/16046) Add "module-name" flag to genutil `add-genesis-account` to enable intializing module accounts at genesis.* [#15970](https://github.com/cosmos/cosmos-sdk/pull/15970) Enable SIGN_MODE_TEXTUAL.
* (types) [#15958](https://github.com/cosmos/cosmos-sdk/pull/15958) Add `module.NewBasicManagerFromManager` for creating a basic module manager from a module manager.
* (types/module) [#15829](https://github.com/cosmos/cosmos-sdk/pull/15829) Add new endblocker interface to handle valset updates.
* (runtime) [#15818](https://github.com/cosmos/cosmos-sdk/pull/15818) Provide logger through `depinject` instead of appBuilder.
* (types) [#15735](https://github.com/cosmos/cosmos-sdk/pull/15735) Make `ValidateBasic() error` method of `Msg` interface optional. Modules should validate messages directly in their message handlers ([RFC 001](https://docs.cosmos.network/main/rfc/rfc-001-tx-validation)).
* (x/genutil) [#15679](https://github.com/cosmos/cosmos-sdk/pull/15679) Allow applications to specify a custom genesis migration function for the `genesis migrate` command.
* (telemetry) [#15657](https://github.com/cosmos/cosmos-sdk/pull/15657) Emit more data (go version, sdk version, upgrade height) in prom metrics.
* (client) [#15597](https://github.com/cosmos/cosmos-sdk/pull/15597) Add status endpoint for clients.
* (testutil/integration) [#15556](https://github.com/cosmos/cosmos-sdk/pull/15556) Introduce `testutil/integration` package for module integration testing.
* (runtime) [#15547](https://github.com/cosmos/cosmos-sdk/pull/15547) Allow runtime to pass event core api service to modules.
* (client) [#15458](https://github.com/cosmos/cosmos-sdk/pull/15458) Add a `CmdContext` field to client.Context initialized to cobra command's context.
* (x/genutil) [#15301](https://github.com/cosmos/cosmos-sdk/pull/15031) Add application genesis. The genesis is now entirely managed by the application and passed to CometBFT at note instantiation. Functions that were taking a `cmttypes.GenesisDoc{}` now takes a `genutiltypes.AppGenesis{}`.
* (core) [#15133](https://github.com/cosmos/cosmos-sdk/pull/15133) Implement RegisterServices in the module manager.
* (x/bank) [#14894](https://github.com/cosmos/cosmos-sdk/pull/14894) Return a human readable denomination for IBC vouchers when querying bank balances. Added a `ResolveDenom` parameter to `types.QueryAllBalancesRequest` and `--resolve-denom` flag to `GetBalancesCmd()`.
* (core) [#14860](https://github.com/cosmos/cosmos-sdk/pull/14860) Add `Precommit` and `PrepareCheckState` AppModule callbacks.
* (x/gov) [#14720](https://github.com/cosmos/cosmos-sdk/pull/14720) Upstream expedited proposals from Osmosis.
* (cli) [#14659](https://github.com/cosmos/cosmos-sdk/pull/14659) Added ability to query blocks by events with queries directly passed to Tendermint, which will allow for full query operator support, e.g. `>`.
* (x/auth) [#14650](https://github.com/cosmos/cosmos-sdk/pull/14650) Add Textual SignModeHandler. Enable `SIGN_MODE_TEXTUAL` by following the [UPGRADING.md](./UPGRADING.md) instructions.
* (x/crisis) [#14588](https://github.com/cosmos/cosmos-sdk/pull/14588) Use CacheContext() in AssertInvariants().
* (mempool) [#14484](https://github.com/cosmos/cosmos-sdk/pull/14484) Add priority nonce mempool option for transaction replacement.
* (query) [#14468](https://github.com/cosmos/cosmos-sdk/pull/14468) Implement pagination for collections.
* (x/gov) [#14373](https://github.com/cosmos/cosmos-sdk/pull/14373) Add new proto field `constitution` of type `string` to gov module genesis state, which allows chain builders to lay a strong foundation by specifying purpose.
* (client) [#14342](https://github.com/cosmos/cosmos-sdk/pull/14342) Add `<app> config` command is now a sub-command, for setting, getting and migrating Cosmos SDK configuration files.
* (x/distribution) [#14322](https://github.com/cosmos/cosmos-sdk/pull/14322) Introduce a new gRPC message handler, `DepositValidatorRewardsPool`, that allows explicit funding of a validator's reward pool.
* (x/bank) [#14224](https://github.com/cosmos/cosmos-sdk/pull/14224) Allow injection of restrictions on transfers using `AppendSendRestriction` or `PrependSendRestriction`.

### Improvements

* (x/gov) [#18189](https://github.com/cosmos/cosmos-sdk/pull/18189) Limit the accepted deposit coins for a proposal to the minimum proposal deposit denoms.
* (x/staking) [#18049](https://github.com/cosmos/cosmos-sdk/pull/18049) Return early if Slash encounters zero tokens to burn.
* (x/staking) [#18035](https://github.com/cosmos/cosmos-sdk/pull/18035) Hoisted out of the redelegation loop, the non-changing validator and delegator addresses parsing.
* (keyring) [#17913](https://github.com/cosmos/cosmos-sdk/pull/17913) Add `NewAutoCLIKeyring` for creating an AutoCLI keyring from a SDK keyring.
* (x/consensus) [#18041](https://github.com/cosmos/cosmos-sdk/pull/18041) Let `ToProtoConsensusParams()` return an error.
* (x/gov) [#17780](https://github.com/cosmos/cosmos-sdk/pull/17780) Recover panics and turn them into errors when executing x/gov proposals.
* (baseapp) [#17667](https://github.com/cosmos/cosmos-sdk/pull/17667) Close databases opened by SDK in `baseApp.Close()`.
* (types/module) [#17554](https://github.com/cosmos/cosmos-sdk/pull/17554) Introduce `HasABCIGenesis` which is implemented by a module only when a validatorset update needs to be returned.
* (cli) [#17389](https://github.com/cosmos/cosmos-sdk/pull/17389) gRPC CometBFT commands have been added under `<aapd> q consensus comet`. CometBFT commands placement in the SDK has been simplified. See the exhaustive list below.
    * `client/rpc.StatusCommand()` is now at `server.StatusCommand()`
* (testutil) [#17216](https://github.com/cosmos/cosmos-sdk/issues/17216) Add `DefaultContextWithKeys` to `testutil` package.
* (cli) [#17187](https://github.com/cosmos/cosmos-sdk/pull/17187) Do not use `ctx.PrintObjectLegacy` in commands anymore.
    * `<appd> q gov proposer [proposal-id]` now returns a proposal id as int instead of string.
* (x/staking) [#17164](https://github.com/cosmos/cosmos-sdk/pull/17164) Add `BondedTokensAndPubKeyByConsAddr` to the keeper to enable vote extension verification.
* (x/group, x/gov) [#17109](https://github.com/cosmos/cosmos-sdk/pull/17109) Let proposal summary be 40x longer than metadata limit.
* (version) [#17096](https://github.com/cosmos/cosmos-sdk/pull/17096) Improve `getSDKVersion()` to handle module replacements.
* (types) [#16890](https://github.com/cosmos/cosmos-sdk/pull/16890) Remove `GetTxCmd() *cobra.Command` and `GetQueryCmd() *cobra.Command` from `module.AppModuleBasic` interface.
* (x/authz) [#16869](https://github.com/cosmos/cosmos-sdk/pull/16869) Improve error message when grant not found.
* (all) [#16497](https://github.com/cosmos/cosmos-sdk/pull/16497) Removed all exported vestiges of `sdk.MustSortJSON` and `sdk.SortJSON`.
* (server) [#16238](https://github.com/cosmos/cosmos-sdk/pull/16238) Don't setup p2p node keys if starting a node in GRPC only mode.
* (cli) [#16206](https://github.com/cosmos/cosmos-sdk/pull/16206) Make ABCI handshake profileable.
* (types) [#16076](https://github.com/cosmos/cosmos-sdk/pull/16076) Optimize `ChainAnteDecorators`/`ChainPostDecorators` to instantiate the functions once instead of on every invocation of the returned `AnteHandler`/`PostHandler`.
* (server) [#16071](https://github.com/cosmos/cosmos-sdk/pull/16071) When `mempool.max-txs` is set to a negative value, use a no-op mempool (effectively disable the app mempool).
* (types/query) [#16041](https://github.com/cosmos/cosmos-sdk/pull/16041) Change pagination max limit to a variable in order to be modifed by application devs.
* (simapp) [#15958](https://github.com/cosmos/cosmos-sdk/pull/15958) Refactor SimApp for removing the global basic manager.
* (all modules) [#15901](https://github.com/cosmos/cosmos-sdk/issues/15901) All core Cosmos SDK modules query commands have migrated to [AutoCLI](https://docs.cosmos.network/main/core/autocli), ensuring parity between gRPC and CLI queries.
* (x/auth) [#15867](https://github.com/cosmos/cosmos-sdk/pull/15867) Support better logging for signature verification failure.
* (store/cachekv) [#15767](https://github.com/cosmos/cosmos-sdk/pull/15767) Reduce peak RAM usage during and after `InitGenesis`.
* (x/bank) [#15764](https://github.com/cosmos/cosmos-sdk/pull/15764) Speedup x/bank `InitGenesis`.
* (x/slashing) [#15580](https://github.com/cosmos/cosmos-sdk/pull/15580) Refactor the validator's missed block signing window to be a chunked bitmap instead of a "logical" bitmap, significantly reducing the storage footprint.
* (x/gov) [#15554](https://github.com/cosmos/cosmos-sdk/pull/15554) Add proposal result log in `active_proposal` event. When a proposal passes but fails to execute, the proposal result is logged in the `active_proposal` event.
* (x/consensus) [#15553](https://github.com/cosmos/cosmos-sdk/pull/15553) Migrate consensus module to use collections.
* (server) [#15358](https://github.com/cosmos/cosmos-sdk/pull/15358) Add `server.InterceptConfigsAndCreateContext` as alternative to `server.InterceptConfigsPreRunHandler` which does not set the server context and the default SDK logger.
* (mempool) [#15328](https://github.com/cosmos/cosmos-sdk/pull/15328) Improve the `PriorityNonceMempool`:
    * Support generic transaction prioritization, instead of `ctx.Priority()`
    * Improve construction through the use of a single `PriorityNonceMempoolConfig` instead of option functions
* (x/authz) [#15164](https://github.com/cosmos/cosmos-sdk/pull/15164) Add `MsgCancelUnbondingDelegation` to staking authorization.
* (server) [#15041](https://github.com/cosmos/cosmos-sdk/pull/15041) Remove unnecessary sleeps from gRPC and API server initiation. The servers will start and accept requests as soon as they're ready.
* (baseapp) [#15023](https://github.com/cosmos/cosmos-sdk/pull/15023) & [#15213](https://github.com/cosmos/cosmos-sdk/pull/15213) Add `MessageRouter` interface to baseapp and pass it to authz, gov and groups instead of concrete type.
* [#15011](https://github.com/cosmos/cosmos-sdk/pull/15011) Introduce `cosmossdk.io/log` package to provide a consistent logging interface through the SDK. CometBFT logger is now replaced by `cosmossdk.io/log.Logger`.
* (x/staking) [#14864](https://github.com/cosmos/cosmos-sdk/pull/14864) `<appd> tx staking create-validator` CLI command now takes a json file as an arg instead of using required flags.
* (x/auth) [#14758](https://github.com/cosmos/cosmos-sdk/pull/14758) Allow transaction event queries to directly passed to Tendermint, which will allow for full query operator support, e.g. `>`.
* (x/evidence) [#14757](https://github.com/cosmos/cosmos-sdk/pull/14757) Evidence messages do not need to implement a `.Type()` anymore.
* (x/auth/tx) [#14751](https://github.com/cosmos/cosmos-sdk/pull/14751) Remove `.Type()` and `Route()` methods from all msgs and `legacytx.LegacyMsg` interface.
* (cli) [#14659](https://github.com/cosmos/cosmos-sdk/pull/14659) Added ability to query blocks by either height/hash `<app> q block --type=height|hash <height|hash>`.
* (x/staking) [#14590](https://github.com/cosmos/cosmos-sdk/pull/14590) Return undelegate amount in MsgUndelegateResponse.
* [#14529](https://github.com/cosmos/cosmos-sdk/pull/14529) Add new property `BondDenom` to `SimulationState` struct.
* (store) [#14439](https://github.com/cosmos/cosmos-sdk/pull/14439) Remove global metric gatherer from store.
    * By default store has a no op metric gatherer, the application developer must set another metric gatherer or us the provided one in `store/metrics`.
* (store) [#14438](https://github.com/cosmos/cosmos-sdk/pull/14438) Pass logger from baseapp to store.
* (baseapp) [#14417](https://github.com/cosmos/cosmos-sdk/pull/14417) The store package no longer has a dependency on baseapp.
* (module) [#14415](https://github.com/cosmos/cosmos-sdk/pull/14415) Loosen assertions in SetOrderBeginBlockers() and SetOrderEndBlockers().
* (store) [#14410](https://github.com/cosmos/cosmos-sdk/pull/14410) `rootmulti.Store.loadVersion` has validation to check if all the module stores' height is correct, it will error if any module store has incorrect height.
* [#14406](https://github.com/cosmos/cosmos-sdk/issues/14406) Migrate usage of `types/store.go` to `store/types/..`.
* (context)[#14384](https://github.com/cosmos/cosmos-sdk/pull/14384) Refactor(context): Pass EventManager to the context as an interface.
* (types) [#14354](https://github.com/cosmos/cosmos-sdk/pull/14354) Improve performance on Context.KVStore and Context.TransientStore by 40%.
* (crypto/keyring) [#14151](https://github.com/cosmos/cosmos-sdk/pull/14151) Move keys presentation from `crypto/keyring` to `client/keys`
* (signing) [#14087](https://github.com/cosmos/cosmos-sdk/pull/14087) Add SignModeHandlerWithContext interface with a new `GetSignBytesWithContext` to get the sign bytes using `context.Context` as an argument to access state.
* (server) [#14062](https://github.com/cosmos/cosmos-sdk/pull/14062) Remove rosetta from server start.
* (crypto) [#3129](https://github.com/cosmos/cosmos-sdk/pull/3129) New armor and keyring key derivation uses aead and encryption uses chacha20poly.

### State Machine Breaking

* (x/gov) [#18146](https://github.com/cosmos/cosmos-sdk/pull/18146) Add denom check to reject denoms outside of those listed in `MinDeposit`. A new `MinDepositRatio` param is added (with a default value of `0.001`) and now deposits are required to be at least `MinDepositRatio*MinDeposit` to be accepted.
* (x/group,x/gov) [#16235](https://github.com/cosmos/cosmos-sdk/pull/16235) A group and gov proposal is rejected if the proposal metadata title and summary do not match the proposal title and summary.
* (baseapp) [#15930](https://github.com/cosmos/cosmos-sdk/pull/15930) change vote info provided by prepare and process proposal to the one in the block.
* (x/staking) [#15731](https://github.com/cosmos/cosmos-sdk/pull/15731) Introducing a new index to retrieve the delegations by validator efficiently.
* (x/staking) [#15701](https://github.com/cosmos/cosmos-sdk/pull/15701) The `HistoricalInfoKey` has been updated to use a binary format.
* (x/slashing) [#15580](https://github.com/cosmos/cosmos-sdk/pull/15580) The validator slashing window now stores "chunked" bitmap entries for each validator's signing window instead of a single boolean entry per signing window index.
* (x/staking) [#14590](https://github.com/cosmos/cosmos-sdk/pull/14590) `MsgUndelegateResponse` now includes undelegated amount. `x/staking` module's `keeper.Undelegate` now returns 3 values (completionTime,undelegateAmount,error) instead of 2.
* (x/feegrant) [#14294](https://github.com/cosmos/cosmos-sdk/pull/14294) Moved the logic of rejecting duplicate grant from `msg_server` to `keeper` method.

### API Breaking Changes

* (x/auth) [#17787](https://github.com/cosmos/cosmos-sdk/pull/17787) Remove Tip functionality.
* (types) `module.EndBlockAppModule` has been replaced by Core API `appmodule.HasEndBlocker` or `module.HasABCIEndBlock` when needing validator updates.
* (types) `module.BeginBlockAppModule` has been replaced by Core API `appmodule.HasBeginBlocker`.
* (types) [#17358](https://github.com/cosmos/cosmos-sdk/pull/17358) Remove deprecated `sdk.Handler`, use `baseapp.MsgServiceHandler` instead.
* (client) [#17197](https://github.com/cosmos/cosmos-sdk/pull/17197) `keys.Commands` does not take a home directory anymore. It is inferred from the root command.
* (x/staking) [#17157](https://github.com/cosmos/cosmos-sdk/pull/17157) `GetValidatorsByPowerIndexKey` and `ValidateBasic` for historical info takes a validator address codec in order to be able to decode/encode addresses.
    * `GetOperator()` now returns the address as it is represented in state, by default this is an encoded address
    * `GetConsAddr() ([]byte, error)` returns `[]byte` instead of sdk.ConsAddres.
    * `FromABCIEvidence` & `GetConsensusAddress(consAc address.Codec)` now take a consensus address codec to be able to decode the incoming address.
    * (x/distribution) `Delegate` & `SlashValidator` helper function added the mock staking keeper as a parameter passed to the function
* (x/staking) [#17098](https://github.com/cosmos/cosmos-sdk/pull/17098) `NewMsgCreateValidator`, `NewValidator`, `NewMsgCancelUnbondingDelegation`, `NewMsgUndelegate`, `NewMsgBeginRedelegate`, `NewMsgDelegate` and `NewMsgEditValidator`  takes a string instead of `sdk.ValAddress` or `sdk.AccAddress`:
    * `NewRedelegation` and `NewUnbondingDelegation` takes a validatorAddressCodec and a delegatorAddressCodec in order to decode the addresses.
    * `NewRedelegationResponse` takes a string instead of `sdk.ValAddress` or `sdk.AccAddress`.
    * `NewMsgCreateValidator.Validate()` takes an address codec in order to decode the address.
    * `BuildCreateValidatorMsg` takes a ValidatorAddressCodec in order to decode addresses.
* (x/slashing) [#17098](https://github.com/cosmos/cosmos-sdk/pull/17098) `NewMsgUnjail` takes a string instead of `sdk.ValAddress`
* (x/genutil) [#17098](https://github.com/cosmos/cosmos-sdk/pull/17098) `GenAppStateFromConfig`, AddGenesisAccountCmd and `GenTxCmd` takes an addresscodec to decode addresses.
* (x/distribution) [#17098](https://github.com/cosmos/cosmos-sdk/pull/17098) `NewMsgDepositValidatorRewardsPool`, `NewMsgFundCommunityPool`, `NewMsgWithdrawValidatorCommission` and `NewMsgWithdrawDelegatorReward` takes a string instead of `sdk.ValAddress` or `sdk.AccAddress`.
* (x/staking) [#16959](https://github.com/cosmos/cosmos-sdk/pull/16959) Add validator and consensus address codec as staking keeper arguments.
* (x/staking) [#16958](https://github.com/cosmos/cosmos-sdk/pull/16958) DelegationI interface `GetDelegatorAddr` & `GetValidatorAddr` have been migrated to return string instead of sdk.AccAddress and sdk.ValAddress respectively. stakingtypes.NewDelegation takes a string instead of sdk.AccAddress and sdk.ValAddress.
* (testutil) [#16899](https://github.com/cosmos/cosmos-sdk/pull/16899) The *cli testutil* `QueryBalancesExec` has been removed. Use the gRPC or REST query instead.
* (x/staking) [#16795](https://github.com/cosmos/cosmos-sdk/pull/16795) `DelegationToDelegationResponse`, `DelegationsToDelegationResponses`, `RedelegationsToRedelegationResponses` are no longer exported.
* (x/auth/vesting) [#16741](https://github.com/cosmos/cosmos-sdk/pull/16741) Vesting account constructor now return an error with the result of their validate function.
* (x/auth) [#16650](https://github.com/cosmos/cosmos-sdk/pull/16650) The *cli testutil* `QueryAccountExec` has been removed. Use the gRPC or REST query instead.
* (x/auth) [#16621](https://github.com/cosmos/cosmos-sdk/pull/16621) Pass address codec to auth new keeper constructor.
* (x/auth) [#16423](https://github.com/cosmos/cosmos-sdk/pull/16423) `helpers.AddGenesisAccount` has been moved to `x/genutil` to remove the cyclic dependency between `x/auth` and `x/genutil`.
* (baseapp) [#16342](https://github.com/cosmos/cosmos-sdk/pull/16342) NewContext was renamed to NewContextLegacy. The replacement (NewContext) now does not take a header, instead you should set the header via `WithHeaderInfo` or `WithBlockHeight`. Note that `WithBlockHeight` will soon be depreacted and its recommneded to use `WithHeaderInfo`.
* (x/mint) [#16329](https://github.com/cosmos/cosmos-sdk/pull/16329) Use collections for state management:
    * Removed: keeper `GetParams`, `SetParams`, `GetMinter`, `SetMinter`.
* (x/crisis) [#16328](https://github.com/cosmos/cosmos-sdk/pull/16328) Use collections for state management:
    * Removed: keeper `GetConstantFee`, `SetConstantFee`
* (x/staking) [#16324](https://github.com/cosmos/cosmos-sdk/pull/16324) `NewKeeper` now takes a `KVStoreService` instead of a `StoreKey`, and methods in the `Keeper` now take a `context.Context` instead of a `sdk.Context` and return an `error`. Notable changes:
    * `Validator` method now returns `types.ErrNoValidatorFound` instead of `nil` when not found.
* (x/distribution) [#16302](https://github.com/cosmos/cosmos-sdk/pull/16302) Use collections for FeePool state management.
    * Removed: keeper `GetFeePool`, `SetFeePool`, `GetFeePoolCommunityCoins`
* (types) [#16272](https://github.com/cosmos/cosmos-sdk/pull/16272) `FeeGranter` in the `FeeTx` interface returns `[]byte` instead of `string`.
* (x/gov) [#16268](https://github.com/cosmos/cosmos-sdk/pull/16268) Use collections for proposal state management (part 2):
    * this finalizes the gov collections migration
    * Removed: types all the key related functions
    * Removed: keeper `InsertActiveProposalsQueue`, `RemoveActiveProposalsQueue`, `InsertInactiveProposalsQueue`, `RemoveInactiveProposalsQueue`, `IterateInactiveProposalsQueue`, `IterateActiveProposalsQueue`, `ActiveProposalsQueueIterator`, `InactiveProposalsQueueIterator`
* (x/slashing) [#16246](https://github.com/cosmos/cosmos-sdk/issues/16246) `NewKeeper` now takes a `KVStoreService` instead of a `StoreKey`, and methods in the `Keeper` now take a `context.Context` instead of a `sdk.Context` and return an `error`. `GetValidatorSigningInfo` now returns an error instead of a `found bool`, the error can be `nil` (found), `ErrNoSigningInfoFound` (not found) and any other error.
* (module) [#16227](https://github.com/cosmos/cosmos-sdk/issues/16227) `manager.RunMigrations()` now take a `context.Context` instead of a `sdk.Context`.
* (x/crisis) [#16216](https://github.com/cosmos/cosmos-sdk/issues/16216) `NewKeeper` now takes a `KVStoreService` instead of a `StoreKey`, methods in the `Keeper` now take a `context.Context` instead of a `sdk.Context` and return an `error` instead of panicking.
* (x/distribution) [#16211](https://github.com/cosmos/cosmos-sdk/pull/16211) Use collections for params state management.
* (cli) [#16209](https://github.com/cosmos/cosmos-sdk/pull/16209) Add API `StartCmdWithOptions` to create customized start command.
* (x/mint) [#16179](https://github.com/cosmos/cosmos-sdk/issues/16179) `NewKeeper` now takes a `KVStoreService` instead of a `StoreKey`, and methods in the `Keeper` now take a `context.Context` instead of a `sdk.Context` and return an `error`.
* (x/gov) [#16171](https://github.com/cosmos/cosmos-sdk/pull/16171) Use collections for proposal state management (part 1):
    * Removed: keeper: `GetProposal`, `UnmarshalProposal`, `MarshalProposal`, `IterateProposal`, `GetProposal`, `GetProposalFiltered`, `GetProposals`, `GetProposalID`, `SetProposalID`
    * Removed: errors unused errors
* (x/gov) [#16164](https://github.com/cosmos/cosmos-sdk/pull/16164) Use collections for vote state management:
    * Removed: types `VoteKey`, `VoteKeys`
    * Removed: keeper `IterateVotes`, `IterateAllVotes`, `GetVotes`, `GetVote`, `SetVote`
* (sims) [#16155](https://github.com/cosmos/cosmos-sdk/pull/16155)
    * `simulation.NewOperationMsg` now marshals the operation msg as proto bytes instead of legacy amino JSON bytes.
    * `simulation.NewOperationMsg` is now 2-arity instead of 3-arity with the obsolete argument `codec.ProtoCodec` removed.
    * The field `OperationMsg.Msg` is now of type `[]byte` instead of `json.RawMessage`.
* (x/gov) [#16127](https://github.com/cosmos/cosmos-sdk/pull/16127) Use collections for deposit state management:
    * The following methods are removed from the gov keeper: `GetDeposit`, `GetAllDeposits`, `IterateAllDeposits`.
    * The following functions are removed from the gov types: `DepositKey`, `DepositsKey`.
* (x/gov) [#16118](https://github.com/cosmos/cosmos-sdk/pull/16118/) Use collections for constituion and params state management.
* (x/gov) [#16106](https://github.com/cosmos/cosmos-sdk/pull/16106) Remove gRPC query methods from gov keeper.
* (x/*all*) [#16052](https://github.com/cosmos/cosmos-sdk/pull/16062) `GetSignBytes` implementations on messages and global legacy amino codec definitions have been removed from all modules.
* (sims) [#16052](https://github.com/cosmos/cosmos-sdk/pull/16062) `GetOrGenerate` no longer requires a codec argument is now 4-arity instead of 5-arity.
* (types/math) [#16040](https://github.com/cosmos/cosmos-sdk/pull/16798) Remove aliases in `types/math.go` (part 2).
* (types/math) [#16040](https://github.com/cosmos/cosmos-sdk/pull/16040) Remove aliases in `types/math.go` (part 1).
* (x/auth) [#16016](https://github.com/cosmos/cosmos-sdk/pull/16016) Use collections for accounts state management:
    * removed: keeper `HasAccountByID`, `AccountAddressByID`, `SetParams
* (x/genutil) [#15999](https://github.com/cosmos/cosmos-sdk/pull/15999) Genutil now takes the `GenesisTxHanlder` interface instead of deliverTx. The interface is implemented on baseapp
* (x/gov) [#15988](https://github.com/cosmos/cosmos-sdk/issues/15988) `NewKeeper` now takes a `KVStoreService` instead of a `StoreKey`, methods in the `Keeper` now take a `context.Context` instead of a `sdk.Context` and return an `error` (instead of panicking or returning a `found bool`). Iterators callback functions now return an error instead of a `bool`.
* (x/auth) [#15985](https://github.com/cosmos/cosmos-sdk/pull/15985) The `AccountKeeper` does not expose the `QueryServer` and `MsgServer` APIs anymore.
* (x/authz) [#15962](https://github.com/cosmos/cosmos-sdk/issues/15962) `NewKeeper` now takes a `KVStoreService` instead of a `StoreKey`, methods in the `Keeper` now take a `context.Context` instead of a `sdk.Context`. The `Authorization` interface's `Accept` method now takes a `context.Context` instead of a `sdk.Context`.
* (x/distribution) [#15948](https://github.com/cosmos/cosmos-sdk/issues/15948) `NewKeeper` now takes a `KVStoreService` instead of a `StoreKey` and methods in the `Keeper` now take a `context.Context` instead of a `sdk.Context`. Keeper methods also now return an `error`.
* (x/bank) [#15891](https://github.com/cosmos/cosmos-sdk/issues/15891) `NewKeeper` now takes a `KVStoreService` instead of a `StoreKey` and methods in the `Keeper` now take a `context.Context` instead of a `sdk.Context`. Also `FundAccount` and `FundModuleAccount` from the `testutil` package accept a `context.Context` instead of a `sdk.Context`, and it's position was moved to the first place.
* (x/slashing) [#15875](https://github.com/cosmos/cosmos-sdk/pull/15875) `x/slashing.NewAppModule` now requires an `InterfaceRegistry` parameter.
* (x/crisis) [#15852](https://github.com/cosmos/cosmos-sdk/pull/15852) Crisis keeper now takes a instance of the address codec to be able to decode user addresses
* (x/auth) [#15822](https://github.com/cosmos/cosmos-sdk/pull/15822) The type of struct field `ante.HandlerOptions.SignModeHandler` has been changed to `x/tx/signing.HandlerMap`.
* (client) [#15822](https://github.com/cosmos/cosmos-sdk/pull/15822) The return type of the interface method `TxConfig.SignModeHandler` has been changed to `x/tx/signing.HandlerMap`.
    * The signature of `VerifySignature` has been changed to accept a `x/tx/signing.HandlerMap` and other structs from `x/tx` as arguments.
    * The signature of `NewTxConfigWithTextual` has been deprecated and its signature changed to accept a `SignModeOptions`.
    * The signature of `NewSigVerificationDecorator` has been changed to accept a `x/tx/signing.HandlerMap`.
* (x/bank) [#15818](https://github.com/cosmos/cosmos-sdk/issues/15818) `BaseViewKeeper`'s `Logger` method now doesn't require a context. `NewBaseKeeper`, `NewBaseSendKeeper` and `NewBaseViewKeeper` now also require a `log.Logger` to be passed in.
* (x/genutil) [#15679](https://github.com/cosmos/cosmos-sdk/pull/15679) `MigrateGenesisCmd` now takes a `MigrationMap` instead of having the SDK genesis migration hardcoded.
* (client) [#15673](https://github.com/cosmos/cosmos-sdk/pull/15673) Move `client/keys.OutputFormatJSON` and `client/keys.OutputFormatText` to `client/flags` package.
* (x/*all*) [#15648](https://github.com/cosmos/cosmos-sdk/issues/15648) Make `SetParams` consistent across all modules and validate the params at the message handling instead of `SetParams` method.
* (codec) [#15600](https://github.com/cosmos/cosmos-sdk/pull/15600) [#15873](https://github.com/cosmos/cosmos-sdk/pull/15873) add support for getting signers to `codec.Codec` and `InterfaceRegistry`:
    * `InterfaceRegistry` is has unexported methods and implements `protodesc.Resolver` plus the `RangeFiles` and `SigningContext` methods. All implementations of `InterfaceRegistry` by other users must now embed the official implementation.
    * `Codec` has new methods `InterfaceRegistry`, `GetMsgAnySigners`, `GetMsgV1Signers`, and `GetMsgV2Signers` as well as unexported methods. All implementations of `Codec` by other users must now embed an official implementation from the `codec` package.
    * `AminoCodec` is marked as deprecated and no longer implements `Codec.
* (client) [#15597](https://github.com/cosmos/cosmos-sdk/pull/15597) `RegisterNodeService` now requires a config parameter.
* (x/nft) [#15588](https://github.com/cosmos/cosmos-sdk/pull/15588) `NewKeeper` now takes a `KVStoreService` instead of a `StoreKey` and methods in the `Keeper` now take a `context.Context` instead of a `sdk.Context`.
* (baseapp) [#15568](https://github.com/cosmos/cosmos-sdk/pull/15568) `SetIAVLLazyLoading` is removed from baseapp.
* (x/genutil) [#15567](https://github.com/cosmos/cosmos-sdk/pull/15567) `CollectGenTxsCmd` & `GenTxCmd` takes a address.Codec to be able to decode addresses.
* (x/bank) [#15567](https://github.com/cosmos/cosmos-sdk/pull/15567) `GenesisBalance.GetAddress` now returns a string instead of `sdk.AccAddress`
    * `MsgSendExec` test helper function now takes a address.Codec
* (x/auth) [#15520](https://github.com/cosmos/cosmos-sdk/pull/15520) `NewAccountKeeper` now takes a `KVStoreService` instead of a `StoreKey` and methods in the `Keeper` now take a `context.Context` instead of a `sdk.Context`.
* (baseapp) [#15519](https://github.com/cosmos/cosmos-sdk/pull/15519/files) `runTxMode`s were renamed to `execMode`. `ModeDeliver` as changed to `ModeFinalize` and a new `ModeVoteExtension` was added for vote extensions.
* (baseapp) [#15519](https://github.com/cosmos/cosmos-sdk/pull/15519/files) Writing of state to the multistore was moved to `FinalizeBlock`. `Commit` still handles the committing values to disk.
* (baseapp) [#15519](https://github.com/cosmos/cosmos-sdk/pull/15519/files) Calls to BeginBlock and EndBlock have been replaced with core api beginblock & endblock.
* (baseapp) [#15519](https://github.com/cosmos/cosmos-sdk/pull/15519/files) BeginBlock and EndBlock are now internal to baseapp. For testing, user must call `FinalizeBlock`. BeginBlock and EndBlock calls are internal to Baseapp.
* (baseapp) [#15519](https://github.com/cosmos/cosmos-sdk/pull/15519/files) All calls to ABCI methods now accept a pointer of the abci request and response types
* (x/consensus) [#15517](https://github.com/cosmos/cosmos-sdk/pull/15517) `NewKeeper` now takes a `KVStoreService` instead of a `StoreKey`.
* (x/bank) [#15477](https://github.com/cosmos/cosmos-sdk/pull/15477) `banktypes.NewMsgMultiSend` and `keeper.InputOutputCoins` only accept one input.
* (server) [#15358](https://github.com/cosmos/cosmos-sdk/pull/15358) Remove `server.ErrorCode` that was not used anywhere.
* (x/capability) [#15344](https://github.com/cosmos/cosmos-sdk/pull/15344) Capability module was removed and is now housed in [IBC-GO](https://github.com/cosmos/ibc-go).
* (mempool) [#15328](https://github.com/cosmos/cosmos-sdk/pull/15328) The `PriorityNonceMempool` is now generic over type `C comparable` and takes a single `PriorityNonceMempoolConfig[C]` argument. See `DefaultPriorityNonceMempoolConfig` for how to construct the configuration and a `TxPriority` type.
* [#15299](https://github.com/cosmos/cosmos-sdk/pull/15299) Remove `StdTx` transaction and signing APIs. No SDK version has actually supported `StdTx` since before Stargate.
* [#15284](https://github.com/cosmos/cosmos-sdk/pull/15284)
* (x/gov) [#15284](https://github.com/cosmos/cosmos-sdk/pull/15284) `NewKeeper` now requires `codec.Codec`.
* (x/authx) [#15284](https://github.com/cosmos/cosmos-sdk/pull/15284) `NewKeeper` now requires `codec.Codec`.
    * `types/tx.Tx` no longer implements `sdk.Tx`.
    * `sdk.Tx` now requires a new method `GetMsgsV2()`.
    * `sdk.Msg.GetSigners` was deprecated and is no longer supported. Use the `cosmos.msg.v1.signer` protobuf annotation instead.
    * `TxConfig` has a new method `SigningContext() *signing.Context`.
    * `SigVerifiableTx.GetSigners()` now returns `([][]byte, error)` instead of `[]sdk.AccAddress`.
    * `AccountKeeper` now has an `AddressCodec() address.Codec` method and the expected `AccountKeeper` for `x/auth/ante` expects this method.
* [#15211](https://github.com/cosmos/cosmos-sdk/pull/15211) Remove usage of `github.com/cometbft/cometbft/libs/bytes.HexBytes` in favor of `[]byte` thorough the SDK.
* (crypto) [#15070](https://github.com/cosmos/cosmos-sdk/pull/15070) `GenerateFromPassword` and `Cost` from `bcrypt.go` now take a `uint32` instead of a `int` type.
* (types) [#15067](https://github.com/cosmos/cosmos-sdk/pull/15067) Remove deprecated alias from `types/errors`. Use `cosmossdk.io/errors` instead.
* (server) [#15041](https://github.com/cosmos/cosmos-sdk/pull/15041) Refactor how gRPC and API servers are started to remove unnecessary sleeps:
    * `api.Server#Start` now accepts a `context.Context`. The caller is responsible for ensuring that the context is canceled such that the API server can gracefully exit. The caller does not need to stop the server.
    * To start the gRPC server you must first create the server via `NewGRPCServer`, after which you can start the gRPC server via `StartGRPCServer` which accepts a `context.Context`. The caller is responsible for ensuring that the context is canceled such that the gRPC server can gracefully exit. The caller does not need to stop the server.
    * Rename `WaitForQuitSignals` to `ListenForQuitSignals`. Note, this function is no longer blocking. Thus the caller is expected to provide a `context.CancelFunc` which indicates that when a signal is caught, that any spawned processes can gracefully exit.
    * Remove `ServerStartTime` constant.
* [#15011](https://github.com/cosmos/cosmos-sdk/pull/15011) All functions that were taking a CometBFT logger, now take `cosmossdk.io/log.Logger` instead.
* (simapp) [#14977](https://github.com/cosmos/cosmos-sdk/pull/14977) Move simulation helpers functions (`AppStateFn` and `AppStateRandomizedFn`) to `testutil/sims`. These takes an extra genesisState argument which is the default state of the app.
* (x/bank) [#14894](https://github.com/cosmos/cosmos-sdk/pull/14894) Allow a human readable denomination for coins when querying bank balances. Added a `ResolveDenom` parameter to `types.QueryAllBalancesRequest`.
* [#14847](https://github.com/cosmos/cosmos-sdk/pull/14847) App and ModuleManager methods `InitGenesis`, `ExportGenesis`, `BeginBlock` and `EndBlock` now also return an error.
* (x/upgrade) [#14764](https://github.com/cosmos/cosmos-sdk/pull/14764) The `x/upgrade` module is extracted to have a separate go.mod file which allows it to be a standalone module.
* (x/auth) [#14758](https://github.com/cosmos/cosmos-sdk/pull/14758) Refactor transaction searching:
    * Refactor `QueryTxsByEvents` to accept a `query` of type `string` instead of `events` of type `[]string`
    * Refactor CLI methods to accept `--query` flag instead of `--events`
    * Pass `prove=false` to Tendermint's `TxSearch` RPC method
* (simulation) [#14751](https://github.com/cosmos/cosmos-sdk/pull/14751) Remove the `MsgType` field from `simulation.OperationInput` struct.
* (store) [#14746](https://github.com/cosmos/cosmos-sdk/pull/14746) Extract Store in its own go.mod and rename the package to `cosmossdk.io/store`.
* (x/nft) [#14725](https://github.com/cosmos/cosmos-sdk/pull/14725) Extract NFT in its own go.mod and rename the package to `cosmossdk.io/x/nft`.
* (x/gov) [#14720](https://github.com/cosmos/cosmos-sdk/pull/14720) Add an expedited field in the gov v1 proposal and `MsgNewMsgProposal`.
* (x/feegrant) [#14649](https://github.com/cosmos/cosmos-sdk/pull/14649) Extract Feegrant in its own go.mod and rename the package to `cosmossdk.io/x/feegrant`.
* (tx) [#14634](https://github.com/cosmos/cosmos-sdk/pull/14634) Move the `tx` go module to `x/tx`.
* (store/streaming)[#14603](https://github.com/cosmos/cosmos-sdk/pull/14603) `StoreDecoderRegistry` moved from store to `types/simulations` this breaks the `AppModuleSimulation` interface.
* (snapshots) [#14597](https://github.com/cosmos/cosmos-sdk/pull/14597) Move `snapshots` to `store/snapshots`, rename and bump proto package to v1.
* (x/staking) [#14590](https://github.com/cosmos/cosmos-sdk/pull/14590) `MsgUndelegateResponse` now includes undelegated amount. `x/staking` module's `keeper.Undelegate` now returns 3 values (completionTime,undelegateAmount,error)  instead of 2.
* (crypto/keyring) [#14151](https://github.com/cosmos/cosmos-sdk/pull/14151) Move keys presentation from `crypto/keyring` to `client/keys`
* (baseapp) [#14050](https://github.com/cosmos/cosmos-sdk/pull/14050) Refactor `ABCIListener` interface to accept Go contexts.
* (x/auth) [#13850](https://github.com/cosmos/cosmos-sdk/pull/13850/) Remove `MarshalYAML` methods from module (`x/...`) types.
* (modules) [#13850](https://github.com/cosmos/cosmos-sdk/pull/13850) and [#14046](https://github.com/cosmos/cosmos-sdk/pull/14046) Remove gogoproto stringer annotations. This removes the custom `String()` methods on all types that were using the annotations.
* (x/evidence) [14724](https://github.com/cosmos/cosmos-sdk/pull/14724) Extract Evidence in its own go.mod and rename the package to `cosmossdk.io/x/evidence`.
* (crypto/keyring) [#13734](https://github.com/cosmos/cosmos-sdk/pull/13834) The keyring's `Sign` method now takes a new `signMode` argument. It is only used if the signing key is a Ledger hardware device. You can set it to 0 in all other cases.
* (snapshots) [14048](https://github.com/cosmos/cosmos-sdk/pull/14048) Move the Snapshot package to the store package. This is done in an effort group all storage related logic under one package.
* (signing) [#13701](https://github.com/cosmos/cosmos-sdk/pull/) Add `context.Context` as an argument `x/auth/signing.VerifySignature`.
* (store) [#11825](https://github.com/cosmos/cosmos-sdk/pull/11825) Make extension snapshotter interface safer to use, renamed the util function `WriteExtensionItem` to `WriteExtensionPayload`.

### Client Breaking Changes

* (x/gov) [#17910](https://github.com/cosmos/cosmos-sdk/pull/17910) Remove telemetry for counting votes and proposals. It was incorrectly counting votes. Use alternatives, such as state streaming.
* (abci) [#15845](https://github.com/cosmos/cosmos-sdk/pull/15845) Remove duplicating events in `logs`.
* (abci) [#15845](https://github.com/cosmos/cosmos-sdk/pull/15845) Add `msg_index` to all event attributes to associate events and messages.
* (x/staking) [#15701](https://github.com/cosmos/cosmos-sdk/pull/15701) `HistoricalInfoKey` now has a binary format.
* (store/streaming) [#15519](https://github.com/cosmos/cosmos-sdk/pull/15519/files) State Streaming removed emitting of beginblock, endblock and delivertx in favour of emitting FinalizeBlock.
* (baseapp) [#15519](https://github.com/cosmos/cosmos-sdk/pull/15519/files) BeginBlock & EndBlock events have begin or endblock in the events in order to identify which stage they are emitted from since they are returned to comet as FinalizeBlock events.
* (grpc-web) [#14652](https://github.com/cosmos/cosmos-sdk/pull/14652) Use same port for gRPC-Web and the API server.

### CLI Breaking Changes

* (all) The migration of modules to [AutoCLI](https://docs.cosmos.network/main/core/autocli) led to no changes in UX but a [small change in CLI outputs](https://github.com/cosmos/cosmos-sdk/issues/16651) where results can be nested.
* (all) Query pagination flags have been renamed with the migration to AutoCLI:
    * `--reverse` -> `--page-reverse`
    * `--offset` -> `--page-offset`
    * `--limit` -> `--page-limit`
    * `--count-total` -> `--page-count-total`
* (cli) [#17184](https://github.com/cosmos/cosmos-sdk/pull/17184) All json keys returned by the `status` command are now snake case instead of pascal case.
* (server) [#17177](https://github.com/cosmos/cosmos-sdk/pull/17177) Remove `iavl-lazy-loading` configuration.
* (x/gov) [#16987](https://github.com/cosmos/cosmos-sdk/pull/16987) In `<appd> query gov proposals` the proposal status flag have renamed from `--status` to `--proposal-status`. Additionally, that flags now uses the ENUM values: `PROPOSAL_STATUS_DEPOSIT_PERIOD`, `PROPOSAL_STATUS_VOTING_PERIOD`, `PROPOSAL_STATUS_PASSED`, `PROPOSAL_STATUS_REJECTED`, `PROPOSAL_STATUS_FAILED`.
* (x/bank) [#16899](https://github.com/cosmos/cosmos-sdk/pull/16899) With the migration to AutoCLI some bank commands have been split in two:
    * Use `total-supply` (or `total`) for querying the total supply and `total-supply-of` for querying the supply of a specific denom.
    * Use `denoms-metadata` for querying all denom metadata and `denom-metadata` for querying a specific denom metadata.
* (rosetta) [#16276](https://github.com/cosmos/cosmos-sdk/issues/16276) Rosetta migration to standalone repo.
* (cli) [#15826](https://github.com/cosmos/cosmos-sdk/pull/15826) Remove `<appd> q account` command. Use `<appd> q auth account` instead.
* (cli) [#15299](https://github.com/cosmos/cosmos-sdk/pull/15299) Remove `--amino` flag from `sign` and `multi-sign` commands. Amino `StdTx` has been deprecated for a while. Amino JSON signing still works as expected.
* (x/gov) [#14880](https://github.com/cosmos/cosmos-sdk/pull/14880) Remove `<app> tx gov submit-legacy-proposal cancel-software-upgrade` and `software-upgrade` commands. These commands are now in the `x/upgrade` module and using gov v1. Use `tx upgrade software-upgrade` instead.
* (x/staking) [#14864](https://github.com/cosmos/cosmos-sdk/pull/14864) `<appd> tx staking create-validator` CLI command now takes a json file as an arg instead of using required flags.
* (cli) [#14659](https://github.com/cosmos/cosmos-sdk/pull/14659) `<app> q block <height>` is removed as it just output json. The new command allows either height/hash and is `<app> q block --type=height|hash <height|hash>`.
* (grpc-web) [#14652](https://github.com/cosmos/cosmos-sdk/pull/14652) Remove `grpc-web.address` flag.
* (client) [#14342](https://github.com/cosmos/cosmos-sdk/pull/14342) `<app> config` command is now a sub-command using Confix. Use `<app> config --help` to learn more.

### Bug Fixes

* (server) [#18254](https://github.com/cosmos/cosmos-sdk/pull/18254) Don't hardcode gRPC address to localhost.
* (x/gov) [#18173](https://github.com/cosmos/cosmos-sdk/pull/18173) Gov hooks now return an error and are *blocking* when they fail. Expect for `AfterProposalFailedMinDeposit` and `AfterProposalVotingPeriodEnded` which log the error and continue.
* (x/gov) [#17873](https://github.com/cosmos/cosmos-sdk/pull/17873) Fail any inactive and active proposals that cannot be decoded.
* (x/slashing) [#18016](https://github.com/cosmos/cosmos-sdk/pull/18016) Fixed builder function for missed blocks key (`validatorMissedBlockBitArrayPrefixKey`) in slashing/migration/v4.
* (x/bank) [#18107](https://github.com/cosmos/cosmos-sdk/pull/18107) Add missing keypair of SendEnabled to restore legacy param set before migration.
* (baseapp) [#17769](https://github.com/cosmos/cosmos-sdk/pull/17769) Ensure we respect block size constraints in the `DefaultProposalHandler`'s `PrepareProposal` handler when a nil or no-op mempool is used. We provide a `TxSelector` type to assist in making transaction selection generalized. We also fix a comparison bug in tx selection when `req.maxTxBytes` is reached.
* (mempool) [#17668](https://github.com/cosmos/cosmos-sdk/pull/17668) Fix `PriorityNonceIterator.Next()` nil pointer ref for min priority at the end of iteration.
* (config) [#17649](https://github.com/cosmos/cosmos-sdk/pull/17649) Fix `mempool.max-txs` configuration is invalid in `app.config`.
* (baseapp) [#17518](https://github.com/cosmos/cosmos-sdk/pull/17518) Utilizing voting power from vote extensions (CometBFT) instead of the current bonded tokens (x/staking) to determine if a set of vote extensions are valid.
* (baseapp) [#17251](https://github.com/cosmos/cosmos-sdk/pull/17251) VerifyVoteExtensions and ExtendVote initialize their own contexts/states, allowing VerifyVoteExtensions being called without ExtendVote.
* (x/distribution) [#17236](https://github.com/cosmos/cosmos-sdk/pull/17236) Using "validateCommunityTax" in "Params.ValidateBasic", preventing panic when field "CommunityTax" is nil.
* (x/bank) [#17170](https://github.com/cosmos/cosmos-sdk/pull/17170) Avoid empty spendable error message on send coins.
* (x/group) [#17146](https://github.com/cosmos/cosmos-sdk/pull/17146) Rename x/group legacy ORM package's error codespace from "orm" to "legacy_orm", preventing collisions with ORM's error codespace "orm".
* (types/query) [#16905](https://github.com/cosmos/cosmos-sdk/pull/16905) Collections Pagination now applies proper count when filtering results.
* (x/bank) [#16841](https://github.com/cosmos/cosmos-sdk/pull/16841) Correctly process legacy `DenomAddressIndex` values.
* (x/auth/vesting) [#16733](https://github.com/cosmos/cosmos-sdk/pull/16733) Panic on overflowing and negative EndTimes when creating a PeriodicVestingAccount.
* (x/consensus) [#16713](https://github.com/cosmos/cosmos-sdk/pull/16713) Add missing ABCI param in `MsgUpdateParams`.
* (baseapp) [#16700](https://github.com/cosmos/cosmos-sdk/pull/16700) Fix consensus failure in returning no response to malformed transactions.
* [#16639](https://github.com/cosmos/cosmos-sdk/pull/16639) Make sure we don't execute blocks beyond the halt height.
* (baseapp) [#16613](https://github.com/cosmos/cosmos-sdk/pull/16613) Ensure each message in a transaction has a registered handler, otherwise `CheckTx` will fail.
* (baseapp) [#16596](https://github.com/cosmos/cosmos-sdk/pull/16596) Return error during `ExtendVote` and `VerifyVoteExtension` if the request height is earlier than `VoteExtensionsEnableHeight`.
* (baseapp) [#16259](https://github.com/cosmos/cosmos-sdk/pull/16259) Ensure the `Context` block height is correct after `InitChain` and prior to the second block.
* (x/gov) [#16231](https://github.com/cosmos/cosmos-sdk/pull/16231) Fix Rawlog JSON formatting of proposal_vote option field.* (cli) [#16138](https://github.com/cosmos/cosmos-sdk/pull/16138) Fix snapshot commands panic if snapshot don't exists.
* (x/staking) [#16043](https://github.com/cosmos/cosmos-sdk/pull/16043) Call `AfterUnbondingInitiated` hook for new unbonding entries only and fix `UnbondingDelegation` entries handling. This is a behavior change compared to Cosmos SDK v0.47.x, now the hook is called only for new unbonding entries.
* (types) [#16010](https://github.com/cosmos/cosmos-sdk/pull/16010) Let `module.CoreAppModuleBasicAdaptor` fallback to legacy genesis handling.
* (types) [#15691](https://github.com/cosmos/cosmos-sdk/pull/15691) Make `Coin.Validate()` check that `.Amount` is not nil.
* (x/crypto) [#15258](https://github.com/cosmos/cosmos-sdk/pull/15258) Write keyhash file with permissions 0600 instead of 0555.
* (x/auth) [#15059](https://github.com/cosmos/cosmos-sdk/pull/15059) `ante.CountSubKeys` returns 0 when passing a nil `Pubkey`.
* (x/capability) [#15030](https://github.com/cosmos/cosmos-sdk/pull/15030) Prevent `x/capability` from consuming `GasMeter` gas during `InitMemStore`
* (types/coin) [#14739](https://github.com/cosmos/cosmos-sdk/pull/14739) Deprecate the method `Coin.IsEqual` in favour of  `Coin.Equal`. The difference between the two methods is that the first one results in a panic when denoms are not equal. This panic lead to unexpected behavior.

### Deprecated

* (types) [#16980](https://github.com/cosmos/cosmos-sdk/pull/16980) Deprecate `IntProto` and `DecProto`. Instead, `math.Int` and `math.LegacyDec` should be used respectively. Both types support `Marshal` and `Unmarshal` for binary serialization.
* (x/staking) [#14567](https://github.com/cosmos/cosmos-sdk/pull/14567) The `delegator_address` field of `MsgCreateValidator` has been deprecated.
  The validator address bytes and delegator address bytes refer to the same account while creating validator (defer only in bech32 notation).

## Previous Versions

[CHANGELOG of previous versions](https://github.com/cosmos/cosmos-sdk/blob/main/CHANGELOG.md#v0470---2023-03-14).<|MERGE_RESOLUTION|>--- conflicted
+++ resolved
@@ -41,6 +41,7 @@
 ### Improvements
 
 * (baseapp) [#24655](https://github.com/cosmos/cosmos-sdk/pull/24655) Add mutex locks for `state` and make `lastCommitInfo` atomic to prevent race conditions between `Commit` and `CreateQueryContext`.
+* (proto) [#24161](https://github.com/cosmos/cosmos-sdk/pull/24161) Remove unnecessary annotations from `x/staking` authz proto.
 
 ### Bug Fixes
 
@@ -54,13 +55,6 @@
 * (x/group) [#24571](https://github.com/cosmos/cosmos-sdk/pull/24571) Deprecate the `x/group` module in the Cosmos SDK repository.  This module will not be maintained to the extent that our core modules will and will be kept in a [legacy repo](https://github.com/cosmos/cosmos-legacy).
 * (types) [#24664](https://github.com/cosmos/cosmos-sdk/pull/24664) Deprecate the `Invariant` type in the Cosmos SDK.
 
-<<<<<<< HEAD
-### Improvements
-
-* (proto) [#24161](https://github.com/cosmos/cosmos-sdk/pull/24161) Remove unnecessary annotations from `x/staking` authz proto.
-
-=======
->>>>>>> b71d0894
 ## [v0.53.0](https://github.com/cosmos/cosmos-sdk/releases/tag/v0.53.0) - 2025-04-29
 
 ### Features
