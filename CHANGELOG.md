<!--
Guiding Principles:

Changelogs are for humans, not machines.
There should be an entry for every single version.
The same types of changes should be grouped.
Versions and sections should be linkable.
The latest version comes first.
The release date of each version is displayed.
Mention whether you follow Semantic Versioning.

Usage:

Change log entries are to be added to the Unreleased section under the
appropriate stanza (see below). Each entry is required to include a tag and
the Github issue reference in the following format:

* (<tag>) \#<issue-number> message

The tag should consist of where the change is being made ex. (x/staking), (store)
The issue numbers will later be link-ified during the release process so you do
not have to worry about including a link manually, but you can if you wish.

Types of changes (Stanzas):

"Features" for new features.
"Improvements" for changes in existing functionality.
"Deprecated" for soon-to-be removed features.
"Bug Fixes" for any bug fixes.
"Client Breaking" for breaking Protobuf, gRPC and REST routes used by end-users.
"CLI Breaking" for breaking CLI commands.
"API Breaking" for breaking exported APIs used by developers building on SDK.
"State Machine Breaking" for any changes that result in a different AppState given same genesisState and txList.
Ref: https://keepachangelog.com/en/1.0.0/
-->

# Changelog

## [Unreleased]

### Features

<<<<<<< HEAD
* (types) [#24093](https://github.com/cosmos/cosmos-sdk/pull/24093) Added a new method, `IsGT`, for `types.Coin`. This method is used to check if a `types.Coin` is greater than another `types.Coin`.
=======
* (crypto/keyring) [#24040](https://github.com/cosmos/cosmos-sdk/pull/24040) Expose the db keyring used in the keystore.
>>>>>>> 454467d0
* (types) [#23919](https://github.com/cosmos/cosmos-sdk/pull/23919) Add MustValAddressFromBech32 function.
* (all) [#23708](https://github.com/cosmos/cosmos-sdk/pull/23708) Add unordered transaction support.
    * Adds a `--timeout-timestamp` flag that allows users to specify a block time at which the unordered transactions should expire from the mempool.
* (x/epochs) [#23815](https://github.com/cosmos/cosmos-sdk/pull/23815) Upstream `x/epochs` from Osmosis
* (client) [#23811](https://github.com/cosmos/cosmos-sdk/pull/23811) Add auto cli for node service.
* (genutil) [#24018](https://github.com/cosmos/cosmos-sdk/pull/24018) Allow manually setting the consensus key type in genesis
* (client) [#18557](https://github.com/cosmos/cosmos-sdk/pull/18557) Add `--qrcode` flag to `keys show` command to support displaying keys address QR code.

### Improvements

* (crypto/ledger) [#24036](https://github.com/cosmos/cosmos-sdk/pull/24036) Improve error message when deriving paths using index > 100
* (gRPC) [#23844](https://github.com/cosmos/cosmos-sdk/pull/23844) Add debug log prints for each gRPC request.
* (server) [#24072](https://github.com/cosmos/cosmos-sdk/pull/24072) Return BlockHeader by shallow copy in server Context.

### Bug Fixes

* (baseapp) [#24042](https://github.com/cosmos/cosmos-sdk/pull/24042) Fixed a data race inside BaseApp.getContext, found by end-to-end (e2e) tests.
* (client/server) [#24059](https://github.com/cosmos/cosmos-sdk/pull/24059) Consistently set viper prefix in client and server. It defaults for the binary name for both client and server.
* (client/keys) [#24041](https://github.com/cosmos/cosmos-sdk/pull/24041) `keys delete` won't terminate when a key is not found, but will log the error.
* (baseapp) [#24027](https://github.com/cosmos/cosmos-sdk/pull/24027) Ensure that `BaseApp.Init` checks that the commit multistore is set to protect against nil dereferences.
* (x/group) [GHSA-47ww-ff84-4jrg](https://github.com/cosmos/cosmos-sdk/security/advisories/GHSA-47ww-ff84-4jrg) Fix x/group can halt when erroring in EndBlocker
* (x/distribution) [#23934](https://github.com/cosmos/cosmos-sdk/pull/23934) Fix vulnerability in `incrementReferenceCount` in distribution.
* (baseapp) [#23879](https://github.com/cosmos/cosmos-sdk/pull/23879) Ensure finalize block response is not empty in the defer check of FinalizeBlock to avoid panic by nil pointer.
* (query) [#23883](https://github.com/cosmos/cosmos-sdk/pull/23883) Fix NPE in query pagination.
* (client) [#23860](https://github.com/cosmos/cosmos-sdk/pull/23860) Add missing `unordered` field for legacy amino signing of tx body.
* (x/bank) [#23836](https://github.com/cosmos/cosmos-sdk/pull/23836) Fix `DenomMetadata` rpc allow value with slashes.
* (query) [87d3a43](https://github.com/cosmos/cosmos-sdk/commit/87d3a432af95f4cf96aa02351ed5fcc51cca6e7b) Fix collection filtered pagination.
* (sims) [#23952](https://github.com/cosmos/cosmos-sdk/pull/23952) Use liveness matrix for validator sign status in sims
* (baseapp) [#24055](https://github.com/cosmos/cosmos-sdk/pull/24055) Align block header when query with latest height.
* (baseapp) [#24074](https://github.com/cosmos/cosmos-sdk/pull/24074) Use CometBFT's ComputeProtoSizeForTxs in defaultTxSelector.SelectTxForProposal for consistency.

## [v0.50.12](https://github.com/cosmos/cosmos-sdk/releases/tag/v0.50.12) - 2025-02-20

### Bug Fixes

* [GHSA-x5vx-95h7-rv4p](https://github.com/cosmos/cosmos-sdk/security/advisories/GHSA-x5vx-95h7-rv4p) Fix Group module can halt chain when handling a malicious proposal.

## [v0.50.11](https://github.com/cosmos/cosmos-sdk/releases/tag/v0.50.11) - 2024-12-16

### Features

* (crypto/keyring) [#21653](https://github.com/cosmos/cosmos-sdk/pull/21653) New Linux-only backend that adds Linux kernel's `keyctl` support.

### Improvements

* (server) [#21941](https://github.com/cosmos/cosmos-sdk/pull/21941) Regenerate addrbook.json for in place testnet.

### Bug Fixes

* Fix [ABS-0043/ABS-0044](https://github.com/cosmos/cosmos-sdk/security/advisories/GHSA-8wcc-m6j2-qxvm) Limit recursion depth for unknown field detection and unpack any
* (server) [#22564](https://github.com/cosmos/cosmos-sdk/pull/22564) Fix fallback genesis path in server
* (x/group) [#22425](https://github.com/cosmos/cosmos-sdk/pull/22425) Proper address rendering in error
* (sims) [#21906](https://github.com/cosmos/cosmos-sdk/pull/21906) Skip sims test when running dry on validators
* (cli) [#21919](https://github.com/cosmos/cosmos-sdk/pull/21919) Query address-by-acc-num by account_id instead of id.
* (x/group) [#22229](https://github.com/cosmos/cosmos-sdk/pull/22229) Accept `1` and `try` in CLI for group proposal exec.

## [v0.50.10](https://github.com/cosmos/cosmos-sdk/releases/tag/v0.50.10) - 2024-09-20

### Features

* (cli) [#20779](https://github.com/cosmos/cosmos-sdk/pull/20779) Added `module-hash-by-height` command to query and retrieve module hashes at a specified blockchain height, enhancing debugging capabilities.
* (cli) [#21372](https://github.com/cosmos/cosmos-sdk/pull/21372) Added a `bulk-add-genesis-account` genesis command to add many genesis accounts at once.
* (types/collections) [#21724](https://github.com/cosmos/cosmos-sdk/pull/21724) Added `LegacyDec` collection value.

### Improvements

* (x/bank) [#21460](https://github.com/cosmos/cosmos-sdk/pull/21460) Added `Sender` attribute in `MsgMultiSend` event.
* (genutil) [#21701](https://github.com/cosmos/cosmos-sdk/pull/21701) Improved error messages for genesis validation.
* (testutil/integration) [#21816](https://github.com/cosmos/cosmos-sdk/pull/21816) Allow to pass baseapp options in `NewIntegrationApp`.

### Bug Fixes

* (runtime) [#21769](https://github.com/cosmos/cosmos-sdk/pull/21769) Fix baseapp options ordering to avoid overwriting options set by modules.
* (x/consensus) [#21493](https://github.com/cosmos/cosmos-sdk/pull/21493) Fix regression that prevented to upgrade to > v0.50.7 without consensus version params.
* (baseapp) [#21256](https://github.com/cosmos/cosmos-sdk/pull/21256) Halt height will not commit the block indicated, meaning that if halt-height is set to 10, only blocks until 9 (included) will be committed. This is to go back to the original behavior before a change was introduced in v0.50.0.
* (baseapp) [#21444](https://github.com/cosmos/cosmos-sdk/pull/21444) Follow-up, Return PreBlocker events in FinalizeBlockResponse.
* (baseapp) [#21413](https://github.com/cosmos/cosmos-sdk/pull/21413) Fix data race in sdk mempool.

## [v0.50.9](https://github.com/cosmos/cosmos-sdk/releases/tag/v0.50.9) - 2024-08-07

## Bug Fixes

* (baseapp) [#21159](https://github.com/cosmos/cosmos-sdk/pull/21159) Return PreBlocker events in FinalizeBlockResponse.
* [#20939](https://github.com/cosmos/cosmos-sdk/pull/20939) Fix collection reverse iterator to include `pagination.key` in the result.
* (client/grpc) [#20969](https://github.com/cosmos/cosmos-sdk/pull/20969) Fix `node.NewQueryServer` method not setting `cfg`.
* (testutil/integration) [#21006](https://github.com/cosmos/cosmos-sdk/pull/21006) Fix `NewIntegrationApp` method not writing default genesis to state.
* (runtime) [#21080](https://github.com/cosmos/cosmos-sdk/pull/21080) Fix `app.yaml` / `app.json` incompatibility with `depinject v1.0.0`.

## [v0.50.8](https://github.com/cosmos/cosmos-sdk/releases/tag/v0.50.8) - 2024-07-15

## Features

* (client) [#20690](https://github.com/cosmos/cosmos-sdk/pull/20690) Import mnemonic from file

## Improvements

* (x/authz,x/feegrant) [#20590](https://github.com/cosmos/cosmos-sdk/pull/20590) Provide updated keeper in depinject for authz and feegrant modules.
* [#20631](https://github.com/cosmos/cosmos-sdk/pull/20631) Fix json parsing in the wait-tx command.
* (x/auth) [#20438](https://github.com/cosmos/cosmos-sdk/pull/20438) Add `--skip-signature-verification` flag to multisign command to allow nested multisigs.

## Bug Fixes

* (simulation) [#17911](https://github.com/cosmos/cosmos-sdk/pull/17911) Fix all problems with executing command `make test-sim-custom-genesis-fast` for simulation test.
* (simulation) [#18196](https://github.com/cosmos/cosmos-sdk/pull/18196) Fix the problem of `validator set is empty after InitGenesis` in simulation test.

## [v0.50.7](https://github.com/cosmos/cosmos-sdk/releases/tag/v0.50.7) - 2024-06-04

### Improvements

* (debug) [#20328](https://github.com/cosmos/cosmos-sdk/pull/20328) Add consensus address for debug cmd.
* (runtime) [#20264](https://github.com/cosmos/cosmos-sdk/pull/20264) Expose grpc query router via depinject.
* (x/consensus) [#20381](https://github.com/cosmos/cosmos-sdk/pull/20381) Use Comet utility for consensus module consensus param updates.
* (client) [#20356](https://github.com/cosmos/cosmos-sdk/pull/20356) Overwrite client context when available in `SetCmdClientContext`.

### Bug Fixes

* (baseapp) [#20346](https://github.com/cosmos/cosmos-sdk/pull/20346) Correctly assign `execModeSimulate` to context for `simulateTx`.
* (baseapp) [#20144](https://github.com/cosmos/cosmos-sdk/pull/20144) Remove txs from mempool when AnteHandler fails in recheck.
* (baseapp) [#20107](https://github.com/cosmos/cosmos-sdk/pull/20107) Avoid header height overwrite block height.
* (cli) [#20020](https://github.com/cosmos/cosmos-sdk/pull/20020) Make bootstrap-state command support both new and legacy genesis format.
* (testutil/sims) [#20151](https://github.com/cosmos/cosmos-sdk/pull/20151) Set all signatures and don't overwrite the previous one in `GenSignedMockTx`.

## [v0.50.6](https://github.com/cosmos/cosmos-sdk/releases/tag/v0.50.6) - 2024-04-22

### Features

* (types) [#19759](https://github.com/cosmos/cosmos-sdk/pull/19759) Align SignerExtractionAdapter in PriorityNonceMempool Remove.
* (client) [#19870](https://github.com/cosmos/cosmos-sdk/pull/19870) Add new query command `wait-tx`. Alias `event-query-tx-for` to `wait-tx` for backward compatibility.

### Improvements

* (telemetry) [#19903](https://github.com/cosmos/cosmos-sdk/pull/19903) Conditionally emit metrics based on enablement.
    * **Introduction of `Now` Function**: Added a new function called `Now` to the telemetry package. It returns the current system time if telemetry is enabled, or a zero time if telemetry is not enabled.
    * **Atomic Global Variable**: Implemented an atomic global variable to manage the state of telemetry's enablement. This ensures thread safety for the telemetry state.
    * **Conditional Telemetry Emission**: All telemetry functions have been updated to emit metrics only when telemetry is enabled. They perform a check with `isTelemetryEnabled()` and return early if telemetry is disabled, minimizing unnecessary operations and overhead.
* (deps) [#19810](https://github.com/cosmos/cosmos-sdk/pull/19810) Upgrade prometheus version and fix API breaking change due to prometheus bump.
* (deps) [#19810](https://github.com/cosmos/cosmos-sdk/pull/19810) Bump `cosmossdk.io/store` to v1.1.0.
* (server) [#19884](https://github.com/cosmos/cosmos-sdk/pull/19884) Add start customizability to start command options.
* (x/gov) [#19853](https://github.com/cosmos/cosmos-sdk/pull/19853) Emit `depositor` in `EventTypeProposalDeposit`.
* (x/gov) [#19844](https://github.com/cosmos/cosmos-sdk/pull/19844) Emit the proposer of governance proposals.
* (baseapp) [#19616](https://github.com/cosmos/cosmos-sdk/pull/19616) Don't share gas meter in tx execution.

## Bug Fixes

* (x/authz) [#20114](https://github.com/cosmos/cosmos-sdk/pull/20114) Follow up of [GHSA-4j93-fm92-rp4m](https://github.com/cosmos/cosmos-sdk/security/advisories/GHSA-4j93-fm92-rp4m) for `x/authz`.
* (crypto) [#19691](https://github.com/cosmos/cosmos-sdk/pull/19745) Fix tx sign doesn't throw an error when incorrect Ledger is used.
* (baseapp) [#19970](https://github.com/cosmos/cosmos-sdk/pull/19970) Fix default config values to use no-op mempool as default.
* (crypto) [#20027](https://github.com/cosmos/cosmos-sdk/pull/20027) secp256r1 keys now implement gogoproto's customtype interface.
* (x/bank) [#20028](https://github.com/cosmos/cosmos-sdk/pull/20028) Align query with multi denoms for send-enabled.

## [v0.50.5](https://github.com/cosmos/cosmos-sdk/releases/tag/v0.50.5) - 2024-03-12

### Features

* (baseapp) [#19626](https://github.com/cosmos/cosmos-sdk/pull/19626) Add `DisableBlockGasMeter` option to `BaseApp`, which removes the block gas meter during transaction execution.

### Improvements

* (x/distribution) [#19707](https://github.com/cosmos/cosmos-sdk/pull/19707) Add autocli config for `DelegationTotalRewards` for CLI consistency with `q rewards` commands in previous versions.
* (x/auth) [#19651](https://github.com/cosmos/cosmos-sdk/pull/19651) Allow empty public keys in `GetSignBytesAdapter`.

### Bug Fixes

* (x/gov) [#19725](https://github.com/cosmos/cosmos-sdk/pull/19725) Fetch a failed proposal tally from proposal.FinalTallyResult in the gprc query.
* (types) [#19709](https://github.com/cosmos/cosmos-sdk/pull/19709) Fix skip staking genesis export when using `CoreAppModuleAdaptor` / `CoreAppModuleBasicAdaptor` for it.
* (x/auth) [#19549](https://github.com/cosmos/cosmos-sdk/pull/19549) Accept custom get signers when injecting `x/auth/tx`.
* (x/staking) Fix a possible bypass of delegator slashing: [GHSA-86h5-xcpx-cfqc](https://github.com/cosmos/cosmos-sdk/security/advisories/GHSA-86h5-xcpx-cfqc)
* (baseapp) Fix a bug in `baseapp.ValidateVoteExtensions` helper ([GHSA-95rx-m9m5-m94v](https://github.com/cosmos/cosmos-sdk/security/advisories/GHSA-95rx-m9m5-m94v)). The helper has been fixed and for avoiding API breaking changes `currentHeight` and `chainID` arguments are ignored. Those arguments are removed from the helper in v0.51+.

## [v0.50.4](https://github.com/cosmos/cosmos-sdk/releases/tag/v0.50.4) - 2024-02-19

### Features

* (server) [#19280](https://github.com/cosmos/cosmos-sdk/pull/19280) Adds in-place testnet CLI command.

### Improvements

* (client) [#19393](https://github.com/cosmos/cosmos-sdk/pull/19393/) Add `ReadDefaultValuesFromDefaultClientConfig` to populate the default values from the default client config in client.Context without creating a app folder.

### Bug Fixes

* (x/auth/vesting) [GHSA-4j93-fm92-rp4m](#bug-fixes) Add `BlockedAddr` check in `CreatePeriodicVestingAccount`.
* (baseapp) [#19338](https://github.com/cosmos/cosmos-sdk/pull/19338) Set HeaderInfo in context when calling `setState`.
* (baseapp): [#19200](https://github.com/cosmos/cosmos-sdk/pull/19200) Ensure that sdk side ve math matches cometbft.
* [#19106](https://github.com/cosmos/cosmos-sdk/pull/19106) Allow empty public keys when setting signatures. Public keys aren't needed for every transaction.
* (baseapp) [#19198](https://github.com/cosmos/cosmos-sdk/pull/19198) Remove usage of pointers in logs in all optimistic execution goroutines.
* (baseapp) [#19177](https://github.com/cosmos/cosmos-sdk/pull/19177) Fix baseapp `DefaultProposalHandler` same-sender non-sequential sequence.
* (crypto) [#19371](https://github.com/cosmos/cosmos-sdk/pull/19371) Avoid CLI redundant log in stdout, log to stderr instead.

## [v0.50.3](https://github.com/cosmos/cosmos-sdk/releases/tag/v0.50.3) - 2024-01-15

### Features

* (types) [#18991](https://github.com/cosmos/cosmos-sdk/pull/18991) Add SignerExtractionAdapter to PriorityNonceMempool/Config and provide Default implementation matching existing behavior.
* (gRPC) [#19043](https://github.com/cosmos/cosmos-sdk/pull/19043) Add `halt_height` to the gRPC `/cosmos/base/node/v1beta1/config` request.

### Improvements

* (x/bank) [#18956](https://github.com/cosmos/cosmos-sdk/pull/18956) Introduced a new `DenomOwnersByQuery` query method for `DenomOwners`, which accepts the denom value as a query string parameter, resolving issues with denoms containing slashes.
* (x/gov) [#18707](https://github.com/cosmos/cosmos-sdk/pull/18707) Improve genesis validation.
* (x/auth/tx) [#18772](https://github.com/cosmos/cosmos-sdk/pull/18772) Remove misleading gas wanted from tx simulation failure log.
* (client/tx) [#18852](https://github.com/cosmos/cosmos-sdk/pull/18852) Add `WithFromName` to tx factory.
* (types) [#18888](https://github.com/cosmos/cosmos-sdk/pull/18888) Speedup DecCoin.Sort() if len(coins) <= 1
* (types) [#18875](https://github.com/cosmos/cosmos-sdk/pull/18875) Speedup coins.Sort() if len(coins) <= 1
* (baseapp) [#18915](https://github.com/cosmos/cosmos-sdk/pull/18915) Add a new `ExecModeVerifyVoteExtension` exec mode and ensure it's populated in the `Context` during `VerifyVoteExtension` execution.
* (testutil) [#18930](https://github.com/cosmos/cosmos-sdk/pull/18930) Add NodeURI for clientCtx.

### Bug Fixes

* (baseapp) [#19058](https://github.com/cosmos/cosmos-sdk/pull/19058) Fix baseapp posthandler branch would fail if the `runMsgs` had returned an error.
* (baseapp) [#18609](https://github.com/cosmos/cosmos-sdk/issues/18609) Fixed accounting in the block gas meter after module's beginBlock and before DeliverTx, ensuring transaction processing always starts with the expected zeroed out block gas meter.
* (baseapp) [#18895](https://github.com/cosmos/cosmos-sdk/pull/18895) Fix de-duplicating vote extensions during validation in ValidateVoteExtensions.

## [v0.50.2](https://github.com/cosmos/cosmos-sdk/releases/tag/v0.50.2) - 2023-12-11

### Features

* (debug) [#18219](https://github.com/cosmos/cosmos-sdk/pull/18219) Add debug commands for application codec types.
* (client/keys) [#17639](https://github.com/cosmos/cosmos-sdk/pull/17639) Allows using and saving public keys encoded as base64.
* (server) [#17094](https://github.com/cosmos/cosmos-sdk/pull/17094) Add a `shutdown-grace` flag for waiting a given time before exit.

### Improvements

* (telemetry) [#18646] (https://github.com/cosmos/cosmos-sdk/pull/18646) Enable statsd and dogstatsd telemetry sinks.
* (server) [#18478](https://github.com/cosmos/cosmos-sdk/pull/18478) Add command flag to disable colored logs.
* (x/gov) [#18025](https://github.com/cosmos/cosmos-sdk/pull/18025) Improve `<appd> q gov proposer` by querying directly a proposal instead of tx events. It is an alias of `q gov proposal` as the proposer is a field of the proposal.
* (version) [#18063](https://github.com/cosmos/cosmos-sdk/pull/18063) Allow to define extra info to be displayed in `<appd> version --long` command.
* (codec/unknownproto)[#18541](https://github.com/cosmos/cosmos-sdk/pull/18541) Remove the use of "protoc-gen-gogo/descriptor" in favour of using the official protobuf descriptorpb types inside unknownproto.

### Bug Fixes

* (x/auth) [#18564](https://github.com/cosmos/cosmos-sdk/pull/18564) Fix total fees calculation when batch signing.
* (server) [#18537](https://github.com/cosmos/cosmos-sdk/pull/18537) Fix panic when defining minimum gas config as `100stake;100uatom`. Use a `,` delimiter instead of `;`. Fixes the server config getter to use the correct delimiter.
* [#18531](https://github.com/cosmos/cosmos-sdk/pull/18531) Baseapp's `GetConsensusParams` returns an empty struct instead of panicking if no params are found.
* (client/tx) [#18472](https://github.com/cosmos/cosmos-sdk/pull/18472) Utilizes the correct Pubkey when simulating a transaction.
* (baseapp) [#18486](https://github.com/cosmos/cosmos-sdk/pull/18486) Fixed FinalizeBlock calls not being passed to ABCIListeners.
* (baseapp) [#18627](https://github.com/cosmos/cosmos-sdk/pull/18627) Post handlers are run on non successful transaction executions too.
* (baseapp) [#18654](https://github.com/cosmos/cosmos-sdk/pull/18654) Fixes an issue in which `gogoproto.Merge` does not work with gogoproto messages with custom types.

## [v0.50.1](https://github.com/cosmos/cosmos-sdk/releases/tag/v0.50.1) - 2023-11-07

> v0.50.0 has been retracted due to a mistake in tagging the release. Please use v0.50.1 instead.

### Features

* (baseapp) [#18071](https://github.com/cosmos/cosmos-sdk/pull/18071) Add hybrid handlers to `MsgServiceRouter`.
* (server) [#18162](https://github.com/cosmos/cosmos-sdk/pull/18162) Start gRPC & API server in standalone mode.
* (baseapp & types) [#17712](https://github.com/cosmos/cosmos-sdk/pull/17712) Introduce `PreBlock`, which runs before begin blocker other modules, and allows to modify consensus parameters, and the changes are visible to the following state machine logics. Additionally it can be used for vote extensions.
* (genutil) [#17571](https://github.com/cosmos/cosmos-sdk/pull/17571) Allow creation of `AppGenesis` without a file lookup.
* (codec) [#17042](https://github.com/cosmos/cosmos-sdk/pull/17042) Add `CollValueV2` which supports encoding of protov2 messages in collections.
* (x/gov) [#16976](https://github.com/cosmos/cosmos-sdk/pull/16976) Add `failed_reason` field to `Proposal` under `x/gov` to indicate the reason for a failed proposal. Referenced from [#238](https://github.com/bnb-chain/greenfield-cosmos-sdk/pull/238) under `bnb-chain/greenfield-cosmos-sdk`.
* (baseapp) [#16898](https://github.com/cosmos/cosmos-sdk/pull/16898) Add `preFinalizeBlockHook` to allow vote extensions persistence.
* (cli) [#16887](https://github.com/cosmos/cosmos-sdk/pull/16887) Add two new CLI commands: `<appd> tx simulate` for simulating a transaction; `<appd> query block-results` for querying CometBFT RPC for block results.
* (x/bank) [#16852](https://github.com/cosmos/cosmos-sdk/pull/16852) Add `DenomMetadataByQueryString` query in bank module to support metadata query by query string.
* (baseapp) [#16581](https://github.com/cosmos/cosmos-sdk/pull/16581) Implement Optimistic Execution as an experimental feature (not enabled by default).
* (types) [#16257](https://github.com/cosmos/cosmos-sdk/pull/16257) Allow setting the base denom in the denom registry.
* (baseapp) [#16239](https://github.com/cosmos/cosmos-sdk/pull/16239) Add Gas Limits to allow node operators to resource bound queries.
* (cli) [#16209](https://github.com/cosmos/cosmos-sdk/pull/16209) Make `StartCmd` more customizable.
* (types/simulation) [#16074](https://github.com/cosmos/cosmos-sdk/pull/16074) Add generic SimulationStoreDecoder for modules using collections.
* (genutil) [#16046](https://github.com/cosmos/cosmos-sdk/pull/16046) Add "module-name" flag to genutil `add-genesis-account` to enable intializing module accounts at genesis.* [#15970](https://github.com/cosmos/cosmos-sdk/pull/15970) Enable SIGN_MODE_TEXTUAL.
* (types) [#15958](https://github.com/cosmos/cosmos-sdk/pull/15958) Add `module.NewBasicManagerFromManager` for creating a basic module manager from a module manager.
* (types/module) [#15829](https://github.com/cosmos/cosmos-sdk/pull/15829) Add new endblocker interface to handle valset updates.
* (runtime) [#15818](https://github.com/cosmos/cosmos-sdk/pull/15818) Provide logger through `depinject` instead of appBuilder.
* (types) [#15735](https://github.com/cosmos/cosmos-sdk/pull/15735) Make `ValidateBasic() error` method of `Msg` interface optional. Modules should validate messages directly in their message handlers ([RFC 001](https://docs.cosmos.network/main/rfc/rfc-001-tx-validation)).
* (x/genutil) [#15679](https://github.com/cosmos/cosmos-sdk/pull/15679) Allow applications to specify a custom genesis migration function for the `genesis migrate` command.
* (telemetry) [#15657](https://github.com/cosmos/cosmos-sdk/pull/15657) Emit more data (go version, sdk version, upgrade height) in prom metrics.
* (client) [#15597](https://github.com/cosmos/cosmos-sdk/pull/15597) Add status endpoint for clients.
* (testutil/integration) [#15556](https://github.com/cosmos/cosmos-sdk/pull/15556) Introduce `testutil/integration` package for module integration testing.
* (runtime) [#15547](https://github.com/cosmos/cosmos-sdk/pull/15547) Allow runtime to pass event core api service to modules.
* (client) [#15458](https://github.com/cosmos/cosmos-sdk/pull/15458) Add a `CmdContext` field to client.Context initialized to cobra command's context.
* (x/genutil) [#15301](https://github.com/cosmos/cosmos-sdk/pull/15031) Add application genesis. The genesis is now entirely managed by the application and passed to CometBFT at note instantiation. Functions that were taking a `cmttypes.GenesisDoc{}` now takes a `genutiltypes.AppGenesis{}`.
* (core) [#15133](https://github.com/cosmos/cosmos-sdk/pull/15133) Implement RegisterServices in the module manager.
* (x/bank) [#14894](https://github.com/cosmos/cosmos-sdk/pull/14894) Return a human readable denomination for IBC vouchers when querying bank balances. Added a `ResolveDenom` parameter to `types.QueryAllBalancesRequest` and `--resolve-denom` flag to `GetBalancesCmd()`.
* (core) [#14860](https://github.com/cosmos/cosmos-sdk/pull/14860) Add `Precommit` and `PrepareCheckState` AppModule callbacks.
* (x/gov) [#14720](https://github.com/cosmos/cosmos-sdk/pull/14720) Upstream expedited proposals from Osmosis.
* (cli) [#14659](https://github.com/cosmos/cosmos-sdk/pull/14659) Added ability to query blocks by events with queries directly passed to Tendermint, which will allow for full query operator support, e.g. `>`.
* (x/auth) [#14650](https://github.com/cosmos/cosmos-sdk/pull/14650) Add Textual SignModeHandler. Enable `SIGN_MODE_TEXTUAL` by following the [UPGRADING.md](./UPGRADING.md) instructions.
* (x/crisis) [#14588](https://github.com/cosmos/cosmos-sdk/pull/14588) Use CacheContext() in AssertInvariants().
* (mempool) [#14484](https://github.com/cosmos/cosmos-sdk/pull/14484) Add priority nonce mempool option for transaction replacement.
* (query) [#14468](https://github.com/cosmos/cosmos-sdk/pull/14468) Implement pagination for collections.
* (x/gov) [#14373](https://github.com/cosmos/cosmos-sdk/pull/14373) Add new proto field `constitution` of type `string` to gov module genesis state, which allows chain builders to lay a strong foundation by specifying purpose.
* (client) [#14342](https://github.com/cosmos/cosmos-sdk/pull/14342) Add `<app> config` command is now a sub-command, for setting, getting and migrating Cosmos SDK configuration files.
* (x/distribution) [#14322](https://github.com/cosmos/cosmos-sdk/pull/14322) Introduce a new gRPC message handler, `DepositValidatorRewardsPool`, that allows explicit funding of a validator's reward pool.
* (x/bank) [#14224](https://github.com/cosmos/cosmos-sdk/pull/14224) Allow injection of restrictions on transfers using `AppendSendRestriction` or `PrependSendRestriction`.

### Improvements

* (x/gov) [#18189](https://github.com/cosmos/cosmos-sdk/pull/18189) Limit the accepted deposit coins for a proposal to the minimum proposal deposit denoms.
* (x/staking) [#18049](https://github.com/cosmos/cosmos-sdk/pull/18049) Return early if Slash encounters zero tokens to burn.
* (x/staking) [#18035](https://github.com/cosmos/cosmos-sdk/pull/18035) Hoisted out of the redelegation loop, the non-changing validator and delegator addresses parsing.
* (keyring) [#17913](https://github.com/cosmos/cosmos-sdk/pull/17913) Add `NewAutoCLIKeyring` for creating an AutoCLI keyring from a SDK keyring.
* (x/consensus) [#18041](https://github.com/cosmos/cosmos-sdk/pull/18041) Let `ToProtoConsensusParams()` return an error.
* (x/gov) [#17780](https://github.com/cosmos/cosmos-sdk/pull/17780) Recover panics and turn them into errors when executing x/gov proposals.
* (baseapp) [#17667](https://github.com/cosmos/cosmos-sdk/pull/17667) Close databases opened by SDK in `baseApp.Close()`.
* (types/module) [#17554](https://github.com/cosmos/cosmos-sdk/pull/17554) Introduce `HasABCIGenesis` which is implemented by a module only when a validatorset update needs to be returned.
* (cli) [#17389](https://github.com/cosmos/cosmos-sdk/pull/17389) gRPC CometBFT commands have been added under `<aapd> q consensus comet`. CometBFT commands placement in the SDK has been simplified. See the exhaustive list below.
    * `client/rpc.StatusCommand()` is now at `server.StatusCommand()`
* (testutil) [#17216](https://github.com/cosmos/cosmos-sdk/issues/17216) Add `DefaultContextWithKeys` to `testutil` package.
* (cli) [#17187](https://github.com/cosmos/cosmos-sdk/pull/17187) Do not use `ctx.PrintObjectLegacy` in commands anymore.
    * `<appd> q gov proposer [proposal-id]` now returns a proposal id as int instead of string.
* (x/staking) [#17164](https://github.com/cosmos/cosmos-sdk/pull/17164) Add `BondedTokensAndPubKeyByConsAddr` to the keeper to enable vote extension verification.
* (x/group, x/gov) [#17109](https://github.com/cosmos/cosmos-sdk/pull/17109) Let proposal summary be 40x longer than metadata limit.
* (version) [#17096](https://github.com/cosmos/cosmos-sdk/pull/17096) Improve `getSDKVersion()` to handle module replacements.
* (types) [#16890](https://github.com/cosmos/cosmos-sdk/pull/16890) Remove `GetTxCmd() *cobra.Command` and `GetQueryCmd() *cobra.Command` from `module.AppModuleBasic` interface.
* (x/authz) [#16869](https://github.com/cosmos/cosmos-sdk/pull/16869) Improve error message when grant not found.
* (all) [#16497](https://github.com/cosmos/cosmos-sdk/pull/16497) Removed all exported vestiges of `sdk.MustSortJSON` and `sdk.SortJSON`.
* (server) [#16238](https://github.com/cosmos/cosmos-sdk/pull/16238) Don't setup p2p node keys if starting a node in GRPC only mode.
* (cli) [#16206](https://github.com/cosmos/cosmos-sdk/pull/16206) Make ABCI handshake profileable.
* (types) [#16076](https://github.com/cosmos/cosmos-sdk/pull/16076) Optimize `ChainAnteDecorators`/`ChainPostDecorators` to instantiate the functions once instead of on every invocation of the returned `AnteHandler`/`PostHandler`.
* (server) [#16071](https://github.com/cosmos/cosmos-sdk/pull/16071) When `mempool.max-txs` is set to a negative value, use a no-op mempool (effectively disable the app mempool).
* (types/query) [#16041](https://github.com/cosmos/cosmos-sdk/pull/16041) Change pagination max limit to a variable in order to be modifed by application devs.
* (simapp) [#15958](https://github.com/cosmos/cosmos-sdk/pull/15958) Refactor SimApp for removing the global basic manager.
* (all modules) [#15901](https://github.com/cosmos/cosmos-sdk/issues/15901) All core Cosmos SDK modules query commands have migrated to [AutoCLI](https://docs.cosmos.network/main/core/autocli), ensuring parity between gRPC and CLI queries.
* (x/auth) [#15867](https://github.com/cosmos/cosmos-sdk/pull/15867) Support better logging for signature verification failure.
* (store/cachekv) [#15767](https://github.com/cosmos/cosmos-sdk/pull/15767) Reduce peak RAM usage during and after `InitGenesis`.
* (x/bank) [#15764](https://github.com/cosmos/cosmos-sdk/pull/15764) Speedup x/bank `InitGenesis`.
* (x/slashing) [#15580](https://github.com/cosmos/cosmos-sdk/pull/15580) Refactor the validator's missed block signing window to be a chunked bitmap instead of a "logical" bitmap, significantly reducing the storage footprint.
* (x/gov) [#15554](https://github.com/cosmos/cosmos-sdk/pull/15554) Add proposal result log in `active_proposal` event. When a proposal passes but fails to execute, the proposal result is logged in the `active_proposal` event.
* (x/consensus) [#15553](https://github.com/cosmos/cosmos-sdk/pull/15553) Migrate consensus module to use collections.
* (server) [#15358](https://github.com/cosmos/cosmos-sdk/pull/15358) Add `server.InterceptConfigsAndCreateContext` as alternative to `server.InterceptConfigsPreRunHandler` which does not set the server context and the default SDK logger.
* (mempool) [#15328](https://github.com/cosmos/cosmos-sdk/pull/15328) Improve the `PriorityNonceMempool`:
    * Support generic transaction prioritization, instead of `ctx.Priority()`
    * Improve construction through the use of a single `PriorityNonceMempoolConfig` instead of option functions
* (x/authz) [#15164](https://github.com/cosmos/cosmos-sdk/pull/15164) Add `MsgCancelUnbondingDelegation` to staking authorization.
* (server) [#15041](https://github.com/cosmos/cosmos-sdk/pull/15041) Remove unnecessary sleeps from gRPC and API server initiation. The servers will start and accept requests as soon as they're ready.
* (baseapp) [#15023](https://github.com/cosmos/cosmos-sdk/pull/15023) & [#15213](https://github.com/cosmos/cosmos-sdk/pull/15213) Add `MessageRouter` interface to baseapp and pass it to authz, gov and groups instead of concrete type.
* [#15011](https://github.com/cosmos/cosmos-sdk/pull/15011) Introduce `cosmossdk.io/log` package to provide a consistent logging interface through the SDK. CometBFT logger is now replaced by `cosmossdk.io/log.Logger`.
* (x/staking) [#14864](https://github.com/cosmos/cosmos-sdk/pull/14864) `<appd> tx staking create-validator` CLI command now takes a json file as an arg instead of using required flags.
* (x/auth) [#14758](https://github.com/cosmos/cosmos-sdk/pull/14758) Allow transaction event queries to directly passed to Tendermint, which will allow for full query operator support, e.g. `>`.
* (x/evidence) [#14757](https://github.com/cosmos/cosmos-sdk/pull/14757) Evidence messages do not need to implement a `.Type()` anymore.
* (x/auth/tx) [#14751](https://github.com/cosmos/cosmos-sdk/pull/14751) Remove `.Type()` and `Route()` methods from all msgs and `legacytx.LegacyMsg` interface.
* (cli) [#14659](https://github.com/cosmos/cosmos-sdk/pull/14659) Added ability to query blocks by either height/hash `<app> q block --type=height|hash <height|hash>`.
* (x/staking) [#14590](https://github.com/cosmos/cosmos-sdk/pull/14590) Return undelegate amount in MsgUndelegateResponse.
* [#14529](https://github.com/cosmos/cosmos-sdk/pull/14529) Add new property `BondDenom` to `SimulationState` struct.
* (store) [#14439](https://github.com/cosmos/cosmos-sdk/pull/14439) Remove global metric gatherer from store.
    * By default store has a no op metric gatherer, the application developer must set another metric gatherer or us the provided one in `store/metrics`.
* (store) [#14438](https://github.com/cosmos/cosmos-sdk/pull/14438) Pass logger from baseapp to store.
* (baseapp) [#14417](https://github.com/cosmos/cosmos-sdk/pull/14417) The store package no longer has a dependency on baseapp.
* (module) [#14415](https://github.com/cosmos/cosmos-sdk/pull/14415) Loosen assertions in SetOrderBeginBlockers() and SetOrderEndBlockers().
* (store) [#14410](https://github.com/cosmos/cosmos-sdk/pull/14410) `rootmulti.Store.loadVersion` has validation to check if all the module stores' height is correct, it will error if any module store has incorrect height.
* [#14406](https://github.com/cosmos/cosmos-sdk/issues/14406) Migrate usage of `types/store.go` to `store/types/..`.
* (context)[#14384](https://github.com/cosmos/cosmos-sdk/pull/14384) Refactor(context): Pass EventManager to the context as an interface.
* (types) [#14354](https://github.com/cosmos/cosmos-sdk/pull/14354) Improve performance on Context.KVStore and Context.TransientStore by 40%.
* (crypto/keyring) [#14151](https://github.com/cosmos/cosmos-sdk/pull/14151) Move keys presentation from `crypto/keyring` to `client/keys`
* (signing) [#14087](https://github.com/cosmos/cosmos-sdk/pull/14087) Add SignModeHandlerWithContext interface with a new `GetSignBytesWithContext` to get the sign bytes using `context.Context` as an argument to access state.
* (server) [#14062](https://github.com/cosmos/cosmos-sdk/pull/14062) Remove rosetta from server start.
* (crypto) [#3129](https://github.com/cosmos/cosmos-sdk/pull/3129) New armor and keyring key derivation uses aead and encryption uses chacha20poly.

### State Machine Breaking

* (x/gov) [#18146](https://github.com/cosmos/cosmos-sdk/pull/18146) Add denom check to reject denoms outside of those listed in `MinDeposit`. A new `MinDepositRatio` param is added (with a default value of `0.001`) and now deposits are required to be at least `MinDepositRatio*MinDeposit` to be accepted.
* (x/group,x/gov) [#16235](https://github.com/cosmos/cosmos-sdk/pull/16235) A group and gov proposal is rejected if the proposal metadata title and summary do not match the proposal title and summary.
* (baseapp) [#15930](https://github.com/cosmos/cosmos-sdk/pull/15930) change vote info provided by prepare and process proposal to the one in the block.
* (x/staking) [#15731](https://github.com/cosmos/cosmos-sdk/pull/15731) Introducing a new index to retrieve the delegations by validator efficiently.
* (x/staking) [#15701](https://github.com/cosmos/cosmos-sdk/pull/15701) The `HistoricalInfoKey` has been updated to use a binary format.
* (x/slashing) [#15580](https://github.com/cosmos/cosmos-sdk/pull/15580) The validator slashing window now stores "chunked" bitmap entries for each validator's signing window instead of a single boolean entry per signing window index.
* (x/staking) [#14590](https://github.com/cosmos/cosmos-sdk/pull/14590) `MsgUndelegateResponse` now includes undelegated amount. `x/staking` module's `keeper.Undelegate` now returns 3 values (completionTime,undelegateAmount,error) instead of 2.
* (x/feegrant) [#14294](https://github.com/cosmos/cosmos-sdk/pull/14294) Moved the logic of rejecting duplicate grant from `msg_server` to `keeper` method.

### API Breaking Changes

* (x/auth) [#17787](https://github.com/cosmos/cosmos-sdk/pull/17787) Remove Tip functionality.
* (types) `module.EndBlockAppModule` has been replaced by Core API `appmodule.HasEndBlocker` or `module.HasABCIEndBlock` when needing validator updates.
* (types) `module.BeginBlockAppModule` has been replaced by Core API `appmodule.HasBeginBlocker`.
* (types) [#17358](https://github.com/cosmos/cosmos-sdk/pull/17358) Remove deprecated `sdk.Handler`, use `baseapp.MsgServiceHandler` instead.
* (client) [#17197](https://github.com/cosmos/cosmos-sdk/pull/17197) `keys.Commands` does not take a home directory anymore. It is inferred from the root command.
* (x/staking) [#17157](https://github.com/cosmos/cosmos-sdk/pull/17157) `GetValidatorsByPowerIndexKey` and `ValidateBasic` for historical info takes a validator address codec in order to be able to decode/encode addresses.
    * `GetOperator()` now returns the address as it is represented in state, by default this is an encoded address
    * `GetConsAddr() ([]byte, error)` returns `[]byte` instead of sdk.ConsAddres.
    * `FromABCIEvidence` & `GetConsensusAddress(consAc address.Codec)` now take a consensus address codec to be able to decode the incoming address.
    * (x/distribution) `Delegate` & `SlashValidator` helper function added the mock staking keeper as a parameter passed to the function
* (x/staking) [#17098](https://github.com/cosmos/cosmos-sdk/pull/17098) `NewMsgCreateValidator`, `NewValidator`, `NewMsgCancelUnbondingDelegation`, `NewMsgUndelegate`, `NewMsgBeginRedelegate`, `NewMsgDelegate` and `NewMsgEditValidator`  takes a string instead of `sdk.ValAddress` or `sdk.AccAddress`:
    * `NewRedelegation` and `NewUnbondingDelegation` takes a validatorAddressCodec and a delegatorAddressCodec in order to decode the addresses.
    * `NewRedelegationResponse` takes a string instead of `sdk.ValAddress` or `sdk.AccAddress`.
    * `NewMsgCreateValidator.Validate()` takes an address codec in order to decode the address.
    * `BuildCreateValidatorMsg` takes a ValidatorAddressCodec in order to decode addresses.
* (x/slashing) [#17098](https://github.com/cosmos/cosmos-sdk/pull/17098) `NewMsgUnjail` takes a string instead of `sdk.ValAddress`
* (x/genutil) [#17098](https://github.com/cosmos/cosmos-sdk/pull/17098) `GenAppStateFromConfig`, AddGenesisAccountCmd and `GenTxCmd` takes an addresscodec to decode addresses.
* (x/distribution) [#17098](https://github.com/cosmos/cosmos-sdk/pull/17098) `NewMsgDepositValidatorRewardsPool`, `NewMsgFundCommunityPool`, `NewMsgWithdrawValidatorCommission` and `NewMsgWithdrawDelegatorReward` takes a string instead of `sdk.ValAddress` or `sdk.AccAddress`.
* (x/staking) [#16959](https://github.com/cosmos/cosmos-sdk/pull/16959) Add validator and consensus address codec as staking keeper arguments.
* (x/staking) [#16958](https://github.com/cosmos/cosmos-sdk/pull/16958) DelegationI interface `GetDelegatorAddr` & `GetValidatorAddr` have been migrated to return string instead of sdk.AccAddress and sdk.ValAddress respectively. stakingtypes.NewDelegation takes a string instead of sdk.AccAddress and sdk.ValAddress.
* (testutil) [#16899](https://github.com/cosmos/cosmos-sdk/pull/16899) The *cli testutil* `QueryBalancesExec` has been removed. Use the gRPC or REST query instead.
* (x/staking) [#16795](https://github.com/cosmos/cosmos-sdk/pull/16795) `DelegationToDelegationResponse`, `DelegationsToDelegationResponses`, `RedelegationsToRedelegationResponses` are no longer exported.
* (x/auth/vesting) [#16741](https://github.com/cosmos/cosmos-sdk/pull/16741) Vesting account constructor now return an error with the result of their validate function.
* (x/auth) [#16650](https://github.com/cosmos/cosmos-sdk/pull/16650) The *cli testutil* `QueryAccountExec` has been removed. Use the gRPC or REST query instead.
* (x/auth) [#16621](https://github.com/cosmos/cosmos-sdk/pull/16621) Pass address codec to auth new keeper constructor.
* (x/auth) [#16423](https://github.com/cosmos/cosmos-sdk/pull/16423) `helpers.AddGenesisAccount` has been moved to `x/genutil` to remove the cyclic dependency between `x/auth` and `x/genutil`.
* (baseapp) [#16342](https://github.com/cosmos/cosmos-sdk/pull/16342) NewContext was renamed to NewContextLegacy. The replacement (NewContext) now does not take a header, instead you should set the header via `WithHeaderInfo` or `WithBlockHeight`. Note that `WithBlockHeight` will soon be depreacted and its recommneded to use `WithHeaderInfo`.
* (x/mint) [#16329](https://github.com/cosmos/cosmos-sdk/pull/16329) Use collections for state management:
    * Removed: keeper `GetParams`, `SetParams`, `GetMinter`, `SetMinter`.
* (x/crisis) [#16328](https://github.com/cosmos/cosmos-sdk/pull/16328) Use collections for state management:
    * Removed: keeper `GetConstantFee`, `SetConstantFee`
* (x/staking) [#16324](https://github.com/cosmos/cosmos-sdk/pull/16324) `NewKeeper` now takes a `KVStoreService` instead of a `StoreKey`, and methods in the `Keeper` now take a `context.Context` instead of a `sdk.Context` and return an `error`. Notable changes:
    * `Validator` method now returns `types.ErrNoValidatorFound` instead of `nil` when not found.
* (x/distribution) [#16302](https://github.com/cosmos/cosmos-sdk/pull/16302) Use collections for FeePool state management.
    * Removed: keeper `GetFeePool`, `SetFeePool`, `GetFeePoolCommunityCoins`
* (types) [#16272](https://github.com/cosmos/cosmos-sdk/pull/16272) `FeeGranter` in the `FeeTx` interface returns `[]byte` instead of `string`.
* (x/gov) [#16268](https://github.com/cosmos/cosmos-sdk/pull/16268) Use collections for proposal state management (part 2):
    * this finalizes the gov collections migration
    * Removed: types all the key related functions
    * Removed: keeper `InsertActiveProposalsQueue`, `RemoveActiveProposalsQueue`, `InsertInactiveProposalsQueue`, `RemoveInactiveProposalsQueue`, `IterateInactiveProposalsQueue`, `IterateActiveProposalsQueue`, `ActiveProposalsQueueIterator`, `InactiveProposalsQueueIterator`
* (x/slashing) [#16246](https://github.com/cosmos/cosmos-sdk/issues/16246) `NewKeeper` now takes a `KVStoreService` instead of a `StoreKey`, and methods in the `Keeper` now take a `context.Context` instead of a `sdk.Context` and return an `error`. `GetValidatorSigningInfo` now returns an error instead of a `found bool`, the error can be `nil` (found), `ErrNoSigningInfoFound` (not found) and any other error.
* (module) [#16227](https://github.com/cosmos/cosmos-sdk/issues/16227) `manager.RunMigrations()` now take a `context.Context` instead of a `sdk.Context`.
* (x/crisis) [#16216](https://github.com/cosmos/cosmos-sdk/issues/16216) `NewKeeper` now takes a `KVStoreService` instead of a `StoreKey`, methods in the `Keeper` now take a `context.Context` instead of a `sdk.Context` and return an `error` instead of panicking.
* (x/distribution) [#16211](https://github.com/cosmos/cosmos-sdk/pull/16211) Use collections for params state management.
* (cli) [#16209](https://github.com/cosmos/cosmos-sdk/pull/16209) Add API `StartCmdWithOptions` to create customized start command.
* (x/mint) [#16179](https://github.com/cosmos/cosmos-sdk/issues/16179) `NewKeeper` now takes a `KVStoreService` instead of a `StoreKey`, and methods in the `Keeper` now take a `context.Context` instead of a `sdk.Context` and return an `error`.
* (x/gov) [#16171](https://github.com/cosmos/cosmos-sdk/pull/16171) Use collections for proposal state management (part 1):
    * Removed: keeper: `GetProposal`, `UnmarshalProposal`, `MarshalProposal`, `IterateProposal`, `GetProposal`, `GetProposalFiltered`, `GetProposals`, `GetProposalID`, `SetProposalID`
    * Removed: errors unused errors
* (x/gov) [#16164](https://github.com/cosmos/cosmos-sdk/pull/16164) Use collections for vote state management:
    * Removed: types `VoteKey`, `VoteKeys`
    * Removed: keeper `IterateVotes`, `IterateAllVotes`, `GetVotes`, `GetVote`, `SetVote`
* (sims) [#16155](https://github.com/cosmos/cosmos-sdk/pull/16155)
    * `simulation.NewOperationMsg` now marshals the operation msg as proto bytes instead of legacy amino JSON bytes.
    * `simulation.NewOperationMsg` is now 2-arity instead of 3-arity with the obsolete argument `codec.ProtoCodec` removed.
    * The field `OperationMsg.Msg` is now of type `[]byte` instead of `json.RawMessage`.
* (x/gov) [#16127](https://github.com/cosmos/cosmos-sdk/pull/16127) Use collections for deposit state management:
    * The following methods are removed from the gov keeper: `GetDeposit`, `GetAllDeposits`, `IterateAllDeposits`.
    * The following functions are removed from the gov types: `DepositKey`, `DepositsKey`.
* (x/gov) [#16118](https://github.com/cosmos/cosmos-sdk/pull/16118/) Use collections for constituion and params state management.
* (x/gov) [#16106](https://github.com/cosmos/cosmos-sdk/pull/16106) Remove gRPC query methods from gov keeper.
* (x/*all*) [#16052](https://github.com/cosmos/cosmos-sdk/pull/16062) `GetSignBytes` implementations on messages and global legacy amino codec definitions have been removed from all modules.
* (sims) [#16052](https://github.com/cosmos/cosmos-sdk/pull/16062) `GetOrGenerate` no longer requires a codec argument is now 4-arity instead of 5-arity.
* (types/math) [#16040](https://github.com/cosmos/cosmos-sdk/pull/16798) Remove aliases in `types/math.go` (part 2).
* (types/math) [#16040](https://github.com/cosmos/cosmos-sdk/pull/16040) Remove aliases in `types/math.go` (part 1).
* (x/auth) [#16016](https://github.com/cosmos/cosmos-sdk/pull/16016) Use collections for accounts state management:
    * removed: keeper `HasAccountByID`, `AccountAddressByID`, `SetParams
* (x/genutil) [#15999](https://github.com/cosmos/cosmos-sdk/pull/15999) Genutil now takes the `GenesisTxHanlder` interface instead of deliverTx. The interface is implemented on baseapp
* (x/gov) [#15988](https://github.com/cosmos/cosmos-sdk/issues/15988) `NewKeeper` now takes a `KVStoreService` instead of a `StoreKey`, methods in the `Keeper` now take a `context.Context` instead of a `sdk.Context` and return an `error` (instead of panicking or returning a `found bool`). Iterators callback functions now return an error instead of a `bool`.
* (x/auth) [#15985](https://github.com/cosmos/cosmos-sdk/pull/15985) The `AccountKeeper` does not expose the `QueryServer` and `MsgServer` APIs anymore.
* (x/authz) [#15962](https://github.com/cosmos/cosmos-sdk/issues/15962) `NewKeeper` now takes a `KVStoreService` instead of a `StoreKey`, methods in the `Keeper` now take a `context.Context` instead of a `sdk.Context`. The `Authorization` interface's `Accept` method now takes a `context.Context` instead of a `sdk.Context`.
* (x/distribution) [#15948](https://github.com/cosmos/cosmos-sdk/issues/15948) `NewKeeper` now takes a `KVStoreService` instead of a `StoreKey` and methods in the `Keeper` now take a `context.Context` instead of a `sdk.Context`. Keeper methods also now return an `error`.
* (x/bank) [#15891](https://github.com/cosmos/cosmos-sdk/issues/15891) `NewKeeper` now takes a `KVStoreService` instead of a `StoreKey` and methods in the `Keeper` now take a `context.Context` instead of a `sdk.Context`. Also `FundAccount` and `FundModuleAccount` from the `testutil` package accept a `context.Context` instead of a `sdk.Context`, and it's position was moved to the first place.
* (x/slashing) [#15875](https://github.com/cosmos/cosmos-sdk/pull/15875) `x/slashing.NewAppModule` now requires an `InterfaceRegistry` parameter.
* (x/crisis) [#15852](https://github.com/cosmos/cosmos-sdk/pull/15852) Crisis keeper now takes a instance of the address codec to be able to decode user addresses
* (x/auth) [#15822](https://github.com/cosmos/cosmos-sdk/pull/15822) The type of struct field `ante.HandlerOptions.SignModeHandler` has been changed to `x/tx/signing.HandlerMap`.
* (client) [#15822](https://github.com/cosmos/cosmos-sdk/pull/15822) The return type of the interface method `TxConfig.SignModeHandler` has been changed to `x/tx/signing.HandlerMap`.
    * The signature of `VerifySignature` has been changed to accept a `x/tx/signing.HandlerMap` and other structs from `x/tx` as arguments.
    * The signature of `NewTxConfigWithTextual` has been deprecated and its signature changed to accept a `SignModeOptions`.
    * The signature of `NewSigVerificationDecorator` has been changed to accept a `x/tx/signing.HandlerMap`.
* (x/bank) [#15818](https://github.com/cosmos/cosmos-sdk/issues/15818) `BaseViewKeeper`'s `Logger` method now doesn't require a context. `NewBaseKeeper`, `NewBaseSendKeeper` and `NewBaseViewKeeper` now also require a `log.Logger` to be passed in.
* (x/genutil) [#15679](https://github.com/cosmos/cosmos-sdk/pull/15679) `MigrateGenesisCmd` now takes a `MigrationMap` instead of having the SDK genesis migration hardcoded.
* (client) [#15673](https://github.com/cosmos/cosmos-sdk/pull/15673) Move `client/keys.OutputFormatJSON` and `client/keys.OutputFormatText` to `client/flags` package.
* (x/*all*) [#15648](https://github.com/cosmos/cosmos-sdk/issues/15648) Make `SetParams` consistent across all modules and validate the params at the message handling instead of `SetParams` method.
* (codec) [#15600](https://github.com/cosmos/cosmos-sdk/pull/15600) [#15873](https://github.com/cosmos/cosmos-sdk/pull/15873) add support for getting signers to `codec.Codec` and `InterfaceRegistry`:
    * `InterfaceRegistry` is has unexported methods and implements `protodesc.Resolver` plus the `RangeFiles` and `SigningContext` methods. All implementations of `InterfaceRegistry` by other users must now embed the official implementation.
    * `Codec` has new methods `InterfaceRegistry`, `GetMsgAnySigners`, `GetMsgV1Signers`, and `GetMsgV2Signers` as well as unexported methods. All implementations of `Codec` by other users must now embed an official implementation from the `codec` package.
    * `AminoCodec` is marked as deprecated and no longer implements `Codec.
* (client) [#15597](https://github.com/cosmos/cosmos-sdk/pull/15597) `RegisterNodeService` now requires a config parameter.
* (x/nft) [#15588](https://github.com/cosmos/cosmos-sdk/pull/15588) `NewKeeper` now takes a `KVStoreService` instead of a `StoreKey` and methods in the `Keeper` now take a `context.Context` instead of a `sdk.Context`.
* (baseapp) [#15568](https://github.com/cosmos/cosmos-sdk/pull/15568) `SetIAVLLazyLoading` is removed from baseapp.
* (x/genutil) [#15567](https://github.com/cosmos/cosmos-sdk/pull/15567) `CollectGenTxsCmd` & `GenTxCmd` takes a address.Codec to be able to decode addresses.
* (x/bank) [#15567](https://github.com/cosmos/cosmos-sdk/pull/15567) `GenesisBalance.GetAddress` now returns a string instead of `sdk.AccAddress`
    * `MsgSendExec` test helper function now takes a address.Codec
* (x/auth) [#15520](https://github.com/cosmos/cosmos-sdk/pull/15520) `NewAccountKeeper` now takes a `KVStoreService` instead of a `StoreKey` and methods in the `Keeper` now take a `context.Context` instead of a `sdk.Context`.
* (baseapp) [#15519](https://github.com/cosmos/cosmos-sdk/pull/15519/files) `runTxMode`s were renamed to `execMode`. `ModeDeliver` as changed to `ModeFinalize` and a new `ModeVoteExtension` was added for vote extensions.
* (baseapp) [#15519](https://github.com/cosmos/cosmos-sdk/pull/15519/files) Writing of state to the multistore was moved to `FinalizeBlock`. `Commit` still handles the committing values to disk.
* (baseapp) [#15519](https://github.com/cosmos/cosmos-sdk/pull/15519/files) Calls to BeginBlock and EndBlock have been replaced with core api beginblock & endblock.
* (baseapp) [#15519](https://github.com/cosmos/cosmos-sdk/pull/15519/files) BeginBlock and EndBlock are now internal to baseapp. For testing, user must call `FinalizeBlock`. BeginBlock and EndBlock calls are internal to Baseapp.
* (baseapp) [#15519](https://github.com/cosmos/cosmos-sdk/pull/15519/files) All calls to ABCI methods now accept a pointer of the abci request and response types
* (x/consensus) [#15517](https://github.com/cosmos/cosmos-sdk/pull/15517) `NewKeeper` now takes a `KVStoreService` instead of a `StoreKey`.
* (x/bank) [#15477](https://github.com/cosmos/cosmos-sdk/pull/15477) `banktypes.NewMsgMultiSend` and `keeper.InputOutputCoins` only accept one input.
* (server) [#15358](https://github.com/cosmos/cosmos-sdk/pull/15358) Remove `server.ErrorCode` that was not used anywhere.
* (x/capability) [#15344](https://github.com/cosmos/cosmos-sdk/pull/15344) Capability module was removed and is now housed in [IBC-GO](https://github.com/cosmos/ibc-go).
* (mempool) [#15328](https://github.com/cosmos/cosmos-sdk/pull/15328) The `PriorityNonceMempool` is now generic over type `C comparable` and takes a single `PriorityNonceMempoolConfig[C]` argument. See `DefaultPriorityNonceMempoolConfig` for how to construct the configuration and a `TxPriority` type.
* [#15299](https://github.com/cosmos/cosmos-sdk/pull/15299) Remove `StdTx` transaction and signing APIs. No SDK version has actually supported `StdTx` since before Stargate.
* [#15284](https://github.com/cosmos/cosmos-sdk/pull/15284)
* (x/gov) [#15284](https://github.com/cosmos/cosmos-sdk/pull/15284) `NewKeeper` now requires `codec.Codec`.
* (x/authx) [#15284](https://github.com/cosmos/cosmos-sdk/pull/15284) `NewKeeper` now requires `codec.Codec`.
    * `types/tx.Tx` no longer implements `sdk.Tx`.
    * `sdk.Tx` now requires a new method `GetMsgsV2()`.
    * `sdk.Msg.GetSigners` was deprecated and is no longer supported. Use the `cosmos.msg.v1.signer` protobuf annotation instead.
    * `TxConfig` has a new method `SigningContext() *signing.Context`.
    * `SigVerifiableTx.GetSigners()` now returns `([][]byte, error)` instead of `[]sdk.AccAddress`.
    * `AccountKeeper` now has an `AddressCodec() address.Codec` method and the expected `AccountKeeper` for `x/auth/ante` expects this method.
* [#15211](https://github.com/cosmos/cosmos-sdk/pull/15211) Remove usage of `github.com/cometbft/cometbft/libs/bytes.HexBytes` in favor of `[]byte` thorough the SDK.
* (crypto) [#15070](https://github.com/cosmos/cosmos-sdk/pull/15070) `GenerateFromPassword` and `Cost` from `bcrypt.go` now take a `uint32` instead of a `int` type.
* (types) [#15067](https://github.com/cosmos/cosmos-sdk/pull/15067) Remove deprecated alias from `types/errors`. Use `cosmossdk.io/errors` instead.
* (server) [#15041](https://github.com/cosmos/cosmos-sdk/pull/15041) Refactor how gRPC and API servers are started to remove unnecessary sleeps:
    * `api.Server#Start` now accepts a `context.Context`. The caller is responsible for ensuring that the context is canceled such that the API server can gracefully exit. The caller does not need to stop the server.
    * To start the gRPC server you must first create the server via `NewGRPCServer`, after which you can start the gRPC server via `StartGRPCServer` which accepts a `context.Context`. The caller is responsible for ensuring that the context is canceled such that the gRPC server can gracefully exit. The caller does not need to stop the server.
    * Rename `WaitForQuitSignals` to `ListenForQuitSignals`. Note, this function is no longer blocking. Thus the caller is expected to provide a `context.CancelFunc` which indicates that when a signal is caught, that any spawned processes can gracefully exit.
    * Remove `ServerStartTime` constant.
* [#15011](https://github.com/cosmos/cosmos-sdk/pull/15011) All functions that were taking a CometBFT logger, now take `cosmossdk.io/log.Logger` instead.
* (simapp) [#14977](https://github.com/cosmos/cosmos-sdk/pull/14977) Move simulation helpers functions (`AppStateFn` and `AppStateRandomizedFn`) to `testutil/sims`. These takes an extra genesisState argument which is the default state of the app.
* (x/bank) [#14894](https://github.com/cosmos/cosmos-sdk/pull/14894) Allow a human readable denomination for coins when querying bank balances. Added a `ResolveDenom` parameter to `types.QueryAllBalancesRequest`.
* [#14847](https://github.com/cosmos/cosmos-sdk/pull/14847) App and ModuleManager methods `InitGenesis`, `ExportGenesis`, `BeginBlock` and `EndBlock` now also return an error.
* (x/upgrade) [#14764](https://github.com/cosmos/cosmos-sdk/pull/14764) The `x/upgrade` module is extracted to have a separate go.mod file which allows it to be a standalone module.
* (x/auth) [#14758](https://github.com/cosmos/cosmos-sdk/pull/14758) Refactor transaction searching:
    * Refactor `QueryTxsByEvents` to accept a `query` of type `string` instead of `events` of type `[]string`
    * Refactor CLI methods to accept `--query` flag instead of `--events`
    * Pass `prove=false` to Tendermint's `TxSearch` RPC method
* (simulation) [#14751](https://github.com/cosmos/cosmos-sdk/pull/14751) Remove the `MsgType` field from `simulation.OperationInput` struct.
* (store) [#14746](https://github.com/cosmos/cosmos-sdk/pull/14746) Extract Store in its own go.mod and rename the package to `cosmossdk.io/store`.
* (x/nft) [#14725](https://github.com/cosmos/cosmos-sdk/pull/14725) Extract NFT in its own go.mod and rename the package to `cosmossdk.io/x/nft`.
* (x/gov) [#14720](https://github.com/cosmos/cosmos-sdk/pull/14720) Add an expedited field in the gov v1 proposal and `MsgNewMsgProposal`.
* (x/feegrant) [#14649](https://github.com/cosmos/cosmos-sdk/pull/14649) Extract Feegrant in its own go.mod and rename the package to `cosmossdk.io/x/feegrant`.
* (tx) [#14634](https://github.com/cosmos/cosmos-sdk/pull/14634) Move the `tx` go module to `x/tx`.
* (store/streaming)[#14603](https://github.com/cosmos/cosmos-sdk/pull/14603) `StoreDecoderRegistry` moved from store to `types/simulations` this breaks the `AppModuleSimulation` interface.
* (snapshots) [#14597](https://github.com/cosmos/cosmos-sdk/pull/14597) Move `snapshots` to `store/snapshots`, rename and bump proto package to v1.
* (x/staking) [#14590](https://github.com/cosmos/cosmos-sdk/pull/14590) `MsgUndelegateResponse` now includes undelegated amount. `x/staking` module's `keeper.Undelegate` now returns 3 values (completionTime,undelegateAmount,error)  instead of 2.
* (crypto/keyring) [#14151](https://github.com/cosmos/cosmos-sdk/pull/14151) Move keys presentation from `crypto/keyring` to `client/keys`
* (baseapp) [#14050](https://github.com/cosmos/cosmos-sdk/pull/14050) Refactor `ABCIListener` interface to accept Go contexts.
* (x/auth) [#13850](https://github.com/cosmos/cosmos-sdk/pull/13850/) Remove `MarshalYAML` methods from module (`x/...`) types.
* (modules) [#13850](https://github.com/cosmos/cosmos-sdk/pull/13850) and [#14046](https://github.com/cosmos/cosmos-sdk/pull/14046) Remove gogoproto stringer annotations. This removes the custom `String()` methods on all types that were using the annotations.
* (x/evidence) [14724](https://github.com/cosmos/cosmos-sdk/pull/14724) Extract Evidence in its own go.mod and rename the package to `cosmossdk.io/x/evidence`.
* (crypto/keyring) [#13734](https://github.com/cosmos/cosmos-sdk/pull/13834) The keyring's `Sign` method now takes a new `signMode` argument. It is only used if the signing key is a Ledger hardware device. You can set it to 0 in all other cases.
* (snapshots) [14048](https://github.com/cosmos/cosmos-sdk/pull/14048) Move the Snapshot package to the store package. This is done in an effort group all storage related logic under one package.
* (signing) [#13701](https://github.com/cosmos/cosmos-sdk/pull/) Add `context.Context` as an argument `x/auth/signing.VerifySignature`.
* (store) [#11825](https://github.com/cosmos/cosmos-sdk/pull/11825) Make extension snapshotter interface safer to use, renamed the util function `WriteExtensionItem` to `WriteExtensionPayload`.

### Client Breaking Changes

* (x/gov) [#17910](https://github.com/cosmos/cosmos-sdk/pull/17910) Remove telemetry for counting votes and proposals. It was incorrectly counting votes. Use alternatives, such as state streaming.
* (abci) [#15845](https://github.com/cosmos/cosmos-sdk/pull/15845) Remove duplicating events in `logs`.
* (abci) [#15845](https://github.com/cosmos/cosmos-sdk/pull/15845) Add `msg_index` to all event attributes to associate events and messages.
* (x/staking) [#15701](https://github.com/cosmos/cosmos-sdk/pull/15701) `HistoricalInfoKey` now has a binary format.
* (store/streaming) [#15519](https://github.com/cosmos/cosmos-sdk/pull/15519/files) State Streaming removed emitting of beginblock, endblock and delivertx in favour of emitting FinalizeBlock.
* (baseapp) [#15519](https://github.com/cosmos/cosmos-sdk/pull/15519/files) BeginBlock & EndBlock events have begin or endblock in the events in order to identify which stage they are emitted from since they are returned to comet as FinalizeBlock events.
* (grpc-web) [#14652](https://github.com/cosmos/cosmos-sdk/pull/14652) Use same port for gRPC-Web and the API server.

### CLI Breaking Changes

* (all) The migration of modules to [AutoCLI](https://docs.cosmos.network/main/core/autocli) led to no changes in UX but a [small change in CLI outputs](https://github.com/cosmos/cosmos-sdk/issues/16651) where results can be nested.
* (all) Query pagination flags have been renamed with the migration to AutoCLI:
    * `--reverse` -> `--page-reverse`
    * `--offset` -> `--page-offset`
    * `--limit` -> `--page-limit`
    * `--count-total` -> `--page-count-total`
* (cli) [#17184](https://github.com/cosmos/cosmos-sdk/pull/17184) All json keys returned by the `status` command are now snake case instead of pascal case.
* (server) [#17177](https://github.com/cosmos/cosmos-sdk/pull/17177) Remove `iavl-lazy-loading` configuration.
* (x/gov) [#16987](https://github.com/cosmos/cosmos-sdk/pull/16987) In `<appd> query gov proposals` the proposal status flag have renamed from `--status` to `--proposal-status`. Additionally, that flags now uses the ENUM values: `PROPOSAL_STATUS_DEPOSIT_PERIOD`, `PROPOSAL_STATUS_VOTING_PERIOD`, `PROPOSAL_STATUS_PASSED`, `PROPOSAL_STATUS_REJECTED`, `PROPOSAL_STATUS_FAILED`.
* (x/bank) [#16899](https://github.com/cosmos/cosmos-sdk/pull/16899) With the migration to AutoCLI some bank commands have been split in two:
    * Use `total-supply` (or `total`) for querying the total supply and `total-supply-of` for querying the supply of a specific denom.
    * Use `denoms-metadata` for querying all denom metadata and `denom-metadata` for querying a specific denom metadata.
* (rosetta) [#16276](https://github.com/cosmos/cosmos-sdk/issues/16276) Rosetta migration to standalone repo.
* (cli) [#15826](https://github.com/cosmos/cosmos-sdk/pull/15826) Remove `<appd> q account` command. Use `<appd> q auth account` instead.
* (cli) [#15299](https://github.com/cosmos/cosmos-sdk/pull/15299) Remove `--amino` flag from `sign` and `multi-sign` commands. Amino `StdTx` has been deprecated for a while. Amino JSON signing still works as expected.
* (x/gov) [#14880](https://github.com/cosmos/cosmos-sdk/pull/14880) Remove `<app> tx gov submit-legacy-proposal cancel-software-upgrade` and `software-upgrade` commands. These commands are now in the `x/upgrade` module and using gov v1. Use `tx upgrade software-upgrade` instead.
* (x/staking) [#14864](https://github.com/cosmos/cosmos-sdk/pull/14864) `<appd> tx staking create-validator` CLI command now takes a json file as an arg instead of using required flags.
* (cli) [#14659](https://github.com/cosmos/cosmos-sdk/pull/14659) `<app> q block <height>` is removed as it just output json. The new command allows either height/hash and is `<app> q block --type=height|hash <height|hash>`.
* (grpc-web) [#14652](https://github.com/cosmos/cosmos-sdk/pull/14652) Remove `grpc-web.address` flag.
* (client) [#14342](https://github.com/cosmos/cosmos-sdk/pull/14342) `<app> config` command is now a sub-command using Confix. Use `<app> config --help` to learn more.

### Bug Fixes

* (server) [#18254](https://github.com/cosmos/cosmos-sdk/pull/18254) Don't hardcode gRPC address to localhost.
* (x/gov) [#18173](https://github.com/cosmos/cosmos-sdk/pull/18173) Gov hooks now return an error and are *blocking* when they fail. Expect for `AfterProposalFailedMinDeposit` and `AfterProposalVotingPeriodEnded` which log the error and continue.
* (x/gov) [#17873](https://github.com/cosmos/cosmos-sdk/pull/17873) Fail any inactive and active proposals that cannot be decoded.
* (x/slashing) [#18016](https://github.com/cosmos/cosmos-sdk/pull/18016) Fixed builder function for missed blocks key (`validatorMissedBlockBitArrayPrefixKey`) in slashing/migration/v4.
* (x/bank) [#18107](https://github.com/cosmos/cosmos-sdk/pull/18107) Add missing keypair of SendEnabled to restore legacy param set before migration.
* (baseapp) [#17769](https://github.com/cosmos/cosmos-sdk/pull/17769) Ensure we respect block size constraints in the `DefaultProposalHandler`'s `PrepareProposal` handler when a nil or no-op mempool is used. We provide a `TxSelector` type to assist in making transaction selection generalized. We also fix a comparison bug in tx selection when `req.maxTxBytes` is reached.
* (mempool) [#17668](https://github.com/cosmos/cosmos-sdk/pull/17668) Fix `PriorityNonceIterator.Next()` nil pointer ref for min priority at the end of iteration.
* (config) [#17649](https://github.com/cosmos/cosmos-sdk/pull/17649) Fix `mempool.max-txs` configuration is invalid in `app.config`.
* (baseapp) [#17518](https://github.com/cosmos/cosmos-sdk/pull/17518) Utilizing voting power from vote extensions (CometBFT) instead of the current bonded tokens (x/staking) to determine if a set of vote extensions are valid.
* (baseapp) [#17251](https://github.com/cosmos/cosmos-sdk/pull/17251) VerifyVoteExtensions and ExtendVote initialize their own contexts/states, allowing VerifyVoteExtensions being called without ExtendVote.
* (x/distribution) [#17236](https://github.com/cosmos/cosmos-sdk/pull/17236) Using "validateCommunityTax" in "Params.ValidateBasic", preventing panic when field "CommunityTax" is nil.
* (x/bank) [#17170](https://github.com/cosmos/cosmos-sdk/pull/17170) Avoid empty spendable error message on send coins.
* (x/group) [#17146](https://github.com/cosmos/cosmos-sdk/pull/17146) Rename x/group legacy ORM package's error codespace from "orm" to "legacy_orm", preventing collisions with ORM's error codespace "orm".
* (types/query) [#16905](https://github.com/cosmos/cosmos-sdk/pull/16905) Collections Pagination now applies proper count when filtering results.
* (x/bank) [#16841](https://github.com/cosmos/cosmos-sdk/pull/16841) Correctly process legacy `DenomAddressIndex` values.
* (x/auth/vesting) [#16733](https://github.com/cosmos/cosmos-sdk/pull/16733) Panic on overflowing and negative EndTimes when creating a PeriodicVestingAccount.
* (x/consensus) [#16713](https://github.com/cosmos/cosmos-sdk/pull/16713) Add missing ABCI param in `MsgUpdateParams`.
* (baseapp) [#16700](https://github.com/cosmos/cosmos-sdk/pull/16700) Fix consensus failure in returning no response to malformed transactions.
* [#16639](https://github.com/cosmos/cosmos-sdk/pull/16639) Make sure we don't execute blocks beyond the halt height.
* (baseapp) [#16613](https://github.com/cosmos/cosmos-sdk/pull/16613) Ensure each message in a transaction has a registered handler, otherwise `CheckTx` will fail.
* (baseapp) [#16596](https://github.com/cosmos/cosmos-sdk/pull/16596) Return error during `ExtendVote` and `VerifyVoteExtension` if the request height is earlier than `VoteExtensionsEnableHeight`.
* (baseapp) [#16259](https://github.com/cosmos/cosmos-sdk/pull/16259) Ensure the `Context` block height is correct after `InitChain` and prior to the second block.
* (x/gov) [#16231](https://github.com/cosmos/cosmos-sdk/pull/16231) Fix Rawlog JSON formatting of proposal_vote option field.* (cli) [#16138](https://github.com/cosmos/cosmos-sdk/pull/16138) Fix snapshot commands panic if snapshot don't exists.
* (x/staking) [#16043](https://github.com/cosmos/cosmos-sdk/pull/16043) Call `AfterUnbondingInitiated` hook for new unbonding entries only and fix `UnbondingDelegation` entries handling. This is a behavior change compared to Cosmos SDK v0.47.x, now the hook is called only for new unbonding entries.
* (types) [#16010](https://github.com/cosmos/cosmos-sdk/pull/16010) Let `module.CoreAppModuleBasicAdaptor` fallback to legacy genesis handling.
* (types) [#15691](https://github.com/cosmos/cosmos-sdk/pull/15691) Make `Coin.Validate()` check that `.Amount` is not nil.
* (x/crypto) [#15258](https://github.com/cosmos/cosmos-sdk/pull/15258) Write keyhash file with permissions 0600 instead of 0555.
* (x/auth) [#15059](https://github.com/cosmos/cosmos-sdk/pull/15059) `ante.CountSubKeys` returns 0 when passing a nil `Pubkey`.
* (x/capability) [#15030](https://github.com/cosmos/cosmos-sdk/pull/15030) Prevent `x/capability` from consuming `GasMeter` gas during `InitMemStore`
* (types/coin) [#14739](https://github.com/cosmos/cosmos-sdk/pull/14739) Deprecate the method `Coin.IsEqual` in favour of  `Coin.Equal`. The difference between the two methods is that the first one results in a panic when denoms are not equal. This panic lead to unexpected behavior.

### Deprecated

* (types) [#16980](https://github.com/cosmos/cosmos-sdk/pull/16980) Deprecate `IntProto` and `DecProto`. Instead, `math.Int` and `math.LegacyDec` should be used respectively. Both types support `Marshal` and `Unmarshal` for binary serialization.
* (x/staking) [#14567](https://github.com/cosmos/cosmos-sdk/pull/14567) The `delegator_address` field of `MsgCreateValidator` has been deprecated.
  The validator address bytes and delegator address bytes refer to the same account while creating validator (defer only in bech32 notation).

## Previous Versions

[CHANGELOG of previous versions](https://github.com/cosmos/cosmos-sdk/blob/main/CHANGELOG.md#v0470---2023-03-14).<|MERGE_RESOLUTION|>--- conflicted
+++ resolved
@@ -40,11 +40,8 @@
 
 ### Features
 
-<<<<<<< HEAD
 * (types) [#24093](https://github.com/cosmos/cosmos-sdk/pull/24093) Added a new method, `IsGT`, for `types.Coin`. This method is used to check if a `types.Coin` is greater than another `types.Coin`.
-=======
 * (crypto/keyring) [#24040](https://github.com/cosmos/cosmos-sdk/pull/24040) Expose the db keyring used in the keystore.
->>>>>>> 454467d0
 * (types) [#23919](https://github.com/cosmos/cosmos-sdk/pull/23919) Add MustValAddressFromBech32 function.
 * (all) [#23708](https://github.com/cosmos/cosmos-sdk/pull/23708) Add unordered transaction support.
     * Adds a `--timeout-timestamp` flag that allows users to specify a block time at which the unordered transactions should expire from the mempool.
