--- conflicted
+++ resolved
@@ -135,11 +135,7 @@
 
 ### API Breaking Changes
 
-<<<<<<< HEAD
-* (baseapp) [#16415](https://github.com/cosmos/cosmos-sdk/issues/16415) `IsAllowed` from the `CircuitBreaker` interface now takes a `context.Context` instead of a `sdk.Context` and returns `bool, error`.
-=======
 * (baseapp) [#15568](https://github.com/cosmos/cosmos-sdk/pull/15568) `SetIAVLLazyLoading` is removed from baseapp.
->>>>>>> 8ced14d6
 * (x/slashing) [#16246](https://github.com/cosmos/cosmos-sdk/issues/16246) `NewKeeper` now takes a `KVStoreService` instead of a `StoreKey`, and methods in the `Keeper` now take a `context.Context` instead of a `sdk.Context` and return an `error`. `GetValidatorSigningInfo` now returns an error instead of a `found bool`, the error can be `nil` (found), `ErrNoSigningInfoFound` (not found) and any other error.
 * (module) [#16227](https://github.com/cosmos/cosmos-sdk/issues/16227) `manager.RunMigrations()` now take a `context.Context` instead of a `sdk.Context`.
 * (x/mint) [#16179](https://github.com/cosmos/cosmos-sdk/issues/16179) `NewKeeper` now takes a `KVStoreService` instead of a `StoreKey`, and methods in the `Keeper` now take a `context.Context` instead of a `sdk.Context` and return an `error`.
