--- conflicted
+++ resolved
@@ -81,6 +81,7 @@
 * [stake] edit-validator changes now can use the keyword [do-not-modify] to not modify unspecified `--flag` (aka won't set them to `""` value)
 * [types] added common tag constants
 * [stake] offload more generic functionality from the handler into the keeper
+* [gaiacli] Improve error message for invalid passphrases
 * added contributing guidelines
 
 BUG FIXES
@@ -100,21 +101,6 @@
 * \#1258 - printing big.rat's can no longer overflow int64
 * \#887  - limit the size of rationals that can be passed in from user input
 
-<<<<<<< HEAD
-IMPROVEMENTS
-* bank module uses go-wire codec instead of 'encoding/json'
-* auth module uses go-wire codec instead of 'encoding/json'
-* revised use of endblock and beginblock
-* [stake] module reorganized to include `types` and `keeper` package
-* [stake] keeper always loads the store (instead passing around which doesn't really boost efficiency)
-* [stake] edit-validator changes now can use the keyword [do-not-modify] to not modify unspecified `--flag` (aka won't set them to `""` value)
-* [types] added common tag constants
-* [stake] offload more generic functionality from the handler into the keeper
-* [gaiacli] Improve error message for invalid passphrases
-* added contributing guidelines
-
-=======
->>>>>>> 22ec6ad9
 ## 0.19.0
 
 *June 13, 2018*
