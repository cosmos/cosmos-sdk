<!--
Guiding Principles:

Changelogs are for humans, not machines.
There should be an entry for every single version.
The same types of changes should be grouped.
Versions and sections should be linkable.
The latest version comes first.
The release date of each version is displayed.
Mention whether you follow Semantic Versioning.

Usage:

Change log entries are to be added to the Unreleased section under the
appropriate stanza (see below). Each entry should ideally include a tag and
the Github issue reference in the following format:

* (<tag>) \#<issue-number> message

The issue numbers will later be link-ified during the release process so you do
not have to worry about including a link manually, but you can if you wish.

Types of changes (Stanzas):

"Features" for new features.
"Improvements" for changes in existing functionality.
"Deprecated" for soon-to-be removed features.
"Bug Fixes" for any bug fixes.
"Client Breaking" for breaking Protobuf, gRPC and REST routes used by end-users.
"CLI Breaking" for breaking CLI commands.
"API Breaking" for breaking exported APIs used by developers building on SDK.
"State Machine Breaking" for any changes that result in a different AppState given same genesisState and txList.
Ref: https://keepachangelog.com/en/1.0.0/
-->

# Changelog

## [Unreleased]

### Features

* (cli) [#12028](https://github.com/cosmos/cosmos-sdk/pull/12028) Add the `tendermint key-migrate` to perform Tendermint v0.35 DB key migration.

### Improvements

* [#12134](https://github.com/cosmos/cosmos-sdk/pull/12134) Use canonical golangci-lint github action, set to use the latest golangci-lint at all times
* [#12089](https://github.com/cosmos/cosmos-sdk/pull/12089) Mark the `TipDecorator` as beta, don't include it in simapp by default.
* [#12153](https://github.com/cosmos/cosmos-sdk/pull/12153) Add a new `NewSimulationManagerFromAppModules` constructor, to simplify simulation wiring.

### API Breaking Changes

* (x/staking) [#12102](https://github.com/cosmos/cosmos-sdk/pull/12102) Staking keeper now is passed by reference instead of copy. Keeper's SetHooks no longer returns keeper. It updates the keeper in place instead.
* (linting) [#12141](https://github.com/cosmos/cosmos-sdk/pull/12141) Fix usability related linting for database.  This means removing the infix Prefix from `prefix.NewPrefixWriter` and such so that it is `prefix.NewWriter` and making `db.DBConnection` and such into `db.Connection`


### Bug Fixes

<<<<<<< HEAD
* (linting) [#12135](https://github.com/cosmos/cosmos-sdk/pull/12135) Fix variable naming issues per enabled linters.  Run gofumpt to ensure easy reviews of ongoing linting work. 
* (linting) [#12132](https://github.com/cosmos/cosmos-sdk/pull/12132) Change sdk.Int to math.Int, run `gofumpt -w -l .`, and `golangci-lint run ./... --fix`
=======
* (cli) [#12147](https://github.com/cosmos/cosmos-sdk/pull/12137/) Fix suspicious join on filepath.Join by using filepath.Dir to specify the folder.
>>>>>>> 9dffa364
* (cli) [#12127](https://github.com/cosmos/cosmos-sdk/pull/12127) Fix the CLI not always taking into account `--fee-payer` and `--fee-granter` flags.
* (migrations) [#12028](https://github.com/cosmos/cosmos-sdk/pull/12028) Fix v0.45->v0.46 in-place store migrations.
* (baseapp) [#12089](https://github.com/cosmos/cosmos-sdk/pull/12089) Include antehandler and runMsgs events in SimulateTx.
* (cli) [#12095](https://github.com/cosmos/cosmos-sdk/pull/12095) Fix running a tx with --dry-run returns an error
* (x/auth) [#12108](https://github.com/cosmos/cosmos-sdk/pull/12108) Fix GetBlockWithTxs error when querying block with 0 tx
* (genutil) [#12140](https://github.com/cosmos/cosmos-sdk/pull/12140) Fix staking's genesis JSON migrate in the `simd migrate v0.46` CLI command.
* (types) [#12154](https://github.com/cosmos/cosmos-sdk/pull/12154) Add `baseAccountGetter` to avoid invalid account error when create vesting account.
* (x/authz) [#12184](https://github.com/cosmos/cosmos-sdk/pull/12184) Fix MsgExec not verifying the validity of nested messages.

## [v0.46.0-rc1](https://github.com/cosmos/cosmos-sdk/releases/tag/v0.46.0-rc1) - 2022-05-23

### Features

* (types) [#11985](https://github.com/cosmos/cosmos-sdk/pull/11985) Add a `Priority` field on `sdk.Context`, which represents the CheckTx priority field. It is only used during CheckTx.
* (gRPC) [#11889](https://github.com/cosmos/cosmos-sdk/pull/11889) Support custom read and write gRPC options in `app.toml`. See `max-recv-msg-size` and `max-send-msg-size` respectively.
* (cli) [\#11738](https://github.com/cosmos/cosmos-sdk/pull/11738) Add `tx auth multi-sign` as alias of `tx auth multisign` for consistency with `multi-send`.
* (cli) [\#11738](https://github.com/cosmos/cosmos-sdk/pull/11738) Add `tx bank multi-send` command for bulk send of coins to multiple accounts.
* (grpc) [\#11642](https://github.com/cosmos/cosmos-sdk/pull/11642) Implement `ABCIQuery` in the Tendermint gRPC service, which proxies ABCI `Query` requests directly to the application.
* (x/upgrade) [\#11551](https://github.com/cosmos/cosmos-sdk/pull/11551) Update `ScheduleUpgrade` for chains to schedule an automated upgrade on `BeginBlock` without having to go though governance.
* (cli) [\#11548](https://github.com/cosmos/cosmos-sdk/pull/11548) Add Tendermint's `inspect` command to the `tendermint` sub-command.
* (tx) [#\11533](https://github.com/cosmos/cosmos-sdk/pull/11533) Register [`EIP191`](https://eips.ethereum.org/EIPS/eip-191) as an available `SignMode` for chains to use.
* (x/genutil) [\#11500](https://github.com/cosmos/cosmos-sdk/pull/11500) Fix GenTx validation and adjust error messages
* [\#11430](https://github.com/cosmos/cosmos-sdk/pull/11430) Introduce a new `grpc-only` flag, such that when enabled, will start the node in a query-only mode. Note, gRPC MUST be enabled with this flag.
* (x/bank) [\#11417](https://github.com/cosmos/cosmos-sdk/pull/11417) Introduce a new `SpendableBalances` gRPC query that retrieves an account's total (paginated) spendable balances.
* [\#11441](https://github.com/cosmos/cosmos-sdk/pull/11441) Added a new method, `IsLTE`, for `types.Coin`. This method is used to check if a `types.Coin` is less than or equal to another `types.Coin`.
* (x/upgrade) [\#11116](https://github.com/cosmos/cosmos-sdk/pull/11116) `MsgSoftwareUpgrade` and `MsgCancelUpgrade` have been added to support v1beta2 msgs-based gov proposals.
* [\#11308](https://github.com/cosmos/cosmos-sdk/pull/11308) Added a mandatory metadata field to Vote in x/gov v1beta2.
* [\#10977](https://github.com/cosmos/cosmos-sdk/pull/10977) Now every cosmos message protobuf definition must be extended with a ``cosmos.msg.v1.signer`` option to signal the signer fields in a language agnostic way.
* [\#10710](https://github.com/cosmos/cosmos-sdk/pull/10710) Chain-id shouldn't be required for creating a transaction with both --generate-only and --offline flags.
* [\#10703](https://github.com/cosmos/cosmos-sdk/pull/10703) Create a new grantee account, if the grantee of an authorization does not exist.
* [\#10592](https://github.com/cosmos/cosmos-sdk/pull/10592) Add a `DecApproxEq` function that checks to see if `|d1 - d2| < tol` for some Dec `d1, d2, tol`.
* [\#9933](https://github.com/cosmos/cosmos-sdk/pull/9933) Introduces the notion of a Cosmos "Scalar" type, which would just be simple aliases that give human-understandable meaning to the underlying type, both in Go code and in Proto definitions.
* [\#9884](https://github.com/cosmos/cosmos-sdk/pull/9884) Provide a new gRPC query handler, `/cosmos/params/v1beta1/subspaces`, that allows the ability to query for all registered subspaces and their respective keys.
* [\#9776](https://github.com/cosmos/cosmos-sdk/pull/9776) Add flag `staking-bond-denom` to specify the staking bond denomination value when initializing a new chain.
* [\#9533](https://github.com/cosmos/cosmos-sdk/pull/9533) Added a new gRPC method, `DenomOwners`, in `x/bank` to query for all account holders of a specific denomination.
* (bank) [\#9618](https://github.com/cosmos/cosmos-sdk/pull/9618) Update bank.Metadata: add URI and URIHash attributes.
* (store) [\#8664](https://github.com/cosmos/cosmos-sdk/pull/8664) Implementation of ADR-038 file StreamingService
* [\#9837](https://github.com/cosmos/cosmos-sdk/issues/9837) `--generate-only` flag can be used with a keyname from the keyring.
* [\#10326](https://github.com/cosmos/cosmos-sdk/pull/10326) `x/authz` add all grants by granter query.
* [\#10944](https://github.com/cosmos/cosmos-sdk/pull/10944) `x/authz` add all grants by grantee query
* [\#10348](https://github.com/cosmos/cosmos-sdk/pull/10348) Add `fee.{payer,granter}` and `tip` fields to StdSignDoc for signing tipped transactions.
* [\#10208](https://github.com/cosmos/cosmos-sdk/pull/10208) Add `TipsTxMiddleware` for transferring tips.
* [\#10379](https://github.com/cosmos/cosmos-sdk/pull/10379) Add validation to `x/upgrade` CLI `software-upgrade` command `--plan-info` value.
* [\#10507](https://github.com/cosmos/cosmos-sdk/pull/10507) Add middleware for tx priority.
* [\#10311](https://github.com/cosmos/cosmos-sdk/pull/10311) Adds cli to use tips transactions. It adds an `--aux` flag to all CLI tx commands to generate the aux signer data (with optional tip), and a new `tx aux-to-fee` subcommand to let the fee payer gather aux signer data and broadcast the tx
* [\#10430](https://github.com/cosmos/cosmos-sdk/pull/10430) ADR-040: Add store/v2 `MultiStore` implementation
* [\#11019](https://github.com/cosmos/cosmos-sdk/pull/11019) Add `MsgCreatePermanentLockedAccount` and CLI method for creating permanent locked account
* [\#10947](https://github.com/cosmos/cosmos-sdk/pull/10947) Add `AllowancesByGranter` query to the feegrant module
* [\#10407](https://github.com/cosmos/cosmos-sdk/pull/10407) Add validation to `x/upgrade` module's `BeginBlock` to check accidental binary downgrades
* (gov) [\#11036](https://github.com/cosmos/cosmos-sdk/pull/11036) Add in-place migrations for 0.43->0.46. Add a `migrate v0.46` CLI command for v0.43->0.46 JSON genesis migration.
* [\#11006](https://github.com/cosmos/cosmos-sdk/pull/11006) Add `debug pubkey-raw` command to allow inspecting of pubkeys in legacy bech32 format
* (x/authz) [\#10714](https://github.com/cosmos/cosmos-sdk/pull/10714) Add support for pruning expired authorizations
* [\#10015](https://github.com/cosmos/cosmos-sdk/pull/10015) ADR-040: ICS-23 proofs for SMT store
* [\#11240](https://github.com/cosmos/cosmos-sdk/pull/11240) Replace various modules `ModuleCdc` with the global `legacy.Cdc`
* [#11179](https://github.com/cosmos/cosmos-sdk/pull/11179) Add state rollback command.
* [\#10794](https://github.com/cosmos/cosmos-sdk/pull/10794) ADR-040: Add State Sync to V2 Store
* [\#11234](https://github.com/cosmos/cosmos-sdk/pull/11234) Add `GRPCClient` field to Client Context. If `GRPCClient` field is set to nil, the `Invoke` method would use ABCI query, otherwise use gprc.
* [\#10962](https://github.com/cosmos/cosmos-sdk/pull/10962) ADR-040: Add state migration from iavl (v1Store) to smt (v2Store)
* (types) [\#10948](https://github.com/cosmos/cosmos-sdk/issues/10948) Add `app-db-backend` to the `app.toml` config to replace the compile-time `types.DBbackend` variable.
* (authz)[\#11060](https://github.com/cosmos/cosmos-sdk/pull/11060) Support grant with no expire time.
* (rosetta) [\#11590](https://github.com/cosmos/cosmos-sdk/pull/11590) Add fee suggestion for rosetta and enable offline mode. Also force set events about Fees to Success to pass reconciliation test.
* (types) [\#11959](https://github.com/cosmos/cosmos-sdk/pull/11959) Added `sdk.Coins.Find` helper method to find a coin by denom.

### API Breaking Changes

* (x/auth/ante) [#11985](https://github.com/cosmos/cosmos-sdk/pull/11985) The `MempoolFeeDecorator` has been removed. Instead, the `DeductFeeDecorator` takes a new argument of type `TxFeeChecker`, to define custom fee models. If `nil` is passed to this `TxFeeChecker` argument, then it will default to `checkTxFeeWithValidatorMinGasPrices`, which is the exact same behavior as the old `MempoolFeeDecorator` (i.e. checking fees against validator's own min gas price).
* (x/auth/ante) [#11985](https://github.com/cosmos/cosmos-sdk/pull/11985) The `ExtensionOptionsDecorator` takes an argument of type `ExtensionOptionChecker`. For backwards-compatibility, you can pass `nil`, which defaults to the old behavior of rejecting all tx extensions.
* (crypto/keyring) [#11932](https://github.com/cosmos/cosmos-sdk/pull/11932) Remove `Unsafe*` interfaces from keyring package. Please use interface casting if you wish to access those unsafe functions.
* (types) [#11881](https://github.com/cosmos/cosmos-sdk/issues/11881) Rename `AccAddressFromHex` to `AccAddressFromHexUnsafe`.
* (types) [#11788](https://github.com/cosmos/cosmos-sdk/pull/11788) The `Int` and `Uint` types have been moved to their own dedicated module, `math`. Aliases are kept in the SDK's root `types` package, however, it is encouraged to utilize the new `math` module. As a result, the `Int#ToDec` API has been removed.
* (grpc) [\#11642](https://github.com/cosmos/cosmos-sdk/pull/11642) The `RegisterTendermintService` method in the `tmservice` package now requires a `abciQueryFn` query function parameter.
* [\#11496](https://github.com/cosmos/cosmos-sdk/pull/11496) Refactor abstractions for snapshot and pruning; snapshot intervals eventually pruned; unit tests.
* (types) [\#11689](https://github.com/cosmos/cosmos-sdk/pull/11689) Make `Coins#Sub` and `Coins#SafeSub` consistent with `Coins#Add`.
* (store)[\#11152](https://github.com/cosmos/cosmos-sdk/pull/11152) Remove `keep-every` from pruning options.
* [\#10950](https://github.com/cosmos/cosmos-sdk/pull/10950) Add `envPrefix` parameter to `cmd.Execute`.
* (x/mint) [\#10441](https://github.com/cosmos/cosmos-sdk/pull/10441) The `NewAppModule` function now accepts an inflation calculation function as an argument.
* [\#10295](https://github.com/cosmos/cosmos-sdk/pull/10295) Remove store type aliases from /types
* [\#9695](https://github.com/cosmos/cosmos-sdk/pull/9695) Migrate keys from `Info` (serialized as amino) -> `Record` (serialized as proto)
    * Add new `codec.Codec` argument in:
        * `keyring.NewInMemory`
        * `keyring.New`
    * Rename:
        * `SavePubKey` to `SaveOfflineKey`.
        * `NewMultiInfo`, `NewLedgerInfo`  to `NewLegacyMultiInfo`, `newLegacyLedgerInfo`  respectively.  Move them into `legacy_info.go`.
        * `NewOfflineInfo` to `newLegacyOfflineInfo` and move it to `migration_test.go`.
    * Return:
    *`keyring.Record, error` in `SaveOfflineKey`, `SaveLedgerKey`, `SaveMultiSig`, `Key` and `KeyByAddress`.
    *`keyring.Record` instead of `Info` in `NewMnemonic` and `List`.
    * Remove `algo` argument from :
        * `SaveOfflineKey`
    * Take `keyring.Record` instead of `Info` as first argument in:
        * `MkConsKeyOutput`
        * `MkValKeyOutput`
        * `MkAccKeyOutput`
* [\#10022](https://github.com/cosmos/cosmos-sdk/pull/10022) `AuthKeeper` interface in `x/auth` now includes a function `HasAccount`.
* [\#9759](https://github.com/cosmos/cosmos-sdk/pull/9759) `NewAccountKeeeper` in `x/auth` now takes an additional `bech32Prefix` argument that represents `sdk.Bech32MainPrefix`.
* [\#9628](https://github.com/cosmos/cosmos-sdk/pull/9628) Rename `x/{mod}/legacy` to `x/{mod}/migrations`.
* [\#9571](https://github.com/cosmos/cosmos-sdk/pull/9571) Implemented error handling for staking hooks, which now return an error on failure.
* [\#9427](https://github.com/cosmos/cosmos-sdk/pull/9427) Move simapp `FundAccount` and `FundModuleAccount` to `x/bank/testutil`
* (client/tx) [\#9421](https://github.com/cosmos/cosmos-sdk/pull/9421/) `BuildUnsignedTx`, `BuildSimTx`, `PrintUnsignedStdTx` functions are moved to
  the Tx Factory as methods.
* (client/keys) [\#9407](https://github.com/cosmos/cosmos-sdk/pull/9601) Added `keys rename` CLI command and `Keyring.Rename` interface method to rename a key in the keyring.
* (x/slashing) [\#9458](https://github.com/cosmos/cosmos-sdk/pull/9458) Coins burned from slashing is now returned from Slash function and included in Slash event.
* [\#9246](https://github.com/cosmos/cosmos-sdk/pull/9246) The `New` method for the network package now returns an error.
* [\#9519](https://github.com/cosmos/cosmos-sdk/pull/9519) `DeleteDeposits` renamed to `DeleteAndBurnDeposits`, `RefundDeposits` renamed to `RefundAndDeleteDeposits`
* (codec) [\#9521](https://github.com/cosmos/cosmos-sdk/pull/9521) Removed deprecated `clientCtx.JSONCodec` from `client.Context`.
* (codec) [\#9521](https://github.com/cosmos/cosmos-sdk/pull/9521) Rename `EncodingConfig.Marshaler` to `Codec`.
* [\#9594](https://github.com/cosmos/cosmos-sdk/pull/9594) `RESTHandlerFn` argument is removed from the `gov/NewProposalHandler`.
* [\#9594](https://github.com/cosmos/cosmos-sdk/pull/9594) `types/rest` package moved to `testutil/rest`.
* [\#9432](https://github.com/cosmos/cosmos-sdk/pull/9432) `ConsensusParamsKeyTable` moved from `params/keeper` to `params/types`
* [\#9576](https://github.com/cosmos/cosmos-sdk/pull/9576) Add debug error message to `sdkerrors.QueryResult` when enabled
* [\#9650](https://github.com/cosmos/cosmos-sdk/pull/9650) Removed deprecated message handler implementation from the SDK modules.
* [\#10248](https://github.com/cosmos/cosmos-sdk/pull/10248) Remove unused `KeyPowerReduction` variable from x/staking types.
* (x/bank) [\#9832](https://github.com/cosmos/cosmos-sdk/pull/9832) `AddressFromBalancesStore` renamed to `AddressAndDenomFromBalancesStore`.
* (tests) [\#9938](https://github.com/cosmos/cosmos-sdk/pull/9938) `simapp.Setup` accepts additional `testing.T` argument.
* (baseapp) [\#11979](https://github.com/cosmos/cosmos-sdk/pull/11979) Rename baseapp simulation helper methods `baseapp.{Check,Deliver}` to `baseapp.Sim{Check,Deliver}`.
* (x/gov) [\#10373](https://github.com/cosmos/cosmos-sdk/pull/10373) Removed gov `keeper.{MustMarshal, MustUnmarshal}`.
* [\#10348](https://github.com/cosmos/cosmos-sdk/pull/10348) StdSignBytes takes a new argument of type `*tx.Tip` for signing over tips using LEGACY_AMINO_JSON.
* [\#10208](https://github.com/cosmos/cosmos-sdk/pull/10208) The `x/auth/signing.Tx` interface now also includes a new `GetTip() *tx.Tip` method for verifying tipped transactions. The `x/auth/types` expected BankKeeper interface now expects the `SendCoins` method too.
* [\#10612](https://github.com/cosmos/cosmos-sdk/pull/10612) `baseapp.NewBaseApp` constructor function doesn't take the `sdk.TxDecoder` anymore. This logic has been moved into the TxDecoderMiddleware.
* [\#10692](https://github.com/cosmos/cosmos-sdk/pull/10612) `SignerData` takes 2 new fields, `Address` and `PubKey`, which need to get populated when using SIGN_MODE_DIRECT_AUX.
* [\#10748](https://github.com/cosmos/cosmos-sdk/pull/10748) Move legacy `x/gov` api to `v1beta1` directory.
* [\#10816](https://github.com/cosmos/cosmos-sdk/pull/10816) Reuse blocked addresses from the bank module. No need to pass them to distribution.
* [\#10852](https://github.com/cosmos/cosmos-sdk/pull/10852) Move `x/gov/types` to `x/gov/types/v1beta2`.
* [\#10922](https://github.com/cosmos/cosmos-sdk/pull/10922), [/#10957](https://github.com/cosmos/cosmos-sdk/pull/10957) Move key `server.Generate*` functions to testutil and support custom mnemonics in in-process testing network. Moved `TestMnemonic` from `testutil` package to `testdata`.
* (x/bank) [\#10771](https://github.com/cosmos/cosmos-sdk/pull/10771) Add safety check on bank module perms to allow module-specific mint restrictions (e.g. only minting a certain denom).
* (x/bank) [\#10771](https://github.com/cosmos/cosmos-sdk/pull/10771) Add `bank.BaseKeeper.WithMintCoinsRestriction` function to restrict use of bank `MintCoins` usage.
* [\#10868](https://github.com/cosmos/cosmos-sdk/pull/10868), [\#10989](https://github.com/cosmos/cosmos-sdk/pull/10989) The Gov keeper accepts now 2 more mandatory arguments, the ServiceMsgRouter and a maximum proposal metadata length.
* [\#10868](https://github.com/cosmos/cosmos-sdk/pull/10868), [\#10989](https://github.com/cosmos/cosmos-sdk/pull/10989), [\#11093](https://github.com/cosmos/cosmos-sdk/pull/11093) The Gov keeper accepts now 2 more mandatory arguments, the ServiceMsgRouter and a gov Config including the max metadata length.
* [\#11124](https://github.com/cosmos/cosmos-sdk/pull/11124) Add `GetAllVersions` to application store
* (x/authz) [\#10447](https://github.com/cosmos/cosmos-sdk/pull/10447) authz `NewGrant` takes a new argument: block time, to correctly validate expire time.
* [\#10961](https://github.com/cosmos/cosmos-sdk/pull/10961) Support third-party modules to add extension snapshots to state-sync.
* [\#11274](https://github.com/cosmos/cosmos-sdk/pull/11274) `types/errors.New` now is an alias for `types/errors.Register` and should only be used in initialization code.
* (authz)[\#11060](https://github.com/cosmos/cosmos-sdk/pull/11060) `authz.NewMsgGrant` `expiration` is now a pointer. When `nil` is used then no expiration will be set (grant won't expire).
* (x/distribution)[\#11457](https://github.com/cosmos/cosmos-sdk/pull/11457) Add amount field to `distr.MsgWithdrawDelegatorRewardResponse` and `distr.MsgWithdrawValidatorCommissionResponse`.
* [\#11334](https://github.com/cosmos/cosmos-sdk/pull/11334) Move `x/gov/types/v1beta2` to `x/gov/types/v1`.
* (x/auth/middleware) [#11413](https://github.com/cosmos/cosmos-sdk/pull/11413) Refactor tx middleware to be extensible on tx fee logic. Merged `MempoolFeeMiddleware` and `TxPriorityMiddleware` functionalities into `DeductFeeMiddleware`, make the logic extensible using the `TxFeeChecker` option, the current fee logic is preserved by the default `checkTxFeeWithValidatorMinGasPrices` implementation. Change `RejectExtensionOptionsMiddleware` to `NewExtensionOptionsMiddleware` which is extensible with the `ExtensionOptionChecker` option. Unpack the tx extension options `Any`s to interface `TxExtensionOptionI`.
* (migrations) [#11556](https://github.com/cosmos/cosmos-sdk/pull/11556#issuecomment-1091385011) Remove migration code from 0.42 and below. To use previous migrations, checkout previous versions of the cosmos-sdk.

### Client Breaking Changes

* [\#11797](https://github.com/cosmos/cosmos-sdk/pull/11797) Remove all RegisterRESTRoutes (previously deprecated)
* [\#11089](https://github.com/cosmos/cosmos-sdk/pull/11089]) interacting with the node through `grpc.Dial` requires clients to pass a codec refer to [doc](docs/run-node/interact-node.md).
* [\#9594](https://github.com/cosmos/cosmos-sdk/pull/9594) Remove legacy REST API. Please see the [REST Endpoints Migration guide](https://docs.cosmos.network/master/migrations/rest.html) to migrate to the new REST endpoints.
* [\#9995](https://github.com/cosmos/cosmos-sdk/pull/9995) Increased gas cost for creating proposals.
* [\#11029](https://github.com/cosmos/cosmos-sdk/pull/11029) The deprecated Vote Option field is removed in gov v1beta2 and nil in v1beta1. Use Options instead.
* [\#11013](https://github.com/cosmos/cosmos-sdk/pull/) The `tx gov submit-proposal` command has changed syntax to support the new Msg-based gov proposals. To access the old CLI command, please use `tx gov submit-legacy-proposal`.
* [\#11170](https://github.com/cosmos/cosmos-sdk/issues/11170) Fixes issue related to grpc-gateway of supply by ibc-denom.

### CLI Breaking Changes

* (cli) [\#11818](https://github.com/cosmos/cosmos-sdk/pull/11818) CLI transactions preview now respect the chosen `--output` flag format (json or text).
* [\#9695](https://github.com/cosmos/cosmos-sdk/pull/9695) `<app> keys migrate` CLI command now takes no arguments.
* [\#9246](https://github.com/cosmos/cosmos-sdk/pull/9246) Removed the CLI flag `--setup-config-only` from the `testnet` command and added the subcommand `init-files`.
* [\#9780](https://github.com/cosmos/cosmos-sdk/pull/9780) Use sigs.k8s.io for yaml, which might lead to minor YAML output changes
* [\#10625](https://github.com/cosmos/cosmos-sdk/pull/10625) Rename `--fee-account` CLI flag to `--fee-granter`
* [\#10684](https://github.com/cosmos/cosmos-sdk/pull/10684) Rename `edit-validator` command's `--moniker` flag to `--new-moniker`
* (authz)[\#11060](https://github.com/cosmos/cosmos-sdk/pull/11060) Changed the default value of the `--expiration` `tx grant` CLI Flag: was now + 1year, update: null (no expire date).

### Improvements

* (types) [\#12201](https://github.com/cosmos/cosmos-sdk/pull/12201) Add `MustAccAddressFromBech32` util function
* [\#11696](https://github.com/cosmos/cosmos-sdk/pull/11696) Rename `helpers.GenTx` to `GenSignedMockTx` to avoid confusion with genutil's `GenTxCmd`.
* (x/auth/vesting) [\#11652](https://github.com/cosmos/cosmos-sdk/pull/11652) Add util functions for `Period(s)`
* [\#11630](https://github.com/cosmos/cosmos-sdk/pull/11630) Add SafeSub method to sdk.Coin.
* [\#11511](https://github.com/cosmos/cosmos-sdk/pull/11511) Add api server flags to start command.
* [\#11484](https://github.com/cosmos/cosmos-sdk/pull/11484) Implement getter for keyring backend option.
* [\#11449](https://github.com/cosmos/cosmos-sdk/pull/11449) Improved error messages when node isn't synced.
* [\#11349](https://github.com/cosmos/cosmos-sdk/pull/11349) Add `RegisterAminoMsg` function that checks that a msg name is <40 chars (else this would break ledger nano signing) then registers the concrete msg type with amino, it should be used for registering `sdk.Msg`s with amino instead of `cdc.RegisterConcrete`.
* [\#11089](https://github.com/cosmos/cosmos-sdk/pull/11089]) Now cosmos-sdk consumers can upgrade gRPC to its newest versions.
* [\#10439](https://github.com/cosmos/cosmos-sdk/pull/10439) Check error for `RegisterQueryHandlerClient` in all modules `RegisterGRPCGatewayRoutes`.
* [\#9780](https://github.com/cosmos/cosmos-sdk/pull/9780) Remove gogoproto `moretags` YAML annotations and add `sigs.k8s.io/yaml` for YAML marshalling.
* (x/bank) [\#10134](https://github.com/cosmos/cosmos-sdk/pull/10134) Add `HasDenomMetadata` function to bank `Keeper` to check if a client coin denom metadata exists in state.
* (x/bank) [\#10022](https://github.com/cosmos/cosmos-sdk/pull/10022) `BankKeeper.SendCoins` now takes less execution time.
* (deps) [\#9987](https://github.com/cosmos/cosmos-sdk/pull/9987) Bump Go version minimum requirement to `1.17`
* (cli) [\#9856](https://github.com/cosmos/cosmos-sdk/pull/9856) Overwrite `--sequence` and `--account-number` flags with default flag values when used with `offline=false` in `sign-batch` command.
* (rosetta) [\#10001](https://github.com/cosmos/cosmos-sdk/issues/10001) Add documentation for rosetta-cli dockerfile and rename folder for the rosetta-ci dockerfile
* [\#9699](https://github.com/cosmos/cosmos-sdk/pull/9699) Add `:`, `.`, `-`, and `_` as allowed characters in the default denom regular expression.
* (genesis) [\#9697](https://github.com/cosmos/cosmos-sdk/pull/9697) Ensure `InitGenesis` returns with non-empty validator set.
* [\#10341](https://github.com/cosmos/cosmos-sdk/pull/10341) Move from `io/ioutil` to `io` and `os` packages.
* [\#10468](https://github.com/cosmos/cosmos-sdk/pull/10468) Allow futureOps to queue additional operations in simulations
* [\#10625](https://github.com/cosmos/cosmos-sdk/pull/10625) Add `--fee-payer` CLI flag
* (cli) [\#10683](https://github.com/cosmos/cosmos-sdk/pull/10683) In CLI, allow 1 SIGN_MODE_DIRECT signer in transactions with multiple signers.
* (deps) [\#10210](https://github.com/cosmos/cosmos-sdk/pull/10210) Bump Tendermint to [v0.35.0](https://github.com/tendermint/tendermint/releases/tag/v0.35.0).
* (deps) [\#10706](https://github.com/cosmos/cosmos-sdk/issues/10706) Bump rosetta-sdk-go to v0.7.2 and rosetta-cli to v0.7.3
* (types/errors) [\#10779](https://github.com/cosmos/cosmos-sdk/pull/10779) Move most functionality in `types/errors` to a standalone `errors` go module, except the `RootCodespace` errors and ABCI response helpers. All functions and types that used to live in `types/errors` are now aliased so this is not a breaking change.
* (gov) [\#10854](https://github.com/cosmos/cosmos-sdk/pull/10854) v1beta2's vote doesn't include the deprecate `option VoteOption` anymore. Instead, it only uses `WeightedVoteOption`.
* (types) [\#11004](https://github.com/cosmos/cosmos-sdk/pull/11004) Added mutable versions of many of the sdk.Dec types operations.  This improves performance when used by avoiding reallocating a new bigint for each operation.
* (x/auth) [\#10880](https://github.com/cosmos/cosmos-sdk/pull/10880) Added a new query to the tx query service that returns a block with transactions fully decoded.
* (types) [\#11200](https://github.com/cosmos/cosmos-sdk/pull/11200) Added `Min()` and `Max()` operations on sdk.Coins.
* (gov) [\#11287](https://github.com/cosmos/cosmos-sdk/pull/11287) Fix error message when no flags are provided while executing `submit-legacy-proposal` transaction.
* (x/auth) [\#11482](https://github.com/cosmos/cosmos-sdk/pull/11482) Improve panic message when attempting to register a method handler for a message that does not implement sdk.Msg
* (x/staking) [\#11596](https://github.com/cosmos/cosmos-sdk/pull/11596) Add (re)delegation getters
* (errors) [\#11960](https://github.com/cosmos/cosmos-sdk/pull/11960) Removed 'redacted' error message from defaultErrEncoder
* (ante) [#12013](https://github.com/cosmos/cosmos-sdk/pull/12013) Index ante events for failed tx.

### Bug Fixes

* (cli) [#12075](https://github.com/cosmos/cosmos-sdk/pull/12075) Add `p2p-port` to the `gentx` and `create-validator` CLI commands to support custom P2P ports.
* (x/slashing) [\#11973](https://github.com/cosmos/cosmos-sdk/pull/11973) Update StartHeight signing info in AfterValidatorBonded hook when validator re-bonds
* [\#11969](https://github.com/cosmos/cosmos-sdk/pull/11969) Fix the panic error in `x/upgrade` when `AppVersion` is not set.
* (tests) [\#11940](https://github.com/cosmos/cosmos-sdk/pull/11940) Fix some client tests in the `x/gov` module
* [\#11772](https://github.com/cosmos/cosmos-sdk/pull/11772) Limit types.Dec length to avoid overflow.
* [\#11724](https://github.com/cosmos/cosmos-sdk/pull/11724) Fix data race issues with api.Server
* [\#11693](https://github.com/cosmos/cosmos-sdk/pull/11693) Add validation for gentx cmd.
* (cli) [\#11645](https://github.com/cosmos/cosmos-sdk/pull/11645) Fix `--home` flag ignored when running help.
* (cli) [\#11558](https://github.com/cosmos/cosmos-sdk/pull/11558) Fix `--dry-run` not working when using tx command.
* [\#11354](https://github.com/cosmos/cosmos-sdk/pull/11355) Added missing pagination flag for `bank q total` query.
* [\#11197](https://github.com/cosmos/cosmos-sdk/pull/11197) Signing with multisig now works with multisig address which is not in the keyring.
* (makefile) [\#11285](https://github.com/cosmos/cosmos-sdk/pull/11285) Fix lint-fix make target.
* (client) [\#11283](https://github.com/cosmos/cosmos-sdk/issues/11283) Support multiple keys for tx simulation and setting automatic gas for txs.
* (store) [\#11177](https://github.com/cosmos/cosmos-sdk/pull/11177) Update the prune `everything` strategy to store the last two heights.
* [\#10844](https://github.com/cosmos/cosmos-sdk/pull/10844) Automatic recovering non-consistent keyring storage during public key import.
* (store) [\#11117](https://github.com/cosmos/cosmos-sdk/pull/11117) Fix data race in store trace component
* (cli) [\#11065](https://github.com/cosmos/cosmos-sdk/pull/11065) Ensure the `tendermint-validator-set` query command respects the `-o` output flag.
* (grpc) [\#10985](https://github.com/cosmos/cosmos-sdk/pull/10992) The `/cosmos/tx/v1beta1/txs/{hash}` endpoint returns a 404 when a tx does not exist.
* (rosetta) [\#10340](https://github.com/cosmos/cosmos-sdk/pull/10340) Use `GenesisChunked(ctx)` instead `Genesis(ctx)` to get genesis block height
* [#10180](https://github.com/cosmos/cosmos-sdk/issues/10180) Documentation: make references to Cosmos SDK consistent
* [\#9651](https://github.com/cosmos/cosmos-sdk/pull/9651) Change inconsistent limit of `0` to `MaxUint64` on InfiniteGasMeter and add GasRemaining func to GasMeter.
* [\#9639](https://github.com/cosmos/cosmos-sdk/pull/9639) Check store keys length before accessing them by making sure that `key` is of length `m+1` (for `key[n:m]`)
* (types) [\#9627](https://github.com/cosmos/cosmos-sdk/pull/9627) Fix nil pointer panic on `NewBigIntFromInt`
* (x/genutil) [\#9574](https://github.com/cosmos/cosmos-sdk/pull/9575) Actually use the `gentx` client tx flags (like `--keyring-dir`)
* (x/distribution) [\#9599](https://github.com/cosmos/cosmos-sdk/pull/9599) Withdraw rewards event now includes a value attribute even if there are 0 rewards (due to situations like 100% commission).
* (x/genutil) [\#9638](https://github.com/cosmos/cosmos-sdk/pull/9638) Added missing validator key save when recovering from mnemonic
* [\#9762](https://github.com/cosmos/cosmos-sdk/pull/9762) The init command uses the chain-id from the client config if --chain-id is not provided
* [\#9854](https://github.com/cosmos/cosmos-sdk/pull/9854) Fixed the `make proto-gen` to get dynamic container name based on project name for the cosmos based sdks.
* [\#9980](https://github.com/cosmos/cosmos-sdk/pull/9980) Returning the error when the invalid argument is passed to bank query total supply cli.
* (server) [#10016](https://github.com/cosmos/cosmos-sdk/issues/10016) Fix marshaling of index-events into server config file.
* [\#10184](https://github.com/cosmos/cosmos-sdk/pull/10184) Fixed CLI tx commands to no longer explicitly require the chain-id flag as this value can come from a user config.
* [\#10239](https://github.com/cosmos/cosmos-sdk/pull/10239) Fixed x/bank/044 migrateDenomMetadata.
* (x/upgrade) [\#10189](https://github.com/cosmos/cosmos-sdk/issues/10189) Removed potential sources of non-determinism in upgrades
* [\#10258](https://github.com/cosmos/cosmos-sdk/issues/10258) Fixes issue related to segmentation fault on mac m1 arm64
* [\#10466](https://github.com/cosmos/cosmos-sdk/issues/10466) Fixes error with simulation tests when genesis start time is randomly created after the year 2262
* [\#10394](https://github.com/cosmos/cosmos-sdk/issues/10394) Fixes issue related to grpc-gateway of account balance by
  ibc-denom.
* [\#10593](https://github.com/cosmos/cosmos-sdk/pull/10593) Update swagger-ui to v4.1.0 to fix xss vulnerability.
* [\#10842](https://github.com/cosmos/cosmos-sdk/pull/10842) Fix error when `--generate-only`, `--max-msgs` fags set while executing `WithdrawAllRewards` command.
* [\#10897](https://github.com/cosmos/cosmos-sdk/pull/10897) Fix: set a non-zero value on gas overflow.
* [#9790](https://github.com/cosmos/cosmos-sdk/pull/10687) Fix behavior of `DecCoins.MulDecTruncate`.
* [\#10990](https://github.com/cosmos/cosmos-sdk/pull/10990) Fixes missing `iavl-cache-size` config parsing in `GetConfig` method.
* (crypto) [#11027] Remove dependency on Tendermint core for xsalsa20symmetric.
* (x/authz) [\#10447](https://github.com/cosmos/cosmos-sdk/pull/10447) Fix authz `NewGrant` expiration check.
* (x/authz) [\#10633](https://github.com/cosmos/cosmos-sdk/pull/10633) Fixed authorization not found error when executing message.
* [#11222](https://github.com/cosmos/cosmos-sdk/pull/11222) reject query with block height in the future
* [#11229](https://github.com/cosmos/cosmos-sdk/pull/11229) Handled the error message of `transaction encountered error` from tendermint.
* (x/authz) [\#11252](https://github.com/cosmos/cosmos-sdk/pull/11252) Allow insufficient funds error for authz simulation
* (cli) [\#11313](https://github.com/cosmos/cosmos-sdk/pull/11313) Fixes `--gas auto` when executing CLI transactions in `--generate-only` mode
* (cli) [\#11337](https://github.com/cosmos/cosmos-sdk/pull/11337) Fixes `show-adress` cli cmd
* (crypto) [\#11298](https://github.com/cosmos/cosmos-sdk/pull/11298) Fix cgo secp signature verification and update libscep256k1 library.
* (x/authz) [\#11512](https://github.com/cosmos/cosmos-sdk/pull/11512) Fix response of a panic to error, when subtracting balances.
* (rosetta) [\#11590](https://github.com/cosmos/cosmos-sdk/pull/11590) `/block` returns an error with nil pointer when a request has both of index and hash and increase timeout for huge genesis.
* (x/feegrant) [\#11813](https://github.com/cosmos/cosmos-sdk/pull/11813) Fix pagination total count in `AllowancesByGranter` query.
* (simapp) [\#11855](https://github.com/cosmos/cosmos-sdk/pull/11855) Use `sdkmath.Int` instead of `int64` for `SimulationState.InitialStake`.
* (x/capability) [\#11737](https://github.com/cosmos/cosmos-sdk/pull/11737) Use a fixed length encoding of `Capability` pointer for `FwdCapabilityKey`
* [\#11983](https://github.com/cosmos/cosmos-sdk/pull/11983) (x/feegrant, x/authz) rename grants query commands to `grants-by-grantee`, `grants-by-granter` cmds.

### State Machine Breaking

* (baseapp) [\#11985](https://github.com/cosmos/cosmos-sdk/pull/11985) Add a `postHandler` to baseapp. This `postHandler` is like antehandler, but is run _after_ the `runMsgs` execution. It is in the same store branch that `runMsgs`, meaning that both `runMsgs` and `postHandler`
* (x/gov) [#11998](https://github.com/cosmos/cosmos-sdk/pull/11998) Tweak the `x/gov` `ModuleAccountInvariant` invariant to ensure deposits are `<=` total module account balance instead of strictly equal.
* (x/upgrade) [\#11800](https://github.com/cosmos/cosmos-sdk/pull/11800) Fix `GetLastCompleteUpgrade` to properly return the latest upgrade.
* [\#10564](https://github.com/cosmos/cosmos-sdk/pull/10564) Fix bug when updating allowance inside AllowedMsgAllowance
* (x/auth)[\#9596](https://github.com/cosmos/cosmos-sdk/pull/9596) Enable creating periodic vesting accounts with a transactions instead of requiring them to be created in genesis.
* (x/bank) [\#9611](https://github.com/cosmos/cosmos-sdk/pull/9611) Introduce a new index to act as a reverse index between a denomination and address allowing to query for
  token holders of a specific denomination. `DenomOwners` is updated to use the new reverse index.
* (x/bank) [\#9832](https://github.com/cosmos/cosmos-sdk/pull/9832) Account balance is stored as `sdk.Int` rather than `sdk.Coin`.
* (x/bank) [\#9890](https://github.com/cosmos/cosmos-sdk/pull/9890) Remove duplicate denom from denom metadata key.
* (x/upgrade) [\#10189](https://github.com/cosmos/cosmos-sdk/issues/10189) Removed potential sources of non-determinism in upgrades
* [\#10422](https://github.com/cosmos/cosmos-sdk/pull/10422) and [\#10529](https://github.com/cosmos/cosmos-sdk/pull/10529) Add `MinCommissionRate` param to `x/staking` module.
* (x/gov) [#10763](https://github.com/cosmos/cosmos-sdk/pull/10763) modify the fields in `TallyParams` to use `string` instead of `bytes`
* [#10770](https://github.com/cosmos/cosmos-sdk/pull/10770) revert tx when block gas limit exceeded
* (x/gov) [\#10868](https://github.com/cosmos/cosmos-sdk/pull/10868) Bump gov to v1beta2. Both v1beta1 and v1beta2 queries and Msgs are accepted.
* [\#11011](https://github.com/cosmos/cosmos-sdk/pull/11011) Remove burning of deposits when qourum is not reached on a governance proposal and when the deposit is not fully met.
* [\#11019](https://github.com/cosmos/cosmos-sdk/pull/11019) Add `MsgCreatePermanentLockedAccount` and CLI method for creating permanent locked account
* (x/staking) [\#10885] (https://github.com/cosmos/cosmos-sdk/pull/10885) Add new `CancelUnbondingDelegation`
  transaction to `x/staking` module. Delegators can now cancel unbonding delegation entry and delegate back to validator.
* (x/feegrant) [\#10830](https://github.com/cosmos/cosmos-sdk/pull/10830) Expired allowances will be pruned from state.
* (x/authz,x/feegrant) [\#11214](https://github.com/cosmos/cosmos-sdk/pull/11214) Fix Amino JSON encoding of authz and feegrant Msgs to be consistent with other modules.
* (authz)[\#11060](https://github.com/cosmos/cosmos-sdk/pull/11060) Support grant with no expire time.
* (x/gov) [\#10868](https://github.com/cosmos/cosmos-sdk/pull/10868) Bump gov to v1. 

### Deprecated

* (x/upgrade) [\#9906](https://github.com/cosmos/cosmos-sdk/pull/9906) Deprecate `UpgradeConsensusState` gRPC query since this functionality is only used for IBC, which now has its own [IBC replacement](https://github.com/cosmos/ibc-go/blob/2c880a22e9f9cc75f62b527ca94aa75ce1106001/proto/ibc/core/client/v1/query.proto#L54)
* (types) [\#10948](https://github.com/cosmos/cosmos-sdk/issues/10948) Deprecate the types.DBBackend variable and types.NewLevelDB function. They are replaced by a new entry in `app.toml`: `app-db-backend` and `tendermint/tm-db`s `NewDB` function. If `app-db-backend` is defined, then it is used. Otherwise, if `types.DBBackend` is defined, it is used (until removed: [\#11241](https://github.com/cosmos/cosmos-sdk/issues/11241)). Otherwise, Tendermint config's `db-backend` is used.

## [v0.45.3](https://github.com/cosmos/cosmos-sdk/releases/tag/v0.45.3) - 2022-04-12

### Improvements

* [\#11562](https://github.com/cosmos/cosmos-sdk/pull/11562) Updated Tendermint to v0.34.19; `unsafe-reset-all` command has been moved to the `tendermint` sub-command.

### Features

* (x/upgrade) [\#11551](https://github.com/cosmos/cosmos-sdk/pull/11551) Update `ScheduleUpgrade` for chains to schedule an automated upgrade on `BeginBlock` without having to go though governance.

## [v0.45.2](https://github.com/cosmos/cosmos-sdk/releases/tag/v0.45.2) - 2022-04-05

### Features

* (tx) [#\11533](https://github.com/cosmos/cosmos-sdk/pull/11533) Register [`EIP191`](https://eips.ethereum.org/EIPS/eip-191) as an available `SignMode` for chains to use.
* [\#11430](https://github.com/cosmos/cosmos-sdk/pull/11430) Introduce a new `grpc-only` flag, such that when enabled, will start the node in a query-only mode. Note, gRPC MUST be enabled with this flag.
* (x/bank) [\#11417](https://github.com/cosmos/cosmos-sdk/pull/11417) Introduce a new `SpendableBalances` gRPC query that retrieves an account's total (paginated) spendable balances.
* (x/bank) [\#10771](https://github.com/cosmos/cosmos-sdk/pull/10771) Add safety check on bank module perms to allow module-specific mint restrictions (e.g. only minting a certain denom).
* (x/bank) [\#10771](https://github.com/cosmos/cosmos-sdk/pull/10771) Add `bank.BankKeeper.WithMintCoinsRestriction` function to restrict use of bank `MintCoins` usage. This function is not on the bank `Keeper` interface, so it's not API-breaking, but only additive on the keeper implementation.
* [\#10944](https://github.com/cosmos/cosmos-sdk/pull/10944) `x/authz` add all grants by grantee query
* [\#11124](https://github.com/cosmos/cosmos-sdk/pull/11124) Add `GetAllVersions` to application store
* (x/auth) [\#10880](https://github.com/cosmos/cosmos-sdk/pull/10880) Added a new query to the tx query service that returns a block with transactions fully decoded.
* [#11314](https://github.com/cosmos/cosmos-sdk/pull/11314) Add state rollback command.

### Bug Fixes

* [\#11354](https://github.com/cosmos/cosmos-sdk/pull/11355) Added missing pagination flag for `bank q total` query.
* [\#11197](https://github.com/cosmos/cosmos-sdk/pull/11197) Signing with multisig now works with multisig address which is not in the keyring. 
* (client) [\#11283](https://github.com/cosmos/cosmos-sdk/issues/11283) Support multiple keys for tx simulation and setting automatic gas for txs.
* (store) [\#11177](https://github.com/cosmos/cosmos-sdk/pull/11177) Update the prune `everything` strategy to store the last two heights.
* (store) [\#11117](https://github.com/cosmos/cosmos-sdk/pull/11117) Fix data race in store trace component
* (x/authz) [\#11252](https://github.com/cosmos/cosmos-sdk/pull/11252) Allow insufficient funds error for authz simulation
* (crypto) [\#11298](https://github.com/cosmos/cosmos-sdk/pull/11298) Fix cgo secp signature verification and update libscep256k1 library. 
* (crypto) [\#12122](https://github.com/cosmos/cosmos-sdk/pull/12122) Fix keyring migration issue.

### Improvements

* [\#9576](https://github.com/cosmos/cosmos-sdk/pull/9576) Add debug error message to query result when enabled
* (types) [\#11200](https://github.com/cosmos/cosmos-sdk/pull/11200) Added `Min()` and `Max()` operations on sdk.Coins.
* [#11267](https://github.com/cosmos/cosmos-sdk/pull/11267) Add hooks to allow app modules to add things to state-sync (backport #10961).

## [v0.45.1](https://github.com/cosmos/cosmos-sdk/releases/tag/v0.45.1) - 2022-02-03

### Bug Fixes

* (grpc) [\#10985](https://github.com/cosmos/cosmos-sdk/pull/10992) The `/cosmos/tx/v1beta1/txs/{hash}` endpoint returns a 404 when a tx does not exist.
* [\#10990](https://github.com/cosmos/cosmos-sdk/pull/10990) Fixes missing `iavl-cache-size` config parsing in `GetConfig` method.
* [#11222](https://github.com/cosmos/cosmos-sdk/pull/11222) reject query with block height in the future

### Improvements

* [\#10407](https://github.com/cosmos/cosmos-sdk/pull/10407) Added validation to `x/upgrade` module's `BeginBlock` to check accidental binary downgrades
* [\#10768](https://github.com/cosmos/cosmos-sdk/pull/10768) Extra logging in in-place store migrations.

## [v0.45.0](https://github.com/cosmos/cosmos-sdk/releases/tag/v0.45.0) - 2022-01-18

### State Machine Breaking

* [#10833](https://github.com/cosmos/cosmos-sdk/pull/10833) fix reported tx gas used when block gas limit exceeded.
* (auth) [\#10536](https://github.com/cosmos/cosmos-sdk/pull/10536]) Enable `SetSequence` for `ModuleAccount`.
* (store) [#10218](https://github.com/cosmos/cosmos-sdk/pull/10218) Charge gas even when there are no entries while seeking.
* (store) [#10247](https://github.com/cosmos/cosmos-sdk/pull/10247) Charge gas for the key length in gas meter.
* (x/gov) [\#10740](https://github.com/cosmos/cosmos-sdk/pull/10740) Increase maximum proposal description size from 5k characters to 10k characters.
* [#10814](https://github.com/cosmos/cosmos-sdk/pull/10814) revert tx when block gas limit exceeded.

### API Breaking Changes

* [\#10561](https://github.com/cosmos/cosmos-sdk/pull/10561) The `CommitMultiStore` interface contains a new `SetIAVLCacheSize` method
* [\#10922](https://github.com/cosmos/cosmos-sdk/pull/10922), [/#10956](https://github.com/cosmos/cosmos-sdk/pull/10956) Deprecate key `server.Generate*` functions and move them to `testutil` and support custom mnemonics in in-process testing network. Moved `TestMnemonic` from `testutil` package to `testdata`.
* [\#11049](https://github.com/cosmos/cosmos-sdk/pull/11049) Add custom tendermint config variables into root command. Allows App developers to set config.toml variables.

### Features

* [\#10614](https://github.com/cosmos/cosmos-sdk/pull/10614) Support in-place migration ordering

### Improvements

* [\#10486](https://github.com/cosmos/cosmos-sdk/pull/10486) store/cachekv's `Store.Write` conservatively
  looks up keys, but also uses the [map clearing idiom](https://bencher.orijtech.com/perfclinic/mapclearing/)
  to reduce the RAM usage, CPU time usage, and garbage collection pressure from clearing maps,
  instead of allocating new maps.
* (module) [\#10711](https://github.com/cosmos/cosmos-sdk/pull/10711) Panic at startup if the app developer forgot to add modules in the `SetOrder{BeginBlocker, EndBlocker, InitGenesis, ExportGenesis}` functions. This means that all modules, even those who have empty implementations for those methods, need to be added to `SetOrder*`.
* (types) [\#10076](https://github.com/cosmos/cosmos-sdk/pull/10076) Significantly speedup and lower allocations for `Coins.String()`.
* (auth) [\#10022](https://github.com/cosmos/cosmos-sdk/pull/10022) `AuthKeeper` interface in `x/auth` now includes a function `HasAccount`.
* [\#10393](https://github.com/cosmos/cosmos-sdk/pull/10393) Add `HasSupply` method to bank keeper to ensure that input denom actually exists on chain.

### Bug Fixes

* (std/codec) [/#10595](https://github.com/cosmos/cosmos-sdk/pull/10595) Add evidence to std/codec to be able to decode evidence in client interactions.
* (types) [\#9627](https://github.com/cosmos/cosmos-sdk/pull/9627) Fix nil pointer panic on `NewBigIntFromInt`.
* [#10725](https://github.com/cosmos/cosmos-sdk/pull/10725) populate `ctx.ConsensusParams` for begin/end blockers.
* [\#9829](https://github.com/cosmos/cosmos-sdk/pull/9829) Fixed Coin denom sorting not being checked during `Balance.Validate` check. Refactored the Validation logic to use `Coins.Validate` for `Balance.Coins`
* [\#10061](https://github.com/cosmos/cosmos-sdk/pull/10061) and [\#10515](https://github.com/cosmos/cosmos-sdk/pull/10515) Ensure that `LegacyAminoPubKey` struct correctly unmarshals from JSON

## [v0.44.8](https://github.com/cosmos/cosmos-sdk/releases/tag/v0.44.8) - 2022-04-12

### Improvements

* [\#11563](https://github.com/cosmos/cosmos-sdk/pull/11563) Updated Tendermint to v0.34.19; `unsafe-reset-all` command has been moved to the `tendermint` sub-command.

## [v0.44.7](https://github.com/cosmos/cosmos-sdk/releases/tag/v0.44.7) - 2022-04-04

### Features

* (x/bank) [\#10771](https://github.com/cosmos/cosmos-sdk/pull/10771) Add safety check on bank module perms to allow module-specific mint restrictions (e.g. only minting a certain denom).
* (x/bank) [\#10771](https://github.com/cosmos/cosmos-sdk/pull/10771) Add `bank.BankKeeper.WithMintCoinsRestriction` function to restrict use of bank `MintCoins` usage. This function is not on the bank `Keeper` interface, so it's not API-breaking, but only additive on the keeper implementation.

### Bug Fixes

* [\#11354](https://github.com/cosmos/cosmos-sdk/pull/11355) Added missing pagination flag for `bank q total` query.
* (store) [\#11177](https://github.com/cosmos/cosmos-sdk/pull/11177) Update the prune `everything` strategy to store the last two heights.
* (store) [\#11117](https://github.com/cosmos/cosmos-sdk/pull/11117) Fix data race in store trace component
* (x/authz) [\#11252](https://github.com/cosmos/cosmos-sdk/pull/11252) Allow insufficient funds error for authz simulation

### Improvements

* [\#9576](https://github.com/cosmos/cosmos-sdk/pull/9576) Add debug error message to query result when enabled

## [v0.44.6](https://github.com/cosmos/cosmos-sdk/releases/tag/v0.44.6) - 2022-02-02

### Features

* [\#11124](https://github.com/cosmos/cosmos-sdk/pull/11124) Add `GetAllVersions` to application store

### Bug Fixes

* (grpc) [\#10985](https://github.com/cosmos/cosmos-sdk/pull/10992) The `/cosmos/tx/v1beta1/txs/{hash}` endpoint returns a 404 when a tx does not exist.
* (std/codec) [/#10595](https://github.com/cosmos/cosmos-sdk/pull/10595) Add evidence to std/codec to be able to decode evidence in client interactions. 
* [#10725](https://github.com/cosmos/cosmos-sdk/pull/10725) populate `ctx.ConsensusParams` for begin/end blockers.
* [\#10061](https://github.com/cosmos/cosmos-sdk/pull/10061) and [\#10515](https://github.com/cosmos/cosmos-sdk/pull/10515) Ensure that `LegacyAminoPubKey` struct correctly unmarshals from JSON

### Improvements

* [#10823](https://github.com/cosmos/cosmos-sdk/pull/10823) updated ambiguous cli description for creating feegrant.

## [v0.44.5](https://github.com/cosmos/cosmos-sdk/releases/tag/v0.44.5) - 2021-12-02

### Improvements

* (baseapp) [\#10631](https://github.com/cosmos/cosmos-sdk/pull/10631)  Emit ante events even for the failed txs.
* (store) [\#10741](https://github.com/cosmos/cosmos-sdk/pull/10741) Significantly speedup iterator creation after delete heavy workloads. Significantly improves IBC migration times.

### Bug Fixes

* [\#10648](https://github.com/cosmos/cosmos-sdk/pull/10648) Upgrade IAVL to 0.17.3 to solve race condition bug in IAVL.

## [v0.44.4](https://github.com/cosmos/cosmos-sdk/releases/tag/v0.44.4) - 2021-11-25

### Improvements

* (types) [\#10630](https://github.com/cosmos/cosmos-sdk/pull/10630) Add an `Events` field to the `TxResponse` type that captures _all_ events emitted by a transaction, unlike `Logs` which only contains events emitted during message execution.
* (x/upgrade) [\#10532](https://github.com/cosmos/cosmos-sdk/pull/10532)  Add `keeper.DumpUpgradeInfoWithInfoToDisk` to include `Plan.Info` in the upgrade-info file.
* (store) [\#10544](https://github.com/cosmos/cosmos-sdk/pull/10544) Use the new IAVL iterator structure which significantly improves iterator performance.

### Bug Fixes

* [\#10827](https://github.com/cosmos/cosmos-sdk/pull/10827) Create query `Context` with requested block height
* [\#10414](https://github.com/cosmos/cosmos-sdk/pull/10414) Use `sdk.GetConfig().GetFullBIP44Path()` instead `sdk.FullFundraiserPath` to generate key
* (bank) [\#10394](https://github.com/cosmos/cosmos-sdk/pull/10394) Fix: query account balance by ibc denom.
* [\10608](https://github.com/cosmos/cosmos-sdk/pull/10608) Change the order of module migration by pushing x/auth to the end. Auth module depends on other modules and should be run last. We have updated the documentation to provide more details how to change module migration order. This is technically a breaking change, but only impacts updates between the upgrades with version change, hence migrating from the previous patch release doesn't cause new migration and doesn't break the state.
* [\#10674](https://github.com/cosmos/cosmos-sdk/pull/10674) Fix issue with `Error.Wrap` and `Error.Wrapf` usage with `errors.Is`.

## [v0.44.3](https://github.com/cosmos/cosmos-sdk/releases/tag/v0.44.3) - 2021-10-21

### Improvements

* [\#10768](https://github.com/cosmos/cosmos-sdk/pull/10768) Added extra logging for tracking in-place store migrations
* [\#10262](https://github.com/cosmos/cosmos-sdk/pull/10262) Remove unnecessary logging in `x/feegrant` simulation.
* [\#10327](https://github.com/cosmos/cosmos-sdk/pull/10327) Add null guard for possible nil `Amount` in tx fee `Coins`
* [\#10339](https://github.com/cosmos/cosmos-sdk/pull/10339) Improve performance of `removeZeroCoins` by only allocating memory when necessary
* [\#10045](https://github.com/cosmos/cosmos-sdk/pull/10045) Revert [#8549](https://github.com/cosmos/cosmos-sdk/pull/8549). Do not route grpc queries through Tendermint.
* (deps) [\#10375](https://github.com/cosmos/cosmos-sdk/pull/10375) Bump Tendermint to [v0.34.14](https://github.com/tendermint/tendermint/releases/tag/v0.34.14).
* [\#10024](https://github.com/cosmos/cosmos-sdk/pull/10024) `store/cachekv` performance improvement by reduced growth factor for iterator ranging by using binary searches to find dirty items when unsorted key count >= 1024.

### Bug Fixes

* (client) [#10226](https://github.com/cosmos/cosmos-sdk/pull/10226) Fix --home flag parsing.
* (rosetta) [\#10340](https://github.com/cosmos/cosmos-sdk/pull/10340) Use `GenesisChunked(ctx)` instead `Genesis(ctx)` to get genesis block height

## [v0.44.2](https://github.com/cosmos/cosmos-sdk/releases/tag/v0.44.2) - 2021-10-12

Security Release. No breaking changes related to 0.44.x.

## [v0.44.1](https://github.com/cosmos/cosmos-sdk/releases/tag/v0.44.1) - 2021-09-29

### Improvements

* (store) [\#10040](https://github.com/cosmos/cosmos-sdk/pull/10040) Bump IAVL to v0.17.1 which includes performance improvements on a batch load.
* (types) [\#10021](https://github.com/cosmos/cosmos-sdk/pull/10021) Speedup coins.AmountOf(), by removing many intermittent regex calls.
* [\#10077](https://github.com/cosmos/cosmos-sdk/pull/10077) Remove telemetry on `GasKV` and `CacheKV` store Get/Set operations, significantly improving their performance.
* (store) [\#10026](https://github.com/cosmos/cosmos-sdk/pull/10026) Improve CacheKVStore datastructures / algorithms, to no longer take O(N^2) time when interleaving iterators and insertions.

### Bug Fixes

* [\#9969](https://github.com/cosmos/cosmos-sdk/pull/9969) fix: use keyring in config for add-genesis-account cmd.
* (x/genutil) [#10104](https://github.com/cosmos/cosmos-sdk/pull/10104) Ensure the `init` command reads the `--home` flag value correctly.
* (x/feegrant) [\#10049](https://github.com/cosmos/cosmos-sdk/issues/10049) Fixed the error message when `period` or `period-limit` flag is not set on a feegrant grant transaction.

### Client Breaking Changes

* [\#9879](https://github.com/cosmos/cosmos-sdk/pull/9879) Modify ABCI Queries to use `abci.QueryRequest` Height field if it is non-zero, otherwise continue using context height.

## [v0.44.0](https://github.com/cosmos/cosmos-sdk/releases/tag/v0.44.0) - 2021-09-01

### Features

* [\#9860](https://github.com/cosmos/cosmos-sdk/pull/9860) Emit transaction fee in ante handler fee decorator. The event type is `tx` and the attribute is `fee`.

### Improvements

* (deps) [\#9956](https://github.com/cosmos/cosmos-sdk/pull/9956) Bump Tendermint to [v0.34.12](https://github.com/tendermint/tendermint/releases/tag/v0.34.12).

### Deprecated

* (x/upgrade) [\#9906](https://github.com/cosmos/cosmos-sdk/pull/9906) Deprecate `UpgradeConsensusState` gRPC query since this functionality is only used for IBC, which now has its own [IBC replacement](https://github.com/cosmos/ibc-go/blob/2c880a22e9f9cc75f62b527ca94aa75ce1106001/proto/ibc/core/client/v1/query.proto#L54)

### Bug Fixes

* [\#9965](https://github.com/cosmos/cosmos-sdk/pull/9965) Fixed `simd version` command output to report the right release tag.
* (x/upgrade) [\#10189](https://github.com/cosmos/cosmos-sdk/issues/10189) Removed potential sources of non-determinism in upgrades.

### Client Breaking Changes

* [\#10041](https://github.com/cosmos/cosmos-sdk/pull/10041) Remove broadcast & encode legacy REST endpoints. Please see the [REST Endpoints Migration guide](https://docs.cosmos.network/master/migrations/rest.html) to migrate to the new REST endpoints.

## [v0.43.0](https://github.com/cosmos/cosmos-sdk/releases/tag/v0.43.0) - 2021-08-10

### Features

* [\#6711](https://github.com/cosmos/cosmos-sdk/pull/6711) Make integration test suites reusable by apps, tests are exported in each module's `client/testutil` package.
* [\#8077](https://github.com/cosmos/cosmos-sdk/pull/8077) Added support for grpc-web, enabling browsers to communicate with a chain's gRPC server
* [\#8965](https://github.com/cosmos/cosmos-sdk/pull/8965) cosmos reflection now provides more information on the application such as: deliverable msgs, sdk.Config info etc (still in alpha stage).
* [\#8520](https://github.com/cosmos/cosmos-sdk/pull/8520) Add support for permanently locked vesting accounts.
* [\#8559](https://github.com/cosmos/cosmos-sdk/pull/8559) Added Protobuf compatible secp256r1 ECDSA signatures.
* [\#8786](https://github.com/cosmos/cosmos-sdk/pull/8786) Enabled secp256r1 in x/auth.
* (rosetta) [\#8729](https://github.com/cosmos/cosmos-sdk/pull/8729) Data API fully supports balance tracking. Construction API can now construct any message supported by the application.
* [\#8754](https://github.com/cosmos/cosmos-sdk/pull/8875) Added support for reverse iteration to pagination.
* (types) [\#9079](https://github.com/cosmos/cosmos-sdk/issues/9079) Add `AddAmount`/`SubAmount` methods to `sdk.Coin`.
* [#9088](https://github.com/cosmos/cosmos-sdk/pull/9088) Added implementation to ADR-28 Derived Addresses.
* [\#9133](https://github.com/cosmos/cosmos-sdk/pull/9133) Added hooks for governance actions.
* (x/staking) [\#9214](https://github.com/cosmos/cosmos-sdk/pull/9214) Added `new_shares` attribute inside `EventTypeDelegate` event.
* [\#9382](https://github.com/cosmos/cosmos-sdk/pull/9382) feat: add Dec.Float64() function.
* [\#9457](https://github.com/cosmos/cosmos-sdk/pull/9457) Add amino support for x/authz and x/feegrant Msgs.
* [\#9498](https://github.com/cosmos/cosmos-sdk/pull/9498) Added `Codec: codec.Codec` attribute to `client/Context` structure.
* [\#9540](https://github.com/cosmos/cosmos-sdk/pull/9540) Add output flag for query txs command.
* (errors) [\#8845](https://github.com/cosmos/cosmos-sdk/pull/8845) Add `Error.Wrap` handy method
* [\#8518](https://github.com/cosmos/cosmos-sdk/pull/8518) Help users of multisig wallets debug signature issues.
* [\#9573](https://github.com/cosmos/cosmos-sdk/pull/9573) ADR 040 implementation: New DB interface
* [\#9952](https://github.com/cosmos/cosmos-sdk/pull/9952) ADR 040: Implement in-memory DB backend
* [\#9848](https://github.com/cosmos/cosmos-sdk/pull/9848) ADR-040: Implement BadgerDB backend
* [\#9851](https://github.com/cosmos/cosmos-sdk/pull/9851) ADR-040: Implement RocksDB backend
* [\#10308](https://github.com/cosmos/cosmos-sdk/pull/10308) ADR-040: Implement DBConnection.Revert
* [\#9892](https://github.com/cosmos/cosmos-sdk/pull/9892) ADR-040: KV Store with decoupled storage and state commitment


### Client Breaking Changes

* [\#8363](https://github.com/cosmos/cosmos-sdk/pull/8363) Addresses no longer have a fixed 20-byte length. From the SDK modules' point of view, any 1-255 bytes-long byte array is a valid address.
* (crypto/ed25519) [\#8690] Adopt zip1215 ed2559 verification rules.
* [\#8849](https://github.com/cosmos/cosmos-sdk/pull/8849) Upgrade module no longer supports time based upgrades.
* [\#7477](https://github.com/cosmos/cosmos-sdk/pull/7477) Changed Bech32 Public Key serialization in the client facing functionality (CLI, MsgServer, QueryServer):
    * updated the keyring display structure (it uses protobuf JSON serialization) - the output is more verbose.
    * Renamed `MarshalAny` and `UnmarshalAny` to `MarshalInterface` and `UnmarshalInterface` respectively. These functions must take an interface as parameter (not a concrete type nor `Any` object). Underneath they use `Any` wrapping for correct protobuf serialization.
    * CLI: removed `--text` flag from `show-node-id` command; the text format for public keys is not used any more - instead we use ProtoJSON.
* (store) [\#8790](https://github.com/cosmos/cosmos-sdk/pull/8790) Reduce gas costs by 10x for transient store operations.
* [\#9139](https://github.com/cosmos/cosmos-sdk/pull/9139) Querying events:
    * via `ServiceMsg` TypeURLs (e.g. `message.action='/cosmos.bank.v1beta1.Msg/Send'`) does not work anymore,
    * via legacy `msg.Type()` (e.g. `message.action='send'`) is being deprecated, new `Msg`s won't emit these events.
    * Please use concrete `Msg` TypeURLs instead (e.g. `message.action='/cosmos.bank.v1beta1.MsgSend'`).
* [\#9859](https://github.com/cosmos/cosmos-sdk/pull/9859) The `default` pruning strategy now keeps the last 362880 blocks instead of 100. 362880 equates to roughly enough blocks to cover the entire unbonding period assuming a 21 day unbonding period and 5s block time.
* [\#9785](https://github.com/cosmos/cosmos-sdk/issues/9785) Missing coin denomination in logs


### API Breaking Changes

* (keyring) [#\8662](https://github.com/cosmos/cosmos-sdk/pull/8662) `NewMnemonic` now receives an additional `passphrase` argument to secure the key generated by the bip39 mnemonic.
* (x/bank) [\#8473](https://github.com/cosmos/cosmos-sdk/pull/8473) Bank keeper does not expose unsafe balance changing methods such as `SetBalance`, `SetSupply` etc.
* (x/staking) [\#8473](https://github.com/cosmos/cosmos-sdk/pull/8473) On genesis init, if non bonded pool and bonded pool balance, coming from the bank module, does not match what is saved in the staking state, the initialization will panic.
* (x/gov) [\#8473](https://github.com/cosmos/cosmos-sdk/pull/8473) On genesis init, if the gov module account balance, coming from bank module state, does not match the one in gov module state, the initialization will panic.
* (x/distribution) [\#8473](https://github.com/cosmos/cosmos-sdk/pull/8473) On genesis init, if the distribution module account balance, coming from bank module state, does not match the one in distribution module state, the initialization will panic.
* (client/keys) [\#8500](https://github.com/cosmos/cosmos-sdk/pull/8500) `InfoImporter` interface is removed from legacy keybase.
* (x/staking) [\#8505](https://github.com/cosmos/cosmos-sdk/pull/8505) `sdk.PowerReduction` has been renamed to `sdk.DefaultPowerReduction`, and most staking functions relying on power reduction take a new function argument, instead of relying on that global variable.
* [\#8629](https://github.com/cosmos/cosmos-sdk/pull/8629) Deprecated `SetFullFundraiserPath` from `Config` in favor of `SetPurpose` and `SetCoinType`.
* (x/upgrade) [\#8673](https://github.com/cosmos/cosmos-sdk/pull/8673) Remove IBC logic from x/upgrade. Deprecates IBC fields in an Upgrade Plan, an error will be thrown if they are set. IBC upgrade logic moved to 02-client and an IBC UpgradeProposal is added.
* (x/bank) [\#8517](https://github.com/cosmos/cosmos-sdk/pull/8517) `SupplyI` interface and `Supply` are removed and uses `sdk.Coins` for supply tracking
* (x/upgrade) [\#8743](https://github.com/cosmos/cosmos-sdk/pull/8743) `UpgradeHandler` includes a new argument `VersionMap` which helps facilitate in-place migrations.
* (x/auth) [\#8129](https://github.com/cosmos/cosmos-sdk/pull/8828) Updated `SigVerifiableTx.GetPubKeys` method signature to return error.
* (x/upgrade) [\7487](https://github.com/cosmos/cosmos-sdk/pull/8897) Upgrade `Keeper` takes new argument `ProtocolVersionSetter` which implements setting a protocol version on baseapp.
* (baseapp) [\7487](https://github.com/cosmos/cosmos-sdk/pull/8897) BaseApp's fields appVersion and version were swapped to match Tendermint's fields.
* [\#8682](https://github.com/cosmos/cosmos-sdk/pull/8682) `ante.NewAnteHandler` updated to receive all positional params as `ante.HandlerOptions` struct. If required fields aren't set, throws error accordingly.
* (x/staking/types) [\#7447](https://github.com/cosmos/cosmos-sdk/issues/7447) Remove bech32 PubKey support:
    * `ValidatorI` interface update: `GetConsPubKey` renamed to `TmConsPubKey` (this is to clarify the return type: consensus public key must be a tendermint key); `TmConsPubKey`, `GetConsAddr` methods return error.
    * `Validator` updated according to the `ValidatorI` changes described above.
    * `ToTmValidator` function: added `error` to return values.
    * `Validator.ConsensusPubkey` type changed from `string` to `codectypes.Any`.
    * `MsgCreateValidator.Pubkey` type changed from `string` to `codectypes.Any`.
* (client) [\#8926](https://github.com/cosmos/cosmos-sdk/pull/8926) `client/tx.PrepareFactory` has been converted to a private function, as it's only used internally.
* (auth/tx) [\#8926](https://github.com/cosmos/cosmos-sdk/pull/8926) The `ProtoTxProvider` interface used as a workaround for transaction simulation has been removed.
* (x/bank) [\#8798](https://github.com/cosmos/cosmos-sdk/pull/8798) `GetTotalSupply` is removed in favour of `GetPaginatedTotalSupply`
* (keyring) [\#8739](https://github.com/cosmos/cosmos-sdk/pull/8739) Rename InfoImporter -> LegacyInfoImporter.
* (x/bank/types) [\#9061](https://github.com/cosmos/cosmos-sdk/pull/9061) `AddressFromBalancesStore` now returns an error for invalid key instead of panic.
* (x/auth) [\#9144](https://github.com/cosmos/cosmos-sdk/pull/9144) The `NewTxTimeoutHeightDecorator` antehandler has been converted from a struct to a function.
* (codec) [\#9226](https://github.com/cosmos/cosmos-sdk/pull/9226) Rename codec interfaces and methods, to follow a general Go interfaces:
    * `codec.Marshaler` → `codec.Codec` (this defines objects which serialize other objects)
    * `codec.BinaryMarshaler` → `codec.BinaryCodec`
    * `codec.JSONMarshaler` → `codec.JSONCodec`
    * Removed `BinaryBare` suffix from `BinaryCodec` methods (`MarshalBinaryBare`, `UnmarshalBinaryBare`, ...)
    * Removed `Binary` infix from `BinaryCodec` methods (`MarshalBinaryLengthPrefixed`, `UnmarshalBinaryLengthPrefixed`, ...)
* [\#9139](https://github.com/cosmos/cosmos-sdk/pull/9139) `ServiceMsg` TypeURLs (e.g. `/cosmos.bank.v1beta1.Msg/Send`) have been removed, as they don't comply to the Probobuf `Any` spec. Please use `Msg` type TypeURLs (e.g. `/cosmos.bank.v1beta1.MsgSend`). This has multiple consequences:
    * The `sdk.ServiceMsg` struct has been removed.
    * `sdk.Msg` now only contains `ValidateBasic` and `GetSigners` methods. The remaining methods `GetSignBytes`, `Route` and `Type` are moved to `legacytx.LegacyMsg`.
    * The `RegisterCustomTypeURL` function and the `cosmos.base.v1beta1.ServiceMsg` interface have been removed from the interface registry.
* (codec) [\#9251](https://github.com/cosmos/cosmos-sdk/pull/9251) Rename `clientCtx.JSONMarshaler` to `clientCtx.JSONCodec` as per #9226.
* (x/bank) [\#9271](https://github.com/cosmos/cosmos-sdk/pull/9271) SendEnabledCoin(s) renamed to IsSendEnabledCoin(s) to better reflect its functionality.
* (x/bank) [\#9550](https://github.com/cosmos/cosmos-sdk/pull/9550) `server.InterceptConfigsPreRunHandler` now takes 2 additional arguments: customAppConfigTemplate and customAppConfig. If you don't need to customize these, simply put `""` and `nil`.
* [\#8245](https://github.com/cosmos/cosmos-sdk/pull/8245) Removed `simapp.MakeCodecs` and use `simapp.MakeTestEncodingConfig` instead.
* (x/capability) [\#9836](https://github.com/cosmos/cosmos-sdk/pull/9836) Removed `InitializeAndSeal(ctx sdk.Context)` and replaced with `Seal()`. App must add x/capability module to the begin blockers which will assure that the x/capability keeper is properly initialized. The x/capability begin blocker must be run before any other module which uses x/capability.

### State Machine Breaking

* (x/{bank,distrib,gov,slashing,staking}) [\#8363](https://github.com/cosmos/cosmos-sdk/issues/8363) Store keys have been modified to allow for variable-length addresses.
* (x/evidence) [\#8502](https://github.com/cosmos/cosmos-sdk/pull/8502) `HandleEquivocationEvidence` persists the evidence to state.
* (x/gov) [\#7733](https://github.com/cosmos/cosmos-sdk/pull/7733) ADR 037 Implementation: Governance Split Votes, use `MsgWeightedVote` to send a split vote. Sending a regular `MsgVote` will convert the underlying vote option into a weighted vote with weight 1.
* (x/bank) [\#8656](https://github.com/cosmos/cosmos-sdk/pull/8656) balance and supply are now correctly tracked via `coin_spent`, `coin_received`, `coinbase` and `burn` events.
* (x/bank) [\#8517](https://github.com/cosmos/cosmos-sdk/pull/8517) Supply is now stored and tracked as `sdk.Coins`
* (x/bank) [\#9051](https://github.com/cosmos/cosmos-sdk/pull/9051) Supply value is stored as `sdk.Int` rather than `string`.


### CLI Breaking Changes

* [\#8880](https://github.com/cosmos/cosmos-sdk/pull/8880) The CLI `simd migrate v0.40 ...` command has been renamed to `simd migrate v0.42`.
* [\#8628](https://github.com/cosmos/cosmos-sdk/issues/8628) Commands no longer print outputs using `stderr` by default
* [\#9134](https://github.com/cosmos/cosmos-sdk/pull/9134) Renamed the CLI flag `--memo` to `--note`.
* [\#9291](https://github.com/cosmos/cosmos-sdk/pull/9291) Migration scripts prior to v0.38 have been removed from the CLI `migrate` command. The oldest supported migration is v0.39->v0.42.
* [\#9371](https://github.com/cosmos/cosmos-sdk/pull/9371) Non-zero default fees/Server will error if there's an empty value for min-gas-price in app.toml
* [\#9827](https://github.com/cosmos/cosmos-sdk/pull/9827) Ensure input parity of validator public key input between `tx staking create-validator` and `gentx`.
* [\#9621](https://github.com/cosmos/cosmos-sdk/pull/9621) Rollback [\#9371](https://github.com/cosmos/cosmos-sdk/pull/9371) and log warning if there's an empty value for min-gas-price in app.toml

### Improvements

* (store) [\#8012](https://github.com/cosmos/cosmos-sdk/pull/8012) Implementation of ADR-038 WriteListener and listen.KVStore
* (x/bank) [\#8614](https://github.com/cosmos/cosmos-sdk/issues/8614) Add `Name` and `Symbol` fields to denom metadata
* (x/auth) [\#8522](https://github.com/cosmos/cosmos-sdk/pull/8522) Allow to query all stored accounts
* (crypto/types) [\#8600](https://github.com/cosmos/cosmos-sdk/pull/8600) `CompactBitArray`: optimize the `NumTrueBitsBefore` method and add an `Equal` method.
* (x/upgrade) [\#8743](https://github.com/cosmos/cosmos-sdk/pull/8743) Add tracking module versions as per ADR-041
* (types) [\#8962](https://github.com/cosmos/cosmos-sdk/issues/8962) Add `Abs()` method to `sdk.Int`.
* (x/bank) [\#8950](https://github.com/cosmos/cosmos-sdk/pull/8950) Improve efficiency on supply updates.
* (store) [\#8811](https://github.com/cosmos/cosmos-sdk/pull/8811) store/cachekv: use typed `types/kv.List` instead of `container/list.List`. The change brings time spent on the time assertion cummulatively to 580ms down from 6.88s.
* (keyring) [\#8826](https://github.com/cosmos/cosmos-sdk/pull/8826) add trust to macOS Keychain for calling apps by default, avoiding repeating keychain popups that appears when dealing with keyring (key add, list, ...) operations.
* (makefile) [\#7933](https://github.com/cosmos/cosmos-sdk/issues/7933) Use Docker to generate swagger files.
* (crypto/types) [\#9196](https://github.com/cosmos/cosmos-sdk/pull/9196) Fix negative index accesses in CompactUnmarshal,GetIndex,SetIndex
* (makefile) [\#9192](https://github.com/cosmos/cosmos-sdk/pull/9192) Reuse proto containers in proto related jobs.
* [\#9205](https://github.com/cosmos/cosmos-sdk/pull/9205) Improve readability in `abci` handleQueryP2P
* [\#9231](https://github.com/cosmos/cosmos-sdk/pull/9231) Remove redundant staking errors.
* [\#9314](https://github.com/cosmos/cosmos-sdk/pull/9314) Update Rosetta SDK to upstream's latest release.
* (gRPC-Web) [\#9493](https://github.com/cosmos/cosmos-sdk/pull/9493) Add `EnableUnsafeCORS` flag to grpc-web config.
* (x/params) [\#9481](https://github.com/cosmos/cosmos-sdk/issues/9481) Speedup simulator for parameter change proposals.
* (x/staking) [\#9423](https://github.com/cosmos/cosmos-sdk/pull/9423) Staking delegations now returns empty list instead of rpc error when no records found.
* (x/auth) [\#9553](https://github.com/cosmos/cosmos-sdk/pull/9553) The `--multisig` flag now accepts both a name and address.
* [\#8549](https://github.com/cosmos/cosmos-sdk/pull/8549) Make gRPC requests go through tendermint Query
* [\#8093](https://github.com/cosmos/cosmos-sdk/pull/8093) Limit usage of context.background.
* [\#8460](https://github.com/cosmos/cosmos-sdk/pull/8460) Ensure b.ReportAllocs() in all the benchmarks
* [\#8461](https://github.com/cosmos/cosmos-sdk/pull/8461) Fix upgrade tx commands not showing up in CLI


### Bug Fixes

* (gRPC) [\#8945](https://github.com/cosmos/cosmos-sdk/pull/8945) gRPC reflection now works correctly.
* (keyring) [#\8635](https://github.com/cosmos/cosmos-sdk/issues/8635) Remove hardcoded default passphrase value on `NewMnemonic`
* (x/bank) [\#8434](https://github.com/cosmos/cosmos-sdk/pull/8434) Fix legacy REST API `GET /bank/total` and `GET /bank/total/{denom}` in swagger
* (x/slashing) [\#8427](https://github.com/cosmos/cosmos-sdk/pull/8427) Fix query signing infos command
* (x/bank/types) [\#9112](https://github.com/cosmos/cosmos-sdk/pull/9112) fix AddressFromBalancesStore address length overflow
* (x/bank) [\#9229](https://github.com/cosmos/cosmos-sdk/pull/9229) Now zero coin balances cannot be added to balances & supply stores. If any denom becomes zero corresponding key gets deleted from store. State migration: [\#9664](https://github.com/cosmos/cosmos-sdk/pull/9664).
* [\#9363](https://github.com/cosmos/cosmos-sdk/pull/9363) Check store key uniqueness in app wiring.
* [\#9460](https://github.com/cosmos/cosmos-sdk/pull/9460) Fix lint error in `MigratePrefixAddress`.
* [\#9480](https://github.com/cosmos/cosmos-sdk/pull/9480) Fix added keys when using `--dry-run`.
* (types) [\#9511](https://github.com/cosmos/cosmos-sdk/pull/9511) Change `maxBitLen` of `sdk.Int` and `sdk.Dec`  to handle max ERC20 value.
* [\#9454](https://github.com/cosmos/cosmos-sdk/pull/9454) Fix testnet command with --node-dir-prefix accepts `-` and change `node-dir-prefix token` to `testtoken`.
* (keyring) [\#9562](https://github.com/cosmos/cosmos-sdk/pull/9563) fix keyring kwallet backend when using with empty wallet.
* (keyring) [\#9583](https://github.com/cosmos/cosmos-sdk/pull/9583) Fix correct population of legacy `Vote.Option` field for votes with 1 VoteOption of weight 1.
* (x/distinction) [\#8918](https://github.com/cosmos/cosmos-sdk/pull/8918) Fix module's parameters validation.
* (x/gov/types) [\#8586](https://github.com/cosmos/cosmos-sdk/pull/8586) Fix bug caused by NewProposal that unnecessarily creates a Proposal object that’s discarded on any error.
* [\#8580](https://github.com/cosmos/cosmos-sdk/pull/8580) Use more cheaper method from the math/big package that provides a way to trivially check if a value is zero with .BitLen() == 0
* [\#8567](https://github.com/cosmos/cosmos-sdk/pull/8567) Fix bug by introducing pagination to GetValidatorSetByHeight response
* (x/bank) [\#8531](https://github.com/cosmos/cosmos-sdk/pull/8531) Fix bug caused by ignoring errors returned by Balance.GetAddress()
* (server) [\#8399](https://github.com/cosmos/cosmos-sdk/pull/8399) fix gRPC-web flag default value
* [\#8282](https://github.com/cosmos/cosmos-sdk/pull/8282) fix zero time checks
* (cli) [\#9593](https://github.com/cosmos/cosmos-sdk/pull/9593) Check if chain-id is blank before verifying signatures in multisign and error.
* [\#9720](https://github.com/cosmos/cosmos-sdk/pull/9720) Feegrant grant cli granter now accepts key name as well as address in general and accepts only address in --generate-only mode
* [\#9793](https://github.com/cosmos/cosmos-sdk/pull/9793) Fixed ECDSA/secp256r1 transaction malleability.
* (server) [#9704](https://github.com/cosmos/cosmos-sdk/pull/9704) Start GRPCWebServer in goroutine, avoid blocking other services from starting.
* (bank) [\#9687](https://github.com/cosmos/cosmos-sdk/issues/9687) fixes [\#9159](https://github.com/cosmos/cosmos-sdk/issues/9159). Added migration to prune balances with zero coins.


### Deprecated

* (grpc) [\#8926](https://github.com/cosmos/cosmos-sdk/pull/8926) The `tx` field in `SimulateRequest` has been deprecated, prefer to pass `tx_bytes` instead.
* (sdk types) [\#9498](https://github.com/cosmos/cosmos-sdk/pull/9498) `clientContext.JSONCodec` will be removed in the next version. use `clientContext.Codec` instead.

## [v0.42.10](https://github.com/cosmos/cosmos-sdk/releases/tag/v0.42.10) - 2021-09-28

### Improvements

* (store) [\#10026](https://github.com/cosmos/cosmos-sdk/pull/10026) Improve CacheKVStore datastructures / algorithms, to no longer take O(N^2) time when interleaving iterators and insertions.
* (store) [\#10040](https://github.com/cosmos/cosmos-sdk/pull/10040) Bump IAVL to v0.17.1 which includes performance improvements on a batch load.
* [\#10211](https://github.com/cosmos/cosmos-sdk/pull/10211) Backport of the mechanism to reject redundant IBC transactions from [ibc-go \#235](https://github.com/cosmos/ibc-go/pull/235).

### Bug Fixes

* [\#9969](https://github.com/cosmos/cosmos-sdk/pull/9969) fix: use keyring in config for add-genesis-account cmd.

### Client Breaking Changes

* [\#9879](https://github.com/cosmos/cosmos-sdk/pull/9879) Modify ABCI Queries to use `abci.QueryRequest` Height field if it is non-zero, otherwise continue using context height.

### API Breaking Changes

* [\#10077](https://github.com/cosmos/cosmos-sdk/pull/10077) Remove telemetry on `GasKV` and `CacheKV` store Get/Set operations, significantly improving their performance.

## [v0.42.9](https://github.com/cosmos/cosmos-sdk/releases/tag/v0.42.9) - 2021-08-04

### Bug Fixes

* [\#9835](https://github.com/cosmos/cosmos-sdk/pull/9835) Moved capability initialization logic to BeginBlocker to fix nondeterminsim issue mentioned in [\#9800](https://github.com/cosmos/cosmos-sdk/issues/9800). Applications must now include the capability module in their BeginBlocker order before any module that uses capabilities gets run.
* [\#9201](https://github.com/cosmos/cosmos-sdk/pull/9201) Fixed `<app> init --recover` flag.


### API Breaking Changes

* [\#9835](https://github.com/cosmos/cosmos-sdk/pull/9835) The `InitializeAndSeal` API has not changed, however it no longer initializes the in-memory state. `InitMemStore` has been introduced to serve this function, which will be called either in `InitChain` or `BeginBlock` (whichever is first after app start). Nodes may run this version on a network running 0.42.x, however, they must update their app.go files to include the capability module in their begin blockers.

### Client Breaking Changes

* [\#9781](https://github.com/cosmos/cosmos-sdk/pull/9781) Improve`withdraw-all-rewards` UX when broadcast mode `async` or `async` is used.

## [v0.42.8](https://github.com/cosmos/cosmos-sdk/releases/tag/v0.42.8) - 2021-07-30

### Features

* [\#9750](https://github.com/cosmos/cosmos-sdk/pull/9750) Emit events for tx signature and sequence, so clients can now query txs by signature (`tx.signature='<base64_sig>'`) or by address and sequence combo (`tx.acc_seq='<addr>/<seq>'`).

### Improvements

* (cli) [\#9717](https://github.com/cosmos/cosmos-sdk/pull/9717) Added CLI flag `--output json/text` to `tx` cli commands.

### Bug Fixes

* [\#9766](https://github.com/cosmos/cosmos-sdk/pull/9766) Fix hardcoded ledger signing algorithm on `keys add` command.

## [v0.42.7](https://github.com/cosmos/cosmos-sdk/releases/tag/v0.42.7) - 2021-07-09

### Improvements

* (baseapp) [\#9578](https://github.com/cosmos/cosmos-sdk/pull/9578) Return `Baseapp`'s `trace` value for logging error stack traces.

### Bug Fixes

* (x/ibc) [\#9640](https://github.com/cosmos/cosmos-sdk/pull/9640) Fix IBC Transfer Ack Success event as it was initially emitting opposite value.
* [\#9645](https://github.com/cosmos/cosmos-sdk/pull/9645) Use correct Prometheus format for metric labels.
* [\#9299](https://github.com/cosmos/cosmos-sdk/pull/9299) Fix `[appd] keys parse cosmos1...` freezing.
* (keyring) [\#9563](https://github.com/cosmos/cosmos-sdk/pull/9563) fix keyring kwallet backend when using with empty wallet.
* (x/capability) [\#9392](https://github.com/cosmos/cosmos-sdk/pull/9392) initialization fix, which fixes the consensus error when using statesync.

## [v0.42.6](https://github.com/cosmos/cosmos-sdk/releases/tag/v0.42.6) - 2021-06-18

### Improvements

* [\#9428](https://github.com/cosmos/cosmos-sdk/pull/9428) Optimize bank InitGenesis. Added `k.initBalances`.
* [\#9429](https://github.com/cosmos/cosmos-sdk/pull/9429) Add `cosmos_sdk_version` to node_info
* [\#9541](https://github.com/cosmos/cosmos-sdk/pull/9541) Bump tendermint dependency to v0.34.11.

### Bug Fixes

* [\#9385](https://github.com/cosmos/cosmos-sdk/pull/9385) Fix IBC `query ibc client header` cli command. Support historical queries for query header/node-state commands.
* [\#9401](https://github.com/cosmos/cosmos-sdk/pull/9401) Fixes incorrect export of IBC identifier sequences. Previously, the next identifier sequence for clients/connections/channels was not set during genesis export. This resulted in the next identifiers being generated on the new chain to reuse old identifiers (the sequences began again from 0).
* [\#9408](https://github.com/cosmos/cosmos-sdk/pull/9408) Update simapp to use correct default broadcast mode.
* [\#9513](https://github.com/cosmos/cosmos-sdk/pull/9513) Fixes testnet CLI command. Testnet now updates the supply in genesis. Previously, when using add-genesis-account and testnet together, inconsistent genesis files would be produced, as only add-genesis-account was updating the supply.
* (x/gov) [\#8813](https://github.com/cosmos/cosmos-sdk/pull/8813) fix `GET /cosmos/gov/v1beta1/proposals/{proposal_id}/deposits` to include initial deposit

### Features

* [\#9383](https://github.com/cosmos/cosmos-sdk/pull/9383) New CLI command `query ibc-transfer escrow-address <port> <channel id>` to get the escrow address for a channel; can be used to then query balance of escrowed tokens
* (baseapp, types) [#\9390](https://github.com/cosmos/cosmos-sdk/pull/9390) Add current block header hash to `Context`
* (store) [\#9403](https://github.com/cosmos/cosmos-sdk/pull/9403) Add `RefundGas` function to `GasMeter` interface

## [v0.42.5](https://github.com/cosmos/cosmos-sdk/releases/tag/v0.42.5) - 2021-05-18

### Bug Fixes

* [\#9514](https://github.com/cosmos/cosmos-sdk/issues/9514) Fix panic when retrieving the `BlockGasMeter` on `(Re)CheckTx` mode.
* [\#9235](https://github.com/cosmos/cosmos-sdk/pull/9235) CreateMembershipProof/CreateNonMembershipProof now returns an error
if input key is empty, or input data contains empty key.
* [\#9108](https://github.com/cosmos/cosmos-sdk/pull/9108) Fixed the bug with querying multisig account, which is not showing threshold and public_keys.
* [\#9345](https://github.com/cosmos/cosmos-sdk/pull/9345) Fix ARM support.
* [\#9040](https://github.com/cosmos/cosmos-sdk/pull/9040) Fix ENV variables binding to CLI flags for client config.

### Features

* [\#8953](https://github.com/cosmos/cosmos-sdk/pull/8953) Add the `config` CLI subcommand back to the SDK, which saves client-side configuration in a `client.toml` file.

## [v0.42.4](https://github.com/cosmos/cosmos-sdk/releases/tag/v0.42.4) - 2021-04-08

### Client Breaking Changes

* [\#9026](https://github.com/cosmos/cosmos-sdk/pull/9026) By default, the `tx sign` and `tx sign-batch` CLI commands use SIGN_MODE_DIRECT to sign transactions for local pubkeys. For multisigs and ledger keys, the default LEGACY_AMINO_JSON is used.

### Bug Fixes

* (gRPC) [\#9015](https://github.com/cosmos/cosmos-sdk/pull/9015) Fix invalid status code when accessing gRPC endpoints.
* [\#9026](https://github.com/cosmos/cosmos-sdk/pull/9026) Fixed the bug that caused the `gentx` command to fail for Ledger keys.

### Improvements

* [\#9081](https://github.com/cosmos/cosmos-sdk/pull/9081) Upgrade Tendermint to v0.34.9 that includes a security issue fix for Tendermint light clients.

## [v0.42.3](https://github.com/cosmos/cosmos-sdk/releases/tag/v0.42.3) - 2021-03-24

This release fixes a security vulnerability identified in x/bank.

## [v0.42.2](https://github.com/cosmos/cosmos-sdk/releases/tag/v0.42.2) - 2021-03-19

### Improvements

* (grpc) [\#8815](https://github.com/cosmos/cosmos-sdk/pull/8815) Add orderBy parameter to `TxsByEvents` endpoint.
* (cli) [\#8826](https://github.com/cosmos/cosmos-sdk/pull/8826) Add trust to macOS Keychain for caller app by default.
* (store) [\#8811](https://github.com/cosmos/cosmos-sdk/pull/8811) store/cachekv: use typed types/kv.List instead of container/list.List

### Bug Fixes

* (crypto) [\#8841](https://github.com/cosmos/cosmos-sdk/pull/8841) Fix legacy multisig amino marshaling, allowing migrations to work between v0.39 and v0.40+.
* (cli tx) [\8873](https://github.com/cosmos/cosmos-sdk/pull/8873) add missing `--output-document` option to `app tx multisign-batch`.

## [v0.42.1](https://github.com/cosmos/cosmos-sdk/releases/tag/v0.42.1) - 2021-03-10

This release fixes security vulnerability identified in the simapp.

## [v0.42.0](https://github.com/cosmos/cosmos-sdk/releases/tag/v0.42.0) - 2021-03-08

**IMPORTANT**: This release contains an important security fix for all non Cosmos Hub chains running Stargate version of the Cosmos SDK (>0.40). Non-hub chains should not be using any version of the SDK in the v0.40.x or v0.41.x release series. See [#8461](https://github.com/cosmos/cosmos-sdk/pull/8461) for more details.

### Improvements

* (x/ibc) [\#8624](https://github.com/cosmos/cosmos-sdk/pull/8624) Emit full header in IBC UpdateClient message.
* (x/crisis) [\#8621](https://github.com/cosmos/cosmos-sdk/issues/8621) crisis invariants names now print to loggers.

### Bug fixes

* (x/evidence) [\#8461](https://github.com/cosmos/cosmos-sdk/pull/8461) Fix bech32 prefix in evidence validator address conversion
* (x/gov) [\#8806](https://github.com/cosmos/cosmos-sdk/issues/8806) Fix q gov proposals command's mishandling of the --status parameter's values.

## [v0.41.4](https://github.com/cosmos/cosmos-sdk/releases/tag/v0.41.3) - 2021-03-02

**IMPORTANT**: Due to a bug in the v0.41.x series with how evidence handles validator consensus addresses #8461, SDK based chains that are not using the default bech32 prefix (cosmos, aka all chains except for t
he Cosmos Hub) should not use this release or any release in the v0.41.x series. Please see #8668 for tracking & timeline for the v0.42.0 release, which will include a fix for this issue.

### Features

* [\#7787](https://github.com/cosmos/cosmos-sdk/pull/7787) Add multisign-batch command.

### Bug fixes

* [\#8730](https://github.com/cosmos/cosmos-sdk/pull/8730) Allow REST endpoint to query txs with multisig addresses.
* [\#8680](https://github.com/cosmos/cosmos-sdk/issues/8680) Fix missing timestamp in GetTxsEvent response [\#8732](https://github.com/cosmos/cosmos-sdk/pull/8732).
* [\#8681](https://github.com/cosmos/cosmos-sdk/issues/8681) Fix missing error message when calling GetTxsEvent [\#8732](https://github.com/cosmos/cosmos-sdk/pull/8732)
* (server) [\#8641](https://github.com/cosmos/cosmos-sdk/pull/8641) Fix Tendermint and application configuration reading from file
* (client/keys) [\#8639](https://github.com/cosmos/cosmos-sdk/pull/8639) Fix keys migrate for mulitisig, offline, and ledger keys. The migrate command now takes a positional old_home_dir argument.

### Improvements

* (store/cachekv), (x/bank/types) [\#8719](https://github.com/cosmos/cosmos-sdk/pull/8719) algorithmically fix pathologically slow code
* [\#8701](https://github.com/cosmos/cosmos-sdk/pull/8701) Upgrade tendermint v0.34.8.
* [\#8714](https://github.com/cosmos/cosmos-sdk/pull/8714) Allow accounts to have a balance of 0 at genesis.

## [v0.41.3](https://github.com/cosmos/cosmos-sdk/releases/tag/v0.41.3) - 2021-02-18

### Bug Fixes

* [\#8617](https://github.com/cosmos/cosmos-sdk/pull/8617) Fix build failures caused by a small API breakage introduced in tendermint v0.34.7.

## [v0.41.2](https://github.com/cosmos/cosmos-sdk/releases/tag/v0.41.2) - 2021-02-18

### Improvements

* Bump tendermint dependency to v0.34.7.

## [v0.41.1](https://github.com/cosmos/cosmos-sdk/releases/tag/v0.41.1) - 2021-02-17

### Bug Fixes

* (grpc) [\#8549](https://github.com/cosmos/cosmos-sdk/pull/8549) Make gRPC requests go through ABCI and disallow concurrency.
* (x/staking) [\#8546](https://github.com/cosmos/cosmos-sdk/pull/8546) Fix caching bug where concurrent calls to GetValidator could cause a node to crash
* (server) [\#8481](https://github.com/cosmos/cosmos-sdk/pull/8481) Don't create files when running `{appd} tendermint show-*` subcommands.
* (client/keys) [\#8436](https://github.com/cosmos/cosmos-sdk/pull/8436) Fix keybase->keyring keys migration.
* (crypto/hd) [\#8607](https://github.com/cosmos/cosmos-sdk/pull/8607) Make DerivePrivateKeyForPath error and not panic on trailing slashes.

### Improvements

* (x/ibc) [\#8458](https://github.com/cosmos/cosmos-sdk/pull/8458) Add `packet_connection` attribute to ibc events to enable relayer filtering
* [\#8396](https://github.com/cosmos/cosmos-sdk/pull/8396) Add support for ARM platform
* (x/bank) [\#8479](https://github.com/cosmos/cosmos-sdk/pull/8479) Aditional client denom metadata validation for `base` and `display` denoms.
* (codec/types) [\#8605](https://github.com/cosmos/cosmos-sdk/pull/8605) Avoid unnecessary allocations for NewAnyWithCustomTypeURL on error.

## [v0.41.0](https://github.com/cosmos/cosmos-sdk/releases/tag/v0.41.0) - 2021-01-26

### State Machine Breaking

* (x/ibc) [\#8266](https://github.com/cosmos/cosmos-sdk/issues/8266) Add amino JSON support for IBC MsgTransfer in order to support Ledger text signing transfer transactions.
* (x/ibc) [\#8404](https://github.com/cosmos/cosmos-sdk/pull/8404) Reorder IBC `ChanOpenAck` and `ChanOpenConfirm` handler execution to perform core handler first, followed by application callbacks.



### Bug Fixes

* (simapp) [\#8418](https://github.com/cosmos/cosmos-sdk/pull/8418) Add balance coin to supply when adding a new genesis account
* (x/bank) [\#8417](https://github.com/cosmos/cosmos-sdk/pull/8417) Validate balances and coin denom metadata on genesis

## [v0.40.1](https://github.com/cosmos/cosmos-sdk/releases/tag/v0.40.1) - 2021-01-19

### Improvements

* (x/bank) [\#8302](https://github.com/cosmos/cosmos-sdk/issues/8302) Add gRPC and CLI queries for client denomination metadata.
* (tendermint) Bump Tendermint version to [v0.34.3](https://github.com/tendermint/tendermint/releases/tag/v0.34.3).

### Bug Fixes

* [\#8085](https://github.com/cosmos/cosmos-sdk/pull/8058) fix zero time checks
* [\#8280](https://github.com/cosmos/cosmos-sdk/pull/8280) fix GET /upgrade/current query
* (x/auth) [\#8287](https://github.com/cosmos/cosmos-sdk/pull/8287) Fix `tx sign --signature-only` to return correct sequence value in signature.
* (build) [\8300](https://github.com/cosmos/cosmos-sdk/pull/8300), [\8301](https://github.com/cosmos/cosmos-sdk/pull/8301) Fix reproducible builds
* (types/errors) [\#8355](https://github.com/cosmos/cosmos-sdk/pull/8355) Fix errorWrap `Is` method.
* (x/ibc) [\#8341](https://github.com/cosmos/cosmos-sdk/pull/8341) Fix query latest consensus state.
* (proto) [\#8350](https://github.com/cosmos/cosmos-sdk/pull/8350), [\#8361](https://github.com/cosmos/cosmos-sdk/pull/8361) Update gogo proto deps with v1.3.2 security fixes
* (x/ibc) [\#8359](https://github.com/cosmos/cosmos-sdk/pull/8359) Add missing UnpackInterfaces functions to IBC Query Responses. Fixes 'cannot unpack Any' error for IBC types.
* (x/bank) [\#8317](https://github.com/cosmos/cosmos-sdk/pull/8317) Fix panic when querying for a not found client denomination metadata.


## [v0.40.0](https://github.com/cosmos/cosmos-sdk/releases/tag/v0.40.0) - 2021-01-08

v0.40.0, known as the Stargate release of the Cosmos SDK, is one of the largest releases
of the Cosmos SDK since launch. Please read through this changelog and [release notes](https://github.com/cosmos/cosmos-sdk/blob/v0.40.0/RELEASE_NOTES.md) to make
sure you are aware of any relevant breaking changes.

### Client Breaking Changes

* **CLI**
    * (client/keys) [\#5889](https://github.com/cosmos/cosmos-sdk/pull/5889) remove `keys update` command.
    * (x/auth) [\#5844](https://github.com/cosmos/cosmos-sdk/pull/5844) `tx sign` command now returns an error when signing is attempted with offline/multisig keys.
    * (x/auth) [\#6108](https://github.com/cosmos/cosmos-sdk/pull/6108) `tx sign` command's `--validate-signatures` flag is migrated into a `tx validate-signatures` standalone command.
    * (x/auth) [#7788](https://github.com/cosmos/cosmos-sdk/pull/7788) Remove `tx auth` subcommands, all auth subcommands exist as `tx <subcommand>`
    * (x/genutil) [\#6651](https://github.com/cosmos/cosmos-sdk/pull/6651) The `gentx` command has been improved. No longer are `--from` and `--name` flags required. Instead, a single argument, `name`, is required which refers to the key pair in the Keyring. In addition, an optional
  `--moniker` flag can be provided to override the moniker found in `config.toml`.
    * (x/upgrade) [#7697](https://github.com/cosmos/cosmos-sdk/pull/7697) Rename flag name "--time" to "--upgrade-time", "--info" to "--upgrade-info", to keep it consistent with help message.
* **REST / Queriers**
    * (api) [\#6426](https://github.com/cosmos/cosmos-sdk/pull/6426) The ability to start an out-of-process API REST server has now been removed. Instead, the API server is now started in-process along with the application and Tendermint. Configuration options have been added to `app.toml` to enable/disable the API server along with additional HTTP server options.
    * (client) [\#7246](https://github.com/cosmos/cosmos-sdk/pull/7246) The rest server endpoint `/swagger-ui/` is replaced by `/swagger/`, and contains swagger documentation for gRPC Gateway routes in addition to legacy REST routes. Swagger API is exposed only if set in `app.toml`.
    * (x/auth) [\#5702](https://github.com/cosmos/cosmos-sdk/pull/5702) The `x/auth` querier route has changed from `"acc"` to `"auth"`.
    * (x/bank) [\#5572](https://github.com/cosmos/cosmos-sdk/pull/5572) The `/bank/balances/{address}` endpoint now returns all account balances or a single balance by denom when the `denom` query parameter is present.
    * (x/evidence) [\#5952](https://github.com/cosmos/cosmos-sdk/pull/5952) Remove CLI and REST handlers for querying `x/evidence` parameters.
    * (x/gov) [#6295](https://github.com/cosmos/cosmos-sdk/pull/6295) Fix typo in querying governance params.
* **General**
    * (baseapp) [\#6384](https://github.com/cosmos/cosmos-sdk/pull/6384) The `Result.Data` is now a Protocol Buffer encoded binary blob of type `TxData`. The `TxData` contains `Data` which contains a list of Protocol Buffer encoded message data and the corresponding message type.
    * (client) [\#5783](https://github.com/cosmos/cosmos-sdk/issues/5783) Unify all coins representations on JSON client requests for governance proposals.
    * (crypto) [\#7419](https://github.com/cosmos/cosmos-sdk/pull/7419) The SDK doesn't use Tendermint's `crypto.PubKey`
      interface anymore, and uses instead it's own `PubKey` interface, defined in `crypto/types`. Replace all instances of
      `crypto.PubKey` by `cryptotypes.Pubkey`.
    * (store/rootmulti) [\#6390](https://github.com/cosmos/cosmos-sdk/pull/6390) Proofs of empty stores are no longer supported.
    * (store/types) [\#5730](https://github.com/cosmos/cosmos-sdk/pull/5730) store.types.Cp() is removed in favour of types.CopyBytes().
    * (x/auth) [\#6054](https://github.com/cosmos/cosmos-sdk/pull/6054) Remove custom JSON marshaling for base accounts as multsigs cannot be bech32 decoded.
    * (x/auth/vesting) [\#6859](https://github.com/cosmos/cosmos-sdk/pull/6859) Custom JSON marshaling of vesting accounts was removed. Vesting accounts are now marshaled using their default proto or amino JSON representation.
    * (x/bank) [\#5785](https://github.com/cosmos/cosmos-sdk/issues/5785) In x/bank errors, JSON strings coerced to valid UTF-8 bytes at JSON marshalling time
  are now replaced by human-readable expressions. This change can potentially break compatibility with all those client side tools
  that parse log messages.
    * (x/evidence) [\#7538](https://github.com/cosmos/cosmos-sdk/pull/7538) The ABCI's `Result.Data` field for
    `MsgSubmitEvidence` responses does not contain the raw evidence's hash, but the protobuf encoded
    `MsgSubmitEvidenceResponse` struct.
    * (x/gov) [\#7533](https://github.com/cosmos/cosmos-sdk/pull/7533) The ABCI's `Result.Data` field for
    `MsgSubmitProposal` responses does not contain a raw binary encoding of the `proposalID`, but the protobuf encoded
    `MsgSubmitSubmitProposalResponse` struct.
    * (x/gov) [\#6859](https://github.com/cosmos/cosmos-sdk/pull/6859) `ProposalStatus` and `VoteOption` are now JSON serialized using its protobuf name, so expect names like `PROPOSAL_STATUS_DEPOSIT_PERIOD` as opposed to `DepositPeriod`.
    * (x/staking) [\#7499](https://github.com/cosmos/cosmos-sdk/pull/7499) `BondStatus` is now a protobuf `enum` instead
    of an `int32`, and JSON serialized using its protobuf name, so expect names like `BOND_STATUS_UNBONDING` as opposed
    to `Unbonding`.
    * (x/staking) [\#7556](https://github.com/cosmos/cosmos-sdk/pull/7556) The ABCI's `Result.Data` field for
    `MsgBeginRedelegate` and `MsgUndelegate` responses does not contain custom binary marshaled `completionTime`, but the
    protobuf encoded `MsgBeginRedelegateResponse` and `MsgUndelegateResponse` structs respectively

### API Breaking Changes

* **Baseapp / Client**
    * (AppModule) [\#7518](https://github.com/cosmos/cosmos-sdk/pull/7518) [\#7584](https://github.com/cosmos/cosmos-sdk/pull/7584) Rename `AppModule.RegisterQueryServices` to `AppModule.RegisterServices`, as this method now registers multiple services (the gRPC query service and the protobuf Msg service). A `Configurator` struct is used to hold the different services.
    * (baseapp) [\#5865](https://github.com/cosmos/cosmos-sdk/pull/5865) The `SimulationResponse` returned from tx simulation is now JSON encoded instead of Amino binary.
    * (client) [\#6290](https://github.com/cosmos/cosmos-sdk/pull/6290) `CLIContext` is renamed to `Context`. `Context` and all related methods have been moved from package context to client.
    * (client) [\#6525](https://github.com/cosmos/cosmos-sdk/pull/6525) Removed support for `indent` in JSON responses. Clients should consider piping to an external tool such as `jq`.
    * (client) [\#8107](https://github.com/cosmos/cosmos-sdk/pull/8107) Renamed `PrintOutput` and `PrintOutputLegacy`
      methods of the `context.Client` object to `PrintProto` and `PrintObjectLegacy`.
    * (client/flags) [\#6632](https://github.com/cosmos/cosmos-sdk/pull/6632) Remove NewCompletionCmd(), the function is now available in tendermint.
    * (client/input) [\#5904](https://github.com/cosmos/cosmos-sdk/pull/5904) Removal of unnecessary `GetCheckPassword`, `PrintPrefixed` functions.
    * (client/keys) [\#5889](https://github.com/cosmos/cosmos-sdk/pull/5889) Rename `NewKeyBaseFromDir()` -> `NewLegacyKeyBaseFromDir()`.
    * (client/keys) [\#5820](https://github.com/cosmos/cosmos-sdk/pull/5820/) Removed method CloseDB from Keybase interface.
    * (client/rpc) [\#6290](https://github.com/cosmos/cosmos-sdk/pull/6290) `client` package and subdirs reorganization.
    * (client/lcd) [\#6290](https://github.com/cosmos/cosmos-sdk/pull/6290) `CliCtx` of struct `RestServer` in package client/lcd has been renamed to `ClientCtx`.
    * (codec) [\#6330](https://github.com/cosmos/cosmos-sdk/pull/6330) `codec.RegisterCrypto` has been moved to the `crypto/codec` package and the global `codec.Cdc` Amino instance has been deprecated and moved to the `codec/legacy_global` package.
    * (codec) [\#8080](https://github.com/cosmos/cosmos-sdk/pull/8080) Updated the `codec.Marshaler` interface
        * Moved `MarshalAny` and `UnmarshalAny` helper functions to `codec.Marshaler` and renamed to `MarshalInterface` and
      `UnmarshalInterface` respectively. These functions must take interface as a parameter (not a concrete type nor `Any`
      object). Underneath they use `Any` wrapping for correct protobuf serialization.
    * (crypto) [\#6780](https://github.com/cosmos/cosmos-sdk/issues/6780) Move ledger code to its own package.
    * (crypto/types/multisig) [\#6373](https://github.com/cosmos/cosmos-sdk/pull/6373) `multisig.Multisignature` has been renamed  to `AminoMultisignature`
    * (codec) `*codec.LegacyAmino` is now a wrapper around Amino which provides backwards compatibility with protobuf `Any`. ALL legacy code should use `*codec.LegacyAmino` instead of `*amino.Codec` directly
    * (crypto) [\#5880](https://github.com/cosmos/cosmos-sdk/pull/5880) Merge `crypto/keys/mintkey` into `crypto`.
    * (crypto/hd) [\#5904](https://github.com/cosmos/cosmos-sdk/pull/5904) `crypto/keys/hd` moved to `crypto/hd`.
    * (crypto/keyring):
        * [\#5866](https://github.com/cosmos/cosmos-sdk/pull/5866) Rename `crypto/keys/` to `crypto/keyring/`.
        * [\#5904](https://github.com/cosmos/cosmos-sdk/pull/5904) `Keybase` -> `Keyring` interfaces migration. `LegacyKeybase` interface is added in order
  to guarantee limited backward compatibility with the old Keybase interface for the sole purpose of migrating keys across the new keyring backends. `NewLegacy`
  constructor is provided [\#5889](https://github.com/cosmos/cosmos-sdk/pull/5889) to allow for smooth migration of keys from the legacy LevelDB based implementation
  to new keyring backends. Plus, the package and the new keyring no longer depends on the sdk.Config singleton. Please consult the [package documentation](https://github.com/cosmos/cosmos-sdk/tree/master/crypto/keyring/doc.go) for more
  information on how to implement the new `Keyring` interface.
        * [\#5858](https://github.com/cosmos/cosmos-sdk/pull/5858) Make Keyring store keys by name and address's hexbytes representation.
    * (export) [\#5952](https://github.com/cosmos/cosmos-sdk/pull/5952) `AppExporter` now returns ABCI consensus parameters to be included in marshaled exported state. These parameters must be returned from the application via the `BaseApp`.
    * (simapp) Deprecating and renaming `MakeEncodingConfig` to `MakeTestEncodingConfig` (both in `simapp` and `simapp/params` packages).
    * (store) [\#5803](https://github.com/cosmos/cosmos-sdk/pull/5803) The `store.CommitMultiStore` interface now includes the new `snapshots.Snapshotter` interface as well.
    * (types) [\#5579](https://github.com/cosmos/cosmos-sdk/pull/5579) The `keepRecent` field has been removed from the `PruningOptions` type.
  The `PruningOptions` type now only includes fields `KeepEvery` and `SnapshotEvery`, where `KeepEvery`
  determines which committed heights are flushed to disk and `SnapshotEvery` determines which of these
  heights are kept after pruning. The `IsValid` method should be called whenever using these options. Methods
  `SnapshotVersion` and `FlushVersion` accept a version arugment and determine if the version should be
  flushed to disk or kept as a snapshot. Note, `KeepRecent` is automatically inferred from the options
  and provided directly the IAVL store.
    * (types) [\#5533](https://github.com/cosmos/cosmos-sdk/pull/5533) Refactored `AppModuleBasic` and `AppModuleGenesis`
  to now accept a `codec.JSONMarshaler` for modular serialization of genesis state.
    * (types/rest) [\#5779](https://github.com/cosmos/cosmos-sdk/pull/5779) Drop unused Parse{Int64OrReturnBadRequest,QueryParamBool}() functions.
* **Modules**
    * (modules) [\#7243](https://github.com/cosmos/cosmos-sdk/pull/7243) Rename `RegisterCodec` to `RegisterLegacyAminoCodec` and `codec.New()` is now renamed to `codec.NewLegacyAmino()`
    * (modules) [\#6564](https://github.com/cosmos/cosmos-sdk/pull/6564) Constant `DefaultParamspace` is removed from all modules, use ModuleName instead.
    * (modules) [\#5989](https://github.com/cosmos/cosmos-sdk/pull/5989) `AppModuleBasic.GetTxCmd` now takes a single `CLIContext` parameter.
    * (modules) [\#5664](https://github.com/cosmos/cosmos-sdk/pull/5664) Remove amino `Codec` from simulation `StoreDecoder`, which now returns a function closure in order to unmarshal the key-value pairs.
    * (modules) [\#5555](https://github.com/cosmos/cosmos-sdk/pull/5555) Move `x/auth/client/utils/` types and functions to `x/auth/client/`.
    * (modules) [\#5572](https://github.com/cosmos/cosmos-sdk/pull/5572) Move account balance logic and APIs from `x/auth` to `x/bank`.
    * (modules) [\#6326](https://github.com/cosmos/cosmos-sdk/pull/6326) `AppModuleBasic.GetQueryCmd` now takes a single `client.Context` parameter.
    * (modules) [\#6336](https://github.com/cosmos/cosmos-sdk/pull/6336) `AppModuleBasic.RegisterQueryService` method was added to support gRPC queries, and `QuerierRoute` and `NewQuerierHandler` were deprecated.
    * (modules) [\#6311](https://github.com/cosmos/cosmos-sdk/issues/6311) Remove `alias.go` usage
    * (modules) [\#6447](https://github.com/cosmos/cosmos-sdk/issues/6447) Rename `blacklistedAddrs` to `blockedAddrs`.
    * (modules) [\#6834](https://github.com/cosmos/cosmos-sdk/issues/6834) Add `RegisterInterfaces` method to `AppModuleBasic` to support registration of protobuf interface types.
    * (modules) [\#6734](https://github.com/cosmos/cosmos-sdk/issues/6834) Add `TxEncodingConfig` parameter to `AppModuleBasic.ValidateGenesis` command to support JSON tx decoding in `genutil`.
    * (modules) [#7764](https://github.com/cosmos/cosmos-sdk/pull/7764) Added module initialization options:
        * `server/types.AppExporter` requires extra argument: `AppOptions`.
        * `server.AddCommands` requires extra argument: `addStartFlags types.ModuleInitFlags`
        * `x/crisis.NewAppModule` has a new attribute: `skipGenesisInvariants`. [PR](https://github.com/cosmos/cosmos-sdk/pull/7764)
    * (types) [\#6327](https://github.com/cosmos/cosmos-sdk/pull/6327) `sdk.Msg` now inherits `proto.Message`, as a result all `sdk.Msg` types now use pointer semantics.
    * (types) [\#7032](https://github.com/cosmos/cosmos-sdk/pull/7032) All types ending with `ID` (e.g. `ProposalID`) now end with `Id` (e.g. `ProposalId`), to match default Protobuf generated format. Also see [\#7033](https://github.com/cosmos/cosmos-sdk/pull/7033) for more details.
    * (x/auth) [\#6029](https://github.com/cosmos/cosmos-sdk/pull/6029) Module accounts have been moved from `x/supply` to `x/auth`.
    * (x/auth) [\#6443](https://github.com/cosmos/cosmos-sdk/issues/6443) Move `FeeTx` and `TxWithMemo` interfaces from `x/auth/ante` to `types`.
    * (x/auth) [\#7006](https://github.com/cosmos/cosmos-sdk/pull/7006) All `AccountRetriever` methods now take `client.Context` as a parameter instead of as a struct member.
    * (x/auth) [\#6270](https://github.com/cosmos/cosmos-sdk/pull/6270) The passphrase argument has been removed from the signature of the following functions and methods: `BuildAndSign`, ` MakeSignature`, ` SignStdTx`, `TxBuilder.BuildAndSign`, `TxBuilder.Sign`, `TxBuilder.SignStdTx`
    * (x/auth) [\#6428](https://github.com/cosmos/cosmos-sdk/issues/6428):
        * `NewAnteHandler` and `NewSigVerificationDecorator` both now take a `SignModeHandler` parameter.
        * `SignatureVerificationGasConsumer` now has the signature: `func(meter sdk.GasMeter, sig signing.SignatureV2, params types.Params) error`.
        * The `SigVerifiableTx` interface now has a `GetSignaturesV2() ([]signing.SignatureV2, error)` method and no longer has the `GetSignBytes` method.
    * (x/auth/tx) [\#8106](https://github.com/cosmos/cosmos-sdk/pull/8106) change related to missing append functionality in
      client transaction signing
        * added `overwriteSig` argument to `x/auth/client.SignTx` and `client/tx.Sign` functions.
        * removed `x/auth/tx.go:wrapper.GetSignatures`. The `wrapper` provides `TxBuilder` functionality, and it's a private
      structure. That function was not used at all and it's not exposed through the `TxBuilder` interface.
    * (x/bank) [\#7327](https://github.com/cosmos/cosmos-sdk/pull/7327) AddCoins and SubtractCoins no longer return a resultingValue and will only return an error.
    * (x/capability) [#7918](https://github.com/cosmos/cosmos-sdk/pull/7918) Add x/capability safety checks:
        * All outward facing APIs will now check that capability is not nil and name is not empty before performing any state-machine changes
        * `SetIndex` has been renamed to `InitializeIndex`
    * (x/evidence) [\#7251](https://github.com/cosmos/cosmos-sdk/pull/7251) New evidence types and light client evidence handling. The module function names changed.
    * (x/evidence) [\#5952](https://github.com/cosmos/cosmos-sdk/pull/5952) Remove APIs for getting and setting `x/evidence` parameters. `BaseApp` now uses a `ParamStore` to manage Tendermint consensus parameters which is managed via the `x/params` `Substore` type.
    * (x/gov) [\#6147](https://github.com/cosmos/cosmos-sdk/pull/6147) The `Content` field on `Proposal` and `MsgSubmitProposal`
    is now `Any` in concordance with [ADR 019](docs/architecture/adr-019-protobuf-state-encoding.md) and `GetContent` should now
    be used to retrieve the actual proposal `Content`. Also the `NewMsgSubmitProposal` constructor now may return an `error`
    * (x/ibc) [\#6374](https://github.com/cosmos/cosmos-sdk/pull/6374) `VerifyMembership` and `VerifyNonMembership` now take a `specs []string` argument to specify the proof format used for verification. Most SDK chains can simply use `commitmenttypes.GetSDKSpecs()` for this argument.
    * (x/params) [\#5619](https://github.com/cosmos/cosmos-sdk/pull/5619) The `x/params` keeper now accepts a `codec.Marshaller` instead of
  a reference to an amino codec. Amino is still used for JSON serialization.
    * (x/staking) [\#6451](https://github.com/cosmos/cosmos-sdk/pull/6451) `DefaultParamspace` and `ParamKeyTable` in staking module are moved from keeper to types to enforce consistency.
    * (x/staking) [\#7419](https://github.com/cosmos/cosmos-sdk/pull/7419) The `TmConsPubKey` method on ValidatorI has been
      removed and replaced instead by `ConsPubKey` (which returns a SDK `cryptotypes.PubKey`) and `TmConsPublicKey` (which
      returns a Tendermint proto PublicKey).
    * (x/staking/types) [\#7447](https://github.com/cosmos/cosmos-sdk/issues/7447) Remove bech32 PubKey support:
        * `ValidatorI` interface update. `GetConsPubKey` renamed to `TmConsPubKey` (consensus public key must be a tendermint key). `TmConsPubKey`, `GetConsAddr` methods return error.
        * `Validator` update. Methods changed in `ValidatorI` (as described above) and `ToTmValidator` return error.
        * `Validator.ConsensusPubkey` type changed from `string` to `codectypes.Any`.
        * `MsgCreateValidator.Pubkey` type changed from `string` to `codectypes.Any`.
    * (x/supply) [\#6010](https://github.com/cosmos/cosmos-sdk/pull/6010) All `x/supply` types and APIs have been moved to `x/bank`.
    * [\#6409](https://github.com/cosmos/cosmos-sdk/pull/6409) Rename all IsEmpty methods to Empty across the codebase and enforce consistency.
    * [\#6231](https://github.com/cosmos/cosmos-sdk/pull/6231) Simplify `AppModule` interface, `Route` and `NewHandler` methods become only `Route`
  and returns a new `Route` type.
    * (x/slashing) [\#6212](https://github.com/cosmos/cosmos-sdk/pull/6212) Remove `Get*` prefixes from key construction functions
    * (server) [\#6079](https://github.com/cosmos/cosmos-sdk/pull/6079) Remove `UpgradeOldPrivValFile` (deprecated in Tendermint Core v0.28).
    * [\#5719](https://github.com/cosmos/cosmos-sdk/pull/5719) Bump Go requirement to 1.14+


### State Machine Breaking

* **General**
    * (client) [\#7268](https://github.com/cosmos/cosmos-sdk/pull/7268) / [\#7147](https://github.com/cosmos/cosmos-sdk/pull/7147) Introduce new protobuf based PubKeys, and migrate PubKey in BaseAccount to use this new protobuf based PubKey format

* **Modules**
    * (modules) [\#5572](https://github.com/cosmos/cosmos-sdk/pull/5572) Separate balance from accounts per ADR 004.
        * Account balances are now persisted and retrieved via the `x/bank` module.
        * Vesting account interface has been modified to account for changes.
        * Callers to `NewBaseVestingAccount` are responsible for verifying account balance in relation to
    the original vesting amount.
        * The `SendKeeper` and `ViewKeeper` interfaces in `x/bank` have been modified to account for changes.
    * (x/auth) [\#5533](https://github.com/cosmos/cosmos-sdk/pull/5533) Migrate the `x/auth` module to use Protocol Buffers for state
  serialization instead of Amino.
        * The `BaseAccount.PubKey` field is now represented as a Bech32 string instead of a `crypto.Pubkey`.
        * `NewBaseAccountWithAddress` now returns a reference to a `BaseAccount`.
        * The `x/auth` module now accepts a `Codec` interface which extends the `codec.Marshaler` interface by
    requiring a concrete codec to know how to serialize accounts.
        * The `AccountRetriever` type now accepts a `Codec` in its constructor in order to know how to
    serialize accounts.
    * (x/bank) [\#6518](https://github.com/cosmos/cosmos-sdk/pull/6518) Support for global and per-denomination send enabled flags.
        * Existing send_enabled global flag has been moved into a Params structure as `default_send_enabled`.
        * An array of: `{denom: string, enabled: bool}` is added to bank Params to support per-denomination override of global default value.
    * (x/distribution) [\#5610](https://github.com/cosmos/cosmos-sdk/pull/5610) Migrate the `x/distribution` module to use Protocol Buffers for state
  serialization instead of Amino. The exact codec used is `codec.HybridCodec` which utilizes Protobuf for binary encoding and Amino
  for JSON encoding.
        * `ValidatorHistoricalRewards.ReferenceCount` is now of types `uint32` instead of `uint16`.
        * `ValidatorSlashEvents` is now a struct with `slashevents`.
        * `ValidatorOutstandingRewards` is now a struct with `rewards`.
        * `ValidatorAccumulatedCommission` is now a struct with `commission`.
        * The `Keeper` constructor now takes a `codec.Marshaler` instead of a concrete Amino codec. This exact type
    provided is specified by `ModuleCdc`.
    * (x/evidence) [\#5634](https://github.com/cosmos/cosmos-sdk/pull/5634) Migrate the `x/evidence` module to use Protocol Buffers for state
  serialization instead of Amino.
        * The `internal` sub-package has been removed in order to expose the types proto file.
        * The module now accepts a `Codec` interface which extends the `codec.Marshaler` interface by
    requiring a concrete codec to know how to serialize `Evidence` types.
        * The `MsgSubmitEvidence` message has been removed in favor of `MsgSubmitEvidenceBase`. The application-level
    codec must now define the concrete `MsgSubmitEvidence` type which must implement the module's `MsgSubmitEvidence`
    interface.
    * (x/evidence) [\#5952](https://github.com/cosmos/cosmos-sdk/pull/5952) Remove parameters from `x/evidence` genesis and module state. The `x/evidence` module now solely uses Tendermint consensus parameters to determine of evidence is valid or not.
    * (x/gov) [\#5737](https://github.com/cosmos/cosmos-sdk/pull/5737) Migrate the `x/gov` module to use Protocol
  Buffers for state serialization instead of Amino.
        * `MsgSubmitProposal` will be removed in favor of the application-level proto-defined `MsgSubmitProposal` which
    implements the `MsgSubmitProposalI` interface. Applications should extend the `NewMsgSubmitProposalBase` type
    to define their own concrete `MsgSubmitProposal` types.
        * The module now accepts a `Codec` interface which extends the `codec.Marshaler` interface by
    requiring a concrete codec to know how to serialize `Proposal` types.
    * (x/mint) [\#5634](https://github.com/cosmos/cosmos-sdk/pull/5634) Migrate the `x/mint` module to use Protocol Buffers for state
  serialization instead of Amino.
        * The `internal` sub-package has been removed in order to expose the types proto file.
    * (x/slashing) [\#5627](https://github.com/cosmos/cosmos-sdk/pull/5627) Migrate the `x/slashing` module to use Protocol Buffers for state
  serialization instead of Amino. The exact codec used is `codec.HybridCodec` which utilizes Protobuf for binary encoding and Amino
  for JSON encoding.
        * The `Keeper` constructor now takes a `codec.Marshaler` instead of a concrete Amino codec. This exact type
    provided is specified by `ModuleCdc`.
    * (x/staking) [\#6844](https://github.com/cosmos/cosmos-sdk/pull/6844) Validators are now inserted into the unbonding queue based on their unbonding time and height. The relevant keeper APIs are modified to reflect these changes by now also requiring a height.
    * (x/staking) [\#6061](https://github.com/cosmos/cosmos-sdk/pull/6061) Allow a validator to immediately unjail when no signing info is present due to
  falling below their minimum self-delegation and never having been bonded. The validator may immediately unjail once they've met their minimum self-delegation.
    * (x/staking) [\#5600](https://github.com/cosmos/cosmos-sdk/pull/5600) Migrate the `x/staking` module to use Protocol Buffers for state
  serialization instead of Amino. The exact codec used is `codec.HybridCodec` which utilizes Protobuf for binary encoding and Amino
  for JSON encoding.
        * `BondStatus` is now of type `int32` instead of `byte`.
        * Types of `int16` in the `Params` type are now of type `int32`.
        * Every reference of `crypto.Pubkey` in context of a `Validator` is now of type string. `GetPubKeyFromBech32` must be used to get the `crypto.Pubkey`.
        * The `Keeper` constructor now takes a `codec.Marshaler` instead of a concrete Amino codec. This exact type
    provided is specified by `ModuleCdc`.
    * (x/staking) [\#7979](https://github.com/cosmos/cosmos-sdk/pull/7979) keeper pubkey storage serialization migration
      from bech32 to protobuf.
    * (x/supply) [\#6010](https://github.com/cosmos/cosmos-sdk/pull/6010) Removed the `x/supply` module by merging the existing types and APIs into the `x/bank` module.
    * (x/supply) [\#5533](https://github.com/cosmos/cosmos-sdk/pull/5533) Migrate the `x/supply` module to use Protocol Buffers for state
  serialization instead of Amino.
        * The `internal` sub-package has been removed in order to expose the types proto file.
        * The `x/supply` module now accepts a `Codec` interface which extends the `codec.Marshaler` interface by
    requiring a concrete codec to know how to serialize `SupplyI` types.
        * The `SupplyI` interface has been modified to no longer return `SupplyI` on methods. Instead the
    concrete type's receiver should modify the type.
    * (x/upgrade) [\#5659](https://github.com/cosmos/cosmos-sdk/pull/5659) Migrate the `x/upgrade` module to use Protocol
  Buffers for state serialization instead of Amino.
        * The `internal` sub-package has been removed in order to expose the types proto file.
        * The `x/upgrade` module now accepts a `codec.Marshaler` interface.

### Features

* **Baseapp / Client / REST**
    * (x/auth) [\#6213](https://github.com/cosmos/cosmos-sdk/issues/6213) Introduce new protobuf based path for transaction signing, see [ADR020](https://github.com/cosmos/cosmos-sdk/blob/master/docs/architecture/adr-020-protobuf-transaction-encoding.md) for more details
    * (x/auth) [\#6350](https://github.com/cosmos/cosmos-sdk/pull/6350) New sign-batch command to sign StdTx batch files.
    * (baseapp) [\#5803](https://github.com/cosmos/cosmos-sdk/pull/5803) Added support for taking state snapshots at regular height intervals, via options `snapshot-interval` and `snapshot-keep-recent`.
    * (baseapp) [\#7519](https://github.com/cosmos/cosmos-sdk/pull/7519) Add `ServiceMsgRouter` to BaseApp to handle routing of protobuf service `Msg`s. The two new types defined in ADR 031, `sdk.ServiceMsg` and `sdk.MsgRequest` are introduced with this router.
    * (client) [\#5921](https://github.com/cosmos/cosmos-sdk/issues/5921) Introduce new gRPC and gRPC Gateway based APIs for querying app & module data. See [ADR021](https://github.com/cosmos/cosmos-sdk/blob/master/docs/architecture/adr-021-protobuf-query-encoding.md) for more details
    * (cli) [\#7485](https://github.com/cosmos/cosmos-sdk/pull/7485) Introduce a new optional `--keyring-dir` flag that allows clients to specify a Keyring directory if it does not reside in the directory specified by `--home`.
    * (cli) [\#7221](https://github.com/cosmos/cosmos-sdk/pull/7221) Add the option of emitting amino encoded json from the CLI
    * (codec) [\#7519](https://github.com/cosmos/cosmos-sdk/pull/7519) `InterfaceRegistry` now inherits `jsonpb.AnyResolver`, and has a `RegisterCustomTypeURL` method to support ADR 031 packing of `Any`s. `AnyResolver` is now a required parameter to `RejectUnknownFields`.
    * (coin) [\#6755](https://github.com/cosmos/cosmos-sdk/pull/6755) Add custom regex validation for `Coin` denom by overwriting `CoinDenomRegex` when using `/types/coin.go`.
    * (config) [\#7265](https://github.com/cosmos/cosmos-sdk/pull/7265) Support Tendermint block pruning through a new `min-retain-blocks` configuration that can be set in either `app.toml` or via the CLI. This parameter is used in conjunction with other criteria to determine the height at which Tendermint should prune blocks.
    * (events) [\#7121](https://github.com/cosmos/cosmos-sdk/pull/7121) The application now derives what events are indexed by Tendermint via the `index-events` configuration in `app.toml`, which is a list of events taking the form `{eventType}.{attributeKey}`.
    * (tx) [\#6089](https://github.com/cosmos/cosmos-sdk/pull/6089) Transactions can now have a `TimeoutHeight` set which allows the transaction to be rejected if it's committed at a height greater than the timeout.
    * (rest) [\#6167](https://github.com/cosmos/cosmos-sdk/pull/6167) Support `max-body-bytes` CLI flag for the REST service.
    * (genesis) [\#7089](https://github.com/cosmos/cosmos-sdk/pull/7089) The `export` command now adds a `initial_height` field in the exported JSON. Baseapp's `CommitMultiStore` now also has a `SetInitialVersion` setter, so it can set the initial store version inside `InitChain` and start a new chain from a given height.
* **General**
    * (crypto/multisig) [\#6241](https://github.com/cosmos/cosmos-sdk/pull/6241) Add Multisig type directly to the repo. Previously this was in tendermint.
    * (codec/types) [\#8106](https://github.com/cosmos/cosmos-sdk/pull/8106) Adding `NewAnyWithCustomTypeURL` to correctly
     marshal Messages in TxBuilder.
    * (tests) [\#6489](https://github.com/cosmos/cosmos-sdk/pull/6489) Introduce package `testutil`, new in-process testing network framework for use in integration and unit tests.
    * (tx) Add new auth/tx gRPC & gRPC-Gateway endpoints for basic querying & broadcasting support
        * [\#7842](https://github.com/cosmos/cosmos-sdk/pull/7842) Add TxsByEvent gRPC endpoint
        * [\#7852](https://github.com/cosmos/cosmos-sdk/pull/7852) Add tx broadcast gRPC endpoint
    * (tx) [\#7688](https://github.com/cosmos/cosmos-sdk/pull/7688) Add a new Tx gRPC service with methods `Simulate` and `GetTx` (by hash).
    * (store) [\#5803](https://github.com/cosmos/cosmos-sdk/pull/5803) Added `rootmulti.Store` methods for taking and restoring snapshots, based on `iavl.Store` export/import.
    * (store) [\#6324](https://github.com/cosmos/cosmos-sdk/pull/6324) IAVL store query proofs now return CommitmentOp which wraps an ics23 CommitmentProof
    * (store) [\#6390](https://github.com/cosmos/cosmos-sdk/pull/6390) `RootMulti` store query proofs now return `CommitmentOp` which wraps `CommitmentProofs`
        * `store.Query` now only returns chained `ics23.CommitmentProof` wrapped in `merkle.Proof`
        * `ProofRuntime` only decodes and verifies `ics23.CommitmentProof`
* **Modules**
    * (modules) [\#5921](https://github.com/cosmos/cosmos-sdk/issues/5921) Introduction of Query gRPC service definitions along with REST annotations for gRPC Gateway for each module
    * (modules) [\#7540](https://github.com/cosmos/cosmos-sdk/issues/7540) Protobuf service definitions can now be used for
    packing `Msg`s in transactions as defined in [ADR 031](./docs/architecture/adr-031-msg-service.md). All modules now
    define a `Msg` protobuf service.
    * (x/auth/vesting) [\#7209](https://github.com/cosmos/cosmos-sdk/pull/7209) Create new `MsgCreateVestingAccount` message type along with CLI handler that allows for the creation of delayed and continuous vesting types.
    * (x/capability) [\#5828](https://github.com/cosmos/cosmos-sdk/pull/5828) Capability module integration as outlined in [ADR 3 - Dynamic Capability Store](https://github.com/cosmos/tree/master/docs/architecture/adr-003-dynamic-capability-store.md).
    * (x/crisis) `x/crisis` has a new function: `AddModuleInitFlags`, which will register optional crisis module flags for the start command.
    * (x/ibc) [\#5277](https://github.com/cosmos/cosmos-sdk/pull/5277) `x/ibc` changes from IBC alpha. For more details check the [`x/ibc/core/spec`](https://github.com/cosmos/cosmos-sdk/tree/master/x/ibc/core/spec) directory, or the ICS specs below:
        * [ICS 002 - Client Semantics](https://github.com/cosmos/ics/tree/master/spec/ics-002-client-semantics) subpackage
        * [ICS 003 - Connection Semantics](https://github.com/cosmos/ics/blob/master/spec/ics-003-connection-semantics) subpackage
        * [ICS 004 - Channel and Packet Semantics](https://github.com/cosmos/ics/blob/master/spec/ics-004-channel-and-packet-semantics) subpackage
        * [ICS 005 - Port Allocation](https://github.com/cosmos/ics/blob/master/spec/ics-005-port-allocation) subpackage
        * [ICS 006 - Solo Machine Client](https://github.com/cosmos/ics/tree/master/spec/ics-006-solo-machine-client) subpackage
        * [ICS 007 - Tendermint Client](https://github.com/cosmos/ics/blob/master/spec/ics-007-tendermint-client) subpackage
        * [ICS 009 - Loopback Client](https://github.com/cosmos/ics/tree/master/spec/ics-009-loopback-client) subpackage
        * [ICS 020 - Fungible Token Transfer](https://github.com/cosmos/ics/tree/master/spec/ics-020-fungible-token-transfer) subpackage
        * [ICS 023 - Vector Commitments](https://github.com/cosmos/ics/tree/master/spec/ics-023-vector-commitments) subpackage
        * [ICS 024 - Host State Machine Requirements](https://github.com/cosmos/ics/tree/master/spec/ics-024-host-requirements) subpackage
    * (x/ibc) [\#6374](https://github.com/cosmos/cosmos-sdk/pull/6374) ICS-23 Verify functions will now accept and verify ics23 CommitmentProofs exclusively
    * (x/params) [\#6005](https://github.com/cosmos/cosmos-sdk/pull/6005) Add new CLI command for querying raw x/params parameters by subspace and key.

### Bug Fixes

* **Baseapp / Client / REST**
    * (client) [\#5964](https://github.com/cosmos/cosmos-sdk/issues/5964) `--trust-node` is now false by default - for real. Users must ensure it is set to true if they don't want to enable the verifier.
    * (client) [\#6402](https://github.com/cosmos/cosmos-sdk/issues/6402) Fix `keys add` `--algo` flag which only worked for Tendermint's `secp256k1` default key signing algorithm.
    * (client) [\#7699](https://github.com/cosmos/cosmos-sdk/pull/7699) Fix panic in context when setting invalid nodeURI. `WithNodeURI` does not set the `Client` in the context.
    * (export) [\#6510](https://github.com/cosmos/cosmos-sdk/pull/6510/) Field TimeIotaMs now is included in genesis file while exporting.
    * (rest) [\#5906](https://github.com/cosmos/cosmos-sdk/pull/5906) Fix an issue that make some REST calls panic when sending invalid or incomplete requests.
    * (crypto) [\#7966](https://github.com/cosmos/cosmos-sdk/issues/7966) `Bip44Params` `String()` function now correctly
      returns the absolute HD path by adding the `m/` prefix.
    * (crypto/keyring) [\#5844](https://github.com/cosmos/cosmos-sdk/pull/5844) `Keyring.Sign()` methods no longer decode amino signatures when method receivers
  are offline/multisig keys.
    * (store) [\#7415](https://github.com/cosmos/cosmos-sdk/pull/7415) Allow new stores to be registered during on-chain upgrades.
* **Modules**
    * (modules) [\#5569](https://github.com/cosmos/cosmos-sdk/issues/5569) `InitGenesis`, for the relevant modules, now ensures module accounts exist.
    * (x/auth) [\#5892](https://github.com/cosmos/cosmos-sdk/pull/5892) Add `RegisterKeyTypeCodec` to register new
  types (eg. keys) to the `auth` module internal amino codec.
    * (x/bank) [\#6536](https://github.com/cosmos/cosmos-sdk/pull/6536) Fix bug in `WriteGeneratedTxResponse` function used by multiple
  REST endpoints. Now it writes a Tx in StdTx format.
    * (x/genutil) [\#5938](https://github.com/cosmos/cosmos-sdk/pull/5938) Fix `InitializeNodeValidatorFiles` error handling.
    * (x/gentx) [\#8183](https://github.com/cosmos/cosmos-sdk/pull/8183) change gentx cmd amount to arg from flag
    * (x/gov) [#7641](https://github.com/cosmos/cosmos-sdk/pull/7641) Fix tally calculation precision error.
    * (x/staking) [\#6529](https://github.com/cosmos/cosmos-sdk/pull/6529) Export validator addresses (previously was empty).
    * (x/staking) [\#5949](https://github.com/cosmos/cosmos-sdk/pull/5949) Skip staking `HistoricalInfoKey` in simulations as headers are not exported.
    * (x/staking) [\#6061](https://github.com/cosmos/cosmos-sdk/pull/6061) Allow a validator to immediately unjail when no signing info is present due to
falling below their minimum self-delegation and never having been bonded. The validator may immediately unjail once they've met their minimum self-delegation.
* **General**
    * (types) [\#7038](https://github.com/cosmos/cosmos-sdk/issues/7038) Fix infinite looping of `ApproxRoot` by including a hard-coded maximum iterations limit of 100.
    * (types) [\#7084](https://github.com/cosmos/cosmos-sdk/pull/7084) Fix panic when calling `BigInt()` on an uninitialized `Int`.
    * (simulation) [\#7129](https://github.com/cosmos/cosmos-sdk/issues/7129) Fix support for custom `Account` and key types on auth's simulation.


### Improvements

* **Baseapp / Client / REST**
    * (baseapp) [\#6186](https://github.com/cosmos/cosmos-sdk/issues/6186) Support emitting events during `AnteHandler` execution.
    * (baseapp) [\#6053](https://github.com/cosmos/cosmos-sdk/pull/6053) Customizable panic recovery handling added for `app.runTx()` method (as proposed in the [ADR 22](https://github.com/cosmos/cosmos-sdk/blob/master/docs/architecture/adr-022-custom-panic-handling.md)). Adds ability for developers to register custom panic handlers extending standard ones.
    * (client) [\#5810](https://github.com/cosmos/cosmos-sdk/pull/5810) Added a new `--offline` flag that allows commands to be executed without an
  internet connection. Previously, `--generate-only` served this purpose in addition to only allowing txs to be generated. Now, `--generate-only` solely
  allows txs to be generated without being broadcasted and disallows Keybase use and `--offline` allows the use of Keybase but does not allow any
  functionality that requires an online connection.
    * (cli) [#7764](https://github.com/cosmos/cosmos-sdk/pull/7764) Update x/banking and x/crisis InitChain to improve node startup time
    * (client) [\#5856](https://github.com/cosmos/cosmos-sdk/pull/5856) Added the possibility to set `--offline` flag with config command.
    * (client) [\#5895](https://github.com/cosmos/cosmos-sdk/issues/5895) show config options in the config command's help screen.
    * (client/keys) [\#8043](https://github.com/cosmos/cosmos-sdk/pull/8043) Add support for export of unarmored private key
    * (client/tx) [\#7801](https://github.com/cosmos/cosmos-sdk/pull/7801) Update sign-batch multisig to work online
    * (x/genutil) [\#8099](https://github.com/cosmos/cosmos-sdk/pull/8099) `init` now supports a `--recover` flag to recover
      the private validator key from a given mnemonic
* **Modules**
    * (x/auth) [\#5702](https://github.com/cosmos/cosmos-sdk/pull/5702) Add parameter querying support for `x/auth`.
    * (x/auth/ante) [\#6040](https://github.com/cosmos/cosmos-sdk/pull/6040) `AccountKeeper` interface used for `NewAnteHandler` and handler's decorators to add support of using custom `AccountKeeper` implementations.
    * (x/evidence) [\#5952](https://github.com/cosmos/cosmos-sdk/pull/5952) Tendermint Consensus parameters can now be changed via parameter change proposals through `x/gov`.
    * (x/evidence) [\#5961](https://github.com/cosmos/cosmos-sdk/issues/5961) Add `StoreDecoder` simulation for evidence module.
    * (x/ibc) [\#5948](https://github.com/cosmos/cosmos-sdk/issues/5948) Add `InitGenesis` and `ExportGenesis` functions for `ibc` module.
    * (x/ibc-transfer) [\#6871](https://github.com/cosmos/cosmos-sdk/pull/6871) Implement [ADR 001 - Coin Source Tracing](./docs/architecture/adr-001-coin-source-tracing.md).
    * (x/staking) [\#6059](https://github.com/cosmos/cosmos-sdk/pull/6059) Updated `HistoricalEntries` parameter default to 100.
    * (x/staking) [\#5584](https://github.com/cosmos/cosmos-sdk/pull/5584) Add util function `ToTmValidator` that converts a `staking.Validator` type to `*tmtypes.Validator`.
    * (x/staking) [\#6163](https://github.com/cosmos/cosmos-sdk/pull/6163) CLI and REST call to unbonding delegations and delegations now accept
  pagination.
    * (x/staking) [\#8178](https://github.com/cosmos/cosmos-sdk/pull/8178) Update default historical header number for stargate
* **General**
    * (crypto) [\#7987](https://github.com/cosmos/cosmos-sdk/pull/7987) Fix the inconsistency of CryptoCdc, only use
      `codec/legacy.Cdc`.
    * (logging) [\#8072](https://github.com/cosmos/cosmos-sdk/pull/8072) Refactor logging:
        * Use [zerolog](https://github.com/rs/zerolog) over Tendermint's go-kit logging wrapper.
        * Introduce Tendermint's `--log_format=plain|json` flag. Using format `json` allows for emitting structured JSON
    logs which can be consumed by an external logging facility (e.g. Loggly). Both formats log to STDERR.
        * The existing `--log_level` flag and it's default value now solely relates to the global logging
    level (e.g. `info`, `debug`, etc...) instead of `<module>:<level>`.
    * (rest) [#7649](https://github.com/cosmos/cosmos-sdk/pull/7649) Return an unsigned tx in legacy GET /tx endpoint when signature conversion fails
    * (simulation) [\#6002](https://github.com/cosmos/cosmos-sdk/pull/6002) Add randomized consensus params into simulation.
    * (store) [\#6481](https://github.com/cosmos/cosmos-sdk/pull/6481) Move `SimpleProofsFromMap` from Tendermint into the SDK.
    * (store) [\#6719](https://github.com/cosmos/cosmos-sdk/6754) Add validity checks to stores for nil and empty keys.
    * (SDK) Updated dependencies
        * Updated iavl dependency to v0.15.3
        * Update tendermint to v0.34.1
    * (types) [\#7027](https://github.com/cosmos/cosmos-sdk/pull/7027) `Coin(s)` and `DecCoin(s)` updates:
        * Bump denomination max length to 128
        * Allow uppercase letters and numbers in denominations to support [ADR 001](./docs/architecture/adr-001-coin-source-tracing.md)
        * Added `Validate` function that returns a descriptive error
    * (types) [\#5581](https://github.com/cosmos/cosmos-sdk/pull/5581) Add convenience functions {,Must}Bech32ifyAddressBytes.
    * (types/module) [\#5724](https://github.com/cosmos/cosmos-sdk/issues/5724) The `types/module` package does no longer depend on `x/simulation`.
    * (types) [\#5585](https://github.com/cosmos/cosmos-sdk/pull/5585) IBC additions:
        * `Coin` denomination max lenght has been increased to 32.
        * Added `CapabilityKey` alias for `StoreKey` to match IBC spec.
    * (types/rest) [\#5900](https://github.com/cosmos/cosmos-sdk/pull/5900) Add Check*Error function family to spare developers from replicating tons of boilerplate code.
    * (types) [\#6128](https://github.com/cosmos/cosmos-sdk/pull/6137) Add `String()` method to `GasMeter`.
    * (types) [\#6195](https://github.com/cosmos/cosmos-sdk/pull/6195) Add codespace to broadcast(sync/async) response.
    * (types) \#6897 Add KV type from tendermint to `types` directory.
    * (version) [\#7848](https://github.com/cosmos/cosmos-sdk/pull/7848) [\#7941](https://github.com/cosmos/cosmos-sdk/pull/7941)
    `version --long` output now shows the list of build dependencies and replaced build dependencies.

## [v0.39.1](https://github.com/cosmos/cosmos-sdk/releases/tag/v0.39.1) - 2020-08-11

### Client Breaking

* (x/auth) [\#6861](https://github.com/cosmos/cosmos-sdk/pull/6861) Remove public key Bech32 encoding for all account types for JSON serialization, instead relying on direct Amino encoding. In addition, JSON serialization utilizes Amino instead of the Go stdlib, so integers are treated as strings.

### Improvements

* (client) [\#6853](https://github.com/cosmos/cosmos-sdk/pull/6853) Add --unsafe-cors flag.

## [v0.39.0](https://github.com/cosmos/cosmos-sdk/releases/tag/v0.39.0) - 2020-07-20

### Improvements

* (deps) Bump IAVL version to [v0.14.0](https://github.com/cosmos/iavl/releases/tag/v0.14.0)
* (client) [\#5585](https://github.com/cosmos/cosmos-sdk/pull/5585) `CLIContext` additions:
    * Introduce `QueryABCI` that returns the full `abci.ResponseQuery` with inclusion Merkle proofs.
    * Added `prove` flag for Merkle proof verification.
* (x/staking) [\#6791)](https://github.com/cosmos/cosmos-sdk/pull/6791) Close {UBDQueue,RedelegationQueu}Iterator once used.

### API Breaking Changes

* (baseapp) [\#5837](https://github.com/cosmos/cosmos-sdk/issues/5837) Transaction simulation now returns a `SimulationResponse` which contains the `GasInfo` and `Result` from the execution.

### Client Breaking Changes

* (x/auth) [\#6745](https://github.com/cosmos/cosmos-sdk/issues/6745) Remove BaseAccount's custom JSON {,un}marshalling.

### Bug Fixes

* (store) [\#6475](https://github.com/cosmos/cosmos-sdk/pull/6475) Revert IAVL pruning functionality introduced in
[v0.13.0](https://github.com/cosmos/iavl/releases/tag/v0.13.0),
where the IAVL no longer keeps states in-memory in which it flushes periodically. IAVL now commits and
flushes every state to disk as it did pre-v0.13.0. The SDK's multi-store will track and ensure the proper
heights are pruned. The operator can set the pruning options via a `pruning` config via the CLI or
through `app.toml`. The `pruning` flag exposes `default|everything|nothing|custom` as options --
see docs for further details. If the operator chooses `custom`, they may provide granular pruning
options `pruning-keep-recent`, `pruning-keep-every`, and `pruning-interval`. The former two options
dictate how many recent versions are kept on disk and the offset of what versions are kept after that
respectively, and the latter defines the height interval in which versions are deleted in a batch.
**Note, there are some client-facing API breaking changes with regard to IAVL, stores, and pruning settings.**
* (x/distribution) [\#6210](https://github.com/cosmos/cosmos-sdk/pull/6210) Register `MsgFundCommunityPool` in distribution amino codec.
* (types) [\#5741](https://github.com/cosmos/cosmos-sdk/issues/5741) Prevent `ChainAnteDecorators()` from panicking when empty `AnteDecorator` slice is supplied.
* (baseapp) [\#6306](https://github.com/cosmos/cosmos-sdk/issues/6306) Prevent events emitted by the antehandler from being persisted between transactions.
* (client/keys) [\#5091](https://github.com/cosmos/cosmos-sdk/issues/5091) `keys parse` does not honor client app's configuration.
* (x/bank) [\#6674](https://github.com/cosmos/cosmos-sdk/pull/6674) Create account if recipient does not exist on handing `MsgMultiSend`.
* (x/auth) [\#6287](https://github.com/cosmos/cosmos-sdk/pull/6287) Fix nonce stuck when sending multiple transactions from an account in a same block.

## [v0.38.5] - 2020-07-02

### Improvements

* (tendermint) Bump Tendermint version to [v0.33.6](https://github.com/tendermint/tendermint/releases/tag/v0.33.6).

## [v0.38.4] - 2020-05-21

### Bug Fixes

* (x/auth) [\#5950](https://github.com/cosmos/cosmos-sdk/pull/5950) Fix `IncrementSequenceDecorator` to use is `IsReCheckTx` instead of `IsCheckTx` to allow account sequence incrementing.

## [v0.38.3] - 2020-04-09

### Improvements

* (tendermint) Bump Tendermint version to [v0.33.3](https://github.com/tendermint/tendermint/releases/tag/v0.33.3).

## [v0.38.2] - 2020-03-25

### Bug Fixes

* (baseapp) [\#5718](https://github.com/cosmos/cosmos-sdk/pull/5718) Remove call to `ctx.BlockGasMeter` during failed message validation which resulted in a panic when the tx execution mode was `CheckTx`.
* (x/genutil) [\#5775](https://github.com/cosmos/cosmos-sdk/pull/5775) Fix `ExportGenesis` in `x/genutil` to export default genesis state (`[]`) instead of `null`.
* (client) [\#5618](https://github.com/cosmos/cosmos-sdk/pull/5618) Fix crash on the client when the verifier is not set.
* (crypto/keys/mintkey) [\#5823](https://github.com/cosmos/cosmos-sdk/pull/5823) fix errors handling in `UnarmorPubKeyBytes` (underlying armoring function's return error was not being checked).
* (x/distribution) [\#5620](https://github.com/cosmos/cosmos-sdk/pull/5620) Fix nil pointer deref in distribution tax/reward validation helpers.

### Improvements

* (rest) [\#5648](https://github.com/cosmos/cosmos-sdk/pull/5648) Enhance /txs usability:
    * Add `tx.minheight` key to filter transaction with an inclusive minimum block height
    * Add `tx.maxheight` key to filter transaction with an inclusive maximum block height
* (crypto/keys) [\#5739](https://github.com/cosmos/cosmos-sdk/pull/5739) Print an error message if the password input failed.

## [v0.38.1] - 2020-02-11

### Improvements

* (modules) [\#5597](https://github.com/cosmos/cosmos-sdk/pull/5597) Add `amount` event attribute to the `complete_unbonding`
and `complete_redelegation` events that reflect the total balances of the completed unbondings and redelegations
respectively.

### Bug Fixes

* (types) [\#5579](https://github.com/cosmos/cosmos-sdk/pull/5579) The IAVL `Store#Commit` method has been refactored to
delete a flushed version if it is not a snapshot version. The root multi-store now keeps track of `commitInfo` instead
of `types.CommitID`. During `Commit` of the root multi-store, `lastCommitInfo` is updated from the saved state
and is only flushed to disk if it is a snapshot version. During `Query` of the root multi-store, if the request height
is the latest height, we'll use the store's `lastCommitInfo`. Otherwise, we fetch `commitInfo` from disk.
* (x/bank) [\#5531](https://github.com/cosmos/cosmos-sdk/issues/5531) Added missing amount event to MsgMultiSend, emitted for each output.
* (x/gov) [\#5622](https://github.com/cosmos/cosmos-sdk/pull/5622) Track any events emitted from a proposal's handler upon successful execution.

## [v0.38.0] - 2020-01-23

### State Machine Breaking

* (genesis) [\#5506](https://github.com/cosmos/cosmos-sdk/pull/5506) The `x/distribution` genesis state
  now includes `params` instead of individual parameters.
* (genesis) [\#5017](https://github.com/cosmos/cosmos-sdk/pull/5017) The `x/genaccounts` module has been
deprecated and all components removed except the `legacy/` package. This requires changes to the
genesis state. Namely, `accounts` now exist under `app_state.auth.accounts`. The corresponding migration
logic has been implemented for v0.38 target version. Applications can migrate via:
`$ {appd} migrate v0.38 genesis.json`.
* (modules) [\#5299](https://github.com/cosmos/cosmos-sdk/pull/5299) Handling of `ABCIEvidenceTypeDuplicateVote`
  during `BeginBlock` along with the corresponding parameters (`MaxEvidenceAge`) have moved from the
  `x/slashing` module to the `x/evidence` module.

### API Breaking Changes

* (modules) [\#5506](https://github.com/cosmos/cosmos-sdk/pull/5506) Remove individual setters of `x/distribution` parameters. Instead, follow the module spec in getting parameters, setting new value(s) and finally calling `SetParams`.
* (types) [\#5495](https://github.com/cosmos/cosmos-sdk/pull/5495) Remove redundant `(Must)Bech32ify*` and `(Must)Get*KeyBech32` functions in favor of `(Must)Bech32ifyPubKey` and `(Must)GetPubKeyFromBech32` respectively, both of which take a `Bech32PubKeyType` (string).
* (types) [\#5430](https://github.com/cosmos/cosmos-sdk/pull/5430) `DecCoins#Add` parameter changed from `DecCoins`
to `...DecCoin`, `Coins#Add` parameter changed from `Coins` to `...Coin`.
* (baseapp/types) [\#5421](https://github.com/cosmos/cosmos-sdk/pull/5421) The `Error` interface (`types/errors.go`)
has been removed in favor of the concrete type defined in `types/errors/` which implements the standard `error` interface.
    * As a result, the `Handler` and `Querier` implementations now return a standard `error`.
  Within `BaseApp`, `runTx` now returns a `(GasInfo, *Result, error)` tuple and `runMsgs` returns a
  `(*Result, error)` tuple. A reference to a `Result` is now used to indicate success whereas an error
  signals an invalid message or failed message execution. As a result, the fields `Code`, `Codespace`,
  `GasWanted`, and `GasUsed` have been removed the `Result` type. The latter two fields are now found
  in the `GasInfo` type which is always returned regardless of execution outcome.
    * Note to developers: Since all handlers and queriers must now return a standard `error`, the `types/errors/`
  package contains all the relevant and pre-registered errors that you typically work with. A typical
  error returned will look like `sdkerrors.Wrap(sdkerrors.ErrUnknownRequest, "...")`. You can retrieve
  relevant ABCI information from the error via `ABCIInfo`.
* (client) [\#5442](https://github.com/cosmos/cosmos-sdk/pull/5442) Remove client/alias.go as it's not necessary and
components can be imported directly from the packages.
* (store) [\#4748](https://github.com/cosmos/cosmos-sdk/pull/4748) The `CommitMultiStore` interface
now requires a `SetInterBlockCache` method. Applications that do not wish to support this can simply
have this method perform a no-op.
* (modules) [\#4665](https://github.com/cosmos/cosmos-sdk/issues/4665) Refactored `x/gov` module structure and dev-UX:
    * Prepare for module spec integration
    * Update gov keys to use big endian encoding instead of little endian
* (modules) [\#5017](https://github.com/cosmos/cosmos-sdk/pull/5017) The `x/genaccounts` module has been deprecated and all components removed except the `legacy/` package.
* [\#4486](https://github.com/cosmos/cosmos-sdk/issues/4486) Vesting account types decoupled from the `x/auth` module and now live under `x/auth/vesting`. Applications wishing to use vesting account types must be sure to register types via `RegisterCodec` under the new vesting package.
* [\#4486](https://github.com/cosmos/cosmos-sdk/issues/4486) The `NewBaseVestingAccount` constructor returns an error
if the provided arguments are invalid.
* (x/auth) [\#5006](https://github.com/cosmos/cosmos-sdk/pull/5006) Modular `AnteHandler` via composable decorators:
    * The `AnteHandler` interface now returns `(newCtx Context, err error)` instead of `(newCtx Context, result sdk.Result, abort bool)`
    * The `NewAnteHandler` function returns an `AnteHandler` function that returns the new `AnteHandler`
  interface and has been moved into the `auth/ante` directory.
    * `ValidateSigCount`, `ValidateMemo`, `ProcessPubKey`, `EnsureSufficientMempoolFee`, and `GetSignBytes`
  have all been removed as public functions.
    * Invalid Signatures may return `InvalidPubKey` instead of `Unauthorized` error, since the transaction
  will first hit `SetPubKeyDecorator` before the `SigVerificationDecorator` runs.
    * `StdTx#GetSignatures` will return an array of just signature byte slices `[][]byte` instead of
  returning an array of `StdSignature` structs. To replicate the old behavior, use the public field
  `StdTx.Signatures` to get back the array of StdSignatures `[]StdSignature`.
* (modules) [\#5299](https://github.com/cosmos/cosmos-sdk/pull/5299) `HandleDoubleSign` along with params `MaxEvidenceAge` and `DoubleSignJailEndTime` have moved from the `x/slashing` module to the `x/evidence` module.
* (keys) [\#4941](https://github.com/cosmos/cosmos-sdk/issues/4941) Keybase concrete types constructors such as `NewKeyBaseFromDir` and `NewInMemory` now accept optional parameters of type `KeybaseOption`. These
optional parameters are also added on the keys sub-commands functions, which are now public, and allows
these options to be set on the commands or ignored to default to previous behavior.
* [\#5547](https://github.com/cosmos/cosmos-sdk/pull/5547) `NewKeyBaseFromHomeFlag` constructor has been removed.
* [\#5439](https://github.com/cosmos/cosmos-sdk/pull/5439) Further modularization was done to the `keybase`
package to make it more suitable for use with different key formats and algorithms:
    * The `WithKeygenFunc` function added as a `KeybaseOption` which allows a custom bytes to key
    implementation to be defined when keys are created.
    * The `WithDeriveFunc` function added as a `KeybaseOption` allows custom logic for deriving a key
    from a mnemonic, bip39 password, and HD Path.
    * BIP44 is no longer build into `keybase.CreateAccount()`. It is however the default when using
    the `client/keys` add command.
    * `SupportedAlgos` and `SupportedAlgosLedger` functions return a slice of `SigningAlgo`s that are
    supported by the keybase and the ledger integration respectively.
* (simapp) [\#5419](https://github.com/cosmos/cosmos-sdk/pull/5419) The `helpers.GenTx()` now accepts a gas argument.
* (baseapp) [\#5455](https://github.com/cosmos/cosmos-sdk/issues/5455) A `sdk.Context` is now passed into the `router.Route()` function.

### Client Breaking Changes

* (rest) [\#5270](https://github.com/cosmos/cosmos-sdk/issues/5270) All account types now implement custom JSON serialization.
* (rest) [\#4783](https://github.com/cosmos/cosmos-sdk/issues/4783) The balance field in the DelegationResponse type is now sdk.Coin instead of sdk.Int
* (x/auth) [\#5006](https://github.com/cosmos/cosmos-sdk/pull/5006) The gas required to pass the `AnteHandler` has
increased significantly due to modular `AnteHandler` support. Increase GasLimit accordingly.
* (rest) [\#5336](https://github.com/cosmos/cosmos-sdk/issues/5336) `MsgEditValidator` uses `description` instead of `Description` as a JSON key.
* (keys) [\#5097](https://github.com/cosmos/cosmos-sdk/pull/5097) Due to the keybase -> keyring transition, keys need to be migrated. See `keys migrate` command for more info.
* (x/auth) [\#5424](https://github.com/cosmos/cosmos-sdk/issues/5424) Drop `decode-tx` command from x/auth/client/cli, duplicate of the `decode` command.

### Features

* (store) [\#5435](https://github.com/cosmos/cosmos-sdk/pull/5435) New iterator for paginated requests. Iterator limits DB reads to the range of the requested page.
* (x/evidence) [\#5240](https://github.com/cosmos/cosmos-sdk/pull/5240) Initial implementation of the `x/evidence` module.
* (cli) [\#5212](https://github.com/cosmos/cosmos-sdk/issues/5212) The `q gov proposals` command now supports pagination.
* (store) [\#4724](https://github.com/cosmos/cosmos-sdk/issues/4724) Multistore supports substore migrations upon load. New `rootmulti.Store.LoadLatestVersionAndUpgrade` method in
`Baseapp` supports `StoreLoader` to enable various upgrade strategies. It no
longer panics if the store to load contains substores that we didn't explicitly mount.
* [\#4972](https://github.com/cosmos/cosmos-sdk/issues/4972) A `TxResponse` with a corresponding code
and tx hash will be returned for specific Tendermint errors:
    * `CodeTxInMempoolCache`
    * `CodeMempoolIsFull`
    * `CodeTxTooLarge`
* [\#3872](https://github.com/cosmos/cosmos-sdk/issues/3872) Implement a RESTful endpoint and cli command to decode transactions.
* (keys) [\#4754](https://github.com/cosmos/cosmos-sdk/pull/4754) Introduce new Keybase implementation that can
leverage operating systems' built-in functionalities to securely store secrets. MacOS users may encounter
the following [issue](https://github.com/keybase/go-keychain/issues/47) with the `go-keychain` library. If
you encounter this issue, you must upgrade your xcode command line tools to version >= `10.2`. You can
upgrade via: `sudo rm -rf /Library/Developer/CommandLineTools; xcode-select --install`. Verify the
correct version via: `pkgutil --pkg-info=com.apple.pkg.CLTools_Executables`.
* [\#5355](https://github.com/cosmos/cosmos-sdk/pull/5355) Client commands accept a new `--keyring-backend` option through which users can specify which backend should be used
by the new key store:
    * `os`: use OS default credentials storage (default).
    * `file`: use encrypted file-based store.
    * `kwallet`: use [KDE Wallet](https://utils.kde.org/projects/kwalletmanager/) service.
    * `pass`: use the [pass](https://www.passwordstore.org/) command line password manager.
    * `test`: use password-less key store. _For testing purposes only. Use it at your own risk._
* (keys) [\#5097](https://github.com/cosmos/cosmos-sdk/pull/5097) New `keys migrate` command to assist users migrate their keys
to the new keyring.
* (keys) [\#5366](https://github.com/cosmos/cosmos-sdk/pull/5366) `keys list` now accepts a `--list-names` option to list key names only, whilst the `keys delete`
command can delete multiple keys by passing their names as arguments. The aforementioned commands can then be piped together, e.g.
`appcli keys list -n | xargs appcli keys delete`
* (modules) [\#4233](https://github.com/cosmos/cosmos-sdk/pull/4233) Add upgrade module that coordinates software upgrades of live chains.
* [\#4486](https://github.com/cosmos/cosmos-sdk/issues/4486) Introduce new `PeriodicVestingAccount` vesting account type
that allows for arbitrary vesting periods.
* (baseapp) [\#5196](https://github.com/cosmos/cosmos-sdk/pull/5196) Baseapp has a new `runTxModeReCheck` to allow applications to skip expensive and unnecessary re-checking of transactions.
* (types) [\#5196](https://github.com/cosmos/cosmos-sdk/pull/5196) Context has new `IsRecheckTx() bool` and `WithIsReCheckTx(bool) Context` methods to to be used in the `AnteHandler`.
* (x/auth/ante) [\#5196](https://github.com/cosmos/cosmos-sdk/pull/5196) AnteDecorators have been updated to avoid unnecessary checks when `ctx.IsReCheckTx() == true`
* (x/auth) [\#5006](https://github.com/cosmos/cosmos-sdk/pull/5006) Modular `AnteHandler` via composable decorators:
    * The `AnteDecorator` interface has been introduced to allow users to implement modular `AnteHandler`
  functionality that can be composed together to create a single `AnteHandler` rather than implementing
  a custom `AnteHandler` completely from scratch, where each `AnteDecorator` allows for custom behavior in
  tightly defined and logically isolated manner. These custom `AnteDecorator` can then be chained together
  with default `AnteDecorator` or third-party `AnteDecorator` to create a modularized `AnteHandler`
  which will run each `AnteDecorator` in the order specified in `ChainAnteDecorators`. For details
  on the new architecture, refer to the [ADR](docs/architecture/adr-010-modular-antehandler.md).
    * `ChainAnteDecorators` function has been introduced to take in a list of `AnteDecorators` and chain
  them in sequence and return a single `AnteHandler`:
        * `SetUpContextDecorator`: Sets `GasMeter` in context and creates defer clause to recover from any
    `OutOfGas` panics in future AnteDecorators and return `OutOfGas` error to `BaseApp`. It MUST be the
    first `AnteDecorator` in the chain for any application that uses gas (or another one that sets the gas meter).
        * `ValidateBasicDecorator`: Calls tx.ValidateBasic and returns any non-nil error.
        * `ValidateMemoDecorator`: Validates tx memo with application parameters and returns any non-nil error.
        * `ConsumeGasTxSizeDecorator`: Consumes gas proportional to the tx size based on application parameters.
        * `MempoolFeeDecorator`: Checks if fee is above local mempool `minFee` parameter during `CheckTx`.
        * `DeductFeeDecorator`: Deducts the `FeeAmount` from first signer of the transaction.
        * `SetPubKeyDecorator`: Sets pubkey of account in any account that does not already have pubkey saved in state machine.
        * `SigGasConsumeDecorator`: Consume parameter-defined amount of gas for each signature.
        * `SigVerificationDecorator`: Verify each signature is valid, return if there is an error.
        * `ValidateSigCountDecorator`: Validate the number of signatures in tx based on app-parameters.
        * `IncrementSequenceDecorator`: Increments the account sequence for each signer to prevent replay attacks.
* (cli) [\#5223](https://github.com/cosmos/cosmos-sdk/issues/5223) Cosmos Ledger App v2.0.0 is now supported. The changes are backwards compatible and App v1.5.x is still supported.
* (x/staking) [\#5380](https://github.com/cosmos/cosmos-sdk/pull/5380) Introduced ability to store historical info entries in staking keeper, allows applications to introspect specified number of past headers and validator sets
    * Introduces new parameter `HistoricalEntries` which allows applications to determine how many recent historical info entries they want to persist in store. Default value is 0.
    * Introduces cli commands and rest routes to query historical information at a given height
* (modules) [\#5249](https://github.com/cosmos/cosmos-sdk/pull/5249) Funds are now allowed to be directly sent to the community pool (via the distribution module account).
* (keys) [\#4941](https://github.com/cosmos/cosmos-sdk/issues/4941) Introduce keybase option to allow overriding the default private key implementation of a key generated through the `keys add` cli command.
* (keys) [\#5439](https://github.com/cosmos/cosmos-sdk/pull/5439) Flags `--algo` and `--hd-path` are added to
  `keys add` command in order to make use of keybase modularized. By default, it uses (0, 0) bip44
  HD path and secp256k1 keys, so is non-breaking.
* (types) [\#5447](https://github.com/cosmos/cosmos-sdk/pull/5447) Added `ApproxRoot` function to sdk.Decimal type in order to get the nth root for a decimal number, where n is a positive integer.
    * An `ApproxSqrt` function was also added for convenience around the common case of n=2.

### Improvements

* (iavl) [\#5538](https://github.com/cosmos/cosmos-sdk/pull/5538) Remove manual IAVL pruning in favor of IAVL's internal pruning strategy.
* (server) [\#4215](https://github.com/cosmos/cosmos-sdk/issues/4215) The `--pruning` flag
has been moved to the configuration file, to allow easier node configuration.
* (cli) [\#5116](https://github.com/cosmos/cosmos-sdk/issues/5116) The `CLIContext` now supports multiple verifiers
when connecting to multiple chains. The connecting chain's `CLIContext` will have to have the correct
chain ID and node URI or client set. To use a `CLIContext` with a verifier for another chain:

  ```go
  // main or parent chain (chain as if you're running without IBC)
  mainCtx := context.NewCLIContext()

  // connecting IBC chain
  sideCtx := context.NewCLIContext().
    WithChainID(sideChainID).
    WithNodeURI(sideChainNodeURI) // or .WithClient(...)

  sideCtx = sideCtx.WithVerifier(
    context.CreateVerifier(sideCtx, context.DefaultVerifierCacheSize),
  )
  ```

* (modules) [\#5017](https://github.com/cosmos/cosmos-sdk/pull/5017) The `x/auth` package now supports
generalized genesis accounts through the `GenesisAccount` interface.
* (modules) [\#4762](https://github.com/cosmos/cosmos-sdk/issues/4762) Deprecate remove and add permissions in ModuleAccount.
* (modules) [\#4760](https://github.com/cosmos/cosmos-sdk/issues/4760) update `x/auth` to match module spec.
* (modules) [\#4814](https://github.com/cosmos/cosmos-sdk/issues/4814) Add security contact to Validator description.
* (modules) [\#4875](https://github.com/cosmos/cosmos-sdk/issues/4875) refactor integration tests to use SimApp and separate test package
* (sdk) [\#4566](https://github.com/cosmos/cosmos-sdk/issues/4566) Export simulation's parameters and app state to JSON in order to reproduce bugs and invariants.
* (sdk) [\#4640](https://github.com/cosmos/cosmos-sdk/issues/4640) improve import/export simulation errors by extending `DiffKVStores` to return an array of `KVPairs` that are then compared to check for inconsistencies.
* (sdk) [\#4717](https://github.com/cosmos/cosmos-sdk/issues/4717) refactor `x/slashing` to match the new module spec
* (sdk) [\#4758](https://github.com/cosmos/cosmos-sdk/issues/4758) update `x/genaccounts` to match module spec
* (simulation) [\#4824](https://github.com/cosmos/cosmos-sdk/issues/4824) `PrintAllInvariants` flag will print all failed invariants
* (simulation) [\#4490](https://github.com/cosmos/cosmos-sdk/issues/4490) add `InitialBlockHeight` flag to resume a simulation from a given block

    * Support exporting the simulation stats to a given JSON file
* (simulation) [\#4847](https://github.com/cosmos/cosmos-sdk/issues/4847), [\#4838](https://github.com/cosmos/cosmos-sdk/pull/4838) and [\#4869](https://github.com/cosmos/cosmos-sdk/pull/4869) `SimApp` and simulation refactors:
    * Implement `SimulationManager` for executing modules' simulation functionalities in a modularized way
    * Add `RegisterStoreDecoders` to the `SimulationManager` for decoding each module's types
    * Add `GenerateGenesisStates` to the `SimulationManager` to generate a randomized `GenState` for each module
    * Add `RandomizedParams` to the `SimulationManager` that registers each modules' parameters in order to
  simulate `ParamChangeProposal`s' `Content`s
    * Add `WeightedOperations` to the `SimulationManager` that define simulation operations (modules' `Msg`s) with their
  respective weights (i.e chance of being simulated).
    * Add `ProposalContents` to the `SimulationManager` to register each module's governance proposal `Content`s.
* (simulation) [\#4893](https://github.com/cosmos/cosmos-sdk/issues/4893) Change `SimApp` keepers to be public and add getter functions for keys and codec
* (simulation) [\#4906](https://github.com/cosmos/cosmos-sdk/issues/4906) Add simulation `Config` struct that wraps simulation flags
* (simulation) [\#4935](https://github.com/cosmos/cosmos-sdk/issues/4935) Update simulation to reflect a proper `ABCI` application without bypassing `BaseApp` semantics
* (simulation) [\#5378](https://github.com/cosmos/cosmos-sdk/pull/5378) Simulation tests refactor:
    * Add `App` interface for general SDK-based app's methods.
    * Refactor and cleanup simulation tests into util functions to simplify their implementation for other SDK apps.
* (store) [\#4792](https://github.com/cosmos/cosmos-sdk/issues/4792) panic on non-registered store
* (types) [\#4821](https://github.com/cosmos/cosmos-sdk/issues/4821) types/errors package added with support for stacktraces. It is meant as a more feature-rich replacement for sdk.Errors in the mid-term.
* (store) [\#1947](https://github.com/cosmos/cosmos-sdk/issues/1947) Implement inter-block (persistent)
caching through `CommitKVStoreCacheManager`. Any application wishing to utilize an inter-block cache
must set it in their app via a `BaseApp` option. The `BaseApp` docs have been drastically improved
to detail this new feature and how state transitions occur.
* (docs/spec) All module specs moved into their respective module dir in x/ (i.e. docs/spec/staking -->> x/staking/spec)
* (docs/) [\#5379](https://github.com/cosmos/cosmos-sdk/pull/5379) Major documentation refactor, including:
    * (docs/intro/) Add and improve introduction material for newcomers.
    * (docs/basics/) Add documentation about basic concepts of the cosmos sdk such as the anatomy of an SDK application, the transaction lifecycle or accounts.
    * (docs/core/) Add documentation about core conepts of the cosmos sdk such as `baseapp`, `server`, `store`s, `context` and more.
    * (docs/building-modules/) Add reference documentation on concepts relevant for module developers (`keeper`, `handler`, `messages`, `queries`,...).
    * (docs/interfaces/) Add documentation on building interfaces for the Cosmos SDK.
    * Redesigned user interface that features new dynamically generated sidebar, build-time code embedding from GitHub, new homepage as well as many other improvements.
* (types) [\#5428](https://github.com/cosmos/cosmos-sdk/pull/5428) Add `Mod` (modulo) method and `RelativePow` (exponentation) function for `Uint`.
* (modules) [\#5506](https://github.com/cosmos/cosmos-sdk/pull/5506) Remove redundancy in `x/distribution`s use of parameters. There
  now exists a single `Params` type with a getter and setter along with a getter for each individual parameter.

### Bug Fixes

* (client) [\#5303](https://github.com/cosmos/cosmos-sdk/issues/5303) Fix ignored error in tx generate only mode.
* (cli) [\#4763](https://github.com/cosmos/cosmos-sdk/issues/4763) Fix flag `--min-self-delegation` for staking `EditValidator`
* (keys) Fix ledger custom coin type support bug.
* (x/gov) [\#5107](https://github.com/cosmos/cosmos-sdk/pull/5107) Sum validator operator's all voting power when tally votes
* (rest) [\#5212](https://github.com/cosmos/cosmos-sdk/issues/5212) Fix pagination in the `/gov/proposals` handler.

## [v0.37.14] - 2020-08-12

### Improvements

* (tendermint) Bump Tendermint version to [v0.32.13](https://github.com/tendermint/tendermint/releases/tag/v0.32.13).


## [v0.37.13] - 2020-06-03

### Improvements

* (tendermint) Bump Tendermint version to [v0.32.12](https://github.com/tendermint/tendermint/releases/tag/v0.32.12).
* (cosmos-ledger-go) Bump Cosmos Ledger Wallet library version to [v0.11.1](https://github.com/cosmos/ledger-cosmos-go/releases/tag/v0.11.1).

## [v0.37.12] - 2020-05-05

### Improvements

* (tendermint) Bump Tendermint version to [v0.32.11](https://github.com/tendermint/tendermint/releases/tag/v0.32.11).

## [v0.37.11] - 2020-04-22

### Bug Fixes

* (x/staking) [\#6021](https://github.com/cosmos/cosmos-sdk/pull/6021) --trust-node's false default value prevents creation of the genesis transaction.

## [v0.37.10] - 2020-04-22

### Bug Fixes

* (client/context) [\#5964](https://github.com/cosmos/cosmos-sdk/issues/5964) Fix incorrect instantiation of tmlite verifier when --trust-node is off.

## [v0.37.9] - 2020-04-09

### Improvements

* (tendermint) Bump Tendermint version to [v0.32.10](https://github.com/tendermint/tendermint/releases/tag/v0.32.10).

## [v0.37.8] - 2020-03-11

### Bug Fixes

* (rest) [\#5508](https://github.com/cosmos/cosmos-sdk/pull/5508) Fix `x/distribution` endpoints to properly return height in the response.
* (x/genutil) [\#5499](https://github.com/cosmos/cosmos-sdk/pull/) Ensure `DefaultGenesis` returns valid and non-nil default genesis state.
* (x/genutil) [\#5775](https://github.com/cosmos/cosmos-sdk/pull/5775) Fix `ExportGenesis` in `x/genutil` to export default genesis state (`[]`) instead of `null`.
* (genesis) [\#5086](https://github.com/cosmos/cosmos-sdk/issues/5086) Ensure `gentxs` are always an empty array instead of `nil`.

### Improvements

* (rest) [\#5648](https://github.com/cosmos/cosmos-sdk/pull/5648) Enhance /txs usability:
    * Add `tx.minheight` key to filter transaction with an inclusive minimum block height
    * Add `tx.maxheight` key to filter transaction with an inclusive maximum block height

## [v0.37.7] - 2020-02-10

### Improvements

* (modules) [\#5597](https://github.com/cosmos/cosmos-sdk/pull/5597) Add `amount` event attribute to the `complete_unbonding`
and `complete_redelegation` events that reflect the total balances of the completed unbondings and redelegations
respectively.

### Bug Fixes

* (x/gov) [\#5622](https://github.com/cosmos/cosmos-sdk/pull/5622) Track any events emitted from a proposal's handler upon successful execution.
* (x/bank) [\#5531](https://github.com/cosmos/cosmos-sdk/issues/5531) Added missing amount event to MsgMultiSend, emitted for each output.

## [v0.37.6] - 2020-01-21

### Improvements

* (tendermint) Bump Tendermint version to [v0.32.9](https://github.com/tendermint/tendermint/releases/tag/v0.32.9)

## [v0.37.5] - 2020-01-07

### Features

* (types) [\#5360](https://github.com/cosmos/cosmos-sdk/pull/5360) Implement `SortableDecBytes` which
  allows the `Dec` type be sortable.

### Improvements

* (tendermint) Bump Tendermint version to [v0.32.8](https://github.com/tendermint/tendermint/releases/tag/v0.32.8)
* (cli) [\#5482](https://github.com/cosmos/cosmos-sdk/pull/5482) Remove old "tags" nomenclature from the `q txs` command in
  favor of the new events system. Functionality remains unchanged except that `=` is used instead of `:` to be
  consistent with the API's use of event queries.

### Bug Fixes

* (iavl) [\#5276](https://github.com/cosmos/cosmos-sdk/issues/5276) Fix potential race condition in `iavlIterator#Close`.
* (baseapp) [\#5350](https://github.com/cosmos/cosmos-sdk/issues/5350) Allow a node to restart successfully
  after a `halt-height` or `halt-time` has been triggered.
* (types) [\#5395](https://github.com/cosmos/cosmos-sdk/issues/5395) Fix `Uint#LTE`.
* (types) [\#5408](https://github.com/cosmos/cosmos-sdk/issues/5408) `NewDecCoins` constructor now sorts the coins.

## [v0.37.4] - 2019-11-04

### Improvements

* (tendermint) Bump Tendermint version to [v0.32.7](https://github.com/tendermint/tendermint/releases/tag/v0.32.7)
* (ledger) [\#4716](https://github.com/cosmos/cosmos-sdk/pull/4716) Fix ledger custom coin type support bug.

### Bug Fixes

* (baseapp) [\#5200](https://github.com/cosmos/cosmos-sdk/issues/5200) Remove duplicate events from previous messages.

## [v0.37.3] - 2019-10-10

### Bug Fixes

* (genesis) [\#5095](https://github.com/cosmos/cosmos-sdk/issues/5095) Fix genesis file migration from v0.34 to
v0.36/v0.37 not converting validator consensus pubkey to bech32 format.

### Improvements

* (tendermint) Bump Tendermint version to [v0.32.6](https://github.com/tendermint/tendermint/releases/tag/v0.32.6)

## [v0.37.1] - 2019-09-19

### Features

* (cli) [\#4973](https://github.com/cosmos/cosmos-sdk/pull/4973) Enable application CPU profiling
via the `--cpu-profile` flag.
* [\#4979](https://github.com/cosmos/cosmos-sdk/issues/4979) Introduce a new `halt-time` config and
CLI option to the `start` command. When provided, an application will halt during `Commit` when the
block time is >= the `halt-time`.

### Improvements

* [\#4990](https://github.com/cosmos/cosmos-sdk/issues/4990) Add `Events` to the `ABCIMessageLog` to
provide context and grouping of events based on the messages they correspond to. The `Events` field
in `TxResponse` is deprecated and will be removed in the next major release.

### Bug Fixes

* [\#4979](https://github.com/cosmos/cosmos-sdk/issues/4979) Use `Signal(os.Interrupt)` over
`os.Exit(0)` during configured halting to allow any `defer` calls to be executed.
* [\#5034](https://github.com/cosmos/cosmos-sdk/issues/5034) Binary search in NFT Module wasn't working on larger sets.

## [v0.37.0] - 2019-08-21

### Bug Fixes

* (baseapp) [\#4903](https://github.com/cosmos/cosmos-sdk/issues/4903) Various height query fixes:
    * Move height with proof check from `CLIContext` to `BaseApp` as the height
  can automatically be injected there.
    * Update `handleQueryStore` to resemble `handleQueryCustom`
* (simulation) [\#4912](https://github.com/cosmos/cosmos-sdk/issues/4912) Fix SimApp ModuleAccountAddrs
to properly return black listed addresses for bank keeper initialization.
* (cli) [\#4919](https://github.com/cosmos/cosmos-sdk/pull/4919) Don't crash CLI
if user doesn't answer y/n confirmation request.
* (cli) [\#4927](https://github.com/cosmos/cosmos-sdk/issues/4927) Fix the `q gov vote`
command to handle empty (pruned) votes correctly.

### Improvements

* (rest) [\#4924](https://github.com/cosmos/cosmos-sdk/pull/4924) Return response
height even upon error as it may be useful for the downstream caller and have
`/auth/accounts/{address}` return a 200 with an empty account upon error when
that error is that the account doesn't exist.

## [v0.36.0] - 2019-08-13

### Breaking Changes

* (rest) [\#4837](https://github.com/cosmos/cosmos-sdk/pull/4837) Remove /version and /node_version
  endpoints in favor of refactoring /node_info to also include application version info.
* All REST responses now wrap the original resource/result. The response
  will contain two fields: height and result.
* [\#3565](https://github.com/cosmos/cosmos-sdk/issues/3565) Updates to the governance module:
    * Rename JSON field from `proposal_content` to `content`
    * Rename JSON field from `proposal_id` to `id`
    * Disable `ProposalTypeSoftwareUpgrade` temporarily
* [\#3775](https://github.com/cosmos/cosmos-sdk/issues/3775) unify sender transaction tag for ease of querying
* [\#4255](https://github.com/cosmos/cosmos-sdk/issues/4255) Add supply module that passively tracks the supplies of a chain
    * Renamed `x/distribution` `ModuleName`
    * Genesis JSON and CLI now use `distribution` instead of `distr`
    * Introduce `ModuleAccount` type, which tracks the flow of coins held within a module
    * Replaced `FeeCollectorKeeper` for a `ModuleAccount`
    * Replaced the staking `Pool`, which coins are now held by the `BondedPool` and `NotBonded` module accounts
    * The `NotBonded` module account now only keeps track of the not bonded tokens within staking, instead of the whole chain
    * [\#3628](https://github.com/cosmos/cosmos-sdk/issues/3628) Replaced governance's burn and deposit accounts for a `ModuleAccount`
    * Added a `ModuleAccount` for the distribution module
    * Added a `ModuleAccount` for the mint module
  [\#4472](https://github.com/cosmos/cosmos-sdk/issues/4472) validation for crisis genesis
* [\#3985](https://github.com/cosmos/cosmos-sdk/issues/3985) `ValidatorPowerRank` uses potential consensus power instead of tendermint power
* [\#4104](https://github.com/cosmos/cosmos-sdk/issues/4104) Gaia has been moved to its own repository: https://github.com/cosmos/gaia
* [\#4104](https://github.com/cosmos/cosmos-sdk/issues/4104) Rename gaiad.toml to app.toml. The internal contents of the application
  config remain unchanged.
* [\#4159](https://github.com/cosmos/cosmos-sdk/issues/4159) create the default module patterns and module manager
* [\#4230](https://github.com/cosmos/cosmos-sdk/issues/4230) Change the type of ABCIMessageLog#MsgIndex to uint16 for proper serialization.
* [\#4250](https://github.com/cosmos/cosmos-sdk/issues/4250) BaseApp.Query() returns app's version string set via BaseApp.SetAppVersion()
  when handling /app/version queries instead of the version string passed as build
  flag at compile time.
* [\#4262](https://github.com/cosmos/cosmos-sdk/issues/4262) GoSumHash is no longer returned by the version command.
* [\#4263](https://github.com/cosmos/cosmos-sdk/issues/4263) RestServer#Start now takes read and write timeout arguments.
* [\#4305](https://github.com/cosmos/cosmos-sdk/issues/4305) `GenerateOrBroadcastMsgs` no longer takes an `offline` parameter.
* [\#4342](https://github.com/cosmos/cosmos-sdk/pull/4342) Upgrade go-amino to v0.15.0
* [\#4351](https://github.com/cosmos/cosmos-sdk/issues/4351) InitCmd, AddGenesisAccountCmd, and CollectGenTxsCmd take node's and client's default home directories as arguments.
* [\#4387](https://github.com/cosmos/cosmos-sdk/issues/4387) Refactor the usage of tags (now called events) to reflect the
  new ABCI events semantics:
    * Move `x/{module}/tags/tags.go` => `x/{module}/types/events.go`
    * Update `docs/specs`
    * Refactor tags in favor of new `Event(s)` type(s)
    * Update `Context` to use new `EventManager`
    * (Begin|End)Blocker no longer return tags, but rather uses new `EventManager`
    * Message handlers no longer return tags, but rather uses new `EventManager`
  Any component (e.g. BeginBlocker, message handler, etc...) wishing to emit an event must do so
  through `ctx.EventManger().EmitEvent(s)`.
  To reset or wipe emitted events: `ctx = ctx.WithEventManager(sdk.NewEventManager())`
  To get all emitted events: `events := ctx.EventManager().Events()`
* [\#4437](https://github.com/cosmos/cosmos-sdk/issues/4437) Replace governance module store keys to use `[]byte` instead of `string`.
* [\#4451](https://github.com/cosmos/cosmos-sdk/issues/4451) Improve modularization of clients and modules:
    * Module directory structure improved and standardized
    * Aliases autogenerated
    * Auth and bank related commands are now mounted under the respective moduels
    * Client initialization and mounting standardized
* [\#4479](https://github.com/cosmos/cosmos-sdk/issues/4479) Remove codec argument redundency in client usage where
  the CLIContext's codec should be used instead.
* [\#4488](https://github.com/cosmos/cosmos-sdk/issues/4488) Decouple client tx, REST, and ultil packages from auth. These packages have
  been restructured and retrofitted into the `x/auth` module.
* [\#4521](https://github.com/cosmos/cosmos-sdk/issues/4521) Flatten x/bank structure by hiding module internals.
* [\#4525](https://github.com/cosmos/cosmos-sdk/issues/4525) Remove --cors flag, the feature is long gone.
* [\#4536](https://github.com/cosmos/cosmos-sdk/issues/4536) The `/auth/accounts/{address}` now returns a `height` in the response.
  The account is now nested under `account`.
* [\#4543](https://github.com/cosmos/cosmos-sdk/issues/4543) Account getters are no longer part of client.CLIContext() and have now moved
  to reside in the auth-specific AccountRetriever.
* [\#4588](https://github.com/cosmos/cosmos-sdk/issues/4588) Context does not depend on x/auth anymore. client/context is stripped out of the following features:
    * GetAccountDecoder()
    * CLIContext.WithAccountDecoder()
    * CLIContext.WithAccountStore()
  x/auth.AccountDecoder is unnecessary and consequently removed.
* [\#4602](https://github.com/cosmos/cosmos-sdk/issues/4602) client/input.{Buffer,Override}Stdin() functions are removed. Thanks to cobra's new release they are now redundant.
* [\#4633](https://github.com/cosmos/cosmos-sdk/issues/4633) Update old Tx search by tags APIs to use new Events
  nomenclature.
* [\#4649](https://github.com/cosmos/cosmos-sdk/issues/4649) Refactor x/crisis as per modules new specs.
* [\#3685](https://github.com/cosmos/cosmos-sdk/issues/3685) The default signature verification gas logic (`DefaultSigVerificationGasConsumer`) now specifies explicit key types rather than string pattern matching. This means that zones that depended on string matching to allow other keys will need to write a custom `SignatureVerificationGasConsumer` function.
* [\#4663](https://github.com/cosmos/cosmos-sdk/issues/4663) Refactor bank keeper by removing private functions
    * `InputOutputCoins`, `SetCoins`, `SubtractCoins` and `AddCoins` are now part of the `SendKeeper` instead of the `Keeper` interface
* (tendermint) [\#4721](https://github.com/cosmos/cosmos-sdk/pull/4721) Upgrade Tendermint to v0.32.1

### Features

* [\#4843](https://github.com/cosmos/cosmos-sdk/issues/4843) Add RegisterEvidences function in the codec package to register
  Tendermint evidence types with a given codec.
* (rest) [\#3867](https://github.com/cosmos/cosmos-sdk/issues/3867) Allow querying for genesis transaction when height query param is set to zero.
* [\#2020](https://github.com/cosmos/cosmos-sdk/issues/2020) New keys export/import command line utilities to export/import private keys in ASCII format
  that rely on Keybase's new underlying ExportPrivKey()/ImportPrivKey() API calls.
* [\#3565](https://github.com/cosmos/cosmos-sdk/issues/3565) Implement parameter change proposal support.
  Parameter change proposals can be submitted through the CLI
  or a REST endpoint. See docs for further usage.
* [\#3850](https://github.com/cosmos/cosmos-sdk/issues/3850) Add `rewards` and `commission` to distribution tx tags.
* [\#3981](https://github.com/cosmos/cosmos-sdk/issues/3981) Add support to gracefully halt a node at a given height
  via the node's `halt-height` config or CLI value.
* [\#4144](https://github.com/cosmos/cosmos-sdk/issues/4144) Allow for configurable BIP44 HD path and coin type.
* [\#4250](https://github.com/cosmos/cosmos-sdk/issues/4250) New BaseApp.{,Set}AppVersion() methods to get/set app's version string.
* [\#4263](https://github.com/cosmos/cosmos-sdk/issues/4263) Add `--read-timeout` and `--write-timeout` args to the `rest-server` command
  to support custom RPC R/W timeouts.
* [\#4271](https://github.com/cosmos/cosmos-sdk/issues/4271) Implement Coins#IsAnyGT
* [\#4318](https://github.com/cosmos/cosmos-sdk/issues/4318) Support height queries. Queries against nodes that have the queried
  height pruned will return an error.
* [\#4409](https://github.com/cosmos/cosmos-sdk/issues/4409) Implement a command that migrates exported state from one version to the next.
  The `migrate` command currently supports migrating from v0.34 to v0.36 by implementing
  necessary types for both versions.
* [\#4570](https://github.com/cosmos/cosmos-sdk/issues/4570) Move /bank/balances/{address} REST handler to x/bank/client/rest. The exposed interface is unchanged.
* Community pool spend proposal per Cosmos Hub governance proposal [\#7](https://github.com/cosmos/cosmos-sdk/issues/7) "Activate the Community Pool"

### Improvements

* (simulation) PrintAllInvariants flag will print all failed invariants
* (simulation) Add `InitialBlockHeight` flag to resume a simulation from a given block
* (simulation) [\#4670](https://github.com/cosmos/cosmos-sdk/issues/4670) Update simulation statistics to JSON format

    * Support exporting the simulation stats to a given JSON file
* [\#4775](https://github.com/cosmos/cosmos-sdk/issues/4775) Refactor CI config
* Upgrade IAVL to v0.12.4
* (tendermint) Upgrade Tendermint to v0.32.2
* (modules) [\#4751](https://github.com/cosmos/cosmos-sdk/issues/4751) update `x/genutils` to match module spec
* (keys) [\#4611](https://github.com/cosmos/cosmos-sdk/issues/4611) store keys in simapp now use a map instead of using individual literal keys
* [\#2286](https://github.com/cosmos/cosmos-sdk/issues/2286) Improve performance of CacheKVStore iterator.
* [\#3512](https://github.com/cosmos/cosmos-sdk/issues/3512) Implement Logger method on each module's keeper.
* [\#3655](https://github.com/cosmos/cosmos-sdk/issues/3655) Improve signature verification failure error message.
* [\#3774](https://github.com/cosmos/cosmos-sdk/issues/3774) add category tag to transactions for ease of filtering
* [\#3914](https://github.com/cosmos/cosmos-sdk/issues/3914) Implement invariant benchmarks and add target to makefile.
* [\#3928](https://github.com/cosmos/cosmos-sdk/issues/3928) remove staking references from types package
* [\#3978](https://github.com/cosmos/cosmos-sdk/issues/3978) Return ErrUnknownRequest in message handlers for unknown
  or invalid routed messages.
* [\#4190](https://github.com/cosmos/cosmos-sdk/issues/4190) Client responses that return (re)delegation(s) now return balances
  instead of shares.
* [\#4194](https://github.com/cosmos/cosmos-sdk/issues/4194) ValidatorSigningInfo now includes the validator's consensus address.
* [\#4235](https://github.com/cosmos/cosmos-sdk/issues/4235) Add parameter change proposal messages to simulation.
* [\#4235](https://github.com/cosmos/cosmos-sdk/issues/4235) Update the minting module params to implement params.ParamSet so
  individual keys can be set via proposals instead of passing a struct.
* [\#4259](https://github.com/cosmos/cosmos-sdk/issues/4259) `Coins` that are `nil` are now JSON encoded as an empty array `[]`.
  Decoding remains unchanged and behavior is left intact.
* [\#4305](https://github.com/cosmos/cosmos-sdk/issues/4305) The `--generate-only` CLI flag fully respects offline tx processing.
* [\#4379](https://github.com/cosmos/cosmos-sdk/issues/4379) close db write batch.
* [\#4384](https://github.com/cosmos/cosmos-sdk/issues/4384)- Allow splitting withdrawal transaction in several chunks
* [\#4403](https://github.com/cosmos/cosmos-sdk/issues/4403) Allow for parameter change proposals to supply only desired fields to be updated
  in objects instead of the entire object (only applies to values that are objects).
* [\#4415](https://github.com/cosmos/cosmos-sdk/issues/4415) /client refactor, reduce genutil dependancy on staking
* [\#4439](https://github.com/cosmos/cosmos-sdk/issues/4439) Implement governance module iterators.
* [\#4465](https://github.com/cosmos/cosmos-sdk/issues/4465) Unknown subcommands print relevant error message
* [\#4466](https://github.com/cosmos/cosmos-sdk/issues/4466) Commission validation added to validate basic of MsgCreateValidator by changing CommissionMsg to CommissionRates
* [\#4501](https://github.com/cosmos/cosmos-sdk/issues/4501) Support height queriers in rest client
* [\#4535](https://github.com/cosmos/cosmos-sdk/issues/4535) Improve import-export simulation errors by decoding the `KVPair.Value` into its
  respective type
* [\#4536](https://github.com/cosmos/cosmos-sdk/issues/4536) cli context queries return query height and accounts are returned with query height
* [\#4553](https://github.com/cosmos/cosmos-sdk/issues/4553) undelegate max entries check first
* [\#4556](https://github.com/cosmos/cosmos-sdk/issues/4556) Added IsValid function to Coin
* [\#4564](https://github.com/cosmos/cosmos-sdk/issues/4564) client/input.GetConfirmation()'s default is changed to No.
* [\#4573](https://github.com/cosmos/cosmos-sdk/issues/4573) Returns height in response for query endpoints.
* [\#4580](https://github.com/cosmos/cosmos-sdk/issues/4580) Update `Context#BlockHeight` to properly set the block height via `WithBlockHeader`.
* [\#4584](https://github.com/cosmos/cosmos-sdk/issues/4584) Update bank Keeper to use expected keeper interface of the AccountKeeper.
* [\#4584](https://github.com/cosmos/cosmos-sdk/issues/4584) Move `Account` and `VestingAccount` interface types to `x/auth/exported`.
* [\#4082](https://github.com/cosmos/cosmos-sdk/issues/4082) supply module queriers for CLI and REST endpoints
* [\#4601](https://github.com/cosmos/cosmos-sdk/issues/4601) Implement generic pangination helper function to be used in
  REST handlers and queriers.
* [\#4629](https://github.com/cosmos/cosmos-sdk/issues/4629) Added warning event that gets emitted if validator misses a block.
* [\#4674](https://github.com/cosmos/cosmos-sdk/issues/4674) Export `Simapp` genState generators and util functions by making them public
* [\#4706](https://github.com/cosmos/cosmos-sdk/issues/4706) Simplify context
  Replace complex Context construct with a simpler immutible struct.
  Only breaking change is not to support `Value` and `GetValue` as first class calls.
  We do embed ctx.Context() as a raw context.Context instead to be used as you see fit.

  Migration guide:

  ```go
  ctx = ctx.WithValue(contextKeyBadProposal, false)
  ```

  Now becomes:

  ```go
  ctx = ctx.WithContext(context.WithValue(ctx.Context(), contextKeyBadProposal, false))
  ```

  A bit more verbose, but also allows `context.WithTimeout()`, etc and only used
  in one function in this repo, in test code.
* [\#3685](https://github.com/cosmos/cosmos-sdk/issues/3685)  Add `SetAddressVerifier` and `GetAddressVerifier` to `sdk.Config` to allow SDK users to configure custom address format verification logic (to override the default limitation of 20-byte addresses).
* [\#3685](https://github.com/cosmos/cosmos-sdk/issues/3685)  Add an additional parameter to NewAnteHandler for a custom `SignatureVerificationGasConsumer` (the default logic is now in `DefaultSigVerificationGasConsumer). This allows SDK users to configure their own logic for which key types are accepted and how those key types consume gas.
* Remove `--print-response` flag as it is no longer used.
* Revert [\#2284](https://github.com/cosmos/cosmos-sdk/pull/2284) to allow create_empty_blocks in the config
* (tendermint) [\#4718](https://github.com/cosmos/cosmos-sdk/issues/4718) Upgrade tendermint/iavl to v0.12.3

### Bug Fixes

* [\#4891](https://github.com/cosmos/cosmos-sdk/issues/4891) Disable querying with proofs enabled when the query height <= 1.
* (rest) [\#4858](https://github.com/cosmos/cosmos-sdk/issues/4858) Do not return an error in BroadcastTxCommit when the tx broadcasting
  was successful. This allows the proper REST response to be returned for a
  failed tx during `block` broadcasting mode.
* (store) [\#4880](https://github.com/cosmos/cosmos-sdk/pull/4880) Fix error check in
  IAVL `Store#DeleteVersion`.
* (tendermint) [\#4879](https://github.com/cosmos/cosmos-sdk/issues/4879) Don't terminate the process immediately after startup when run in standalone mode.
* (simulation) [\#4861](https://github.com/cosmos/cosmos-sdk/pull/4861) Fix non-determinism simulation
  by using CLI flags as input and updating Makefile target.
* [\#4868](https://github.com/cosmos/cosmos-sdk/issues/4868) Context#CacheContext now sets a new EventManager. This prevents unwanted events
  from being emitted.
* (cli) [\#4870](https://github.com/cosmos/cosmos-sdk/issues/4870) Disable the `withdraw-all-rewards` command when `--generate-only` is supplied
* (modules) [\#4831](https://github.com/cosmos/cosmos-sdk/issues/4831) Prevent community spend proposal from transferring funds to a module account
* (keys) [\#4338](https://github.com/cosmos/cosmos-sdk/issues/4338) fix multisig key output for CLI
* (modules) [\#4795](https://github.com/cosmos/cosmos-sdk/issues/4795) restrict module accounts from receiving transactions.
  Allowing this would cause an invariant on the module account coins.
* (modules) [\#4823](https://github.com/cosmos/cosmos-sdk/issues/4823) Update the `DefaultUnbondingTime` from 3 days to 3 weeks to be inline with documentation.
* (abci) [\#4639](https://github.com/cosmos/cosmos-sdk/issues/4639) Fix `CheckTx` by verifying the message route
* Return height in responses when querying against BaseApp
* [\#1351](https://github.com/cosmos/cosmos-sdk/issues/1351) Stable AppHash allows no_empty_blocks
* [\#3705](https://github.com/cosmos/cosmos-sdk/issues/3705) Return `[]` instead of `null` when querying delegator rewards.
* [\#3966](https://github.com/cosmos/cosmos-sdk/issues/3966) fixed multiple assigns to action tags
  [\#3793](https://github.com/cosmos/cosmos-sdk/issues/3793) add delegator tag for MsgCreateValidator and deleted unused moniker and identity tags
* [\#4194](https://github.com/cosmos/cosmos-sdk/issues/4194) Fix pagination and results returned from /slashing/signing_infos
* [\#4230](https://github.com/cosmos/cosmos-sdk/issues/4230) Properly set and display the message index through the TxResponse.
* [\#4234](https://github.com/cosmos/cosmos-sdk/pull/4234) Allow `tx send --generate-only` to
  actually work offline.
* [\#4271](https://github.com/cosmos/cosmos-sdk/issues/4271) Fix addGenesisAccount by using Coins#IsAnyGT for vesting amount validation.
* [\#4273](https://github.com/cosmos/cosmos-sdk/issues/4273) Fix usage of AppendTags in x/staking/handler.go
* [\#4303](https://github.com/cosmos/cosmos-sdk/issues/4303) Fix NewCoins() underlying function for duplicate coins detection.
* [\#4307](https://github.com/cosmos/cosmos-sdk/pull/4307) Don't pass height to RPC calls as
  Tendermint will automatically use the latest height.
* [\#4362](https://github.com/cosmos/cosmos-sdk/issues/4362) simulation setup bugfix for multisim 7601778
* [\#4383](https://github.com/cosmos/cosmos-sdk/issues/4383) - currentStakeRoundUp is now always atleast currentStake + smallest-decimal-precision
* [\#4394](https://github.com/cosmos/cosmos-sdk/issues/4394) Fix signature count check to use the TxSigLimit param instead of
  a default.
* [\#4455](https://github.com/cosmos/cosmos-sdk/issues/4455) Use `QueryWithData()` to query unbonding delegations.
* [\#4493](https://github.com/cosmos/cosmos-sdk/issues/4493) Fix validator-outstanding-rewards command. It now takes as an argument
  a validator address.
* [\#4598](https://github.com/cosmos/cosmos-sdk/issues/4598) Fix redelegation and undelegation txs that were not checking for the correct bond denomination.
* [\#4619](https://github.com/cosmos/cosmos-sdk/issues/4619) Close iterators in `GetAllMatureValidatorQueue` and `UnbondAllMatureValidatorQueue`
  methods.
* [\#4654](https://github.com/cosmos/cosmos-sdk/issues/4654) validator slash event stored by period and height
* [\#4681](https://github.com/cosmos/cosmos-sdk/issues/4681) panic on invalid amount on `MintCoins` and `BurnCoins`
    * skip minting if inflation is set to zero
* Sort state JSON during export and initialization

## 0.35.0

### Bug Fixes

* Fix gas consumption bug in `Undelegate` preventing the ability to sync from
genesis.

## 0.34.10

### Bug Fixes

* Bump Tendermint version to [v0.31.11](https://github.com/tendermint/tendermint/releases/tag/v0.31.11) to address the vulnerability found in the `consensus` package.

## 0.34.9

### Bug Fixes

* Bump Tendermint version to [v0.31.10](https://github.com/tendermint/tendermint/releases/tag/v0.31.10) to address p2p panic errors.

## 0.34.8

### Bug Fixes

* Bump Tendermint version to v0.31.9 to fix the p2p panic error.
* Update gaiareplay's use of an internal Tendermint API

## 0.34.7

### Bug Fixes

#### SDK

* Fix gas consumption bug in `Undelegate` preventing the ability to sync from
genesis.

## 0.34.6

### Bug Fixes

#### SDK

* Unbonding from a validator is now only considered "complete" after the full
unbonding period has elapsed regardless of the validator's status.

## 0.34.5

### Bug Fixes

#### SDK

* [\#4273](https://github.com/cosmos/cosmos-sdk/issues/4273) Fix usage of `AppendTags` in x/staking/handler.go

### Improvements

### SDK

* [\#2286](https://github.com/cosmos/cosmos-sdk/issues/2286) Improve performance of `CacheKVStore` iterator.
* [\#3655](https://github.com/cosmos/cosmos-sdk/issues/3655) Improve signature verification failure error message.
* [\#4384](https://github.com/cosmos/cosmos-sdk/issues/4384) Allow splitting withdrawal transaction in several chunks.

#### Gaia CLI

* [\#4227](https://github.com/cosmos/cosmos-sdk/issues/4227) Support for Ledger App v1.5.
* [#4345](https://github.com/cosmos/cosmos-sdk/pull/4345) Update `ledger-cosmos-go`
to v0.10.3.

## 0.34.4

### Bug Fixes

#### SDK

* [#4234](https://github.com/cosmos/cosmos-sdk/pull/4234) Allow `tx send --generate-only` to
actually work offline.

#### Gaia

* [\#4219](https://github.com/cosmos/cosmos-sdk/issues/4219) Return an error when an empty mnemonic is provided during key recovery.

### Improvements

#### Gaia

* [\#2007](https://github.com/cosmos/cosmos-sdk/issues/2007) Return 200 status code on empty results

### New features

#### SDK

* [\#3850](https://github.com/cosmos/cosmos-sdk/issues/3850) Add `rewards` and `commission` to distribution tx tags.

## 0.34.3

### Bug Fixes

#### Gaia

* [\#4196](https://github.com/cosmos/cosmos-sdk/pull/4196) Set default invariant
check period to zero.

## 0.34.2

### Improvements

#### SDK

* [\#4135](https://github.com/cosmos/cosmos-sdk/pull/4135) Add further clarification
to generate only usage.

### Bug Fixes

#### SDK

* [\#4135](https://github.com/cosmos/cosmos-sdk/pull/4135) Fix `NewResponseFormatBroadcastTxCommit`
* [\#4053](https://github.com/cosmos/cosmos-sdk/issues/4053) Add `--inv-check-period`
flag to gaiad to set period at which invariants checks will run.
* [\#4099](https://github.com/cosmos/cosmos-sdk/issues/4099) Update the /staking/validators endpoint to support
status and pagination query flags.

## 0.34.1

### Bug Fixes

#### Gaia

* [#4163](https://github.com/cosmos/cosmos-sdk/pull/4163) Fix v0.33.x export script to port gov data correctly.

## 0.34.0

### Breaking Changes

#### Gaia

* [\#3463](https://github.com/cosmos/cosmos-sdk/issues/3463) Revert bank module handler fork (re-enables transfers)
* [\#3875](https://github.com/cosmos/cosmos-sdk/issues/3875) Replace `async` flag with `--broadcast-mode` flag where the default
  value is `sync`. The `block` mode should not be used. The REST client now
  uses `mode` parameter instead of the `return` parameter.

#### Gaia CLI

* [\#3938](https://github.com/cosmos/cosmos-sdk/issues/3938) Remove REST server's SSL support altogether.

#### SDK

* [\#3245](https://github.com/cosmos/cosmos-sdk/issues/3245) Rename validator.GetJailed() to validator.IsJailed()
* [\#3516](https://github.com/cosmos/cosmos-sdk/issues/3516) Remove concept of shares from staking unbonding and redelegation UX;
  replaced by direct coin amount.

#### Tendermint

* [\#4029](https://github.com/cosmos/cosmos-sdk/issues/4029) Upgrade Tendermint to v0.31.3

### New features

#### SDK

* [\#2935](https://github.com/cosmos/cosmos-sdk/issues/2935) New module Crisis which can test broken invariant with messages
* [\#3813](https://github.com/cosmos/cosmos-sdk/issues/3813) New sdk.NewCoins safe constructor to replace bare sdk.Coins{} declarations.
* [\#3858](https://github.com/cosmos/cosmos-sdk/issues/3858) add website, details and identity to gentx cli command
* Implement coin conversion and denomination registration utilities

#### Gaia

* [\#2935](https://github.com/cosmos/cosmos-sdk/issues/2935) Optionally assert invariants on a blockly basis using `gaiad --assert-invariants-blockly`
* [\#3886](https://github.com/cosmos/cosmos-sdk/issues/3886) Implement minting module querier and CLI/REST clients.

#### Gaia CLI

* [\#3937](https://github.com/cosmos/cosmos-sdk/issues/3937) Add command to query community-pool

#### Gaia REST API

* [\#3937](https://github.com/cosmos/cosmos-sdk/issues/3937) Add route to fetch community-pool
* [\#3949](https://github.com/cosmos/cosmos-sdk/issues/3949) added /slashing/signing_infos to get signing_info for all validators

### Improvements

#### Gaia

* [\#3808](https://github.com/cosmos/cosmos-sdk/issues/3808) `gaiad` and `gaiacli` integration tests use ./build/ binaries.
* [\#3819](https://github.com/cosmos/cosmos-sdk/issues/3819) Simulation refactor, log output now stored in ~/.gaiad/simulation/
    * Simulation moved to its own module (not a part of mock)
    * Logger type instead of passing function variables everywhere
    * Logger json output (for reloadable simulation running)
    * Cleanup bank simulation messages / remove dup code in bank simulation
    * Simulations saved in `~/.gaiad/simulations/`
    * "Lean" simulation output option to exclude No-ops and !ok functions (`--SimulationLean` flag)
* [\#3893](https://github.com/cosmos/cosmos-sdk/issues/3893) Improve `gaiacli tx sign` command
    * Add shorthand flags -a and -s for the account and sequence numbers respectively
    * Mark the account and sequence numbers required during "offline" mode
    * Always do an RPC query for account and sequence number during "online" mode
* [\#4018](https://github.com/cosmos/cosmos-sdk/issues/4018) create genesis port script for release v.0.34.0

#### Gaia CLI

* [\#3833](https://github.com/cosmos/cosmos-sdk/issues/3833) Modify stake to atom in gaia's doc.
* [\#3841](https://github.com/cosmos/cosmos-sdk/issues/3841) Add indent to JSON of `gaiacli keys [add|show|list]`
* [\#3859](https://github.com/cosmos/cosmos-sdk/issues/3859) Add newline to echo of `gaiacli keys ...`
* [\#3959](https://github.com/cosmos/cosmos-sdk/issues/3959) Improving error messages when signing with ledger devices fails

#### SDK

* [\#3238](https://github.com/cosmos/cosmos-sdk/issues/3238) Add block time to tx responses when querying for
  txs by tags or hash.
* [\#3752](https://github.com/cosmos/cosmos-sdk/issues/3752) Explanatory docs for minting mechanism (`docs/spec/mint/01_concepts.md`)
* [\#3801](https://github.com/cosmos/cosmos-sdk/issues/3801) `baseapp` safety improvements
* [\#3820](https://github.com/cosmos/cosmos-sdk/issues/3820) Make Coins.IsAllGT() more robust and consistent.
* [\#3828](https://github.com/cosmos/cosmos-sdk/issues/3828) New sdkch tool to maintain changelogs
* [\#3864](https://github.com/cosmos/cosmos-sdk/issues/3864) Make Coins.IsAllGTE() more consistent.
* [\#3907](https://github.com/cosmos/cosmos-sdk/issues/3907): dep -> go mod migration
    * Drop dep in favor of go modules.
    * Upgrade to Go 1.12.1.
* [\#3917](https://github.com/cosmos/cosmos-sdk/issues/3917) Allow arbitrary decreases to validator commission rates.
* [\#3937](https://github.com/cosmos/cosmos-sdk/issues/3937) Implement community pool querier.
* [\#3940](https://github.com/cosmos/cosmos-sdk/issues/3940) Codespace should be lowercase.
* [\#3986](https://github.com/cosmos/cosmos-sdk/issues/3986) Update the Stringer implementation of the Proposal type.
* [\#926](https://github.com/cosmos/cosmos-sdk/issues/926) circuit breaker high level explanation
* [\#3896](https://github.com/cosmos/cosmos-sdk/issues/3896) Fixed various linters warnings in the context of the gometalinter -> golangci-lint migration
* [\#3916](https://github.com/cosmos/cosmos-sdk/issues/3916) Hex encode data in tx responses

### Bug Fixes

#### Gaia

* [\#3825](https://github.com/cosmos/cosmos-sdk/issues/3825) Validate genesis before running gentx
* [\#3889](https://github.com/cosmos/cosmos-sdk/issues/3889) When `--generate-only` is provided, the Keybase is not used and as a result
  the `--from` value must be a valid Bech32 cosmos address.
* 3974 Fix go env setting in installation.md
* 3996 Change 'make get_tools' to 'make tools' in DOCS_README.md.

#### Gaia CLI

* [\#3883](https://github.com/cosmos/cosmos-sdk/issues/3883) Remove Height Flag from CLI Queries
* [\#3899](https://github.com/cosmos/cosmos-sdk/issues/3899) Using 'gaiacli config node' breaks ~/config/config.toml

#### SDK

* [\#3837](https://github.com/cosmos/cosmos-sdk/issues/3837) Fix `WithdrawValidatorCommission` to properly set the validator's remaining commission.
* [\#3870](https://github.com/cosmos/cosmos-sdk/issues/3870) Fix DecCoins#TruncateDecimal to never return zero coins in
  either the truncated coins or the change coins.
* [\#3915](https://github.com/cosmos/cosmos-sdk/issues/3915) Remove ';' delimiting support from ParseDecCoins
* [\#3977](https://github.com/cosmos/cosmos-sdk/issues/3977) Fix docker image build
* [\#4020](https://github.com/cosmos/cosmos-sdk/issues/4020) Fix queryDelegationRewards by returning an error
when the validator or delegation do not exist.
* [\#4050](https://github.com/cosmos/cosmos-sdk/issues/4050) Fix DecCoins APIs
where rounding or truncation could result in zero decimal coins.
* [\#4088](https://github.com/cosmos/cosmos-sdk/issues/4088) Fix `calculateDelegationRewards`
by accounting for rounding errors when multiplying stake by slashing fractions.

## 0.33.2

### Improvements

#### Tendermint

* Upgrade Tendermint to `v0.31.0-dev0-fix0` which includes critical security fixes.

## 0.33.1

### Bug Fixes

#### Gaia

* [\#3999](https://github.com/cosmos/cosmos-sdk/pull/3999) Fix distribution delegation for zero height export bug

## 0.33.0

BREAKING CHANGES

* Gaia REST API
    * [\#3641](https://github.com/cosmos/cosmos-sdk/pull/3641) Remove the ability to use a Keybase from the REST API client:
        * `password` and `generate_only` have been removed from the `base_req` object
        * All txs that used to sign or use the Keybase now only generate the tx
        * `keys` routes completely removed
    * [\#3692](https://github.com/cosmos/cosmos-sdk/pull/3692) Update tx encoding and broadcasting endpoints:
        * Remove duplicate broadcasting endpoints in favor of POST @ `/txs`
            * The `Tx` field now accepts a `StdTx` and not raw tx bytes
        * Move encoding endpoint to `/txs/encode`

* Gaia
    * [\#3787](https://github.com/cosmos/cosmos-sdk/pull/3787) Fork the `x/bank` module into the Gaia application with only a
  modified message handler, where the modified message handler behaves the same as
  the standard `x/bank` message handler except for `MsgMultiSend` that must burn
  exactly 9 atoms and transfer 1 atom, and `MsgSend` is disabled.
    * [\#3789](https://github.com/cosmos/cosmos-sdk/pull/3789) Update validator creation flow:
        * Remove `NewMsgCreateValidatorOnBehalfOf` and corresponding business logic
        * Ensure the validator address equals the delegator address during
    `MsgCreateValidator#ValidateBasic`

* SDK
    * [\#3750](https://github.com/cosmos/cosmos-sdk/issues/3750) Track outstanding rewards per-validator instead of globally,
           and fix the main simulation issue, which was that slashes of
           re-delegations to a validator were not correctly accounted for
           in fee distribution when the redelegation in question had itself
            been slashed (from a fault committed by a different validator)
           in the same BeginBlock. Outstanding rewards are now available
           on a per-validator basis in REST.
    * [\#3669](https://github.com/cosmos/cosmos-sdk/pull/3669) Ensure consistency in message naming, codec registration, and JSON
  tags.
    * [\#3788](https://github.com/cosmos/cosmos-sdk/pull/3788) Change order of operations for greater accuracy when calculating delegation share token value
    * [\#3788](https://github.com/cosmos/cosmos-sdk/pull/3788) DecCoins.Cap -> DecCoins.Intersect
    * [\#3666](https://github.com/cosmos/cosmos-sdk/pull/3666) Improve coins denom validation.
    * [\#3751](https://github.com/cosmos/cosmos-sdk/pull/3751) Disable (temporarily) support for ED25519 account key pairs.

* Tendermint
    * [\#3804] Update to Tendermint `v0.31.0-dev0`

FEATURES

* SDK
    * [\#3719](https://github.com/cosmos/cosmos-sdk/issues/3719) DBBackend can now be set at compile time.
    Defaults: goleveldb. Supported: cleveldb.

IMPROVEMENTS

* Gaia REST API
    * Update the `TxResponse` type allowing for the `Logs` result to be JSON decoded automatically.

* Gaia CLI
    * [\#3653](https://github.com/cosmos/cosmos-sdk/pull/3653) Prompt user confirmation prior to signing and broadcasting a transaction.
    * [\#3670](https://github.com/cosmos/cosmos-sdk/pull/3670) CLI support for showing bech32 addresses in Ledger devices
    * [\#3711](https://github.com/cosmos/cosmos-sdk/pull/3711) Update `tx sign` to use `--from` instead of the deprecated `--name`
  CLI flag.
    * [\#3738](https://github.com/cosmos/cosmos-sdk/pull/3738) Improve multisig UX:
        * `gaiacli keys show -o json` now includes constituent pubkeys, respective weights and threshold
        * `gaiacli keys show --show-multisig` now displays constituent pubkeys, respective weights and threshold
        * `gaiacli tx sign --validate-signatures` now displays multisig signers with their respective weights
    * [\#3730](https://github.com/cosmos/cosmos-sdk/issues/3730) Improve workflow for
  `gaiad gentx` with offline public keys, by outputting stdtx file that needs to be signed.
    * [\#3761](https://github.com/cosmos/cosmos-sdk/issues/3761) Querying account related information using custom querier in auth module

* SDK
    * [\#3753](https://github.com/cosmos/cosmos-sdk/issues/3753) Remove no-longer-used governance penalty parameter
    * [\#3679](https://github.com/cosmos/cosmos-sdk/issues/3679) Consistent operators across Coins, DecCoins, Int, Dec
            replaced: Minus->Sub Plus->Add Div->Quo
    * [\#3665](https://github.com/cosmos/cosmos-sdk/pull/3665) Overhaul sdk.Uint type in preparation for Coins Int -> Uint migration.
    * [\#3691](https://github.com/cosmos/cosmos-sdk/issues/3691) Cleanup error messages
    * [\#3456](https://github.com/cosmos/cosmos-sdk/issues/3456) Integrate in the Int.ToDec() convenience function
    * [\#3300](https://github.com/cosmos/cosmos-sdk/pull/3300) Update the spec-spec, spec file reorg, and TOC updates.
    * [\#3694](https://github.com/cosmos/cosmos-sdk/pull/3694) Push tagged docker images on docker hub when tag is created.
    * [\#3716](https://github.com/cosmos/cosmos-sdk/pull/3716) Update file permissions the client keys directory and contents to `0700`.
    * [\#3681](https://github.com/cosmos/cosmos-sdk/issues/3681) Migrate ledger-cosmos-go from ZondaX to Cosmos organization

* Tendermint
    * [\#3699](https://github.com/cosmos/cosmos-sdk/pull/3699) Upgrade to Tendermint 0.30.1

BUG FIXES

* Gaia CLI
    * [\#3731](https://github.com/cosmos/cosmos-sdk/pull/3731) `keys add --interactive` bip32 passphrase regression fix
    * [\#3714](https://github.com/cosmos/cosmos-sdk/issues/3714) Fix USB raw access issues with gaiacli when installed via snap

* Gaia
    * [\#3777](https://github.com/cosmso/cosmos-sdk/pull/3777) `gaiad export` no longer panics when the database is empty
    * [\#3806](https://github.com/cosmos/cosmos-sdk/pull/3806) Properly return errors from a couple of struct Unmarshal functions

* SDK
    * [\#3728](https://github.com/cosmos/cosmos-sdk/issues/3728) Truncate decimal multiplication & division in distribution to ensure
           no more than the collected fees / inflation are distributed
    * [\#3727](https://github.com/cosmos/cosmos-sdk/issues/3727) Return on zero-length (including []byte{}) PrefixEndBytes() calls
    * [\#3559](https://github.com/cosmos/cosmos-sdk/issues/3559) fix occasional failing due to non-determinism in lcd test TestBonding
    where validator is unexpectedly slashed throwing off test calculations
    * [\#3411](https://github.com/cosmos/cosmos-sdk/pull/3411) Include the `RequestInitChain.Time` in the block header init during
  `InitChain`.
    * [\#3717](https://github.com/cosmos/cosmos-sdk/pull/3717) Update the vesting specification and implementation to cap deduction from
  `DelegatedVesting` by at most `DelegatedVesting`. This accounts for the case where
  the undelegation amount may exceed the original delegation amount due to
  truncation of undelegation tokens.
    * [\#3717](https://github.com/cosmos/cosmos-sdk/pull/3717) Ignore unknown proposers in allocating rewards for proposers, in case
    unbonding period was just 1 block and proposer was already deleted.
    * [\#3726](https://github.com/cosmos/cosmos-sdk/pull/3724) Cap(clip) reward to remaining coins in AllocateTokens.

## 0.32.0

BREAKING CHANGES

* Gaia REST API
    * [\#3642](https://github.com/cosmos/cosmos-sdk/pull/3642) `GET /tx/{hash}` now returns `404` instead of `500` if the transaction is not found

* SDK
* [\#3580](https://github.com/cosmos/cosmos-sdk/issues/3580) Migrate HTTP request/response types and utilities to types/rest.
* [\#3592](https://github.com/cosmos/cosmos-sdk/issues/3592) Drop deprecated keybase implementation's New() constructor in
   favor of a new crypto/keys.New(string, string) implementation that
   returns a lazy keybase instance. Remove client.MockKeyBase,
   superseded by crypto/keys.NewInMemory()
* [\#3621](https://github.com/cosmos/cosmos-sdk/issues/3621) staking.GenesisState.Bonds -> Delegations

IMPROVEMENTS

* SDK
    * [\#3311](https://github.com/cosmos/cosmos-sdk/pull/3311) Reconcile the `DecCoin/s` API with the `Coin/s` API.
    * [\#3614](https://github.com/cosmos/cosmos-sdk/pull/3614) Add coin denom length checks to the coins constructors.
    * [\#3621](https://github.com/cosmos/cosmos-sdk/issues/3621) remove many inter-module dependancies
    * [\#3601](https://github.com/cosmos/cosmos-sdk/pull/3601) JSON-stringify the ABCI log response which includes the log and message
  index.
    * [\#3604](https://github.com/cosmos/cosmos-sdk/pull/3604) Improve SDK funds related error messages and allow for unicode in
  JSON ABCI log.
    * [\#3620](https://github.com/cosmos/cosmos-sdk/pull/3620) Version command shows build tags
    * [\#3638](https://github.com/cosmos/cosmos-sdk/pull/3638) Add Bcrypt benchmarks & justification of security parameter choice
    * [\#3648](https://github.com/cosmos/cosmos-sdk/pull/3648) Add JSON struct tags to vesting accounts.

* Tendermint
    * [\#3618](https://github.com/cosmos/cosmos-sdk/pull/3618) Upgrade to Tendermint 0.30.03

BUG FIXES

* SDK
    * [\#3646](https://github.com/cosmos/cosmos-sdk/issues/3646) `x/mint` now uses total token supply instead of total bonded tokens to calculate inflation


## 0.31.2

BREAKING CHANGES

* SDK
* [\#3592](https://github.com/cosmos/cosmos-sdk/issues/3592) Drop deprecated keybase implementation's
   New constructor in favor of a new
   crypto/keys.New(string, string) implementation that
   returns a lazy keybase instance. Remove client.MockKeyBase,
   superseded by crypto/keys.NewInMemory()

IMPROVEMENTS

* SDK
    * [\#3604](https://github.com/cosmos/cosmos-sdk/pulls/3604) Improve SDK funds related error messages and allow for unicode in
  JSON ABCI log.

* Tendermint
    * [\#3563](https://github.com/cosmos/cosmos-sdk/3563) Update to Tendermint version `0.30.0-rc0`


BUG FIXES

* Gaia
    * [\#3585] Fix setting the tx hash in `NewResponseFormatBroadcastTxCommit`.
    * [\#3585] Return an empty `TxResponse` when Tendermint returns an empty
  `ResultBroadcastTx`.

* SDK
    * [\#3582](https://github.com/cosmos/cosmos-sdk/pull/3582) Running `make test_unit` was failing due to a missing tag
    * [\#3617](https://github.com/cosmos/cosmos-sdk/pull/3582) Fix fee comparison when the required fees does not contain any denom
  present in the tx fees.

## 0.31.0

BREAKING CHANGES

* Gaia REST API (`gaiacli advanced rest-server`)
    * [\#3284](https://github.com/cosmos/cosmos-sdk/issues/3284) Rename the `name`
  field to `from` in the `base_req` body.
    * [\#3485](https://github.com/cosmos/cosmos-sdk/pull/3485) Error responses are now JSON objects.
    * [\#3477][distribution] endpoint changed "all_delegation_rewards" -> "delegator_total_rewards"

* Gaia CLI  (`gaiacli`)
    * [#3399](https://github.com/cosmos/cosmos-sdk/pull/3399) Add `gaiad validate-genesis` command to facilitate checking of genesis files
    * [\#1894](https://github.com/cosmos/cosmos-sdk/issues/1894) `version` prints out short info by default. Add `--long` flag. Proper handling of `--format` flag introduced.
    * [\#3465](https://github.com/cosmos/cosmos-sdk/issues/3465) `gaiacli rest-server` switched back to insecure mode by default:
        * `--insecure` flag is removed.
        * `--tls` is now used to enable secure layer.
    * [\#3451](https://github.com/cosmos/cosmos-sdk/pull/3451) `gaiacli` now returns transactions in plain text including tags.
    * [\#3497](https://github.com/cosmos/cosmos-sdk/issues/3497) `gaiad init` now takes moniker as required arguments, not as parameter.
    * [\#3501](https://github.com/cosmos/cosmos-sdk/issues/3501) Change validator
  address Bech32 encoding to consensus address in `tendermint-validator-set`.

* Gaia
    *  [\#3457](https://github.com/cosmos/cosmos-sdk/issues/3457) Changed governance tally validatorGovInfo to use sdk.Int power instead of sdk.Dec
    *  [\#3495](https://github.com/cosmos/cosmos-sdk/issues/3495) Added Validator Minimum Self Delegation
    *  Reintroduce OR semantics for tx fees

* SDK
    * [\#2513](https://github.com/cosmos/cosmos-sdk/issues/2513) Tendermint updates are adjusted by 10^-6 relative to staking tokens,
    * [\#3487](https://github.com/cosmos/cosmos-sdk/pull/3487) Move HTTP/REST utilities out of client/utils into a new dedicated client/rest package.
    * [\#3490](https://github.com/cosmos/cosmos-sdk/issues/3490) ReadRESTReq() returns bool to avoid callers to write error responses twice.
    * [\#3502](https://github.com/cosmos/cosmos-sdk/pull/3502) Fixes issue when comparing genesis states
    * [\#3514](https://github.com/cosmos/cosmos-sdk/pull/3514) Various clean ups:
        * Replace all GetKeyBase\* functions family in favor of NewKeyBaseFromDir and NewKeyBaseFromHomeFlag.
        * Remove Get prefix from all TxBuilder's getters.
    * [\#3522](https://github.com/cosmos/cosmos-sdk/pull/3522) Get rid of double negatives: Coins.IsNotNegative() -> Coins.IsAnyNegative().
    * [\#3561](https://github.com/cosmos/cosmos-sdk/issues/3561) Don't unnecessarily store denominations in staking


FEATURES

* Gaia REST API

* [\#2358](https://github.com/cosmos/cosmos-sdk/issues/2358) Add distribution module REST interface

* Gaia CLI  (`gaiacli`)
    * [\#3429](https://github.com/cosmos/cosmos-sdk/issues/3429) Support querying
  for all delegator distribution rewards.
    * [\#3449](https://github.com/cosmos/cosmos-sdk/issues/3449) Proof verification now works with absence proofs
    * [\#3484](https://github.com/cosmos/cosmos-sdk/issues/3484) Add support
  vesting accounts to the add-genesis-account command.

* Gaia
    * [\#3397](https://github.com/cosmos/cosmos-sdk/pull/3397) Implement genesis file sanitization to avoid failures at chain init.
    * [\#3428](https://github.com/cosmos/cosmos-sdk/issues/3428) Run the simulation from a particular genesis state loaded from a file

* SDK
    * [\#3270](https://github.com/cosmos/cosmos-sdk/issues/3270) [x/staking] limit number of ongoing unbonding delegations /redelegations per pair/trio
    * [\#3477][distribution] new query endpoint "delegator_validators"
    * [\#3514](https://github.com/cosmos/cosmos-sdk/pull/3514) Provided a lazy loading implementation of Keybase that locks the underlying
    storage only for the time needed to perform the required operation. Also added Keybase reference to TxBuilder struct.
    * [types] [\#2580](https://github.com/cosmos/cosmos-sdk/issues/2580) Addresses now Bech32 empty addresses to an empty string


IMPROVEMENTS

* Gaia REST API
    * [\#3284](https://github.com/cosmos/cosmos-sdk/issues/3284) Update Gaia Lite
  REST service to support the following:
        * Automatic account number and sequence population when fields are omitted
        * Generate only functionality no longer requires access to a local Keybase
        * `from` field in the `base_req` body can be a Keybase name or account address
    * [\#3423](https://github.com/cosmos/cosmos-sdk/issues/3423) Allow simulation
  (auto gas) to work with generate only.
    * [\#3514](https://github.com/cosmos/cosmos-sdk/pull/3514) REST server calls to keybase does not lock the underlying storage anymore.
    * [\#3523](https://github.com/cosmos/cosmos-sdk/pull/3523) Added `/tx/encode` endpoint to serialize a JSON tx to base64-encoded Amino.

* Gaia CLI  (`gaiacli`)
    * [\#3476](https://github.com/cosmos/cosmos-sdk/issues/3476) New `withdraw-all-rewards` command to withdraw all delegations rewards for delegators.
    * [\#3497](https://github.com/cosmos/cosmos-sdk/issues/3497) `gaiad gentx` supports `--ip` and `--node-id` flags to override defaults.
    * [\#3518](https://github.com/cosmos/cosmos-sdk/issues/3518) Fix flow in
  `keys add` to show the mnemonic by default.
    * [\#3517](https://github.com/cosmos/cosmos-sdk/pull/3517) Increased test coverage
    * [\#3523](https://github.com/cosmos/cosmos-sdk/pull/3523) Added `tx encode` command to serialize a JSON tx to base64-encoded Amino.

* Gaia
    * [\#3418](https://github.com/cosmos/cosmos-sdk/issues/3418) Add vesting account
  genesis validation checks to `GaiaValidateGenesisState`.
    * [\#3420](https://github.com/cosmos/cosmos-sdk/issues/3420) Added maximum length to governance proposal descriptions and titles
    * [\#3256](https://github.com/cosmos/cosmos-sdk/issues/3256) Add gas consumption
  for tx size in the ante handler.
    * [\#3454](https://github.com/cosmos/cosmos-sdk/pull/3454) Add `--jail-whitelist` to `gaiad export` to enable testing of complex exports
    * [\#3424](https://github.com/cosmos/cosmos-sdk/issues/3424) Allow generation of gentxs with empty memo field.
    * [\#3507](https://github.com/cosmos/cosmos-sdk/issues/3507) General cleanup, removal of unnecessary struct fields, undelegation bugfix, and comment clarification in x/staking and x/slashing

* SDK
    * [\#2605] x/params add subkey accessing
    * [\#2986](https://github.com/cosmos/cosmos-sdk/pull/2986) Store Refactor
    * [\#3435](https://github.com/cosmos/cosmos-sdk/issues/3435) Test that store implementations do not allow nil values
    * [\#2509](https://github.com/cosmos/cosmos-sdk/issues/2509) Sanitize all usage of Dec.RoundInt64()
    * [\#556](https://github.com/cosmos/cosmos-sdk/issues/556) Increase `BaseApp`
  test coverage.
    * [\#3357](https://github.com/cosmos/cosmos-sdk/issues/3357) develop state-transitions.md for staking spec, missing states added to `state.md`
    * [\#3552](https://github.com/cosmos/cosmos-sdk/pull/3552) Validate bit length when
  deserializing `Int` types.


BUG FIXES

* Gaia CLI  (`gaiacli`)
    * [\#3417](https://github.com/cosmos/cosmos-sdk/pull/3417) Fix `q slashing signing-info` panic by ensuring safety of user input and properly returning not found error
    * [\#3345](https://github.com/cosmos/cosmos-sdk/issues/3345) Upgrade ledger-cosmos-go dependency to v0.9.3 to pull
    https://github.com/ZondaX/ledger-cosmos-go/commit/ed9aa39ce8df31bad1448c72d3d226bf2cb1a8d1 in order to fix a derivation path issue that causes `gaiacli keys add --recover`
    to malfunction.
    * [\#3419](https://github.com/cosmos/cosmos-sdk/pull/3419) Fix `q distr slashes` panic
    * [\#3453](https://github.com/cosmos/cosmos-sdk/pull/3453) The `rest-server` command didn't respect persistent flags such as `--chain-id` and `--trust-node` if they were
    passed on the command line.
    * [\#3441](https://github.com/cosmos/cosmos-sdk/pull/3431) Improved resource management and connection handling (ledger devices). Fixes issue with DER vs BER signatures.

* Gaia
    * [\#3486](https://github.com/cosmos/cosmos-sdk/pull/3486) Use AmountOf in
    vesting accounts instead of zipping/aligning denominations.


## 0.30.0

BREAKING CHANGES

* Gaia REST API (`gaiacli advanced rest-server`)
    * [gaia-lite] [\#2182] Renamed and merged all redelegations endpoints into `/staking/redelegations`
    * [\#3176](https://github.com/cosmos/cosmos-sdk/issues/3176) `tx/sign` endpoint now expects `BaseReq` fields as nested object.
    * [\#2222] all endpoints renamed from `/stake` -> `/staking`
    * [\#1268] `LooseTokens` -> `NotBondedTokens`
    * [\#3289] misc renames:
        * `Validator.UnbondingMinTime` -> `Validator.UnbondingCompletionTime`
        * `Delegation` -> `Value` in `MsgCreateValidator` and `MsgDelegate`
        * `MsgBeginUnbonding` -> `MsgUndelegate`

* Gaia CLI  (`gaiacli`)
    * [\#810](https://github.com/cosmos/cosmos-sdk/issues/810) Don't fallback to any default values for chain ID.
        * Users need to supply chain ID either via config file or the `--chain-id` flag.
        * Change `chain_id` and `trust_node` in `gaiacli` configuration to `chain-id` and `trust-node` respectively.
    * [\#3069](https://github.com/cosmos/cosmos-sdk/pull/3069) `--fee` flag renamed to `--fees` to support multiple coins
    * [\#3156](https://github.com/cosmos/cosmos-sdk/pull/3156) Remove unimplemented `gaiacli init` command
    * [\#2222] `gaiacli tx stake` -> `gaiacli tx staking`, `gaiacli query stake` -> `gaiacli query staking`
    * [\#1894](https://github.com/cosmos/cosmos-sdk/issues/1894) `version` command now shows latest commit, vendor dir hash, and build machine info.
    * [\#3320](https://github.com/cosmos/cosmos-sdk/pull/3320) Ensure all `gaiacli query` commands respect the `--output` and `--indent` flags

* Gaia
    * https://github.com/cosmos/cosmos-sdk/issues/2838 - Move store keys to constants
    * [\#3162](https://github.com/cosmos/cosmos-sdk/issues/3162) The `--gas` flag now takes `auto` instead of `simulate`
    in order to trigger a simulation of the tx before the actual execution.
    * [\#3285](https://github.com/cosmos/cosmos-sdk/pull/3285) New `gaiad tendermint version` to print libs versions
    * [\#1894](https://github.com/cosmos/cosmos-sdk/pull/1894) `version` command now shows latest commit, vendor dir hash, and build machine info.
    * [\#3249](https://github.com/cosmos/cosmos-sdk/issues/3249) `tendermint`'s `show-validator` and `show-address` `--json` flags removed in favor of `--output-format=json`.

* SDK
    * [distribution] [\#3359](https://github.com/cosmos/cosmos-sdk/issues/3359) Always round down when calculating rewards-to-be-withdrawn in F1 fee distribution
    * [#3336](https://github.com/cosmos/cosmos-sdk/issues/3336) Ensure all SDK
  messages have their signature bytes contain canonical fields `value` and `type`.
    * [\#3333](https://github.com/cosmos/cosmos-sdk/issues/3333) - F1 storage efficiency improvements - automatic withdrawals when unbonded, historical reward reference counting
    * [staking] [\#2513](https://github.com/cosmos/cosmos-sdk/issues/2513) Validator power type from Dec -> Int
    * [staking] [\#3233](https://github.com/cosmos/cosmos-sdk/issues/3233) key and value now contain duplicate fields to simplify code
    * [\#3064](https://github.com/cosmos/cosmos-sdk/issues/3064) Sanitize `sdk.Coin` denom. Coins denoms are now case insensitive, i.e. 100fooToken equals to 100FOOTOKEN.
    * [\#3195](https://github.com/cosmos/cosmos-sdk/issues/3195) Allows custom configuration for syncable strategy
    * [\#3242](https://github.com/cosmos/cosmos-sdk/issues/3242) Fix infinite gas
    meter utilization during aborted ante handler executions.
    * [x/distribution] [\#3292](https://github.com/cosmos/cosmos-sdk/issues/3292) Enable or disable withdraw addresses with a parameter in the param store
    * [staking] [\#2222](https://github.com/cosmos/cosmos-sdk/issues/2222) `/stake` -> `/staking` module rename
    * [staking] [\#1268](https://github.com/cosmos/cosmos-sdk/issues/1268) `LooseTokens` -> `NotBondedTokens`
    * [staking] [\#1402](https://github.com/cosmos/cosmos-sdk/issues/1402) Redelegation and unbonding-delegation structs changed to include multiple an array of entries
    * [staking] [\#3289](https://github.com/cosmos/cosmos-sdk/issues/3289) misc renames:
        * `Validator.UnbondingMinTime` -> `Validator.UnbondingCompletionTime`
        * `Delegation` -> `Value` in `MsgCreateValidator` and `MsgDelegate`
        * `MsgBeginUnbonding` -> `MsgUndelegate`
    * [\#3315] Increase decimal precision to 18
    * [\#3323](https://github.com/cosmos/cosmos-sdk/issues/3323) Update to Tendermint 0.29.0
    * [\#3328](https://github.com/cosmos/cosmos-sdk/issues/3328) [x/gov] Remove redundant action tag

* Tendermint
    * [\#3298](https://github.com/cosmos/cosmos-sdk/issues/3298) Upgrade to Tendermint 0.28.0

FEATURES

* Gaia REST API (`gaiacli advanced rest-server`)
    * [\#3067](https://github.com/cosmos/cosmos-sdk/issues/3067) Add support for fees on transactions
    * [\#3069](https://github.com/cosmos/cosmos-sdk/pull/3069) Add a custom memo on transactions
    * [\#3027](https://github.com/cosmos/cosmos-sdk/issues/3027) Implement
  `/gov/proposals/{proposalID}/proposer` to query for a proposal's proposer.

* Gaia CLI  (`gaiacli`)
    * [\#2399](https://github.com/cosmos/cosmos-sdk/issues/2399) Implement `params` command to query slashing parameters.
    * [\#2730](https://github.com/cosmos/cosmos-sdk/issues/2730) Add tx search pagination parameter
    * [\#3027](https://github.com/cosmos/cosmos-sdk/issues/3027) Implement
  `query gov proposer [proposal-id]` to query for a proposal's proposer.
    * [\#3198](https://github.com/cosmos/cosmos-sdk/issues/3198) New `keys add --multisig` flag to store multisig keys locally.
    * [\#3198](https://github.com/cosmos/cosmos-sdk/issues/3198) New `multisign` command to generate multisig signatures.
    * [\#3198](https://github.com/cosmos/cosmos-sdk/issues/3198) New `sign --multisig` flag to enable multisig mode.
    * [\#2715](https://github.com/cosmos/cosmos-sdk/issues/2715) Reintroduce gaia server's insecure mode.
    * [\#3334](https://github.com/cosmos/cosmos-sdk/pull/3334) New `gaiad completion` and `gaiacli completion` to generate Bash/Zsh completion scripts.
    * [\#2607](https://github.com/cosmos/cosmos-sdk/issues/2607) Make `gaiacli config` handle the boolean `indent` flag to beautify commands JSON output.

* Gaia
    * [\#2182] [x/staking] Added querier for querying a single redelegation
    * [\#3305](https://github.com/cosmos/cosmos-sdk/issues/3305) Add support for
    vesting accounts at genesis.
    * [\#3198](https://github.com/cosmos/cosmos-sdk/issues/3198) [x/auth] Add multisig transactions support
    * [\#3198](https://github.com/cosmos/cosmos-sdk/issues/3198) `add-genesis-account` can take both account addresses and key names

* SDK
    * [\#3099](https://github.com/cosmos/cosmos-sdk/issues/3099) Implement F1 fee distribution
    * [\#2926](https://github.com/cosmos/cosmos-sdk/issues/2926) Add TxEncoder to client TxBuilder.
    * [\#2694](https://github.com/cosmos/cosmos-sdk/issues/2694) Vesting account implementation.
    * [\#2996](https://github.com/cosmos/cosmos-sdk/issues/2996) Update the `AccountKeeper` to contain params used in the context of
  the ante handler.
    * [\#3179](https://github.com/cosmos/cosmos-sdk/pull/3179) New CodeNoSignatures error code.
    * [\#3319](https://github.com/cosmos/cosmos-sdk/issues/3319) [x/distribution] Queriers for all distribution state worth querying; distribution query commands
    * [\#3356](https://github.com/cosmos/cosmos-sdk/issues/3356) [x/auth] bech32-ify accounts address in error message.

IMPROVEMENTS

* Gaia REST API
    * [\#3176](https://github.com/cosmos/cosmos-sdk/issues/3176) Validate tx/sign endpoint POST body.
    * [\#2948](https://github.com/cosmos/cosmos-sdk/issues/2948) Swagger UI now makes requests to light client node

* Gaia CLI  (`gaiacli`)
    * [\#3224](https://github.com/cosmos/cosmos-sdk/pull/3224) Support adding offline public keys to the keystore

* Gaia
    * [\#2186](https://github.com/cosmos/cosmos-sdk/issues/2186) Add Address Interface
    * [\#3158](https://github.com/cosmos/cosmos-sdk/pull/3158) Validate slashing genesis
    * [\#3172](https://github.com/cosmos/cosmos-sdk/pull/3172) Support minimum fees in a local testnet.
    * [\#3250](https://github.com/cosmos/cosmos-sdk/pull/3250) Refactor integration tests and increase coverage
    * [\#3248](https://github.com/cosmos/cosmos-sdk/issues/3248) Refactor tx fee
  model:
        * Validators specify minimum gas prices instead of minimum fees
        * Clients may provide either fees or gas prices directly
        * The gas prices of a tx must meet a validator's minimum
        * `gaiad start` and `gaia.toml` take --minimum-gas-prices flag and minimum-gas-price config key respectively.
    * [\#2859](https://github.com/cosmos/cosmos-sdk/issues/2859) Rename `TallyResult` in gov proposals to `FinalTallyResult`
    * [\#3286](https://github.com/cosmos/cosmos-sdk/pull/3286) Fix `gaiad gentx` printout of account's addresses, i.e. user bech32 instead of hex.
    * [\#3249](https://github.com/cosmos/cosmos-sdk/issues/3249) `--json` flag removed, users should use `--output=json` instead.

* SDK
    * [\#3137](https://github.com/cosmos/cosmos-sdk/pull/3137) Add tag documentation
    for each module along with cleaning up a few existing tags in the governance,
    slashing, and staking modules.
    * [\#3093](https://github.com/cosmos/cosmos-sdk/issues/3093) Ante handler does no longer read all accounts in one go when processing signatures as signature
    verification may fail before last signature is checked.
    * [staking] [\#1402](https://github.com/cosmos/cosmos-sdk/issues/1402) Add for multiple simultaneous redelegations or unbonding-delegations within an unbonding period
    * [staking] [\#1268](https://github.com/cosmos/cosmos-sdk/issues/1268) staking spec rewrite

* CI
    * [\#2498](https://github.com/cosmos/cosmos-sdk/issues/2498) Added macos CI job to CircleCI
    * [#142](https://github.com/tendermint/devops/issues/142) Increased the number of blocks to be tested during multi-sim
    * [#147](https://github.com/tendermint/devops/issues/142) Added docker image build to CI

BUG FIXES

* Gaia CLI  (`gaiacli`)
    * [\#3141](https://github.com/cosmos/cosmos-sdk/issues/3141) Fix the bug in GetAccount when `len(res) == 0` and `err == nil`
    * [\#810](https://github.com/cosmos/cosmos-sdk/pull/3316) Fix regression in gaiacli config file handling

* Gaia
    * [\#3148](https://github.com/cosmos/cosmos-sdk/issues/3148) Fix `gaiad export` by adding a boolean to `NewGaiaApp` determining whether or not to load the latest version
    * [\#3181](https://github.com/cosmos/cosmos-sdk/issues/3181) Correctly reset total accum update height and jailed-validator bond height / unbonding height on export-for-zero-height
    * [\#3172](https://github.com/cosmos/cosmos-sdk/pull/3172) Fix parsing `gaiad.toml`
  when it already exists.
    * [\#3223](https://github.com/cosmos/cosmos-sdk/issues/3223) Fix unset governance proposal queues when importing state from old chain
    * [#3187](https://github.com/cosmos/cosmos-sdk/issues/3187) Fix `gaiad export`
  by resetting each validator's slashing period.

## 0.29.1

BUG FIXES

* SDK
    * [\#3207](https://github.com/cosmos/cosmos-sdk/issues/3207) - Fix token printing bug

## 0.29.0

BREAKING CHANGES

* Gaia
    * [\#3148](https://github.com/cosmos/cosmos-sdk/issues/3148) Fix `gaiad export` by adding a boolean to `NewGaiaApp` determining whether or not to load the latest version

* SDK
    * [\#3163](https://github.com/cosmos/cosmos-sdk/issues/3163) Withdraw commission on self bond removal


## 0.28.1

BREAKING CHANGES

* Gaia REST API (`gaiacli advanced rest-server`)
    * [lcd] [\#3045](https://github.com/cosmos/cosmos-sdk/pull/3045) Fix quoted json return on GET /keys (keys list)
    * [gaia-lite] [\#2191](https://github.com/cosmos/cosmos-sdk/issues/2191) Split `POST /stake/delegators/{delegatorAddr}/delegations` into `POST /stake/delegators/{delegatorAddr}/delegations`, `POST /stake/delegators/{delegatorAddr}/unbonding_delegations` and `POST /stake/delegators/{delegatorAddr}/redelegations`
    * [gaia-lite] [\#3056](https://github.com/cosmos/cosmos-sdk/pull/3056) `generate_only` and `simulate` have moved from query arguments to POST requests body.
* Tendermint
    * [tendermint] Now using Tendermint 0.27.3

FEATURES

* Gaia REST API (`gaiacli advanced rest-server`)
    * [slashing] [\#2399](https://github.com/cosmos/cosmos-sdk/issues/2399)  Implement `/slashing/parameters` endpoint to query slashing parameters.
* Gaia CLI  (`gaiacli`)
    * [gaiacli] [\#2399](https://github.com/cosmos/cosmos-sdk/issues/2399) Implement `params` command to query slashing parameters.
* SDK
    * [client] [\#2926](https://github.com/cosmos/cosmos-sdk/issues/2926) Add TxEncoder to client TxBuilder.
* Other
    * Introduced the logjack tool for saving logs w/ rotation

IMPROVEMENTS

* Gaia REST API (`gaiacli advanced rest-server`)
    * [\#2879](https://github.com/cosmos/cosmos-sdk/issues/2879), [\#2880](https://github.com/cosmos/cosmos-sdk/issues/2880) Update deposit and vote endpoints to perform a direct txs query
    when a given proposal is inactive and thus having votes and deposits removed
    from state.
* Gaia CLI  (`gaiacli`)
    * [\#2879](https://github.com/cosmos/cosmos-sdk/issues/2879), [\#2880](https://github.com/cosmos/cosmos-sdk/issues/2880) Update deposit and vote CLI commands to perform a direct txs query
    when a given proposal is inactive and thus having votes and deposits removed
    from state.
* Gaia
    * [\#3021](https://github.com/cosmos/cosmos-sdk/pull/3021) Add `--gentx-dir` to `gaiad collect-gentxs` to specify a directory from which collect and load gentxs. Add `--output-document` to `gaiad init` to allow one to redirect output to file.


## 0.28.0

BREAKING CHANGES

* Gaia CLI  (`gaiacli`)
    * [cli] [\#2595](https://github.com/cosmos/cosmos-sdk/issues/2595) Remove `keys new` in favor of `keys add` incorporating existing functionality with addition of key recovery functionality.
    * [cli] [\#2987](https://github.com/cosmos/cosmos-sdk/pull/2987) Add shorthand `-a` to `gaiacli keys show` and update docs
    * [cli] [\#2971](https://github.com/cosmos/cosmos-sdk/pull/2971) Additional verification when running `gaiad gentx`
    * [cli] [\#2734](https://github.com/cosmos/cosmos-sdk/issues/2734) Rewrite `gaiacli config`. It is now a non-interactive config utility.

* Gaia
    * [#128](https://github.com/tendermint/devops/issues/128) Updated CircleCI job to trigger website build on every push to master/develop.
    * [\#2994](https://github.com/cosmos/cosmos-sdk/pull/2994) Change wrong-password error message.
    * [\#3009](https://github.com/cosmos/cosmos-sdk/issues/3009) Added missing Gaia genesis verification
    * [#128](https://github.com/tendermint/devops/issues/128) Updated CircleCI job to trigger website build on every push to master/develop.
    * [\#2994](https://github.com/cosmos/cosmos-sdk/pull/2994) Change wrong-password error message.
    * [\#3009](https://github.com/cosmos/cosmos-sdk/issues/3009) Added missing Gaia genesis verification
    * [gas] [\#3052](https://github.com/cosmos/cosmos-sdk/issues/3052) Updated gas costs to more reasonable numbers

* SDK
    * [auth] [\#2952](https://github.com/cosmos/cosmos-sdk/issues/2952) Signatures are no longer serialized on chain with the account number and sequence number
    * [auth] [\#2952](https://github.com/cosmos/cosmos-sdk/issues/2952) Signatures are no longer serialized on chain with the account number and sequence number
    * [stake] [\#3055](https://github.com/cosmos/cosmos-sdk/issues/3055) Use address instead of bond height / intratxcounter for deduplication

FEATURES

* Gaia CLI  (`gaiacli`)
    * [\#2961](https://github.com/cosmos/cosmos-sdk/issues/2961) Add --force flag to gaiacli keys delete command to skip passphrase check and force key deletion unconditionally.

IMPROVEMENTS

* Gaia CLI  (`gaiacli`)
    * [\#2991](https://github.com/cosmos/cosmos-sdk/issues/2991) Fully validate transaction signatures during `gaiacli tx sign --validate-signatures`

* SDK
    * [\#1277](https://github.com/cosmos/cosmos-sdk/issues/1277) Complete bank module specification
    * [\#2963](https://github.com/cosmos/cosmos-sdk/issues/2963) Complete auth module specification
    * [\#2914](https://github.com/cosmos/cosmos-sdk/issues/2914) No longer withdraw validator rewards on bond/unbond, but rather move
  the rewards to the respective validator's pools.


BUG FIXES

* Gaia CLI  (`gaiacli`)
    * [\#2921](https://github.com/cosmos/cosmos-sdk/issues/2921) Fix `keys delete` inability to delete offline and ledger keys.

* Gaia
    * [\#3003](https://github.com/cosmos/cosmos-sdk/issues/3003) CollectStdTxs() must validate DelegatorAddr against genesis accounts.

* SDK
    * [\#2967](https://github.com/cosmos/cosmos-sdk/issues/2967) Change ordering of `mint.BeginBlocker` and `distr.BeginBlocker`, recalculate inflation each block
    * [\#3068](https://github.com/cosmos/cosmos-sdk/issues/3068) check for uint64 gas overflow during `Std#ValidateBasic`.
    * [\#3071](https://github.com/cosmos/cosmos-sdk/issues/3071) Catch overflow on block gas meter


## 0.27.0

BREAKING CHANGES

* Gaia REST API (`gaiacli advanced rest-server`)
    * [gaia-lite] [\#2819](https://github.com/cosmos/cosmos-sdk/pull/2819) Txs query param format is now: `/txs?tag=value` (removed '' wrapping the query parameter `value`)

* Gaia CLI  (`gaiacli`)
    * [cli] [\#2728](https://github.com/cosmos/cosmos-sdk/pull/2728) Seperate `tx` and `query` subcommands by module
    * [cli] [\#2727](https://github.com/cosmos/cosmos-sdk/pull/2727) Fix unbonding command flow
    * [cli] [\#2786](https://github.com/cosmos/cosmos-sdk/pull/2786) Fix redelegation command flow
    * [cli] [\#2829](https://github.com/cosmos/cosmos-sdk/pull/2829) add-genesis-account command now validates state when adding accounts
    * [cli] [\#2804](https://github.com/cosmos/cosmos-sdk/issues/2804) Check whether key exists before passing it on to `tx create-validator`.
    * [cli] [\#2874](https://github.com/cosmos/cosmos-sdk/pull/2874) `gaiacli tx sign` takes an optional `--output-document` flag to support output redirection.
    * [cli] [\#2875](https://github.com/cosmos/cosmos-sdk/pull/2875) Refactor `gaiad gentx` and avoid redirection to `gaiacli tx sign` for tx signing.

* Gaia
    * [mint] [\#2825] minting now occurs every block, inflation parameter updates still hourly

* SDK
    * [\#2752](https://github.com/cosmos/cosmos-sdk/pull/2752) Don't hardcode bondable denom.
    * [\#2701](https://github.com/cosmos/cosmos-sdk/issues/2701) Account numbers and sequence numbers in `auth` are now `uint64` instead of `int64`
    * [\#2019](https://github.com/cosmos/cosmos-sdk/issues/2019) Cap total number of signatures. Current per-transaction limit is 7, and if that is exceeded transaction is rejected.
    * [\#2801](https://github.com/cosmos/cosmos-sdk/pull/2801) Remove AppInit structure.
    * [\#2798](https://github.com/cosmos/cosmos-sdk/issues/2798) Governance API has miss-spelled English word in JSON response ('depositer' -> 'depositor')
    * [\#2943](https://github.com/cosmos/cosmos-sdk/pull/2943) Transaction action tags equal the message type. Staking EndBlocker tags are included.

* Tendermint
    * Update to Tendermint 0.27.0

FEATURES

* Gaia REST API (`gaiacli advanced rest-server`)
    * [gov] [\#2479](https://github.com/cosmos/cosmos-sdk/issues/2479) Added governance parameter
    query REST endpoints.

* Gaia CLI  (`gaiacli`)
    * [gov][cli] [\#2479](https://github.com/cosmos/cosmos-sdk/issues/2479) Added governance
    parameter query commands.
    * [stake][cli] [\#2027] Add CLI query command for getting all delegations to a specific validator.
    * [\#2840](https://github.com/cosmos/cosmos-sdk/pull/2840) Standardize CLI exports from modules

* Gaia
    * [app] [\#2791](https://github.com/cosmos/cosmos-sdk/issues/2791) Support export at a specific height, with `gaiad export --height=HEIGHT`.
    * [x/gov] [#2479](https://github.com/cosmos/cosmos-sdk/issues/2479) Implemented querier
  for getting governance parameters.
    * [app] [\#2663](https://github.com/cosmos/cosmos-sdk/issues/2663) - Runtime-assertable invariants
    * [app] [\#2791](https://github.com/cosmos/cosmos-sdk/issues/2791) Support export at a specific height, with `gaiad export --height=HEIGHT`.
    * [app] [\#2812](https://github.com/cosmos/cosmos-sdk/issues/2812) Support export alterations to prepare for restarting at zero-height

* SDK
    * [simulator] [\#2682](https://github.com/cosmos/cosmos-sdk/issues/2682) MsgEditValidator now looks at the validator's max rate, thus it now succeeds a significant portion of the time
    * [core] [\#2775](https://github.com/cosmos/cosmos-sdk/issues/2775) Add deliverTx maximum block gas limit


IMPROVEMENTS

* Gaia REST API (`gaiacli advanced rest-server`)
    * [gaia-lite] [\#2819](https://github.com/cosmos/cosmos-sdk/pull/2819) Tx search now supports multiple tags as query parameters
    * [\#2836](https://github.com/cosmos/cosmos-sdk/pull/2836) Expose LCD router to allow users to register routes there.

* Gaia CLI  (`gaiacli`)
    * [\#2749](https://github.com/cosmos/cosmos-sdk/pull/2749) Add --chain-id flag to gaiad testnet
    * [\#2819](https://github.com/cosmos/cosmos-sdk/pull/2819) Tx search now supports multiple tags as query parameters

* Gaia
    * [\#2772](https://github.com/cosmos/cosmos-sdk/issues/2772) Update BaseApp to not persist state when the ante handler fails on DeliverTx.
    * [\#2773](https://github.com/cosmos/cosmos-sdk/issues/2773) Require moniker to be provided on `gaiad init`.
    * [\#2672](https://github.com/cosmos/cosmos-sdk/issues/2672) [Makefile] Updated for better Windows compatibility and ledger support logic, get_tools was rewritten as a cross-compatible Makefile.
    * [\#2766](https://github.com/cosmos/cosmos-sdk/issues/2766) [Makefile] Added goimports tool to get_tools. Get_tools now only builds new versions if binaries are missing.
    * [#110](https://github.com/tendermint/devops/issues/110) Updated CircleCI job to trigger website build when cosmos docs are updated.

* SDK
 & [x/mock/simulation] [\#2720] major cleanup, introduction of helper objects, reorganization
* [\#2821](https://github.com/cosmos/cosmos-sdk/issues/2821) Codespaces are now strings
* [types] [\#2776](https://github.com/cosmos/cosmos-sdk/issues/2776) Improve safety of `Coin` and `Coins` types. Various functions
 and methods will panic when a negative amount is discovered.
* [\#2815](https://github.com/cosmos/cosmos-sdk/issues/2815) Gas unit fields changed from `int64` to `uint64`.
* [\#2821](https://github.com/cosmos/cosmos-sdk/issues/2821) Codespaces are now strings
* [\#2779](https://github.com/cosmos/cosmos-sdk/issues/2779) Introduce `ValidateBasic` to the `Tx` interface and call it in the ante
 handler.
* [\#2825](https://github.com/cosmos/cosmos-sdk/issues/2825) More staking and distribution invariants
* [\#2912](https://github.com/cosmos/cosmos-sdk/issues/2912) Print commit ID in hex when commit is synced.

* Tendermint
* [\#2796](https://github.com/cosmos/cosmos-sdk/issues/2796) Update to go-amino 0.14.1


BUG FIXES

* Gaia REST API (`gaiacli advanced rest-server`)
    * [gaia-lite] [\#2868](https://github.com/cosmos/cosmos-sdk/issues/2868) Added handler for governance tally endpoint
    * [\#2907](https://github.com/cosmos/cosmos-sdk/issues/2907) Refactor and fix the way Gaia Lite is started.

* Gaia
    * [\#2723] Use `cosmosvalcons` Bech32 prefix in `tendermint show-address`
    * [\#2742](https://github.com/cosmos/cosmos-sdk/issues/2742) Fix time format of TimeoutCommit override
    * [\#2898](https://github.com/cosmos/cosmos-sdk/issues/2898) Remove redundant '$' in docker-compose.yml

* SDK
    * [\#2733](https://github.com/cosmos/cosmos-sdk/issues/2733) [x/gov, x/mock/simulation] Fix governance simulation, update x/gov import/export
    * [\#2854](https://github.com/cosmos/cosmos-sdk/issues/2854) [x/bank] Remove unused bank.MsgIssue, prevent possible panic
    * [\#2884](https://github.com/cosmos/cosmos-sdk/issues/2884) [docs/examples] Fix `basecli version` panic

* Tendermint
    * [\#2797](https://github.com/tendermint/tendermint/pull/2797) AddressBook requires addresses to have IDs; Do not crap out immediately after sending pex addrs in seed mode

## 0.26.0

BREAKING CHANGES

* Gaia
    * [gaiad init] [\#2602](https://github.com/cosmos/cosmos-sdk/issues/2602) New genesis workflow

* SDK
    * [simulation] [\#2665](https://github.com/cosmos/cosmos-sdk/issues/2665) only argument to sdk.Invariant is now app

* Tendermint
    * Upgrade to version 0.26.0

FEATURES

* Gaia CLI  (`gaiacli`)
    * [cli] [\#2569](https://github.com/cosmos/cosmos-sdk/pull/2569) Add commands to query validator unbondings and redelegations
    * [cli] [\#2569](https://github.com/cosmos/cosmos-sdk/pull/2569) Add commands to query validator unbondings and redelegations
    * [cli] [\#2524](https://github.com/cosmos/cosmos-sdk/issues/2524) Add support offline mode to `gaiacli tx sign`. Lookups are not performed if the flag `--offline` is on.
    * [cli] [\#2558](https://github.com/cosmos/cosmos-sdk/issues/2558) Rename --print-sigs to --validate-signatures. It now performs a complete set of sanity checks and reports to the user. Also added --print-signature-only to print the signature only, not the whole transaction.
    * [cli] [\#2704](https://github.com/cosmos/cosmos-sdk/pull/2704) New add-genesis-account convenience command to populate genesis.json with genesis accounts.

* SDK
    * [\#1336](https://github.com/cosmos/cosmos-sdk/issues/1336) Mechanism for SDK Users to configure their own Bech32 prefixes instead of using the default cosmos prefixes.

IMPROVEMENTS

* Gaia
* [\#2637](https://github.com/cosmos/cosmos-sdk/issues/2637) [x/gov] Switched inactive and active proposal queues to an iterator based queue

* SDK
* [\#2573](https://github.com/cosmos/cosmos-sdk/issues/2573) [x/distribution] add accum invariance
* [\#2556](https://github.com/cosmos/cosmos-sdk/issues/2556) [x/mock/simulation] Fix debugging output
* [\#2396](https://github.com/cosmos/cosmos-sdk/issues/2396) [x/mock/simulation] Change parameters to get more slashes
* [\#2617](https://github.com/cosmos/cosmos-sdk/issues/2617) [x/mock/simulation] Randomize all genesis parameters
* [\#2669](https://github.com/cosmos/cosmos-sdk/issues/2669) [x/stake] Added invarant check to make sure validator's power aligns with its spot in the power store.
* [\#1924](https://github.com/cosmos/cosmos-sdk/issues/1924) [x/mock/simulation] Use a transition matrix for block size
* [\#2660](https://github.com/cosmos/cosmos-sdk/issues/2660) [x/mock/simulation] Staking transactions get tested far more frequently
* [\#2610](https://github.com/cosmos/cosmos-sdk/issues/2610) [x/stake] Block redelegation to and from the same validator
* [\#2652](https://github.com/cosmos/cosmos-sdk/issues/2652) [x/auth] Add benchmark for get and set account
* [\#2685](https://github.com/cosmos/cosmos-sdk/issues/2685) [store] Add general merkle absence proof (also for empty substores)
* [\#2708](https://github.com/cosmos/cosmos-sdk/issues/2708) [store] Disallow setting nil values

BUG FIXES

* Gaia
* [\#2670](https://github.com/cosmos/cosmos-sdk/issues/2670) [x/stake] fixed incorrect `IterateBondedValidators` and split into two functions: `IterateBondedValidators` and `IterateLastBlockConsValidators`
* [\#2691](https://github.com/cosmos/cosmos-sdk/issues/2691) Fix local testnet creation by using a single canonical genesis time
* [\#2648](https://github.com/cosmos/cosmos-sdk/issues/2648) [gaiad] Fix `gaiad export` / `gaiad import` consistency, test in CI

* SDK
* [\#2625](https://github.com/cosmos/cosmos-sdk/issues/2625) [x/gov] fix AppendTag function usage error
* [\#2677](https://github.com/cosmos/cosmos-sdk/issues/2677) [x/stake, x/distribution] various staking/distribution fixes as found by the simulator
* [\#2674](https://github.com/cosmos/cosmos-sdk/issues/2674) [types] Fix coin.IsLT() impl, coins.IsLT() impl, and renamed coins.Is\* to coins.IsAll\* (see [\#2686](https://github.com/cosmos/cosmos-sdk/issues/2686))
* [\#2711](https://github.com/cosmos/cosmos-sdk/issues/2711) [x/stake] Add commission data to `MsgCreateValidator` signature bytes.
* Temporarily disable insecure mode for Gaia Lite

## 0.25.0

_October 24th, 2018_.

BREAKING CHANGES

* Gaia REST API (`gaiacli advanced rest-server`)
    * [x/stake] Validator.Owner renamed to Validator.Operator
    * [\#595](https://github.com/cosmos/cosmos-sdk/issues/595) Connections to the REST server are now secured using Transport Layer Security by default. The --insecure flag is provided to switch back to insecure HTTP.
    * [gaia-lite] [\#2258](https://github.com/cosmos/cosmos-sdk/issues/2258) Split `GET stake/delegators/{delegatorAddr}` into `GET stake/delegators/{delegatorAddr}/delegations`, `GET stake/delegators/{delegatorAddr}/unbonding_delegations` and `GET stake/delegators/{delegatorAddr}/redelegations`

* Gaia CLI  (`gaiacli`)
    * [x/stake] Validator.Owner renamed to Validator.Operator
    * [cli] unsafe_reset_all, show_validator, and show_node_id have been renamed to unsafe-reset-all, show-validator, and show-node-id
    * [cli] [\#1983](https://github.com/cosmos/cosmos-sdk/issues/1983) --print-response now defaults to true in commands that create and send a transaction
    * [cli] [\#1983](https://github.com/cosmos/cosmos-sdk/issues/1983) you can now pass --pubkey or --address to gaiacli keys show to return a plaintext representation of the key's address or public key for use with other commands
    * [cli] [\#2061](https://github.com/cosmos/cosmos-sdk/issues/2061) changed proposalID in governance REST endpoints to proposal-id
    * [cli] [\#2014](https://github.com/cosmos/cosmos-sdk/issues/2014) `gaiacli advanced` no longer exists - to access `ibc`, `rest-server`, and `validator-set` commands use `gaiacli ibc`, `gaiacli rest-server`, and `gaiacli tendermint`, respectively
    * [makefile] `get_vendor_deps` no longer updates lock file it just updates vendor directory. Use `update_vendor_deps` to update the lock file. [#2152](https://github.com/cosmos/cosmos-sdk/pull/2152)
    * [cli] [\#2221](https://github.com/cosmos/cosmos-sdk/issues/2221) All commands that
    utilize a validator's operator address must now use the new Bech32 prefix,
    `cosmosvaloper`.
    * [cli] [\#2190](https://github.com/cosmos/cosmos-sdk/issues/2190) `gaiacli init --gen-txs` is now `gaiacli init --with-txs` to reduce confusion
    * [cli] [\#2073](https://github.com/cosmos/cosmos-sdk/issues/2073) --from can now be either an address or a key name
    * [cli] [\#1184](https://github.com/cosmos/cosmos-sdk/issues/1184) Subcommands reorganisation, see [\#2390](https://github.com/cosmos/cosmos-sdk/pull/2390) for a comprehensive list of changes.
    * [cli] [\#2524](https://github.com/cosmos/cosmos-sdk/issues/2524) Add support offline mode to `gaiacli tx sign`. Lookups are not performed if the flag `--offline` is on.
    * [cli] [\#2570](https://github.com/cosmos/cosmos-sdk/pull/2570) Add commands to query deposits on proposals

* Gaia
    * Make the transient store key use a distinct store key. [#2013](https://github.com/cosmos/cosmos-sdk/pull/2013)
    * [x/stake] [\#1901](https://github.com/cosmos/cosmos-sdk/issues/1901) Validator type's Owner field renamed to Operator; Validator's GetOwner() renamed accordingly to comply with the SDK's Validator interface.
    * [docs] [#2001](https://github.com/cosmos/cosmos-sdk/pull/2001) Update slashing spec for slashing period
    * [x/stake, x/slashing] [#1305](https://github.com/cosmos/cosmos-sdk/issues/1305) - Rename "revoked" to "jailed"
    * [x/stake] [#1676] Revoked and jailed validators put into the unbonding state
    * [x/stake] [#1877] Redelegations/unbonding-delegation from unbonding validator have reduced time
    * [x/slashing] [\#1789](https://github.com/cosmos/cosmos-sdk/issues/1789) Slashing changes for Tendermint validator set offset (NextValSet)
    * [x/stake] [\#2040](https://github.com/cosmos/cosmos-sdk/issues/2040) Validator
    operator type has now changed to `sdk.ValAddress`
    * [x/stake] [\#2221](https://github.com/cosmos/cosmos-sdk/issues/2221) New
    Bech32 prefixes have been introduced for a validator's consensus address and
    public key: `cosmosvalcons` and `cosmosvalconspub` respectively. Also, existing Bech32 prefixes have been
    renamed for accounts and validator operators:
        * `cosmosaccaddr` / `cosmosaccpub` => `cosmos` / `cosmospub`
        * `cosmosvaladdr` / `cosmosvalpub` => `cosmosvaloper` / `cosmosvaloperpub`
    * [x/stake] [#1013] TendermintUpdates now uses transient store
    * [x/stake] [\#2435](https://github.com/cosmos/cosmos-sdk/issues/2435) Remove empty bytes from the ValidatorPowerRank store key
    * [x/gov] [\#2195](https://github.com/cosmos/cosmos-sdk/issues/2195) Governance uses BFT Time
    * [x/gov] [\#2256](https://github.com/cosmos/cosmos-sdk/issues/2256) Removed slashing for governance non-voting validators
    * [simulation] [\#2162](https://github.com/cosmos/cosmos-sdk/issues/2162) Added back correct supply invariants
    * [x/slashing] [\#2430](https://github.com/cosmos/cosmos-sdk/issues/2430) Simulate more slashes, check if validator is jailed before jailing
    * [x/stake] [\#2393](https://github.com/cosmos/cosmos-sdk/issues/2393) Removed `CompleteUnbonding` and `CompleteRedelegation` Msg types, and instead added unbonding/redelegation queues to endblocker
    * [x/mock/simulation] [\#2501](https://github.com/cosmos/cosmos-sdk/issues/2501) Simulate transactions & invariants for fee distribution, and fix bugs discovered in the process
        * [x/auth] Simulate random fee payments
        * [cmd/gaia/app] Simulate non-zero inflation
        * [x/stake] Call hooks correctly in several cases related to delegation/validator updates
        * [x/stake] Check full supply invariants, including yet-to-be-withdrawn fees
        * [x/stake] Remove no-longer-in-use store key
        * [x/slashing] Call hooks correctly when a validator is slashed
        * [x/slashing] Truncate withdrawals (unbonding, redelegation) and burn change
        * [x/mock/simulation] Ensure the simulation cannot set a proposer address of nil
        * [x/mock/simulation] Add more event logs on begin block / end block for clarity
        * [x/mock/simulation] Correctly set validator power in abci.RequestBeginBlock
        * [x/minting] Correctly call stake keeper to track inflated supply
        * [x/distribution] Sanity check for nonexistent rewards
        * [x/distribution] Truncate withdrawals and return change to the community pool
        * [x/distribution] Add sanity checks for incorrect accum / total accum relations
        * [x/distribution] Correctly calculate total power using Tendermint updates
        * [x/distribution] Simulate withdrawal transactions
        * [x/distribution] Fix a bug where the fee pool was not correctly tracked on WithdrawDelegatorRewardsAll
    * [x/stake] [\#1673](https://github.com/cosmos/cosmos-sdk/issues/1673) Validators are no longer deleted until they can no longer possibly be slashed
    * [\#1890](https://github.com/cosmos/cosmos-sdk/issues/1890) Start chain with initial state + sequence of transactions
        * [cli] Rename `gaiad init gentx` to `gaiad gentx`.
        * [cli] Add `--skip-genesis` flag to `gaiad init` to prevent `genesis.json` generation.
        * Drop `GenesisTx` in favor of a signed `StdTx` with only one `MsgCreateValidator` message.
        * [cli] Port `gaiad init` and `gaiad testnet` to work with `StdTx` genesis transactions.
        * [cli] Add `--moniker` flag to `gaiad init` to override moniker when generating `genesis.json` - i.e. it takes effect when running with the `--with-txs` flag, it is ignored otherwise.

* SDK
    * [core] [\#2219](https://github.com/cosmos/cosmos-sdk/issues/2219) Update to Tendermint 0.24.0
        * Validator set updates delayed by one block
        * BFT timestamp that can safely be used by applications
        * Fixed maximum block size enforcement
    * [core] [\#1807](https://github.com/cosmos/cosmos-sdk/issues/1807) Switch from use of rational to decimal
    * [types] [\#1901](https://github.com/cosmos/cosmos-sdk/issues/1901) Validator interface's GetOwner() renamed to GetOperator()
    * [x/slashing] [#2122](https://github.com/cosmos/cosmos-sdk/pull/2122) - Implement slashing period
    * [types] [\#2119](https://github.com/cosmos/cosmos-sdk/issues/2119) Parsed error messages and ABCI log errors to make     them more human readable.
    * [types] [\#2407](https://github.com/cosmos/cosmos-sdk/issues/2407) MulInt method added to big decimal in order to improve efficiency of slashing
    * [simulation] Rename TestAndRunTx to Operation [#2153](https://github.com/cosmos/cosmos-sdk/pull/2153)
    * [simulation] Remove log and testing.TB from Operation and Invariants, in favor of using errors [\#2282](https://github.com/cosmos/cosmos-sdk/issues/2282)
    * [simulation] Remove usage of keys and addrs in the types, in favor of simulation.Account [\#2384](https://github.com/cosmos/cosmos-sdk/issues/2384)
    * [tools] Removed gocyclo [#2211](https://github.com/cosmos/cosmos-sdk/issues/2211)
    * [baseapp] Remove `SetTxDecoder` in favor of requiring the decoder be set in baseapp initialization. [#1441](https://github.com/cosmos/cosmos-sdk/issues/1441)
    * [baseapp] [\#1921](https://github.com/cosmos/cosmos-sdk/issues/1921) Add minimumFees field to BaseApp.
    * [store] Change storeInfo within the root multistore to use tmhash instead of ripemd160 [\#2308](https://github.com/cosmos/cosmos-sdk/issues/2308)
    * [codec] [\#2324](https://github.com/cosmos/cosmos-sdk/issues/2324) All referrences to wire have been renamed to codec. Additionally, wire.NewCodec is now codec.New().
    * [types] [\#2343](https://github.com/cosmos/cosmos-sdk/issues/2343) Make sdk.Msg have a names field, to facilitate automatic tagging.
    * [baseapp] [\#2366](https://github.com/cosmos/cosmos-sdk/issues/2366) Automatically add action tags to all messages
    * [x/auth] [\#2377](https://github.com/cosmos/cosmos-sdk/issues/2377) auth.StdSignMsg -> txbuilder.StdSignMsg
    * [x/staking] [\#2244](https://github.com/cosmos/cosmos-sdk/issues/2244) staking now holds a consensus-address-index instead of a consensus-pubkey-index
    * [x/staking] [\#2236](https://github.com/cosmos/cosmos-sdk/issues/2236) more distribution hooks for distribution
    * [x/stake] [\#2394](https://github.com/cosmos/cosmos-sdk/issues/2394) Split up UpdateValidator into distinct state transitions applied only in EndBlock
    * [x/slashing] [\#2480](https://github.com/cosmos/cosmos-sdk/issues/2480) Fix signing info handling bugs & faulty slashing
    * [x/stake] [\#2412](https://github.com/cosmos/cosmos-sdk/issues/2412) Added an unbonding validator queue to EndBlock to automatically update validator.Status when finished Unbonding
    * [x/stake] [\#2500](https://github.com/cosmos/cosmos-sdk/issues/2500) Block conflicting redelegations until we add an index
    * [x/params] Global Paramstore refactored
    * [types] [\#2506](https://github.com/cosmos/cosmos-sdk/issues/2506) sdk.Dec MarshalJSON now marshals as a normal Decimal, with 10 digits of decimal precision
    * [x/stake] [\#2508](https://github.com/cosmos/cosmos-sdk/issues/2508) Utilize Tendermint power for validator power key
    * [x/stake] [\#2531](https://github.com/cosmos/cosmos-sdk/issues/2531) Remove all inflation logic
    * [x/mint] [\#2531](https://github.com/cosmos/cosmos-sdk/issues/2531) Add minting module and inflation logic
    * [x/auth] [\#2540](https://github.com/cosmos/cosmos-sdk/issues/2540) Rename `AccountMapper` to `AccountKeeper`.
    * [types] [\#2456](https://github.com/cosmos/cosmos-sdk/issues/2456) Renamed msg.Name() and msg.Type() to msg.Type() and msg.Route() respectively

* Tendermint
    * Update tendermint version from v0.23.0 to v0.25.0, notable changes
        * Mempool now won't build too large blocks, or too computationally expensive blocks
        * Maximum tx sizes and gas are now removed, and are implicitly the blocks maximums
        * ABCI validators no longer send the pubkey. The pubkey is only sent in validator updates
        * Validator set changes are now delayed by one block
        * Block header now includes the next validator sets hash
        * BFT time is implemented
        * Secp256k1 signature format has changed
        * There is now a threshold multisig format
        * See the [tendermint changelog](https://github.com/tendermint/tendermint/blob/master/CHANGELOG.md) for other changes.

FEATURES

* Gaia REST API (`gaiacli advanced rest-server`)
    * [gaia-lite] Endpoints to query staking pool and params
    * [gaia-lite] [\#2110](https://github.com/cosmos/cosmos-sdk/issues/2110) Add support for `simulate=true` requests query argument to endpoints that send txs to run simulations of transactions
    * [gaia-lite] [\#966](https://github.com/cosmos/cosmos-sdk/issues/966) Add support for `generate_only=true` query argument to generate offline unsigned transactions
    * [gaia-lite] [\#1953](https://github.com/cosmos/cosmos-sdk/issues/1953) Add /sign endpoint to sign transactions generated with `generate_only=true`.
    * [gaia-lite] [\#1954](https://github.com/cosmos/cosmos-sdk/issues/1954) Add /broadcast endpoint to broadcast transactions signed by the /sign endpoint.
    * [gaia-lite] [\#2113](https://github.com/cosmos/cosmos-sdk/issues/2113) Rename `/accounts/{address}/send` to `/bank/accounts/{address}/transfers`, rename `/accounts/{address}` to `/auth/accounts/{address}`, replace `proposal-id` with `proposalId` in all gov endpoints
    * [gaia-lite] [\#2478](https://github.com/cosmos/cosmos-sdk/issues/2478) Add query gov proposal's deposits endpoint
    * [gaia-lite] [\#2477](https://github.com/cosmos/cosmos-sdk/issues/2477) Add query validator's outgoing redelegations and unbonding delegations endpoints

* Gaia CLI  (`gaiacli`)
    * [cli] Cmds to query staking pool and params
    * [gov][cli] [\#2062](https://github.com/cosmos/cosmos-sdk/issues/2062) added `--proposal` flag to `submit-proposal` that allows a JSON file containing a proposal to be passed in
    * [\#2040](https://github.com/cosmos/cosmos-sdk/issues/2040) Add `--bech` to `gaiacli keys show` and respective REST endpoint to
  provide desired Bech32 prefix encoding
    * [cli] [\#2047](https://github.com/cosmos/cosmos-sdk/issues/2047) [\#2306](https://github.com/cosmos/cosmos-sdk/pull/2306) Passing --gas=simulate triggers a simulation of the tx before the actual execution.
  The gas estimate obtained via the simulation will be used as gas limit in the actual execution.
    * [cli] [\#2047](https://github.com/cosmos/cosmos-sdk/issues/2047) The --gas-adjustment flag can be used to adjust the estimate obtained via the simulation triggered by --gas=simulate.
    * [cli] [\#2110](https://github.com/cosmos/cosmos-sdk/issues/2110) Add --dry-run flag to perform a simulation of a transaction without broadcasting it. The --gas flag is ignored as gas would be automatically estimated.
    * [cli] [\#2204](https://github.com/cosmos/cosmos-sdk/issues/2204) Support generating and broadcasting messages with multiple signatures via command line:
        * [\#966](https://github.com/cosmos/cosmos-sdk/issues/966) Add --generate-only flag to build an unsigned transaction and write it to STDOUT.
        * [\#1953](https://github.com/cosmos/cosmos-sdk/issues/1953) New `sign` command to sign transactions generated with the --generate-only flag.
        * [\#1954](https://github.com/cosmos/cosmos-sdk/issues/1954) New `broadcast` command to broadcast transactions generated offline and signed with the `sign` command.
    * [cli] [\#2220](https://github.com/cosmos/cosmos-sdk/issues/2220) Add `gaiacli config` feature to interactively create CLI config files to reduce the number of required flags
    * [stake][cli] [\#1672](https://github.com/cosmos/cosmos-sdk/issues/1672) Introduced
  new commission flags for validator commands `create-validator` and `edit-validator`.
    * [stake][cli] [\#1890](https://github.com/cosmos/cosmos-sdk/issues/1890) Add `--genesis-format` flag to `gaiacli tx create-validator` to produce transactions in genesis-friendly format.
    * [cli][\#2554](https://github.com/cosmos/cosmos-sdk/issues/2554) Make `gaiacli keys show` multisig ready.

* Gaia
    * [cli] [\#2170](https://github.com/cosmos/cosmos-sdk/issues/2170) added ability to show the node's address via `gaiad tendermint show-address`
    * [simulation] [\#2313](https://github.com/cosmos/cosmos-sdk/issues/2313) Reworked `make test_sim_gaia_slow` to `make test_sim_gaia_full`, now simulates from multiple starting seeds in parallel
    * [cli] [\#1921](https://github.com/cosmos/cosmos-sdk/issues/1921)
        * New configuration file `gaiad.toml` is now created to host Gaia-specific configuration.
        * New --minimum_fees/minimum_fees flag/config option to set a minimum fee.

* SDK
    * [querier] added custom querier functionality, so ABCI query requests can be handled by keepers
    * [simulation] [\#1924](https://github.com/cosmos/cosmos-sdk/issues/1924) allow operations to specify future operations
    * [simulation] [\#1924](https://github.com/cosmos/cosmos-sdk/issues/1924) Add benchmarking capabilities, with makefile commands "test_sim_gaia_benchmark, test_sim_gaia_profile"
    * [simulation] [\#2349](https://github.com/cosmos/cosmos-sdk/issues/2349) Add time-based future scheduled operations to simulator
    * [x/auth] [\#2376](https://github.com/cosmos/cosmos-sdk/issues/2376) Remove FeePayer() from StdTx
    * [x/stake] [\#1672](https://github.com/cosmos/cosmos-sdk/issues/1672) Implement
  basis for the validator commission model.
    * [x/auth] Support account removal in the account mapper.


IMPROVEMENTS

* [tools] Improved terraform and ansible scripts for infrastructure deployment
* [tools] Added ansible script to enable process core dumps

* Gaia REST API (`gaiacli advanced rest-server`)
    * [x/stake] [\#2000](https://github.com/cosmos/cosmos-sdk/issues/2000) Added tests for new staking endpoints
    * [gaia-lite] [\#2445](https://github.com/cosmos/cosmos-sdk/issues/2445) Standarized REST error responses
    * [gaia-lite] Added example to Swagger specification for /keys/seed.
    * [x/stake] Refactor REST utils

* Gaia CLI  (`gaiacli`)
    * [cli] [\#2060](https://github.com/cosmos/cosmos-sdk/issues/2060) removed `--select` from `block` command
    * [cli] [\#2128](https://github.com/cosmos/cosmos-sdk/issues/2128) fixed segfault when exporting directly after `gaiad init`
    * [cli] [\#1255](https://github.com/cosmos/cosmos-sdk/issues/1255) open KeyBase in read-only mode
     for query-purpose CLI commands
    * [docs] Added commands for querying governance deposits, votes and tally

* Gaia
    * [x/stake] [#2023](https://github.com/cosmos/cosmos-sdk/pull/2023) Terminate iteration loop in `UpdateBondedValidators` and `UpdateBondedValidatorsFull` when the first revoked validator is encountered and perform a sanity check.
    * [x/auth] Signature verification's gas cost now accounts for pubkey type. [#2046](https://github.com/tendermint/tendermint/pull/2046)
    * [x/stake] [x/slashing] Ensure delegation invariants to jailed validators [#1883](https://github.com/cosmos/cosmos-sdk/issues/1883).
    * [x/stake] Improve speed of GetValidator, which was shown to be a performance bottleneck. [#2046](https://github.com/tendermint/tendermint/pull/2200)
    * [x/stake] [\#2435](https://github.com/cosmos/cosmos-sdk/issues/2435) Improve memory efficiency of getting the various store keys
    * [genesis] [\#2229](https://github.com/cosmos/cosmos-sdk/issues/2229) Ensure that there are no duplicate accounts or validators in the genesis state.
    * [genesis] [\#2450](https://github.com/cosmos/cosmos-sdk/issues/2450) Validate staking genesis parameters.
    * Add SDK validation to `config.toml` (namely disabling `create_empty_blocks`) [\#1571](https://github.com/cosmos/cosmos-sdk/issues/1571)
    * [\#1941](https://github.com/cosmos/cosmos-sdk/issues/1941) Version is now inferred via `git describe --tags`.
    * [x/distribution] [\#1671](https://github.com/cosmos/cosmos-sdk/issues/1671) add distribution types and tests

* SDK
    * [tools] Make get_vendor_deps deletes `.vendor-new` directories, in case scratch files are present.
    * [spec] Added simple piggy bank distribution spec
    * [cli] [\#1632](https://github.com/cosmos/cosmos-sdk/issues/1632) Add integration tests to ensure `basecoind init && basecoind` start sequences run successfully for both `democoin` and `basecoin` examples.
    * [store] Speedup IAVL iteration, and consequently everything that requires IAVL iteration. [#2143](https://github.com/cosmos/cosmos-sdk/issues/2143)
    * [store] [\#1952](https://github.com/cosmos/cosmos-sdk/issues/1952), [\#2281](https://github.com/cosmos/cosmos-sdk/issues/2281) Update IAVL dependency to v0.11.0
    * [simulation] Make timestamps randomized [#2153](https://github.com/cosmos/cosmos-sdk/pull/2153)
    * [simulation] Make logs not just pure strings, speeding it up by a large factor at greater block heights [\#2282](https://github.com/cosmos/cosmos-sdk/issues/2282)
    * [simulation] Add a concept of weighting the operations [\#2303](https://github.com/cosmos/cosmos-sdk/issues/2303)
    * [simulation] Logs get written to file if large, and also get printed on panics [\#2285](https://github.com/cosmos/cosmos-sdk/issues/2285)
    * [simulation] Bank simulations now makes testing auth configurable [\#2425](https://github.com/cosmos/cosmos-sdk/issues/2425)
    * [gaiad] [\#1992](https://github.com/cosmos/cosmos-sdk/issues/1992) Add optional flag to `gaiad testnet` to make config directory of daemon (default `gaiad`) and cli (default `gaiacli`) configurable
    * [x/stake] Add stake `Queriers` for Gaia-lite endpoints. This increases the staking endpoints performance by reusing the staking `keeper` logic for queries. [#2249](https://github.com/cosmos/cosmos-sdk/pull/2149)
    * [store] [\#2017](https://github.com/cosmos/cosmos-sdk/issues/2017) Refactor
    gas iterator gas consumption to only consume gas for iterator creation and `Next`
    calls which includes dynamic consumption of value length.
    * [types/decimal] [\#2378](https://github.com/cosmos/cosmos-sdk/issues/2378) - Added truncate functionality to decimal
    * [client] [\#1184](https://github.com/cosmos/cosmos-sdk/issues/1184) Remove unused `client/tx/sign.go`.
    * [tools] [\#2464](https://github.com/cosmos/cosmos-sdk/issues/2464) Lock binary dependencies to a specific version
    * #2573 [x/distribution] add accum invariance

BUG FIXES

* Gaia CLI  (`gaiacli`)
    * [cli] [\#1997](https://github.com/cosmos/cosmos-sdk/issues/1997) Handle panics gracefully when `gaiacli stake {delegation,unbond}` fail to unmarshal delegation.
    * [cli] [\#2265](https://github.com/cosmos/cosmos-sdk/issues/2265) Fix JSON formatting of the `gaiacli send` command.
    * [cli] [\#2547](https://github.com/cosmos/cosmos-sdk/issues/2547) Mark --to and --amount as required flags for `gaiacli tx send`.

* Gaia
    * [x/stake] Return correct Tendermint validator update set on `EndBlocker` by not
  including non previously bonded validators that have zero power. [#2189](https://github.com/cosmos/cosmos-sdk/issues/2189)
    * [docs] Fixed light client section links

* SDK
    * [\#1988](https://github.com/cosmos/cosmos-sdk/issues/1988) Make us compile on OpenBSD (disable ledger)
    * [\#2105](https://github.com/cosmos/cosmos-sdk/issues/2105) Fix DB Iterator leak, which may leak a go routine.
    * [ledger] [\#2064](https://github.com/cosmos/cosmos-sdk/issues/2064) Fix inability to sign and send transactions via the LCD by
    loading a Ledger device at runtime.
    * [\#2158](https://github.com/cosmos/cosmos-sdk/issues/2158) Fix non-deterministic ordering of validator iteration when slashing in `gov EndBlocker`
    * [simulation] [\#1924](https://github.com/cosmos/cosmos-sdk/issues/1924) Make simulation stop on SIGTERM
    * [\#2388](https://github.com/cosmos/cosmos-sdk/issues/2388) Remove dependency on deprecated tendermint/tmlibs repository.
    * [\#2416](https://github.com/cosmos/cosmos-sdk/issues/2416) Refactored `InitializeTestLCD` to properly include proposing validator in genesis state.
    * #2573 [x/distribution] accum invariance bugfix
    * #2573 [x/slashing] unbonding-delegation slashing invariance bugfix

## 0.24.2

_August 22nd, 2018_.

BUG FIXES

* Tendermint
    * Fix unbounded consensus WAL growth

## 0.24.1

_August 21st, 2018_.

BUG FIXES

* Gaia
    * [x/slashing] Evidence tracking now uses validator address instead of validator pubkey

## 0.24.0

_August 13th, 2018_.

BREAKING CHANGES

* Gaia REST API (`gaiacli advanced rest-server`)
    * [x/stake] [\#1880](https://github.com/cosmos/cosmos-sdk/issues/1880) More REST-ful endpoints (large refactor)
    * [x/slashing] [\#1866](https://github.com/cosmos/cosmos-sdk/issues/1866) `/slashing/signing_info` takes cosmosvalpub instead of cosmosvaladdr
    * use time.Time instead of int64 for time. See Tendermint v0.23.0
    * Signatures are no longer Amino encoded with prefixes (just encoded as raw
    bytes) - see Tendermint v0.23.0

* Gaia CLI  (`gaiacli`)
    *  [x/stake] change `--keybase-sig` to `--identity`
    *  [x/stake] [\#1828](https://github.com/cosmos/cosmos-sdk/issues/1828) Force user to specify amount on create-validator command by removing default
    *  [x/gov] Change `--proposalID` to `--proposal-id`
    *  [x/stake, x/gov] [\#1606](https://github.com/cosmos/cosmos-sdk/issues/1606) Use `--from` instead of adhoc flags like `--address-validator`
        and `--proposer` to indicate the sender address.
    *  [\#1551](https://github.com/cosmos/cosmos-sdk/issues/1551) Remove `--name` completely
    *  Genesis/key creation (`gaiad init`) now supports user-provided key passwords

* Gaia
    * [x/stake] Inflation doesn't use rationals in calculation (performance boost)
    * [x/stake] Persist a map from `addr->pubkey` in the state since BeginBlock
    doesn't provide pubkeys.
    * [x/gov] [\#1781](https://github.com/cosmos/cosmos-sdk/issues/1781) Added tags sub-package, changed tags to use dash-case
    * [x/gov] [\#1688](https://github.com/cosmos/cosmos-sdk/issues/1688) Governance parameters are now stored in globalparams store
    * [x/gov] [\#1859](https://github.com/cosmos/cosmos-sdk/issues/1859) Slash validators who do not vote on a proposal
    * [x/gov] [\#1914](https://github.com/cosmos/cosmos-sdk/issues/1914) added TallyResult type that gets stored in Proposal after tallying is finished

* SDK
    * [baseapp] Msgs are no longer run on CheckTx, removed `ctx.IsCheckTx()`
    * [baseapp] NewBaseApp constructor takes sdk.TxDecoder as argument instead of wire.Codec
    * [types] sdk.NewCoin takes sdk.Int, sdk.NewInt64Coin takes int64
    * [x/auth] Default TxDecoder can be found in `x/auth` rather than baseapp
    * [client] [\#1551](https://github.com/cosmos/cosmos-sdk/issues/1551): Refactored `CoreContext` to `TxContext` and `QueryContext`
        * Removed all tx related fields and logic (building & signing) to separate
        structure `TxContext` in `x/auth/client/context`

* Tendermint
    * v0.22.5 -> See [Tendermint PR](https://github.com/tendermint/tendermint/pull/1966)
        * change all the cryptography imports.
    * v0.23.0 -> See
      [Changelog](https://github.com/tendermint/tendermint/blob/v0.23.0/CHANGELOG.md#0230)
      and [SDK PR](https://github.com/cosmos/cosmos-sdk/pull/1927)
        * BeginBlock no longer includes crypto.Pubkey
        * use time.Time instead of int64 for time.

FEATURES

* Gaia REST API (`gaiacli advanced rest-server`)
    * [x/gov] Can now query governance proposals by ProposalStatus

* Gaia CLI  (`gaiacli`)
    * [x/gov] added `query-proposals` command. Can filter by `depositer`, `voter`, and `status`
    * [x/stake] [\#2043](https://github.com/cosmos/cosmos-sdk/issues/2043) Added staking query cli cmds for unbonding-delegations and redelegations

* Gaia
    * [networks] Added ansible scripts to upgrade seed nodes on a network

* SDK
    * [x/mock/simulation] Randomized simulation framework
        * Modules specify invariants and operations, preferably in an x/[module]/simulation package
        * Modules can test random combinations of their own operations
        * Applications can integrate operations and invariants from modules together for an integrated simulation
        * Simulates Tendermint's algorithm for validator set updates
        * Simulates validator signing/downtime with a Markov chain, and occaisional double-signatures
        * Includes simulated operations & invariants for staking, slashing, governance, and bank modules
    * [store] [\#1481](https://github.com/cosmos/cosmos-sdk/issues/1481) Add transient store
    * [baseapp] Initialize validator set on ResponseInitChain
    * [baseapp] added BaseApp.Seal - ability to seal baseapp parameters once they've been set
    * [cosmos-sdk-cli] New `cosmos-sdk-cli` tool to quickly initialize a new
    SDK-based project
    * [scripts] added log output monitoring to DataDog using Ansible scripts

IMPROVEMENTS

* Gaia
    * [spec] [\#967](https://github.com/cosmos/cosmos-sdk/issues/967) Inflation and distribution specs drastically improved
    * [x/gov] [\#1773](https://github.com/cosmos/cosmos-sdk/issues/1773) Votes on a proposal can now be queried
    * [x/gov] Initial governance parameters can now be set in the genesis file
    * [x/stake] [\#1815](https://github.com/cosmos/cosmos-sdk/issues/1815) Sped up the processing of `EditValidator` txs.
    * [config] [\#1930](https://github.com/cosmos/cosmos-sdk/issues/1930) Transactions indexer indexes all tags by default.
    * [ci] [#2057](https://github.com/cosmos/cosmos-sdk/pull/2057) Run `make localnet-start` on every commit and ensure network reaches at least 10 blocks

* SDK
    * [baseapp] [\#1587](https://github.com/cosmos/cosmos-sdk/issues/1587) Allow any alphanumeric character in route
    * [baseapp] Allow any alphanumeric character in route
    * [tools] Remove `rm -rf vendor/` from `make get_vendor_deps`
    * [x/auth] Recover ErrorOutOfGas panic in order to set sdk.Result attributes correctly
    * [x/auth] [\#2376](https://github.com/cosmos/cosmos-sdk/issues/2376) No longer runs any signature in a multi-msg, if any account/sequence number is wrong.
    * [x/auth] [\#2376](https://github.com/cosmos/cosmos-sdk/issues/2376) No longer charge gas for subtracting fees
    * [x/bank] Unit tests are now table-driven
    * [tests] Add tests to example apps in docs
    * [tests] Fixes ansible scripts to work with AWS too
    * [tests] [\#1806](https://github.com/cosmos/cosmos-sdk/issues/1806) CLI tests are now behind the build flag 'cli_test', so go test works on a new repo

BUG FIXES

* Gaia CLI  (`gaiacli`)
    *  [\#1766](https://github.com/cosmos/cosmos-sdk/issues/1766) Fixes bad example for keybase identity
    *  [x/stake] [\#2021](https://github.com/cosmos/cosmos-sdk/issues/2021) Fixed repeated CLI commands in staking

* Gaia
    * [x/stake] [#2077](https://github.com/cosmos/cosmos-sdk/pull/2077) Fixed invalid cliff power comparison
    * [\#1804](https://github.com/cosmos/cosmos-sdk/issues/1804) Fixes gen-tx genesis generation logic temporarily until upstream updates
    * [\#1799](https://github.com/cosmos/cosmos-sdk/issues/1799) Fix `gaiad export`
    * [\#1839](https://github.com/cosmos/cosmos-sdk/issues/1839) Fixed bug where intra-tx counter wasn't set correctly for genesis validators
    * [x/stake] [\#1858](https://github.com/cosmos/cosmos-sdk/issues/1858) Fixed bug where the cliff validator was not updated correctly
    * [tests] [\#1675](https://github.com/cosmos/cosmos-sdk/issues/1675) Fix non-deterministic `test_cover`
    * [tests] [\#1551](https://github.com/cosmos/cosmos-sdk/issues/1551) Fixed invalid LCD test JSON payload in `doIBCTransfer`
    * [basecoin] Fixes coin transaction failure and account query [discussion](https://forum.cosmos.network/t/unmarshalbinarybare-expected-to-read-prefix-bytes-75fbfab8-since-it-is-registered-concrete-but-got-0a141dfa/664/6)
    * [x/gov] [\#1757](https://github.com/cosmos/cosmos-sdk/issues/1757) Fix VoteOption conversion to String
    * [x/stake] [#2083] Fix broken invariant of bonded validator power decrease

## 0.23.1

_July 27th, 2018_.

BUG FIXES

* [tendermint] Update to v0.22.8
    * [consensus, blockchain] Register the Evidence interface so it can be
      marshalled/unmarshalled by the blockchain and consensus reactors

## 0.23.0

_July 25th, 2018_.

BREAKING CHANGES

* [x/stake] Fixed the period check for the inflation calculation

IMPROVEMENTS

* [cli] Improve error messages for all txs when the account doesn't exist
* [tendermint] Update to v0.22.6
    * Updates the crypto imports/API (#1966)
* [x/stake] Add revoked to human-readable validator

BUG FIXES

* [tendermint] Update to v0.22.6
    * Fixes some security vulnerabilities reported in the [Bug Bounty](https://hackerone.com/tendermint)
*  [\#1797](https://github.com/cosmos/cosmos-sdk/issues/1797) Fix off-by-one error in slashing for downtime
*  [\#1787](https://github.com/cosmos/cosmos-sdk/issues/1787) Fixed bug where Tally fails due to revoked/unbonding validator
*  [\#1666](https://github.com/cosmos/cosmos-sdk/issues/1666) Add intra-tx counter to the genesis validators

## 0.22.0

_July 16th, 2018_.

BREAKING CHANGES

* [x/gov] Increase VotingPeriod, DepositPeriod, and MinDeposit

IMPROVEMENTS

* [gaiad] Default config updates:
    * `timeout_commit=5000` so blocks only made every 5s
    * `prof_listen_addr=localhost:6060` so profile server is on by default
    * `p2p.send_rate` and `p2p.recv_rate` increases 10x (~5MB/s)

BUG FIXES

* [server] Fix to actually overwrite default tendermint config

## 0.21.1

_July 14th, 2018_.

BUG FIXES

* [build] Added Ledger build support via `LEDGER_ENABLED=true|false`
    * True by default except when cross-compiling

## 0.21.0

_July 13th, 2018_.

BREAKING CHANGES

* [x/stake] Specify DelegatorAddress in MsgCreateValidator
* [x/stake] Remove the use of global shares in the pool
    * Remove the use of `PoolShares` type in `x/stake/validator` type - replace with `Status` `Tokens` fields
* [x/auth] NewAccountMapper takes a constructor instead of a prototype
* [keys] Keybase.Update function now takes in a function to get the newpass, rather than the password itself

FEATURES

* [baseapp] NewBaseApp now takes option functions as parameters

IMPROVEMENTS

* Updated docs folder to accommodate cosmos.network docs project
* [store] Added support for tracing multi-store operations via `--trace-store`
* [store] Pruning strategy configurable with pruning flag on gaiad start

BUG FIXES

* [\#1630](https://github.com/cosmos/cosmos-sdk/issues/1630) - redelegation nolonger removes tokens from the delegator liquid account
* [keys] [\#1629](https://github.com/cosmos/cosmos-sdk/issues/1629) - updating password no longer asks for a new password when the first entered password was incorrect
* [lcd] importing an account would create a random account
* [server] 'gaiad init' command family now writes provided name as the moniker in `config.toml`
* [build] Added Ledger build support via `LEDGER_ENABLED=true|false`
    * True by default except when cross-compiling

## 0.20.0

_July 10th, 2018_.

BREAKING CHANGES

* msg.GetSignBytes() returns sorted JSON (by key)
* msg.GetSignBytes() field changes
    * `msg_bytes` -> `msgs`
    * `fee_bytes` -> `fee`
* Update Tendermint to v0.22.2
    * Default ports changed from 466xx to 266xx
    * Amino JSON uses type names instead of prefix bytes
    * ED25519 addresses are the first 20-bytes of the SHA256 of the raw 32-byte
      pubkey (Instead of RIPEMD160)
    * go-crypto, abci, tmlibs have been merged into Tendermint
        * The keys sub-module is now in the SDK
    * Various other fixes
* [auth] Signers of a transaction now only sign over their own account and sequence number
* [auth] Removed MsgChangePubKey
* [auth] Removed SetPubKey from account mapper
* [auth] AltBytes renamed to Memo, now a string, max 100 characters, costs a bit of gas
* [types] `GetMsg()` -> `GetMsgs()` as txs wrap many messages
* [types] Removed GetMemo from Tx (it is still on StdTx)
* [types] renamed rational.Evaluate to rational.Round{Int64, Int}
* [types] Renamed `sdk.Address` to `sdk.AccAddress`/`sdk.ValAddress`
* [types] `sdk.AccAddress`/`sdk.ValAddress` natively marshals to Bech32 in String, Sprintf (when used with `%s`), and MarshalJSON
* [keys] Keybase and Ledger support from go-crypto merged into the SDK in the `crypto` folder
* [cli] Rearranged commands under subcommands
* [x/slashing] Update slashing for unbonding period
    * Slash according to power at time of infraction instead of power at
    time of discovery
    * Iterate through unbonding delegations & redelegations which contributed
    to an infraction, slash them proportional to their stake at the time
    * Add REST endpoint to unrevoke a validator previously revoked for downtime
    * Add REST endpoint to retrieve liveness signing information for a validator
* [x/stake] Remove Tick and add EndBlocker
* [x/stake] most index keys nolonger hold a value - inputs are rearranged to form the desired key
* [x/stake] store-value for delegation, validator, ubd, and red do not hold duplicate information contained store-key
* [x/stake] Introduce concept of unbonding for delegations and validators
    * `gaiacli stake unbond` replaced with `gaiacli stake begin-unbonding`
    * Introduced:
        * `gaiacli stake complete-unbonding`
        * `gaiacli stake begin-redelegation`
        * `gaiacli stake complete-redelegation`
* [lcd] Switch key creation output to return bech32
* [lcd] Removed shorthand CLI flags (`a`, `c`, `n`, `o`)
* [gaiad] genesis transactions now use bech32 addresses / pubkeys
* [gov] VoteStatus renamed to ProposalStatus
* [gov] VoteOption, ProposalType, and ProposalStatus all marshal to string form in JSON

DEPRECATED

* [cli] Deprecated `--name` flag in commands that send txs, in favor of `--from`

FEATURES

* [x/gov] Implemented MVP
    * Supported proposal types: just binary (pass/fail) TextProposals for now
    * Proposals need deposits to be votable; deposits are burned if proposal fails
    * Delegators delegate votes to validator by default but can override (for their stake)
* [gaiacli] Ledger support added
    * You can now use a Ledger with `gaiacli --ledger` for all key-related commands
    * Ledger keys can be named and tracked locally in the key DB
* [gaiacli] You can now attach a simple text-only memo to any transaction, with the `--memo` flag
* [gaiacli] added the following flags for commands that post transactions to the chain:
    * async -- send the tx without waiting for a tendermint response
    * json  -- return the output in json format for increased readability
    * print-response -- return the tx response. (includes fields like gas cost)
* [lcd] Queried TXs now include the tx hash to identify each tx
* [mockapp] CompleteSetup() no longer takes a testing parameter
* [x/bank] Add benchmarks for signing and delivering a block with a single bank transaction
    * Run with `cd x/bank && go test --bench=.`
* [tools] make get_tools installs tendermint's linter, and gometalinter
* [tools] Switch gometalinter to the stable version
* [tools] Add the following linters
    * misspell
    * gofmt
    * go vet -composites=false
    * unconvert
    * ineffassign
    * errcheck
    * unparam
    * gocyclo
* [tools] Added `make format` command to automate fixing misspell and gofmt errors.
* [server] Default config now creates a profiler at port 6060, and increase p2p send/recv rates
* [types] Switches internal representation of Int/Uint/Rat to use pointers
* [types] Added MinInt and MinUint functions
* [gaiad] `unsafe_reset_all` now resets addrbook.json
* [democoin] add x/oracle, x/assoc
* [tests] created a randomized testing framework.
    * Currently bank has limited functionality in the framework
    * Auth has its invariants checked within the framework
* [tests] Add WaitForNextNBlocksTM helper method
* [keys] New keys now have 24 word recovery keys, for heightened security

* [keys] Add a temporary method for exporting the private key

IMPROVEMENTS

* [x/bank] Now uses go-wire codec instead of 'encoding/json'
* [x/auth] Now uses go-wire codec instead of 'encoding/json'
* revised use of endblock and beginblock
* [stake] module reorganized to include `types` and `keeper` package
* [stake] keeper always loads the store (instead passing around which doesn't really boost efficiency)
* [stake] edit-validator changes now can use the keyword [do-not-modify] to not modify unspecified `--flag` (aka won't set them to `""` value)
* [stake] offload more generic functionality from the handler into the keeper
* [stake] clearer staking logic
* [types] added common tag constants
* [keys] improve error message when deleting non-existent key
* [gaiacli] improve error messages on `send` and `account` commands
* added contributing guidelines
* [docs] Added commands for governance CLI on testnet README

BUG FIXES

* [x/slashing] [\#1510](https://github.com/cosmos/cosmos-sdk/issues/1510) Unrevoked validators cannot un-revoke themselves
* [x/stake] [\#1513](https://github.com/cosmos/cosmos-sdk/issues/1513) Validators slashed to zero power are unbonded and removed from the store
* [x/stake] [\#1567](https://github.com/cosmos/cosmos-sdk/issues/1567) Validators decreased in power but not unbonded are now updated in Tendermint
* [x/stake] error strings lower case
* [x/stake] pool loose tokens now accounts for unbonding and unbonding tokens not associated with any validator
* [x/stake] fix revoke bytes ordering (was putting revoked candidates at the top of the list)
* [x/stake] bond count was counting revoked validators as bonded, fixed
* [gaia] Added self delegation for validators in the genesis creation
* [lcd] tests now don't depend on raw json text
* Retry on HTTP request failure in CLI tests, add option to retry tests in Makefile
* Fixed bug where chain ID wasn't passed properly in x/bank REST handler, removed Viper hack from ante handler
* Fixed bug where `democli account` didn't decode the account data correctly
* [\#872](https://github.com/cosmos/cosmos-sdk/issues/872)  - recovery phrases no longer all end in `abandon`
* [\#887](https://github.com/cosmos/cosmos-sdk/issues/887)  - limit the size of rationals that can be passed in from user input
* [\#1052](https://github.com/cosmos/cosmos-sdk/issues/1052) - Make all now works
* [\#1258](https://github.com/cosmos/cosmos-sdk/issues/1258) - printing big.rat's can no longer overflow int64
* [\#1259](https://github.com/cosmos/cosmos-sdk/issues/1259) - fix bug where certain tests that could have a nil pointer in defer
* [\#1343](https://github.com/cosmos/cosmos-sdk/issues/1343) - fixed unnecessary parallelism in CI
* [\#1353](https://github.com/cosmos/cosmos-sdk/issues/1353) - CLI: Show pool shares fractions in human-readable format
* [\#1367](https://github.com/cosmos/cosmos-sdk/issues/1367) - set ChainID in InitChain
* [\#1461](https://github.com/cosmos/cosmos-sdk/issues/1461) - CLI tests now no longer reset your local environment data
* [\#1505](https://github.com/cosmos/cosmos-sdk/issues/1505) - `gaiacli stake validator` no longer panics if validator doesn't exist
* [\#1565](https://github.com/cosmos/cosmos-sdk/issues/1565) - fix cliff validator persisting when validator set shrinks from max
* [\#1287](https://github.com/cosmos/cosmos-sdk/issues/1287) - prevent zero power validators at genesis
* [x/stake] fix bug when unbonding/redelegating using `--shares-percent`
* [\#1010](https://github.com/cosmos/cosmos-sdk/issues/1010) - two validators can't bond with the same pubkey anymore


## 0.19.0

_June 13, 2018_.

BREAKING CHANGES

* msg.GetSignBytes() now returns bech32-encoded addresses in all cases
* [lcd] REST end-points now include gas
* sdk.Coin now uses sdk.Int, a big.Int wrapper with 256bit range cap

FEATURES

* [x/auth] Added AccountNumbers to BaseAccount and StdTxs to allow for replay protection with account pruning
* [lcd] added an endpoint to query for the SDK version of the connected node

IMPROVEMENTS

* export command now writes current validator set for Tendermint
* [tests] Application module tests now use a mock application
* [gaiacli] Fix error message when account isn't found when running gaiacli account
* [lcd] refactored to eliminate use of global variables, and interdependent tests
* [tests] Added testnet command to gaiad
* [tests] Added localnet targets to Makefile
* [x/stake] More stake tests added to test ByPower index

FIXES

* Fixes consensus fault on testnet - see postmortem [here](https://github.com/cosmos/cosmos-sdk/issues/1197#issuecomment-396823021)
* [x/stake] bonded inflation removed, non-bonded inflation partially implemented
* [lcd] Switch to bech32 for addresses on all human readable inputs and outputs
* [lcd] fixed tx indexing/querying
* [cli] Added `--gas` flag to specify transaction gas limit
* [gaia] Registered slashing message handler
* [x/slashing] Set signInfo.StartHeight correctly for newly bonded validators

FEATURES

* [docs] Reorganize documentation
* [docs] Update staking spec, create WIP spec for slashing, and fees

## 0.18.0

_June 9, 2018_.

BREAKING CHANGES

* [stake] candidate -> validator throughout (details in refactor comment)
* [stake] delegate-bond -> delegation throughout
* [stake] `gaiacli query validator` takes and argument instead of using the `--address-candidate` flag
* [stake] introduce `gaiacli query delegations`
* [stake] staking refactor
    * ValidatorsBonded store now take sorted pubKey-address instead of validator owner-address,
    is sorted like Tendermint by pk's address
    * store names more understandable
    * removed temporary ToKick store, just needs a local map!
    * removed distinction between candidates and validators
        * everything is now a validator
        * only validators with a status == bonded are actively validating/receiving rewards
    * Introduction of Unbonding fields, lowlevel logic throughout (not fully implemented with queue)
    * Introduction of PoolShares type within validators,
    replaces three rational fields (BondedShares, UnbondingShares, UnbondedShares
* [x/auth] move stuff specific to auth anteHandler to the auth module rather than the types folder. This includes:
    * StdTx (and its related stuff i.e. StdSignDoc, etc)
    * StdFee
    * StdSignature
    * Account interface
    * Related to this organization, I also:
* [x/auth] got rid of AccountMapper interface (in favor of the struct already in auth module)
* [x/auth] removed the FeeHandler function from the AnteHandler, Replaced with FeeKeeper
* [x/auth] Removed GetSignatures() from Tx interface (as different Tx styles might use something different than StdSignature)
* [store] Removed SubspaceIterator and ReverseSubspaceIterator from KVStore interface and replaced them with helper functions in /types
* [cli] rearranged commands under subcommands
* [stake] remove Tick and add EndBlocker
* Switch to bech32cosmos on all human readable inputs and outputs


FEATURES

* [x/auth] Added ability to change pubkey to auth module
* [baseapp] baseapp now has settable functions for filtering peers by address/port & public key
* [sdk] Gas consumption is now measured as transactions are executed
    * Transactions which run out of gas stop execution and revert state changes
    * A "simulate" query has been added to determine how much gas a transaction will need
    * Modules can include their own gas costs for execution of particular message types
* [stake] Seperation of fee distribution to a new module
* [stake] Creation of a validator/delegation generics in `/types`
* [stake] Helper Description of the store in x/stake/store.md
* [stake] removed use of caches in the stake keeper
* [stake] Added REST API
* [Makefile] Added terraform/ansible playbooks to easily create remote testnets on Digital Ocean


BUG FIXES

* [stake] staking delegator shares exchange rate now relative to equivalent-bonded-tokens the validator has instead of bonded tokens
  ^ this is important for unbonded validators in the power store!
* [cli] fixed cli-bash tests
* [ci] added cli-bash tests
* [basecoin] updated basecoin for stake and slashing
* [docs] fixed references to old cli commands
* [docs] Downgraded Swagger to v2 for downstream compatibility
* auto-sequencing transactions correctly
* query sequence via account store
* fixed duplicate pub_key in stake.Validator
* Auto-sequencing now works correctly
* [gaiacli] Fix error message when account isn't found when running gaiacli account

## 0.17.5

_June 5, 2018_.

Update to Tendermint v0.19.9 (Fix evidence reactor, mempool deadlock, WAL panic,
memory leak)

## 0.17.4

_May 31, 2018_.

Update to Tendermint v0.19.7 (WAL fixes and more)

## 0.17.3

_May 29, 2018_.

Update to Tendermint v0.19.6 (fix fast-sync halt)

## 0.17.2

_May 20, 2018_.

Update to Tendermint v0.19.5 (reduce WAL use, bound the mempool and some rpcs, improve logging)

## 0.17.1 (May 17, 2018)

Update to Tendermint v0.19.4 (fixes a consensus bug and improves logging)

## 0.17.0 (May 15, 2018)

BREAKING CHANGES

* [stake] MarshalJSON -> MarshalBinaryLengthPrefixed
* Queries against the store must be prefixed with the path "/store"

FEATURES

* [gaiacli] Support queries for candidates, delegator-bonds
* [gaiad] Added `gaiad export` command to export current state to JSON
* [x/bank] Tx tags with sender/recipient for indexing & later retrieval
* [x/stake] Tx tags with delegator/candidate for delegation & unbonding, and candidate info for declare candidate / edit validator

IMPROVEMENTS

* [gaiad] Update for Tendermint v0.19.3 (improve `/dump_consensus_state` and add
  `/consensus_state`)
* [spec/ibc] Added spec!
* [spec/stake] Cleanup structure, include details about slashing and
  auto-unbonding
* [spec/governance] Fixup some names and pseudocode
* NOTE: specs are still a work-in-progress ...

BUG FIXES

* Auto-sequencing now works correctly


## 0.16.0 (May 14th, 2018)

BREAKING CHANGES

* Move module REST/CLI packages to x/[module]/client/rest and x/[module]/client/cli
* Gaia simple-staking bond and unbond functions replaced
* [stake] Delegator bonds now store the height at which they were updated
* All module keepers now require a codespace, see basecoin or democoin for usage
* Many changes to names throughout
    * Type as a prefix naming convention applied (ex. BondMsg -> MsgBond)
    * Removed redundancy in names (ex. stake.StakingKeeper -> stake.Keeper)
* Removed SealedAccountMapper
* gaiad init now requires use of `--name` flag
* Removed Get from Msg interface
* types/rational now extends big.Rat

FEATURES:

* Gaia stake commands include, CreateValidator, EditValidator, Delegate, Unbond
* MountStoreWithDB without providing a custom store works.
* Repo is now lint compliant / GoMetaLinter with tendermint-lint integrated into CI
* Better key output, pubkey go-amino hex bytes now output by default
* gaiad init overhaul
    * Create genesis transactions with `gaiad init gen-tx`
    * New genesis account keys are automatically added to the client keybase (introduce `--client-home` flag)
    * Initialize with genesis txs using `--gen-txs` flag
* Context now has access to the application-configured logger
* Add (non-proof) subspace query helper functions
* Add more staking query functions: candidates, delegator-bonds

BUG FIXES

* Gaia now uses stake, ported from github.com/cosmos/gaia


## 0.15.1 (April 29, 2018)

IMPROVEMENTS:

* Update Tendermint to v0.19.1 (includes many rpc fixes)


## 0.15.0 (April 29, 2018)

NOTE: v0.15.0 is a large breaking change that updates the encoding scheme to use
[Amino](github.com/tendermint/go-amino).

For details on how this changes encoding for public keys and addresses,
see the [docs](https://github.com/tendermint/tendermint/blob/v0.19.1/docs/specification/new-spec/encoding.md#public-key-cryptography).

BREAKING CHANGES

* Remove go-wire, use go-amino
* [store] Add `SubspaceIterator` and `ReverseSubspaceIterator` to `KVStore` interface
* [basecoin] NewBasecoinApp takes a `dbm.DB` and uses namespaced DBs for substores

FEATURES:

* Add CacheContext
* Add auto sequencing to client
* Add FeeHandler to ante handler

BUG FIXES

* MountStoreWithDB without providing a custom store works.

## 0.14.1 (April 9, 2018)

BUG FIXES

* [gaiacli] Fix all commands (just a duplicate of basecli for now)

## 0.14.0 (April 9, 2018)

BREAKING CHANGES:

* [client/builder] Renamed to `client/core` and refactored to use a CoreContext
  struct
* [server] Refactor to improve useability and de-duplicate code
* [types] `Result.ToQuery -> Error.QueryResult`
* [makefile] `make build` and `make install` only build/install `gaiacli` and
  `gaiad`. Use `make build_examples` and `make install_examples` for
  `basecoind/basecli` and `democoind/democli`
* [staking] Various fixes/improvements

FEATURES:

* [democoin] Added Proof-of-Work module

BUG FIXES

* [client] Reuse Tendermint RPC client to avoid excessive open files
* [client] Fix setting log level
* [basecoin] Sort coins in genesis

## 0.13.1 (April 3, 2018)

BUG FIXES

* [x/ibc] Fix CLI and relay for IBC txs
* [x/stake] Various fixes/improvements

## 0.13.0 (April 2, 2018)

BREAKING CHANGES

* [basecoin] Remove cool/sketchy modules -> moved to new `democoin`
* [basecoin] NewBasecoinApp takes a `map[string]dbm.DB` as temporary measure
  to allow mounting multiple stores with their own DB until they can share one
* [x/staking] Renamed to `simplestake`
* [builder] Functions don't take `passphrase` as argument
* [server] GenAppParams returns generated seed and address
* [basecoind] `init` command outputs JSON of everything necessary for testnet
* [basecoind] `basecoin.db -> data/basecoin.db`
* [basecli] `data/keys.db -> keys/keys.db`

FEATURES

* [types] `Coin` supports direct arithmetic operations
* [basecoind] Add `show_validator` and `show_node_id` commands
* [x/stake] Initial merge of full staking module!
* [democoin] New example application to demo custom modules

IMPROVEMENTS

* [makefile] `make install`
* [testing] Use `/tmp` for directories so they don't get left in the repo

BUG FIXES

* [basecoin] Allow app to be restarted
* [makefile] Fix build on Windows
* [basecli] Get confirmation before overriding key with same name

## 0.12.0 (March 27 2018)

BREAKING CHANGES

* Revert to old go-wire for now
* glide -> godep
* [types] ErrBadNonce -> ErrInvalidSequence
* [types] Replace tx.GetFeePayer with FeePayer(tx) - returns the first signer
* [types] NewStdTx takes the Fee
* [types] ParseAccount -> AccountDecoder; ErrTxParse -> ErrTxDecoder
* [x/auth] AnteHandler deducts fees
* [x/bank] Move some errors to `types`
* [x/bank] Remove sequence and signature from Input

FEATURES

* [examples/basecoin] New cool module to demonstrate use of state and custom transactions
* [basecoind] `show_node_id` command
* [lcd] Implement the Light Client Daemon and endpoints
* [types/stdlib] Queue functionality
* [store] Subspace iterator on IAVLTree
* [types] StdSignDoc is the document that gets signed (chainid, msg, sequence, fee)
* [types] CodeInvalidPubKey
* [types] StdFee, and StdTx takes the StdFee
* [specs] Progression of MVPs for IBC
* [x/ibc] Initial shell of IBC functionality (no proofs)
* [x/simplestake] Simple staking module with bonding/unbonding

IMPROVEMENTS

* Lots more tests!
* [client/builder] Helpers for forming and signing transactions
* [types] sdk.Address
* [specs] Staking

BUG FIXES

* [x/auth] Fix setting pubkey on new account
* [x/auth] Require signatures to include the sequences
* [baseapp] Dont panic on nil handler
* [basecoin] Check for empty bytes in account and tx

## 0.11.0 (March 1, 2017)

BREAKING CHANGES

* [examples] dummy -> kvstore
* [examples] Remove gaia
* [examples/basecoin] MakeTxCodec -> MakeCodec
* [types] CommitMultiStore interface has new `GetCommitKVStore(key StoreKey) CommitKVStore` method

FEATURES

* [examples/basecoin] CLI for `basecli` and `basecoind` (!)
* [baseapp] router.AddRoute returns Router

IMPROVEMENTS

* [baseapp] Run msg handlers on CheckTx
* [docs] Add spec for REST API
* [all] More tests!

BUG FIXES

* [baseapp] Fix panic on app restart
* [baseapp] InitChain does not call Commit
* [basecoin] Remove IBCStore because mounting multiple stores is currently broken

## 0.10.0 (February 20, 2017)

BREAKING CHANGES

* [baseapp] NewBaseApp(logger, db)
* [baseapp] NewContext(isCheckTx, header)
* [x/bank] CoinMapper -> CoinKeeper

FEATURES

* [examples/gaia] Mock CLI !
* [baseapp] InitChainer, BeginBlocker, EndBlocker
* [baseapp] MountStoresIAVL

IMPROVEMENTS

* [docs] Various improvements.
* [basecoin] Much simpler :)

BUG FIXES

* [baseapp] initialize and reset msCheck and msDeliver properly

## 0.9.0 (February 13, 2017)

BREAKING CHANGES

* Massive refactor. Basecoin works. Still needs <3

## 0.8.1

* Updates for dependencies

## 0.8.0 (December 18, 2017)

* Updates for dependencies

## 0.7.1 (October 11, 2017)

IMPROVEMENTS:

* server/commands: GetInitCmd takes list of options

## 0.7.0 (October 11, 2017)

BREAKING CHANGES:

* Everything has changed, and it's all about to change again, so don't bother using it yet!

## 0.6.2 (July 27, 2017)

IMPROVEMENTS:

* auto-test all tutorials to detect breaking changes
* move deployment scripts from `/scripts` to `/publish` for clarity

BUG FIXES:

* `basecoin init` ensures the address in genesis.json is valid
* fix bug that certain addresses couldn't receive ibc packets

## 0.6.1 (June 28, 2017)

Make lots of small cli fixes that arose when people were using the tools for
the testnet.

IMPROVEMENTS:

* basecoin
    * `basecoin start` supports all flags that `tendermint node` does, such as
    `--rpc.laddr`, `--p2p.seeds`, and `--p2p.skip_upnp`
    * fully supports `--log_level` and `--trace` for logger configuration
    * merkleeyes no longers spams the logs... unless you want it
        * Example: `basecoin start --log_level="merkleeyes:info,state:info,*:error"`
        * Example: `basecoin start --log_level="merkleeyes:debug,state:info,*:error"`
* basecli
    * `basecli init` is more intelligent and only complains if there really was
    a connected chain, not just random files
    * support `localhost:46657` or `http://localhost:46657` format for nodes,
    not just `tcp://localhost:46657`
    * Add `--genesis` to init to specify chain-id and validator hash
        * Example: `basecli init --node=localhost:46657 --genesis=$HOME/.basecoin/genesis.json`
    * `basecli rpc` has a number of methods to easily accept tendermint rpc, and verifies what it can

BUG FIXES:

* basecli
    * `basecli query account` accepts hex account address with or without `0x`
    prefix
    * gives error message when running commands on an unitialized chain, rather
    than some unintelligable panic

## 0.6.0 (June 22, 2017)

Make the basecli command the only way to use client-side, to enforce best
security practices. Lots of enhancements to get it up to production quality.

BREAKING CHANGES:

* ./cmd/commands -> ./cmd/basecoin/commands
* basecli
    * `basecli proof state get` -> `basecli query key`
    * `basecli proof tx get` -> `basecli query tx`
    * `basecli proof state get --app=account` -> `basecli query account`
    * use `--chain-id` not `--chainid` for consistency
    * update to use `--trace` not `--debug` for stack traces on errors
    * complete overhaul on how tx and query subcommands are added. (see counter or trackomatron for examples)
    * no longer supports counter app (see new countercli)
* basecoin
    * `basecoin init` takes an argument, an address to allocate funds to in the genesis
    * removed key2.json
    * removed all client side functionality from it (use basecli now for proofs)
        * no tx subcommand
        * no query subcommand
        * no account (query) subcommand
        * a few other random ones...
    * enhanced relay subcommand
        * relay start did what relay used to do
        * relay init registers both chains on one another (to set it up so relay start just works)
* docs
    * removed `example-plugin`, put `counter` inside `docs/guide`
* app
    * Implements ABCI handshake by proxying merkleeyes.Info()

IMPROVEMENTS:

* `basecoin init` support `--chain-id`
* intergrates tendermint 0.10.0 (not the rc-2, but the real thing)
* commands return error code (1) on failure for easier script testing
* add `reset_all` to basecli, and never delete keys on `init`
* new shutil based unit tests, with better coverage of the cli actions
* just `make fresh` when things are getting stale ;)

BUG FIXES:

* app: no longer panics on missing app_options in genesis (thanks, anton)
* docs: updated all docs... again
* ibc: fix panic on getting BlockID from commit without 100% precommits (still a TODO)

## 0.5.2 (June 2, 2017)

BUG FIXES:

* fix parsing of the log level from Tendermint config (#97)

## 0.5.1 (May 30, 2017)

BUG FIXES:

* fix ibc demo app to use proper tendermint flags, 0.10.0-rc2 compatibility
* Make sure all cli uses new json.Marshal not wire.JSONBytes

## 0.5.0 (May 27, 2017)

BREAKING CHANGES:

* only those related to the tendermint 0.9 -> 0.10 upgrade

IMPROVEMENTS:

* basecoin cli
    * integrates tendermint 0.10.0 and unifies cli (init, unsafe_reset_all, ...)
    * integrate viper, all command line flags can also be defined in environmental variables or config.toml
* genesis file
    * you can define accounts with either address or pub_key
    * sorts coins for you, so no silent errors if not in alphabetical order
* [light-client](https://github.com/tendermint/light-client) integration
    * no longer must you trust the node you connect to, prove everything!
    * new [basecli command](./cmd/basecli/README.md)
    * integrated [key management](https://github.com/tendermint/go-crypto/blob/master/cmd/README.md), stored encrypted locally
    * tracks validator set changes and proves everything from one initial validator seed
    * `basecli proof state` gets complete proofs for any abci state
    * `basecli proof tx` gets complete proof where a tx was stored in the chain
    * `basecli proxy` exposes tendermint rpc, but only passes through results after doing complete verification

BUG FIXES:

* no more silently ignored error with invalid coin names (eg. "17.22foo coin" used to parse as "17 foo", not warning/error)

## 0.4.1 (April 26, 2017)

BUG FIXES:

* Fix bug in `basecoin unsafe_reset_X` where the `priv_validator.json` was not being reset

## 0.4.0 (April 21, 2017)

BREAKING CHANGES:

* CLI now uses Cobra, which forced changes to some of the flag names and orderings

IMPROVEMENTS:

* `basecoin init` doesn't generate error if already initialized
* Much more testing

## 0.3.1 (March 23, 2017)

IMPROVEMENTS:

* CLI returns exit code 1 and logs error before exiting

## 0.3.0 (March 23, 2017)

BREAKING CHANGES:

* Remove `--data` flag and use `BCHOME` to set the home directory (defaults to `~/.basecoin`)
* Remove `--in-proc` flag and start Tendermint in-process by default (expect Tendermint files in $BCHOME/tendermint).
  To start just the ABCI app/server, use `basecoin start --without-tendermint`.
* Consolidate genesis files so the Basecoin genesis is an object under `app_options` in Tendermint genesis. For instance:

```json
{
  "app_hash": "",
  "chain_id": "foo_bar_chain",
  "genesis_time": "0001-01-01T00:00:00.000Z",
  "validators": [
    {
      "amount": 10,
      "name": "",
      "pub_key": [
	1,
	"7B90EA87E7DC0C7145C8C48C08992BE271C7234134343E8A8E8008E617DE7B30"
      ]
    }
  ],
  "app_options": {
    "accounts": [{
      "pub_key": {
        "type": "ed25519",
        "data": "6880db93598e283a67c4d88fc67a8858aa2de70f713fe94a5109e29c137100c2"
      },
      "coins": [
        {
          "denom": "blank",
          "amount": 12345
        },
        {
          "denom": "ETH",
          "amount": 654321
        }
      ]
    }],
    "plugin_options": ["plugin1/key1", "value1", "plugin1/key2", "value2"]
  }
}
```

Note the array of key-value pairs is now under `app_options.plugin_options` while the `app_options` themselves are well formed.
We also changed `chainID` to `chain_id` and consolidated to have just one of them.

FEATURES:

* Introduce `basecoin init` and `basecoin unsafe_reset_all`

## 0.2.0 (March 6, 2017)

BREAKING CHANGES:

* Update to ABCI v0.4.0 and Tendermint v0.9.0
* Coins are specified on the CLI as `Xcoin`, eg. `5gold`
* `Cost` is now `Fee`

FEATURES:

* CLI for sending transactions and querying the state,
  designed to be easily extensible as plugins are implemented
* Run Basecoin in-process with Tendermint
* Add `/account` path in Query
* IBC plugin for InterBlockchain Communication
* Demo script of IBC between two chains

IMPROVEMENTS:

* Use new Tendermint `/commit` endpoint for crafting IBC transactions
* More unit tests
* Use go-crypto S structs and go-data for more standard JSON
* Demo uses fewer sleeps

BUG FIXES:

* Various little fixes in coin arithmetic
* More commit validation in IBC
* Return results from transactions

## PreHistory

### January 14-18, 2017

* Update to Tendermint v0.8.0
* Cleanup a bit and release blog post

### September 22, 2016

* Basecoin compiles again

<!-- Release links -->

[Unreleased]: https://github.com/cosmos/cosmos-sdk/compare/v0.38.2...HEAD
[v0.38.2]: https://github.com/cosmos/cosmos-sdk/releases/tag/v0.38.2
[v0.38.1]: https://github.com/cosmos/cosmos-sdk/releases/tag/v0.38.1
[v0.38.0]: https://github.com/cosmos/cosmos-sdk/releases/tag/v0.38.0
[v0.37.9]: https://github.com/cosmos/cosmos-sdk/releases/tag/v0.37.9
[v0.37.8]: https://github.com/cosmos/cosmos-sdk/releases/tag/v0.37.8
[v0.37.7]: https://github.com/cosmos/cosmos-sdk/releases/tag/v0.37.7
[v0.37.6]: https://github.com/cosmos/cosmos-sdk/releases/tag/v0.37.6
[v0.37.5]: https://github.com/cosmos/cosmos-sdk/releases/tag/v0.37.5
[v0.37.4]: https://github.com/cosmos/cosmos-sdk/releases/tag/v0.37.4
[v0.37.3]: https://github.com/cosmos/cosmos-sdk/releases/tag/v0.37.3
[v0.37.1]: https://github.com/cosmos/cosmos-sdk/releases/tag/v0.37.1
[v0.37.0]: https://github.com/cosmos/cosmos-sdk/releases/tag/v0.37.0
[v0.36.0]: https://github.com/cosmos/cosmos-sdk/releases/tag/v0.36.0<|MERGE_RESOLUTION|>--- conflicted
+++ resolved
@@ -55,12 +55,9 @@
 
 ### Bug Fixes
 
-<<<<<<< HEAD
 * (linting) [#12135](https://github.com/cosmos/cosmos-sdk/pull/12135) Fix variable naming issues per enabled linters.  Run gofumpt to ensure easy reviews of ongoing linting work. 
 * (linting) [#12132](https://github.com/cosmos/cosmos-sdk/pull/12132) Change sdk.Int to math.Int, run `gofumpt -w -l .`, and `golangci-lint run ./... --fix`
-=======
 * (cli) [#12147](https://github.com/cosmos/cosmos-sdk/pull/12137/) Fix suspicious join on filepath.Join by using filepath.Dir to specify the folder.
->>>>>>> 9dffa364
 * (cli) [#12127](https://github.com/cosmos/cosmos-sdk/pull/12127) Fix the CLI not always taking into account `--fee-payer` and `--fee-granter` flags.
 * (migrations) [#12028](https://github.com/cosmos/cosmos-sdk/pull/12028) Fix v0.45->v0.46 in-place store migrations.
 * (baseapp) [#12089](https://github.com/cosmos/cosmos-sdk/pull/12089) Include antehandler and runMsgs events in SimulateTx.
