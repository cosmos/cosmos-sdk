--- conflicted
+++ resolved
@@ -37,15 +37,13 @@
 
 ## [Unreleased]
 
-<<<<<<< HEAD
 ### Bug Fixes
 
 * [\#9720](https://github.com/cosmos/cosmos-sdk/pull/9720) Feegrant grant cli granter now accepts key name as well as address in general and accepts only address in --generate-only mode
-=======
+
 ### Features
 
 * [\#9750](https://github.com/cosmos/cosmos-sdk/pull/9750) Emit events for tx signature and sequence, so clients can now query txs by signature (`tx.signature='<base64_sig>'`) or by address and sequence combo (`tx.acc_seq='<addr>/<seq>'`).
->>>>>>> d5b0f3af
 
 ### Improvements
 
