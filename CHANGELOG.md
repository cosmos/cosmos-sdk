--- conflicted
+++ resolved
@@ -47,6 +47,9 @@
 ### Improvements
 
 ### Bug Fixes
+
+* (baseapp) [#21256](https://github.com/cosmos/cosmos-sdk/pull/21256) Halt height will not commit the block indicated, meaning that if halt-height is set to 10, only blocks until 9 (included) will be committed. This is to go back to the original behavior before a change was introduced in v0.50.0.
+
 
 ### API Breaking Changes
 
@@ -79,32 +82,7 @@
 
 ### Improvements
 
-<<<<<<< HEAD
-* (baseapp) [#21256](https://github.com/cosmos/cosmos-sdk/pull/21256) Halt height will not commit the block indicated, meaning that if halt-height is set to 10, only blocks until 9 (included) will be committed. This is to go back to the original behavior before a change was introduced in v0.50.
-* (codec) [#20122](https://github.com/cosmos/cosmos-sdk/pull/20122) Added a cache to address codec.
-* (types) [#19869](https://github.com/cosmos/cosmos-sdk/pull/19869) Removed `Any` type from `codec/types` and replaced it with an alias for `cosmos/gogoproto/types/any`.
-* (server) [#19854](https://github.com/cosmos/cosmos-sdk/pull/19854) Add customizability to start command.
-    * Add `StartCmdOptions` in `server.AddCommands` instead of `servertypes.ModuleInitFlags`. To set custom flags set them in the `StartCmdOptions` struct on the `AddFlags` field.
-    * Add `StartCommandHandler` to `StartCmdOptions` to allow custom start command handlers. Users now have total control over how the app starts.
-* (types) [#19672](https://github.com/cosmos/cosmos-sdk/pull/19672) `PreBlock` now returns only an error for consistency with server/v2. The SDK has upgraded x/upgrade accordingly. `ResponsePreBlock` hence has been removed.
-* (server) [#19455](https://github.com/cosmos/cosmos-sdk/pull/19455) Allow calling back into the application struct in PostSetup.
-* (types) [#19512](https://github.com/cosmos/cosmos-sdk/pull/19512) The notion of basic manager does not exist anymore (and all related helpers).
-    * The module manager now can do everything that the basic manager was doing.
-    * `AppModuleBasic` has been deprecated for extension interfaces.
-    * Modules can now implement `appmodule.HasRegisterInterfaces`, `module.HasGRPCGateway` and `module.HasAminoCodec` when relevant.
-    * SDK modules now directly implement those extension interfaces on `AppModule` instead of `AppModuleBasic`.
-* (client/keys) [#18950](https://github.com/cosmos/cosmos-sdk/pull/18950) Improve `<appd> keys add`, `<appd> keys import` and `<appd> keys rename` by checking name validation.
-* (client/keys) [#18745](https://github.com/cosmos/cosmos-sdk/pull/18745) Improve `<appd> keys export` and `<appd> keys mnemonic` by adding --yes option to skip interactive confirmation.
-* (client/keys) [#18743](https://github.com/cosmos/cosmos-sdk/pull/18743) Improve `<appd> keys add -i` by hiding inputting of bip39 passphrase.
-* (client/keys) [#18703](https://github.com/cosmos/cosmos-sdk/pull/18703) Improve `<appd> keys add` and `<appd> keys show` by checking whether there are duplicate keys in the multisig case.
-    * Usage of `Must...` kind of functions are avoided in keeper methods.
-* (client/keys) [#18687](https://github.com/cosmos/cosmos-sdk/pull/18687) Improve `<appd> keys mnemonic` by displaying mnemonic discreetly on an alternate screen and adding `--indiscreet` option to disable it.
-* (client/keys) [#18684](https://github.com/cosmos/cosmos-sdk/pull/18684) Improve `<appd> keys export` by displaying unarmored hex private key discreetly on an alternate screen and adding `--indiscreet` option to disable it.
-* (client/keys) [#18663](https://github.com/cosmos/cosmos-sdk/pull/18663) Improve `<appd> keys add` by displaying mnemonic discreetly on an alternate screen and adding `--indiscreet` option to disable it.
-* (types) [#18440](https://github.com/cosmos/cosmos-sdk/pull/18440) Add `AmountOfNoValidation` to `sdk.DecCoins`.
-=======
 * (all) [#16537](https://github.com/cosmos/cosmos-sdk/pull/16537) Properly propagated `fmt.Errorf` errors and using `errors.New` where appropriate.
->>>>>>> b01d5a00
 * (client) [#17503](https://github.com/cosmos/cosmos-sdk/pull/17503) Add `client.Context{}.WithAddressCodec`, `WithValidatorAddressCodec`, `WithConsensusAddressCodec` to provide address codecs to the client context. See the [UPGRADING.md](./UPGRADING.md) for more details.
 * (crypto/keyring) [#17503](https://github.com/cosmos/cosmos-sdk/pull/17503) Simplify keyring interfaces to use `[]byte` instead of `sdk.Address` for addresses.
 * (rpc) [#17470](https://github.com/cosmos/cosmos-sdk/pull/17470) Avoid open 0.0.0.0 to public by default and add `listen-ip-address` argument for `testnet init-files` cmd.
