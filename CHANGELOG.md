--- conflicted
+++ resolved
@@ -43,24 +43,18 @@
 ### Features
 
 * (baseapp) [#20291](https://github.com/cosmos/cosmos-sdk/pull/20291) Simulate nested messages.
-<<<<<<< HEAD
+* (cli) [#21372](https://github.com/cosmos/cosmos-sdk/pull/21372) Add a `bulk-add-genesis-account` genesis command to add many genesis accounts at once.
 * (x/staking/types) [#21315](https://github.com/cosmos/cosmos-sdk/pull/21315) Create metadata type and add metadata field in validator details proto
 * (x/staking/cli) [#21315](https://github.com/cosmos/cosmos-sdk/pull/21315) Add parsing of `metadata-profile-pic-uri` in `create-validator` JSON.
     * Add cli flag: `metadata-profile-pic-uri` to `edit-validator` cmd.
 * (types) [#21315](https://github.com/cosmos/cosmos-sdk/pull/21315) New function `RandURIOfLength` to generate random valid URIs for sims.
-=======
-* (cli) [#21372](https://github.com/cosmos/cosmos-sdk/pull/21372) Add a `bulk-add-genesis-account` genesis command to add many genesis accounts at once.
->>>>>>> 6b20ef73
 
 ### Improvements
 
 * (client) [#21436](https://github.com/cosmos/cosmos-sdk/pull/21436) Use `address.Codec` from client.Context in `tx.Sign`.
-<<<<<<< HEAD
+* (internal) [#21412](https://github.com/cosmos/cosmos-sdk/pull/21412) Using unsafe.String and unsafe.SliceData.
 * (x/staking/types) [#21315](https://github.com/cosmos/cosmos-sdk/pull/21315) Add a `Validate` method to the `Description` type that validates the metadata as well as other description details.
 
-=======
-* (internal) [#21412](https://github.com/cosmos/cosmos-sdk/pull/21412) Using unsafe.String and unsafe.SliceData.
->>>>>>> 6b20ef73
 
 ### Bug Fixes
 
@@ -74,14 +68,11 @@
 
 ### API Breaking Changes
 
-<<<<<<< HEAD
+* (baseapp) [#21413](https://github.com/cosmos/cosmos-sdk/pull/21413) Add `SelectBy` method to `Mempool` interface, which is thread-safe to use.
 * (types) [#21315](https://github.com/cosmos/cosmos-sdk/pull/21315) New struct `Metadata` to store extra validator information.
     * The signature of `NewDescription` has changed to accept an extra argument of type `Metadata`.
     * `Description` now has a new field , `Metadata` of type `Metadata`.
 
-=======
-* (baseapp) [#21413](https://github.com/cosmos/cosmos-sdk/pull/21413) Add `SelectBy` method to `Mempool` interface, which is thread-safe to use.
->>>>>>> 6b20ef73
 
 ### Deprecated
 
