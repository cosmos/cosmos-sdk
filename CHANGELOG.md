--- conflicted
+++ resolved
@@ -39,11 +39,8 @@
 
 ### Bug Fixes
 
-<<<<<<< HEAD
 * [\#9720](https://github.com/cosmos/cosmos-sdk/pull/9720) Feegrant grant cli granter now accepts key name as well as address in general and accepts only address in --generate-only mode
-=======
 * [\#9766](https://github.com/cosmos/cosmos-sdk/pull/9766) Fix hardcoded ledger signing algorithm on `keys add` command.
->>>>>>> b5619318
 
 ### Features
 
