--- conflicted
+++ resolved
@@ -35,84 +35,13 @@
 
 # Changelog
 
-## Unreleased
-
-<<<<<<< HEAD
-## [v0.42.9](https://github.com/cosmos/cosmos-sdk/releases/tag/v0.42.9) - 2021-08-04
-
-### Bug Fixes
-
-* [\#9835](https://github.com/cosmos/cosmos-sdk/pull/9835) Moved capability initialization logic to BeginBlocker to fix nondeterminsim issue mentioned in [\#9800](https://github.com/cosmos/cosmos-sdk/issues/9800). Applications must now include the capability module in their BeginBlocker order before any module that uses capabilities gets run.
-* [\#9201](https://github.com/cosmos/cosmos-sdk/pull/9201) Fixed `<app> init --recover` flag.
-
-
-### API Breaking Changes
-
-* [\#9835](https://github.com/cosmos/cosmos-sdk/pull/9835) The `InitializeAndSeal` API has not changed, however it no longer initializes the in-memory state. `InitMemStore` has been introduced to serve this function, which will be called either in `InitChain` or `BeginBlock` (whichever is first after app start). Nodes may run this version on a network running 0.42.x, however, they must update their app.go files to include the capability module in their begin blockers.
-
-### Client Breaking Changes
-
-* [\#9781](https://github.com/cosmos/cosmos-sdk/pull/9781) Improve`withdraw-all-rewards` UX when broadcast mode `async` or `async` is used.
-
-## [v0.42.8](https://github.com/cosmos/cosmos-sdk/releases/tag/v0.42.8) - 2021-07-30
-
-### Features
-
-* [\#9750](https://github.com/cosmos/cosmos-sdk/pull/9750) Emit events for tx signature and sequence, so clients can now query txs by signature (`tx.signature='<base64_sig>'`) or by address and sequence combo (`tx.acc_seq='<addr>/<seq>'`).
-=======
+## [Unreleased]
+
 ## [v0.44.5](https://github.com/cosmos/cosmos-sdk/releases/tag/v0.44.5) - 2021-12-02
->>>>>>> 33dbf6a7
 
 ### Improvements
 * (baseapp) [\#10631](https://github.com/cosmos/cosmos-sdk/pull/10631)  Emit ante events even for the failed txs. 
 
-<<<<<<< HEAD
-* (cli) [\#9717](https://github.com/cosmos/cosmos-sdk/pull/9717) Added CLI flag `--output json/text` to `tx` cli commands.
-
-### Bug Fixes
-
-* [\#9766](https://github.com/cosmos/cosmos-sdk/pull/9766) Fix hardcoded ledger signing algorithm on `keys add` command.
-
-## [v0.42.7](https://github.com/cosmos/cosmos-sdk/releases/tag/v0.42.7) - 2021-07-09
-
-### Improvements
-
-* (baseapp) [\#9578](https://github.com/cosmos/cosmos-sdk/pull/9578) Return `Baseapp`'s `trace` value for logging error stack traces.
-* (cli) [\#9593](https://github.com/cosmos/cosmos-sdk/pull/9593) Check if chain-id is blank before verifying signatures in multisign and error.
-
-### Bug Fixes
-
-* (x/ibc) [\#9640](https://github.com/cosmos/cosmos-sdk/pull/9640) Fix IBC Transfer Ack Success event as it was initially emitting opposite value.
-* [\#9645](https://github.com/cosmos/cosmos-sdk/pull/9645) Use correct Prometheus format for metric labels.
-* [\#9299](https://github.com/cosmos/cosmos-sdk/pull/9299) Fix `[appd] keys parse cosmos1...` freezing.
-* (keyring) [\#9563](https://github.com/cosmos/cosmos-sdk/pull/9563) fix keyring kwallet backend when using with empty wallet.
-* (x/capability) [\#9392](https://github.com/cosmos/cosmos-sdk/pull/9392) initialization fix, which fixes the consensus error when using statesync.
-
-
-## [v0.42.6](https://github.com/cosmos/cosmos-sdk/releases/tag/v0.42.6) - 2021-06-18
-
-### Improvements
-
-* [\#9428](https://github.com/cosmos/cosmos-sdk/pull/9428) Optimize bank InitGenesis. Added `k.initBalances`.
-* [\#9429](https://github.com/cosmos/cosmos-sdk/pull/9429) Add `cosmos_sdk_version` to node_info
-* [\#9541](https://github.com/cosmos/cosmos-sdk/pull/9541) Bump tendermint dependency to v0.34.11.
-
-### Bug Fixes
-
-* [\#9385](https://github.com/cosmos/cosmos-sdk/pull/9385) Fix IBC `query ibc client header` cli command. Support historical queries for query header/node-state commands.
-* [\#9401](https://github.com/cosmos/cosmos-sdk/pull/9401) Fixes incorrect export of IBC identifier sequences. Previously, the next identifier sequence for clients/connections/channels was not set during genesis export. This resulted in the next identifiers being generated on the new chain to reuse old identifiers (the sequences began again from 0).
-* [\#9408](https://github.com/cosmos/cosmos-sdk/pull/9408) Update simapp to use correct default broadcast mode.
-* [\#9513](https://github.com/cosmos/cosmos-sdk/pull/9513) Fixes testnet CLI command. Testnet now updates the supply in genesis. Previously, when using add-genesis-account and testnet together, inconsistent genesis files would be produced, as only add-genesis-account was updating the supply.
-* (x/gov) [\#8813](https://github.com/cosmos/cosmos-sdk/pull/8813) fix `GET /cosmos/gov/v1beta1/proposals/{proposal_id}/deposits` to include initial deposit
-
-### Features
-
-* [\#9383](https://github.com/cosmos/cosmos-sdk/pull/9383) New CLI command `query ibc-transfer escrow-address <port> <channel id>` to get the escrow address for a channel; can be used to then query balance of escrowed tokens
-* (baseapp, types) [#\9390](https://github.com/cosmos/cosmos-sdk/pull/9390) Add current block header hash to `Context`
-* (store) [\#9403](https://github.com/cosmos/cosmos-sdk/pull/9403) Add `RefundGas` function to `GasMeter` interface
-
-## [v0.42.5](https://github.com/cosmos/cosmos-sdk/releases/tag/v0.42.5) - 2021-05-18
-=======
 ### Bug Fixes
 
 * [\#10648](https://github.com/cosmos/cosmos-sdk/pull/10648) Upgrade IAVL to 0.17.3 to solve race condition bug in IAVL.
@@ -174,44 +103,9 @@
 ## [v0.44.0](https://github.com/cosmos/cosmos-sdk/releases/tag/v0.44.0) - 2021-09-01
 
 ### Features
->>>>>>> 33dbf6a7
 
 * [\#9860](https://github.com/cosmos/cosmos-sdk/pull/9860) Emit transaction fee in ante handler fee decorator. The event type is `tx` and the attribute is `fee`.
 
-<<<<<<< HEAD
-* [\#9514](https://github.com/cosmos/cosmos-sdk/issues/9514) Fix panic when retrieving the `BlockGasMeter` on `(Re)CheckTx` mode.
-* [\#9235](https://github.com/cosmos/cosmos-sdk/pull/9235) CreateMembershipProof/CreateNonMembershipProof now returns an error
-if input key is empty, or input data contains empty key.
-* [\#9108](https://github.com/cosmos/cosmos-sdk/pull/9108) Fixed the bug with querying multisig account, which is not showing threshold and public_keys.
-* [\#9345](https://github.com/cosmos/cosmos-sdk/pull/9345) Fix ARM support.
-* [\#9040](https://github.com/cosmos/cosmos-sdk/pull/9040) Fix ENV variables binding to CLI flags for client config.
-
-### Features
-
-* [\#8953](https://github.com/cosmos/cosmos-sdk/pull/8953) Add the `config` CLI subcommand back to the SDK, which saves client-side configuration in a `client.toml` file.
-
-
-## [v0.42.4](https://github.com/cosmos/cosmos-sdk/releases/tag/v0.42.4) - 2021-04-08
-
-### Client Breaking Changes
-
-* [\#9026](https://github.com/cosmos/cosmos-sdk/pull/9026) By default, the `tx sign` and `tx sign-batch` CLI commands use SIGN_MODE_DIRECT to sign transactions for local pubkeys. For multisigs and ledger keys, the default LEGACY_AMINO_JSON is used.
-
-### Bug Fixes
-
-* (gRPC) [\#9015](https://github.com/cosmos/cosmos-sdk/pull/9015) Fix invalid status code when accessing gRPC endpoints.
-* [\#9026](https://github.com/cosmos/cosmos-sdk/pull/9026) Fixed the bug that caused the `gentx` command to fail for Ledger keys.
-
-### Improvements
-
-* [\#9081](https://github.com/cosmos/cosmos-sdk/pull/9081) Upgrade Tendermint to v0.34.9 that includes a security issue fix for Tendermint light clients.
-
-## [v0.42.3](https://github.com/cosmos/cosmos-sdk/releases/tag/v0.42.3) - 2021-03-24
-
-This release fixes a security vulnerability identified in x/bank.
-
-## [v0.42.2](https://github.com/cosmos/cosmos-sdk/releases/tag/v0.42.2) - 2021-03-19
-=======
 ### Improvements
 
 * (deps) [\#9956](https://github.com/cosmos/cosmos-sdk/pull/9956) Bump Tendermint to [v0.34.12](https://github.com/tendermint/tendermint/releases/tag/v0.34.12).
@@ -226,39 +120,9 @@
 * (x/upgrade) [\#10189](https://github.com/cosmos/cosmos-sdk/issues/10189) Removed potential sources of non-determinism in upgrades.
 
 ### Client Breaking Changes
->>>>>>> 33dbf6a7
 
 * [\#10041](https://github.com/cosmos/cosmos-sdk/pull/10041) Remove broadcast & encode legacy REST endpoints. Please see the [REST Endpoints Migration guide](https://docs.cosmos.network/master/migrations/rest.html) to migrate to the new REST endpoints.
 
-<<<<<<< HEAD
-* (grpc) [\#8815](https://github.com/cosmos/cosmos-sdk/pull/8815) Add orderBy parameter to `TxsByEvents` endpoint.
-* (cli) [\#8826](https://github.com/cosmos/cosmos-sdk/pull/8826) Add trust to macOS Keychain for caller app by default.
-* (store) [\#8811](https://github.com/cosmos/cosmos-sdk/pull/8811) store/cachekv: use typed types/kv.List instead of container/list.List
-
-### Bug Fixes
-
-* (crypto) [\#8841](https://github.com/cosmos/cosmos-sdk/pull/8841) Fix legacy multisig amino marshaling, allowing migrations to work between v0.39 and v0.40+.
-* (cli) [\#8873](https://github.com/cosmos/cosmos-sdk/pull/8873) add --output-document to multisign-batch.
-
-## [v0.42.1](https://github.com/cosmos/cosmos-sdk/releases/tag/v0.42.1) - 2021-03-10
-
-This release fixes security vulnerability identified in the simapp.
-
-
-## [v0.42.0](https://github.com/cosmos/cosmos-sdk/releases/tag/v0.42.0) - 2021-03-08
-
-**IMPORTANT**: This release contains an important security fix for all non Cosmos Hub chains running Stargate version of the Cosmos SDK (>0.40). Non-hub chains should not be using any version of the SDK in the v0.40.x or v0.41.x release series. See [#8461](https://github.com/cosmos/cosmos-sdk/pull/8461) for more details.
-
-### Improvements
-
-* (x/ibc) [\#8624](https://github.com/cosmos/cosmos-sdk/pull/8624) Emit full header in IBC UpdateClient message.
-* (x/crisis) [\#8621](https://github.com/cosmos/cosmos-sdk/issues/8621) crisis invariants names now print to loggers.
-
-### Bug fixes
-
-* (x/evidence) [\#8461](https://github.com/cosmos/cosmos-sdk/pull/8461) Fix bech32 prefix in evidence validator address conversion
-* (x/gov) [\#8806](https://github.com/cosmos/cosmos-sdk/issues/8806) Fix q gov proposals command's mishandling of the --status parameter's values.
-=======
 ## [v0.43.0](https://github.com/cosmos/cosmos-sdk/releases/tag/v0.43.0) - 2021-08-10
 
 ### Features
@@ -345,42 +209,9 @@
 * (x/bank) [\#9550](https://github.com/cosmos/cosmos-sdk/pull/9550) `server.InterceptConfigsPreRunHandler` now takes 2 additional arguments: customAppConfigTemplate and customAppConfig. If you don't need to customize these, simply put `""` and `nil`.
 * [\#8245](https://github.com/cosmos/cosmos-sdk/pull/8245) Removed `simapp.MakeCodecs` and use `simapp.MakeTestEncodingConfig` instead.
 * (x/capability) [\#9836](https://github.com/cosmos/cosmos-sdk/pull/9836) Removed `InitializeAndSeal(ctx sdk.Context)` and replaced with `Seal()`. App must add x/capability module to the begin blockers which will assure that the x/capability keeper is properly initialized. The x/capability begin blocker must be run before any other module which uses x/capability.
->>>>>>> 33dbf6a7
-
-## [v0.41.4](https://github.com/cosmos/cosmos-sdk/releases/tag/v0.41.3) - 2021-03-02
-
-
-<<<<<<< HEAD
-* [\#7787](https://github.com/cosmos/cosmos-sdk/pull/7787) Add multisign-batch command.
-
-### Bug fixes
-
-* [\#8730](https://github.com/cosmos/cosmos-sdk/pull/8730) Allow REST endpoint to query txs with multisig addresses.
-* [\#8680](https://github.com/cosmos/cosmos-sdk/issues/8680) Fix missing timestamp in GetTxsEvent response [\#8732](https://github.com/cosmos/cosmos-sdk/pull/8732).
-* [\#8681](https://github.com/cosmos/cosmos-sdk/issues/8681) Fix missing error message when calling GetTxsEvent [\#8732](https://github.com/cosmos/cosmos-sdk/pull/8732)
-* (server) [\#8641](https://github.com/cosmos/cosmos-sdk/pull/8641) Fix Tendermint and application configuration reading from file
-* (client/keys) [\#8639] (https://github.com/cosmos/cosmos-sdk/pull/8639) Fix keys migrate for mulitisig, offline, and ledger keys. The migrate command now takes a positional old_home_dir argument.
-
-### Improvements
-
-* (store/cachekv), (x/bank/types) [\#8719](https://github.com/cosmos/cosmos-sdk/pull/8719) algorithmically fix pathologically slow code
-* [\#8701](https://github.com/cosmos/cosmos-sdk/pull/8701) Upgrade tendermint v0.34.8.
-* [\#8714](https://github.com/cosmos/cosmos-sdk/pull/8714) Allow accounts to have a balance of 0 at genesis.
-
-## [v0.41.3](https://github.com/cosmos/cosmos-sdk/releases/tag/v0.41.3) - 2021-02-18
-
-### Bug Fixes
-
-* [\#8617](https://github.com/cosmos/cosmos-sdk/pull/8617) Fix build failures caused by a small API breakage introduced in tendermint v0.34.7.
-
-## [v0.41.2](https://github.com/cosmos/cosmos-sdk/releases/tag/v0.41.2) - 2021-02-18
-
-### Improvements
-
-* Bump tendermint dependency to v0.34.7.
-
-## [v0.41.1](https://github.com/cosmos/cosmos-sdk/releases/tag/v0.41.1) - 2021-02-17
-=======
+
+
+
 ### State Machine Breaking
 
 * (x/{bank,distrib,gov,slashing,staking}) [\#8363](https://github.com/cosmos/cosmos-sdk/issues/8363) Store keys have been modified to allow for variable-length addresses.
@@ -506,11 +337,94 @@
 * [\#8953](https://github.com/cosmos/cosmos-sdk/pull/8953) Add the `config` CLI subcommand back to the SDK, which saves client-side configuration in a `client.toml` file.
 
 ## [v0.42.4](https://github.com/cosmos/cosmos-sdk/releases/tag/v0.42.4) - 2021-04-08
->>>>>>> 33dbf6a7
-
-### Bug Fixes
-
-<<<<<<< HEAD
+
+### Client Breaking Changes
+
+* [\#9026](https://github.com/cosmos/cosmos-sdk/pull/9026) By default, the `tx sign` and `tx sign-batch` CLI commands use SIGN_MODE_DIRECT to sign transactions for local pubkeys. For multisigs and ledger keys, the default LEGACY_AMINO_JSON is used.
+
+### Bug Fixes
+
+* (gRPC) [\#9015](https://github.com/cosmos/cosmos-sdk/pull/9015) Fix invalid status code when accessing gRPC endpoints.
+* [\#9026](https://github.com/cosmos/cosmos-sdk/pull/9026) Fixed the bug that caused the `gentx` command to fail for Ledger keys.
+
+### Improvements
+
+* [\#9081](https://github.com/cosmos/cosmos-sdk/pull/9081) Upgrade Tendermint to v0.34.9 that includes a security issue fix for Tendermint light clients.
+
+## [v0.42.3](https://github.com/cosmos/cosmos-sdk/releases/tag/v0.42.3) - 2021-03-24
+
+This release fixes a security vulnerability identified in x/bank.
+
+## [v0.42.2](https://github.com/cosmos/cosmos-sdk/releases/tag/v0.42.2) - 2021-03-19
+
+### Improvements
+
+* (grpc) [\#8815](https://github.com/cosmos/cosmos-sdk/pull/8815) Add orderBy parameter to `TxsByEvents` endpoint.
+* (cli) [\#8826](https://github.com/cosmos/cosmos-sdk/pull/8826) Add trust to macOS Keychain for caller app by default.
+* (store) [\#8811](https://github.com/cosmos/cosmos-sdk/pull/8811) store/cachekv: use typed types/kv.List instead of container/list.List
+
+### Bug Fixes
+
+* (crypto) [\#8841](https://github.com/cosmos/cosmos-sdk/pull/8841) Fix legacy multisig amino marshaling, allowing migrations to work between v0.39 and v0.40+.
+* (cli tx) [\8873](https://github.com/cosmos/cosmos-sdk/pull/8873) add missing `--output-document` option to `app tx multisign-batch`.
+
+## [v0.42.1](https://github.com/cosmos/cosmos-sdk/releases/tag/v0.42.1) - 2021-03-10
+
+This release fixes security vulnerability identified in the simapp.
+
+## [v0.42.0](https://github.com/cosmos/cosmos-sdk/releases/tag/v0.42.0) - 2021-03-08
+
+**IMPORTANT**: This release contains an important security fix for all non Cosmos Hub chains running Stargate version of the Cosmos SDK (>0.40). Non-hub chains should not be using any version of the SDK in the v0.40.x or v0.41.x release series. See [#8461](https://github.com/cosmos/cosmos-sdk/pull/8461) for more details.
+
+### Improvements
+
+* (x/ibc) [\#8624](https://github.com/cosmos/cosmos-sdk/pull/8624) Emit full header in IBC UpdateClient message.
+* (x/crisis) [\#8621](https://github.com/cosmos/cosmos-sdk/issues/8621) crisis invariants names now print to loggers.
+
+### Bug fixes
+
+* (x/evidence) [\#8461](https://github.com/cosmos/cosmos-sdk/pull/8461) Fix bech32 prefix in evidence validator address conversion
+* (x/gov) [\#8806](https://github.com/cosmos/cosmos-sdk/issues/8806) Fix q gov proposals command's mishandling of the --status parameter's values.
+
+## [v0.41.4](https://github.com/cosmos/cosmos-sdk/releases/tag/v0.41.3) - 2021-03-02
+
+**IMPORTANT**: Due to a bug in the v0.41.x series with how evidence handles validator consensus addresses #8461, SDK based chains that are not using the default bech32 prefix (cosmos, aka all chains except for t
+he Cosmos Hub) should not use this release or any release in the v0.41.x series. Please see #8668 for tracking & timeline for the v0.42.0 release, which will include a fix for this issue.
+
+### Features
+
+* [\#7787](https://github.com/cosmos/cosmos-sdk/pull/7787) Add multisign-batch command.
+
+### Bug fixes
+
+* [\#8730](https://github.com/cosmos/cosmos-sdk/pull/8730) Allow REST endpoint to query txs with multisig addresses.
+* [\#8680](https://github.com/cosmos/cosmos-sdk/issues/8680) Fix missing timestamp in GetTxsEvent response [\#8732](https://github.com/cosmos/cosmos-sdk/pull/8732).
+* [\#8681](https://github.com/cosmos/cosmos-sdk/issues/8681) Fix missing error message when calling GetTxsEvent [\#8732](https://github.com/cosmos/cosmos-sdk/pull/8732)
+* (server) [\#8641](https://github.com/cosmos/cosmos-sdk/pull/8641) Fix Tendermint and application configuration reading from file
+* (client/keys) [\#8639] (https://github.com/cosmos/cosmos-sdk/pull/8639) Fix keys migrate for mulitisig, offline, and ledger keys. The migrate command now takes a positional old_home_dir argument.
+
+### Improvements
+
+* (store/cachekv), (x/bank/types) [\#8719](https://github.com/cosmos/cosmos-sdk/pull/8719) algorithmically fix pathologically slow code
+* [\#8701](https://github.com/cosmos/cosmos-sdk/pull/8701) Upgrade tendermint v0.34.8.
+* [\#8714](https://github.com/cosmos/cosmos-sdk/pull/8714) Allow accounts to have a balance of 0 at genesis.
+
+## [v0.41.3](https://github.com/cosmos/cosmos-sdk/releases/tag/v0.41.3) - 2021-02-18
+
+### Bug Fixes
+
+* [\#8617](https://github.com/cosmos/cosmos-sdk/pull/8617) Fix build failures caused by a small API breakage introduced in tendermint v0.34.7.
+
+## [v0.41.2](https://github.com/cosmos/cosmos-sdk/releases/tag/v0.41.2) - 2021-02-18
+
+### Improvements
+
+* Bump tendermint dependency to v0.34.7.
+
+## [v0.41.1](https://github.com/cosmos/cosmos-sdk/releases/tag/v0.41.1) - 2021-02-17
+
+### Bug Fixes
+
 * (grpc) [\#8549](https://github.com/cosmos/cosmos-sdk/pull/8549) Make gRPC requests go through ABCI and disallow concurrency.
 * (x/staking) [\#8546](https://github.com/cosmos/cosmos-sdk/pull/8546) Fix caching bug where concurrent calls to GetValidator could cause a node to crash
 * (server) [\#8481](https://github.com/cosmos/cosmos-sdk/pull/8481) Don't create files when running `{appd} tendermint show-*` subcommands.
@@ -523,72 +437,20 @@
 * [\#8396](https://github.com/cosmos/cosmos-sdk/pull/8396) Add support for ARM platform
 * (x/bank) [\#8479](https://github.com/cosmos/cosmos-sdk/pull/8479) Aditional client denom metadata validation for `base` and `display` denoms.
 * (codec/types) [\#8605](https://github.com/cosmos/cosmos-sdk/pull/8605) Avoid unnecessary allocations for NewAnyWithCustomTypeURL on error.
-=======
-* [\#9026](https://github.com/cosmos/cosmos-sdk/pull/9026) By default, the `tx sign` and `tx sign-batch` CLI commands use SIGN_MODE_DIRECT to sign transactions for local pubkeys. For multisigs and ledger keys, the default LEGACY_AMINO_JSON is used.
-
-### Bug Fixes
-
-* (gRPC) [\#9015](https://github.com/cosmos/cosmos-sdk/pull/9015) Fix invalid status code when accessing gRPC endpoints.
-* [\#9026](https://github.com/cosmos/cosmos-sdk/pull/9026) Fixed the bug that caused the `gentx` command to fail for Ledger keys.
-
-### Improvements
-
-* [\#9081](https://github.com/cosmos/cosmos-sdk/pull/9081) Upgrade Tendermint to v0.34.9 that includes a security issue fix for Tendermint light clients.
-
-## [v0.42.3](https://github.com/cosmos/cosmos-sdk/releases/tag/v0.42.3) - 2021-03-24
-
-This release fixes a security vulnerability identified in x/bank.
-
-## [v0.42.2](https://github.com/cosmos/cosmos-sdk/releases/tag/v0.42.2) - 2021-03-19
-
-### Improvements
-
-* (grpc) [\#8815](https://github.com/cosmos/cosmos-sdk/pull/8815) Add orderBy parameter to `TxsByEvents` endpoint.
-* (cli) [\#8826](https://github.com/cosmos/cosmos-sdk/pull/8826) Add trust to macOS Keychain for caller app by default.
-* (store) [\#8811](https://github.com/cosmos/cosmos-sdk/pull/8811) store/cachekv: use typed types/kv.List instead of container/list.List
-
-### Bug Fixes
-
-* (crypto) [\#8841](https://github.com/cosmos/cosmos-sdk/pull/8841) Fix legacy multisig amino marshaling, allowing migrations to work between v0.39 and v0.40+.
-* (cli tx) [\8873](https://github.com/cosmos/cosmos-sdk/pull/8873) add missing `--output-document` option to `app tx multisign-batch`.
-
-## [v0.42.1](https://github.com/cosmos/cosmos-sdk/releases/tag/v0.42.1) - 2021-03-10
-
-This release fixes security vulnerability identified in the simapp.
-
-## [v0.42.0](https://github.com/cosmos/cosmos-sdk/releases/tag/v0.42.0) - 2021-03-08
-
-**IMPORTANT**: This release contains an important security fix for all non Cosmos Hub chains running Stargate version of the Cosmos SDK (>0.40). Non-hub chains should not be using any version of the SDK in the v0.40.x or v0.41.x release series. See [#8461](https://github.com/cosmos/cosmos-sdk/pull/8461) for more details.
-
-### Improvements
-
-* (x/ibc) [\#8624](https://github.com/cosmos/cosmos-sdk/pull/8624) Emit full header in IBC UpdateClient message.
-* (x/crisis) [\#8621](https://github.com/cosmos/cosmos-sdk/issues/8621) crisis invariants names now print to loggers.
-
-### Bug fixes
-
-* (x/evidence) [\#8461](https://github.com/cosmos/cosmos-sdk/pull/8461) Fix bech32 prefix in evidence validator address conversion
-* (x/gov) [\#8806](https://github.com/cosmos/cosmos-sdk/issues/8806) Fix q gov proposals command's mishandling of the --status parameter's values.
-
-## [v0.41.4](https://github.com/cosmos/cosmos-sdk/releases/tag/v0.41.3) - 2021-03-02
-
-**IMPORTANT**: Due to a bug in the v0.41.x series with how evidence handles validator consensus addresses #8461, SDK based chains that are not using the default bech32 prefix (cosmos, aka all chains except for t
-he Cosmos Hub) should not use this release or any release in the v0.41.x series. Please see #8668 for tracking & timeline for the v0.42.0 release, which will include a fix for this issue.
->>>>>>> 33dbf6a7
 
 ## [v0.41.0](https://github.com/cosmos/cosmos-sdk/releases/tag/v0.41.0) - 2021-01-26
 
-<<<<<<< HEAD
 ### State Machine Breaking
 
-* (x/ibc) [\#8266](https://github.com/cosmos/cosmos-sdk/issues/8266) Add amino JSON for IBC messages in order to support Ledger text signing.
+* (x/ibc) [\#8266](https://github.com/cosmos/cosmos-sdk/issues/8266) Add amino JSON support for IBC MsgTransfer in order to support Ledger text signing transfer transactions.
 * (x/ibc) [\#8404](https://github.com/cosmos/cosmos-sdk/pull/8404) Reorder IBC `ChanOpenAck` and `ChanOpenConfirm` handler execution to perform core handler first, followed by application callbacks.
+
+
 
 ### Bug Fixes
 
 * (simapp) [\#8418](https://github.com/cosmos/cosmos-sdk/pull/8418) Add balance coin to supply when adding a new genesis account
 * (x/bank) [\#8417](https://github.com/cosmos/cosmos-sdk/pull/8417) Validate balances and coin denom metadata on genesis
-* (x/staking) [\#8546](https://github.com/cosmos/cosmos-sdk/pull/8546) Fix caching bug where concurrent calls to GetValidator could cause a node to crash
 
 ## [v0.40.1](https://github.com/cosmos/cosmos-sdk/releases/tag/v0.40.1) - 2021-01-19
 
@@ -613,97 +475,10 @@
 ## [v0.40.0](https://github.com/cosmos/cosmos-sdk/releases/tag/v0.40.0) - 2021-01-08
 
 v0.40.0, known as the Stargate release of the Cosmos SDK, is one of the largest releases
-of the Cosmos SDK since launch. Please read through this changelog and [release notes](./RELEASE_NOTES.md) to make
-=======
-* [\#7787](https://github.com/cosmos/cosmos-sdk/pull/7787) Add multisign-batch command.
-
-### Bug fixes
-
-* [\#8730](https://github.com/cosmos/cosmos-sdk/pull/8730) Allow REST endpoint to query txs with multisig addresses.
-* [\#8680](https://github.com/cosmos/cosmos-sdk/issues/8680) Fix missing timestamp in GetTxsEvent response [\#8732](https://github.com/cosmos/cosmos-sdk/pull/8732).
-* [\#8681](https://github.com/cosmos/cosmos-sdk/issues/8681) Fix missing error message when calling GetTxsEvent [\#8732](https://github.com/cosmos/cosmos-sdk/pull/8732)
-* (server) [\#8641](https://github.com/cosmos/cosmos-sdk/pull/8641) Fix Tendermint and application configuration reading from file
-* (client/keys) [\#8639] (https://github.com/cosmos/cosmos-sdk/pull/8639) Fix keys migrate for mulitisig, offline, and ledger keys. The migrate command now takes a positional old_home_dir argument.
-
-### Improvements
-
-* (store/cachekv), (x/bank/types) [\#8719](https://github.com/cosmos/cosmos-sdk/pull/8719) algorithmically fix pathologically slow code
-* [\#8701](https://github.com/cosmos/cosmos-sdk/pull/8701) Upgrade tendermint v0.34.8.
-* [\#8714](https://github.com/cosmos/cosmos-sdk/pull/8714) Allow accounts to have a balance of 0 at genesis.
-
-## [v0.41.3](https://github.com/cosmos/cosmos-sdk/releases/tag/v0.41.3) - 2021-02-18
-
-### Bug Fixes
-
-* [\#8617](https://github.com/cosmos/cosmos-sdk/pull/8617) Fix build failures caused by a small API breakage introduced in tendermint v0.34.7.
-
-## [v0.41.2](https://github.com/cosmos/cosmos-sdk/releases/tag/v0.41.2) - 2021-02-18
-
-### Improvements
-
-* Bump tendermint dependency to v0.34.7.
-
-## [v0.41.1](https://github.com/cosmos/cosmos-sdk/releases/tag/v0.41.1) - 2021-02-17
-
-### Bug Fixes
-
-* (grpc) [\#8549](https://github.com/cosmos/cosmos-sdk/pull/8549) Make gRPC requests go through ABCI and disallow concurrency.
-* (x/staking) [\#8546](https://github.com/cosmos/cosmos-sdk/pull/8546) Fix caching bug where concurrent calls to GetValidator could cause a node to crash
-* (server) [\#8481](https://github.com/cosmos/cosmos-sdk/pull/8481) Don't create files when running `{appd} tendermint show-*` subcommands.
-* (client/keys) [\#8436](https://github.com/cosmos/cosmos-sdk/pull/8436) Fix keybase->keyring keys migration.
-* (crypto/hd) [\#8607](https://github.com/cosmos/cosmos-sdk/pull/8607) Make DerivePrivateKeyForPath error and not panic on trailing slashes.
-
-### Improvements
-
-* (x/ibc) [\#8458](https://github.com/cosmos/cosmos-sdk/pull/8458) Add `packet_connection` attribute to ibc events to enable relayer filtering
-* [\#8396](https://github.com/cosmos/cosmos-sdk/pull/8396) Add support for ARM platform
-* (x/bank) [\#8479](https://github.com/cosmos/cosmos-sdk/pull/8479) Aditional client denom metadata validation for `base` and `display` denoms.
-* (codec/types) [\#8605](https://github.com/cosmos/cosmos-sdk/pull/8605) Avoid unnecessary allocations for NewAnyWithCustomTypeURL on error.
-
-## [v0.41.0](https://github.com/cosmos/cosmos-sdk/releases/tag/v0.41.0) - 2021-01-26
-
-### State Machine Breaking
-
-* (x/ibc) [\#8266](https://github.com/cosmos/cosmos-sdk/issues/8266) Add amino JSON support for IBC MsgTransfer in order to support Ledger text signing transfer transactions.
-* (x/ibc) [\#8404](https://github.com/cosmos/cosmos-sdk/pull/8404) Reorder IBC `ChanOpenAck` and `ChanOpenConfirm` handler execution to perform core handler first, followed by application callbacks.
-
-
-
-### Bug Fixes
-
-* (simapp) [\#8418](https://github.com/cosmos/cosmos-sdk/pull/8418) Add balance coin to supply when adding a new genesis account
-* (x/bank) [\#8417](https://github.com/cosmos/cosmos-sdk/pull/8417) Validate balances and coin denom metadata on genesis
-
-## [v0.40.1](https://github.com/cosmos/cosmos-sdk/releases/tag/v0.40.1) - 2021-01-19
-
-### Improvements
-
-* (x/bank) [\#8302](https://github.com/cosmos/cosmos-sdk/issues/8302) Add gRPC and CLI queries for client denomination metadata.
-* (tendermint) Bump Tendermint version to [v0.34.3](https://github.com/tendermint/tendermint/releases/tag/v0.34.3).
-
-### Bug Fixes
-
-* [\#8085](https://github.com/cosmos/cosmos-sdk/pull/8058) fix zero time checks
-* [\#8280](https://github.com/cosmos/cosmos-sdk/pull/8280) fix GET /upgrade/current query
-* (x/auth) [\#8287](https://github.com/cosmos/cosmos-sdk/pull/8287) Fix `tx sign --signature-only` to return correct sequence value in signature.
-* (build) [\8300](https://github.com/cosmos/cosmos-sdk/pull/8300), [\8301](https://github.com/cosmos/cosmos-sdk/pull/8301) Fix reproducible builds
-* (types/errors) [\#8355][https://github.com/cosmos/cosmos-sdk/pull/8355] Fix errorWrap `Is` method.
-* (x/ibc) [\#8341](https://github.com/cosmos/cosmos-sdk/pull/8341) Fix query latest consensus state.
-* (proto) [\#8350][https://github.com/cosmos/cosmos-sdk/pull/8350], [\#8361](https://github.com/cosmos/cosmos-sdk/pull/8361) Update gogo proto deps with v1.3.2 security fixes
-* (x/ibc) [\#8359](https://github.com/cosmos/cosmos-sdk/pull/8359) Add missing UnpackInterfaces functions to IBC Query Responses. Fixes 'cannot unpack Any' error for IBC types.
-* (x/bank) [\#8317](https://github.com/cosmos/cosmos-sdk/pull/8317) Fix panic when querying for a not found client denomination metadata.
-
-
-## [v0.40.0](https://github.com/cosmos/cosmos-sdk/releases/tag/v0.40.0) - 2021-01-08
-
-v0.40.0, known as the Stargate release of the Cosmos SDK, is one of the largest releases
 of the Cosmos SDK since launch. Please read through this changelog and [release notes](https://github.com/cosmos/cosmos-sdk/blob/v0.40.0/RELEASE_NOTES.md) to make
->>>>>>> 33dbf6a7
 sure you are aware of any relevant breaking changes.
 
 ### Client Breaking Changes
-
-* __Modules__
 
 * __CLI__
   * (client/keys) [\#5889](https://github.com/cosmos/cosmos-sdk/pull/5889) remove `keys update` command.
