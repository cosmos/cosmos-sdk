--- conflicted
+++ resolved
@@ -37,15 +37,12 @@
 
 ## [Unreleased]
 
-<<<<<<< HEAD
 ### State Machine Breaking
 
 - [#10833](https://github.com/cosmos/cosmos-sdk/pull/10833) fix reported tx gas used when block gas limit exceeded.
 
 ## [v0.45.0](https://github.com/cosmos/cosmos-sdk/releases/tag/v0.45.0) - 2021-12-07
 
-=======
->>>>>>> 0be9863c
 ### State Machine Breaking
 
 * (auth) [\#10536](https://github.com/cosmos/cosmos-sdk/pull/10536]) Enable `SetSequence` for `ModuleAccount`.
