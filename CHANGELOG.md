--- conflicted
+++ resolved
@@ -46,12 +46,9 @@
     * `x/circuit`
     * `x/crisis`
 * (crypto) [#24414](https://github.com/cosmos/cosmos-sdk/pull/24414) Remove sr25519 support, since it was removed in CometBFT v1.x (see: CometBFT [#3646](https://github.com/cometbft/cometbft/pull/3646)).
-<<<<<<< HEAD
 * (x/mint) [#25599](https://github.com/cosmos/cosmos-sdk/pull/25599) Add max supply param.
-=======
 * (x/gov) [#25615](https://github.com/cosmos/cosmos-sdk/pull/25615) Decouple `x/gov` from `x/staking` by making `CalculateVoteResultsAndVotingPowerFn` a required parameter to `keeper.NewKeeper` instead of `StakingKeeper`.
 `BondedTokens` has been renamed to `ValidatorPower` and `TotalBondedTokens` has been renamed to `TotalValidatorPower` to allow for multiple validator power representations.
->>>>>>> ca3241e2
 
 ### Features
 
