--- conflicted
+++ resolved
@@ -38,13 +38,11 @@
 
 ## [Unreleased]
 
-<<<<<<< HEAD
 * (baseapp) [#16700](https://github.com/cosmos/cosmos-sdk/pull/16700) Fix: Consensus Failure in returning no response to malformed transactions
-=======
+
 ### Features
 
 * (sims) [#16656](https://github.com/cosmos/cosmos-sdk/pull/16656) Add custom max gas for block for sim config with unlimited as default.
->>>>>>> 256e37c5
 
 ### Improvements
 
