--- conflicted
+++ resolved
@@ -39,116 +39,113 @@
 
 ### Features
 
-* (x/authz) [#12648](https://github.com/cosmos/cosmos-sdk/pull/12648) Add an allow list, an optional list of addresses allowed to receive bank assests via authz MsgSend grant.
-* (sdk.Coins) [#12627](https://github.com/cosmos/cosmos-sdk/pull/12627) Make a Denoms method on sdk.Coins.
-* (testutil) [#12973](https://github.com/cosmos/cosmos-sdk/pull/12973) Add generic `testutil.RandSliceElem` function which selects a random element from the list.
-<<<<<<< HEAD
-* (client) [#12936](https://github.com/cosmos/cosmos-sdk/pull/12936) Add capability to preprocess transactions before broadcasting from a higher level chain.
-=======
-* (x/authz) [#13047](https://github.com/cosmos/cosmos-sdk/pull/13047) Add a GetAuthorization function to the keeper.
->>>>>>> 7b746717
-
-### Improvements
-
-* [#12981](https://github.com/cosmos/cosmos-sdk/pull/12981) Return proper error when parsing telemetry configuration.
-* [#12995](https://github.com/cosmos/cosmos-sdk/pull/12995) Add `FormatTime` and `ParseTimeString` methods.
-* [#12952](https://github.com/cosmos/cosmos-sdk/pull/12952) Replace keyring module to Cosmos fork.
-* [#12352](https://github.com/cosmos/cosmos-sdk/pull/12352) Move the `RegisterSwaggerAPI` logic into a separate helper function in the server package.
-* [#12876](https://github.com/cosmos/cosmos-sdk/pull/12876) Remove proposer-based rewards.
-* [#12892](https://github.com/cosmos/cosmos-sdk/pull/12892) `make format` now runs only gofumpt and golangci-lint run ./... --fix, replacing `goimports` `gofmt` and `misspell`
-* [#12846](https://github.com/cosmos/cosmos-sdk/pull/12846) Remove `RandomizedParams` from the `AppModuleSimulation` interface which is no longer needed.
-* (events) [#12850](https://github.com/cosmos/cosmos-sdk/pull/12850) Add a new `fee_payer` attribute to the `tx` event that is emitted from the `DeductFeeDecorator` AnteHandler decorator.
-* (ci) [#12854](https://github.com/cosmos/cosmos-sdk/pull/12854) Use ghcr.io to host the proto builder image.  Update proto builder image to go 1.19
-* (x/bank) [#12706](https://github.com/cosmos/cosmos-sdk/pull/12706) Added the `chain-id` flag to the `AddTxFlagsToCmd` API. There is no longer a need to explicitly register this flag on commands whens `AddTxFlagsToCmd` is already called.
-* [#12791](https://github.com/cosmos/cosmos-sdk/pull/12791) Bump the math library used in the sdk and replace old usages of sdk.*
-* (x/params) [#12615](https://github.com/cosmos/cosmos-sdk/pull/12615) Add `GetParamSetIfExists` function to params `Subspace` to prevent panics on breaking changes.
-* [#12717](https://github.com/cosmos/cosmos-sdk/pull/12717) Use injected encoding params in simapp.
-* (x/bank) [#12674](https://github.com/cosmos/cosmos-sdk/pull/12674) Add convenience function `CreatePrefixedAccountStoreKey()` to construct key to access account's balance for a given denom.
-* [#12702](https://github.com/cosmos/cosmos-sdk/pull/12702) Linting and tidiness, fixed two minor security warnings. 
-* [#12634](https://github.com/cosmos/cosmos-sdk/pull/12634) Move `sdk.Dec` to math package.
-* [#12596](https://github.com/cosmos/cosmos-sdk/pull/12596) Remove all imports of the non-existent gogo/protobuf v1.3.3 to ease downstream use and go workspaces. 
-* [#12187](https://github.com/cosmos/cosmos-sdk/pull/12187) Add batch operation for x/nft module.
-* [#12693](https://github.com/cosmos/cosmos-sdk/pull/12693) Make sure the order of each node is consistent when emitting proto events.
-* [#12455](https://github.com/cosmos/cosmos-sdk/pull/12455) Show attempts count in error for signing. 
-* [#12886](https://github.com/cosmos/cosmos-sdk/pull/12886) Amortize cost of processing cache KV store
-* [#12953](https://github.com/cosmos/cosmos-sdk/pull/12953) Change the default priority mechanism to be based on gas price.
-* [#13048](https://github.com/cosmos/cosmos-sdk/pull/13048) Add handling of AccountNumberStoreKeyPrefix to the x/auth simulation decoder.
+- (x/authz) [#12648](https://github.com/cosmos/cosmos-sdk/pull/12648) Add an allow list, an optional list of addresses allowed to receive bank assests via authz MsgSend grant.
+- (sdk.Coins) [#12627](https://github.com/cosmos/cosmos-sdk/pull/12627) Make a Denoms method on sdk.Coins.
+- (testutil) [#12973](https://github.com/cosmos/cosmos-sdk/pull/12973) Add generic `testutil.RandSliceElem` function which selects a random element from the list.
+- (client) [#12936](https://github.com/cosmos/cosmos-sdk/pull/12936) Add capability to preprocess transactions before broadcasting from a higher level chain.
+- (x/authz) [#13047](https://github.com/cosmos/cosmos-sdk/pull/13047) Add a GetAuthorization function to the keeper.
+
+### Improvements
+
+- [#12981](https://github.com/cosmos/cosmos-sdk/pull/12981) Return proper error when parsing telemetry configuration.
+- [#12995](https://github.com/cosmos/cosmos-sdk/pull/12995) Add `FormatTime` and `ParseTimeString` methods.
+- [#12952](https://github.com/cosmos/cosmos-sdk/pull/12952) Replace keyring module to Cosmos fork.
+- [#12352](https://github.com/cosmos/cosmos-sdk/pull/12352) Move the `RegisterSwaggerAPI` logic into a separate helper function in the server package.
+- [#12876](https://github.com/cosmos/cosmos-sdk/pull/12876) Remove proposer-based rewards.
+- [#12892](https://github.com/cosmos/cosmos-sdk/pull/12892) `make format` now runs only gofumpt and golangci-lint run ./... --fix, replacing `goimports` `gofmt` and `misspell`
+- [#12846](https://github.com/cosmos/cosmos-sdk/pull/12846) Remove `RandomizedParams` from the `AppModuleSimulation` interface which is no longer needed.
+- (events) [#12850](https://github.com/cosmos/cosmos-sdk/pull/12850) Add a new `fee_payer` attribute to the `tx` event that is emitted from the `DeductFeeDecorator` AnteHandler decorator.
+- (ci) [#12854](https://github.com/cosmos/cosmos-sdk/pull/12854) Use ghcr.io to host the proto builder image. Update proto builder image to go 1.19
+- (x/bank) [#12706](https://github.com/cosmos/cosmos-sdk/pull/12706) Added the `chain-id` flag to the `AddTxFlagsToCmd` API. There is no longer a need to explicitly register this flag on commands whens `AddTxFlagsToCmd` is already called.
+- [#12791](https://github.com/cosmos/cosmos-sdk/pull/12791) Bump the math library used in the sdk and replace old usages of sdk.\*
+- (x/params) [#12615](https://github.com/cosmos/cosmos-sdk/pull/12615) Add `GetParamSetIfExists` function to params `Subspace` to prevent panics on breaking changes.
+- [#12717](https://github.com/cosmos/cosmos-sdk/pull/12717) Use injected encoding params in simapp.
+- (x/bank) [#12674](https://github.com/cosmos/cosmos-sdk/pull/12674) Add convenience function `CreatePrefixedAccountStoreKey()` to construct key to access account's balance for a given denom.
+- [#12702](https://github.com/cosmos/cosmos-sdk/pull/12702) Linting and tidiness, fixed two minor security warnings.
+- [#12634](https://github.com/cosmos/cosmos-sdk/pull/12634) Move `sdk.Dec` to math package.
+- [#12596](https://github.com/cosmos/cosmos-sdk/pull/12596) Remove all imports of the non-existent gogo/protobuf v1.3.3 to ease downstream use and go workspaces.
+- [#12187](https://github.com/cosmos/cosmos-sdk/pull/12187) Add batch operation for x/nft module.
+- [#12693](https://github.com/cosmos/cosmos-sdk/pull/12693) Make sure the order of each node is consistent when emitting proto events.
+- [#12455](https://github.com/cosmos/cosmos-sdk/pull/12455) Show attempts count in error for signing.
+- [#12886](https://github.com/cosmos/cosmos-sdk/pull/12886) Amortize cost of processing cache KV store
+- [#12953](https://github.com/cosmos/cosmos-sdk/pull/12953) Change the default priority mechanism to be based on gas price.
+- [#13048](https://github.com/cosmos/cosmos-sdk/pull/13048) Add handling of AccountNumberStoreKeyPrefix to the x/auth simulation decoder.
 
 ### State Machine Breaking
 
-* (x/distribution) [#12852](https://github.com/cosmos/cosmos-sdk/pull/12852) Deprecate `CommunityPoolSpendProposal`. Please execute a `MsgCommunityPoolSpend` message via the new v1 `x/gov` module instead. This message can be used to directly fund the `x/gov` module account.
-* (x/bank) [#12610](https://github.com/cosmos/cosmos-sdk/pull/12610) `MsgMultiSend` now allows only a single input.
-* (x/bank) [#12630](https://github.com/cosmos/cosmos-sdk/pull/12630) Migrate `x/bank` to self-managed parameters and deprecate its usage of `x/params`.
-* (x/auth) [#12475](https://github.com/cosmos/cosmos-sdk/pull/12475) Migrate `x/auth` to self-managed parameters and deprecate its usage of `x/params`.
-* (x/slashing) [#12399](https://github.com/cosmos/cosmos-sdk/pull/12399) Migrate `x/slashing` to self-managed parameters and deprecate its usage of `x/params`.
-* (x/mint) [#12363](https://github.com/cosmos/cosmos-sdk/pull/12363) Migrate `x/mint` to self-managed parameters and deprecate it's usage of `x/params`.
-* (x/distribution) [#12434](https://github.com/cosmos/cosmos-sdk/pull/12434) Migrate `x/distribution` to self-managed parameters and deprecate it's usage of `x/params`.
-* (x/crisis) [#12445](https://github.com/cosmos/cosmos-sdk/pull/12445) Migrate `x/crisis` to self-managed parameters and deprecate it's usage of `x/params`.
-* (x/gov) [#12631](https://github.com/cosmos/cosmos-sdk/pull/12631) Migrate `x/gov` to self-managed parameters and deprecate it's usage of `x/params`.
-* (x/staking) [#12409](https://github.com/cosmos/cosmos-sdk/pull/12409) Migrate `x/staking` to self-managed parameters and deprecate it's usage of `x/params`.
-* (x/bank) [#11859](https://github.com/cosmos/cosmos-sdk/pull/11859) Move the SendEnabled information out of the Params and into the state store directly.
-* (x/gov) [#12771](https://github.com/cosmos/cosmos-sdk/pull/12771) Initial deposit requirement for proposals at submission time.
-* (x/staking) [#12967](https://github.com/cosmos/cosmos-sdk/pull/12967) `unbond` now creates only one unbonding delegation entry when multiple unbondings exist at a single height (e.g. through multiple messages in a transaction).
+- (x/distribution) [#12852](https://github.com/cosmos/cosmos-sdk/pull/12852) Deprecate `CommunityPoolSpendProposal`. Please execute a `MsgCommunityPoolSpend` message via the new v1 `x/gov` module instead. This message can be used to directly fund the `x/gov` module account.
+- (x/bank) [#12610](https://github.com/cosmos/cosmos-sdk/pull/12610) `MsgMultiSend` now allows only a single input.
+- (x/bank) [#12630](https://github.com/cosmos/cosmos-sdk/pull/12630) Migrate `x/bank` to self-managed parameters and deprecate its usage of `x/params`.
+- (x/auth) [#12475](https://github.com/cosmos/cosmos-sdk/pull/12475) Migrate `x/auth` to self-managed parameters and deprecate its usage of `x/params`.
+- (x/slashing) [#12399](https://github.com/cosmos/cosmos-sdk/pull/12399) Migrate `x/slashing` to self-managed parameters and deprecate its usage of `x/params`.
+- (x/mint) [#12363](https://github.com/cosmos/cosmos-sdk/pull/12363) Migrate `x/mint` to self-managed parameters and deprecate it's usage of `x/params`.
+- (x/distribution) [#12434](https://github.com/cosmos/cosmos-sdk/pull/12434) Migrate `x/distribution` to self-managed parameters and deprecate it's usage of `x/params`.
+- (x/crisis) [#12445](https://github.com/cosmos/cosmos-sdk/pull/12445) Migrate `x/crisis` to self-managed parameters and deprecate it's usage of `x/params`.
+- (x/gov) [#12631](https://github.com/cosmos/cosmos-sdk/pull/12631) Migrate `x/gov` to self-managed parameters and deprecate it's usage of `x/params`.
+- (x/staking) [#12409](https://github.com/cosmos/cosmos-sdk/pull/12409) Migrate `x/staking` to self-managed parameters and deprecate it's usage of `x/params`.
+- (x/bank) [#11859](https://github.com/cosmos/cosmos-sdk/pull/11859) Move the SendEnabled information out of the Params and into the state store directly.
+- (x/gov) [#12771](https://github.com/cosmos/cosmos-sdk/pull/12771) Initial deposit requirement for proposals at submission time.
+- (x/staking) [#12967](https://github.com/cosmos/cosmos-sdk/pull/12967) `unbond` now creates only one unbonding delegation entry when multiple unbondings exist at a single height (e.g. through multiple messages in a transaction).
 
 ### API Breaking Changes
 
-* (x/bank) [#12706](https://github.com/cosmos/cosmos-sdk/pull/12706) Removed the `testutil` package from the `x/bank/client` package.
-* (simapp) [#12747](https://github.com/cosmos/cosmos-sdk/pull/12747) Remove `simapp.MakeTestEncodingConfig`. Please use `moduletestutil.MakeTestEncodingConfig` (`types/module/testutil`) in tests instead.
-* (x/bank) [#12648](https://github.com/cosmos/cosmos-sdk/pull/12648) `NewSendAuthorization` takes a new argument of  an optional list of addresses allowed to receive bank assests via authz MsgSend grant. You can pass `nil` for the same behavior as before, i.e. any recipient is allowed.
-* (x/bank) [#12593](https://github.com/cosmos/cosmos-sdk/pull/12593) Add `SpendableCoin` method to `BaseViewKeeper`
-* (x/slashing) [#12581](https://github.com/cosmos/cosmos-sdk/pull/12581) Remove `x/slashing` legacy querier.
-* (types) [#12355](https://github.com/cosmos/cosmos-sdk/pull/12355) Remove the compile-time `types.DBbackend` variable. Removes usage of the same in server/util.go
-* (x/gov) [#12368](https://github.com/cosmos/cosmos-sdk/pull/12369) Gov keeper is now passed by reference instead of copy to make post-construction mutation of Hooks and Proposal Handlers possible at a framework level.
-* (simapp) [#12270](https://github.com/cosmos/cosmos-sdk/pull/12270) Remove `invCheckPeriod uint` attribute from `SimApp` struct as per migration of `x/crisis` to app wiring
-* (simapp) [#12334](https://github.com/cosmos/cosmos-sdk/pull/12334) Move `simapp.ConvertAddrsToValAddrs` and `simapp.CreateTestPubKeys ` to respectively `simtestutil.ConvertAddrsToValAddrs` and `simtestutil.CreateTestPubKeys` (`testutil/sims`)
-* (simapp) [#12312](https://github.com/cosmos/cosmos-sdk/pull/12312) Move `simapp.EmptyAppOptions` to `simtestutil.EmptyAppOptions` (`testutil/sims`)
-* (simapp) [#12312](https://github.com/cosmos/cosmos-sdk/pull/12312) Remove `skipUpgradeHeights map[int64]bool` and `homePath string` from `NewSimApp` constructor as per migration of `x/upgrade` to app-wiring. 
-* (testutil) [#12278](https://github.com/cosmos/cosmos-sdk/pull/12278) Move all functions from `simapp/helpers` to `testutil/sims`
-* (testutil) [#12233](https://github.com/cosmos/cosmos-sdk/pull/12233) Move `simapp.TestAddr` to `simtestutil.TestAddr` (`testutil/sims`)
-* (x/staking) [#12102](https://github.com/cosmos/cosmos-sdk/pull/12102) Staking keeper now is passed by reference instead of copy. Keeper's SetHooks no longer returns keeper. It updates the keeper in place instead.
-* (linting) [#12141](https://github.com/cosmos/cosmos-sdk/pull/12141) Fix usability related linting for database.  This means removing the infix Prefix from `prefix.NewPrefixWriter` and such so that it is `prefix.NewWriter` and making `db.DBConnection` and such into `db.Connection`
-* (x/distribution) [#12434](https://github.com/cosmos/cosmos-sdk/pull/12434) `x/distribution` module `SetParams` keeper method definition is now updated to return `error`.
-* (x/staking) [#12409](https://github.com/cosmos/cosmos-sdk/pull/12409) `x/staking` module `SetParams` keeper method definition is now updated to return `error`.
-* (x/crisis) [#12445](https://github.com/cosmos/cosmos-sdk/pull/12445) `x/crisis` module `SetConstantFee` keeper method definition is now updated to return `error`.
-* (x/gov) [#12631](https://github.com/cosmos/cosmos-sdk/pull/12631) `x/gov` module refactored to use `Params` as single struct instead of `DepositParams`, `TallyParams` & `VotingParams`.
-* (x/gov) [#12631](https://github.com/cosmos/cosmos-sdk/pull/12631) Migrate `x/gov` to self-managed parameters and deprecate it's usage of `x/params`.
-* (x/bank) [#12630](https://github.com/cosmos/cosmos-sdk/pull/12630) `x/bank` module `SetParams` keeper method definition is now updated to return `error`.
-* (x/bank) [#11859](https://github.com/cosmos/cosmos-sdk/pull/11859) Move the SendEnabled information out of the Params and into the state store directly.
+- (x/bank) [#12706](https://github.com/cosmos/cosmos-sdk/pull/12706) Removed the `testutil` package from the `x/bank/client` package.
+- (simapp) [#12747](https://github.com/cosmos/cosmos-sdk/pull/12747) Remove `simapp.MakeTestEncodingConfig`. Please use `moduletestutil.MakeTestEncodingConfig` (`types/module/testutil`) in tests instead.
+- (x/bank) [#12648](https://github.com/cosmos/cosmos-sdk/pull/12648) `NewSendAuthorization` takes a new argument of an optional list of addresses allowed to receive bank assests via authz MsgSend grant. You can pass `nil` for the same behavior as before, i.e. any recipient is allowed.
+- (x/bank) [#12593](https://github.com/cosmos/cosmos-sdk/pull/12593) Add `SpendableCoin` method to `BaseViewKeeper`
+- (x/slashing) [#12581](https://github.com/cosmos/cosmos-sdk/pull/12581) Remove `x/slashing` legacy querier.
+- (types) [#12355](https://github.com/cosmos/cosmos-sdk/pull/12355) Remove the compile-time `types.DBbackend` variable. Removes usage of the same in server/util.go
+- (x/gov) [#12368](https://github.com/cosmos/cosmos-sdk/pull/12369) Gov keeper is now passed by reference instead of copy to make post-construction mutation of Hooks and Proposal Handlers possible at a framework level.
+- (simapp) [#12270](https://github.com/cosmos/cosmos-sdk/pull/12270) Remove `invCheckPeriod uint` attribute from `SimApp` struct as per migration of `x/crisis` to app wiring
+- (simapp) [#12334](https://github.com/cosmos/cosmos-sdk/pull/12334) Move `simapp.ConvertAddrsToValAddrs` and `simapp.CreateTestPubKeys ` to respectively `simtestutil.ConvertAddrsToValAddrs` and `simtestutil.CreateTestPubKeys` (`testutil/sims`)
+- (simapp) [#12312](https://github.com/cosmos/cosmos-sdk/pull/12312) Move `simapp.EmptyAppOptions` to `simtestutil.EmptyAppOptions` (`testutil/sims`)
+- (simapp) [#12312](https://github.com/cosmos/cosmos-sdk/pull/12312) Remove `skipUpgradeHeights map[int64]bool` and `homePath string` from `NewSimApp` constructor as per migration of `x/upgrade` to app-wiring.
+- (testutil) [#12278](https://github.com/cosmos/cosmos-sdk/pull/12278) Move all functions from `simapp/helpers` to `testutil/sims`
+- (testutil) [#12233](https://github.com/cosmos/cosmos-sdk/pull/12233) Move `simapp.TestAddr` to `simtestutil.TestAddr` (`testutil/sims`)
+- (x/staking) [#12102](https://github.com/cosmos/cosmos-sdk/pull/12102) Staking keeper now is passed by reference instead of copy. Keeper's SetHooks no longer returns keeper. It updates the keeper in place instead.
+- (linting) [#12141](https://github.com/cosmos/cosmos-sdk/pull/12141) Fix usability related linting for database. This means removing the infix Prefix from `prefix.NewPrefixWriter` and such so that it is `prefix.NewWriter` and making `db.DBConnection` and such into `db.Connection`
+- (x/distribution) [#12434](https://github.com/cosmos/cosmos-sdk/pull/12434) `x/distribution` module `SetParams` keeper method definition is now updated to return `error`.
+- (x/staking) [#12409](https://github.com/cosmos/cosmos-sdk/pull/12409) `x/staking` module `SetParams` keeper method definition is now updated to return `error`.
+- (x/crisis) [#12445](https://github.com/cosmos/cosmos-sdk/pull/12445) `x/crisis` module `SetConstantFee` keeper method definition is now updated to return `error`.
+- (x/gov) [#12631](https://github.com/cosmos/cosmos-sdk/pull/12631) `x/gov` module refactored to use `Params` as single struct instead of `DepositParams`, `TallyParams` & `VotingParams`.
+- (x/gov) [#12631](https://github.com/cosmos/cosmos-sdk/pull/12631) Migrate `x/gov` to self-managed parameters and deprecate it's usage of `x/params`.
+- (x/bank) [#12630](https://github.com/cosmos/cosmos-sdk/pull/12630) `x/bank` module `SetParams` keeper method definition is now updated to return `error`.
+- (x/bank) [#11859](https://github.com/cosmos/cosmos-sdk/pull/11859) Move the SendEnabled information out of the Params and into the state store directly.
   The information can now be accessed using the BankKeeper.
   Setting can be done using MsgSetSendEnabled as a governance proposal.
   A SendEnabled query has been added to both GRPC and CLI.
-* (appModule) Remove `Route`, `QuerierRoute` and `LegacyQuerierHandler` from AppModule Interface. 
-* (x/modules) Remove all LegacyQueries and related code from modules
-* (store) [#11825](https://github.com/cosmos/cosmos-sdk/pull/11825) Make extension snapshotter interface safer to use, renamed the util function `WriteExtensionItem` to `WriteExtensionPayload`.
-* (x/genutil)[#12956](https://github.com/cosmos/cosmos-sdk/pull/12956) `genutil.AppModuleBasic` has a new attribute: genesis transaction validation function. The existing validation logic is implemented in `genutiltypes.DefaultMessageValidator`. Use `genutil.NewAppModuleBasic` to create a new genutil Module Basic.
-* (codec) [#12964](https://github.com/cosmos/cosmos-sdk/pull/12964) `ProtoCodec.MarshalInterface` now returns an error when serializing unregistered types and a subsequent `ProtoCodec.UnmarshalInterface` would fail.
-* (x/staking) [#12973](https://github.com/cosmos/cosmos-sdk/pull/12973) Removed `stakingkeeper.RandomValidator`. Use `testutil.RandSliceElem(r, sk.GetAllValidators(ctx))` instead.
+- (appModule) Remove `Route`, `QuerierRoute` and `LegacyQuerierHandler` from AppModule Interface.
+- (x/modules) Remove all LegacyQueries and related code from modules
+- (store) [#11825](https://github.com/cosmos/cosmos-sdk/pull/11825) Make extension snapshotter interface safer to use, renamed the util function `WriteExtensionItem` to `WriteExtensionPayload`.
+- (x/genutil)[#12956](https://github.com/cosmos/cosmos-sdk/pull/12956) `genutil.AppModuleBasic` has a new attribute: genesis transaction validation function. The existing validation logic is implemented in `genutiltypes.DefaultMessageValidator`. Use `genutil.NewAppModuleBasic` to create a new genutil Module Basic.
+- (codec) [#12964](https://github.com/cosmos/cosmos-sdk/pull/12964) `ProtoCodec.MarshalInterface` now returns an error when serializing unregistered types and a subsequent `ProtoCodec.UnmarshalInterface` would fail.
+- (x/staking) [#12973](https://github.com/cosmos/cosmos-sdk/pull/12973) Removed `stakingkeeper.RandomValidator`. Use `testutil.RandSliceElem(r, sk.GetAllValidators(ctx))` instead.
 
 ### CLI Breaking Changes
 
-* /
-
-### Bug Fixes
-
-* [#13046](https://github.com/cosmos/cosmos-sdk/pull/13046) Fix missing return statement in BaseApp.Query.
-* [#12548](https://github.com/cosmos/cosmos-sdk/pull/12548) Prevent signing from wrong key while using multisig.
-* (genutil) [#12140](https://github.com/cosmos/cosmos-sdk/pull/12140) Fix staking's genesis JSON migrate in the `simd migrate v0.46` CLI command.
-* (types) [#12154](https://github.com/cosmos/cosmos-sdk/pull/12154) Add `baseAccountGetter` to avoid invalid account error when create vesting account.
-* (x/authz) [#12184](https://github.com/cosmos/cosmos-sdk/pull/12184) Fix MsgExec not verifying the validity of nested messages.
-* (x/staking) [#12303](https://github.com/cosmos/cosmos-sdk/pull/12303) Use bytes instead of string comparison in delete validator queue
-* (x/auth/tx) [#12474](https://github.com/cosmos/cosmos-sdk/pull/12474) Remove condition in GetTxsEvent that disallowed multiple equal signs, which would break event queries with base64 strings (i.e. query by signature).
-* (store/rootmulti) [#12487](https://github.com/cosmos/cosmos-sdk/pull/12487) Fix non-deterministic map iteration.
-* (x/group) [#12888](https://github.com/cosmos/cosmos-sdk/pull/12888) Fix event propagation to the current context of `x/group` message execution `[]sdk.Result`.
-* (sdk/dec_coins) [#12903](https://github.com/cosmos/cosmos-sdk/pull/12903) Fix nil `DecCoin` creation when converting `Coins` to `DecCoins`
-* (x/upgrade) [#12906](https://github.com/cosmos/cosmos-sdk/pull/12906) Fix upgrade failure by moving downgrade verification logic after store migration.
-* (store) [#12945](https://github.com/cosmos/cosmos-sdk/pull/12945) Fix nil end semantics in store/cachekv/iterator when iterating a dirty cache.
-* (export) [#13029](https://github.com/cosmos/cosmos-sdk/pull/13029) Fix exporting the blockParams regression.
-* (x/gov) [#13051](https://github.com/cosmos/cosmos-sdk/pull/13051) In SubmitPropsal, when a legacy msg fails it's handler call, wrap the error as ErrInvalidProposalContent (instead of ErrNoProposalHandlerExists).
-* (x/gov) [#13045](https://github.com/cosmos/cosmos-sdk/pull/13045) Fix gov migrations for v3(0.46).
+- /
+
+### Bug Fixes
+
+- [#13046](https://github.com/cosmos/cosmos-sdk/pull/13046) Fix missing return statement in BaseApp.Query.
+- [#12548](https://github.com/cosmos/cosmos-sdk/pull/12548) Prevent signing from wrong key while using multisig.
+- (genutil) [#12140](https://github.com/cosmos/cosmos-sdk/pull/12140) Fix staking's genesis JSON migrate in the `simd migrate v0.46` CLI command.
+- (types) [#12154](https://github.com/cosmos/cosmos-sdk/pull/12154) Add `baseAccountGetter` to avoid invalid account error when create vesting account.
+- (x/authz) [#12184](https://github.com/cosmos/cosmos-sdk/pull/12184) Fix MsgExec not verifying the validity of nested messages.
+- (x/staking) [#12303](https://github.com/cosmos/cosmos-sdk/pull/12303) Use bytes instead of string comparison in delete validator queue
+- (x/auth/tx) [#12474](https://github.com/cosmos/cosmos-sdk/pull/12474) Remove condition in GetTxsEvent that disallowed multiple equal signs, which would break event queries with base64 strings (i.e. query by signature).
+- (store/rootmulti) [#12487](https://github.com/cosmos/cosmos-sdk/pull/12487) Fix non-deterministic map iteration.
+- (x/group) [#12888](https://github.com/cosmos/cosmos-sdk/pull/12888) Fix event propagation to the current context of `x/group` message execution `[]sdk.Result`.
+- (sdk/dec_coins) [#12903](https://github.com/cosmos/cosmos-sdk/pull/12903) Fix nil `DecCoin` creation when converting `Coins` to `DecCoins`
+- (x/upgrade) [#12906](https://github.com/cosmos/cosmos-sdk/pull/12906) Fix upgrade failure by moving downgrade verification logic after store migration.
+- (store) [#12945](https://github.com/cosmos/cosmos-sdk/pull/12945) Fix nil end semantics in store/cachekv/iterator when iterating a dirty cache.
+- (export) [#13029](https://github.com/cosmos/cosmos-sdk/pull/13029) Fix exporting the blockParams regression.
+- (x/gov) [#13051](https://github.com/cosmos/cosmos-sdk/pull/13051) In SubmitPropsal, when a legacy msg fails it's handler call, wrap the error as ErrInvalidProposalContent (instead of ErrNoProposalHandlerExists).
+- (x/gov) [#13045](https://github.com/cosmos/cosmos-sdk/pull/13045) Fix gov migrations for v3(0.46).
 
 ### Deprecated
 
-* (x/bank) [#11859](https://github.com/cosmos/cosmos-sdk/pull/11859) The Params.SendEnabled field is deprecated and unusable.
+- (x/bank) [#11859](https://github.com/cosmos/cosmos-sdk/pull/11859) The Params.SendEnabled field is deprecated and unusable.
   The information can now be accessed using the BankKeeper.
   Setting can be done using MsgSetSendEnabled as a governance proposal.
   A SendEnabled query has been added to both GRPC and CLI.
@@ -157,537 +154,537 @@
 
 ### Features
 
-* (types) [#11985](https://github.com/cosmos/cosmos-sdk/pull/11985) Add a `Priority` field on `sdk.Context`, which represents the CheckTx priority field. It is only used during CheckTx.
-* (gRPC) [#11889](https://github.com/cosmos/cosmos-sdk/pull/11889) Support custom read and write gRPC options in `app.toml`. See `max-recv-msg-size` and `max-send-msg-size` respectively.
-* (cli) [#11738](https://github.com/cosmos/cosmos-sdk/pull/11738) Add `tx auth multi-sign` as alias of `tx auth multisign` for consistency with `multi-send`.
-* (cli) [#11738](https://github.com/cosmos/cosmos-sdk/pull/11738) Add `tx bank multi-send` command for bulk send of coins to multiple accounts.
-* (grpc) [#11642](https://github.com/cosmos/cosmos-sdk/pull/11642) Implement `ABCIQuery` in the Tendermint gRPC service, which proxies ABCI `Query` requests directly to the application.
-* (x/upgrade) [#11551](https://github.com/cosmos/cosmos-sdk/pull/11551) Update `ScheduleUpgrade` for chains to schedule an automated upgrade on `BeginBlock` without having to go though governance.
-* (tx) [#11533](https://github.com/cosmos/cosmos-sdk/pull/11533) Register [`EIP191`](https://eips.ethereum.org/EIPS/eip-191) as an available `SignMode` for chains to use.
-* (x/genutil) [#11500](https://github.com/cosmos/cosmos-sdk/pull/11500) Fix GenTx validation and adjust error messages
-* [#11430](https://github.com/cosmos/cosmos-sdk/pull/11430) Introduce a new `grpc-only` flag, such that when enabled, will start the node in a query-only mode. Note, gRPC MUST be enabled with this flag.
-* (x/bank) [#11417](https://github.com/cosmos/cosmos-sdk/pull/11417) Introduce a new `SpendableBalances` gRPC query that retrieves an account's total (paginated) spendable balances.
-* [#11441](https://github.com/cosmos/cosmos-sdk/pull/11441) Added a new method, `IsLTE`, for `types.Coin`. This method is used to check if a `types.Coin` is less than or equal to another `types.Coin`.
-* (x/upgrade) [#11116](https://github.com/cosmos/cosmos-sdk/pull/11116) `MsgSoftwareUpgrade` and `MsgCancelUpgrade` have been added to support v1beta2 msgs-based gov proposals.
-* [#11308](https://github.com/cosmos/cosmos-sdk/pull/11308) Added a mandatory metadata field to Vote in x/gov v1beta2.
-* [#10977](https://github.com/cosmos/cosmos-sdk/pull/10977) Now every cosmos message protobuf definition must be extended with a ``cosmos.msg.v1.signer`` option to signal the signer fields in a language agnostic way.
-* [#10710](https://github.com/cosmos/cosmos-sdk/pull/10710) Chain-id shouldn't be required for creating a transaction with both --generate-only and --offline flags.
-* [#10703](https://github.com/cosmos/cosmos-sdk/pull/10703) Create a new grantee account, if the grantee of an authorization does not exist.
-* [#10592](https://github.com/cosmos/cosmos-sdk/pull/10592) Add a `DecApproxEq` function that checks to see if `|d1 - d2| < tol` for some Dec `d1, d2, tol`.
-* [#9933](https://github.com/cosmos/cosmos-sdk/pull/9933) Introduces the notion of a Cosmos "Scalar" type, which would just be simple aliases that give human-understandable meaning to the underlying type, both in Go code and in Proto definitions.
-* [#9884](https://github.com/cosmos/cosmos-sdk/pull/9884) Provide a new gRPC query handler, `/cosmos/params/v1beta1/subspaces`, that allows the ability to query for all registered subspaces and their respective keys.
-* [#9776](https://github.com/cosmos/cosmos-sdk/pull/9776) Add flag `staking-bond-denom` to specify the staking bond denomination value when initializing a new chain.
-* [#9533](https://github.com/cosmos/cosmos-sdk/pull/9533) Added a new gRPC method, `DenomOwners`, in `x/bank` to query for all account holders of a specific denomination.
-* (bank) [#9618](https://github.com/cosmos/cosmos-sdk/pull/9618) Update bank.Metadata: add URI and URIHash attributes.
-* (store) [#8664](https://github.com/cosmos/cosmos-sdk/pull/8664) Implementation of ADR-038 file StreamingService
-* [#9837](https://github.com/cosmos/cosmos-sdk/issues/9837) `--generate-only` flag can be used with a keyname from the keyring.
-* [#10326](https://github.com/cosmos/cosmos-sdk/pull/10326) `x/authz` add all grants by granter query.
-* [#10944](https://github.com/cosmos/cosmos-sdk/pull/10944) `x/authz` add all grants by grantee query
-* [#10348](https://github.com/cosmos/cosmos-sdk/pull/10348) Add `fee.{payer,granter}` and `tip` fields to StdSignDoc for signing tipped transactions.
-* [#10208](https://github.com/cosmos/cosmos-sdk/pull/10208) Add `TipsTxMiddleware` for transferring tips.
-* [#10379](https://github.com/cosmos/cosmos-sdk/pull/10379) Add validation to `x/upgrade` CLI `software-upgrade` command `--plan-info` value.
-* [#10507](https://github.com/cosmos/cosmos-sdk/pull/10507) Add middleware for tx priority.
-* [#10311](https://github.com/cosmos/cosmos-sdk/pull/10311) Adds cli to use tips transactions. It adds an `--aux` flag to all CLI tx commands to generate the aux signer data (with optional tip), and a new `tx aux-to-fee` subcommand to let the fee payer gather aux signer data and broadcast the tx
-* [#10430](https://github.com/cosmos/cosmos-sdk/pull/10430) ADR-040: Add store/v2 `MultiStore` implementation
-* [#11019](https://github.com/cosmos/cosmos-sdk/pull/11019) Add `MsgCreatePermanentLockedAccount` and CLI method for creating permanent locked account
-* [#10947](https://github.com/cosmos/cosmos-sdk/pull/10947) Add `AllowancesByGranter` query to the feegrant module
-* [#10407](https://github.com/cosmos/cosmos-sdk/pull/10407) Add validation to `x/upgrade` module's `BeginBlock` to check accidental binary downgrades
-* (gov) [#11036](https://github.com/cosmos/cosmos-sdk/pull/11036) Add in-place migrations for 0.43->0.46. Add a `migrate v0.46` CLI command for v0.43->0.46 JSON genesis migration.
-* [#11006](https://github.com/cosmos/cosmos-sdk/pull/11006) Add `debug pubkey-raw` command to allow inspecting of pubkeys in legacy bech32 format
-* (x/authz) [#10714](https://github.com/cosmos/cosmos-sdk/pull/10714) Add support for pruning expired authorizations
-* [#10015](https://github.com/cosmos/cosmos-sdk/pull/10015) ADR-040: ICS-23 proofs for SMT store
-* [#11240](https://github.com/cosmos/cosmos-sdk/pull/11240) Replace various modules `ModuleCdc` with the global `legacy.Cdc`
-* [#11179](https://github.com/cosmos/cosmos-sdk/pull/11179) Add state rollback command.
-* [#10794](https://github.com/cosmos/cosmos-sdk/pull/10794) ADR-040: Add State Sync to V2 Store
-* [#11234](https://github.com/cosmos/cosmos-sdk/pull/11234) Add `GRPCClient` field to Client Context. If `GRPCClient` field is set to nil, the `Invoke` method would use ABCI query, otherwise use gprc.
-* [#10962](https://github.com/cosmos/cosmos-sdk/pull/10962) ADR-040: Add state migration from iavl (v1Store) to smt (v2Store)
-* (types) [#10948](https://github.com/cosmos/cosmos-sdk/issues/10948) Add `app-db-backend` to the `app.toml` config to replace the compile-time `types.DBbackend` variable.
-* (authz)[#11060](https://github.com/cosmos/cosmos-sdk/pull/11060) Support grant with no expire time.
-* (rosetta) [#11590](https://github.com/cosmos/cosmos-sdk/pull/11590) Add fee suggestion for rosetta and enable offline mode. Also force set events about Fees to Success to pass reconciliation test.
-* (types) [#11959](https://github.com/cosmos/cosmos-sdk/pull/11959) Added `sdk.Coins.Find` helper method to find a coin by denom.
-* (upgrade) [#12603](https://github.com/cosmos/cosmos-sdk/pull/12603) feat: Move AppModule.BeginBlock and AppModule.EndBlock to extension interfaces
-* (telemetry) [#12405](https://github.com/cosmos/cosmos-sdk/pull/12405) Add _query_ calls metric to telemetry.
-* (query) [#12253](https://github.com/cosmos/cosmos-sdk/pull/12253) Add `GenericFilteredPaginate` to the `query` package to improve UX.
+- (types) [#11985](https://github.com/cosmos/cosmos-sdk/pull/11985) Add a `Priority` field on `sdk.Context`, which represents the CheckTx priority field. It is only used during CheckTx.
+- (gRPC) [#11889](https://github.com/cosmos/cosmos-sdk/pull/11889) Support custom read and write gRPC options in `app.toml`. See `max-recv-msg-size` and `max-send-msg-size` respectively.
+- (cli) [#11738](https://github.com/cosmos/cosmos-sdk/pull/11738) Add `tx auth multi-sign` as alias of `tx auth multisign` for consistency with `multi-send`.
+- (cli) [#11738](https://github.com/cosmos/cosmos-sdk/pull/11738) Add `tx bank multi-send` command for bulk send of coins to multiple accounts.
+- (grpc) [#11642](https://github.com/cosmos/cosmos-sdk/pull/11642) Implement `ABCIQuery` in the Tendermint gRPC service, which proxies ABCI `Query` requests directly to the application.
+- (x/upgrade) [#11551](https://github.com/cosmos/cosmos-sdk/pull/11551) Update `ScheduleUpgrade` for chains to schedule an automated upgrade on `BeginBlock` without having to go though governance.
+- (tx) [#11533](https://github.com/cosmos/cosmos-sdk/pull/11533) Register [`EIP191`](https://eips.ethereum.org/EIPS/eip-191) as an available `SignMode` for chains to use.
+- (x/genutil) [#11500](https://github.com/cosmos/cosmos-sdk/pull/11500) Fix GenTx validation and adjust error messages
+- [#11430](https://github.com/cosmos/cosmos-sdk/pull/11430) Introduce a new `grpc-only` flag, such that when enabled, will start the node in a query-only mode. Note, gRPC MUST be enabled with this flag.
+- (x/bank) [#11417](https://github.com/cosmos/cosmos-sdk/pull/11417) Introduce a new `SpendableBalances` gRPC query that retrieves an account's total (paginated) spendable balances.
+- [#11441](https://github.com/cosmos/cosmos-sdk/pull/11441) Added a new method, `IsLTE`, for `types.Coin`. This method is used to check if a `types.Coin` is less than or equal to another `types.Coin`.
+- (x/upgrade) [#11116](https://github.com/cosmos/cosmos-sdk/pull/11116) `MsgSoftwareUpgrade` and `MsgCancelUpgrade` have been added to support v1beta2 msgs-based gov proposals.
+- [#11308](https://github.com/cosmos/cosmos-sdk/pull/11308) Added a mandatory metadata field to Vote in x/gov v1beta2.
+- [#10977](https://github.com/cosmos/cosmos-sdk/pull/10977) Now every cosmos message protobuf definition must be extended with a `cosmos.msg.v1.signer` option to signal the signer fields in a language agnostic way.
+- [#10710](https://github.com/cosmos/cosmos-sdk/pull/10710) Chain-id shouldn't be required for creating a transaction with both --generate-only and --offline flags.
+- [#10703](https://github.com/cosmos/cosmos-sdk/pull/10703) Create a new grantee account, if the grantee of an authorization does not exist.
+- [#10592](https://github.com/cosmos/cosmos-sdk/pull/10592) Add a `DecApproxEq` function that checks to see if `|d1 - d2| < tol` for some Dec `d1, d2, tol`.
+- [#9933](https://github.com/cosmos/cosmos-sdk/pull/9933) Introduces the notion of a Cosmos "Scalar" type, which would just be simple aliases that give human-understandable meaning to the underlying type, both in Go code and in Proto definitions.
+- [#9884](https://github.com/cosmos/cosmos-sdk/pull/9884) Provide a new gRPC query handler, `/cosmos/params/v1beta1/subspaces`, that allows the ability to query for all registered subspaces and their respective keys.
+- [#9776](https://github.com/cosmos/cosmos-sdk/pull/9776) Add flag `staking-bond-denom` to specify the staking bond denomination value when initializing a new chain.
+- [#9533](https://github.com/cosmos/cosmos-sdk/pull/9533) Added a new gRPC method, `DenomOwners`, in `x/bank` to query for all account holders of a specific denomination.
+- (bank) [#9618](https://github.com/cosmos/cosmos-sdk/pull/9618) Update bank.Metadata: add URI and URIHash attributes.
+- (store) [#8664](https://github.com/cosmos/cosmos-sdk/pull/8664) Implementation of ADR-038 file StreamingService
+- [#9837](https://github.com/cosmos/cosmos-sdk/issues/9837) `--generate-only` flag can be used with a keyname from the keyring.
+- [#10326](https://github.com/cosmos/cosmos-sdk/pull/10326) `x/authz` add all grants by granter query.
+- [#10944](https://github.com/cosmos/cosmos-sdk/pull/10944) `x/authz` add all grants by grantee query
+- [#10348](https://github.com/cosmos/cosmos-sdk/pull/10348) Add `fee.{payer,granter}` and `tip` fields to StdSignDoc for signing tipped transactions.
+- [#10208](https://github.com/cosmos/cosmos-sdk/pull/10208) Add `TipsTxMiddleware` for transferring tips.
+- [#10379](https://github.com/cosmos/cosmos-sdk/pull/10379) Add validation to `x/upgrade` CLI `software-upgrade` command `--plan-info` value.
+- [#10507](https://github.com/cosmos/cosmos-sdk/pull/10507) Add middleware for tx priority.
+- [#10311](https://github.com/cosmos/cosmos-sdk/pull/10311) Adds cli to use tips transactions. It adds an `--aux` flag to all CLI tx commands to generate the aux signer data (with optional tip), and a new `tx aux-to-fee` subcommand to let the fee payer gather aux signer data and broadcast the tx
+- [#10430](https://github.com/cosmos/cosmos-sdk/pull/10430) ADR-040: Add store/v2 `MultiStore` implementation
+- [#11019](https://github.com/cosmos/cosmos-sdk/pull/11019) Add `MsgCreatePermanentLockedAccount` and CLI method for creating permanent locked account
+- [#10947](https://github.com/cosmos/cosmos-sdk/pull/10947) Add `AllowancesByGranter` query to the feegrant module
+- [#10407](https://github.com/cosmos/cosmos-sdk/pull/10407) Add validation to `x/upgrade` module's `BeginBlock` to check accidental binary downgrades
+- (gov) [#11036](https://github.com/cosmos/cosmos-sdk/pull/11036) Add in-place migrations for 0.43->0.46. Add a `migrate v0.46` CLI command for v0.43->0.46 JSON genesis migration.
+- [#11006](https://github.com/cosmos/cosmos-sdk/pull/11006) Add `debug pubkey-raw` command to allow inspecting of pubkeys in legacy bech32 format
+- (x/authz) [#10714](https://github.com/cosmos/cosmos-sdk/pull/10714) Add support for pruning expired authorizations
+- [#10015](https://github.com/cosmos/cosmos-sdk/pull/10015) ADR-040: ICS-23 proofs for SMT store
+- [#11240](https://github.com/cosmos/cosmos-sdk/pull/11240) Replace various modules `ModuleCdc` with the global `legacy.Cdc`
+- [#11179](https://github.com/cosmos/cosmos-sdk/pull/11179) Add state rollback command.
+- [#10794](https://github.com/cosmos/cosmos-sdk/pull/10794) ADR-040: Add State Sync to V2 Store
+- [#11234](https://github.com/cosmos/cosmos-sdk/pull/11234) Add `GRPCClient` field to Client Context. If `GRPCClient` field is set to nil, the `Invoke` method would use ABCI query, otherwise use gprc.
+- [#10962](https://github.com/cosmos/cosmos-sdk/pull/10962) ADR-040: Add state migration from iavl (v1Store) to smt (v2Store)
+- (types) [#10948](https://github.com/cosmos/cosmos-sdk/issues/10948) Add `app-db-backend` to the `app.toml` config to replace the compile-time `types.DBbackend` variable.
+- (authz)[#11060](https://github.com/cosmos/cosmos-sdk/pull/11060) Support grant with no expire time.
+- (rosetta) [#11590](https://github.com/cosmos/cosmos-sdk/pull/11590) Add fee suggestion for rosetta and enable offline mode. Also force set events about Fees to Success to pass reconciliation test.
+- (types) [#11959](https://github.com/cosmos/cosmos-sdk/pull/11959) Added `sdk.Coins.Find` helper method to find a coin by denom.
+- (upgrade) [#12603](https://github.com/cosmos/cosmos-sdk/pull/12603) feat: Move AppModule.BeginBlock and AppModule.EndBlock to extension interfaces
+- (telemetry) [#12405](https://github.com/cosmos/cosmos-sdk/pull/12405) Add _query_ calls metric to telemetry.
+- (query) [#12253](https://github.com/cosmos/cosmos-sdk/pull/12253) Add `GenericFilteredPaginate` to the `query` package to improve UX.
 
 ### API Breaking Changes
 
-* (x/auth/ante) [#11985](https://github.com/cosmos/cosmos-sdk/pull/11985) The `MempoolFeeDecorator` has been removed. Instead, the `DeductFeeDecorator` takes a new argument of type `TxFeeChecker`, to define custom fee models. If `nil` is passed to this `TxFeeChecker` argument, then it will default to `checkTxFeeWithValidatorMinGasPrices`, which is the exact same behavior as the old `MempoolFeeDecorator` (i.e. checking fees against validator's own min gas price).
-* (x/auth/ante) [#11985](https://github.com/cosmos/cosmos-sdk/pull/11985) The `ExtensionOptionsDecorator` takes an argument of type `ExtensionOptionChecker`. For backwards-compatibility, you can pass `nil`, which defaults to the old behavior of rejecting all tx extensions.
-* (crypto/keyring) [#11932](https://github.com/cosmos/cosmos-sdk/pull/11932) Remove `Unsafe*` interfaces from keyring package. Please use interface casting if you wish to access those unsafe functions.
-* (types) [#11881](https://github.com/cosmos/cosmos-sdk/issues/11881) Rename `AccAddressFromHex` to `AccAddressFromHexUnsafe`.
-* (types) [#11788](https://github.com/cosmos/cosmos-sdk/pull/11788) The `Int` and `Uint` types have been moved to their own dedicated module, `math`. Aliases are kept in the SDK's root `types` package, however, it is encouraged to utilize the new `math` module. As a result, the `Int#ToDec` API has been removed.
-* (grpc) [#11642](https://github.com/cosmos/cosmos-sdk/pull/11642) The `RegisterTendermintService` method in the `tmservice` package now requires a `abciQueryFn` query function parameter.
-* [#11496](https://github.com/cosmos/cosmos-sdk/pull/11496) Refactor abstractions for snapshot and pruning; snapshot intervals eventually pruned; unit tests.
-* (types) [#11689](https://github.com/cosmos/cosmos-sdk/pull/11689) Make `Coins#Sub` and `Coins#SafeSub` consistent with `Coins#Add`.
-* (store)[#11152](https://github.com/cosmos/cosmos-sdk/pull/11152) Remove `keep-every` from pruning options.
-* [#10950](https://github.com/cosmos/cosmos-sdk/pull/10950) Add `envPrefix` parameter to `cmd.Execute`.
-* (x/mint) [#10441](https://github.com/cosmos/cosmos-sdk/pull/10441) The `NewAppModule` function now accepts an inflation calculation function as an argument.
-* [#10295](https://github.com/cosmos/cosmos-sdk/pull/10295) Remove store type aliases from /types
-* [#9695](https://github.com/cosmos/cosmos-sdk/pull/9695) Migrate keys from `Info` (serialized as amino) -> `Record` (serialized as proto)
-    * Add new `codec.Codec` argument in:
-        * `keyring.NewInMemory`
-        * `keyring.New`
-    * Rename:
-        * `SavePubKey` to `SaveOfflineKey`.
-        * `NewMultiInfo`, `NewLedgerInfo`  to `NewLegacyMultiInfo`, `newLegacyLedgerInfo`  respectively.  Move them into `legacy_info.go`.
-        * `NewOfflineInfo` to `newLegacyOfflineInfo` and move it to `migration_test.go`.
-    * Return:
-    *`keyring.Record, error` in `SaveOfflineKey`, `SaveLedgerKey`, `SaveMultiSig`, `Key` and `KeyByAddress`.
-    *`keyring.Record` instead of `Info` in `NewMnemonic` and `List`.
-    * Remove `algo` argument from :
-        * `SaveOfflineKey`
-    * Take `keyring.Record` instead of `Info` as first argument in:
-        * `MkConsKeyOutput`
-        * `MkValKeyOutput`
-        * `MkAccKeyOutput`
-* [#10022](https://github.com/cosmos/cosmos-sdk/pull/10022) `AuthKeeper` interface in `x/auth` now includes a function `HasAccount`.
-* [#9759](https://github.com/cosmos/cosmos-sdk/pull/9759) `NewAccountKeeeper` in `x/auth` now takes an additional `bech32Prefix` argument that represents `sdk.Bech32MainPrefix`.
-* [#9628](https://github.com/cosmos/cosmos-sdk/pull/9628) Rename `x/{mod}/legacy` to `x/{mod}/migrations`.
-* [#9571](https://github.com/cosmos/cosmos-sdk/pull/9571) Implemented error handling for staking hooks, which now return an error on failure.
-* [#9427](https://github.com/cosmos/cosmos-sdk/pull/9427) Move simapp `FundAccount` and `FundModuleAccount` to `x/bank/testutil`
-* (client/tx) [#9421](https://github.com/cosmos/cosmos-sdk/pull/9421/) `BuildUnsignedTx`, `BuildSimTx`, `PrintUnsignedStdTx` functions are moved to
+- (x/auth/ante) [#11985](https://github.com/cosmos/cosmos-sdk/pull/11985) The `MempoolFeeDecorator` has been removed. Instead, the `DeductFeeDecorator` takes a new argument of type `TxFeeChecker`, to define custom fee models. If `nil` is passed to this `TxFeeChecker` argument, then it will default to `checkTxFeeWithValidatorMinGasPrices`, which is the exact same behavior as the old `MempoolFeeDecorator` (i.e. checking fees against validator's own min gas price).
+- (x/auth/ante) [#11985](https://github.com/cosmos/cosmos-sdk/pull/11985) The `ExtensionOptionsDecorator` takes an argument of type `ExtensionOptionChecker`. For backwards-compatibility, you can pass `nil`, which defaults to the old behavior of rejecting all tx extensions.
+- (crypto/keyring) [#11932](https://github.com/cosmos/cosmos-sdk/pull/11932) Remove `Unsafe*` interfaces from keyring package. Please use interface casting if you wish to access those unsafe functions.
+- (types) [#11881](https://github.com/cosmos/cosmos-sdk/issues/11881) Rename `AccAddressFromHex` to `AccAddressFromHexUnsafe`.
+- (types) [#11788](https://github.com/cosmos/cosmos-sdk/pull/11788) The `Int` and `Uint` types have been moved to their own dedicated module, `math`. Aliases are kept in the SDK's root `types` package, however, it is encouraged to utilize the new `math` module. As a result, the `Int#ToDec` API has been removed.
+- (grpc) [#11642](https://github.com/cosmos/cosmos-sdk/pull/11642) The `RegisterTendermintService` method in the `tmservice` package now requires a `abciQueryFn` query function parameter.
+- [#11496](https://github.com/cosmos/cosmos-sdk/pull/11496) Refactor abstractions for snapshot and pruning; snapshot intervals eventually pruned; unit tests.
+- (types) [#11689](https://github.com/cosmos/cosmos-sdk/pull/11689) Make `Coins#Sub` and `Coins#SafeSub` consistent with `Coins#Add`.
+- (store)[#11152](https://github.com/cosmos/cosmos-sdk/pull/11152) Remove `keep-every` from pruning options.
+- [#10950](https://github.com/cosmos/cosmos-sdk/pull/10950) Add `envPrefix` parameter to `cmd.Execute`.
+- (x/mint) [#10441](https://github.com/cosmos/cosmos-sdk/pull/10441) The `NewAppModule` function now accepts an inflation calculation function as an argument.
+- [#10295](https://github.com/cosmos/cosmos-sdk/pull/10295) Remove store type aliases from /types
+- [#9695](https://github.com/cosmos/cosmos-sdk/pull/9695) Migrate keys from `Info` (serialized as amino) -> `Record` (serialized as proto)
+  - Add new `codec.Codec` argument in:
+    - `keyring.NewInMemory`
+    - `keyring.New`
+  - Rename:
+    - `SavePubKey` to `SaveOfflineKey`.
+    - `NewMultiInfo`, `NewLedgerInfo` to `NewLegacyMultiInfo`, `newLegacyLedgerInfo` respectively. Move them into `legacy_info.go`.
+    - `NewOfflineInfo` to `newLegacyOfflineInfo` and move it to `migration_test.go`.
+  - Return:
+    _`keyring.Record, error` in `SaveOfflineKey`, `SaveLedgerKey`, `SaveMultiSig`, `Key` and `KeyByAddress`.
+    _`keyring.Record` instead of `Info` in `NewMnemonic` and `List`.
+  - Remove `algo` argument from :
+    - `SaveOfflineKey`
+  - Take `keyring.Record` instead of `Info` as first argument in:
+    - `MkConsKeyOutput`
+    - `MkValKeyOutput`
+    - `MkAccKeyOutput`
+- [#10022](https://github.com/cosmos/cosmos-sdk/pull/10022) `AuthKeeper` interface in `x/auth` now includes a function `HasAccount`.
+- [#9759](https://github.com/cosmos/cosmos-sdk/pull/9759) `NewAccountKeeeper` in `x/auth` now takes an additional `bech32Prefix` argument that represents `sdk.Bech32MainPrefix`.
+- [#9628](https://github.com/cosmos/cosmos-sdk/pull/9628) Rename `x/{mod}/legacy` to `x/{mod}/migrations`.
+- [#9571](https://github.com/cosmos/cosmos-sdk/pull/9571) Implemented error handling for staking hooks, which now return an error on failure.
+- [#9427](https://github.com/cosmos/cosmos-sdk/pull/9427) Move simapp `FundAccount` and `FundModuleAccount` to `x/bank/testutil`
+- (client/tx) [#9421](https://github.com/cosmos/cosmos-sdk/pull/9421/) `BuildUnsignedTx`, `BuildSimTx`, `PrintUnsignedStdTx` functions are moved to
   the Tx Factory as methods.
-* (client/keys) [#9601](https://github.com/cosmos/cosmos-sdk/pull/9601) Added `keys rename` CLI command and `Keyring.Rename` interface method to rename a key in the keyring.
-* (x/slashing) [#9458](https://github.com/cosmos/cosmos-sdk/pull/9458) Coins burned from slashing is now returned from Slash function and included in Slash event.
-* [#9246](https://github.com/cosmos/cosmos-sdk/pull/9246) The `New` method for the network package now returns an error.
-* [#9519](https://github.com/cosmos/cosmos-sdk/pull/9519) `DeleteDeposits` renamed to `DeleteAndBurnDeposits`, `RefundDeposits` renamed to `RefundAndDeleteDeposits`
-* (codec) [#9521](https://github.com/cosmos/cosmos-sdk/pull/9521) Removed deprecated `clientCtx.JSONCodec` from `client.Context`.
-* (codec) [#9521](https://github.com/cosmos/cosmos-sdk/pull/9521) Rename `EncodingConfig.Marshaler` to `Codec`.
-* [#9594](https://github.com/cosmos/cosmos-sdk/pull/9594) `RESTHandlerFn` argument is removed from the `gov/NewProposalHandler`.
-* [#9594](https://github.com/cosmos/cosmos-sdk/pull/9594) `types/rest` package moved to `testutil/rest`.
-* [#9432](https://github.com/cosmos/cosmos-sdk/pull/9432) `ConsensusParamsKeyTable` moved from `params/keeper` to `params/types`
-* [#9576](https://github.com/cosmos/cosmos-sdk/pull/9576) Add debug error message to `sdkerrors.QueryResult` when enabled
-* [#9650](https://github.com/cosmos/cosmos-sdk/pull/9650) Removed deprecated message handler implementation from the SDK modules.
-* [#10248](https://github.com/cosmos/cosmos-sdk/pull/10248) Remove unused `KeyPowerReduction` variable from x/staking types.
-* (x/bank) [#9832](https://github.com/cosmos/cosmos-sdk/pull/9832) `AddressFromBalancesStore` renamed to `AddressAndDenomFromBalancesStore`.
-* (tests) [#9938](https://github.com/cosmos/cosmos-sdk/pull/9938) `simapp.Setup` accepts additional `testing.T` argument.
-* (baseapp) [#11979](https://github.com/cosmos/cosmos-sdk/pull/11979) Rename baseapp simulation helper methods `baseapp.{Check,Deliver}` to `baseapp.Sim{Check,Deliver}`.
-* (x/gov) [#10373](https://github.com/cosmos/cosmos-sdk/pull/10373) Removed gov `keeper.{MustMarshal, MustUnmarshal}`.
-* [#10348](https://github.com/cosmos/cosmos-sdk/pull/10348) StdSignBytes takes a new argument of type `*tx.Tip` for signing over tips using LEGACY_AMINO_JSON.
-* [#10208](https://github.com/cosmos/cosmos-sdk/pull/10208) The `x/auth/signing.Tx` interface now also includes a new `GetTip() *tx.Tip` method for verifying tipped transactions. The `x/auth/types` expected BankKeeper interface now expects the `SendCoins` method too.
-* [#10612](https://github.com/cosmos/cosmos-sdk/pull/10612) `baseapp.NewBaseApp` constructor function doesn't take the `sdk.TxDecoder` anymore. This logic has been moved into the TxDecoderMiddleware.
-* [#10692](https://github.com/cosmos/cosmos-sdk/pull/10612) `SignerData` takes 2 new fields, `Address` and `PubKey`, which need to get populated when using SIGN_MODE_DIRECT_AUX.
-* [#10748](https://github.com/cosmos/cosmos-sdk/pull/10748) Move legacy `x/gov` api to `v1beta1` directory.
-* [#10816](https://github.com/cosmos/cosmos-sdk/pull/10816) Reuse blocked addresses from the bank module. No need to pass them to distribution.
-* [#10852](https://github.com/cosmos/cosmos-sdk/pull/10852) Move `x/gov/types` to `x/gov/types/v1beta2`.
-* [#10922](https://github.com/cosmos/cosmos-sdk/pull/10922), [/#10957](https://github.com/cosmos/cosmos-sdk/pull/10957) Move key `server.Generate*` functions to testutil and support custom mnemonics in in-process testing network. Moved `TestMnemonic` from `testutil` package to `testdata`.
-* (x/bank) [#10771](https://github.com/cosmos/cosmos-sdk/pull/10771) Add safety check on bank module perms to allow module-specific mint restrictions (e.g. only minting a certain denom).
-* (x/bank) [#10771](https://github.com/cosmos/cosmos-sdk/pull/10771) Add `bank.BaseKeeper.WithMintCoinsRestriction` function to restrict use of bank `MintCoins` usage.
-* [#10868](https://github.com/cosmos/cosmos-sdk/pull/10868), [#10989](https://github.com/cosmos/cosmos-sdk/pull/10989) The Gov keeper accepts now 2 more mandatory arguments, the ServiceMsgRouter and a maximum proposal metadata length.
-* [#10868](https://github.com/cosmos/cosmos-sdk/pull/10868), [#10989](https://github.com/cosmos/cosmos-sdk/pull/10989), [#11093](https://github.com/cosmos/cosmos-sdk/pull/11093) The Gov keeper accepts now 2 more mandatory arguments, the ServiceMsgRouter and a gov Config including the max metadata length.
-* [#11124](https://github.com/cosmos/cosmos-sdk/pull/11124) Add `GetAllVersions` to application store
-* (x/authz) [#10447](https://github.com/cosmos/cosmos-sdk/pull/10447) authz `NewGrant` takes a new argument: block time, to correctly validate expire time.
-* [#10961](https://github.com/cosmos/cosmos-sdk/pull/10961) Support third-party modules to add extension snapshots to state-sync.
-* [#11274](https://github.com/cosmos/cosmos-sdk/pull/11274) `types/errors.New` now is an alias for `types/errors.Register` and should only be used in initialization code.
-* (authz)[#11060](https://github.com/cosmos/cosmos-sdk/pull/11060) `authz.NewMsgGrant` `expiration` is now a pointer. When `nil` is used then no expiration will be set (grant won't expire).
-* (x/distribution)[#11457](https://github.com/cosmos/cosmos-sdk/pull/11457) Add amount field to `distr.MsgWithdrawDelegatorRewardResponse` and `distr.MsgWithdrawValidatorCommissionResponse`.
-* [#11334](https://github.com/cosmos/cosmos-sdk/pull/11334) Move `x/gov/types/v1beta2` to `x/gov/types/v1`.
-* (x/auth/middleware) [#11413](https://github.com/cosmos/cosmos-sdk/pull/11413) Refactor tx middleware to be extensible on tx fee logic. Merged `MempoolFeeMiddleware` and `TxPriorityMiddleware` functionalities into `DeductFeeMiddleware`, make the logic extensible using the `TxFeeChecker` option, the current fee logic is preserved by the default `checkTxFeeWithValidatorMinGasPrices` implementation. Change `RejectExtensionOptionsMiddleware` to `NewExtensionOptionsMiddleware` which is extensible with the `ExtensionOptionChecker` option. Unpack the tx extension options `Any`s to interface `TxExtensionOptionI`.
-* (migrations) [#11556](https://github.com/cosmos/cosmos-sdk/pull/11556#issuecomment-1091385011) Remove migration code from 0.42 and below. To use previous migrations, checkout previous versions of the cosmos-sdk.
+- (client/keys) [#9601](https://github.com/cosmos/cosmos-sdk/pull/9601) Added `keys rename` CLI command and `Keyring.Rename` interface method to rename a key in the keyring.
+- (x/slashing) [#9458](https://github.com/cosmos/cosmos-sdk/pull/9458) Coins burned from slashing is now returned from Slash function and included in Slash event.
+- [#9246](https://github.com/cosmos/cosmos-sdk/pull/9246) The `New` method for the network package now returns an error.
+- [#9519](https://github.com/cosmos/cosmos-sdk/pull/9519) `DeleteDeposits` renamed to `DeleteAndBurnDeposits`, `RefundDeposits` renamed to `RefundAndDeleteDeposits`
+- (codec) [#9521](https://github.com/cosmos/cosmos-sdk/pull/9521) Removed deprecated `clientCtx.JSONCodec` from `client.Context`.
+- (codec) [#9521](https://github.com/cosmos/cosmos-sdk/pull/9521) Rename `EncodingConfig.Marshaler` to `Codec`.
+- [#9594](https://github.com/cosmos/cosmos-sdk/pull/9594) `RESTHandlerFn` argument is removed from the `gov/NewProposalHandler`.
+- [#9594](https://github.com/cosmos/cosmos-sdk/pull/9594) `types/rest` package moved to `testutil/rest`.
+- [#9432](https://github.com/cosmos/cosmos-sdk/pull/9432) `ConsensusParamsKeyTable` moved from `params/keeper` to `params/types`
+- [#9576](https://github.com/cosmos/cosmos-sdk/pull/9576) Add debug error message to `sdkerrors.QueryResult` when enabled
+- [#9650](https://github.com/cosmos/cosmos-sdk/pull/9650) Removed deprecated message handler implementation from the SDK modules.
+- [#10248](https://github.com/cosmos/cosmos-sdk/pull/10248) Remove unused `KeyPowerReduction` variable from x/staking types.
+- (x/bank) [#9832](https://github.com/cosmos/cosmos-sdk/pull/9832) `AddressFromBalancesStore` renamed to `AddressAndDenomFromBalancesStore`.
+- (tests) [#9938](https://github.com/cosmos/cosmos-sdk/pull/9938) `simapp.Setup` accepts additional `testing.T` argument.
+- (baseapp) [#11979](https://github.com/cosmos/cosmos-sdk/pull/11979) Rename baseapp simulation helper methods `baseapp.{Check,Deliver}` to `baseapp.Sim{Check,Deliver}`.
+- (x/gov) [#10373](https://github.com/cosmos/cosmos-sdk/pull/10373) Removed gov `keeper.{MustMarshal, MustUnmarshal}`.
+- [#10348](https://github.com/cosmos/cosmos-sdk/pull/10348) StdSignBytes takes a new argument of type `*tx.Tip` for signing over tips using LEGACY_AMINO_JSON.
+- [#10208](https://github.com/cosmos/cosmos-sdk/pull/10208) The `x/auth/signing.Tx` interface now also includes a new `GetTip() *tx.Tip` method for verifying tipped transactions. The `x/auth/types` expected BankKeeper interface now expects the `SendCoins` method too.
+- [#10612](https://github.com/cosmos/cosmos-sdk/pull/10612) `baseapp.NewBaseApp` constructor function doesn't take the `sdk.TxDecoder` anymore. This logic has been moved into the TxDecoderMiddleware.
+- [#10692](https://github.com/cosmos/cosmos-sdk/pull/10612) `SignerData` takes 2 new fields, `Address` and `PubKey`, which need to get populated when using SIGN_MODE_DIRECT_AUX.
+- [#10748](https://github.com/cosmos/cosmos-sdk/pull/10748) Move legacy `x/gov` api to `v1beta1` directory.
+- [#10816](https://github.com/cosmos/cosmos-sdk/pull/10816) Reuse blocked addresses from the bank module. No need to pass them to distribution.
+- [#10852](https://github.com/cosmos/cosmos-sdk/pull/10852) Move `x/gov/types` to `x/gov/types/v1beta2`.
+- [#10922](https://github.com/cosmos/cosmos-sdk/pull/10922), [/#10957](https://github.com/cosmos/cosmos-sdk/pull/10957) Move key `server.Generate*` functions to testutil and support custom mnemonics in in-process testing network. Moved `TestMnemonic` from `testutil` package to `testdata`.
+- (x/bank) [#10771](https://github.com/cosmos/cosmos-sdk/pull/10771) Add safety check on bank module perms to allow module-specific mint restrictions (e.g. only minting a certain denom).
+- (x/bank) [#10771](https://github.com/cosmos/cosmos-sdk/pull/10771) Add `bank.BaseKeeper.WithMintCoinsRestriction` function to restrict use of bank `MintCoins` usage.
+- [#10868](https://github.com/cosmos/cosmos-sdk/pull/10868), [#10989](https://github.com/cosmos/cosmos-sdk/pull/10989) The Gov keeper accepts now 2 more mandatory arguments, the ServiceMsgRouter and a maximum proposal metadata length.
+- [#10868](https://github.com/cosmos/cosmos-sdk/pull/10868), [#10989](https://github.com/cosmos/cosmos-sdk/pull/10989), [#11093](https://github.com/cosmos/cosmos-sdk/pull/11093) The Gov keeper accepts now 2 more mandatory arguments, the ServiceMsgRouter and a gov Config including the max metadata length.
+- [#11124](https://github.com/cosmos/cosmos-sdk/pull/11124) Add `GetAllVersions` to application store
+- (x/authz) [#10447](https://github.com/cosmos/cosmos-sdk/pull/10447) authz `NewGrant` takes a new argument: block time, to correctly validate expire time.
+- [#10961](https://github.com/cosmos/cosmos-sdk/pull/10961) Support third-party modules to add extension snapshots to state-sync.
+- [#11274](https://github.com/cosmos/cosmos-sdk/pull/11274) `types/errors.New` now is an alias for `types/errors.Register` and should only be used in initialization code.
+- (authz)[#11060](https://github.com/cosmos/cosmos-sdk/pull/11060) `authz.NewMsgGrant` `expiration` is now a pointer. When `nil` is used then no expiration will be set (grant won't expire).
+- (x/distribution)[#11457](https://github.com/cosmos/cosmos-sdk/pull/11457) Add amount field to `distr.MsgWithdrawDelegatorRewardResponse` and `distr.MsgWithdrawValidatorCommissionResponse`.
+- [#11334](https://github.com/cosmos/cosmos-sdk/pull/11334) Move `x/gov/types/v1beta2` to `x/gov/types/v1`.
+- (x/auth/middleware) [#11413](https://github.com/cosmos/cosmos-sdk/pull/11413) Refactor tx middleware to be extensible on tx fee logic. Merged `MempoolFeeMiddleware` and `TxPriorityMiddleware` functionalities into `DeductFeeMiddleware`, make the logic extensible using the `TxFeeChecker` option, the current fee logic is preserved by the default `checkTxFeeWithValidatorMinGasPrices` implementation. Change `RejectExtensionOptionsMiddleware` to `NewExtensionOptionsMiddleware` which is extensible with the `ExtensionOptionChecker` option. Unpack the tx extension options `Any`s to interface `TxExtensionOptionI`.
+- (migrations) [#11556](https://github.com/cosmos/cosmos-sdk/pull/11556#issuecomment-1091385011) Remove migration code from 0.42 and below. To use previous migrations, checkout previous versions of the cosmos-sdk.
 
 ### Client Breaking Changes
 
-* [#11797](https://github.com/cosmos/cosmos-sdk/pull/11797) Remove all RegisterRESTRoutes (previously deprecated)
-* [#11089](https://github.com/cosmos/cosmos-sdk/pull/11089]) interacting with the node through `grpc.Dial` requires clients to pass a codec refer to [doc](docs/run-node/interact-node.md).
-* [#9594](https://github.com/cosmos/cosmos-sdk/pull/9594) Remove legacy REST API. Please see the [REST Endpoints Migration guide](https://docs.cosmos.network/v0.45/migrations/rest.html) to migrate to the new REST endpoints.
-* [#9995](https://github.com/cosmos/cosmos-sdk/pull/9995) Increased gas cost for creating proposals.
-* [#11029](https://github.com/cosmos/cosmos-sdk/pull/11029) The deprecated Vote Option field is removed in gov v1beta2 and nil in v1beta1. Use Options instead.
-* [#11013](https://github.com/cosmos/cosmos-sdk/pull/11013) The `tx gov submit-proposal` command has changed syntax to support the new Msg-based gov proposals. To access the old CLI command, please use `tx gov submit-legacy-proposal`.
-* [#11170](https://github.com/cosmos/cosmos-sdk/issues/11170) Fixes issue related to grpc-gateway of supply by ibc-denom.
+- [#11797](https://github.com/cosmos/cosmos-sdk/pull/11797) Remove all RegisterRESTRoutes (previously deprecated)
+- [#11089](https://github.com/cosmos/cosmos-sdk/pull/11089]) interacting with the node through `grpc.Dial` requires clients to pass a codec refer to [doc](docs/run-node/interact-node.md).
+- [#9594](https://github.com/cosmos/cosmos-sdk/pull/9594) Remove legacy REST API. Please see the [REST Endpoints Migration guide](https://docs.cosmos.network/v0.45/migrations/rest.html) to migrate to the new REST endpoints.
+- [#9995](https://github.com/cosmos/cosmos-sdk/pull/9995) Increased gas cost for creating proposals.
+- [#11029](https://github.com/cosmos/cosmos-sdk/pull/11029) The deprecated Vote Option field is removed in gov v1beta2 and nil in v1beta1. Use Options instead.
+- [#11013](https://github.com/cosmos/cosmos-sdk/pull/11013) The `tx gov submit-proposal` command has changed syntax to support the new Msg-based gov proposals. To access the old CLI command, please use `tx gov submit-legacy-proposal`.
+- [#11170](https://github.com/cosmos/cosmos-sdk/issues/11170) Fixes issue related to grpc-gateway of supply by ibc-denom.
 
 ### CLI Breaking Changes
 
-* (cli) [#11818](https://github.com/cosmos/cosmos-sdk/pull/11818) CLI transactions preview now respect the chosen `--output` flag format (json or text).
-* [#9695](https://github.com/cosmos/cosmos-sdk/pull/9695) `<app> keys migrate` CLI command now takes no arguments.
-* [#9246](https://github.com/cosmos/cosmos-sdk/pull/9246) Removed the CLI flag `--setup-config-only` from the `testnet` command and added the subcommand `init-files`.
-* [#9780](https://github.com/cosmos/cosmos-sdk/pull/9780) Use sigs.k8s.io for yaml, which might lead to minor YAML output changes
-* [#10625](https://github.com/cosmos/cosmos-sdk/pull/10625) Rename `--fee-account` CLI flag to `--fee-granter`
-* [#10684](https://github.com/cosmos/cosmos-sdk/pull/10684) Rename `edit-validator` command's `--moniker` flag to `--new-moniker`
-* (authz)[#11060](https://github.com/cosmos/cosmos-sdk/pull/11060) Changed the default value of the `--expiration` `tx grant` CLI Flag: was now + 1year, update: null (no expire date).
-
-### Improvements
-
-* (types) [#12201](https://github.com/cosmos/cosmos-sdk/pull/12201) Add `MustAccAddressFromBech32` util function
-* [#11696](https://github.com/cosmos/cosmos-sdk/pull/11696) Rename `helpers.GenTx` to `GenSignedMockTx` to avoid confusion with genutil's `GenTxCmd`.
-* (x/auth/vesting) [#11652](https://github.com/cosmos/cosmos-sdk/pull/11652) Add util functions for `Period(s)`
-* [#11630](https://github.com/cosmos/cosmos-sdk/pull/11630) Add SafeSub method to sdk.Coin.
-* [#11511](https://github.com/cosmos/cosmos-sdk/pull/11511) Add api server flags to start command.
-* [#11484](https://github.com/cosmos/cosmos-sdk/pull/11484) Implement getter for keyring backend option.
-* [#11449](https://github.com/cosmos/cosmos-sdk/pull/11449) Improved error messages when node isn't synced.
-* [#11349](https://github.com/cosmos/cosmos-sdk/pull/11349) Add `RegisterAminoMsg` function that checks that a msg name is <40 chars (else this would break ledger nano signing) then registers the concrete msg type with amino, it should be used for registering `sdk.Msg`s with amino instead of `cdc.RegisterConcrete`.
-* [#11089](https://github.com/cosmos/cosmos-sdk/pull/11089]) Now cosmos-sdk consumers can upgrade gRPC to its newest versions.
-* [#10439](https://github.com/cosmos/cosmos-sdk/pull/10439) Check error for `RegisterQueryHandlerClient` in all modules `RegisterGRPCGatewayRoutes`.
-* [#9780](https://github.com/cosmos/cosmos-sdk/pull/9780) Remove gogoproto `moretags` YAML annotations and add `sigs.k8s.io/yaml` for YAML marshalling.
-* (x/bank) [#10134](https://github.com/cosmos/cosmos-sdk/pull/10134) Add `HasDenomMetadata` function to bank `Keeper` to check if a client coin denom metadata exists in state.
-* (x/bank) [#10022](https://github.com/cosmos/cosmos-sdk/pull/10022) `BankKeeper.SendCoins` now takes less execution time.
-* (deps) [#9987](https://github.com/cosmos/cosmos-sdk/pull/9987) Bump Go version minimum requirement to `1.17`
-* (cli) [#9856](https://github.com/cosmos/cosmos-sdk/pull/9856) Overwrite `--sequence` and `--account-number` flags with default flag values when used with `offline=false` in `sign-batch` command.
-* (rosetta) [#10001](https://github.com/cosmos/cosmos-sdk/issues/10001) Add documentation for rosetta-cli dockerfile and rename folder for the rosetta-ci dockerfile
-* [#9699](https://github.com/cosmos/cosmos-sdk/pull/9699) Add `:`, `.`, `-`, and `_` as allowed characters in the default denom regular expression.
-* (genesis) [#9697](https://github.com/cosmos/cosmos-sdk/pull/9697) Ensure `InitGenesis` returns with non-empty validator set.
-* [#10341](https://github.com/cosmos/cosmos-sdk/pull/10341) Move from `io/ioutil` to `io` and `os` packages.
-* [#10468](https://github.com/cosmos/cosmos-sdk/pull/10468) Allow futureOps to queue additional operations in simulations
-* [#10625](https://github.com/cosmos/cosmos-sdk/pull/10625) Add `--fee-payer` CLI flag
-* (cli) [#10683](https://github.com/cosmos/cosmos-sdk/pull/10683) In CLI, allow 1 SIGN_MODE_DIRECT signer in transactions with multiple signers.
-* (deps) [#10706](https://github.com/cosmos/cosmos-sdk/issues/10706) Bump rosetta-sdk-go to v0.7.2 and rosetta-cli to v0.7.3
-* (types/errors) [#10779](https://github.com/cosmos/cosmos-sdk/pull/10779) Move most functionality in `types/errors` to a standalone `errors` go module, except the `RootCodespace` errors and ABCI response helpers. All functions and types that used to live in `types/errors` are now aliased so this is not a breaking change.
-* (gov) [#10854](https://github.com/cosmos/cosmos-sdk/pull/10854) v1beta2's vote doesn't include the deprecate `option VoteOption` anymore. Instead, it only uses `WeightedVoteOption`.
-* (types) [#11004](https://github.com/cosmos/cosmos-sdk/pull/11004) Added mutable versions of many of the sdk.Dec types operations.  This improves performance when used by avoiding reallocating a new bigint for each operation.
-* (x/auth) [#10880](https://github.com/cosmos/cosmos-sdk/pull/10880) Added a new query to the tx query service that returns a block with transactions fully decoded.
-* (types) [#11200](https://github.com/cosmos/cosmos-sdk/pull/11200) Added `Min()` and `Max()` operations on sdk.Coins.
-* (gov) [#11287](https://github.com/cosmos/cosmos-sdk/pull/11287) Fix error message when no flags are provided while executing `submit-legacy-proposal` transaction.
-* (x/auth) [#11482](https://github.com/cosmos/cosmos-sdk/pull/11482) Improve panic message when attempting to register a method handler for a message that does not implement sdk.Msg
-* (x/staking) [#11596](https://github.com/cosmos/cosmos-sdk/pull/11596) Add (re)delegation getters
-* (errors) [#11960](https://github.com/cosmos/cosmos-sdk/pull/11960) Removed 'redacted' error message from defaultErrEncoder
-* (ante) [#12013](https://github.com/cosmos/cosmos-sdk/pull/12013) Index ante events for failed tx.
-* [#12668](https://github.com/cosmos/cosmos-sdk/pull/12668) Add `authz_msg_index` event attribute to message events emitted when executing via `MsgExec` through `x/authz`.
-* [#12626](https://github.com/cosmos/cosmos-sdk/pull/12626) Upgrade IAVL to v0.19.0 with fast index and error propagation. NOTE: first start will take a while to propagate into new model.
-* [#12649](https://github.com/cosmos/cosmos-sdk/pull/12649) Bump tendermint to v0.34.20.
-* [#12576](https://github.com/cosmos/cosmos-sdk/pull/12576) Remove dependency on cosmos/keyring and upgrade to 99designs/keyring v1.2.1
-* [#12590](https://github.com/cosmos/cosmos-sdk/pull/12590) Allow zero gas in simulation mode.
-* [#12453](https://github.com/cosmos/cosmos-sdk/pull/12453) Add `NewInMemoryWithKeyring` function which allows the creation of in memory `keystore` instances with a specified set of existing items.
-* [#11390](https://github.com/cosmos/cosmos-sdk/pull/11390) `LatestBlockResponse` & `BlockByHeightResponse` types' `Block` filed has been deprecated and they now contains new field `sdk_block` with `proposer_address` as `string`
-* (deps) Downgrade to Tendermint [v0.34.20-rc0](https://github.com/tendermint/tendermint/releases/tag/v0.34.20-rc0).
-* [#12089](https://github.com/cosmos/cosmos-sdk/pull/12089) Mark the `TipDecorator` as beta, don't include it in simapp by default.
-* [#12153](https://github.com/cosmos/cosmos-sdk/pull/12153) Add a new `NewSimulationManagerFromAppModules` constructor, to simplify simulation wiring.
-
-### Bug Fixes
-
-* [#11969](https://github.com/cosmos/cosmos-sdk/pull/11969) Fix the panic error in `x/upgrade` when `AppVersion` is not set.
-* (tests) [#11940](https://github.com/cosmos/cosmos-sdk/pull/11940) Fix some client tests in the `x/gov` module
-* [#11772](https://github.com/cosmos/cosmos-sdk/pull/11772) Limit types.Dec length to avoid overflow.
-* [#11724](https://github.com/cosmos/cosmos-sdk/pull/11724) Fix data race issues with api.Server
-* [#11693](https://github.com/cosmos/cosmos-sdk/pull/11693) Add validation for gentx cmd.
-* [#11645](https://github.com/cosmos/cosmos-sdk/pull/11645) Fix `--home` flag ignored when running help.
-* [#11558](https://github.com/cosmos/cosmos-sdk/pull/11558) Fix `--dry-run` not working when using tx command.
-* [#11354](https://github.com/cosmos/cosmos-sdk/pull/11355) Added missing pagination flag for `bank q total` query.
-* [#11197](https://github.com/cosmos/cosmos-sdk/pull/11197) Signing with multisig now works with multisig address which is not in the keyring.
-* (makefile) [#11285](https://github.com/cosmos/cosmos-sdk/pull/11285) Fix lint-fix make target.
-* (client) [#11283](https://github.com/cosmos/cosmos-sdk/issues/11283) Support multiple keys for tx simulation and setting automatic gas for txs.
-* (store) [#11177](https://github.com/cosmos/cosmos-sdk/pull/11177) Update the prune `everything` strategy to store the last two heights.
-* [#10844](https://github.com/cosmos/cosmos-sdk/pull/10844) Automatic recovering non-consistent keyring storage during public key import.
-* (store) [#11117](https://github.com/cosmos/cosmos-sdk/pull/11117) Fix data race in store trace component
-* (cli) [#11065](https://github.com/cosmos/cosmos-sdk/pull/11065) Ensure the `tendermint-validator-set` query command respects the `-o` output flag.
-* (grpc) [#10985](https://github.com/cosmos/cosmos-sdk/pull/10992) The `/cosmos/tx/v1beta1/txs/{hash}` endpoint returns a 404 when a tx does not exist.
-* (rosetta) [#10340](https://github.com/cosmos/cosmos-sdk/pull/10340) Use `GenesisChunked(ctx)` instead `Genesis(ctx)` to get genesis block height
-* [#10180](https://github.com/cosmos/cosmos-sdk/issues/10180) Documentation: make references to Cosmos SDK consistent
-* [#9651](https://github.com/cosmos/cosmos-sdk/pull/9651) Change inconsistent limit of `0` to `MaxUint64` on InfiniteGasMeter and add GasRemaining func to GasMeter.
-* [#9639](https://github.com/cosmos/cosmos-sdk/pull/9639) Check store keys length before accessing them by making sure that `key` is of length `m+1` (for `key[n:m]`)
-* (types) [#9627](https://github.com/cosmos/cosmos-sdk/pull/9627) Fix nil pointer panic on `NewBigIntFromInt`
-* (x/genutil) [#9574](https://github.com/cosmos/cosmos-sdk/pull/9575) Actually use the `gentx` client tx flags (like `--keyring-dir`)
-* (x/distribution) [#9599](https://github.com/cosmos/cosmos-sdk/pull/9599) Withdraw rewards event now includes a value attribute even if there are 0 rewards (due to situations like 100% commission).
-* (x/genutil) [#9638](https://github.com/cosmos/cosmos-sdk/pull/9638) Added missing validator key save when recovering from mnemonic
-* [#9762](https://github.com/cosmos/cosmos-sdk/pull/9762) The init command uses the chain-id from the client config if --chain-id is not provided
-* [#9854](https://github.com/cosmos/cosmos-sdk/pull/9854) Fixed the `make proto-gen` to get dynamic container name based on project name for the cosmos based sdks.
-* [#9980](https://github.com/cosmos/cosmos-sdk/pull/9980) Returning the error when the invalid argument is passed to bank query total supply cli.
-* (server) [#10016](https://github.com/cosmos/cosmos-sdk/issues/10016) Fix marshaling of index-events into server config file.
-* [#10184](https://github.com/cosmos/cosmos-sdk/pull/10184) Fixed CLI tx commands to no longer explicitly require the chain-id flag as this value can come from a user config.
-* [#10239](https://github.com/cosmos/cosmos-sdk/pull/10239) Fixed x/bank/044 migrateDenomMetadata.
-* (x/upgrade) [#10189](https://github.com/cosmos/cosmos-sdk/issues/10189) Removed potential sources of non-determinism in upgrades
-* [#10258](https://github.com/cosmos/cosmos-sdk/issues/10258) Fixes issue related to segmentation fault on mac m1 arm64
-* [#10466](https://github.com/cosmos/cosmos-sdk/issues/10466) Fixes error with simulation tests when genesis start time is randomly created after the year 2262
-* [#10394](https://github.com/cosmos/cosmos-sdk/issues/10394) Fixes issue related to grpc-gateway of account balance by
+- (cli) [#11818](https://github.com/cosmos/cosmos-sdk/pull/11818) CLI transactions preview now respect the chosen `--output` flag format (json or text).
+- [#9695](https://github.com/cosmos/cosmos-sdk/pull/9695) `<app> keys migrate` CLI command now takes no arguments.
+- [#9246](https://github.com/cosmos/cosmos-sdk/pull/9246) Removed the CLI flag `--setup-config-only` from the `testnet` command and added the subcommand `init-files`.
+- [#9780](https://github.com/cosmos/cosmos-sdk/pull/9780) Use sigs.k8s.io for yaml, which might lead to minor YAML output changes
+- [#10625](https://github.com/cosmos/cosmos-sdk/pull/10625) Rename `--fee-account` CLI flag to `--fee-granter`
+- [#10684](https://github.com/cosmos/cosmos-sdk/pull/10684) Rename `edit-validator` command's `--moniker` flag to `--new-moniker`
+- (authz)[#11060](https://github.com/cosmos/cosmos-sdk/pull/11060) Changed the default value of the `--expiration` `tx grant` CLI Flag: was now + 1year, update: null (no expire date).
+
+### Improvements
+
+- (types) [#12201](https://github.com/cosmos/cosmos-sdk/pull/12201) Add `MustAccAddressFromBech32` util function
+- [#11696](https://github.com/cosmos/cosmos-sdk/pull/11696) Rename `helpers.GenTx` to `GenSignedMockTx` to avoid confusion with genutil's `GenTxCmd`.
+- (x/auth/vesting) [#11652](https://github.com/cosmos/cosmos-sdk/pull/11652) Add util functions for `Period(s)`
+- [#11630](https://github.com/cosmos/cosmos-sdk/pull/11630) Add SafeSub method to sdk.Coin.
+- [#11511](https://github.com/cosmos/cosmos-sdk/pull/11511) Add api server flags to start command.
+- [#11484](https://github.com/cosmos/cosmos-sdk/pull/11484) Implement getter for keyring backend option.
+- [#11449](https://github.com/cosmos/cosmos-sdk/pull/11449) Improved error messages when node isn't synced.
+- [#11349](https://github.com/cosmos/cosmos-sdk/pull/11349) Add `RegisterAminoMsg` function that checks that a msg name is <40 chars (else this would break ledger nano signing) then registers the concrete msg type with amino, it should be used for registering `sdk.Msg`s with amino instead of `cdc.RegisterConcrete`.
+- [#11089](https://github.com/cosmos/cosmos-sdk/pull/11089]) Now cosmos-sdk consumers can upgrade gRPC to its newest versions.
+- [#10439](https://github.com/cosmos/cosmos-sdk/pull/10439) Check error for `RegisterQueryHandlerClient` in all modules `RegisterGRPCGatewayRoutes`.
+- [#9780](https://github.com/cosmos/cosmos-sdk/pull/9780) Remove gogoproto `moretags` YAML annotations and add `sigs.k8s.io/yaml` for YAML marshalling.
+- (x/bank) [#10134](https://github.com/cosmos/cosmos-sdk/pull/10134) Add `HasDenomMetadata` function to bank `Keeper` to check if a client coin denom metadata exists in state.
+- (x/bank) [#10022](https://github.com/cosmos/cosmos-sdk/pull/10022) `BankKeeper.SendCoins` now takes less execution time.
+- (deps) [#9987](https://github.com/cosmos/cosmos-sdk/pull/9987) Bump Go version minimum requirement to `1.17`
+- (cli) [#9856](https://github.com/cosmos/cosmos-sdk/pull/9856) Overwrite `--sequence` and `--account-number` flags with default flag values when used with `offline=false` in `sign-batch` command.
+- (rosetta) [#10001](https://github.com/cosmos/cosmos-sdk/issues/10001) Add documentation for rosetta-cli dockerfile and rename folder for the rosetta-ci dockerfile
+- [#9699](https://github.com/cosmos/cosmos-sdk/pull/9699) Add `:`, `.`, `-`, and `_` as allowed characters in the default denom regular expression.
+- (genesis) [#9697](https://github.com/cosmos/cosmos-sdk/pull/9697) Ensure `InitGenesis` returns with non-empty validator set.
+- [#10341](https://github.com/cosmos/cosmos-sdk/pull/10341) Move from `io/ioutil` to `io` and `os` packages.
+- [#10468](https://github.com/cosmos/cosmos-sdk/pull/10468) Allow futureOps to queue additional operations in simulations
+- [#10625](https://github.com/cosmos/cosmos-sdk/pull/10625) Add `--fee-payer` CLI flag
+- (cli) [#10683](https://github.com/cosmos/cosmos-sdk/pull/10683) In CLI, allow 1 SIGN_MODE_DIRECT signer in transactions with multiple signers.
+- (deps) [#10706](https://github.com/cosmos/cosmos-sdk/issues/10706) Bump rosetta-sdk-go to v0.7.2 and rosetta-cli to v0.7.3
+- (types/errors) [#10779](https://github.com/cosmos/cosmos-sdk/pull/10779) Move most functionality in `types/errors` to a standalone `errors` go module, except the `RootCodespace` errors and ABCI response helpers. All functions and types that used to live in `types/errors` are now aliased so this is not a breaking change.
+- (gov) [#10854](https://github.com/cosmos/cosmos-sdk/pull/10854) v1beta2's vote doesn't include the deprecate `option VoteOption` anymore. Instead, it only uses `WeightedVoteOption`.
+- (types) [#11004](https://github.com/cosmos/cosmos-sdk/pull/11004) Added mutable versions of many of the sdk.Dec types operations. This improves performance when used by avoiding reallocating a new bigint for each operation.
+- (x/auth) [#10880](https://github.com/cosmos/cosmos-sdk/pull/10880) Added a new query to the tx query service that returns a block with transactions fully decoded.
+- (types) [#11200](https://github.com/cosmos/cosmos-sdk/pull/11200) Added `Min()` and `Max()` operations on sdk.Coins.
+- (gov) [#11287](https://github.com/cosmos/cosmos-sdk/pull/11287) Fix error message when no flags are provided while executing `submit-legacy-proposal` transaction.
+- (x/auth) [#11482](https://github.com/cosmos/cosmos-sdk/pull/11482) Improve panic message when attempting to register a method handler for a message that does not implement sdk.Msg
+- (x/staking) [#11596](https://github.com/cosmos/cosmos-sdk/pull/11596) Add (re)delegation getters
+- (errors) [#11960](https://github.com/cosmos/cosmos-sdk/pull/11960) Removed 'redacted' error message from defaultErrEncoder
+- (ante) [#12013](https://github.com/cosmos/cosmos-sdk/pull/12013) Index ante events for failed tx.
+- [#12668](https://github.com/cosmos/cosmos-sdk/pull/12668) Add `authz_msg_index` event attribute to message events emitted when executing via `MsgExec` through `x/authz`.
+- [#12626](https://github.com/cosmos/cosmos-sdk/pull/12626) Upgrade IAVL to v0.19.0 with fast index and error propagation. NOTE: first start will take a while to propagate into new model.
+- [#12649](https://github.com/cosmos/cosmos-sdk/pull/12649) Bump tendermint to v0.34.20.
+- [#12576](https://github.com/cosmos/cosmos-sdk/pull/12576) Remove dependency on cosmos/keyring and upgrade to 99designs/keyring v1.2.1
+- [#12590](https://github.com/cosmos/cosmos-sdk/pull/12590) Allow zero gas in simulation mode.
+- [#12453](https://github.com/cosmos/cosmos-sdk/pull/12453) Add `NewInMemoryWithKeyring` function which allows the creation of in memory `keystore` instances with a specified set of existing items.
+- [#11390](https://github.com/cosmos/cosmos-sdk/pull/11390) `LatestBlockResponse` & `BlockByHeightResponse` types' `Block` filed has been deprecated and they now contains new field `sdk_block` with `proposer_address` as `string`
+- (deps) Downgrade to Tendermint [v0.34.20-rc0](https://github.com/tendermint/tendermint/releases/tag/v0.34.20-rc0).
+- [#12089](https://github.com/cosmos/cosmos-sdk/pull/12089) Mark the `TipDecorator` as beta, don't include it in simapp by default.
+- [#12153](https://github.com/cosmos/cosmos-sdk/pull/12153) Add a new `NewSimulationManagerFromAppModules` constructor, to simplify simulation wiring.
+
+### Bug Fixes
+
+- [#11969](https://github.com/cosmos/cosmos-sdk/pull/11969) Fix the panic error in `x/upgrade` when `AppVersion` is not set.
+- (tests) [#11940](https://github.com/cosmos/cosmos-sdk/pull/11940) Fix some client tests in the `x/gov` module
+- [#11772](https://github.com/cosmos/cosmos-sdk/pull/11772) Limit types.Dec length to avoid overflow.
+- [#11724](https://github.com/cosmos/cosmos-sdk/pull/11724) Fix data race issues with api.Server
+- [#11693](https://github.com/cosmos/cosmos-sdk/pull/11693) Add validation for gentx cmd.
+- [#11645](https://github.com/cosmos/cosmos-sdk/pull/11645) Fix `--home` flag ignored when running help.
+- [#11558](https://github.com/cosmos/cosmos-sdk/pull/11558) Fix `--dry-run` not working when using tx command.
+- [#11354](https://github.com/cosmos/cosmos-sdk/pull/11355) Added missing pagination flag for `bank q total` query.
+- [#11197](https://github.com/cosmos/cosmos-sdk/pull/11197) Signing with multisig now works with multisig address which is not in the keyring.
+- (makefile) [#11285](https://github.com/cosmos/cosmos-sdk/pull/11285) Fix lint-fix make target.
+- (client) [#11283](https://github.com/cosmos/cosmos-sdk/issues/11283) Support multiple keys for tx simulation and setting automatic gas for txs.
+- (store) [#11177](https://github.com/cosmos/cosmos-sdk/pull/11177) Update the prune `everything` strategy to store the last two heights.
+- [#10844](https://github.com/cosmos/cosmos-sdk/pull/10844) Automatic recovering non-consistent keyring storage during public key import.
+- (store) [#11117](https://github.com/cosmos/cosmos-sdk/pull/11117) Fix data race in store trace component
+- (cli) [#11065](https://github.com/cosmos/cosmos-sdk/pull/11065) Ensure the `tendermint-validator-set` query command respects the `-o` output flag.
+- (grpc) [#10985](https://github.com/cosmos/cosmos-sdk/pull/10992) The `/cosmos/tx/v1beta1/txs/{hash}` endpoint returns a 404 when a tx does not exist.
+- (rosetta) [#10340](https://github.com/cosmos/cosmos-sdk/pull/10340) Use `GenesisChunked(ctx)` instead `Genesis(ctx)` to get genesis block height
+- [#10180](https://github.com/cosmos/cosmos-sdk/issues/10180) Documentation: make references to Cosmos SDK consistent
+- [#9651](https://github.com/cosmos/cosmos-sdk/pull/9651) Change inconsistent limit of `0` to `MaxUint64` on InfiniteGasMeter and add GasRemaining func to GasMeter.
+- [#9639](https://github.com/cosmos/cosmos-sdk/pull/9639) Check store keys length before accessing them by making sure that `key` is of length `m+1` (for `key[n:m]`)
+- (types) [#9627](https://github.com/cosmos/cosmos-sdk/pull/9627) Fix nil pointer panic on `NewBigIntFromInt`
+- (x/genutil) [#9574](https://github.com/cosmos/cosmos-sdk/pull/9575) Actually use the `gentx` client tx flags (like `--keyring-dir`)
+- (x/distribution) [#9599](https://github.com/cosmos/cosmos-sdk/pull/9599) Withdraw rewards event now includes a value attribute even if there are 0 rewards (due to situations like 100% commission).
+- (x/genutil) [#9638](https://github.com/cosmos/cosmos-sdk/pull/9638) Added missing validator key save when recovering from mnemonic
+- [#9762](https://github.com/cosmos/cosmos-sdk/pull/9762) The init command uses the chain-id from the client config if --chain-id is not provided
+- [#9854](https://github.com/cosmos/cosmos-sdk/pull/9854) Fixed the `make proto-gen` to get dynamic container name based on project name for the cosmos based sdks.
+- [#9980](https://github.com/cosmos/cosmos-sdk/pull/9980) Returning the error when the invalid argument is passed to bank query total supply cli.
+- (server) [#10016](https://github.com/cosmos/cosmos-sdk/issues/10016) Fix marshaling of index-events into server config file.
+- [#10184](https://github.com/cosmos/cosmos-sdk/pull/10184) Fixed CLI tx commands to no longer explicitly require the chain-id flag as this value can come from a user config.
+- [#10239](https://github.com/cosmos/cosmos-sdk/pull/10239) Fixed x/bank/044 migrateDenomMetadata.
+- (x/upgrade) [#10189](https://github.com/cosmos/cosmos-sdk/issues/10189) Removed potential sources of non-determinism in upgrades
+- [#10258](https://github.com/cosmos/cosmos-sdk/issues/10258) Fixes issue related to segmentation fault on mac m1 arm64
+- [#10466](https://github.com/cosmos/cosmos-sdk/issues/10466) Fixes error with simulation tests when genesis start time is randomly created after the year 2262
+- [#10394](https://github.com/cosmos/cosmos-sdk/issues/10394) Fixes issue related to grpc-gateway of account balance by
   ibc-denom.
-* [#10593](https://github.com/cosmos/cosmos-sdk/pull/10593) Update swagger-ui to v4.1.0 to fix xss vulnerability.
-* [#10842](https://github.com/cosmos/cosmos-sdk/pull/10842) Fix error when `--generate-only`, `--max-msgs` fags set while executing `WithdrawAllRewards` command.
-* [#10897](https://github.com/cosmos/cosmos-sdk/pull/10897) Fix: set a non-zero value on gas overflow.
-* [#9790](https://github.com/cosmos/cosmos-sdk/pull/10687) Fix behavior of `DecCoins.MulDecTruncate`.
-* [#10990](https://github.com/cosmos/cosmos-sdk/pull/10990) Fixes missing `iavl-cache-size` config parsing in `GetConfig` method.
-* (crypto) [#11027] Remove dependency on Tendermint core for xsalsa20symmetric.
-* (x/authz) [#10447](https://github.com/cosmos/cosmos-sdk/pull/10447) Fix authz `NewGrant` expiration check.
-* (x/authz) [#10633](https://github.com/cosmos/cosmos-sdk/pull/10633) Fixed authorization not found error when executing message.
-* [#11222](https://github.com/cosmos/cosmos-sdk/pull/11222) reject query with block height in the future
-* [#11229](https://github.com/cosmos/cosmos-sdk/pull/11229) Handled the error message of `transaction encountered error` from tendermint.
-* (x/authz) [#11252](https://github.com/cosmos/cosmos-sdk/pull/11252) Allow insufficient funds error for authz simulation
-* (cli) [#11313](https://github.com/cosmos/cosmos-sdk/pull/11313) Fixes `--gas auto` when executing CLI transactions in `--generate-only` mode
-* (cli) [#11337](https://github.com/cosmos/cosmos-sdk/pull/11337) Fixes `show-adress` cli cmd
-* (crypto) [#11298](https://github.com/cosmos/cosmos-sdk/pull/11298) Fix cgo secp signature verification and update libscep256k1 library.
-* (x/authz) [#11512](https://github.com/cosmos/cosmos-sdk/pull/11512) Fix response of a panic to error, when subtracting balances.
-* (rosetta) [#11590](https://github.com/cosmos/cosmos-sdk/pull/11590) `/block` returns an error with nil pointer when a request has both of index and hash and increase timeout for huge genesis.
-* (x/feegrant) [#11813](https://github.com/cosmos/cosmos-sdk/pull/11813) Fix pagination total count in `AllowancesByGranter` query.
-* (simapp) [#11855](https://github.com/cosmos/cosmos-sdk/pull/11855) Use `sdkmath.Int` instead of `int64` for `SimulationState.InitialStake`.
-* (x/capability) [#11737](https://github.com/cosmos/cosmos-sdk/pull/11737) Use a fixed length encoding of `Capability` pointer for `FwdCapabilityKey`
-* [#11983](https://github.com/cosmos/cosmos-sdk/pull/11983) (x/feegrant, x/authz) rename grants query commands to `grants-by-grantee`, `grants-by-granter` cmds.
-* (protos) [#12701](https://github.com/cosmos/cosmos-sdk/pull/12701) Fix tendermint and ics23 versions used in Makefile.  Run "make proto-gen".
-* (testutil/sims) [#12374](https://github.com/cosmos/cosmos-sdk/pull/12374) fix the non-determinstic behavior in simulations caused by `GenSignedMockTx` and check empty coins slice before it is used to create `banktype.MsgSend`.
-* [#12448](https://github.com/cosmos/cosmos-sdk/pull/12448) Start telemetry independently from the API server.
-* [#12509](https://github.com/cosmos/cosmos-sdk/pull/12509) Fix `Register{Tx,Tendermint}Service` not being called, resulting in some endpoints like the Simulate endpoint not working.
-* [#12416](https://github.com/cosmos/cosmos-sdk/pull/12416) Prevent zero gas transactions in the `DeductFeeDecorator` AnteHandler decorator.
-* (x/mint) [#12384](https://github.com/cosmos/cosmos-sdk/pull/12384) Ensure `GoalBonded` must be positive when performing `x/mint` parameter validation.
-* (x/auth) [#12261](https://github.com/cosmos/cosmos-sdk/pull/12261) Deprecate pagination in GetTxsEventRequest/Response in favor of page and limit to align with tendermint `SignClient.TxSearch`
-* (vesting) [#12190](https://github.com/cosmos/cosmos-sdk/pull/12190) Replace https://github.com/cosmos/cosmos-sdk/pull/12190 to use `NewBaseAccountWithAddress` in all vesting account message handlers.
-* (linting) [#12135](https://github.com/cosmos/cosmos-sdk/pull/12135/) Fix variable naming issues per enabled linters.  Run gofumpt to ensure easy reviews of ongoing linting work. 
-* (linting) [#12132](https://github.com/cosmos/cosmos-sdk/pull/12132) Change sdk.Int to math.Int, run `gofumpt -w -l .`, and `golangci-lint run ./... --fix`
-* (cli) [#12127](https://github.com/cosmos/cosmos-sdk/pull/12127) Fix the CLI not always taking into account `--fee-payer` and `--fee-granter` flags.
-* (migrations) [#12028](https://github.com/cosmos/cosmos-sdk/pull/12028) Fix v0.45->v0.46 in-place store migrations.
-* (baseapp) [#12089](https://github.com/cosmos/cosmos-sdk/pull/12089) Include antehandler and runMsgs events in SimulateTx.
-* (cli) [#12095](https://github.com/cosmos/cosmos-sdk/pull/12095) Fix running a tx with --dry-run returns an error
-* (x/auth) [#12108](https://github.com/cosmos/cosmos-sdk/pull/12108) Fix GetBlockWithTxs error when querying block with 0 tx
-* (genutil) [#12140](https://github.com/cosmos/cosmos-sdk/pull/12140) Fix staking's genesis JSON migrate in the `simd migrate v0.46` CLI command.
-* (types) [#12154](https://github.com/cosmos/cosmos-sdk/pull/12154) Add `baseAccountGetter` to avoid invalid account error when create vesting account.
-* (x/crisis) [#12208](https://github.com/cosmos/cosmos-sdk/pull/12208) Fix progress index of crisis invariant assertion logs.
-* (types) [#12229](https://github.com/cosmos/cosmos-sdk/pull/12229) Increase sdk.Dec maxApproxRootIterations to 300
+- [#10593](https://github.com/cosmos/cosmos-sdk/pull/10593) Update swagger-ui to v4.1.0 to fix xss vulnerability.
+- [#10842](https://github.com/cosmos/cosmos-sdk/pull/10842) Fix error when `--generate-only`, `--max-msgs` fags set while executing `WithdrawAllRewards` command.
+- [#10897](https://github.com/cosmos/cosmos-sdk/pull/10897) Fix: set a non-zero value on gas overflow.
+- [#9790](https://github.com/cosmos/cosmos-sdk/pull/10687) Fix behavior of `DecCoins.MulDecTruncate`.
+- [#10990](https://github.com/cosmos/cosmos-sdk/pull/10990) Fixes missing `iavl-cache-size` config parsing in `GetConfig` method.
+- (crypto) [#11027] Remove dependency on Tendermint core for xsalsa20symmetric.
+- (x/authz) [#10447](https://github.com/cosmos/cosmos-sdk/pull/10447) Fix authz `NewGrant` expiration check.
+- (x/authz) [#10633](https://github.com/cosmos/cosmos-sdk/pull/10633) Fixed authorization not found error when executing message.
+- [#11222](https://github.com/cosmos/cosmos-sdk/pull/11222) reject query with block height in the future
+- [#11229](https://github.com/cosmos/cosmos-sdk/pull/11229) Handled the error message of `transaction encountered error` from tendermint.
+- (x/authz) [#11252](https://github.com/cosmos/cosmos-sdk/pull/11252) Allow insufficient funds error for authz simulation
+- (cli) [#11313](https://github.com/cosmos/cosmos-sdk/pull/11313) Fixes `--gas auto` when executing CLI transactions in `--generate-only` mode
+- (cli) [#11337](https://github.com/cosmos/cosmos-sdk/pull/11337) Fixes `show-adress` cli cmd
+- (crypto) [#11298](https://github.com/cosmos/cosmos-sdk/pull/11298) Fix cgo secp signature verification and update libscep256k1 library.
+- (x/authz) [#11512](https://github.com/cosmos/cosmos-sdk/pull/11512) Fix response of a panic to error, when subtracting balances.
+- (rosetta) [#11590](https://github.com/cosmos/cosmos-sdk/pull/11590) `/block` returns an error with nil pointer when a request has both of index and hash and increase timeout for huge genesis.
+- (x/feegrant) [#11813](https://github.com/cosmos/cosmos-sdk/pull/11813) Fix pagination total count in `AllowancesByGranter` query.
+- (simapp) [#11855](https://github.com/cosmos/cosmos-sdk/pull/11855) Use `sdkmath.Int` instead of `int64` for `SimulationState.InitialStake`.
+- (x/capability) [#11737](https://github.com/cosmos/cosmos-sdk/pull/11737) Use a fixed length encoding of `Capability` pointer for `FwdCapabilityKey`
+- [#11983](https://github.com/cosmos/cosmos-sdk/pull/11983) (x/feegrant, x/authz) rename grants query commands to `grants-by-grantee`, `grants-by-granter` cmds.
+- (protos) [#12701](https://github.com/cosmos/cosmos-sdk/pull/12701) Fix tendermint and ics23 versions used in Makefile. Run "make proto-gen".
+- (testutil/sims) [#12374](https://github.com/cosmos/cosmos-sdk/pull/12374) fix the non-determinstic behavior in simulations caused by `GenSignedMockTx` and check empty coins slice before it is used to create `banktype.MsgSend`.
+- [#12448](https://github.com/cosmos/cosmos-sdk/pull/12448) Start telemetry independently from the API server.
+- [#12509](https://github.com/cosmos/cosmos-sdk/pull/12509) Fix `Register{Tx,Tendermint}Service` not being called, resulting in some endpoints like the Simulate endpoint not working.
+- [#12416](https://github.com/cosmos/cosmos-sdk/pull/12416) Prevent zero gas transactions in the `DeductFeeDecorator` AnteHandler decorator.
+- (x/mint) [#12384](https://github.com/cosmos/cosmos-sdk/pull/12384) Ensure `GoalBonded` must be positive when performing `x/mint` parameter validation.
+- (x/auth) [#12261](https://github.com/cosmos/cosmos-sdk/pull/12261) Deprecate pagination in GetTxsEventRequest/Response in favor of page and limit to align with tendermint `SignClient.TxSearch`
+- (vesting) [#12190](https://github.com/cosmos/cosmos-sdk/pull/12190) Replace https://github.com/cosmos/cosmos-sdk/pull/12190 to use `NewBaseAccountWithAddress` in all vesting account message handlers.
+- (linting) [#12135](https://github.com/cosmos/cosmos-sdk/pull/12135/) Fix variable naming issues per enabled linters. Run gofumpt to ensure easy reviews of ongoing linting work.
+- (linting) [#12132](https://github.com/cosmos/cosmos-sdk/pull/12132) Change sdk.Int to math.Int, run `gofumpt -w -l .`, and `golangci-lint run ./... --fix`
+- (cli) [#12127](https://github.com/cosmos/cosmos-sdk/pull/12127) Fix the CLI not always taking into account `--fee-payer` and `--fee-granter` flags.
+- (migrations) [#12028](https://github.com/cosmos/cosmos-sdk/pull/12028) Fix v0.45->v0.46 in-place store migrations.
+- (baseapp) [#12089](https://github.com/cosmos/cosmos-sdk/pull/12089) Include antehandler and runMsgs events in SimulateTx.
+- (cli) [#12095](https://github.com/cosmos/cosmos-sdk/pull/12095) Fix running a tx with --dry-run returns an error
+- (x/auth) [#12108](https://github.com/cosmos/cosmos-sdk/pull/12108) Fix GetBlockWithTxs error when querying block with 0 tx
+- (genutil) [#12140](https://github.com/cosmos/cosmos-sdk/pull/12140) Fix staking's genesis JSON migrate in the `simd migrate v0.46` CLI command.
+- (types) [#12154](https://github.com/cosmos/cosmos-sdk/pull/12154) Add `baseAccountGetter` to avoid invalid account error when create vesting account.
+- (x/crisis) [#12208](https://github.com/cosmos/cosmos-sdk/pull/12208) Fix progress index of crisis invariant assertion logs.
+- (types) [#12229](https://github.com/cosmos/cosmos-sdk/pull/12229) Increase sdk.Dec maxApproxRootIterations to 300
 
 ### State Machine Breaking
 
-* (baseapp) [#11985](https://github.com/cosmos/cosmos-sdk/pull/11985) Add a `postHandler` to baseapp. This `postHandler` is like antehandler, but is run _after_ the `runMsgs` execution. It is in the same store branch that `runMsgs`, meaning that both `runMsgs` and `postHandler`
-* (x/gov) [#11998](https://github.com/cosmos/cosmos-sdk/pull/11998) Tweak the `x/gov` `ModuleAccountInvariant` invariant to ensure deposits are `<=` total module account balance instead of strictly equal.
-* (x/upgrade) [#11800](https://github.com/cosmos/cosmos-sdk/pull/11800) Fix `GetLastCompleteUpgrade` to properly return the latest upgrade.
-* [#10564](https://github.com/cosmos/cosmos-sdk/pull/10564) Fix bug when updating allowance inside AllowedMsgAllowance
-* (x/auth)[#9596](https://github.com/cosmos/cosmos-sdk/pull/9596) Enable creating periodic vesting accounts with a transactions instead of requiring them to be created in genesis.
-* (x/bank) [#9611](https://github.com/cosmos/cosmos-sdk/pull/9611) Introduce a new index to act as a reverse index between a denomination and address allowing to query for
+- (baseapp) [#11985](https://github.com/cosmos/cosmos-sdk/pull/11985) Add a `postHandler` to baseapp. This `postHandler` is like antehandler, but is run _after_ the `runMsgs` execution. It is in the same store branch that `runMsgs`, meaning that both `runMsgs` and `postHandler`
+- (x/gov) [#11998](https://github.com/cosmos/cosmos-sdk/pull/11998) Tweak the `x/gov` `ModuleAccountInvariant` invariant to ensure deposits are `<=` total module account balance instead of strictly equal.
+- (x/upgrade) [#11800](https://github.com/cosmos/cosmos-sdk/pull/11800) Fix `GetLastCompleteUpgrade` to properly return the latest upgrade.
+- [#10564](https://github.com/cosmos/cosmos-sdk/pull/10564) Fix bug when updating allowance inside AllowedMsgAllowance
+- (x/auth)[#9596](https://github.com/cosmos/cosmos-sdk/pull/9596) Enable creating periodic vesting accounts with a transactions instead of requiring them to be created in genesis.
+- (x/bank) [#9611](https://github.com/cosmos/cosmos-sdk/pull/9611) Introduce a new index to act as a reverse index between a denomination and address allowing to query for
   token holders of a specific denomination. `DenomOwners` is updated to use the new reverse index.
-* (x/bank) [#9832](https://github.com/cosmos/cosmos-sdk/pull/9832) Account balance is stored as `sdk.Int` rather than `sdk.Coin`.
-* (x/bank) [#9890](https://github.com/cosmos/cosmos-sdk/pull/9890) Remove duplicate denom from denom metadata key.
-* (x/upgrade) [#10189](https://github.com/cosmos/cosmos-sdk/issues/10189) Removed potential sources of non-determinism in upgrades
-* [#10422](https://github.com/cosmos/cosmos-sdk/pull/10422) and [#10529](https://github.com/cosmos/cosmos-sdk/pull/10529) Add `MinCommissionRate` param to `x/staking` module.
-* (x/gov) [#10763](https://github.com/cosmos/cosmos-sdk/pull/10763) modify the fields in `TallyParams` to use `string` instead of `bytes`
-* [#10770](https://github.com/cosmos/cosmos-sdk/pull/10770) revert tx when block gas limit exceeded
-* (x/gov) [#10868](https://github.com/cosmos/cosmos-sdk/pull/10868) Bump gov to v1beta2. Both v1beta1 and v1beta2 queries and Msgs are accepted.
-* [#11011](https://github.com/cosmos/cosmos-sdk/pull/11011) Remove burning of deposits when qourum is not reached on a governance proposal and when the deposit is not fully met.
-* [#11019](https://github.com/cosmos/cosmos-sdk/pull/11019) Add `MsgCreatePermanentLockedAccount` and CLI method for creating permanent locked account
-* (x/staking) [#10885] (https://github.com/cosmos/cosmos-sdk/pull/10885) Add new `CancelUnbondingDelegation`
+- (x/bank) [#9832](https://github.com/cosmos/cosmos-sdk/pull/9832) Account balance is stored as `sdk.Int` rather than `sdk.Coin`.
+- (x/bank) [#9890](https://github.com/cosmos/cosmos-sdk/pull/9890) Remove duplicate denom from denom metadata key.
+- (x/upgrade) [#10189](https://github.com/cosmos/cosmos-sdk/issues/10189) Removed potential sources of non-determinism in upgrades
+- [#10422](https://github.com/cosmos/cosmos-sdk/pull/10422) and [#10529](https://github.com/cosmos/cosmos-sdk/pull/10529) Add `MinCommissionRate` param to `x/staking` module.
+- (x/gov) [#10763](https://github.com/cosmos/cosmos-sdk/pull/10763) modify the fields in `TallyParams` to use `string` instead of `bytes`
+- [#10770](https://github.com/cosmos/cosmos-sdk/pull/10770) revert tx when block gas limit exceeded
+- (x/gov) [#10868](https://github.com/cosmos/cosmos-sdk/pull/10868) Bump gov to v1beta2. Both v1beta1 and v1beta2 queries and Msgs are accepted.
+- [#11011](https://github.com/cosmos/cosmos-sdk/pull/11011) Remove burning of deposits when qourum is not reached on a governance proposal and when the deposit is not fully met.
+- [#11019](https://github.com/cosmos/cosmos-sdk/pull/11019) Add `MsgCreatePermanentLockedAccount` and CLI method for creating permanent locked account
+- (x/staking) [#10885] (https://github.com/cosmos/cosmos-sdk/pull/10885) Add new `CancelUnbondingDelegation`
   transaction to `x/staking` module. Delegators can now cancel unbonding delegation entry and delegate back to validator.
-* (x/feegrant) [#10830](https://github.com/cosmos/cosmos-sdk/pull/10830) Expired allowances will be pruned from state.
-* (x/authz,x/feegrant) [#11214](https://github.com/cosmos/cosmos-sdk/pull/11214) Fix Amino JSON encoding of authz and feegrant Msgs to be consistent with other modules.
-* (authz)[#11060](https://github.com/cosmos/cosmos-sdk/pull/11060) Support grant with no expire time.
-* (x/gov) [#10868](https://github.com/cosmos/cosmos-sdk/pull/10868) Bump gov to v1. 
+- (x/feegrant) [#10830](https://github.com/cosmos/cosmos-sdk/pull/10830) Expired allowances will be pruned from state.
+- (x/authz,x/feegrant) [#11214](https://github.com/cosmos/cosmos-sdk/pull/11214) Fix Amino JSON encoding of authz and feegrant Msgs to be consistent with other modules.
+- (authz)[#11060](https://github.com/cosmos/cosmos-sdk/pull/11060) Support grant with no expire time.
+- (x/gov) [#10868](https://github.com/cosmos/cosmos-sdk/pull/10868) Bump gov to v1.
 
 ### Deprecated
 
-* (x/upgrade) [#9906](https://github.com/cosmos/cosmos-sdk/pull/9906) Deprecate `UpgradeConsensusState` gRPC query since this functionality is only used for IBC, which now has its own [IBC replacement](https://github.com/cosmos/ibc-go/blob/2c880a22e9f9cc75f62b527ca94aa75ce1106001/proto/ibc/core/client/v1/query.proto#L54)
-* (types) [#10948](https://github.com/cosmos/cosmos-sdk/issues/10948) Deprecate the types.DBBackend variable and types.NewLevelDB function. They are replaced by a new entry in `app.toml`: `app-db-backend` and `tendermint/tm-db`s `NewDB` function. If `app-db-backend` is defined, then it is used. Otherwise, if `types.DBBackend` is defined, it is used (until removed: [#11241](https://github.com/cosmos/cosmos-sdk/issues/11241)). Otherwise, Tendermint config's `db-backend` is used.
+- (x/upgrade) [#9906](https://github.com/cosmos/cosmos-sdk/pull/9906) Deprecate `UpgradeConsensusState` gRPC query since this functionality is only used for IBC, which now has its own [IBC replacement](https://github.com/cosmos/ibc-go/blob/2c880a22e9f9cc75f62b527ca94aa75ce1106001/proto/ibc/core/client/v1/query.proto#L54)
+- (types) [#10948](https://github.com/cosmos/cosmos-sdk/issues/10948) Deprecate the types.DBBackend variable and types.NewLevelDB function. They are replaced by a new entry in `app.toml`: `app-db-backend` and `tendermint/tm-db`s `NewDB` function. If `app-db-backend` is defined, then it is used. Otherwise, if `types.DBBackend` is defined, it is used (until removed: [#11241](https://github.com/cosmos/cosmos-sdk/issues/11241)). Otherwise, Tendermint config's `db-backend` is used.
 
 ## [v0.45.6](https://github.com/cosmos/cosmos-sdk/releases/tag/v0.45.6) - 2022-06-28
 
 ### Improvements
 
-* (simapp) [#12314](https://github.com/cosmos/cosmos-sdk/pull/12314) Increase `DefaultGenTxGas` from `1000000` to `10000000`
-* [#12371](https://github.com/cosmos/cosmos-sdk/pull/12371) Update min required Golang version to 1.18.
-
-### Bug Fixes
-
-* [#12317](https://github.com/cosmos/cosmos-sdk/pull/12317) Rename `edit-validator` command's `--moniker` flag to `--new-moniker`
-* (x/upgrade) [#12264](https://github.com/cosmos/cosmos-sdk/pull/12264) Fix `GetLastCompleteUpgrade` to properly return the latest upgrade.
-* (x/crisis) [#12208](https://github.com/cosmos/cosmos-sdk/pull/12208) Fix progress index of crisis invariant assertion logs.
+- (simapp) [#12314](https://github.com/cosmos/cosmos-sdk/pull/12314) Increase `DefaultGenTxGas` from `1000000` to `10000000`
+- [#12371](https://github.com/cosmos/cosmos-sdk/pull/12371) Update min required Golang version to 1.18.
+
+### Bug Fixes
+
+- [#12317](https://github.com/cosmos/cosmos-sdk/pull/12317) Rename `edit-validator` command's `--moniker` flag to `--new-moniker`
+- (x/upgrade) [#12264](https://github.com/cosmos/cosmos-sdk/pull/12264) Fix `GetLastCompleteUpgrade` to properly return the latest upgrade.
+- (x/crisis) [#12208](https://github.com/cosmos/cosmos-sdk/pull/12208) Fix progress index of crisis invariant assertion logs.
 
 ### Features
 
-* (query) [#12253](https://github.com/cosmos/cosmos-sdk/pull/12253) Add `GenericFilteredPaginate` to the `query` package to improve UX.
+- (query) [#12253](https://github.com/cosmos/cosmos-sdk/pull/12253) Add `GenericFilteredPaginate` to the `query` package to improve UX.
 
 ## [v0.45.5](https://github.com/cosmos/cosmos-sdk/releases/tag/v0.45.5) - 2022-06-09
 
 ### Improvements
 
-* (x/feegrant) [#11813](https://github.com/cosmos/cosmos-sdk/pull/11813) Fix pagination total count in `AllowancesByGranter` query.
-* (errors) [#12002](https://github.com/cosmos/cosmos-sdk/pull/12002) Removed 'redacted' error message from defaultErrEncoder.
-* (ante) [#12017](https://github.com/cosmos/cosmos-sdk/pull/12017) Index ante events for failed tx (backport #12013).
-* [#12153](https://github.com/cosmos/cosmos-sdk/pull/12153) Add a new `NewSimulationManagerFromAppModules` constructor, to simplify simulation wiring.
-
-### Bug Fixes
-
-* [#11796](https://github.com/cosmos/cosmos-sdk/pull/11796) Handle EOF error case in `readLineFromBuf`, which allows successful reading of passphrases from STDIN.
-* [#11772](https://github.com/cosmos/cosmos-sdk/pull/11772) Limit types.Dec length to avoid overflow.
-* [#10947](https://github.com/cosmos/cosmos-sdk/pull/10947) Add `AllowancesByGranter` query to the feegrant module
-* [#9639](https://github.com/cosmos/cosmos-sdk/pull/9639) Check store keys length before accessing them by making sure that `key` is of length `m+1` (for `key[n:m]`)
-* [#11983](https://github.com/cosmos/cosmos-sdk/pull/11983) (x/feegrant, x/authz) rename grants query commands to `grants-by-grantee`, `grants-by-granter` cmds.
+- (x/feegrant) [#11813](https://github.com/cosmos/cosmos-sdk/pull/11813) Fix pagination total count in `AllowancesByGranter` query.
+- (errors) [#12002](https://github.com/cosmos/cosmos-sdk/pull/12002) Removed 'redacted' error message from defaultErrEncoder.
+- (ante) [#12017](https://github.com/cosmos/cosmos-sdk/pull/12017) Index ante events for failed tx (backport #12013).
+- [#12153](https://github.com/cosmos/cosmos-sdk/pull/12153) Add a new `NewSimulationManagerFromAppModules` constructor, to simplify simulation wiring.
+
+### Bug Fixes
+
+- [#11796](https://github.com/cosmos/cosmos-sdk/pull/11796) Handle EOF error case in `readLineFromBuf`, which allows successful reading of passphrases from STDIN.
+- [#11772](https://github.com/cosmos/cosmos-sdk/pull/11772) Limit types.Dec length to avoid overflow.
+- [#10947](https://github.com/cosmos/cosmos-sdk/pull/10947) Add `AllowancesByGranter` query to the feegrant module
+- [#9639](https://github.com/cosmos/cosmos-sdk/pull/9639) Check store keys length before accessing them by making sure that `key` is of length `m+1` (for `key[n:m]`)
+- [#11983](https://github.com/cosmos/cosmos-sdk/pull/11983) (x/feegrant, x/authz) rename grants query commands to `grants-by-grantee`, `grants-by-granter` cmds.
 
 ## Improvements
 
-* [#11886](https://github.com/cosmos/cosmos-sdk/pull/11886) Improve error messages
+- [#11886](https://github.com/cosmos/cosmos-sdk/pull/11886) Improve error messages
 
 ## [v0.45.4](https://github.com/cosmos/cosmos-sdk/releases/tag/v0.45.4) - 2022-04-25
 
 ### Bug Fixes
 
-* [#11624](https://github.com/cosmos/cosmos-sdk/pull/11624) Handle the error returned from `NewNode` in the `server` package.
-* [#11724](https://github.com/cosmos/cosmos-sdk/pull/11724) Fix data race issues with `api.Server`.
-
-### Improvements
-
-* (types) [#12201](https://github.com/cosmos/cosmos-sdk/pull/12201) Add `MustAccAddressFromBech32` util function
-* [#11693](https://github.com/cosmos/cosmos-sdk/pull/11693) Add validation for gentx cmd.
-* [#11686](https://github.com/cosmos/cosmos-sdk/pull/11686) Update the min required Golang version to `1.17`.
-* (x/auth/vesting) [#11652](https://github.com/cosmos/cosmos-sdk/pull/11652) Add util functions for `Period(s)`
+- [#11624](https://github.com/cosmos/cosmos-sdk/pull/11624) Handle the error returned from `NewNode` in the `server` package.
+- [#11724](https://github.com/cosmos/cosmos-sdk/pull/11724) Fix data race issues with `api.Server`.
+
+### Improvements
+
+- (types) [#12201](https://github.com/cosmos/cosmos-sdk/pull/12201) Add `MustAccAddressFromBech32` util function
+- [#11693](https://github.com/cosmos/cosmos-sdk/pull/11693) Add validation for gentx cmd.
+- [#11686](https://github.com/cosmos/cosmos-sdk/pull/11686) Update the min required Golang version to `1.17`.
+- (x/auth/vesting) [#11652](https://github.com/cosmos/cosmos-sdk/pull/11652) Add util functions for `Period(s)`
 
 ## [v0.45.3](https://github.com/cosmos/cosmos-sdk/releases/tag/v0.45.3) - 2022-04-12
 
 ### Improvements
 
-* [#11562](https://github.com/cosmos/cosmos-sdk/pull/11562) Updated Tendermint to v0.34.19; `unsafe-reset-all` command has been moved to the `tendermint` sub-command.
+- [#11562](https://github.com/cosmos/cosmos-sdk/pull/11562) Updated Tendermint to v0.34.19; `unsafe-reset-all` command has been moved to the `tendermint` sub-command.
 
 ### Features
 
-* (x/upgrade) [#11551](https://github.com/cosmos/cosmos-sdk/pull/11551) Update `ScheduleUpgrade` for chains to schedule an automated upgrade on `BeginBlock` without having to go though governance.
+- (x/upgrade) [#11551](https://github.com/cosmos/cosmos-sdk/pull/11551) Update `ScheduleUpgrade` for chains to schedule an automated upgrade on `BeginBlock` without having to go though governance.
 
 ## [v0.45.2](https://github.com/cosmos/cosmos-sdk/releases/tag/v0.45.2) - 2022-04-05
 
 ### Features
 
-* (tx) [#11533](https://github.com/cosmos/cosmos-sdk/pull/11533) Register [`EIP191`](https://eips.ethereum.org/EIPS/eip-191) as an available `SignMode` for chains to use.
-* [#11430](https://github.com/cosmos/cosmos-sdk/pull/11430) Introduce a new `grpc-only` flag, such that when enabled, will start the node in a query-only mode. Note, gRPC MUST be enabled with this flag.
-* (x/bank) [#11417](https://github.com/cosmos/cosmos-sdk/pull/11417) Introduce a new `SpendableBalances` gRPC query that retrieves an account's total (paginated) spendable balances.
-* (x/bank) [#10771](https://github.com/cosmos/cosmos-sdk/pull/10771) Add safety check on bank module perms to allow module-specific mint restrictions (e.g. only minting a certain denom).
-* (x/bank) [#10771](https://github.com/cosmos/cosmos-sdk/pull/10771) Add `bank.BankKeeper.WithMintCoinsRestriction` function to restrict use of bank `MintCoins` usage. This function is not on the bank `Keeper` interface, so it's not API-breaking, but only additive on the keeper implementation.
-* [#10944](https://github.com/cosmos/cosmos-sdk/pull/10944) `x/authz` add all grants by grantee query
-* [#11124](https://github.com/cosmos/cosmos-sdk/pull/11124) Add `GetAllVersions` to application store
-* (x/auth) [#10880](https://github.com/cosmos/cosmos-sdk/pull/10880) Added a new query to the tx query service that returns a block with transactions fully decoded.
-* [#11314](https://github.com/cosmos/cosmos-sdk/pull/11314) Add state rollback command.
-
-### Bug Fixes
-
-* [#11354](https://github.com/cosmos/cosmos-sdk/pull/11355) Added missing pagination flag for `bank q total` query.
-* [#11197](https://github.com/cosmos/cosmos-sdk/pull/11197) Signing with multisig now works with multisig address which is not in the keyring. 
-* (client) [#11283](https://github.com/cosmos/cosmos-sdk/issues/11283) Support multiple keys for tx simulation and setting automatic gas for txs.
-* (store) [#11177](https://github.com/cosmos/cosmos-sdk/pull/11177) Update the prune `everything` strategy to store the last two heights.
-* (store) [#11117](https://github.com/cosmos/cosmos-sdk/pull/11117) Fix data race in store trace component
-* (x/authz) [#11252](https://github.com/cosmos/cosmos-sdk/pull/11252) Allow insufficient funds error for authz simulation
-* (crypto) [#11298](https://github.com/cosmos/cosmos-sdk/pull/11298) Fix cgo secp signature verification and update libscep256k1 library. 
-* (crypto) [#12122](https://github.com/cosmos/cosmos-sdk/pull/12122) Fix keyring migration issue.
-
-### Improvements
-
-* [#9576](https://github.com/cosmos/cosmos-sdk/pull/9576) Add debug error message to query result when enabled
-* (types) [#11200](https://github.com/cosmos/cosmos-sdk/pull/11200) Added `Min()` and `Max()` operations on sdk.Coins.
-* [#11267](https://github.com/cosmos/cosmos-sdk/pull/11267) Add hooks to allow app modules to add things to state-sync (backport #10961).
+- (tx) [#11533](https://github.com/cosmos/cosmos-sdk/pull/11533) Register [`EIP191`](https://eips.ethereum.org/EIPS/eip-191) as an available `SignMode` for chains to use.
+- [#11430](https://github.com/cosmos/cosmos-sdk/pull/11430) Introduce a new `grpc-only` flag, such that when enabled, will start the node in a query-only mode. Note, gRPC MUST be enabled with this flag.
+- (x/bank) [#11417](https://github.com/cosmos/cosmos-sdk/pull/11417) Introduce a new `SpendableBalances` gRPC query that retrieves an account's total (paginated) spendable balances.
+- (x/bank) [#10771](https://github.com/cosmos/cosmos-sdk/pull/10771) Add safety check on bank module perms to allow module-specific mint restrictions (e.g. only minting a certain denom).
+- (x/bank) [#10771](https://github.com/cosmos/cosmos-sdk/pull/10771) Add `bank.BankKeeper.WithMintCoinsRestriction` function to restrict use of bank `MintCoins` usage. This function is not on the bank `Keeper` interface, so it's not API-breaking, but only additive on the keeper implementation.
+- [#10944](https://github.com/cosmos/cosmos-sdk/pull/10944) `x/authz` add all grants by grantee query
+- [#11124](https://github.com/cosmos/cosmos-sdk/pull/11124) Add `GetAllVersions` to application store
+- (x/auth) [#10880](https://github.com/cosmos/cosmos-sdk/pull/10880) Added a new query to the tx query service that returns a block with transactions fully decoded.
+- [#11314](https://github.com/cosmos/cosmos-sdk/pull/11314) Add state rollback command.
+
+### Bug Fixes
+
+- [#11354](https://github.com/cosmos/cosmos-sdk/pull/11355) Added missing pagination flag for `bank q total` query.
+- [#11197](https://github.com/cosmos/cosmos-sdk/pull/11197) Signing with multisig now works with multisig address which is not in the keyring.
+- (client) [#11283](https://github.com/cosmos/cosmos-sdk/issues/11283) Support multiple keys for tx simulation and setting automatic gas for txs.
+- (store) [#11177](https://github.com/cosmos/cosmos-sdk/pull/11177) Update the prune `everything` strategy to store the last two heights.
+- (store) [#11117](https://github.com/cosmos/cosmos-sdk/pull/11117) Fix data race in store trace component
+- (x/authz) [#11252](https://github.com/cosmos/cosmos-sdk/pull/11252) Allow insufficient funds error for authz simulation
+- (crypto) [#11298](https://github.com/cosmos/cosmos-sdk/pull/11298) Fix cgo secp signature verification and update libscep256k1 library.
+- (crypto) [#12122](https://github.com/cosmos/cosmos-sdk/pull/12122) Fix keyring migration issue.
+
+### Improvements
+
+- [#9576](https://github.com/cosmos/cosmos-sdk/pull/9576) Add debug error message to query result when enabled
+- (types) [#11200](https://github.com/cosmos/cosmos-sdk/pull/11200) Added `Min()` and `Max()` operations on sdk.Coins.
+- [#11267](https://github.com/cosmos/cosmos-sdk/pull/11267) Add hooks to allow app modules to add things to state-sync (backport #10961).
 
 ## [v0.45.1](https://github.com/cosmos/cosmos-sdk/releases/tag/v0.45.1) - 2022-02-03
 
 ### Bug Fixes
 
-* (grpc) [#10985](https://github.com/cosmos/cosmos-sdk/pull/10992) The `/cosmos/tx/v1beta1/txs/{hash}` endpoint returns a 404 when a tx does not exist.
-* [#10990](https://github.com/cosmos/cosmos-sdk/pull/10990) Fixes missing `iavl-cache-size` config parsing in `GetConfig` method.
-* [#11222](https://github.com/cosmos/cosmos-sdk/pull/11222) reject query with block height in the future
-
-### Improvements
-
-* [#10407](https://github.com/cosmos/cosmos-sdk/pull/10407) Added validation to `x/upgrade` module's `BeginBlock` to check accidental binary downgrades
-* [#10768](https://github.com/cosmos/cosmos-sdk/pull/10768) Extra logging in in-place store migrations.
+- (grpc) [#10985](https://github.com/cosmos/cosmos-sdk/pull/10992) The `/cosmos/tx/v1beta1/txs/{hash}` endpoint returns a 404 when a tx does not exist.
+- [#10990](https://github.com/cosmos/cosmos-sdk/pull/10990) Fixes missing `iavl-cache-size` config parsing in `GetConfig` method.
+- [#11222](https://github.com/cosmos/cosmos-sdk/pull/11222) reject query with block height in the future
+
+### Improvements
+
+- [#10407](https://github.com/cosmos/cosmos-sdk/pull/10407) Added validation to `x/upgrade` module's `BeginBlock` to check accidental binary downgrades
+- [#10768](https://github.com/cosmos/cosmos-sdk/pull/10768) Extra logging in in-place store migrations.
 
 ## [v0.45.0](https://github.com/cosmos/cosmos-sdk/releases/tag/v0.45.0) - 2022-01-18
 
 ### State Machine Breaking
 
-* [#10833](https://github.com/cosmos/cosmos-sdk/pull/10833) fix reported tx gas used when block gas limit exceeded.
-* (auth) [#10536](https://github.com/cosmos/cosmos-sdk/pull/10536]) Enable `SetSequence` for `ModuleAccount`.
-* (store) [#10218](https://github.com/cosmos/cosmos-sdk/pull/10218) Charge gas even when there are no entries while seeking.
-* (store) [#10247](https://github.com/cosmos/cosmos-sdk/pull/10247) Charge gas for the key length in gas meter.
-* (x/gov) [#10740](https://github.com/cosmos/cosmos-sdk/pull/10740) Increase maximum proposal description size from 5k characters to 10k characters.
-* [#10814](https://github.com/cosmos/cosmos-sdk/pull/10814) revert tx when block gas limit exceeded.
+- [#10833](https://github.com/cosmos/cosmos-sdk/pull/10833) fix reported tx gas used when block gas limit exceeded.
+- (auth) [#10536](https://github.com/cosmos/cosmos-sdk/pull/10536]) Enable `SetSequence` for `ModuleAccount`.
+- (store) [#10218](https://github.com/cosmos/cosmos-sdk/pull/10218) Charge gas even when there are no entries while seeking.
+- (store) [#10247](https://github.com/cosmos/cosmos-sdk/pull/10247) Charge gas for the key length in gas meter.
+- (x/gov) [#10740](https://github.com/cosmos/cosmos-sdk/pull/10740) Increase maximum proposal description size from 5k characters to 10k characters.
+- [#10814](https://github.com/cosmos/cosmos-sdk/pull/10814) revert tx when block gas limit exceeded.
 
 ### API Breaking Changes
 
-* [#10561](https://github.com/cosmos/cosmos-sdk/pull/10561) The `CommitMultiStore` interface contains a new `SetIAVLCacheSize` method
-* [#10922](https://github.com/cosmos/cosmos-sdk/pull/10922), [/#10956](https://github.com/cosmos/cosmos-sdk/pull/10956) Deprecate key `server.Generate*` functions and move them to `testutil` and support custom mnemonics in in-process testing network. Moved `TestMnemonic` from `testutil` package to `testdata`.
-* [#11049](https://github.com/cosmos/cosmos-sdk/pull/11049) Add custom tendermint config variables into root command. Allows App developers to set config.toml variables.
+- [#10561](https://github.com/cosmos/cosmos-sdk/pull/10561) The `CommitMultiStore` interface contains a new `SetIAVLCacheSize` method
+- [#10922](https://github.com/cosmos/cosmos-sdk/pull/10922), [/#10956](https://github.com/cosmos/cosmos-sdk/pull/10956) Deprecate key `server.Generate*` functions and move them to `testutil` and support custom mnemonics in in-process testing network. Moved `TestMnemonic` from `testutil` package to `testdata`.
+- [#11049](https://github.com/cosmos/cosmos-sdk/pull/11049) Add custom tendermint config variables into root command. Allows App developers to set config.toml variables.
 
 ### Features
 
-* [#10614](https://github.com/cosmos/cosmos-sdk/pull/10614) Support in-place migration ordering
-
-### Improvements
-
-* [#10486](https://github.com/cosmos/cosmos-sdk/pull/10486) store/cachekv's `Store.Write` conservatively
+- [#10614](https://github.com/cosmos/cosmos-sdk/pull/10614) Support in-place migration ordering
+
+### Improvements
+
+- [#10486](https://github.com/cosmos/cosmos-sdk/pull/10486) store/cachekv's `Store.Write` conservatively
   looks up keys, but also uses the [map clearing idiom](https://bencher.orijtech.com/perfclinic/mapclearing/)
   to reduce the RAM usage, CPU time usage, and garbage collection pressure from clearing maps,
   instead of allocating new maps.
-* (module) [#10711](https://github.com/cosmos/cosmos-sdk/pull/10711) Panic at startup if the app developer forgot to add modules in the `SetOrder{BeginBlocker, EndBlocker, InitGenesis, ExportGenesis}` functions. This means that all modules, even those who have empty implementations for those methods, need to be added to `SetOrder*`.
-* (types) [#10076](https://github.com/cosmos/cosmos-sdk/pull/10076) Significantly speedup and lower allocations for `Coins.String()`.
-* (auth) [#10022](https://github.com/cosmos/cosmos-sdk/pull/10022) `AuthKeeper` interface in `x/auth` now includes a function `HasAccount`.
-* [#10393](https://github.com/cosmos/cosmos-sdk/pull/10393) Add `HasSupply` method to bank keeper to ensure that input denom actually exists on chain.
-
-### Bug Fixes
-
-* (std/codec) [/#10595](https://github.com/cosmos/cosmos-sdk/pull/10595) Add evidence to std/codec to be able to decode evidence in client interactions.
-* (types) [#9627](https://github.com/cosmos/cosmos-sdk/pull/9627) Fix nil pointer panic on `NewBigIntFromInt`.
-* [#10725](https://github.com/cosmos/cosmos-sdk/pull/10725) populate `ctx.ConsensusParams` for begin/end blockers.
-* [#9829](https://github.com/cosmos/cosmos-sdk/pull/9829) Fixed Coin denom sorting not being checked during `Balance.Validate` check. Refactored the Validation logic to use `Coins.Validate` for `Balance.Coins`
-* [#10061](https://github.com/cosmos/cosmos-sdk/pull/10061) and [#10515](https://github.com/cosmos/cosmos-sdk/pull/10515) Ensure that `LegacyAminoPubKey` struct correctly unmarshals from JSON
+- (module) [#10711](https://github.com/cosmos/cosmos-sdk/pull/10711) Panic at startup if the app developer forgot to add modules in the `SetOrder{BeginBlocker, EndBlocker, InitGenesis, ExportGenesis}` functions. This means that all modules, even those who have empty implementations for those methods, need to be added to `SetOrder*`.
+- (types) [#10076](https://github.com/cosmos/cosmos-sdk/pull/10076) Significantly speedup and lower allocations for `Coins.String()`.
+- (auth) [#10022](https://github.com/cosmos/cosmos-sdk/pull/10022) `AuthKeeper` interface in `x/auth` now includes a function `HasAccount`.
+- [#10393](https://github.com/cosmos/cosmos-sdk/pull/10393) Add `HasSupply` method to bank keeper to ensure that input denom actually exists on chain.
+
+### Bug Fixes
+
+- (std/codec) [/#10595](https://github.com/cosmos/cosmos-sdk/pull/10595) Add evidence to std/codec to be able to decode evidence in client interactions.
+- (types) [#9627](https://github.com/cosmos/cosmos-sdk/pull/9627) Fix nil pointer panic on `NewBigIntFromInt`.
+- [#10725](https://github.com/cosmos/cosmos-sdk/pull/10725) populate `ctx.ConsensusParams` for begin/end blockers.
+- [#9829](https://github.com/cosmos/cosmos-sdk/pull/9829) Fixed Coin denom sorting not being checked during `Balance.Validate` check. Refactored the Validation logic to use `Coins.Validate` for `Balance.Coins`
+- [#10061](https://github.com/cosmos/cosmos-sdk/pull/10061) and [#10515](https://github.com/cosmos/cosmos-sdk/pull/10515) Ensure that `LegacyAminoPubKey` struct correctly unmarshals from JSON
 
 ## [v0.44.8](https://github.com/cosmos/cosmos-sdk/releases/tag/v0.44.8) - 2022-04-12
 
 ### Improvements
 
-* [#11563](https://github.com/cosmos/cosmos-sdk/pull/11563) Updated Tendermint to v0.34.19; `unsafe-reset-all` command has been moved to the `tendermint` sub-command.
+- [#11563](https://github.com/cosmos/cosmos-sdk/pull/11563) Updated Tendermint to v0.34.19; `unsafe-reset-all` command has been moved to the `tendermint` sub-command.
 
 ## [v0.44.7](https://github.com/cosmos/cosmos-sdk/releases/tag/v0.44.7) - 2022-04-04
 
 ### Features
 
-* (x/bank) [#10771](https://github.com/cosmos/cosmos-sdk/pull/10771) Add safety check on bank module perms to allow module-specific mint restrictions (e.g. only minting a certain denom).
-* (x/bank) [#10771](https://github.com/cosmos/cosmos-sdk/pull/10771) Add `bank.BankKeeper.WithMintCoinsRestriction` function to restrict use of bank `MintCoins` usage. This function is not on the bank `Keeper` interface, so it's not API-breaking, but only additive on the keeper implementation.
-
-### Bug Fixes
-
-* [#11354](https://github.com/cosmos/cosmos-sdk/pull/11355) Added missing pagination flag for `bank q total` query.
-* (store) [#11177](https://github.com/cosmos/cosmos-sdk/pull/11177) Update the prune `everything` strategy to store the last two heights.
-* (store) [#11117](https://github.com/cosmos/cosmos-sdk/pull/11117) Fix data race in store trace component
-* (x/authz) [#11252](https://github.com/cosmos/cosmos-sdk/pull/11252) Allow insufficient funds error for authz simulation
-
-### Improvements
-
-* [#9576](https://github.com/cosmos/cosmos-sdk/pull/9576) Add debug error message to query result when enabled
+- (x/bank) [#10771](https://github.com/cosmos/cosmos-sdk/pull/10771) Add safety check on bank module perms to allow module-specific mint restrictions (e.g. only minting a certain denom).
+- (x/bank) [#10771](https://github.com/cosmos/cosmos-sdk/pull/10771) Add `bank.BankKeeper.WithMintCoinsRestriction` function to restrict use of bank `MintCoins` usage. This function is not on the bank `Keeper` interface, so it's not API-breaking, but only additive on the keeper implementation.
+
+### Bug Fixes
+
+- [#11354](https://github.com/cosmos/cosmos-sdk/pull/11355) Added missing pagination flag for `bank q total` query.
+- (store) [#11177](https://github.com/cosmos/cosmos-sdk/pull/11177) Update the prune `everything` strategy to store the last two heights.
+- (store) [#11117](https://github.com/cosmos/cosmos-sdk/pull/11117) Fix data race in store trace component
+- (x/authz) [#11252](https://github.com/cosmos/cosmos-sdk/pull/11252) Allow insufficient funds error for authz simulation
+
+### Improvements
+
+- [#9576](https://github.com/cosmos/cosmos-sdk/pull/9576) Add debug error message to query result when enabled
 
 ## [v0.44.6](https://github.com/cosmos/cosmos-sdk/releases/tag/v0.44.6) - 2022-02-02
 
 ### Features
 
-* [#11124](https://github.com/cosmos/cosmos-sdk/pull/11124) Add `GetAllVersions` to application store
-
-### Bug Fixes
-
-* (grpc) [#10985](https://github.com/cosmos/cosmos-sdk/pull/10992) The `/cosmos/tx/v1beta1/txs/{hash}` endpoint returns a 404 when a tx does not exist.
-* (std/codec) [/#10595](https://github.com/cosmos/cosmos-sdk/pull/10595) Add evidence to std/codec to be able to decode evidence in client interactions. 
-* [#10725](https://github.com/cosmos/cosmos-sdk/pull/10725) populate `ctx.ConsensusParams` for begin/end blockers.
-* [#10061](https://github.com/cosmos/cosmos-sdk/pull/10061) and [#10515](https://github.com/cosmos/cosmos-sdk/pull/10515) Ensure that `LegacyAminoPubKey` struct correctly unmarshals from JSON
-
-### Improvements
-
-* [#10823](https://github.com/cosmos/cosmos-sdk/pull/10823) updated ambiguous cli description for creating feegrant.
+- [#11124](https://github.com/cosmos/cosmos-sdk/pull/11124) Add `GetAllVersions` to application store
+
+### Bug Fixes
+
+- (grpc) [#10985](https://github.com/cosmos/cosmos-sdk/pull/10992) The `/cosmos/tx/v1beta1/txs/{hash}` endpoint returns a 404 when a tx does not exist.
+- (std/codec) [/#10595](https://github.com/cosmos/cosmos-sdk/pull/10595) Add evidence to std/codec to be able to decode evidence in client interactions.
+- [#10725](https://github.com/cosmos/cosmos-sdk/pull/10725) populate `ctx.ConsensusParams` for begin/end blockers.
+- [#10061](https://github.com/cosmos/cosmos-sdk/pull/10061) and [#10515](https://github.com/cosmos/cosmos-sdk/pull/10515) Ensure that `LegacyAminoPubKey` struct correctly unmarshals from JSON
+
+### Improvements
+
+- [#10823](https://github.com/cosmos/cosmos-sdk/pull/10823) updated ambiguous cli description for creating feegrant.
 
 ## [v0.44.5](https://github.com/cosmos/cosmos-sdk/releases/tag/v0.44.5) - 2021-12-02
 
 ### Improvements
 
-* (baseapp) [#10631](https://github.com/cosmos/cosmos-sdk/pull/10631)  Emit ante events even for the failed txs.
-* (store) [#10741](https://github.com/cosmos/cosmos-sdk/pull/10741) Significantly speedup iterator creation after delete heavy workloads. Significantly improves IBC migration times.
-
-### Bug Fixes
-
-* [#10648](https://github.com/cosmos/cosmos-sdk/pull/10648) Upgrade IAVL to 0.17.3 to solve race condition bug in IAVL.
+- (baseapp) [#10631](https://github.com/cosmos/cosmos-sdk/pull/10631) Emit ante events even for the failed txs.
+- (store) [#10741](https://github.com/cosmos/cosmos-sdk/pull/10741) Significantly speedup iterator creation after delete heavy workloads. Significantly improves IBC migration times.
+
+### Bug Fixes
+
+- [#10648](https://github.com/cosmos/cosmos-sdk/pull/10648) Upgrade IAVL to 0.17.3 to solve race condition bug in IAVL.
 
 ## [v0.44.4](https://github.com/cosmos/cosmos-sdk/releases/tag/v0.44.4) - 2021-11-25
 
 ### Improvements
 
-* (types) [#10630](https://github.com/cosmos/cosmos-sdk/pull/10630) Add an `Events` field to the `TxResponse` type that captures _all_ events emitted by a transaction, unlike `Logs` which only contains events emitted during message execution.
-* (x/upgrade) [#10532](https://github.com/cosmos/cosmos-sdk/pull/10532)  Add `keeper.DumpUpgradeInfoWithInfoToDisk` to include `Plan.Info` in the upgrade-info file.
-* (store) [#10544](https://github.com/cosmos/cosmos-sdk/pull/10544) Use the new IAVL iterator structure which significantly improves iterator performance.
-
-### Bug Fixes
-
-* [#10827](https://github.com/cosmos/cosmos-sdk/pull/10827) Create query `Context` with requested block height
-* [#10414](https://github.com/cosmos/cosmos-sdk/pull/10414) Use `sdk.GetConfig().GetFullBIP44Path()` instead `sdk.FullFundraiserPath` to generate key
-* (bank) [#10394](https://github.com/cosmos/cosmos-sdk/pull/10394) Fix: query account balance by ibc denom.
-* [\10608](https://github.com/cosmos/cosmos-sdk/pull/10608) Change the order of module migration by pushing x/auth to the end. Auth module depends on other modules and should be run last. We have updated the documentation to provide more details how to change module migration order. This is technically a breaking change, but only impacts updates between the upgrades with version change, hence migrating from the previous patch release doesn't cause new migration and doesn't break the state.
-* [#10674](https://github.com/cosmos/cosmos-sdk/pull/10674) Fix issue with `Error.Wrap` and `Error.Wrapf` usage with `errors.Is`.
+- (types) [#10630](https://github.com/cosmos/cosmos-sdk/pull/10630) Add an `Events` field to the `TxResponse` type that captures _all_ events emitted by a transaction, unlike `Logs` which only contains events emitted during message execution.
+- (x/upgrade) [#10532](https://github.com/cosmos/cosmos-sdk/pull/10532) Add `keeper.DumpUpgradeInfoWithInfoToDisk` to include `Plan.Info` in the upgrade-info file.
+- (store) [#10544](https://github.com/cosmos/cosmos-sdk/pull/10544) Use the new IAVL iterator structure which significantly improves iterator performance.
+
+### Bug Fixes
+
+- [#10827](https://github.com/cosmos/cosmos-sdk/pull/10827) Create query `Context` with requested block height
+- [#10414](https://github.com/cosmos/cosmos-sdk/pull/10414) Use `sdk.GetConfig().GetFullBIP44Path()` instead `sdk.FullFundraiserPath` to generate key
+- (bank) [#10394](https://github.com/cosmos/cosmos-sdk/pull/10394) Fix: query account balance by ibc denom.
+- [\10608](https://github.com/cosmos/cosmos-sdk/pull/10608) Change the order of module migration by pushing x/auth to the end. Auth module depends on other modules and should be run last. We have updated the documentation to provide more details how to change module migration order. This is technically a breaking change, but only impacts updates between the upgrades with version change, hence migrating from the previous patch release doesn't cause new migration and doesn't break the state.
+- [#10674](https://github.com/cosmos/cosmos-sdk/pull/10674) Fix issue with `Error.Wrap` and `Error.Wrapf` usage with `errors.Is`.
 
 ## [v0.44.3](https://github.com/cosmos/cosmos-sdk/releases/tag/v0.44.3) - 2021-10-21
 
 ### Improvements
 
-* [#10768](https://github.com/cosmos/cosmos-sdk/pull/10768) Added extra logging for tracking in-place store migrations
-* [#10262](https://github.com/cosmos/cosmos-sdk/pull/10262) Remove unnecessary logging in `x/feegrant` simulation.
-* [#10327](https://github.com/cosmos/cosmos-sdk/pull/10327) Add null guard for possible nil `Amount` in tx fee `Coins`
-* [#10339](https://github.com/cosmos/cosmos-sdk/pull/10339) Improve performance of `removeZeroCoins` by only allocating memory when necessary
-* [#10045](https://github.com/cosmos/cosmos-sdk/pull/10045) Revert [#8549](https://github.com/cosmos/cosmos-sdk/pull/8549). Do not route grpc queries through Tendermint.
-* (deps) [#10375](https://github.com/cosmos/cosmos-sdk/pull/10375) Bump Tendermint to [v0.34.14](https://github.com/tendermint/tendermint/releases/tag/v0.34.14).
-* [#10024](https://github.com/cosmos/cosmos-sdk/pull/10024) `store/cachekv` performance improvement by reduced growth factor for iterator ranging by using binary searches to find dirty items when unsorted key count >= 1024.
-
-### Bug Fixes
-
-* (client) [#10226](https://github.com/cosmos/cosmos-sdk/pull/10226) Fix --home flag parsing.
-* (rosetta) [#10340](https://github.com/cosmos/cosmos-sdk/pull/10340) Use `GenesisChunked(ctx)` instead `Genesis(ctx)` to get genesis block height
+- [#10768](https://github.com/cosmos/cosmos-sdk/pull/10768) Added extra logging for tracking in-place store migrations
+- [#10262](https://github.com/cosmos/cosmos-sdk/pull/10262) Remove unnecessary logging in `x/feegrant` simulation.
+- [#10327](https://github.com/cosmos/cosmos-sdk/pull/10327) Add null guard for possible nil `Amount` in tx fee `Coins`
+- [#10339](https://github.com/cosmos/cosmos-sdk/pull/10339) Improve performance of `removeZeroCoins` by only allocating memory when necessary
+- [#10045](https://github.com/cosmos/cosmos-sdk/pull/10045) Revert [#8549](https://github.com/cosmos/cosmos-sdk/pull/8549). Do not route grpc queries through Tendermint.
+- (deps) [#10375](https://github.com/cosmos/cosmos-sdk/pull/10375) Bump Tendermint to [v0.34.14](https://github.com/tendermint/tendermint/releases/tag/v0.34.14).
+- [#10024](https://github.com/cosmos/cosmos-sdk/pull/10024) `store/cachekv` performance improvement by reduced growth factor for iterator ranging by using binary searches to find dirty items when unsorted key count >= 1024.
+
+### Bug Fixes
+
+- (client) [#10226](https://github.com/cosmos/cosmos-sdk/pull/10226) Fix --home flag parsing.
+- (rosetta) [#10340](https://github.com/cosmos/cosmos-sdk/pull/10340) Use `GenesisChunked(ctx)` instead `Genesis(ctx)` to get genesis block height
 
 ## [v0.44.2](https://github.com/cosmos/cosmos-sdk/releases/tag/v0.44.2) - 2021-10-12
 
@@ -697,333 +694,327 @@
 
 ### Improvements
 
-* (store) [#10040](https://github.com/cosmos/cosmos-sdk/pull/10040) Bump IAVL to v0.17.1 which includes performance improvements on a batch load.
-* (types) [#10021](https://github.com/cosmos/cosmos-sdk/pull/10021) Speedup coins.AmountOf(), by removing many intermittent regex calls.
-* [#10077](https://github.com/cosmos/cosmos-sdk/pull/10077) Remove telemetry on `GasKV` and `CacheKV` store Get/Set operations, significantly improving their performance.
-* (store) [#10026](https://github.com/cosmos/cosmos-sdk/pull/10026) Improve CacheKVStore datastructures / algorithms, to no longer take O(N^2) time when interleaving iterators and insertions.
-
-### Bug Fixes
-
-* [#9969](https://github.com/cosmos/cosmos-sdk/pull/9969) fix: use keyring in config for add-genesis-account cmd.
-* (x/genutil) [#10104](https://github.com/cosmos/cosmos-sdk/pull/10104) Ensure the `init` command reads the `--home` flag value correctly.
-* (x/feegrant) [#10049](https://github.com/cosmos/cosmos-sdk/issues/10049) Fixed the error message when `period` or `period-limit` flag is not set on a feegrant grant transaction.
+- (store) [#10040](https://github.com/cosmos/cosmos-sdk/pull/10040) Bump IAVL to v0.17.1 which includes performance improvements on a batch load.
+- (types) [#10021](https://github.com/cosmos/cosmos-sdk/pull/10021) Speedup coins.AmountOf(), by removing many intermittent regex calls.
+- [#10077](https://github.com/cosmos/cosmos-sdk/pull/10077) Remove telemetry on `GasKV` and `CacheKV` store Get/Set operations, significantly improving their performance.
+- (store) [#10026](https://github.com/cosmos/cosmos-sdk/pull/10026) Improve CacheKVStore datastructures / algorithms, to no longer take O(N^2) time when interleaving iterators and insertions.
+
+### Bug Fixes
+
+- [#9969](https://github.com/cosmos/cosmos-sdk/pull/9969) fix: use keyring in config for add-genesis-account cmd.
+- (x/genutil) [#10104](https://github.com/cosmos/cosmos-sdk/pull/10104) Ensure the `init` command reads the `--home` flag value correctly.
+- (x/feegrant) [#10049](https://github.com/cosmos/cosmos-sdk/issues/10049) Fixed the error message when `period` or `period-limit` flag is not set on a feegrant grant transaction.
 
 ### Client Breaking Changes
 
-* [#9879](https://github.com/cosmos/cosmos-sdk/pull/9879) Modify ABCI Queries to use `abci.QueryRequest` Height field if it is non-zero, otherwise continue using context height.
+- [#9879](https://github.com/cosmos/cosmos-sdk/pull/9879) Modify ABCI Queries to use `abci.QueryRequest` Height field if it is non-zero, otherwise continue using context height.
 
 ## [v0.44.0](https://github.com/cosmos/cosmos-sdk/releases/tag/v0.44.0) - 2021-09-01
 
 ### Features
 
-* [#9860](https://github.com/cosmos/cosmos-sdk/pull/9860) Emit transaction fee in ante handler fee decorator. The event type is `tx` and the attribute is `fee`.
-
-### Improvements
-
-* (deps) [#9956](https://github.com/cosmos/cosmos-sdk/pull/9956) Bump Tendermint to [v0.34.12](https://github.com/tendermint/tendermint/releases/tag/v0.34.12).
+- [#9860](https://github.com/cosmos/cosmos-sdk/pull/9860) Emit transaction fee in ante handler fee decorator. The event type is `tx` and the attribute is `fee`.
+
+### Improvements
+
+- (deps) [#9956](https://github.com/cosmos/cosmos-sdk/pull/9956) Bump Tendermint to [v0.34.12](https://github.com/tendermint/tendermint/releases/tag/v0.34.12).
 
 ### Deprecated
 
-* (x/upgrade) [#9906](https://github.com/cosmos/cosmos-sdk/pull/9906) Deprecate `UpgradeConsensusState` gRPC query since this functionality is only used for IBC, which now has its own [IBC replacement](https://github.com/cosmos/ibc-go/blob/2c880a22e9f9cc75f62b527ca94aa75ce1106001/proto/ibc/core/client/v1/query.proto#L54)
-
-### Bug Fixes
-
-* [#9965](https://github.com/cosmos/cosmos-sdk/pull/9965) Fixed `simd version` command output to report the right release tag.
-* (x/upgrade) [#10189](https://github.com/cosmos/cosmos-sdk/issues/10189) Removed potential sources of non-determinism in upgrades.
+- (x/upgrade) [#9906](https://github.com/cosmos/cosmos-sdk/pull/9906) Deprecate `UpgradeConsensusState` gRPC query since this functionality is only used for IBC, which now has its own [IBC replacement](https://github.com/cosmos/ibc-go/blob/2c880a22e9f9cc75f62b527ca94aa75ce1106001/proto/ibc/core/client/v1/query.proto#L54)
+
+### Bug Fixes
+
+- [#9965](https://github.com/cosmos/cosmos-sdk/pull/9965) Fixed `simd version` command output to report the right release tag.
+- (x/upgrade) [#10189](https://github.com/cosmos/cosmos-sdk/issues/10189) Removed potential sources of non-determinism in upgrades.
 
 ### Client Breaking Changes
 
-* [#10041](https://github.com/cosmos/cosmos-sdk/pull/10041) Remove broadcast & encode legacy REST endpoints. Please see the [REST Endpoints Migration guide](https://docs.cosmos.network/v0.45/migrations/rest.html) to migrate to the new REST endpoints.
+- [#10041](https://github.com/cosmos/cosmos-sdk/pull/10041) Remove broadcast & encode legacy REST endpoints. Please see the [REST Endpoints Migration guide](https://docs.cosmos.network/v0.45/migrations/rest.html) to migrate to the new REST endpoints.
 
 ## [v0.43.0](https://github.com/cosmos/cosmos-sdk/releases/tag/v0.43.0) - 2021-08-10
 
 ### Features
 
-* [#6711](https://github.com/cosmos/cosmos-sdk/pull/6711) Make integration test suites reusable by apps, tests are exported in each module's `client/testutil` package.
-* [#8077](https://github.com/cosmos/cosmos-sdk/pull/8077) Added support for grpc-web, enabling browsers to communicate with a chain's gRPC server
-* [#8965](https://github.com/cosmos/cosmos-sdk/pull/8965) cosmos reflection now provides more information on the application such as: deliverable msgs, sdk.Config info etc (still in alpha stage).
-* [#8520](https://github.com/cosmos/cosmos-sdk/pull/8520) Add support for permanently locked vesting accounts.
-* [#8559](https://github.com/cosmos/cosmos-sdk/pull/8559) Added Protobuf compatible secp256r1 ECDSA signatures.
-* [#8786](https://github.com/cosmos/cosmos-sdk/pull/8786) Enabled secp256r1 in x/auth.
-* (rosetta) [#8729](https://github.com/cosmos/cosmos-sdk/pull/8729) Data API fully supports balance tracking. Construction API can now construct any message supported by the application.
-* [#8754](https://github.com/cosmos/cosmos-sdk/pull/8875) Added support for reverse iteration to pagination.
-* (types) [#9079](https://github.com/cosmos/cosmos-sdk/issues/9079) Add `AddAmount`/`SubAmount` methods to `sdk.Coin`.
-* [#9088](https://github.com/cosmos/cosmos-sdk/pull/9088) Added implementation to ADR-28 Derived Addresses.
-* [#9133](https://github.com/cosmos/cosmos-sdk/pull/9133) Added hooks for governance actions.
-* (x/staking) [#9214](https://github.com/cosmos/cosmos-sdk/pull/9214) Added `new_shares` attribute inside `EventTypeDelegate` event.
-* [#9382](https://github.com/cosmos/cosmos-sdk/pull/9382) feat: add Dec.Float64() function.
-* [#9457](https://github.com/cosmos/cosmos-sdk/pull/9457) Add amino support for x/authz and x/feegrant Msgs.
-* [#9498](https://github.com/cosmos/cosmos-sdk/pull/9498) Added `Codec: codec.Codec` attribute to `client/Context` structure.
-* [#9540](https://github.com/cosmos/cosmos-sdk/pull/9540) Add output flag for query txs command.
-* (errors) [#8845](https://github.com/cosmos/cosmos-sdk/pull/8845) Add `Error.Wrap` handy method
-* [#8518](https://github.com/cosmos/cosmos-sdk/pull/8518) Help users of multisig wallets debug signature issues.
-* [#9573](https://github.com/cosmos/cosmos-sdk/pull/9573) ADR 040 implementation: New DB interface
-* [#9952](https://github.com/cosmos/cosmos-sdk/pull/9952) ADR 040: Implement in-memory DB backend
-* [#9848](https://github.com/cosmos/cosmos-sdk/pull/9848) ADR-040: Implement BadgerDB backend
-* [#9851](https://github.com/cosmos/cosmos-sdk/pull/9851) ADR-040: Implement RocksDB backend
-* [#10308](https://github.com/cosmos/cosmos-sdk/pull/10308) ADR-040: Implement DBConnection.Revert
-* [#9892](https://github.com/cosmos/cosmos-sdk/pull/9892) ADR-040: KV Store with decoupled storage and state commitment
-
+- [#6711](https://github.com/cosmos/cosmos-sdk/pull/6711) Make integration test suites reusable by apps, tests are exported in each module's `client/testutil` package.
+- [#8077](https://github.com/cosmos/cosmos-sdk/pull/8077) Added support for grpc-web, enabling browsers to communicate with a chain's gRPC server
+- [#8965](https://github.com/cosmos/cosmos-sdk/pull/8965) cosmos reflection now provides more information on the application such as: deliverable msgs, sdk.Config info etc (still in alpha stage).
+- [#8520](https://github.com/cosmos/cosmos-sdk/pull/8520) Add support for permanently locked vesting accounts.
+- [#8559](https://github.com/cosmos/cosmos-sdk/pull/8559) Added Protobuf compatible secp256r1 ECDSA signatures.
+- [#8786](https://github.com/cosmos/cosmos-sdk/pull/8786) Enabled secp256r1 in x/auth.
+- (rosetta) [#8729](https://github.com/cosmos/cosmos-sdk/pull/8729) Data API fully supports balance tracking. Construction API can now construct any message supported by the application.
+- [#8754](https://github.com/cosmos/cosmos-sdk/pull/8875) Added support for reverse iteration to pagination.
+- (types) [#9079](https://github.com/cosmos/cosmos-sdk/issues/9079) Add `AddAmount`/`SubAmount` methods to `sdk.Coin`.
+- [#9088](https://github.com/cosmos/cosmos-sdk/pull/9088) Added implementation to ADR-28 Derived Addresses.
+- [#9133](https://github.com/cosmos/cosmos-sdk/pull/9133) Added hooks for governance actions.
+- (x/staking) [#9214](https://github.com/cosmos/cosmos-sdk/pull/9214) Added `new_shares` attribute inside `EventTypeDelegate` event.
+- [#9382](https://github.com/cosmos/cosmos-sdk/pull/9382) feat: add Dec.Float64() function.
+- [#9457](https://github.com/cosmos/cosmos-sdk/pull/9457) Add amino support for x/authz and x/feegrant Msgs.
+- [#9498](https://github.com/cosmos/cosmos-sdk/pull/9498) Added `Codec: codec.Codec` attribute to `client/Context` structure.
+- [#9540](https://github.com/cosmos/cosmos-sdk/pull/9540) Add output flag for query txs command.
+- (errors) [#8845](https://github.com/cosmos/cosmos-sdk/pull/8845) Add `Error.Wrap` handy method
+- [#8518](https://github.com/cosmos/cosmos-sdk/pull/8518) Help users of multisig wallets debug signature issues.
+- [#9573](https://github.com/cosmos/cosmos-sdk/pull/9573) ADR 040 implementation: New DB interface
+- [#9952](https://github.com/cosmos/cosmos-sdk/pull/9952) ADR 040: Implement in-memory DB backend
+- [#9848](https://github.com/cosmos/cosmos-sdk/pull/9848) ADR-040: Implement BadgerDB backend
+- [#9851](https://github.com/cosmos/cosmos-sdk/pull/9851) ADR-040: Implement RocksDB backend
+- [#10308](https://github.com/cosmos/cosmos-sdk/pull/10308) ADR-040: Implement DBConnection.Revert
+- [#9892](https://github.com/cosmos/cosmos-sdk/pull/9892) ADR-040: KV Store with decoupled storage and state commitment
 
 ### Client Breaking Changes
 
-* [#8363](https://github.com/cosmos/cosmos-sdk/pull/8363) Addresses no longer have a fixed 20-byte length. From the SDK modules' point of view, any 1-255 bytes-long byte array is a valid address.
-* (crypto/ed25519) [#8690] Adopt zip1215 ed2559 verification rules.
-* [#8849](https://github.com/cosmos/cosmos-sdk/pull/8849) Upgrade module no longer supports time based upgrades.
-* [#7477](https://github.com/cosmos/cosmos-sdk/pull/7477) Changed Bech32 Public Key serialization in the client facing functionality (CLI, MsgServer, QueryServer):
-    * updated the keyring display structure (it uses protobuf JSON serialization) - the output is more verbose.
-    * Renamed `MarshalAny` and `UnmarshalAny` to `MarshalInterface` and `UnmarshalInterface` respectively. These functions must take an interface as parameter (not a concrete type nor `Any` object). Underneath they use `Any` wrapping for correct protobuf serialization.
-    * CLI: removed `--text` flag from `show-node-id` command; the text format for public keys is not used any more - instead we use ProtoJSON.
-* (store) [#8790](https://github.com/cosmos/cosmos-sdk/pull/8790) Reduce gas costs by 10x for transient store operations.
-* [#9139](https://github.com/cosmos/cosmos-sdk/pull/9139) Querying events:
-    * via `ServiceMsg` TypeURLs (e.g. `message.action='/cosmos.bank.v1beta1.Msg/Send'`) does not work anymore,
-    * via legacy `msg.Type()` (e.g. `message.action='send'`) is being deprecated, new `Msg`s won't emit these events.
-    * Please use concrete `Msg` TypeURLs instead (e.g. `message.action='/cosmos.bank.v1beta1.MsgSend'`).
-* [#9859](https://github.com/cosmos/cosmos-sdk/pull/9859) The `default` pruning strategy now keeps the last 362880 blocks instead of 100. 362880 equates to roughly enough blocks to cover the entire unbonding period assuming a 21 day unbonding period and 5s block time.
-* [#9785](https://github.com/cosmos/cosmos-sdk/issues/9785) Missing coin denomination in logs
-
+- [#8363](https://github.com/cosmos/cosmos-sdk/pull/8363) Addresses no longer have a fixed 20-byte length. From the SDK modules' point of view, any 1-255 bytes-long byte array is a valid address.
+- (crypto/ed25519) [#8690] Adopt zip1215 ed2559 verification rules.
+- [#8849](https://github.com/cosmos/cosmos-sdk/pull/8849) Upgrade module no longer supports time based upgrades.
+- [#7477](https://github.com/cosmos/cosmos-sdk/pull/7477) Changed Bech32 Public Key serialization in the client facing functionality (CLI, MsgServer, QueryServer):
+  - updated the keyring display structure (it uses protobuf JSON serialization) - the output is more verbose.
+  - Renamed `MarshalAny` and `UnmarshalAny` to `MarshalInterface` and `UnmarshalInterface` respectively. These functions must take an interface as parameter (not a concrete type nor `Any` object). Underneath they use `Any` wrapping for correct protobuf serialization.
+  - CLI: removed `--text` flag from `show-node-id` command; the text format for public keys is not used any more - instead we use ProtoJSON.
+- (store) [#8790](https://github.com/cosmos/cosmos-sdk/pull/8790) Reduce gas costs by 10x for transient store operations.
+- [#9139](https://github.com/cosmos/cosmos-sdk/pull/9139) Querying events:
+  - via `ServiceMsg` TypeURLs (e.g. `message.action='/cosmos.bank.v1beta1.Msg/Send'`) does not work anymore,
+  - via legacy `msg.Type()` (e.g. `message.action='send'`) is being deprecated, new `Msg`s won't emit these events.
+  - Please use concrete `Msg` TypeURLs instead (e.g. `message.action='/cosmos.bank.v1beta1.MsgSend'`).
+- [#9859](https://github.com/cosmos/cosmos-sdk/pull/9859) The `default` pruning strategy now keeps the last 362880 blocks instead of 100. 362880 equates to roughly enough blocks to cover the entire unbonding period assuming a 21 day unbonding period and 5s block time.
+- [#9785](https://github.com/cosmos/cosmos-sdk/issues/9785) Missing coin denomination in logs
 
 ### API Breaking Changes
 
-* (keyring) [#8662](https://github.com/cosmos/cosmos-sdk/pull/8662) `NewMnemonic` now receives an additional `passphrase` argument to secure the key generated by the bip39 mnemonic.
-* (x/bank) [#8473](https://github.com/cosmos/cosmos-sdk/pull/8473) Bank keeper does not expose unsafe balance changing methods such as `SetBalance`, `SetSupply` etc.
-* (x/staking) [#8473](https://github.com/cosmos/cosmos-sdk/pull/8473) On genesis init, if non bonded pool and bonded pool balance, coming from the bank module, does not match what is saved in the staking state, the initialization will panic.
-* (x/gov) [#8473](https://github.com/cosmos/cosmos-sdk/pull/8473) On genesis init, if the gov module account balance, coming from bank module state, does not match the one in gov module state, the initialization will panic.
-* (x/distribution) [#8473](https://github.com/cosmos/cosmos-sdk/pull/8473) On genesis init, if the distribution module account balance, coming from bank module state, does not match the one in distribution module state, the initialization will panic.
-* (client/keys) [#8500](https://github.com/cosmos/cosmos-sdk/pull/8500) `InfoImporter` interface is removed from legacy keybase.
-* (x/staking) [#8505](https://github.com/cosmos/cosmos-sdk/pull/8505) `sdk.PowerReduction` has been renamed to `sdk.DefaultPowerReduction`, and most staking functions relying on power reduction take a new function argument, instead of relying on that global variable.
-* [#8629](https://github.com/cosmos/cosmos-sdk/pull/8629) Deprecated `SetFullFundraiserPath` from `Config` in favor of `SetPurpose` and `SetCoinType`.
-* (x/upgrade) [#8673](https://github.com/cosmos/cosmos-sdk/pull/8673) Remove IBC logic from x/upgrade. Deprecates IBC fields in an Upgrade Plan, an error will be thrown if they are set. IBC upgrade logic moved to 02-client and an IBC UpgradeProposal is added.
-* (x/bank) [#8517](https://github.com/cosmos/cosmos-sdk/pull/8517) `SupplyI` interface and `Supply` are removed and uses `sdk.Coins` for supply tracking
-* (x/upgrade) [#8743](https://github.com/cosmos/cosmos-sdk/pull/8743) `UpgradeHandler` includes a new argument `VersionMap` which helps facilitate in-place migrations.
-* (x/auth) [#8129](https://github.com/cosmos/cosmos-sdk/pull/8828) Updated `SigVerifiableTx.GetPubKeys` method signature to return error.
-* (x/upgrade) [\7487](https://github.com/cosmos/cosmos-sdk/pull/8897) Upgrade `Keeper` takes new argument `ProtocolVersionSetter` which implements setting a protocol version on baseapp.
-* (baseapp) [\7487](https://github.com/cosmos/cosmos-sdk/pull/8897) BaseApp's fields appVersion and version were swapped to match Tendermint's fields.
-* [#8682](https://github.com/cosmos/cosmos-sdk/pull/8682) `ante.NewAnteHandler` updated to receive all positional params as `ante.HandlerOptions` struct. If required fields aren't set, throws error accordingly.
-* (x/staking/types) [#7447](https://github.com/cosmos/cosmos-sdk/issues/7447) Remove bech32 PubKey support:
-    * `ValidatorI` interface update: `GetConsPubKey` renamed to `TmConsPubKey` (this is to clarify the return type: consensus public key must be a tendermint key); `TmConsPubKey`, `GetConsAddr` methods return error.
-    * `Validator` updated according to the `ValidatorI` changes described above.
-    * `ToTmValidator` function: added `error` to return values.
-    * `Validator.ConsensusPubkey` type changed from `string` to `codectypes.Any`.
-    * `MsgCreateValidator.Pubkey` type changed from `string` to `codectypes.Any`.
-* (client) [#8926](https://github.com/cosmos/cosmos-sdk/pull/8926) `client/tx.PrepareFactory` has been converted to a private function, as it's only used internally.
-* (auth/tx) [#8926](https://github.com/cosmos/cosmos-sdk/pull/8926) The `ProtoTxProvider` interface used as a workaround for transaction simulation has been removed.
-* (x/bank) [#8798](https://github.com/cosmos/cosmos-sdk/pull/8798) `GetTotalSupply` is removed in favour of `GetPaginatedTotalSupply`
-* (keyring) [#8739](https://github.com/cosmos/cosmos-sdk/pull/8739) Rename InfoImporter -> LegacyInfoImporter.
-* (x/bank/types) [#9061](https://github.com/cosmos/cosmos-sdk/pull/9061) `AddressFromBalancesStore` now returns an error for invalid key instead of panic.
-* (x/auth) [#9144](https://github.com/cosmos/cosmos-sdk/pull/9144) The `NewTxTimeoutHeightDecorator` antehandler has been converted from a struct to a function.
-* (codec) [#9226](https://github.com/cosmos/cosmos-sdk/pull/9226) Rename codec interfaces and methods, to follow a general Go interfaces:
-    * `codec.Marshaler` → `codec.Codec` (this defines objects which serialize other objects)
-    * `codec.BinaryMarshaler` → `codec.BinaryCodec`
-    * `codec.JSONMarshaler` → `codec.JSONCodec`
-    * Removed `BinaryBare` suffix from `BinaryCodec` methods (`MarshalBinaryBare`, `UnmarshalBinaryBare`, ...)
-    * Removed `Binary` infix from `BinaryCodec` methods (`MarshalBinaryLengthPrefixed`, `UnmarshalBinaryLengthPrefixed`, ...)
-* [#9139](https://github.com/cosmos/cosmos-sdk/pull/9139) `ServiceMsg` TypeURLs (e.g. `/cosmos.bank.v1beta1.Msg/Send`) have been removed, as they don't comply to the Probobuf `Any` spec. Please use `Msg` type TypeURLs (e.g. `/cosmos.bank.v1beta1.MsgSend`). This has multiple consequences:
-    * The `sdk.ServiceMsg` struct has been removed.
-    * `sdk.Msg` now only contains `ValidateBasic` and `GetSigners` methods. The remaining methods `GetSignBytes`, `Route` and `Type` are moved to `legacytx.LegacyMsg`.
-    * The `RegisterCustomTypeURL` function and the `cosmos.base.v1beta1.ServiceMsg` interface have been removed from the interface registry.
-* (codec) [#9251](https://github.com/cosmos/cosmos-sdk/pull/9251) Rename `clientCtx.JSONMarshaler` to `clientCtx.JSONCodec` as per #9226.
-* (x/bank) [#9271](https://github.com/cosmos/cosmos-sdk/pull/9271) SendEnabledCoin(s) renamed to IsSendEnabledCoin(s) to better reflect its functionality.
-* (x/bank) [#9550](https://github.com/cosmos/cosmos-sdk/pull/9550) `server.InterceptConfigsPreRunHandler` now takes 2 additional arguments: customAppConfigTemplate and customAppConfig. If you don't need to customize these, simply put `""` and `nil`.
-* [#8245](https://github.com/cosmos/cosmos-sdk/pull/8245) Removed `simapp.MakeCodecs` and use `simapp.MakeTestEncodingConfig` instead.
-* (x/capability) [#9836](https://github.com/cosmos/cosmos-sdk/pull/9836) Removed `InitializeAndSeal(ctx sdk.Context)` and replaced with `Seal()`. App must add x/capability module to the begin blockers which will assure that the x/capability keeper is properly initialized. The x/capability begin blocker must be run before any other module which uses x/capability.
+- (keyring) [#8662](https://github.com/cosmos/cosmos-sdk/pull/8662) `NewMnemonic` now receives an additional `passphrase` argument to secure the key generated by the bip39 mnemonic.
+- (x/bank) [#8473](https://github.com/cosmos/cosmos-sdk/pull/8473) Bank keeper does not expose unsafe balance changing methods such as `SetBalance`, `SetSupply` etc.
+- (x/staking) [#8473](https://github.com/cosmos/cosmos-sdk/pull/8473) On genesis init, if non bonded pool and bonded pool balance, coming from the bank module, does not match what is saved in the staking state, the initialization will panic.
+- (x/gov) [#8473](https://github.com/cosmos/cosmos-sdk/pull/8473) On genesis init, if the gov module account balance, coming from bank module state, does not match the one in gov module state, the initialization will panic.
+- (x/distribution) [#8473](https://github.com/cosmos/cosmos-sdk/pull/8473) On genesis init, if the distribution module account balance, coming from bank module state, does not match the one in distribution module state, the initialization will panic.
+- (client/keys) [#8500](https://github.com/cosmos/cosmos-sdk/pull/8500) `InfoImporter` interface is removed from legacy keybase.
+- (x/staking) [#8505](https://github.com/cosmos/cosmos-sdk/pull/8505) `sdk.PowerReduction` has been renamed to `sdk.DefaultPowerReduction`, and most staking functions relying on power reduction take a new function argument, instead of relying on that global variable.
+- [#8629](https://github.com/cosmos/cosmos-sdk/pull/8629) Deprecated `SetFullFundraiserPath` from `Config` in favor of `SetPurpose` and `SetCoinType`.
+- (x/upgrade) [#8673](https://github.com/cosmos/cosmos-sdk/pull/8673) Remove IBC logic from x/upgrade. Deprecates IBC fields in an Upgrade Plan, an error will be thrown if they are set. IBC upgrade logic moved to 02-client and an IBC UpgradeProposal is added.
+- (x/bank) [#8517](https://github.com/cosmos/cosmos-sdk/pull/8517) `SupplyI` interface and `Supply` are removed and uses `sdk.Coins` for supply tracking
+- (x/upgrade) [#8743](https://github.com/cosmos/cosmos-sdk/pull/8743) `UpgradeHandler` includes a new argument `VersionMap` which helps facilitate in-place migrations.
+- (x/auth) [#8129](https://github.com/cosmos/cosmos-sdk/pull/8828) Updated `SigVerifiableTx.GetPubKeys` method signature to return error.
+- (x/upgrade) [\7487](https://github.com/cosmos/cosmos-sdk/pull/8897) Upgrade `Keeper` takes new argument `ProtocolVersionSetter` which implements setting a protocol version on baseapp.
+- (baseapp) [\7487](https://github.com/cosmos/cosmos-sdk/pull/8897) BaseApp's fields appVersion and version were swapped to match Tendermint's fields.
+- [#8682](https://github.com/cosmos/cosmos-sdk/pull/8682) `ante.NewAnteHandler` updated to receive all positional params as `ante.HandlerOptions` struct. If required fields aren't set, throws error accordingly.
+- (x/staking/types) [#7447](https://github.com/cosmos/cosmos-sdk/issues/7447) Remove bech32 PubKey support:
+  - `ValidatorI` interface update: `GetConsPubKey` renamed to `TmConsPubKey` (this is to clarify the return type: consensus public key must be a tendermint key); `TmConsPubKey`, `GetConsAddr` methods return error.
+  - `Validator` updated according to the `ValidatorI` changes described above.
+  - `ToTmValidator` function: added `error` to return values.
+  - `Validator.ConsensusPubkey` type changed from `string` to `codectypes.Any`.
+  - `MsgCreateValidator.Pubkey` type changed from `string` to `codectypes.Any`.
+- (client) [#8926](https://github.com/cosmos/cosmos-sdk/pull/8926) `client/tx.PrepareFactory` has been converted to a private function, as it's only used internally.
+- (auth/tx) [#8926](https://github.com/cosmos/cosmos-sdk/pull/8926) The `ProtoTxProvider` interface used as a workaround for transaction simulation has been removed.
+- (x/bank) [#8798](https://github.com/cosmos/cosmos-sdk/pull/8798) `GetTotalSupply` is removed in favour of `GetPaginatedTotalSupply`
+- (keyring) [#8739](https://github.com/cosmos/cosmos-sdk/pull/8739) Rename InfoImporter -> LegacyInfoImporter.
+- (x/bank/types) [#9061](https://github.com/cosmos/cosmos-sdk/pull/9061) `AddressFromBalancesStore` now returns an error for invalid key instead of panic.
+- (x/auth) [#9144](https://github.com/cosmos/cosmos-sdk/pull/9144) The `NewTxTimeoutHeightDecorator` antehandler has been converted from a struct to a function.
+- (codec) [#9226](https://github.com/cosmos/cosmos-sdk/pull/9226) Rename codec interfaces and methods, to follow a general Go interfaces:
+  - `codec.Marshaler` → `codec.Codec` (this defines objects which serialize other objects)
+  - `codec.BinaryMarshaler` → `codec.BinaryCodec`
+  - `codec.JSONMarshaler` → `codec.JSONCodec`
+  - Removed `BinaryBare` suffix from `BinaryCodec` methods (`MarshalBinaryBare`, `UnmarshalBinaryBare`, ...)
+  - Removed `Binary` infix from `BinaryCodec` methods (`MarshalBinaryLengthPrefixed`, `UnmarshalBinaryLengthPrefixed`, ...)
+- [#9139](https://github.com/cosmos/cosmos-sdk/pull/9139) `ServiceMsg` TypeURLs (e.g. `/cosmos.bank.v1beta1.Msg/Send`) have been removed, as they don't comply to the Probobuf `Any` spec. Please use `Msg` type TypeURLs (e.g. `/cosmos.bank.v1beta1.MsgSend`). This has multiple consequences:
+  - The `sdk.ServiceMsg` struct has been removed.
+  - `sdk.Msg` now only contains `ValidateBasic` and `GetSigners` methods. The remaining methods `GetSignBytes`, `Route` and `Type` are moved to `legacytx.LegacyMsg`.
+  - The `RegisterCustomTypeURL` function and the `cosmos.base.v1beta1.ServiceMsg` interface have been removed from the interface registry.
+- (codec) [#9251](https://github.com/cosmos/cosmos-sdk/pull/9251) Rename `clientCtx.JSONMarshaler` to `clientCtx.JSONCodec` as per #9226.
+- (x/bank) [#9271](https://github.com/cosmos/cosmos-sdk/pull/9271) SendEnabledCoin(s) renamed to IsSendEnabledCoin(s) to better reflect its functionality.
+- (x/bank) [#9550](https://github.com/cosmos/cosmos-sdk/pull/9550) `server.InterceptConfigsPreRunHandler` now takes 2 additional arguments: customAppConfigTemplate and customAppConfig. If you don't need to customize these, simply put `""` and `nil`.
+- [#8245](https://github.com/cosmos/cosmos-sdk/pull/8245) Removed `simapp.MakeCodecs` and use `simapp.MakeTestEncodingConfig` instead.
+- (x/capability) [#9836](https://github.com/cosmos/cosmos-sdk/pull/9836) Removed `InitializeAndSeal(ctx sdk.Context)` and replaced with `Seal()`. App must add x/capability module to the begin blockers which will assure that the x/capability keeper is properly initialized. The x/capability begin blocker must be run before any other module which uses x/capability.
 
 ### State Machine Breaking
 
-* (x/{bank,distrib,gov,slashing,staking}) [#8363](https://github.com/cosmos/cosmos-sdk/issues/8363) Store keys have been modified to allow for variable-length addresses.
-* (x/evidence) [#8502](https://github.com/cosmos/cosmos-sdk/pull/8502) `HandleEquivocationEvidence` persists the evidence to state.
-* (x/gov) [#7733](https://github.com/cosmos/cosmos-sdk/pull/7733) ADR 037 Implementation: Governance Split Votes, use `MsgWeightedVote` to send a split vote. Sending a regular `MsgVote` will convert the underlying vote option into a weighted vote with weight 1.
-* (x/bank) [#8656](https://github.com/cosmos/cosmos-sdk/pull/8656) balance and supply are now correctly tracked via `coin_spent`, `coin_received`, `coinbase` and `burn` events.
-* (x/bank) [#8517](https://github.com/cosmos/cosmos-sdk/pull/8517) Supply is now stored and tracked as `sdk.Coins`
-* (x/bank) [#9051](https://github.com/cosmos/cosmos-sdk/pull/9051) Supply value is stored as `sdk.Int` rather than `string`.
-
+- (x/{bank,distrib,gov,slashing,staking}) [#8363](https://github.com/cosmos/cosmos-sdk/issues/8363) Store keys have been modified to allow for variable-length addresses.
+- (x/evidence) [#8502](https://github.com/cosmos/cosmos-sdk/pull/8502) `HandleEquivocationEvidence` persists the evidence to state.
+- (x/gov) [#7733](https://github.com/cosmos/cosmos-sdk/pull/7733) ADR 037 Implementation: Governance Split Votes, use `MsgWeightedVote` to send a split vote. Sending a regular `MsgVote` will convert the underlying vote option into a weighted vote with weight 1.
+- (x/bank) [#8656](https://github.com/cosmos/cosmos-sdk/pull/8656) balance and supply are now correctly tracked via `coin_spent`, `coin_received`, `coinbase` and `burn` events.
+- (x/bank) [#8517](https://github.com/cosmos/cosmos-sdk/pull/8517) Supply is now stored and tracked as `sdk.Coins`
+- (x/bank) [#9051](https://github.com/cosmos/cosmos-sdk/pull/9051) Supply value is stored as `sdk.Int` rather than `string`.
 
 ### CLI Breaking Changes
 
-* [#8880](https://github.com/cosmos/cosmos-sdk/pull/8880) The CLI `simd migrate v0.40 ...` command has been renamed to `simd migrate v0.42`.
-* [#8628](https://github.com/cosmos/cosmos-sdk/issues/8628) Commands no longer print outputs using `stderr` by default
-* [#9134](https://github.com/cosmos/cosmos-sdk/pull/9134) Renamed the CLI flag `--memo` to `--note`.
-* [#9291](https://github.com/cosmos/cosmos-sdk/pull/9291) Migration scripts prior to v0.38 have been removed from the CLI `migrate` command. The oldest supported migration is v0.39->v0.42.
-* [#9371](https://github.com/cosmos/cosmos-sdk/pull/9371) Non-zero default fees/Server will error if there's an empty value for min-gas-price in app.toml
-* [#9827](https://github.com/cosmos/cosmos-sdk/pull/9827) Ensure input parity of validator public key input between `tx staking create-validator` and `gentx`.
-* [#9621](https://github.com/cosmos/cosmos-sdk/pull/9621) Rollback [#9371](https://github.com/cosmos/cosmos-sdk/pull/9371) and log warning if there's an empty value for min-gas-price in app.toml
-
-### Improvements
-
-* (store) [#8012](https://github.com/cosmos/cosmos-sdk/pull/8012) Implementation of ADR-038 WriteListener and listen.KVStore
-* (x/bank) [#8614](https://github.com/cosmos/cosmos-sdk/issues/8614) Add `Name` and `Symbol` fields to denom metadata
-* (x/auth) [#8522](https://github.com/cosmos/cosmos-sdk/pull/8522) Allow to query all stored accounts
-* (crypto/types) [#8600](https://github.com/cosmos/cosmos-sdk/pull/8600) `CompactBitArray`: optimize the `NumTrueBitsBefore` method and add an `Equal` method.
-* (x/upgrade) [#8743](https://github.com/cosmos/cosmos-sdk/pull/8743) Add tracking module versions as per ADR-041
-* (types) [#8962](https://github.com/cosmos/cosmos-sdk/issues/8962) Add `Abs()` method to `sdk.Int`.
-* (x/bank) [#8950](https://github.com/cosmos/cosmos-sdk/pull/8950) Improve efficiency on supply updates.
-* (store) [#8811](https://github.com/cosmos/cosmos-sdk/pull/8811) store/cachekv: use typed `types/kv.List` instead of `container/list.List`. The change brings time spent on the time assertion cummulatively to 580ms down from 6.88s.
-* (keyring) [#8826](https://github.com/cosmos/cosmos-sdk/pull/8826) add trust to macOS Keychain for calling apps by default, avoiding repeating keychain popups that appears when dealing with keyring (key add, list, ...) operations.
-* (makefile) [#7933](https://github.com/cosmos/cosmos-sdk/issues/7933) Use Docker to generate swagger files.
-* (crypto/types) [#9196](https://github.com/cosmos/cosmos-sdk/pull/9196) Fix negative index accesses in CompactUnmarshal,GetIndex,SetIndex
-* (makefile) [#9192](https://github.com/cosmos/cosmos-sdk/pull/9192) Reuse proto containers in proto related jobs.
-* [#9205](https://github.com/cosmos/cosmos-sdk/pull/9205) Improve readability in `abci` handleQueryP2P
-* [#9231](https://github.com/cosmos/cosmos-sdk/pull/9231) Remove redundant staking errors.
-* [#9314](https://github.com/cosmos/cosmos-sdk/pull/9314) Update Rosetta SDK to upstream's latest release.
-* (gRPC-Web) [#9493](https://github.com/cosmos/cosmos-sdk/pull/9493) Add `EnableUnsafeCORS` flag to grpc-web config.
-* (x/params) [#9481](https://github.com/cosmos/cosmos-sdk/issues/9481) Speedup simulator for parameter change proposals.
-* (x/staking) [#9423](https://github.com/cosmos/cosmos-sdk/pull/9423) Staking delegations now returns empty list instead of rpc error when no records found.
-* (x/auth) [#9553](https://github.com/cosmos/cosmos-sdk/pull/9553) The `--multisig` flag now accepts both a name and address.
-* [#8549](https://github.com/cosmos/cosmos-sdk/pull/8549) Make gRPC requests go through tendermint Query
-* [#8093](https://github.com/cosmos/cosmos-sdk/pull/8093) Limit usage of context.background.
-* [#8460](https://github.com/cosmos/cosmos-sdk/pull/8460) Ensure b.ReportAllocs() in all the benchmarks
-* [#8461](https://github.com/cosmos/cosmos-sdk/pull/8461) Fix upgrade tx commands not showing up in CLI
-
-
-### Bug Fixes
-
-* (gRPC) [#8945](https://github.com/cosmos/cosmos-sdk/pull/8945) gRPC reflection now works correctly.
-* (keyring) [#8635](https://github.com/cosmos/cosmos-sdk/issues/8635) Remove hardcoded default passphrase value on `NewMnemonic`
-* (x/bank) [#8434](https://github.com/cosmos/cosmos-sdk/pull/8434) Fix legacy REST API `GET /bank/total` and `GET /bank/total/{denom}` in swagger
-* (x/slashing) [#8427](https://github.com/cosmos/cosmos-sdk/pull/8427) Fix query signing infos command
-* (x/bank/types) [#9112](https://github.com/cosmos/cosmos-sdk/pull/9112) fix AddressFromBalancesStore address length overflow
-* (x/bank) [#9229](https://github.com/cosmos/cosmos-sdk/pull/9229) Now zero coin balances cannot be added to balances & supply stores. If any denom becomes zero corresponding key gets deleted from store. State migration: [#9664](https://github.com/cosmos/cosmos-sdk/pull/9664).
-* [#9363](https://github.com/cosmos/cosmos-sdk/pull/9363) Check store key uniqueness in app wiring.
-* [#9460](https://github.com/cosmos/cosmos-sdk/pull/9460) Fix lint error in `MigratePrefixAddress`.
-* [#9480](https://github.com/cosmos/cosmos-sdk/pull/9480) Fix added keys when using `--dry-run`.
-* (types) [#9511](https://github.com/cosmos/cosmos-sdk/pull/9511) Change `maxBitLen` of `sdk.Int` and `sdk.Dec`  to handle max ERC20 value.
-* [#9454](https://github.com/cosmos/cosmos-sdk/pull/9454) Fix testnet command with --node-dir-prefix accepts `-` and change `node-dir-prefix token` to `testtoken`.
-* (keyring) [#9562](https://github.com/cosmos/cosmos-sdk/pull/9563) fix keyring kwallet backend when using with empty wallet.
-* (keyring) [#9583](https://github.com/cosmos/cosmos-sdk/pull/9583) Fix correct population of legacy `Vote.Option` field for votes with 1 VoteOption of weight 1.
-* (x/distinction) [#8918](https://github.com/cosmos/cosmos-sdk/pull/8918) Fix module's parameters validation.
-* (x/gov/types) [#8586](https://github.com/cosmos/cosmos-sdk/pull/8586) Fix bug caused by NewProposal that unnecessarily creates a Proposal object that’s discarded on any error.
-* [#8580](https://github.com/cosmos/cosmos-sdk/pull/8580) Use more cheaper method from the math/big package that provides a way to trivially check if a value is zero with .BitLen() == 0
-* [#8567](https://github.com/cosmos/cosmos-sdk/pull/8567) Fix bug by introducing pagination to GetValidatorSetByHeight response
-* (x/bank) [#8531](https://github.com/cosmos/cosmos-sdk/pull/8531) Fix bug caused by ignoring errors returned by Balance.GetAddress()
-* (server) [#8399](https://github.com/cosmos/cosmos-sdk/pull/8399) fix gRPC-web flag default value
-* [#8282](https://github.com/cosmos/cosmos-sdk/pull/8282) fix zero time checks
-* (cli) [#9593](https://github.com/cosmos/cosmos-sdk/pull/9593) Check if chain-id is blank before verifying signatures in multisign and error.
-* [#9720](https://github.com/cosmos/cosmos-sdk/pull/9720) Feegrant grant cli granter now accepts key name as well as address in general and accepts only address in --generate-only mode
-* [#9793](https://github.com/cosmos/cosmos-sdk/pull/9793) Fixed ECDSA/secp256r1 transaction malleability.
-* (server) [#9704](https://github.com/cosmos/cosmos-sdk/pull/9704) Start GRPCWebServer in goroutine, avoid blocking other services from starting.
-* (bank) [#9687](https://github.com/cosmos/cosmos-sdk/issues/9687) fixes [#9159](https://github.com/cosmos/cosmos-sdk/issues/9159). Added migration to prune balances with zero coins.
-
+- [#8880](https://github.com/cosmos/cosmos-sdk/pull/8880) The CLI `simd migrate v0.40 ...` command has been renamed to `simd migrate v0.42`.
+- [#8628](https://github.com/cosmos/cosmos-sdk/issues/8628) Commands no longer print outputs using `stderr` by default
+- [#9134](https://github.com/cosmos/cosmos-sdk/pull/9134) Renamed the CLI flag `--memo` to `--note`.
+- [#9291](https://github.com/cosmos/cosmos-sdk/pull/9291) Migration scripts prior to v0.38 have been removed from the CLI `migrate` command. The oldest supported migration is v0.39->v0.42.
+- [#9371](https://github.com/cosmos/cosmos-sdk/pull/9371) Non-zero default fees/Server will error if there's an empty value for min-gas-price in app.toml
+- [#9827](https://github.com/cosmos/cosmos-sdk/pull/9827) Ensure input parity of validator public key input between `tx staking create-validator` and `gentx`.
+- [#9621](https://github.com/cosmos/cosmos-sdk/pull/9621) Rollback [#9371](https://github.com/cosmos/cosmos-sdk/pull/9371) and log warning if there's an empty value for min-gas-price in app.toml
+
+### Improvements
+
+- (store) [#8012](https://github.com/cosmos/cosmos-sdk/pull/8012) Implementation of ADR-038 WriteListener and listen.KVStore
+- (x/bank) [#8614](https://github.com/cosmos/cosmos-sdk/issues/8614) Add `Name` and `Symbol` fields to denom metadata
+- (x/auth) [#8522](https://github.com/cosmos/cosmos-sdk/pull/8522) Allow to query all stored accounts
+- (crypto/types) [#8600](https://github.com/cosmos/cosmos-sdk/pull/8600) `CompactBitArray`: optimize the `NumTrueBitsBefore` method and add an `Equal` method.
+- (x/upgrade) [#8743](https://github.com/cosmos/cosmos-sdk/pull/8743) Add tracking module versions as per ADR-041
+- (types) [#8962](https://github.com/cosmos/cosmos-sdk/issues/8962) Add `Abs()` method to `sdk.Int`.
+- (x/bank) [#8950](https://github.com/cosmos/cosmos-sdk/pull/8950) Improve efficiency on supply updates.
+- (store) [#8811](https://github.com/cosmos/cosmos-sdk/pull/8811) store/cachekv: use typed `types/kv.List` instead of `container/list.List`. The change brings time spent on the time assertion cummulatively to 580ms down from 6.88s.
+- (keyring) [#8826](https://github.com/cosmos/cosmos-sdk/pull/8826) add trust to macOS Keychain for calling apps by default, avoiding repeating keychain popups that appears when dealing with keyring (key add, list, ...) operations.
+- (makefile) [#7933](https://github.com/cosmos/cosmos-sdk/issues/7933) Use Docker to generate swagger files.
+- (crypto/types) [#9196](https://github.com/cosmos/cosmos-sdk/pull/9196) Fix negative index accesses in CompactUnmarshal,GetIndex,SetIndex
+- (makefile) [#9192](https://github.com/cosmos/cosmos-sdk/pull/9192) Reuse proto containers in proto related jobs.
+- [#9205](https://github.com/cosmos/cosmos-sdk/pull/9205) Improve readability in `abci` handleQueryP2P
+- [#9231](https://github.com/cosmos/cosmos-sdk/pull/9231) Remove redundant staking errors.
+- [#9314](https://github.com/cosmos/cosmos-sdk/pull/9314) Update Rosetta SDK to upstream's latest release.
+- (gRPC-Web) [#9493](https://github.com/cosmos/cosmos-sdk/pull/9493) Add `EnableUnsafeCORS` flag to grpc-web config.
+- (x/params) [#9481](https://github.com/cosmos/cosmos-sdk/issues/9481) Speedup simulator for parameter change proposals.
+- (x/staking) [#9423](https://github.com/cosmos/cosmos-sdk/pull/9423) Staking delegations now returns empty list instead of rpc error when no records found.
+- (x/auth) [#9553](https://github.com/cosmos/cosmos-sdk/pull/9553) The `--multisig` flag now accepts both a name and address.
+- [#8549](https://github.com/cosmos/cosmos-sdk/pull/8549) Make gRPC requests go through tendermint Query
+- [#8093](https://github.com/cosmos/cosmos-sdk/pull/8093) Limit usage of context.background.
+- [#8460](https://github.com/cosmos/cosmos-sdk/pull/8460) Ensure b.ReportAllocs() in all the benchmarks
+- [#8461](https://github.com/cosmos/cosmos-sdk/pull/8461) Fix upgrade tx commands not showing up in CLI
+
+### Bug Fixes
+
+- (gRPC) [#8945](https://github.com/cosmos/cosmos-sdk/pull/8945) gRPC reflection now works correctly.
+- (keyring) [#8635](https://github.com/cosmos/cosmos-sdk/issues/8635) Remove hardcoded default passphrase value on `NewMnemonic`
+- (x/bank) [#8434](https://github.com/cosmos/cosmos-sdk/pull/8434) Fix legacy REST API `GET /bank/total` and `GET /bank/total/{denom}` in swagger
+- (x/slashing) [#8427](https://github.com/cosmos/cosmos-sdk/pull/8427) Fix query signing infos command
+- (x/bank/types) [#9112](https://github.com/cosmos/cosmos-sdk/pull/9112) fix AddressFromBalancesStore address length overflow
+- (x/bank) [#9229](https://github.com/cosmos/cosmos-sdk/pull/9229) Now zero coin balances cannot be added to balances & supply stores. If any denom becomes zero corresponding key gets deleted from store. State migration: [#9664](https://github.com/cosmos/cosmos-sdk/pull/9664).
+- [#9363](https://github.com/cosmos/cosmos-sdk/pull/9363) Check store key uniqueness in app wiring.
+- [#9460](https://github.com/cosmos/cosmos-sdk/pull/9460) Fix lint error in `MigratePrefixAddress`.
+- [#9480](https://github.com/cosmos/cosmos-sdk/pull/9480) Fix added keys when using `--dry-run`.
+- (types) [#9511](https://github.com/cosmos/cosmos-sdk/pull/9511) Change `maxBitLen` of `sdk.Int` and `sdk.Dec` to handle max ERC20 value.
+- [#9454](https://github.com/cosmos/cosmos-sdk/pull/9454) Fix testnet command with --node-dir-prefix accepts `-` and change `node-dir-prefix token` to `testtoken`.
+- (keyring) [#9562](https://github.com/cosmos/cosmos-sdk/pull/9563) fix keyring kwallet backend when using with empty wallet.
+- (keyring) [#9583](https://github.com/cosmos/cosmos-sdk/pull/9583) Fix correct population of legacy `Vote.Option` field for votes with 1 VoteOption of weight 1.
+- (x/distinction) [#8918](https://github.com/cosmos/cosmos-sdk/pull/8918) Fix module's parameters validation.
+- (x/gov/types) [#8586](https://github.com/cosmos/cosmos-sdk/pull/8586) Fix bug caused by NewProposal that unnecessarily creates a Proposal object that’s discarded on any error.
+- [#8580](https://github.com/cosmos/cosmos-sdk/pull/8580) Use more cheaper method from the math/big package that provides a way to trivially check if a value is zero with .BitLen() == 0
+- [#8567](https://github.com/cosmos/cosmos-sdk/pull/8567) Fix bug by introducing pagination to GetValidatorSetByHeight response
+- (x/bank) [#8531](https://github.com/cosmos/cosmos-sdk/pull/8531) Fix bug caused by ignoring errors returned by Balance.GetAddress()
+- (server) [#8399](https://github.com/cosmos/cosmos-sdk/pull/8399) fix gRPC-web flag default value
+- [#8282](https://github.com/cosmos/cosmos-sdk/pull/8282) fix zero time checks
+- (cli) [#9593](https://github.com/cosmos/cosmos-sdk/pull/9593) Check if chain-id is blank before verifying signatures in multisign and error.
+- [#9720](https://github.com/cosmos/cosmos-sdk/pull/9720) Feegrant grant cli granter now accepts key name as well as address in general and accepts only address in --generate-only mode
+- [#9793](https://github.com/cosmos/cosmos-sdk/pull/9793) Fixed ECDSA/secp256r1 transaction malleability.
+- (server) [#9704](https://github.com/cosmos/cosmos-sdk/pull/9704) Start GRPCWebServer in goroutine, avoid blocking other services from starting.
+- (bank) [#9687](https://github.com/cosmos/cosmos-sdk/issues/9687) fixes [#9159](https://github.com/cosmos/cosmos-sdk/issues/9159). Added migration to prune balances with zero coins.
 
 ### Deprecated
 
-* (grpc) [#8926](https://github.com/cosmos/cosmos-sdk/pull/8926) The `tx` field in `SimulateRequest` has been deprecated, prefer to pass `tx_bytes` instead.
-* (sdk types) [#9498](https://github.com/cosmos/cosmos-sdk/pull/9498) `clientContext.JSONCodec` will be removed in the next version. use `clientContext.Codec` instead.
+- (grpc) [#8926](https://github.com/cosmos/cosmos-sdk/pull/8926) The `tx` field in `SimulateRequest` has been deprecated, prefer to pass `tx_bytes` instead.
+- (sdk types) [#9498](https://github.com/cosmos/cosmos-sdk/pull/9498) `clientContext.JSONCodec` will be removed in the next version. use `clientContext.Codec` instead.
 
 ## [v0.42.10](https://github.com/cosmos/cosmos-sdk/releases/tag/v0.42.10) - 2021-09-28
 
 ### Improvements
 
-* (store) [#10026](https://github.com/cosmos/cosmos-sdk/pull/10026) Improve CacheKVStore datastructures / algorithms, to no longer take O(N^2) time when interleaving iterators and insertions.
-* (store) [#10040](https://github.com/cosmos/cosmos-sdk/pull/10040) Bump IAVL to v0.17.1 which includes performance improvements on a batch load.
-* [#10211](https://github.com/cosmos/cosmos-sdk/pull/10211) Backport of the mechanism to reject redundant IBC transactions from [ibc-go \#235](https://github.com/cosmos/ibc-go/pull/235).
-
-### Bug Fixes
-
-* [#9969](https://github.com/cosmos/cosmos-sdk/pull/9969) fix: use keyring in config for add-genesis-account cmd.
+- (store) [#10026](https://github.com/cosmos/cosmos-sdk/pull/10026) Improve CacheKVStore datastructures / algorithms, to no longer take O(N^2) time when interleaving iterators and insertions.
+- (store) [#10040](https://github.com/cosmos/cosmos-sdk/pull/10040) Bump IAVL to v0.17.1 which includes performance improvements on a batch load.
+- [#10211](https://github.com/cosmos/cosmos-sdk/pull/10211) Backport of the mechanism to reject redundant IBC transactions from [ibc-go \#235](https://github.com/cosmos/ibc-go/pull/235).
+
+### Bug Fixes
+
+- [#9969](https://github.com/cosmos/cosmos-sdk/pull/9969) fix: use keyring in config for add-genesis-account cmd.
 
 ### Client Breaking Changes
 
-* [#9879](https://github.com/cosmos/cosmos-sdk/pull/9879) Modify ABCI Queries to use `abci.QueryRequest` Height field if it is non-zero, otherwise continue using context height.
+- [#9879](https://github.com/cosmos/cosmos-sdk/pull/9879) Modify ABCI Queries to use `abci.QueryRequest` Height field if it is non-zero, otherwise continue using context height.
 
 ### API Breaking Changes
 
-* [#10077](https://github.com/cosmos/cosmos-sdk/pull/10077) Remove telemetry on `GasKV` and `CacheKV` store Get/Set operations, significantly improving their performance.
+- [#10077](https://github.com/cosmos/cosmos-sdk/pull/10077) Remove telemetry on `GasKV` and `CacheKV` store Get/Set operations, significantly improving their performance.
 
 ## [v0.42.9](https://github.com/cosmos/cosmos-sdk/releases/tag/v0.42.9) - 2021-08-04
 
 ### Bug Fixes
 
-* [#9835](https://github.com/cosmos/cosmos-sdk/pull/9835) Moved capability initialization logic to BeginBlocker to fix nondeterminsim issue mentioned in [#9800](https://github.com/cosmos/cosmos-sdk/issues/9800). Applications must now include the capability module in their BeginBlocker order before any module that uses capabilities gets run.
-* [#9201](https://github.com/cosmos/cosmos-sdk/pull/9201) Fixed `<app> init --recover` flag.
-
+- [#9835](https://github.com/cosmos/cosmos-sdk/pull/9835) Moved capability initialization logic to BeginBlocker to fix nondeterminsim issue mentioned in [#9800](https://github.com/cosmos/cosmos-sdk/issues/9800). Applications must now include the capability module in their BeginBlocker order before any module that uses capabilities gets run.
+- [#9201](https://github.com/cosmos/cosmos-sdk/pull/9201) Fixed `<app> init --recover` flag.
 
 ### API Breaking Changes
 
-* [#9835](https://github.com/cosmos/cosmos-sdk/pull/9835) The `InitializeAndSeal` API has not changed, however it no longer initializes the in-memory state. `InitMemStore` has been introduced to serve this function, which will be called either in `InitChain` or `BeginBlock` (whichever is first after app start). Nodes may run this version on a network running 0.42.x, however, they must update their app.go files to include the capability module in their begin blockers.
+- [#9835](https://github.com/cosmos/cosmos-sdk/pull/9835) The `InitializeAndSeal` API has not changed, however it no longer initializes the in-memory state. `InitMemStore` has been introduced to serve this function, which will be called either in `InitChain` or `BeginBlock` (whichever is first after app start). Nodes may run this version on a network running 0.42.x, however, they must update their app.go files to include the capability module in their begin blockers.
 
 ### Client Breaking Changes
 
-* [#9781](https://github.com/cosmos/cosmos-sdk/pull/9781) Improve`withdraw-all-rewards` UX when broadcast mode `async` or `async` is used.
+- [#9781](https://github.com/cosmos/cosmos-sdk/pull/9781) Improve`withdraw-all-rewards` UX when broadcast mode `async` or `async` is used.
 
 ## [v0.42.8](https://github.com/cosmos/cosmos-sdk/releases/tag/v0.42.8) - 2021-07-30
 
 ### Features
 
-* [#9750](https://github.com/cosmos/cosmos-sdk/pull/9750) Emit events for tx signature and sequence, so clients can now query txs by signature (`tx.signature='<base64_sig>'`) or by address and sequence combo (`tx.acc_seq='<addr>/<seq>'`).
-
-### Improvements
-
-* (cli) [#9717](https://github.com/cosmos/cosmos-sdk/pull/9717) Added CLI flag `--output json/text` to `tx` cli commands.
-
-### Bug Fixes
-
-* [#9766](https://github.com/cosmos/cosmos-sdk/pull/9766) Fix hardcoded ledger signing algorithm on `keys add` command.
+- [#9750](https://github.com/cosmos/cosmos-sdk/pull/9750) Emit events for tx signature and sequence, so clients can now query txs by signature (`tx.signature='<base64_sig>'`) or by address and sequence combo (`tx.acc_seq='<addr>/<seq>'`).
+
+### Improvements
+
+- (cli) [#9717](https://github.com/cosmos/cosmos-sdk/pull/9717) Added CLI flag `--output json/text` to `tx` cli commands.
+
+### Bug Fixes
+
+- [#9766](https://github.com/cosmos/cosmos-sdk/pull/9766) Fix hardcoded ledger signing algorithm on `keys add` command.
 
 ## [v0.42.7](https://github.com/cosmos/cosmos-sdk/releases/tag/v0.42.7) - 2021-07-09
 
 ### Improvements
 
-* (baseapp) [#9578](https://github.com/cosmos/cosmos-sdk/pull/9578) Return `Baseapp`'s `trace` value for logging error stack traces.
-
-### Bug Fixes
-
-* (x/ibc) [#9640](https://github.com/cosmos/cosmos-sdk/pull/9640) Fix IBC Transfer Ack Success event as it was initially emitting opposite value.
-* [#9645](https://github.com/cosmos/cosmos-sdk/pull/9645) Use correct Prometheus format for metric labels.
-* [#9299](https://github.com/cosmos/cosmos-sdk/pull/9299) Fix `[appd] keys parse cosmos1...` freezing.
-* (keyring) [#9563](https://github.com/cosmos/cosmos-sdk/pull/9563) fix keyring kwallet backend when using with empty wallet.
-* (x/capability) [#9392](https://github.com/cosmos/cosmos-sdk/pull/9392) initialization fix, which fixes the consensus error when using statesync.
+- (baseapp) [#9578](https://github.com/cosmos/cosmos-sdk/pull/9578) Return `Baseapp`'s `trace` value for logging error stack traces.
+
+### Bug Fixes
+
+- (x/ibc) [#9640](https://github.com/cosmos/cosmos-sdk/pull/9640) Fix IBC Transfer Ack Success event as it was initially emitting opposite value.
+- [#9645](https://github.com/cosmos/cosmos-sdk/pull/9645) Use correct Prometheus format for metric labels.
+- [#9299](https://github.com/cosmos/cosmos-sdk/pull/9299) Fix `[appd] keys parse cosmos1...` freezing.
+- (keyring) [#9563](https://github.com/cosmos/cosmos-sdk/pull/9563) fix keyring kwallet backend when using with empty wallet.
+- (x/capability) [#9392](https://github.com/cosmos/cosmos-sdk/pull/9392) initialization fix, which fixes the consensus error when using statesync.
 
 ## [v0.42.6](https://github.com/cosmos/cosmos-sdk/releases/tag/v0.42.6) - 2021-06-18
 
 ### Improvements
 
-* [#9428](https://github.com/cosmos/cosmos-sdk/pull/9428) Optimize bank InitGenesis. Added `k.initBalances`.
-* [#9429](https://github.com/cosmos/cosmos-sdk/pull/9429) Add `cosmos_sdk_version` to node_info
-* [#9541](https://github.com/cosmos/cosmos-sdk/pull/9541) Bump tendermint dependency to v0.34.11.
-
-### Bug Fixes
-
-* [#9385](https://github.com/cosmos/cosmos-sdk/pull/9385) Fix IBC `query ibc client header` cli command. Support historical queries for query header/node-state commands.
-* [#9401](https://github.com/cosmos/cosmos-sdk/pull/9401) Fixes incorrect export of IBC identifier sequences. Previously, the next identifier sequence for clients/connections/channels was not set during genesis export. This resulted in the next identifiers being generated on the new chain to reuse old identifiers (the sequences began again from 0).
-* [#9408](https://github.com/cosmos/cosmos-sdk/pull/9408) Update simapp to use correct default broadcast mode.
-* [#9513](https://github.com/cosmos/cosmos-sdk/pull/9513) Fixes testnet CLI command. Testnet now updates the supply in genesis. Previously, when using add-genesis-account and testnet together, inconsistent genesis files would be produced, as only add-genesis-account was updating the supply.
-* (x/gov) [#8813](https://github.com/cosmos/cosmos-sdk/pull/8813) fix `GET /cosmos/gov/v1beta1/proposals/{proposal_id}/deposits` to include initial deposit
+- [#9428](https://github.com/cosmos/cosmos-sdk/pull/9428) Optimize bank InitGenesis. Added `k.initBalances`.
+- [#9429](https://github.com/cosmos/cosmos-sdk/pull/9429) Add `cosmos_sdk_version` to node_info
+- [#9541](https://github.com/cosmos/cosmos-sdk/pull/9541) Bump tendermint dependency to v0.34.11.
+
+### Bug Fixes
+
+- [#9385](https://github.com/cosmos/cosmos-sdk/pull/9385) Fix IBC `query ibc client header` cli command. Support historical queries for query header/node-state commands.
+- [#9401](https://github.com/cosmos/cosmos-sdk/pull/9401) Fixes incorrect export of IBC identifier sequences. Previously, the next identifier sequence for clients/connections/channels was not set during genesis export. This resulted in the next identifiers being generated on the new chain to reuse old identifiers (the sequences began again from 0).
+- [#9408](https://github.com/cosmos/cosmos-sdk/pull/9408) Update simapp to use correct default broadcast mode.
+- [#9513](https://github.com/cosmos/cosmos-sdk/pull/9513) Fixes testnet CLI command. Testnet now updates the supply in genesis. Previously, when using add-genesis-account and testnet together, inconsistent genesis files would be produced, as only add-genesis-account was updating the supply.
+- (x/gov) [#8813](https://github.com/cosmos/cosmos-sdk/pull/8813) fix `GET /cosmos/gov/v1beta1/proposals/{proposal_id}/deposits` to include initial deposit
 
 ### Features
 
-* [#9383](https://github.com/cosmos/cosmos-sdk/pull/9383) New CLI command `query ibc-transfer escrow-address <port> <channel id>` to get the escrow address for a channel; can be used to then query balance of escrowed tokens
-* (baseapp, types) [#9390](https://github.com/cosmos/cosmos-sdk/pull/9390) Add current block header hash to `Context`
-* (store) [#9403](https://github.com/cosmos/cosmos-sdk/pull/9403) Add `RefundGas` function to `GasMeter` interface
+- [#9383](https://github.com/cosmos/cosmos-sdk/pull/9383) New CLI command `query ibc-transfer escrow-address <port> <channel id>` to get the escrow address for a channel; can be used to then query balance of escrowed tokens
+- (baseapp, types) [#9390](https://github.com/cosmos/cosmos-sdk/pull/9390) Add current block header hash to `Context`
+- (store) [#9403](https://github.com/cosmos/cosmos-sdk/pull/9403) Add `RefundGas` function to `GasMeter` interface
 
 ## [v0.42.5](https://github.com/cosmos/cosmos-sdk/releases/tag/v0.42.5) - 2021-05-18
 
 ### Bug Fixes
 
-* [#9514](https://github.com/cosmos/cosmos-sdk/issues/9514) Fix panic when retrieving the `BlockGasMeter` on `(Re)CheckTx` mode.
-* [#9235](https://github.com/cosmos/cosmos-sdk/pull/9235) CreateMembershipProof/CreateNonMembershipProof now returns an error
-if input key is empty, or input data contains empty key.
-* [#9108](https://github.com/cosmos/cosmos-sdk/pull/9108) Fixed the bug with querying multisig account, which is not showing threshold and public_keys.
-* [#9345](https://github.com/cosmos/cosmos-sdk/pull/9345) Fix ARM support.
-* [#9040](https://github.com/cosmos/cosmos-sdk/pull/9040) Fix ENV variables binding to CLI flags for client config.
+- [#9514](https://github.com/cosmos/cosmos-sdk/issues/9514) Fix panic when retrieving the `BlockGasMeter` on `(Re)CheckTx` mode.
+- [#9235](https://github.com/cosmos/cosmos-sdk/pull/9235) CreateMembershipProof/CreateNonMembershipProof now returns an error
+  if input key is empty, or input data contains empty key.
+- [#9108](https://github.com/cosmos/cosmos-sdk/pull/9108) Fixed the bug with querying multisig account, which is not showing threshold and public_keys.
+- [#9345](https://github.com/cosmos/cosmos-sdk/pull/9345) Fix ARM support.
+- [#9040](https://github.com/cosmos/cosmos-sdk/pull/9040) Fix ENV variables binding to CLI flags for client config.
 
 ### Features
 
-* [#8953](https://github.com/cosmos/cosmos-sdk/pull/8953) Add the `config` CLI subcommand back to the SDK, which saves client-side configuration in a `client.toml` file.
+- [#8953](https://github.com/cosmos/cosmos-sdk/pull/8953) Add the `config` CLI subcommand back to the SDK, which saves client-side configuration in a `client.toml` file.
 
 ## [v0.42.4](https://github.com/cosmos/cosmos-sdk/releases/tag/v0.42.4) - 2021-04-08
 
 ### Client Breaking Changes
 
-* [#9026](https://github.com/cosmos/cosmos-sdk/pull/9026) By default, the `tx sign` and `tx sign-batch` CLI commands use SIGN_MODE_DIRECT to sign transactions for local pubkeys. For multisigs and ledger keys, the default LEGACY_AMINO_JSON is used.
-
-### Bug Fixes
-
-* (gRPC) [#9015](https://github.com/cosmos/cosmos-sdk/pull/9015) Fix invalid status code when accessing gRPC endpoints.
-* [#9026](https://github.com/cosmos/cosmos-sdk/pull/9026) Fixed the bug that caused the `gentx` command to fail for Ledger keys.
-
-### Improvements
-
-* [#9081](https://github.com/cosmos/cosmos-sdk/pull/9081) Upgrade Tendermint to v0.34.9 that includes a security issue fix for Tendermint light clients.
+- [#9026](https://github.com/cosmos/cosmos-sdk/pull/9026) By default, the `tx sign` and `tx sign-batch` CLI commands use SIGN_MODE_DIRECT to sign transactions for local pubkeys. For multisigs and ledger keys, the default LEGACY_AMINO_JSON is used.
+
+### Bug Fixes
+
+- (gRPC) [#9015](https://github.com/cosmos/cosmos-sdk/pull/9015) Fix invalid status code when accessing gRPC endpoints.
+- [#9026](https://github.com/cosmos/cosmos-sdk/pull/9026) Fixed the bug that caused the `gentx` command to fail for Ledger keys.
+
+### Improvements
+
+- [#9081](https://github.com/cosmos/cosmos-sdk/pull/9081) Upgrade Tendermint to v0.34.9 that includes a security issue fix for Tendermint light clients.
 
 ## [v0.42.3](https://github.com/cosmos/cosmos-sdk/releases/tag/v0.42.3) - 2021-03-24
 
@@ -1033,14 +1024,14 @@
 
 ### Improvements
 
-* (grpc) [#8815](https://github.com/cosmos/cosmos-sdk/pull/8815) Add orderBy parameter to `TxsByEvents` endpoint.
-* (cli) [#8826](https://github.com/cosmos/cosmos-sdk/pull/8826) Add trust to macOS Keychain for caller app by default.
-* (store) [#8811](https://github.com/cosmos/cosmos-sdk/pull/8811) store/cachekv: use typed types/kv.List instead of container/list.List
-
-### Bug Fixes
-
-* (crypto) [#8841](https://github.com/cosmos/cosmos-sdk/pull/8841) Fix legacy multisig amino marshaling, allowing migrations to work between v0.39 and v0.40+.
-* (cli tx) [\8873](https://github.com/cosmos/cosmos-sdk/pull/8873) add missing `--output-document` option to `app tx multisign-batch`.
+- (grpc) [#8815](https://github.com/cosmos/cosmos-sdk/pull/8815) Add orderBy parameter to `TxsByEvents` endpoint.
+- (cli) [#8826](https://github.com/cosmos/cosmos-sdk/pull/8826) Add trust to macOS Keychain for caller app by default.
+- (store) [#8811](https://github.com/cosmos/cosmos-sdk/pull/8811) store/cachekv: use typed types/kv.List instead of container/list.List
+
+### Bug Fixes
+
+- (crypto) [#8841](https://github.com/cosmos/cosmos-sdk/pull/8841) Fix legacy multisig amino marshaling, allowing migrations to work between v0.39 and v0.40+.
+- (cli tx) [\8873](https://github.com/cosmos/cosmos-sdk/pull/8873) add missing `--output-document` option to `app tx multisign-batch`.
 
 ## [v0.42.1](https://github.com/cosmos/cosmos-sdk/releases/tag/v0.42.1) - 2021-03-10
 
@@ -1052,13 +1043,13 @@
 
 ### Improvements
 
-* (x/ibc) [#8624](https://github.com/cosmos/cosmos-sdk/pull/8624) Emit full header in IBC UpdateClient message.
-* (x/crisis) [#8621](https://github.com/cosmos/cosmos-sdk/issues/8621) crisis invariants names now print to loggers.
+- (x/ibc) [#8624](https://github.com/cosmos/cosmos-sdk/pull/8624) Emit full header in IBC UpdateClient message.
+- (x/crisis) [#8621](https://github.com/cosmos/cosmos-sdk/issues/8621) crisis invariants names now print to loggers.
 
 ### Bug fixes
 
-* (x/evidence) [#8461](https://github.com/cosmos/cosmos-sdk/pull/8461) Fix bech32 prefix in evidence validator address conversion
-* (x/gov) [#8806](https://github.com/cosmos/cosmos-sdk/issues/8806) Fix q gov proposals command's mishandling of the --status parameter's values.
+- (x/evidence) [#8461](https://github.com/cosmos/cosmos-sdk/pull/8461) Fix bech32 prefix in evidence validator address conversion
+- (x/gov) [#8806](https://github.com/cosmos/cosmos-sdk/issues/8806) Fix q gov proposals command's mishandling of the --status parameter's values.
 
 ## [v0.41.4](https://github.com/cosmos/cosmos-sdk/releases/tag/v0.41.3) - 2021-03-02
 
@@ -1067,84 +1058,81 @@
 
 ### Features
 
-* [#7787](https://github.com/cosmos/cosmos-sdk/pull/7787) Add multisign-batch command.
+- [#7787](https://github.com/cosmos/cosmos-sdk/pull/7787) Add multisign-batch command.
 
 ### Bug fixes
 
-* [#8730](https://github.com/cosmos/cosmos-sdk/pull/8730) Allow REST endpoint to query txs with multisig addresses.
-* [#8680](https://github.com/cosmos/cosmos-sdk/issues/8680) Fix missing timestamp in GetTxsEvent response [#8732](https://github.com/cosmos/cosmos-sdk/pull/8732).
-* [#8681](https://github.com/cosmos/cosmos-sdk/issues/8681) Fix missing error message when calling GetTxsEvent [#8732](https://github.com/cosmos/cosmos-sdk/pull/8732)
-* (server) [#8641](https://github.com/cosmos/cosmos-sdk/pull/8641) Fix Tendermint and application configuration reading from file
-* (client/keys) [#8639](https://github.com/cosmos/cosmos-sdk/pull/8639) Fix keys migrate for mulitisig, offline, and ledger keys. The migrate command now takes a positional old_home_dir argument.
-
-### Improvements
-
-* (store/cachekv), (x/bank/types) [#8719](https://github.com/cosmos/cosmos-sdk/pull/8719) algorithmically fix pathologically slow code
-* [#8701](https://github.com/cosmos/cosmos-sdk/pull/8701) Upgrade tendermint v0.34.8.
-* [#8714](https://github.com/cosmos/cosmos-sdk/pull/8714) Allow accounts to have a balance of 0 at genesis.
+- [#8730](https://github.com/cosmos/cosmos-sdk/pull/8730) Allow REST endpoint to query txs with multisig addresses.
+- [#8680](https://github.com/cosmos/cosmos-sdk/issues/8680) Fix missing timestamp in GetTxsEvent response [#8732](https://github.com/cosmos/cosmos-sdk/pull/8732).
+- [#8681](https://github.com/cosmos/cosmos-sdk/issues/8681) Fix missing error message when calling GetTxsEvent [#8732](https://github.com/cosmos/cosmos-sdk/pull/8732)
+- (server) [#8641](https://github.com/cosmos/cosmos-sdk/pull/8641) Fix Tendermint and application configuration reading from file
+- (client/keys) [#8639](https://github.com/cosmos/cosmos-sdk/pull/8639) Fix keys migrate for mulitisig, offline, and ledger keys. The migrate command now takes a positional old_home_dir argument.
+
+### Improvements
+
+- (store/cachekv), (x/bank/types) [#8719](https://github.com/cosmos/cosmos-sdk/pull/8719) algorithmically fix pathologically slow code
+- [#8701](https://github.com/cosmos/cosmos-sdk/pull/8701) Upgrade tendermint v0.34.8.
+- [#8714](https://github.com/cosmos/cosmos-sdk/pull/8714) Allow accounts to have a balance of 0 at genesis.
 
 ## [v0.41.3](https://github.com/cosmos/cosmos-sdk/releases/tag/v0.41.3) - 2021-02-18
 
 ### Bug Fixes
 
-* [#8617](https://github.com/cosmos/cosmos-sdk/pull/8617) Fix build failures caused by a small API breakage introduced in tendermint v0.34.7.
+- [#8617](https://github.com/cosmos/cosmos-sdk/pull/8617) Fix build failures caused by a small API breakage introduced in tendermint v0.34.7.
 
 ## [v0.41.2](https://github.com/cosmos/cosmos-sdk/releases/tag/v0.41.2) - 2021-02-18
 
 ### Improvements
 
-* Bump tendermint dependency to v0.34.7.
+- Bump tendermint dependency to v0.34.7.
 
 ## [v0.41.1](https://github.com/cosmos/cosmos-sdk/releases/tag/v0.41.1) - 2021-02-17
 
 ### Bug Fixes
 
-* (grpc) [#8549](https://github.com/cosmos/cosmos-sdk/pull/8549) Make gRPC requests go through ABCI and disallow concurrency.
-* (x/staking) [#8546](https://github.com/cosmos/cosmos-sdk/pull/8546) Fix caching bug where concurrent calls to GetValidator could cause a node to crash
-* (server) [#8481](https://github.com/cosmos/cosmos-sdk/pull/8481) Don't create files when running `{appd} tendermint show-*` subcommands.
-* (client/keys) [#8436](https://github.com/cosmos/cosmos-sdk/pull/8436) Fix keybase->keyring keys migration.
-* (crypto/hd) [#8607](https://github.com/cosmos/cosmos-sdk/pull/8607) Make DerivePrivateKeyForPath error and not panic on trailing slashes.
-
-### Improvements
-
-* (x/ibc) [#8458](https://github.com/cosmos/cosmos-sdk/pull/8458) Add `packet_connection` attribute to ibc events to enable relayer filtering
-* [#8396](https://github.com/cosmos/cosmos-sdk/pull/8396) Add support for ARM platform
-* (x/bank) [#8479](https://github.com/cosmos/cosmos-sdk/pull/8479) Aditional client denom metadata validation for `base` and `display` denoms.
-* (codec/types) [#8605](https://github.com/cosmos/cosmos-sdk/pull/8605) Avoid unnecessary allocations for NewAnyWithCustomTypeURL on error.
+- (grpc) [#8549](https://github.com/cosmos/cosmos-sdk/pull/8549) Make gRPC requests go through ABCI and disallow concurrency.
+- (x/staking) [#8546](https://github.com/cosmos/cosmos-sdk/pull/8546) Fix caching bug where concurrent calls to GetValidator could cause a node to crash
+- (server) [#8481](https://github.com/cosmos/cosmos-sdk/pull/8481) Don't create files when running `{appd} tendermint show-*` subcommands.
+- (client/keys) [#8436](https://github.com/cosmos/cosmos-sdk/pull/8436) Fix keybase->keyring keys migration.
+- (crypto/hd) [#8607](https://github.com/cosmos/cosmos-sdk/pull/8607) Make DerivePrivateKeyForPath error and not panic on trailing slashes.
+
+### Improvements
+
+- (x/ibc) [#8458](https://github.com/cosmos/cosmos-sdk/pull/8458) Add `packet_connection` attribute to ibc events to enable relayer filtering
+- [#8396](https://github.com/cosmos/cosmos-sdk/pull/8396) Add support for ARM platform
+- (x/bank) [#8479](https://github.com/cosmos/cosmos-sdk/pull/8479) Aditional client denom metadata validation for `base` and `display` denoms.
+- (codec/types) [#8605](https://github.com/cosmos/cosmos-sdk/pull/8605) Avoid unnecessary allocations for NewAnyWithCustomTypeURL on error.
 
 ## [v0.41.0](https://github.com/cosmos/cosmos-sdk/releases/tag/v0.41.0) - 2021-01-26
 
 ### State Machine Breaking
 
-* (x/ibc) [#8266](https://github.com/cosmos/cosmos-sdk/issues/8266) Add amino JSON support for IBC MsgTransfer in order to support Ledger text signing transfer transactions.
-* (x/ibc) [#8404](https://github.com/cosmos/cosmos-sdk/pull/8404) Reorder IBC `ChanOpenAck` and `ChanOpenConfirm` handler execution to perform core handler first, followed by application callbacks.
-
-
-
-### Bug Fixes
-
-* (simapp) [#8418](https://github.com/cosmos/cosmos-sdk/pull/8418) Add balance coin to supply when adding a new genesis account
-* (x/bank) [#8417](https://github.com/cosmos/cosmos-sdk/pull/8417) Validate balances and coin denom metadata on genesis
+- (x/ibc) [#8266](https://github.com/cosmos/cosmos-sdk/issues/8266) Add amino JSON support for IBC MsgTransfer in order to support Ledger text signing transfer transactions.
+- (x/ibc) [#8404](https://github.com/cosmos/cosmos-sdk/pull/8404) Reorder IBC `ChanOpenAck` and `ChanOpenConfirm` handler execution to perform core handler first, followed by application callbacks.
+
+### Bug Fixes
+
+- (simapp) [#8418](https://github.com/cosmos/cosmos-sdk/pull/8418) Add balance coin to supply when adding a new genesis account
+- (x/bank) [#8417](https://github.com/cosmos/cosmos-sdk/pull/8417) Validate balances and coin denom metadata on genesis
 
 ## [v0.40.1](https://github.com/cosmos/cosmos-sdk/releases/tag/v0.40.1) - 2021-01-19
 
 ### Improvements
 
-* (x/bank) [#8302](https://github.com/cosmos/cosmos-sdk/issues/8302) Add gRPC and CLI queries for client denomination metadata.
-* (tendermint) Bump Tendermint version to [v0.34.3](https://github.com/tendermint/tendermint/releases/tag/v0.34.3).
-
-### Bug Fixes
-
-* [#8085](https://github.com/cosmos/cosmos-sdk/pull/8058) fix zero time checks
-* [#8280](https://github.com/cosmos/cosmos-sdk/pull/8280) fix GET /upgrade/current query
-* (x/auth) [#8287](https://github.com/cosmos/cosmos-sdk/pull/8287) Fix `tx sign --signature-only` to return correct sequence value in signature.
-* (build) [\8300](https://github.com/cosmos/cosmos-sdk/pull/8300), [\8301](https://github.com/cosmos/cosmos-sdk/pull/8301) Fix reproducible builds
-* (types/errors) [#8355](https://github.com/cosmos/cosmos-sdk/pull/8355) Fix errorWrap `Is` method.
-* (x/ibc) [#8341](https://github.com/cosmos/cosmos-sdk/pull/8341) Fix query latest consensus state.
-* (proto) [#8350](https://github.com/cosmos/cosmos-sdk/pull/8350), [#8361](https://github.com/cosmos/cosmos-sdk/pull/8361) Update gogo proto deps with v1.3.2 security fixes
-* (x/ibc) [#8359](https://github.com/cosmos/cosmos-sdk/pull/8359) Add missing UnpackInterfaces functions to IBC Query Responses. Fixes 'cannot unpack Any' error for IBC types.
-* (x/bank) [#8317](https://github.com/cosmos/cosmos-sdk/pull/8317) Fix panic when querying for a not found client denomination metadata.
-
+- (x/bank) [#8302](https://github.com/cosmos/cosmos-sdk/issues/8302) Add gRPC and CLI queries for client denomination metadata.
+- (tendermint) Bump Tendermint version to [v0.34.3](https://github.com/tendermint/tendermint/releases/tag/v0.34.3).
+
+### Bug Fixes
+
+- [#8085](https://github.com/cosmos/cosmos-sdk/pull/8058) fix zero time checks
+- [#8280](https://github.com/cosmos/cosmos-sdk/pull/8280) fix GET /upgrade/current query
+- (x/auth) [#8287](https://github.com/cosmos/cosmos-sdk/pull/8287) Fix `tx sign --signature-only` to return correct sequence value in signature.
+- (build) [\8300](https://github.com/cosmos/cosmos-sdk/pull/8300), [\8301](https://github.com/cosmos/cosmos-sdk/pull/8301) Fix reproducible builds
+- (types/errors) [#8355](https://github.com/cosmos/cosmos-sdk/pull/8355) Fix errorWrap `Is` method.
+- (x/ibc) [#8341](https://github.com/cosmos/cosmos-sdk/pull/8341) Fix query latest consensus state.
+- (proto) [#8350](https://github.com/cosmos/cosmos-sdk/pull/8350), [#8361](https://github.com/cosmos/cosmos-sdk/pull/8361) Update gogo proto deps with v1.3.2 security fixes
+- (x/ibc) [#8359](https://github.com/cosmos/cosmos-sdk/pull/8359) Add missing UnpackInterfaces functions to IBC Query Responses. Fixes 'cannot unpack Any' error for IBC types.
+- (x/bank) [#8317](https://github.com/cosmos/cosmos-sdk/pull/8317) Fix panic when querying for a not found client denomination metadata.
 
 ## [v0.40.0](https://github.com/cosmos/cosmos-sdk/releases/tag/v0.40.0) - 2021-01-08
 
@@ -1154,649 +1142,633 @@
 
 ### Client Breaking Changes
 
-* **CLI**
-    * (client/keys) [#5889](https://github.com/cosmos/cosmos-sdk/pull/5889) remove `keys update` command.
-    * (x/auth) [#5844](https://github.com/cosmos/cosmos-sdk/pull/5844) `tx sign` command now returns an error when signing is attempted with offline/multisig keys.
-    * (x/auth) [#6108](https://github.com/cosmos/cosmos-sdk/pull/6108) `tx sign` command's `--validate-signatures` flag is migrated into a `tx validate-signatures` standalone command.
-    * (x/auth) [#7788](https://github.com/cosmos/cosmos-sdk/pull/7788) Remove `tx auth` subcommands, all auth subcommands exist as `tx <subcommand>`
-    * (x/genutil) [#6651](https://github.com/cosmos/cosmos-sdk/pull/6651) The `gentx` command has been improved. No longer are `--from` and `--name` flags required. Instead, a single argument, `name`, is required which refers to the key pair in the Keyring. In addition, an optional
-  `--moniker` flag can be provided to override the moniker found in `config.toml`.
-    * (x/upgrade) [#7697](https://github.com/cosmos/cosmos-sdk/pull/7697) Rename flag name "--time" to "--upgrade-time", "--info" to "--upgrade-info", to keep it consistent with help message.
-* **REST / Queriers**
-    * (api) [#6426](https://github.com/cosmos/cosmos-sdk/pull/6426) The ability to start an out-of-process API REST server has now been removed. Instead, the API server is now started in-process along with the application and Tendermint. Configuration options have been added to `app.toml` to enable/disable the API server along with additional HTTP server options.
-    * (client) [#7246](https://github.com/cosmos/cosmos-sdk/pull/7246) The rest server endpoint `/swagger-ui/` is replaced by `/swagger/`, and contains swagger documentation for gRPC Gateway routes in addition to legacy REST routes. Swagger API is exposed only if set in `app.toml`.
-    * (x/auth) [#5702](https://github.com/cosmos/cosmos-sdk/pull/5702) The `x/auth` querier route has changed from `"acc"` to `"auth"`.
-    * (x/bank) [#5572](https://github.com/cosmos/cosmos-sdk/pull/5572) The `/bank/balances/{address}` endpoint now returns all account balances or a single balance by denom when the `denom` query parameter is present.
-    * (x/evidence) [#5952](https://github.com/cosmos/cosmos-sdk/pull/5952) Remove CLI and REST handlers for querying `x/evidence` parameters.
-    * (x/gov) [#6295](https://github.com/cosmos/cosmos-sdk/pull/6295) Fix typo in querying governance params.
-* **General**
-    * (baseapp) [#6384](https://github.com/cosmos/cosmos-sdk/pull/6384) The `Result.Data` is now a Protocol Buffer encoded binary blob of type `TxData`. The `TxData` contains `Data` which contains a list of Protocol Buffer encoded message data and the corresponding message type.
-    * (client) [#5783](https://github.com/cosmos/cosmos-sdk/issues/5783) Unify all coins representations on JSON client requests for governance proposals.
-    * (crypto) [#7419](https://github.com/cosmos/cosmos-sdk/pull/7419) The SDK doesn't use Tendermint's `crypto.PubKey`
-      interface anymore, and uses instead it's own `PubKey` interface, defined in `crypto/types`. Replace all instances of
-      `crypto.PubKey` by `cryptotypes.Pubkey`.
-    * (store/rootmulti) [#6390](https://github.com/cosmos/cosmos-sdk/pull/6390) Proofs of empty stores are no longer supported.
-    * (store/types) [#5730](https://github.com/cosmos/cosmos-sdk/pull/5730) store.types.Cp() is removed in favour of types.CopyBytes().
-    * (x/auth) [#6054](https://github.com/cosmos/cosmos-sdk/pull/6054) Remove custom JSON marshaling for base accounts as multsigs cannot be bech32 decoded.
-    * (x/auth/vesting) [#6859](https://github.com/cosmos/cosmos-sdk/pull/6859) Custom JSON marshaling of vesting accounts was removed. Vesting accounts are now marshaled using their default proto or amino JSON representation.
-    * (x/bank) [#5785](https://github.com/cosmos/cosmos-sdk/issues/5785) In x/bank errors, JSON strings coerced to valid UTF-8 bytes at JSON marshalling time
-  are now replaced by human-readable expressions. This change can potentially break compatibility with all those client side tools
-  that parse log messages.
-    * (x/evidence) [#7538](https://github.com/cosmos/cosmos-sdk/pull/7538) The ABCI's `Result.Data` field for
+- **CLI**
+  - (client/keys) [#5889](https://github.com/cosmos/cosmos-sdk/pull/5889) remove `keys update` command.
+  - (x/auth) [#5844](https://github.com/cosmos/cosmos-sdk/pull/5844) `tx sign` command now returns an error when signing is attempted with offline/multisig keys.
+  - (x/auth) [#6108](https://github.com/cosmos/cosmos-sdk/pull/6108) `tx sign` command's `--validate-signatures` flag is migrated into a `tx validate-signatures` standalone command.
+  - (x/auth) [#7788](https://github.com/cosmos/cosmos-sdk/pull/7788) Remove `tx auth` subcommands, all auth subcommands exist as `tx <subcommand>`
+  - (x/genutil) [#6651](https://github.com/cosmos/cosmos-sdk/pull/6651) The `gentx` command has been improved. No longer are `--from` and `--name` flags required. Instead, a single argument, `name`, is required which refers to the key pair in the Keyring. In addition, an optional
+    `--moniker` flag can be provided to override the moniker found in `config.toml`.
+  - (x/upgrade) [#7697](https://github.com/cosmos/cosmos-sdk/pull/7697) Rename flag name "--time" to "--upgrade-time", "--info" to "--upgrade-info", to keep it consistent with help message.
+- **REST / Queriers**
+  - (api) [#6426](https://github.com/cosmos/cosmos-sdk/pull/6426) The ability to start an out-of-process API REST server has now been removed. Instead, the API server is now started in-process along with the application and Tendermint. Configuration options have been added to `app.toml` to enable/disable the API server along with additional HTTP server options.
+  - (client) [#7246](https://github.com/cosmos/cosmos-sdk/pull/7246) The rest server endpoint `/swagger-ui/` is replaced by `/swagger/`, and contains swagger documentation for gRPC Gateway routes in addition to legacy REST routes. Swagger API is exposed only if set in `app.toml`.
+  - (x/auth) [#5702](https://github.com/cosmos/cosmos-sdk/pull/5702) The `x/auth` querier route has changed from `"acc"` to `"auth"`.
+  - (x/bank) [#5572](https://github.com/cosmos/cosmos-sdk/pull/5572) The `/bank/balances/{address}` endpoint now returns all account balances or a single balance by denom when the `denom` query parameter is present.
+  - (x/evidence) [#5952](https://github.com/cosmos/cosmos-sdk/pull/5952) Remove CLI and REST handlers for querying `x/evidence` parameters.
+  - (x/gov) [#6295](https://github.com/cosmos/cosmos-sdk/pull/6295) Fix typo in querying governance params.
+- **General**
+  - (baseapp) [#6384](https://github.com/cosmos/cosmos-sdk/pull/6384) The `Result.Data` is now a Protocol Buffer encoded binary blob of type `TxData`. The `TxData` contains `Data` which contains a list of Protocol Buffer encoded message data and the corresponding message type.
+  - (client) [#5783](https://github.com/cosmos/cosmos-sdk/issues/5783) Unify all coins representations on JSON client requests for governance proposals.
+  - (crypto) [#7419](https://github.com/cosmos/cosmos-sdk/pull/7419) The SDK doesn't use Tendermint's `crypto.PubKey`
+    interface anymore, and uses instead it's own `PubKey` interface, defined in `crypto/types`. Replace all instances of
+    `crypto.PubKey` by `cryptotypes.Pubkey`.
+  - (store/rootmulti) [#6390](https://github.com/cosmos/cosmos-sdk/pull/6390) Proofs of empty stores are no longer supported.
+  - (store/types) [#5730](https://github.com/cosmos/cosmos-sdk/pull/5730) store.types.Cp() is removed in favour of types.CopyBytes().
+  - (x/auth) [#6054](https://github.com/cosmos/cosmos-sdk/pull/6054) Remove custom JSON marshaling for base accounts as multsigs cannot be bech32 decoded.
+  - (x/auth/vesting) [#6859](https://github.com/cosmos/cosmos-sdk/pull/6859) Custom JSON marshaling of vesting accounts was removed. Vesting accounts are now marshaled using their default proto or amino JSON representation.
+  - (x/bank) [#5785](https://github.com/cosmos/cosmos-sdk/issues/5785) In x/bank errors, JSON strings coerced to valid UTF-8 bytes at JSON marshalling time
+    are now replaced by human-readable expressions. This change can potentially break compatibility with all those client side tools
+    that parse log messages.
+  - (x/evidence) [#7538](https://github.com/cosmos/cosmos-sdk/pull/7538) The ABCI's `Result.Data` field for
     `MsgSubmitEvidence` responses does not contain the raw evidence's hash, but the protobuf encoded
     `MsgSubmitEvidenceResponse` struct.
-    * (x/gov) [#7533](https://github.com/cosmos/cosmos-sdk/pull/7533) The ABCI's `Result.Data` field for
+  - (x/gov) [#7533](https://github.com/cosmos/cosmos-sdk/pull/7533) The ABCI's `Result.Data` field for
     `MsgSubmitProposal` responses does not contain a raw binary encoding of the `proposalID`, but the protobuf encoded
     `MsgSubmitSubmitProposalResponse` struct.
-    * (x/gov) [#6859](https://github.com/cosmos/cosmos-sdk/pull/6859) `ProposalStatus` and `VoteOption` are now JSON serialized using its protobuf name, so expect names like `PROPOSAL_STATUS_DEPOSIT_PERIOD` as opposed to `DepositPeriod`.
-    * (x/staking) [#7499](https://github.com/cosmos/cosmos-sdk/pull/7499) `BondStatus` is now a protobuf `enum` instead
+  - (x/gov) [#6859](https://github.com/cosmos/cosmos-sdk/pull/6859) `ProposalStatus` and `VoteOption` are now JSON serialized using its protobuf name, so expect names like `PROPOSAL_STATUS_DEPOSIT_PERIOD` as opposed to `DepositPeriod`.
+  - (x/staking) [#7499](https://github.com/cosmos/cosmos-sdk/pull/7499) `BondStatus` is now a protobuf `enum` instead
     of an `int32`, and JSON serialized using its protobuf name, so expect names like `BOND_STATUS_UNBONDING` as opposed
     to `Unbonding`.
-    * (x/staking) [#7556](https://github.com/cosmos/cosmos-sdk/pull/7556) The ABCI's `Result.Data` field for
+  - (x/staking) [#7556](https://github.com/cosmos/cosmos-sdk/pull/7556) The ABCI's `Result.Data` field for
     `MsgBeginRedelegate` and `MsgUndelegate` responses does not contain custom binary marshaled `completionTime`, but the
     protobuf encoded `MsgBeginRedelegateResponse` and `MsgUndelegateResponse` structs respectively
 
 ### API Breaking Changes
 
-* **Baseapp / Client**
-    * (AppModule) [#7518](https://github.com/cosmos/cosmos-sdk/pull/7518) [#7584](https://github.com/cosmos/cosmos-sdk/pull/7584) Rename `AppModule.RegisterQueryServices` to `AppModule.RegisterServices`, as this method now registers multiple services (the gRPC query service and the protobuf Msg service). A `Configurator` struct is used to hold the different services.
-    * (baseapp) [#5865](https://github.com/cosmos/cosmos-sdk/pull/5865) The `SimulationResponse` returned from tx simulation is now JSON encoded instead of Amino binary.
-    * (client) [#6290](https://github.com/cosmos/cosmos-sdk/pull/6290) `CLIContext` is renamed to `Context`. `Context` and all related methods have been moved from package context to client.
-    * (client) [#6525](https://github.com/cosmos/cosmos-sdk/pull/6525) Removed support for `indent` in JSON responses. Clients should consider piping to an external tool such as `jq`.
-    * (client) [#8107](https://github.com/cosmos/cosmos-sdk/pull/8107) Renamed `PrintOutput` and `PrintOutputLegacy`
-      methods of the `context.Client` object to `PrintProto` and `PrintObjectLegacy`.
-    * (client/flags) [#6632](https://github.com/cosmos/cosmos-sdk/pull/6632) Remove NewCompletionCmd(), the function is now available in tendermint.
-    * (client/input) [#5904](https://github.com/cosmos/cosmos-sdk/pull/5904) Removal of unnecessary `GetCheckPassword`, `PrintPrefixed` functions.
-    * (client/keys) [#5889](https://github.com/cosmos/cosmos-sdk/pull/5889) Rename `NewKeyBaseFromDir()` -> `NewLegacyKeyBaseFromDir()`.
-    * (client/keys) [#5820](https://github.com/cosmos/cosmos-sdk/pull/5820/) Removed method CloseDB from Keybase interface.
-    * (client/rpc) [#6290](https://github.com/cosmos/cosmos-sdk/pull/6290) `client` package and subdirs reorganization.
-    * (client/lcd) [#6290](https://github.com/cosmos/cosmos-sdk/pull/6290) `CliCtx` of struct `RestServer` in package client/lcd has been renamed to `ClientCtx`.
-    * (codec) [#6330](https://github.com/cosmos/cosmos-sdk/pull/6330) `codec.RegisterCrypto` has been moved to the `crypto/codec` package and the global `codec.Cdc` Amino instance has been deprecated and moved to the `codec/legacy_global` package.
-    * (codec) [#8080](https://github.com/cosmos/cosmos-sdk/pull/8080) Updated the `codec.Marshaler` interface
-        * Moved `MarshalAny` and `UnmarshalAny` helper functions to `codec.Marshaler` and renamed to `MarshalInterface` and
+- **Baseapp / Client**
+  - (AppModule) [#7518](https://github.com/cosmos/cosmos-sdk/pull/7518) [#7584](https://github.com/cosmos/cosmos-sdk/pull/7584) Rename `AppModule.RegisterQueryServices` to `AppModule.RegisterServices`, as this method now registers multiple services (the gRPC query service and the protobuf Msg service). A `Configurator` struct is used to hold the different services.
+  - (baseapp) [#5865](https://github.com/cosmos/cosmos-sdk/pull/5865) The `SimulationResponse` returned from tx simulation is now JSON encoded instead of Amino binary.
+  - (client) [#6290](https://github.com/cosmos/cosmos-sdk/pull/6290) `CLIContext` is renamed to `Context`. `Context` and all related methods have been moved from package context to client.
+  - (client) [#6525](https://github.com/cosmos/cosmos-sdk/pull/6525) Removed support for `indent` in JSON responses. Clients should consider piping to an external tool such as `jq`.
+  - (client) [#8107](https://github.com/cosmos/cosmos-sdk/pull/8107) Renamed `PrintOutput` and `PrintOutputLegacy`
+    methods of the `context.Client` object to `PrintProto` and `PrintObjectLegacy`.
+  - (client/flags) [#6632](https://github.com/cosmos/cosmos-sdk/pull/6632) Remove NewCompletionCmd(), the function is now available in tendermint.
+  - (client/input) [#5904](https://github.com/cosmos/cosmos-sdk/pull/5904) Removal of unnecessary `GetCheckPassword`, `PrintPrefixed` functions.
+  - (client/keys) [#5889](https://github.com/cosmos/cosmos-sdk/pull/5889) Rename `NewKeyBaseFromDir()` -> `NewLegacyKeyBaseFromDir()`.
+  - (client/keys) [#5820](https://github.com/cosmos/cosmos-sdk/pull/5820/) Removed method CloseDB from Keybase interface.
+  - (client/rpc) [#6290](https://github.com/cosmos/cosmos-sdk/pull/6290) `client` package and subdirs reorganization.
+  - (client/lcd) [#6290](https://github.com/cosmos/cosmos-sdk/pull/6290) `CliCtx` of struct `RestServer` in package client/lcd has been renamed to `ClientCtx`.
+  - (codec) [#6330](https://github.com/cosmos/cosmos-sdk/pull/6330) `codec.RegisterCrypto` has been moved to the `crypto/codec` package and the global `codec.Cdc` Amino instance has been deprecated and moved to the `codec/legacy_global` package.
+  - (codec) [#8080](https://github.com/cosmos/cosmos-sdk/pull/8080) Updated the `codec.Marshaler` interface
+    - Moved `MarshalAny` and `UnmarshalAny` helper functions to `codec.Marshaler` and renamed to `MarshalInterface` and
       `UnmarshalInterface` respectively. These functions must take interface as a parameter (not a concrete type nor `Any`
       object). Underneath they use `Any` wrapping for correct protobuf serialization.
-    * (crypto) [#6780](https://github.com/cosmos/cosmos-sdk/issues/6780) Move ledger code to its own package.
-    * (crypto/types/multisig) [#6373](https://github.com/cosmos/cosmos-sdk/pull/6373) `multisig.Multisignature` has been renamed  to `AminoMultisignature`
-    * (codec) `*codec.LegacyAmino` is now a wrapper around Amino which provides backwards compatibility with protobuf `Any`. ALL legacy code should use `*codec.LegacyAmino` instead of `*amino.Codec` directly
-    * (crypto) [#5880](https://github.com/cosmos/cosmos-sdk/pull/5880) Merge `crypto/keys/mintkey` into `crypto`.
-    * (crypto/hd) [#5904](https://github.com/cosmos/cosmos-sdk/pull/5904) `crypto/keys/hd` moved to `crypto/hd`.
-    * (crypto/keyring):
-        * [#5866](https://github.com/cosmos/cosmos-sdk/pull/5866) Rename `crypto/keys/` to `crypto/keyring/`.
-        * [#5904](https://github.com/cosmos/cosmos-sdk/pull/5904) `Keybase` -> `Keyring` interfaces migration. `LegacyKeybase` interface is added in order
-  to guarantee limited backward compatibility with the old Keybase interface for the sole purpose of migrating keys across the new keyring backends. `NewLegacy`
-  constructor is provided [#5889](https://github.com/cosmos/cosmos-sdk/pull/5889) to allow for smooth migration of keys from the legacy LevelDB based implementation
-  to new keyring backends. Plus, the package and the new keyring no longer depends on the sdk.Config singleton. Please consult the [package documentation](https://github.com/cosmos/cosmos-sdk/tree/master/crypto/keyring/doc.go) for more
-  information on how to implement the new `Keyring` interface.
-        * [#5858](https://github.com/cosmos/cosmos-sdk/pull/5858) Make Keyring store keys by name and address's hexbytes representation.
-    * (export) [#5952](https://github.com/cosmos/cosmos-sdk/pull/5952) `AppExporter` now returns ABCI consensus parameters to be included in marshaled exported state. These parameters must be returned from the application via the `BaseApp`.
-    * (simapp) Deprecating and renaming `MakeEncodingConfig` to `MakeTestEncodingConfig` (both in `simapp` and `simapp/params` packages).
-    * (store) [#5803](https://github.com/cosmos/cosmos-sdk/pull/5803) The `store.CommitMultiStore` interface now includes the new `snapshots.Snapshotter` interface as well.
-    * (types) [#5579](https://github.com/cosmos/cosmos-sdk/pull/5579) The `keepRecent` field has been removed from the `PruningOptions` type.
-  The `PruningOptions` type now only includes fields `KeepEvery` and `SnapshotEvery`, where `KeepEvery`
-  determines which committed heights are flushed to disk and `SnapshotEvery` determines which of these
-  heights are kept after pruning. The `IsValid` method should be called whenever using these options. Methods
-  `SnapshotVersion` and `FlushVersion` accept a version arugment and determine if the version should be
-  flushed to disk or kept as a snapshot. Note, `KeepRecent` is automatically inferred from the options
-  and provided directly the IAVL store.
-    * (types) [#5533](https://github.com/cosmos/cosmos-sdk/pull/5533) Refactored `AppModuleBasic` and `AppModuleGenesis`
-  to now accept a `codec.JSONMarshaler` for modular serialization of genesis state.
-    * (types/rest) [#5779](https://github.com/cosmos/cosmos-sdk/pull/5779) Drop unused Parse{Int64OrReturnBadRequest,QueryParamBool}() functions.
-* **Modules**
-    * (modules) [#7243](https://github.com/cosmos/cosmos-sdk/pull/7243) Rename `RegisterCodec` to `RegisterLegacyAminoCodec` and `codec.New()` is now renamed to `codec.NewLegacyAmino()`
-    * (modules) [#6564](https://github.com/cosmos/cosmos-sdk/pull/6564) Constant `DefaultParamspace` is removed from all modules, use ModuleName instead.
-    * (modules) [#5989](https://github.com/cosmos/cosmos-sdk/pull/5989) `AppModuleBasic.GetTxCmd` now takes a single `CLIContext` parameter.
-    * (modules) [#5664](https://github.com/cosmos/cosmos-sdk/pull/5664) Remove amino `Codec` from simulation `StoreDecoder`, which now returns a function closure in order to unmarshal the key-value pairs.
-    * (modules) [#5555](https://github.com/cosmos/cosmos-sdk/pull/5555) Move `x/auth/client/utils/` types and functions to `x/auth/client/`.
-    * (modules) [#5572](https://github.com/cosmos/cosmos-sdk/pull/5572) Move account balance logic and APIs from `x/auth` to `x/bank`.
-    * (modules) [#6326](https://github.com/cosmos/cosmos-sdk/pull/6326) `AppModuleBasic.GetQueryCmd` now takes a single `client.Context` parameter.
-    * (modules) [#6336](https://github.com/cosmos/cosmos-sdk/pull/6336) `AppModuleBasic.RegisterQueryService` method was added to support gRPC queries, and `QuerierRoute` and `NewQuerierHandler` were deprecated.
-    * (modules) [#6311](https://github.com/cosmos/cosmos-sdk/issues/6311) Remove `alias.go` usage
-    * (modules) [#6447](https://github.com/cosmos/cosmos-sdk/issues/6447) Rename `blacklistedAddrs` to `blockedAddrs`.
-    * (modules) [#6834](https://github.com/cosmos/cosmos-sdk/issues/6834) Add `RegisterInterfaces` method to `AppModuleBasic` to support registration of protobuf interface types.
-    * (modules) [#6734](https://github.com/cosmos/cosmos-sdk/issues/6834) Add `TxEncodingConfig` parameter to `AppModuleBasic.ValidateGenesis` command to support JSON tx decoding in `genutil`.
-    * (modules) [#7764](https://github.com/cosmos/cosmos-sdk/pull/7764) Added module initialization options:
-        * `server/types.AppExporter` requires extra argument: `AppOptions`.
-        * `server.AddCommands` requires extra argument: `addStartFlags types.ModuleInitFlags`
-        * `x/crisis.NewAppModule` has a new attribute: `skipGenesisInvariants`. [PR](https://github.com/cosmos/cosmos-sdk/pull/7764)
-    * (types) [#6327](https://github.com/cosmos/cosmos-sdk/pull/6327) `sdk.Msg` now inherits `proto.Message`, as a result all `sdk.Msg` types now use pointer semantics.
-    * (types) [#7032](https://github.com/cosmos/cosmos-sdk/pull/7032) All types ending with `ID` (e.g. `ProposalID`) now end with `Id` (e.g. `ProposalId`), to match default Protobuf generated format. Also see [#7033](https://github.com/cosmos/cosmos-sdk/pull/7033) for more details.
-    * (x/auth) [#6029](https://github.com/cosmos/cosmos-sdk/pull/6029) Module accounts have been moved from `x/supply` to `x/auth`.
-    * (x/auth) [#6443](https://github.com/cosmos/cosmos-sdk/issues/6443) Move `FeeTx` and `TxWithMemo` interfaces from `x/auth/ante` to `types`.
-    * (x/auth) [#7006](https://github.com/cosmos/cosmos-sdk/pull/7006) All `AccountRetriever` methods now take `client.Context` as a parameter instead of as a struct member.
-    * (x/auth) [#6270](https://github.com/cosmos/cosmos-sdk/pull/6270) The passphrase argument has been removed from the signature of the following functions and methods: `BuildAndSign`, ` MakeSignature`, ` SignStdTx`, `TxBuilder.BuildAndSign`, `TxBuilder.Sign`, `TxBuilder.SignStdTx`
-    * (x/auth) [#6428](https://github.com/cosmos/cosmos-sdk/issues/6428):
-        * `NewAnteHandler` and `NewSigVerificationDecorator` both now take a `SignModeHandler` parameter.
-        * `SignatureVerificationGasConsumer` now has the signature: `func(meter sdk.GasMeter, sig signing.SignatureV2, params types.Params) error`.
-        * The `SigVerifiableTx` interface now has a `GetSignaturesV2() ([]signing.SignatureV2, error)` method and no longer has the `GetSignBytes` method.
-    * (x/auth/tx) [#8106](https://github.com/cosmos/cosmos-sdk/pull/8106) change related to missing append functionality in
-      client transaction signing
-        * added `overwriteSig` argument to `x/auth/client.SignTx` and `client/tx.Sign` functions.
-        * removed `x/auth/tx.go:wrapper.GetSignatures`. The `wrapper` provides `TxBuilder` functionality, and it's a private
+  - (crypto) [#6780](https://github.com/cosmos/cosmos-sdk/issues/6780) Move ledger code to its own package.
+  - (crypto/types/multisig) [#6373](https://github.com/cosmos/cosmos-sdk/pull/6373) `multisig.Multisignature` has been renamed to `AminoMultisignature`
+  - (codec) `*codec.LegacyAmino` is now a wrapper around Amino which provides backwards compatibility with protobuf `Any`. ALL legacy code should use `*codec.LegacyAmino` instead of `*amino.Codec` directly
+  - (crypto) [#5880](https://github.com/cosmos/cosmos-sdk/pull/5880) Merge `crypto/keys/mintkey` into `crypto`.
+  - (crypto/hd) [#5904](https://github.com/cosmos/cosmos-sdk/pull/5904) `crypto/keys/hd` moved to `crypto/hd`.
+  - (crypto/keyring):
+    _ [#5866](https://github.com/cosmos/cosmos-sdk/pull/5866) Rename `crypto/keys/` to `crypto/keyring/`.
+    _ [#5904](https://github.com/cosmos/cosmos-sdk/pull/5904) `Keybase` -> `Keyring` interfaces migration. `LegacyKeybase` interface is added in order
+    to guarantee limited backward compatibility with the old Keybase interface for the sole purpose of migrating keys across the new keyring backends. `NewLegacy`
+    constructor is provided [#5889](https://github.com/cosmos/cosmos-sdk/pull/5889) to allow for smooth migration of keys from the legacy LevelDB based implementation
+    to new keyring backends. Plus, the package and the new keyring no longer depends on the sdk.Config singleton. Please consult the [package documentation](https://github.com/cosmos/cosmos-sdk/tree/master/crypto/keyring/doc.go) for more
+    information on how to implement the new `Keyring` interface. \* [#5858](https://github.com/cosmos/cosmos-sdk/pull/5858) Make Keyring store keys by name and address's hexbytes representation.
+  - (export) [#5952](https://github.com/cosmos/cosmos-sdk/pull/5952) `AppExporter` now returns ABCI consensus parameters to be included in marshaled exported state. These parameters must be returned from the application via the `BaseApp`.
+  - (simapp) Deprecating and renaming `MakeEncodingConfig` to `MakeTestEncodingConfig` (both in `simapp` and `simapp/params` packages).
+  - (store) [#5803](https://github.com/cosmos/cosmos-sdk/pull/5803) The `store.CommitMultiStore` interface now includes the new `snapshots.Snapshotter` interface as well.
+  - (types) [#5579](https://github.com/cosmos/cosmos-sdk/pull/5579) The `keepRecent` field has been removed from the `PruningOptions` type.
+    The `PruningOptions` type now only includes fields `KeepEvery` and `SnapshotEvery`, where `KeepEvery`
+    determines which committed heights are flushed to disk and `SnapshotEvery` determines which of these
+    heights are kept after pruning. The `IsValid` method should be called whenever using these options. Methods
+    `SnapshotVersion` and `FlushVersion` accept a version arugment and determine if the version should be
+    flushed to disk or kept as a snapshot. Note, `KeepRecent` is automatically inferred from the options
+    and provided directly the IAVL store.
+  - (types) [#5533](https://github.com/cosmos/cosmos-sdk/pull/5533) Refactored `AppModuleBasic` and `AppModuleGenesis`
+    to now accept a `codec.JSONMarshaler` for modular serialization of genesis state.
+  - (types/rest) [#5779](https://github.com/cosmos/cosmos-sdk/pull/5779) Drop unused Parse{Int64OrReturnBadRequest,QueryParamBool}() functions.
+- **Modules**
+  - (modules) [#7243](https://github.com/cosmos/cosmos-sdk/pull/7243) Rename `RegisterCodec` to `RegisterLegacyAminoCodec` and `codec.New()` is now renamed to `codec.NewLegacyAmino()`
+  - (modules) [#6564](https://github.com/cosmos/cosmos-sdk/pull/6564) Constant `DefaultParamspace` is removed from all modules, use ModuleName instead.
+  - (modules) [#5989](https://github.com/cosmos/cosmos-sdk/pull/5989) `AppModuleBasic.GetTxCmd` now takes a single `CLIContext` parameter.
+  - (modules) [#5664](https://github.com/cosmos/cosmos-sdk/pull/5664) Remove amino `Codec` from simulation `StoreDecoder`, which now returns a function closure in order to unmarshal the key-value pairs.
+  - (modules) [#5555](https://github.com/cosmos/cosmos-sdk/pull/5555) Move `x/auth/client/utils/` types and functions to `x/auth/client/`.
+  - (modules) [#5572](https://github.com/cosmos/cosmos-sdk/pull/5572) Move account balance logic and APIs from `x/auth` to `x/bank`.
+  - (modules) [#6326](https://github.com/cosmos/cosmos-sdk/pull/6326) `AppModuleBasic.GetQueryCmd` now takes a single `client.Context` parameter.
+  - (modules) [#6336](https://github.com/cosmos/cosmos-sdk/pull/6336) `AppModuleBasic.RegisterQueryService` method was added to support gRPC queries, and `QuerierRoute` and `NewQuerierHandler` were deprecated.
+  - (modules) [#6311](https://github.com/cosmos/cosmos-sdk/issues/6311) Remove `alias.go` usage
+  - (modules) [#6447](https://github.com/cosmos/cosmos-sdk/issues/6447) Rename `blacklistedAddrs` to `blockedAddrs`.
+  - (modules) [#6834](https://github.com/cosmos/cosmos-sdk/issues/6834) Add `RegisterInterfaces` method to `AppModuleBasic` to support registration of protobuf interface types.
+  - (modules) [#6734](https://github.com/cosmos/cosmos-sdk/issues/6834) Add `TxEncodingConfig` parameter to `AppModuleBasic.ValidateGenesis` command to support JSON tx decoding in `genutil`.
+  - (modules) [#7764](https://github.com/cosmos/cosmos-sdk/pull/7764) Added module initialization options:
+    - `server/types.AppExporter` requires extra argument: `AppOptions`.
+    - `server.AddCommands` requires extra argument: `addStartFlags types.ModuleInitFlags`
+    - `x/crisis.NewAppModule` has a new attribute: `skipGenesisInvariants`. [PR](https://github.com/cosmos/cosmos-sdk/pull/7764)
+  - (types) [#6327](https://github.com/cosmos/cosmos-sdk/pull/6327) `sdk.Msg` now inherits `proto.Message`, as a result all `sdk.Msg` types now use pointer semantics.
+  - (types) [#7032](https://github.com/cosmos/cosmos-sdk/pull/7032) All types ending with `ID` (e.g. `ProposalID`) now end with `Id` (e.g. `ProposalId`), to match default Protobuf generated format. Also see [#7033](https://github.com/cosmos/cosmos-sdk/pull/7033) for more details.
+  - (x/auth) [#6029](https://github.com/cosmos/cosmos-sdk/pull/6029) Module accounts have been moved from `x/supply` to `x/auth`.
+  - (x/auth) [#6443](https://github.com/cosmos/cosmos-sdk/issues/6443) Move `FeeTx` and `TxWithMemo` interfaces from `x/auth/ante` to `types`.
+  - (x/auth) [#7006](https://github.com/cosmos/cosmos-sdk/pull/7006) All `AccountRetriever` methods now take `client.Context` as a parameter instead of as a struct member.
+  - (x/auth) [#6270](https://github.com/cosmos/cosmos-sdk/pull/6270) The passphrase argument has been removed from the signature of the following functions and methods: `BuildAndSign`, ` MakeSignature`, ` SignStdTx`, `TxBuilder.BuildAndSign`, `TxBuilder.Sign`, `TxBuilder.SignStdTx`
+  - (x/auth) [#6428](https://github.com/cosmos/cosmos-sdk/issues/6428):
+    - `NewAnteHandler` and `NewSigVerificationDecorator` both now take a `SignModeHandler` parameter.
+    - `SignatureVerificationGasConsumer` now has the signature: `func(meter sdk.GasMeter, sig signing.SignatureV2, params types.Params) error`.
+    - The `SigVerifiableTx` interface now has a `GetSignaturesV2() ([]signing.SignatureV2, error)` method and no longer has the `GetSignBytes` method.
+  - (x/auth/tx) [#8106](https://github.com/cosmos/cosmos-sdk/pull/8106) change related to missing append functionality in
+    client transaction signing
+    - added `overwriteSig` argument to `x/auth/client.SignTx` and `client/tx.Sign` functions.
+    - removed `x/auth/tx.go:wrapper.GetSignatures`. The `wrapper` provides `TxBuilder` functionality, and it's a private
       structure. That function was not used at all and it's not exposed through the `TxBuilder` interface.
-    * (x/bank) [#7327](https://github.com/cosmos/cosmos-sdk/pull/7327) AddCoins and SubtractCoins no longer return a resultingValue and will only return an error.
-    * (x/capability) [#7918](https://github.com/cosmos/cosmos-sdk/pull/7918) Add x/capability safety checks:
-        * All outward facing APIs will now check that capability is not nil and name is not empty before performing any state-machine changes
-        * `SetIndex` has been renamed to `InitializeIndex`
-    * (x/evidence) [#7251](https://github.com/cosmos/cosmos-sdk/pull/7251) New evidence types and light client evidence handling. The module function names changed.
-    * (x/evidence) [#5952](https://github.com/cosmos/cosmos-sdk/pull/5952) Remove APIs for getting and setting `x/evidence` parameters. `BaseApp` now uses a `ParamStore` to manage Tendermint consensus parameters which is managed via the `x/params` `Substore` type.
-    * (x/gov) [#6147](https://github.com/cosmos/cosmos-sdk/pull/6147) The `Content` field on `Proposal` and `MsgSubmitProposal`
+  - (x/bank) [#7327](https://github.com/cosmos/cosmos-sdk/pull/7327) AddCoins and SubtractCoins no longer return a resultingValue and will only return an error.
+  - (x/capability) [#7918](https://github.com/cosmos/cosmos-sdk/pull/7918) Add x/capability safety checks:
+    - All outward facing APIs will now check that capability is not nil and name is not empty before performing any state-machine changes
+    - `SetIndex` has been renamed to `InitializeIndex`
+  - (x/evidence) [#7251](https://github.com/cosmos/cosmos-sdk/pull/7251) New evidence types and light client evidence handling. The module function names changed.
+  - (x/evidence) [#5952](https://github.com/cosmos/cosmos-sdk/pull/5952) Remove APIs for getting and setting `x/evidence` parameters. `BaseApp` now uses a `ParamStore` to manage Tendermint consensus parameters which is managed via the `x/params` `Substore` type.
+  - (x/gov) [#6147](https://github.com/cosmos/cosmos-sdk/pull/6147) The `Content` field on `Proposal` and `MsgSubmitProposal`
     is now `Any` in concordance with [ADR 019](docs/architecture/adr-019-protobuf-state-encoding.md) and `GetContent` should now
     be used to retrieve the actual proposal `Content`. Also the `NewMsgSubmitProposal` constructor now may return an `error`
-    * (x/ibc) [#6374](https://github.com/cosmos/cosmos-sdk/pull/6374) `VerifyMembership` and `VerifyNonMembership` now take a `specs []string` argument to specify the proof format used for verification. Most SDK chains can simply use `commitmenttypes.GetSDKSpecs()` for this argument.
-    * (x/params) [#5619](https://github.com/cosmos/cosmos-sdk/pull/5619) The `x/params` keeper now accepts a `codec.Marshaller` instead of
-  a reference to an amino codec. Amino is still used for JSON serialization.
-    * (x/staking) [#6451](https://github.com/cosmos/cosmos-sdk/pull/6451) `DefaultParamspace` and `ParamKeyTable` in staking module are moved from keeper to types to enforce consistency.
-    * (x/staking) [#7419](https://github.com/cosmos/cosmos-sdk/pull/7419) The `TmConsPubKey` method on ValidatorI has been
-      removed and replaced instead by `ConsPubKey` (which returns a SDK `cryptotypes.PubKey`) and `TmConsPublicKey` (which
-      returns a Tendermint proto PublicKey).
-    * (x/staking/types) [#7447](https://github.com/cosmos/cosmos-sdk/issues/7447) Remove bech32 PubKey support:
-        * `ValidatorI` interface update. `GetConsPubKey` renamed to `TmConsPubKey` (consensus public key must be a tendermint key). `TmConsPubKey`, `GetConsAddr` methods return error.
-        * `Validator` update. Methods changed in `ValidatorI` (as described above) and `ToTmValidator` return error.
-        * `Validator.ConsensusPubkey` type changed from `string` to `codectypes.Any`.
-        * `MsgCreateValidator.Pubkey` type changed from `string` to `codectypes.Any`.
-    * (x/supply) [#6010](https://github.com/cosmos/cosmos-sdk/pull/6010) All `x/supply` types and APIs have been moved to `x/bank`.
-    * [#6409](https://github.com/cosmos/cosmos-sdk/pull/6409) Rename all IsEmpty methods to Empty across the codebase and enforce consistency.
-    * [#6231](https://github.com/cosmos/cosmos-sdk/pull/6231) Simplify `AppModule` interface, `Route` and `NewHandler` methods become only `Route`
-  and returns a new `Route` type.
-    * (x/slashing) [#6212](https://github.com/cosmos/cosmos-sdk/pull/6212) Remove `Get*` prefixes from key construction functions
-    * (server) [#6079](https://github.com/cosmos/cosmos-sdk/pull/6079) Remove `UpgradeOldPrivValFile` (deprecated in Tendermint Core v0.28).
-    * [#5719](https://github.com/cosmos/cosmos-sdk/pull/5719) Bump Go requirement to 1.14+
-
+  - (x/ibc) [#6374](https://github.com/cosmos/cosmos-sdk/pull/6374) `VerifyMembership` and `VerifyNonMembership` now take a `specs []string` argument to specify the proof format used for verification. Most SDK chains can simply use `commitmenttypes.GetSDKSpecs()` for this argument.
+  - (x/params) [#5619](https://github.com/cosmos/cosmos-sdk/pull/5619) The `x/params` keeper now accepts a `codec.Marshaller` instead of
+    a reference to an amino codec. Amino is still used for JSON serialization.
+  - (x/staking) [#6451](https://github.com/cosmos/cosmos-sdk/pull/6451) `DefaultParamspace` and `ParamKeyTable` in staking module are moved from keeper to types to enforce consistency.
+  - (x/staking) [#7419](https://github.com/cosmos/cosmos-sdk/pull/7419) The `TmConsPubKey` method on ValidatorI has been
+    removed and replaced instead by `ConsPubKey` (which returns a SDK `cryptotypes.PubKey`) and `TmConsPublicKey` (which
+    returns a Tendermint proto PublicKey).
+  - (x/staking/types) [#7447](https://github.com/cosmos/cosmos-sdk/issues/7447) Remove bech32 PubKey support:
+    - `ValidatorI` interface update. `GetConsPubKey` renamed to `TmConsPubKey` (consensus public key must be a tendermint key). `TmConsPubKey`, `GetConsAddr` methods return error.
+    - `Validator` update. Methods changed in `ValidatorI` (as described above) and `ToTmValidator` return error.
+    - `Validator.ConsensusPubkey` type changed from `string` to `codectypes.Any`.
+    - `MsgCreateValidator.Pubkey` type changed from `string` to `codectypes.Any`.
+  - (x/supply) [#6010](https://github.com/cosmos/cosmos-sdk/pull/6010) All `x/supply` types and APIs have been moved to `x/bank`.
+  - [#6409](https://github.com/cosmos/cosmos-sdk/pull/6409) Rename all IsEmpty methods to Empty across the codebase and enforce consistency.
+  - [#6231](https://github.com/cosmos/cosmos-sdk/pull/6231) Simplify `AppModule` interface, `Route` and `NewHandler` methods become only `Route`
+    and returns a new `Route` type.
+  - (x/slashing) [#6212](https://github.com/cosmos/cosmos-sdk/pull/6212) Remove `Get*` prefixes from key construction functions
+  - (server) [#6079](https://github.com/cosmos/cosmos-sdk/pull/6079) Remove `UpgradeOldPrivValFile` (deprecated in Tendermint Core v0.28).
+  - [#5719](https://github.com/cosmos/cosmos-sdk/pull/5719) Bump Go requirement to 1.14+
 
 ### State Machine Breaking
 
-* **General**
-    * (client) [#7268](https://github.com/cosmos/cosmos-sdk/pull/7268) / [#7147](https://github.com/cosmos/cosmos-sdk/pull/7147) Introduce new protobuf based PubKeys, and migrate PubKey in BaseAccount to use this new protobuf based PubKey format
-
-* **Modules**
-    * (modules) [#5572](https://github.com/cosmos/cosmos-sdk/pull/5572) Separate balance from accounts per ADR 004.
-        * Account balances are now persisted and retrieved via the `x/bank` module.
-        * Vesting account interface has been modified to account for changes.
-        * Callers to `NewBaseVestingAccount` are responsible for verifying account balance in relation to
+- **General**
+
+  - (client) [#7268](https://github.com/cosmos/cosmos-sdk/pull/7268) / [#7147](https://github.com/cosmos/cosmos-sdk/pull/7147) Introduce new protobuf based PubKeys, and migrate PubKey in BaseAccount to use this new protobuf based PubKey format
+
+- **Modules**
+  - (modules) [#5572](https://github.com/cosmos/cosmos-sdk/pull/5572) Separate balance from accounts per ADR 004.
+    _ Account balances are now persisted and retrieved via the `x/bank` module.
+    _ Vesting account interface has been modified to account for changes.
+    _ Callers to `NewBaseVestingAccount` are responsible for verifying account balance in relation to
     the original vesting amount.
-        * The `SendKeeper` and `ViewKeeper` interfaces in `x/bank` have been modified to account for changes.
-    * (x/auth) [#5533](https://github.com/cosmos/cosmos-sdk/pull/5533) Migrate the `x/auth` module to use Protocol Buffers for state
-  serialization instead of Amino.
-        * The `BaseAccount.PubKey` field is now represented as a Bech32 string instead of a `crypto.Pubkey`.
-        * `NewBaseAccountWithAddress` now returns a reference to a `BaseAccount`.
-        * The `x/auth` module now accepts a `Codec` interface which extends the `codec.Marshaler` interface by
+    _ The `SendKeeper` and `ViewKeeper` interfaces in `x/bank` have been modified to account for changes.
+  - (x/auth) [#5533](https://github.com/cosmos/cosmos-sdk/pull/5533) Migrate the `x/auth` module to use Protocol Buffers for state
+    serialization instead of Amino.
+    _ The `BaseAccount.PubKey` field is now represented as a Bech32 string instead of a `crypto.Pubkey`.
+    _ `NewBaseAccountWithAddress` now returns a reference to a `BaseAccount`.
+    _ The `x/auth` module now accepts a `Codec` interface which extends the `codec.Marshaler` interface by
     requiring a concrete codec to know how to serialize accounts.
-        * The `AccountRetriever` type now accepts a `Codec` in its constructor in order to know how to
+    _ The `AccountRetriever` type now accepts a `Codec` in its constructor in order to know how to
     serialize accounts.
-    * (x/bank) [#6518](https://github.com/cosmos/cosmos-sdk/pull/6518) Support for global and per-denomination send enabled flags.
-        * Existing send_enabled global flag has been moved into a Params structure as `default_send_enabled`.
-        * An array of: `{denom: string, enabled: bool}` is added to bank Params to support per-denomination override of global default value.
-    * (x/distribution) [#5610](https://github.com/cosmos/cosmos-sdk/pull/5610) Migrate the `x/distribution` module to use Protocol Buffers for state
-  serialization instead of Amino. The exact codec used is `codec.HybridCodec` which utilizes Protobuf for binary encoding and Amino
-  for JSON encoding.
-        * `ValidatorHistoricalRewards.ReferenceCount` is now of types `uint32` instead of `uint16`.
-        * `ValidatorSlashEvents` is now a struct with `slashevents`.
-        * `ValidatorOutstandingRewards` is now a struct with `rewards`.
-        * `ValidatorAccumulatedCommission` is now a struct with `commission`.
-        * The `Keeper` constructor now takes a `codec.Marshaler` instead of a concrete Amino codec. This exact type
+  - (x/bank) [#6518](https://github.com/cosmos/cosmos-sdk/pull/6518) Support for global and per-denomination send enabled flags.
+    - Existing send_enabled global flag has been moved into a Params structure as `default_send_enabled`.
+    - An array of: `{denom: string, enabled: bool}` is added to bank Params to support per-denomination override of global default value.
+  - (x/distribution) [#5610](https://github.com/cosmos/cosmos-sdk/pull/5610) Migrate the `x/distribution` module to use Protocol Buffers for state
+    serialization instead of Amino. The exact codec used is `codec.HybridCodec` which utilizes Protobuf for binary encoding and Amino
+    for JSON encoding.
+    _ `ValidatorHistoricalRewards.ReferenceCount` is now of types `uint32` instead of `uint16`.
+    _ `ValidatorSlashEvents` is now a struct with `slashevents`.
+    _ `ValidatorOutstandingRewards` is now a struct with `rewards`.
+    _ `ValidatorAccumulatedCommission` is now a struct with `commission`. \* The `Keeper` constructor now takes a `codec.Marshaler` instead of a concrete Amino codec. This exact type
     provided is specified by `ModuleCdc`.
-    * (x/evidence) [#5634](https://github.com/cosmos/cosmos-sdk/pull/5634) Migrate the `x/evidence` module to use Protocol Buffers for state
-  serialization instead of Amino.
-        * The `internal` sub-package has been removed in order to expose the types proto file.
-        * The module now accepts a `Codec` interface which extends the `codec.Marshaler` interface by
-    requiring a concrete codec to know how to serialize `Evidence` types.
-        * The `MsgSubmitEvidence` message has been removed in favor of `MsgSubmitEvidenceBase`. The application-level
+  - (x/evidence) [#5634](https://github.com/cosmos/cosmos-sdk/pull/5634) Migrate the `x/evidence` module to use Protocol Buffers for state
+    serialization instead of Amino.
+    _ The `internal` sub-package has been removed in order to expose the types proto file.
+    _ The module now accepts a `Codec` interface which extends the `codec.Marshaler` interface by
+    requiring a concrete codec to know how to serialize `Evidence` types. \* The `MsgSubmitEvidence` message has been removed in favor of `MsgSubmitEvidenceBase`. The application-level
     codec must now define the concrete `MsgSubmitEvidence` type which must implement the module's `MsgSubmitEvidence`
     interface.
-    * (x/evidence) [#5952](https://github.com/cosmos/cosmos-sdk/pull/5952) Remove parameters from `x/evidence` genesis and module state. The `x/evidence` module now solely uses Tendermint consensus parameters to determine of evidence is valid or not.
-    * (x/gov) [#5737](https://github.com/cosmos/cosmos-sdk/pull/5737) Migrate the `x/gov` module to use Protocol
-  Buffers for state serialization instead of Amino.
-        * `MsgSubmitProposal` will be removed in favor of the application-level proto-defined `MsgSubmitProposal` which
+  - (x/evidence) [#5952](https://github.com/cosmos/cosmos-sdk/pull/5952) Remove parameters from `x/evidence` genesis and module state. The `x/evidence` module now solely uses Tendermint consensus parameters to determine of evidence is valid or not.
+  - (x/gov) [#5737](https://github.com/cosmos/cosmos-sdk/pull/5737) Migrate the `x/gov` module to use Protocol
+    Buffers for state serialization instead of Amino.
+    _ `MsgSubmitProposal` will be removed in favor of the application-level proto-defined `MsgSubmitProposal` which
     implements the `MsgSubmitProposalI` interface. Applications should extend the `NewMsgSubmitProposalBase` type
     to define their own concrete `MsgSubmitProposal` types.
-        * The module now accepts a `Codec` interface which extends the `codec.Marshaler` interface by
+    _ The module now accepts a `Codec` interface which extends the `codec.Marshaler` interface by
     requiring a concrete codec to know how to serialize `Proposal` types.
-    * (x/mint) [#5634](https://github.com/cosmos/cosmos-sdk/pull/5634) Migrate the `x/mint` module to use Protocol Buffers for state
-  serialization instead of Amino.
-        * The `internal` sub-package has been removed in order to expose the types proto file.
-    * (x/slashing) [#5627](https://github.com/cosmos/cosmos-sdk/pull/5627) Migrate the `x/slashing` module to use Protocol Buffers for state
-  serialization instead of Amino. The exact codec used is `codec.HybridCodec` which utilizes Protobuf for binary encoding and Amino
-  for JSON encoding.
-        * The `Keeper` constructor now takes a `codec.Marshaler` instead of a concrete Amino codec. This exact type
+  - (x/mint) [#5634](https://github.com/cosmos/cosmos-sdk/pull/5634) Migrate the `x/mint` module to use Protocol Buffers for state
+    serialization instead of Amino. \* The `internal` sub-package has been removed in order to expose the types proto file.
+  - (x/slashing) [#5627](https://github.com/cosmos/cosmos-sdk/pull/5627) Migrate the `x/slashing` module to use Protocol Buffers for state
+    serialization instead of Amino. The exact codec used is `codec.HybridCodec` which utilizes Protobuf for binary encoding and Amino
+    for JSON encoding. \* The `Keeper` constructor now takes a `codec.Marshaler` instead of a concrete Amino codec. This exact type
     provided is specified by `ModuleCdc`.
-    * (x/staking) [#6844](https://github.com/cosmos/cosmos-sdk/pull/6844) Validators are now inserted into the unbonding queue based on their unbonding time and height. The relevant keeper APIs are modified to reflect these changes by now also requiring a height.
-    * (x/staking) [#6061](https://github.com/cosmos/cosmos-sdk/pull/6061) Allow a validator to immediately unjail when no signing info is present due to
-  falling below their minimum self-delegation and never having been bonded. The validator may immediately unjail once they've met their minimum self-delegation.
-    * (x/staking) [#5600](https://github.com/cosmos/cosmos-sdk/pull/5600) Migrate the `x/staking` module to use Protocol Buffers for state
-  serialization instead of Amino. The exact codec used is `codec.HybridCodec` which utilizes Protobuf for binary encoding and Amino
-  for JSON encoding.
-        * `BondStatus` is now of type `int32` instead of `byte`.
-        * Types of `int16` in the `Params` type are now of type `int32`.
-        * Every reference of `crypto.Pubkey` in context of a `Validator` is now of type string. `GetPubKeyFromBech32` must be used to get the `crypto.Pubkey`.
-        * The `Keeper` constructor now takes a `codec.Marshaler` instead of a concrete Amino codec. This exact type
+  - (x/staking) [#6844](https://github.com/cosmos/cosmos-sdk/pull/6844) Validators are now inserted into the unbonding queue based on their unbonding time and height. The relevant keeper APIs are modified to reflect these changes by now also requiring a height.
+  - (x/staking) [#6061](https://github.com/cosmos/cosmos-sdk/pull/6061) Allow a validator to immediately unjail when no signing info is present due to
+    falling below their minimum self-delegation and never having been bonded. The validator may immediately unjail once they've met their minimum self-delegation.
+  - (x/staking) [#5600](https://github.com/cosmos/cosmos-sdk/pull/5600) Migrate the `x/staking` module to use Protocol Buffers for state
+    serialization instead of Amino. The exact codec used is `codec.HybridCodec` which utilizes Protobuf for binary encoding and Amino
+    for JSON encoding.
+    _ `BondStatus` is now of type `int32` instead of `byte`.
+    _ Types of `int16` in the `Params` type are now of type `int32`.
+    _ Every reference of `crypto.Pubkey` in context of a `Validator` is now of type string. `GetPubKeyFromBech32` must be used to get the `crypto.Pubkey`.
+    _ The `Keeper` constructor now takes a `codec.Marshaler` instead of a concrete Amino codec. This exact type
     provided is specified by `ModuleCdc`.
-    * (x/staking) [#7979](https://github.com/cosmos/cosmos-sdk/pull/7979) keeper pubkey storage serialization migration
-      from bech32 to protobuf.
-    * (x/supply) [#6010](https://github.com/cosmos/cosmos-sdk/pull/6010) Removed the `x/supply` module by merging the existing types and APIs into the `x/bank` module.
-    * (x/supply) [#5533](https://github.com/cosmos/cosmos-sdk/pull/5533) Migrate the `x/supply` module to use Protocol Buffers for state
-  serialization instead of Amino.
-        * The `internal` sub-package has been removed in order to expose the types proto file.
-        * The `x/supply` module now accepts a `Codec` interface which extends the `codec.Marshaler` interface by
-    requiring a concrete codec to know how to serialize `SupplyI` types.
-        * The `SupplyI` interface has been modified to no longer return `SupplyI` on methods. Instead the
+  - (x/staking) [#7979](https://github.com/cosmos/cosmos-sdk/pull/7979) keeper pubkey storage serialization migration
+    from bech32 to protobuf.
+  - (x/supply) [#6010](https://github.com/cosmos/cosmos-sdk/pull/6010) Removed the `x/supply` module by merging the existing types and APIs into the `x/bank` module.
+  - (x/supply) [#5533](https://github.com/cosmos/cosmos-sdk/pull/5533) Migrate the `x/supply` module to use Protocol Buffers for state
+    serialization instead of Amino.
+    _ The `internal` sub-package has been removed in order to expose the types proto file.
+    _ The `x/supply` module now accepts a `Codec` interface which extends the `codec.Marshaler` interface by
+    requiring a concrete codec to know how to serialize `SupplyI` types. \* The `SupplyI` interface has been modified to no longer return `SupplyI` on methods. Instead the
     concrete type's receiver should modify the type.
-    * (x/upgrade) [#5659](https://github.com/cosmos/cosmos-sdk/pull/5659) Migrate the `x/upgrade` module to use Protocol
-  Buffers for state serialization instead of Amino.
-        * The `internal` sub-package has been removed in order to expose the types proto file.
-        * The `x/upgrade` module now accepts a `codec.Marshaler` interface.
+  - (x/upgrade) [#5659](https://github.com/cosmos/cosmos-sdk/pull/5659) Migrate the `x/upgrade` module to use Protocol
+    Buffers for state serialization instead of Amino.
+    _ The `internal` sub-package has been removed in order to expose the types proto file.
+    _ The `x/upgrade` module now accepts a `codec.Marshaler` interface.
 
 ### Features
 
-* **Baseapp / Client / REST**
-    * (x/auth) [#6213](https://github.com/cosmos/cosmos-sdk/issues/6213) Introduce new protobuf based path for transaction signing, see [ADR020](https://github.com/cosmos/cosmos-sdk/blob/master/docs/architecture/adr-020-protobuf-transaction-encoding.md) for more details
-    * (x/auth) [#6350](https://github.com/cosmos/cosmos-sdk/pull/6350) New sign-batch command to sign StdTx batch files.
-    * (baseapp) [#5803](https://github.com/cosmos/cosmos-sdk/pull/5803) Added support for taking state snapshots at regular height intervals, via options `snapshot-interval` and `snapshot-keep-recent`.
-    * (baseapp) [#7519](https://github.com/cosmos/cosmos-sdk/pull/7519) Add `ServiceMsgRouter` to BaseApp to handle routing of protobuf service `Msg`s. The two new types defined in ADR 031, `sdk.ServiceMsg` and `sdk.MsgRequest` are introduced with this router.
-    * (client) [#5921](https://github.com/cosmos/cosmos-sdk/issues/5921) Introduce new gRPC and gRPC Gateway based APIs for querying app & module data. See [ADR021](https://github.com/cosmos/cosmos-sdk/blob/master/docs/architecture/adr-021-protobuf-query-encoding.md) for more details
-    * (cli) [#7485](https://github.com/cosmos/cosmos-sdk/pull/7485) Introduce a new optional `--keyring-dir` flag that allows clients to specify a Keyring directory if it does not reside in the directory specified by `--home`.
-    * (cli) [#7221](https://github.com/cosmos/cosmos-sdk/pull/7221) Add the option of emitting amino encoded json from the CLI
-    * (codec) [#7519](https://github.com/cosmos/cosmos-sdk/pull/7519) `InterfaceRegistry` now inherits `jsonpb.AnyResolver`, and has a `RegisterCustomTypeURL` method to support ADR 031 packing of `Any`s. `AnyResolver` is now a required parameter to `RejectUnknownFields`.
-    * (coin) [#6755](https://github.com/cosmos/cosmos-sdk/pull/6755) Add custom regex validation for `Coin` denom by overwriting `CoinDenomRegex` when using `/types/coin.go`.
-    * (config) [#7265](https://github.com/cosmos/cosmos-sdk/pull/7265) Support Tendermint block pruning through a new `min-retain-blocks` configuration that can be set in either `app.toml` or via the CLI. This parameter is used in conjunction with other criteria to determine the height at which Tendermint should prune blocks.
-    * (events) [#7121](https://github.com/cosmos/cosmos-sdk/pull/7121) The application now derives what events are indexed by Tendermint via the `index-events` configuration in `app.toml`, which is a list of events taking the form `{eventType}.{attributeKey}`.
-    * (tx) [#6089](https://github.com/cosmos/cosmos-sdk/pull/6089) Transactions can now have a `TimeoutHeight` set which allows the transaction to be rejected if it's committed at a height greater than the timeout.
-    * (rest) [#6167](https://github.com/cosmos/cosmos-sdk/pull/6167) Support `max-body-bytes` CLI flag for the REST service.
-    * (genesis) [#7089](https://github.com/cosmos/cosmos-sdk/pull/7089) The `export` command now adds a `initial_height` field in the exported JSON. Baseapp's `CommitMultiStore` now also has a `SetInitialVersion` setter, so it can set the initial store version inside `InitChain` and start a new chain from a given height.
-* **General**
-    * (crypto/multisig) [#6241](https://github.com/cosmos/cosmos-sdk/pull/6241) Add Multisig type directly to the repo. Previously this was in tendermint.
-    * (codec/types) [#8106](https://github.com/cosmos/cosmos-sdk/pull/8106) Adding `NewAnyWithCustomTypeURL` to correctly
-     marshal Messages in TxBuilder.
-    * (tests) [#6489](https://github.com/cosmos/cosmos-sdk/pull/6489) Introduce package `testutil`, new in-process testing network framework for use in integration and unit tests.
-    * (tx) Add new auth/tx gRPC & gRPC-Gateway endpoints for basic querying & broadcasting support
-        * [#7842](https://github.com/cosmos/cosmos-sdk/pull/7842) Add TxsByEvent gRPC endpoint
-        * [#7852](https://github.com/cosmos/cosmos-sdk/pull/7852) Add tx broadcast gRPC endpoint
-    * (tx) [#7688](https://github.com/cosmos/cosmos-sdk/pull/7688) Add a new Tx gRPC service with methods `Simulate` and `GetTx` (by hash).
-    * (store) [#5803](https://github.com/cosmos/cosmos-sdk/pull/5803) Added `rootmulti.Store` methods for taking and restoring snapshots, based on `iavl.Store` export/import.
-    * (store) [#6324](https://github.com/cosmos/cosmos-sdk/pull/6324) IAVL store query proofs now return CommitmentOp which wraps an ics23 CommitmentProof
-    * (store) [#6390](https://github.com/cosmos/cosmos-sdk/pull/6390) `RootMulti` store query proofs now return `CommitmentOp` which wraps `CommitmentProofs`
-        * `store.Query` now only returns chained `ics23.CommitmentProof` wrapped in `merkle.Proof`
-        * `ProofRuntime` only decodes and verifies `ics23.CommitmentProof`
-* **Modules**
-    * (modules) [#5921](https://github.com/cosmos/cosmos-sdk/issues/5921) Introduction of Query gRPC service definitions along with REST annotations for gRPC Gateway for each module
-    * (modules) [#7540](https://github.com/cosmos/cosmos-sdk/issues/7540) Protobuf service definitions can now be used for
+- **Baseapp / Client / REST**
+  - (x/auth) [#6213](https://github.com/cosmos/cosmos-sdk/issues/6213) Introduce new protobuf based path for transaction signing, see [ADR020](https://github.com/cosmos/cosmos-sdk/blob/master/docs/architecture/adr-020-protobuf-transaction-encoding.md) for more details
+  - (x/auth) [#6350](https://github.com/cosmos/cosmos-sdk/pull/6350) New sign-batch command to sign StdTx batch files.
+  - (baseapp) [#5803](https://github.com/cosmos/cosmos-sdk/pull/5803) Added support for taking state snapshots at regular height intervals, via options `snapshot-interval` and `snapshot-keep-recent`.
+  - (baseapp) [#7519](https://github.com/cosmos/cosmos-sdk/pull/7519) Add `ServiceMsgRouter` to BaseApp to handle routing of protobuf service `Msg`s. The two new types defined in ADR 031, `sdk.ServiceMsg` and `sdk.MsgRequest` are introduced with this router.
+  - (client) [#5921](https://github.com/cosmos/cosmos-sdk/issues/5921) Introduce new gRPC and gRPC Gateway based APIs for querying app & module data. See [ADR021](https://github.com/cosmos/cosmos-sdk/blob/master/docs/architecture/adr-021-protobuf-query-encoding.md) for more details
+  - (cli) [#7485](https://github.com/cosmos/cosmos-sdk/pull/7485) Introduce a new optional `--keyring-dir` flag that allows clients to specify a Keyring directory if it does not reside in the directory specified by `--home`.
+  - (cli) [#7221](https://github.com/cosmos/cosmos-sdk/pull/7221) Add the option of emitting amino encoded json from the CLI
+  - (codec) [#7519](https://github.com/cosmos/cosmos-sdk/pull/7519) `InterfaceRegistry` now inherits `jsonpb.AnyResolver`, and has a `RegisterCustomTypeURL` method to support ADR 031 packing of `Any`s. `AnyResolver` is now a required parameter to `RejectUnknownFields`.
+  - (coin) [#6755](https://github.com/cosmos/cosmos-sdk/pull/6755) Add custom regex validation for `Coin` denom by overwriting `CoinDenomRegex` when using `/types/coin.go`.
+  - (config) [#7265](https://github.com/cosmos/cosmos-sdk/pull/7265) Support Tendermint block pruning through a new `min-retain-blocks` configuration that can be set in either `app.toml` or via the CLI. This parameter is used in conjunction with other criteria to determine the height at which Tendermint should prune blocks.
+  - (events) [#7121](https://github.com/cosmos/cosmos-sdk/pull/7121) The application now derives what events are indexed by Tendermint via the `index-events` configuration in `app.toml`, which is a list of events taking the form `{eventType}.{attributeKey}`.
+  - (tx) [#6089](https://github.com/cosmos/cosmos-sdk/pull/6089) Transactions can now have a `TimeoutHeight` set which allows the transaction to be rejected if it's committed at a height greater than the timeout.
+  - (rest) [#6167](https://github.com/cosmos/cosmos-sdk/pull/6167) Support `max-body-bytes` CLI flag for the REST service.
+  - (genesis) [#7089](https://github.com/cosmos/cosmos-sdk/pull/7089) The `export` command now adds a `initial_height` field in the exported JSON. Baseapp's `CommitMultiStore` now also has a `SetInitialVersion` setter, so it can set the initial store version inside `InitChain` and start a new chain from a given height.
+- **General**
+  - (crypto/multisig) [#6241](https://github.com/cosmos/cosmos-sdk/pull/6241) Add Multisig type directly to the repo. Previously this was in tendermint.
+  - (codec/types) [#8106](https://github.com/cosmos/cosmos-sdk/pull/8106) Adding `NewAnyWithCustomTypeURL` to correctly
+    marshal Messages in TxBuilder.
+  - (tests) [#6489](https://github.com/cosmos/cosmos-sdk/pull/6489) Introduce package `testutil`, new in-process testing network framework for use in integration and unit tests.
+  - (tx) Add new auth/tx gRPC & gRPC-Gateway endpoints for basic querying & broadcasting support
+    - [#7842](https://github.com/cosmos/cosmos-sdk/pull/7842) Add TxsByEvent gRPC endpoint
+    - [#7852](https://github.com/cosmos/cosmos-sdk/pull/7852) Add tx broadcast gRPC endpoint
+  - (tx) [#7688](https://github.com/cosmos/cosmos-sdk/pull/7688) Add a new Tx gRPC service with methods `Simulate` and `GetTx` (by hash).
+  - (store) [#5803](https://github.com/cosmos/cosmos-sdk/pull/5803) Added `rootmulti.Store` methods for taking and restoring snapshots, based on `iavl.Store` export/import.
+  - (store) [#6324](https://github.com/cosmos/cosmos-sdk/pull/6324) IAVL store query proofs now return CommitmentOp which wraps an ics23 CommitmentProof
+  - (store) [#6390](https://github.com/cosmos/cosmos-sdk/pull/6390) `RootMulti` store query proofs now return `CommitmentOp` which wraps `CommitmentProofs`
+    - `store.Query` now only returns chained `ics23.CommitmentProof` wrapped in `merkle.Proof`
+    - `ProofRuntime` only decodes and verifies `ics23.CommitmentProof`
+- **Modules**
+  - (modules) [#5921](https://github.com/cosmos/cosmos-sdk/issues/5921) Introduction of Query gRPC service definitions along with REST annotations for gRPC Gateway for each module
+  - (modules) [#7540](https://github.com/cosmos/cosmos-sdk/issues/7540) Protobuf service definitions can now be used for
     packing `Msg`s in transactions as defined in [ADR 031](./docs/architecture/adr-031-msg-service.md). All modules now
     define a `Msg` protobuf service.
-    * (x/auth/vesting) [#7209](https://github.com/cosmos/cosmos-sdk/pull/7209) Create new `MsgCreateVestingAccount` message type along with CLI handler that allows for the creation of delayed and continuous vesting types.
-    * (x/capability) [#5828](https://github.com/cosmos/cosmos-sdk/pull/5828) Capability module integration as outlined in [ADR 3 - Dynamic Capability Store](https://github.com/cosmos/tree/master/docs/architecture/adr-003-dynamic-capability-store.md).
-    * (x/crisis) `x/crisis` has a new function: `AddModuleInitFlags`, which will register optional crisis module flags for the start command.
-    * (x/ibc) [#5277](https://github.com/cosmos/cosmos-sdk/pull/5277) `x/ibc` changes from IBC alpha. For more details check the [`x/ibc/core/spec`](https://github.com/cosmos/cosmos-sdk/tree/master/x/ibc/core/spec) directory, or the ICS specs below:
-        * [ICS 002 - Client Semantics](https://github.com/cosmos/ics/tree/master/spec/ics-002-client-semantics) subpackage
-        * [ICS 003 - Connection Semantics](https://github.com/cosmos/ics/blob/master/spec/ics-003-connection-semantics) subpackage
-        * [ICS 004 - Channel and Packet Semantics](https://github.com/cosmos/ics/blob/master/spec/ics-004-channel-and-packet-semantics) subpackage
-        * [ICS 005 - Port Allocation](https://github.com/cosmos/ics/blob/master/spec/ics-005-port-allocation) subpackage
-        * [ICS 006 - Solo Machine Client](https://github.com/cosmos/ics/tree/master/spec/ics-006-solo-machine-client) subpackage
-        * [ICS 007 - Tendermint Client](https://github.com/cosmos/ics/blob/master/spec/ics-007-tendermint-client) subpackage
-        * [ICS 009 - Loopback Client](https://github.com/cosmos/ics/tree/master/spec/ics-009-loopback-client) subpackage
-        * [ICS 020 - Fungible Token Transfer](https://github.com/cosmos/ics/tree/master/spec/ics-020-fungible-token-transfer) subpackage
-        * [ICS 023 - Vector Commitments](https://github.com/cosmos/ics/tree/master/spec/ics-023-vector-commitments) subpackage
-        * [ICS 024 - Host State Machine Requirements](https://github.com/cosmos/ics/tree/master/spec/ics-024-host-requirements) subpackage
-    * (x/ibc) [#6374](https://github.com/cosmos/cosmos-sdk/pull/6374) ICS-23 Verify functions will now accept and verify ics23 CommitmentProofs exclusively
-    * (x/params) [#6005](https://github.com/cosmos/cosmos-sdk/pull/6005) Add new CLI command for querying raw x/params parameters by subspace and key.
-
-### Bug Fixes
-
-* **Baseapp / Client / REST**
-    * (client) [#5964](https://github.com/cosmos/cosmos-sdk/issues/5964) `--trust-node` is now false by default - for real. Users must ensure it is set to true if they don't want to enable the verifier.
-    * (client) [#6402](https://github.com/cosmos/cosmos-sdk/issues/6402) Fix `keys add` `--algo` flag which only worked for Tendermint's `secp256k1` default key signing algorithm.
-    * (client) [#7699](https://github.com/cosmos/cosmos-sdk/pull/7699) Fix panic in context when setting invalid nodeURI. `WithNodeURI` does not set the `Client` in the context.
-    * (export) [#6510](https://github.com/cosmos/cosmos-sdk/pull/6510/) Field TimeIotaMs now is included in genesis file while exporting.
-    * (rest) [#5906](https://github.com/cosmos/cosmos-sdk/pull/5906) Fix an issue that make some REST calls panic when sending invalid or incomplete requests.
-    * (crypto) [#7966](https://github.com/cosmos/cosmos-sdk/issues/7966) `Bip44Params` `String()` function now correctly
-      returns the absolute HD path by adding the `m/` prefix.
-    * (crypto/keyring) [#5844](https://github.com/cosmos/cosmos-sdk/pull/5844) `Keyring.Sign()` methods no longer decode amino signatures when method receivers
-  are offline/multisig keys.
-    * (store) [#7415](https://github.com/cosmos/cosmos-sdk/pull/7415) Allow new stores to be registered during on-chain upgrades.
-* **Modules**
-    * (modules) [#5569](https://github.com/cosmos/cosmos-sdk/issues/5569) `InitGenesis`, for the relevant modules, now ensures module accounts exist.
-    * (x/auth) [#5892](https://github.com/cosmos/cosmos-sdk/pull/5892) Add `RegisterKeyTypeCodec` to register new
+  - (x/auth/vesting) [#7209](https://github.com/cosmos/cosmos-sdk/pull/7209) Create new `MsgCreateVestingAccount` message type along with CLI handler that allows for the creation of delayed and continuous vesting types.
+  - (x/capability) [#5828](https://github.com/cosmos/cosmos-sdk/pull/5828) Capability module integration as outlined in [ADR 3 - Dynamic Capability Store](https://github.com/cosmos/tree/master/docs/architecture/adr-003-dynamic-capability-store.md).
+  - (x/crisis) `x/crisis` has a new function: `AddModuleInitFlags`, which will register optional crisis module flags for the start command.
+  - (x/ibc) [#5277](https://github.com/cosmos/cosmos-sdk/pull/5277) `x/ibc` changes from IBC alpha. For more details check the [`x/ibc/core/spec`](https://github.com/cosmos/cosmos-sdk/tree/master/x/ibc/core/spec) directory, or the ICS specs below:
+    - [ICS 002 - Client Semantics](https://github.com/cosmos/ics/tree/master/spec/ics-002-client-semantics) subpackage
+    - [ICS 003 - Connection Semantics](https://github.com/cosmos/ics/blob/master/spec/ics-003-connection-semantics) subpackage
+    - [ICS 004 - Channel and Packet Semantics](https://github.com/cosmos/ics/blob/master/spec/ics-004-channel-and-packet-semantics) subpackage
+    - [ICS 005 - Port Allocation](https://github.com/cosmos/ics/blob/master/spec/ics-005-port-allocation) subpackage
+    - [ICS 006 - Solo Machine Client](https://github.com/cosmos/ics/tree/master/spec/ics-006-solo-machine-client) subpackage
+    - [ICS 007 - Tendermint Client](https://github.com/cosmos/ics/blob/master/spec/ics-007-tendermint-client) subpackage
+    - [ICS 009 - Loopback Client](https://github.com/cosmos/ics/tree/master/spec/ics-009-loopback-client) subpackage
+    - [ICS 020 - Fungible Token Transfer](https://github.com/cosmos/ics/tree/master/spec/ics-020-fungible-token-transfer) subpackage
+    - [ICS 023 - Vector Commitments](https://github.com/cosmos/ics/tree/master/spec/ics-023-vector-commitments) subpackage
+    - [ICS 024 - Host State Machine Requirements](https://github.com/cosmos/ics/tree/master/spec/ics-024-host-requirements) subpackage
+  - (x/ibc) [#6374](https://github.com/cosmos/cosmos-sdk/pull/6374) ICS-23 Verify functions will now accept and verify ics23 CommitmentProofs exclusively
+  - (x/params) [#6005](https://github.com/cosmos/cosmos-sdk/pull/6005) Add new CLI command for querying raw x/params parameters by subspace and key.
+
+### Bug Fixes
+
+- **Baseapp / Client / REST**
+  - (client) [#5964](https://github.com/cosmos/cosmos-sdk/issues/5964) `--trust-node` is now false by default - for real. Users must ensure it is set to true if they don't want to enable the verifier.
+  - (client) [#6402](https://github.com/cosmos/cosmos-sdk/issues/6402) Fix `keys add` `--algo` flag which only worked for Tendermint's `secp256k1` default key signing algorithm.
+  - (client) [#7699](https://github.com/cosmos/cosmos-sdk/pull/7699) Fix panic in context when setting invalid nodeURI. `WithNodeURI` does not set the `Client` in the context.
+  - (export) [#6510](https://github.com/cosmos/cosmos-sdk/pull/6510/) Field TimeIotaMs now is included in genesis file while exporting.
+  - (rest) [#5906](https://github.com/cosmos/cosmos-sdk/pull/5906) Fix an issue that make some REST calls panic when sending invalid or incomplete requests.
+  - (crypto) [#7966](https://github.com/cosmos/cosmos-sdk/issues/7966) `Bip44Params` `String()` function now correctly
+    returns the absolute HD path by adding the `m/` prefix.
+  - (crypto/keyring) [#5844](https://github.com/cosmos/cosmos-sdk/pull/5844) `Keyring.Sign()` methods no longer decode amino signatures when method receivers
+    are offline/multisig keys.
+  - (store) [#7415](https://github.com/cosmos/cosmos-sdk/pull/7415) Allow new stores to be registered during on-chain upgrades.
+- **Modules**
+  _ (modules) [#5569](https://github.com/cosmos/cosmos-sdk/issues/5569) `InitGenesis`, for the relevant modules, now ensures module accounts exist.
+  _ (x/auth) [#5892](https://github.com/cosmos/cosmos-sdk/pull/5892) Add `RegisterKeyTypeCodec` to register new
   types (eg. keys) to the `auth` module internal amino codec.
-    * (x/bank) [#6536](https://github.com/cosmos/cosmos-sdk/pull/6536) Fix bug in `WriteGeneratedTxResponse` function used by multiple
+  _ (x/bank) [#6536](https://github.com/cosmos/cosmos-sdk/pull/6536) Fix bug in `WriteGeneratedTxResponse` function used by multiple
   REST endpoints. Now it writes a Tx in StdTx format.
-    * (x/genutil) [#5938](https://github.com/cosmos/cosmos-sdk/pull/5938) Fix `InitializeNodeValidatorFiles` error handling.
-    * (x/gentx) [#8183](https://github.com/cosmos/cosmos-sdk/pull/8183) change gentx cmd amount to arg from flag
-    * (x/gov) [#7641](https://github.com/cosmos/cosmos-sdk/pull/7641) Fix tally calculation precision error.
-    * (x/staking) [#6529](https://github.com/cosmos/cosmos-sdk/pull/6529) Export validator addresses (previously was empty).
-    * (x/staking) [#5949](https://github.com/cosmos/cosmos-sdk/pull/5949) Skip staking `HistoricalInfoKey` in simulations as headers are not exported.
-    * (x/staking) [#6061](https://github.com/cosmos/cosmos-sdk/pull/6061) Allow a validator to immediately unjail when no signing info is present due to
-falling below their minimum self-delegation and never having been bonded. The validator may immediately unjail once they've met their minimum self-delegation.
-* **General**
-    * (types) [#7038](https://github.com/cosmos/cosmos-sdk/issues/7038) Fix infinite looping of `ApproxRoot` by including a hard-coded maximum iterations limit of 100.
-    * (types) [#7084](https://github.com/cosmos/cosmos-sdk/pull/7084) Fix panic when calling `BigInt()` on an uninitialized `Int`.
-    * (simulation) [#7129](https://github.com/cosmos/cosmos-sdk/issues/7129) Fix support for custom `Account` and key types on auth's simulation.
-
-
-### Improvements
-
-* **Baseapp / Client / REST**
-    * (baseapp) [#6186](https://github.com/cosmos/cosmos-sdk/issues/6186) Support emitting events during `AnteHandler` execution.
-    * (baseapp) [#6053](https://github.com/cosmos/cosmos-sdk/pull/6053) Customizable panic recovery handling added for `app.runTx()` method (as proposed in the [ADR 22](https://github.com/cosmos/cosmos-sdk/blob/master/docs/architecture/adr-022-custom-panic-handling.md)). Adds ability for developers to register custom panic handlers extending standard ones.
-    * (client) [#5810](https://github.com/cosmos/cosmos-sdk/pull/5810) Added a new `--offline` flag that allows commands to be executed without an
-  internet connection. Previously, `--generate-only` served this purpose in addition to only allowing txs to be generated. Now, `--generate-only` solely
-  allows txs to be generated without being broadcasted and disallows Keybase use and `--offline` allows the use of Keybase but does not allow any
-  functionality that requires an online connection.
-    * (cli) [#7764](https://github.com/cosmos/cosmos-sdk/pull/7764) Update x/banking and x/crisis InitChain to improve node startup time
-    * (client) [#5856](https://github.com/cosmos/cosmos-sdk/pull/5856) Added the possibility to set `--offline` flag with config command.
-    * (client) [#5895](https://github.com/cosmos/cosmos-sdk/issues/5895) show config options in the config command's help screen.
-    * (client/keys) [#8043](https://github.com/cosmos/cosmos-sdk/pull/8043) Add support for export of unarmored private key
-    * (client/tx) [#7801](https://github.com/cosmos/cosmos-sdk/pull/7801) Update sign-batch multisig to work online
-    * (x/genutil) [#8099](https://github.com/cosmos/cosmos-sdk/pull/8099) `init` now supports a `--recover` flag to recover
-      the private validator key from a given mnemonic
-* **Modules**
-    * (x/auth) [#5702](https://github.com/cosmos/cosmos-sdk/pull/5702) Add parameter querying support for `x/auth`.
-    * (x/auth/ante) [#6040](https://github.com/cosmos/cosmos-sdk/pull/6040) `AccountKeeper` interface used for `NewAnteHandler` and handler's decorators to add support of using custom `AccountKeeper` implementations.
-    * (x/evidence) [#5952](https://github.com/cosmos/cosmos-sdk/pull/5952) Tendermint Consensus parameters can now be changed via parameter change proposals through `x/gov`.
-    * (x/evidence) [#5961](https://github.com/cosmos/cosmos-sdk/issues/5961) Add `StoreDecoder` simulation for evidence module.
-    * (x/ibc) [#5948](https://github.com/cosmos/cosmos-sdk/issues/5948) Add `InitGenesis` and `ExportGenesis` functions for `ibc` module.
-    * (x/ibc-transfer) [#6871](https://github.com/cosmos/cosmos-sdk/pull/6871) Implement [ADR 001 - Coin Source Tracing](./docs/architecture/adr-001-coin-source-tracing.md).
-    * (x/staking) [#6059](https://github.com/cosmos/cosmos-sdk/pull/6059) Updated `HistoricalEntries` parameter default to 100.
-    * (x/staking) [#5584](https://github.com/cosmos/cosmos-sdk/pull/5584) Add util function `ToTmValidator` that converts a `staking.Validator` type to `*tmtypes.Validator`.
-    * (x/staking) [#6163](https://github.com/cosmos/cosmos-sdk/pull/6163) CLI and REST call to unbonding delegations and delegations now accept
-  pagination.
-    * (x/staking) [#8178](https://github.com/cosmos/cosmos-sdk/pull/8178) Update default historical header number for stargate
-* **General**
-    * (crypto) [#7987](https://github.com/cosmos/cosmos-sdk/pull/7987) Fix the inconsistency of CryptoCdc, only use
-      `codec/legacy.Cdc`.
-    * (logging) [#8072](https://github.com/cosmos/cosmos-sdk/pull/8072) Refactor logging:
-        * Use [zerolog](https://github.com/rs/zerolog) over Tendermint's go-kit logging wrapper.
-        * Introduce Tendermint's `--log_format=plain|json` flag. Using format `json` allows for emitting structured JSON
-    logs which can be consumed by an external logging facility (e.g. Loggly). Both formats log to STDERR.
-        * The existing `--log_level` flag and it's default value now solely relates to the global logging
+  _ (x/genutil) [#5938](https://github.com/cosmos/cosmos-sdk/pull/5938) Fix `InitializeNodeValidatorFiles` error handling.
+  _ (x/gentx) [#8183](https://github.com/cosmos/cosmos-sdk/pull/8183) change gentx cmd amount to arg from flag
+  _ (x/gov) [#7641](https://github.com/cosmos/cosmos-sdk/pull/7641) Fix tally calculation precision error.
+  _ (x/staking) [#6529](https://github.com/cosmos/cosmos-sdk/pull/6529) Export validator addresses (previously was empty).
+  _ (x/staking) [#5949](https://github.com/cosmos/cosmos-sdk/pull/5949) Skip staking `HistoricalInfoKey` in simulations as headers are not exported. \* (x/staking) [#6061](https://github.com/cosmos/cosmos-sdk/pull/6061) Allow a validator to immediately unjail when no signing info is present due to
+  falling below their minimum self-delegation and never having been bonded. The validator may immediately unjail once they've met their minimum self-delegation.
+- **General**
+  - (types) [#7038](https://github.com/cosmos/cosmos-sdk/issues/7038) Fix infinite looping of `ApproxRoot` by including a hard-coded maximum iterations limit of 100.
+  - (types) [#7084](https://github.com/cosmos/cosmos-sdk/pull/7084) Fix panic when calling `BigInt()` on an uninitialized `Int`.
+  - (simulation) [#7129](https://github.com/cosmos/cosmos-sdk/issues/7129) Fix support for custom `Account` and key types on auth's simulation.
+
+### Improvements
+
+- **Baseapp / Client / REST**
+  - (baseapp) [#6186](https://github.com/cosmos/cosmos-sdk/issues/6186) Support emitting events during `AnteHandler` execution.
+  - (baseapp) [#6053](https://github.com/cosmos/cosmos-sdk/pull/6053) Customizable panic recovery handling added for `app.runTx()` method (as proposed in the [ADR 22](https://github.com/cosmos/cosmos-sdk/blob/master/docs/architecture/adr-022-custom-panic-handling.md)). Adds ability for developers to register custom panic handlers extending standard ones.
+  - (client) [#5810](https://github.com/cosmos/cosmos-sdk/pull/5810) Added a new `--offline` flag that allows commands to be executed without an
+    internet connection. Previously, `--generate-only` served this purpose in addition to only allowing txs to be generated. Now, `--generate-only` solely
+    allows txs to be generated without being broadcasted and disallows Keybase use and `--offline` allows the use of Keybase but does not allow any
+    functionality that requires an online connection.
+  - (cli) [#7764](https://github.com/cosmos/cosmos-sdk/pull/7764) Update x/banking and x/crisis InitChain to improve node startup time
+  - (client) [#5856](https://github.com/cosmos/cosmos-sdk/pull/5856) Added the possibility to set `--offline` flag with config command.
+  - (client) [#5895](https://github.com/cosmos/cosmos-sdk/issues/5895) show config options in the config command's help screen.
+  - (client/keys) [#8043](https://github.com/cosmos/cosmos-sdk/pull/8043) Add support for export of unarmored private key
+  - (client/tx) [#7801](https://github.com/cosmos/cosmos-sdk/pull/7801) Update sign-batch multisig to work online
+  - (x/genutil) [#8099](https://github.com/cosmos/cosmos-sdk/pull/8099) `init` now supports a `--recover` flag to recover
+    the private validator key from a given mnemonic
+- **Modules**
+  - (x/auth) [#5702](https://github.com/cosmos/cosmos-sdk/pull/5702) Add parameter querying support for `x/auth`.
+  - (x/auth/ante) [#6040](https://github.com/cosmos/cosmos-sdk/pull/6040) `AccountKeeper` interface used for `NewAnteHandler` and handler's decorators to add support of using custom `AccountKeeper` implementations.
+  - (x/evidence) [#5952](https://github.com/cosmos/cosmos-sdk/pull/5952) Tendermint Consensus parameters can now be changed via parameter change proposals through `x/gov`.
+  - (x/evidence) [#5961](https://github.com/cosmos/cosmos-sdk/issues/5961) Add `StoreDecoder` simulation for evidence module.
+  - (x/ibc) [#5948](https://github.com/cosmos/cosmos-sdk/issues/5948) Add `InitGenesis` and `ExportGenesis` functions for `ibc` module.
+  - (x/ibc-transfer) [#6871](https://github.com/cosmos/cosmos-sdk/pull/6871) Implement [ADR 001 - Coin Source Tracing](./docs/architecture/adr-001-coin-source-tracing.md).
+  - (x/staking) [#6059](https://github.com/cosmos/cosmos-sdk/pull/6059) Updated `HistoricalEntries` parameter default to 100.
+  - (x/staking) [#5584](https://github.com/cosmos/cosmos-sdk/pull/5584) Add util function `ToTmValidator` that converts a `staking.Validator` type to `*tmtypes.Validator`.
+  - (x/staking) [#6163](https://github.com/cosmos/cosmos-sdk/pull/6163) CLI and REST call to unbonding delegations and delegations now accept
+    pagination.
+  - (x/staking) [#8178](https://github.com/cosmos/cosmos-sdk/pull/8178) Update default historical header number for stargate
+- **General**
+  - (crypto) [#7987](https://github.com/cosmos/cosmos-sdk/pull/7987) Fix the inconsistency of CryptoCdc, only use
+    `codec/legacy.Cdc`.
+  - (logging) [#8072](https://github.com/cosmos/cosmos-sdk/pull/8072) Refactor logging:
+    _ Use [zerolog](https://github.com/rs/zerolog) over Tendermint's go-kit logging wrapper.
+    _ Introduce Tendermint's `--log_format=plain|json` flag. Using format `json` allows for emitting structured JSON
+    logs which can be consumed by an external logging facility (e.g. Loggly). Both formats log to STDERR. \* The existing `--log_level` flag and it's default value now solely relates to the global logging
     level (e.g. `info`, `debug`, etc...) instead of `<module>:<level>`.
-    * (rest) [#7649](https://github.com/cosmos/cosmos-sdk/pull/7649) Return an unsigned tx in legacy GET /tx endpoint when signature conversion fails
-    * (simulation) [#6002](https://github.com/cosmos/cosmos-sdk/pull/6002) Add randomized consensus params into simulation.
-    * (store) [#6481](https://github.com/cosmos/cosmos-sdk/pull/6481) Move `SimpleProofsFromMap` from Tendermint into the SDK.
-    * (store) [#6719](https://github.com/cosmos/cosmos-sdk/6754) Add validity checks to stores for nil and empty keys.
-    * (SDK) Updated dependencies
-        * Updated iavl dependency to v0.15.3
-        * Update tendermint to v0.34.1
-    * (types) [#7027](https://github.com/cosmos/cosmos-sdk/pull/7027) `Coin(s)` and `DecCoin(s)` updates:
-        * Bump denomination max length to 128
-        * Allow uppercase letters and numbers in denominations to support [ADR 001](./docs/architecture/adr-001-coin-source-tracing.md)
-        * Added `Validate` function that returns a descriptive error
-    * (types) [#5581](https://github.com/cosmos/cosmos-sdk/pull/5581) Add convenience functions {,Must}Bech32ifyAddressBytes.
-    * (types/module) [#5724](https://github.com/cosmos/cosmos-sdk/issues/5724) The `types/module` package does no longer depend on `x/simulation`.
-    * (types) [#5585](https://github.com/cosmos/cosmos-sdk/pull/5585) IBC additions:
-        * `Coin` denomination max lenght has been increased to 32.
-        * Added `CapabilityKey` alias for `StoreKey` to match IBC spec.
-    * (types/rest) [#5900](https://github.com/cosmos/cosmos-sdk/pull/5900) Add Check*Error function family to spare developers from replicating tons of boilerplate code.
-    * (types) [#6128](https://github.com/cosmos/cosmos-sdk/pull/6137) Add `String()` method to `GasMeter`.
-    * (types) [#6195](https://github.com/cosmos/cosmos-sdk/pull/6195) Add codespace to broadcast(sync/async) response.
-    * (types) \#6897 Add KV type from tendermint to `types` directory.
-    * (version) [#7848](https://github.com/cosmos/cosmos-sdk/pull/7848) [#7941](https://github.com/cosmos/cosmos-sdk/pull/7941)
+  - (rest) [#7649](https://github.com/cosmos/cosmos-sdk/pull/7649) Return an unsigned tx in legacy GET /tx endpoint when signature conversion fails
+  - (simulation) [#6002](https://github.com/cosmos/cosmos-sdk/pull/6002) Add randomized consensus params into simulation.
+  - (store) [#6481](https://github.com/cosmos/cosmos-sdk/pull/6481) Move `SimpleProofsFromMap` from Tendermint into the SDK.
+  - (store) [#6719](https://github.com/cosmos/cosmos-sdk/6754) Add validity checks to stores for nil and empty keys.
+  - (SDK) Updated dependencies
+    - Updated iavl dependency to v0.15.3
+    - Update tendermint to v0.34.1
+  - (types) [#7027](https://github.com/cosmos/cosmos-sdk/pull/7027) `Coin(s)` and `DecCoin(s)` updates:
+    - Bump denomination max length to 128
+    - Allow uppercase letters and numbers in denominations to support [ADR 001](./docs/architecture/adr-001-coin-source-tracing.md)
+    - Added `Validate` function that returns a descriptive error
+  - (types) [#5581](https://github.com/cosmos/cosmos-sdk/pull/5581) Add convenience functions {,Must}Bech32ifyAddressBytes.
+  - (types/module) [#5724](https://github.com/cosmos/cosmos-sdk/issues/5724) The `types/module` package does no longer depend on `x/simulation`.
+  - (types) [#5585](https://github.com/cosmos/cosmos-sdk/pull/5585) IBC additions:
+    - `Coin` denomination max lenght has been increased to 32.
+    - Added `CapabilityKey` alias for `StoreKey` to match IBC spec.
+  - (types/rest) [#5900](https://github.com/cosmos/cosmos-sdk/pull/5900) Add Check\*Error function family to spare developers from replicating tons of boilerplate code.
+  - (types) [#6128](https://github.com/cosmos/cosmos-sdk/pull/6137) Add `String()` method to `GasMeter`.
+  - (types) [#6195](https://github.com/cosmos/cosmos-sdk/pull/6195) Add codespace to broadcast(sync/async) response.
+  - (types) \#6897 Add KV type from tendermint to `types` directory.
+  - (version) [#7848](https://github.com/cosmos/cosmos-sdk/pull/7848) [#7941](https://github.com/cosmos/cosmos-sdk/pull/7941)
     `version --long` output now shows the list of build dependencies and replaced build dependencies.
 
 ## [v0.39.1](https://github.com/cosmos/cosmos-sdk/releases/tag/v0.39.1) - 2020-08-11
 
 ### Client Breaking
 
-* (x/auth) [#6861](https://github.com/cosmos/cosmos-sdk/pull/6861) Remove public key Bech32 encoding for all account types for JSON serialization, instead relying on direct Amino encoding. In addition, JSON serialization utilizes Amino instead of the Go stdlib, so integers are treated as strings.
-
-### Improvements
-
-* (client) [#6853](https://github.com/cosmos/cosmos-sdk/pull/6853) Add --unsafe-cors flag.
+- (x/auth) [#6861](https://github.com/cosmos/cosmos-sdk/pull/6861) Remove public key Bech32 encoding for all account types for JSON serialization, instead relying on direct Amino encoding. In addition, JSON serialization utilizes Amino instead of the Go stdlib, so integers are treated as strings.
+
+### Improvements
+
+- (client) [#6853](https://github.com/cosmos/cosmos-sdk/pull/6853) Add --unsafe-cors flag.
 
 ## [v0.39.0](https://github.com/cosmos/cosmos-sdk/releases/tag/v0.39.0) - 2020-07-20
 
 ### Improvements
 
-* (deps) Bump IAVL version to [v0.14.0](https://github.com/cosmos/iavl/releases/tag/v0.14.0)
-* (client) [#5585](https://github.com/cosmos/cosmos-sdk/pull/5585) `CLIContext` additions:
-    * Introduce `QueryABCI` that returns the full `abci.ResponseQuery` with inclusion Merkle proofs.
-    * Added `prove` flag for Merkle proof verification.
-* (x/staking) [#6791)](https://github.com/cosmos/cosmos-sdk/pull/6791) Close {UBDQueue,RedelegationQueu}Iterator once used.
+- (deps) Bump IAVL version to [v0.14.0](https://github.com/cosmos/iavl/releases/tag/v0.14.0)
+- (client) [#5585](https://github.com/cosmos/cosmos-sdk/pull/5585) `CLIContext` additions:
+  - Introduce `QueryABCI` that returns the full `abci.ResponseQuery` with inclusion Merkle proofs.
+  - Added `prove` flag for Merkle proof verification.
+- (x/staking) [#6791)](https://github.com/cosmos/cosmos-sdk/pull/6791) Close {UBDQueue,RedelegationQueu}Iterator once used.
 
 ### API Breaking Changes
 
-* (baseapp) [#5837](https://github.com/cosmos/cosmos-sdk/issues/5837) Transaction simulation now returns a `SimulationResponse` which contains the `GasInfo` and `Result` from the execution.
+- (baseapp) [#5837](https://github.com/cosmos/cosmos-sdk/issues/5837) Transaction simulation now returns a `SimulationResponse` which contains the `GasInfo` and `Result` from the execution.
 
 ### Client Breaking Changes
 
-* (x/auth) [#6745](https://github.com/cosmos/cosmos-sdk/issues/6745) Remove BaseAccount's custom JSON {,un}marshalling.
-
-### Bug Fixes
-
-* (store) [#6475](https://github.com/cosmos/cosmos-sdk/pull/6475) Revert IAVL pruning functionality introduced in
-[v0.13.0](https://github.com/cosmos/iavl/releases/tag/v0.13.0),
-where the IAVL no longer keeps states in-memory in which it flushes periodically. IAVL now commits and
-flushes every state to disk as it did pre-v0.13.0. The SDK's multi-store will track and ensure the proper
-heights are pruned. The operator can set the pruning options via a `pruning` config via the CLI or
-through `app.toml`. The `pruning` flag exposes `default|everything|nothing|custom` as options --
-see docs for further details. If the operator chooses `custom`, they may provide granular pruning
-options `pruning-keep-recent`, `pruning-keep-every`, and `pruning-interval`. The former two options
-dictate how many recent versions are kept on disk and the offset of what versions are kept after that
-respectively, and the latter defines the height interval in which versions are deleted in a batch.
-**Note, there are some client-facing API breaking changes with regard to IAVL, stores, and pruning settings.**
-* (x/distribution) [#6210](https://github.com/cosmos/cosmos-sdk/pull/6210) Register `MsgFundCommunityPool` in distribution amino codec.
-* (types) [#5741](https://github.com/cosmos/cosmos-sdk/issues/5741) Prevent `ChainAnteDecorators()` from panicking when empty `AnteDecorator` slice is supplied.
-* (baseapp) [#6306](https://github.com/cosmos/cosmos-sdk/issues/6306) Prevent events emitted by the antehandler from being persisted between transactions.
-* (client/keys) [#5091](https://github.com/cosmos/cosmos-sdk/issues/5091) `keys parse` does not honor client app's configuration.
-* (x/bank) [#6674](https://github.com/cosmos/cosmos-sdk/pull/6674) Create account if recipient does not exist on handing `MsgMultiSend`.
-* (x/auth) [#6287](https://github.com/cosmos/cosmos-sdk/pull/6287) Fix nonce stuck when sending multiple transactions from an account in a same block.
+- (x/auth) [#6745](https://github.com/cosmos/cosmos-sdk/issues/6745) Remove BaseAccount's custom JSON {,un}marshalling.
+
+### Bug Fixes
+
+- (store) [#6475](https://github.com/cosmos/cosmos-sdk/pull/6475) Revert IAVL pruning functionality introduced in
+  [v0.13.0](https://github.com/cosmos/iavl/releases/tag/v0.13.0),
+  where the IAVL no longer keeps states in-memory in which it flushes periodically. IAVL now commits and
+  flushes every state to disk as it did pre-v0.13.0. The SDK's multi-store will track and ensure the proper
+  heights are pruned. The operator can set the pruning options via a `pruning` config via the CLI or
+  through `app.toml`. The `pruning` flag exposes `default|everything|nothing|custom` as options --
+  see docs for further details. If the operator chooses `custom`, they may provide granular pruning
+  options `pruning-keep-recent`, `pruning-keep-every`, and `pruning-interval`. The former two options
+  dictate how many recent versions are kept on disk and the offset of what versions are kept after that
+  respectively, and the latter defines the height interval in which versions are deleted in a batch.
+  **Note, there are some client-facing API breaking changes with regard to IAVL, stores, and pruning settings.**
+- (x/distribution) [#6210](https://github.com/cosmos/cosmos-sdk/pull/6210) Register `MsgFundCommunityPool` in distribution amino codec.
+- (types) [#5741](https://github.com/cosmos/cosmos-sdk/issues/5741) Prevent `ChainAnteDecorators()` from panicking when empty `AnteDecorator` slice is supplied.
+- (baseapp) [#6306](https://github.com/cosmos/cosmos-sdk/issues/6306) Prevent events emitted by the antehandler from being persisted between transactions.
+- (client/keys) [#5091](https://github.com/cosmos/cosmos-sdk/issues/5091) `keys parse` does not honor client app's configuration.
+- (x/bank) [#6674](https://github.com/cosmos/cosmos-sdk/pull/6674) Create account if recipient does not exist on handing `MsgMultiSend`.
+- (x/auth) [#6287](https://github.com/cosmos/cosmos-sdk/pull/6287) Fix nonce stuck when sending multiple transactions from an account in a same block.
 
 ## [v0.38.5] - 2020-07-02
 
 ### Improvements
 
-* (tendermint) Bump Tendermint version to [v0.33.6](https://github.com/tendermint/tendermint/releases/tag/v0.33.6).
+- (tendermint) Bump Tendermint version to [v0.33.6](https://github.com/tendermint/tendermint/releases/tag/v0.33.6).
 
 ## [v0.38.4] - 2020-05-21
 
 ### Bug Fixes
 
-* (x/auth) [#5950](https://github.com/cosmos/cosmos-sdk/pull/5950) Fix `IncrementSequenceDecorator` to use is `IsReCheckTx` instead of `IsCheckTx` to allow account sequence incrementing.
+- (x/auth) [#5950](https://github.com/cosmos/cosmos-sdk/pull/5950) Fix `IncrementSequenceDecorator` to use is `IsReCheckTx` instead of `IsCheckTx` to allow account sequence incrementing.
 
 ## [v0.38.3] - 2020-04-09
 
 ### Improvements
 
-* (tendermint) Bump Tendermint version to [v0.33.3](https://github.com/tendermint/tendermint/releases/tag/v0.33.3).
+- (tendermint) Bump Tendermint version to [v0.33.3](https://github.com/tendermint/tendermint/releases/tag/v0.33.3).
 
 ## [v0.38.2] - 2020-03-25
 
 ### Bug Fixes
 
-* (baseapp) [#5718](https://github.com/cosmos/cosmos-sdk/pull/5718) Remove call to `ctx.BlockGasMeter` during failed message validation which resulted in a panic when the tx execution mode was `CheckTx`.
-* (x/genutil) [#5775](https://github.com/cosmos/cosmos-sdk/pull/5775) Fix `ExportGenesis` in `x/genutil` to export default genesis state (`[]`) instead of `null`.
-* (client) [#5618](https://github.com/cosmos/cosmos-sdk/pull/5618) Fix crash on the client when the verifier is not set.
-* (crypto/keys/mintkey) [#5823](https://github.com/cosmos/cosmos-sdk/pull/5823) fix errors handling in `UnarmorPubKeyBytes` (underlying armoring function's return error was not being checked).
-* (x/distribution) [#5620](https://github.com/cosmos/cosmos-sdk/pull/5620) Fix nil pointer deref in distribution tax/reward validation helpers.
-
-### Improvements
-
-* (rest) [#5648](https://github.com/cosmos/cosmos-sdk/pull/5648) Enhance /txs usability:
-    * Add `tx.minheight` key to filter transaction with an inclusive minimum block height
-    * Add `tx.maxheight` key to filter transaction with an inclusive maximum block height
-* (crypto/keys) [#5739](https://github.com/cosmos/cosmos-sdk/pull/5739) Print an error message if the password input failed.
+- (baseapp) [#5718](https://github.com/cosmos/cosmos-sdk/pull/5718) Remove call to `ctx.BlockGasMeter` during failed message validation which resulted in a panic when the tx execution mode was `CheckTx`.
+- (x/genutil) [#5775](https://github.com/cosmos/cosmos-sdk/pull/5775) Fix `ExportGenesis` in `x/genutil` to export default genesis state (`[]`) instead of `null`.
+- (client) [#5618](https://github.com/cosmos/cosmos-sdk/pull/5618) Fix crash on the client when the verifier is not set.
+- (crypto/keys/mintkey) [#5823](https://github.com/cosmos/cosmos-sdk/pull/5823) fix errors handling in `UnarmorPubKeyBytes` (underlying armoring function's return error was not being checked).
+- (x/distribution) [#5620](https://github.com/cosmos/cosmos-sdk/pull/5620) Fix nil pointer deref in distribution tax/reward validation helpers.
+
+### Improvements
+
+- (rest) [#5648](https://github.com/cosmos/cosmos-sdk/pull/5648) Enhance /txs usability:
+  - Add `tx.minheight` key to filter transaction with an inclusive minimum block height
+  - Add `tx.maxheight` key to filter transaction with an inclusive maximum block height
+- (crypto/keys) [#5739](https://github.com/cosmos/cosmos-sdk/pull/5739) Print an error message if the password input failed.
 
 ## [v0.38.1] - 2020-02-11
 
 ### Improvements
 
-* (modules) [#5597](https://github.com/cosmos/cosmos-sdk/pull/5597) Add `amount` event attribute to the `complete_unbonding`
-and `complete_redelegation` events that reflect the total balances of the completed unbondings and redelegations
-respectively.
-
-### Bug Fixes
-
-* (types) [#5579](https://github.com/cosmos/cosmos-sdk/pull/5579) The IAVL `Store#Commit` method has been refactored to
-delete a flushed version if it is not a snapshot version. The root multi-store now keeps track of `commitInfo` instead
-of `types.CommitID`. During `Commit` of the root multi-store, `lastCommitInfo` is updated from the saved state
-and is only flushed to disk if it is a snapshot version. During `Query` of the root multi-store, if the request height
-is the latest height, we'll use the store's `lastCommitInfo`. Otherwise, we fetch `commitInfo` from disk.
-* (x/bank) [#5531](https://github.com/cosmos/cosmos-sdk/issues/5531) Added missing amount event to MsgMultiSend, emitted for each output.
-* (x/gov) [#5622](https://github.com/cosmos/cosmos-sdk/pull/5622) Track any events emitted from a proposal's handler upon successful execution.
+- (modules) [#5597](https://github.com/cosmos/cosmos-sdk/pull/5597) Add `amount` event attribute to the `complete_unbonding`
+  and `complete_redelegation` events that reflect the total balances of the completed unbondings and redelegations
+  respectively.
+
+### Bug Fixes
+
+- (types) [#5579](https://github.com/cosmos/cosmos-sdk/pull/5579) The IAVL `Store#Commit` method has been refactored to
+  delete a flushed version if it is not a snapshot version. The root multi-store now keeps track of `commitInfo` instead
+  of `types.CommitID`. During `Commit` of the root multi-store, `lastCommitInfo` is updated from the saved state
+  and is only flushed to disk if it is a snapshot version. During `Query` of the root multi-store, if the request height
+  is the latest height, we'll use the store's `lastCommitInfo`. Otherwise, we fetch `commitInfo` from disk.
+- (x/bank) [#5531](https://github.com/cosmos/cosmos-sdk/issues/5531) Added missing amount event to MsgMultiSend, emitted for each output.
+- (x/gov) [#5622](https://github.com/cosmos/cosmos-sdk/pull/5622) Track any events emitted from a proposal's handler upon successful execution.
 
 ## [v0.38.0] - 2020-01-23
 
 ### State Machine Breaking
 
-* (genesis) [#5506](https://github.com/cosmos/cosmos-sdk/pull/5506) The `x/distribution` genesis state
+- (genesis) [#5506](https://github.com/cosmos/cosmos-sdk/pull/5506) The `x/distribution` genesis state
   now includes `params` instead of individual parameters.
-* (genesis) [#5017](https://github.com/cosmos/cosmos-sdk/pull/5017) The `x/genaccounts` module has been
-deprecated and all components removed except the `legacy/` package. This requires changes to the
-genesis state. Namely, `accounts` now exist under `app_state.auth.accounts`. The corresponding migration
-logic has been implemented for v0.38 target version. Applications can migrate via:
-`$ {appd} migrate v0.38 genesis.json`.
-* (modules) [#5299](https://github.com/cosmos/cosmos-sdk/pull/5299) Handling of `ABCIEvidenceTypeDuplicateVote`
+- (genesis) [#5017](https://github.com/cosmos/cosmos-sdk/pull/5017) The `x/genaccounts` module has been
+  deprecated and all components removed except the `legacy/` package. This requires changes to the
+  genesis state. Namely, `accounts` now exist under `app_state.auth.accounts`. The corresponding migration
+  logic has been implemented for v0.38 target version. Applications can migrate via:
+  `$ {appd} migrate v0.38 genesis.json`.
+- (modules) [#5299](https://github.com/cosmos/cosmos-sdk/pull/5299) Handling of `ABCIEvidenceTypeDuplicateVote`
   during `BeginBlock` along with the corresponding parameters (`MaxEvidenceAge`) have moved from the
   `x/slashing` module to the `x/evidence` module.
 
 ### API Breaking Changes
 
-* (modules) [#5506](https://github.com/cosmos/cosmos-sdk/pull/5506) Remove individual setters of `x/distribution` parameters. Instead, follow the module spec in getting parameters, setting new value(s) and finally calling `SetParams`.
-* (types) [#5495](https://github.com/cosmos/cosmos-sdk/pull/5495) Remove redundant `(Must)Bech32ify*` and `(Must)Get*KeyBech32` functions in favor of `(Must)Bech32ifyPubKey` and `(Must)GetPubKeyFromBech32` respectively, both of which take a `Bech32PubKeyType` (string).
-* (types) [#5430](https://github.com/cosmos/cosmos-sdk/pull/5430) `DecCoins#Add` parameter changed from `DecCoins`
-to `...DecCoin`, `Coins#Add` parameter changed from `Coins` to `...Coin`.
-* (baseapp/types) [#5421](https://github.com/cosmos/cosmos-sdk/pull/5421) The `Error` interface (`types/errors.go`)
-has been removed in favor of the concrete type defined in `types/errors/` which implements the standard `error` interface.
-    * As a result, the `Handler` and `Querier` implementations now return a standard `error`.
-  Within `BaseApp`, `runTx` now returns a `(GasInfo, *Result, error)` tuple and `runMsgs` returns a
-  `(*Result, error)` tuple. A reference to a `Result` is now used to indicate success whereas an error
-  signals an invalid message or failed message execution. As a result, the fields `Code`, `Codespace`,
-  `GasWanted`, and `GasUsed` have been removed the `Result` type. The latter two fields are now found
-  in the `GasInfo` type which is always returned regardless of execution outcome.
-    * Note to developers: Since all handlers and queriers must now return a standard `error`, the `types/errors/`
+- (modules) [#5506](https://github.com/cosmos/cosmos-sdk/pull/5506) Remove individual setters of `x/distribution` parameters. Instead, follow the module spec in getting parameters, setting new value(s) and finally calling `SetParams`.
+- (types) [#5495](https://github.com/cosmos/cosmos-sdk/pull/5495) Remove redundant `(Must)Bech32ify*` and `(Must)Get*KeyBech32` functions in favor of `(Must)Bech32ifyPubKey` and `(Must)GetPubKeyFromBech32` respectively, both of which take a `Bech32PubKeyType` (string).
+- (types) [#5430](https://github.com/cosmos/cosmos-sdk/pull/5430) `DecCoins#Add` parameter changed from `DecCoins`
+  to `...DecCoin`, `Coins#Add` parameter changed from `Coins` to `...Coin`.
+- (baseapp/types) [#5421](https://github.com/cosmos/cosmos-sdk/pull/5421) The `Error` interface (`types/errors.go`)
+  has been removed in favor of the concrete type defined in `types/errors/` which implements the standard `error` interface.
+  * As a result, the `Handler` and `Querier` implementations now return a standard `error`.
+  Within `BaseApp`, `runTx` now returns a `(GasInfo, *Result, error)`tuple and`runMsgs`returns a `(_Result, error)`tuple. A reference to a`Result`is now used to indicate success whereas an error signals an invalid message or failed message execution. As a result, the fields`Code`, `Codespace`, `GasWanted`, and `GasUsed`have been removed the`Result`type. The latter two fields are now found in the`GasInfo` type which is always returned regardless of execution outcome.
+  _ Note to developers: Since all handlers and queriers must now return a standard `error`, the `types/errors/`
   package contains all the relevant and pre-registered errors that you typically work with. A typical
   error returned will look like `sdkerrors.Wrap(sdkerrors.ErrUnknownRequest, "...")`. You can retrieve
   relevant ABCI information from the error via `ABCIInfo`.
-* (client) [#5442](https://github.com/cosmos/cosmos-sdk/pull/5442) Remove client/alias.go as it's not necessary and
-components can be imported directly from the packages.
-* (store) [#4748](https://github.com/cosmos/cosmos-sdk/pull/4748) The `CommitMultiStore` interface
-now requires a `SetInterBlockCache` method. Applications that do not wish to support this can simply
-have this method perform a no-op.
-* (modules) [#4665](https://github.com/cosmos/cosmos-sdk/issues/4665) Refactored `x/gov` module structure and dev-UX:
-    * Prepare for module spec integration
-    * Update gov keys to use big endian encoding instead of little endian
-* (modules) [#5017](https://github.com/cosmos/cosmos-sdk/pull/5017) The `x/genaccounts` module has been deprecated and all components removed except the `legacy/` package.
-* [#4486](https://github.com/cosmos/cosmos-sdk/issues/4486) Vesting account types decoupled from the `x/auth` module and now live under `x/auth/vesting`. Applications wishing to use vesting account types must be sure to register types via `RegisterCodec` under the new vesting package.
-* [#4486](https://github.com/cosmos/cosmos-sdk/issues/4486) The `NewBaseVestingAccount` constructor returns an error
-if the provided arguments are invalid.
-* (x/auth) [#5006](https://github.com/cosmos/cosmos-sdk/pull/5006) Modular `AnteHandler` via composable decorators:
-    * The `AnteHandler` interface now returns `(newCtx Context, err error)` instead of `(newCtx Context, result sdk.Result, abort bool)`
-    * The `NewAnteHandler` function returns an `AnteHandler` function that returns the new `AnteHandler`
-  interface and has been moved into the `auth/ante` directory.
-    * `ValidateSigCount`, `ValidateMemo`, `ProcessPubKey`, `EnsureSufficientMempoolFee`, and `GetSignBytes`
-  have all been removed as public functions.
-    * Invalid Signatures may return `InvalidPubKey` instead of `Unauthorized` error, since the transaction
-  will first hit `SetPubKeyDecorator` before the `SigVerificationDecorator` runs.
-    * `StdTx#GetSignatures` will return an array of just signature byte slices `[][]byte` instead of
-  returning an array of `StdSignature` structs. To replicate the old behavior, use the public field
-  `StdTx.Signatures` to get back the array of StdSignatures `[]StdSignature`.
-* (modules) [#5299](https://github.com/cosmos/cosmos-sdk/pull/5299) `HandleDoubleSign` along with params `MaxEvidenceAge` and `DoubleSignJailEndTime` have moved from the `x/slashing` module to the `x/evidence` module.
-* (keys) [#4941](https://github.com/cosmos/cosmos-sdk/issues/4941) Keybase concrete types constructors such as `NewKeyBaseFromDir` and `NewInMemory` now accept optional parameters of type `KeybaseOption`. These
-optional parameters are also added on the keys sub-commands functions, which are now public, and allows
-these options to be set on the commands or ignored to default to previous behavior.
-* [#5547](https://github.com/cosmos/cosmos-sdk/pull/5547) `NewKeyBaseFromHomeFlag` constructor has been removed.
-* [#5439](https://github.com/cosmos/cosmos-sdk/pull/5439) Further modularization was done to the `keybase`
-package to make it more suitable for use with different key formats and algorithms:
-    * The `WithKeygenFunc` function added as a `KeybaseOption` which allows a custom bytes to key
-    implementation to be defined when keys are created.
-    * The `WithDeriveFunc` function added as a `KeybaseOption` allows custom logic for deriving a key
-    from a mnemonic, bip39 password, and HD Path.
-    * BIP44 is no longer build into `keybase.CreateAccount()`. It is however the default when using
-    the `client/keys` add command.
-    * `SupportedAlgos` and `SupportedAlgosLedger` functions return a slice of `SigningAlgo`s that are
-    supported by the keybase and the ledger integration respectively.
-* (simapp) [#5419](https://github.com/cosmos/cosmos-sdk/pull/5419) The `helpers.GenTx()` now accepts a gas argument.
-* (baseapp) [#5455](https://github.com/cosmos/cosmos-sdk/issues/5455) A `sdk.Context` is now passed into the `router.Route()` function.
+- (client) [#5442](https://github.com/cosmos/cosmos-sdk/pull/5442) Remove client/alias.go as it's not necessary and
+  components can be imported directly from the packages.
+- (store) [#4748](https://github.com/cosmos/cosmos-sdk/pull/4748) The `CommitMultiStore` interface
+  now requires a `SetInterBlockCache` method. Applications that do not wish to support this can simply
+  have this method perform a no-op.
+- (modules) [#4665](https://github.com/cosmos/cosmos-sdk/issues/4665) Refactored `x/gov` module structure and dev-UX:
+  - Prepare for module spec integration
+  - Update gov keys to use big endian encoding instead of little endian
+- (modules) [#5017](https://github.com/cosmos/cosmos-sdk/pull/5017) The `x/genaccounts` module has been deprecated and all components removed except the `legacy/` package.
+- [#4486](https://github.com/cosmos/cosmos-sdk/issues/4486) Vesting account types decoupled from the `x/auth` module and now live under `x/auth/vesting`. Applications wishing to use vesting account types must be sure to register types via `RegisterCodec` under the new vesting package.
+- [#4486](https://github.com/cosmos/cosmos-sdk/issues/4486) The `NewBaseVestingAccount` constructor returns an error
+  if the provided arguments are invalid.
+- (x/auth) [#5006](https://github.com/cosmos/cosmos-sdk/pull/5006) Modular `AnteHandler` via composable decorators:
+  - The `AnteHandler` interface now returns `(newCtx Context, err error)` instead of `(newCtx Context, result sdk.Result, abort bool)`
+  - The `NewAnteHandler` function returns an `AnteHandler` function that returns the new `AnteHandler`
+    interface and has been moved into the `auth/ante` directory.
+  - `ValidateSigCount`, `ValidateMemo`, `ProcessPubKey`, `EnsureSufficientMempoolFee`, and `GetSignBytes`
+    have all been removed as public functions.
+  - Invalid Signatures may return `InvalidPubKey` instead of `Unauthorized` error, since the transaction
+    will first hit `SetPubKeyDecorator` before the `SigVerificationDecorator` runs.
+  - `StdTx#GetSignatures` will return an array of just signature byte slices `[][]byte` instead of
+    returning an array of `StdSignature` structs. To replicate the old behavior, use the public field
+    `StdTx.Signatures` to get back the array of StdSignatures `[]StdSignature`.
+- (modules) [#5299](https://github.com/cosmos/cosmos-sdk/pull/5299) `HandleDoubleSign` along with params `MaxEvidenceAge` and `DoubleSignJailEndTime` have moved from the `x/slashing` module to the `x/evidence` module.
+- (keys) [#4941](https://github.com/cosmos/cosmos-sdk/issues/4941) Keybase concrete types constructors such as `NewKeyBaseFromDir` and `NewInMemory` now accept optional parameters of type `KeybaseOption`. These
+  optional parameters are also added on the keys sub-commands functions, which are now public, and allows
+  these options to be set on the commands or ignored to default to previous behavior.
+- [#5547](https://github.com/cosmos/cosmos-sdk/pull/5547) `NewKeyBaseFromHomeFlag` constructor has been removed.
+- [#5439](https://github.com/cosmos/cosmos-sdk/pull/5439) Further modularization was done to the `keybase`
+  package to make it more suitable for use with different key formats and algorithms:
+  _ The `WithKeygenFunc` function added as a `KeybaseOption` which allows a custom bytes to key
+  implementation to be defined when keys are created.
+  _ The `WithDeriveFunc` function added as a `KeybaseOption` allows custom logic for deriving a key
+  from a mnemonic, bip39 password, and HD Path.
+  _ BIP44 is no longer build into `keybase.CreateAccount()`. It is however the default when using
+  the `client/keys` add command.
+  _ `SupportedAlgos` and `SupportedAlgosLedger` functions return a slice of `SigningAlgo`s that are
+  supported by the keybase and the ledger integration respectively.
+- (simapp) [#5419](https://github.com/cosmos/cosmos-sdk/pull/5419) The `helpers.GenTx()` now accepts a gas argument.
+- (baseapp) [#5455](https://github.com/cosmos/cosmos-sdk/issues/5455) A `sdk.Context` is now passed into the `router.Route()` function.
 
 ### Client Breaking Changes
 
-* (rest) [#5270](https://github.com/cosmos/cosmos-sdk/issues/5270) All account types now implement custom JSON serialization.
-* (rest) [#4783](https://github.com/cosmos/cosmos-sdk/issues/4783) The balance field in the DelegationResponse type is now sdk.Coin instead of sdk.Int
-* (x/auth) [#5006](https://github.com/cosmos/cosmos-sdk/pull/5006) The gas required to pass the `AnteHandler` has
-increased significantly due to modular `AnteHandler` support. Increase GasLimit accordingly.
-* (rest) [#5336](https://github.com/cosmos/cosmos-sdk/issues/5336) `MsgEditValidator` uses `description` instead of `Description` as a JSON key.
-* (keys) [#5097](https://github.com/cosmos/cosmos-sdk/pull/5097) Due to the keybase -> keyring transition, keys need to be migrated. See `keys migrate` command for more info.
-* (x/auth) [#5424](https://github.com/cosmos/cosmos-sdk/issues/5424) Drop `decode-tx` command from x/auth/client/cli, duplicate of the `decode` command.
+- (rest) [#5270](https://github.com/cosmos/cosmos-sdk/issues/5270) All account types now implement custom JSON serialization.
+- (rest) [#4783](https://github.com/cosmos/cosmos-sdk/issues/4783) The balance field in the DelegationResponse type is now sdk.Coin instead of sdk.Int
+- (x/auth) [#5006](https://github.com/cosmos/cosmos-sdk/pull/5006) The gas required to pass the `AnteHandler` has
+  increased significantly due to modular `AnteHandler` support. Increase GasLimit accordingly.
+- (rest) [#5336](https://github.com/cosmos/cosmos-sdk/issues/5336) `MsgEditValidator` uses `description` instead of `Description` as a JSON key.
+- (keys) [#5097](https://github.com/cosmos/cosmos-sdk/pull/5097) Due to the keybase -> keyring transition, keys need to be migrated. See `keys migrate` command for more info.
+- (x/auth) [#5424](https://github.com/cosmos/cosmos-sdk/issues/5424) Drop `decode-tx` command from x/auth/client/cli, duplicate of the `decode` command.
 
 ### Features
 
-* (store) [#5435](https://github.com/cosmos/cosmos-sdk/pull/5435) New iterator for paginated requests. Iterator limits DB reads to the range of the requested page.
-* (x/evidence) [#5240](https://github.com/cosmos/cosmos-sdk/pull/5240) Initial implementation of the `x/evidence` module.
-* (cli) [#5212](https://github.com/cosmos/cosmos-sdk/issues/5212) The `q gov proposals` command now supports pagination.
-* (store) [#4724](https://github.com/cosmos/cosmos-sdk/issues/4724) Multistore supports substore migrations upon load. New `rootmulti.Store.LoadLatestVersionAndUpgrade` method in
-`Baseapp` supports `StoreLoader` to enable various upgrade strategies. It no
-longer panics if the store to load contains substores that we didn't explicitly mount.
-* [#4972](https://github.com/cosmos/cosmos-sdk/issues/4972) A `TxResponse` with a corresponding code
-and tx hash will be returned for specific Tendermint errors:
-    * `CodeTxInMempoolCache`
-    * `CodeMempoolIsFull`
-    * `CodeTxTooLarge`
-* [#3872](https://github.com/cosmos/cosmos-sdk/issues/3872) Implement a RESTful endpoint and cli command to decode transactions.
-* (keys) [#4754](https://github.com/cosmos/cosmos-sdk/pull/4754) Introduce new Keybase implementation that can
-leverage operating systems' built-in functionalities to securely store secrets. MacOS users may encounter
-the following [issue](https://github.com/keybase/go-keychain/issues/47) with the `go-keychain` library. If
-you encounter this issue, you must upgrade your xcode command line tools to version >= `10.2`. You can
-upgrade via: `sudo rm -rf /Library/Developer/CommandLineTools; xcode-select --install`. Verify the
-correct version via: `pkgutil --pkg-info=com.apple.pkg.CLTools_Executables`.
-* [#5355](https://github.com/cosmos/cosmos-sdk/pull/5355) Client commands accept a new `--keyring-backend` option through which users can specify which backend should be used
-by the new key store:
-    * `os`: use OS default credentials storage (default).
-    * `file`: use encrypted file-based store.
-    * `kwallet`: use [KDE Wallet](https://utils.kde.org/projects/kwalletmanager/) service.
-    * `pass`: use the [pass](https://www.passwordstore.org/) command line password manager.
-    * `test`: use password-less key store. _For testing purposes only. Use it at your own risk._
-* (keys) [#5097](https://github.com/cosmos/cosmos-sdk/pull/5097) New `keys migrate` command to assist users migrate their keys
-to the new keyring.
-* (keys) [#5366](https://github.com/cosmos/cosmos-sdk/pull/5366) `keys list` now accepts a `--list-names` option to list key names only, whilst the `keys delete`
-command can delete multiple keys by passing their names as arguments. The aforementioned commands can then be piped together, e.g.
-`appcli keys list -n | xargs appcli keys delete`
-* (modules) [#4233](https://github.com/cosmos/cosmos-sdk/pull/4233) Add upgrade module that coordinates software upgrades of live chains.
-* [#4486](https://github.com/cosmos/cosmos-sdk/issues/4486) Introduce new `PeriodicVestingAccount` vesting account type
-that allows for arbitrary vesting periods.
-* (baseapp) [#5196](https://github.com/cosmos/cosmos-sdk/pull/5196) Baseapp has a new `runTxModeReCheck` to allow applications to skip expensive and unnecessary re-checking of transactions.
-* (types) [#5196](https://github.com/cosmos/cosmos-sdk/pull/5196) Context has new `IsRecheckTx() bool` and `WithIsReCheckTx(bool) Context` methods to to be used in the `AnteHandler`.
-* (x/auth/ante) [#5196](https://github.com/cosmos/cosmos-sdk/pull/5196) AnteDecorators have been updated to avoid unnecessary checks when `ctx.IsReCheckTx() == true`
-* (x/auth) [#5006](https://github.com/cosmos/cosmos-sdk/pull/5006) Modular `AnteHandler` via composable decorators:
-    * The `AnteDecorator` interface has been introduced to allow users to implement modular `AnteHandler`
-  functionality that can be composed together to create a single `AnteHandler` rather than implementing
-  a custom `AnteHandler` completely from scratch, where each `AnteDecorator` allows for custom behavior in
-  tightly defined and logically isolated manner. These custom `AnteDecorator` can then be chained together
-  with default `AnteDecorator` or third-party `AnteDecorator` to create a modularized `AnteHandler`
-  which will run each `AnteDecorator` in the order specified in `ChainAnteDecorators`. For details
-  on the new architecture, refer to the [ADR](docs/architecture/adr-010-modular-antehandler.md).
-    * `ChainAnteDecorators` function has been introduced to take in a list of `AnteDecorators` and chain
-  them in sequence and return a single `AnteHandler`:
-        * `SetUpContextDecorator`: Sets `GasMeter` in context and creates defer clause to recover from any
+- (store) [#5435](https://github.com/cosmos/cosmos-sdk/pull/5435) New iterator for paginated requests. Iterator limits DB reads to the range of the requested page.
+- (x/evidence) [#5240](https://github.com/cosmos/cosmos-sdk/pull/5240) Initial implementation of the `x/evidence` module.
+- (cli) [#5212](https://github.com/cosmos/cosmos-sdk/issues/5212) The `q gov proposals` command now supports pagination.
+- (store) [#4724](https://github.com/cosmos/cosmos-sdk/issues/4724) Multistore supports substore migrations upon load. New `rootmulti.Store.LoadLatestVersionAndUpgrade` method in
+  `Baseapp` supports `StoreLoader` to enable various upgrade strategies. It no
+  longer panics if the store to load contains substores that we didn't explicitly mount.
+- [#4972](https://github.com/cosmos/cosmos-sdk/issues/4972) A `TxResponse` with a corresponding code
+  and tx hash will be returned for specific Tendermint errors:
+  _ `CodeTxInMempoolCache`
+  _ `CodeMempoolIsFull` \* `CodeTxTooLarge`
+- [#3872](https://github.com/cosmos/cosmos-sdk/issues/3872) Implement a RESTful endpoint and cli command to decode transactions.
+- (keys) [#4754](https://github.com/cosmos/cosmos-sdk/pull/4754) Introduce new Keybase implementation that can
+  leverage operating systems' built-in functionalities to securely store secrets. MacOS users may encounter
+  the following [issue](https://github.com/keybase/go-keychain/issues/47) with the `go-keychain` library. If
+  you encounter this issue, you must upgrade your xcode command line tools to version >= `10.2`. You can
+  upgrade via: `sudo rm -rf /Library/Developer/CommandLineTools; xcode-select --install`. Verify the
+  correct version via: `pkgutil --pkg-info=com.apple.pkg.CLTools_Executables`.
+- [#5355](https://github.com/cosmos/cosmos-sdk/pull/5355) Client commands accept a new `--keyring-backend` option through which users can specify which backend should be used
+  by the new key store:
+  _ `os`: use OS default credentials storage (default).
+  _ `file`: use encrypted file-based store.
+  _ `kwallet`: use [KDE Wallet](https://utils.kde.org/projects/kwalletmanager/) service.
+  _ `pass`: use the [pass](https://www.passwordstore.org/) command line password manager. \* `test`: use password-less key store. _For testing purposes only. Use it at your own risk._
+- (keys) [#5097](https://github.com/cosmos/cosmos-sdk/pull/5097) New `keys migrate` command to assist users migrate their keys
+  to the new keyring.
+- (keys) [#5366](https://github.com/cosmos/cosmos-sdk/pull/5366) `keys list` now accepts a `--list-names` option to list key names only, whilst the `keys delete`
+  command can delete multiple keys by passing their names as arguments. The aforementioned commands can then be piped together, e.g.
+  `appcli keys list -n | xargs appcli keys delete`
+- (modules) [#4233](https://github.com/cosmos/cosmos-sdk/pull/4233) Add upgrade module that coordinates software upgrades of live chains.
+- [#4486](https://github.com/cosmos/cosmos-sdk/issues/4486) Introduce new `PeriodicVestingAccount` vesting account type
+  that allows for arbitrary vesting periods.
+- (baseapp) [#5196](https://github.com/cosmos/cosmos-sdk/pull/5196) Baseapp has a new `runTxModeReCheck` to allow applications to skip expensive and unnecessary re-checking of transactions.
+- (types) [#5196](https://github.com/cosmos/cosmos-sdk/pull/5196) Context has new `IsRecheckTx() bool` and `WithIsReCheckTx(bool) Context` methods to to be used in the `AnteHandler`.
+- (x/auth/ante) [#5196](https://github.com/cosmos/cosmos-sdk/pull/5196) AnteDecorators have been updated to avoid unnecessary checks when `ctx.IsReCheckTx() == true`
+- (x/auth) [#5006](https://github.com/cosmos/cosmos-sdk/pull/5006) Modular `AnteHandler` via composable decorators:
+  - The `AnteDecorator` interface has been introduced to allow users to implement modular `AnteHandler`
+    functionality that can be composed together to create a single `AnteHandler` rather than implementing
+    a custom `AnteHandler` completely from scratch, where each `AnteDecorator` allows for custom behavior in
+    tightly defined and logically isolated manner. These custom `AnteDecorator` can then be chained together
+    with default `AnteDecorator` or third-party `AnteDecorator` to create a modularized `AnteHandler`
+    which will run each `AnteDecorator` in the order specified in `ChainAnteDecorators`. For details
+    on the new architecture, refer to the [ADR](docs/architecture/adr-010-modular-antehandler.md).
+  - `ChainAnteDecorators` function has been introduced to take in a list of `AnteDecorators` and chain
+    them in sequence and return a single `AnteHandler`:
+    _ `SetUpContextDecorator`: Sets `GasMeter` in context and creates defer clause to recover from any
     `OutOfGas` panics in future AnteDecorators and return `OutOfGas` error to `BaseApp`. It MUST be the
     first `AnteDecorator` in the chain for any application that uses gas (or another one that sets the gas meter).
-        * `ValidateBasicDecorator`: Calls tx.ValidateBasic and returns any non-nil error.
-        * `ValidateMemoDecorator`: Validates tx memo with application parameters and returns any non-nil error.
-        * `ConsumeGasTxSizeDecorator`: Consumes gas proportional to the tx size based on application parameters.
-        * `MempoolFeeDecorator`: Checks if fee is above local mempool `minFee` parameter during `CheckTx`.
-        * `DeductFeeDecorator`: Deducts the `FeeAmount` from first signer of the transaction.
-        * `SetPubKeyDecorator`: Sets pubkey of account in any account that does not already have pubkey saved in state machine.
-        * `SigGasConsumeDecorator`: Consume parameter-defined amount of gas for each signature.
-        * `SigVerificationDecorator`: Verify each signature is valid, return if there is an error.
-        * `ValidateSigCountDecorator`: Validate the number of signatures in tx based on app-parameters.
-        * `IncrementSequenceDecorator`: Increments the account sequence for each signer to prevent replay attacks.
-* (cli) [#5223](https://github.com/cosmos/cosmos-sdk/issues/5223) Cosmos Ledger App v2.0.0 is now supported. The changes are backwards compatible and App v1.5.x is still supported.
-* (x/staking) [#5380](https://github.com/cosmos/cosmos-sdk/pull/5380) Introduced ability to store historical info entries in staking keeper, allows applications to introspect specified number of past headers and validator sets
-    * Introduces new parameter `HistoricalEntries` which allows applications to determine how many recent historical info entries they want to persist in store. Default value is 0.
-    * Introduces cli commands and rest routes to query historical information at a given height
-* (modules) [#5249](https://github.com/cosmos/cosmos-sdk/pull/5249) Funds are now allowed to be directly sent to the community pool (via the distribution module account).
-* (keys) [#4941](https://github.com/cosmos/cosmos-sdk/issues/4941) Introduce keybase option to allow overriding the default private key implementation of a key generated through the `keys add` cli command.
-* (keys) [#5439](https://github.com/cosmos/cosmos-sdk/pull/5439) Flags `--algo` and `--hd-path` are added to
+    _ `ValidateBasicDecorator`: Calls tx.ValidateBasic and returns any non-nil error.
+    _ `ValidateMemoDecorator`: Validates tx memo with application parameters and returns any non-nil error.
+    _ `ConsumeGasTxSizeDecorator`: Consumes gas proportional to the tx size based on application parameters.
+    _ `MempoolFeeDecorator`: Checks if fee is above local mempool `minFee` parameter during `CheckTx`.
+    _ `DeductFeeDecorator`: Deducts the `FeeAmount` from first signer of the transaction.
+    _ `SetPubKeyDecorator`: Sets pubkey of account in any account that does not already have pubkey saved in state machine.
+    _ `SigGasConsumeDecorator`: Consume parameter-defined amount of gas for each signature.
+    _ `SigVerificationDecorator`: Verify each signature is valid, return if there is an error.
+    _ `ValidateSigCountDecorator`: Validate the number of signatures in tx based on app-parameters. \* `IncrementSequenceDecorator`: Increments the account sequence for each signer to prevent replay attacks.
+- (cli) [#5223](https://github.com/cosmos/cosmos-sdk/issues/5223) Cosmos Ledger App v2.0.0 is now supported. The changes are backwards compatible and App v1.5.x is still supported.
+- (x/staking) [#5380](https://github.com/cosmos/cosmos-sdk/pull/5380) Introduced ability to store historical info entries in staking keeper, allows applications to introspect specified number of past headers and validator sets
+  - Introduces new parameter `HistoricalEntries` which allows applications to determine how many recent historical info entries they want to persist in store. Default value is 0.
+  - Introduces cli commands and rest routes to query historical information at a given height
+- (modules) [#5249](https://github.com/cosmos/cosmos-sdk/pull/5249) Funds are now allowed to be directly sent to the community pool (via the distribution module account).
+- (keys) [#4941](https://github.com/cosmos/cosmos-sdk/issues/4941) Introduce keybase option to allow overriding the default private key implementation of a key generated through the `keys add` cli command.
+- (keys) [#5439](https://github.com/cosmos/cosmos-sdk/pull/5439) Flags `--algo` and `--hd-path` are added to
   `keys add` command in order to make use of keybase modularized. By default, it uses (0, 0) bip44
   HD path and secp256k1 keys, so is non-breaking.
-* (types) [#5447](https://github.com/cosmos/cosmos-sdk/pull/5447) Added `ApproxRoot` function to sdk.Decimal type in order to get the nth root for a decimal number, where n is a positive integer.
-    * An `ApproxSqrt` function was also added for convenience around the common case of n=2.
-
-### Improvements
-
-* (iavl) [#5538](https://github.com/cosmos/cosmos-sdk/pull/5538) Remove manual IAVL pruning in favor of IAVL's internal pruning strategy.
-* (server) [#4215](https://github.com/cosmos/cosmos-sdk/issues/4215) The `--pruning` flag
-has been moved to the configuration file, to allow easier node configuration.
-* (cli) [#5116](https://github.com/cosmos/cosmos-sdk/issues/5116) The `CLIContext` now supports multiple verifiers
-when connecting to multiple chains. The connecting chain's `CLIContext` will have to have the correct
-chain ID and node URI or client set. To use a `CLIContext` with a verifier for another chain:
+- (types) [#5447](https://github.com/cosmos/cosmos-sdk/pull/5447) Added `ApproxRoot` function to sdk.Decimal type in order to get the nth root for a decimal number, where n is a positive integer.
+  - An `ApproxSqrt` function was also added for convenience around the common case of n=2.
+
+### Improvements
+
+- (iavl) [#5538](https://github.com/cosmos/cosmos-sdk/pull/5538) Remove manual IAVL pruning in favor of IAVL's internal pruning strategy.
+- (server) [#4215](https://github.com/cosmos/cosmos-sdk/issues/4215) The `--pruning` flag
+  has been moved to the configuration file, to allow easier node configuration.
+- (cli) [#5116](https://github.com/cosmos/cosmos-sdk/issues/5116) The `CLIContext` now supports multiple verifiers
+  when connecting to multiple chains. The connecting chain's `CLIContext` will have to have the correct
+  chain ID and node URI or client set. To use a `CLIContext` with a verifier for another chain:
 
   ```go
   // main or parent chain (chain as if you're running without IBC)
@@ -1812,381 +1784,382 @@
   )
   ```
 
-* (modules) [#5017](https://github.com/cosmos/cosmos-sdk/pull/5017) The `x/auth` package now supports
-generalized genesis accounts through the `GenesisAccount` interface.
-* (modules) [#4762](https://github.com/cosmos/cosmos-sdk/issues/4762) Deprecate remove and add permissions in ModuleAccount.
-* (modules) [#4760](https://github.com/cosmos/cosmos-sdk/issues/4760) update `x/auth` to match module spec.
-* (modules) [#4814](https://github.com/cosmos/cosmos-sdk/issues/4814) Add security contact to Validator description.
-* (modules) [#4875](https://github.com/cosmos/cosmos-sdk/issues/4875) refactor integration tests to use SimApp and separate test package
-* (sdk) [#4566](https://github.com/cosmos/cosmos-sdk/issues/4566) Export simulation's parameters and app state to JSON in order to reproduce bugs and invariants.
-* (sdk) [#4640](https://github.com/cosmos/cosmos-sdk/issues/4640) improve import/export simulation errors by extending `DiffKVStores` to return an array of `KVPairs` that are then compared to check for inconsistencies.
-* (sdk) [#4717](https://github.com/cosmos/cosmos-sdk/issues/4717) refactor `x/slashing` to match the new module spec
-* (sdk) [#4758](https://github.com/cosmos/cosmos-sdk/issues/4758) update `x/genaccounts` to match module spec
-* (simulation) [#4824](https://github.com/cosmos/cosmos-sdk/issues/4824) `PrintAllInvariants` flag will print all failed invariants
-* (simulation) [#4490](https://github.com/cosmos/cosmos-sdk/issues/4490) add `InitialBlockHeight` flag to resume a simulation from a given block
-
-    * Support exporting the simulation stats to a given JSON file
-* (simulation) [#4847](https://github.com/cosmos/cosmos-sdk/issues/4847), [#4838](https://github.com/cosmos/cosmos-sdk/pull/4838) and [#4869](https://github.com/cosmos/cosmos-sdk/pull/4869) `SimApp` and simulation refactors:
-    * Implement `SimulationManager` for executing modules' simulation functionalities in a modularized way
-    * Add `RegisterStoreDecoders` to the `SimulationManager` for decoding each module's types
-    * Add `GenerateGenesisStates` to the `SimulationManager` to generate a randomized `GenState` for each module
-    * Add `RandomizedParams` to the `SimulationManager` that registers each modules' parameters in order to
-  simulate `ParamChangeProposal`s' `Content`s
-    * Add `WeightedOperations` to the `SimulationManager` that define simulation operations (modules' `Msg`s) with their
-  respective weights (i.e chance of being simulated).
-    * Add `ProposalContents` to the `SimulationManager` to register each module's governance proposal `Content`s.
-* (simulation) [#4893](https://github.com/cosmos/cosmos-sdk/issues/4893) Change `SimApp` keepers to be public and add getter functions for keys and codec
-* (simulation) [#4906](https://github.com/cosmos/cosmos-sdk/issues/4906) Add simulation `Config` struct that wraps simulation flags
-* (simulation) [#4935](https://github.com/cosmos/cosmos-sdk/issues/4935) Update simulation to reflect a proper `ABCI` application without bypassing `BaseApp` semantics
-* (simulation) [#5378](https://github.com/cosmos/cosmos-sdk/pull/5378) Simulation tests refactor:
-    * Add `App` interface for general SDK-based app's methods.
-    * Refactor and cleanup simulation tests into util functions to simplify their implementation for other SDK apps.
-* (store) [#4792](https://github.com/cosmos/cosmos-sdk/issues/4792) panic on non-registered store
-* (types) [#4821](https://github.com/cosmos/cosmos-sdk/issues/4821) types/errors package added with support for stacktraces. It is meant as a more feature-rich replacement for sdk.Errors in the mid-term.
-* (store) [#1947](https://github.com/cosmos/cosmos-sdk/issues/1947) Implement inter-block (persistent)
-caching through `CommitKVStoreCacheManager`. Any application wishing to utilize an inter-block cache
-must set it in their app via a `BaseApp` option. The `BaseApp` docs have been drastically improved
-to detail this new feature and how state transitions occur.
-* (docs/spec) All module specs moved into their respective module dir in x/ (i.e. docs/spec/staking -->> x/staking/spec)
-* (docs/) [#5379](https://github.com/cosmos/cosmos-sdk/pull/5379) Major documentation refactor, including:
-    * (docs/intro/) Add and improve introduction material for newcomers.
-    * (docs/basics/) Add documentation about basic concepts of the cosmos sdk such as the anatomy of an SDK application, the transaction lifecycle or accounts.
-    * (docs/core/) Add documentation about core conepts of the cosmos sdk such as `baseapp`, `server`, `store`s, `context` and more.
-    * (docs/building-modules/) Add reference documentation on concepts relevant for module developers (`keeper`, `handler`, `messages`, `queries`,...).
-    * (docs/interfaces/) Add documentation on building interfaces for the Cosmos SDK.
-    * Redesigned user interface that features new dynamically generated sidebar, build-time code embedding from GitHub, new homepage as well as many other improvements.
-* (types) [#5428](https://github.com/cosmos/cosmos-sdk/pull/5428) Add `Mod` (modulo) method and `RelativePow` (exponentation) function for `Uint`.
-* (modules) [#5506](https://github.com/cosmos/cosmos-sdk/pull/5506) Remove redundancy in `x/distribution`s use of parameters. There
+- (modules) [#5017](https://github.com/cosmos/cosmos-sdk/pull/5017) The `x/auth` package now supports
+  generalized genesis accounts through the `GenesisAccount` interface.
+- (modules) [#4762](https://github.com/cosmos/cosmos-sdk/issues/4762) Deprecate remove and add permissions in ModuleAccount.
+- (modules) [#4760](https://github.com/cosmos/cosmos-sdk/issues/4760) update `x/auth` to match module spec.
+- (modules) [#4814](https://github.com/cosmos/cosmos-sdk/issues/4814) Add security contact to Validator description.
+- (modules) [#4875](https://github.com/cosmos/cosmos-sdk/issues/4875) refactor integration tests to use SimApp and separate test package
+- (sdk) [#4566](https://github.com/cosmos/cosmos-sdk/issues/4566) Export simulation's parameters and app state to JSON in order to reproduce bugs and invariants.
+- (sdk) [#4640](https://github.com/cosmos/cosmos-sdk/issues/4640) improve import/export simulation errors by extending `DiffKVStores` to return an array of `KVPairs` that are then compared to check for inconsistencies.
+- (sdk) [#4717](https://github.com/cosmos/cosmos-sdk/issues/4717) refactor `x/slashing` to match the new module spec
+- (sdk) [#4758](https://github.com/cosmos/cosmos-sdk/issues/4758) update `x/genaccounts` to match module spec
+- (simulation) [#4824](https://github.com/cosmos/cosmos-sdk/issues/4824) `PrintAllInvariants` flag will print all failed invariants
+- (simulation) [#4490](https://github.com/cosmos/cosmos-sdk/issues/4490) add `InitialBlockHeight` flag to resume a simulation from a given block
+
+  - Support exporting the simulation stats to a given JSON file
+
+- (simulation) [#4847](https://github.com/cosmos/cosmos-sdk/issues/4847), [#4838](https://github.com/cosmos/cosmos-sdk/pull/4838) and [#4869](https://github.com/cosmos/cosmos-sdk/pull/4869) `SimApp` and simulation refactors:
+  - Implement `SimulationManager` for executing modules' simulation functionalities in a modularized way
+  - Add `RegisterStoreDecoders` to the `SimulationManager` for decoding each module's types
+  - Add `GenerateGenesisStates` to the `SimulationManager` to generate a randomized `GenState` for each module
+  - Add `RandomizedParams` to the `SimulationManager` that registers each modules' parameters in order to
+    simulate `ParamChangeProposal`s' `Content`s
+  - Add `WeightedOperations` to the `SimulationManager` that define simulation operations (modules' `Msg`s) with their
+    respective weights (i.e chance of being simulated).
+  - Add `ProposalContents` to the `SimulationManager` to register each module's governance proposal `Content`s.
+- (simulation) [#4893](https://github.com/cosmos/cosmos-sdk/issues/4893) Change `SimApp` keepers to be public and add getter functions for keys and codec
+- (simulation) [#4906](https://github.com/cosmos/cosmos-sdk/issues/4906) Add simulation `Config` struct that wraps simulation flags
+- (simulation) [#4935](https://github.com/cosmos/cosmos-sdk/issues/4935) Update simulation to reflect a proper `ABCI` application without bypassing `BaseApp` semantics
+- (simulation) [#5378](https://github.com/cosmos/cosmos-sdk/pull/5378) Simulation tests refactor:
+  - Add `App` interface for general SDK-based app's methods.
+  - Refactor and cleanup simulation tests into util functions to simplify their implementation for other SDK apps.
+- (store) [#4792](https://github.com/cosmos/cosmos-sdk/issues/4792) panic on non-registered store
+- (types) [#4821](https://github.com/cosmos/cosmos-sdk/issues/4821) types/errors package added with support for stacktraces. It is meant as a more feature-rich replacement for sdk.Errors in the mid-term.
+- (store) [#1947](https://github.com/cosmos/cosmos-sdk/issues/1947) Implement inter-block (persistent)
+  caching through `CommitKVStoreCacheManager`. Any application wishing to utilize an inter-block cache
+  must set it in their app via a `BaseApp` option. The `BaseApp` docs have been drastically improved
+  to detail this new feature and how state transitions occur.
+- (docs/spec) All module specs moved into their respective module dir in x/ (i.e. docs/spec/staking -->> x/staking/spec)
+- (docs/) [#5379](https://github.com/cosmos/cosmos-sdk/pull/5379) Major documentation refactor, including:
+  - (docs/intro/) Add and improve introduction material for newcomers.
+  - (docs/basics/) Add documentation about basic concepts of the cosmos sdk such as the anatomy of an SDK application, the transaction lifecycle or accounts.
+  - (docs/core/) Add documentation about core conepts of the cosmos sdk such as `baseapp`, `server`, `store`s, `context` and more.
+  - (docs/building-modules/) Add reference documentation on concepts relevant for module developers (`keeper`, `handler`, `messages`, `queries`,...).
+  - (docs/interfaces/) Add documentation on building interfaces for the Cosmos SDK.
+  - Redesigned user interface that features new dynamically generated sidebar, build-time code embedding from GitHub, new homepage as well as many other improvements.
+- (types) [#5428](https://github.com/cosmos/cosmos-sdk/pull/5428) Add `Mod` (modulo) method and `RelativePow` (exponentation) function for `Uint`.
+- (modules) [#5506](https://github.com/cosmos/cosmos-sdk/pull/5506) Remove redundancy in `x/distribution`s use of parameters. There
   now exists a single `Params` type with a getter and setter along with a getter for each individual parameter.
 
 ### Bug Fixes
 
-* (client) [#5303](https://github.com/cosmos/cosmos-sdk/issues/5303) Fix ignored error in tx generate only mode.
-* (cli) [#4763](https://github.com/cosmos/cosmos-sdk/issues/4763) Fix flag `--min-self-delegation` for staking `EditValidator`
-* (keys) Fix ledger custom coin type support bug.
-* (x/gov) [#5107](https://github.com/cosmos/cosmos-sdk/pull/5107) Sum validator operator's all voting power when tally votes
-* (rest) [#5212](https://github.com/cosmos/cosmos-sdk/issues/5212) Fix pagination in the `/gov/proposals` handler.
+- (client) [#5303](https://github.com/cosmos/cosmos-sdk/issues/5303) Fix ignored error in tx generate only mode.
+- (cli) [#4763](https://github.com/cosmos/cosmos-sdk/issues/4763) Fix flag `--min-self-delegation` for staking `EditValidator`
+- (keys) Fix ledger custom coin type support bug.
+- (x/gov) [#5107](https://github.com/cosmos/cosmos-sdk/pull/5107) Sum validator operator's all voting power when tally votes
+- (rest) [#5212](https://github.com/cosmos/cosmos-sdk/issues/5212) Fix pagination in the `/gov/proposals` handler.
 
 ## [v0.37.14] - 2020-08-12
 
 ### Improvements
 
-* (tendermint) Bump Tendermint version to [v0.32.13](https://github.com/tendermint/tendermint/releases/tag/v0.32.13).
-
+- (tendermint) Bump Tendermint version to [v0.32.13](https://github.com/tendermint/tendermint/releases/tag/v0.32.13).
 
 ## [v0.37.13] - 2020-06-03
 
 ### Improvements
 
-* (tendermint) Bump Tendermint version to [v0.32.12](https://github.com/tendermint/tendermint/releases/tag/v0.32.12).
-* (cosmos-ledger-go) Bump Cosmos Ledger Wallet library version to [v0.11.1](https://github.com/cosmos/ledger-cosmos-go/releases/tag/v0.11.1).
+- (tendermint) Bump Tendermint version to [v0.32.12](https://github.com/tendermint/tendermint/releases/tag/v0.32.12).
+- (cosmos-ledger-go) Bump Cosmos Ledger Wallet library version to [v0.11.1](https://github.com/cosmos/ledger-cosmos-go/releases/tag/v0.11.1).
 
 ## [v0.37.12] - 2020-05-05
 
 ### Improvements
 
-* (tendermint) Bump Tendermint version to [v0.32.11](https://github.com/tendermint/tendermint/releases/tag/v0.32.11).
+- (tendermint) Bump Tendermint version to [v0.32.11](https://github.com/tendermint/tendermint/releases/tag/v0.32.11).
 
 ## [v0.37.11] - 2020-04-22
 
 ### Bug Fixes
 
-* (x/staking) [#6021](https://github.com/cosmos/cosmos-sdk/pull/6021) --trust-node's false default value prevents creation of the genesis transaction.
+- (x/staking) [#6021](https://github.com/cosmos/cosmos-sdk/pull/6021) --trust-node's false default value prevents creation of the genesis transaction.
 
 ## [v0.37.10] - 2020-04-22
 
 ### Bug Fixes
 
-* (client/context) [#5964](https://github.com/cosmos/cosmos-sdk/issues/5964) Fix incorrect instantiation of tmlite verifier when --trust-node is off.
+- (client/context) [#5964](https://github.com/cosmos/cosmos-sdk/issues/5964) Fix incorrect instantiation of tmlite verifier when --trust-node is off.
 
 ## [v0.37.9] - 2020-04-09
 
 ### Improvements
 
-* (tendermint) Bump Tendermint version to [v0.32.10](https://github.com/tendermint/tendermint/releases/tag/v0.32.10).
+- (tendermint) Bump Tendermint version to [v0.32.10](https://github.com/tendermint/tendermint/releases/tag/v0.32.10).
 
 ## [v0.37.8] - 2020-03-11
 
 ### Bug Fixes
 
-* (rest) [#5508](https://github.com/cosmos/cosmos-sdk/pull/5508) Fix `x/distribution` endpoints to properly return height in the response.
-* (x/genutil) [#5499](https://github.com/cosmos/cosmos-sdk/pull/) Ensure `DefaultGenesis` returns valid and non-nil default genesis state.
-* (x/genutil) [#5775](https://github.com/cosmos/cosmos-sdk/pull/5775) Fix `ExportGenesis` in `x/genutil` to export default genesis state (`[]`) instead of `null`.
-* (genesis) [#5086](https://github.com/cosmos/cosmos-sdk/issues/5086) Ensure `gentxs` are always an empty array instead of `nil`.
-
-### Improvements
-
-* (rest) [#5648](https://github.com/cosmos/cosmos-sdk/pull/5648) Enhance /txs usability:
-    * Add `tx.minheight` key to filter transaction with an inclusive minimum block height
-    * Add `tx.maxheight` key to filter transaction with an inclusive maximum block height
+- (rest) [#5508](https://github.com/cosmos/cosmos-sdk/pull/5508) Fix `x/distribution` endpoints to properly return height in the response.
+- (x/genutil) [#5499](https://github.com/cosmos/cosmos-sdk/pull/) Ensure `DefaultGenesis` returns valid and non-nil default genesis state.
+- (x/genutil) [#5775](https://github.com/cosmos/cosmos-sdk/pull/5775) Fix `ExportGenesis` in `x/genutil` to export default genesis state (`[]`) instead of `null`.
+- (genesis) [#5086](https://github.com/cosmos/cosmos-sdk/issues/5086) Ensure `gentxs` are always an empty array instead of `nil`.
+
+### Improvements
+
+- (rest) [#5648](https://github.com/cosmos/cosmos-sdk/pull/5648) Enhance /txs usability:
+  - Add `tx.minheight` key to filter transaction with an inclusive minimum block height
+  - Add `tx.maxheight` key to filter transaction with an inclusive maximum block height
 
 ## [v0.37.7] - 2020-02-10
 
 ### Improvements
 
-* (modules) [#5597](https://github.com/cosmos/cosmos-sdk/pull/5597) Add `amount` event attribute to the `complete_unbonding`
-and `complete_redelegation` events that reflect the total balances of the completed unbondings and redelegations
-respectively.
-
-### Bug Fixes
-
-* (x/gov) [#5622](https://github.com/cosmos/cosmos-sdk/pull/5622) Track any events emitted from a proposal's handler upon successful execution.
-* (x/bank) [#5531](https://github.com/cosmos/cosmos-sdk/issues/5531) Added missing amount event to MsgMultiSend, emitted for each output.
+- (modules) [#5597](https://github.com/cosmos/cosmos-sdk/pull/5597) Add `amount` event attribute to the `complete_unbonding`
+  and `complete_redelegation` events that reflect the total balances of the completed unbondings and redelegations
+  respectively.
+
+### Bug Fixes
+
+- (x/gov) [#5622](https://github.com/cosmos/cosmos-sdk/pull/5622) Track any events emitted from a proposal's handler upon successful execution.
+- (x/bank) [#5531](https://github.com/cosmos/cosmos-sdk/issues/5531) Added missing amount event to MsgMultiSend, emitted for each output.
 
 ## [v0.37.6] - 2020-01-21
 
 ### Improvements
 
-* (tendermint) Bump Tendermint version to [v0.32.9](https://github.com/tendermint/tendermint/releases/tag/v0.32.9)
+- (tendermint) Bump Tendermint version to [v0.32.9](https://github.com/tendermint/tendermint/releases/tag/v0.32.9)
 
 ## [v0.37.5] - 2020-01-07
 
 ### Features
 
-* (types) [#5360](https://github.com/cosmos/cosmos-sdk/pull/5360) Implement `SortableDecBytes` which
+- (types) [#5360](https://github.com/cosmos/cosmos-sdk/pull/5360) Implement `SortableDecBytes` which
   allows the `Dec` type be sortable.
 
 ### Improvements
 
-* (tendermint) Bump Tendermint version to [v0.32.8](https://github.com/tendermint/tendermint/releases/tag/v0.32.8)
-* (cli) [#5482](https://github.com/cosmos/cosmos-sdk/pull/5482) Remove old "tags" nomenclature from the `q txs` command in
+- (tendermint) Bump Tendermint version to [v0.32.8](https://github.com/tendermint/tendermint/releases/tag/v0.32.8)
+- (cli) [#5482](https://github.com/cosmos/cosmos-sdk/pull/5482) Remove old "tags" nomenclature from the `q txs` command in
   favor of the new events system. Functionality remains unchanged except that `=` is used instead of `:` to be
   consistent with the API's use of event queries.
 
 ### Bug Fixes
 
-* (iavl) [#5276](https://github.com/cosmos/cosmos-sdk/issues/5276) Fix potential race condition in `iavlIterator#Close`.
-* (baseapp) [#5350](https://github.com/cosmos/cosmos-sdk/issues/5350) Allow a node to restart successfully
+- (iavl) [#5276](https://github.com/cosmos/cosmos-sdk/issues/5276) Fix potential race condition in `iavlIterator#Close`.
+- (baseapp) [#5350](https://github.com/cosmos/cosmos-sdk/issues/5350) Allow a node to restart successfully
   after a `halt-height` or `halt-time` has been triggered.
-* (types) [#5395](https://github.com/cosmos/cosmos-sdk/issues/5395) Fix `Uint#LTE`.
-* (types) [#5408](https://github.com/cosmos/cosmos-sdk/issues/5408) `NewDecCoins` constructor now sorts the coins.
+- (types) [#5395](https://github.com/cosmos/cosmos-sdk/issues/5395) Fix `Uint#LTE`.
+- (types) [#5408](https://github.com/cosmos/cosmos-sdk/issues/5408) `NewDecCoins` constructor now sorts the coins.
 
 ## [v0.37.4] - 2019-11-04
 
 ### Improvements
 
-* (tendermint) Bump Tendermint version to [v0.32.7](https://github.com/tendermint/tendermint/releases/tag/v0.32.7)
-* (ledger) [#4716](https://github.com/cosmos/cosmos-sdk/pull/4716) Fix ledger custom coin type support bug.
-
-### Bug Fixes
-
-* (baseapp) [#5200](https://github.com/cosmos/cosmos-sdk/issues/5200) Remove duplicate events from previous messages.
+- (tendermint) Bump Tendermint version to [v0.32.7](https://github.com/tendermint/tendermint/releases/tag/v0.32.7)
+- (ledger) [#4716](https://github.com/cosmos/cosmos-sdk/pull/4716) Fix ledger custom coin type support bug.
+
+### Bug Fixes
+
+- (baseapp) [#5200](https://github.com/cosmos/cosmos-sdk/issues/5200) Remove duplicate events from previous messages.
 
 ## [v0.37.3] - 2019-10-10
 
 ### Bug Fixes
 
-* (genesis) [#5095](https://github.com/cosmos/cosmos-sdk/issues/5095) Fix genesis file migration from v0.34 to
-v0.36/v0.37 not converting validator consensus pubkey to bech32 format.
-
-### Improvements
-
-* (tendermint) Bump Tendermint version to [v0.32.6](https://github.com/tendermint/tendermint/releases/tag/v0.32.6)
+- (genesis) [#5095](https://github.com/cosmos/cosmos-sdk/issues/5095) Fix genesis file migration from v0.34 to
+  v0.36/v0.37 not converting validator consensus pubkey to bech32 format.
+
+### Improvements
+
+- (tendermint) Bump Tendermint version to [v0.32.6](https://github.com/tendermint/tendermint/releases/tag/v0.32.6)
 
 ## [v0.37.1] - 2019-09-19
 
 ### Features
 
-* (cli) [#4973](https://github.com/cosmos/cosmos-sdk/pull/4973) Enable application CPU profiling
-via the `--cpu-profile` flag.
-* [#4979](https://github.com/cosmos/cosmos-sdk/issues/4979) Introduce a new `halt-time` config and
-CLI option to the `start` command. When provided, an application will halt during `Commit` when the
-block time is >= the `halt-time`.
-
-### Improvements
-
-* [#4990](https://github.com/cosmos/cosmos-sdk/issues/4990) Add `Events` to the `ABCIMessageLog` to
-provide context and grouping of events based on the messages they correspond to. The `Events` field
-in `TxResponse` is deprecated and will be removed in the next major release.
-
-### Bug Fixes
-
-* [#4979](https://github.com/cosmos/cosmos-sdk/issues/4979) Use `Signal(os.Interrupt)` over
-`os.Exit(0)` during configured halting to allow any `defer` calls to be executed.
-* [#5034](https://github.com/cosmos/cosmos-sdk/issues/5034) Binary search in NFT Module wasn't working on larger sets.
+- (cli) [#4973](https://github.com/cosmos/cosmos-sdk/pull/4973) Enable application CPU profiling
+  via the `--cpu-profile` flag.
+- [#4979](https://github.com/cosmos/cosmos-sdk/issues/4979) Introduce a new `halt-time` config and
+  CLI option to the `start` command. When provided, an application will halt during `Commit` when the
+  block time is >= the `halt-time`.
+
+### Improvements
+
+- [#4990](https://github.com/cosmos/cosmos-sdk/issues/4990) Add `Events` to the `ABCIMessageLog` to
+  provide context and grouping of events based on the messages they correspond to. The `Events` field
+  in `TxResponse` is deprecated and will be removed in the next major release.
+
+### Bug Fixes
+
+- [#4979](https://github.com/cosmos/cosmos-sdk/issues/4979) Use `Signal(os.Interrupt)` over
+  `os.Exit(0)` during configured halting to allow any `defer` calls to be executed.
+- [#5034](https://github.com/cosmos/cosmos-sdk/issues/5034) Binary search in NFT Module wasn't working on larger sets.
 
 ## [v0.37.0] - 2019-08-21
 
 ### Bug Fixes
 
-* (baseapp) [#4903](https://github.com/cosmos/cosmos-sdk/issues/4903) Various height query fixes:
-    * Move height with proof check from `CLIContext` to `BaseApp` as the height
-  can automatically be injected there.
-    * Update `handleQueryStore` to resemble `handleQueryCustom`
-* (simulation) [#4912](https://github.com/cosmos/cosmos-sdk/issues/4912) Fix SimApp ModuleAccountAddrs
-to properly return black listed addresses for bank keeper initialization.
-* (cli) [#4919](https://github.com/cosmos/cosmos-sdk/pull/4919) Don't crash CLI
-if user doesn't answer y/n confirmation request.
-* (cli) [#4927](https://github.com/cosmos/cosmos-sdk/issues/4927) Fix the `q gov vote`
-command to handle empty (pruned) votes correctly.
-
-### Improvements
-
-* (rest) [#4924](https://github.com/cosmos/cosmos-sdk/pull/4924) Return response
-height even upon error as it may be useful for the downstream caller and have
-`/auth/accounts/{address}` return a 200 with an empty account upon error when
-that error is that the account doesn't exist.
+- (baseapp) [#4903](https://github.com/cosmos/cosmos-sdk/issues/4903) Various height query fixes:
+  - Move height with proof check from `CLIContext` to `BaseApp` as the height
+    can automatically be injected there.
+  - Update `handleQueryStore` to resemble `handleQueryCustom`
+- (simulation) [#4912](https://github.com/cosmos/cosmos-sdk/issues/4912) Fix SimApp ModuleAccountAddrs
+  to properly return black listed addresses for bank keeper initialization.
+- (cli) [#4919](https://github.com/cosmos/cosmos-sdk/pull/4919) Don't crash CLI
+  if user doesn't answer y/n confirmation request.
+- (cli) [#4927](https://github.com/cosmos/cosmos-sdk/issues/4927) Fix the `q gov vote`
+  command to handle empty (pruned) votes correctly.
+
+### Improvements
+
+- (rest) [#4924](https://github.com/cosmos/cosmos-sdk/pull/4924) Return response
+  height even upon error as it may be useful for the downstream caller and have
+  `/auth/accounts/{address}` return a 200 with an empty account upon error when
+  that error is that the account doesn't exist.
 
 ## [v0.36.0] - 2019-08-13
 
 ### Breaking Changes
 
-* (rest) [#4837](https://github.com/cosmos/cosmos-sdk/pull/4837) Remove /version and /node_version
+- (rest) [#4837](https://github.com/cosmos/cosmos-sdk/pull/4837) Remove /version and /node_version
   endpoints in favor of refactoring /node_info to also include application version info.
-* All REST responses now wrap the original resource/result. The response
+- All REST responses now wrap the original resource/result. The response
   will contain two fields: height and result.
-* [#3565](https://github.com/cosmos/cosmos-sdk/issues/3565) Updates to the governance module:
-    * Rename JSON field from `proposal_content` to `content`
-    * Rename JSON field from `proposal_id` to `id`
-    * Disable `ProposalTypeSoftwareUpgrade` temporarily
-* [#3775](https://github.com/cosmos/cosmos-sdk/issues/3775) unify sender transaction tag for ease of querying
-* [#4255](https://github.com/cosmos/cosmos-sdk/issues/4255) Add supply module that passively tracks the supplies of a chain
-    * Renamed `x/distribution` `ModuleName`
-    * Genesis JSON and CLI now use `distribution` instead of `distr`
-    * Introduce `ModuleAccount` type, which tracks the flow of coins held within a module
-    * Replaced `FeeCollectorKeeper` for a `ModuleAccount`
-    * Replaced the staking `Pool`, which coins are now held by the `BondedPool` and `NotBonded` module accounts
-    * The `NotBonded` module account now only keeps track of the not bonded tokens within staking, instead of the whole chain
-    * [#3628](https://github.com/cosmos/cosmos-sdk/issues/3628) Replaced governance's burn and deposit accounts for a `ModuleAccount`
-    * Added a `ModuleAccount` for the distribution module
-    * Added a `ModuleAccount` for the mint module
-  [#4472](https://github.com/cosmos/cosmos-sdk/issues/4472) validation for crisis genesis
-* [#3985](https://github.com/cosmos/cosmos-sdk/issues/3985) `ValidatorPowerRank` uses potential consensus power instead of tendermint power
-* [#4104](https://github.com/cosmos/cosmos-sdk/issues/4104) Gaia has been moved to its own repository: https://github.com/cosmos/gaia
-* [#4104](https://github.com/cosmos/cosmos-sdk/issues/4104) Rename gaiad.toml to app.toml. The internal contents of the application
+- [#3565](https://github.com/cosmos/cosmos-sdk/issues/3565) Updates to the governance module:
+  - Rename JSON field from `proposal_content` to `content`
+  - Rename JSON field from `proposal_id` to `id`
+  - Disable `ProposalTypeSoftwareUpgrade` temporarily
+- [#3775](https://github.com/cosmos/cosmos-sdk/issues/3775) unify sender transaction tag for ease of querying
+- [#4255](https://github.com/cosmos/cosmos-sdk/issues/4255) Add supply module that passively tracks the supplies of a chain
+  - Renamed `x/distribution` `ModuleName`
+  - Genesis JSON and CLI now use `distribution` instead of `distr`
+  - Introduce `ModuleAccount` type, which tracks the flow of coins held within a module
+  - Replaced `FeeCollectorKeeper` for a `ModuleAccount`
+  - Replaced the staking `Pool`, which coins are now held by the `BondedPool` and `NotBonded` module accounts
+  - The `NotBonded` module account now only keeps track of the not bonded tokens within staking, instead of the whole chain
+  - [#3628](https://github.com/cosmos/cosmos-sdk/issues/3628) Replaced governance's burn and deposit accounts for a `ModuleAccount`
+  - Added a `ModuleAccount` for the distribution module
+  - Added a `ModuleAccount` for the mint module
+    [#4472](https://github.com/cosmos/cosmos-sdk/issues/4472) validation for crisis genesis
+- [#3985](https://github.com/cosmos/cosmos-sdk/issues/3985) `ValidatorPowerRank` uses potential consensus power instead of tendermint power
+- [#4104](https://github.com/cosmos/cosmos-sdk/issues/4104) Gaia has been moved to its own repository: https://github.com/cosmos/gaia
+- [#4104](https://github.com/cosmos/cosmos-sdk/issues/4104) Rename gaiad.toml to app.toml. The internal contents of the application
   config remain unchanged.
-* [#4159](https://github.com/cosmos/cosmos-sdk/issues/4159) create the default module patterns and module manager
-* [#4230](https://github.com/cosmos/cosmos-sdk/issues/4230) Change the type of ABCIMessageLog#MsgIndex to uint16 for proper serialization.
-* [#4250](https://github.com/cosmos/cosmos-sdk/issues/4250) BaseApp.Query() returns app's version string set via BaseApp.SetAppVersion()
+- [#4159](https://github.com/cosmos/cosmos-sdk/issues/4159) create the default module patterns and module manager
+- [#4230](https://github.com/cosmos/cosmos-sdk/issues/4230) Change the type of ABCIMessageLog#MsgIndex to uint16 for proper serialization.
+- [#4250](https://github.com/cosmos/cosmos-sdk/issues/4250) BaseApp.Query() returns app's version string set via BaseApp.SetAppVersion()
   when handling /app/version queries instead of the version string passed as build
   flag at compile time.
-* [#4262](https://github.com/cosmos/cosmos-sdk/issues/4262) GoSumHash is no longer returned by the version command.
-* [#4263](https://github.com/cosmos/cosmos-sdk/issues/4263) RestServer#Start now takes read and write timeout arguments.
-* [#4305](https://github.com/cosmos/cosmos-sdk/issues/4305) `GenerateOrBroadcastMsgs` no longer takes an `offline` parameter.
-* [#4342](https://github.com/cosmos/cosmos-sdk/pull/4342) Upgrade go-amino to v0.15.0
-* [#4351](https://github.com/cosmos/cosmos-sdk/issues/4351) InitCmd, AddGenesisAccountCmd, and CollectGenTxsCmd take node's and client's default home directories as arguments.
-* [#4387](https://github.com/cosmos/cosmos-sdk/issues/4387) Refactor the usage of tags (now called events) to reflect the
+- [#4262](https://github.com/cosmos/cosmos-sdk/issues/4262) GoSumHash is no longer returned by the version command.
+- [#4263](https://github.com/cosmos/cosmos-sdk/issues/4263) RestServer#Start now takes read and write timeout arguments.
+- [#4305](https://github.com/cosmos/cosmos-sdk/issues/4305) `GenerateOrBroadcastMsgs` no longer takes an `offline` parameter.
+- [#4342](https://github.com/cosmos/cosmos-sdk/pull/4342) Upgrade go-amino to v0.15.0
+- [#4351](https://github.com/cosmos/cosmos-sdk/issues/4351) InitCmd, AddGenesisAccountCmd, and CollectGenTxsCmd take node's and client's default home directories as arguments.
+- [#4387](https://github.com/cosmos/cosmos-sdk/issues/4387) Refactor the usage of tags (now called events) to reflect the
   new ABCI events semantics:
-    * Move `x/{module}/tags/tags.go` => `x/{module}/types/events.go`
-    * Update `docs/specs`
-    * Refactor tags in favor of new `Event(s)` type(s)
-    * Update `Context` to use new `EventManager`
-    * (Begin|End)Blocker no longer return tags, but rather uses new `EventManager`
-    * Message handlers no longer return tags, but rather uses new `EventManager`
-  Any component (e.g. BeginBlocker, message handler, etc...) wishing to emit an event must do so
-  through `ctx.EventManger().EmitEvent(s)`.
-  To reset or wipe emitted events: `ctx = ctx.WithEventManager(sdk.NewEventManager())`
-  To get all emitted events: `events := ctx.EventManager().Events()`
-* [#4437](https://github.com/cosmos/cosmos-sdk/issues/4437) Replace governance module store keys to use `[]byte` instead of `string`.
-* [#4451](https://github.com/cosmos/cosmos-sdk/issues/4451) Improve modularization of clients and modules:
-    * Module directory structure improved and standardized
-    * Aliases autogenerated
-    * Auth and bank related commands are now mounted under the respective moduels
-    * Client initialization and mounting standardized
-* [#4479](https://github.com/cosmos/cosmos-sdk/issues/4479) Remove codec argument redundency in client usage where
+  - Move `x/{module}/tags/tags.go` => `x/{module}/types/events.go`
+  - Update `docs/specs`
+  - Refactor tags in favor of new `Event(s)` type(s)
+  - Update `Context` to use new `EventManager`
+  - (Begin|End)Blocker no longer return tags, but rather uses new `EventManager`
+  - Message handlers no longer return tags, but rather uses new `EventManager`
+    Any component (e.g. BeginBlocker, message handler, etc...) wishing to emit an event must do so
+    through `ctx.EventManger().EmitEvent(s)`.
+    To reset or wipe emitted events: `ctx = ctx.WithEventManager(sdk.NewEventManager())`
+    To get all emitted events: `events := ctx.EventManager().Events()`
+- [#4437](https://github.com/cosmos/cosmos-sdk/issues/4437) Replace governance module store keys to use `[]byte` instead of `string`.
+- [#4451](https://github.com/cosmos/cosmos-sdk/issues/4451) Improve modularization of clients and modules:
+  - Module directory structure improved and standardized
+  - Aliases autogenerated
+  - Auth and bank related commands are now mounted under the respective moduels
+  - Client initialization and mounting standardized
+- [#4479](https://github.com/cosmos/cosmos-sdk/issues/4479) Remove codec argument redundency in client usage where
   the CLIContext's codec should be used instead.
-* [#4488](https://github.com/cosmos/cosmos-sdk/issues/4488) Decouple client tx, REST, and ultil packages from auth. These packages have
+- [#4488](https://github.com/cosmos/cosmos-sdk/issues/4488) Decouple client tx, REST, and ultil packages from auth. These packages have
   been restructured and retrofitted into the `x/auth` module.
-* [#4521](https://github.com/cosmos/cosmos-sdk/issues/4521) Flatten x/bank structure by hiding module internals.
-* [#4525](https://github.com/cosmos/cosmos-sdk/issues/4525) Remove --cors flag, the feature is long gone.
-* [#4536](https://github.com/cosmos/cosmos-sdk/issues/4536) The `/auth/accounts/{address}` now returns a `height` in the response.
+- [#4521](https://github.com/cosmos/cosmos-sdk/issues/4521) Flatten x/bank structure by hiding module internals.
+- [#4525](https://github.com/cosmos/cosmos-sdk/issues/4525) Remove --cors flag, the feature is long gone.
+- [#4536](https://github.com/cosmos/cosmos-sdk/issues/4536) The `/auth/accounts/{address}` now returns a `height` in the response.
   The account is now nested under `account`.
-* [#4543](https://github.com/cosmos/cosmos-sdk/issues/4543) Account getters are no longer part of client.CLIContext() and have now moved
+- [#4543](https://github.com/cosmos/cosmos-sdk/issues/4543) Account getters are no longer part of client.CLIContext() and have now moved
   to reside in the auth-specific AccountRetriever.
-* [#4588](https://github.com/cosmos/cosmos-sdk/issues/4588) Context does not depend on x/auth anymore. client/context is stripped out of the following features:
-    * GetAccountDecoder()
-    * CLIContext.WithAccountDecoder()
-    * CLIContext.WithAccountStore()
-  x/auth.AccountDecoder is unnecessary and consequently removed.
-* [#4602](https://github.com/cosmos/cosmos-sdk/issues/4602) client/input.{Buffer,Override}Stdin() functions are removed. Thanks to cobra's new release they are now redundant.
-* [#4633](https://github.com/cosmos/cosmos-sdk/issues/4633) Update old Tx search by tags APIs to use new Events
+- [#4588](https://github.com/cosmos/cosmos-sdk/issues/4588) Context does not depend on x/auth anymore. client/context is stripped out of the following features:
+  - GetAccountDecoder()
+  - CLIContext.WithAccountDecoder()
+  - CLIContext.WithAccountStore()
+    x/auth.AccountDecoder is unnecessary and consequently removed.
+- [#4602](https://github.com/cosmos/cosmos-sdk/issues/4602) client/input.{Buffer,Override}Stdin() functions are removed. Thanks to cobra's new release they are now redundant.
+- [#4633](https://github.com/cosmos/cosmos-sdk/issues/4633) Update old Tx search by tags APIs to use new Events
   nomenclature.
-* [#4649](https://github.com/cosmos/cosmos-sdk/issues/4649) Refactor x/crisis as per modules new specs.
-* [#3685](https://github.com/cosmos/cosmos-sdk/issues/3685) The default signature verification gas logic (`DefaultSigVerificationGasConsumer`) now specifies explicit key types rather than string pattern matching. This means that zones that depended on string matching to allow other keys will need to write a custom `SignatureVerificationGasConsumer` function.
-* [#4663](https://github.com/cosmos/cosmos-sdk/issues/4663) Refactor bank keeper by removing private functions
-    * `InputOutputCoins`, `SetCoins`, `SubtractCoins` and `AddCoins` are now part of the `SendKeeper` instead of the `Keeper` interface
-* (tendermint) [#4721](https://github.com/cosmos/cosmos-sdk/pull/4721) Upgrade Tendermint to v0.32.1
+- [#4649](https://github.com/cosmos/cosmos-sdk/issues/4649) Refactor x/crisis as per modules new specs.
+- [#3685](https://github.com/cosmos/cosmos-sdk/issues/3685) The default signature verification gas logic (`DefaultSigVerificationGasConsumer`) now specifies explicit key types rather than string pattern matching. This means that zones that depended on string matching to allow other keys will need to write a custom `SignatureVerificationGasConsumer` function.
+- [#4663](https://github.com/cosmos/cosmos-sdk/issues/4663) Refactor bank keeper by removing private functions
+  - `InputOutputCoins`, `SetCoins`, `SubtractCoins` and `AddCoins` are now part of the `SendKeeper` instead of the `Keeper` interface
+- (tendermint) [#4721](https://github.com/cosmos/cosmos-sdk/pull/4721) Upgrade Tendermint to v0.32.1
 
 ### Features
 
-* [#4843](https://github.com/cosmos/cosmos-sdk/issues/4843) Add RegisterEvidences function in the codec package to register
+- [#4843](https://github.com/cosmos/cosmos-sdk/issues/4843) Add RegisterEvidences function in the codec package to register
   Tendermint evidence types with a given codec.
-* (rest) [#3867](https://github.com/cosmos/cosmos-sdk/issues/3867) Allow querying for genesis transaction when height query param is set to zero.
-* [#2020](https://github.com/cosmos/cosmos-sdk/issues/2020) New keys export/import command line utilities to export/import private keys in ASCII format
+- (rest) [#3867](https://github.com/cosmos/cosmos-sdk/issues/3867) Allow querying for genesis transaction when height query param is set to zero.
+- [#2020](https://github.com/cosmos/cosmos-sdk/issues/2020) New keys export/import command line utilities to export/import private keys in ASCII format
   that rely on Keybase's new underlying ExportPrivKey()/ImportPrivKey() API calls.
-* [#3565](https://github.com/cosmos/cosmos-sdk/issues/3565) Implement parameter change proposal support.
+- [#3565](https://github.com/cosmos/cosmos-sdk/issues/3565) Implement parameter change proposal support.
   Parameter change proposals can be submitted through the CLI
   or a REST endpoint. See docs for further usage.
-* [#3850](https://github.com/cosmos/cosmos-sdk/issues/3850) Add `rewards` and `commission` to distribution tx tags.
-* [#3981](https://github.com/cosmos/cosmos-sdk/issues/3981) Add support to gracefully halt a node at a given height
+- [#3850](https://github.com/cosmos/cosmos-sdk/issues/3850) Add `rewards` and `commission` to distribution tx tags.
+- [#3981](https://github.com/cosmos/cosmos-sdk/issues/3981) Add support to gracefully halt a node at a given height
   via the node's `halt-height` config or CLI value.
-* [#4144](https://github.com/cosmos/cosmos-sdk/issues/4144) Allow for configurable BIP44 HD path and coin type.
-* [#4250](https://github.com/cosmos/cosmos-sdk/issues/4250) New BaseApp.{,Set}AppVersion() methods to get/set app's version string.
-* [#4263](https://github.com/cosmos/cosmos-sdk/issues/4263) Add `--read-timeout` and `--write-timeout` args to the `rest-server` command
+- [#4144](https://github.com/cosmos/cosmos-sdk/issues/4144) Allow for configurable BIP44 HD path and coin type.
+- [#4250](https://github.com/cosmos/cosmos-sdk/issues/4250) New BaseApp.{,Set}AppVersion() methods to get/set app's version string.
+- [#4263](https://github.com/cosmos/cosmos-sdk/issues/4263) Add `--read-timeout` and `--write-timeout` args to the `rest-server` command
   to support custom RPC R/W timeouts.
-* [#4271](https://github.com/cosmos/cosmos-sdk/issues/4271) Implement Coins#IsAnyGT
-* [#4318](https://github.com/cosmos/cosmos-sdk/issues/4318) Support height queries. Queries against nodes that have the queried
+- [#4271](https://github.com/cosmos/cosmos-sdk/issues/4271) Implement Coins#IsAnyGT
+- [#4318](https://github.com/cosmos/cosmos-sdk/issues/4318) Support height queries. Queries against nodes that have the queried
   height pruned will return an error.
-* [#4409](https://github.com/cosmos/cosmos-sdk/issues/4409) Implement a command that migrates exported state from one version to the next.
+- [#4409](https://github.com/cosmos/cosmos-sdk/issues/4409) Implement a command that migrates exported state from one version to the next.
   The `migrate` command currently supports migrating from v0.34 to v0.36 by implementing
   necessary types for both versions.
-* [#4570](https://github.com/cosmos/cosmos-sdk/issues/4570) Move /bank/balances/{address} REST handler to x/bank/client/rest. The exposed interface is unchanged.
-* Community pool spend proposal per Cosmos Hub governance proposal [#7](https://github.com/cosmos/cosmos-sdk/issues/7) "Activate the Community Pool"
-
-### Improvements
-
-* (simulation) PrintAllInvariants flag will print all failed invariants
-* (simulation) Add `InitialBlockHeight` flag to resume a simulation from a given block
-* (simulation) [#4670](https://github.com/cosmos/cosmos-sdk/issues/4670) Update simulation statistics to JSON format
-
-    * Support exporting the simulation stats to a given JSON file
-* [#4775](https://github.com/cosmos/cosmos-sdk/issues/4775) Refactor CI config
-* Upgrade IAVL to v0.12.4
-* (tendermint) Upgrade Tendermint to v0.32.2
-* (modules) [#4751](https://github.com/cosmos/cosmos-sdk/issues/4751) update `x/genutils` to match module spec
-* (keys) [#4611](https://github.com/cosmos/cosmos-sdk/issues/4611) store keys in simapp now use a map instead of using individual literal keys
-* [#2286](https://github.com/cosmos/cosmos-sdk/issues/2286) Improve performance of CacheKVStore iterator.
-* [#3512](https://github.com/cosmos/cosmos-sdk/issues/3512) Implement Logger method on each module's keeper.
-* [#3655](https://github.com/cosmos/cosmos-sdk/issues/3655) Improve signature verification failure error message.
-* [#3774](https://github.com/cosmos/cosmos-sdk/issues/3774) add category tag to transactions for ease of filtering
-* [#3914](https://github.com/cosmos/cosmos-sdk/issues/3914) Implement invariant benchmarks and add target to makefile.
-* [#3928](https://github.com/cosmos/cosmos-sdk/issues/3928) remove staking references from types package
-* [#3978](https://github.com/cosmos/cosmos-sdk/issues/3978) Return ErrUnknownRequest in message handlers for unknown
+- [#4570](https://github.com/cosmos/cosmos-sdk/issues/4570) Move /bank/balances/{address} REST handler to x/bank/client/rest. The exposed interface is unchanged.
+- Community pool spend proposal per Cosmos Hub governance proposal [#7](https://github.com/cosmos/cosmos-sdk/issues/7) "Activate the Community Pool"
+
+### Improvements
+
+- (simulation) PrintAllInvariants flag will print all failed invariants
+- (simulation) Add `InitialBlockHeight` flag to resume a simulation from a given block
+- (simulation) [#4670](https://github.com/cosmos/cosmos-sdk/issues/4670) Update simulation statistics to JSON format
+
+  - Support exporting the simulation stats to a given JSON file
+
+- [#4775](https://github.com/cosmos/cosmos-sdk/issues/4775) Refactor CI config
+- Upgrade IAVL to v0.12.4
+- (tendermint) Upgrade Tendermint to v0.32.2
+- (modules) [#4751](https://github.com/cosmos/cosmos-sdk/issues/4751) update `x/genutils` to match module spec
+- (keys) [#4611](https://github.com/cosmos/cosmos-sdk/issues/4611) store keys in simapp now use a map instead of using individual literal keys
+- [#2286](https://github.com/cosmos/cosmos-sdk/issues/2286) Improve performance of CacheKVStore iterator.
+- [#3512](https://github.com/cosmos/cosmos-sdk/issues/3512) Implement Logger method on each module's keeper.
+- [#3655](https://github.com/cosmos/cosmos-sdk/issues/3655) Improve signature verification failure error message.
+- [#3774](https://github.com/cosmos/cosmos-sdk/issues/3774) add category tag to transactions for ease of filtering
+- [#3914](https://github.com/cosmos/cosmos-sdk/issues/3914) Implement invariant benchmarks and add target to makefile.
+- [#3928](https://github.com/cosmos/cosmos-sdk/issues/3928) remove staking references from types package
+- [#3978](https://github.com/cosmos/cosmos-sdk/issues/3978) Return ErrUnknownRequest in message handlers for unknown
   or invalid routed messages.
-* [#4190](https://github.com/cosmos/cosmos-sdk/issues/4190) Client responses that return (re)delegation(s) now return balances
+- [#4190](https://github.com/cosmos/cosmos-sdk/issues/4190) Client responses that return (re)delegation(s) now return balances
   instead of shares.
-* [#4194](https://github.com/cosmos/cosmos-sdk/issues/4194) ValidatorSigningInfo now includes the validator's consensus address.
-* [#4235](https://github.com/cosmos/cosmos-sdk/issues/4235) Add parameter change proposal messages to simulation.
-* [#4235](https://github.com/cosmos/cosmos-sdk/issues/4235) Update the minting module params to implement params.ParamSet so
+- [#4194](https://github.com/cosmos/cosmos-sdk/issues/4194) ValidatorSigningInfo now includes the validator's consensus address.
+- [#4235](https://github.com/cosmos/cosmos-sdk/issues/4235) Add parameter change proposal messages to simulation.
+- [#4235](https://github.com/cosmos/cosmos-sdk/issues/4235) Update the minting module params to implement params.ParamSet so
   individual keys can be set via proposals instead of passing a struct.
-* [#4259](https://github.com/cosmos/cosmos-sdk/issues/4259) `Coins` that are `nil` are now JSON encoded as an empty array `[]`.
+- [#4259](https://github.com/cosmos/cosmos-sdk/issues/4259) `Coins` that are `nil` are now JSON encoded as an empty array `[]`.
   Decoding remains unchanged and behavior is left intact.
-* [#4305](https://github.com/cosmos/cosmos-sdk/issues/4305) The `--generate-only` CLI flag fully respects offline tx processing.
-* [#4379](https://github.com/cosmos/cosmos-sdk/issues/4379) close db write batch.
-* [#4384](https://github.com/cosmos/cosmos-sdk/issues/4384)- Allow splitting withdrawal transaction in several chunks
-* [#4403](https://github.com/cosmos/cosmos-sdk/issues/4403) Allow for parameter change proposals to supply only desired fields to be updated
+- [#4305](https://github.com/cosmos/cosmos-sdk/issues/4305) The `--generate-only` CLI flag fully respects offline tx processing.
+- [#4379](https://github.com/cosmos/cosmos-sdk/issues/4379) close db write batch.
+- [#4384](https://github.com/cosmos/cosmos-sdk/issues/4384)- Allow splitting withdrawal transaction in several chunks
+- [#4403](https://github.com/cosmos/cosmos-sdk/issues/4403) Allow for parameter change proposals to supply only desired fields to be updated
   in objects instead of the entire object (only applies to values that are objects).
-* [#4415](https://github.com/cosmos/cosmos-sdk/issues/4415) /client refactor, reduce genutil dependancy on staking
-* [#4439](https://github.com/cosmos/cosmos-sdk/issues/4439) Implement governance module iterators.
-* [#4465](https://github.com/cosmos/cosmos-sdk/issues/4465) Unknown subcommands print relevant error message
-* [#4466](https://github.com/cosmos/cosmos-sdk/issues/4466) Commission validation added to validate basic of MsgCreateValidator by changing CommissionMsg to CommissionRates
-* [#4501](https://github.com/cosmos/cosmos-sdk/issues/4501) Support height queriers in rest client
-* [#4535](https://github.com/cosmos/cosmos-sdk/issues/4535) Improve import-export simulation errors by decoding the `KVPair.Value` into its
+- [#4415](https://github.com/cosmos/cosmos-sdk/issues/4415) /client refactor, reduce genutil dependancy on staking
+- [#4439](https://github.com/cosmos/cosmos-sdk/issues/4439) Implement governance module iterators.
+- [#4465](https://github.com/cosmos/cosmos-sdk/issues/4465) Unknown subcommands print relevant error message
+- [#4466](https://github.com/cosmos/cosmos-sdk/issues/4466) Commission validation added to validate basic of MsgCreateValidator by changing CommissionMsg to CommissionRates
+- [#4501](https://github.com/cosmos/cosmos-sdk/issues/4501) Support height queriers in rest client
+- [#4535](https://github.com/cosmos/cosmos-sdk/issues/4535) Improve import-export simulation errors by decoding the `KVPair.Value` into its
   respective type
-* [#4536](https://github.com/cosmos/cosmos-sdk/issues/4536) cli context queries return query height and accounts are returned with query height
-* [#4553](https://github.com/cosmos/cosmos-sdk/issues/4553) undelegate max entries check first
-* [#4556](https://github.com/cosmos/cosmos-sdk/issues/4556) Added IsValid function to Coin
-* [#4564](https://github.com/cosmos/cosmos-sdk/issues/4564) client/input.GetConfirmation()'s default is changed to No.
-* [#4573](https://github.com/cosmos/cosmos-sdk/issues/4573) Returns height in response for query endpoints.
-* [#4580](https://github.com/cosmos/cosmos-sdk/issues/4580) Update `Context#BlockHeight` to properly set the block height via `WithBlockHeader`.
-* [#4584](https://github.com/cosmos/cosmos-sdk/issues/4584) Update bank Keeper to use expected keeper interface of the AccountKeeper.
-* [#4584](https://github.com/cosmos/cosmos-sdk/issues/4584) Move `Account` and `VestingAccount` interface types to `x/auth/exported`.
-* [#4082](https://github.com/cosmos/cosmos-sdk/issues/4082) supply module queriers for CLI and REST endpoints
-* [#4601](https://github.com/cosmos/cosmos-sdk/issues/4601) Implement generic pangination helper function to be used in
+- [#4536](https://github.com/cosmos/cosmos-sdk/issues/4536) cli context queries return query height and accounts are returned with query height
+- [#4553](https://github.com/cosmos/cosmos-sdk/issues/4553) undelegate max entries check first
+- [#4556](https://github.com/cosmos/cosmos-sdk/issues/4556) Added IsValid function to Coin
+- [#4564](https://github.com/cosmos/cosmos-sdk/issues/4564) client/input.GetConfirmation()'s default is changed to No.
+- [#4573](https://github.com/cosmos/cosmos-sdk/issues/4573) Returns height in response for query endpoints.
+- [#4580](https://github.com/cosmos/cosmos-sdk/issues/4580) Update `Context#BlockHeight` to properly set the block height via `WithBlockHeader`.
+- [#4584](https://github.com/cosmos/cosmos-sdk/issues/4584) Update bank Keeper to use expected keeper interface of the AccountKeeper.
+- [#4584](https://github.com/cosmos/cosmos-sdk/issues/4584) Move `Account` and `VestingAccount` interface types to `x/auth/exported`.
+- [#4082](https://github.com/cosmos/cosmos-sdk/issues/4082) supply module queriers for CLI and REST endpoints
+- [#4601](https://github.com/cosmos/cosmos-sdk/issues/4601) Implement generic pangination helper function to be used in
   REST handlers and queriers.
-* [#4629](https://github.com/cosmos/cosmos-sdk/issues/4629) Added warning event that gets emitted if validator misses a block.
-* [#4674](https://github.com/cosmos/cosmos-sdk/issues/4674) Export `Simapp` genState generators and util functions by making them public
-* [#4706](https://github.com/cosmos/cosmos-sdk/issues/4706) Simplify context
+- [#4629](https://github.com/cosmos/cosmos-sdk/issues/4629) Added warning event that gets emitted if validator misses a block.
+- [#4674](https://github.com/cosmos/cosmos-sdk/issues/4674) Export `Simapp` genState generators and util functions by making them public
+- [#4706](https://github.com/cosmos/cosmos-sdk/issues/4706) Simplify context
   Replace complex Context construct with a simpler immutible struct.
   Only breaking change is not to support `Value` and `GetValue` as first class calls.
   We do embed ctx.Context() as a raw context.Context instead to be used as you see fit.
@@ -2205,86 +2178,87 @@
 
   A bit more verbose, but also allows `context.WithTimeout()`, etc and only used
   in one function in this repo, in test code.
-* [#3685](https://github.com/cosmos/cosmos-sdk/issues/3685)  Add `SetAddressVerifier` and `GetAddressVerifier` to `sdk.Config` to allow SDK users to configure custom address format verification logic (to override the default limitation of 20-byte addresses).
-* [#3685](https://github.com/cosmos/cosmos-sdk/issues/3685)  Add an additional parameter to NewAnteHandler for a custom `SignatureVerificationGasConsumer` (the default logic is now in `DefaultSigVerificationGasConsumer). This allows SDK users to configure their own logic for which key types are accepted and how those key types consume gas.
-* Remove `--print-response` flag as it is no longer used.
-* Revert [#2284](https://github.com/cosmos/cosmos-sdk/pull/2284) to allow create_empty_blocks in the config
-* (tendermint) [#4718](https://github.com/cosmos/cosmos-sdk/issues/4718) Upgrade tendermint/iavl to v0.12.3
-
-### Bug Fixes
-
-* [#4891](https://github.com/cosmos/cosmos-sdk/issues/4891) Disable querying with proofs enabled when the query height <= 1.
-* (rest) [#4858](https://github.com/cosmos/cosmos-sdk/issues/4858) Do not return an error in BroadcastTxCommit when the tx broadcasting
+
+- [#3685](https://github.com/cosmos/cosmos-sdk/issues/3685) Add `SetAddressVerifier` and `GetAddressVerifier` to `sdk.Config` to allow SDK users to configure custom address format verification logic (to override the default limitation of 20-byte addresses).
+- [#3685](https://github.com/cosmos/cosmos-sdk/issues/3685) Add an additional parameter to NewAnteHandler for a custom `SignatureVerificationGasConsumer` (the default logic is now in `DefaultSigVerificationGasConsumer). This allows SDK users to configure their own logic for which key types are accepted and how those key types consume gas.
+- Remove `--print-response` flag as it is no longer used.
+- Revert [#2284](https://github.com/cosmos/cosmos-sdk/pull/2284) to allow create_empty_blocks in the config
+- (tendermint) [#4718](https://github.com/cosmos/cosmos-sdk/issues/4718) Upgrade tendermint/iavl to v0.12.3
+
+### Bug Fixes
+
+- [#4891](https://github.com/cosmos/cosmos-sdk/issues/4891) Disable querying with proofs enabled when the query height <= 1.
+- (rest) [#4858](https://github.com/cosmos/cosmos-sdk/issues/4858) Do not return an error in BroadcastTxCommit when the tx broadcasting
   was successful. This allows the proper REST response to be returned for a
   failed tx during `block` broadcasting mode.
-* (store) [#4880](https://github.com/cosmos/cosmos-sdk/pull/4880) Fix error check in
+- (store) [#4880](https://github.com/cosmos/cosmos-sdk/pull/4880) Fix error check in
   IAVL `Store#DeleteVersion`.
-* (tendermint) [#4879](https://github.com/cosmos/cosmos-sdk/issues/4879) Don't terminate the process immediately after startup when run in standalone mode.
-* (simulation) [#4861](https://github.com/cosmos/cosmos-sdk/pull/4861) Fix non-determinism simulation
+- (tendermint) [#4879](https://github.com/cosmos/cosmos-sdk/issues/4879) Don't terminate the process immediately after startup when run in standalone mode.
+- (simulation) [#4861](https://github.com/cosmos/cosmos-sdk/pull/4861) Fix non-determinism simulation
   by using CLI flags as input and updating Makefile target.
-* [#4868](https://github.com/cosmos/cosmos-sdk/issues/4868) Context#CacheContext now sets a new EventManager. This prevents unwanted events
+- [#4868](https://github.com/cosmos/cosmos-sdk/issues/4868) Context#CacheContext now sets a new EventManager. This prevents unwanted events
   from being emitted.
-* (cli) [#4870](https://github.com/cosmos/cosmos-sdk/issues/4870) Disable the `withdraw-all-rewards` command when `--generate-only` is supplied
-* (modules) [#4831](https://github.com/cosmos/cosmos-sdk/issues/4831) Prevent community spend proposal from transferring funds to a module account
-* (keys) [#4338](https://github.com/cosmos/cosmos-sdk/issues/4338) fix multisig key output for CLI
-* (modules) [#4795](https://github.com/cosmos/cosmos-sdk/issues/4795) restrict module accounts from receiving transactions.
+- (cli) [#4870](https://github.com/cosmos/cosmos-sdk/issues/4870) Disable the `withdraw-all-rewards` command when `--generate-only` is supplied
+- (modules) [#4831](https://github.com/cosmos/cosmos-sdk/issues/4831) Prevent community spend proposal from transferring funds to a module account
+- (keys) [#4338](https://github.com/cosmos/cosmos-sdk/issues/4338) fix multisig key output for CLI
+- (modules) [#4795](https://github.com/cosmos/cosmos-sdk/issues/4795) restrict module accounts from receiving transactions.
   Allowing this would cause an invariant on the module account coins.
-* (modules) [#4823](https://github.com/cosmos/cosmos-sdk/issues/4823) Update the `DefaultUnbondingTime` from 3 days to 3 weeks to be inline with documentation.
-* (abci) [#4639](https://github.com/cosmos/cosmos-sdk/issues/4639) Fix `CheckTx` by verifying the message route
-* Return height in responses when querying against BaseApp
-* [#1351](https://github.com/cosmos/cosmos-sdk/issues/1351) Stable AppHash allows no_empty_blocks
-* [#3705](https://github.com/cosmos/cosmos-sdk/issues/3705) Return `[]` instead of `null` when querying delegator rewards.
-* [#3966](https://github.com/cosmos/cosmos-sdk/issues/3966) fixed multiple assigns to action tags
+- (modules) [#4823](https://github.com/cosmos/cosmos-sdk/issues/4823) Update the `DefaultUnbondingTime` from 3 days to 3 weeks to be inline with documentation.
+- (abci) [#4639](https://github.com/cosmos/cosmos-sdk/issues/4639) Fix `CheckTx` by verifying the message route
+- Return height in responses when querying against BaseApp
+- [#1351](https://github.com/cosmos/cosmos-sdk/issues/1351) Stable AppHash allows no_empty_blocks
+- [#3705](https://github.com/cosmos/cosmos-sdk/issues/3705) Return `[]` instead of `null` when querying delegator rewards.
+- [#3966](https://github.com/cosmos/cosmos-sdk/issues/3966) fixed multiple assigns to action tags
   [#3793](https://github.com/cosmos/cosmos-sdk/issues/3793) add delegator tag for MsgCreateValidator and deleted unused moniker and identity tags
-* [#4194](https://github.com/cosmos/cosmos-sdk/issues/4194) Fix pagination and results returned from /slashing/signing_infos
-* [#4230](https://github.com/cosmos/cosmos-sdk/issues/4230) Properly set and display the message index through the TxResponse.
-* [#4234](https://github.com/cosmos/cosmos-sdk/pull/4234) Allow `tx send --generate-only` to
+- [#4194](https://github.com/cosmos/cosmos-sdk/issues/4194) Fix pagination and results returned from /slashing/signing_infos
+- [#4230](https://github.com/cosmos/cosmos-sdk/issues/4230) Properly set and display the message index through the TxResponse.
+- [#4234](https://github.com/cosmos/cosmos-sdk/pull/4234) Allow `tx send --generate-only` to
   actually work offline.
-* [#4271](https://github.com/cosmos/cosmos-sdk/issues/4271) Fix addGenesisAccount by using Coins#IsAnyGT for vesting amount validation.
-* [#4273](https://github.com/cosmos/cosmos-sdk/issues/4273) Fix usage of AppendTags in x/staking/handler.go
-* [#4303](https://github.com/cosmos/cosmos-sdk/issues/4303) Fix NewCoins() underlying function for duplicate coins detection.
-* [#4307](https://github.com/cosmos/cosmos-sdk/pull/4307) Don't pass height to RPC calls as
+- [#4271](https://github.com/cosmos/cosmos-sdk/issues/4271) Fix addGenesisAccount by using Coins#IsAnyGT for vesting amount validation.
+- [#4273](https://github.com/cosmos/cosmos-sdk/issues/4273) Fix usage of AppendTags in x/staking/handler.go
+- [#4303](https://github.com/cosmos/cosmos-sdk/issues/4303) Fix NewCoins() underlying function for duplicate coins detection.
+- [#4307](https://github.com/cosmos/cosmos-sdk/pull/4307) Don't pass height to RPC calls as
   Tendermint will automatically use the latest height.
-* [#4362](https://github.com/cosmos/cosmos-sdk/issues/4362) simulation setup bugfix for multisim 7601778
-* [#4383](https://github.com/cosmos/cosmos-sdk/issues/4383) - currentStakeRoundUp is now always atleast currentStake + smallest-decimal-precision
-* [#4394](https://github.com/cosmos/cosmos-sdk/issues/4394) Fix signature count check to use the TxSigLimit param instead of
+- [#4362](https://github.com/cosmos/cosmos-sdk/issues/4362) simulation setup bugfix for multisim 7601778
+- [#4383](https://github.com/cosmos/cosmos-sdk/issues/4383) - currentStakeRoundUp is now always atleast currentStake + smallest-decimal-precision
+- [#4394](https://github.com/cosmos/cosmos-sdk/issues/4394) Fix signature count check to use the TxSigLimit param instead of
   a default.
-* [#4455](https://github.com/cosmos/cosmos-sdk/issues/4455) Use `QueryWithData()` to query unbonding delegations.
-* [#4493](https://github.com/cosmos/cosmos-sdk/issues/4493) Fix validator-outstanding-rewards command. It now takes as an argument
+- [#4455](https://github.com/cosmos/cosmos-sdk/issues/4455) Use `QueryWithData()` to query unbonding delegations.
+- [#4493](https://github.com/cosmos/cosmos-sdk/issues/4493) Fix validator-outstanding-rewards command. It now takes as an argument
   a validator address.
-* [#4598](https://github.com/cosmos/cosmos-sdk/issues/4598) Fix redelegation and undelegation txs that were not checking for the correct bond denomination.
-* [#4619](https://github.com/cosmos/cosmos-sdk/issues/4619) Close iterators in `GetAllMatureValidatorQueue` and `UnbondAllMatureValidatorQueue`
+- [#4598](https://github.com/cosmos/cosmos-sdk/issues/4598) Fix redelegation and undelegation txs that were not checking for the correct bond denomination.
+- [#4619](https://github.com/cosmos/cosmos-sdk/issues/4619) Close iterators in `GetAllMatureValidatorQueue` and `UnbondAllMatureValidatorQueue`
   methods.
-* [#4654](https://github.com/cosmos/cosmos-sdk/issues/4654) validator slash event stored by period and height
-* [#4681](https://github.com/cosmos/cosmos-sdk/issues/4681) panic on invalid amount on `MintCoins` and `BurnCoins`
-    * skip minting if inflation is set to zero
-* Sort state JSON during export and initialization
+- [#4654](https://github.com/cosmos/cosmos-sdk/issues/4654) validator slash event stored by period and height
+- [#4681](https://github.com/cosmos/cosmos-sdk/issues/4681) panic on invalid amount on `MintCoins` and `BurnCoins`
+  - skip minting if inflation is set to zero
+- Sort state JSON during export and initialization
 
 ## 0.35.0
 
 ### Bug Fixes
 
-* Fix gas consumption bug in `Undelegate` preventing the ability to sync from
-genesis.
+- Fix gas consumption bug in `Undelegate` preventing the ability to sync from
+  genesis.
 
 ## 0.34.10
 
 ### Bug Fixes
 
-* Bump Tendermint version to [v0.31.11](https://github.com/tendermint/tendermint/releases/tag/v0.31.11) to address the vulnerability found in the `consensus` package.
+- Bump Tendermint version to [v0.31.11](https://github.com/tendermint/tendermint/releases/tag/v0.31.11) to address the vulnerability found in the `consensus` package.
 
 ## 0.34.9
 
 ### Bug Fixes
 
-* Bump Tendermint version to [v0.31.10](https://github.com/tendermint/tendermint/releases/tag/v0.31.10) to address p2p panic errors.
+- Bump Tendermint version to [v0.31.10](https://github.com/tendermint/tendermint/releases/tag/v0.31.10) to address p2p panic errors.
 
 ## 0.34.8
 
 ### Bug Fixes
 
-* Bump Tendermint version to v0.31.9 to fix the p2p panic error.
-* Update gaiareplay's use of an internal Tendermint API
+- Bump Tendermint version to v0.31.9 to fix the p2p panic error.
+- Update gaiareplay's use of an internal Tendermint API
 
 ## 0.34.7
 
@@ -2292,8 +2266,8 @@
 
 #### SDK
 
-* Fix gas consumption bug in `Undelegate` preventing the ability to sync from
-genesis.
+- Fix gas consumption bug in `Undelegate` preventing the ability to sync from
+  genesis.
 
 ## 0.34.6
 
@@ -2301,8 +2275,8 @@
 
 #### SDK
 
-* Unbonding from a validator is now only considered "complete" after the full
-unbonding period has elapsed regardless of the validator's status.
+- Unbonding from a validator is now only considered "complete" after the full
+  unbonding period has elapsed regardless of the validator's status.
 
 ## 0.34.5
 
@@ -2310,21 +2284,21 @@
 
 #### SDK
 
-* [#4273](https://github.com/cosmos/cosmos-sdk/issues/4273) Fix usage of `AppendTags` in x/staking/handler.go
+- [#4273](https://github.com/cosmos/cosmos-sdk/issues/4273) Fix usage of `AppendTags` in x/staking/handler.go
 
 ### Improvements
 
 ### SDK
 
-* [#2286](https://github.com/cosmos/cosmos-sdk/issues/2286) Improve performance of `CacheKVStore` iterator.
-* [#3655](https://github.com/cosmos/cosmos-sdk/issues/3655) Improve signature verification failure error message.
-* [#4384](https://github.com/cosmos/cosmos-sdk/issues/4384) Allow splitting withdrawal transaction in several chunks.
+- [#2286](https://github.com/cosmos/cosmos-sdk/issues/2286) Improve performance of `CacheKVStore` iterator.
+- [#3655](https://github.com/cosmos/cosmos-sdk/issues/3655) Improve signature verification failure error message.
+- [#4384](https://github.com/cosmos/cosmos-sdk/issues/4384) Allow splitting withdrawal transaction in several chunks.
 
 #### Gaia CLI
 
-* [#4227](https://github.com/cosmos/cosmos-sdk/issues/4227) Support for Ledger App v1.5.
-* [#4345](https://github.com/cosmos/cosmos-sdk/pull/4345) Update `ledger-cosmos-go`
-to v0.10.3.
+- [#4227](https://github.com/cosmos/cosmos-sdk/issues/4227) Support for Ledger App v1.5.
+- [#4345](https://github.com/cosmos/cosmos-sdk/pull/4345) Update `ledger-cosmos-go`
+  to v0.10.3.
 
 ## 0.34.4
 
@@ -2332,24 +2306,24 @@
 
 #### SDK
 
-* [#4234](https://github.com/cosmos/cosmos-sdk/pull/4234) Allow `tx send --generate-only` to
-actually work offline.
+- [#4234](https://github.com/cosmos/cosmos-sdk/pull/4234) Allow `tx send --generate-only` to
+  actually work offline.
 
 #### Gaia
 
-* [#4219](https://github.com/cosmos/cosmos-sdk/issues/4219) Return an error when an empty mnemonic is provided during key recovery.
+- [#4219](https://github.com/cosmos/cosmos-sdk/issues/4219) Return an error when an empty mnemonic is provided during key recovery.
 
 ### Improvements
 
 #### Gaia
 
-* [#2007](https://github.com/cosmos/cosmos-sdk/issues/2007) Return 200 status code on empty results
+- [#2007](https://github.com/cosmos/cosmos-sdk/issues/2007) Return 200 status code on empty results
 
 ### New features
 
 #### SDK
 
-* [#3850](https://github.com/cosmos/cosmos-sdk/issues/3850) Add `rewards` and `commission` to distribution tx tags.
+- [#3850](https://github.com/cosmos/cosmos-sdk/issues/3850) Add `rewards` and `commission` to distribution tx tags.
 
 ## 0.34.3
 
@@ -2357,8 +2331,8 @@
 
 #### Gaia
 
-* [#4196](https://github.com/cosmos/cosmos-sdk/pull/4196) Set default invariant
-check period to zero.
+- [#4196](https://github.com/cosmos/cosmos-sdk/pull/4196) Set default invariant
+  check period to zero.
 
 ## 0.34.2
 
@@ -2366,18 +2340,18 @@
 
 #### SDK
 
-* [#4135](https://github.com/cosmos/cosmos-sdk/pull/4135) Add further clarification
-to generate only usage.
+- [#4135](https://github.com/cosmos/cosmos-sdk/pull/4135) Add further clarification
+  to generate only usage.
 
 ### Bug Fixes
 
 #### SDK
 
-* [#4135](https://github.com/cosmos/cosmos-sdk/pull/4135) Fix `NewResponseFormatBroadcastTxCommit`
-* [#4053](https://github.com/cosmos/cosmos-sdk/issues/4053) Add `--inv-check-period`
-flag to gaiad to set period at which invariants checks will run.
-* [#4099](https://github.com/cosmos/cosmos-sdk/issues/4099) Update the /staking/validators endpoint to support
-status and pagination query flags.
+- [#4135](https://github.com/cosmos/cosmos-sdk/pull/4135) Fix `NewResponseFormatBroadcastTxCommit`
+- [#4053](https://github.com/cosmos/cosmos-sdk/issues/4053) Add `--inv-check-period`
+  flag to gaiad to set period at which invariants checks will run.
+- [#4099](https://github.com/cosmos/cosmos-sdk/issues/4099) Update the /staking/validators endpoint to support
+  status and pagination query flags.
 
 ## 0.34.1
 
@@ -2385,7 +2359,7 @@
 
 #### Gaia
 
-* [#4163](https://github.com/cosmos/cosmos-sdk/pull/4163) Fix v0.33.x export script to port gov data correctly.
+- [#4163](https://github.com/cosmos/cosmos-sdk/pull/4163) Fix v0.33.x export script to port gov data correctly.
 
 ## 0.34.0
 
@@ -2393,121 +2367,121 @@
 
 #### Gaia
 
-* [#3463](https://github.com/cosmos/cosmos-sdk/issues/3463) Revert bank module handler fork (re-enables transfers)
-* [#3875](https://github.com/cosmos/cosmos-sdk/issues/3875) Replace `async` flag with `--broadcast-mode` flag where the default
+- [#3463](https://github.com/cosmos/cosmos-sdk/issues/3463) Revert bank module handler fork (re-enables transfers)
+- [#3875](https://github.com/cosmos/cosmos-sdk/issues/3875) Replace `async` flag with `--broadcast-mode` flag where the default
   value is `sync`. The `block` mode should not be used. The REST client now
   uses `mode` parameter instead of the `return` parameter.
 
 #### Gaia CLI
 
-* [#3938](https://github.com/cosmos/cosmos-sdk/issues/3938) Remove REST server's SSL support altogether.
+- [#3938](https://github.com/cosmos/cosmos-sdk/issues/3938) Remove REST server's SSL support altogether.
 
 #### SDK
 
-* [#3245](https://github.com/cosmos/cosmos-sdk/issues/3245) Rename validator.GetJailed() to validator.IsJailed()
-* [#3516](https://github.com/cosmos/cosmos-sdk/issues/3516) Remove concept of shares from staking unbonding and redelegation UX;
+- [#3245](https://github.com/cosmos/cosmos-sdk/issues/3245) Rename validator.GetJailed() to validator.IsJailed()
+- [#3516](https://github.com/cosmos/cosmos-sdk/issues/3516) Remove concept of shares from staking unbonding and redelegation UX;
   replaced by direct coin amount.
 
 #### Tendermint
 
-* [#4029](https://github.com/cosmos/cosmos-sdk/issues/4029) Upgrade Tendermint to v0.31.3
+- [#4029](https://github.com/cosmos/cosmos-sdk/issues/4029) Upgrade Tendermint to v0.31.3
 
 ### New features
 
 #### SDK
 
-* [#2935](https://github.com/cosmos/cosmos-sdk/issues/2935) New module Crisis which can test broken invariant with messages
-* [#3813](https://github.com/cosmos/cosmos-sdk/issues/3813) New sdk.NewCoins safe constructor to replace bare sdk.Coins{} declarations.
-* [#3858](https://github.com/cosmos/cosmos-sdk/issues/3858) add website, details and identity to gentx cli command
-* Implement coin conversion and denomination registration utilities
+- [#2935](https://github.com/cosmos/cosmos-sdk/issues/2935) New module Crisis which can test broken invariant with messages
+- [#3813](https://github.com/cosmos/cosmos-sdk/issues/3813) New sdk.NewCoins safe constructor to replace bare sdk.Coins{} declarations.
+- [#3858](https://github.com/cosmos/cosmos-sdk/issues/3858) add website, details and identity to gentx cli command
+- Implement coin conversion and denomination registration utilities
 
 #### Gaia
 
-* [#2935](https://github.com/cosmos/cosmos-sdk/issues/2935) Optionally assert invariants on a blockly basis using `gaiad --assert-invariants-blockly`
-* [#3886](https://github.com/cosmos/cosmos-sdk/issues/3886) Implement minting module querier and CLI/REST clients.
+- [#2935](https://github.com/cosmos/cosmos-sdk/issues/2935) Optionally assert invariants on a blockly basis using `gaiad --assert-invariants-blockly`
+- [#3886](https://github.com/cosmos/cosmos-sdk/issues/3886) Implement minting module querier and CLI/REST clients.
 
 #### Gaia CLI
 
-* [#3937](https://github.com/cosmos/cosmos-sdk/issues/3937) Add command to query community-pool
+- [#3937](https://github.com/cosmos/cosmos-sdk/issues/3937) Add command to query community-pool
 
 #### Gaia REST API
 
-* [#3937](https://github.com/cosmos/cosmos-sdk/issues/3937) Add route to fetch community-pool
-* [#3949](https://github.com/cosmos/cosmos-sdk/issues/3949) added /slashing/signing_infos to get signing_info for all validators
+- [#3937](https://github.com/cosmos/cosmos-sdk/issues/3937) Add route to fetch community-pool
+- [#3949](https://github.com/cosmos/cosmos-sdk/issues/3949) added /slashing/signing_infos to get signing_info for all validators
 
 ### Improvements
 
 #### Gaia
 
-* [#3808](https://github.com/cosmos/cosmos-sdk/issues/3808) `gaiad` and `gaiacli` integration tests use ./build/ binaries.
-* [#3819](https://github.com/cosmos/cosmos-sdk/issues/3819) Simulation refactor, log output now stored in ~/.gaiad/simulation/
-    * Simulation moved to its own module (not a part of mock)
-    * Logger type instead of passing function variables everywhere
-    * Logger json output (for reloadable simulation running)
-    * Cleanup bank simulation messages / remove dup code in bank simulation
-    * Simulations saved in `~/.gaiad/simulations/`
-    * "Lean" simulation output option to exclude No-ops and !ok functions (`--SimulationLean` flag)
-* [#3893](https://github.com/cosmos/cosmos-sdk/issues/3893) Improve `gaiacli tx sign` command
-    * Add shorthand flags -a and -s for the account and sequence numbers respectively
-    * Mark the account and sequence numbers required during "offline" mode
-    * Always do an RPC query for account and sequence number during "online" mode
-* [#4018](https://github.com/cosmos/cosmos-sdk/issues/4018) create genesis port script for release v.0.34.0
+- [#3808](https://github.com/cosmos/cosmos-sdk/issues/3808) `gaiad` and `gaiacli` integration tests use ./build/ binaries.
+- [#3819](https://github.com/cosmos/cosmos-sdk/issues/3819) Simulation refactor, log output now stored in ~/.gaiad/simulation/
+  - Simulation moved to its own module (not a part of mock)
+  - Logger type instead of passing function variables everywhere
+  - Logger json output (for reloadable simulation running)
+  - Cleanup bank simulation messages / remove dup code in bank simulation
+  - Simulations saved in `~/.gaiad/simulations/`
+  - "Lean" simulation output option to exclude No-ops and !ok functions (`--SimulationLean` flag)
+- [#3893](https://github.com/cosmos/cosmos-sdk/issues/3893) Improve `gaiacli tx sign` command
+  - Add shorthand flags -a and -s for the account and sequence numbers respectively
+  - Mark the account and sequence numbers required during "offline" mode
+  - Always do an RPC query for account and sequence number during "online" mode
+- [#4018](https://github.com/cosmos/cosmos-sdk/issues/4018) create genesis port script for release v.0.34.0
 
 #### Gaia CLI
 
-* [#3833](https://github.com/cosmos/cosmos-sdk/issues/3833) Modify stake to atom in gaia's doc.
-* [#3841](https://github.com/cosmos/cosmos-sdk/issues/3841) Add indent to JSON of `gaiacli keys [add|show|list]`
-* [#3859](https://github.com/cosmos/cosmos-sdk/issues/3859) Add newline to echo of `gaiacli keys ...`
-* [#3959](https://github.com/cosmos/cosmos-sdk/issues/3959) Improving error messages when signing with ledger devices fails
+- [#3833](https://github.com/cosmos/cosmos-sdk/issues/3833) Modify stake to atom in gaia's doc.
+- [#3841](https://github.com/cosmos/cosmos-sdk/issues/3841) Add indent to JSON of `gaiacli keys [add|show|list]`
+- [#3859](https://github.com/cosmos/cosmos-sdk/issues/3859) Add newline to echo of `gaiacli keys ...`
+- [#3959](https://github.com/cosmos/cosmos-sdk/issues/3959) Improving error messages when signing with ledger devices fails
 
 #### SDK
 
-* [#3238](https://github.com/cosmos/cosmos-sdk/issues/3238) Add block time to tx responses when querying for
+- [#3238](https://github.com/cosmos/cosmos-sdk/issues/3238) Add block time to tx responses when querying for
   txs by tags or hash.
-* [#3752](https://github.com/cosmos/cosmos-sdk/issues/3752) Explanatory docs for minting mechanism (`docs/spec/mint/01_concepts.md`)
-* [#3801](https://github.com/cosmos/cosmos-sdk/issues/3801) `baseapp` safety improvements
-* [#3820](https://github.com/cosmos/cosmos-sdk/issues/3820) Make Coins.IsAllGT() more robust and consistent.
-* [#3828](https://github.com/cosmos/cosmos-sdk/issues/3828) New sdkch tool to maintain changelogs
-* [#3864](https://github.com/cosmos/cosmos-sdk/issues/3864) Make Coins.IsAllGTE() more consistent.
-* [#3907](https://github.com/cosmos/cosmos-sdk/issues/3907): dep -> go mod migration
-    * Drop dep in favor of go modules.
-    * Upgrade to Go 1.12.1.
-* [#3917](https://github.com/cosmos/cosmos-sdk/issues/3917) Allow arbitrary decreases to validator commission rates.
-* [#3937](https://github.com/cosmos/cosmos-sdk/issues/3937) Implement community pool querier.
-* [#3940](https://github.com/cosmos/cosmos-sdk/issues/3940) Codespace should be lowercase.
-* [#3986](https://github.com/cosmos/cosmos-sdk/issues/3986) Update the Stringer implementation of the Proposal type.
-* [#926](https://github.com/cosmos/cosmos-sdk/issues/926) circuit breaker high level explanation
-* [#3896](https://github.com/cosmos/cosmos-sdk/issues/3896) Fixed various linters warnings in the context of the gometalinter -> golangci-lint migration
-* [#3916](https://github.com/cosmos/cosmos-sdk/issues/3916) Hex encode data in tx responses
+- [#3752](https://github.com/cosmos/cosmos-sdk/issues/3752) Explanatory docs for minting mechanism (`docs/spec/mint/01_concepts.md`)
+- [#3801](https://github.com/cosmos/cosmos-sdk/issues/3801) `baseapp` safety improvements
+- [#3820](https://github.com/cosmos/cosmos-sdk/issues/3820) Make Coins.IsAllGT() more robust and consistent.
+- [#3828](https://github.com/cosmos/cosmos-sdk/issues/3828) New sdkch tool to maintain changelogs
+- [#3864](https://github.com/cosmos/cosmos-sdk/issues/3864) Make Coins.IsAllGTE() more consistent.
+- [#3907](https://github.com/cosmos/cosmos-sdk/issues/3907): dep -> go mod migration
+  - Drop dep in favor of go modules.
+  - Upgrade to Go 1.12.1.
+- [#3917](https://github.com/cosmos/cosmos-sdk/issues/3917) Allow arbitrary decreases to validator commission rates.
+- [#3937](https://github.com/cosmos/cosmos-sdk/issues/3937) Implement community pool querier.
+- [#3940](https://github.com/cosmos/cosmos-sdk/issues/3940) Codespace should be lowercase.
+- [#3986](https://github.com/cosmos/cosmos-sdk/issues/3986) Update the Stringer implementation of the Proposal type.
+- [#926](https://github.com/cosmos/cosmos-sdk/issues/926) circuit breaker high level explanation
+- [#3896](https://github.com/cosmos/cosmos-sdk/issues/3896) Fixed various linters warnings in the context of the gometalinter -> golangci-lint migration
+- [#3916](https://github.com/cosmos/cosmos-sdk/issues/3916) Hex encode data in tx responses
 
 ### Bug Fixes
 
 #### Gaia
 
-* [#3825](https://github.com/cosmos/cosmos-sdk/issues/3825) Validate genesis before running gentx
-* [#3889](https://github.com/cosmos/cosmos-sdk/issues/3889) When `--generate-only` is provided, the Keybase is not used and as a result
+- [#3825](https://github.com/cosmos/cosmos-sdk/issues/3825) Validate genesis before running gentx
+- [#3889](https://github.com/cosmos/cosmos-sdk/issues/3889) When `--generate-only` is provided, the Keybase is not used and as a result
   the `--from` value must be a valid Bech32 cosmos address.
-* 3974 Fix go env setting in installation.md
-* 3996 Change 'make get_tools' to 'make tools' in DOCS_README.md.
+- 3974 Fix go env setting in installation.md
+- 3996 Change 'make get_tools' to 'make tools' in DOCS_README.md.
 
 #### Gaia CLI
 
-* [#3883](https://github.com/cosmos/cosmos-sdk/issues/3883) Remove Height Flag from CLI Queries
-* [#3899](https://github.com/cosmos/cosmos-sdk/issues/3899) Using 'gaiacli config node' breaks ~/config/config.toml
+- [#3883](https://github.com/cosmos/cosmos-sdk/issues/3883) Remove Height Flag from CLI Queries
+- [#3899](https://github.com/cosmos/cosmos-sdk/issues/3899) Using 'gaiacli config node' breaks ~/config/config.toml
 
 #### SDK
 
-* [#3837](https://github.com/cosmos/cosmos-sdk/issues/3837) Fix `WithdrawValidatorCommission` to properly set the validator's remaining commission.
-* [#3870](https://github.com/cosmos/cosmos-sdk/issues/3870) Fix DecCoins#TruncateDecimal to never return zero coins in
+- [#3837](https://github.com/cosmos/cosmos-sdk/issues/3837) Fix `WithdrawValidatorCommission` to properly set the validator's remaining commission.
+- [#3870](https://github.com/cosmos/cosmos-sdk/issues/3870) Fix DecCoins#TruncateDecimal to never return zero coins in
   either the truncated coins or the change coins.
-* [#3915](https://github.com/cosmos/cosmos-sdk/issues/3915) Remove ';' delimiting support from ParseDecCoins
-* [#3977](https://github.com/cosmos/cosmos-sdk/issues/3977) Fix docker image build
-* [#4020](https://github.com/cosmos/cosmos-sdk/issues/4020) Fix queryDelegationRewards by returning an error
-when the validator or delegation do not exist.
-* [#4050](https://github.com/cosmos/cosmos-sdk/issues/4050) Fix DecCoins APIs
-where rounding or truncation could result in zero decimal coins.
-* [#4088](https://github.com/cosmos/cosmos-sdk/issues/4088) Fix `calculateDelegationRewards`
-by accounting for rounding errors when multiplying stake by slashing fractions.
+- [#3915](https://github.com/cosmos/cosmos-sdk/issues/3915) Remove ';' delimiting support from ParseDecCoins
+- [#3977](https://github.com/cosmos/cosmos-sdk/issues/3977) Fix docker image build
+- [#4020](https://github.com/cosmos/cosmos-sdk/issues/4020) Fix queryDelegationRewards by returning an error
+  when the validator or delegation do not exist.
+- [#4050](https://github.com/cosmos/cosmos-sdk/issues/4050) Fix DecCoins APIs
+  where rounding or truncation could result in zero decimal coins.
+- [#4088](https://github.com/cosmos/cosmos-sdk/issues/4088) Fix `calculateDelegationRewards`
+  by accounting for rounding errors when multiplying stake by slashing fractions.
 
 ## 0.33.2
 
@@ -2515,7 +2489,7 @@
 
 #### Tendermint
 
-* Upgrade Tendermint to `v0.31.0-dev0-fix0` which includes critical security fixes.
+- Upgrade Tendermint to `v0.31.0-dev0-fix0` which includes critical security fixes.
 
 ## 0.33.1
 
@@ -2523,729 +2497,771 @@
 
 #### Gaia
 
-* [#3999](https://github.com/cosmos/cosmos-sdk/pull/3999) Fix distribution delegation for zero height export bug
+- [#3999](https://github.com/cosmos/cosmos-sdk/pull/3999) Fix distribution delegation for zero height export bug
 
 ## 0.33.0
 
 BREAKING CHANGES
 
-* Gaia REST API
-    * [#3641](https://github.com/cosmos/cosmos-sdk/pull/3641) Remove the ability to use a Keybase from the REST API client:
-        * `password` and `generate_only` have been removed from the `base_req` object
-        * All txs that used to sign or use the Keybase now only generate the tx
-        * `keys` routes completely removed
-    * [#3692](https://github.com/cosmos/cosmos-sdk/pull/3692) Update tx encoding and broadcasting endpoints:
-        * Remove duplicate broadcasting endpoints in favor of POST @ `/txs`
-            * The `Tx` field now accepts a `StdTx` and not raw tx bytes
-        * Move encoding endpoint to `/txs/encode`
-
-* Gaia
-    * [#3787](https://github.com/cosmos/cosmos-sdk/pull/3787) Fork the `x/bank` module into the Gaia application with only a
-  modified message handler, where the modified message handler behaves the same as
-  the standard `x/bank` message handler except for `MsgMultiSend` that must burn
-  exactly 9 atoms and transfer 1 atom, and `MsgSend` is disabled.
-    * [#3789](https://github.com/cosmos/cosmos-sdk/pull/3789) Update validator creation flow:
-        * Remove `NewMsgCreateValidatorOnBehalfOf` and corresponding business logic
-        * Ensure the validator address equals the delegator address during
+- Gaia REST API
+
+  - [#3641](https://github.com/cosmos/cosmos-sdk/pull/3641) Remove the ability to use a Keybase from the REST API client:
+    - `password` and `generate_only` have been removed from the `base_req` object
+    - All txs that used to sign or use the Keybase now only generate the tx
+    - `keys` routes completely removed
+  - [#3692](https://github.com/cosmos/cosmos-sdk/pull/3692) Update tx encoding and broadcasting endpoints:
+    - Remove duplicate broadcasting endpoints in favor of POST @ `/txs`
+      - The `Tx` field now accepts a `StdTx` and not raw tx bytes
+    - Move encoding endpoint to `/txs/encode`
+
+- Gaia
+
+  - [#3787](https://github.com/cosmos/cosmos-sdk/pull/3787) Fork the `x/bank` module into the Gaia application with only a
+    modified message handler, where the modified message handler behaves the same as
+    the standard `x/bank` message handler except for `MsgMultiSend` that must burn
+    exactly 9 atoms and transfer 1 atom, and `MsgSend` is disabled.
+  - [#3789](https://github.com/cosmos/cosmos-sdk/pull/3789) Update validator creation flow:
+    _ Remove `NewMsgCreateValidatorOnBehalfOf` and corresponding business logic
+    _ Ensure the validator address equals the delegator address during
     `MsgCreateValidator#ValidateBasic`
 
-* SDK
-    * [#3750](https://github.com/cosmos/cosmos-sdk/issues/3750) Track outstanding rewards per-validator instead of globally,
-           and fix the main simulation issue, which was that slashes of
-           re-delegations to a validator were not correctly accounted for
-           in fee distribution when the redelegation in question had itself
-            been slashed (from a fault committed by a different validator)
-           in the same BeginBlock. Outstanding rewards are now available
-           on a per-validator basis in REST.
-    * [#3669](https://github.com/cosmos/cosmos-sdk/pull/3669) Ensure consistency in message naming, codec registration, and JSON
-  tags.
-    * [#3788](https://github.com/cosmos/cosmos-sdk/pull/3788) Change order of operations for greater accuracy when calculating delegation share token value
-    * [#3788](https://github.com/cosmos/cosmos-sdk/pull/3788) DecCoins.Cap -> DecCoins.Intersect
-    * [#3666](https://github.com/cosmos/cosmos-sdk/pull/3666) Improve coins denom validation.
-    * [#3751](https://github.com/cosmos/cosmos-sdk/pull/3751) Disable (temporarily) support for ED25519 account key pairs.
-
-* Tendermint
-    * [#3804] Update to Tendermint `v0.31.0-dev0`
+- SDK
+
+  - [#3750](https://github.com/cosmos/cosmos-sdk/issues/3750) Track outstanding rewards per-validator instead of globally,
+    and fix the main simulation issue, which was that slashes of
+    re-delegations to a validator were not correctly accounted for
+    in fee distribution when the redelegation in question had itself
+    been slashed (from a fault committed by a different validator)
+    in the same BeginBlock. Outstanding rewards are now available
+    on a per-validator basis in REST.
+  - [#3669](https://github.com/cosmos/cosmos-sdk/pull/3669) Ensure consistency in message naming, codec registration, and JSON
+    tags.
+  - [#3788](https://github.com/cosmos/cosmos-sdk/pull/3788) Change order of operations for greater accuracy when calculating delegation share token value
+  - [#3788](https://github.com/cosmos/cosmos-sdk/pull/3788) DecCoins.Cap -> DecCoins.Intersect
+  - [#3666](https://github.com/cosmos/cosmos-sdk/pull/3666) Improve coins denom validation.
+  - [#3751](https://github.com/cosmos/cosmos-sdk/pull/3751) Disable (temporarily) support for ED25519 account key pairs.
+
+- Tendermint
+  - [#3804] Update to Tendermint `v0.31.0-dev0`
 
 FEATURES
 
-* SDK
-    * [#3719](https://github.com/cosmos/cosmos-sdk/issues/3719) DBBackend can now be set at compile time.
+- SDK
+  - [#3719](https://github.com/cosmos/cosmos-sdk/issues/3719) DBBackend can now be set at compile time.
     Defaults: goleveldb. Supported: cleveldb.
 
 IMPROVEMENTS
 
-* Gaia REST API
-    * Update the `TxResponse` type allowing for the `Logs` result to be JSON decoded automatically.
-
-* Gaia CLI
-    * [#3653](https://github.com/cosmos/cosmos-sdk/pull/3653) Prompt user confirmation prior to signing and broadcasting a transaction.
-    * [#3670](https://github.com/cosmos/cosmos-sdk/pull/3670) CLI support for showing bech32 addresses in Ledger devices
-    * [#3711](https://github.com/cosmos/cosmos-sdk/pull/3711) Update `tx sign` to use `--from` instead of the deprecated `--name`
-  CLI flag.
-    * [#3738](https://github.com/cosmos/cosmos-sdk/pull/3738) Improve multisig UX:
-        * `gaiacli keys show -o json` now includes constituent pubkeys, respective weights and threshold
-        * `gaiacli keys show --show-multisig` now displays constituent pubkeys, respective weights and threshold
-        * `gaiacli tx sign --validate-signatures` now displays multisig signers with their respective weights
-    * [#3730](https://github.com/cosmos/cosmos-sdk/issues/3730) Improve workflow for
-  `gaiad gentx` with offline public keys, by outputting stdtx file that needs to be signed.
-    * [#3761](https://github.com/cosmos/cosmos-sdk/issues/3761) Querying account related information using custom querier in auth module
-
-* SDK
-    * [#3753](https://github.com/cosmos/cosmos-sdk/issues/3753) Remove no-longer-used governance penalty parameter
-    * [#3679](https://github.com/cosmos/cosmos-sdk/issues/3679) Consistent operators across Coins, DecCoins, Int, Dec
-            replaced: Minus->Sub Plus->Add Div->Quo
-    * [#3665](https://github.com/cosmos/cosmos-sdk/pull/3665) Overhaul sdk.Uint type in preparation for Coins Int -> Uint migration.
-    * [#3691](https://github.com/cosmos/cosmos-sdk/issues/3691) Cleanup error messages
-    * [#3456](https://github.com/cosmos/cosmos-sdk/issues/3456) Integrate in the Int.ToDec() convenience function
-    * [#3300](https://github.com/cosmos/cosmos-sdk/pull/3300) Update the spec-spec, spec file reorg, and TOC updates.
-    * [#3694](https://github.com/cosmos/cosmos-sdk/pull/3694) Push tagged docker images on docker hub when tag is created.
-    * [#3716](https://github.com/cosmos/cosmos-sdk/pull/3716) Update file permissions the client keys directory and contents to `0700`.
-    * [#3681](https://github.com/cosmos/cosmos-sdk/issues/3681) Migrate ledger-cosmos-go from ZondaX to Cosmos organization
-
-* Tendermint
-    * [#3699](https://github.com/cosmos/cosmos-sdk/pull/3699) Upgrade to Tendermint 0.30.1
+- Gaia REST API
+
+  - Update the `TxResponse` type allowing for the `Logs` result to be JSON decoded automatically.
+
+- Gaia CLI
+
+  - [#3653](https://github.com/cosmos/cosmos-sdk/pull/3653) Prompt user confirmation prior to signing and broadcasting a transaction.
+  - [#3670](https://github.com/cosmos/cosmos-sdk/pull/3670) CLI support for showing bech32 addresses in Ledger devices
+  - [#3711](https://github.com/cosmos/cosmos-sdk/pull/3711) Update `tx sign` to use `--from` instead of the deprecated `--name`
+    CLI flag.
+  - [#3738](https://github.com/cosmos/cosmos-sdk/pull/3738) Improve multisig UX:
+    - `gaiacli keys show -o json` now includes constituent pubkeys, respective weights and threshold
+    - `gaiacli keys show --show-multisig` now displays constituent pubkeys, respective weights and threshold
+    - `gaiacli tx sign --validate-signatures` now displays multisig signers with their respective weights
+  - [#3730](https://github.com/cosmos/cosmos-sdk/issues/3730) Improve workflow for
+    `gaiad gentx` with offline public keys, by outputting stdtx file that needs to be signed.
+  - [#3761](https://github.com/cosmos/cosmos-sdk/issues/3761) Querying account related information using custom querier in auth module
+
+- SDK
+
+  - [#3753](https://github.com/cosmos/cosmos-sdk/issues/3753) Remove no-longer-used governance penalty parameter
+  - [#3679](https://github.com/cosmos/cosmos-sdk/issues/3679) Consistent operators across Coins, DecCoins, Int, Dec
+    replaced: Minus->Sub Plus->Add Div->Quo
+  - [#3665](https://github.com/cosmos/cosmos-sdk/pull/3665) Overhaul sdk.Uint type in preparation for Coins Int -> Uint migration.
+  - [#3691](https://github.com/cosmos/cosmos-sdk/issues/3691) Cleanup error messages
+  - [#3456](https://github.com/cosmos/cosmos-sdk/issues/3456) Integrate in the Int.ToDec() convenience function
+  - [#3300](https://github.com/cosmos/cosmos-sdk/pull/3300) Update the spec-spec, spec file reorg, and TOC updates.
+  - [#3694](https://github.com/cosmos/cosmos-sdk/pull/3694) Push tagged docker images on docker hub when tag is created.
+  - [#3716](https://github.com/cosmos/cosmos-sdk/pull/3716) Update file permissions the client keys directory and contents to `0700`.
+  - [#3681](https://github.com/cosmos/cosmos-sdk/issues/3681) Migrate ledger-cosmos-go from ZondaX to Cosmos organization
+
+- Tendermint
+  - [#3699](https://github.com/cosmos/cosmos-sdk/pull/3699) Upgrade to Tendermint 0.30.1
 
 BUG FIXES
 
-* Gaia CLI
-    * [#3731](https://github.com/cosmos/cosmos-sdk/pull/3731) `keys add --interactive` bip32 passphrase regression fix
-    * [#3714](https://github.com/cosmos/cosmos-sdk/issues/3714) Fix USB raw access issues with gaiacli when installed via snap
-
-* Gaia
-    * [#3777](https://github.com/cosmso/cosmos-sdk/pull/3777) `gaiad export` no longer panics when the database is empty
-    * [#3806](https://github.com/cosmos/cosmos-sdk/pull/3806) Properly return errors from a couple of struct Unmarshal functions
-
-* SDK
-    * [#3728](https://github.com/cosmos/cosmos-sdk/issues/3728) Truncate decimal multiplication & division in distribution to ensure
-           no more than the collected fees / inflation are distributed
-    * [#3727](https://github.com/cosmos/cosmos-sdk/issues/3727) Return on zero-length (including []byte{}) PrefixEndBytes() calls
-    * [#3559](https://github.com/cosmos/cosmos-sdk/issues/3559) fix occasional failing due to non-determinism in lcd test TestBonding
+- Gaia CLI
+
+  - [#3731](https://github.com/cosmos/cosmos-sdk/pull/3731) `keys add --interactive` bip32 passphrase regression fix
+  - [#3714](https://github.com/cosmos/cosmos-sdk/issues/3714) Fix USB raw access issues with gaiacli when installed via snap
+
+- Gaia
+
+  - [#3777](https://github.com/cosmso/cosmos-sdk/pull/3777) `gaiad export` no longer panics when the database is empty
+  - [#3806](https://github.com/cosmos/cosmos-sdk/pull/3806) Properly return errors from a couple of struct Unmarshal functions
+
+- SDK
+  - [#3728](https://github.com/cosmos/cosmos-sdk/issues/3728) Truncate decimal multiplication & division in distribution to ensure
+    no more than the collected fees / inflation are distributed
+  - [#3727](https://github.com/cosmos/cosmos-sdk/issues/3727) Return on zero-length (including []byte{}) PrefixEndBytes() calls
+  - [#3559](https://github.com/cosmos/cosmos-sdk/issues/3559) fix occasional failing due to non-determinism in lcd test TestBonding
     where validator is unexpectedly slashed throwing off test calculations
-    * [#3411](https://github.com/cosmos/cosmos-sdk/pull/3411) Include the `RequestInitChain.Time` in the block header init during
-  `InitChain`.
-    * [#3717](https://github.com/cosmos/cosmos-sdk/pull/3717) Update the vesting specification and implementation to cap deduction from
-  `DelegatedVesting` by at most `DelegatedVesting`. This accounts for the case where
-  the undelegation amount may exceed the original delegation amount due to
-  truncation of undelegation tokens.
-    * [#3717](https://github.com/cosmos/cosmos-sdk/pull/3717) Ignore unknown proposers in allocating rewards for proposers, in case
+  - [#3411](https://github.com/cosmos/cosmos-sdk/pull/3411) Include the `RequestInitChain.Time` in the block header init during
+    `InitChain`.
+  - [#3717](https://github.com/cosmos/cosmos-sdk/pull/3717) Update the vesting specification and implementation to cap deduction from
+    `DelegatedVesting` by at most `DelegatedVesting`. This accounts for the case where
+    the undelegation amount may exceed the original delegation amount due to
+    truncation of undelegation tokens.
+  - [#3717](https://github.com/cosmos/cosmos-sdk/pull/3717) Ignore unknown proposers in allocating rewards for proposers, in case
     unbonding period was just 1 block and proposer was already deleted.
-    * [#3726](https://github.com/cosmos/cosmos-sdk/pull/3724) Cap(clip) reward to remaining coins in AllocateTokens.
+  - [#3726](https://github.com/cosmos/cosmos-sdk/pull/3724) Cap(clip) reward to remaining coins in AllocateTokens.
 
 ## 0.32.0
 
 BREAKING CHANGES
 
-* Gaia REST API
-    * [#3642](https://github.com/cosmos/cosmos-sdk/pull/3642) `GET /tx/{hash}` now returns `404` instead of `500` if the transaction is not found
-
-* SDK
-* [#3580](https://github.com/cosmos/cosmos-sdk/issues/3580) Migrate HTTP request/response types and utilities to types/rest.
-* [#3592](https://github.com/cosmos/cosmos-sdk/issues/3592) Drop deprecated keybase implementation's New() constructor in
-   favor of a new crypto/keys.New(string, string) implementation that
-   returns a lazy keybase instance. Remove client.MockKeyBase,
-   superseded by crypto/keys.NewInMemory()
-* [#3621](https://github.com/cosmos/cosmos-sdk/issues/3621) staking.GenesisState.Bonds -> Delegations
+- Gaia REST API
+
+  - [#3642](https://github.com/cosmos/cosmos-sdk/pull/3642) `GET /tx/{hash}` now returns `404` instead of `500` if the transaction is not found
+
+- SDK
+- [#3580](https://github.com/cosmos/cosmos-sdk/issues/3580) Migrate HTTP request/response types and utilities to types/rest.
+- [#3592](https://github.com/cosmos/cosmos-sdk/issues/3592) Drop deprecated keybase implementation's New() constructor in
+  favor of a new crypto/keys.New(string, string) implementation that
+  returns a lazy keybase instance. Remove client.MockKeyBase,
+  superseded by crypto/keys.NewInMemory()
+- [#3621](https://github.com/cosmos/cosmos-sdk/issues/3621) staking.GenesisState.Bonds -> Delegations
 
 IMPROVEMENTS
 
-* SDK
-    * [#3311](https://github.com/cosmos/cosmos-sdk/pull/3311) Reconcile the `DecCoin/s` API with the `Coin/s` API.
-    * [#3614](https://github.com/cosmos/cosmos-sdk/pull/3614) Add coin denom length checks to the coins constructors.
-    * [#3621](https://github.com/cosmos/cosmos-sdk/issues/3621) remove many inter-module dependancies
-    * [#3601](https://github.com/cosmos/cosmos-sdk/pull/3601) JSON-stringify the ABCI log response which includes the log and message
-  index.
-    * [#3604](https://github.com/cosmos/cosmos-sdk/pull/3604) Improve SDK funds related error messages and allow for unicode in
-  JSON ABCI log.
-    * [#3620](https://github.com/cosmos/cosmos-sdk/pull/3620) Version command shows build tags
-    * [#3638](https://github.com/cosmos/cosmos-sdk/pull/3638) Add Bcrypt benchmarks & justification of security parameter choice
-    * [#3648](https://github.com/cosmos/cosmos-sdk/pull/3648) Add JSON struct tags to vesting accounts.
-
-* Tendermint
-    * [#3618](https://github.com/cosmos/cosmos-sdk/pull/3618) Upgrade to Tendermint 0.30.03
+- SDK
+
+  - [#3311](https://github.com/cosmos/cosmos-sdk/pull/3311) Reconcile the `DecCoin/s` API with the `Coin/s` API.
+  - [#3614](https://github.com/cosmos/cosmos-sdk/pull/3614) Add coin denom length checks to the coins constructors.
+  - [#3621](https://github.com/cosmos/cosmos-sdk/issues/3621) remove many inter-module dependancies
+  - [#3601](https://github.com/cosmos/cosmos-sdk/pull/3601) JSON-stringify the ABCI log response which includes the log and message
+    index.
+  - [#3604](https://github.com/cosmos/cosmos-sdk/pull/3604) Improve SDK funds related error messages and allow for unicode in
+    JSON ABCI log.
+  - [#3620](https://github.com/cosmos/cosmos-sdk/pull/3620) Version command shows build tags
+  - [#3638](https://github.com/cosmos/cosmos-sdk/pull/3638) Add Bcrypt benchmarks & justification of security parameter choice
+  - [#3648](https://github.com/cosmos/cosmos-sdk/pull/3648) Add JSON struct tags to vesting accounts.
+
+- Tendermint
+  - [#3618](https://github.com/cosmos/cosmos-sdk/pull/3618) Upgrade to Tendermint 0.30.03
 
 BUG FIXES
 
-* SDK
-    * [#3646](https://github.com/cosmos/cosmos-sdk/issues/3646) `x/mint` now uses total token supply instead of total bonded tokens to calculate inflation
-
+- SDK
+  - [#3646](https://github.com/cosmos/cosmos-sdk/issues/3646) `x/mint` now uses total token supply instead of total bonded tokens to calculate inflation
 
 ## 0.31.2
 
 BREAKING CHANGES
 
-* SDK
-* [#3592](https://github.com/cosmos/cosmos-sdk/issues/3592) Drop deprecated keybase implementation's
-   New constructor in favor of a new
-   crypto/keys.New(string, string) implementation that
-   returns a lazy keybase instance. Remove client.MockKeyBase,
-   superseded by crypto/keys.NewInMemory()
+- SDK
+- [#3592](https://github.com/cosmos/cosmos-sdk/issues/3592) Drop deprecated keybase implementation's
+  New constructor in favor of a new
+  crypto/keys.New(string, string) implementation that
+  returns a lazy keybase instance. Remove client.MockKeyBase,
+  superseded by crypto/keys.NewInMemory()
 
 IMPROVEMENTS
 
-* SDK
-    * [#3604](https://github.com/cosmos/cosmos-sdk/pulls/3604) Improve SDK funds related error messages and allow for unicode in
-  JSON ABCI log.
-
-* Tendermint
-    * [#3563](https://github.com/cosmos/cosmos-sdk/3563) Update to Tendermint version `0.30.0-rc0`
-
+- SDK
+
+  - [#3604](https://github.com/cosmos/cosmos-sdk/pulls/3604) Improve SDK funds related error messages and allow for unicode in
+    JSON ABCI log.
+
+- Tendermint
+  - [#3563](https://github.com/cosmos/cosmos-sdk/3563) Update to Tendermint version `0.30.0-rc0`
 
 BUG FIXES
 
-* Gaia
-    * [#3585] Fix setting the tx hash in `NewResponseFormatBroadcastTxCommit`.
-    * [#3585] Return an empty `TxResponse` when Tendermint returns an empty
-  `ResultBroadcastTx`.
-
-* SDK
-    * [#3582](https://github.com/cosmos/cosmos-sdk/pull/3582) Running `make test_unit` was failing due to a missing tag
-    * [#3617](https://github.com/cosmos/cosmos-sdk/pull/3582) Fix fee comparison when the required fees does not contain any denom
-  present in the tx fees.
+- Gaia
+
+  - [#3585] Fix setting the tx hash in `NewResponseFormatBroadcastTxCommit`.
+  - [#3585] Return an empty `TxResponse` when Tendermint returns an empty
+    `ResultBroadcastTx`.
+
+- SDK
+  - [#3582](https://github.com/cosmos/cosmos-sdk/pull/3582) Running `make test_unit` was failing due to a missing tag
+  - [#3617](https://github.com/cosmos/cosmos-sdk/pull/3582) Fix fee comparison when the required fees does not contain any denom
+    present in the tx fees.
 
 ## 0.31.0
 
 BREAKING CHANGES
 
-* Gaia REST API (`gaiacli advanced rest-server`)
-    * [#3284](https://github.com/cosmos/cosmos-sdk/issues/3284) Rename the `name`
-  field to `from` in the `base_req` body.
-    * [#3485](https://github.com/cosmos/cosmos-sdk/pull/3485) Error responses are now JSON objects.
-    * [#3477][distribution] endpoint changed "all_delegation_rewards" -> "delegator_total_rewards"
-
-* Gaia CLI  (`gaiacli`)
-    * [#3399](https://github.com/cosmos/cosmos-sdk/pull/3399) Add `gaiad validate-genesis` command to facilitate checking of genesis files
-    * [#1894](https://github.com/cosmos/cosmos-sdk/issues/1894) `version` prints out short info by default. Add `--long` flag. Proper handling of `--format` flag introduced.
-    * [#3465](https://github.com/cosmos/cosmos-sdk/issues/3465) `gaiacli rest-server` switched back to insecure mode by default:
-        * `--insecure` flag is removed.
-        * `--tls` is now used to enable secure layer.
-    * [#3451](https://github.com/cosmos/cosmos-sdk/pull/3451) `gaiacli` now returns transactions in plain text including tags.
-    * [#3497](https://github.com/cosmos/cosmos-sdk/issues/3497) `gaiad init` now takes moniker as required arguments, not as parameter.
-    * [#3501](https://github.com/cosmos/cosmos-sdk/issues/3501) Change validator
-  address Bech32 encoding to consensus address in `tendermint-validator-set`.
-
-* Gaia
-    *  [#3457](https://github.com/cosmos/cosmos-sdk/issues/3457) Changed governance tally validatorGovInfo to use sdk.Int power instead of sdk.Dec
-    *  [#3495](https://github.com/cosmos/cosmos-sdk/issues/3495) Added Validator Minimum Self Delegation
-    *  Reintroduce OR semantics for tx fees
-
-* SDK
-    * [#2513](https://github.com/cosmos/cosmos-sdk/issues/2513) Tendermint updates are adjusted by 10^-6 relative to staking tokens,
-    * [#3487](https://github.com/cosmos/cosmos-sdk/pull/3487) Move HTTP/REST utilities out of client/utils into a new dedicated client/rest package.
-    * [#3490](https://github.com/cosmos/cosmos-sdk/issues/3490) ReadRESTReq() returns bool to avoid callers to write error responses twice.
-    * [#3502](https://github.com/cosmos/cosmos-sdk/pull/3502) Fixes issue when comparing genesis states
-    * [#3514](https://github.com/cosmos/cosmos-sdk/pull/3514) Various clean ups:
-        * Replace all GetKeyBase\* functions family in favor of NewKeyBaseFromDir and NewKeyBaseFromHomeFlag.
-        * Remove Get prefix from all TxBuilder's getters.
-    * [#3522](https://github.com/cosmos/cosmos-sdk/pull/3522) Get rid of double negatives: Coins.IsNotNegative() -> Coins.IsAnyNegative().
-    * [#3561](https://github.com/cosmos/cosmos-sdk/issues/3561) Don't unnecessarily store denominations in staking
-
+- Gaia REST API (`gaiacli advanced rest-server`)
+
+  - [#3284](https://github.com/cosmos/cosmos-sdk/issues/3284) Rename the `name`
+    field to `from` in the `base_req` body.
+  - [#3485](https://github.com/cosmos/cosmos-sdk/pull/3485) Error responses are now JSON objects.
+  - [#3477][distribution] endpoint changed "all_delegation_rewards" -> "delegator_total_rewards"
+
+- Gaia CLI (`gaiacli`)
+
+  - [#3399](https://github.com/cosmos/cosmos-sdk/pull/3399) Add `gaiad validate-genesis` command to facilitate checking of genesis files
+  - [#1894](https://github.com/cosmos/cosmos-sdk/issues/1894) `version` prints out short info by default. Add `--long` flag. Proper handling of `--format` flag introduced.
+  - [#3465](https://github.com/cosmos/cosmos-sdk/issues/3465) `gaiacli rest-server` switched back to insecure mode by default:
+    - `--insecure` flag is removed.
+    - `--tls` is now used to enable secure layer.
+  - [#3451](https://github.com/cosmos/cosmos-sdk/pull/3451) `gaiacli` now returns transactions in plain text including tags.
+  - [#3497](https://github.com/cosmos/cosmos-sdk/issues/3497) `gaiad init` now takes moniker as required arguments, not as parameter.
+  - [#3501](https://github.com/cosmos/cosmos-sdk/issues/3501) Change validator
+    address Bech32 encoding to consensus address in `tendermint-validator-set`.
+
+- Gaia
+
+  - [#3457](https://github.com/cosmos/cosmos-sdk/issues/3457) Changed governance tally validatorGovInfo to use sdk.Int power instead of sdk.Dec
+  - [#3495](https://github.com/cosmos/cosmos-sdk/issues/3495) Added Validator Minimum Self Delegation
+  - Reintroduce OR semantics for tx fees
+
+- SDK
+  - [#2513](https://github.com/cosmos/cosmos-sdk/issues/2513) Tendermint updates are adjusted by 10^-6 relative to staking tokens,
+  - [#3487](https://github.com/cosmos/cosmos-sdk/pull/3487) Move HTTP/REST utilities out of client/utils into a new dedicated client/rest package.
+  - [#3490](https://github.com/cosmos/cosmos-sdk/issues/3490) ReadRESTReq() returns bool to avoid callers to write error responses twice.
+  - [#3502](https://github.com/cosmos/cosmos-sdk/pull/3502) Fixes issue when comparing genesis states
+  - [#3514](https://github.com/cosmos/cosmos-sdk/pull/3514) Various clean ups:
+    - Replace all GetKeyBase\* functions family in favor of NewKeyBaseFromDir and NewKeyBaseFromHomeFlag.
+    - Remove Get prefix from all TxBuilder's getters.
+  - [#3522](https://github.com/cosmos/cosmos-sdk/pull/3522) Get rid of double negatives: Coins.IsNotNegative() -> Coins.IsAnyNegative().
+  - [#3561](https://github.com/cosmos/cosmos-sdk/issues/3561) Don't unnecessarily store denominations in staking
 
 FEATURES
 
-* Gaia REST API
-
-* [#2358](https://github.com/cosmos/cosmos-sdk/issues/2358) Add distribution module REST interface
-
-* Gaia CLI  (`gaiacli`)
-    * [#3429](https://github.com/cosmos/cosmos-sdk/issues/3429) Support querying
-  for all delegator distribution rewards.
-    * [#3449](https://github.com/cosmos/cosmos-sdk/issues/3449) Proof verification now works with absence proofs
-    * [#3484](https://github.com/cosmos/cosmos-sdk/issues/3484) Add support
-  vesting accounts to the add-genesis-account command.
-
-* Gaia
-    * [#3397](https://github.com/cosmos/cosmos-sdk/pull/3397) Implement genesis file sanitization to avoid failures at chain init.
-    * [#3428](https://github.com/cosmos/cosmos-sdk/issues/3428) Run the simulation from a particular genesis state loaded from a file
-
-* SDK
-    * [#3270](https://github.com/cosmos/cosmos-sdk/issues/3270) [x/staking] limit number of ongoing unbonding delegations /redelegations per pair/trio
-    * [#3477][distribution] new query endpoint "delegator_validators"
-    * [#3514](https://github.com/cosmos/cosmos-sdk/pull/3514) Provided a lazy loading implementation of Keybase that locks the underlying
+- Gaia REST API
+
+- [#2358](https://github.com/cosmos/cosmos-sdk/issues/2358) Add distribution module REST interface
+
+- Gaia CLI (`gaiacli`)
+
+  - [#3429](https://github.com/cosmos/cosmos-sdk/issues/3429) Support querying
+    for all delegator distribution rewards.
+  - [#3449](https://github.com/cosmos/cosmos-sdk/issues/3449) Proof verification now works with absence proofs
+  - [#3484](https://github.com/cosmos/cosmos-sdk/issues/3484) Add support
+    vesting accounts to the add-genesis-account command.
+
+- Gaia
+
+  - [#3397](https://github.com/cosmos/cosmos-sdk/pull/3397) Implement genesis file sanitization to avoid failures at chain init.
+  - [#3428](https://github.com/cosmos/cosmos-sdk/issues/3428) Run the simulation from a particular genesis state loaded from a file
+
+- SDK
+  - [#3270](https://github.com/cosmos/cosmos-sdk/issues/3270) [x/staking] limit number of ongoing unbonding delegations /redelegations per pair/trio
+  - [#3477][distribution] new query endpoint "delegator_validators"
+  - [#3514](https://github.com/cosmos/cosmos-sdk/pull/3514) Provided a lazy loading implementation of Keybase that locks the underlying
     storage only for the time needed to perform the required operation. Also added Keybase reference to TxBuilder struct.
-    * [types] [#2580](https://github.com/cosmos/cosmos-sdk/issues/2580) Addresses now Bech32 empty addresses to an empty string
-
+  - [types] [#2580](https://github.com/cosmos/cosmos-sdk/issues/2580) Addresses now Bech32 empty addresses to an empty string
 
 IMPROVEMENTS
 
-* Gaia REST API
-    * [#3284](https://github.com/cosmos/cosmos-sdk/issues/3284) Update Gaia Lite
-  REST service to support the following:
-        * Automatic account number and sequence population when fields are omitted
-        * Generate only functionality no longer requires access to a local Keybase
-        * `from` field in the `base_req` body can be a Keybase name or account address
-    * [#3423](https://github.com/cosmos/cosmos-sdk/issues/3423) Allow simulation
-  (auto gas) to work with generate only.
-    * [#3514](https://github.com/cosmos/cosmos-sdk/pull/3514) REST server calls to keybase does not lock the underlying storage anymore.
-    * [#3523](https://github.com/cosmos/cosmos-sdk/pull/3523) Added `/tx/encode` endpoint to serialize a JSON tx to base64-encoded Amino.
-
-* Gaia CLI  (`gaiacli`)
-    * [#3476](https://github.com/cosmos/cosmos-sdk/issues/3476) New `withdraw-all-rewards` command to withdraw all delegations rewards for delegators.
-    * [#3497](https://github.com/cosmos/cosmos-sdk/issues/3497) `gaiad gentx` supports `--ip` and `--node-id` flags to override defaults.
-    * [#3518](https://github.com/cosmos/cosmos-sdk/issues/3518) Fix flow in
-  `keys add` to show the mnemonic by default.
-    * [#3517](https://github.com/cosmos/cosmos-sdk/pull/3517) Increased test coverage
-    * [#3523](https://github.com/cosmos/cosmos-sdk/pull/3523) Added `tx encode` command to serialize a JSON tx to base64-encoded Amino.
-
-* Gaia
-    * [#3418](https://github.com/cosmos/cosmos-sdk/issues/3418) Add vesting account
-  genesis validation checks to `GaiaValidateGenesisState`.
-    * [#3420](https://github.com/cosmos/cosmos-sdk/issues/3420) Added maximum length to governance proposal descriptions and titles
-    * [#3256](https://github.com/cosmos/cosmos-sdk/issues/3256) Add gas consumption
-  for tx size in the ante handler.
-    * [#3454](https://github.com/cosmos/cosmos-sdk/pull/3454) Add `--jail-whitelist` to `gaiad export` to enable testing of complex exports
-    * [#3424](https://github.com/cosmos/cosmos-sdk/issues/3424) Allow generation of gentxs with empty memo field.
-    * [#3507](https://github.com/cosmos/cosmos-sdk/issues/3507) General cleanup, removal of unnecessary struct fields, undelegation bugfix, and comment clarification in x/staking and x/slashing
-
-* SDK
-    * [#2605] x/params add subkey accessing
-    * [#2986](https://github.com/cosmos/cosmos-sdk/pull/2986) Store Refactor
-    * [#3435](https://github.com/cosmos/cosmos-sdk/issues/3435) Test that store implementations do not allow nil values
-    * [#2509](https://github.com/cosmos/cosmos-sdk/issues/2509) Sanitize all usage of Dec.RoundInt64()
-    * [#556](https://github.com/cosmos/cosmos-sdk/issues/556) Increase `BaseApp`
-  test coverage.
-    * [#3357](https://github.com/cosmos/cosmos-sdk/issues/3357) develop state-transitions.md for staking spec, missing states added to `state.md`
-    * [#3552](https://github.com/cosmos/cosmos-sdk/pull/3552) Validate bit length when
-  deserializing `Int` types.
-
+- Gaia REST API
+
+  - [#3284](https://github.com/cosmos/cosmos-sdk/issues/3284) Update Gaia Lite
+    REST service to support the following:
+    _ Automatic account number and sequence population when fields are omitted
+    _ Generate only functionality no longer requires access to a local Keybase \* `from` field in the `base_req` body can be a Keybase name or account address
+  - [#3423](https://github.com/cosmos/cosmos-sdk/issues/3423) Allow simulation
+    (auto gas) to work with generate only.
+  - [#3514](https://github.com/cosmos/cosmos-sdk/pull/3514) REST server calls to keybase does not lock the underlying storage anymore.
+  - [#3523](https://github.com/cosmos/cosmos-sdk/pull/3523) Added `/tx/encode` endpoint to serialize a JSON tx to base64-encoded Amino.
+
+- Gaia CLI (`gaiacli`)
+
+  - [#3476](https://github.com/cosmos/cosmos-sdk/issues/3476) New `withdraw-all-rewards` command to withdraw all delegations rewards for delegators.
+  - [#3497](https://github.com/cosmos/cosmos-sdk/issues/3497) `gaiad gentx` supports `--ip` and `--node-id` flags to override defaults.
+  - [#3518](https://github.com/cosmos/cosmos-sdk/issues/3518) Fix flow in
+    `keys add` to show the mnemonic by default.
+  - [#3517](https://github.com/cosmos/cosmos-sdk/pull/3517) Increased test coverage
+  - [#3523](https://github.com/cosmos/cosmos-sdk/pull/3523) Added `tx encode` command to serialize a JSON tx to base64-encoded Amino.
+
+- Gaia
+
+  - [#3418](https://github.com/cosmos/cosmos-sdk/issues/3418) Add vesting account
+    genesis validation checks to `GaiaValidateGenesisState`.
+  - [#3420](https://github.com/cosmos/cosmos-sdk/issues/3420) Added maximum length to governance proposal descriptions and titles
+  - [#3256](https://github.com/cosmos/cosmos-sdk/issues/3256) Add gas consumption
+    for tx size in the ante handler.
+  - [#3454](https://github.com/cosmos/cosmos-sdk/pull/3454) Add `--jail-whitelist` to `gaiad export` to enable testing of complex exports
+  - [#3424](https://github.com/cosmos/cosmos-sdk/issues/3424) Allow generation of gentxs with empty memo field.
+  - [#3507](https://github.com/cosmos/cosmos-sdk/issues/3507) General cleanup, removal of unnecessary struct fields, undelegation bugfix, and comment clarification in x/staking and x/slashing
+
+- SDK
+  - [#2605] x/params add subkey accessing
+  - [#2986](https://github.com/cosmos/cosmos-sdk/pull/2986) Store Refactor
+  - [#3435](https://github.com/cosmos/cosmos-sdk/issues/3435) Test that store implementations do not allow nil values
+  - [#2509](https://github.com/cosmos/cosmos-sdk/issues/2509) Sanitize all usage of Dec.RoundInt64()
+  - [#556](https://github.com/cosmos/cosmos-sdk/issues/556) Increase `BaseApp`
+    test coverage.
+  - [#3357](https://github.com/cosmos/cosmos-sdk/issues/3357) develop state-transitions.md for staking spec, missing states added to `state.md`
+  - [#3552](https://github.com/cosmos/cosmos-sdk/pull/3552) Validate bit length when
+    deserializing `Int` types.
 
 BUG FIXES
 
-* Gaia CLI  (`gaiacli`)
-    * [#3417](https://github.com/cosmos/cosmos-sdk/pull/3417) Fix `q slashing signing-info` panic by ensuring safety of user input and properly returning not found error
-    * [#3345](https://github.com/cosmos/cosmos-sdk/issues/3345) Upgrade ledger-cosmos-go dependency to v0.9.3 to pull
+- Gaia CLI (`gaiacli`)
+
+  - [#3417](https://github.com/cosmos/cosmos-sdk/pull/3417) Fix `q slashing signing-info` panic by ensuring safety of user input and properly returning not found error
+  - [#3345](https://github.com/cosmos/cosmos-sdk/issues/3345) Upgrade ledger-cosmos-go dependency to v0.9.3 to pull
     https://github.com/ZondaX/ledger-cosmos-go/commit/ed9aa39ce8df31bad1448c72d3d226bf2cb1a8d1 in order to fix a derivation path issue that causes `gaiacli keys add --recover`
     to malfunction.
-    * [#3419](https://github.com/cosmos/cosmos-sdk/pull/3419) Fix `q distr slashes` panic
-    * [#3453](https://github.com/cosmos/cosmos-sdk/pull/3453) The `rest-server` command didn't respect persistent flags such as `--chain-id` and `--trust-node` if they were
+  - [#3419](https://github.com/cosmos/cosmos-sdk/pull/3419) Fix `q distr slashes` panic
+  - [#3453](https://github.com/cosmos/cosmos-sdk/pull/3453) The `rest-server` command didn't respect persistent flags such as `--chain-id` and `--trust-node` if they were
     passed on the command line.
-    * [#3441](https://github.com/cosmos/cosmos-sdk/pull/3431) Improved resource management and connection handling (ledger devices). Fixes issue with DER vs BER signatures.
-
-* Gaia
-    * [#3486](https://github.com/cosmos/cosmos-sdk/pull/3486) Use AmountOf in
+  - [#3441](https://github.com/cosmos/cosmos-sdk/pull/3431) Improved resource management and connection handling (ledger devices). Fixes issue with DER vs BER signatures.
+
+- Gaia
+  - [#3486](https://github.com/cosmos/cosmos-sdk/pull/3486) Use AmountOf in
     vesting accounts instead of zipping/aligning denominations.
 
-
 ## 0.30.0
 
 BREAKING CHANGES
 
-* Gaia REST API (`gaiacli advanced rest-server`)
-    * [gaia-lite] [#2182] Renamed and merged all redelegations endpoints into `/staking/redelegations`
-    * [#3176](https://github.com/cosmos/cosmos-sdk/issues/3176) `tx/sign` endpoint now expects `BaseReq` fields as nested object.
-    * [#2222] all endpoints renamed from `/stake` -> `/staking`
-    * [#1268] `LooseTokens` -> `NotBondedTokens`
-    * [#3289] misc renames:
-        * `Validator.UnbondingMinTime` -> `Validator.UnbondingCompletionTime`
-        * `Delegation` -> `Value` in `MsgCreateValidator` and `MsgDelegate`
-        * `MsgBeginUnbonding` -> `MsgUndelegate`
-
-* Gaia CLI  (`gaiacli`)
-    * [#810](https://github.com/cosmos/cosmos-sdk/issues/810) Don't fallback to any default values for chain ID.
-        * Users need to supply chain ID either via config file or the `--chain-id` flag.
-        * Change `chain_id` and `trust_node` in `gaiacli` configuration to `chain-id` and `trust-node` respectively.
-    * [#3069](https://github.com/cosmos/cosmos-sdk/pull/3069) `--fee` flag renamed to `--fees` to support multiple coins
-    * [#3156](https://github.com/cosmos/cosmos-sdk/pull/3156) Remove unimplemented `gaiacli init` command
-    * [#2222] `gaiacli tx stake` -> `gaiacli tx staking`, `gaiacli query stake` -> `gaiacli query staking`
-    * [#1894](https://github.com/cosmos/cosmos-sdk/issues/1894) `version` command now shows latest commit, vendor dir hash, and build machine info.
-    * [#3320](https://github.com/cosmos/cosmos-sdk/pull/3320) Ensure all `gaiacli query` commands respect the `--output` and `--indent` flags
-
-* Gaia
-    * https://github.com/cosmos/cosmos-sdk/issues/2838 - Move store keys to constants
-    * [#3162](https://github.com/cosmos/cosmos-sdk/issues/3162) The `--gas` flag now takes `auto` instead of `simulate`
+- Gaia REST API (`gaiacli advanced rest-server`)
+
+  - [gaia-lite] [#2182] Renamed and merged all redelegations endpoints into `/staking/redelegations`
+  - [#3176](https://github.com/cosmos/cosmos-sdk/issues/3176) `tx/sign` endpoint now expects `BaseReq` fields as nested object.
+  - [#2222] all endpoints renamed from `/stake` -> `/staking`
+  - [#1268] `LooseTokens` -> `NotBondedTokens`
+  - [#3289] misc renames:
+    - `Validator.UnbondingMinTime` -> `Validator.UnbondingCompletionTime`
+    - `Delegation` -> `Value` in `MsgCreateValidator` and `MsgDelegate`
+    - `MsgBeginUnbonding` -> `MsgUndelegate`
+
+- Gaia CLI (`gaiacli`)
+
+  - [#810](https://github.com/cosmos/cosmos-sdk/issues/810) Don't fallback to any default values for chain ID.
+    - Users need to supply chain ID either via config file or the `--chain-id` flag.
+    - Change `chain_id` and `trust_node` in `gaiacli` configuration to `chain-id` and `trust-node` respectively.
+  - [#3069](https://github.com/cosmos/cosmos-sdk/pull/3069) `--fee` flag renamed to `--fees` to support multiple coins
+  - [#3156](https://github.com/cosmos/cosmos-sdk/pull/3156) Remove unimplemented `gaiacli init` command
+  - [#2222] `gaiacli tx stake` -> `gaiacli tx staking`, `gaiacli query stake` -> `gaiacli query staking`
+  - [#1894](https://github.com/cosmos/cosmos-sdk/issues/1894) `version` command now shows latest commit, vendor dir hash, and build machine info.
+  - [#3320](https://github.com/cosmos/cosmos-sdk/pull/3320) Ensure all `gaiacli query` commands respect the `--output` and `--indent` flags
+
+- Gaia
+
+  - https://github.com/cosmos/cosmos-sdk/issues/2838 - Move store keys to constants
+  - [#3162](https://github.com/cosmos/cosmos-sdk/issues/3162) The `--gas` flag now takes `auto` instead of `simulate`
     in order to trigger a simulation of the tx before the actual execution.
-    * [#3285](https://github.com/cosmos/cosmos-sdk/pull/3285) New `gaiad tendermint version` to print libs versions
-    * [#1894](https://github.com/cosmos/cosmos-sdk/pull/1894) `version` command now shows latest commit, vendor dir hash, and build machine info.
-    * [#3249](https://github.com/cosmos/cosmos-sdk/issues/3249) `tendermint`'s `show-validator` and `show-address` `--json` flags removed in favor of `--output-format=json`.
-
-* SDK
-    * [distribution] [#3359](https://github.com/cosmos/cosmos-sdk/issues/3359) Always round down when calculating rewards-to-be-withdrawn in F1 fee distribution
-    * [#3336](https://github.com/cosmos/cosmos-sdk/issues/3336) Ensure all SDK
-  messages have their signature bytes contain canonical fields `value` and `type`.
-    * [#3333](https://github.com/cosmos/cosmos-sdk/issues/3333) - F1 storage efficiency improvements - automatic withdrawals when unbonded, historical reward reference counting
-    * [staking] [#2513](https://github.com/cosmos/cosmos-sdk/issues/2513) Validator power type from Dec -> Int
-    * [staking] [#3233](https://github.com/cosmos/cosmos-sdk/issues/3233) key and value now contain duplicate fields to simplify code
-    * [#3064](https://github.com/cosmos/cosmos-sdk/issues/3064) Sanitize `sdk.Coin` denom. Coins denoms are now case insensitive, i.e. 100fooToken equals to 100FOOTOKEN.
-    * [#3195](https://github.com/cosmos/cosmos-sdk/issues/3195) Allows custom configuration for syncable strategy
-    * [#3242](https://github.com/cosmos/cosmos-sdk/issues/3242) Fix infinite gas
+  - [#3285](https://github.com/cosmos/cosmos-sdk/pull/3285) New `gaiad tendermint version` to print libs versions
+  - [#1894](https://github.com/cosmos/cosmos-sdk/pull/1894) `version` command now shows latest commit, vendor dir hash, and build machine info.
+  - [#3249](https://github.com/cosmos/cosmos-sdk/issues/3249) `tendermint`'s `show-validator` and `show-address` `--json` flags removed in favor of `--output-format=json`.
+
+- SDK
+
+  - [distribution] [#3359](https://github.com/cosmos/cosmos-sdk/issues/3359) Always round down when calculating rewards-to-be-withdrawn in F1 fee distribution
+  - [#3336](https://github.com/cosmos/cosmos-sdk/issues/3336) Ensure all SDK
+    messages have their signature bytes contain canonical fields `value` and `type`.
+  - [#3333](https://github.com/cosmos/cosmos-sdk/issues/3333) - F1 storage efficiency improvements - automatic withdrawals when unbonded, historical reward reference counting
+  - [staking] [#2513](https://github.com/cosmos/cosmos-sdk/issues/2513) Validator power type from Dec -> Int
+  - [staking] [#3233](https://github.com/cosmos/cosmos-sdk/issues/3233) key and value now contain duplicate fields to simplify code
+  - [#3064](https://github.com/cosmos/cosmos-sdk/issues/3064) Sanitize `sdk.Coin` denom. Coins denoms are now case insensitive, i.e. 100fooToken equals to 100FOOTOKEN.
+  - [#3195](https://github.com/cosmos/cosmos-sdk/issues/3195) Allows custom configuration for syncable strategy
+  - [#3242](https://github.com/cosmos/cosmos-sdk/issues/3242) Fix infinite gas
     meter utilization during aborted ante handler executions.
-    * [x/distribution] [#3292](https://github.com/cosmos/cosmos-sdk/issues/3292) Enable or disable withdraw addresses with a parameter in the param store
-    * [staking] [#2222](https://github.com/cosmos/cosmos-sdk/issues/2222) `/stake` -> `/staking` module rename
-    * [staking] [#1268](https://github.com/cosmos/cosmos-sdk/issues/1268) `LooseTokens` -> `NotBondedTokens`
-    * [staking] [#1402](https://github.com/cosmos/cosmos-sdk/issues/1402) Redelegation and unbonding-delegation structs changed to include multiple an array of entries
-    * [staking] [#3289](https://github.com/cosmos/cosmos-sdk/issues/3289) misc renames:
-        * `Validator.UnbondingMinTime` -> `Validator.UnbondingCompletionTime`
-        * `Delegation` -> `Value` in `MsgCreateValidator` and `MsgDelegate`
-        * `MsgBeginUnbonding` -> `MsgUndelegate`
-    * [#3315] Increase decimal precision to 18
-    * [#3323](https://github.com/cosmos/cosmos-sdk/issues/3323) Update to Tendermint 0.29.0
-    * [#3328](https://github.com/cosmos/cosmos-sdk/issues/3328) [x/gov] Remove redundant action tag
-
-* Tendermint
-    * [#3298](https://github.com/cosmos/cosmos-sdk/issues/3298) Upgrade to Tendermint 0.28.0
+  - [x/distribution] [#3292](https://github.com/cosmos/cosmos-sdk/issues/3292) Enable or disable withdraw addresses with a parameter in the param store
+  - [staking] [#2222](https://github.com/cosmos/cosmos-sdk/issues/2222) `/stake` -> `/staking` module rename
+  - [staking] [#1268](https://github.com/cosmos/cosmos-sdk/issues/1268) `LooseTokens` -> `NotBondedTokens`
+  - [staking] [#1402](https://github.com/cosmos/cosmos-sdk/issues/1402) Redelegation and unbonding-delegation structs changed to include multiple an array of entries
+  - [staking] [#3289](https://github.com/cosmos/cosmos-sdk/issues/3289) misc renames:
+    - `Validator.UnbondingMinTime` -> `Validator.UnbondingCompletionTime`
+    - `Delegation` -> `Value` in `MsgCreateValidator` and `MsgDelegate`
+    - `MsgBeginUnbonding` -> `MsgUndelegate`
+  - [#3315] Increase decimal precision to 18
+  - [#3323](https://github.com/cosmos/cosmos-sdk/issues/3323) Update to Tendermint 0.29.0
+  - [#3328](https://github.com/cosmos/cosmos-sdk/issues/3328) [x/gov] Remove redundant action tag
+
+- Tendermint
+  - [#3298](https://github.com/cosmos/cosmos-sdk/issues/3298) Upgrade to Tendermint 0.28.0
 
 FEATURES
 
-* Gaia REST API (`gaiacli advanced rest-server`)
-    * [#3067](https://github.com/cosmos/cosmos-sdk/issues/3067) Add support for fees on transactions
-    * [#3069](https://github.com/cosmos/cosmos-sdk/pull/3069) Add a custom memo on transactions
-    * [#3027](https://github.com/cosmos/cosmos-sdk/issues/3027) Implement
-  `/gov/proposals/{proposalID}/proposer` to query for a proposal's proposer.
-
-* Gaia CLI  (`gaiacli`)
-    * [#2399](https://github.com/cosmos/cosmos-sdk/issues/2399) Implement `params` command to query slashing parameters.
-    * [#2730](https://github.com/cosmos/cosmos-sdk/issues/2730) Add tx search pagination parameter
-    * [#3027](https://github.com/cosmos/cosmos-sdk/issues/3027) Implement
-  `query gov proposer [proposal-id]` to query for a proposal's proposer.
-    * [#3198](https://github.com/cosmos/cosmos-sdk/issues/3198) New `keys add --multisig` flag to store multisig keys locally.
-    * [#3198](https://github.com/cosmos/cosmos-sdk/issues/3198) New `multisign` command to generate multisig signatures.
-    * [#3198](https://github.com/cosmos/cosmos-sdk/issues/3198) New `sign --multisig` flag to enable multisig mode.
-    * [#2715](https://github.com/cosmos/cosmos-sdk/issues/2715) Reintroduce gaia server's insecure mode.
-    * [#3334](https://github.com/cosmos/cosmos-sdk/pull/3334) New `gaiad completion` and `gaiacli completion` to generate Bash/Zsh completion scripts.
-    * [#2607](https://github.com/cosmos/cosmos-sdk/issues/2607) Make `gaiacli config` handle the boolean `indent` flag to beautify commands JSON output.
-
-* Gaia
-    * [#2182] [x/staking] Added querier for querying a single redelegation
-    * [#3305](https://github.com/cosmos/cosmos-sdk/issues/3305) Add support for
+- Gaia REST API (`gaiacli advanced rest-server`)
+
+  - [#3067](https://github.com/cosmos/cosmos-sdk/issues/3067) Add support for fees on transactions
+  - [#3069](https://github.com/cosmos/cosmos-sdk/pull/3069) Add a custom memo on transactions
+  - [#3027](https://github.com/cosmos/cosmos-sdk/issues/3027) Implement
+    `/gov/proposals/{proposalID}/proposer` to query for a proposal's proposer.
+
+- Gaia CLI (`gaiacli`)
+
+  - [#2399](https://github.com/cosmos/cosmos-sdk/issues/2399) Implement `params` command to query slashing parameters.
+  - [#2730](https://github.com/cosmos/cosmos-sdk/issues/2730) Add tx search pagination parameter
+  - [#3027](https://github.com/cosmos/cosmos-sdk/issues/3027) Implement
+    `query gov proposer [proposal-id]` to query for a proposal's proposer.
+  - [#3198](https://github.com/cosmos/cosmos-sdk/issues/3198) New `keys add --multisig` flag to store multisig keys locally.
+  - [#3198](https://github.com/cosmos/cosmos-sdk/issues/3198) New `multisign` command to generate multisig signatures.
+  - [#3198](https://github.com/cosmos/cosmos-sdk/issues/3198) New `sign --multisig` flag to enable multisig mode.
+  - [#2715](https://github.com/cosmos/cosmos-sdk/issues/2715) Reintroduce gaia server's insecure mode.
+  - [#3334](https://github.com/cosmos/cosmos-sdk/pull/3334) New `gaiad completion` and `gaiacli completion` to generate Bash/Zsh completion scripts.
+  - [#2607](https://github.com/cosmos/cosmos-sdk/issues/2607) Make `gaiacli config` handle the boolean `indent` flag to beautify commands JSON output.
+
+- Gaia
+
+  - [#2182] [x/staking] Added querier for querying a single redelegation
+  - [#3305](https://github.com/cosmos/cosmos-sdk/issues/3305) Add support for
     vesting accounts at genesis.
-    * [#3198](https://github.com/cosmos/cosmos-sdk/issues/3198) [x/auth] Add multisig transactions support
-    * [#3198](https://github.com/cosmos/cosmos-sdk/issues/3198) `add-genesis-account` can take both account addresses and key names
-
-* SDK
-    * [#3099](https://github.com/cosmos/cosmos-sdk/issues/3099) Implement F1 fee distribution
-    * [#2926](https://github.com/cosmos/cosmos-sdk/issues/2926) Add TxEncoder to client TxBuilder.
-    * [#2694](https://github.com/cosmos/cosmos-sdk/issues/2694) Vesting account implementation.
-    * [#2996](https://github.com/cosmos/cosmos-sdk/issues/2996) Update the `AccountKeeper` to contain params used in the context of
-  the ante handler.
-    * [#3179](https://github.com/cosmos/cosmos-sdk/pull/3179) New CodeNoSignatures error code.
-    * [#3319](https://github.com/cosmos/cosmos-sdk/issues/3319) [x/distribution] Queriers for all distribution state worth querying; distribution query commands
-    * [#3356](https://github.com/cosmos/cosmos-sdk/issues/3356) [x/auth] bech32-ify accounts address in error message.
+  - [#3198](https://github.com/cosmos/cosmos-sdk/issues/3198) [x/auth] Add multisig transactions support
+  - [#3198](https://github.com/cosmos/cosmos-sdk/issues/3198) `add-genesis-account` can take both account addresses and key names
+
+- SDK
+  - [#3099](https://github.com/cosmos/cosmos-sdk/issues/3099) Implement F1 fee distribution
+  - [#2926](https://github.com/cosmos/cosmos-sdk/issues/2926) Add TxEncoder to client TxBuilder.
+  - [#2694](https://github.com/cosmos/cosmos-sdk/issues/2694) Vesting account implementation.
+  - [#2996](https://github.com/cosmos/cosmos-sdk/issues/2996) Update the `AccountKeeper` to contain params used in the context of
+    the ante handler.
+  - [#3179](https://github.com/cosmos/cosmos-sdk/pull/3179) New CodeNoSignatures error code.
+  - [#3319](https://github.com/cosmos/cosmos-sdk/issues/3319) [x/distribution] Queriers for all distribution state worth querying; distribution query commands
+  - [#3356](https://github.com/cosmos/cosmos-sdk/issues/3356) [x/auth] bech32-ify accounts address in error message.
 
 IMPROVEMENTS
 
-* Gaia REST API
-    * [#3176](https://github.com/cosmos/cosmos-sdk/issues/3176) Validate tx/sign endpoint POST body.
-    * [#2948](https://github.com/cosmos/cosmos-sdk/issues/2948) Swagger UI now makes requests to light client node
-
-* Gaia CLI  (`gaiacli`)
-    * [#3224](https://github.com/cosmos/cosmos-sdk/pull/3224) Support adding offline public keys to the keystore
-
-* Gaia
-    * [#2186](https://github.com/cosmos/cosmos-sdk/issues/2186) Add Address Interface
-    * [#3158](https://github.com/cosmos/cosmos-sdk/pull/3158) Validate slashing genesis
-    * [#3172](https://github.com/cosmos/cosmos-sdk/pull/3172) Support minimum fees in a local testnet.
-    * [#3250](https://github.com/cosmos/cosmos-sdk/pull/3250) Refactor integration tests and increase coverage
-    * [#3248](https://github.com/cosmos/cosmos-sdk/issues/3248) Refactor tx fee
-  model:
-        * Validators specify minimum gas prices instead of minimum fees
-        * Clients may provide either fees or gas prices directly
-        * The gas prices of a tx must meet a validator's minimum
-        * `gaiad start` and `gaia.toml` take --minimum-gas-prices flag and minimum-gas-price config key respectively.
-    * [#2859](https://github.com/cosmos/cosmos-sdk/issues/2859) Rename `TallyResult` in gov proposals to `FinalTallyResult`
-    * [#3286](https://github.com/cosmos/cosmos-sdk/pull/3286) Fix `gaiad gentx` printout of account's addresses, i.e. user bech32 instead of hex.
-    * [#3249](https://github.com/cosmos/cosmos-sdk/issues/3249) `--json` flag removed, users should use `--output=json` instead.
-
-* SDK
-    * [#3137](https://github.com/cosmos/cosmos-sdk/pull/3137) Add tag documentation
+- Gaia REST API
+
+  - [#3176](https://github.com/cosmos/cosmos-sdk/issues/3176) Validate tx/sign endpoint POST body.
+  - [#2948](https://github.com/cosmos/cosmos-sdk/issues/2948) Swagger UI now makes requests to light client node
+
+- Gaia CLI (`gaiacli`)
+
+  - [#3224](https://github.com/cosmos/cosmos-sdk/pull/3224) Support adding offline public keys to the keystore
+
+- Gaia
+
+  - [#2186](https://github.com/cosmos/cosmos-sdk/issues/2186) Add Address Interface
+  - [#3158](https://github.com/cosmos/cosmos-sdk/pull/3158) Validate slashing genesis
+  - [#3172](https://github.com/cosmos/cosmos-sdk/pull/3172) Support minimum fees in a local testnet.
+  - [#3250](https://github.com/cosmos/cosmos-sdk/pull/3250) Refactor integration tests and increase coverage
+  - [#3248](https://github.com/cosmos/cosmos-sdk/issues/3248) Refactor tx fee
+    model:
+    _ Validators specify minimum gas prices instead of minimum fees
+    _ Clients may provide either fees or gas prices directly
+    _ The gas prices of a tx must meet a validator's minimum
+    _ `gaiad start` and `gaia.toml` take --minimum-gas-prices flag and minimum-gas-price config key respectively.
+  - [#2859](https://github.com/cosmos/cosmos-sdk/issues/2859) Rename `TallyResult` in gov proposals to `FinalTallyResult`
+  - [#3286](https://github.com/cosmos/cosmos-sdk/pull/3286) Fix `gaiad gentx` printout of account's addresses, i.e. user bech32 instead of hex.
+  - [#3249](https://github.com/cosmos/cosmos-sdk/issues/3249) `--json` flag removed, users should use `--output=json` instead.
+
+- SDK
+
+  - [#3137](https://github.com/cosmos/cosmos-sdk/pull/3137) Add tag documentation
     for each module along with cleaning up a few existing tags in the governance,
     slashing, and staking modules.
-    * [#3093](https://github.com/cosmos/cosmos-sdk/issues/3093) Ante handler does no longer read all accounts in one go when processing signatures as signature
+  - [#3093](https://github.com/cosmos/cosmos-sdk/issues/3093) Ante handler does no longer read all accounts in one go when processing signatures as signature
     verification may fail before last signature is checked.
-    * [staking] [#1402](https://github.com/cosmos/cosmos-sdk/issues/1402) Add for multiple simultaneous redelegations or unbonding-delegations within an unbonding period
-    * [staking] [#1268](https://github.com/cosmos/cosmos-sdk/issues/1268) staking spec rewrite
-
-* CI
-    * [#2498](https://github.com/cosmos/cosmos-sdk/issues/2498) Added macos CI job to CircleCI
-    * [#142](https://github.com/tendermint/devops/issues/142) Increased the number of blocks to be tested during multi-sim
-    * [#147](https://github.com/tendermint/devops/issues/142) Added docker image build to CI
+  - [staking] [#1402](https://github.com/cosmos/cosmos-sdk/issues/1402) Add for multiple simultaneous redelegations or unbonding-delegations within an unbonding period
+  - [staking] [#1268](https://github.com/cosmos/cosmos-sdk/issues/1268) staking spec rewrite
+
+- CI
+  - [#2498](https://github.com/cosmos/cosmos-sdk/issues/2498) Added macos CI job to CircleCI
+  - [#142](https://github.com/tendermint/devops/issues/142) Increased the number of blocks to be tested during multi-sim
+  - [#147](https://github.com/tendermint/devops/issues/142) Added docker image build to CI
 
 BUG FIXES
 
-* Gaia CLI  (`gaiacli`)
-    * [#3141](https://github.com/cosmos/cosmos-sdk/issues/3141) Fix the bug in GetAccount when `len(res) == 0` and `err == nil`
-    * [#810](https://github.com/cosmos/cosmos-sdk/pull/3316) Fix regression in gaiacli config file handling
-
-* Gaia
-    * [#3148](https://github.com/cosmos/cosmos-sdk/issues/3148) Fix `gaiad export` by adding a boolean to `NewGaiaApp` determining whether or not to load the latest version
-    * [#3181](https://github.com/cosmos/cosmos-sdk/issues/3181) Correctly reset total accum update height and jailed-validator bond height / unbonding height on export-for-zero-height
-    * [#3172](https://github.com/cosmos/cosmos-sdk/pull/3172) Fix parsing `gaiad.toml`
-  when it already exists.
-    * [#3223](https://github.com/cosmos/cosmos-sdk/issues/3223) Fix unset governance proposal queues when importing state from old chain
-    * [#3187](https://github.com/cosmos/cosmos-sdk/issues/3187) Fix `gaiad export`
-  by resetting each validator's slashing period.
+- Gaia CLI (`gaiacli`)
+
+  - [#3141](https://github.com/cosmos/cosmos-sdk/issues/3141) Fix the bug in GetAccount when `len(res) == 0` and `err == nil`
+  - [#810](https://github.com/cosmos/cosmos-sdk/pull/3316) Fix regression in gaiacli config file handling
+
+- Gaia
+  - [#3148](https://github.com/cosmos/cosmos-sdk/issues/3148) Fix `gaiad export` by adding a boolean to `NewGaiaApp` determining whether or not to load the latest version
+  - [#3181](https://github.com/cosmos/cosmos-sdk/issues/3181) Correctly reset total accum update height and jailed-validator bond height / unbonding height on export-for-zero-height
+  - [#3172](https://github.com/cosmos/cosmos-sdk/pull/3172) Fix parsing `gaiad.toml`
+    when it already exists.
+  - [#3223](https://github.com/cosmos/cosmos-sdk/issues/3223) Fix unset governance proposal queues when importing state from old chain
+  - [#3187](https://github.com/cosmos/cosmos-sdk/issues/3187) Fix `gaiad export`
+    by resetting each validator's slashing period.
 
 ## 0.29.1
 
 BUG FIXES
 
-* SDK
-    * [#3207](https://github.com/cosmos/cosmos-sdk/issues/3207) - Fix token printing bug
+- SDK
+  - [#3207](https://github.com/cosmos/cosmos-sdk/issues/3207) - Fix token printing bug
 
 ## 0.29.0
 
 BREAKING CHANGES
 
-* Gaia
-    * [#3148](https://github.com/cosmos/cosmos-sdk/issues/3148) Fix `gaiad export` by adding a boolean to `NewGaiaApp` determining whether or not to load the latest version
-
-* SDK
-    * [#3163](https://github.com/cosmos/cosmos-sdk/issues/3163) Withdraw commission on self bond removal
-
+- Gaia
+
+  - [#3148](https://github.com/cosmos/cosmos-sdk/issues/3148) Fix `gaiad export` by adding a boolean to `NewGaiaApp` determining whether or not to load the latest version
+
+- SDK
+  - [#3163](https://github.com/cosmos/cosmos-sdk/issues/3163) Withdraw commission on self bond removal
 
 ## 0.28.1
 
 BREAKING CHANGES
 
-* Gaia REST API (`gaiacli advanced rest-server`)
-    * [lcd] [#3045](https://github.com/cosmos/cosmos-sdk/pull/3045) Fix quoted json return on GET /keys (keys list)
-    * [gaia-lite] [#2191](https://github.com/cosmos/cosmos-sdk/issues/2191) Split `POST /stake/delegators/{delegatorAddr}/delegations` into `POST /stake/delegators/{delegatorAddr}/delegations`, `POST /stake/delegators/{delegatorAddr}/unbonding_delegations` and `POST /stake/delegators/{delegatorAddr}/redelegations`
-    * [gaia-lite] [#3056](https://github.com/cosmos/cosmos-sdk/pull/3056) `generate_only` and `simulate` have moved from query arguments to POST requests body.
-* Tendermint
-    * [tendermint] Now using Tendermint 0.27.3
+- Gaia REST API (`gaiacli advanced rest-server`)
+  - [lcd] [#3045](https://github.com/cosmos/cosmos-sdk/pull/3045) Fix quoted json return on GET /keys (keys list)
+  - [gaia-lite] [#2191](https://github.com/cosmos/cosmos-sdk/issues/2191) Split `POST /stake/delegators/{delegatorAddr}/delegations` into `POST /stake/delegators/{delegatorAddr}/delegations`, `POST /stake/delegators/{delegatorAddr}/unbonding_delegations` and `POST /stake/delegators/{delegatorAddr}/redelegations`
+  - [gaia-lite] [#3056](https://github.com/cosmos/cosmos-sdk/pull/3056) `generate_only` and `simulate` have moved from query arguments to POST requests body.
+- Tendermint
+  - [tendermint] Now using Tendermint 0.27.3
 
 FEATURES
 
-* Gaia REST API (`gaiacli advanced rest-server`)
-    * [slashing] [#2399](https://github.com/cosmos/cosmos-sdk/issues/2399)  Implement `/slashing/parameters` endpoint to query slashing parameters.
-* Gaia CLI  (`gaiacli`)
-    * [gaiacli] [#2399](https://github.com/cosmos/cosmos-sdk/issues/2399) Implement `params` command to query slashing parameters.
-* SDK
-    * [client] [#2926](https://github.com/cosmos/cosmos-sdk/issues/2926) Add TxEncoder to client TxBuilder.
-* Other
-    * Introduced the logjack tool for saving logs w/ rotation
+- Gaia REST API (`gaiacli advanced rest-server`)
+  - [slashing] [#2399](https://github.com/cosmos/cosmos-sdk/issues/2399) Implement `/slashing/parameters` endpoint to query slashing parameters.
+- Gaia CLI (`gaiacli`)
+  - [gaiacli] [#2399](https://github.com/cosmos/cosmos-sdk/issues/2399) Implement `params` command to query slashing parameters.
+- SDK
+  - [client] [#2926](https://github.com/cosmos/cosmos-sdk/issues/2926) Add TxEncoder to client TxBuilder.
+- Other
+  - Introduced the logjack tool for saving logs w/ rotation
 
 IMPROVEMENTS
 
-* Gaia REST API (`gaiacli advanced rest-server`)
-    * [#2879](https://github.com/cosmos/cosmos-sdk/issues/2879), [#2880](https://github.com/cosmos/cosmos-sdk/issues/2880) Update deposit and vote endpoints to perform a direct txs query
+- Gaia REST API (`gaiacli advanced rest-server`)
+  - [#2879](https://github.com/cosmos/cosmos-sdk/issues/2879), [#2880](https://github.com/cosmos/cosmos-sdk/issues/2880) Update deposit and vote endpoints to perform a direct txs query
     when a given proposal is inactive and thus having votes and deposits removed
     from state.
-* Gaia CLI  (`gaiacli`)
-    * [#2879](https://github.com/cosmos/cosmos-sdk/issues/2879), [#2880](https://github.com/cosmos/cosmos-sdk/issues/2880) Update deposit and vote CLI commands to perform a direct txs query
+- Gaia CLI (`gaiacli`)
+  - [#2879](https://github.com/cosmos/cosmos-sdk/issues/2879), [#2880](https://github.com/cosmos/cosmos-sdk/issues/2880) Update deposit and vote CLI commands to perform a direct txs query
     when a given proposal is inactive and thus having votes and deposits removed
     from state.
-* Gaia
-    * [#3021](https://github.com/cosmos/cosmos-sdk/pull/3021) Add `--gentx-dir` to `gaiad collect-gentxs` to specify a directory from which collect and load gentxs. Add `--output-document` to `gaiad init` to allow one to redirect output to file.
-
+- Gaia
+  - [#3021](https://github.com/cosmos/cosmos-sdk/pull/3021) Add `--gentx-dir` to `gaiad collect-gentxs` to specify a directory from which collect and load gentxs. Add `--output-document` to `gaiad init` to allow one to redirect output to file.
 
 ## 0.28.0
 
 BREAKING CHANGES
 
-* Gaia CLI  (`gaiacli`)
-    * [cli] [#2595](https://github.com/cosmos/cosmos-sdk/issues/2595) Remove `keys new` in favor of `keys add` incorporating existing functionality with addition of key recovery functionality.
-    * [cli] [#2987](https://github.com/cosmos/cosmos-sdk/pull/2987) Add shorthand `-a` to `gaiacli keys show` and update docs
-    * [cli] [#2971](https://github.com/cosmos/cosmos-sdk/pull/2971) Additional verification when running `gaiad gentx`
-    * [cli] [#2734](https://github.com/cosmos/cosmos-sdk/issues/2734) Rewrite `gaiacli config`. It is now a non-interactive config utility.
-
-* Gaia
-    * [#128](https://github.com/tendermint/devops/issues/128) Updated CircleCI job to trigger website build on every push to master/develop.
-    * [#2994](https://github.com/cosmos/cosmos-sdk/pull/2994) Change wrong-password error message.
-    * [#3009](https://github.com/cosmos/cosmos-sdk/issues/3009) Added missing Gaia genesis verification
-    * [#128](https://github.com/tendermint/devops/issues/128) Updated CircleCI job to trigger website build on every push to master/develop.
-    * [#2994](https://github.com/cosmos/cosmos-sdk/pull/2994) Change wrong-password error message.
-    * [#3009](https://github.com/cosmos/cosmos-sdk/issues/3009) Added missing Gaia genesis verification
-    * [gas] [#3052](https://github.com/cosmos/cosmos-sdk/issues/3052) Updated gas costs to more reasonable numbers
-
-* SDK
-    * [auth] [#2952](https://github.com/cosmos/cosmos-sdk/issues/2952) Signatures are no longer serialized on chain with the account number and sequence number
-    * [auth] [#2952](https://github.com/cosmos/cosmos-sdk/issues/2952) Signatures are no longer serialized on chain with the account number and sequence number
-    * [stake] [#3055](https://github.com/cosmos/cosmos-sdk/issues/3055) Use address instead of bond height / intratxcounter for deduplication
+- Gaia CLI (`gaiacli`)
+
+  - [cli] [#2595](https://github.com/cosmos/cosmos-sdk/issues/2595) Remove `keys new` in favor of `keys add` incorporating existing functionality with addition of key recovery functionality.
+  - [cli] [#2987](https://github.com/cosmos/cosmos-sdk/pull/2987) Add shorthand `-a` to `gaiacli keys show` and update docs
+  - [cli] [#2971](https://github.com/cosmos/cosmos-sdk/pull/2971) Additional verification when running `gaiad gentx`
+  - [cli] [#2734](https://github.com/cosmos/cosmos-sdk/issues/2734) Rewrite `gaiacli config`. It is now a non-interactive config utility.
+
+- Gaia
+
+  - [#128](https://github.com/tendermint/devops/issues/128) Updated CircleCI job to trigger website build on every push to master/develop.
+  - [#2994](https://github.com/cosmos/cosmos-sdk/pull/2994) Change wrong-password error message.
+  - [#3009](https://github.com/cosmos/cosmos-sdk/issues/3009) Added missing Gaia genesis verification
+  - [#128](https://github.com/tendermint/devops/issues/128) Updated CircleCI job to trigger website build on every push to master/develop.
+  - [#2994](https://github.com/cosmos/cosmos-sdk/pull/2994) Change wrong-password error message.
+  - [#3009](https://github.com/cosmos/cosmos-sdk/issues/3009) Added missing Gaia genesis verification
+  - [gas] [#3052](https://github.com/cosmos/cosmos-sdk/issues/3052) Updated gas costs to more reasonable numbers
+
+- SDK
+  - [auth] [#2952](https://github.com/cosmos/cosmos-sdk/issues/2952) Signatures are no longer serialized on chain with the account number and sequence number
+  - [auth] [#2952](https://github.com/cosmos/cosmos-sdk/issues/2952) Signatures are no longer serialized on chain with the account number and sequence number
+  - [stake] [#3055](https://github.com/cosmos/cosmos-sdk/issues/3055) Use address instead of bond height / intratxcounter for deduplication
 
 FEATURES
 
-* Gaia CLI  (`gaiacli`)
-    * [#2961](https://github.com/cosmos/cosmos-sdk/issues/2961) Add --force flag to gaiacli keys delete command to skip passphrase check and force key deletion unconditionally.
+- Gaia CLI (`gaiacli`)
+  - [#2961](https://github.com/cosmos/cosmos-sdk/issues/2961) Add --force flag to gaiacli keys delete command to skip passphrase check and force key deletion unconditionally.
 
 IMPROVEMENTS
 
-* Gaia CLI  (`gaiacli`)
-    * [#2991](https://github.com/cosmos/cosmos-sdk/issues/2991) Fully validate transaction signatures during `gaiacli tx sign --validate-signatures`
-
-* SDK
-    * [#1277](https://github.com/cosmos/cosmos-sdk/issues/1277) Complete bank module specification
-    * [#2963](https://github.com/cosmos/cosmos-sdk/issues/2963) Complete auth module specification
-    * [#2914](https://github.com/cosmos/cosmos-sdk/issues/2914) No longer withdraw validator rewards on bond/unbond, but rather move
-  the rewards to the respective validator's pools.
-
+- Gaia CLI (`gaiacli`)
+
+  - [#2991](https://github.com/cosmos/cosmos-sdk/issues/2991) Fully validate transaction signatures during `gaiacli tx sign --validate-signatures`
+
+- SDK
+  - [#1277](https://github.com/cosmos/cosmos-sdk/issues/1277) Complete bank module specification
+  - [#2963](https://github.com/cosmos/cosmos-sdk/issues/2963) Complete auth module specification
+  - [#2914](https://github.com/cosmos/cosmos-sdk/issues/2914) No longer withdraw validator rewards on bond/unbond, but rather move
+    the rewards to the respective validator's pools.
 
 BUG FIXES
 
-* Gaia CLI  (`gaiacli`)
-    * [#2921](https://github.com/cosmos/cosmos-sdk/issues/2921) Fix `keys delete` inability to delete offline and ledger keys.
-
-* Gaia
-    * [#3003](https://github.com/cosmos/cosmos-sdk/issues/3003) CollectStdTxs() must validate DelegatorAddr against genesis accounts.
-
-* SDK
-    * [#2967](https://github.com/cosmos/cosmos-sdk/issues/2967) Change ordering of `mint.BeginBlocker` and `distr.BeginBlocker`, recalculate inflation each block
-    * [#3068](https://github.com/cosmos/cosmos-sdk/issues/3068) check for uint64 gas overflow during `Std#ValidateBasic`.
-    * [#3071](https://github.com/cosmos/cosmos-sdk/issues/3071) Catch overflow on block gas meter
-
+- Gaia CLI (`gaiacli`)
+
+  - [#2921](https://github.com/cosmos/cosmos-sdk/issues/2921) Fix `keys delete` inability to delete offline and ledger keys.
+
+- Gaia
+
+  - [#3003](https://github.com/cosmos/cosmos-sdk/issues/3003) CollectStdTxs() must validate DelegatorAddr against genesis accounts.
+
+- SDK
+  - [#2967](https://github.com/cosmos/cosmos-sdk/issues/2967) Change ordering of `mint.BeginBlocker` and `distr.BeginBlocker`, recalculate inflation each block
+  - [#3068](https://github.com/cosmos/cosmos-sdk/issues/3068) check for uint64 gas overflow during `Std#ValidateBasic`.
+  - [#3071](https://github.com/cosmos/cosmos-sdk/issues/3071) Catch overflow on block gas meter
 
 ## 0.27.0
 
 BREAKING CHANGES
 
-* Gaia REST API (`gaiacli advanced rest-server`)
-    * [gaia-lite] [#2819](https://github.com/cosmos/cosmos-sdk/pull/2819) Txs query param format is now: `/txs?tag=value` (removed '' wrapping the query parameter `value`)
-
-* Gaia CLI  (`gaiacli`)
-    * [cli] [#2728](https://github.com/cosmos/cosmos-sdk/pull/2728) Seperate `tx` and `query` subcommands by module
-    * [cli] [#2727](https://github.com/cosmos/cosmos-sdk/pull/2727) Fix unbonding command flow
-    * [cli] [#2786](https://github.com/cosmos/cosmos-sdk/pull/2786) Fix redelegation command flow
-    * [cli] [#2829](https://github.com/cosmos/cosmos-sdk/pull/2829) add-genesis-account command now validates state when adding accounts
-    * [cli] [#2804](https://github.com/cosmos/cosmos-sdk/issues/2804) Check whether key exists before passing it on to `tx create-validator`.
-    * [cli] [#2874](https://github.com/cosmos/cosmos-sdk/pull/2874) `gaiacli tx sign` takes an optional `--output-document` flag to support output redirection.
-    * [cli] [#2875](https://github.com/cosmos/cosmos-sdk/pull/2875) Refactor `gaiad gentx` and avoid redirection to `gaiacli tx sign` for tx signing.
-
-* Gaia
-    * [mint] [#2825] minting now occurs every block, inflation parameter updates still hourly
-
-* SDK
-    * [#2752](https://github.com/cosmos/cosmos-sdk/pull/2752) Don't hardcode bondable denom.
-    * [#2701](https://github.com/cosmos/cosmos-sdk/issues/2701) Account numbers and sequence numbers in `auth` are now `uint64` instead of `int64`
-    * [#2019](https://github.com/cosmos/cosmos-sdk/issues/2019) Cap total number of signatures. Current per-transaction limit is 7, and if that is exceeded transaction is rejected.
-    * [#2801](https://github.com/cosmos/cosmos-sdk/pull/2801) Remove AppInit structure.
-    * [#2798](https://github.com/cosmos/cosmos-sdk/issues/2798) Governance API has miss-spelled English word in JSON response ('depositer' -> 'depositor')
-    * [#2943](https://github.com/cosmos/cosmos-sdk/pull/2943) Transaction action tags equal the message type. Staking EndBlocker tags are included.
-
-* Tendermint
-    * Update to Tendermint 0.27.0
+- Gaia REST API (`gaiacli advanced rest-server`)
+
+  - [gaia-lite] [#2819](https://github.com/cosmos/cosmos-sdk/pull/2819) Txs query param format is now: `/txs?tag=value` (removed '' wrapping the query parameter `value`)
+
+- Gaia CLI (`gaiacli`)
+
+  - [cli] [#2728](https://github.com/cosmos/cosmos-sdk/pull/2728) Seperate `tx` and `query` subcommands by module
+  - [cli] [#2727](https://github.com/cosmos/cosmos-sdk/pull/2727) Fix unbonding command flow
+  - [cli] [#2786](https://github.com/cosmos/cosmos-sdk/pull/2786) Fix redelegation command flow
+  - [cli] [#2829](https://github.com/cosmos/cosmos-sdk/pull/2829) add-genesis-account command now validates state when adding accounts
+  - [cli] [#2804](https://github.com/cosmos/cosmos-sdk/issues/2804) Check whether key exists before passing it on to `tx create-validator`.
+  - [cli] [#2874](https://github.com/cosmos/cosmos-sdk/pull/2874) `gaiacli tx sign` takes an optional `--output-document` flag to support output redirection.
+  - [cli] [#2875](https://github.com/cosmos/cosmos-sdk/pull/2875) Refactor `gaiad gentx` and avoid redirection to `gaiacli tx sign` for tx signing.
+
+- Gaia
+
+  - [mint] [#2825] minting now occurs every block, inflation parameter updates still hourly
+
+- SDK
+
+  - [#2752](https://github.com/cosmos/cosmos-sdk/pull/2752) Don't hardcode bondable denom.
+  - [#2701](https://github.com/cosmos/cosmos-sdk/issues/2701) Account numbers and sequence numbers in `auth` are now `uint64` instead of `int64`
+  - [#2019](https://github.com/cosmos/cosmos-sdk/issues/2019) Cap total number of signatures. Current per-transaction limit is 7, and if that is exceeded transaction is rejected.
+  - [#2801](https://github.com/cosmos/cosmos-sdk/pull/2801) Remove AppInit structure.
+  - [#2798](https://github.com/cosmos/cosmos-sdk/issues/2798) Governance API has miss-spelled English word in JSON response ('depositer' -> 'depositor')
+  - [#2943](https://github.com/cosmos/cosmos-sdk/pull/2943) Transaction action tags equal the message type. Staking EndBlocker tags are included.
+
+- Tendermint
+  - Update to Tendermint 0.27.0
 
 FEATURES
 
-* Gaia REST API (`gaiacli advanced rest-server`)
-    * [gov] [#2479](https://github.com/cosmos/cosmos-sdk/issues/2479) Added governance parameter
+- Gaia REST API (`gaiacli advanced rest-server`)
+
+  - [gov] [#2479](https://github.com/cosmos/cosmos-sdk/issues/2479) Added governance parameter
     query REST endpoints.
 
-* Gaia CLI  (`gaiacli`)
-    * [gov][cli] [#2479](https://github.com/cosmos/cosmos-sdk/issues/2479) Added governance
+- Gaia CLI (`gaiacli`)
+
+  - [gov][cli] [#2479](https://github.com/cosmos/cosmos-sdk/issues/2479) Added governance
     parameter query commands.
-    * [stake][cli] [#2027] Add CLI query command for getting all delegations to a specific validator.
-    * [#2840](https://github.com/cosmos/cosmos-sdk/pull/2840) Standardize CLI exports from modules
-
-* Gaia
-    * [app] [#2791](https://github.com/cosmos/cosmos-sdk/issues/2791) Support export at a specific height, with `gaiad export --height=HEIGHT`.
-    * [x/gov] [#2479](https://github.com/cosmos/cosmos-sdk/issues/2479) Implemented querier
-  for getting governance parameters.
-    * [app] [#2663](https://github.com/cosmos/cosmos-sdk/issues/2663) - Runtime-assertable invariants
-    * [app] [#2791](https://github.com/cosmos/cosmos-sdk/issues/2791) Support export at a specific height, with `gaiad export --height=HEIGHT`.
-    * [app] [#2812](https://github.com/cosmos/cosmos-sdk/issues/2812) Support export alterations to prepare for restarting at zero-height
-
-* SDK
-    * [simulator] [#2682](https://github.com/cosmos/cosmos-sdk/issues/2682) MsgEditValidator now looks at the validator's max rate, thus it now succeeds a significant portion of the time
-    * [core] [#2775](https://github.com/cosmos/cosmos-sdk/issues/2775) Add deliverTx maximum block gas limit
-
+  - [stake][cli] [#2027] Add CLI query command for getting all delegations to a specific validator.
+  - [#2840](https://github.com/cosmos/cosmos-sdk/pull/2840) Standardize CLI exports from modules
+
+- Gaia
+
+  - [app] [#2791](https://github.com/cosmos/cosmos-sdk/issues/2791) Support export at a specific height, with `gaiad export --height=HEIGHT`.
+  - [x/gov] [#2479](https://github.com/cosmos/cosmos-sdk/issues/2479) Implemented querier
+    for getting governance parameters.
+  - [app] [#2663](https://github.com/cosmos/cosmos-sdk/issues/2663) - Runtime-assertable invariants
+  - [app] [#2791](https://github.com/cosmos/cosmos-sdk/issues/2791) Support export at a specific height, with `gaiad export --height=HEIGHT`.
+  - [app] [#2812](https://github.com/cosmos/cosmos-sdk/issues/2812) Support export alterations to prepare for restarting at zero-height
+
+- SDK
+  - [simulator] [#2682](https://github.com/cosmos/cosmos-sdk/issues/2682) MsgEditValidator now looks at the validator's max rate, thus it now succeeds a significant portion of the time
+  - [core] [#2775](https://github.com/cosmos/cosmos-sdk/issues/2775) Add deliverTx maximum block gas limit
 
 IMPROVEMENTS
 
-* Gaia REST API (`gaiacli advanced rest-server`)
-    * [gaia-lite] [#2819](https://github.com/cosmos/cosmos-sdk/pull/2819) Tx search now supports multiple tags as query parameters
-    * [#2836](https://github.com/cosmos/cosmos-sdk/pull/2836) Expose LCD router to allow users to register routes there.
-
-* Gaia CLI  (`gaiacli`)
-    * [#2749](https://github.com/cosmos/cosmos-sdk/pull/2749) Add --chain-id flag to gaiad testnet
-    * [#2819](https://github.com/cosmos/cosmos-sdk/pull/2819) Tx search now supports multiple tags as query parameters
-
-* Gaia
-    * [#2772](https://github.com/cosmos/cosmos-sdk/issues/2772) Update BaseApp to not persist state when the ante handler fails on DeliverTx.
-    * [#2773](https://github.com/cosmos/cosmos-sdk/issues/2773) Require moniker to be provided on `gaiad init`.
-    * [#2672](https://github.com/cosmos/cosmos-sdk/issues/2672) [Makefile] Updated for better Windows compatibility and ledger support logic, get_tools was rewritten as a cross-compatible Makefile.
-    * [#2766](https://github.com/cosmos/cosmos-sdk/issues/2766) [Makefile] Added goimports tool to get_tools. Get_tools now only builds new versions if binaries are missing.
-    * [#110](https://github.com/tendermint/devops/issues/110) Updated CircleCI job to trigger website build when cosmos docs are updated.
-
-* SDK
- & [x/mock/simulation] [#2720] major cleanup, introduction of helper objects, reorganization
-* [#2821](https://github.com/cosmos/cosmos-sdk/issues/2821) Codespaces are now strings
-* [types] [#2776](https://github.com/cosmos/cosmos-sdk/issues/2776) Improve safety of `Coin` and `Coins` types. Various functions
- and methods will panic when a negative amount is discovered.
-* [#2815](https://github.com/cosmos/cosmos-sdk/issues/2815) Gas unit fields changed from `int64` to `uint64`.
-* [#2821](https://github.com/cosmos/cosmos-sdk/issues/2821) Codespaces are now strings
-* [#2779](https://github.com/cosmos/cosmos-sdk/issues/2779) Introduce `ValidateBasic` to the `Tx` interface and call it in the ante
- handler.
-* [#2825](https://github.com/cosmos/cosmos-sdk/issues/2825) More staking and distribution invariants
-* [#2912](https://github.com/cosmos/cosmos-sdk/issues/2912) Print commit ID in hex when commit is synced.
-
-* Tendermint
-* [#2796](https://github.com/cosmos/cosmos-sdk/issues/2796) Update to go-amino 0.14.1
-
+- Gaia REST API (`gaiacli advanced rest-server`)
+
+  - [gaia-lite] [#2819](https://github.com/cosmos/cosmos-sdk/pull/2819) Tx search now supports multiple tags as query parameters
+  - [#2836](https://github.com/cosmos/cosmos-sdk/pull/2836) Expose LCD router to allow users to register routes there.
+
+- Gaia CLI (`gaiacli`)
+
+  - [#2749](https://github.com/cosmos/cosmos-sdk/pull/2749) Add --chain-id flag to gaiad testnet
+  - [#2819](https://github.com/cosmos/cosmos-sdk/pull/2819) Tx search now supports multiple tags as query parameters
+
+- Gaia
+
+  - [#2772](https://github.com/cosmos/cosmos-sdk/issues/2772) Update BaseApp to not persist state when the ante handler fails on DeliverTx.
+  - [#2773](https://github.com/cosmos/cosmos-sdk/issues/2773) Require moniker to be provided on `gaiad init`.
+  - [#2672](https://github.com/cosmos/cosmos-sdk/issues/2672) [Makefile] Updated for better Windows compatibility and ledger support logic, get_tools was rewritten as a cross-compatible Makefile.
+  - [#2766](https://github.com/cosmos/cosmos-sdk/issues/2766) [Makefile] Added goimports tool to get_tools. Get_tools now only builds new versions if binaries are missing.
+  - [#110](https://github.com/tendermint/devops/issues/110) Updated CircleCI job to trigger website build when cosmos docs are updated.
+
+- SDK
+  & [x/mock/simulation] [#2720] major cleanup, introduction of helper objects, reorganization
+- [#2821](https://github.com/cosmos/cosmos-sdk/issues/2821) Codespaces are now strings
+- [types] [#2776](https://github.com/cosmos/cosmos-sdk/issues/2776) Improve safety of `Coin` and `Coins` types. Various functions
+  and methods will panic when a negative amount is discovered.
+- [#2815](https://github.com/cosmos/cosmos-sdk/issues/2815) Gas unit fields changed from `int64` to `uint64`.
+- [#2821](https://github.com/cosmos/cosmos-sdk/issues/2821) Codespaces are now strings
+- [#2779](https://github.com/cosmos/cosmos-sdk/issues/2779) Introduce `ValidateBasic` to the `Tx` interface and call it in the ante
+  handler.
+- [#2825](https://github.com/cosmos/cosmos-sdk/issues/2825) More staking and distribution invariants
+- [#2912](https://github.com/cosmos/cosmos-sdk/issues/2912) Print commit ID in hex when commit is synced.
+
+- Tendermint
+- [#2796](https://github.com/cosmos/cosmos-sdk/issues/2796) Update to go-amino 0.14.1
 
 BUG FIXES
 
-* Gaia REST API (`gaiacli advanced rest-server`)
-    * [gaia-lite] [#2868](https://github.com/cosmos/cosmos-sdk/issues/2868) Added handler for governance tally endpoint
-    * [#2907](https://github.com/cosmos/cosmos-sdk/issues/2907) Refactor and fix the way Gaia Lite is started.
-
-* Gaia
-    * [#2723] Use `cosmosvalcons` Bech32 prefix in `tendermint show-address`
-    * [#2742](https://github.com/cosmos/cosmos-sdk/issues/2742) Fix time format of TimeoutCommit override
-    * [#2898](https://github.com/cosmos/cosmos-sdk/issues/2898) Remove redundant '$' in docker-compose.yml
-
-* SDK
-    * [#2733](https://github.com/cosmos/cosmos-sdk/issues/2733) [x/gov, x/mock/simulation] Fix governance simulation, update x/gov import/export
-    * [#2854](https://github.com/cosmos/cosmos-sdk/issues/2854) [x/bank] Remove unused bank.MsgIssue, prevent possible panic
-    * [#2884](https://github.com/cosmos/cosmos-sdk/issues/2884) [docs/examples] Fix `basecli version` panic
-
-* Tendermint
-    * [#2797](https://github.com/tendermint/tendermint/pull/2797) AddressBook requires addresses to have IDs; Do not crap out immediately after sending pex addrs in seed mode
+- Gaia REST API (`gaiacli advanced rest-server`)
+
+  - [gaia-lite] [#2868](https://github.com/cosmos/cosmos-sdk/issues/2868) Added handler for governance tally endpoint
+  - [#2907](https://github.com/cosmos/cosmos-sdk/issues/2907) Refactor and fix the way Gaia Lite is started.
+
+- Gaia
+
+  - [#2723] Use `cosmosvalcons` Bech32 prefix in `tendermint show-address`
+  - [#2742](https://github.com/cosmos/cosmos-sdk/issues/2742) Fix time format of TimeoutCommit override
+  - [#2898](https://github.com/cosmos/cosmos-sdk/issues/2898) Remove redundant '$' in docker-compose.yml
+
+- SDK
+
+  - [#2733](https://github.com/cosmos/cosmos-sdk/issues/2733) [x/gov, x/mock/simulation] Fix governance simulation, update x/gov import/export
+  - [#2854](https://github.com/cosmos/cosmos-sdk/issues/2854) [x/bank] Remove unused bank.MsgIssue, prevent possible panic
+  - [#2884](https://github.com/cosmos/cosmos-sdk/issues/2884) [docs/examples] Fix `basecli version` panic
+
+- Tendermint
+  - [#2797](https://github.com/tendermint/tendermint/pull/2797) AddressBook requires addresses to have IDs; Do not crap out immediately after sending pex addrs in seed mode
 
 ## 0.26.0
 
 BREAKING CHANGES
 
-* Gaia
-    * [gaiad init] [#2602](https://github.com/cosmos/cosmos-sdk/issues/2602) New genesis workflow
-
-* SDK
-    * [simulation] [#2665](https://github.com/cosmos/cosmos-sdk/issues/2665) only argument to sdk.Invariant is now app
-
-* Tendermint
-    * Upgrade to version 0.26.0
+- Gaia
+
+  - [gaiad init] [#2602](https://github.com/cosmos/cosmos-sdk/issues/2602) New genesis workflow
+
+- SDK
+
+  - [simulation] [#2665](https://github.com/cosmos/cosmos-sdk/issues/2665) only argument to sdk.Invariant is now app
+
+- Tendermint
+  - Upgrade to version 0.26.0
 
 FEATURES
 
-* Gaia CLI  (`gaiacli`)
-    * [cli] [#2569](https://github.com/cosmos/cosmos-sdk/pull/2569) Add commands to query validator unbondings and redelegations
-    * [cli] [#2569](https://github.com/cosmos/cosmos-sdk/pull/2569) Add commands to query validator unbondings and redelegations
-    * [cli] [#2524](https://github.com/cosmos/cosmos-sdk/issues/2524) Add support offline mode to `gaiacli tx sign`. Lookups are not performed if the flag `--offline` is on.
-    * [cli] [#2558](https://github.com/cosmos/cosmos-sdk/issues/2558) Rename --print-sigs to --validate-signatures. It now performs a complete set of sanity checks and reports to the user. Also added --print-signature-only to print the signature only, not the whole transaction.
-    * [cli] [#2704](https://github.com/cosmos/cosmos-sdk/pull/2704) New add-genesis-account convenience command to populate genesis.json with genesis accounts.
-
-* SDK
-    * [#1336](https://github.com/cosmos/cosmos-sdk/issues/1336) Mechanism for SDK Users to configure their own Bech32 prefixes instead of using the default cosmos prefixes.
+- Gaia CLI (`gaiacli`)
+
+  - [cli] [#2569](https://github.com/cosmos/cosmos-sdk/pull/2569) Add commands to query validator unbondings and redelegations
+  - [cli] [#2569](https://github.com/cosmos/cosmos-sdk/pull/2569) Add commands to query validator unbondings and redelegations
+  - [cli] [#2524](https://github.com/cosmos/cosmos-sdk/issues/2524) Add support offline mode to `gaiacli tx sign`. Lookups are not performed if the flag `--offline` is on.
+  - [cli] [#2558](https://github.com/cosmos/cosmos-sdk/issues/2558) Rename --print-sigs to --validate-signatures. It now performs a complete set of sanity checks and reports to the user. Also added --print-signature-only to print the signature only, not the whole transaction.
+  - [cli] [#2704](https://github.com/cosmos/cosmos-sdk/pull/2704) New add-genesis-account convenience command to populate genesis.json with genesis accounts.
+
+- SDK
+  - [#1336](https://github.com/cosmos/cosmos-sdk/issues/1336) Mechanism for SDK Users to configure their own Bech32 prefixes instead of using the default cosmos prefixes.
 
 IMPROVEMENTS
 
-* Gaia
-* [#2637](https://github.com/cosmos/cosmos-sdk/issues/2637) [x/gov] Switched inactive and active proposal queues to an iterator based queue
-
-* SDK
-* [#2573](https://github.com/cosmos/cosmos-sdk/issues/2573) [x/distribution] add accum invariance
-* [#2556](https://github.com/cosmos/cosmos-sdk/issues/2556) [x/mock/simulation] Fix debugging output
-* [#2396](https://github.com/cosmos/cosmos-sdk/issues/2396) [x/mock/simulation] Change parameters to get more slashes
-* [#2617](https://github.com/cosmos/cosmos-sdk/issues/2617) [x/mock/simulation] Randomize all genesis parameters
-* [#2669](https://github.com/cosmos/cosmos-sdk/issues/2669) [x/stake] Added invarant check to make sure validator's power aligns with its spot in the power store.
-* [#1924](https://github.com/cosmos/cosmos-sdk/issues/1924) [x/mock/simulation] Use a transition matrix for block size
-* [#2660](https://github.com/cosmos/cosmos-sdk/issues/2660) [x/mock/simulation] Staking transactions get tested far more frequently
-* [#2610](https://github.com/cosmos/cosmos-sdk/issues/2610) [x/stake] Block redelegation to and from the same validator
-* [#2652](https://github.com/cosmos/cosmos-sdk/issues/2652) [x/auth] Add benchmark for get and set account
-* [#2685](https://github.com/cosmos/cosmos-sdk/issues/2685) [store] Add general merkle absence proof (also for empty substores)
-* [#2708](https://github.com/cosmos/cosmos-sdk/issues/2708) [store] Disallow setting nil values
+- Gaia
+- [#2637](https://github.com/cosmos/cosmos-sdk/issues/2637) [x/gov] Switched inactive and active proposal queues to an iterator based queue
+
+- SDK
+- [#2573](https://github.com/cosmos/cosmos-sdk/issues/2573) [x/distribution] add accum invariance
+- [#2556](https://github.com/cosmos/cosmos-sdk/issues/2556) [x/mock/simulation] Fix debugging output
+- [#2396](https://github.com/cosmos/cosmos-sdk/issues/2396) [x/mock/simulation] Change parameters to get more slashes
+- [#2617](https://github.com/cosmos/cosmos-sdk/issues/2617) [x/mock/simulation] Randomize all genesis parameters
+- [#2669](https://github.com/cosmos/cosmos-sdk/issues/2669) [x/stake] Added invarant check to make sure validator's power aligns with its spot in the power store.
+- [#1924](https://github.com/cosmos/cosmos-sdk/issues/1924) [x/mock/simulation] Use a transition matrix for block size
+- [#2660](https://github.com/cosmos/cosmos-sdk/issues/2660) [x/mock/simulation] Staking transactions get tested far more frequently
+- [#2610](https://github.com/cosmos/cosmos-sdk/issues/2610) [x/stake] Block redelegation to and from the same validator
+- [#2652](https://github.com/cosmos/cosmos-sdk/issues/2652) [x/auth] Add benchmark for get and set account
+- [#2685](https://github.com/cosmos/cosmos-sdk/issues/2685) [store] Add general merkle absence proof (also for empty substores)
+- [#2708](https://github.com/cosmos/cosmos-sdk/issues/2708) [store] Disallow setting nil values
 
 BUG FIXES
 
-* Gaia
-* [#2670](https://github.com/cosmos/cosmos-sdk/issues/2670) [x/stake] fixed incorrect `IterateBondedValidators` and split into two functions: `IterateBondedValidators` and `IterateLastBlockConsValidators`
-* [#2691](https://github.com/cosmos/cosmos-sdk/issues/2691) Fix local testnet creation by using a single canonical genesis time
-* [#2648](https://github.com/cosmos/cosmos-sdk/issues/2648) [gaiad] Fix `gaiad export` / `gaiad import` consistency, test in CI
-
-* SDK
-* [#2625](https://github.com/cosmos/cosmos-sdk/issues/2625) [x/gov] fix AppendTag function usage error
-* [#2677](https://github.com/cosmos/cosmos-sdk/issues/2677) [x/stake, x/distribution] various staking/distribution fixes as found by the simulator
-* [#2674](https://github.com/cosmos/cosmos-sdk/issues/2674) [types] Fix coin.IsLT() impl, coins.IsLT() impl, and renamed coins.Is\* to coins.IsAll\* (see [#2686](https://github.com/cosmos/cosmos-sdk/issues/2686))
-* [#2711](https://github.com/cosmos/cosmos-sdk/issues/2711) [x/stake] Add commission data to `MsgCreateValidator` signature bytes.
-* Temporarily disable insecure mode for Gaia Lite
+- Gaia
+- [#2670](https://github.com/cosmos/cosmos-sdk/issues/2670) [x/stake] fixed incorrect `IterateBondedValidators` and split into two functions: `IterateBondedValidators` and `IterateLastBlockConsValidators`
+- [#2691](https://github.com/cosmos/cosmos-sdk/issues/2691) Fix local testnet creation by using a single canonical genesis time
+- [#2648](https://github.com/cosmos/cosmos-sdk/issues/2648) [gaiad] Fix `gaiad export` / `gaiad import` consistency, test in CI
+
+- SDK
+- [#2625](https://github.com/cosmos/cosmos-sdk/issues/2625) [x/gov] fix AppendTag function usage error
+- [#2677](https://github.com/cosmos/cosmos-sdk/issues/2677) [x/stake, x/distribution] various staking/distribution fixes as found by the simulator
+- [#2674](https://github.com/cosmos/cosmos-sdk/issues/2674) [types] Fix coin.IsLT() impl, coins.IsLT() impl, and renamed coins.Is\* to coins.IsAll\* (see [#2686](https://github.com/cosmos/cosmos-sdk/issues/2686))
+- [#2711](https://github.com/cosmos/cosmos-sdk/issues/2711) [x/stake] Add commission data to `MsgCreateValidator` signature bytes.
+- Temporarily disable insecure mode for Gaia Lite
 
 ## 0.25.0
 
@@ -3253,247 +3269,258 @@
 
 BREAKING CHANGES
 
-* Gaia REST API (`gaiacli advanced rest-server`)
-    * [x/stake] Validator.Owner renamed to Validator.Operator
-    * [#595](https://github.com/cosmos/cosmos-sdk/issues/595) Connections to the REST server are now secured using Transport Layer Security by default. The --insecure flag is provided to switch back to insecure HTTP.
-    * [gaia-lite] [#2258](https://github.com/cosmos/cosmos-sdk/issues/2258) Split `GET stake/delegators/{delegatorAddr}` into `GET stake/delegators/{delegatorAddr}/delegations`, `GET stake/delegators/{delegatorAddr}/unbonding_delegations` and `GET stake/delegators/{delegatorAddr}/redelegations`
-
-* Gaia CLI  (`gaiacli`)
-    * [x/stake] Validator.Owner renamed to Validator.Operator
-    * [cli] unsafe_reset_all, show_validator, and show_node_id have been renamed to unsafe-reset-all, show-validator, and show-node-id
-    * [cli] [#1983](https://github.com/cosmos/cosmos-sdk/issues/1983) --print-response now defaults to true in commands that create and send a transaction
-    * [cli] [#1983](https://github.com/cosmos/cosmos-sdk/issues/1983) you can now pass --pubkey or --address to gaiacli keys show to return a plaintext representation of the key's address or public key for use with other commands
-    * [cli] [#2061](https://github.com/cosmos/cosmos-sdk/issues/2061) changed proposalID in governance REST endpoints to proposal-id
-    * [cli] [#2014](https://github.com/cosmos/cosmos-sdk/issues/2014) `gaiacli advanced` no longer exists - to access `ibc`, `rest-server`, and `validator-set` commands use `gaiacli ibc`, `gaiacli rest-server`, and `gaiacli tendermint`, respectively
-    * [makefile] `get_vendor_deps` no longer updates lock file it just updates vendor directory. Use `update_vendor_deps` to update the lock file. [#2152](https://github.com/cosmos/cosmos-sdk/pull/2152)
-    * [cli] [#2221](https://github.com/cosmos/cosmos-sdk/issues/2221) All commands that
+- Gaia REST API (`gaiacli advanced rest-server`)
+
+  - [x/stake] Validator.Owner renamed to Validator.Operator
+  - [#595](https://github.com/cosmos/cosmos-sdk/issues/595) Connections to the REST server are now secured using Transport Layer Security by default. The --insecure flag is provided to switch back to insecure HTTP.
+  - [gaia-lite] [#2258](https://github.com/cosmos/cosmos-sdk/issues/2258) Split `GET stake/delegators/{delegatorAddr}` into `GET stake/delegators/{delegatorAddr}/delegations`, `GET stake/delegators/{delegatorAddr}/unbonding_delegations` and `GET stake/delegators/{delegatorAddr}/redelegations`
+
+- Gaia CLI (`gaiacli`)
+
+  - [x/stake] Validator.Owner renamed to Validator.Operator
+  - [cli] unsafe_reset_all, show_validator, and show_node_id have been renamed to unsafe-reset-all, show-validator, and show-node-id
+  - [cli] [#1983](https://github.com/cosmos/cosmos-sdk/issues/1983) --print-response now defaults to true in commands that create and send a transaction
+  - [cli] [#1983](https://github.com/cosmos/cosmos-sdk/issues/1983) you can now pass --pubkey or --address to gaiacli keys show to return a plaintext representation of the key's address or public key for use with other commands
+  - [cli] [#2061](https://github.com/cosmos/cosmos-sdk/issues/2061) changed proposalID in governance REST endpoints to proposal-id
+  - [cli] [#2014](https://github.com/cosmos/cosmos-sdk/issues/2014) `gaiacli advanced` no longer exists - to access `ibc`, `rest-server`, and `validator-set` commands use `gaiacli ibc`, `gaiacli rest-server`, and `gaiacli tendermint`, respectively
+  - [makefile] `get_vendor_deps` no longer updates lock file it just updates vendor directory. Use `update_vendor_deps` to update the lock file. [#2152](https://github.com/cosmos/cosmos-sdk/pull/2152)
+  - [cli] [#2221](https://github.com/cosmos/cosmos-sdk/issues/2221) All commands that
     utilize a validator's operator address must now use the new Bech32 prefix,
     `cosmosvaloper`.
-    * [cli] [#2190](https://github.com/cosmos/cosmos-sdk/issues/2190) `gaiacli init --gen-txs` is now `gaiacli init --with-txs` to reduce confusion
-    * [cli] [#2073](https://github.com/cosmos/cosmos-sdk/issues/2073) --from can now be either an address or a key name
-    * [cli] [#1184](https://github.com/cosmos/cosmos-sdk/issues/1184) Subcommands reorganisation, see [#2390](https://github.com/cosmos/cosmos-sdk/pull/2390) for a comprehensive list of changes.
-    * [cli] [#2524](https://github.com/cosmos/cosmos-sdk/issues/2524) Add support offline mode to `gaiacli tx sign`. Lookups are not performed if the flag `--offline` is on.
-    * [cli] [#2570](https://github.com/cosmos/cosmos-sdk/pull/2570) Add commands to query deposits on proposals
-
-* Gaia
-    * Make the transient store key use a distinct store key. [#2013](https://github.com/cosmos/cosmos-sdk/pull/2013)
-    * [x/stake] [#1901](https://github.com/cosmos/cosmos-sdk/issues/1901) Validator type's Owner field renamed to Operator; Validator's GetOwner() renamed accordingly to comply with the SDK's Validator interface.
-    * [docs] [#2001](https://github.com/cosmos/cosmos-sdk/pull/2001) Update slashing spec for slashing period
-    * [x/stake, x/slashing] [#1305](https://github.com/cosmos/cosmos-sdk/issues/1305) - Rename "revoked" to "jailed"
-    * [x/stake] [#1676] Revoked and jailed validators put into the unbonding state
-    * [x/stake] [#1877] Redelegations/unbonding-delegation from unbonding validator have reduced time
-    * [x/slashing] [#1789](https://github.com/cosmos/cosmos-sdk/issues/1789) Slashing changes for Tendermint validator set offset (NextValSet)
-    * [x/stake] [#2040](https://github.com/cosmos/cosmos-sdk/issues/2040) Validator
+  - [cli] [#2190](https://github.com/cosmos/cosmos-sdk/issues/2190) `gaiacli init --gen-txs` is now `gaiacli init --with-txs` to reduce confusion
+  - [cli] [#2073](https://github.com/cosmos/cosmos-sdk/issues/2073) --from can now be either an address or a key name
+  - [cli] [#1184](https://github.com/cosmos/cosmos-sdk/issues/1184) Subcommands reorganisation, see [#2390](https://github.com/cosmos/cosmos-sdk/pull/2390) for a comprehensive list of changes.
+  - [cli] [#2524](https://github.com/cosmos/cosmos-sdk/issues/2524) Add support offline mode to `gaiacli tx sign`. Lookups are not performed if the flag `--offline` is on.
+  - [cli] [#2570](https://github.com/cosmos/cosmos-sdk/pull/2570) Add commands to query deposits on proposals
+
+- Gaia
+
+  - Make the transient store key use a distinct store key. [#2013](https://github.com/cosmos/cosmos-sdk/pull/2013)
+  - [x/stake] [#1901](https://github.com/cosmos/cosmos-sdk/issues/1901) Validator type's Owner field renamed to Operator; Validator's GetOwner() renamed accordingly to comply with the SDK's Validator interface.
+  - [docs] [#2001](https://github.com/cosmos/cosmos-sdk/pull/2001) Update slashing spec for slashing period
+  - [x/stake, x/slashing] [#1305](https://github.com/cosmos/cosmos-sdk/issues/1305) - Rename "revoked" to "jailed"
+  - [x/stake] [#1676] Revoked and jailed validators put into the unbonding state
+  - [x/stake] [#1877] Redelegations/unbonding-delegation from unbonding validator have reduced time
+  - [x/slashing] [#1789](https://github.com/cosmos/cosmos-sdk/issues/1789) Slashing changes for Tendermint validator set offset (NextValSet)
+  - [x/stake] [#2040](https://github.com/cosmos/cosmos-sdk/issues/2040) Validator
     operator type has now changed to `sdk.ValAddress`
-    * [x/stake] [#2221](https://github.com/cosmos/cosmos-sdk/issues/2221) New
+  - [x/stake] [#2221](https://github.com/cosmos/cosmos-sdk/issues/2221) New
     Bech32 prefixes have been introduced for a validator's consensus address and
     public key: `cosmosvalcons` and `cosmosvalconspub` respectively. Also, existing Bech32 prefixes have been
     renamed for accounts and validator operators:
-        * `cosmosaccaddr` / `cosmosaccpub` => `cosmos` / `cosmospub`
-        * `cosmosvaladdr` / `cosmosvalpub` => `cosmosvaloper` / `cosmosvaloperpub`
-    * [x/stake] [#1013] TendermintUpdates now uses transient store
-    * [x/stake] [#2435](https://github.com/cosmos/cosmos-sdk/issues/2435) Remove empty bytes from the ValidatorPowerRank store key
-    * [x/gov] [#2195](https://github.com/cosmos/cosmos-sdk/issues/2195) Governance uses BFT Time
-    * [x/gov] [#2256](https://github.com/cosmos/cosmos-sdk/issues/2256) Removed slashing for governance non-voting validators
-    * [simulation] [#2162](https://github.com/cosmos/cosmos-sdk/issues/2162) Added back correct supply invariants
-    * [x/slashing] [#2430](https://github.com/cosmos/cosmos-sdk/issues/2430) Simulate more slashes, check if validator is jailed before jailing
-    * [x/stake] [#2393](https://github.com/cosmos/cosmos-sdk/issues/2393) Removed `CompleteUnbonding` and `CompleteRedelegation` Msg types, and instead added unbonding/redelegation queues to endblocker
-    * [x/mock/simulation] [#2501](https://github.com/cosmos/cosmos-sdk/issues/2501) Simulate transactions & invariants for fee distribution, and fix bugs discovered in the process
-        * [x/auth] Simulate random fee payments
-        * [cmd/gaia/app] Simulate non-zero inflation
-        * [x/stake] Call hooks correctly in several cases related to delegation/validator updates
-        * [x/stake] Check full supply invariants, including yet-to-be-withdrawn fees
-        * [x/stake] Remove no-longer-in-use store key
-        * [x/slashing] Call hooks correctly when a validator is slashed
-        * [x/slashing] Truncate withdrawals (unbonding, redelegation) and burn change
-        * [x/mock/simulation] Ensure the simulation cannot set a proposer address of nil
-        * [x/mock/simulation] Add more event logs on begin block / end block for clarity
-        * [x/mock/simulation] Correctly set validator power in abci.RequestBeginBlock
-        * [x/minting] Correctly call stake keeper to track inflated supply
-        * [x/distribution] Sanity check for nonexistent rewards
-        * [x/distribution] Truncate withdrawals and return change to the community pool
-        * [x/distribution] Add sanity checks for incorrect accum / total accum relations
-        * [x/distribution] Correctly calculate total power using Tendermint updates
-        * [x/distribution] Simulate withdrawal transactions
-        * [x/distribution] Fix a bug where the fee pool was not correctly tracked on WithdrawDelegatorRewardsAll
-    * [x/stake] [#1673](https://github.com/cosmos/cosmos-sdk/issues/1673) Validators are no longer deleted until they can no longer possibly be slashed
-    * [#1890](https://github.com/cosmos/cosmos-sdk/issues/1890) Start chain with initial state + sequence of transactions
-        * [cli] Rename `gaiad init gentx` to `gaiad gentx`.
-        * [cli] Add `--skip-genesis` flag to `gaiad init` to prevent `genesis.json` generation.
-        * Drop `GenesisTx` in favor of a signed `StdTx` with only one `MsgCreateValidator` message.
-        * [cli] Port `gaiad init` and `gaiad testnet` to work with `StdTx` genesis transactions.
-        * [cli] Add `--moniker` flag to `gaiad init` to override moniker when generating `genesis.json` - i.e. it takes effect when running with the `--with-txs` flag, it is ignored otherwise.
-
-* SDK
-    * [core] [#2219](https://github.com/cosmos/cosmos-sdk/issues/2219) Update to Tendermint 0.24.0
-        * Validator set updates delayed by one block
-        * BFT timestamp that can safely be used by applications
-        * Fixed maximum block size enforcement
-    * [core] [#1807](https://github.com/cosmos/cosmos-sdk/issues/1807) Switch from use of rational to decimal
-    * [types] [#1901](https://github.com/cosmos/cosmos-sdk/issues/1901) Validator interface's GetOwner() renamed to GetOperator()
-    * [x/slashing] [#2122](https://github.com/cosmos/cosmos-sdk/pull/2122) - Implement slashing period
-    * [types] [#2119](https://github.com/cosmos/cosmos-sdk/issues/2119) Parsed error messages and ABCI log errors to make     them more human readable.
-    * [types] [#2407](https://github.com/cosmos/cosmos-sdk/issues/2407) MulInt method added to big decimal in order to improve efficiency of slashing
-    * [simulation] Rename TestAndRunTx to Operation [#2153](https://github.com/cosmos/cosmos-sdk/pull/2153)
-    * [simulation] Remove log and testing.TB from Operation and Invariants, in favor of using errors [#2282](https://github.com/cosmos/cosmos-sdk/issues/2282)
-    * [simulation] Remove usage of keys and addrs in the types, in favor of simulation.Account [#2384](https://github.com/cosmos/cosmos-sdk/issues/2384)
-    * [tools] Removed gocyclo [#2211](https://github.com/cosmos/cosmos-sdk/issues/2211)
-    * [baseapp] Remove `SetTxDecoder` in favor of requiring the decoder be set in baseapp initialization. [#1441](https://github.com/cosmos/cosmos-sdk/issues/1441)
-    * [baseapp] [#1921](https://github.com/cosmos/cosmos-sdk/issues/1921) Add minimumFees field to BaseApp.
-    * [store] Change storeInfo within the root multistore to use tmhash instead of ripemd160 [#2308](https://github.com/cosmos/cosmos-sdk/issues/2308)
-    * [codec] [#2324](https://github.com/cosmos/cosmos-sdk/issues/2324) All referrences to wire have been renamed to codec. Additionally, wire.NewCodec is now codec.New().
-    * [types] [#2343](https://github.com/cosmos/cosmos-sdk/issues/2343) Make sdk.Msg have a names field, to facilitate automatic tagging.
-    * [baseapp] [#2366](https://github.com/cosmos/cosmos-sdk/issues/2366) Automatically add action tags to all messages
-    * [x/auth] [#2377](https://github.com/cosmos/cosmos-sdk/issues/2377) auth.StdSignMsg -> txbuilder.StdSignMsg
-    * [x/staking] [#2244](https://github.com/cosmos/cosmos-sdk/issues/2244) staking now holds a consensus-address-index instead of a consensus-pubkey-index
-    * [x/staking] [#2236](https://github.com/cosmos/cosmos-sdk/issues/2236) more distribution hooks for distribution
-    * [x/stake] [#2394](https://github.com/cosmos/cosmos-sdk/issues/2394) Split up UpdateValidator into distinct state transitions applied only in EndBlock
-    * [x/slashing] [#2480](https://github.com/cosmos/cosmos-sdk/issues/2480) Fix signing info handling bugs & faulty slashing
-    * [x/stake] [#2412](https://github.com/cosmos/cosmos-sdk/issues/2412) Added an unbonding validator queue to EndBlock to automatically update validator.Status when finished Unbonding
-    * [x/stake] [#2500](https://github.com/cosmos/cosmos-sdk/issues/2500) Block conflicting redelegations until we add an index
-    * [x/params] Global Paramstore refactored
-    * [types] [#2506](https://github.com/cosmos/cosmos-sdk/issues/2506) sdk.Dec MarshalJSON now marshals as a normal Decimal, with 10 digits of decimal precision
-    * [x/stake] [#2508](https://github.com/cosmos/cosmos-sdk/issues/2508) Utilize Tendermint power for validator power key
-    * [x/stake] [#2531](https://github.com/cosmos/cosmos-sdk/issues/2531) Remove all inflation logic
-    * [x/mint] [#2531](https://github.com/cosmos/cosmos-sdk/issues/2531) Add minting module and inflation logic
-    * [x/auth] [#2540](https://github.com/cosmos/cosmos-sdk/issues/2540) Rename `AccountMapper` to `AccountKeeper`.
-    * [types] [#2456](https://github.com/cosmos/cosmos-sdk/issues/2456) Renamed msg.Name() and msg.Type() to msg.Type() and msg.Route() respectively
-
-* Tendermint
-    * Update tendermint version from v0.23.0 to v0.25.0, notable changes
-        * Mempool now won't build too large blocks, or too computationally expensive blocks
-        * Maximum tx sizes and gas are now removed, and are implicitly the blocks maximums
-        * ABCI validators no longer send the pubkey. The pubkey is only sent in validator updates
-        * Validator set changes are now delayed by one block
-        * Block header now includes the next validator sets hash
-        * BFT time is implemented
-        * Secp256k1 signature format has changed
-        * There is now a threshold multisig format
-        * See the [tendermint changelog](https://github.com/tendermint/tendermint/blob/master/CHANGELOG.md) for other changes.
+    _ `cosmosaccaddr` / `cosmosaccpub` => `cosmos` / `cosmospub`
+    _ `cosmosvaladdr` / `cosmosvalpub` => `cosmosvaloper` / `cosmosvaloperpub`
+  - [x/stake] [#1013] TendermintUpdates now uses transient store
+  - [x/stake] [#2435](https://github.com/cosmos/cosmos-sdk/issues/2435) Remove empty bytes from the ValidatorPowerRank store key
+  - [x/gov] [#2195](https://github.com/cosmos/cosmos-sdk/issues/2195) Governance uses BFT Time
+  - [x/gov] [#2256](https://github.com/cosmos/cosmos-sdk/issues/2256) Removed slashing for governance non-voting validators
+  - [simulation] [#2162](https://github.com/cosmos/cosmos-sdk/issues/2162) Added back correct supply invariants
+  - [x/slashing] [#2430](https://github.com/cosmos/cosmos-sdk/issues/2430) Simulate more slashes, check if validator is jailed before jailing
+  - [x/stake] [#2393](https://github.com/cosmos/cosmos-sdk/issues/2393) Removed `CompleteUnbonding` and `CompleteRedelegation` Msg types, and instead added unbonding/redelegation queues to endblocker
+  - [x/mock/simulation] [#2501](https://github.com/cosmos/cosmos-sdk/issues/2501) Simulate transactions & invariants for fee distribution, and fix bugs discovered in the process
+    - [x/auth] Simulate random fee payments
+    - [cmd/gaia/app] Simulate non-zero inflation
+    - [x/stake] Call hooks correctly in several cases related to delegation/validator updates
+    - [x/stake] Check full supply invariants, including yet-to-be-withdrawn fees
+    - [x/stake] Remove no-longer-in-use store key
+    - [x/slashing] Call hooks correctly when a validator is slashed
+    - [x/slashing] Truncate withdrawals (unbonding, redelegation) and burn change
+    - [x/mock/simulation] Ensure the simulation cannot set a proposer address of nil
+    - [x/mock/simulation] Add more event logs on begin block / end block for clarity
+    - [x/mock/simulation] Correctly set validator power in abci.RequestBeginBlock
+    - [x/minting] Correctly call stake keeper to track inflated supply
+    - [x/distribution] Sanity check for nonexistent rewards
+    - [x/distribution] Truncate withdrawals and return change to the community pool
+    - [x/distribution] Add sanity checks for incorrect accum / total accum relations
+    - [x/distribution] Correctly calculate total power using Tendermint updates
+    - [x/distribution] Simulate withdrawal transactions
+    - [x/distribution] Fix a bug where the fee pool was not correctly tracked on WithdrawDelegatorRewardsAll
+  - [x/stake] [#1673](https://github.com/cosmos/cosmos-sdk/issues/1673) Validators are no longer deleted until they can no longer possibly be slashed
+  - [#1890](https://github.com/cosmos/cosmos-sdk/issues/1890) Start chain with initial state + sequence of transactions
+    - [cli] Rename `gaiad init gentx` to `gaiad gentx`.
+    - [cli] Add `--skip-genesis` flag to `gaiad init` to prevent `genesis.json` generation.
+    - Drop `GenesisTx` in favor of a signed `StdTx` with only one `MsgCreateValidator` message.
+    - [cli] Port `gaiad init` and `gaiad testnet` to work with `StdTx` genesis transactions.
+    - [cli] Add `--moniker` flag to `gaiad init` to override moniker when generating `genesis.json` - i.e. it takes effect when running with the `--with-txs` flag, it is ignored otherwise.
+
+- SDK
+
+  - [core] [#2219](https://github.com/cosmos/cosmos-sdk/issues/2219) Update to Tendermint 0.24.0
+    - Validator set updates delayed by one block
+    - BFT timestamp that can safely be used by applications
+    - Fixed maximum block size enforcement
+  - [core] [#1807](https://github.com/cosmos/cosmos-sdk/issues/1807) Switch from use of rational to decimal
+  - [types] [#1901](https://github.com/cosmos/cosmos-sdk/issues/1901) Validator interface's GetOwner() renamed to GetOperator()
+  - [x/slashing] [#2122](https://github.com/cosmos/cosmos-sdk/pull/2122) - Implement slashing period
+  - [types] [#2119](https://github.com/cosmos/cosmos-sdk/issues/2119) Parsed error messages and ABCI log errors to make them more human readable.
+  - [types] [#2407](https://github.com/cosmos/cosmos-sdk/issues/2407) MulInt method added to big decimal in order to improve efficiency of slashing
+  - [simulation] Rename TestAndRunTx to Operation [#2153](https://github.com/cosmos/cosmos-sdk/pull/2153)
+  - [simulation] Remove log and testing.TB from Operation and Invariants, in favor of using errors [#2282](https://github.com/cosmos/cosmos-sdk/issues/2282)
+  - [simulation] Remove usage of keys and addrs in the types, in favor of simulation.Account [#2384](https://github.com/cosmos/cosmos-sdk/issues/2384)
+  - [tools] Removed gocyclo [#2211](https://github.com/cosmos/cosmos-sdk/issues/2211)
+  - [baseapp] Remove `SetTxDecoder` in favor of requiring the decoder be set in baseapp initialization. [#1441](https://github.com/cosmos/cosmos-sdk/issues/1441)
+  - [baseapp] [#1921](https://github.com/cosmos/cosmos-sdk/issues/1921) Add minimumFees field to BaseApp.
+  - [store] Change storeInfo within the root multistore to use tmhash instead of ripemd160 [#2308](https://github.com/cosmos/cosmos-sdk/issues/2308)
+  - [codec] [#2324](https://github.com/cosmos/cosmos-sdk/issues/2324) All referrences to wire have been renamed to codec. Additionally, wire.NewCodec is now codec.New().
+  - [types] [#2343](https://github.com/cosmos/cosmos-sdk/issues/2343) Make sdk.Msg have a names field, to facilitate automatic tagging.
+  - [baseapp] [#2366](https://github.com/cosmos/cosmos-sdk/issues/2366) Automatically add action tags to all messages
+  - [x/auth] [#2377](https://github.com/cosmos/cosmos-sdk/issues/2377) auth.StdSignMsg -> txbuilder.StdSignMsg
+  - [x/staking] [#2244](https://github.com/cosmos/cosmos-sdk/issues/2244) staking now holds a consensus-address-index instead of a consensus-pubkey-index
+  - [x/staking] [#2236](https://github.com/cosmos/cosmos-sdk/issues/2236) more distribution hooks for distribution
+  - [x/stake] [#2394](https://github.com/cosmos/cosmos-sdk/issues/2394) Split up UpdateValidator into distinct state transitions applied only in EndBlock
+  - [x/slashing] [#2480](https://github.com/cosmos/cosmos-sdk/issues/2480) Fix signing info handling bugs & faulty slashing
+  - [x/stake] [#2412](https://github.com/cosmos/cosmos-sdk/issues/2412) Added an unbonding validator queue to EndBlock to automatically update validator.Status when finished Unbonding
+  - [x/stake] [#2500](https://github.com/cosmos/cosmos-sdk/issues/2500) Block conflicting redelegations until we add an index
+  - [x/params] Global Paramstore refactored
+  - [types] [#2506](https://github.com/cosmos/cosmos-sdk/issues/2506) sdk.Dec MarshalJSON now marshals as a normal Decimal, with 10 digits of decimal precision
+  - [x/stake] [#2508](https://github.com/cosmos/cosmos-sdk/issues/2508) Utilize Tendermint power for validator power key
+  - [x/stake] [#2531](https://github.com/cosmos/cosmos-sdk/issues/2531) Remove all inflation logic
+  - [x/mint] [#2531](https://github.com/cosmos/cosmos-sdk/issues/2531) Add minting module and inflation logic
+  - [x/auth] [#2540](https://github.com/cosmos/cosmos-sdk/issues/2540) Rename `AccountMapper` to `AccountKeeper`.
+  - [types] [#2456](https://github.com/cosmos/cosmos-sdk/issues/2456) Renamed msg.Name() and msg.Type() to msg.Type() and msg.Route() respectively
+
+- Tendermint
+  - Update tendermint version from v0.23.0 to v0.25.0, notable changes
+    - Mempool now won't build too large blocks, or too computationally expensive blocks
+    - Maximum tx sizes and gas are now removed, and are implicitly the blocks maximums
+    - ABCI validators no longer send the pubkey. The pubkey is only sent in validator updates
+    - Validator set changes are now delayed by one block
+    - Block header now includes the next validator sets hash
+    - BFT time is implemented
+    - Secp256k1 signature format has changed
+    - There is now a threshold multisig format
+    - See the [tendermint changelog](https://github.com/tendermint/tendermint/blob/master/CHANGELOG.md) for other changes.
 
 FEATURES
 
-* Gaia REST API (`gaiacli advanced rest-server`)
-    * [gaia-lite] Endpoints to query staking pool and params
-    * [gaia-lite] [#2110](https://github.com/cosmos/cosmos-sdk/issues/2110) Add support for `simulate=true` requests query argument to endpoints that send txs to run simulations of transactions
-    * [gaia-lite] [#966](https://github.com/cosmos/cosmos-sdk/issues/966) Add support for `generate_only=true` query argument to generate offline unsigned transactions
-    * [gaia-lite] [#1953](https://github.com/cosmos/cosmos-sdk/issues/1953) Add /sign endpoint to sign transactions generated with `generate_only=true`.
-    * [gaia-lite] [#1954](https://github.com/cosmos/cosmos-sdk/issues/1954) Add /broadcast endpoint to broadcast transactions signed by the /sign endpoint.
-    * [gaia-lite] [#2113](https://github.com/cosmos/cosmos-sdk/issues/2113) Rename `/accounts/{address}/send` to `/bank/accounts/{address}/transfers`, rename `/accounts/{address}` to `/auth/accounts/{address}`, replace `proposal-id` with `proposalId` in all gov endpoints
-    * [gaia-lite] [#2478](https://github.com/cosmos/cosmos-sdk/issues/2478) Add query gov proposal's deposits endpoint
-    * [gaia-lite] [#2477](https://github.com/cosmos/cosmos-sdk/issues/2477) Add query validator's outgoing redelegations and unbonding delegations endpoints
-
-* Gaia CLI  (`gaiacli`)
-    * [cli] Cmds to query staking pool and params
-    * [gov][cli] [#2062](https://github.com/cosmos/cosmos-sdk/issues/2062) added `--proposal` flag to `submit-proposal` that allows a JSON file containing a proposal to be passed in
-    * [#2040](https://github.com/cosmos/cosmos-sdk/issues/2040) Add `--bech` to `gaiacli keys show` and respective REST endpoint to
-  provide desired Bech32 prefix encoding
-    * [cli] [#2047](https://github.com/cosmos/cosmos-sdk/issues/2047) [#2306](https://github.com/cosmos/cosmos-sdk/pull/2306) Passing --gas=simulate triggers a simulation of the tx before the actual execution.
-  The gas estimate obtained via the simulation will be used as gas limit in the actual execution.
-    * [cli] [#2047](https://github.com/cosmos/cosmos-sdk/issues/2047) The --gas-adjustment flag can be used to adjust the estimate obtained via the simulation triggered by --gas=simulate.
-    * [cli] [#2110](https://github.com/cosmos/cosmos-sdk/issues/2110) Add --dry-run flag to perform a simulation of a transaction without broadcasting it. The --gas flag is ignored as gas would be automatically estimated.
-    * [cli] [#2204](https://github.com/cosmos/cosmos-sdk/issues/2204) Support generating and broadcasting messages with multiple signatures via command line:
-        * [#966](https://github.com/cosmos/cosmos-sdk/issues/966) Add --generate-only flag to build an unsigned transaction and write it to STDOUT.
-        * [#1953](https://github.com/cosmos/cosmos-sdk/issues/1953) New `sign` command to sign transactions generated with the --generate-only flag.
-        * [#1954](https://github.com/cosmos/cosmos-sdk/issues/1954) New `broadcast` command to broadcast transactions generated offline and signed with the `sign` command.
-    * [cli] [#2220](https://github.com/cosmos/cosmos-sdk/issues/2220) Add `gaiacli config` feature to interactively create CLI config files to reduce the number of required flags
-    * [stake][cli] [#1672](https://github.com/cosmos/cosmos-sdk/issues/1672) Introduced
-  new commission flags for validator commands `create-validator` and `edit-validator`.
-    * [stake][cli] [#1890](https://github.com/cosmos/cosmos-sdk/issues/1890) Add `--genesis-format` flag to `gaiacli tx create-validator` to produce transactions in genesis-friendly format.
-    * [cli][#2554](https://github.com/cosmos/cosmos-sdk/issues/2554) Make `gaiacli keys show` multisig ready.
-
-* Gaia
-    * [cli] [#2170](https://github.com/cosmos/cosmos-sdk/issues/2170) added ability to show the node's address via `gaiad tendermint show-address`
-    * [simulation] [#2313](https://github.com/cosmos/cosmos-sdk/issues/2313) Reworked `make test_sim_gaia_slow` to `make test_sim_gaia_full`, now simulates from multiple starting seeds in parallel
-    * [cli] [#1921](https://github.com/cosmos/cosmos-sdk/issues/1921)
-        * New configuration file `gaiad.toml` is now created to host Gaia-specific configuration.
-        * New --minimum_fees/minimum_fees flag/config option to set a minimum fee.
-
-* SDK
-    * [querier] added custom querier functionality, so ABCI query requests can be handled by keepers
-    * [simulation] [#1924](https://github.com/cosmos/cosmos-sdk/issues/1924) allow operations to specify future operations
-    * [simulation] [#1924](https://github.com/cosmos/cosmos-sdk/issues/1924) Add benchmarking capabilities, with makefile commands "test_sim_gaia_benchmark, test_sim_gaia_profile"
-    * [simulation] [#2349](https://github.com/cosmos/cosmos-sdk/issues/2349) Add time-based future scheduled operations to simulator
-    * [x/auth] [#2376](https://github.com/cosmos/cosmos-sdk/issues/2376) Remove FeePayer() from StdTx
-    * [x/stake] [#1672](https://github.com/cosmos/cosmos-sdk/issues/1672) Implement
-  basis for the validator commission model.
-    * [x/auth] Support account removal in the account mapper.
-
+- Gaia REST API (`gaiacli advanced rest-server`)
+
+  - [gaia-lite] Endpoints to query staking pool and params
+  - [gaia-lite] [#2110](https://github.com/cosmos/cosmos-sdk/issues/2110) Add support for `simulate=true` requests query argument to endpoints that send txs to run simulations of transactions
+  - [gaia-lite] [#966](https://github.com/cosmos/cosmos-sdk/issues/966) Add support for `generate_only=true` query argument to generate offline unsigned transactions
+  - [gaia-lite] [#1953](https://github.com/cosmos/cosmos-sdk/issues/1953) Add /sign endpoint to sign transactions generated with `generate_only=true`.
+  - [gaia-lite] [#1954](https://github.com/cosmos/cosmos-sdk/issues/1954) Add /broadcast endpoint to broadcast transactions signed by the /sign endpoint.
+  - [gaia-lite] [#2113](https://github.com/cosmos/cosmos-sdk/issues/2113) Rename `/accounts/{address}/send` to `/bank/accounts/{address}/transfers`, rename `/accounts/{address}` to `/auth/accounts/{address}`, replace `proposal-id` with `proposalId` in all gov endpoints
+  - [gaia-lite] [#2478](https://github.com/cosmos/cosmos-sdk/issues/2478) Add query gov proposal's deposits endpoint
+  - [gaia-lite] [#2477](https://github.com/cosmos/cosmos-sdk/issues/2477) Add query validator's outgoing redelegations and unbonding delegations endpoints
+
+- Gaia CLI (`gaiacli`)
+
+  - [cli] Cmds to query staking pool and params
+  - [gov][cli] [#2062](https://github.com/cosmos/cosmos-sdk/issues/2062) added `--proposal` flag to `submit-proposal` that allows a JSON file containing a proposal to be passed in
+  - [#2040](https://github.com/cosmos/cosmos-sdk/issues/2040) Add `--bech` to `gaiacli keys show` and respective REST endpoint to
+    provide desired Bech32 prefix encoding
+  - [cli] [#2047](https://github.com/cosmos/cosmos-sdk/issues/2047) [#2306](https://github.com/cosmos/cosmos-sdk/pull/2306) Passing --gas=simulate triggers a simulation of the tx before the actual execution.
+    The gas estimate obtained via the simulation will be used as gas limit in the actual execution.
+  - [cli] [#2047](https://github.com/cosmos/cosmos-sdk/issues/2047) The --gas-adjustment flag can be used to adjust the estimate obtained via the simulation triggered by --gas=simulate.
+  - [cli] [#2110](https://github.com/cosmos/cosmos-sdk/issues/2110) Add --dry-run flag to perform a simulation of a transaction without broadcasting it. The --gas flag is ignored as gas would be automatically estimated.
+  - [cli] [#2204](https://github.com/cosmos/cosmos-sdk/issues/2204) Support generating and broadcasting messages with multiple signatures via command line:
+    - [#966](https://github.com/cosmos/cosmos-sdk/issues/966) Add --generate-only flag to build an unsigned transaction and write it to STDOUT.
+    - [#1953](https://github.com/cosmos/cosmos-sdk/issues/1953) New `sign` command to sign transactions generated with the --generate-only flag.
+    - [#1954](https://github.com/cosmos/cosmos-sdk/issues/1954) New `broadcast` command to broadcast transactions generated offline and signed with the `sign` command.
+  - [cli] [#2220](https://github.com/cosmos/cosmos-sdk/issues/2220) Add `gaiacli config` feature to interactively create CLI config files to reduce the number of required flags
+  - [stake][cli] [#1672](https://github.com/cosmos/cosmos-sdk/issues/1672) Introduced
+    new commission flags for validator commands `create-validator` and `edit-validator`.
+  - [stake][cli] [#1890](https://github.com/cosmos/cosmos-sdk/issues/1890) Add `--genesis-format` flag to `gaiacli tx create-validator` to produce transactions in genesis-friendly format.
+  - [cli][#2554](https://github.com/cosmos/cosmos-sdk/issues/2554) Make `gaiacli keys show` multisig ready.
+
+- Gaia
+
+  - [cli] [#2170](https://github.com/cosmos/cosmos-sdk/issues/2170) added ability to show the node's address via `gaiad tendermint show-address`
+  - [simulation] [#2313](https://github.com/cosmos/cosmos-sdk/issues/2313) Reworked `make test_sim_gaia_slow` to `make test_sim_gaia_full`, now simulates from multiple starting seeds in parallel
+  - [cli] [#1921](https://github.com/cosmos/cosmos-sdk/issues/1921)
+    - New configuration file `gaiad.toml` is now created to host Gaia-specific configuration.
+    - New --minimum_fees/minimum_fees flag/config option to set a minimum fee.
+
+- SDK
+  - [querier] added custom querier functionality, so ABCI query requests can be handled by keepers
+  - [simulation] [#1924](https://github.com/cosmos/cosmos-sdk/issues/1924) allow operations to specify future operations
+  - [simulation] [#1924](https://github.com/cosmos/cosmos-sdk/issues/1924) Add benchmarking capabilities, with makefile commands "test_sim_gaia_benchmark, test_sim_gaia_profile"
+  - [simulation] [#2349](https://github.com/cosmos/cosmos-sdk/issues/2349) Add time-based future scheduled operations to simulator
+  - [x/auth] [#2376](https://github.com/cosmos/cosmos-sdk/issues/2376) Remove FeePayer() from StdTx
+  - [x/stake] [#1672](https://github.com/cosmos/cosmos-sdk/issues/1672) Implement
+    basis for the validator commission model.
+  - [x/auth] Support account removal in the account mapper.
 
 IMPROVEMENTS
 
-* [tools] Improved terraform and ansible scripts for infrastructure deployment
-* [tools] Added ansible script to enable process core dumps
-
-* Gaia REST API (`gaiacli advanced rest-server`)
-    * [x/stake] [#2000](https://github.com/cosmos/cosmos-sdk/issues/2000) Added tests for new staking endpoints
-    * [gaia-lite] [#2445](https://github.com/cosmos/cosmos-sdk/issues/2445) Standarized REST error responses
-    * [gaia-lite] Added example to Swagger specification for /keys/seed.
-    * [x/stake] Refactor REST utils
-
-* Gaia CLI  (`gaiacli`)
-    * [cli] [#2060](https://github.com/cosmos/cosmos-sdk/issues/2060) removed `--select` from `block` command
-    * [cli] [#2128](https://github.com/cosmos/cosmos-sdk/issues/2128) fixed segfault when exporting directly after `gaiad init`
-    * [cli] [#1255](https://github.com/cosmos/cosmos-sdk/issues/1255) open KeyBase in read-only mode
-     for query-purpose CLI commands
-    * [docs] Added commands for querying governance deposits, votes and tally
-
-* Gaia
-    * [x/stake] [#2023](https://github.com/cosmos/cosmos-sdk/pull/2023) Terminate iteration loop in `UpdateBondedValidators` and `UpdateBondedValidatorsFull` when the first revoked validator is encountered and perform a sanity check.
-    * [x/auth] Signature verification's gas cost now accounts for pubkey type. [#2046](https://github.com/tendermint/tendermint/pull/2046)
-    * [x/stake] [x/slashing] Ensure delegation invariants to jailed validators [#1883](https://github.com/cosmos/cosmos-sdk/issues/1883).
-    * [x/stake] Improve speed of GetValidator, which was shown to be a performance bottleneck. [#2046](https://github.com/tendermint/tendermint/pull/2200)
-    * [x/stake] [#2435](https://github.com/cosmos/cosmos-sdk/issues/2435) Improve memory efficiency of getting the various store keys
-    * [genesis] [#2229](https://github.com/cosmos/cosmos-sdk/issues/2229) Ensure that there are no duplicate accounts or validators in the genesis state.
-    * [genesis] [#2450](https://github.com/cosmos/cosmos-sdk/issues/2450) Validate staking genesis parameters.
-    * Add SDK validation to `config.toml` (namely disabling `create_empty_blocks`) [#1571](https://github.com/cosmos/cosmos-sdk/issues/1571)
-    * [#1941](https://github.com/cosmos/cosmos-sdk/issues/1941) Version is now inferred via `git describe --tags`.
-    * [x/distribution] [#1671](https://github.com/cosmos/cosmos-sdk/issues/1671) add distribution types and tests
-
-* SDK
-    * [tools] Make get_vendor_deps deletes `.vendor-new` directories, in case scratch files are present.
-    * [spec] Added simple piggy bank distribution spec
-    * [cli] [#1632](https://github.com/cosmos/cosmos-sdk/issues/1632) Add integration tests to ensure `basecoind init && basecoind` start sequences run successfully for both `democoin` and `basecoin` examples.
-    * [store] Speedup IAVL iteration, and consequently everything that requires IAVL iteration. [#2143](https://github.com/cosmos/cosmos-sdk/issues/2143)
-    * [store] [#1952](https://github.com/cosmos/cosmos-sdk/issues/1952), [#2281](https://github.com/cosmos/cosmos-sdk/issues/2281) Update IAVL dependency to v0.11.0
-    * [simulation] Make timestamps randomized [#2153](https://github.com/cosmos/cosmos-sdk/pull/2153)
-    * [simulation] Make logs not just pure strings, speeding it up by a large factor at greater block heights [#2282](https://github.com/cosmos/cosmos-sdk/issues/2282)
-    * [simulation] Add a concept of weighting the operations [#2303](https://github.com/cosmos/cosmos-sdk/issues/2303)
-    * [simulation] Logs get written to file if large, and also get printed on panics [#2285](https://github.com/cosmos/cosmos-sdk/issues/2285)
-    * [simulation] Bank simulations now makes testing auth configurable [#2425](https://github.com/cosmos/cosmos-sdk/issues/2425)
-    * [gaiad] [#1992](https://github.com/cosmos/cosmos-sdk/issues/1992) Add optional flag to `gaiad testnet` to make config directory of daemon (default `gaiad`) and cli (default `gaiacli`) configurable
-    * [x/stake] Add stake `Queriers` for Gaia-lite endpoints. This increases the staking endpoints performance by reusing the staking `keeper` logic for queries. [#2249](https://github.com/cosmos/cosmos-sdk/pull/2149)
-    * [store] [#2017](https://github.com/cosmos/cosmos-sdk/issues/2017) Refactor
+- [tools] Improved terraform and ansible scripts for infrastructure deployment
+- [tools] Added ansible script to enable process core dumps
+
+- Gaia REST API (`gaiacli advanced rest-server`)
+
+  - [x/stake] [#2000](https://github.com/cosmos/cosmos-sdk/issues/2000) Added tests for new staking endpoints
+  - [gaia-lite] [#2445](https://github.com/cosmos/cosmos-sdk/issues/2445) Standarized REST error responses
+  - [gaia-lite] Added example to Swagger specification for /keys/seed.
+  - [x/stake] Refactor REST utils
+
+- Gaia CLI (`gaiacli`)
+
+  - [cli] [#2060](https://github.com/cosmos/cosmos-sdk/issues/2060) removed `--select` from `block` command
+  - [cli] [#2128](https://github.com/cosmos/cosmos-sdk/issues/2128) fixed segfault when exporting directly after `gaiad init`
+  - [cli] [#1255](https://github.com/cosmos/cosmos-sdk/issues/1255) open KeyBase in read-only mode
+    for query-purpose CLI commands
+  - [docs] Added commands for querying governance deposits, votes and tally
+
+- Gaia
+
+  - [x/stake] [#2023](https://github.com/cosmos/cosmos-sdk/pull/2023) Terminate iteration loop in `UpdateBondedValidators` and `UpdateBondedValidatorsFull` when the first revoked validator is encountered and perform a sanity check.
+  - [x/auth] Signature verification's gas cost now accounts for pubkey type. [#2046](https://github.com/tendermint/tendermint/pull/2046)
+  - [x/stake] [x/slashing] Ensure delegation invariants to jailed validators [#1883](https://github.com/cosmos/cosmos-sdk/issues/1883).
+  - [x/stake] Improve speed of GetValidator, which was shown to be a performance bottleneck. [#2046](https://github.com/tendermint/tendermint/pull/2200)
+  - [x/stake] [#2435](https://github.com/cosmos/cosmos-sdk/issues/2435) Improve memory efficiency of getting the various store keys
+  - [genesis] [#2229](https://github.com/cosmos/cosmos-sdk/issues/2229) Ensure that there are no duplicate accounts or validators in the genesis state.
+  - [genesis] [#2450](https://github.com/cosmos/cosmos-sdk/issues/2450) Validate staking genesis parameters.
+  - Add SDK validation to `config.toml` (namely disabling `create_empty_blocks`) [#1571](https://github.com/cosmos/cosmos-sdk/issues/1571)
+  - [#1941](https://github.com/cosmos/cosmos-sdk/issues/1941) Version is now inferred via `git describe --tags`.
+  - [x/distribution] [#1671](https://github.com/cosmos/cosmos-sdk/issues/1671) add distribution types and tests
+
+- SDK
+  - [tools] Make get_vendor_deps deletes `.vendor-new` directories, in case scratch files are present.
+  - [spec] Added simple piggy bank distribution spec
+  - [cli] [#1632](https://github.com/cosmos/cosmos-sdk/issues/1632) Add integration tests to ensure `basecoind init && basecoind` start sequences run successfully for both `democoin` and `basecoin` examples.
+  - [store] Speedup IAVL iteration, and consequently everything that requires IAVL iteration. [#2143](https://github.com/cosmos/cosmos-sdk/issues/2143)
+  - [store] [#1952](https://github.com/cosmos/cosmos-sdk/issues/1952), [#2281](https://github.com/cosmos/cosmos-sdk/issues/2281) Update IAVL dependency to v0.11.0
+  - [simulation] Make timestamps randomized [#2153](https://github.com/cosmos/cosmos-sdk/pull/2153)
+  - [simulation] Make logs not just pure strings, speeding it up by a large factor at greater block heights [#2282](https://github.com/cosmos/cosmos-sdk/issues/2282)
+  - [simulation] Add a concept of weighting the operations [#2303](https://github.com/cosmos/cosmos-sdk/issues/2303)
+  - [simulation] Logs get written to file if large, and also get printed on panics [#2285](https://github.com/cosmos/cosmos-sdk/issues/2285)
+  - [simulation] Bank simulations now makes testing auth configurable [#2425](https://github.com/cosmos/cosmos-sdk/issues/2425)
+  - [gaiad] [#1992](https://github.com/cosmos/cosmos-sdk/issues/1992) Add optional flag to `gaiad testnet` to make config directory of daemon (default `gaiad`) and cli (default `gaiacli`) configurable
+  - [x/stake] Add stake `Queriers` for Gaia-lite endpoints. This increases the staking endpoints performance by reusing the staking `keeper` logic for queries. [#2249](https://github.com/cosmos/cosmos-sdk/pull/2149)
+  - [store] [#2017](https://github.com/cosmos/cosmos-sdk/issues/2017) Refactor
     gas iterator gas consumption to only consume gas for iterator creation and `Next`
     calls which includes dynamic consumption of value length.
-    * [types/decimal] [#2378](https://github.com/cosmos/cosmos-sdk/issues/2378) - Added truncate functionality to decimal
-    * [client] [#1184](https://github.com/cosmos/cosmos-sdk/issues/1184) Remove unused `client/tx/sign.go`.
-    * [tools] [#2464](https://github.com/cosmos/cosmos-sdk/issues/2464) Lock binary dependencies to a specific version
-    * #2573 [x/distribution] add accum invariance
+  - [types/decimal] [#2378](https://github.com/cosmos/cosmos-sdk/issues/2378) - Added truncate functionality to decimal
+  - [client] [#1184](https://github.com/cosmos/cosmos-sdk/issues/1184) Remove unused `client/tx/sign.go`.
+  - [tools] [#2464](https://github.com/cosmos/cosmos-sdk/issues/2464) Lock binary dependencies to a specific version
+  - #2573 [x/distribution] add accum invariance
 
 BUG FIXES
 
-* Gaia CLI  (`gaiacli`)
-    * [cli] [#1997](https://github.com/cosmos/cosmos-sdk/issues/1997) Handle panics gracefully when `gaiacli stake {delegation,unbond}` fail to unmarshal delegation.
-    * [cli] [#2265](https://github.com/cosmos/cosmos-sdk/issues/2265) Fix JSON formatting of the `gaiacli send` command.
-    * [cli] [#2547](https://github.com/cosmos/cosmos-sdk/issues/2547) Mark --to and --amount as required flags for `gaiacli tx send`.
-
-* Gaia
-    * [x/stake] Return correct Tendermint validator update set on `EndBlocker` by not
-  including non previously bonded validators that have zero power. [#2189](https://github.com/cosmos/cosmos-sdk/issues/2189)
-    * [docs] Fixed light client section links
-
-* SDK
-    * [#1988](https://github.com/cosmos/cosmos-sdk/issues/1988) Make us compile on OpenBSD (disable ledger)
-    * [#2105](https://github.com/cosmos/cosmos-sdk/issues/2105) Fix DB Iterator leak, which may leak a go routine.
-    * [ledger] [#2064](https://github.com/cosmos/cosmos-sdk/issues/2064) Fix inability to sign and send transactions via the LCD by
+- Gaia CLI (`gaiacli`)
+
+  - [cli] [#1997](https://github.com/cosmos/cosmos-sdk/issues/1997) Handle panics gracefully when `gaiacli stake {delegation,unbond}` fail to unmarshal delegation.
+  - [cli] [#2265](https://github.com/cosmos/cosmos-sdk/issues/2265) Fix JSON formatting of the `gaiacli send` command.
+  - [cli] [#2547](https://github.com/cosmos/cosmos-sdk/issues/2547) Mark --to and --amount as required flags for `gaiacli tx send`.
+
+- Gaia
+
+  - [x/stake] Return correct Tendermint validator update set on `EndBlocker` by not
+    including non previously bonded validators that have zero power. [#2189](https://github.com/cosmos/cosmos-sdk/issues/2189)
+  - [docs] Fixed light client section links
+
+- SDK
+  - [#1988](https://github.com/cosmos/cosmos-sdk/issues/1988) Make us compile on OpenBSD (disable ledger)
+  - [#2105](https://github.com/cosmos/cosmos-sdk/issues/2105) Fix DB Iterator leak, which may leak a go routine.
+  - [ledger] [#2064](https://github.com/cosmos/cosmos-sdk/issues/2064) Fix inability to sign and send transactions via the LCD by
     loading a Ledger device at runtime.
-    * [#2158](https://github.com/cosmos/cosmos-sdk/issues/2158) Fix non-deterministic ordering of validator iteration when slashing in `gov EndBlocker`
-    * [simulation] [#1924](https://github.com/cosmos/cosmos-sdk/issues/1924) Make simulation stop on SIGTERM
-    * [#2388](https://github.com/cosmos/cosmos-sdk/issues/2388) Remove dependency on deprecated tendermint/tmlibs repository.
-    * [#2416](https://github.com/cosmos/cosmos-sdk/issues/2416) Refactored `InitializeTestLCD` to properly include proposing validator in genesis state.
-    * #2573 [x/distribution] accum invariance bugfix
-    * #2573 [x/slashing] unbonding-delegation slashing invariance bugfix
+  - [#2158](https://github.com/cosmos/cosmos-sdk/issues/2158) Fix non-deterministic ordering of validator iteration when slashing in `gov EndBlocker`
+  - [simulation] [#1924](https://github.com/cosmos/cosmos-sdk/issues/1924) Make simulation stop on SIGTERM
+  - [#2388](https://github.com/cosmos/cosmos-sdk/issues/2388) Remove dependency on deprecated tendermint/tmlibs repository.
+  - [#2416](https://github.com/cosmos/cosmos-sdk/issues/2416) Refactored `InitializeTestLCD` to properly include proposing validator in genesis state.
+  - #2573 [x/distribution] accum invariance bugfix
+  - #2573 [x/slashing] unbonding-delegation slashing invariance bugfix
 
 ## 0.24.2
 
@@ -3501,8 +3528,8 @@
 
 BUG FIXES
 
-* Tendermint
-    * Fix unbounded consensus WAL growth
+- Tendermint
+  - Fix unbounded consensus WAL growth
 
 ## 0.24.1
 
@@ -3510,8 +3537,8 @@
 
 BUG FIXES
 
-* Gaia
-    * [x/slashing] Evidence tracking now uses validator address instead of validator pubkey
+- Gaia
+  - [x/slashing] Evidence tracking now uses validator address instead of validator pubkey
 
 ## 0.24.0
 
@@ -3519,115 +3546,124 @@
 
 BREAKING CHANGES
 
-* Gaia REST API (`gaiacli advanced rest-server`)
-    * [x/stake] [#1880](https://github.com/cosmos/cosmos-sdk/issues/1880) More REST-ful endpoints (large refactor)
-    * [x/slashing] [#1866](https://github.com/cosmos/cosmos-sdk/issues/1866) `/slashing/signing_info` takes cosmosvalpub instead of cosmosvaladdr
-    * use time.Time instead of int64 for time. See Tendermint v0.23.0
-    * Signatures are no longer Amino encoded with prefixes (just encoded as raw
+- Gaia REST API (`gaiacli advanced rest-server`)
+
+  - [x/stake] [#1880](https://github.com/cosmos/cosmos-sdk/issues/1880) More REST-ful endpoints (large refactor)
+  - [x/slashing] [#1866](https://github.com/cosmos/cosmos-sdk/issues/1866) `/slashing/signing_info` takes cosmosvalpub instead of cosmosvaladdr
+  - use time.Time instead of int64 for time. See Tendermint v0.23.0
+  - Signatures are no longer Amino encoded with prefixes (just encoded as raw
     bytes) - see Tendermint v0.23.0
 
-* Gaia CLI  (`gaiacli`)
-    *  [x/stake] change `--keybase-sig` to `--identity`
-    *  [x/stake] [#1828](https://github.com/cosmos/cosmos-sdk/issues/1828) Force user to specify amount on create-validator command by removing default
-    *  [x/gov] Change `--proposalID` to `--proposal-id`
-    *  [x/stake, x/gov] [#1606](https://github.com/cosmos/cosmos-sdk/issues/1606) Use `--from` instead of adhoc flags like `--address-validator`
-        and `--proposer` to indicate the sender address.
-    *  [#1551](https://github.com/cosmos/cosmos-sdk/issues/1551) Remove `--name` completely
-    *  Genesis/key creation (`gaiad init`) now supports user-provided key passwords
-
-* Gaia
-    * [x/stake] Inflation doesn't use rationals in calculation (performance boost)
-    * [x/stake] Persist a map from `addr->pubkey` in the state since BeginBlock
+- Gaia CLI (`gaiacli`)
+
+  - [x/stake] change `--keybase-sig` to `--identity`
+  - [x/stake] [#1828](https://github.com/cosmos/cosmos-sdk/issues/1828) Force user to specify amount on create-validator command by removing default
+  - [x/gov] Change `--proposalID` to `--proposal-id`
+  - [x/stake, x/gov] [#1606](https://github.com/cosmos/cosmos-sdk/issues/1606) Use `--from` instead of adhoc flags like `--address-validator`
+    and `--proposer` to indicate the sender address.
+  - [#1551](https://github.com/cosmos/cosmos-sdk/issues/1551) Remove `--name` completely
+  - Genesis/key creation (`gaiad init`) now supports user-provided key passwords
+
+- Gaia
+
+  - [x/stake] Inflation doesn't use rationals in calculation (performance boost)
+  - [x/stake] Persist a map from `addr->pubkey` in the state since BeginBlock
     doesn't provide pubkeys.
-    * [x/gov] [#1781](https://github.com/cosmos/cosmos-sdk/issues/1781) Added tags sub-package, changed tags to use dash-case
-    * [x/gov] [#1688](https://github.com/cosmos/cosmos-sdk/issues/1688) Governance parameters are now stored in globalparams store
-    * [x/gov] [#1859](https://github.com/cosmos/cosmos-sdk/issues/1859) Slash validators who do not vote on a proposal
-    * [x/gov] [#1914](https://github.com/cosmos/cosmos-sdk/issues/1914) added TallyResult type that gets stored in Proposal after tallying is finished
-
-* SDK
-    * [baseapp] Msgs are no longer run on CheckTx, removed `ctx.IsCheckTx()`
-    * [baseapp] NewBaseApp constructor takes sdk.TxDecoder as argument instead of wire.Codec
-    * [types] sdk.NewCoin takes sdk.Int, sdk.NewInt64Coin takes int64
-    * [x/auth] Default TxDecoder can be found in `x/auth` rather than baseapp
-    * [client] [#1551](https://github.com/cosmos/cosmos-sdk/issues/1551): Refactored `CoreContext` to `TxContext` and `QueryContext`
-        * Removed all tx related fields and logic (building & signing) to separate
-        structure `TxContext` in `x/auth/client/context`
-
-* Tendermint
-    * v0.22.5 -> See [Tendermint PR](https://github.com/tendermint/tendermint/pull/1966)
-        * change all the cryptography imports.
-    * v0.23.0 -> See
-      [Changelog](https://github.com/tendermint/tendermint/blob/v0.23.0/CHANGELOG.md#0230)
-      and [SDK PR](https://github.com/cosmos/cosmos-sdk/pull/1927)
-        * BeginBlock no longer includes crypto.Pubkey
-        * use time.Time instead of int64 for time.
+  - [x/gov] [#1781](https://github.com/cosmos/cosmos-sdk/issues/1781) Added tags sub-package, changed tags to use dash-case
+  - [x/gov] [#1688](https://github.com/cosmos/cosmos-sdk/issues/1688) Governance parameters are now stored in globalparams store
+  - [x/gov] [#1859](https://github.com/cosmos/cosmos-sdk/issues/1859) Slash validators who do not vote on a proposal
+  - [x/gov] [#1914](https://github.com/cosmos/cosmos-sdk/issues/1914) added TallyResult type that gets stored in Proposal after tallying is finished
+
+- SDK
+
+  - [baseapp] Msgs are no longer run on CheckTx, removed `ctx.IsCheckTx()`
+  - [baseapp] NewBaseApp constructor takes sdk.TxDecoder as argument instead of wire.Codec
+  - [types] sdk.NewCoin takes sdk.Int, sdk.NewInt64Coin takes int64
+  - [x/auth] Default TxDecoder can be found in `x/auth` rather than baseapp
+  - [client] [#1551](https://github.com/cosmos/cosmos-sdk/issues/1551): Refactored `CoreContext` to `TxContext` and `QueryContext`
+    - Removed all tx related fields and logic (building & signing) to separate
+      structure `TxContext` in `x/auth/client/context`
+
+- Tendermint
+  - v0.22.5 -> See [Tendermint PR](https://github.com/tendermint/tendermint/pull/1966)
+    - change all the cryptography imports.
+  - v0.23.0 -> See
+    [Changelog](https://github.com/tendermint/tendermint/blob/v0.23.0/CHANGELOG.md#0230)
+    and [SDK PR](https://github.com/cosmos/cosmos-sdk/pull/1927)
+    - BeginBlock no longer includes crypto.Pubkey
+    - use time.Time instead of int64 for time.
 
 FEATURES
 
-* Gaia REST API (`gaiacli advanced rest-server`)
-    * [x/gov] Can now query governance proposals by ProposalStatus
-
-* Gaia CLI  (`gaiacli`)
-    * [x/gov] added `query-proposals` command. Can filter by `depositer`, `voter`, and `status`
-    * [x/stake] [#2043](https://github.com/cosmos/cosmos-sdk/issues/2043) Added staking query cli cmds for unbonding-delegations and redelegations
-
-* Gaia
-    * [networks] Added ansible scripts to upgrade seed nodes on a network
-
-* SDK
-    * [x/mock/simulation] Randomized simulation framework
-        * Modules specify invariants and operations, preferably in an x/[module]/simulation package
-        * Modules can test random combinations of their own operations
-        * Applications can integrate operations and invariants from modules together for an integrated simulation
-        * Simulates Tendermint's algorithm for validator set updates
-        * Simulates validator signing/downtime with a Markov chain, and occaisional double-signatures
-        * Includes simulated operations & invariants for staking, slashing, governance, and bank modules
-    * [store] [#1481](https://github.com/cosmos/cosmos-sdk/issues/1481) Add transient store
-    * [baseapp] Initialize validator set on ResponseInitChain
-    * [baseapp] added BaseApp.Seal - ability to seal baseapp parameters once they've been set
-    * [cosmos-sdk-cli] New `cosmos-sdk-cli` tool to quickly initialize a new
+- Gaia REST API (`gaiacli advanced rest-server`)
+
+  - [x/gov] Can now query governance proposals by ProposalStatus
+
+- Gaia CLI (`gaiacli`)
+
+  - [x/gov] added `query-proposals` command. Can filter by `depositer`, `voter`, and `status`
+  - [x/stake] [#2043](https://github.com/cosmos/cosmos-sdk/issues/2043) Added staking query cli cmds for unbonding-delegations and redelegations
+
+- Gaia
+
+  - [networks] Added ansible scripts to upgrade seed nodes on a network
+
+- SDK
+  - [x/mock/simulation] Randomized simulation framework
+    - Modules specify invariants and operations, preferably in an x/[module]/simulation package
+    - Modules can test random combinations of their own operations
+    - Applications can integrate operations and invariants from modules together for an integrated simulation
+    - Simulates Tendermint's algorithm for validator set updates
+    - Simulates validator signing/downtime with a Markov chain, and occaisional double-signatures
+    - Includes simulated operations & invariants for staking, slashing, governance, and bank modules
+  - [store] [#1481](https://github.com/cosmos/cosmos-sdk/issues/1481) Add transient store
+  - [baseapp] Initialize validator set on ResponseInitChain
+  - [baseapp] added BaseApp.Seal - ability to seal baseapp parameters once they've been set
+  - [cosmos-sdk-cli] New `cosmos-sdk-cli` tool to quickly initialize a new
     SDK-based project
-    * [scripts] added log output monitoring to DataDog using Ansible scripts
+  - [scripts] added log output monitoring to DataDog using Ansible scripts
 
 IMPROVEMENTS
 
-* Gaia
-    * [spec] [#967](https://github.com/cosmos/cosmos-sdk/issues/967) Inflation and distribution specs drastically improved
-    * [x/gov] [#1773](https://github.com/cosmos/cosmos-sdk/issues/1773) Votes on a proposal can now be queried
-    * [x/gov] Initial governance parameters can now be set in the genesis file
-    * [x/stake] [#1815](https://github.com/cosmos/cosmos-sdk/issues/1815) Sped up the processing of `EditValidator` txs.
-    * [config] [#1930](https://github.com/cosmos/cosmos-sdk/issues/1930) Transactions indexer indexes all tags by default.
-    * [ci] [#2057](https://github.com/cosmos/cosmos-sdk/pull/2057) Run `make localnet-start` on every commit and ensure network reaches at least 10 blocks
-
-* SDK
-    * [baseapp] [#1587](https://github.com/cosmos/cosmos-sdk/issues/1587) Allow any alphanumeric character in route
-    * [baseapp] Allow any alphanumeric character in route
-    * [tools] Remove `rm -rf vendor/` from `make get_vendor_deps`
-    * [x/auth] Recover ErrorOutOfGas panic in order to set sdk.Result attributes correctly
-    * [x/auth] [#2376](https://github.com/cosmos/cosmos-sdk/issues/2376) No longer runs any signature in a multi-msg, if any account/sequence number is wrong.
-    * [x/auth] [#2376](https://github.com/cosmos/cosmos-sdk/issues/2376) No longer charge gas for subtracting fees
-    * [x/bank] Unit tests are now table-driven
-    * [tests] Add tests to example apps in docs
-    * [tests] Fixes ansible scripts to work with AWS too
-    * [tests] [#1806](https://github.com/cosmos/cosmos-sdk/issues/1806) CLI tests are now behind the build flag 'cli_test', so go test works on a new repo
+- Gaia
+
+  - [spec] [#967](https://github.com/cosmos/cosmos-sdk/issues/967) Inflation and distribution specs drastically improved
+  - [x/gov] [#1773](https://github.com/cosmos/cosmos-sdk/issues/1773) Votes on a proposal can now be queried
+  - [x/gov] Initial governance parameters can now be set in the genesis file
+  - [x/stake] [#1815](https://github.com/cosmos/cosmos-sdk/issues/1815) Sped up the processing of `EditValidator` txs.
+  - [config] [#1930](https://github.com/cosmos/cosmos-sdk/issues/1930) Transactions indexer indexes all tags by default.
+  - [ci] [#2057](https://github.com/cosmos/cosmos-sdk/pull/2057) Run `make localnet-start` on every commit and ensure network reaches at least 10 blocks
+
+- SDK
+  - [baseapp] [#1587](https://github.com/cosmos/cosmos-sdk/issues/1587) Allow any alphanumeric character in route
+  - [baseapp] Allow any alphanumeric character in route
+  - [tools] Remove `rm -rf vendor/` from `make get_vendor_deps`
+  - [x/auth] Recover ErrorOutOfGas panic in order to set sdk.Result attributes correctly
+  - [x/auth] [#2376](https://github.com/cosmos/cosmos-sdk/issues/2376) No longer runs any signature in a multi-msg, if any account/sequence number is wrong.
+  - [x/auth] [#2376](https://github.com/cosmos/cosmos-sdk/issues/2376) No longer charge gas for subtracting fees
+  - [x/bank] Unit tests are now table-driven
+  - [tests] Add tests to example apps in docs
+  - [tests] Fixes ansible scripts to work with AWS too
+  - [tests] [#1806](https://github.com/cosmos/cosmos-sdk/issues/1806) CLI tests are now behind the build flag 'cli_test', so go test works on a new repo
 
 BUG FIXES
 
-* Gaia CLI  (`gaiacli`)
-    *  [#1766](https://github.com/cosmos/cosmos-sdk/issues/1766) Fixes bad example for keybase identity
-    *  [x/stake] [#2021](https://github.com/cosmos/cosmos-sdk/issues/2021) Fixed repeated CLI commands in staking
-
-* Gaia
-    * [x/stake] [#2077](https://github.com/cosmos/cosmos-sdk/pull/2077) Fixed invalid cliff power comparison
-    * [#1804](https://github.com/cosmos/cosmos-sdk/issues/1804) Fixes gen-tx genesis generation logic temporarily until upstream updates
-    * [#1799](https://github.com/cosmos/cosmos-sdk/issues/1799) Fix `gaiad export`
-    * [#1839](https://github.com/cosmos/cosmos-sdk/issues/1839) Fixed bug where intra-tx counter wasn't set correctly for genesis validators
-    * [x/stake] [#1858](https://github.com/cosmos/cosmos-sdk/issues/1858) Fixed bug where the cliff validator was not updated correctly
-    * [tests] [#1675](https://github.com/cosmos/cosmos-sdk/issues/1675) Fix non-deterministic `test_cover`
-    * [tests] [#1551](https://github.com/cosmos/cosmos-sdk/issues/1551) Fixed invalid LCD test JSON payload in `doIBCTransfer`
-    * [basecoin] Fixes coin transaction failure and account query [discussion](https://forum.cosmos.network/t/unmarshalbinarybare-expected-to-read-prefix-bytes-75fbfab8-since-it-is-registered-concrete-but-got-0a141dfa/664/6)
-    * [x/gov] [#1757](https://github.com/cosmos/cosmos-sdk/issues/1757) Fix VoteOption conversion to String
-    * [x/stake] [#2083] Fix broken invariant of bonded validator power decrease
+- Gaia CLI (`gaiacli`)
+
+  - [#1766](https://github.com/cosmos/cosmos-sdk/issues/1766) Fixes bad example for keybase identity
+  - [x/stake] [#2021](https://github.com/cosmos/cosmos-sdk/issues/2021) Fixed repeated CLI commands in staking
+
+- Gaia
+  - [x/stake] [#2077](https://github.com/cosmos/cosmos-sdk/pull/2077) Fixed invalid cliff power comparison
+  - [#1804](https://github.com/cosmos/cosmos-sdk/issues/1804) Fixes gen-tx genesis generation logic temporarily until upstream updates
+  - [#1799](https://github.com/cosmos/cosmos-sdk/issues/1799) Fix `gaiad export`
+  - [#1839](https://github.com/cosmos/cosmos-sdk/issues/1839) Fixed bug where intra-tx counter wasn't set correctly for genesis validators
+  - [x/stake] [#1858](https://github.com/cosmos/cosmos-sdk/issues/1858) Fixed bug where the cliff validator was not updated correctly
+  - [tests] [#1675](https://github.com/cosmos/cosmos-sdk/issues/1675) Fix non-deterministic `test_cover`
+  - [tests] [#1551](https://github.com/cosmos/cosmos-sdk/issues/1551) Fixed invalid LCD test JSON payload in `doIBCTransfer`
+  - [basecoin] Fixes coin transaction failure and account query [discussion](https://forum.cosmos.network/t/unmarshalbinarybare-expected-to-read-prefix-bytes-75fbfab8-since-it-is-registered-concrete-but-got-0a141dfa/664/6)
+  - [x/gov] [#1757](https://github.com/cosmos/cosmos-sdk/issues/1757) Fix VoteOption conversion to String
+  - [x/stake] [#2083] Fix broken invariant of bonded validator power decrease
 
 ## 0.23.1
 
@@ -3635,9 +3671,9 @@
 
 BUG FIXES
 
-* [tendermint] Update to v0.22.8
-    * [consensus, blockchain] Register the Evidence interface so it can be
-      marshalled/unmarshalled by the blockchain and consensus reactors
+- [tendermint] Update to v0.22.8
+  - [consensus, blockchain] Register the Evidence interface so it can be
+    marshalled/unmarshalled by the blockchain and consensus reactors
 
 ## 0.23.0
 
@@ -3645,22 +3681,22 @@
 
 BREAKING CHANGES
 
-* [x/stake] Fixed the period check for the inflation calculation
+- [x/stake] Fixed the period check for the inflation calculation
 
 IMPROVEMENTS
 
-* [cli] Improve error messages for all txs when the account doesn't exist
-* [tendermint] Update to v0.22.6
-    * Updates the crypto imports/API (#1966)
-* [x/stake] Add revoked to human-readable validator
+- [cli] Improve error messages for all txs when the account doesn't exist
+- [tendermint] Update to v0.22.6
+  - Updates the crypto imports/API (#1966)
+- [x/stake] Add revoked to human-readable validator
 
 BUG FIXES
 
-* [tendermint] Update to v0.22.6
-    * Fixes some security vulnerabilities reported in the [Bug Bounty](https://hackerone.com/tendermint)
-*  [#1797](https://github.com/cosmos/cosmos-sdk/issues/1797) Fix off-by-one error in slashing for downtime
-*  [#1787](https://github.com/cosmos/cosmos-sdk/issues/1787) Fixed bug where Tally fails due to revoked/unbonding validator
-*  [#1666](https://github.com/cosmos/cosmos-sdk/issues/1666) Add intra-tx counter to the genesis validators
+- [tendermint] Update to v0.22.6
+  - Fixes some security vulnerabilities reported in the [Bug Bounty](https://hackerone.com/tendermint)
+- [#1797](https://github.com/cosmos/cosmos-sdk/issues/1797) Fix off-by-one error in slashing for downtime
+- [#1787](https://github.com/cosmos/cosmos-sdk/issues/1787) Fixed bug where Tally fails due to revoked/unbonding validator
+- [#1666](https://github.com/cosmos/cosmos-sdk/issues/1666) Add intra-tx counter to the genesis validators
 
 ## 0.22.0
 
@@ -3668,18 +3704,18 @@
 
 BREAKING CHANGES
 
-* [x/gov] Increase VotingPeriod, DepositPeriod, and MinDeposit
+- [x/gov] Increase VotingPeriod, DepositPeriod, and MinDeposit
 
 IMPROVEMENTS
 
-* [gaiad] Default config updates:
-    * `timeout_commit=5000` so blocks only made every 5s
-    * `prof_listen_addr=localhost:6060` so profile server is on by default
-    * `p2p.send_rate` and `p2p.recv_rate` increases 10x (~5MB/s)
+- [gaiad] Default config updates:
+  - `timeout_commit=5000` so blocks only made every 5s
+  - `prof_listen_addr=localhost:6060` so profile server is on by default
+  - `p2p.send_rate` and `p2p.recv_rate` increases 10x (~5MB/s)
 
 BUG FIXES
 
-* [server] Fix to actually overwrite default tendermint config
+- [server] Fix to actually overwrite default tendermint config
 
 ## 0.21.1
 
@@ -3687,8 +3723,8 @@
 
 BUG FIXES
 
-* [build] Added Ledger build support via `LEDGER_ENABLED=true|false`
-    * True by default except when cross-compiling
+- [build] Added Ledger build support via `LEDGER_ENABLED=true|false`
+  - True by default except when cross-compiling
 
 ## 0.21.0
 
@@ -3696,30 +3732,30 @@
 
 BREAKING CHANGES
 
-* [x/stake] Specify DelegatorAddress in MsgCreateValidator
-* [x/stake] Remove the use of global shares in the pool
-    * Remove the use of `PoolShares` type in `x/stake/validator` type - replace with `Status` `Tokens` fields
-* [x/auth] NewAccountMapper takes a constructor instead of a prototype
-* [keys] Keybase.Update function now takes in a function to get the newpass, rather than the password itself
+- [x/stake] Specify DelegatorAddress in MsgCreateValidator
+- [x/stake] Remove the use of global shares in the pool
+  - Remove the use of `PoolShares` type in `x/stake/validator` type - replace with `Status` `Tokens` fields
+- [x/auth] NewAccountMapper takes a constructor instead of a prototype
+- [keys] Keybase.Update function now takes in a function to get the newpass, rather than the password itself
 
 FEATURES
 
-* [baseapp] NewBaseApp now takes option functions as parameters
+- [baseapp] NewBaseApp now takes option functions as parameters
 
 IMPROVEMENTS
 
-* Updated docs folder to accommodate cosmos.network docs project
-* [store] Added support for tracing multi-store operations via `--trace-store`
-* [store] Pruning strategy configurable with pruning flag on gaiad start
+- Updated docs folder to accommodate cosmos.network docs project
+- [store] Added support for tracing multi-store operations via `--trace-store`
+- [store] Pruning strategy configurable with pruning flag on gaiad start
 
 BUG FIXES
 
-* [#1630](https://github.com/cosmos/cosmos-sdk/issues/1630) - redelegation nolonger removes tokens from the delegator liquid account
-* [keys] [#1629](https://github.com/cosmos/cosmos-sdk/issues/1629) - updating password no longer asks for a new password when the first entered password was incorrect
-* [lcd] importing an account would create a random account
-* [server] 'gaiad init' command family now writes provided name as the moniker in `config.toml`
-* [build] Added Ledger build support via `LEDGER_ENABLED=true|false`
-    * True by default except when cross-compiling
+- [#1630](https://github.com/cosmos/cosmos-sdk/issues/1630) - redelegation nolonger removes tokens from the delegator liquid account
+- [keys] [#1629](https://github.com/cosmos/cosmos-sdk/issues/1629) - updating password no longer asks for a new password when the first entered password was incorrect
+- [lcd] importing an account would create a random account
+- [server] 'gaiad init' command family now writes provided name as the moniker in `config.toml`
+- [build] Added Ledger build support via `LEDGER_ENABLED=true|false`
+  - True by default except when cross-compiling
 
 ## 0.20.0
 
@@ -3727,143 +3763,142 @@
 
 BREAKING CHANGES
 
-* msg.GetSignBytes() returns sorted JSON (by key)
-* msg.GetSignBytes() field changes
-    * `msg_bytes` -> `msgs`
-    * `fee_bytes` -> `fee`
-* Update Tendermint to v0.22.2
-    * Default ports changed from 466xx to 266xx
-    * Amino JSON uses type names instead of prefix bytes
-    * ED25519 addresses are the first 20-bytes of the SHA256 of the raw 32-byte
-      pubkey (Instead of RIPEMD160)
-    * go-crypto, abci, tmlibs have been merged into Tendermint
-        * The keys sub-module is now in the SDK
-    * Various other fixes
-* [auth] Signers of a transaction now only sign over their own account and sequence number
-* [auth] Removed MsgChangePubKey
-* [auth] Removed SetPubKey from account mapper
-* [auth] AltBytes renamed to Memo, now a string, max 100 characters, costs a bit of gas
-* [types] `GetMsg()` -> `GetMsgs()` as txs wrap many messages
-* [types] Removed GetMemo from Tx (it is still on StdTx)
-* [types] renamed rational.Evaluate to rational.Round{Int64, Int}
-* [types] Renamed `sdk.Address` to `sdk.AccAddress`/`sdk.ValAddress`
-* [types] `sdk.AccAddress`/`sdk.ValAddress` natively marshals to Bech32 in String, Sprintf (when used with `%s`), and MarshalJSON
-* [keys] Keybase and Ledger support from go-crypto merged into the SDK in the `crypto` folder
-* [cli] Rearranged commands under subcommands
-* [x/slashing] Update slashing for unbonding period
-    * Slash according to power at time of infraction instead of power at
+- msg.GetSignBytes() returns sorted JSON (by key)
+- msg.GetSignBytes() field changes
+  - `msg_bytes` -> `msgs`
+  - `fee_bytes` -> `fee`
+- Update Tendermint to v0.22.2
+  - Default ports changed from 466xx to 266xx
+  - Amino JSON uses type names instead of prefix bytes
+  - ED25519 addresses are the first 20-bytes of the SHA256 of the raw 32-byte
+    pubkey (Instead of RIPEMD160)
+  - go-crypto, abci, tmlibs have been merged into Tendermint
+    - The keys sub-module is now in the SDK
+  - Various other fixes
+- [auth] Signers of a transaction now only sign over their own account and sequence number
+- [auth] Removed MsgChangePubKey
+- [auth] Removed SetPubKey from account mapper
+- [auth] AltBytes renamed to Memo, now a string, max 100 characters, costs a bit of gas
+- [types] `GetMsg()` -> `GetMsgs()` as txs wrap many messages
+- [types] Removed GetMemo from Tx (it is still on StdTx)
+- [types] renamed rational.Evaluate to rational.Round{Int64, Int}
+- [types] Renamed `sdk.Address` to `sdk.AccAddress`/`sdk.ValAddress`
+- [types] `sdk.AccAddress`/`sdk.ValAddress` natively marshals to Bech32 in String, Sprintf (when used with `%s`), and MarshalJSON
+- [keys] Keybase and Ledger support from go-crypto merged into the SDK in the `crypto` folder
+- [cli] Rearranged commands under subcommands
+- [x/slashing] Update slashing for unbonding period
+  - Slash according to power at time of infraction instead of power at
     time of discovery
-    * Iterate through unbonding delegations & redelegations which contributed
+  - Iterate through unbonding delegations & redelegations which contributed
     to an infraction, slash them proportional to their stake at the time
-    * Add REST endpoint to unrevoke a validator previously revoked for downtime
-    * Add REST endpoint to retrieve liveness signing information for a validator
-* [x/stake] Remove Tick and add EndBlocker
-* [x/stake] most index keys nolonger hold a value - inputs are rearranged to form the desired key
-* [x/stake] store-value for delegation, validator, ubd, and red do not hold duplicate information contained store-key
-* [x/stake] Introduce concept of unbonding for delegations and validators
-    * `gaiacli stake unbond` replaced with `gaiacli stake begin-unbonding`
-    * Introduced:
-        * `gaiacli stake complete-unbonding`
-        * `gaiacli stake begin-redelegation`
-        * `gaiacli stake complete-redelegation`
-* [lcd] Switch key creation output to return bech32
-* [lcd] Removed shorthand CLI flags (`a`, `c`, `n`, `o`)
-* [gaiad] genesis transactions now use bech32 addresses / pubkeys
-* [gov] VoteStatus renamed to ProposalStatus
-* [gov] VoteOption, ProposalType, and ProposalStatus all marshal to string form in JSON
+  - Add REST endpoint to unrevoke a validator previously revoked for downtime
+  - Add REST endpoint to retrieve liveness signing information for a validator
+- [x/stake] Remove Tick and add EndBlocker
+- [x/stake] most index keys nolonger hold a value - inputs are rearranged to form the desired key
+- [x/stake] store-value for delegation, validator, ubd, and red do not hold duplicate information contained store-key
+- [x/stake] Introduce concept of unbonding for delegations and validators
+  - `gaiacli stake unbond` replaced with `gaiacli stake begin-unbonding`
+  - Introduced:
+    - `gaiacli stake complete-unbonding`
+    - `gaiacli stake begin-redelegation`
+    - `gaiacli stake complete-redelegation`
+- [lcd] Switch key creation output to return bech32
+- [lcd] Removed shorthand CLI flags (`a`, `c`, `n`, `o`)
+- [gaiad] genesis transactions now use bech32 addresses / pubkeys
+- [gov] VoteStatus renamed to ProposalStatus
+- [gov] VoteOption, ProposalType, and ProposalStatus all marshal to string form in JSON
 
 DEPRECATED
 
-* [cli] Deprecated `--name` flag in commands that send txs, in favor of `--from`
+- [cli] Deprecated `--name` flag in commands that send txs, in favor of `--from`
 
 FEATURES
 
-* [x/gov] Implemented MVP
-    * Supported proposal types: just binary (pass/fail) TextProposals for now
-    * Proposals need deposits to be votable; deposits are burned if proposal fails
-    * Delegators delegate votes to validator by default but can override (for their stake)
-* [gaiacli] Ledger support added
-    * You can now use a Ledger with `gaiacli --ledger` for all key-related commands
-    * Ledger keys can be named and tracked locally in the key DB
-* [gaiacli] You can now attach a simple text-only memo to any transaction, with the `--memo` flag
-* [gaiacli] added the following flags for commands that post transactions to the chain:
-    * async -- send the tx without waiting for a tendermint response
-    * json  -- return the output in json format for increased readability
-    * print-response -- return the tx response. (includes fields like gas cost)
-* [lcd] Queried TXs now include the tx hash to identify each tx
-* [mockapp] CompleteSetup() no longer takes a testing parameter
-* [x/bank] Add benchmarks for signing and delivering a block with a single bank transaction
-    * Run with `cd x/bank && go test --bench=.`
-* [tools] make get_tools installs tendermint's linter, and gometalinter
-* [tools] Switch gometalinter to the stable version
-* [tools] Add the following linters
-    * misspell
-    * gofmt
-    * go vet -composites=false
-    * unconvert
-    * ineffassign
-    * errcheck
-    * unparam
-    * gocyclo
-* [tools] Added `make format` command to automate fixing misspell and gofmt errors.
-* [server] Default config now creates a profiler at port 6060, and increase p2p send/recv rates
-* [types] Switches internal representation of Int/Uint/Rat to use pointers
-* [types] Added MinInt and MinUint functions
-* [gaiad] `unsafe_reset_all` now resets addrbook.json
-* [democoin] add x/oracle, x/assoc
-* [tests] created a randomized testing framework.
-    * Currently bank has limited functionality in the framework
-    * Auth has its invariants checked within the framework
-* [tests] Add WaitForNextNBlocksTM helper method
-* [keys] New keys now have 24 word recovery keys, for heightened security
-
-* [keys] Add a temporary method for exporting the private key
+- [x/gov] Implemented MVP
+  - Supported proposal types: just binary (pass/fail) TextProposals for now
+  - Proposals need deposits to be votable; deposits are burned if proposal fails
+  - Delegators delegate votes to validator by default but can override (for their stake)
+- [gaiacli] Ledger support added
+  - You can now use a Ledger with `gaiacli --ledger` for all key-related commands
+  - Ledger keys can be named and tracked locally in the key DB
+- [gaiacli] You can now attach a simple text-only memo to any transaction, with the `--memo` flag
+- [gaiacli] added the following flags for commands that post transactions to the chain:
+  - async -- send the tx without waiting for a tendermint response
+  - json -- return the output in json format for increased readability
+  - print-response -- return the tx response. (includes fields like gas cost)
+- [lcd] Queried TXs now include the tx hash to identify each tx
+- [mockapp] CompleteSetup() no longer takes a testing parameter
+- [x/bank] Add benchmarks for signing and delivering a block with a single bank transaction
+  - Run with `cd x/bank && go test --bench=.`
+- [tools] make get_tools installs tendermint's linter, and gometalinter
+- [tools] Switch gometalinter to the stable version
+- [tools] Add the following linters
+  - misspell
+  - gofmt
+  - go vet -composites=false
+  - unconvert
+  - ineffassign
+  - errcheck
+  - unparam
+  - gocyclo
+- [tools] Added `make format` command to automate fixing misspell and gofmt errors.
+- [server] Default config now creates a profiler at port 6060, and increase p2p send/recv rates
+- [types] Switches internal representation of Int/Uint/Rat to use pointers
+- [types] Added MinInt and MinUint functions
+- [gaiad] `unsafe_reset_all` now resets addrbook.json
+- [democoin] add x/oracle, x/assoc
+- [tests] created a randomized testing framework.
+  - Currently bank has limited functionality in the framework
+  - Auth has its invariants checked within the framework
+- [tests] Add WaitForNextNBlocksTM helper method
+- [keys] New keys now have 24 word recovery keys, for heightened security
+
+- [keys] Add a temporary method for exporting the private key
 
 IMPROVEMENTS
 
-* [x/bank] Now uses go-wire codec instead of 'encoding/json'
-* [x/auth] Now uses go-wire codec instead of 'encoding/json'
-* revised use of endblock and beginblock
-* [stake] module reorganized to include `types` and `keeper` package
-* [stake] keeper always loads the store (instead passing around which doesn't really boost efficiency)
-* [stake] edit-validator changes now can use the keyword [do-not-modify] to not modify unspecified `--flag` (aka won't set them to `""` value)
-* [stake] offload more generic functionality from the handler into the keeper
-* [stake] clearer staking logic
-* [types] added common tag constants
-* [keys] improve error message when deleting non-existent key
-* [gaiacli] improve error messages on `send` and `account` commands
-* added contributing guidelines
-* [docs] Added commands for governance CLI on testnet README
+- [x/bank] Now uses go-wire codec instead of 'encoding/json'
+- [x/auth] Now uses go-wire codec instead of 'encoding/json'
+- revised use of endblock and beginblock
+- [stake] module reorganized to include `types` and `keeper` package
+- [stake] keeper always loads the store (instead passing around which doesn't really boost efficiency)
+- [stake] edit-validator changes now can use the keyword [do-not-modify] to not modify unspecified `--flag` (aka won't set them to `""` value)
+- [stake] offload more generic functionality from the handler into the keeper
+- [stake] clearer staking logic
+- [types] added common tag constants
+- [keys] improve error message when deleting non-existent key
+- [gaiacli] improve error messages on `send` and `account` commands
+- added contributing guidelines
+- [docs] Added commands for governance CLI on testnet README
 
 BUG FIXES
 
-* [x/slashing] [#1510](https://github.com/cosmos/cosmos-sdk/issues/1510) Unrevoked validators cannot un-revoke themselves
-* [x/stake] [#1513](https://github.com/cosmos/cosmos-sdk/issues/1513) Validators slashed to zero power are unbonded and removed from the store
-* [x/stake] [#1567](https://github.com/cosmos/cosmos-sdk/issues/1567) Validators decreased in power but not unbonded are now updated in Tendermint
-* [x/stake] error strings lower case
-* [x/stake] pool loose tokens now accounts for unbonding and unbonding tokens not associated with any validator
-* [x/stake] fix revoke bytes ordering (was putting revoked candidates at the top of the list)
-* [x/stake] bond count was counting revoked validators as bonded, fixed
-* [gaia] Added self delegation for validators in the genesis creation
-* [lcd] tests now don't depend on raw json text
-* Retry on HTTP request failure in CLI tests, add option to retry tests in Makefile
-* Fixed bug where chain ID wasn't passed properly in x/bank REST handler, removed Viper hack from ante handler
-* Fixed bug where `democli account` didn't decode the account data correctly
-* [#872](https://github.com/cosmos/cosmos-sdk/issues/872)  - recovery phrases no longer all end in `abandon`
-* [#887](https://github.com/cosmos/cosmos-sdk/issues/887)  - limit the size of rationals that can be passed in from user input
-* [#1052](https://github.com/cosmos/cosmos-sdk/issues/1052) - Make all now works
-* [#1258](https://github.com/cosmos/cosmos-sdk/issues/1258) - printing big.rat's can no longer overflow int64
-* [#1259](https://github.com/cosmos/cosmos-sdk/issues/1259) - fix bug where certain tests that could have a nil pointer in defer
-* [#1343](https://github.com/cosmos/cosmos-sdk/issues/1343) - fixed unnecessary parallelism in CI
-* [#1353](https://github.com/cosmos/cosmos-sdk/issues/1353) - CLI: Show pool shares fractions in human-readable format
-* [#1367](https://github.com/cosmos/cosmos-sdk/issues/1367) - set ChainID in InitChain
-* [#1461](https://github.com/cosmos/cosmos-sdk/issues/1461) - CLI tests now no longer reset your local environment data
-* [#1505](https://github.com/cosmos/cosmos-sdk/issues/1505) - `gaiacli stake validator` no longer panics if validator doesn't exist
-* [#1565](https://github.com/cosmos/cosmos-sdk/issues/1565) - fix cliff validator persisting when validator set shrinks from max
-* [#1287](https://github.com/cosmos/cosmos-sdk/issues/1287) - prevent zero power validators at genesis
-* [x/stake] fix bug when unbonding/redelegating using `--shares-percent`
-* [#1010](https://github.com/cosmos/cosmos-sdk/issues/1010) - two validators can't bond with the same pubkey anymore
-
+- [x/slashing] [#1510](https://github.com/cosmos/cosmos-sdk/issues/1510) Unrevoked validators cannot un-revoke themselves
+- [x/stake] [#1513](https://github.com/cosmos/cosmos-sdk/issues/1513) Validators slashed to zero power are unbonded and removed from the store
+- [x/stake] [#1567](https://github.com/cosmos/cosmos-sdk/issues/1567) Validators decreased in power but not unbonded are now updated in Tendermint
+- [x/stake] error strings lower case
+- [x/stake] pool loose tokens now accounts for unbonding and unbonding tokens not associated with any validator
+- [x/stake] fix revoke bytes ordering (was putting revoked candidates at the top of the list)
+- [x/stake] bond count was counting revoked validators as bonded, fixed
+- [gaia] Added self delegation for validators in the genesis creation
+- [lcd] tests now don't depend on raw json text
+- Retry on HTTP request failure in CLI tests, add option to retry tests in Makefile
+- Fixed bug where chain ID wasn't passed properly in x/bank REST handler, removed Viper hack from ante handler
+- Fixed bug where `democli account` didn't decode the account data correctly
+- [#872](https://github.com/cosmos/cosmos-sdk/issues/872) - recovery phrases no longer all end in `abandon`
+- [#887](https://github.com/cosmos/cosmos-sdk/issues/887) - limit the size of rationals that can be passed in from user input
+- [#1052](https://github.com/cosmos/cosmos-sdk/issues/1052) - Make all now works
+- [#1258](https://github.com/cosmos/cosmos-sdk/issues/1258) - printing big.rat's can no longer overflow int64
+- [#1259](https://github.com/cosmos/cosmos-sdk/issues/1259) - fix bug where certain tests that could have a nil pointer in defer
+- [#1343](https://github.com/cosmos/cosmos-sdk/issues/1343) - fixed unnecessary parallelism in CI
+- [#1353](https://github.com/cosmos/cosmos-sdk/issues/1353) - CLI: Show pool shares fractions in human-readable format
+- [#1367](https://github.com/cosmos/cosmos-sdk/issues/1367) - set ChainID in InitChain
+- [#1461](https://github.com/cosmos/cosmos-sdk/issues/1461) - CLI tests now no longer reset your local environment data
+- [#1505](https://github.com/cosmos/cosmos-sdk/issues/1505) - `gaiacli stake validator` no longer panics if validator doesn't exist
+- [#1565](https://github.com/cosmos/cosmos-sdk/issues/1565) - fix cliff validator persisting when validator set shrinks from max
+- [#1287](https://github.com/cosmos/cosmos-sdk/issues/1287) - prevent zero power validators at genesis
+- [x/stake] fix bug when unbonding/redelegating using `--shares-percent`
+- [#1010](https://github.com/cosmos/cosmos-sdk/issues/1010) - two validators can't bond with the same pubkey anymore
 
 ## 0.19.0
 
@@ -3871,39 +3906,39 @@
 
 BREAKING CHANGES
 
-* msg.GetSignBytes() now returns bech32-encoded addresses in all cases
-* [lcd] REST end-points now include gas
-* sdk.Coin now uses sdk.Int, a big.Int wrapper with 256bit range cap
+- msg.GetSignBytes() now returns bech32-encoded addresses in all cases
+- [lcd] REST end-points now include gas
+- sdk.Coin now uses sdk.Int, a big.Int wrapper with 256bit range cap
 
 FEATURES
 
-* [x/auth] Added AccountNumbers to BaseAccount and StdTxs to allow for replay protection with account pruning
-* [lcd] added an endpoint to query for the SDK version of the connected node
+- [x/auth] Added AccountNumbers to BaseAccount and StdTxs to allow for replay protection with account pruning
+- [lcd] added an endpoint to query for the SDK version of the connected node
 
 IMPROVEMENTS
 
-* export command now writes current validator set for Tendermint
-* [tests] Application module tests now use a mock application
-* [gaiacli] Fix error message when account isn't found when running gaiacli account
-* [lcd] refactored to eliminate use of global variables, and interdependent tests
-* [tests] Added testnet command to gaiad
-* [tests] Added localnet targets to Makefile
-* [x/stake] More stake tests added to test ByPower index
+- export command now writes current validator set for Tendermint
+- [tests] Application module tests now use a mock application
+- [gaiacli] Fix error message when account isn't found when running gaiacli account
+- [lcd] refactored to eliminate use of global variables, and interdependent tests
+- [tests] Added testnet command to gaiad
+- [tests] Added localnet targets to Makefile
+- [x/stake] More stake tests added to test ByPower index
 
 FIXES
 
-* Fixes consensus fault on testnet - see postmortem [here](https://github.com/cosmos/cosmos-sdk/issues/1197#issuecomment-396823021)
-* [x/stake] bonded inflation removed, non-bonded inflation partially implemented
-* [lcd] Switch to bech32 for addresses on all human readable inputs and outputs
-* [lcd] fixed tx indexing/querying
-* [cli] Added `--gas` flag to specify transaction gas limit
-* [gaia] Registered slashing message handler
-* [x/slashing] Set signInfo.StartHeight correctly for newly bonded validators
+- Fixes consensus fault on testnet - see postmortem [here](https://github.com/cosmos/cosmos-sdk/issues/1197#issuecomment-396823021)
+- [x/stake] bonded inflation removed, non-bonded inflation partially implemented
+- [lcd] Switch to bech32 for addresses on all human readable inputs and outputs
+- [lcd] fixed tx indexing/querying
+- [cli] Added `--gas` flag to specify transaction gas limit
+- [gaia] Registered slashing message handler
+- [x/slashing] Set signInfo.StartHeight correctly for newly bonded validators
 
 FEATURES
 
-* [docs] Reorganize documentation
-* [docs] Update staking spec, create WIP spec for slashing, and fees
+- [docs] Reorganize documentation
+- [docs] Update staking spec, create WIP spec for slashing, and fees
 
 ## 0.18.0
 
@@ -3911,66 +3946,64 @@
 
 BREAKING CHANGES
 
-* [stake] candidate -> validator throughout (details in refactor comment)
-* [stake] delegate-bond -> delegation throughout
-* [stake] `gaiacli query validator` takes and argument instead of using the `--address-candidate` flag
-* [stake] introduce `gaiacli query delegations`
-* [stake] staking refactor
-    * ValidatorsBonded store now take sorted pubKey-address instead of validator owner-address,
+- [stake] candidate -> validator throughout (details in refactor comment)
+- [stake] delegate-bond -> delegation throughout
+- [stake] `gaiacli query validator` takes and argument instead of using the `--address-candidate` flag
+- [stake] introduce `gaiacli query delegations`
+- [stake] staking refactor
+  - ValidatorsBonded store now take sorted pubKey-address instead of validator owner-address,
     is sorted like Tendermint by pk's address
-    * store names more understandable
-    * removed temporary ToKick store, just needs a local map!
-    * removed distinction between candidates and validators
-        * everything is now a validator
-        * only validators with a status == bonded are actively validating/receiving rewards
-    * Introduction of Unbonding fields, lowlevel logic throughout (not fully implemented with queue)
-    * Introduction of PoolShares type within validators,
+  - store names more understandable
+  - removed temporary ToKick store, just needs a local map!
+  - removed distinction between candidates and validators
+    - everything is now a validator
+    - only validators with a status == bonded are actively validating/receiving rewards
+  - Introduction of Unbonding fields, lowlevel logic throughout (not fully implemented with queue)
+  - Introduction of PoolShares type within validators,
     replaces three rational fields (BondedShares, UnbondingShares, UnbondedShares
-* [x/auth] move stuff specific to auth anteHandler to the auth module rather than the types folder. This includes:
-    * StdTx (and its related stuff i.e. StdSignDoc, etc)
-    * StdFee
-    * StdSignature
-    * Account interface
-    * Related to this organization, I also:
-* [x/auth] got rid of AccountMapper interface (in favor of the struct already in auth module)
-* [x/auth] removed the FeeHandler function from the AnteHandler, Replaced with FeeKeeper
-* [x/auth] Removed GetSignatures() from Tx interface (as different Tx styles might use something different than StdSignature)
-* [store] Removed SubspaceIterator and ReverseSubspaceIterator from KVStore interface and replaced them with helper functions in /types
-* [cli] rearranged commands under subcommands
-* [stake] remove Tick and add EndBlocker
-* Switch to bech32cosmos on all human readable inputs and outputs
-
+- [x/auth] move stuff specific to auth anteHandler to the auth module rather than the types folder. This includes:
+  - StdTx (and its related stuff i.e. StdSignDoc, etc)
+  - StdFee
+  - StdSignature
+  - Account interface
+  - Related to this organization, I also:
+- [x/auth] got rid of AccountMapper interface (in favor of the struct already in auth module)
+- [x/auth] removed the FeeHandler function from the AnteHandler, Replaced with FeeKeeper
+- [x/auth] Removed GetSignatures() from Tx interface (as different Tx styles might use something different than StdSignature)
+- [store] Removed SubspaceIterator and ReverseSubspaceIterator from KVStore interface and replaced them with helper functions in /types
+- [cli] rearranged commands under subcommands
+- [stake] remove Tick and add EndBlocker
+- Switch to bech32cosmos on all human readable inputs and outputs
 
 FEATURES
 
-* [x/auth] Added ability to change pubkey to auth module
-* [baseapp] baseapp now has settable functions for filtering peers by address/port & public key
-* [sdk] Gas consumption is now measured as transactions are executed
-    * Transactions which run out of gas stop execution and revert state changes
-    * A "simulate" query has been added to determine how much gas a transaction will need
-    * Modules can include their own gas costs for execution of particular message types
-* [stake] Seperation of fee distribution to a new module
-* [stake] Creation of a validator/delegation generics in `/types`
-* [stake] Helper Description of the store in x/stake/store.md
-* [stake] removed use of caches in the stake keeper
-* [stake] Added REST API
-* [Makefile] Added terraform/ansible playbooks to easily create remote testnets on Digital Ocean
-
+- [x/auth] Added ability to change pubkey to auth module
+- [baseapp] baseapp now has settable functions for filtering peers by address/port & public key
+- [sdk] Gas consumption is now measured as transactions are executed
+  - Transactions which run out of gas stop execution and revert state changes
+  - A "simulate" query has been added to determine how much gas a transaction will need
+  - Modules can include their own gas costs for execution of particular message types
+- [stake] Seperation of fee distribution to a new module
+- [stake] Creation of a validator/delegation generics in `/types`
+- [stake] Helper Description of the store in x/stake/store.md
+- [stake] removed use of caches in the stake keeper
+- [stake] Added REST API
+- [Makefile] Added terraform/ansible playbooks to easily create remote testnets on Digital Ocean
 
 BUG FIXES
 
-* [stake] staking delegator shares exchange rate now relative to equivalent-bonded-tokens the validator has instead of bonded tokens
+- [stake] staking delegator shares exchange rate now relative to equivalent-bonded-tokens the validator has instead of bonded tokens
   ^ this is important for unbonded validators in the power store!
-* [cli] fixed cli-bash tests
-* [ci] added cli-bash tests
-* [basecoin] updated basecoin for stake and slashing
-* [docs] fixed references to old cli commands
-* [docs] Downgraded Swagger to v2 for downstream compatibility
-* auto-sequencing transactions correctly
-* query sequence via account store
-* fixed duplicate pub_key in stake.Validator
-* Auto-sequencing now works correctly
-* [gaiacli] Fix error message when account isn't found when running gaiacli account
+- [cli] fixed cli-bash tests
+- [ci] added cli-bash tests
+- [basecoin] updated basecoin for stake and slashing
+- [docs] fixed references to old cli commands
+- [docs] Downgraded Swagger to v2 for downstream compatibility
+- auto-sequencing transactions correctly
+- query sequence via account store
+- fixed duplicate pub_key in stake.Validator
+- Auto-sequencing now works correctly
+- [gaiacli] Fix error message when account isn't found when running gaiacli account
 
 ## 0.17.5
 
@@ -4005,72 +4038,69 @@
 
 BREAKING CHANGES
 
-* [stake] MarshalJSON -> MarshalBinaryLengthPrefixed
-* Queries against the store must be prefixed with the path "/store"
+- [stake] MarshalJSON -> MarshalBinaryLengthPrefixed
+- Queries against the store must be prefixed with the path "/store"
 
 FEATURES
 
-* [gaiacli] Support queries for candidates, delegator-bonds
-* [gaiad] Added `gaiad export` command to export current state to JSON
-* [x/bank] Tx tags with sender/recipient for indexing & later retrieval
-* [x/stake] Tx tags with delegator/candidate for delegation & unbonding, and candidate info for declare candidate / edit validator
+- [gaiacli] Support queries for candidates, delegator-bonds
+- [gaiad] Added `gaiad export` command to export current state to JSON
+- [x/bank] Tx tags with sender/recipient for indexing & later retrieval
+- [x/stake] Tx tags with delegator/candidate for delegation & unbonding, and candidate info for declare candidate / edit validator
 
 IMPROVEMENTS
 
-* [gaiad] Update for Tendermint v0.19.3 (improve `/dump_consensus_state` and add
+- [gaiad] Update for Tendermint v0.19.3 (improve `/dump_consensus_state` and add
   `/consensus_state`)
-* [spec/ibc] Added spec!
-* [spec/stake] Cleanup structure, include details about slashing and
+- [spec/ibc] Added spec!
+- [spec/stake] Cleanup structure, include details about slashing and
   auto-unbonding
-* [spec/governance] Fixup some names and pseudocode
-* NOTE: specs are still a work-in-progress ...
+- [spec/governance] Fixup some names and pseudocode
+- NOTE: specs are still a work-in-progress ...
 
 BUG FIXES
 
-* Auto-sequencing now works correctly
-
+- Auto-sequencing now works correctly
 
 ## 0.16.0 (May 14th, 2018)
 
 BREAKING CHANGES
 
-* Move module REST/CLI packages to x/[module]/client/rest and x/[module]/client/cli
-* Gaia simple-staking bond and unbond functions replaced
-* [stake] Delegator bonds now store the height at which they were updated
-* All module keepers now require a codespace, see basecoin or democoin for usage
-* Many changes to names throughout
-    * Type as a prefix naming convention applied (ex. BondMsg -> MsgBond)
-    * Removed redundancy in names (ex. stake.StakingKeeper -> stake.Keeper)
-* Removed SealedAccountMapper
-* gaiad init now requires use of `--name` flag
-* Removed Get from Msg interface
-* types/rational now extends big.Rat
+- Move module REST/CLI packages to x/[module]/client/rest and x/[module]/client/cli
+- Gaia simple-staking bond and unbond functions replaced
+- [stake] Delegator bonds now store the height at which they were updated
+- All module keepers now require a codespace, see basecoin or democoin for usage
+- Many changes to names throughout
+  - Type as a prefix naming convention applied (ex. BondMsg -> MsgBond)
+  - Removed redundancy in names (ex. stake.StakingKeeper -> stake.Keeper)
+- Removed SealedAccountMapper
+- gaiad init now requires use of `--name` flag
+- Removed Get from Msg interface
+- types/rational now extends big.Rat
 
 FEATURES:
 
-* Gaia stake commands include, CreateValidator, EditValidator, Delegate, Unbond
-* MountStoreWithDB without providing a custom store works.
-* Repo is now lint compliant / GoMetaLinter with tendermint-lint integrated into CI
-* Better key output, pubkey go-amino hex bytes now output by default
-* gaiad init overhaul
-    * Create genesis transactions with `gaiad init gen-tx`
-    * New genesis account keys are automatically added to the client keybase (introduce `--client-home` flag)
-    * Initialize with genesis txs using `--gen-txs` flag
-* Context now has access to the application-configured logger
-* Add (non-proof) subspace query helper functions
-* Add more staking query functions: candidates, delegator-bonds
+- Gaia stake commands include, CreateValidator, EditValidator, Delegate, Unbond
+- MountStoreWithDB without providing a custom store works.
+- Repo is now lint compliant / GoMetaLinter with tendermint-lint integrated into CI
+- Better key output, pubkey go-amino hex bytes now output by default
+- gaiad init overhaul
+  - Create genesis transactions with `gaiad init gen-tx`
+  - New genesis account keys are automatically added to the client keybase (introduce `--client-home` flag)
+  - Initialize with genesis txs using `--gen-txs` flag
+- Context now has access to the application-configured logger
+- Add (non-proof) subspace query helper functions
+- Add more staking query functions: candidates, delegator-bonds
 
 BUG FIXES
 
-* Gaia now uses stake, ported from github.com/cosmos/gaia
-
+- Gaia now uses stake, ported from github.com/cosmos/gaia
 
 ## 0.15.1 (April 29, 2018)
 
 IMPROVEMENTS:
 
-* Update Tendermint to v0.19.1 (includes many rpc fixes)
-
+- Update Tendermint to v0.19.1 (includes many rpc fixes)
 
 ## 0.15.0 (April 29, 2018)
 
@@ -4082,216 +4112,216 @@
 
 BREAKING CHANGES
 
-* Remove go-wire, use go-amino
-* [store] Add `SubspaceIterator` and `ReverseSubspaceIterator` to `KVStore` interface
-* [basecoin] NewBasecoinApp takes a `dbm.DB` and uses namespaced DBs for substores
+- Remove go-wire, use go-amino
+- [store] Add `SubspaceIterator` and `ReverseSubspaceIterator` to `KVStore` interface
+- [basecoin] NewBasecoinApp takes a `dbm.DB` and uses namespaced DBs for substores
 
 FEATURES:
 
-* Add CacheContext
-* Add auto sequencing to client
-* Add FeeHandler to ante handler
+- Add CacheContext
+- Add auto sequencing to client
+- Add FeeHandler to ante handler
 
 BUG FIXES
 
-* MountStoreWithDB without providing a custom store works.
+- MountStoreWithDB without providing a custom store works.
 
 ## 0.14.1 (April 9, 2018)
 
 BUG FIXES
 
-* [gaiacli] Fix all commands (just a duplicate of basecli for now)
+- [gaiacli] Fix all commands (just a duplicate of basecli for now)
 
 ## 0.14.0 (April 9, 2018)
 
 BREAKING CHANGES:
 
-* [client/builder] Renamed to `client/core` and refactored to use a CoreContext
+- [client/builder] Renamed to `client/core` and refactored to use a CoreContext
   struct
-* [server] Refactor to improve useability and de-duplicate code
-* [types] `Result.ToQuery -> Error.QueryResult`
-* [makefile] `make build` and `make install` only build/install `gaiacli` and
+- [server] Refactor to improve useability and de-duplicate code
+- [types] `Result.ToQuery -> Error.QueryResult`
+- [makefile] `make build` and `make install` only build/install `gaiacli` and
   `gaiad`. Use `make build_examples` and `make install_examples` for
   `basecoind/basecli` and `democoind/democli`
-* [staking] Various fixes/improvements
+- [staking] Various fixes/improvements
 
 FEATURES:
 
-* [democoin] Added Proof-of-Work module
+- [democoin] Added Proof-of-Work module
 
 BUG FIXES
 
-* [client] Reuse Tendermint RPC client to avoid excessive open files
-* [client] Fix setting log level
-* [basecoin] Sort coins in genesis
+- [client] Reuse Tendermint RPC client to avoid excessive open files
+- [client] Fix setting log level
+- [basecoin] Sort coins in genesis
 
 ## 0.13.1 (April 3, 2018)
 
 BUG FIXES
 
-* [x/ibc] Fix CLI and relay for IBC txs
-* [x/stake] Various fixes/improvements
+- [x/ibc] Fix CLI and relay for IBC txs
+- [x/stake] Various fixes/improvements
 
 ## 0.13.0 (April 2, 2018)
 
 BREAKING CHANGES
 
-* [basecoin] Remove cool/sketchy modules -> moved to new `democoin`
-* [basecoin] NewBasecoinApp takes a `map[string]dbm.DB` as temporary measure
+- [basecoin] Remove cool/sketchy modules -> moved to new `democoin`
+- [basecoin] NewBasecoinApp takes a `map[string]dbm.DB` as temporary measure
   to allow mounting multiple stores with their own DB until they can share one
-* [x/staking] Renamed to `simplestake`
-* [builder] Functions don't take `passphrase` as argument
-* [server] GenAppParams returns generated seed and address
-* [basecoind] `init` command outputs JSON of everything necessary for testnet
-* [basecoind] `basecoin.db -> data/basecoin.db`
-* [basecli] `data/keys.db -> keys/keys.db`
+- [x/staking] Renamed to `simplestake`
+- [builder] Functions don't take `passphrase` as argument
+- [server] GenAppParams returns generated seed and address
+- [basecoind] `init` command outputs JSON of everything necessary for testnet
+- [basecoind] `basecoin.db -> data/basecoin.db`
+- [basecli] `data/keys.db -> keys/keys.db`
 
 FEATURES
 
-* [types] `Coin` supports direct arithmetic operations
-* [basecoind] Add `show_validator` and `show_node_id` commands
-* [x/stake] Initial merge of full staking module!
-* [democoin] New example application to demo custom modules
+- [types] `Coin` supports direct arithmetic operations
+- [basecoind] Add `show_validator` and `show_node_id` commands
+- [x/stake] Initial merge of full staking module!
+- [democoin] New example application to demo custom modules
 
 IMPROVEMENTS
 
-* [makefile] `make install`
-* [testing] Use `/tmp` for directories so they don't get left in the repo
+- [makefile] `make install`
+- [testing] Use `/tmp` for directories so they don't get left in the repo
 
 BUG FIXES
 
-* [basecoin] Allow app to be restarted
-* [makefile] Fix build on Windows
-* [basecli] Get confirmation before overriding key with same name
+- [basecoin] Allow app to be restarted
+- [makefile] Fix build on Windows
+- [basecli] Get confirmation before overriding key with same name
 
 ## 0.12.0 (March 27 2018)
 
 BREAKING CHANGES
 
-* Revert to old go-wire for now
-* glide -> godep
-* [types] ErrBadNonce -> ErrInvalidSequence
-* [types] Replace tx.GetFeePayer with FeePayer(tx) - returns the first signer
-* [types] NewStdTx takes the Fee
-* [types] ParseAccount -> AccountDecoder; ErrTxParse -> ErrTxDecoder
-* [x/auth] AnteHandler deducts fees
-* [x/bank] Move some errors to `types`
-* [x/bank] Remove sequence and signature from Input
+- Revert to old go-wire for now
+- glide -> godep
+- [types] ErrBadNonce -> ErrInvalidSequence
+- [types] Replace tx.GetFeePayer with FeePayer(tx) - returns the first signer
+- [types] NewStdTx takes the Fee
+- [types] ParseAccount -> AccountDecoder; ErrTxParse -> ErrTxDecoder
+- [x/auth] AnteHandler deducts fees
+- [x/bank] Move some errors to `types`
+- [x/bank] Remove sequence and signature from Input
 
 FEATURES
 
-* [examples/basecoin] New cool module to demonstrate use of state and custom transactions
-* [basecoind] `show_node_id` command
-* [lcd] Implement the Light Client Daemon and endpoints
-* [types/stdlib] Queue functionality
-* [store] Subspace iterator on IAVLTree
-* [types] StdSignDoc is the document that gets signed (chainid, msg, sequence, fee)
-* [types] CodeInvalidPubKey
-* [types] StdFee, and StdTx takes the StdFee
-* [specs] Progression of MVPs for IBC
-* [x/ibc] Initial shell of IBC functionality (no proofs)
-* [x/simplestake] Simple staking module with bonding/unbonding
+- [examples/basecoin] New cool module to demonstrate use of state and custom transactions
+- [basecoind] `show_node_id` command
+- [lcd] Implement the Light Client Daemon and endpoints
+- [types/stdlib] Queue functionality
+- [store] Subspace iterator on IAVLTree
+- [types] StdSignDoc is the document that gets signed (chainid, msg, sequence, fee)
+- [types] CodeInvalidPubKey
+- [types] StdFee, and StdTx takes the StdFee
+- [specs] Progression of MVPs for IBC
+- [x/ibc] Initial shell of IBC functionality (no proofs)
+- [x/simplestake] Simple staking module with bonding/unbonding
 
 IMPROVEMENTS
 
-* Lots more tests!
-* [client/builder] Helpers for forming and signing transactions
-* [types] sdk.Address
-* [specs] Staking
+- Lots more tests!
+- [client/builder] Helpers for forming and signing transactions
+- [types] sdk.Address
+- [specs] Staking
 
 BUG FIXES
 
-* [x/auth] Fix setting pubkey on new account
-* [x/auth] Require signatures to include the sequences
-* [baseapp] Dont panic on nil handler
-* [basecoin] Check for empty bytes in account and tx
+- [x/auth] Fix setting pubkey on new account
+- [x/auth] Require signatures to include the sequences
+- [baseapp] Dont panic on nil handler
+- [basecoin] Check for empty bytes in account and tx
 
 ## 0.11.0 (March 1, 2017)
 
 BREAKING CHANGES
 
-* [examples] dummy -> kvstore
-* [examples] Remove gaia
-* [examples/basecoin] MakeTxCodec -> MakeCodec
-* [types] CommitMultiStore interface has new `GetCommitKVStore(key StoreKey) CommitKVStore` method
+- [examples] dummy -> kvstore
+- [examples] Remove gaia
+- [examples/basecoin] MakeTxCodec -> MakeCodec
+- [types] CommitMultiStore interface has new `GetCommitKVStore(key StoreKey) CommitKVStore` method
 
 FEATURES
 
-* [examples/basecoin] CLI for `basecli` and `basecoind` (!)
-* [baseapp] router.AddRoute returns Router
+- [examples/basecoin] CLI for `basecli` and `basecoind` (!)
+- [baseapp] router.AddRoute returns Router
 
 IMPROVEMENTS
 
-* [baseapp] Run msg handlers on CheckTx
-* [docs] Add spec for REST API
-* [all] More tests!
+- [baseapp] Run msg handlers on CheckTx
+- [docs] Add spec for REST API
+- [all] More tests!
 
 BUG FIXES
 
-* [baseapp] Fix panic on app restart
-* [baseapp] InitChain does not call Commit
-* [basecoin] Remove IBCStore because mounting multiple stores is currently broken
+- [baseapp] Fix panic on app restart
+- [baseapp] InitChain does not call Commit
+- [basecoin] Remove IBCStore because mounting multiple stores is currently broken
 
 ## 0.10.0 (February 20, 2017)
 
 BREAKING CHANGES
 
-* [baseapp] NewBaseApp(logger, db)
-* [baseapp] NewContext(isCheckTx, header)
-* [x/bank] CoinMapper -> CoinKeeper
+- [baseapp] NewBaseApp(logger, db)
+- [baseapp] NewContext(isCheckTx, header)
+- [x/bank] CoinMapper -> CoinKeeper
 
 FEATURES
 
-* [examples/gaia] Mock CLI !
-* [baseapp] InitChainer, BeginBlocker, EndBlocker
-* [baseapp] MountStoresIAVL
+- [examples/gaia] Mock CLI !
+- [baseapp] InitChainer, BeginBlocker, EndBlocker
+- [baseapp] MountStoresIAVL
 
 IMPROVEMENTS
 
-* [docs] Various improvements.
-* [basecoin] Much simpler :)
+- [docs] Various improvements.
+- [basecoin] Much simpler :)
 
 BUG FIXES
 
-* [baseapp] initialize and reset msCheck and msDeliver properly
+- [baseapp] initialize and reset msCheck and msDeliver properly
 
 ## 0.9.0 (February 13, 2017)
 
 BREAKING CHANGES
 
-* Massive refactor. Basecoin works. Still needs <3
+- Massive refactor. Basecoin works. Still needs <3
 
 ## 0.8.1
 
-* Updates for dependencies
+- Updates for dependencies
 
 ## 0.8.0 (December 18, 2017)
 
-* Updates for dependencies
+- Updates for dependencies
 
 ## 0.7.1 (October 11, 2017)
 
 IMPROVEMENTS:
 
-* server/commands: GetInitCmd takes list of options
+- server/commands: GetInitCmd takes list of options
 
 ## 0.7.0 (October 11, 2017)
 
 BREAKING CHANGES:
 
-* Everything has changed, and it's all about to change again, so don't bother using it yet!
+- Everything has changed, and it's all about to change again, so don't bother using it yet!
 
 ## 0.6.2 (July 27, 2017)
 
 IMPROVEMENTS:
 
-* auto-test all tutorials to detect breaking changes
-* move deployment scripts from `/scripts` to `/publish` for clarity
+- auto-test all tutorials to detect breaking changes
+- move deployment scripts from `/scripts` to `/publish` for clarity
 
 BUG FIXES:
 
-* `basecoin init` ensures the address in genesis.json is valid
-* fix bug that certain addresses couldn't receive ibc packets
+- `basecoin init` ensures the address in genesis.json is valid
+- fix bug that certain addresses couldn't receive ibc packets
 
 ## 0.6.1 (June 28, 2017)
 
@@ -4300,28 +4330,28 @@
 
 IMPROVEMENTS:
 
-* basecoin
-    * `basecoin start` supports all flags that `tendermint node` does, such as
+- basecoin
+  - `basecoin start` supports all flags that `tendermint node` does, such as
     `--rpc.laddr`, `--p2p.seeds`, and `--p2p.skip_upnp`
-    * fully supports `--log_level` and `--trace` for logger configuration
-    * merkleeyes no longers spams the logs... unless you want it
-        * Example: `basecoin start --log_level="merkleeyes:info,state:info,*:error"`
-        * Example: `basecoin start --log_level="merkleeyes:debug,state:info,*:error"`
-* basecli
-    * `basecli init` is more intelligent and only complains if there really was
+  - fully supports `--log_level` and `--trace` for logger configuration
+  - merkleeyes no longers spams the logs... unless you want it
+    - Example: `basecoin start --log_level="merkleeyes:info,state:info,*:error"`
+    - Example: `basecoin start --log_level="merkleeyes:debug,state:info,*:error"`
+- basecli
+  - `basecli init` is more intelligent and only complains if there really was
     a connected chain, not just random files
-    * support `localhost:46657` or `http://localhost:46657` format for nodes,
+  - support `localhost:46657` or `http://localhost:46657` format for nodes,
     not just `tcp://localhost:46657`
-    * Add `--genesis` to init to specify chain-id and validator hash
-        * Example: `basecli init --node=localhost:46657 --genesis=$HOME/.basecoin/genesis.json`
-    * `basecli rpc` has a number of methods to easily accept tendermint rpc, and verifies what it can
+  - Add `--genesis` to init to specify chain-id and validator hash
+    - Example: `basecli init --node=localhost:46657 --genesis=$HOME/.basecoin/genesis.json`
+  - `basecli rpc` has a number of methods to easily accept tendermint rpc, and verifies what it can
 
 BUG FIXES:
 
-* basecli
-    * `basecli query account` accepts hex account address with or without `0x`
+- basecli
+  - `basecli query account` accepts hex account address with or without `0x`
     prefix
-    * gives error message when running commands on an unitialized chain, rather
+  - gives error message when running commands on an unitialized chain, rather
     than some unintelligable panic
 
 ## 0.6.0 (June 22, 2017)
@@ -4331,117 +4361,117 @@
 
 BREAKING CHANGES:
 
-* ./cmd/commands -> ./cmd/basecoin/commands
-* basecli
-    * `basecli proof state get` -> `basecli query key`
-    * `basecli proof tx get` -> `basecli query tx`
-    * `basecli proof state get --app=account` -> `basecli query account`
-    * use `--chain-id` not `--chainid` for consistency
-    * update to use `--trace` not `--debug` for stack traces on errors
-    * complete overhaul on how tx and query subcommands are added. (see counter or trackomatron for examples)
-    * no longer supports counter app (see new countercli)
-* basecoin
-    * `basecoin init` takes an argument, an address to allocate funds to in the genesis
-    * removed key2.json
-    * removed all client side functionality from it (use basecli now for proofs)
-        * no tx subcommand
-        * no query subcommand
-        * no account (query) subcommand
-        * a few other random ones...
-    * enhanced relay subcommand
-        * relay start did what relay used to do
-        * relay init registers both chains on one another (to set it up so relay start just works)
-* docs
-    * removed `example-plugin`, put `counter` inside `docs/guide`
-* app
-    * Implements ABCI handshake by proxying merkleeyes.Info()
+- ./cmd/commands -> ./cmd/basecoin/commands
+- basecli
+  - `basecli proof state get` -> `basecli query key`
+  - `basecli proof tx get` -> `basecli query tx`
+  - `basecli proof state get --app=account` -> `basecli query account`
+  - use `--chain-id` not `--chainid` for consistency
+  - update to use `--trace` not `--debug` for stack traces on errors
+  - complete overhaul on how tx and query subcommands are added. (see counter or trackomatron for examples)
+  - no longer supports counter app (see new countercli)
+- basecoin
+  - `basecoin init` takes an argument, an address to allocate funds to in the genesis
+  - removed key2.json
+  - removed all client side functionality from it (use basecli now for proofs)
+    - no tx subcommand
+    - no query subcommand
+    - no account (query) subcommand
+    - a few other random ones...
+  - enhanced relay subcommand
+    - relay start did what relay used to do
+    - relay init registers both chains on one another (to set it up so relay start just works)
+- docs
+  - removed `example-plugin`, put `counter` inside `docs/guide`
+- app
+  - Implements ABCI handshake by proxying merkleeyes.Info()
 
 IMPROVEMENTS:
 
-* `basecoin init` support `--chain-id`
-* intergrates tendermint 0.10.0 (not the rc-2, but the real thing)
-* commands return error code (1) on failure for easier script testing
-* add `reset_all` to basecli, and never delete keys on `init`
-* new shutil based unit tests, with better coverage of the cli actions
-* just `make fresh` when things are getting stale ;)
+- `basecoin init` support `--chain-id`
+- intergrates tendermint 0.10.0 (not the rc-2, but the real thing)
+- commands return error code (1) on failure for easier script testing
+- add `reset_all` to basecli, and never delete keys on `init`
+- new shutil based unit tests, with better coverage of the cli actions
+- just `make fresh` when things are getting stale ;)
 
 BUG FIXES:
 
-* app: no longer panics on missing app_options in genesis (thanks, anton)
-* docs: updated all docs... again
-* ibc: fix panic on getting BlockID from commit without 100% precommits (still a TODO)
+- app: no longer panics on missing app_options in genesis (thanks, anton)
+- docs: updated all docs... again
+- ibc: fix panic on getting BlockID from commit without 100% precommits (still a TODO)
 
 ## 0.5.2 (June 2, 2017)
 
 BUG FIXES:
 
-* fix parsing of the log level from Tendermint config (#97)
+- fix parsing of the log level from Tendermint config (#97)
 
 ## 0.5.1 (May 30, 2017)
 
 BUG FIXES:
 
-* fix ibc demo app to use proper tendermint flags, 0.10.0-rc2 compatibility
-* Make sure all cli uses new json.Marshal not wire.JSONBytes
+- fix ibc demo app to use proper tendermint flags, 0.10.0-rc2 compatibility
+- Make sure all cli uses new json.Marshal not wire.JSONBytes
 
 ## 0.5.0 (May 27, 2017)
 
 BREAKING CHANGES:
 
-* only those related to the tendermint 0.9 -> 0.10 upgrade
+- only those related to the tendermint 0.9 -> 0.10 upgrade
 
 IMPROVEMENTS:
 
-* basecoin cli
-    * integrates tendermint 0.10.0 and unifies cli (init, unsafe_reset_all, ...)
-    * integrate viper, all command line flags can also be defined in environmental variables or config.toml
-* genesis file
-    * you can define accounts with either address or pub_key
-    * sorts coins for you, so no silent errors if not in alphabetical order
-* [light-client](https://github.com/tendermint/light-client) integration
-    * no longer must you trust the node you connect to, prove everything!
-    * new [basecli command](./cmd/basecli/README.md)
-    * integrated [key management](https://github.com/tendermint/go-crypto/blob/master/cmd/README.md), stored encrypted locally
-    * tracks validator set changes and proves everything from one initial validator seed
-    * `basecli proof state` gets complete proofs for any abci state
-    * `basecli proof tx` gets complete proof where a tx was stored in the chain
-    * `basecli proxy` exposes tendermint rpc, but only passes through results after doing complete verification
+- basecoin cli
+  - integrates tendermint 0.10.0 and unifies cli (init, unsafe_reset_all, ...)
+  - integrate viper, all command line flags can also be defined in environmental variables or config.toml
+- genesis file
+  - you can define accounts with either address or pub_key
+  - sorts coins for you, so no silent errors if not in alphabetical order
+- [light-client](https://github.com/tendermint/light-client) integration
+  - no longer must you trust the node you connect to, prove everything!
+  - new [basecli command](./cmd/basecli/README.md)
+  - integrated [key management](https://github.com/tendermint/go-crypto/blob/master/cmd/README.md), stored encrypted locally
+  - tracks validator set changes and proves everything from one initial validator seed
+  - `basecli proof state` gets complete proofs for any abci state
+  - `basecli proof tx` gets complete proof where a tx was stored in the chain
+  - `basecli proxy` exposes tendermint rpc, but only passes through results after doing complete verification
 
 BUG FIXES:
 
-* no more silently ignored error with invalid coin names (eg. "17.22foo coin" used to parse as "17 foo", not warning/error)
+- no more silently ignored error with invalid coin names (eg. "17.22foo coin" used to parse as "17 foo", not warning/error)
 
 ## 0.4.1 (April 26, 2017)
 
 BUG FIXES:
 
-* Fix bug in `basecoin unsafe_reset_X` where the `priv_validator.json` was not being reset
+- Fix bug in `basecoin unsafe_reset_X` where the `priv_validator.json` was not being reset
 
 ## 0.4.0 (April 21, 2017)
 
 BREAKING CHANGES:
 
-* CLI now uses Cobra, which forced changes to some of the flag names and orderings
+- CLI now uses Cobra, which forced changes to some of the flag names and orderings
 
 IMPROVEMENTS:
 
-* `basecoin init` doesn't generate error if already initialized
-* Much more testing
+- `basecoin init` doesn't generate error if already initialized
+- Much more testing
 
 ## 0.3.1 (March 23, 2017)
 
 IMPROVEMENTS:
 
-* CLI returns exit code 1 and logs error before exiting
+- CLI returns exit code 1 and logs error before exiting
 
 ## 0.3.0 (March 23, 2017)
 
 BREAKING CHANGES:
 
-* Remove `--data` flag and use `BCHOME` to set the home directory (defaults to `~/.basecoin`)
-* Remove `--in-proc` flag and start Tendermint in-process by default (expect Tendermint files in $BCHOME/tendermint).
+- Remove `--data` flag and use `BCHOME` to set the home directory (defaults to `~/.basecoin`)
+- Remove `--in-proc` flag and start Tendermint in-process by default (expect Tendermint files in $BCHOME/tendermint).
   To start just the ABCI app/server, use `basecoin start --without-tendermint`.
-* Consolidate genesis files so the Basecoin genesis is an object under `app_options` in Tendermint genesis. For instance:
+- Consolidate genesis files so the Basecoin genesis is an object under `app_options` in Tendermint genesis. For instance:
 
 ```json
 {
@@ -4453,28 +4483,30 @@
       "amount": 10,
       "name": "",
       "pub_key": [
-	1,
-	"7B90EA87E7DC0C7145C8C48C08992BE271C7234134343E8A8E8008E617DE7B30"
+        1,
+        "7B90EA87E7DC0C7145C8C48C08992BE271C7234134343E8A8E8008E617DE7B30"
       ]
     }
   ],
   "app_options": {
-    "accounts": [{
-      "pub_key": {
-        "type": "ed25519",
-        "data": "6880db93598e283a67c4d88fc67a8858aa2de70f713fe94a5109e29c137100c2"
-      },
-      "coins": [
-        {
-          "denom": "blank",
-          "amount": 12345
+    "accounts": [
+      {
+        "pub_key": {
+          "type": "ed25519",
+          "data": "6880db93598e283a67c4d88fc67a8858aa2de70f713fe94a5109e29c137100c2"
         },
-        {
-          "denom": "ETH",
-          "amount": 654321
-        }
-      ]
-    }],
+        "coins": [
+          {
+            "denom": "blank",
+            "amount": 12345
+          },
+          {
+            "denom": "ETH",
+            "amount": 654321
+          }
+        ]
+      }
+    ],
     "plugin_options": ["plugin1/key1", "value1", "plugin1/key2", "value2"]
   }
 }
@@ -4485,52 +4517,52 @@
 
 FEATURES:
 
-* Introduce `basecoin init` and `basecoin unsafe_reset_all`
+- Introduce `basecoin init` and `basecoin unsafe_reset_all`
 
 ## 0.2.0 (March 6, 2017)
 
 BREAKING CHANGES:
 
-* Update to ABCI v0.4.0 and Tendermint v0.9.0
-* Coins are specified on the CLI as `Xcoin`, eg. `5gold`
-* `Cost` is now `Fee`
+- Update to ABCI v0.4.0 and Tendermint v0.9.0
+- Coins are specified on the CLI as `Xcoin`, eg. `5gold`
+- `Cost` is now `Fee`
 
 FEATURES:
 
-* CLI for sending transactions and querying the state,
+- CLI for sending transactions and querying the state,
   designed to be easily extensible as plugins are implemented
-* Run Basecoin in-process with Tendermint
-* Add `/account` path in Query
-* IBC plugin for InterBlockchain Communication
-* Demo script of IBC between two chains
+- Run Basecoin in-process with Tendermint
+- Add `/account` path in Query
+- IBC plugin for InterBlockchain Communication
+- Demo script of IBC between two chains
 
 IMPROVEMENTS:
 
-* Use new Tendermint `/commit` endpoint for crafting IBC transactions
-* More unit tests
-* Use go-crypto S structs and go-data for more standard JSON
-* Demo uses fewer sleeps
+- Use new Tendermint `/commit` endpoint for crafting IBC transactions
+- More unit tests
+- Use go-crypto S structs and go-data for more standard JSON
+- Demo uses fewer sleeps
 
 BUG FIXES:
 
-* Various little fixes in coin arithmetic
-* More commit validation in IBC
-* Return results from transactions
+- Various little fixes in coin arithmetic
+- More commit validation in IBC
+- Return results from transactions
 
 ## PreHistory
 
 ### January 14-18, 2017
 
-* Update to Tendermint v0.8.0
-* Cleanup a bit and release blog post
+- Update to Tendermint v0.8.0
+- Cleanup a bit and release blog post
 
 ### September 22, 2016
 
-* Basecoin compiles again
+- Basecoin compiles again
 
 <!-- Release links -->
 
-[Unreleased]: https://github.com/cosmos/cosmos-sdk/compare/v0.38.2...HEAD
+[unreleased]: https://github.com/cosmos/cosmos-sdk/compare/v0.38.2...HEAD
 [v0.38.2]: https://github.com/cosmos/cosmos-sdk/releases/tag/v0.38.2
 [v0.38.1]: https://github.com/cosmos/cosmos-sdk/releases/tag/v0.38.1
 [v0.38.0]: https://github.com/cosmos/cosmos-sdk/releases/tag/v0.38.0
