<!--
Guiding Principles:

Changelogs are for humans, not machines.
There should be an entry for every single version.
The same types of changes should be grouped.
Versions and sections should be linkable.
The latest version comes first.
The release date of each version is displayed.
Mention whether you follow Semantic Versioning.

Usage:

Change log entries are to be added to the Unreleased section under the
appropriate stanza (see below). Each entry should ideally include a tag and
the Github issue reference in the following format:

* (<tag>) \#<issue-number> message

The issue numbers will later be link-ified during the release process so you do
not have to worry about including a link manually, but you can if you wish.

Types of changes (Stanzas):

"Features" for new features.
"Improvements" for changes in existing functionality.
"Deprecated" for soon-to-be removed features.
"Bug Fixes" for any bug fixes.
"Client Breaking" for breaking Protobuf, gRPC and REST routes used by end-users.
"CLI Breaking" for breaking CLI commands.
"API Breaking" for breaking exported APIs used by developers building on SDK.
"State Machine Breaking" for any changes that result in a different AppState given same genesisState and txList.
Ref: https://keepachangelog.com/en/1.0.0/
-->

# Changelog

## [Unreleased]

### Features

* [\#9884](https://github.com/cosmos/cosmos-sdk/pull/9884) Provide a new gRPC query handler, `/cosmos/params/v1beta1/subspaces`, that allows the ability to query for all registered subspaces and their respective keys.
* [\#9860](https://github.com/cosmos/cosmos-sdk/pull/9860) Emit transaction fee in ante handler fee decorator. The event type is `tx` and the attribute is `fee`.
* [\#9776](https://github.com/cosmos/cosmos-sdk/pull/9776) Add flag `staking-bond-denom` to specify the staking bond denomination value when initializing a new chain.
* [\#9533](https://github.com/cosmos/cosmos-sdk/pull/9533) Added a new gRPC method, `DenomOwners`, in `x/bank` to query for all account holders of a specific denomination.
* (bank) [\#9618](https://github.com/cosmos/cosmos-sdk/pull/9618) Update bank.Metadata: add URI and URIHash attributes.
* [\#9837](https://github.com/cosmos/cosmos-sdk/issues/9837) `--generate-only` flag will accept the keyname now.

### API Breaking Changes

* [\#10077](https://github.com/cosmos/cosmos-sdk/pull/10077) Remove telemetry on `GasKV` and `CacheKV` store Get/Set operations, significantly improving their performance.
* [\#10022](https://github.com/cosmos/cosmos-sdk/pull/10022) `AuthKeeper` interface in `x/auth` now includes a function `HasAccount`.
* [\#9759](https://github.com/cosmos/cosmos-sdk/pull/9759) `NewAccountKeeeper` in `x/auth` now takes an additional `bech32Prefix` argument that represents `sdk.Bech32MainPrefix`.
* [\#9628](https://github.com/cosmos/cosmos-sdk/pull/9628) Rename `x/{mod}/legacy` to `x/{mod}/migrations`.
* [\#9571](https://github.com/cosmos/cosmos-sdk/pull/9571) Implemented error handling for staking hooks, which now return an error on failure.
* [\#9427](https://github.com/cosmos/cosmos-sdk/pull/9427) Move simapp `FundAccount` and `FundModuleAccount` to `x/bank/testutil`
* (client/tx) [\#9421](https://github.com/cosmos/cosmos-sdk/pull/9421/) `BuildUnsignedTx`, `BuildSimTx`, `PrintUnsignedStdTx` functions are moved to
  the Tx Factory as methods.
* (client/keys) [\#9407](https://github.com/cosmos/cosmos-sdk/pull/9601) Added `keys rename` CLI command and `Keyring.Rename` interface method to rename a key in the keyring.
* (x/slashing) [\#9458](https://github.com/cosmos/cosmos-sdk/pull/9458) Coins burned from slashing is now returned from Slash function and included in Slash event.
* [\#9246](https://github.com/cosmos/cosmos-sdk/pull/9246) The `New` method for the network package now returns an error.
* [\#9519](https://github.com/cosmos/cosmos-sdk/pull/9519) `DeleteDeposits` renamed to `DeleteAndBurnDeposits`, `RefundDeposits` renamed to `RefundAndDeleteDeposits`
* (codec) [\#9521](https://github.com/cosmos/cosmos-sdk/pull/9521) Removed deprecated `clientCtx.JSONCodec` from `client.Context`.
* (codec) [\#9521](https://github.com/cosmos/cosmos-sdk/pull/9521) Rename `EncodingConfig.Marshaler` to `Codec`.
* [\#9594](https://github.com/cosmos/cosmos-sdk/pull/9594) `RESTHandlerFn` argument is removed from the `gov/NewProposalHandler`.
* [\#9594](https://github.com/cosmos/cosmos-sdk/pull/9594) `types/rest` package moved to `testutil/rest`.
* [\#9432](https://github.com/cosmos/cosmos-sdk/pull/9432) `ConsensusParamsKeyTable` moved from `params/keeper` to `params/types`
* [\#9576](https://github.com/cosmos/cosmos-sdk/pull/9576) Add debug error message to `sdkerrors.QueryResult` when enabled
* [\#9650](https://github.com/cosmos/cosmos-sdk/pull/9650) Removed deprecated message handler implementation from the SDK modules.
* (x/bank) [\#9832] (https://github.com/cosmos/cosmos-sdk/pull/9832) `AddressFromBalancesStore` renamed to `AddressAndDenomFromBalancesStore`.
* (tests) [\#9938](https://github.com/cosmos/cosmos-sdk/pull/9938) `simapp.Setup` accepts additional `testing.T` argument.
* (baseapp) [\#9920](https://github.com/cosmos/cosmos-sdk/pull/9920) BaseApp `{Check,Deliver,Simulate}Tx` methods are now replaced by a middleware stack.
  * Replace the Antehandler interface with the `tx.Handler` and `tx.Middleware` interfaces.
  * Replace `baseapp.SetAnteHandler` with `baseapp.SetTxHandler`.
  * Move Msg routers from BaseApp to middlewares.
  * Move Baseapp panic recovery into a middleware.
  * Rename simulation helper methods `baseapp.{Check,Deliver}` to `baseapp.Sim{Check,Deliver}`.

### Client Breaking Changes

* [\#9879](https://github.com/cosmos/cosmos-sdk/pull/9879) Modify ABCI Queries to use `abci.QueryRequest` Height field if it is non-zero, otherwise continue using context height.
* [\#9594](https://github.com/cosmos/cosmos-sdk/pull/9594) Remove legacy REST API. Please see the [REST Endpoints Migration guide](https://docs.cosmos.network/master/migrations/rest.html) to migrate to the new REST endpoints.

### CLI Breaking Changes

* [\#9246](https://github.com/cosmos/cosmos-sdk/pull/9246) Removed the CLI flag `--setup-config-only` from the `testnet` command and added the subcommand `init-files`.

### Improvements

* (types) [\#10076](https://github.com/cosmos/cosmos-sdk/pull/10076) Significantly speedup and lower allocations for `Coins.String()`.
* (x/bank) [\#10022](https://github.com/cosmos/cosmos-sdk/pull/10022) `BankKeeper.SendCoins` now takes less execution time.
* (deps) [\#9956](https://github.com/cosmos/cosmos-sdk/pull/9956) Bump Tendermint to [v0.34.12](https://github.com/tendermint/tendermint/releases/tag/v0.34.12).
* (cli) [\#9856](https://github.com/cosmos/cosmos-sdk/pull/9856) Overwrite `--sequence` and `--account-number` flags with default flag values when used with `offline=false` in `sign-batch` command.
* (types) [\#10021](https://github.com/cosmos/cosmos-sdk/pull/10021) Speedup coins.AmountOf(), by removing many intermittent regex calls.

### Bug Fixes

* [\#9651](https://github.com/cosmos/cosmos-sdk/pull/9651) Change inconsistent limit of `0` to `MaxUint64` on InfiniteGasMeter and add GasRemaining func to GasMeter.
* [\#9639](https://github.com/cosmos/cosmos-sdk/pull/9639) Check store keys length before accessing them by making sure that `key` is of length `m+1` (for `key[n:m]`)
* (types) [\#9627](https://github.com/cosmos/cosmos-sdk/pull/9627) Fix nil pointer panic on `NewBigIntFromInt`
* (x/genutil) [\#9574](https://github.com/cosmos/cosmos-sdk/pull/9575) Actually use the `gentx` client tx flags (like `--keyring-dir`)
* (x/distribution) [\#9599](https://github.com/cosmos/cosmos-sdk/pull/9599) Withdraw rewards event now includes a value attribute even if there are 0 rewards (due to situations like 100% commission).
* (x/genutil) [\#9638](https://github.com/cosmos/cosmos-sdk/pull/9638) Added missing validator key save when recovering from mnemonic
* [\#9762](https://github.com/cosmos/cosmos-sdk/pull/9762) The init command uses the chain-id from the client config if --chain-id is not provided
* [\#9854](https://github.com/cosmos/cosmos-sdk/pull/9854) Fixed the `make proto-gen` to get dynamic container name based on project name for the cosmos based sdks.
* [\#9829](https://github.com/cosmos/cosmos-sdk/pull/9829) Fixed Coin denom sorting not being checked during `Balance.Validate` check. Refactored the Validation logic to use `Coins.Validate` for `Balance.Coins`.
+ [\#9965](https://github.com/cosmos/cosmos-sdk/pull/9965) Fixed `simd version` command output to report the right release tag.
+ [\#9980](https://github.com/cosmos/cosmos-sdk/pull/9980) Returning the error when the invalid argument is passed to bank query total supply cli.
<<<<<<< HEAD
* (x/feegrant) [\#10049](https://github.com/cosmos/cosmos-sdk/issues/10049) Fixed the error message when `period` or `period-limit` flag is not set on a feegrant grant transaction.
=======
* (server) [#10016](https://github.com/cosmos/cosmos-sdk/issues/10016) Fix marshaling of index-events into server config file.
>>>>>>> bb886645

### State Machine Breaking

* (x/auth)[\#9596](https://github.com/cosmos/cosmos-sdk/pull/9596) Enable creating periodic vesting accounts with a transactions instead of requiring them to be created in genesis.
* (x/bank) [\#9611](https://github.com/cosmos/cosmos-sdk/pull/9611) Introduce a new index to act as a reverse index between a denomination and address allowing to query for
  token holders of a specific denomination. `DenomOwners` is updated to use the new reverse index.
* (x/bank) [\#9832] (https://github.com/cosmos/cosmos-sdk/pull/9832) Account balance is stored as `sdk.Int` rather than `sdk.Coin`.
* (x/bank) [\#9890] (https://github.com/cosmos/cosmos-sdk/pull/9890) Remove duplicate denom from denom metadata key.

 ### Deprecated

* (x/upgrade) [\#9906](https://github.com/cosmos/cosmos-sdk/pull/9906) Deprecate `UpgradeConsensusState` gRPC query since this functionality is only used for IBC, which now has its own [IBC replacement](https://github.com/cosmos/ibc-go/blob/2c880a22e9f9cc75f62b527ca94aa75ce1106001/proto/ibc/core/client/v1/query.proto#L54)

## [v0.43.0](https://github.com/cosmos/cosmos-sdk/releases/tag/v0.43.0) - 2021-08-10

### Features

* [\#6711](https://github.com/cosmos/cosmos-sdk/pull/6711) Make integration test suites reusable by apps, tests are exported in each module's `client/testutil` package.
* [\#8077](https://github.com/cosmos/cosmos-sdk/pull/8077) Added support for grpc-web, enabling browsers to communicate with a chain's gRPC server
* [\#8965](https://github.com/cosmos/cosmos-sdk/pull/8965) cosmos reflection now provides more information on the application such as: deliverable msgs, sdk.Config info etc (still in alpha stage).
* [\#8520](https://github.com/cosmos/cosmos-sdk/pull/8520) Add support for permanently locked vesting accounts.
* [\#8559](https://github.com/cosmos/cosmos-sdk/pull/8559) Added Protobuf compatible secp256r1 ECDSA signatures.
* [\#8786](https://github.com/cosmos/cosmos-sdk/pull/8786) Enabled secp256r1 in x/auth.
* (rosetta) [\#8729](https://github.com/cosmos/cosmos-sdk/pull/8729) Data API fully supports balance tracking. Construction API can now construct any message supported by the application.
* [\#8754](https://github.com/cosmos/cosmos-sdk/pull/8875) Added support for reverse iteration to pagination.
* (types) [\#9079](https://github.com/cosmos/cosmos-sdk/issues/9079) Add `AddAmount`/`SubAmount` methods to `sdk.Coin`.
* [#9088](https://github.com/cosmos/cosmos-sdk/pull/9088) Added implementation to ADR-28 Derived Addresses.
* [\#9133](https://github.com/cosmos/cosmos-sdk/pull/9133) Added hooks for governance actions.
* (x/staking) [\#9214](https://github.com/cosmos/cosmos-sdk/pull/9214) Added `new_shares` attribute inside `EventTypeDelegate` event.
* [\#9382](https://github.com/cosmos/cosmos-sdk/pull/9382) feat: add Dec.Float64() function.
* [\#9457](https://github.com/cosmos/cosmos-sdk/pull/9457) Add amino support for x/authz and x/feegrant Msgs.
* [\#9498](https://github.com/cosmos/cosmos-sdk/pull/9498) Added `Codec: codec.Codec` attribute to `client/Context` structure.
* [\#9540](https://github.com/cosmos/cosmos-sdk/pull/9540) Add output flag for query txs command.
* (errors) [\#8845](https://github.com/cosmos/cosmos-sdk/pull/8845) Add `Error.Wrap` handy method
* [\#8518](https://github.com/cosmos/cosmos-sdk/pull/8518) Help users of multisig wallets debug signature issues.
* [\#9573](https://github.com/cosmos/cosmos-sdk/pull/9573) ADR 040 implementation: New DB interface
* [\#9952](https://github.com/cosmos/cosmos-sdk/pull/9952) ADR 040: Implement in-memory DB backend


### Client Breaking Changes

* [\#8363](https://github.com/cosmos/cosmos-sdk/pull/8363) Addresses no longer have a fixed 20-byte length. From the SDK modules' point of view, any 1-255 bytes-long byte array is a valid address.
* (crypto/ed25519) [\#8690] Adopt zip1215 ed2559 verification rules.
* [\#8849](https://github.com/cosmos/cosmos-sdk/pull/8849) Upgrade module no longer supports time based upgrades.
* [\#7477](https://github.com/cosmos/cosmos-sdk/pull/7477) Changed Bech32 Public Key serialization in the client facing functionality (CLI, MsgServer, QueryServer):
  * updated the keyring display structure (it uses protobuf JSON serialization) - the output is more verbose.
  * Renamed `MarshalAny` and `UnmarshalAny` to `MarshalInterface` and `UnmarshalInterface` respectively. These functions must take an interface as parameter (not a concrete type nor `Any` object). Underneath they use `Any` wrapping for correct protobuf serialization.
  * CLI: removed `--text` flag from `show-node-id` command; the text format for public keys is not used any more - instead we use ProtoJSON.
* (store) [\#8790](https://github.com/cosmos/cosmos-sdk/pull/8790) Reduce gas costs by 10x for transient store operations.
* [\#9139](https://github.com/cosmos/cosmos-sdk/pull/9139) Querying events:
  * via `ServiceMsg` TypeURLs (e.g. `message.action='/cosmos.bank.v1beta1.Msg/Send'`) does not work anymore,
  * via legacy `msg.Type()` (e.g. `message.action='send'`) is being deprecated, new `Msg`s won't emit these events.
  * Please use concrete `Msg` TypeURLs instead (e.g. `message.action='/cosmos.bank.v1beta1.MsgSend'`).
* [\#9859](https://github.com/cosmos/cosmos-sdk/pull/9859) The `default` pruning strategy now keeps the last 362880 blocks instead of 100. 362880 equates to roughly enough blocks to cover the entire unbonding period assuming a 21 day unbonding period and 5s block time.
* [\#9785](https://github.com/cosmos/cosmos-sdk/issues/9785) Missing coin denomination in logs


### API Breaking Changes

* (keyring) [#\8662](https://github.com/cosmos/cosmos-sdk/pull/8662) `NewMnemonic` now receives an additional `passphrase` argument to secure the key generated by the bip39 mnemonic.
* (x/bank) [\#8473](https://github.com/cosmos/cosmos-sdk/pull/8473) Bank keeper does not expose unsafe balance changing methods such as `SetBalance`, `SetSupply` etc.
* (x/staking) [\#8473](https://github.com/cosmos/cosmos-sdk/pull/8473) On genesis init, if non bonded pool and bonded pool balance, coming from the bank module, does not match what is saved in the staking state, the initialization will panic.
* (x/gov) [\#8473](https://github.com/cosmos/cosmos-sdk/pull/8473) On genesis init, if the gov module account balance, coming from bank module state, does not match the one in gov module state, the initialization will panic.
* (x/distribution) [\#8473](https://github.com/cosmos/cosmos-sdk/pull/8473) On genesis init, if the distribution module account balance, coming from bank module state, does not match the one in distribution module state, the initialization will panic.
* (client/keys) [\#8500](https://github.com/cosmos/cosmos-sdk/pull/8500) `InfoImporter` interface is removed from legacy keybase.
* (x/staking) [\#8505](https://github.com/cosmos/cosmos-sdk/pull/8505) `sdk.PowerReduction` has been renamed to `sdk.DefaultPowerReduction`, and most staking functions relying on power reduction take a new function argument, instead of relying on that global variable.
* [\#8629](https://github.com/cosmos/cosmos-sdk/pull/8629) Deprecated `SetFullFundraiserPath` from `Config` in favor of `SetPurpose` and `SetCoinType`.
* (x/upgrade) [\#8673](https://github.com/cosmos/cosmos-sdk/pull/8673) Remove IBC logic from x/upgrade. Deprecates IBC fields in an Upgrade Plan, an error will be thrown if they are set. IBC upgrade logic moved to 02-client and an IBC UpgradeProposal is added.
* (x/bank) [\#8517](https://github.com/cosmos/cosmos-sdk/pull/8517) `SupplyI` interface and `Supply` are removed and uses `sdk.Coins` for supply tracking
* (x/upgrade) [\#8743](https://github.com/cosmos/cosmos-sdk/pull/8743) `UpgradeHandler` includes a new argument `VersionMap` which helps facilitate in-place migrations.
* (x/auth) [\#8129](https://github.com/cosmos/cosmos-sdk/pull/8828) Updated `SigVerifiableTx.GetPubKeys` method signature to return error.
* (x/upgrade) [\7487](https://github.com/cosmos/cosmos-sdk/pull/8897) Upgrade `Keeper` takes new argument `ProtocolVersionSetter` which implements setting a protocol version on baseapp.
* (baseapp) [\7487](https://github.com/cosmos/cosmos-sdk/pull/8897) BaseApp's fields appVersion and version were swapped to match Tendermint's fields.
* [\#8682](https://github.com/cosmos/cosmos-sdk/pull/8682) `ante.NewAnteHandler` updated to receive all positional params as `ante.HandlerOptions` struct. If required fields aren't set, throws error accordingly.
* (x/staking/types) [\#7447](https://github.com/cosmos/cosmos-sdk/issues/7447) Remove bech32 PubKey support:
  * `ValidatorI` interface update: `GetConsPubKey` renamed to `TmConsPubKey` (this is to clarify the return type: consensus public key must be a tendermint key); `TmConsPubKey`, `GetConsAddr` methods return error.
  * `Validator` updated according to the `ValidatorI` changes described above.
  * `ToTmValidator` function: added `error` to return values.
  * `Validator.ConsensusPubkey` type changed from `string` to `codectypes.Any`.
  * `MsgCreateValidator.Pubkey` type changed from `string` to `codectypes.Any`.
* (client) [\#8926](https://github.com/cosmos/cosmos-sdk/pull/8926) `client/tx.PrepareFactory` has been converted to a private function, as it's only used internally.
* (auth/tx) [\#8926](https://github.com/cosmos/cosmos-sdk/pull/8926) The `ProtoTxProvider` interface used as a workaround for transaction simulation has been removed.
* (x/bank) [\#8798](https://github.com/cosmos/cosmos-sdk/pull/8798) `GetTotalSupply` is removed in favour of `GetPaginatedTotalSupply`
* (keyring) [\#8739](https://github.com/cosmos/cosmos-sdk/pull/8739) Rename InfoImporter -> LegacyInfoImporter.
* (x/bank/types) [\#9061](https://github.com/cosmos/cosmos-sdk/pull/9061) `AddressFromBalancesStore` now returns an error for invalid key instead of panic.
* (x/auth) [\#9144](https://github.com/cosmos/cosmos-sdk/pull/9144) The `NewTxTimeoutHeightDecorator` antehandler has been converted from a struct to a function.
* (codec) [\#9226](https://github.com/cosmos/cosmos-sdk/pull/9226) Rename codec interfaces and methods, to follow a general Go interfaces:
  * `codec.Marshaler` → `codec.Codec` (this defines objects which serialize other objects)
  * `codec.BinaryMarshaler` → `codec.BinaryCodec`
  * `codec.JSONMarshaler` → `codec.JSONCodec`
  * Removed `BinaryBare` suffix from `BinaryCodec` methods (`MarshalBinaryBare`, `UnmarshalBinaryBare`, ...)
  * Removed `Binary` infix from `BinaryCodec` methods (`MarshalBinaryLengthPrefixed`, `UnmarshalBinaryLengthPrefixed`, ...)
* [\#9139](https://github.com/cosmos/cosmos-sdk/pull/9139) `ServiceMsg` TypeURLs (e.g. `/cosmos.bank.v1beta1.Msg/Send`) have been removed, as they don't comply to the Probobuf `Any` spec. Please use `Msg` type TypeURLs (e.g. `/cosmos.bank.v1beta1.MsgSend`). This has multiple consequences:
  * The `sdk.ServiceMsg` struct has been removed.
  * `sdk.Msg` now only contains `ValidateBasic` and `GetSigners` methods. The remaining methods `GetSignBytes`, `Route` and `Type` are moved to `legacytx.LegacyMsg`.
  * The `RegisterCustomTypeURL` function and the `cosmos.base.v1beta1.ServiceMsg` interface have been removed from the interface registry.
* (codec) [\#9251](https://github.com/cosmos/cosmos-sdk/pull/9251) Rename `clientCtx.JSONMarshaler` to `clientCtx.JSONCodec` as per #9226.
* (x/bank) [\#9271](https://github.com/cosmos/cosmos-sdk/pull/9271) SendEnabledCoin(s) renamed to IsSendEnabledCoin(s) to better reflect its functionality.
* (x/bank) [\#9550](https://github.com/cosmos/cosmos-sdk/pull/9550) `server.InterceptConfigsPreRunHandler` now takes 2 additional arguments: customAppConfigTemplate and customAppConfig. If you don't need to customize these, simply put `""` and `nil`.
* [\#8245](https://github.com/cosmos/cosmos-sdk/pull/8245) Removed `simapp.MakeCodecs` and use `simapp.MakeTestEncodingConfig` instead.
* (x/capability) [\#9836](https://github.com/cosmos/cosmos-sdk/pull/9836) Removed `InitializeAndSeal(ctx sdk.Context)` and replaced with `Seal()`. App must add x/capability module to the begin blockers which will assure that the x/capability keeper is properly initialized. The x/capability begin blocker must be run before any other module which uses x/capability.

### State Machine Breaking

* (x/{bank,distrib,gov,slashing,staking}) [\#8363](https://github.com/cosmos/cosmos-sdk/issues/8363) Store keys have been modified to allow for variable-length addresses.
* (x/evidence) [\#8502](https://github.com/cosmos/cosmos-sdk/pull/8502) `HandleEquivocationEvidence` persists the evidence to state.
* (x/gov) [\#7733](https://github.com/cosmos/cosmos-sdk/pull/7733) ADR 037 Implementation: Governance Split Votes, use `MsgWeightedVote` to send a split vote. Sending a regular `MsgVote` will convert the underlying vote option into a weighted vote with weight 1.
* (x/bank) [\#8656](https://github.com/cosmos/cosmos-sdk/pull/8656) balance and supply are now correctly tracked via `coin_spent`, `coin_received`, `coinbase` and `burn` events.
* (x/bank) [\#8517](https://github.com/cosmos/cosmos-sdk/pull/8517) Supply is now stored and tracked as `sdk.Coins`
* (x/bank) [\#9051](https://github.com/cosmos/cosmos-sdk/pull/9051) Supply value is stored as `sdk.Int` rather than `string`.


### CLI Breaking Changes

* [\#8880](https://github.com/cosmos/cosmos-sdk/pull/8880) The CLI `simd migrate v0.40 ...` command has been renamed to `simd migrate v0.42`.
* [\#8628](https://github.com/cosmos/cosmos-sdk/issues/8628) Commands no longer print outputs using `stderr` by default
* [\#9134](https://github.com/cosmos/cosmos-sdk/pull/9134) Renamed the CLI flag `--memo` to `--note`.
* [\#9291](https://github.com/cosmos/cosmos-sdk/pull/9291) Migration scripts prior to v0.38 have been removed from the CLI `migrate` command. The oldest supported migration is v0.39->v0.42.
* [\#9371](https://github.com/cosmos/cosmos-sdk/pull/9371) Non-zero default fees/Server will error if there's an empty value for min-gas-price in app.toml
* [\#9827](https://github.com/cosmos/cosmos-sdk/pull/9827) Ensure input parity of validator public key input between `tx staking create-validator` and `gentx`.
* [\#9621](https://github.com/cosmos/cosmos-sdk/pull/9621) Rollback [\#9371](https://github.com/cosmos/cosmos-sdk/pull/9371) and log warning if there's an empty value for min-gas-price in app.toml

### Improvements

* (store) [\#8012](https://github.com/cosmos/cosmos-sdk/pull/8012) Implementation of ADR-038 WriteListener and listen.KVStore
* (x/bank) [\#8614](https://github.com/cosmos/cosmos-sdk/issues/8614) Add `Name` and `Symbol` fields to denom metadata
* (x/auth) [\#8522](https://github.com/cosmos/cosmos-sdk/pull/8522) Allow to query all stored accounts
* (crypto/types) [\#8600](https://github.com/cosmos/cosmos-sdk/pull/8600) `CompactBitArray`: optimize the `NumTrueBitsBefore` method and add an `Equal` method.
* (x/upgrade) [\#8743](https://github.com/cosmos/cosmos-sdk/pull/8743) Add tracking module versions as per ADR-041
* (types) [\#8962](https://github.com/cosmos/cosmos-sdk/issues/8962) Add `Abs()` method to `sdk.Int`.
* (x/bank) [\#8950](https://github.com/cosmos/cosmos-sdk/pull/8950) Improve efficiency on supply updates.
* (store) [\#8811](https://github.com/cosmos/cosmos-sdk/pull/8811) store/cachekv: use typed `types/kv.List` instead of `container/list.List`. The change brings time spent on the time assertion cummulatively to 580ms down from 6.88s.
* (keyring) [\#8826](https://github.com/cosmos/cosmos-sdk/pull/8826) add trust to macOS Keychain for calling apps by default, avoiding repeating keychain popups that appears when dealing with keyring (key add, list, ...) operations.
* (makefile) [\#7933](https://github.com/cosmos/cosmos-sdk/issues/7933) Use Docker to generate swagger files.
* (crypto/types) [\#9196](https://github.com/cosmos/cosmos-sdk/pull/9196) Fix negative index accesses in CompactUnmarshal,GetIndex,SetIndex
* (makefile) [\#9192](https://github.com/cosmos/cosmos-sdk/pull/9192) Reuse proto containers in proto related jobs.
* [\#9205](https://github.com/cosmos/cosmos-sdk/pull/9205) Improve readability in `abci` handleQueryP2P
* [\#9231](https://github.com/cosmos/cosmos-sdk/pull/9231) Remove redundant staking errors.
* [\#9314](https://github.com/cosmos/cosmos-sdk/pull/9314) Update Rosetta SDK to upstream's latest release.
* (gRPC-Web) [\#9493](https://github.com/cosmos/cosmos-sdk/pull/9493) Add `EnableUnsafeCORS` flag to grpc-web config.
* (x/params) [\#9481](https://github.com/cosmos/cosmos-sdk/issues/9481) Speedup simulator for parameter change proposals.
* (x/staking) [\#9423](https://github.com/cosmos/cosmos-sdk/pull/9423) Staking delegations now returns empty list instead of rpc error when no records found.
* (x/auth) [\#9553](https://github.com/cosmos/cosmos-sdk/pull/9553) The `--multisig` flag now accepts both a name and address.
* [\#8549](https://github.com/cosmos/cosmos-sdk/pull/8549) Make gRPC requests go through tendermint Query
* [\#8093](https://github.com/cosmos/cosmos-sdk/pull/8093) Limit usage of context.background.
* [\#8460](https://github.com/cosmos/cosmos-sdk/pull/8460) Ensure b.ReportAllocs() in all the benchmarks
* [\#8461](https://github.com/cosmos/cosmos-sdk/pull/8461) Fix upgrade tx commands not showing up in CLI


### Bug Fixes

* (gRPC) [\#8945](https://github.com/cosmos/cosmos-sdk/pull/8945) gRPC reflection now works correctly.
* (keyring) [#\8635](https://github.com/cosmos/cosmos-sdk/issues/8635) Remove hardcoded default passphrase value on `NewMnemonic`
* (x/bank) [\#8434](https://github.com/cosmos/cosmos-sdk/pull/8434) Fix legacy REST API `GET /bank/total` and `GET /bank/total/{denom}` in swagger
* (x/slashing) [\#8427](https://github.com/cosmos/cosmos-sdk/pull/8427) Fix query signing infos command
* (x/bank/types) [\#9112](https://github.com/cosmos/cosmos-sdk/pull/9112) fix AddressFromBalancesStore address length overflow
* (x/bank) [\#9229](https://github.com/cosmos/cosmos-sdk/pull/9229) Now zero coin balances cannot be added to balances & supply stores. If any denom becomes zero corresponding key gets deleted from store. State migration: [\#9664](https://github.com/cosmos/cosmos-sdk/pull/9664).
* [\#9363](https://github.com/cosmos/cosmos-sdk/pull/9363) Check store key uniqueness in app wiring.
* [\#9460](https://github.com/cosmos/cosmos-sdk/pull/9460) Fix lint error in `MigratePrefixAddress`.
* [\#9480](https://github.com/cosmos/cosmos-sdk/pull/9480) Fix added keys when using `--dry-run`.
* (types) [\#9511](https://github.com/cosmos/cosmos-sdk/pull/9511) Change `maxBitLen` of `sdk.Int` and `sdk.Dec`  to handle max ERC20 value.
* [\#9454](https://github.com/cosmos/cosmos-sdk/pull/9454) Fix testnet command with --node-dir-prefix accepts `-` and change `node-dir-prefix token` to `testtoken`.
* (keyring) [\#9562](https://github.com/cosmos/cosmos-sdk/pull/9563) fix keyring kwallet backend when using with empty wallet.
* (keyring) [\#9583](https://github.com/cosmos/cosmos-sdk/pull/9583) Fix correct population of legacy `Vote.Option` field for votes with 1 VoteOption of weight 1.
* (x/distinction) [\#8918](https://github.com/cosmos/cosmos-sdk/pull/8918) Fix module's parameters validation.
* (x/gov/types) [\#8586](https://github.com/cosmos/cosmos-sdk/pull/8586) Fix bug caused by NewProposal that unnecessarily creates a Proposal object that’s discarded on any error.
* [\#8580](https://github.com/cosmos/cosmos-sdk/pull/8580) Use more cheaper method from the math/big package that provides a way to trivially check if a value is zero with .BitLen() == 0
* [\#8567](https://github.com/cosmos/cosmos-sdk/pull/8567) Fix bug by introducing pagination to GetValidatorSetByHeight response
* (x/bank) [\#8531](https://github.com/cosmos/cosmos-sdk/pull/8531) Fix bug caused by ignoring errors returned by Balance.GetAddress()
* (server) [\#8399](https://github.com/cosmos/cosmos-sdk/pull/8399) fix gRPC-web flag default value
* [\#8282](https://github.com/cosmos/cosmos-sdk/pull/8282) fix zero time checks
* (cli) [\#9593](https://github.com/cosmos/cosmos-sdk/pull/9593) Check if chain-id is blank before verifying signatures in multisign and error.
* [\#9720](https://github.com/cosmos/cosmos-sdk/pull/9720) Feegrant grant cli granter now accepts key name as well as address in general and accepts only address in --generate-only mode
* [\#9793](https://github.com/cosmos/cosmos-sdk/pull/9793) Fixed ECDSA/secp256r1 transaction malleability.
* (server) [#9704](https://github.com/cosmos/cosmos-sdk/pull/9704) Start GRPCWebServer in goroutine, avoid blocking other services from starting.
* (bank) [\#9687](https://github.com/cosmos/cosmos-sdk/issues/9687) fixes [\#9159](https://github.com/cosmos/cosmos-sdk/issues/9159). Added migration to prune balances with zero coins.


### Deprecated

* (grpc) [\#8926](https://github.com/cosmos/cosmos-sdk/pull/8926) The `tx` field in `SimulateRequest` has been deprecated, prefer to pass `tx_bytes` instead.
* (sdk types) [\#9498](https://github.com/cosmos/cosmos-sdk/pull/9498) `clientContext.JSONCodec` will be removed in the next version. use `clientContext.Codec` instead.

## [v0.42.9](https://github.com/cosmos/cosmos-sdk/releases/tag/v0.42.9) - 2021-08-04

### Bug Fixes

* [\#9835](https://github.com/cosmos/cosmos-sdk/pull/9835) Moved capability initialization logic to BeginBlocker to fix nondeterminsim issue mentioned in [\#9800](https://github.com/cosmos/cosmos-sdk/issues/9800). Applications must now include the capability module in their BeginBlocker order before any module that uses capabilities gets run.
* [\#9201](https://github.com/cosmos/cosmos-sdk/pull/9201) Fixed `<app> init --recover` flag.


### API Breaking Changes

* [\#9835](https://github.com/cosmos/cosmos-sdk/pull/9835) The `InitializeAndSeal` API has not changed, however it no longer initializes the in-memory state. `InitMemStore` has been introduced to serve this function, which will be called either in `InitChain` or `BeginBlock` (whichever is first after app start). Nodes may run this version on a network running 0.42.x, however, they must update their app.go files to include the capability module in their begin blockers.

### Client Breaking Changes

* [\#9781](https://github.com/cosmos/cosmos-sdk/pull/9781) Improve`withdraw-all-rewards` UX when broadcast mode `async` or `async` is used.

## [v0.42.8](https://github.com/cosmos/cosmos-sdk/releases/tag/v0.42.8) - 2021-07-30

### Features

* [\#9750](https://github.com/cosmos/cosmos-sdk/pull/9750) Emit events for tx signature and sequence, so clients can now query txs by signature (`tx.signature='<base64_sig>'`) or by address and sequence combo (`tx.acc_seq='<addr>/<seq>'`).

### Improvements

* (cli) [\#9717](https://github.com/cosmos/cosmos-sdk/pull/9717) Added CLI flag `--output json/text` to `tx` cli commands.

### Bug Fixes

* [\#9766](https://github.com/cosmos/cosmos-sdk/pull/9766) Fix hardcoded ledger signing algorithm on `keys add` command.

## [v0.42.7](https://github.com/cosmos/cosmos-sdk/releases/tag/v0.42.7) - 2021-07-09

### Improvements

* (baseapp) [\#9578](https://github.com/cosmos/cosmos-sdk/pull/9578) Return `Baseapp`'s `trace` value for logging error stack traces.

### Bug Fixes

* (x/ibc) [\#9640](https://github.com/cosmos/cosmos-sdk/pull/9640) Fix IBC Transfer Ack Success event as it was initially emitting opposite value.
* [\#9645](https://github.com/cosmos/cosmos-sdk/pull/9645) Use correct Prometheus format for metric labels.
* [\#9299](https://github.com/cosmos/cosmos-sdk/pull/9299) Fix `[appd] keys parse cosmos1...` freezing.
* (keyring) [\#9563](https://github.com/cosmos/cosmos-sdk/pull/9563) fix keyring kwallet backend when using with empty wallet.
* (x/capability) [\#9392](https://github.com/cosmos/cosmos-sdk/pull/9392) initialization fix, which fixes the consensus error when using statesync.

## [v0.42.6](https://github.com/cosmos/cosmos-sdk/releases/tag/v0.42.6) - 2021-06-18

### Improvements

* [\#9428](https://github.com/cosmos/cosmos-sdk/pull/9428) Optimize bank InitGenesis. Added `k.initBalances`.
* [\#9429](https://github.com/cosmos/cosmos-sdk/pull/9429) Add `cosmos_sdk_version` to node_info
* [\#9541](https://github.com/cosmos/cosmos-sdk/pull/9541) Bump tendermint dependency to v0.34.11.

### Bug Fixes

* [\#9385](https://github.com/cosmos/cosmos-sdk/pull/9385) Fix IBC `query ibc client header` cli command. Support historical queries for query header/node-state commands.
* [\#9401](https://github.com/cosmos/cosmos-sdk/pull/9401) Fixes incorrect export of IBC identifier sequences. Previously, the next identifier sequence for clients/connections/channels was not set during genesis export. This resulted in the next identifiers being generated on the new chain to reuse old identifiers (the sequences began again from 0).
* [\#9408](https://github.com/cosmos/cosmos-sdk/pull/9408) Update simapp to use correct default broadcast mode.
* [\#9513](https://github.com/cosmos/cosmos-sdk/pull/9513) Fixes testnet CLI command. Testnet now updates the supply in genesis. Previously, when using add-genesis-account and testnet together, inconsistent genesis files would be produced, as only add-genesis-account was updating the supply.
* (x/gov) [\#8813](https://github.com/cosmos/cosmos-sdk/pull/8813) fix `GET /cosmos/gov/v1beta1/proposals/{proposal_id}/deposits` to include initial deposit

### Features

* [\#9383](https://github.com/cosmos/cosmos-sdk/pull/9383) New CLI command `query ibc-transfer escrow-address <port> <channel id>` to get the escrow address for a channel; can be used to then query balance of escrowed tokens
* (baseapp, types) [#\9390](https://github.com/cosmos/cosmos-sdk/pull/9390) Add current block header hash to `Context`
* (store) [\#9403](https://github.com/cosmos/cosmos-sdk/pull/9403) Add `RefundGas` function to `GasMeter` interface

## [v0.42.5](https://github.com/cosmos/cosmos-sdk/releases/tag/v0.42.5) - 2021-05-18

### Bug Fixes

* [\#9514](https://github.com/cosmos/cosmos-sdk/issues/9514) Fix panic when retrieving the `BlockGasMeter` on `(Re)CheckTx` mode.
* [\#9235](https://github.com/cosmos/cosmos-sdk/pull/9235) CreateMembershipProof/CreateNonMembershipProof now returns an error
if input key is empty, or input data contains empty key.
* [\#9108](https://github.com/cosmos/cosmos-sdk/pull/9108) Fixed the bug with querying multisig account, which is not showing threshold and public_keys.
* [\#9345](https://github.com/cosmos/cosmos-sdk/pull/9345) Fix ARM support.
* [\#9040](https://github.com/cosmos/cosmos-sdk/pull/9040) Fix ENV variables binding to CLI flags for client config.

### Features

* [\#8953](https://github.com/cosmos/cosmos-sdk/pull/8953) Add the `config` CLI subcommand back to the SDK, which saves client-side configuration in a `client.toml` file.

## [v0.42.4](https://github.com/cosmos/cosmos-sdk/releases/tag/v0.42.4) - 2021-04-08

### Client Breaking Changes

* [\#9026](https://github.com/cosmos/cosmos-sdk/pull/9026) By default, the `tx sign` and `tx sign-batch` CLI commands use SIGN_MODE_DIRECT to sign transactions for local pubkeys. For multisigs and ledger keys, the default LEGACY_AMINO_JSON is used.

### Bug Fixes

* (gRPC) [\#9015](https://github.com/cosmos/cosmos-sdk/pull/9015) Fix invalid status code when accessing gRPC endpoints.
* [\#9026](https://github.com/cosmos/cosmos-sdk/pull/9026) Fixed the bug that caused the `gentx` command to fail for Ledger keys.

### Improvements

* [\#9081](https://github.com/cosmos/cosmos-sdk/pull/9081) Upgrade Tendermint to v0.34.9 that includes a security issue fix for Tendermint light clients.

## [v0.42.3](https://github.com/cosmos/cosmos-sdk/releases/tag/v0.42.3) - 2021-03-24

This release fixes a security vulnerability identified in x/bank.

## [v0.42.2](https://github.com/cosmos/cosmos-sdk/releases/tag/v0.42.2) - 2021-03-19

### Improvements

* (grpc) [\#8815](https://github.com/cosmos/cosmos-sdk/pull/8815) Add orderBy parameter to `TxsByEvents` endpoint.
* (cli) [\#8826](https://github.com/cosmos/cosmos-sdk/pull/8826) Add trust to macOS Keychain for caller app by default.
* (store) [\#8811](https://github.com/cosmos/cosmos-sdk/pull/8811) store/cachekv: use typed types/kv.List instead of container/list.List

### Bug Fixes

* (crypto) [\#8841](https://github.com/cosmos/cosmos-sdk/pull/8841) Fix legacy multisig amino marshaling, allowing migrations to work between v0.39 and v0.40+.
* (cli tx) [\8873](https://github.com/cosmos/cosmos-sdk/pull/8873) add missing `--output-document` option to `app tx multisign-batch`.

## [v0.42.1](https://github.com/cosmos/cosmos-sdk/releases/tag/v0.42.1) - 2021-03-10

This release fixes security vulnerability identified in the simapp.

## [v0.42.0](https://github.com/cosmos/cosmos-sdk/releases/tag/v0.42.0) - 2021-03-08

**IMPORTANT**: This release contains an important security fix for all non Cosmos Hub chains running Stargate version of the Cosmos SDK (>0.40). Non-hub chains should not be using any version of the SDK in the v0.40.x or v0.41.x release series. See [#8461](https://github.com/cosmos/cosmos-sdk/pull/8461) for more details.

### Improvements

* (x/ibc) [\#8624](https://github.com/cosmos/cosmos-sdk/pull/8624) Emit full header in IBC UpdateClient message.
* (x/crisis) [\#8621](https://github.com/cosmos/cosmos-sdk/issues/8621) crisis invariants names now print to loggers.

### Bug fixes

* (x/evidence) [\#8461](https://github.com/cosmos/cosmos-sdk/pull/8461) Fix bech32 prefix in evidence validator address conversion
* (x/gov) [\#8806](https://github.com/cosmos/cosmos-sdk/issues/8806) Fix q gov proposals command's mishandling of the --status parameter's values.

## [v0.41.4](https://github.com/cosmos/cosmos-sdk/releases/tag/v0.41.3) - 2021-03-02

**IMPORTANT**: Due to a bug in the v0.41.x series with how evidence handles validator consensus addresses #8461, SDK based chains that are not using the default bech32 prefix (cosmos, aka all chains except for t
he Cosmos Hub) should not use this release or any release in the v0.41.x series. Please see #8668 for tracking & timeline for the v0.42.0 release, which will include a fix for this issue.

### Features

* [\#7787](https://github.com/cosmos/cosmos-sdk/pull/7787) Add multisign-batch command.

### Bug fixes

* [\#8730](https://github.com/cosmos/cosmos-sdk/pull/8730) Allow REST endpoint to query txs with multisig addresses.
* [\#8680](https://github.com/cosmos/cosmos-sdk/issues/8680) Fix missing timestamp in GetTxsEvent response [\#8732](https://github.com/cosmos/cosmos-sdk/pull/8732).
* [\#8681](https://github.com/cosmos/cosmos-sdk/issues/8681) Fix missing error message when calling GetTxsEvent [\#8732](https://github.com/cosmos/cosmos-sdk/pull/8732)
* (server) [\#8641](https://github.com/cosmos/cosmos-sdk/pull/8641) Fix Tendermint and application configuration reading from file
* (client/keys) [\#8639] (https://github.com/cosmos/cosmos-sdk/pull/8639) Fix keys migrate for mulitisig, offline, and ledger keys. The migrate command now takes a positional old_home_dir argument.

### Improvements

* (store/cachekv), (x/bank/types) [\#8719](https://github.com/cosmos/cosmos-sdk/pull/8719) algorithmically fix pathologically slow code
* [\#8701](https://github.com/cosmos/cosmos-sdk/pull/8701) Upgrade tendermint v0.34.8.
* [\#8714](https://github.com/cosmos/cosmos-sdk/pull/8714) Allow accounts to have a balance of 0 at genesis.

## [v0.41.3](https://github.com/cosmos/cosmos-sdk/releases/tag/v0.41.3) - 2021-02-18

### Bug Fixes

* [\#8617](https://github.com/cosmos/cosmos-sdk/pull/8617) Fix build failures caused by a small API breakage introduced in tendermint v0.34.7.

## [v0.41.2](https://github.com/cosmos/cosmos-sdk/releases/tag/v0.41.2) - 2021-02-18

### Improvements

* Bump tendermint dependency to v0.34.7.

## [v0.41.1](https://github.com/cosmos/cosmos-sdk/releases/tag/v0.41.1) - 2021-02-17

### Bug Fixes

* (grpc) [\#8549](https://github.com/cosmos/cosmos-sdk/pull/8549) Make gRPC requests go through ABCI and disallow concurrency.
* (x/staking) [\#8546](https://github.com/cosmos/cosmos-sdk/pull/8546) Fix caching bug where concurrent calls to GetValidator could cause a node to crash
* (server) [\#8481](https://github.com/cosmos/cosmos-sdk/pull/8481) Don't create files when running `{appd} tendermint show-*` subcommands.
* (client/keys) [\#8436](https://github.com/cosmos/cosmos-sdk/pull/8436) Fix keybase->keyring keys migration.
* (crypto/hd) [\#8607](https://github.com/cosmos/cosmos-sdk/pull/8607) Make DerivePrivateKeyForPath error and not panic on trailing slashes.

### Improvements

* (x/ibc) [\#8458](https://github.com/cosmos/cosmos-sdk/pull/8458) Add `packet_connection` attribute to ibc events to enable relayer filtering
* [\#8396](https://github.com/cosmos/cosmos-sdk/pull/8396) Add support for ARM platform
* (x/bank) [\#8479](https://github.com/cosmos/cosmos-sdk/pull/8479) Aditional client denom metadata validation for `base` and `display` denoms.
* (codec/types) [\#8605](https://github.com/cosmos/cosmos-sdk/pull/8605) Avoid unnecessary allocations for NewAnyWithCustomTypeURL on error.

## [v0.41.0](https://github.com/cosmos/cosmos-sdk/releases/tag/v0.41.0) - 2021-01-26

### State Machine Breaking

* (x/ibc) [\#8266](https://github.com/cosmos/cosmos-sdk/issues/8266) Add amino JSON support for IBC MsgTransfer in order to support Ledger text signing transfer transactions.
* (x/ibc) [\#8404](https://github.com/cosmos/cosmos-sdk/pull/8404) Reorder IBC `ChanOpenAck` and `ChanOpenConfirm` handler execution to perform core handler first, followed by application callbacks.



### Bug Fixes

* (simapp) [\#8418](https://github.com/cosmos/cosmos-sdk/pull/8418) Add balance coin to supply when adding a new genesis account
* (x/bank) [\#8417](https://github.com/cosmos/cosmos-sdk/pull/8417) Validate balances and coin denom metadata on genesis

## [v0.40.1](https://github.com/cosmos/cosmos-sdk/releases/tag/v0.40.1) - 2021-01-19

### Improvements

* (x/bank) [\#8302](https://github.com/cosmos/cosmos-sdk/issues/8302) Add gRPC and CLI queries for client denomination metadata.
* (tendermint) Bump Tendermint version to [v0.34.3](https://github.com/tendermint/tendermint/releases/tag/v0.34.3).

### Bug Fixes

* [\#8085](https://github.com/cosmos/cosmos-sdk/pull/8058) fix zero time checks
* [\#8280](https://github.com/cosmos/cosmos-sdk/pull/8280) fix GET /upgrade/current query
* (x/auth) [\#8287](https://github.com/cosmos/cosmos-sdk/pull/8287) Fix `tx sign --signature-only` to return correct sequence value in signature.
* (build) [\8300](https://github.com/cosmos/cosmos-sdk/pull/8300), [\8301](https://github.com/cosmos/cosmos-sdk/pull/8301) Fix reproducible builds
* (types/errors) [\#8355][https://github.com/cosmos/cosmos-sdk/pull/8355] Fix errorWrap `Is` method.
* (x/ibc) [\#8341](https://github.com/cosmos/cosmos-sdk/pull/8341) Fix query latest consensus state.
* (proto) [\#8350][https://github.com/cosmos/cosmos-sdk/pull/8350], [\#8361](https://github.com/cosmos/cosmos-sdk/pull/8361) Update gogo proto deps with v1.3.2 security fixes
* (x/ibc) [\#8359](https://github.com/cosmos/cosmos-sdk/pull/8359) Add missing UnpackInterfaces functions to IBC Query Responses. Fixes 'cannot unpack Any' error for IBC types.
* (x/bank) [\#8317](https://github.com/cosmos/cosmos-sdk/pull/8317) Fix panic when querying for a not found client denomination metadata.


## [v0.40.0](https://github.com/cosmos/cosmos-sdk/releases/tag/v0.40.0) - 2021-01-08

v0.40.0, known as the Stargate release of the Cosmos SDK, is one of the largest releases
of the Cosmos SDK since launch. Please read through this changelog and [release notes](https://github.com/cosmos/cosmos-sdk/blob/v0.40.0/RELEASE_NOTES.md) to make
sure you are aware of any relevant breaking changes.

### Client Breaking Changes

* __CLI__
  * (client/keys) [\#5889](https://github.com/cosmos/cosmos-sdk/pull/5889) remove `keys update` command.
  * (x/auth) [\#5844](https://github.com/cosmos/cosmos-sdk/pull/5844) `tx sign` command now returns an error when signing is attempted with offline/multisig keys.
  * (x/auth) [\#6108](https://github.com/cosmos/cosmos-sdk/pull/6108) `tx sign` command's `--validate-signatures` flag is migrated into a `tx validate-signatures` standalone command.
  * (x/auth) [#7788](https://github.com/cosmos/cosmos-sdk/pull/7788) Remove `tx auth` subcommands, all auth subcommands exist as `tx <subcommand>`
  * (x/genutil) [\#6651](https://github.com/cosmos/cosmos-sdk/pull/6651) The `gentx` command has been improved. No longer are `--from` and `--name` flags required. Instead, a single argument, `name`, is required which refers to the key pair in the Keyring. In addition, an optional
  `--moniker` flag can be provided to override the moniker found in `config.toml`.
  * (x/upgrade) [#7697](https://github.com/cosmos/cosmos-sdk/pull/7697) Rename flag name "--time" to "--upgrade-time", "--info" to "--upgrade-info", to keep it consistent with help message.
* __REST / Queriers__
  * (api) [\#6426](https://github.com/cosmos/cosmos-sdk/pull/6426) The ability to start an out-of-process API REST server has now been removed. Instead, the API server is now started in-process along with the application and Tendermint. Configuration options have been added to `app.toml` to enable/disable the API server along with additional HTTP server options.
  * (client) [\#7246](https://github.com/cosmos/cosmos-sdk/pull/7246) The rest server endpoint `/swagger-ui/` is replaced by `/swagger/`, and contains swagger documentation for gRPC Gateway routes in addition to legacy REST routes. Swagger API is exposed only if set in `app.toml`.
  * (x/auth) [\#5702](https://github.com/cosmos/cosmos-sdk/pull/5702) The `x/auth` querier route has changed from `"acc"` to `"auth"`.
  * (x/bank) [\#5572](https://github.com/cosmos/cosmos-sdk/pull/5572) The `/bank/balances/{address}` endpoint now returns all account balances or a single balance by denom when the `denom` query parameter is present.
  * (x/evidence) [\#5952](https://github.com/cosmos/cosmos-sdk/pull/5952) Remove CLI and REST handlers for querying `x/evidence` parameters.
  * (x/gov) [#6295](https://github.com/cosmos/cosmos-sdk/pull/6295) Fix typo in querying governance params.
* __General__
  * (baseapp) [\#6384](https://github.com/cosmos/cosmos-sdk/pull/6384) The `Result.Data` is now a Protocol Buffer encoded binary blob of type `TxData`. The `TxData` contains `Data` which contains a list of Protocol Buffer encoded message data and the corresponding message type.
  * (client) [\#5783](https://github.com/cosmos/cosmos-sdk/issues/5783) Unify all coins representations on JSON client requests for governance proposals.
  * (crypto) [\#7419](https://github.com/cosmos/cosmos-sdk/pull/7419) The SDK doesn't use Tendermint's `crypto.PubKey`
      interface anymore, and uses instead it's own `PubKey` interface, defined in `crypto/types`. Replace all instances of
      `crypto.PubKey` by `cryptotypes.Pubkey`.
  * (store/rootmulti) [\#6390](https://github.com/cosmos/cosmos-sdk/pull/6390) Proofs of empty stores are no longer supported.
  * (store/types) [\#5730](https://github.com/cosmos/cosmos-sdk/pull/5730) store.types.Cp() is removed in favour of types.CopyBytes().
  * (x/auth) [\#6054](https://github.com/cosmos/cosmos-sdk/pull/6054) Remove custom JSON marshaling for base accounts as multsigs cannot be bech32 decoded.
  * (x/auth/vesting) [\#6859](https://github.com/cosmos/cosmos-sdk/pull/6859) Custom JSON marshaling of vesting accounts was removed. Vesting accounts are now marshaled using their default proto or amino JSON representation.
  * (x/bank) [\#5785](https://github.com/cosmos/cosmos-sdk/issues/5785) In x/bank errors, JSON strings coerced to valid UTF-8 bytes at JSON marshalling time
  are now replaced by human-readable expressions. This change can potentially break compatibility with all those client side tools
  that parse log messages.
  * (x/evidence) [\#7538](https://github.com/cosmos/cosmos-sdk/pull/7538) The ABCI's `Result.Data` field for
    `MsgSubmitEvidence` responses does not contain the raw evidence's hash, but the protobuf encoded
    `MsgSubmitEvidenceResponse` struct.
  * (x/gov) [\#7533](https://github.com/cosmos/cosmos-sdk/pull/7533) The ABCI's `Result.Data` field for
    `MsgSubmitProposal` responses does not contain a raw binary encoding of the `proposalID`, but the protobuf encoded
    `MsgSubmitSubmitProposalResponse` struct.
  * (x/gov) [\#6859](https://github.com/cosmos/cosmos-sdk/pull/6859) `ProposalStatus` and `VoteOption` are now JSON serialized using its protobuf name, so expect names like `PROPOSAL_STATUS_DEPOSIT_PERIOD` as opposed to `DepositPeriod`.
  * (x/staking) [\#7499](https://github.com/cosmos/cosmos-sdk/pull/7499) `BondStatus` is now a protobuf `enum` instead
    of an `int32`, and JSON serialized using its protobuf name, so expect names like `BOND_STATUS_UNBONDING` as opposed
    to `Unbonding`.
  * (x/staking) [\#7556](https://github.com/cosmos/cosmos-sdk/pull/7556) The ABCI's `Result.Data` field for
    `MsgBeginRedelegate` and `MsgUndelegate` responses does not contain custom binary marshaled `completionTime`, but the
    protobuf encoded `MsgBeginRedelegateResponse` and `MsgUndelegateResponse` structs respectively

### API Breaking Changes

* __Baseapp / Client__
  * (AppModule) [\#7518](https://github.com/cosmos/cosmos-sdk/pull/7518) [\#7584](https://github.com/cosmos/cosmos-sdk/pull/7584) Rename `AppModule.RegisterQueryServices` to `AppModule.RegisterServices`, as this method now registers multiple services (the gRPC query service and the protobuf Msg service). A `Configurator` struct is used to hold the different services.
  * (baseapp) [\#5865](https://github.com/cosmos/cosmos-sdk/pull/5865) The `SimulationResponse` returned from tx simulation is now JSON encoded instead of Amino binary.
  * (client) [\#6290](https://github.com/cosmos/cosmos-sdk/pull/6290) `CLIContext` is renamed to `Context`. `Context` and all related methods have been moved from package context to client.
  * (client) [\#6525](https://github.com/cosmos/cosmos-sdk/pull/6525) Removed support for `indent` in JSON responses. Clients should consider piping to an external tool such as `jq`.
  * (client) [\#8107](https://github.com/cosmos/cosmos-sdk/pull/8107) Renamed `PrintOutput` and `PrintOutputLegacy`
      methods of the `context.Client` object to `PrintProto` and `PrintObjectLegacy`.
  * (client/flags) [\#6632](https://github.com/cosmos/cosmos-sdk/pull/6632) Remove NewCompletionCmd(), the function is now available in tendermint.
  * (client/input) [\#5904](https://github.com/cosmos/cosmos-sdk/pull/5904) Removal of unnecessary `GetCheckPassword`, `PrintPrefixed` functions.
  * (client/keys) [\#5889](https://github.com/cosmos/cosmos-sdk/pull/5889) Rename `NewKeyBaseFromDir()` -> `NewLegacyKeyBaseFromDir()`.
  * (client/keys) [\#5820](https://github.com/cosmos/cosmos-sdk/pull/5820/) Removed method CloseDB from Keybase interface.
  * (client/rpc) [\#6290](https://github.com/cosmos/cosmos-sdk/pull/6290) `client` package and subdirs reorganization.
  * (client/lcd) [\#6290](https://github.com/cosmos/cosmos-sdk/pull/6290) `CliCtx` of struct `RestServer` in package client/lcd has been renamed to `ClientCtx`.
  * (codec) [\#6330](https://github.com/cosmos/cosmos-sdk/pull/6330) `codec.RegisterCrypto` has been moved to the `crypto/codec` package and the global `codec.Cdc` Amino instance has been deprecated and moved to the `codec/legacy_global` package.
  * (codec) [\#8080](https://github.com/cosmos/cosmos-sdk/pull/8080) Updated the `codec.Marshaler` interface
    * Moved `MarshalAny` and `UnmarshalAny` helper functions to `codec.Marshaler` and renamed to `MarshalInterface` and
      `UnmarshalInterface` respectively. These functions must take interface as a parameter (not a concrete type nor `Any`
      object). Underneath they use `Any` wrapping for correct protobuf serialization.
  * (crypto) [\#6780](https://github.com/cosmos/cosmos-sdk/issues/6780) Move ledger code to its own package.
  * (crypto/types/multisig) [\#6373](https://github.com/cosmos/cosmos-sdk/pull/6373) `multisig.Multisignature` has been renamed  to `AminoMultisignature`
  * (codec) `*codec.LegacyAmino` is now a wrapper around Amino which provides backwards compatibility with protobuf `Any`. ALL legacy code should use `*codec.LegacyAmino` instead of `*amino.Codec` directly
  * (crypto) [\#5880](https://github.com/cosmos/cosmos-sdk/pull/5880) Merge `crypto/keys/mintkey` into `crypto`.
  * (crypto/hd) [\#5904](https://github.com/cosmos/cosmos-sdk/pull/5904) `crypto/keys/hd` moved to `crypto/hd`.
  * (crypto/keyring):
    * [\#5866](https://github.com/cosmos/cosmos-sdk/pull/5866) Rename `crypto/keys/` to `crypto/keyring/`.
    * [\#5904](https://github.com/cosmos/cosmos-sdk/pull/5904) `Keybase` -> `Keyring` interfaces migration. `LegacyKeybase` interface is added in order
  to guarantee limited backward compatibility with the old Keybase interface for the sole purpose of migrating keys across the new keyring backends. `NewLegacy`
  constructor is provided [\#5889](https://github.com/cosmos/cosmos-sdk/pull/5889) to allow for smooth migration of keys from the legacy LevelDB based implementation
  to new keyring backends. Plus, the package and the new keyring no longer depends on the sdk.Config singleton. Please consult the [package documentation](https://github.com/cosmos/cosmos-sdk/tree/master/crypto/keyring/doc.go) for more
  information on how to implement the new `Keyring` interface.
    * [\#5858](https://github.com/cosmos/cosmos-sdk/pull/5858) Make Keyring store keys by name and address's hexbytes representation.
  * (export) [\#5952](https://github.com/cosmos/cosmos-sdk/pull/5952) `AppExporter` now returns ABCI consensus parameters to be included in marshaled exported state. These parameters must be returned from the application via the `BaseApp`.
  * (simapp) Deprecating and renaming `MakeEncodingConfig` to `MakeTestEncodingConfig` (both in `simapp` and `simapp/params` packages).
  * (store) [\#5803](https://github.com/cosmos/cosmos-sdk/pull/5803) The `store.CommitMultiStore` interface now includes the new `snapshots.Snapshotter` interface as well.
  * (types) [\#5579](https://github.com/cosmos/cosmos-sdk/pull/5579) The `keepRecent` field has been removed from the `PruningOptions` type.
  The `PruningOptions` type now only includes fields `KeepEvery` and `SnapshotEvery`, where `KeepEvery`
  determines which committed heights are flushed to disk and `SnapshotEvery` determines which of these
  heights are kept after pruning. The `IsValid` method should be called whenever using these options. Methods
  `SnapshotVersion` and `FlushVersion` accept a version arugment and determine if the version should be
  flushed to disk or kept as a snapshot. Note, `KeepRecent` is automatically inferred from the options
  and provided directly the IAVL store.
  * (types) [\#5533](https://github.com/cosmos/cosmos-sdk/pull/5533) Refactored `AppModuleBasic` and `AppModuleGenesis`
  to now accept a `codec.JSONMarshaler` for modular serialization of genesis state.
  * (types/rest) [\#5779](https://github.com/cosmos/cosmos-sdk/pull/5779) Drop unused Parse{Int64OrReturnBadRequest,QueryParamBool}() functions.
* __Modules__
  * (modules) [\#7243](https://github.com/cosmos/cosmos-sdk/pull/7243) Rename `RegisterCodec` to `RegisterLegacyAminoCodec` and `codec.New()` is now renamed to `codec.NewLegacyAmino()`
  * (modules) [\#6564](https://github.com/cosmos/cosmos-sdk/pull/6564) Constant `DefaultParamspace` is removed from all modules, use ModuleName instead.
  * (modules) [\#5989](https://github.com/cosmos/cosmos-sdk/pull/5989) `AppModuleBasic.GetTxCmd` now takes a single `CLIContext` parameter.
  * (modules) [\#5664](https://github.com/cosmos/cosmos-sdk/pull/5664) Remove amino `Codec` from simulation `StoreDecoder`, which now returns a function closure in order to unmarshal the key-value pairs.
  * (modules) [\#5555](https://github.com/cosmos/cosmos-sdk/pull/5555) Move `x/auth/client/utils/` types and functions to `x/auth/client/`.
  * (modules) [\#5572](https://github.com/cosmos/cosmos-sdk/pull/5572) Move account balance logic and APIs from `x/auth` to `x/bank`.
  * (modules) [\#6326](https://github.com/cosmos/cosmos-sdk/pull/6326) `AppModuleBasic.GetQueryCmd` now takes a single `client.Context` parameter.
  * (modules) [\#6336](https://github.com/cosmos/cosmos-sdk/pull/6336) `AppModuleBasic.RegisterQueryService` method was added to support gRPC queries, and `QuerierRoute` and `NewQuerierHandler` were deprecated.
  * (modules) [\#6311](https://github.com/cosmos/cosmos-sdk/issues/6311) Remove `alias.go` usage
  * (modules) [\#6447](https://github.com/cosmos/cosmos-sdk/issues/6447) Rename `blacklistedAddrs` to `blockedAddrs`.
  * (modules) [\#6834](https://github.com/cosmos/cosmos-sdk/issues/6834) Add `RegisterInterfaces` method to `AppModuleBasic` to support registration of protobuf interface types.
  * (modules) [\#6734](https://github.com/cosmos/cosmos-sdk/issues/6834) Add `TxEncodingConfig` parameter to `AppModuleBasic.ValidateGenesis` command to support JSON tx decoding in `genutil`.
  * (modules) [#7764](https://github.com/cosmos/cosmos-sdk/pull/7764) Added module initialization options:
    * `server/types.AppExporter` requires extra argument: `AppOptions`.
    * `server.AddCommands` requires extra argument: `addStartFlags types.ModuleInitFlags`
    * `x/crisis.NewAppModule` has a new attribute: `skipGenesisInvariants`. [PR](https://github.com/cosmos/cosmos-sdk/pull/7764)
  * (types) [\#6327](https://github.com/cosmos/cosmos-sdk/pull/6327) `sdk.Msg` now inherits `proto.Message`, as a result all `sdk.Msg` types now use pointer semantics.
  * (types) [\#7032](https://github.com/cosmos/cosmos-sdk/pull/7032) All types ending with `ID` (e.g. `ProposalID`) now end with `Id` (e.g. `ProposalId`), to match default Protobuf generated format. Also see [\#7033](https://github.com/cosmos/cosmos-sdk/pull/7033) for more details.
  * (x/auth) [\#6029](https://github.com/cosmos/cosmos-sdk/pull/6029) Module accounts have been moved from `x/supply` to `x/auth`.
  * (x/auth) [\#6443](https://github.com/cosmos/cosmos-sdk/issues/6443) Move `FeeTx` and `TxWithMemo` interfaces from `x/auth/ante` to `types`.
  * (x/auth) [\#7006](https://github.com/cosmos/cosmos-sdk/pull/7006) All `AccountRetriever` methods now take `client.Context` as a parameter instead of as a struct member.
  * (x/auth) [\#6270](https://github.com/cosmos/cosmos-sdk/pull/6270) The passphrase argument has been removed from the signature of the following functions and methods: `BuildAndSign`, ` MakeSignature`, ` SignStdTx`, `TxBuilder.BuildAndSign`, `TxBuilder.Sign`, `TxBuilder.SignStdTx`
  * (x/auth) [\#6428](https://github.com/cosmos/cosmos-sdk/issues/6428):
    * `NewAnteHandler` and `NewSigVerificationDecorator` both now take a `SignModeHandler` parameter.
    * `SignatureVerificationGasConsumer` now has the signature: `func(meter sdk.GasMeter, sig signing.SignatureV2, params types.Params) error`.
    * The `SigVerifiableTx` interface now has a `GetSignaturesV2() ([]signing.SignatureV2, error)` method and no longer has the `GetSignBytes` method.
  * (x/auth/tx) [\#8106](https://github.com/cosmos/cosmos-sdk/pull/8106) change related to missing append functionality in
      client transaction signing
    + added `overwriteSig` argument to `x/auth/client.SignTx` and `client/tx.Sign` functions.
    + removed `x/auth/tx.go:wrapper.GetSignatures`. The `wrapper` provides `TxBuilder` functionality, and it's a private
      structure. That function was not used at all and it's not exposed through the `TxBuilder` interface.
  * (x/bank) [\#7327](https://github.com/cosmos/cosmos-sdk/pull/7327) AddCoins and SubtractCoins no longer return a resultingValue and will only return an error.
  * (x/capability) [#7918](https://github.com/cosmos/cosmos-sdk/pull/7918) Add x/capability safety checks:
    * All outward facing APIs will now check that capability is not nil and name is not empty before performing any state-machine changes
    * `SetIndex` has been renamed to `InitializeIndex`
  * (x/evidence) [\#7251](https://github.com/cosmos/cosmos-sdk/pull/7251) New evidence types and light client evidence handling. The module function names changed.
  * (x/evidence) [\#5952](https://github.com/cosmos/cosmos-sdk/pull/5952) Remove APIs for getting and setting `x/evidence` parameters. `BaseApp` now uses a `ParamStore` to manage Tendermint consensus parameters which is managed via the `x/params` `Substore` type.
  * (x/gov) [\#6147](https://github.com/cosmos/cosmos-sdk/pull/6147) The `Content` field on `Proposal` and `MsgSubmitProposal`
    is now `Any` in concordance with [ADR 019](docs/architecture/adr-019-protobuf-state-encoding.md) and `GetContent` should now
    be used to retrieve the actual proposal `Content`. Also the `NewMsgSubmitProposal` constructor now may return an `error`
  * (x/ibc) [\#6374](https://github.com/cosmos/cosmos-sdk/pull/6374) `VerifyMembership` and `VerifyNonMembership` now take a `specs []string` argument to specify the proof format used for verification. Most SDK chains can simply use `commitmenttypes.GetSDKSpecs()` for this argument.
  * (x/params) [\#5619](https://github.com/cosmos/cosmos-sdk/pull/5619) The `x/params` keeper now accepts a `codec.Marshaller` instead of
  a reference to an amino codec. Amino is still used for JSON serialization.
  * (x/staking) [\#6451](https://github.com/cosmos/cosmos-sdk/pull/6451) `DefaultParamspace` and `ParamKeyTable` in staking module are moved from keeper to types to enforce consistency.
  * (x/staking) [\#7419](https://github.com/cosmos/cosmos-sdk/pull/7419) The `TmConsPubKey` method on ValidatorI has been
      removed and replaced instead by `ConsPubKey` (which returns a SDK `cryptotypes.PubKey`) and `TmConsPublicKey` (which
      returns a Tendermint proto PublicKey).
  * (x/staking/types) [\#7447](https://github.com/cosmos/cosmos-sdk/issues/7447) Remove bech32 PubKey support:
    * `ValidatorI` interface update. `GetConsPubKey` renamed to `TmConsPubKey` (consensus public key must be a tendermint key). `TmConsPubKey`, `GetConsAddr` methods return error.
    * `Validator` update. Methods changed in `ValidatorI` (as described above) and `ToTmValidator` return error.
    * `Validator.ConsensusPubkey` type changed from `string` to `codectypes.Any`.
    * `MsgCreateValidator.Pubkey` type changed from `string` to `codectypes.Any`.
  * (x/supply) [\#6010](https://github.com/cosmos/cosmos-sdk/pull/6010) All `x/supply` types and APIs have been moved to `x/bank`.
  * [\#6409](https://github.com/cosmos/cosmos-sdk/pull/6409) Rename all IsEmpty methods to Empty across the codebase and enforce consistency.
  * [\#6231](https://github.com/cosmos/cosmos-sdk/pull/6231) Simplify `AppModule` interface, `Route` and `NewHandler` methods become only `Route`
  and returns a new `Route` type.
  * (x/slashing) [\#6212](https://github.com/cosmos/cosmos-sdk/pull/6212) Remove `Get*` prefixes from key construction functions
  * (server) [\#6079](https://github.com/cosmos/cosmos-sdk/pull/6079) Remove `UpgradeOldPrivValFile` (deprecated in Tendermint Core v0.28).
  * [\#5719](https://github.com/cosmos/cosmos-sdk/pull/5719) Bump Go requirement to 1.14+


### State Machine Breaking

* __General__
  * (client) [\#7268](https://github.com/cosmos/cosmos-sdk/pull/7268) / [\#7147](https://github.com/cosmos/cosmos-sdk/pull/7147) Introduce new protobuf based PubKeys, and migrate PubKey in BaseAccount to use this new protobuf based PubKey format

* __Modules__
  * (modules) [\#5572](https://github.com/cosmos/cosmos-sdk/pull/5572) Separate balance from accounts per ADR 004.
    * Account balances are now persisted and retrieved via the `x/bank` module.
    * Vesting account interface has been modified to account for changes.
    * Callers to `NewBaseVestingAccount` are responsible for verifying account balance in relation to
    the original vesting amount.
    * The `SendKeeper` and `ViewKeeper` interfaces in `x/bank` have been modified to account for changes.
  * (x/auth) [\#5533](https://github.com/cosmos/cosmos-sdk/pull/5533) Migrate the `x/auth` module to use Protocol Buffers for state
  serialization instead of Amino.
    * The `BaseAccount.PubKey` field is now represented as a Bech32 string instead of a `crypto.Pubkey`.
    * `NewBaseAccountWithAddress` now returns a reference to a `BaseAccount`.
    * The `x/auth` module now accepts a `Codec` interface which extends the `codec.Marshaler` interface by
    requiring a concrete codec to know how to serialize accounts.
    * The `AccountRetriever` type now accepts a `Codec` in its constructor in order to know how to
    serialize accounts.
  * (x/bank) [\#6518](https://github.com/cosmos/cosmos-sdk/pull/6518) Support for global and per-denomination send enabled flags.
    * Existing send_enabled global flag has been moved into a Params structure as `default_send_enabled`.
    * An array of: `{denom: string, enabled: bool}` is added to bank Params to support per-denomination override of global default value.
  * (x/distribution) [\#5610](https://github.com/cosmos/cosmos-sdk/pull/5610) Migrate the `x/distribution` module to use Protocol Buffers for state
  serialization instead of Amino. The exact codec used is `codec.HybridCodec` which utilizes Protobuf for binary encoding and Amino
  for JSON encoding.
    * `ValidatorHistoricalRewards.ReferenceCount` is now of types `uint32` instead of `uint16`.
    * `ValidatorSlashEvents` is now a struct with `slashevents`.
    * `ValidatorOutstandingRewards` is now a struct with `rewards`.
    * `ValidatorAccumulatedCommission` is now a struct with `commission`.
    * The `Keeper` constructor now takes a `codec.Marshaler` instead of a concrete Amino codec. This exact type
    provided is specified by `ModuleCdc`.
  * (x/evidence) [\#5634](https://github.com/cosmos/cosmos-sdk/pull/5634) Migrate the `x/evidence` module to use Protocol Buffers for state
  serialization instead of Amino.
    * The `internal` sub-package has been removed in order to expose the types proto file.
    * The module now accepts a `Codec` interface which extends the `codec.Marshaler` interface by
    requiring a concrete codec to know how to serialize `Evidence` types.
    * The `MsgSubmitEvidence` message has been removed in favor of `MsgSubmitEvidenceBase`. The application-level
    codec must now define the concrete `MsgSubmitEvidence` type which must implement the module's `MsgSubmitEvidence`
    interface.
  * (x/evidence) [\#5952](https://github.com/cosmos/cosmos-sdk/pull/5952) Remove parameters from `x/evidence` genesis and module state. The `x/evidence` module now solely uses Tendermint consensus parameters to determine of evidence is valid or not.
  * (x/gov) [\#5737](https://github.com/cosmos/cosmos-sdk/pull/5737) Migrate the `x/gov` module to use Protocol
  Buffers for state serialization instead of Amino.
    * `MsgSubmitProposal` will be removed in favor of the application-level proto-defined `MsgSubmitProposal` which
    implements the `MsgSubmitProposalI` interface. Applications should extend the `NewMsgSubmitProposalBase` type
    to define their own concrete `MsgSubmitProposal` types.
    * The module now accepts a `Codec` interface which extends the `codec.Marshaler` interface by
    requiring a concrete codec to know how to serialize `Proposal` types.
  * (x/mint) [\#5634](https://github.com/cosmos/cosmos-sdk/pull/5634) Migrate the `x/mint` module to use Protocol Buffers for state
  serialization instead of Amino.
    * The `internal` sub-package has been removed in order to expose the types proto file.
  * (x/slashing) [\#5627](https://github.com/cosmos/cosmos-sdk/pull/5627) Migrate the `x/slashing` module to use Protocol Buffers for state
  serialization instead of Amino. The exact codec used is `codec.HybridCodec` which utilizes Protobuf for binary encoding and Amino
  for JSON encoding.
    * The `Keeper` constructor now takes a `codec.Marshaler` instead of a concrete Amino codec. This exact type
    provided is specified by `ModuleCdc`.
  * (x/staking) [\#6844](https://github.com/cosmos/cosmos-sdk/pull/6844) Validators are now inserted into the unbonding queue based on their unbonding time and height. The relevant keeper APIs are modified to reflect these changes by now also requiring a height.
  * (x/staking) [\#6061](https://github.com/cosmos/cosmos-sdk/pull/6061) Allow a validator to immediately unjail when no signing info is present due to
  falling below their minimum self-delegation and never having been bonded. The validator may immediately unjail once they've met their minimum self-delegation.
  * (x/staking) [\#5600](https://github.com/cosmos/cosmos-sdk/pull/5600) Migrate the `x/staking` module to use Protocol Buffers for state
  serialization instead of Amino. The exact codec used is `codec.HybridCodec` which utilizes Protobuf for binary encoding and Amino
  for JSON encoding.
    * `BondStatus` is now of type `int32` instead of `byte`.
    * Types of `int16` in the `Params` type are now of type `int32`.
    * Every reference of `crypto.Pubkey` in context of a `Validator` is now of type string. `GetPubKeyFromBech32` must be used to get the `crypto.Pubkey`.
    * The `Keeper` constructor now takes a `codec.Marshaler` instead of a concrete Amino codec. This exact type
    provided is specified by `ModuleCdc`.
  * (x/staking) [\#7979](https://github.com/cosmos/cosmos-sdk/pull/7979) keeper pubkey storage serialization migration
      from bech32 to protobuf.
  * (x/supply) [\#6010](https://github.com/cosmos/cosmos-sdk/pull/6010) Removed the `x/supply` module by merging the existing types and APIs into the `x/bank` module.
  * (x/supply) [\#5533](https://github.com/cosmos/cosmos-sdk/pull/5533) Migrate the `x/supply` module to use Protocol Buffers for state
  serialization instead of Amino.
    * The `internal` sub-package has been removed in order to expose the types proto file.
    * The `x/supply` module now accepts a `Codec` interface which extends the `codec.Marshaler` interface by
    requiring a concrete codec to know how to serialize `SupplyI` types.
    * The `SupplyI` interface has been modified to no longer return `SupplyI` on methods. Instead the
    concrete type's receiver should modify the type.
  * (x/upgrade) [\#5659](https://github.com/cosmos/cosmos-sdk/pull/5659) Migrate the `x/upgrade` module to use Protocol
  Buffers for state serialization instead of Amino.
    * The `internal` sub-package has been removed in order to expose the types proto file.
    * The `x/upgrade` module now accepts a `codec.Marshaler` interface.

### Features

* __Baseapp / Client / REST__
  * (x/auth) [\#6213](https://github.com/cosmos/cosmos-sdk/issues/6213) Introduce new protobuf based path for transaction signing, see [ADR020](https://github.com/cosmos/cosmos-sdk/blob/master/docs/architecture/adr-020-protobuf-transaction-encoding.md) for more details
  * (x/auth) [\#6350](https://github.com/cosmos/cosmos-sdk/pull/6350) New sign-batch command to sign StdTx batch files.
  * (baseapp) [\#5803](https://github.com/cosmos/cosmos-sdk/pull/5803) Added support for taking state snapshots at regular height intervals, via options `snapshot-interval` and `snapshot-keep-recent`.
  * (baseapp) [\#7519](https://github.com/cosmos/cosmos-sdk/pull/7519) Add `ServiceMsgRouter` to BaseApp to handle routing of protobuf service `Msg`s. The two new types defined in ADR 031, `sdk.ServiceMsg` and `sdk.MsgRequest` are introduced with this router.
  * (client) [\#5921](https://github.com/cosmos/cosmos-sdk/issues/5921) Introduce new gRPC and gRPC Gateway based APIs for querying app & module data. See [ADR021](https://github.com/cosmos/cosmos-sdk/blob/master/docs/architecture/adr-021-protobuf-query-encoding.md) for more details
  * (cli) [\#7485](https://github.com/cosmos/cosmos-sdk/pull/7485) Introduce a new optional `--keyring-dir` flag that allows clients to specify a Keyring directory if it does not reside in the directory specified by `--home`.
  * (cli) [\#7221](https://github.com/cosmos/cosmos-sdk/pull/7221) Add the option of emitting amino encoded json from the CLI
  * (codec) [\#7519](https://github.com/cosmos/cosmos-sdk/pull/7519) `InterfaceRegistry` now inherits `jsonpb.AnyResolver`, and has a `RegisterCustomTypeURL` method to support ADR 031 packing of `Any`s. `AnyResolver` is now a required parameter to `RejectUnknownFields`.
  * (coin) [\#6755](https://github.com/cosmos/cosmos-sdk/pull/6755) Add custom regex validation for `Coin` denom by overwriting `CoinDenomRegex` when using `/types/coin.go`.
  * (config) [\#7265](https://github.com/cosmos/cosmos-sdk/pull/7265) Support Tendermint block pruning through a new `min-retain-blocks` configuration that can be set in either `app.toml` or via the CLI. This parameter is used in conjunction with other criteria to determine the height at which Tendermint should prune blocks.
  * (events) [\#7121](https://github.com/cosmos/cosmos-sdk/pull/7121) The application now derives what events are indexed by Tendermint via the `index-events` configuration in `app.toml`, which is a list of events taking the form `{eventType}.{attributeKey}`.
  * (tx) [\#6089](https://github.com/cosmos/cosmos-sdk/pull/6089) Transactions can now have a `TimeoutHeight` set which allows the transaction to be rejected if it's committed at a height greater than the timeout.
  * (rest) [\#6167](https://github.com/cosmos/cosmos-sdk/pull/6167) Support `max-body-bytes` CLI flag for the REST service.
  * (genesis) [\#7089](https://github.com/cosmos/cosmos-sdk/pull/7089) The `export` command now adds a `initial_height` field in the exported JSON. Baseapp's `CommitMultiStore` now also has a `SetInitialVersion` setter, so it can set the initial store version inside `InitChain` and start a new chain from a given height.
* __General__
  * (crypto/multisig) [\#6241](https://github.com/cosmos/cosmos-sdk/pull/6241) Add Multisig type directly to the repo. Previously this was in tendermint.
  * (codec/types) [\#8106](https://github.com/cosmos/cosmos-sdk/pull/8106) Adding `NewAnyWithCustomTypeURL` to correctly
     marshal Messages in TxBuilder.
  * (tests) [\#6489](https://github.com/cosmos/cosmos-sdk/pull/6489) Introduce package `testutil`, new in-process testing network framework for use in integration and unit tests.
  * (tx) Add new auth/tx gRPC & gRPC-Gateway endpoints for basic querying & broadcasting support
    * [\#7842](https://github.com/cosmos/cosmos-sdk/pull/7842) Add TxsByEvent gRPC endpoint
    * [\#7852](https://github.com/cosmos/cosmos-sdk/pull/7852) Add tx broadcast gRPC endpoint
  * (tx) [\#7688](https://github.com/cosmos/cosmos-sdk/pull/7688) Add a new Tx gRPC service with methods `Simulate` and `GetTx` (by hash).
  * (store) [\#5803](https://github.com/cosmos/cosmos-sdk/pull/5803) Added `rootmulti.Store` methods for taking and restoring snapshots, based on `iavl.Store` export/import.
  * (store) [\#6324](https://github.com/cosmos/cosmos-sdk/pull/6324) IAVL store query proofs now return CommitmentOp which wraps an ics23 CommitmentProof
  * (store) [\#6390](https://github.com/cosmos/cosmos-sdk/pull/6390) `RootMulti` store query proofs now return `CommitmentOp` which wraps `CommitmentProofs`
    * `store.Query` now only returns chained `ics23.CommitmentProof` wrapped in `merkle.Proof`
    * `ProofRuntime` only decodes and verifies `ics23.CommitmentProof`
* __Modules__
  * (modules) [\#5921](https://github.com/cosmos/cosmos-sdk/issues/5921) Introduction of Query gRPC service definitions along with REST annotations for gRPC Gateway for each module
  * (modules) [\#7540](https://github.com/cosmos/cosmos-sdk/issues/7540) Protobuf service definitions can now be used for
    packing `Msg`s in transactions as defined in [ADR 031](./docs/architecture/adr-031-msg-service.md). All modules now
    define a `Msg` protobuf service.
  * (x/auth/vesting) [\#7209](https://github.com/cosmos/cosmos-sdk/pull/7209) Create new `MsgCreateVestingAccount` message type along with CLI handler that allows for the creation of delayed and continuous vesting types.
  * (x/capability) [\#5828](https://github.com/cosmos/cosmos-sdk/pull/5828) Capability module integration as outlined in [ADR 3 - Dynamic Capability Store](https://github.com/cosmos/tree/master/docs/architecture/adr-003-dynamic-capability-store.md).
  * (x/crisis) `x/crisis` has a new function: `AddModuleInitFlags`, which will register optional crisis module flags for the start command.
  * (x/ibc) [\#5277](https://github.com/cosmos/cosmos-sdk/pull/5277) `x/ibc` changes from IBC alpha. For more details check the the [`x/ibc/core/spec`](https://github.com/cosmos/cosmos-sdk/tree/master/x/ibc/core/spec) directory, or the ICS specs below:
    * [ICS 002 - Client Semantics](https://github.com/cosmos/ics/tree/master/spec/ics-002-client-semantics) subpackage
    * [ICS 003 - Connection Semantics](https://github.com/cosmos/ics/blob/master/spec/ics-003-connection-semantics) subpackage
    * [ICS 004 - Channel and Packet Semantics](https://github.com/cosmos/ics/blob/master/spec/ics-004-channel-and-packet-semantics) subpackage
    * [ICS 005 - Port Allocation](https://github.com/cosmos/ics/blob/master/spec/ics-005-port-allocation) subpackage
    * [ICS 006 - Solo Machine Client](https://github.com/cosmos/ics/tree/master/spec/ics-006-solo-machine-client) subpackage
    * [ICS 007 - Tendermint Client](https://github.com/cosmos/ics/blob/master/spec/ics-007-tendermint-client) subpackage
    * [ICS 009 - Loopback Client](https://github.com/cosmos/ics/tree/master/spec/ics-009-loopback-client) subpackage
    * [ICS 020 - Fungible Token Transfer](https://github.com/cosmos/ics/tree/master/spec/ics-020-fungible-token-transfer) subpackage
    * [ICS 023 - Vector Commitments](https://github.com/cosmos/ics/tree/master/spec/ics-023-vector-commitments) subpackage
    * [ICS 024 - Host State Machine Requirements](https://github.com/cosmos/ics/tree/master/spec/ics-024-host-requirements) subpackage
  * (x/ibc) [\#6374](https://github.com/cosmos/cosmos-sdk/pull/6374) ICS-23 Verify functions will now accept and verify ics23 CommitmentProofs exclusively
  * (x/params) [\#6005](https://github.com/cosmos/cosmos-sdk/pull/6005) Add new CLI command for querying raw x/params parameters by subspace and key.

### Bug Fixes

* __Baseapp / Client / REST__
  * (client) [\#5964](https://github.com/cosmos/cosmos-sdk/issues/5964) `--trust-node` is now false by default - for real. Users must ensure it is set to true if they don't want to enable the verifier.
  * (client) [\#6402](https://github.com/cosmos/cosmos-sdk/issues/6402) Fix `keys add` `--algo` flag which only worked for Tendermint's `secp256k1` default key signing algorithm.
  * (client) [\#7699](https://github.com/cosmos/cosmos-sdk/pull/7699) Fix panic in context when setting invalid nodeURI. `WithNodeURI` does not set the `Client` in the context.
  * (export) [\#6510](https://github.com/cosmos/cosmos-sdk/pull/6510/) Field TimeIotaMs now is included in genesis file while exporting.
  * (rest) [\#5906](https://github.com/cosmos/cosmos-sdk/pull/5906) Fix an issue that make some REST calls panic when sending invalid or incomplete requests.
  * (crypto) [\#7966](https://github.com/cosmos/cosmos-sdk/issues/7966) `Bip44Params` `String()` function now correctly
      returns the absolute HD path by adding the `m/` prefix.
  * (crypto/keyring) [\#5844](https://github.com/cosmos/cosmos-sdk/pull/5844) `Keyring.Sign()` methods no longer decode amino signatures when method receivers
  are offline/multisig keys.
  * (store) [\#7415](https://github.com/cosmos/cosmos-sdk/pull/7415) Allow new stores to be registered during on-chain upgrades.
* __Modules__
  * (modules) [\#5569](https://github.com/cosmos/cosmos-sdk/issues/5569) `InitGenesis`, for the relevant modules, now ensures module accounts exist.
  * (x/auth) [\#5892](https://github.com/cosmos/cosmos-sdk/pull/5892) Add `RegisterKeyTypeCodec` to register new
  types (eg. keys) to the `auth` module internal amino codec.
  * (x/bank) [\#6536](https://github.com/cosmos/cosmos-sdk/pull/6536) Fix bug in `WriteGeneratedTxResponse` function used by multiple
  REST endpoints. Now it writes a Tx in StdTx format.
  * (x/genutil) [\#5938](https://github.com/cosmos/cosmos-sdk/pull/5938) Fix `InitializeNodeValidatorFiles` error handling.
  * (x/gentx) [\#8183](https://github.com/cosmos/cosmos-sdk/pull/8183) change gentx cmd amount to arg from flag
  * (x/gov) [#7641](https://github.com/cosmos/cosmos-sdk/pull/7641) Fix tally calculation precision error.
  * (x/staking) [\#6529](https://github.com/cosmos/cosmos-sdk/pull/6529) Export validator addresses (previously was empty).
  * (x/staking) [\#5949](https://github.com/cosmos/cosmos-sdk/pull/5949) Skip staking `HistoricalInfoKey` in simulations as headers are not exported.
  * (x/staking) [\#6061](https://github.com/cosmos/cosmos-sdk/pull/6061) Allow a validator to immediately unjail when no signing info is present due to
falling below their minimum self-delegation and never having been bonded. The validator may immediately unjail once they've met their minimum self-delegation.
* __General__
  * (types) [\#7038](https://github.com/cosmos/cosmos-sdk/issues/7038) Fix infinite looping of `ApproxRoot` by including a hard-coded maximum iterations limit of 100.
  * (types) [\#7084](https://github.com/cosmos/cosmos-sdk/pull/7084) Fix panic when calling `BigInt()` on an uninitialized `Int`.
  * (simulation) [\#7129](https://github.com/cosmos/cosmos-sdk/issues/7129) Fix support for custom `Account` and key types on auth's simulation.


### Improvements
* __Baseapp / Client / REST__
  * (baseapp) [\#6186](https://github.com/cosmos/cosmos-sdk/issues/6186) Support emitting events during `AnteHandler` execution.
  * (baseapp) [\#6053](https://github.com/cosmos/cosmos-sdk/pull/6053) Customizable panic recovery handling added for `app.runTx()` method (as proposed in the [ADR 22](https://github.com/cosmos/cosmos-sdk/blob/master/docs/architecture/adr-022-custom-panic-handling.md)). Adds ability for developers to register custom panic handlers extending standard ones.
  * (client) [\#5810](https://github.com/cosmos/cosmos-sdk/pull/5810) Added a new `--offline` flag that allows commands to be executed without an
  internet connection. Previously, `--generate-only` served this purpose in addition to only allowing txs to be generated. Now, `--generate-only` solely
  allows txs to be generated without being broadcasted and disallows Keybase use and `--offline` allows the use of Keybase but does not allow any
  functionality that requires an online connection.
  * (cli) [#7764](https://github.com/cosmos/cosmos-sdk/pull/7764) Update x/banking and x/crisis InitChain to improve node startup time
  * (client) [\#5856](https://github.com/cosmos/cosmos-sdk/pull/5856) Added the possibility to set `--offline` flag with config command.
  * (client) [\#5895](https://github.com/cosmos/cosmos-sdk/issues/5895) show config options in the config command's help screen.
  * (client/keys) [\#8043](https://github.com/cosmos/cosmos-sdk/pull/8043) Add support for export of unarmored private key
  * (client/tx) [\#7801](https://github.com/cosmos/cosmos-sdk/pull/7801) Update sign-batch multisig to work online
  * (x/genutil) [\#8099](https://github.com/cosmos/cosmos-sdk/pull/8099) `init` now supports a `--recover` flag to recover
      the private validator key from a given mnemonic
* __Modules__
  * (x/auth) [\#5702](https://github.com/cosmos/cosmos-sdk/pull/5702) Add parameter querying support for `x/auth`.
  * (x/auth/ante) [\#6040](https://github.com/cosmos/cosmos-sdk/pull/6040) `AccountKeeper` interface used for `NewAnteHandler` and handler's decorators to add support of using custom `AccountKeeper` implementations.
  * (x/evidence) [\#5952](https://github.com/cosmos/cosmos-sdk/pull/5952) Tendermint Consensus parameters can now be changed via parameter change proposals through `x/gov`.
  * (x/evidence) [\#5961](https://github.com/cosmos/cosmos-sdk/issues/5961) Add `StoreDecoder` simulation for evidence module.
  * (x/ibc) [\#5948](https://github.com/cosmos/cosmos-sdk/issues/5948) Add `InitGenesis` and `ExportGenesis` functions for `ibc` module.
  * (x/ibc-transfer) [\#6871](https://github.com/cosmos/cosmos-sdk/pull/6871) Implement [ADR 001 - Coin Source Tracing](./docs/architecture/adr-001-coin-source-tracing.md).
  * (x/staking) [\#6059](https://github.com/cosmos/cosmos-sdk/pull/6059) Updated `HistoricalEntries` parameter default to 100.
  * (x/staking) [\#5584](https://github.com/cosmos/cosmos-sdk/pull/5584) Add util function `ToTmValidator` that converts a `staking.Validator` type to `*tmtypes.Validator`.
  * (x/staking) [\#6163](https://github.com/cosmos/cosmos-sdk/pull/6163) CLI and REST call to unbonding delegations and delegations now accept
  pagination.
  * (x/staking) [\#8178](https://github.com/cosmos/cosmos-sdk/pull/8178) Update default historical header number for stargate
* __General__
  * (crypto) [\#7987](https://github.com/cosmos/cosmos-sdk/pull/7987) Fix the inconsistency of CryptoCdc, only use
      `codec/legacy.Cdc`.
  * (logging) [\#8072](https://github.com/cosmos/cosmos-sdk/pull/8072) Refactor logging:
    * Use [zerolog](https://github.com/rs/zerolog) over Tendermint's go-kit logging wrapper.
    * Introduce Tendermint's `--log_format=plain|json` flag. Using format `json` allows for emitting structured JSON
    logs which can be consumed by an external logging facility (e.g. Loggly). Both formats log to STDERR.
    * The existing `--log_level` flag and it's default value now solely relates to the global logging
    level (e.g. `info`, `debug`, etc...) instead of `<module>:<level>`.
  * (rest) [#7649](https://github.com/cosmos/cosmos-sdk/pull/7649) Return an unsigned tx in legacy GET /tx endpoint when signature conversion fails
  * (simulation) [\#6002](https://github.com/cosmos/cosmos-sdk/pull/6002) Add randomized consensus params into simulation.
  * (store) [\#6481](https://github.com/cosmos/cosmos-sdk/pull/6481) Move `SimpleProofsFromMap` from Tendermint into the SDK.
  * (store) [\#6719](https://github.com/cosmos/cosmos-sdk/6754) Add validity checks to stores for nil and empty keys.
  * (SDK) Updated dependencies
    * Updated iavl dependency to v0.15.3
    * Update tendermint to v0.34.1
  * (types) [\#7027](https://github.com/cosmos/cosmos-sdk/pull/7027) `Coin(s)` and `DecCoin(s)` updates:
    * Bump denomination max length to 128
    * Allow uppercase letters and numbers in denominations to support [ADR 001](./docs/architecture/adr-001-coin-source-tracing.md)
    * Added `Validate` function that returns a descriptive error
  * (types) [\#5581](https://github.com/cosmos/cosmos-sdk/pull/5581) Add convenience functions {,Must}Bech32ifyAddressBytes.
  * (types/module) [\#5724](https://github.com/cosmos/cosmos-sdk/issues/5724) The `types/module` package does no longer depend on `x/simulation`.
  * (types) [\#5585](https://github.com/cosmos/cosmos-sdk/pull/5585) IBC additions:
    * `Coin` denomination max lenght has been increased to 32.
    * Added `CapabilityKey` alias for `StoreKey` to match IBC spec.
  * (types/rest) [\#5900](https://github.com/cosmos/cosmos-sdk/pull/5900) Add Check*Error function family to spare developers from replicating tons of boilerplate code.
  * (types) [\#6128](https://github.com/cosmos/cosmos-sdk/pull/6137) Add `String()` method to `GasMeter`.
  * (types) [\#6195](https://github.com/cosmos/cosmos-sdk/pull/6195) Add codespace to broadcast(sync/async) response.
  * (types) \#6897 Add KV type from tendermint to `types` directory.
  * (version) [\#7848](https://github.com/cosmos/cosmos-sdk/pull/7848) [\#7941](https://github.com/cosmos/cosmos-sdk/pull/7941)
    `version --long` output now shows the list of build dependencies and replaced build dependencies.

## [v0.39.1](https://github.com/cosmos/cosmos-sdk/releases/tag/v0.39.1) - 2020-08-11

### Client Breaking

* (x/auth) [\#6861](https://github.com/cosmos/cosmos-sdk/pull/6861) Remove public key Bech32 encoding for all account types for JSON serialization, instead relying on direct Amino encoding. In addition, JSON serialization utilizes Amino instead of the Go stdlib, so integers are treated as strings.

### Improvements

* (client) [\#6853](https://github.com/cosmos/cosmos-sdk/pull/6853) Add --unsafe-cors flag.

## [v0.39.0](https://github.com/cosmos/cosmos-sdk/releases/tag/v0.39.0) - 2020-07-20

### Improvements

* (deps) Bump IAVL version to [v0.14.0](https://github.com/cosmos/iavl/releases/tag/v0.14.0)
* (client) [\#5585](https://github.com/cosmos/cosmos-sdk/pull/5585) `CLIContext` additions:
  * Introduce `QueryABCI` that returns the full `abci.ResponseQuery` with inclusion Merkle proofs.
  * Added `prove` flag for Merkle proof verification.
* (x/staking) [\#6791)](https://github.com/cosmos/cosmos-sdk/pull/6791) Close {UBDQueue,RedelegationQueu}Iterator once used.

### API Breaking Changes

* (baseapp) [\#5837](https://github.com/cosmos/cosmos-sdk/issues/5837) Transaction simulation now returns a `SimulationResponse` which contains the `GasInfo` and `Result` from the execution.

### Client Breaking Changes

* (x/auth) [\#6745](https://github.com/cosmos/cosmos-sdk/issues/6745) Remove BaseAccount's custom JSON {,un}marshalling.

### Bug Fixes

* (store) [\#6475](https://github.com/cosmos/cosmos-sdk/pull/6475) Revert IAVL pruning functionality introduced in
[v0.13.0](https://github.com/cosmos/iavl/releases/tag/v0.13.0),
where the IAVL no longer keeps states in-memory in which it flushes periodically. IAVL now commits and
flushes every state to disk as it did pre-v0.13.0. The SDK's multi-store will track and ensure the proper
heights are pruned. The operator can set the pruning options via a `pruning` config via the CLI or
through `app.toml`. The `pruning` flag exposes `default|everything|nothing|custom` as options --
see docs for further details. If the operator chooses `custom`, they may provide granular pruning
options `pruning-keep-recent`, `pruning-keep-every`, and `pruning-interval`. The former two options
dictate how many recent versions are kept on disk and the offset of what versions are kept after that
respectively, and the latter defines the height interval in which versions are deleted in a batch.
**Note, there are some client-facing API breaking changes with regard to IAVL, stores, and pruning settings.**
* (x/distribution) [\#6210](https://github.com/cosmos/cosmos-sdk/pull/6210) Register `MsgFundCommunityPool` in distribution amino codec.
* (types) [\#5741](https://github.com/cosmos/cosmos-sdk/issues/5741) Prevent `ChainAnteDecorators()` from panicking when empty `AnteDecorator` slice is supplied.
* (baseapp) [\#6306](https://github.com/cosmos/cosmos-sdk/issues/6306) Prevent events emitted by the antehandler from being persisted between transactions.
* (client/keys) [\#5091](https://github.com/cosmos/cosmos-sdk/issues/5091) `keys parse` does not honor client app's configuration.
* (x/bank) [\#6674](https://github.com/cosmos/cosmos-sdk/pull/6674) Create account if recipient does not exist on handing `MsgMultiSend`.
* (x/auth) [\#6287](https://github.com/cosmos/cosmos-sdk/pull/6287) Fix nonce stuck when sending multiple transactions from an account in a same block.

## [v0.38.5] - 2020-07-02

### Improvements

* (tendermint) Bump Tendermint version to [v0.33.6](https://github.com/tendermint/tendermint/releases/tag/v0.33.6).

## [v0.38.4] - 2020-05-21

### Bug Fixes

* (x/auth) [\#5950](https://github.com/cosmos/cosmos-sdk/pull/5950) Fix `IncrementSequenceDecorator` to use is `IsReCheckTx` instead of `IsCheckTx` to allow account sequence incrementing.

## [v0.38.3] - 2020-04-09

### Improvements

* (tendermint) Bump Tendermint version to [v0.33.3](https://github.com/tendermint/tendermint/releases/tag/v0.33.3).

## [v0.38.2] - 2020-03-25

### Bug Fixes

* (baseapp) [\#5718](https://github.com/cosmos/cosmos-sdk/pull/5718) Remove call to `ctx.BlockGasMeter` during failed message validation which resulted in a panic when the tx execution mode was `CheckTx`.
* (x/genutil) [\#5775](https://github.com/cosmos/cosmos-sdk/pull/5775) Fix `ExportGenesis` in `x/genutil` to export default genesis state (`[]`) instead of `null`.
* (client) [\#5618](https://github.com/cosmos/cosmos-sdk/pull/5618) Fix crash on the client when the verifier is not set.
* (crypto/keys/mintkey) [\#5823](https://github.com/cosmos/cosmos-sdk/pull/5823) fix errors handling in `UnarmorPubKeyBytes` (underlying armoring function's return error was not being checked).
* (x/distribution) [\#5620](https://github.com/cosmos/cosmos-sdk/pull/5620) Fix nil pointer deref in distribution tax/reward validation helpers.

### Improvements

* (rest) [\#5648](https://github.com/cosmos/cosmos-sdk/pull/5648) Enhance /txs usability:
  * Add `tx.minheight` key to filter transaction with an inclusive minimum block height
  * Add `tx.maxheight` key to filter transaction with an inclusive maximum block height
* (crypto/keys) [\#5739](https://github.com/cosmos/cosmos-sdk/pull/5739) Print an error message if the password input failed.

## [v0.38.1] - 2020-02-11

### Improvements

* (modules) [\#5597](https://github.com/cosmos/cosmos-sdk/pull/5597) Add `amount` event attribute to the `complete_unbonding`
and `complete_redelegation` events that reflect the total balances of the completed unbondings and redelegations
respectively.

### Bug Fixes

* (types) [\#5579](https://github.com/cosmos/cosmos-sdk/pull/5579) The IAVL `Store#Commit` method has been refactored to
delete a flushed version if it is not a snapshot version. The root multi-store now keeps track of `commitInfo` instead
of `types.CommitID`. During `Commit` of the root multi-store, `lastCommitInfo` is updated from the saved state
and is only flushed to disk if it is a snapshot version. During `Query` of the root multi-store, if the request height
is the latest height, we'll use the store's `lastCommitInfo`. Otherwise, we fetch `commitInfo` from disk.
* (x/bank) [\#5531](https://github.com/cosmos/cosmos-sdk/issues/5531) Added missing amount event to MsgMultiSend, emitted for each output.
* (x/gov) [\#5622](https://github.com/cosmos/cosmos-sdk/pull/5622) Track any events emitted from a proposal's handler upon successful execution.

## [v0.38.0] - 2020-01-23

### State Machine Breaking

* (genesis) [\#5506](https://github.com/cosmos/cosmos-sdk/pull/5506) The `x/distribution` genesis state
  now includes `params` instead of individual parameters.
* (genesis) [\#5017](https://github.com/cosmos/cosmos-sdk/pull/5017) The `x/genaccounts` module has been
deprecated and all components removed except the `legacy/` package. This requires changes to the
genesis state. Namely, `accounts` now exist under `app_state.auth.accounts`. The corresponding migration
logic has been implemented for v0.38 target version. Applications can migrate via:
`$ {appd} migrate v0.38 genesis.json`.
* (modules) [\#5299](https://github.com/cosmos/cosmos-sdk/pull/5299) Handling of `ABCIEvidenceTypeDuplicateVote`
  during `BeginBlock` along with the corresponding parameters (`MaxEvidenceAge`) have moved from the
  `x/slashing` module to the `x/evidence` module.

### API Breaking Changes

* (modules) [\#5506](https://github.com/cosmos/cosmos-sdk/pull/5506) Remove individual setters of `x/distribution` parameters. Instead, follow the module spec in getting parameters, setting new value(s) and finally calling `SetParams`.
* (types) [\#5495](https://github.com/cosmos/cosmos-sdk/pull/5495) Remove redundant `(Must)Bech32ify*` and `(Must)Get*KeyBech32` functions in favor of `(Must)Bech32ifyPubKey` and `(Must)GetPubKeyFromBech32` respectively, both of which take a `Bech32PubKeyType` (string).
* (types) [\#5430](https://github.com/cosmos/cosmos-sdk/pull/5430) `DecCoins#Add` parameter changed from `DecCoins`
to `...DecCoin`, `Coins#Add` parameter changed from `Coins` to `...Coin`.
* (baseapp/types) [\#5421](https://github.com/cosmos/cosmos-sdk/pull/5421) The `Error` interface (`types/errors.go`)
has been removed in favor of the concrete type defined in `types/errors/` which implements the standard `error` interface.
  * As a result, the `Handler` and `Querier` implementations now return a standard `error`.
  Within `BaseApp`, `runTx` now returns a `(GasInfo, *Result, error)` tuple and `runMsgs` returns a
  `(*Result, error)` tuple. A reference to a `Result` is now used to indicate success whereas an error
  signals an invalid message or failed message execution. As a result, the fields `Code`, `Codespace`,
  `GasWanted`, and `GasUsed` have been removed the `Result` type. The latter two fields are now found
  in the `GasInfo` type which is always returned regardless of execution outcome.
  * Note to developers: Since all handlers and queriers must now return a standard `error`, the `types/errors/`
  package contains all the relevant and pre-registered errors that you typically work with. A typical
  error returned will look like `sdkerrors.Wrap(sdkerrors.ErrUnknownRequest, "...")`. You can retrieve
  relevant ABCI information from the error via `ABCIInfo`.
* (client) [\#5442](https://github.com/cosmos/cosmos-sdk/pull/5442) Remove client/alias.go as it's not necessary and
components can be imported directly from the packages.
* (store) [\#4748](https://github.com/cosmos/cosmos-sdk/pull/4748) The `CommitMultiStore` interface
now requires a `SetInterBlockCache` method. Applications that do not wish to support this can simply
have this method perform a no-op.
* (modules) [\#4665](https://github.com/cosmos/cosmos-sdk/issues/4665) Refactored `x/gov` module structure and dev-UX:
  * Prepare for module spec integration
  * Update gov keys to use big endian encoding instead of little endian
* (modules) [\#5017](https://github.com/cosmos/cosmos-sdk/pull/5017) The `x/genaccounts` module has been deprecated and all components removed except the `legacy/` package.
* [\#4486](https://github.com/cosmos/cosmos-sdk/issues/4486) Vesting account types decoupled from the `x/auth` module and now live under `x/auth/vesting`. Applications wishing to use vesting account types must be sure to register types via `RegisterCodec` under the new vesting package.
* [\#4486](https://github.com/cosmos/cosmos-sdk/issues/4486) The `NewBaseVestingAccount` constructor returns an error
if the provided arguments are invalid.
* (x/auth) [\#5006](https://github.com/cosmos/cosmos-sdk/pull/5006) Modular `AnteHandler` via composable decorators:
  * The `AnteHandler` interface now returns `(newCtx Context, err error)` instead of `(newCtx Context, result sdk.Result, abort bool)`
  * The `NewAnteHandler` function returns an `AnteHandler` function that returns the new `AnteHandler`
  interface and has been moved into the `auth/ante` directory.
  * `ValidateSigCount`, `ValidateMemo`, `ProcessPubKey`, `EnsureSufficientMempoolFee`, and `GetSignBytes`
  have all been removed as public functions.
  * Invalid Signatures may return `InvalidPubKey` instead of `Unauthorized` error, since the transaction
  will first hit `SetPubKeyDecorator` before the `SigVerificationDecorator` runs.
  * `StdTx#GetSignatures` will return an array of just signature byte slices `[][]byte` instead of
  returning an array of `StdSignature` structs. To replicate the old behavior, use the public field
  `StdTx.Signatures` to get back the array of StdSignatures `[]StdSignature`.
* (modules) [\#5299](https://github.com/cosmos/cosmos-sdk/pull/5299) `HandleDoubleSign` along with params `MaxEvidenceAge` and `DoubleSignJailEndTime` have moved from the `x/slashing` module to the `x/evidence` module.
* (keys) [\#4941](https://github.com/cosmos/cosmos-sdk/issues/4941) Keybase concrete types constructors such as `NewKeyBaseFromDir` and `NewInMemory` now accept optional parameters of type `KeybaseOption`. These
optional parameters are also added on the keys sub-commands functions, which are now public, and allows
these options to be set on the commands or ignored to default to previous behavior.
* [\#5547](https://github.com/cosmos/cosmos-sdk/pull/5547) `NewKeyBaseFromHomeFlag` constructor has been removed.
* [\#5439](https://github.com/cosmos/cosmos-sdk/pull/5439) Further modularization was done to the `keybase`
package to make it more suitable for use with different key formats and algorithms:
  * The `WithKeygenFunc` function added as a `KeybaseOption` which allows a custom bytes to key
    implementation to be defined when keys are created.
  * The `WithDeriveFunc` function added as a `KeybaseOption` allows custom logic for deriving a key
    from a mnemonic, bip39 password, and HD Path.
  * BIP44 is no longer build into `keybase.CreateAccount()`. It is however the default when using
    the `client/keys` add command.
  * `SupportedAlgos` and `SupportedAlgosLedger` functions return a slice of `SigningAlgo`s that are
    supported by the keybase and the ledger integration respectively.
* (simapp) [\#5419](https://github.com/cosmos/cosmos-sdk/pull/5419) The `helpers.GenTx()` now accepts a gas argument.
* (baseapp) [\#5455](https://github.com/cosmos/cosmos-sdk/issues/5455) A `sdk.Context` is now passed into the `router.Route()` function.

### Client Breaking Changes

* (rest) [\#5270](https://github.com/cosmos/cosmos-sdk/issues/5270) All account types now implement custom JSON serialization.
* (rest) [\#4783](https://github.com/cosmos/cosmos-sdk/issues/4783) The balance field in the DelegationResponse type is now sdk.Coin instead of sdk.Int
* (x/auth) [\#5006](https://github.com/cosmos/cosmos-sdk/pull/5006) The gas required to pass the `AnteHandler` has
increased significantly due to modular `AnteHandler` support. Increase GasLimit accordingly.
* (rest) [\#5336](https://github.com/cosmos/cosmos-sdk/issues/5336) `MsgEditValidator` uses `description` instead of `Description` as a JSON key.
* (keys) [\#5097](https://github.com/cosmos/cosmos-sdk/pull/5097) Due to the keybase -> keyring transition, keys need to be migrated. See `keys migrate` command for more info.
* (x/auth) [\#5424](https://github.com/cosmos/cosmos-sdk/issues/5424) Drop `decode-tx` command from x/auth/client/cli, duplicate of the `decode` command.

### Features

* (store) [\#5435](https://github.com/cosmos/cosmos-sdk/pull/5435) New iterator for paginated requests. Iterator limits DB reads to the range of the requested page.
* (x/evidence) [\#5240](https://github.com/cosmos/cosmos-sdk/pull/5240) Initial implementation of the `x/evidence` module.
* (cli) [\#5212](https://github.com/cosmos/cosmos-sdk/issues/5212) The `q gov proposals` command now supports pagination.
* (store) [\#4724](https://github.com/cosmos/cosmos-sdk/issues/4724) Multistore supports substore migrations upon load. New `rootmulti.Store.LoadLatestVersionAndUpgrade` method in
`Baseapp` supports `StoreLoader` to enable various upgrade strategies. It no
longer panics if the store to load contains substores that we didn't explicitly mount.
* [\#4972](https://github.com/cosmos/cosmos-sdk/issues/4972) A `TxResponse` with a corresponding code
and tx hash will be returned for specific Tendermint errors:
  * `CodeTxInMempoolCache`
  * `CodeMempoolIsFull`
  * `CodeTxTooLarge`
* [\#3872](https://github.com/cosmos/cosmos-sdk/issues/3872) Implement a RESTful endpoint and cli command to decode transactions.
* (keys) [\#4754](https://github.com/cosmos/cosmos-sdk/pull/4754) Introduce new Keybase implementation that can
leverage operating systems' built-in functionalities to securely store secrets. MacOS users may encounter
the following [issue](https://github.com/keybase/go-keychain/issues/47) with the `go-keychain` library. If
you encounter this issue, you must upgrade your xcode command line tools to version >= `10.2`. You can
upgrade via: `sudo rm -rf /Library/Developer/CommandLineTools; xcode-select --install`. Verify the
correct version via: `pkgutil --pkg-info=com.apple.pkg.CLTools_Executables`.
* [\#5355](https://github.com/cosmos/cosmos-sdk/pull/5355) Client commands accept a new `--keyring-backend` option through which users can specify which backend should be used
by the new key store:
  * `os`: use OS default credentials storage (default).
  * `file`: use encrypted file-based store.
  * `kwallet`: use [KDE Wallet](https://utils.kde.org/projects/kwalletmanager/) service.
  * `pass`: use the [pass](https://www.passwordstore.org/) command line password manager.
  * `test`: use password-less key store. *For testing purposes only. Use it at your own risk.*
* (keys) [\#5097](https://github.com/cosmos/cosmos-sdk/pull/5097) New `keys migrate` command to assist users migrate their keys
to the new keyring.
* (keys) [\#5366](https://github.com/cosmos/cosmos-sdk/pull/5366) `keys list` now accepts a `--list-names` option to list key names only, whilst the `keys delete`
command can delete multiple keys by passing their names as arguments. The aforementioned commands can then be piped together, e.g.
`appcli keys list -n | xargs appcli keys delete`
* (modules) [\#4233](https://github.com/cosmos/cosmos-sdk/pull/4233) Add upgrade module that coordinates software upgrades of live chains.
* [\#4486](https://github.com/cosmos/cosmos-sdk/issues/4486) Introduce new `PeriodicVestingAccount` vesting account type
that allows for arbitrary vesting periods.
* (baseapp) [\#5196](https://github.com/cosmos/cosmos-sdk/pull/5196) Baseapp has a new `runTxModeReCheck` to allow applications to skip expensive and unnecessary re-checking of transactions.
* (types) [\#5196](https://github.com/cosmos/cosmos-sdk/pull/5196) Context has new `IsRecheckTx() bool` and `WithIsReCheckTx(bool) Context` methods to to be used in the `AnteHandler`.
* (x/auth/ante) [\#5196](https://github.com/cosmos/cosmos-sdk/pull/5196) AnteDecorators have been updated to avoid unnecessary checks when `ctx.IsReCheckTx() == true`
* (x/auth) [\#5006](https://github.com/cosmos/cosmos-sdk/pull/5006) Modular `AnteHandler` via composable decorators:
  * The `AnteDecorator` interface has been introduced to allow users to implement modular `AnteHandler`
  functionality that can be composed together to create a single `AnteHandler` rather than implementing
  a custom `AnteHandler` completely from scratch, where each `AnteDecorator` allows for custom behavior in
  tightly defined and logically isolated manner. These custom `AnteDecorator` can then be chained together
  with default `AnteDecorator` or third-party `AnteDecorator` to create a modularized `AnteHandler`
  which will run each `AnteDecorator` in the order specified in `ChainAnteDecorators`. For details
  on the new architecture, refer to the [ADR](docs/architecture/adr-010-modular-antehandler.md).
  * `ChainAnteDecorators` function has been introduced to take in a list of `AnteDecorators` and chain
  them in sequence and return a single `AnteHandler`:
    * `SetUpContextDecorator`: Sets `GasMeter` in context and creates defer clause to recover from any
    `OutOfGas` panics in future AnteDecorators and return `OutOfGas` error to `BaseApp`. It MUST be the
    first `AnteDecorator` in the chain for any application that uses gas (or another one that sets the gas meter).
    * `ValidateBasicDecorator`: Calls tx.ValidateBasic and returns any non-nil error.
    * `ValidateMemoDecorator`: Validates tx memo with application parameters and returns any non-nil error.
    * `ConsumeGasTxSizeDecorator`: Consumes gas proportional to the tx size based on application parameters.
    * `MempoolFeeDecorator`: Checks if fee is above local mempool `minFee` parameter during `CheckTx`.
    * `DeductFeeDecorator`: Deducts the `FeeAmount` from first signer of the transaction.
    * `SetPubKeyDecorator`: Sets pubkey of account in any account that does not already have pubkey saved in state machine.
    * `SigGasConsumeDecorator`: Consume parameter-defined amount of gas for each signature.
    * `SigVerificationDecorator`: Verify each signature is valid, return if there is an error.
    * `ValidateSigCountDecorator`: Validate the number of signatures in tx based on app-parameters.
    * `IncrementSequenceDecorator`: Increments the account sequence for each signer to prevent replay attacks.
* (cli) [\#5223](https://github.com/cosmos/cosmos-sdk/issues/5223) Cosmos Ledger App v2.0.0 is now supported. The changes are backwards compatible and App v1.5.x is still supported.
* (x/staking) [\#5380](https://github.com/cosmos/cosmos-sdk/pull/5380) Introduced ability to store historical info entries in staking keeper, allows applications to introspect specified number of past headers and validator sets
  * Introduces new parameter `HistoricalEntries` which allows applications to determine how many recent historical info entries they want to persist in store. Default value is 0.
  * Introduces cli commands and rest routes to query historical information at a given height
* (modules) [\#5249](https://github.com/cosmos/cosmos-sdk/pull/5249) Funds are now allowed to be directly sent to the community pool (via the distribution module account).
* (keys) [\#4941](https://github.com/cosmos/cosmos-sdk/issues/4941) Introduce keybase option to allow overriding the default private key implementation of a key generated through the `keys add` cli command.
* (keys) [\#5439](https://github.com/cosmos/cosmos-sdk/pull/5439) Flags `--algo` and `--hd-path` are added to
  `keys add` command in order to make use of keybase modularized. By default, it uses (0, 0) bip44
  HD path and secp256k1 keys, so is non-breaking.
* (types) [\#5447](https://github.com/cosmos/cosmos-sdk/pull/5447) Added `ApproxRoot` function to sdk.Decimal type in order to get the nth root for a decimal number, where n is a positive integer.
  * An `ApproxSqrt` function was also added for convenience around the common case of n=2.

### Improvements

* (iavl) [\#5538](https://github.com/cosmos/cosmos-sdk/pull/5538) Remove manual IAVL pruning in favor of IAVL's internal pruning strategy.
* (server) [\#4215](https://github.com/cosmos/cosmos-sdk/issues/4215) The `--pruning` flag
has been moved to the configuration file, to allow easier node configuration.
* (cli) [\#5116](https://github.com/cosmos/cosmos-sdk/issues/5116) The `CLIContext` now supports multiple verifiers
when connecting to multiple chains. The connecting chain's `CLIContext` will have to have the correct
chain ID and node URI or client set. To use a `CLIContext` with a verifier for another chain:
  ```go
  // main or parent chain (chain as if you're running without IBC)
  mainCtx := context.NewCLIContext()

  // connecting IBC chain
  sideCtx := context.NewCLIContext().
    WithChainID(sideChainID).
    WithNodeURI(sideChainNodeURI) // or .WithClient(...)

  sideCtx = sideCtx.WithVerifier(
    context.CreateVerifier(sideCtx, context.DefaultVerifierCacheSize),
  )
  ```
* (modules) [\#5017](https://github.com/cosmos/cosmos-sdk/pull/5017) The `x/auth` package now supports
generalized genesis accounts through the `GenesisAccount` interface.
* (modules) [\#4762](https://github.com/cosmos/cosmos-sdk/issues/4762) Deprecate remove and add permissions in ModuleAccount.
* (modules) [\#4760](https://github.com/cosmos/cosmos-sdk/issues/4760) update `x/auth` to match module spec.
* (modules) [\#4814](https://github.com/cosmos/cosmos-sdk/issues/4814) Add security contact to Validator description.
* (modules) [\#4875](https://github.com/cosmos/cosmos-sdk/issues/4875) refactor integration tests to use SimApp and separate test package
* (sdk) [\#4566](https://github.com/cosmos/cosmos-sdk/issues/4566) Export simulation's parameters and app state to JSON in order to reproduce bugs and invariants.
* (sdk) [\#4640](https://github.com/cosmos/cosmos-sdk/issues/4640) improve import/export simulation errors by extending `DiffKVStores` to return an array of `KVPairs` that are then compared to check for inconsistencies.
* (sdk) [\#4717](https://github.com/cosmos/cosmos-sdk/issues/4717) refactor `x/slashing` to match the new module spec
* (sdk) [\#4758](https://github.com/cosmos/cosmos-sdk/issues/4758) update `x/genaccounts` to match module spec
* (simulation) [\#4824](https://github.com/cosmos/cosmos-sdk/issues/4824) `PrintAllInvariants` flag will print all failed invariants
* (simulation) [\#4490](https://github.com/cosmos/cosmos-sdk/issues/4490) add `InitialBlockHeight` flag to resume a simulation from a given block

  * Support exporting the simulation stats to a given JSON file
* (simulation) [\#4847](https://github.com/cosmos/cosmos-sdk/issues/4847), [\#4838](https://github.com/cosmos/cosmos-sdk/pull/4838) and [\#4869](https://github.com/cosmos/cosmos-sdk/pull/4869) `SimApp` and simulation refactors:
  * Implement `SimulationManager` for executing modules' simulation functionalities in a modularized way
  * Add `RegisterStoreDecoders` to the `SimulationManager` for decoding each module's types
  * Add `GenerateGenesisStates` to the `SimulationManager` to generate a randomized `GenState` for each module
  * Add `RandomizedParams` to the `SimulationManager` that registers each modules' parameters in order to
  simulate `ParamChangeProposal`s' `Content`s
  * Add `WeightedOperations` to the `SimulationManager` that define simulation operations (modules' `Msg`s) with their
  respective weights (i.e chance of being simulated).
  * Add `ProposalContents` to the `SimulationManager` to register each module's governance proposal `Content`s.
* (simulation) [\#4893](https://github.com/cosmos/cosmos-sdk/issues/4893) Change `SimApp` keepers to be public and add getter functions for keys and codec
* (simulation) [\#4906](https://github.com/cosmos/cosmos-sdk/issues/4906) Add simulation `Config` struct that wraps simulation flags
* (simulation) [\#4935](https://github.com/cosmos/cosmos-sdk/issues/4935) Update simulation to reflect a proper `ABCI` application without bypassing `BaseApp` semantics
* (simulation) [\#5378](https://github.com/cosmos/cosmos-sdk/pull/5378) Simulation tests refactor:
  * Add `App` interface for general SDK-based app's methods.
  * Refactor and cleanup simulation tests into util functions to simplify their implementation for other SDK apps.
* (store) [\#4792](https://github.com/cosmos/cosmos-sdk/issues/4792) panic on non-registered store
* (types) [\#4821](https://github.com/cosmos/cosmos-sdk/issues/4821) types/errors package added with support for stacktraces. It is meant as a more feature-rich replacement for sdk.Errors in the mid-term.
* (store) [\#1947](https://github.com/cosmos/cosmos-sdk/issues/1947) Implement inter-block (persistent)
caching through `CommitKVStoreCacheManager`. Any application wishing to utilize an inter-block cache
must set it in their app via a `BaseApp` option. The `BaseApp` docs have been drastically improved
to detail this new feature and how state transitions occur.
* (docs/spec) All module specs moved into their respective module dir in x/ (i.e. docs/spec/staking -->> x/staking/spec)
* (docs/) [\#5379](https://github.com/cosmos/cosmos-sdk/pull/5379) Major documentation refactor, including:
  * (docs/intro/) Add and improve introduction material for newcomers.
  * (docs/basics/) Add documentation about basic concepts of the cosmos sdk such as the anatomy of an SDK application, the transaction lifecycle or accounts.
  * (docs/core/) Add documentation about core conepts of the cosmos sdk such as `baseapp`, `server`, `store`s, `context` and more.
  * (docs/building-modules/) Add reference documentation on concepts relevant for module developers (`keeper`, `handler`, `messages`, `queries`,...).
  * (docs/interfaces/) Add documentation on building interfaces for the Cosmos SDK.
  * Redesigned user interface that features new dynamically generated sidebar, build-time code embedding from GitHub, new homepage as well as many other improvements.
* (types) [\#5428](https://github.com/cosmos/cosmos-sdk/pull/5428) Add `Mod` (modulo) method and `RelativePow` (exponentation) function for `Uint`.
* (modules) [\#5506](https://github.com/cosmos/cosmos-sdk/pull/5506) Remove redundancy in `x/distribution`s use of parameters. There
  now exists a single `Params` type with a getter and setter along with a getter for each individual parameter.

### Bug Fixes

* (client) [\#5303](https://github.com/cosmos/cosmos-sdk/issues/5303) Fix ignored error in tx generate only mode.
* (cli) [\#4763](https://github.com/cosmos/cosmos-sdk/issues/4763) Fix flag `--min-self-delegation` for staking `EditValidator`
* (keys) Fix ledger custom coin type support bug.
* (x/gov) [\#5107](https://github.com/cosmos/cosmos-sdk/pull/5107) Sum validator operator's all voting power when tally votes
* (rest) [\#5212](https://github.com/cosmos/cosmos-sdk/issues/5212) Fix pagination in the `/gov/proposals` handler.

## [v0.37.14] - 2020-08-12

### Improvements

* (tendermint) Bump Tendermint version to [v0.32.13](https://github.com/tendermint/tendermint/releases/tag/v0.32.13).


## [v0.37.13] - 2020-06-03

### Improvements

* (tendermint) Bump Tendermint version to [v0.32.12](https://github.com/tendermint/tendermint/releases/tag/v0.32.12).
* (cosmos-ledger-go) Bump Cosmos Ledger Wallet library version to [v0.11.1](https://github.com/cosmos/ledger-cosmos-go/releases/tag/v0.11.1).

## [v0.37.12] - 2020-05-05

### Improvements

* (tendermint) Bump Tendermint version to [v0.32.11](https://github.com/tendermint/tendermint/releases/tag/v0.32.11).

## [v0.37.11] - 2020-04-22

### Bug Fixes

* (x/staking) [\#6021](https://github.com/cosmos/cosmos-sdk/pull/6021) --trust-node's false default value prevents creation of the genesis transaction.

## [v0.37.10] - 2020-04-22

### Bug Fixes

* (client/context) [\#5964](https://github.com/cosmos/cosmos-sdk/issues/5964) Fix incorrect instantiation of tmlite verifier when --trust-node is off.

## [v0.37.9] - 2020-04-09

### Improvements

* (tendermint) Bump Tendermint version to [v0.32.10](https://github.com/tendermint/tendermint/releases/tag/v0.32.10).

## [v0.37.8] - 2020-03-11

### Bug Fixes

* (rest) [\#5508](https://github.com/cosmos/cosmos-sdk/pull/5508) Fix `x/distribution` endpoints to properly return height in the response.
* (x/genutil) [\#5499](https://github.com/cosmos/cosmos-sdk/pull/) Ensure `DefaultGenesis` returns valid and non-nil default genesis state.
* (x/genutil) [\#5775](https://github.com/cosmos/cosmos-sdk/pull/5775) Fix `ExportGenesis` in `x/genutil` to export default genesis state (`[]`) instead of `null`.
* (genesis) [\#5086](https://github.com/cosmos/cosmos-sdk/issues/5086) Ensure `gentxs` are always an empty array instead of `nil`.

### Improvements

* (rest) [\#5648](https://github.com/cosmos/cosmos-sdk/pull/5648) Enhance /txs usability:
  * Add `tx.minheight` key to filter transaction with an inclusive minimum block height
  * Add `tx.maxheight` key to filter transaction with an inclusive maximum block height

## [v0.37.7] - 2020-02-10

### Improvements

* (modules) [\#5597](https://github.com/cosmos/cosmos-sdk/pull/5597) Add `amount` event attribute to the `complete_unbonding`
and `complete_redelegation` events that reflect the total balances of the completed unbondings and redelegations
respectively.

### Bug Fixes

* (x/gov) [\#5622](https://github.com/cosmos/cosmos-sdk/pull/5622) Track any events emitted from a proposal's handler upon successful execution.
* (x/bank) [\#5531](https://github.com/cosmos/cosmos-sdk/issues/5531) Added missing amount event to MsgMultiSend, emitted for each output.

## [v0.37.6] - 2020-01-21

### Improvements

* (tendermint) Bump Tendermint version to [v0.32.9](https://github.com/tendermint/tendermint/releases/tag/v0.32.9)

## [v0.37.5] - 2020-01-07

### Features

* (types) [\#5360](https://github.com/cosmos/cosmos-sdk/pull/5360) Implement `SortableDecBytes` which
  allows the `Dec` type be sortable.

### Improvements

* (tendermint) Bump Tendermint version to [v0.32.8](https://github.com/tendermint/tendermint/releases/tag/v0.32.8)
* (cli) [\#5482](https://github.com/cosmos/cosmos-sdk/pull/5482) Remove old "tags" nomenclature from the `q txs` command in
  favor of the new events system. Functionality remains unchanged except that `=` is used instead of `:` to be
  consistent with the API's use of event queries.

### Bug Fixes

* (iavl) [\#5276](https://github.com/cosmos/cosmos-sdk/issues/5276) Fix potential race condition in `iavlIterator#Close`.
* (baseapp) [\#5350](https://github.com/cosmos/cosmos-sdk/issues/5350) Allow a node to restart successfully
  after a `halt-height` or `halt-time` has been triggered.
* (types) [\#5395](https://github.com/cosmos/cosmos-sdk/issues/5395) Fix `Uint#LTE`.
* (types) [\#5408](https://github.com/cosmos/cosmos-sdk/issues/5408) `NewDecCoins` constructor now sorts the coins.

## [v0.37.4] - 2019-11-04

### Improvements

* (tendermint) Bump Tendermint version to [v0.32.7](https://github.com/tendermint/tendermint/releases/tag/v0.32.7)
* (ledger) [\#4716](https://github.com/cosmos/cosmos-sdk/pull/4716) Fix ledger custom coin type support bug.

### Bug Fixes

* (baseapp) [\#5200](https://github.com/cosmos/cosmos-sdk/issues/5200) Remove duplicate events from previous messages.

## [v0.37.3] - 2019-10-10

### Bug Fixes

* (genesis) [\#5095](https://github.com/cosmos/cosmos-sdk/issues/5095) Fix genesis file migration from v0.34 to
v0.36/v0.37 not converting validator consensus pubkey to bech32 format.

### Improvements

* (tendermint) Bump Tendermint version to [v0.32.6](https://github.com/tendermint/tendermint/releases/tag/v0.32.6)

## [v0.37.1] - 2019-09-19

### Features

* (cli) [\#4973](https://github.com/cosmos/cosmos-sdk/pull/4973) Enable application CPU profiling
via the `--cpu-profile` flag.
* [\#4979](https://github.com/cosmos/cosmos-sdk/issues/4979) Introduce a new `halt-time` config and
CLI option to the `start` command. When provided, an application will halt during `Commit` when the
block time is >= the `halt-time`.

### Improvements

* [\#4990](https://github.com/cosmos/cosmos-sdk/issues/4990) Add `Events` to the `ABCIMessageLog` to
provide context and grouping of events based on the messages they correspond to. The `Events` field
in `TxResponse` is deprecated and will be removed in the next major release.

### Bug Fixes

* [\#4979](https://github.com/cosmos/cosmos-sdk/issues/4979) Use `Signal(os.Interrupt)` over
`os.Exit(0)` during configured halting to allow any `defer` calls to be executed.
* [\#5034](https://github.com/cosmos/cosmos-sdk/issues/5034) Binary search in NFT Module wasn't working on larger sets.

## [v0.37.0] - 2019-08-21

### Bug Fixes

* (baseapp) [\#4903](https://github.com/cosmos/cosmos-sdk/issues/4903) Various height query fixes:
  * Move height with proof check from `CLIContext` to `BaseApp` as the height
  can automatically be injected there.
  * Update `handleQueryStore` to resemble `handleQueryCustom`
* (simulation) [\#4912](https://github.com/cosmos/cosmos-sdk/issues/4912) Fix SimApp ModuleAccountAddrs
to properly return black listed addresses for bank keeper initialization.
* (cli) [\#4919](https://github.com/cosmos/cosmos-sdk/pull/4919) Don't crash CLI
if user doesn't answer y/n confirmation request.
* (cli) [\#4927](https://github.com/cosmos/cosmos-sdk/issues/4927) Fix the `q gov vote`
command to handle empty (pruned) votes correctly.

### Improvements

* (rest) [\#4924](https://github.com/cosmos/cosmos-sdk/pull/4924) Return response
height even upon error as it may be useful for the downstream caller and have
`/auth/accounts/{address}` return a 200 with an empty account upon error when
that error is that the account doesn't exist.

## [v0.36.0] - 2019-08-13

### Breaking Changes

* (rest) [\#4837](https://github.com/cosmos/cosmos-sdk/pull/4837) Remove /version and /node_version
  endpoints in favor of refactoring /node_info to also include application version info.
* All REST responses now wrap the original resource/result. The response
  will contain two fields: height and result.
* [\#3565](https://github.com/cosmos/cosmos-sdk/issues/3565) Updates to the governance module:
  * Rename JSON field from `proposal_content` to `content`
  * Rename JSON field from `proposal_id` to `id`
  * Disable `ProposalTypeSoftwareUpgrade` temporarily
* [\#3775](https://github.com/cosmos/cosmos-sdk/issues/3775) unify sender transaction tag for ease of querying
* [\#4255](https://github.com/cosmos/cosmos-sdk/issues/4255) Add supply module that passively tracks the supplies of a chain
  - Renamed `x/distribution` `ModuleName`
  - Genesis JSON and CLI now use `distribution` instead of `distr`
  - Introduce `ModuleAccount` type, which tracks the flow of coins held within a module
  - Replaced `FeeCollectorKeeper` for a `ModuleAccount`
  - Replaced the staking `Pool`, which coins are now held by the `BondedPool` and `NotBonded` module accounts
  - The `NotBonded` module account now only keeps track of the not bonded tokens within staking, instead of the whole chain
  - [\#3628](https://github.com/cosmos/cosmos-sdk/issues/3628) Replaced governance's burn and deposit accounts for a `ModuleAccount`
  - Added a `ModuleAccount` for the distribution module
  - Added a `ModuleAccount` for the mint module
  [\#4472](https://github.com/cosmos/cosmos-sdk/issues/4472) validation for crisis genesis
* [\#3985](https://github.com/cosmos/cosmos-sdk/issues/3985) `ValidatorPowerRank` uses potential consensus power instead of tendermint power
* [\#4104](https://github.com/cosmos/cosmos-sdk/issues/4104) Gaia has been moved to its own repository: https://github.com/cosmos/gaia
* [\#4104](https://github.com/cosmos/cosmos-sdk/issues/4104) Rename gaiad.toml to app.toml. The internal contents of the application
  config remain unchanged.
* [\#4159](https://github.com/cosmos/cosmos-sdk/issues/4159) create the default module patterns and module manager
* [\#4230](https://github.com/cosmos/cosmos-sdk/issues/4230) Change the type of ABCIMessageLog#MsgIndex to uint16 for proper serialization.
* [\#4250](https://github.com/cosmos/cosmos-sdk/issues/4250) BaseApp.Query() returns app's version string set via BaseApp.SetAppVersion()
  when handling /app/version queries instead of the version string passed as build
  flag at compile time.
* [\#4262](https://github.com/cosmos/cosmos-sdk/issues/4262) GoSumHash is no longer returned by the version command.
* [\#4263](https://github.com/cosmos/cosmos-sdk/issues/4263) RestServer#Start now takes read and write timeout arguments.
* [\#4305](https://github.com/cosmos/cosmos-sdk/issues/4305) `GenerateOrBroadcastMsgs` no longer takes an `offline` parameter.
* [\#4342](https://github.com/cosmos/cosmos-sdk/pull/4342) Upgrade go-amino to v0.15.0
* [\#4351](https://github.com/cosmos/cosmos-sdk/issues/4351) InitCmd, AddGenesisAccountCmd, and CollectGenTxsCmd take node's and client's default home directories as arguments.
* [\#4387](https://github.com/cosmos/cosmos-sdk/issues/4387) Refactor the usage of tags (now called events) to reflect the
  new ABCI events semantics:
  - Move `x/{module}/tags/tags.go` => `x/{module}/types/events.go`
  - Update `docs/specs`
  - Refactor tags in favor of new `Event(s)` type(s)
  - Update `Context` to use new `EventManager`
  - (Begin|End)Blocker no longer return tags, but rather uses new `EventManager`
  - Message handlers no longer return tags, but rather uses new `EventManager`
  Any component (e.g. BeginBlocker, message handler, etc...) wishing to emit an event must do so
  through `ctx.EventManger().EmitEvent(s)`.
  To reset or wipe emitted events: `ctx = ctx.WithEventManager(sdk.NewEventManager())`
  To get all emitted events: `events := ctx.EventManager().Events()`
* [\#4437](https://github.com/cosmos/cosmos-sdk/issues/4437) Replace governance module store keys to use `[]byte` instead of `string`.
* [\#4451](https://github.com/cosmos/cosmos-sdk/issues/4451) Improve modularization of clients and modules:
  * Module directory structure improved and standardized
  * Aliases autogenerated
  * Auth and bank related commands are now mounted under the respective moduels
  * Client initialization and mounting standardized
* [\#4479](https://github.com/cosmos/cosmos-sdk/issues/4479) Remove codec argument redundency in client usage where
  the CLIContext's codec should be used instead.
* [\#4488](https://github.com/cosmos/cosmos-sdk/issues/4488) Decouple client tx, REST, and ultil packages from auth. These packages have
  been restructured and retrofitted into the `x/auth` module.
* [\#4521](https://github.com/cosmos/cosmos-sdk/issues/4521) Flatten x/bank structure by hiding module internals.
* [\#4525](https://github.com/cosmos/cosmos-sdk/issues/4525) Remove --cors flag, the feature is long gone.
* [\#4536](https://github.com/cosmos/cosmos-sdk/issues/4536) The `/auth/accounts/{address}` now returns a `height` in the response.
  The account is now nested under `account`.
* [\#4543](https://github.com/cosmos/cosmos-sdk/issues/4543) Account getters are no longer part of client.CLIContext() and have now moved
  to reside in the auth-specific AccountRetriever.
* [\#4588](https://github.com/cosmos/cosmos-sdk/issues/4588) Context does not depend on x/auth anymore. client/context is stripped out of the following features:
  - GetAccountDecoder()
  - CLIContext.WithAccountDecoder()
  - CLIContext.WithAccountStore()
  x/auth.AccountDecoder is unnecessary and consequently removed.
* [\#4602](https://github.com/cosmos/cosmos-sdk/issues/4602) client/input.{Buffer,Override}Stdin() functions are removed. Thanks to cobra's new release they are now redundant.
* [\#4633](https://github.com/cosmos/cosmos-sdk/issues/4633) Update old Tx search by tags APIs to use new Events
  nomenclature.
* [\#4649](https://github.com/cosmos/cosmos-sdk/issues/4649) Refactor x/crisis as per modules new specs.
* [\#3685](https://github.com/cosmos/cosmos-sdk/issues/3685) The default signature verification gas logic (`DefaultSigVerificationGasConsumer`) now specifies explicit key types rather than string pattern matching. This means that zones that depended on string matching to allow other keys will need to write a custom `SignatureVerificationGasConsumer` function.
* [\#4663](https://github.com/cosmos/cosmos-sdk/issues/4663) Refactor bank keeper by removing private functions
  - `InputOutputCoins`, `SetCoins`, `SubtractCoins` and `AddCoins` are now part of the `SendKeeper` instead of the `Keeper` interface
* (tendermint) [\#4721](https://github.com/cosmos/cosmos-sdk/pull/4721) Upgrade Tendermint to v0.32.1

### Features

* [\#4843](https://github.com/cosmos/cosmos-sdk/issues/4843) Add RegisterEvidences function in the codec package to register
  Tendermint evidence types with a given codec.
* (rest) [\#3867](https://github.com/cosmos/cosmos-sdk/issues/3867) Allow querying for genesis transaction when height query param is set to zero.
* [\#2020](https://github.com/cosmos/cosmos-sdk/issues/2020) New keys export/import command line utilities to export/import private keys in ASCII format
  that rely on Keybase's new underlying ExportPrivKey()/ImportPrivKey() API calls.
* [\#3565](https://github.com/cosmos/cosmos-sdk/issues/3565) Implement parameter change proposal support.
  Parameter change proposals can be submitted through the CLI
  or a REST endpoint. See docs for further usage.
* [\#3850](https://github.com/cosmos/cosmos-sdk/issues/3850) Add `rewards` and `commission` to distribution tx tags.
* [\#3981](https://github.com/cosmos/cosmos-sdk/issues/3981) Add support to gracefully halt a node at a given height
  via the node's `halt-height` config or CLI value.
* [\#4144](https://github.com/cosmos/cosmos-sdk/issues/4144) Allow for configurable BIP44 HD path and coin type.
* [\#4250](https://github.com/cosmos/cosmos-sdk/issues/4250) New BaseApp.{,Set}AppVersion() methods to get/set app's version string.
* [\#4263](https://github.com/cosmos/cosmos-sdk/issues/4263) Add `--read-timeout` and `--write-timeout` args to the `rest-server` command
  to support custom RPC R/W timeouts.
* [\#4271](https://github.com/cosmos/cosmos-sdk/issues/4271) Implement Coins#IsAnyGT
* [\#4318](https://github.com/cosmos/cosmos-sdk/issues/4318) Support height queries. Queries against nodes that have the queried
  height pruned will return an error.
* [\#4409](https://github.com/cosmos/cosmos-sdk/issues/4409) Implement a command that migrates exported state from one version to the next.
  The `migrate` command currently supports migrating from v0.34 to v0.36 by implementing
  necessary types for both versions.
* [\#4570](https://github.com/cosmos/cosmos-sdk/issues/4570) Move /bank/balances/{address} REST handler to x/bank/client/rest. The exposed interface is unchanged.
* Community pool spend proposal per Cosmos Hub governance proposal [\#7](https://github.com/cosmos/cosmos-sdk/issues/7) "Activate the Community Pool"

### Improvements

* (simulation) PrintAllInvariants flag will print all failed invariants
* (simulation) Add `InitialBlockHeight` flag to resume a simulation from a given block
* (simulation) [\#4670](https://github.com/cosmos/cosmos-sdk/issues/4670) Update simulation statistics to JSON format

  - Support exporting the simulation stats to a given JSON file
* [\#4775](https://github.com/cosmos/cosmos-sdk/issues/4775) Refactor CI config
* Upgrade IAVL to v0.12.4
* (tendermint) Upgrade Tendermint to v0.32.2
* (modules) [\#4751](https://github.com/cosmos/cosmos-sdk/issues/4751) update `x/genutils` to match module spec
* (keys) [\#4611](https://github.com/cosmos/cosmos-sdk/issues/4611) store keys in simapp now use a map instead of using individual literal keys
* [\#2286](https://github.com/cosmos/cosmos-sdk/issues/2286) Improve performance of CacheKVStore iterator.
* [\#3512](https://github.com/cosmos/cosmos-sdk/issues/3512) Implement Logger method on each module's keeper.
* [\#3655](https://github.com/cosmos/cosmos-sdk/issues/3655) Improve signature verification failure error message.
* [\#3774](https://github.com/cosmos/cosmos-sdk/issues/3774) add category tag to transactions for ease of filtering
* [\#3914](https://github.com/cosmos/cosmos-sdk/issues/3914) Implement invariant benchmarks and add target to makefile.
* [\#3928](https://github.com/cosmos/cosmos-sdk/issues/3928) remove staking references from types package
* [\#3978](https://github.com/cosmos/cosmos-sdk/issues/3978) Return ErrUnknownRequest in message handlers for unknown
  or invalid routed messages.
* [\#4190](https://github.com/cosmos/cosmos-sdk/issues/4190) Client responses that return (re)delegation(s) now return balances
  instead of shares.
* [\#4194](https://github.com/cosmos/cosmos-sdk/issues/4194) ValidatorSigningInfo now includes the validator's consensus address.
* [\#4235](https://github.com/cosmos/cosmos-sdk/issues/4235) Add parameter change proposal messages to simulation.
* [\#4235](https://github.com/cosmos/cosmos-sdk/issues/4235) Update the minting module params to implement params.ParamSet so
  individual keys can be set via proposals instead of passing a struct.
* [\#4259](https://github.com/cosmos/cosmos-sdk/issues/4259) `Coins` that are `nil` are now JSON encoded as an empty array `[]`.
  Decoding remains unchanged and behavior is left intact.
* [\#4305](https://github.com/cosmos/cosmos-sdk/issues/4305) The `--generate-only` CLI flag fully respects offline tx processing.
* [\#4379](https://github.com/cosmos/cosmos-sdk/issues/4379) close db write batch.
* [\#4384](https://github.com/cosmos/cosmos-sdk/issues/4384)- Allow splitting withdrawal transaction in several chunks
* [\#4403](https://github.com/cosmos/cosmos-sdk/issues/4403) Allow for parameter change proposals to supply only desired fields to be updated
  in objects instead of the entire object (only applies to values that are objects).
* [\#4415](https://github.com/cosmos/cosmos-sdk/issues/4415) /client refactor, reduce genutil dependancy on staking
* [\#4439](https://github.com/cosmos/cosmos-sdk/issues/4439) Implement governance module iterators.
* [\#4465](https://github.com/cosmos/cosmos-sdk/issues/4465) Unknown subcommands print relevant error message
* [\#4466](https://github.com/cosmos/cosmos-sdk/issues/4466) Commission validation added to validate basic of MsgCreateValidator by changing CommissionMsg to CommissionRates
* [\#4501](https://github.com/cosmos/cosmos-sdk/issues/4501) Support height queriers in rest client
* [\#4535](https://github.com/cosmos/cosmos-sdk/issues/4535) Improve import-export simulation errors by decoding the `KVPair.Value` into its
  respective type
* [\#4536](https://github.com/cosmos/cosmos-sdk/issues/4536) cli context queries return query height and accounts are returned with query height
* [\#4553](https://github.com/cosmos/cosmos-sdk/issues/4553) undelegate max entries check first
* [\#4556](https://github.com/cosmos/cosmos-sdk/issues/4556) Added IsValid function to Coin
* [\#4564](https://github.com/cosmos/cosmos-sdk/issues/4564) client/input.GetConfirmation()'s default is changed to No.
* [\#4573](https://github.com/cosmos/cosmos-sdk/issues/4573) Returns height in response for query endpoints.
* [\#4580](https://github.com/cosmos/cosmos-sdk/issues/4580) Update `Context#BlockHeight` to properly set the block height via `WithBlockHeader`.
* [\#4584](https://github.com/cosmos/cosmos-sdk/issues/4584) Update bank Keeper to use expected keeper interface of the AccountKeeper.
* [\#4584](https://github.com/cosmos/cosmos-sdk/issues/4584) Move `Account` and `VestingAccount` interface types to `x/auth/exported`.
* [\#4082](https://github.com/cosmos/cosmos-sdk/issues/4082) supply module queriers for CLI and REST endpoints
* [\#4601](https://github.com/cosmos/cosmos-sdk/issues/4601) Implement generic pangination helper function to be used in
  REST handlers and queriers.
* [\#4629](https://github.com/cosmos/cosmos-sdk/issues/4629) Added warning event that gets emitted if validator misses a block.
* [\#4674](https://github.com/cosmos/cosmos-sdk/issues/4674) Export `Simapp` genState generators and util functions by making them public
* [\#4706](https://github.com/cosmos/cosmos-sdk/issues/4706) Simplify context
  Replace complex Context construct with a simpler immutible struct.
  Only breaking change is not to support `Value` and `GetValue` as first class calls.
  We do embed ctx.Context() as a raw context.Context instead to be used as you see fit.

  Migration guide:

  ```go
  ctx = ctx.WithValue(contextKeyBadProposal, false)
  ```

  Now becomes:

  ```go
  ctx = ctx.WithContext(context.WithValue(ctx.Context(), contextKeyBadProposal, false))
  ```

  A bit more verbose, but also allows `context.WithTimeout()`, etc and only used
  in one function in this repo, in test code.
* [\#3685](https://github.com/cosmos/cosmos-sdk/issues/3685)  Add `SetAddressVerifier` and `GetAddressVerifier` to `sdk.Config` to allow SDK users to configure custom address format verification logic (to override the default limitation of 20-byte addresses).
* [\#3685](https://github.com/cosmos/cosmos-sdk/issues/3685)  Add an additional parameter to NewAnteHandler for a custom `SignatureVerificationGasConsumer` (the default logic is now in `DefaultSigVerificationGasConsumer). This allows SDK users to configure their own logic for which key types are accepted and how those key types consume gas.
* Remove `--print-response` flag as it is no longer used.
* Revert [\#2284](https://github.com/cosmos/cosmos-sdk/pull/2284) to allow create_empty_blocks in the config
* (tendermint) [\#4718](https://github.com/cosmos/cosmos-sdk/issues/4718) Upgrade tendermint/iavl to v0.12.3

### Bug Fixes

* [\#4891](https://github.com/cosmos/cosmos-sdk/issues/4891) Disable querying with proofs enabled when the query height <= 1.
* (rest) [\#4858](https://github.com/cosmos/cosmos-sdk/issues/4858) Do not return an error in BroadcastTxCommit when the tx broadcasting
  was successful. This allows the proper REST response to be returned for a
  failed tx during `block` broadcasting mode.
* (store) [\#4880](https://github.com/cosmos/cosmos-sdk/pull/4880) Fix error check in
  IAVL `Store#DeleteVersion`.
* (tendermint) [\#4879](https://github.com/cosmos/cosmos-sdk/issues/4879) Don't terminate the process immediately after startup when run in standalone mode.
* (simulation) [\#4861](https://github.com/cosmos/cosmos-sdk/pull/4861) Fix non-determinism simulation
  by using CLI flags as input and updating Makefile target.
* [\#4868](https://github.com/cosmos/cosmos-sdk/issues/4868) Context#CacheContext now sets a new EventManager. This prevents unwanted events
  from being emitted.
* (cli) [\#4870](https://github.com/cosmos/cosmos-sdk/issues/4870) Disable the `withdraw-all-rewards` command when `--generate-only` is supplied
* (modules) [\#4831](https://github.com/cosmos/cosmos-sdk/issues/4831) Prevent community spend proposal from transferring funds to a module account
* (keys) [\#4338](https://github.com/cosmos/cosmos-sdk/issues/4338) fix multisig key output for CLI
* (modules) [\#4795](https://github.com/cosmos/cosmos-sdk/issues/4795) restrict module accounts from receiving transactions.
  Allowing this would cause an invariant on the module account coins.
* (modules) [\#4823](https://github.com/cosmos/cosmos-sdk/issues/4823) Update the `DefaultUnbondingTime` from 3 days to 3 weeks to be inline with documentation.
* (abci) [\#4639](https://github.com/cosmos/cosmos-sdk/issues/4639) Fix `CheckTx` by verifying the message route
* Return height in responses when querying against BaseApp
* [\#1351](https://github.com/cosmos/cosmos-sdk/issues/1351) Stable AppHash allows no_empty_blocks
* [\#3705](https://github.com/cosmos/cosmos-sdk/issues/3705) Return `[]` instead of `null` when querying delegator rewards.
* [\#3966](https://github.com/cosmos/cosmos-sdk/issues/3966) fixed multiple assigns to action tags
  [\#3793](https://github.com/cosmos/cosmos-sdk/issues/3793) add delegator tag for MsgCreateValidator and deleted unused moniker and identity tags
* [\#4194](https://github.com/cosmos/cosmos-sdk/issues/4194) Fix pagination and results returned from /slashing/signing_infos
* [\#4230](https://github.com/cosmos/cosmos-sdk/issues/4230) Properly set and display the message index through the TxResponse.
* [\#4234](https://github.com/cosmos/cosmos-sdk/pull/4234) Allow `tx send --generate-only` to
  actually work offline.
* [\#4271](https://github.com/cosmos/cosmos-sdk/issues/4271) Fix addGenesisAccount by using Coins#IsAnyGT for vesting amount validation.
* [\#4273](https://github.com/cosmos/cosmos-sdk/issues/4273) Fix usage of AppendTags in x/staking/handler.go
* [\#4303](https://github.com/cosmos/cosmos-sdk/issues/4303) Fix NewCoins() underlying function for duplicate coins detection.
* [\#4307](https://github.com/cosmos/cosmos-sdk/pull/4307) Don't pass height to RPC calls as
  Tendermint will automatically use the latest height.
* [\#4362](https://github.com/cosmos/cosmos-sdk/issues/4362) simulation setup bugfix for multisim 7601778
* [\#4383](https://github.com/cosmos/cosmos-sdk/issues/4383) - currentStakeRoundUp is now always atleast currentStake + smallest-decimal-precision
* [\#4394](https://github.com/cosmos/cosmos-sdk/issues/4394) Fix signature count check to use the TxSigLimit param instead of
  a default.
* [\#4455](https://github.com/cosmos/cosmos-sdk/issues/4455) Use `QueryWithData()` to query unbonding delegations.
* [\#4493](https://github.com/cosmos/cosmos-sdk/issues/4493) Fix validator-outstanding-rewards command. It now takes as an argument
  a validator address.
* [\#4598](https://github.com/cosmos/cosmos-sdk/issues/4598) Fix redelegation and undelegation txs that were not checking for the correct bond denomination.
* [\#4619](https://github.com/cosmos/cosmos-sdk/issues/4619) Close iterators in `GetAllMatureValidatorQueue` and `UnbondAllMatureValidatorQueue`
  methods.
* [\#4654](https://github.com/cosmos/cosmos-sdk/issues/4654) validator slash event stored by period and height
* [\#4681](https://github.com/cosmos/cosmos-sdk/issues/4681) panic on invalid amount on `MintCoins` and `BurnCoins`
  * skip minting if inflation is set to zero
* Sort state JSON during export and initialization

## 0.35.0

### Bug Fixes

* Fix gas consumption bug in `Undelegate` preventing the ability to sync from
genesis.

## 0.34.10

### Bug Fixes

* Bump Tendermint version to [v0.31.11](https://github.com/tendermint/tendermint/releases/tag/v0.31.11) to address the vulnerability found in the `consensus` package.

## 0.34.9

### Bug Fixes

* Bump Tendermint version to [v0.31.10](https://github.com/tendermint/tendermint/releases/tag/v0.31.10) to address p2p panic errors.

## 0.34.8

### Bug Fixes

* Bump Tendermint version to v0.31.9 to fix the p2p panic error.
* Update gaiareplay's use of an internal Tendermint API

## 0.34.7

### Bug Fixes

#### SDK

* Fix gas consumption bug in `Undelegate` preventing the ability to sync from
genesis.

## 0.34.6

### Bug Fixes

#### SDK

* Unbonding from a validator is now only considered "complete" after the full
unbonding period has elapsed regardless of the validator's status.

## 0.34.5

### Bug Fixes

#### SDK

* [\#4273](https://github.com/cosmos/cosmos-sdk/issues/4273) Fix usage of `AppendTags` in x/staking/handler.go

### Improvements

### SDK

* [\#2286](https://github.com/cosmos/cosmos-sdk/issues/2286) Improve performance of `CacheKVStore` iterator.
* [\#3655](https://github.com/cosmos/cosmos-sdk/issues/3655) Improve signature verification failure error message.
* [\#4384](https://github.com/cosmos/cosmos-sdk/issues/4384) Allow splitting withdrawal transaction in several chunks.

#### Gaia CLI

* [\#4227](https://github.com/cosmos/cosmos-sdk/issues/4227) Support for Ledger App v1.5.
* [#4345](https://github.com/cosmos/cosmos-sdk/pull/4345) Update `ledger-cosmos-go`
to v0.10.3.

## 0.34.4

### Bug Fixes

#### SDK

* [#4234](https://github.com/cosmos/cosmos-sdk/pull/4234) Allow `tx send --generate-only` to
actually work offline.

#### Gaia

* [\#4219](https://github.com/cosmos/cosmos-sdk/issues/4219) Return an error when an empty mnemonic is provided during key recovery.

### Improvements

#### Gaia

* [\#2007](https://github.com/cosmos/cosmos-sdk/issues/2007) Return 200 status code on empty results

### New features

#### SDK

* [\#3850](https://github.com/cosmos/cosmos-sdk/issues/3850) Add `rewards` and `commission` to distribution tx tags.

## 0.34.3

### Bug Fixes

#### Gaia

* [\#4196](https://github.com/cosmos/cosmos-sdk/pull/4196) Set default invariant
check period to zero.

## 0.34.2

### Improvements

#### SDK

* [\#4135](https://github.com/cosmos/cosmos-sdk/pull/4135) Add further clarification
to generate only usage.

### Bug Fixes

#### SDK

* [\#4135](https://github.com/cosmos/cosmos-sdk/pull/4135) Fix `NewResponseFormatBroadcastTxCommit`
* [\#4053](https://github.com/cosmos/cosmos-sdk/issues/4053) Add `--inv-check-period`
flag to gaiad to set period at which invariants checks will run.
* [\#4099](https://github.com/cosmos/cosmos-sdk/issues/4099) Update the /staking/validators endpoint to support
status and pagination query flags.

## 0.34.1

### Bug Fixes

#### Gaia

* [#4163](https://github.com/cosmos/cosmos-sdk/pull/4163) Fix v0.33.x export script to port gov data correctly.

## 0.34.0

### Breaking Changes

#### Gaia

* [\#3463](https://github.com/cosmos/cosmos-sdk/issues/3463) Revert bank module handler fork (re-enables transfers)
* [\#3875](https://github.com/cosmos/cosmos-sdk/issues/3875) Replace `async` flag with `--broadcast-mode` flag where the default
  value is `sync`. The `block` mode should not be used. The REST client now
  uses `mode` parameter instead of the `return` parameter.

#### Gaia CLI

* [\#3938](https://github.com/cosmos/cosmos-sdk/issues/3938) Remove REST server's SSL support altogether.

#### SDK

* [\#3245](https://github.com/cosmos/cosmos-sdk/issues/3245) Rename validator.GetJailed() to validator.IsJailed()
* [\#3516](https://github.com/cosmos/cosmos-sdk/issues/3516) Remove concept of shares from staking unbonding and redelegation UX;
  replaced by direct coin amount.

#### Tendermint

* [\#4029](https://github.com/cosmos/cosmos-sdk/issues/4029) Upgrade Tendermint to v0.31.3

### New features

#### SDK

* [\#2935](https://github.com/cosmos/cosmos-sdk/issues/2935) New module Crisis which can test broken invariant with messages
* [\#3813](https://github.com/cosmos/cosmos-sdk/issues/3813) New sdk.NewCoins safe constructor to replace bare sdk.Coins{} declarations.
* [\#3858](https://github.com/cosmos/cosmos-sdk/issues/3858) add website, details and identity to gentx cli command
* Implement coin conversion and denomination registration utilities

#### Gaia

* [\#2935](https://github.com/cosmos/cosmos-sdk/issues/2935) Optionally assert invariants on a blockly basis using `gaiad --assert-invariants-blockly`
* [\#3886](https://github.com/cosmos/cosmos-sdk/issues/3886) Implement minting module querier and CLI/REST clients.

#### Gaia CLI

* [\#3937](https://github.com/cosmos/cosmos-sdk/issues/3937) Add command to query community-pool

#### Gaia REST API

* [\#3937](https://github.com/cosmos/cosmos-sdk/issues/3937) Add route to fetch community-pool
* [\#3949](https://github.com/cosmos/cosmos-sdk/issues/3949) added /slashing/signing_infos to get signing_info for all validators

### Improvements

#### Gaia

* [\#3808](https://github.com/cosmos/cosmos-sdk/issues/3808) `gaiad` and `gaiacli` integration tests use ./build/ binaries.
* \[\#3819](https://github.com/cosmos/cosmos-sdk/issues/3819) Simulation refactor, log output now stored in ~/.gaiad/simulation/
  * Simulation moved to its own module (not a part of mock)
  * Logger type instead of passing function variables everywhere
  * Logger json output (for reloadable simulation running)
  * Cleanup bank simulation messages / remove dup code in bank simulation
  * Simulations saved in `~/.gaiad/simulations/`
  * "Lean" simulation output option to exclude No-ops and !ok functions (`--SimulationLean` flag)
* [\#3893](https://github.com/cosmos/cosmos-sdk/issues/3893) Improve `gaiacli tx sign` command
  * Add shorthand flags -a and -s for the account and sequence numbers respectively
  * Mark the account and sequence numbers required during "offline" mode
  * Always do an RPC query for account and sequence number during "online" mode
* [\#4018](https://github.com/cosmos/cosmos-sdk/issues/4018) create genesis port script for release v.0.34.0

#### Gaia CLI

* [\#3833](https://github.com/cosmos/cosmos-sdk/issues/3833) Modify stake to atom in gaia's doc.
* [\#3841](https://github.com/cosmos/cosmos-sdk/issues/3841) Add indent to JSON of `gaiacli keys [add|show|list]`
* [\#3859](https://github.com/cosmos/cosmos-sdk/issues/3859) Add newline to echo of `gaiacli keys ...`
* [\#3959](https://github.com/cosmos/cosmos-sdk/issues/3959) Improving error messages when signing with ledger devices fails

#### SDK

* [\#3238](https://github.com/cosmos/cosmos-sdk/issues/3238) Add block time to tx responses when querying for
  txs by tags or hash.
* \[\#3752](https://github.com/cosmos/cosmos-sdk/issues/3752) Explanatory docs for minting mechanism (`docs/spec/mint/01_concepts.md`)
* [\#3801](https://github.com/cosmos/cosmos-sdk/issues/3801) `baseapp` safety improvements
* [\#3820](https://github.com/cosmos/cosmos-sdk/issues/3820) Make Coins.IsAllGT() more robust and consistent.
* [\#3828](https://github.com/cosmos/cosmos-sdk/issues/3828) New sdkch tool to maintain changelogs
* [\#3864](https://github.com/cosmos/cosmos-sdk/issues/3864) Make Coins.IsAllGTE() more consistent.
* [\#3907](https://github.com/cosmos/cosmos-sdk/issues/3907): dep -> go mod migration
  * Drop dep in favor of go modules.
  * Upgrade to Go 1.12.1.
* [\#3917](https://github.com/cosmos/cosmos-sdk/issues/3917) Allow arbitrary decreases to validator commission rates.
* [\#3937](https://github.com/cosmos/cosmos-sdk/issues/3937) Implement community pool querier.
* [\#3940](https://github.com/cosmos/cosmos-sdk/issues/3940) Codespace should be lowercase.
* [\#3986](https://github.com/cosmos/cosmos-sdk/issues/3986) Update the Stringer implementation of the Proposal type.
* [\#926](https://github.com/cosmos/cosmos-sdk/issues/926) circuit breaker high level explanation
* [\#3896](https://github.com/cosmos/cosmos-sdk/issues/3896) Fixed various linters warnings in the context of the gometalinter -> golangci-lint migration
* [\#3916](https://github.com/cosmos/cosmos-sdk/issues/3916) Hex encode data in tx responses

### Bug Fixes

#### Gaia

* [\#3825](https://github.com/cosmos/cosmos-sdk/issues/3825) Validate genesis before running gentx
* [\#3889](https://github.com/cosmos/cosmos-sdk/issues/3889) When `--generate-only` is provided, the Keybase is not used and as a result
  the `--from` value must be a valid Bech32 cosmos address.
* 3974 Fix go env setting in installation.md
* 3996 Change 'make get_tools' to 'make tools' in DOCS_README.md.

#### Gaia CLI

* [\#3883](https://github.com/cosmos/cosmos-sdk/issues/3883) Remove Height Flag from CLI Queries
* [\#3899](https://github.com/cosmos/cosmos-sdk/issues/3899) Using 'gaiacli config node' breaks ~/config/config.toml

#### SDK

* [\#3837](https://github.com/cosmos/cosmos-sdk/issues/3837) Fix `WithdrawValidatorCommission` to properly set the validator's remaining commission.
* [\#3870](https://github.com/cosmos/cosmos-sdk/issues/3870) Fix DecCoins#TruncateDecimal to never return zero coins in
  either the truncated coins or the change coins.
* [\#3915](https://github.com/cosmos/cosmos-sdk/issues/3915) Remove ';' delimiting support from ParseDecCoins
* [\#3977](https://github.com/cosmos/cosmos-sdk/issues/3977) Fix docker image build
* [\#4020](https://github.com/cosmos/cosmos-sdk/issues/4020) Fix queryDelegationRewards by returning an error
when the validator or delegation do not exist.
* [\#4050](https://github.com/cosmos/cosmos-sdk/issues/4050) Fix DecCoins APIs
where rounding or truncation could result in zero decimal coins.
* [\#4088](https://github.com/cosmos/cosmos-sdk/issues/4088) Fix `calculateDelegationRewards`
by accounting for rounding errors when multiplying stake by slashing fractions.

## 0.33.2

### Improvements

#### Tendermint

* Upgrade Tendermint to `v0.31.0-dev0-fix0` which includes critical security fixes.

## 0.33.1

### Bug Fixes

#### Gaia

* [\#3999](https://github.com/cosmos/cosmos-sdk/pull/3999) Fix distribution delegation for zero height export bug

## 0.33.0

BREAKING CHANGES

* Gaia REST API
  * [\#3641](https://github.com/cosmos/cosmos-sdk/pull/3641) Remove the ability to use a Keybase from the REST API client:
    * `password` and `generate_only` have been removed from the `base_req` object
    * All txs that used to sign or use the Keybase now only generate the tx
    * `keys` routes completely removed
  * [\#3692](https://github.com/cosmos/cosmos-sdk/pull/3692) Update tx encoding and broadcasting endpoints:
    * Remove duplicate broadcasting endpoints in favor of POST @ `/txs`
      * The `Tx` field now accepts a `StdTx` and not raw tx bytes
    * Move encoding endpoint to `/txs/encode`

* Gaia
  * [\#3787](https://github.com/cosmos/cosmos-sdk/pull/3787) Fork the `x/bank` module into the Gaia application with only a
  modified message handler, where the modified message handler behaves the same as
  the standard `x/bank` message handler except for `MsgMultiSend` that must burn
  exactly 9 atoms and transfer 1 atom, and `MsgSend` is disabled.
  * [\#3789](https://github.com/cosmos/cosmos-sdk/pull/3789) Update validator creation flow:
    * Remove `NewMsgCreateValidatorOnBehalfOf` and corresponding business logic
    * Ensure the validator address equals the delegator address during
    `MsgCreateValidator#ValidateBasic`

* SDK
  * [\#3750](https://github.com/cosmos/cosmos-sdk/issues/3750) Track outstanding rewards per-validator instead of globally,
           and fix the main simulation issue, which was that slashes of
           re-delegations to a validator were not correctly accounted for
           in fee distribution when the redelegation in question had itself
            been slashed (from a fault committed by a different validator)
           in the same BeginBlock. Outstanding rewards are now available
           on a per-validator basis in REST.
  * [\#3669](https://github.com/cosmos/cosmos-sdk/pull/3669) Ensure consistency in message naming, codec registration, and JSON
  tags.
  * [\#3788](https://github.com/cosmos/cosmos-sdk/pull/3788) Change order of operations for greater accuracy when calculating delegation share token value
  * [\#3788](https://github.com/cosmos/cosmos-sdk/pull/3788) DecCoins.Cap -> DecCoins.Intersect
  * [\#3666](https://github.com/cosmos/cosmos-sdk/pull/3666) Improve coins denom validation.
  * [\#3751](https://github.com/cosmos/cosmos-sdk/pull/3751) Disable (temporarily) support for ED25519 account key pairs.

* Tendermint
  * [\#3804] Update to Tendermint `v0.31.0-dev0`

FEATURES

* SDK
  * [\#3719](https://github.com/cosmos/cosmos-sdk/issues/3719) DBBackend can now be set at compile time.
    Defaults: goleveldb. Supported: cleveldb.

IMPROVEMENTS

* Gaia REST API
  * Update the `TxResponse` type allowing for the `Logs` result to be JSON decoded automatically.

* Gaia CLI
  * [\#3653](https://github.com/cosmos/cosmos-sdk/pull/3653) Prompt user confirmation prior to signing and broadcasting a transaction.
  * [\#3670](https://github.com/cosmos/cosmos-sdk/pull/3670) CLI support for showing bech32 addresses in Ledger devices
  * [\#3711](https://github.com/cosmos/cosmos-sdk/pull/3711) Update `tx sign` to use `--from` instead of the deprecated `--name`
  CLI flag.
  * [\#3738](https://github.com/cosmos/cosmos-sdk/pull/3738) Improve multisig UX:
    * `gaiacli keys show -o json` now includes constituent pubkeys, respective weights and threshold
    * `gaiacli keys show --show-multisig` now displays constituent pubkeys, respective weights and threshold
    * `gaiacli tx sign --validate-signatures` now displays multisig signers with their respective weights
  * [\#3730](https://github.com/cosmos/cosmos-sdk/issues/3730) Improve workflow for
  `gaiad gentx` with offline public keys, by outputting stdtx file that needs to be signed.
  * [\#3761](https://github.com/cosmos/cosmos-sdk/issues/3761) Querying account related information using custom querier in auth module

* SDK
  * [\#3753](https://github.com/cosmos/cosmos-sdk/issues/3753) Remove no-longer-used governance penalty parameter
  * [\#3679](https://github.com/cosmos/cosmos-sdk/issues/3679) Consistent operators across Coins, DecCoins, Int, Dec
            replaced: Minus->Sub Plus->Add Div->Quo
  * [\#3665](https://github.com/cosmos/cosmos-sdk/pull/3665) Overhaul sdk.Uint type in preparation for Coins Int -> Uint migration.
  * [\#3691](https://github.com/cosmos/cosmos-sdk/issues/3691) Cleanup error messages
  * [\#3456](https://github.com/cosmos/cosmos-sdk/issues/3456) Integrate in the Int.ToDec() convenience function
  * [\#3300](https://github.com/cosmos/cosmos-sdk/pull/3300) Update the spec-spec, spec file reorg, and TOC updates.
  * [\#3694](https://github.com/cosmos/cosmos-sdk/pull/3694) Push tagged docker images on docker hub when tag is created.
  * [\#3716](https://github.com/cosmos/cosmos-sdk/pull/3716) Update file permissions the client keys directory and contents to `0700`.
  * [\#3681](https://github.com/cosmos/cosmos-sdk/issues/3681) Migrate ledger-cosmos-go from ZondaX to Cosmos organization

* Tendermint
  * [\#3699](https://github.com/cosmos/cosmos-sdk/pull/3699) Upgrade to Tendermint 0.30.1

BUG FIXES

* Gaia CLI
  * [\#3731](https://github.com/cosmos/cosmos-sdk/pull/3731) `keys add --interactive` bip32 passphrase regression fix
  * [\#3714](https://github.com/cosmos/cosmos-sdk/issues/3714) Fix USB raw access issues with gaiacli when installed via snap

* Gaia
  * [\#3777](https://github.com/cosmso/cosmos-sdk/pull/3777) `gaiad export` no longer panics when the database is empty
  * [\#3806](https://github.com/cosmos/cosmos-sdk/pull/3806) Properly return errors from a couple of struct Unmarshal functions

* SDK
  * [\#3728](https://github.com/cosmos/cosmos-sdk/issues/3728) Truncate decimal multiplication & division in distribution to ensure
           no more than the collected fees / inflation are distributed
  * [\#3727](https://github.com/cosmos/cosmos-sdk/issues/3727) Return on zero-length (including []byte{}) PrefixEndBytes() calls
  * [\#3559](https://github.com/cosmos/cosmos-sdk/issues/3559) fix occasional failing due to non-determinism in lcd test TestBonding
    where validator is unexpectedly slashed throwing off test calculations
  * [\#3411](https://github.com/cosmos/cosmos-sdk/pull/3411) Include the `RequestInitChain.Time` in the block header init during
  `InitChain`.
  * [\#3717](https://github.com/cosmos/cosmos-sdk/pull/3717) Update the vesting specification and implementation to cap deduction from
  `DelegatedVesting` by at most `DelegatedVesting`. This accounts for the case where
  the undelegation amount may exceed the original delegation amount due to
  truncation of undelegation tokens.
  * [\#3717](https://github.com/cosmos/cosmos-sdk/pull/3717) Ignore unknown proposers in allocating rewards for proposers, in case
    unbonding period was just 1 block and proposer was already deleted.
  * [\#3726](https://github.com/cosmos/cosmos-sdk/pull/3724) Cap(clip) reward to remaining coins in AllocateTokens.

## 0.32.0

BREAKING CHANGES

* Gaia REST API
  * [\#3642](https://github.com/cosmos/cosmos-sdk/pull/3642) `GET /tx/{hash}` now returns `404` instead of `500` if the transaction is not found

* SDK
 * [\#3580](https://github.com/cosmos/cosmos-sdk/issues/3580) Migrate HTTP request/response types and utilities to types/rest.
 * [\#3592](https://github.com/cosmos/cosmos-sdk/issues/3592) Drop deprecated keybase implementation's New() constructor in
   favor of a new crypto/keys.New(string, string) implementation that
   returns a lazy keybase instance. Remove client.MockKeyBase,
   superseded by crypto/keys.NewInMemory()
 * [\#3621](https://github.com/cosmos/cosmos-sdk/issues/3621) staking.GenesisState.Bonds -> Delegations

IMPROVEMENTS

* SDK
  * [\#3311](https://github.com/cosmos/cosmos-sdk/pull/3311) Reconcile the `DecCoin/s` API with the `Coin/s` API.
  * [\#3614](https://github.com/cosmos/cosmos-sdk/pull/3614) Add coin denom length checks to the coins constructors.
  * [\#3621](https://github.com/cosmos/cosmos-sdk/issues/3621) remove many inter-module dependancies
  * [\#3601](https://github.com/cosmos/cosmos-sdk/pull/3601) JSON-stringify the ABCI log response which includes the log and message
  index.
  * [\#3604](https://github.com/cosmos/cosmos-sdk/pull/3604) Improve SDK funds related error messages and allow for unicode in
  JSON ABCI log.
  * [\#3620](https://github.com/cosmos/cosmos-sdk/pull/3620) Version command shows build tags
  * [\#3638](https://github.com/cosmos/cosmos-sdk/pull/3638) Add Bcrypt benchmarks & justification of security parameter choice
  * [\#3648](https://github.com/cosmos/cosmos-sdk/pull/3648) Add JSON struct tags to vesting accounts.

* Tendermint
  * [\#3618](https://github.com/cosmos/cosmos-sdk/pull/3618) Upgrade to Tendermint 0.30.03

BUG FIXES

* SDK
  * [\#3646](https://github.com/cosmos/cosmos-sdk/issues/3646) `x/mint` now uses total token supply instead of total bonded tokens to calculate inflation


## 0.31.2

BREAKING CHANGES

* SDK
 * [\#3592](https://github.com/cosmos/cosmos-sdk/issues/3592) Drop deprecated keybase implementation's
   New constructor in favor of a new
   crypto/keys.New(string, string) implementation that
   returns a lazy keybase instance. Remove client.MockKeyBase,
   superseded by crypto/keys.NewInMemory()

IMPROVEMENTS

* SDK
  * [\#3604](https://github.com/cosmos/cosmos-sdk/pulls/3604) Improve SDK funds related error messages and allow for unicode in
  JSON ABCI log.

* Tendermint
  * [\#3563](https://github.com/cosmos/cosmos-sdk/3563) Update to Tendermint version `0.30.0-rc0`


BUG FIXES

* Gaia
  * [\#3585] Fix setting the tx hash in `NewResponseFormatBroadcastTxCommit`.
  * [\#3585] Return an empty `TxResponse` when Tendermint returns an empty
  `ResultBroadcastTx`.

* SDK
  * [\#3582](https://github.com/cosmos/cosmos-sdk/pull/3582) Running `make test_unit` was failing due to a missing tag
  * [\#3617](https://github.com/cosmos/cosmos-sdk/pull/3582) Fix fee comparison when the required fees does not contain any denom
  present in the tx fees.

## 0.31.0

BREAKING CHANGES

* Gaia REST API (`gaiacli advanced rest-server`)
  * [\#3284](https://github.com/cosmos/cosmos-sdk/issues/3284) Rename the `name`
  field to `from` in the `base_req` body.
  * [\#3485](https://github.com/cosmos/cosmos-sdk/pull/3485) Error responses are now JSON objects.
  * [\#3477][distribution] endpoint changed "all_delegation_rewards" -> "delegator_total_rewards"

* Gaia CLI  (`gaiacli`)
  - [#3399](https://github.com/cosmos/cosmos-sdk/pull/3399) Add `gaiad validate-genesis` command to facilitate checking of genesis files
  - [\#1894](https://github.com/cosmos/cosmos-sdk/issues/1894) `version` prints out short info by default. Add `--long` flag. Proper handling of `--format` flag introduced.
  - [\#3465](https://github.com/cosmos/cosmos-sdk/issues/3465) `gaiacli rest-server` switched back to insecure mode by default:
    - `--insecure` flag is removed.
    - `--tls` is now used to enable secure layer.
  - [\#3451](https://github.com/cosmos/cosmos-sdk/pull/3451) `gaiacli` now returns transactions in plain text including tags.
  - [\#3497](https://github.com/cosmos/cosmos-sdk/issues/3497) `gaiad init` now takes moniker as required arguments, not as parameter.
  * [\#3501](https://github.com/cosmos/cosmos-sdk/issues/3501) Change validator
  address Bech32 encoding to consensus address in `tendermint-validator-set`.

* Gaia
  *  [\#3457](https://github.com/cosmos/cosmos-sdk/issues/3457) Changed governance tally validatorGovInfo to use sdk.Int power instead of sdk.Dec
  *  [\#3495](https://github.com/cosmos/cosmos-sdk/issues/3495) Added Validator Minimum Self Delegation
  *  Reintroduce OR semantics for tx fees

* SDK
  * [\#2513](https://github.com/cosmos/cosmos-sdk/issues/2513) Tendermint updates are adjusted by 10^-6 relative to staking tokens,
  * [\#3487](https://github.com/cosmos/cosmos-sdk/pull/3487) Move HTTP/REST utilities out of client/utils into a new dedicated client/rest package.
  * [\#3490](https://github.com/cosmos/cosmos-sdk/issues/3490) ReadRESTReq() returns bool to avoid callers to write error responses twice.
  * [\#3502](https://github.com/cosmos/cosmos-sdk/pull/3502) Fixes issue when comparing genesis states
  * [\#3514](https://github.com/cosmos/cosmos-sdk/pull/3514) Various clean ups:
    - Replace all GetKeyBase\* functions family in favor of NewKeyBaseFromDir and NewKeyBaseFromHomeFlag.
    - Remove Get prefix from all TxBuilder's getters.
  * [\#3522](https://github.com/cosmos/cosmos-sdk/pull/3522) Get rid of double negatives: Coins.IsNotNegative() -> Coins.IsAnyNegative().
  * [\#3561](https://github.com/cosmos/cosmos-sdk/issues/3561) Don't unnecessarily store denominations in staking


FEATURES

* Gaia REST API

* [\#2358](https://github.com/cosmos/cosmos-sdk/issues/2358) Add distribution module REST interface

* Gaia CLI  (`gaiacli`)
  * [\#3429](https://github.com/cosmos/cosmos-sdk/issues/3429) Support querying
  for all delegator distribution rewards.
  * [\#3449](https://github.com/cosmos/cosmos-sdk/issues/3449) Proof verification now works with absence proofs
  * [\#3484](https://github.com/cosmos/cosmos-sdk/issues/3484) Add support
  vesting accounts to the add-genesis-account command.

* Gaia
  - [\#3397](https://github.com/cosmos/cosmos-sdk/pull/3397) Implement genesis file sanitization to avoid failures at chain init.
  * [\#3428](https://github.com/cosmos/cosmos-sdk/issues/3428) Run the simulation from a particular genesis state loaded from a file

* SDK
  * [\#3270](https://github.com/cosmos/cosmos-sdk/issues/3270) [x/staking] limit number of ongoing unbonding delegations /redelegations per pair/trio
  * [\#3477][distribution] new query endpoint "delegator_validators"
  * [\#3514](https://github.com/cosmos/cosmos-sdk/pull/3514) Provided a lazy loading implementation of Keybase that locks the underlying
    storage only for the time needed to perform the required operation. Also added Keybase reference to TxBuilder struct.
  * [types] [\#2580](https://github.com/cosmos/cosmos-sdk/issues/2580) Addresses now Bech32 empty addresses to an empty string


IMPROVEMENTS

* Gaia REST API
  * [\#3284](https://github.com/cosmos/cosmos-sdk/issues/3284) Update Gaia Lite
  REST service to support the following:
    * Automatic account number and sequence population when fields are omitted
    * Generate only functionality no longer requires access to a local Keybase
    * `from` field in the `base_req` body can be a Keybase name or account address
  * [\#3423](https://github.com/cosmos/cosmos-sdk/issues/3423) Allow simulation
  (auto gas) to work with generate only.
  * [\#3514](https://github.com/cosmos/cosmos-sdk/pull/3514) REST server calls to keybase does not lock the underlying storage anymore.
  * [\#3523](https://github.com/cosmos/cosmos-sdk/pull/3523) Added `/tx/encode` endpoint to serialize a JSON tx to base64-encoded Amino.

* Gaia CLI  (`gaiacli`)
  * [\#3476](https://github.com/cosmos/cosmos-sdk/issues/3476) New `withdraw-all-rewards` command to withdraw all delegations rewards for delegators.
  * [\#3497](https://github.com/cosmos/cosmos-sdk/issues/3497) `gaiad gentx` supports `--ip` and `--node-id` flags to override defaults.
  * [\#3518](https://github.com/cosmos/cosmos-sdk/issues/3518) Fix flow in
  `keys add` to show the mnemonic by default.
  * [\#3517](https://github.com/cosmos/cosmos-sdk/pull/3517) Increased test coverage
  * [\#3523](https://github.com/cosmos/cosmos-sdk/pull/3523) Added `tx encode` command to serialize a JSON tx to base64-encoded Amino.

* Gaia
  * [\#3418](https://github.com/cosmos/cosmos-sdk/issues/3418) Add vesting account
  genesis validation checks to `GaiaValidateGenesisState`.
  * [\#3420](https://github.com/cosmos/cosmos-sdk/issues/3420) Added maximum length to governance proposal descriptions and titles
  * [\#3256](https://github.com/cosmos/cosmos-sdk/issues/3256) Add gas consumption
  for tx size in the ante handler.
  * [\#3454](https://github.com/cosmos/cosmos-sdk/pull/3454) Add `--jail-whitelist` to `gaiad export` to enable testing of complex exports
  * [\#3424](https://github.com/cosmos/cosmos-sdk/issues/3424) Allow generation of gentxs with empty memo field.
  * [\#3507](https://github.com/cosmos/cosmos-sdk/issues/3507) General cleanup, removal of unnecessary struct fields, undelegation bugfix, and comment clarification in x/staking and x/slashing

* SDK
  * [\#2605] x/params add subkey accessing
  * [\#2986](https://github.com/cosmos/cosmos-sdk/pull/2986) Store Refactor
  * [\#3435](https://github.com/cosmos/cosmos-sdk/issues/3435) Test that store implementations do not allow nil values
  * [\#2509](https://github.com/cosmos/cosmos-sdk/issues/2509) Sanitize all usage of Dec.RoundInt64()
  * [\#556](https://github.com/cosmos/cosmos-sdk/issues/556) Increase `BaseApp`
  test coverage.
  * [\#3357](https://github.com/cosmos/cosmos-sdk/issues/3357) develop state-transitions.md for staking spec, missing states added to `state.md`
  * [\#3552](https://github.com/cosmos/cosmos-sdk/pull/3552) Validate bit length when
  deserializing `Int` types.


BUG FIXES

* Gaia CLI  (`gaiacli`)
  - [\#3417](https://github.com/cosmos/cosmos-sdk/pull/3417) Fix `q slashing signing-info` panic by ensuring safety of user input and properly returning not found error
  - [\#3345](https://github.com/cosmos/cosmos-sdk/issues/3345) Upgrade ledger-cosmos-go dependency to v0.9.3 to pull
    https://github.com/ZondaX/ledger-cosmos-go/commit/ed9aa39ce8df31bad1448c72d3d226bf2cb1a8d1 in order to fix a derivation path issue that causes `gaiacli keys add --recover`
    to malfunction.
  - [\#3419](https://github.com/cosmos/cosmos-sdk/pull/3419) Fix `q distr slashes` panic
  - [\#3453](https://github.com/cosmos/cosmos-sdk/pull/3453) The `rest-server` command didn't respect persistent flags such as `--chain-id` and `--trust-node` if they were
    passed on the command line.
  - [\#3441](https://github.com/cosmos/cosmos-sdk/pull/3431) Improved resource management and connection handling (ledger devices). Fixes issue with DER vs BER signatures.

* Gaia
  * [\#3486](https://github.com/cosmos/cosmos-sdk/pull/3486) Use AmountOf in
    vesting accounts instead of zipping/aligning denominations.


## 0.30.0

BREAKING CHANGES

* Gaia REST API (`gaiacli advanced rest-server`)
  * [gaia-lite] [\#2182] Renamed and merged all redelegations endpoints into `/staking/redelegations`
  * [\#3176](https://github.com/cosmos/cosmos-sdk/issues/3176) `tx/sign` endpoint now expects `BaseReq` fields as nested object.
  * [\#2222] all endpoints renamed from `/stake` -> `/staking`
  * [\#1268] `LooseTokens` -> `NotBondedTokens`
  * [\#3289] misc renames:
    * `Validator.UnbondingMinTime` -> `Validator.UnbondingCompletionTime`
    * `Delegation` -> `Value` in `MsgCreateValidator` and `MsgDelegate`
    * `MsgBeginUnbonding` -> `MsgUndelegate`

* Gaia CLI  (`gaiacli`)
  * [\#810](https://github.com/cosmos/cosmos-sdk/issues/810) Don't fallback to any default values for chain ID.
    * Users need to supply chain ID either via config file or the `--chain-id` flag.
    * Change `chain_id` and `trust_node` in `gaiacli` configuration to `chain-id` and `trust-node` respectively.
  * [\#3069](https://github.com/cosmos/cosmos-sdk/pull/3069) `--fee` flag renamed to `--fees` to support multiple coins
  * [\#3156](https://github.com/cosmos/cosmos-sdk/pull/3156) Remove unimplemented `gaiacli init` command
  * [\#2222] `gaiacli tx stake` -> `gaiacli tx staking`, `gaiacli query stake` -> `gaiacli query staking`
  * [\#1894](https://github.com/cosmos/cosmos-sdk/issues/1894) `version` command now shows latest commit, vendor dir hash, and build machine info.
  * [\#3320](https://github.com/cosmos/cosmos-sdk/pull/3320) Ensure all `gaiacli query` commands respect the `--output` and `--indent` flags

* Gaia
  * https://github.com/cosmos/cosmos-sdk/issues/2838 - Move store keys to constants
  * [\#3162](https://github.com/cosmos/cosmos-sdk/issues/3162) The `--gas` flag now takes `auto` instead of `simulate`
    in order to trigger a simulation of the tx before the actual execution.
  * [\#3285](https://github.com/cosmos/cosmos-sdk/pull/3285) New `gaiad tendermint version` to print libs versions
  * [\#1894](https://github.com/cosmos/cosmos-sdk/pull/1894) `version` command now shows latest commit, vendor dir hash, and build machine info.
  * [\#3249\(https://github.com/cosmos/cosmos-sdk/issues/3249) `tendermint`'s `show-validator` and `show-address` `--json` flags removed in favor of `--output-format=json`.

* SDK
  * [distribution] [\#3359](https://github.com/cosmos/cosmos-sdk/issues/3359) Always round down when calculating rewards-to-be-withdrawn in F1 fee distribution
  * [#3336](https://github.com/cosmos/cosmos-sdk/issues/3336) Ensure all SDK
  messages have their signature bytes contain canonical fields `value` and `type`.
  * [\#3333](https://github.com/cosmos/cosmos-sdk/issues/3333) - F1 storage efficiency improvements - automatic withdrawals when unbonded, historical reward reference counting
  * [staking] [\#2513](https://github.com/cosmos/cosmos-sdk/issues/2513) Validator power type from Dec -> Int
  * [staking] [\#3233](https://github.com/cosmos/cosmos-sdk/issues/3233) key and value now contain duplicate fields to simplify code
  * [\#3064](https://github.com/cosmos/cosmos-sdk/issues/3064) Sanitize `sdk.Coin` denom. Coins denoms are now case insensitive, i.e. 100fooToken equals to 100FOOTOKEN.
  * [\#3195](https://github.com/cosmos/cosmos-sdk/issues/3195) Allows custom configuration for syncable strategy
  * [\#3242](https://github.com/cosmos/cosmos-sdk/issues/3242) Fix infinite gas
    meter utilization during aborted ante handler executions.
  * [x/distribution] [\#3292](https://github.com/cosmos/cosmos-sdk/issues/3292) Enable or disable withdraw addresses with a parameter in the param store
  * [staking] [\#2222](https://github.com/cosmos/cosmos-sdk/issues/2222) `/stake` -> `/staking` module rename
  * [staking] [\#1268](https://github.com/cosmos/cosmos-sdk/issues/1268) `LooseTokens` -> `NotBondedTokens`
  * [staking] [\#1402](https://github.com/cosmos/cosmos-sdk/issues/1402) Redelegation and unbonding-delegation structs changed to include multiple an array of entries
  * [staking] [\#3289](https://github.com/cosmos/cosmos-sdk/issues/3289) misc renames:
    * `Validator.UnbondingMinTime` -> `Validator.UnbondingCompletionTime`
    * `Delegation` -> `Value` in `MsgCreateValidator` and `MsgDelegate`
    * `MsgBeginUnbonding` -> `MsgUndelegate`
  * [\#3315] Increase decimal precision to 18
  * [\#3323](https://github.com/cosmos/cosmos-sdk/issues/3323) Update to Tendermint 0.29.0
  * [\#3328](https://github.com/cosmos/cosmos-sdk/issues/3328) [x/gov] Remove redundant action tag

* Tendermint
  * [\#3298](https://github.com/cosmos/cosmos-sdk/issues/3298) Upgrade to Tendermint 0.28.0

FEATURES

* Gaia REST API (`gaiacli advanced rest-server`)
  * [\#3067](https://github.com/cosmos/cosmos-sdk/issues/3067) Add support for fees on transactions
  * [\#3069](https://github.com/cosmos/cosmos-sdk/pull/3069) Add a custom memo on transactions
  * [\#3027](https://github.com/cosmos/cosmos-sdk/issues/3027) Implement
  `/gov/proposals/{proposalID}/proposer` to query for a proposal's proposer.

* Gaia CLI  (`gaiacli`)
  * [\#2399](https://github.com/cosmos/cosmos-sdk/issues/2399) Implement `params` command to query slashing parameters.
  * [\#2730](https://github.com/cosmos/cosmos-sdk/issues/2730) Add tx search pagination parameter
  * [\#3027](https://github.com/cosmos/cosmos-sdk/issues/3027) Implement
  `query gov proposer [proposal-id]` to query for a proposal's proposer.
  * [\#3198](https://github.com/cosmos/cosmos-sdk/issues/3198) New `keys add --multisig` flag to store multisig keys locally.
  * [\#3198](https://github.com/cosmos/cosmos-sdk/issues/3198) New `multisign` command to generate multisig signatures.
  * [\#3198](https://github.com/cosmos/cosmos-sdk/issues/3198) New `sign --multisig` flag to enable multisig mode.
  * [\#2715](https://github.com/cosmos/cosmos-sdk/issues/2715) Reintroduce gaia server's insecure mode.
  * [\#3334](https://github.com/cosmos/cosmos-sdk/pull/3334) New `gaiad completion` and `gaiacli completion` to generate Bash/Zsh completion scripts.
  * [\#2607](https://github.com/cosmos/cosmos-sdk/issues/2607) Make `gaiacli config` handle the boolean `indent` flag to beautify commands JSON output.

* Gaia
  * [\#2182] [x/staking] Added querier for querying a single redelegation
  * [\#3305](https://github.com/cosmos/cosmos-sdk/issues/3305) Add support for
    vesting accounts at genesis.
  * [\#3198](https://github.com/cosmos/cosmos-sdk/issues/3198) [x/auth] Add multisig transactions support
  * [\#3198](https://github.com/cosmos/cosmos-sdk/issues/3198) `add-genesis-account` can take both account addresses and key names

* SDK
  - [\#3099](https://github.com/cosmos/cosmos-sdk/issues/3099) Implement F1 fee distribution
  - [\#2926](https://github.com/cosmos/cosmos-sdk/issues/2926) Add TxEncoder to client TxBuilder.
  * [\#2694](https://github.com/cosmos/cosmos-sdk/issues/2694) Vesting account implementation.
  * [\#2996](https://github.com/cosmos/cosmos-sdk/issues/2996) Update the `AccountKeeper` to contain params used in the context of
  the ante handler.
  * [\#3179](https://github.com/cosmos/cosmos-sdk/pull/3179) New CodeNoSignatures error code.
  * [\#3319](https://github.com/cosmos/cosmos-sdk/issues/3319) [x/distribution] Queriers for all distribution state worth querying; distribution query commands
  * [\#3356](https://github.com/cosmos/cosmos-sdk/issues/3356) [x/auth] bech32-ify accounts address in error message.

IMPROVEMENTS

* Gaia REST API
  * [\#3176](https://github.com/cosmos/cosmos-sdk/issues/3176) Validate tx/sign endpoint POST body.
  * [\#2948](https://github.com/cosmos/cosmos-sdk/issues/2948) Swagger UI now makes requests to light client node

* Gaia CLI  (`gaiacli`)
  * [\#3224](https://github.com/cosmos/cosmos-sdk/pull/3224) Support adding offline public keys to the keystore

* Gaia
  * [\#2186](https://github.com/cosmos/cosmos-sdk/issues/2186) Add Address Interface
  * [\#3158](https://github.com/cosmos/cosmos-sdk/pull/3158) Validate slashing genesis
  * [\#3172](https://github.com/cosmos/cosmos-sdk/pull/3172) Support minimum fees in a local testnet.
  * [\#3250](https://github.com/cosmos/cosmos-sdk/pull/3250) Refactor integration tests and increase coverage
  * [\#3248](https://github.com/cosmos/cosmos-sdk/issues/3248) Refactor tx fee
  model:
    * Validators specify minimum gas prices instead of minimum fees
    * Clients may provide either fees or gas prices directly
    * The gas prices of a tx must meet a validator's minimum
    * `gaiad start` and `gaia.toml` take --minimum-gas-prices flag and minimum-gas-price config key respectively.
  * [\#2859](https://github.com/cosmos/cosmos-sdk/issues/2859) Rename `TallyResult` in gov proposals to `FinalTallyResult`
  * [\#3286](https://github.com/cosmos/cosmos-sdk/pull/3286) Fix `gaiad gentx` printout of account's addresses, i.e. user bech32 instead of hex.
  * [\#3249\(https://github.com/cosmos/cosmos-sdk/issues/3249) `--json` flag removed, users should use `--output=json` instead.

* SDK
  * [\#3137](https://github.com/cosmos/cosmos-sdk/pull/3137) Add tag documentation
    for each module along with cleaning up a few existing tags in the governance,
    slashing, and staking modules.
  * [\#3093](https://github.com/cosmos/cosmos-sdk/issues/3093) Ante handler does no longer read all accounts in one go when processing signatures as signature
    verification may fail before last signature is checked.
  * [staking] [\#1402](https://github.com/cosmos/cosmos-sdk/issues/1402) Add for multiple simultaneous redelegations or unbonding-delegations within an unbonding period
  * [staking] [\#1268](https://github.com/cosmos/cosmos-sdk/issues/1268) staking spec rewrite

* CI
  * [\#2498](https://github.com/cosmos/cosmos-sdk/issues/2498) Added macos CI job to CircleCI
  * [#142](https://github.com/tendermint/devops/issues/142) Increased the number of blocks to be tested during multi-sim
  * [#147](https://github.com/tendermint/devops/issues/142) Added docker image build to CI

BUG FIXES

* Gaia CLI  (`gaiacli`)
  * [\#3141](https://github.com/cosmos/cosmos-sdk/issues/3141) Fix the bug in GetAccount when `len(res) == 0` and `err == nil`
  * [\#810](https://github.com/cosmos/cosmos-sdk/pull/3316) Fix regression in gaiacli config file handling

* Gaia
  * [\#3148](https://github.com/cosmos/cosmos-sdk/issues/3148) Fix `gaiad export` by adding a boolean to `NewGaiaApp` determining whether or not to load the latest version
  * [\#3181](https://github.com/cosmos/cosmos-sdk/issues/3181) Correctly reset total accum update height and jailed-validator bond height / unbonding height on export-for-zero-height
  * [\#3172](https://github.com/cosmos/cosmos-sdk/pull/3172) Fix parsing `gaiad.toml`
  when it already exists.
  * [\#3223](https://github.com/cosmos/cosmos-sdk/issues/3223) Fix unset governance proposal queues when importing state from old chain
  * [#3187](https://github.com/cosmos/cosmos-sdk/issues/3187) Fix `gaiad export`
  by resetting each validator's slashing period.

## 0.29.1

BUG FIXES

* SDK
  * [\#3207](https://github.com/cosmos/cosmos-sdk/issues/3207) - Fix token printing bug

## 0.29.0

BREAKING CHANGES

* Gaia
  * [\#3148](https://github.com/cosmos/cosmos-sdk/issues/3148) Fix `gaiad export` by adding a boolean to `NewGaiaApp` determining whether or not to load the latest version

* SDK
  * [\#3163](https://github.com/cosmos/cosmos-sdk/issues/3163) Withdraw commission on self bond removal


## 0.28.1

BREAKING CHANGES

* Gaia REST API (`gaiacli advanced rest-server`)
  * [lcd] [\#3045](https://github.com/cosmos/cosmos-sdk/pull/3045) Fix quoted json return on GET /keys (keys list)
  * [gaia-lite] [\#2191](https://github.com/cosmos/cosmos-sdk/issues/2191) Split `POST /stake/delegators/{delegatorAddr}/delegations` into `POST /stake/delegators/{delegatorAddr}/delegations`, `POST /stake/delegators/{delegatorAddr}/unbonding_delegations` and `POST /stake/delegators/{delegatorAddr}/redelegations`
  * [gaia-lite] [\#3056](https://github.com/cosmos/cosmos-sdk/pull/3056) `generate_only` and `simulate` have moved from query arguments to POST requests body.
* Tendermint
  * [tendermint] Now using Tendermint 0.27.3

FEATURES

* Gaia REST API (`gaiacli advanced rest-server`)
  * [slashing] [\#2399](https://github.com/cosmos/cosmos-sdk/issues/2399)  Implement `/slashing/parameters` endpoint to query slashing parameters.
* Gaia CLI  (`gaiacli`)
  * [gaiacli] [\#2399](https://github.com/cosmos/cosmos-sdk/issues/2399) Implement `params` command to query slashing parameters.
* SDK
  - [client] [\#2926](https://github.com/cosmos/cosmos-sdk/issues/2926) Add TxEncoder to client TxBuilder.
* Other
  - Introduced the logjack tool for saving logs w/ rotation

IMPROVEMENTS

* Gaia REST API (`gaiacli advanced rest-server`)
  * [\#2879](https://github.com/cosmos/cosmos-sdk/issues/2879), [\#2880](https://github.com/cosmos/cosmos-sdk/issues/2880) Update deposit and vote endpoints to perform a direct txs query
    when a given proposal is inactive and thus having votes and deposits removed
    from state.
* Gaia CLI  (`gaiacli`)
  * [\#2879](https://github.com/cosmos/cosmos-sdk/issues/2879), [\#2880](https://github.com/cosmos/cosmos-sdk/issues/2880) Update deposit and vote CLI commands to perform a direct txs query
    when a given proposal is inactive and thus having votes and deposits removed
    from state.
* Gaia
  * [\#3021](https://github.com/cosmos/cosmos-sdk/pull/3021) Add `--gentx-dir` to `gaiad collect-gentxs` to specify a directory from which collect and load gentxs. Add `--output-document` to `gaiad init` to allow one to redirect output to file.


## 0.28.0

BREAKING CHANGES

* Gaia CLI  (`gaiacli`)
  * [cli] [\#2595](https://github.com/cosmos/cosmos-sdk/issues/2595) Remove `keys new` in favor of `keys add` incorporating existing functionality with addition of key recovery functionality.
  * [cli] [\#2987](https://github.com/cosmos/cosmos-sdk/pull/2987) Add shorthand `-a` to `gaiacli keys show` and update docs
  * [cli] [\#2971](https://github.com/cosmos/cosmos-sdk/pull/2971) Additional verification when running `gaiad gentx`
  * [cli] [\#2734](https://github.com/cosmos/cosmos-sdk/issues/2734) Rewrite `gaiacli config`. It is now a non-interactive config utility.

* Gaia
  * [#128](https://github.com/tendermint/devops/issues/128) Updated CircleCI job to trigger website build on every push to master/develop.
  * [\#2994](https://github.com/cosmos/cosmos-sdk/pull/2994) Change wrong-password error message.
  * [\#3009](https://github.com/cosmos/cosmos-sdk/issues/3009) Added missing Gaia genesis verification
  * [#128](https://github.com/tendermint/devops/issues/128) Updated CircleCI job to trigger website build on every push to master/develop.
  * [\#2994](https://github.com/cosmos/cosmos-sdk/pull/2994) Change wrong-password error message.
  * [\#3009](https://github.com/cosmos/cosmos-sdk/issues/3009) Added missing Gaia genesis verification
  * [gas] [\#3052](https://github.com/cosmos/cosmos-sdk/issues/3052) Updated gas costs to more reasonable numbers

* SDK
  * [auth] [\#2952](https://github.com/cosmos/cosmos-sdk/issues/2952) Signatures are no longer serialized on chain with the account number and sequence number
  * [auth] [\#2952](https://github.com/cosmos/cosmos-sdk/issues/2952) Signatures are no longer serialized on chain with the account number and sequence number
  * [stake] [\#3055](https://github.com/cosmos/cosmos-sdk/issues/3055) Use address instead of bond height / intratxcounter for deduplication

FEATURES

* Gaia CLI  (`gaiacli`)
  * [\#2961](https://github.com/cosmos/cosmos-sdk/issues/2961) Add --force flag to gaiacli keys delete command to skip passphrase check and force key deletion unconditionally.

IMPROVEMENTS

* Gaia CLI  (`gaiacli`)
  * [\#2991](https://github.com/cosmos/cosmos-sdk/issues/2991) Fully validate transaction signatures during `gaiacli tx sign --validate-signatures`

* SDK
  * [\#1277](https://github.com/cosmos/cosmos-sdk/issues/1277) Complete bank module specification
  * [\#2963](https://github.com/cosmos/cosmos-sdk/issues/2963) Complete auth module specification
  * [\#2914](https://github.com/cosmos/cosmos-sdk/issues/2914) No longer withdraw validator rewards on bond/unbond, but rather move
  the rewards to the respective validator's pools.


BUG FIXES

* Gaia CLI  (`gaiacli`)
  * [\#2921](https://github.com/cosmos/cosmos-sdk/issues/2921) Fix `keys delete` inability to delete offline and ledger keys.

* Gaia
  * [\#3003](https://github.com/cosmos/cosmos-sdk/issues/3003) CollectStdTxs() must validate DelegatorAddr against genesis accounts.

* SDK
  * [\#2967](https://github.com/cosmos/cosmos-sdk/issues/2967) Change ordering of `mint.BeginBlocker` and `distr.BeginBlocker`, recalculate inflation each block
  * [\#3068](https://github.com/cosmos/cosmos-sdk/issues/3068) check for uint64 gas overflow during `Std#ValidateBasic`.
  * [\#3071](https://github.com/cosmos/cosmos-sdk/issues/3071) Catch overflow on block gas meter


## 0.27.0

BREAKING CHANGES

* Gaia REST API (`gaiacli advanced rest-server`)
  * [gaia-lite] [\#2819](https://github.com/cosmos/cosmos-sdk/pull/2819) Txs query param format is now: `/txs?tag=value` (removed '' wrapping the query parameter `value`)

* Gaia CLI  (`gaiacli`)
  * [cli] [\#2728](https://github.com/cosmos/cosmos-sdk/pull/2728) Seperate `tx` and `query` subcommands by module
  * [cli] [\#2727](https://github.com/cosmos/cosmos-sdk/pull/2727) Fix unbonding command flow
  * [cli] [\#2786](https://github.com/cosmos/cosmos-sdk/pull/2786) Fix redelegation command flow
  * [cli] [\#2829](https://github.com/cosmos/cosmos-sdk/pull/2829) add-genesis-account command now validates state when adding accounts
  * [cli] [\#2804](https://github.com/cosmos/cosmos-sdk/issues/2804) Check whether key exists before passing it on to `tx create-validator`.
  * [cli] [\#2874](https://github.com/cosmos/cosmos-sdk/pull/2874) `gaiacli tx sign` takes an optional `--output-document` flag to support output redirection.
  * [cli] [\#2875](https://github.com/cosmos/cosmos-sdk/pull/2875) Refactor `gaiad gentx` and avoid redirection to `gaiacli tx sign` for tx signing.

* Gaia
  * [mint] [\#2825] minting now occurs every block, inflation parameter updates still hourly

* SDK
  * [\#2752](https://github.com/cosmos/cosmos-sdk/pull/2752) Don't hardcode bondable denom.
  * [\#2701](https://github.com/cosmos/cosmos-sdk/issues/2701) Account numbers and sequence numbers in `auth` are now `uint64` instead of `int64`
  * [\#2019](https://github.com/cosmos/cosmos-sdk/issues/2019) Cap total number of signatures. Current per-transaction limit is 7, and if that is exceeded transaction is rejected.
  * [\#2801](https://github.com/cosmos/cosmos-sdk/pull/2801) Remove AppInit structure.
  * [\#2798](https://github.com/cosmos/cosmos-sdk/issues/2798) Governance API has miss-spelled English word in JSON response ('depositer' -> 'depositor')
  * [\#2943](https://github.com/cosmos/cosmos-sdk/pull/2943) Transaction action tags equal the message type. Staking EndBlocker tags are included.

* Tendermint
  * Update to Tendermint 0.27.0

FEATURES

* Gaia REST API (`gaiacli advanced rest-server`)
  * [gov] [\#2479](https://github.com/cosmos/cosmos-sdk/issues/2479) Added governance parameter
    query REST endpoints.

* Gaia CLI  (`gaiacli`)
  * [gov][cli] [\#2479](https://github.com/cosmos/cosmos-sdk/issues/2479) Added governance
    parameter query commands.
  * [stake][cli] [\#2027] Add CLI query command for getting all delegations to a specific validator.
  * [\#2840](https://github.com/cosmos/cosmos-sdk/pull/2840) Standardize CLI exports from modules

* Gaia
  * [app] [\#2791](https://github.com/cosmos/cosmos-sdk/issues/2791) Support export at a specific height, with `gaiad export --height=HEIGHT`.
  * [x/gov] [#2479](https://github.com/cosmos/cosmos-sdk/issues/2479) Implemented querier
  for getting governance parameters.
  * [app] [\#2663](https://github.com/cosmos/cosmos-sdk/issues/2663) - Runtime-assertable invariants
  * [app] [\#2791](https://github.com/cosmos/cosmos-sdk/issues/2791) Support export at a specific height, with `gaiad export --height=HEIGHT`.
  * [app] [\#2812](https://github.com/cosmos/cosmos-sdk/issues/2812) Support export alterations to prepare for restarting at zero-height

* SDK
  * [simulator] [\#2682](https://github.com/cosmos/cosmos-sdk/issues/2682) MsgEditValidator now looks at the validator's max rate, thus it now succeeds a significant portion of the time
  * [core] [\#2775](https://github.com/cosmos/cosmos-sdk/issues/2775) Add deliverTx maximum block gas limit


IMPROVEMENTS

* Gaia REST API (`gaiacli advanced rest-server`)
  * [gaia-lite] [\#2819](https://github.com/cosmos/cosmos-sdk/pull/2819) Tx search now supports multiple tags as query parameters
  * [\#2836](https://github.com/cosmos/cosmos-sdk/pull/2836) Expose LCD router to allow users to register routes there.

* Gaia CLI  (`gaiacli`)
  * [\#2749](https://github.com/cosmos/cosmos-sdk/pull/2749) Add --chain-id flag to gaiad testnet
  * [\#2819](https://github.com/cosmos/cosmos-sdk/pull/2819) Tx search now supports multiple tags as query parameters

* Gaia
  * [\#2772](https://github.com/cosmos/cosmos-sdk/issues/2772) Update BaseApp to not persist state when the ante handler fails on DeliverTx.
  * [\#2773](https://github.com/cosmos/cosmos-sdk/issues/2773) Require moniker to be provided on `gaiad init`.
  * [\#2672](https://github.com/cosmos/cosmos-sdk/issues/2672) [Makefile] Updated for better Windows compatibility and ledger support logic, get_tools was rewritten as a cross-compatible Makefile.
  * [\#2766](https://github.com/cosmos/cosmos-sdk/issues/2766) [Makefile] Added goimports tool to get_tools. Get_tools now only builds new versions if binaries are missing.
  * [#110](https://github.com/tendermint/devops/issues/110) Updated CircleCI job to trigger website build when cosmos docs are updated.

* SDK
 & [x/mock/simulation] [\#2720] major cleanup, introduction of helper objects, reorganization
 * [\#2821](https://github.com/cosmos/cosmos-sdk/issues/2821) Codespaces are now strings
 * [types] [\#2776](https://github.com/cosmos/cosmos-sdk/issues/2776) Improve safety of `Coin` and `Coins` types. Various functions
 and methods will panic when a negative amount is discovered.
 * [\#2815](https://github.com/cosmos/cosmos-sdk/issues/2815) Gas unit fields changed from `int64` to `uint64`.
 * [\#2821](https://github.com/cosmos/cosmos-sdk/issues/2821) Codespaces are now strings
 * [\#2779](https://github.com/cosmos/cosmos-sdk/issues/2779) Introduce `ValidateBasic` to the `Tx` interface and call it in the ante
 handler.
 * [\#2825](https://github.com/cosmos/cosmos-sdk/issues/2825) More staking and distribution invariants
 * [\#2912](https://github.com/cosmos/cosmos-sdk/issues/2912) Print commit ID in hex when commit is synced.

* Tendermint
 * [\#2796](https://github.com/cosmos/cosmos-sdk/issues/2796) Update to go-amino 0.14.1


BUG FIXES

* Gaia REST API (`gaiacli advanced rest-server`)
  * [gaia-lite] [\#2868](https://github.com/cosmos/cosmos-sdk/issues/2868) Added handler for governance tally endpoint
  * [\#2907](https://github.com/cosmos/cosmos-sdk/issues/2907) Refactor and fix the way Gaia Lite is started.

* Gaia
  * [\#2723] Use `cosmosvalcons` Bech32 prefix in `tendermint show-address`
  * [\#2742](https://github.com/cosmos/cosmos-sdk/issues/2742) Fix time format of TimeoutCommit override
  * [\#2898](https://github.com/cosmos/cosmos-sdk/issues/2898) Remove redundant '$' in docker-compose.yml

* SDK
  * [\#2733](https://github.com/cosmos/cosmos-sdk/issues/2733) [x/gov, x/mock/simulation] Fix governance simulation, update x/gov import/export
  * [\#2854](https://github.com/cosmos/cosmos-sdk/issues/2854) [x/bank] Remove unused bank.MsgIssue, prevent possible panic
  * [\#2884](https://github.com/cosmos/cosmos-sdk/issues/2884) [docs/examples] Fix `basecli version` panic

* Tendermint
  * [\#2797](https://github.com/tendermint/tendermint/pull/2797) AddressBook requires addresses to have IDs; Do not crap out immediately after sending pex addrs in seed mode

## 0.26.0

BREAKING CHANGES

* Gaia
  * [gaiad init] [\#2602](https://github.com/cosmos/cosmos-sdk/issues/2602) New genesis workflow

* SDK
  * [simulation] [\#2665](https://github.com/cosmos/cosmos-sdk/issues/2665) only argument to sdk.Invariant is now app

* Tendermint
  * Upgrade to version 0.26.0

FEATURES

* Gaia CLI  (`gaiacli`)
  * [cli] [\#2569](https://github.com/cosmos/cosmos-sdk/pull/2569) Add commands to query validator unbondings and redelegations
  * [cli] [\#2569](https://github.com/cosmos/cosmos-sdk/pull/2569) Add commands to query validator unbondings and redelegations
  * [cli] [\#2524](https://github.com/cosmos/cosmos-sdk/issues/2524) Add support offline mode to `gaiacli tx sign`. Lookups are not performed if the flag `--offline` is on.
  * [cli] [\#2558](https://github.com/cosmos/cosmos-sdk/issues/2558) Rename --print-sigs to --validate-signatures. It now performs a complete set of sanity checks and reports to the user. Also added --print-signature-only to print the signature only, not the whole transaction.
  * [cli] [\#2704](https://github.com/cosmos/cosmos-sdk/pull/2704) New add-genesis-account convenience command to populate genesis.json with genesis accounts.

* SDK
  * [\#1336](https://github.com/cosmos/cosmos-sdk/issues/1336) Mechanism for SDK Users to configure their own Bech32 prefixes instead of using the default cosmos prefixes.

IMPROVEMENTS

* Gaia
 * [\#2637](https://github.com/cosmos/cosmos-sdk/issues/2637) [x/gov] Switched inactive and active proposal queues to an iterator based queue

* SDK
 * [\#2573](https://github.com/cosmos/cosmos-sdk/issues/2573) [x/distribution] add accum invariance
 * [\#2556](https://github.com/cosmos/cosmos-sdk/issues/2556) [x/mock/simulation] Fix debugging output
 * [\#2396](https://github.com/cosmos/cosmos-sdk/issues/2396) [x/mock/simulation] Change parameters to get more slashes
 * [\#2617](https://github.com/cosmos/cosmos-sdk/issues/2617) [x/mock/simulation] Randomize all genesis parameters
 * [\#2669](https://github.com/cosmos/cosmos-sdk/issues/2669) [x/stake] Added invarant check to make sure validator's power aligns with its spot in the power store.
 * [\#1924](https://github.com/cosmos/cosmos-sdk/issues/1924) [x/mock/simulation] Use a transition matrix for block size
 * [\#2660](https://github.com/cosmos/cosmos-sdk/issues/2660) [x/mock/simulation] Staking transactions get tested far more frequently
 * [\#2610](https://github.com/cosmos/cosmos-sdk/issues/2610) [x/stake] Block redelegation to and from the same validator
 * [\#2652](https://github.com/cosmos/cosmos-sdk/issues/2652) [x/auth] Add benchmark for get and set account
 * [\#2685](https://github.com/cosmos/cosmos-sdk/issues/2685) [store] Add general merkle absence proof (also for empty substores)
 * [\#2708](https://github.com/cosmos/cosmos-sdk/issues/2708) [store] Disallow setting nil values

BUG FIXES

* Gaia
 * [\#2670](https://github.com/cosmos/cosmos-sdk/issues/2670) [x/stake] fixed incorrect `IterateBondedValidators` and split into two functions: `IterateBondedValidators` and `IterateLastBlockConsValidators`
 * [\#2691](https://github.com/cosmos/cosmos-sdk/issues/2691) Fix local testnet creation by using a single canonical genesis time
 * [\#2648](https://github.com/cosmos/cosmos-sdk/issues/2648) [gaiad] Fix `gaiad export` / `gaiad import` consistency, test in CI

* SDK
 * [\#2625](https://github.com/cosmos/cosmos-sdk/issues/2625) [x/gov] fix AppendTag function usage error
 * [\#2677](https://github.com/cosmos/cosmos-sdk/issues/2677) [x/stake, x/distribution] various staking/distribution fixes as found by the simulator
 * [\#2674](https://github.com/cosmos/cosmos-sdk/issues/2674) [types] Fix coin.IsLT() impl, coins.IsLT() impl, and renamed coins.Is\* to coins.IsAll\* (see [\#2686](https://github.com/cosmos/cosmos-sdk/issues/2686))
 * [\#2711](https://github.com/cosmos/cosmos-sdk/issues/2711) [x/stake] Add commission data to `MsgCreateValidator` signature bytes.
 * Temporarily disable insecure mode for Gaia Lite

## 0.25.0

*October 24th, 2018*

BREAKING CHANGES

* Gaia REST API (`gaiacli advanced rest-server`)
    * [x/stake] Validator.Owner renamed to Validator.Operator
    * [\#595](https://github.com/cosmos/cosmos-sdk/issues/595) Connections to the REST server are now secured using Transport Layer Security by default. The --insecure flag is provided to switch back to insecure HTTP.
    * [gaia-lite] [\#2258](https://github.com/cosmos/cosmos-sdk/issues/2258) Split `GET stake/delegators/{delegatorAddr}` into `GET stake/delegators/{delegatorAddr}/delegations`, `GET stake/delegators/{delegatorAddr}/unbonding_delegations` and `GET stake/delegators/{delegatorAddr}/redelegations`

* Gaia CLI  (`gaiacli`)
    * [x/stake] Validator.Owner renamed to Validator.Operator
    * [cli] unsafe_reset_all, show_validator, and show_node_id have been renamed to unsafe-reset-all, show-validator, and show-node-id
    * [cli] [\#1983](https://github.com/cosmos/cosmos-sdk/issues/1983) --print-response now defaults to true in commands that create and send a transaction
    * [cli] [\#1983](https://github.com/cosmos/cosmos-sdk/issues/1983) you can now pass --pubkey or --address to gaiacli keys show to return a plaintext representation of the key's address or public key for use with other commands
    * [cli] [\#2061](https://github.com/cosmos/cosmos-sdk/issues/2061) changed proposalID in governance REST endpoints to proposal-id
    * [cli] [\#2014](https://github.com/cosmos/cosmos-sdk/issues/2014) `gaiacli advanced` no longer exists - to access `ibc`, `rest-server`, and `validator-set` commands use `gaiacli ibc`, `gaiacli rest-server`, and `gaiacli tendermint`, respectively
    * [makefile] `get_vendor_deps` no longer updates lock file it just updates vendor directory. Use `update_vendor_deps` to update the lock file. [#2152](https://github.com/cosmos/cosmos-sdk/pull/2152)
    * [cli] [\#2221](https://github.com/cosmos/cosmos-sdk/issues/2221) All commands that
    utilize a validator's operator address must now use the new Bech32 prefix,
    `cosmosvaloper`.
    * [cli] [\#2190](https://github.com/cosmos/cosmos-sdk/issues/2190) `gaiacli init --gen-txs` is now `gaiacli init --with-txs` to reduce confusion
    * [cli] [\#2073](https://github.com/cosmos/cosmos-sdk/issues/2073) --from can now be either an address or a key name
    * [cli] [\#1184](https://github.com/cosmos/cosmos-sdk/issues/1184) Subcommands reorganisation, see [\#2390](https://github.com/cosmos/cosmos-sdk/pull/2390) for a comprehensive list of changes.
    * [cli] [\#2524](https://github.com/cosmos/cosmos-sdk/issues/2524) Add support offline mode to `gaiacli tx sign`. Lookups are not performed if the flag `--offline` is on.
    * [cli] [\#2570](https://github.com/cosmos/cosmos-sdk/pull/2570) Add commands to query deposits on proposals

* Gaia
    * Make the transient store key use a distinct store key. [#2013](https://github.com/cosmos/cosmos-sdk/pull/2013)
    * [x/stake] [\#1901](https://github.com/cosmos/cosmos-sdk/issues/1901) Validator type's Owner field renamed to Operator; Validator's GetOwner() renamed accordingly to comply with the SDK's Validator interface.
    * [docs] [#2001](https://github.com/cosmos/cosmos-sdk/pull/2001) Update slashing spec for slashing period
    * [x/stake, x/slashing] [#1305](https://github.com/cosmos/cosmos-sdk/issues/1305) - Rename "revoked" to "jailed"
    * [x/stake] [#1676] Revoked and jailed validators put into the unbonding state
    * [x/stake] [#1877] Redelegations/unbonding-delegation from unbonding validator have reduced time
    * [x/slashing] [\#1789](https://github.com/cosmos/cosmos-sdk/issues/1789) Slashing changes for Tendermint validator set offset (NextValSet)
    * [x/stake] [\#2040](https://github.com/cosmos/cosmos-sdk/issues/2040) Validator
    operator type has now changed to `sdk.ValAddress`
    * [x/stake] [\#2221](https://github.com/cosmos/cosmos-sdk/issues/2221) New
    Bech32 prefixes have been introduced for a validator's consensus address and
    public key: `cosmosvalcons` and `cosmosvalconspub` respectively. Also, existing Bech32 prefixes have been
    renamed for accounts and validator operators:
      * `cosmosaccaddr` / `cosmosaccpub` => `cosmos` / `cosmospub`
      * `cosmosvaladdr` / `cosmosvalpub` => `cosmosvaloper` / `cosmosvaloperpub`
    * [x/stake] [#1013] TendermintUpdates now uses transient store
    * [x/stake] [\#2435](https://github.com/cosmos/cosmos-sdk/issues/2435) Remove empty bytes from the ValidatorPowerRank store key
    * [x/gov] [\#2195](https://github.com/cosmos/cosmos-sdk/issues/2195) Governance uses BFT Time
    * [x/gov] [\#2256](https://github.com/cosmos/cosmos-sdk/issues/2256) Removed slashing for governance non-voting validators
    * [simulation] [\#2162](https://github.com/cosmos/cosmos-sdk/issues/2162) Added back correct supply invariants
    * [x/slashing] [\#2430](https://github.com/cosmos/cosmos-sdk/issues/2430) Simulate more slashes, check if validator is jailed before jailing
    * [x/stake] [\#2393](https://github.com/cosmos/cosmos-sdk/issues/2393) Removed `CompleteUnbonding` and `CompleteRedelegation` Msg types, and instead added unbonding/redelegation queues to endblocker
    * [x/mock/simulation] [\#2501](https://github.com/cosmos/cosmos-sdk/issues/2501) Simulate transactions & invariants for fee distribution, and fix bugs discovered in the process
      * [x/auth] Simulate random fee payments
      * [cmd/gaia/app] Simulate non-zero inflation
      * [x/stake] Call hooks correctly in several cases related to delegation/validator updates
      * [x/stake] Check full supply invariants, including yet-to-be-withdrawn fees
      * [x/stake] Remove no-longer-in-use store key
      * [x/slashing] Call hooks correctly when a validator is slashed
      * [x/slashing] Truncate withdrawals (unbonding, redelegation) and burn change
      * [x/mock/simulation] Ensure the simulation cannot set a proposer address of nil
      * [x/mock/simulation] Add more event logs on begin block / end block for clarity
      * [x/mock/simulation] Correctly set validator power in abci.RequestBeginBlock
      * [x/minting] Correctly call stake keeper to track inflated supply
      * [x/distribution] Sanity check for nonexistent rewards
      * [x/distribution] Truncate withdrawals and return change to the community pool
      * [x/distribution] Add sanity checks for incorrect accum / total accum relations
      * [x/distribution] Correctly calculate total power using Tendermint updates
      * [x/distribution] Simulate withdrawal transactions
      * [x/distribution] Fix a bug where the fee pool was not correctly tracked on WithdrawDelegatorRewardsAll
    * [x/stake] [\#1673](https://github.com/cosmos/cosmos-sdk/issues/1673) Validators are no longer deleted until they can no longer possibly be slashed
    * [\#1890](https://github.com/cosmos/cosmos-sdk/issues/1890) Start chain with initial state + sequence of transactions
      * [cli] Rename `gaiad init gentx` to `gaiad gentx`.
      * [cli] Add `--skip-genesis` flag to `gaiad init` to prevent `genesis.json` generation.
      * Drop `GenesisTx` in favor of a signed `StdTx` with only one `MsgCreateValidator` message.
      * [cli] Port `gaiad init` and `gaiad testnet` to work with `StdTx` genesis transactions.
      * [cli] Add `--moniker` flag to `gaiad init` to override moniker when generating `genesis.json` - i.e. it takes effect when running with the `--with-txs` flag, it is ignored otherwise.

* SDK
    * [core] [\#2219](https://github.com/cosmos/cosmos-sdk/issues/2219) Update to Tendermint 0.24.0
      * Validator set updates delayed by one block
      * BFT timestamp that can safely be used by applications
      * Fixed maximum block size enforcement
    * [core] [\#1807](https://github.com/cosmos/cosmos-sdk/issues/1807) Switch from use of rational to decimal
    * [types] [\#1901](https://github.com/cosmos/cosmos-sdk/issues/1901) Validator interface's GetOwner() renamed to GetOperator()
    * [x/slashing] [#2122](https://github.com/cosmos/cosmos-sdk/pull/2122) - Implement slashing period
    * [types] [\#2119](https://github.com/cosmos/cosmos-sdk/issues/2119) Parsed error messages and ABCI log errors to make     them more human readable.
    * [types] [\#2407](https://github.com/cosmos/cosmos-sdk/issues/2407) MulInt method added to big decimal in order to improve efficiency of slashing
    * [simulation] Rename TestAndRunTx to Operation [#2153](https://github.com/cosmos/cosmos-sdk/pull/2153)
    * [simulation] Remove log and testing.TB from Operation and Invariants, in favor of using errors [\#2282](https://github.com/cosmos/cosmos-sdk/issues/2282)
    * [simulation] Remove usage of keys and addrs in the types, in favor of simulation.Account [\#2384](https://github.com/cosmos/cosmos-sdk/issues/2384)
    * [tools] Removed gocyclo [#2211](https://github.com/cosmos/cosmos-sdk/issues/2211)
    * [baseapp] Remove `SetTxDecoder` in favor of requiring the decoder be set in baseapp initialization. [#1441](https://github.com/cosmos/cosmos-sdk/issues/1441)
    * [baseapp] [\#1921](https://github.com/cosmos/cosmos-sdk/issues/1921) Add minimumFees field to BaseApp.
    * [store] Change storeInfo within the root multistore to use tmhash instead of ripemd160 [\#2308](https://github.com/cosmos/cosmos-sdk/issues/2308)
    * [codec] [\#2324](https://github.com/cosmos/cosmos-sdk/issues/2324) All referrences to wire have been renamed to codec. Additionally, wire.NewCodec is now codec.New().
    * [types] [\#2343](https://github.com/cosmos/cosmos-sdk/issues/2343) Make sdk.Msg have a names field, to facilitate automatic tagging.
    * [baseapp] [\#2366](https://github.com/cosmos/cosmos-sdk/issues/2366) Automatically add action tags to all messages
    * [x/auth] [\#2377](https://github.com/cosmos/cosmos-sdk/issues/2377) auth.StdSignMsg -> txbuilder.StdSignMsg
    * [x/staking] [\#2244](https://github.com/cosmos/cosmos-sdk/issues/2244) staking now holds a consensus-address-index instead of a consensus-pubkey-index
    * [x/staking] [\#2236](https://github.com/cosmos/cosmos-sdk/issues/2236) more distribution hooks for distribution
    * [x/stake] [\#2394](https://github.com/cosmos/cosmos-sdk/issues/2394) Split up UpdateValidator into distinct state transitions applied only in EndBlock
    * [x/slashing] [\#2480](https://github.com/cosmos/cosmos-sdk/issues/2480) Fix signing info handling bugs & faulty slashing
    * [x/stake] [\#2412](https://github.com/cosmos/cosmos-sdk/issues/2412) Added an unbonding validator queue to EndBlock to automatically update validator.Status when finished Unbonding
    * [x/stake] [\#2500](https://github.com/cosmos/cosmos-sdk/issues/2500) Block conflicting redelegations until we add an index
    * [x/params] Global Paramstore refactored
    * [types] [\#2506](https://github.com/cosmos/cosmos-sdk/issues/2506) sdk.Dec MarshalJSON now marshals as a normal Decimal, with 10 digits of decimal precision
    * [x/stake] [\#2508](https://github.com/cosmos/cosmos-sdk/issues/2508) Utilize Tendermint power for validator power key
    * [x/stake] [\#2531](https://github.com/cosmos/cosmos-sdk/issues/2531) Remove all inflation logic
    * [x/mint] [\#2531](https://github.com/cosmos/cosmos-sdk/issues/2531) Add minting module and inflation logic
    * [x/auth] [\#2540](https://github.com/cosmos/cosmos-sdk/issues/2540) Rename `AccountMapper` to `AccountKeeper`.
    * [types] [\#2456](https://github.com/cosmos/cosmos-sdk/issues/2456) Renamed msg.Name() and msg.Type() to msg.Type() and msg.Route() respectively

* Tendermint
  * Update tendermint version from v0.23.0 to v0.25.0, notable changes
    * Mempool now won't build too large blocks, or too computationally expensive blocks
    * Maximum tx sizes and gas are now removed, and are implicitly the blocks maximums
    * ABCI validators no longer send the pubkey. The pubkey is only sent in validator updates
    * Validator set changes are now delayed by one block
    * Block header now includes the next validator sets hash
    * BFT time is implemented
    * Secp256k1 signature format has changed
    * There is now a threshold multisig format
    * See the [tendermint changelog](https://github.com/tendermint/tendermint/blob/master/CHANGELOG.md) for other changes.

FEATURES

* Gaia REST API (`gaiacli advanced rest-server`)
  * [gaia-lite] Endpoints to query staking pool and params
  * [gaia-lite] [\#2110](https://github.com/cosmos/cosmos-sdk/issues/2110) Add support for `simulate=true` requests query argument to endpoints that send txs to run simulations of transactions
  * [gaia-lite] [\#966](https://github.com/cosmos/cosmos-sdk/issues/966) Add support for `generate_only=true` query argument to generate offline unsigned transactions
  * [gaia-lite] [\#1953](https://github.com/cosmos/cosmos-sdk/issues/1953) Add /sign endpoint to sign transactions generated with `generate_only=true`.
  * [gaia-lite] [\#1954](https://github.com/cosmos/cosmos-sdk/issues/1954) Add /broadcast endpoint to broadcast transactions signed by the /sign endpoint.
  * [gaia-lite] [\#2113](https://github.com/cosmos/cosmos-sdk/issues/2113) Rename `/accounts/{address}/send` to `/bank/accounts/{address}/transfers`, rename `/accounts/{address}` to `/auth/accounts/{address}`, replace `proposal-id` with `proposalId` in all gov endpoints
  * [gaia-lite] [\#2478](https://github.com/cosmos/cosmos-sdk/issues/2478) Add query gov proposal's deposits endpoint
  * [gaia-lite] [\#2477](https://github.com/cosmos/cosmos-sdk/issues/2477) Add query validator's outgoing redelegations and unbonding delegations endpoints

* Gaia CLI  (`gaiacli`)
  * [cli] Cmds to query staking pool and params
  * [gov][cli] [\#2062](https://github.com/cosmos/cosmos-sdk/issues/2062) added `--proposal` flag to `submit-proposal` that allows a JSON file containing a proposal to be passed in
  * [\#2040](https://github.com/cosmos/cosmos-sdk/issues/2040) Add `--bech` to `gaiacli keys show` and respective REST endpoint to
  provide desired Bech32 prefix encoding
  * [cli] [\#2047](https://github.com/cosmos/cosmos-sdk/issues/2047) [\#2306](https://github.com/cosmos/cosmos-sdk/pull/2306) Passing --gas=simulate triggers a simulation of the tx before the actual execution.
  The gas estimate obtained via the simulation will be used as gas limit in the actual execution.
  * [cli] [\#2047](https://github.com/cosmos/cosmos-sdk/issues/2047) The --gas-adjustment flag can be used to adjust the estimate obtained via the simulation triggered by --gas=simulate.
  * [cli] [\#2110](https://github.com/cosmos/cosmos-sdk/issues/2110) Add --dry-run flag to perform a simulation of a transaction without broadcasting it. The --gas flag is ignored as gas would be automatically estimated.
  * [cli] [\#2204](https://github.com/cosmos/cosmos-sdk/issues/2204) Support generating and broadcasting messages with multiple signatures via command line:
    * [\#966](https://github.com/cosmos/cosmos-sdk/issues/966) Add --generate-only flag to build an unsigned transaction and write it to STDOUT.
    * [\#1953](https://github.com/cosmos/cosmos-sdk/issues/1953) New `sign` command to sign transactions generated with the --generate-only flag.
    * [\#1954](https://github.com/cosmos/cosmos-sdk/issues/1954) New `broadcast` command to broadcast transactions generated offline and signed with the `sign` command.
  * [cli] [\#2220](https://github.com/cosmos/cosmos-sdk/issues/2220) Add `gaiacli config` feature to interactively create CLI config files to reduce the number of required flags
  * [stake][cli] [\#1672](https://github.com/cosmos/cosmos-sdk/issues/1672) Introduced
  new commission flags for validator commands `create-validator` and `edit-validator`.
  * [stake][cli] [\#1890](https://github.com/cosmos/cosmos-sdk/issues/1890) Add `--genesis-format` flag to `gaiacli tx create-validator` to produce transactions in genesis-friendly format.
  * [cli][\#2554](https://github.com/cosmos/cosmos-sdk/issues/2554) Make `gaiacli keys show` multisig ready.

* Gaia
  * [cli] [\#2170](https://github.com/cosmos/cosmos-sdk/issues/2170) added ability to show the node's address via `gaiad tendermint show-address`
  * [simulation] [\#2313](https://github.com/cosmos/cosmos-sdk/issues/2313) Reworked `make test_sim_gaia_slow` to `make test_sim_gaia_full`, now simulates from multiple starting seeds in parallel
  * [cli] [\#1921] (https://github.com/cosmos/cosmos-sdk/issues/1921)
    * New configuration file `gaiad.toml` is now created to host Gaia-specific configuration.
    * New --minimum_fees/minimum_fees flag/config option to set a minimum fee.

* SDK
  * [querier] added custom querier functionality, so ABCI query requests can be handled by keepers
  * [simulation] [\#1924](https://github.com/cosmos/cosmos-sdk/issues/1924) allow operations to specify future operations
  * [simulation] [\#1924](https://github.com/cosmos/cosmos-sdk/issues/1924) Add benchmarking capabilities, with makefile commands "test_sim_gaia_benchmark, test_sim_gaia_profile"
  * [simulation] [\#2349](https://github.com/cosmos/cosmos-sdk/issues/2349) Add time-based future scheduled operations to simulator
  * [x/auth] [\#2376](https://github.com/cosmos/cosmos-sdk/issues/2376) Remove FeePayer() from StdTx
  * [x/stake] [\#1672](https://github.com/cosmos/cosmos-sdk/issues/1672) Implement
  basis for the validator commission model.
  * [x/auth] Support account removal in the account mapper.


IMPROVEMENTS
* [tools] Improved terraform and ansible scripts for infrastructure deployment
* [tools] Added ansible script to enable process core dumps

* Gaia REST API (`gaiacli advanced rest-server`)
    * [x/stake] [\#2000](https://github.com/cosmos/cosmos-sdk/issues/2000) Added tests for new staking endpoints
    * [gaia-lite] [\#2445](https://github.com/cosmos/cosmos-sdk/issues/2445) Standarized REST error responses
    * [gaia-lite] Added example to Swagger specification for /keys/seed.
    * [x/stake] Refactor REST utils

* Gaia CLI  (`gaiacli`)
    * [cli] [\#2060](https://github.com/cosmos/cosmos-sdk/issues/2060) removed `--select` from `block` command
    * [cli] [\#2128](https://github.com/cosmos/cosmos-sdk/issues/2128) fixed segfault when exporting directly after `gaiad init`
    * [cli] [\#1255](https://github.com/cosmos/cosmos-sdk/issues/1255) open KeyBase in read-only mode
     for query-purpose CLI commands
    * [docs] Added commands for querying governance deposits, votes and tally

* Gaia
    * [x/stake] [#2023](https://github.com/cosmos/cosmos-sdk/pull/2023) Terminate iteration loop in `UpdateBondedValidators` and `UpdateBondedValidatorsFull` when the first revoked validator is encountered and perform a sanity check.
    * [x/auth] Signature verification's gas cost now accounts for pubkey type. [#2046](https://github.com/tendermint/tendermint/pull/2046)
    * [x/stake] [x/slashing] Ensure delegation invariants to jailed validators [#1883](https://github.com/cosmos/cosmos-sdk/issues/1883).
    * [x/stake] Improve speed of GetValidator, which was shown to be a performance bottleneck. [#2046](https://github.com/tendermint/tendermint/pull/2200)
    * [x/stake] [\#2435](https://github.com/cosmos/cosmos-sdk/issues/2435) Improve memory efficiency of getting the various store keys
    * [genesis] [\#2229](https://github.com/cosmos/cosmos-sdk/issues/2229) Ensure that there are no duplicate accounts or validators in the genesis state.
    * [genesis] [\#2450](https://github.com/cosmos/cosmos-sdk/issues/2450) Validate staking genesis parameters.
    * Add SDK validation to `config.toml` (namely disabling `create_empty_blocks`) [\#1571](https://github.com/cosmos/cosmos-sdk/issues/1571)
    * [\#1941](https://github.com/cosmos/cosmos-sdk/issues/1941)(https://github.com/cosmos/cosmos-sdk/issues/1941) Version is now inferred via `git describe --tags`.
    * [x/distribution] [\#1671](https://github.com/cosmos/cosmos-sdk/issues/1671) add distribution types and tests

* SDK
    * [tools] Make get_vendor_deps deletes `.vendor-new` directories, in case scratch files are present.
    * [spec] Added simple piggy bank distribution spec
    * [cli] [\#1632](https://github.com/cosmos/cosmos-sdk/issues/1632) Add integration tests to ensure `basecoind init && basecoind` start sequences run successfully for both `democoin` and `basecoin` examples.
    * [store] Speedup IAVL iteration, and consequently everything that requires IAVL iteration. [#2143](https://github.com/cosmos/cosmos-sdk/issues/2143)
    * [store] [\#1952](https://github.com/cosmos/cosmos-sdk/issues/1952), [\#2281](https://github.com/cosmos/cosmos-sdk/issues/2281) Update IAVL dependency to v0.11.0
    * [simulation] Make timestamps randomized [#2153](https://github.com/cosmos/cosmos-sdk/pull/2153)
    * [simulation] Make logs not just pure strings, speeding it up by a large factor at greater block heights [\#2282](https://github.com/cosmos/cosmos-sdk/issues/2282)
    * [simulation] Add a concept of weighting the operations [\#2303](https://github.com/cosmos/cosmos-sdk/issues/2303)
    * [simulation] Logs get written to file if large, and also get printed on panics [\#2285](https://github.com/cosmos/cosmos-sdk/issues/2285)
    * [simulation] Bank simulations now makes testing auth configurable [\#2425](https://github.com/cosmos/cosmos-sdk/issues/2425)
    * [gaiad] [\#1992](https://github.com/cosmos/cosmos-sdk/issues/1992) Add optional flag to `gaiad testnet` to make config directory of daemon (default `gaiad`) and cli (default `gaiacli`) configurable
    * [x/stake] Add stake `Queriers` for Gaia-lite endpoints. This increases the staking endpoints performance by reusing the staking `keeper` logic for queries. [#2249](https://github.com/cosmos/cosmos-sdk/pull/2149)
    * [store] [\#2017](https://github.com/cosmos/cosmos-sdk/issues/2017) Refactor
    gas iterator gas consumption to only consume gas for iterator creation and `Next`
    calls which includes dynamic consumption of value length.
    * [types/decimal] [\#2378](https://github.com/cosmos/cosmos-sdk/issues/2378) - Added truncate functionality to decimal
    * [client] [\#1184](https://github.com/cosmos/cosmos-sdk/issues/1184) Remove unused `client/tx/sign.go`.
    * [tools] [\#2464](https://github.com/cosmos/cosmos-sdk/issues/2464) Lock binary dependencies to a specific version
    * #2573 [x/distribution] add accum invariance

BUG FIXES

* Gaia CLI  (`gaiacli`)
    * [cli] [\#1997](https://github.com/cosmos/cosmos-sdk/issues/1997) Handle panics gracefully when `gaiacli stake {delegation,unbond}` fail to unmarshal delegation.
    * [cli] [\#2265](https://github.com/cosmos/cosmos-sdk/issues/2265) Fix JSON formatting of the `gaiacli send` command.
    * [cli] [\#2547](https://github.com/cosmos/cosmos-sdk/issues/2547) Mark --to and --amount as required flags for `gaiacli tx send`.

* Gaia
  * [x/stake] Return correct Tendermint validator update set on `EndBlocker` by not
  including non previously bonded validators that have zero power. [#2189](https://github.com/cosmos/cosmos-sdk/issues/2189)
  * [docs] Fixed light client section links

* SDK
    * [\#1988](https://github.com/cosmos/cosmos-sdk/issues/1988) Make us compile on OpenBSD (disable ledger) [#1988] (https://github.com/cosmos/cosmos-sdk/issues/1988)
    * [\#2105](https://github.com/cosmos/cosmos-sdk/issues/2105) Fix DB Iterator leak, which may leak a go routine.
    * [ledger] [\#2064](https://github.com/cosmos/cosmos-sdk/issues/2064) Fix inability to sign and send transactions via the LCD by
    loading a Ledger device at runtime.
    * [\#2158](https://github.com/cosmos/cosmos-sdk/issues/2158) Fix non-deterministic ordering of validator iteration when slashing in `gov EndBlocker`
    * [simulation] [\#1924](https://github.com/cosmos/cosmos-sdk/issues/1924) Make simulation stop on SIGTERM
    * [\#2388](https://github.com/cosmos/cosmos-sdk/issues/2388) Remove dependency on deprecated tendermint/tmlibs repository.
    * [\#2416](https://github.com/cosmos/cosmos-sdk/issues/2416) Refactored `InitializeTestLCD` to properly include proposing validator in genesis state.
    * #2573 [x/distribution] accum invariance bugfix
    * #2573 [x/slashing] unbonding-delegation slashing invariance bugfix

## 0.24.2

*August 22nd, 2018*

BUG FIXES

* Tendermint
  - Fix unbounded consensus WAL growth

## 0.24.1

*August 21st, 2018*

BUG FIXES

* Gaia
  - [x/slashing] Evidence tracking now uses validator address instead of validator pubkey

## 0.24.0

*August 13th, 2018*

BREAKING CHANGES

* Gaia REST API (`gaiacli advanced rest-server`)
  - [x/stake] [\#1880](https://github.com/cosmos/cosmos-sdk/issues/1880) More REST-ful endpoints (large refactor)
  - [x/slashing] [\#1866](https://github.com/cosmos/cosmos-sdk/issues/1866) `/slashing/signing_info` takes cosmosvalpub instead of cosmosvaladdr
  - use time.Time instead of int64 for time. See Tendermint v0.23.0
  - Signatures are no longer Amino encoded with prefixes (just encoded as raw
    bytes) - see Tendermint v0.23.0

* Gaia CLI  (`gaiacli`)
  -  [x/stake] change `--keybase-sig` to `--identity`
  -  [x/stake] [\#1828](https://github.com/cosmos/cosmos-sdk/issues/1828) Force user to specify amount on create-validator command by removing default
  -  [x/gov] Change `--proposalID` to `--proposal-id`
  -  [x/stake, x/gov] [\#1606](https://github.com/cosmos/cosmos-sdk/issues/1606) Use `--from` instead of adhoc flags like `--address-validator`
        and `--proposer` to indicate the sender address.
  -  [\#1551](https://github.com/cosmos/cosmos-sdk/issues/1551) Remove `--name` completely
  -  Genesis/key creation (`gaiad init`) now supports user-provided key passwords

* Gaia
  - [x/stake] Inflation doesn't use rationals in calculation (performance boost)
  - [x/stake] Persist a map from `addr->pubkey` in the state since BeginBlock
    doesn't provide pubkeys.
  - [x/gov] [\#1781](https://github.com/cosmos/cosmos-sdk/issues/1781) Added tags sub-package, changed tags to use dash-case
  - [x/gov] [\#1688](https://github.com/cosmos/cosmos-sdk/issues/1688) Governance parameters are now stored in globalparams store
  - [x/gov] [\#1859](https://github.com/cosmos/cosmos-sdk/issues/1859) Slash validators who do not vote on a proposal
  - [x/gov] [\#1914](https://github.com/cosmos/cosmos-sdk/issues/1914) added TallyResult type that gets stored in Proposal after tallying is finished

* SDK
  - [baseapp] Msgs are no longer run on CheckTx, removed `ctx.IsCheckTx()`
  - [baseapp] NewBaseApp constructor takes sdk.TxDecoder as argument instead of wire.Codec
  - [types] sdk.NewCoin takes sdk.Int, sdk.NewInt64Coin takes int64
  - [x/auth] Default TxDecoder can be found in `x/auth` rather than baseapp
  - [client] [\#1551](https://github.com/cosmos/cosmos-sdk/issues/1551): Refactored `CoreContext` to `TxContext` and `QueryContext`
      - Removed all tx related fields and logic (building & signing) to separate
        structure `TxContext` in `x/auth/client/context`

* Tendermint
    - v0.22.5 -> See [Tendermint PR](https://github.com/tendermint/tendermint/pull/1966)
        - change all the cryptography imports.
    - v0.23.0 -> See
      [Changelog](https://github.com/tendermint/tendermint/blob/v0.23.0/CHANGELOG.md#0230)
      and [SDK PR](https://github.com/cosmos/cosmos-sdk/pull/1927)
        - BeginBlock no longer includes crypto.Pubkey
        - use time.Time instead of int64 for time.

FEATURES

* Gaia REST API (`gaiacli advanced rest-server`)
    - [x/gov] Can now query governance proposals by ProposalStatus

* Gaia CLI  (`gaiacli`)
    - [x/gov] added `query-proposals` command. Can filter by `depositer`, `voter`, and `status`
    - [x/stake] [\#2043](https://github.com/cosmos/cosmos-sdk/issues/2043) Added staking query cli cmds for unbonding-delegations and redelegations

* Gaia
  - [networks] Added ansible scripts to upgrade seed nodes on a network

* SDK
  - [x/mock/simulation] Randomized simulation framework
     - Modules specify invariants and operations, preferably in an x/[module]/simulation package
     - Modules can test random combinations of their own operations
     - Applications can integrate operations and invariants from modules together for an integrated simulation
     - Simulates Tendermint's algorithm for validator set updates
     - Simulates validator signing/downtime with a Markov chain, and occaisional double-signatures
     - Includes simulated operations & invariants for staking, slashing, governance, and bank modules
  - [store] [\#1481](https://github.com/cosmos/cosmos-sdk/issues/1481) Add transient store
  - [baseapp] Initialize validator set on ResponseInitChain
  - [baseapp] added BaseApp.Seal - ability to seal baseapp parameters once they've been set
  - [cosmos-sdk-cli] New `cosmos-sdk-cli` tool to quickly initialize a new
    SDK-based project
  - [scripts] added log output monitoring to DataDog using Ansible scripts

IMPROVEMENTS

* Gaia
  - [spec] [\#967](https://github.com/cosmos/cosmos-sdk/issues/967) Inflation and distribution specs drastically improved
  - [x/gov] [\#1773](https://github.com/cosmos/cosmos-sdk/issues/1773) Votes on a proposal can now be queried
  - [x/gov] Initial governance parameters can now be set in the genesis file
  - [x/stake] [\#1815](https://github.com/cosmos/cosmos-sdk/issues/1815) Sped up the processing of `EditValidator` txs.
  - [config] [\#1930](https://github.com/cosmos/cosmos-sdk/issues/1930) Transactions indexer indexes all tags by default.
  - [ci] [#2057](https://github.com/cosmos/cosmos-sdk/pull/2057) Run `make localnet-start` on every commit and ensure network reaches at least 10 blocks

* SDK
  - [baseapp] [\#1587](https://github.com/cosmos/cosmos-sdk/issues/1587) Allow any alphanumeric character in route
  - [baseapp] Allow any alphanumeric character in route
  - [tools] Remove `rm -rf vendor/` from `make get_vendor_deps`
  - [x/auth] Recover ErrorOutOfGas panic in order to set sdk.Result attributes correctly
  - [x/auth] [\#2376](https://github.com/cosmos/cosmos-sdk/issues/2376) No longer runs any signature in a multi-msg, if any account/sequence number is wrong.
  - [x/auth] [\#2376](https://github.com/cosmos/cosmos-sdk/issues/2376) No longer charge gas for subtracting fees
  - [x/bank] Unit tests are now table-driven
  - [tests] Add tests to example apps in docs
  - [tests] Fixes ansible scripts to work with AWS too
  - [tests] [\#1806](https://github.com/cosmos/cosmos-sdk/issues/1806) CLI tests are now behind the build flag 'cli_test', so go test works on a new repo

BUG FIXES

* Gaia CLI  (`gaiacli`)
  -  [\#1766](https://github.com/cosmos/cosmos-sdk/issues/1766) Fixes bad example for keybase identity
  -  [x/stake] [\#2021](https://github.com/cosmos/cosmos-sdk/issues/2021) Fixed repeated CLI commands in staking

* Gaia
  - [x/stake] [#2077](https://github.com/cosmos/cosmos-sdk/pull/2077) Fixed invalid cliff power comparison
  - [\#1804](https://github.com/cosmos/cosmos-sdk/issues/1804) Fixes gen-tx genesis generation logic temporarily until upstream updates
  - [\#1799](https://github.com/cosmos/cosmos-sdk/issues/1799) Fix `gaiad export`
  - [\#1839](https://github.com/cosmos/cosmos-sdk/issues/1839) Fixed bug where intra-tx counter wasn't set correctly for genesis validators
  - [x/stake] [\#1858](https://github.com/cosmos/cosmos-sdk/issues/1858) Fixed bug where the cliff validator was not updated correctly
  - [tests] [\#1675](https://github.com/cosmos/cosmos-sdk/issues/1675) Fix non-deterministic `test_cover`
  - [tests] [\#1551](https://github.com/cosmos/cosmos-sdk/issues/1551) Fixed invalid LCD test JSON payload in `doIBCTransfer`
  - [basecoin] Fixes coin transaction failure and account query [discussion](https://forum.cosmos.network/t/unmarshalbinarybare-expected-to-read-prefix-bytes-75fbfab8-since-it-is-registered-concrete-but-got-0a141dfa/664/6)
  - [x/gov] [\#1757](https://github.com/cosmos/cosmos-sdk/issues/1757) Fix VoteOption conversion to String
  * [x/stake] [#2083] Fix broken invariant of bonded validator power decrease

## 0.23.1

*July 27th, 2018*

BUG FIXES
  * [tendermint] Update to v0.22.8
    - [consensus, blockchain] Register the Evidence interface so it can be
      marshalled/unmarshalled by the blockchain and consensus reactors

## 0.23.0

*July 25th, 2018*

BREAKING CHANGES
* [x/stake] Fixed the period check for the inflation calculation

IMPROVEMENTS
* [cli] Improve error messages for all txs when the account doesn't exist
* [tendermint] Update to v0.22.6
    - Updates the crypto imports/API (#1966)
* [x/stake] Add revoked to human-readable validator

BUG FIXES
* [tendermint] Update to v0.22.6
    - Fixes some security vulnerabilities reported in the [Bug Bounty](https://hackerone.com/tendermint)
*  [\#1797](https://github.com/cosmos/cosmos-sdk/issues/1797) Fix off-by-one error in slashing for downtime
*  [\#1787](https://github.com/cosmos/cosmos-sdk/issues/1787) Fixed bug where Tally fails due to revoked/unbonding validator
*  [\#1666](https://github.com/cosmos/cosmos-sdk/issues/1666) Add intra-tx counter to the genesis validators

## 0.22.0

*July 16th, 2018*

BREAKING CHANGES
* [x/gov] Increase VotingPeriod, DepositPeriod, and MinDeposit

IMPROVEMENTS
* [gaiad] Default config updates:
    - `timeout_commit=5000` so blocks only made every 5s
    - `prof_listen_addr=localhost:6060` so profile server is on by default
    - `p2p.send_rate` and `p2p.recv_rate` increases 10x (~5MB/s)

BUG FIXES
* [server] Fix to actually overwrite default tendermint config

## 0.21.1

*July 14th, 2018*

BUG FIXES
* [build] Added Ledger build support via `LEDGER_ENABLED=true|false`
  * True by default except when cross-compiling

## 0.21.0

*July 13th, 2018*

BREAKING CHANGES
* [x/stake] Specify DelegatorAddress in MsgCreateValidator
* [x/stake] Remove the use of global shares in the pool
   * Remove the use of `PoolShares` type in `x/stake/validator` type - replace with `Status` `Tokens` fields
* [x/auth] NewAccountMapper takes a constructor instead of a prototype
* [keys] Keybase.Update function now takes in a function to get the newpass, rather than the password itself

FEATURES
* [baseapp] NewBaseApp now takes option functions as parameters

IMPROVEMENTS
* Updated docs folder to accommodate cosmos.network docs project
* [store] Added support for tracing multi-store operations via `--trace-store`
* [store] Pruning strategy configurable with pruning flag on gaiad start

BUG FIXES
* [\#1630](https://github.com/cosmos/cosmos-sdk/issues/1630) - redelegation nolonger removes tokens from the delegator liquid account
* [keys] [\#1629](https://github.com/cosmos/cosmos-sdk/issues/1629) - updating password no longer asks for a new password when the first entered password was incorrect
* [lcd] importing an account would create a random account
* [server] 'gaiad init' command family now writes provided name as the moniker in `config.toml`
* [build] Added Ledger build support via `LEDGER_ENABLED=true|false`
  * True by default except when cross-compiling

## 0.20.0

*July 10th, 2018*

BREAKING CHANGES
* msg.GetSignBytes() returns sorted JSON (by key)
* msg.GetSignBytes() field changes
    * `msg_bytes` -> `msgs`
    * `fee_bytes` -> `fee`
* Update Tendermint to v0.22.2
    * Default ports changed from 466xx to 266xx
    * Amino JSON uses type names instead of prefix bytes
    * ED25519 addresses are the first 20-bytes of the SHA256 of the raw 32-byte
      pubkey (Instead of RIPEMD160)
    * go-crypto, abci, tmlibs have been merged into Tendermint
      * The keys sub-module is now in the SDK
    * Various other fixes
* [auth] Signers of a transaction now only sign over their own account and sequence number
* [auth] Removed MsgChangePubKey
* [auth] Removed SetPubKey from account mapper
* [auth] AltBytes renamed to Memo, now a string, max 100 characters, costs a bit of gas
* [types] `GetMsg()` -> `GetMsgs()` as txs wrap many messages
* [types] Removed GetMemo from Tx (it is still on StdTx)
* [types] renamed rational.Evaluate to rational.Round{Int64, Int}
* [types] Renamed `sdk.Address` to `sdk.AccAddress`/`sdk.ValAddress`
* [types] `sdk.AccAddress`/`sdk.ValAddress` natively marshals to Bech32 in String, Sprintf (when used with `%s`), and MarshalJSON
* [keys] Keybase and Ledger support from go-crypto merged into the SDK in the `crypto` folder
* [cli] Rearranged commands under subcommands
* [x/slashing] Update slashing for unbonding period
  * Slash according to power at time of infraction instead of power at
    time of discovery
  * Iterate through unbonding delegations & redelegations which contributed
    to an infraction, slash them proportional to their stake at the time
  * Add REST endpoint to unrevoke a validator previously revoked for downtime
  * Add REST endpoint to retrieve liveness signing information for a validator
* [x/stake] Remove Tick and add EndBlocker
* [x/stake] most index keys nolonger hold a value - inputs are rearranged to form the desired key
* [x/stake] store-value for delegation, validator, ubd, and red do not hold duplicate information contained store-key
* [x/stake] Introduce concept of unbonding for delegations and validators
  * `gaiacli stake unbond` replaced with `gaiacli stake begin-unbonding`
  * Introduced:
    * `gaiacli stake complete-unbonding`
    * `gaiacli stake begin-redelegation`
    * `gaiacli stake complete-redelegation`
* [lcd] Switch key creation output to return bech32
* [lcd] Removed shorthand CLI flags (`a`, `c`, `n`, `o`)
* [gaiad] genesis transactions now use bech32 addresses / pubkeys
* [gov] VoteStatus renamed to ProposalStatus
* [gov] VoteOption, ProposalType, and ProposalStatus all marshal to string form in JSON

DEPRECATED
* [cli] Deprecated `--name` flag in commands that send txs, in favor of `--from`

FEATURES
* [x/gov] Implemented MVP
  * Supported proposal types: just binary (pass/fail) TextProposals for now
  * Proposals need deposits to be votable; deposits are burned if proposal fails
  * Delegators delegate votes to validator by default but can override (for their stake)
* [gaiacli] Ledger support added
  - You can now use a Ledger with `gaiacli --ledger` for all key-related commands
  - Ledger keys can be named and tracked locally in the key DB
* [gaiacli] You can now attach a simple text-only memo to any transaction, with the `--memo` flag
* [gaiacli] added the following flags for commands that post transactions to the chain:
  * async -- send the tx without waiting for a tendermint response
  * json  -- return the output in json format for increased readability
  * print-response -- return the tx response. (includes fields like gas cost)
* [lcd] Queried TXs now include the tx hash to identify each tx
* [mockapp] CompleteSetup() no longer takes a testing parameter
* [x/bank] Add benchmarks for signing and delivering a block with a single bank transaction
  * Run with `cd x/bank && go test --bench=.`
* [tools] make get_tools installs tendermint's linter, and gometalinter
* [tools] Switch gometalinter to the stable version
* [tools] Add the following linters
  * misspell
  * gofmt
  * go vet -composites=false
  * unconvert
  * ineffassign
  * errcheck
  * unparam
  * gocyclo
* [tools] Added `make format` command to automate fixing misspell and gofmt errors.
* [server] Default config now creates a profiler at port 6060, and increase p2p send/recv rates
* [types] Switches internal representation of Int/Uint/Rat to use pointers
* [types] Added MinInt and MinUint functions
* [gaiad] `unsafe_reset_all` now resets addrbook.json
* [democoin] add x/oracle, x/assoc
* [tests] created a randomized testing framework.
  - Currently bank has limited functionality in the framework
  - Auth has its invariants checked within the framework
* [tests] Add WaitForNextNBlocksTM helper method
* [keys] New keys now have 24 word recovery keys, for heightened security
- [keys] Add a temporary method for exporting the private key

IMPROVEMENTS
* [x/bank] Now uses go-wire codec instead of 'encoding/json'
* [x/auth] Now uses go-wire codec instead of 'encoding/json'
* revised use of endblock and beginblock
* [stake] module reorganized to include `types` and `keeper` package
* [stake] keeper always loads the store (instead passing around which doesn't really boost efficiency)
* [stake] edit-validator changes now can use the keyword [do-not-modify] to not modify unspecified `--flag` (aka won't set them to `""` value)
* [stake] offload more generic functionality from the handler into the keeper
* [stake] clearer staking logic
* [types] added common tag constants
* [keys] improve error message when deleting non-existent key
* [gaiacli] improve error messages on `send` and `account` commands
* added contributing guidelines
* [docs] Added commands for governance CLI on testnet README

BUG FIXES
* [x/slashing] [\#1510](https://github.com/cosmos/cosmos-sdk/issues/1510) Unrevoked validators cannot un-revoke themselves
* [x/stake] [\#1513](https://github.com/cosmos/cosmos-sdk/issues/1513) Validators slashed to zero power are unbonded and removed from the store
* [x/stake] [\#1567](https://github.com/cosmos/cosmos-sdk/issues/1567) Validators decreased in power but not unbonded are now updated in Tendermint
* [x/stake] error strings lower case
* [x/stake] pool loose tokens now accounts for unbonding and unbonding tokens not associated with any validator
* [x/stake] fix revoke bytes ordering (was putting revoked candidates at the top of the list)
* [x/stake] bond count was counting revoked validators as bonded, fixed
* [gaia] Added self delegation for validators in the genesis creation
* [lcd] tests now don't depend on raw json text
* Retry on HTTP request failure in CLI tests, add option to retry tests in Makefile
* Fixed bug where chain ID wasn't passed properly in x/bank REST handler, removed Viper hack from ante handler
* Fixed bug where `democli account` didn't decode the account data correctly
* [\#872](https://github.com/cosmos/cosmos-sdk/issues/872)  - recovery phrases no longer all end in `abandon`
* [\#887](https://github.com/cosmos/cosmos-sdk/issues/887)  - limit the size of rationals that can be passed in from user input
* [\#1052](https://github.com/cosmos/cosmos-sdk/issues/1052) - Make all now works
* [\#1258](https://github.com/cosmos/cosmos-sdk/issues/1258) - printing big.rat's can no longer overflow int64
* [\#1259](https://github.com/cosmos/cosmos-sdk/issues/1259) - fix bug where certain tests that could have a nil pointer in defer
* [\#1343](https://github.com/cosmos/cosmos-sdk/issues/1343) - fixed unnecessary parallelism in CI
* [\#1353](https://github.com/cosmos/cosmos-sdk/issues/1353) - CLI: Show pool shares fractions in human-readable format
* [\#1367](https://github.com/cosmos/cosmos-sdk/issues/1367) - set ChainID in InitChain
* [\#1461](https://github.com/cosmos/cosmos-sdk/issues/1461) - CLI tests now no longer reset your local environment data
* [\#1505](https://github.com/cosmos/cosmos-sdk/issues/1505) - `gaiacli stake validator` no longer panics if validator doesn't exist
* [\#1565](https://github.com/cosmos/cosmos-sdk/issues/1565) - fix cliff validator persisting when validator set shrinks from max
* [\#1287](https://github.com/cosmos/cosmos-sdk/issues/1287) - prevent zero power validators at genesis
* [x/stake] fix bug when unbonding/redelegating using `--shares-percent`
* [\#1010](https://github.com/cosmos/cosmos-sdk/issues/1010) - two validators can't bond with the same pubkey anymore


## 0.19.0

*June 13, 2018*

BREAKING CHANGES
* msg.GetSignBytes() now returns bech32-encoded addresses in all cases
* [lcd] REST end-points now include gas
* sdk.Coin now uses sdk.Int, a big.Int wrapper with 256bit range cap

FEATURES
* [x/auth] Added AccountNumbers to BaseAccount and StdTxs to allow for replay protection with account pruning
* [lcd] added an endpoint to query for the SDK version of the connected node

IMPROVEMENTS
* export command now writes current validator set for Tendermint
* [tests] Application module tests now use a mock application
* [gaiacli] Fix error message when account isn't found when running gaiacli account
* [lcd] refactored to eliminate use of global variables, and interdependent tests
* [tests] Added testnet command to gaiad
* [tests] Added localnet targets to Makefile
* [x/stake] More stake tests added to test ByPower index

FIXES
* Fixes consensus fault on testnet - see postmortem [here](https://github.com/cosmos/cosmos-sdk/issues/1197#issuecomment-396823021)
* [x/stake] bonded inflation removed, non-bonded inflation partially implemented
* [lcd] Switch to bech32 for addresses on all human readable inputs and outputs
* [lcd] fixed tx indexing/querying
* [cli] Added `--gas` flag to specify transaction gas limit
* [gaia] Registered slashing message handler
* [x/slashing] Set signInfo.StartHeight correctly for newly bonded validators

FEATURES
* [docs] Reorganize documentation
* [docs] Update staking spec, create WIP spec for slashing, and fees

## 0.18.0

*June 9, 2018*

BREAKING CHANGES

* [stake] candidate -> validator throughout (details in refactor comment)
* [stake] delegate-bond -> delegation throughout
* [stake] `gaiacli query validator` takes and argument instead of using the `--address-candidate` flag
* [stake] introduce `gaiacli query delegations`
* [stake] staking refactor
  * ValidatorsBonded store now take sorted pubKey-address instead of validator owner-address,
    is sorted like Tendermint by pk's address
  * store names more understandable
  * removed temporary ToKick store, just needs a local map!
  * removed distinction between candidates and validators
    * everything is now a validator
    * only validators with a status == bonded are actively validating/receiving rewards
  * Introduction of Unbonding fields, lowlevel logic throughout (not fully implemented with queue)
  * Introduction of PoolShares type within validators,
    replaces three rational fields (BondedShares, UnbondingShares, UnbondedShares
* [x/auth] move stuff specific to auth anteHandler to the auth module rather than the types folder. This includes:
  * StdTx (and its related stuff i.e. StdSignDoc, etc)
  * StdFee
  * StdSignature
  * Account interface
  * Related to this organization, I also:
* [x/auth] got rid of AccountMapper interface (in favor of the struct already in auth module)
* [x/auth] removed the FeeHandler function from the AnteHandler, Replaced with FeeKeeper
* [x/auth] Removed GetSignatures() from Tx interface (as different Tx styles might use something different than StdSignature)
* [store] Removed SubspaceIterator and ReverseSubspaceIterator from KVStore interface and replaced them with helper functions in /types
* [cli] rearranged commands under subcommands
* [stake] remove Tick and add EndBlocker
* Switch to bech32cosmos on all human readable inputs and outputs


FEATURES

* [x/auth] Added ability to change pubkey to auth module
* [baseapp] baseapp now has settable functions for filtering peers by address/port & public key
* [sdk] Gas consumption is now measured as transactions are executed
  * Transactions which run out of gas stop execution and revert state changes
  * A "simulate" query has been added to determine how much gas a transaction will need
  * Modules can include their own gas costs for execution of particular message types
* [stake] Seperation of fee distribution to a new module
* [stake] Creation of a validator/delegation generics in `/types`
* [stake] Helper Description of the store in x/stake/store.md
* [stake] removed use of caches in the stake keeper
* [stake] Added REST API
* [Makefile] Added terraform/ansible playbooks to easily create remote testnets on Digital Ocean


BUG FIXES

* [stake] staking delegator shares exchange rate now relative to equivalent-bonded-tokens the validator has instead of bonded tokens
  ^ this is important for unbonded validators in the power store!
* [cli] fixed cli-bash tests
* [ci] added cli-bash tests
* [basecoin] updated basecoin for stake and slashing
* [docs] fixed references to old cli commands
* [docs] Downgraded Swagger to v2 for downstream compatibility
* auto-sequencing transactions correctly
* query sequence via account store
* fixed duplicate pub_key in stake.Validator
* Auto-sequencing now works correctly
* [gaiacli] Fix error message when account isn't found when running gaiacli account


## 0.17.5

*June 5, 2018*

Update to Tendermint v0.19.9 (Fix evidence reactor, mempool deadlock, WAL panic,
memory leak)

## 0.17.4

*May 31, 2018*

Update to Tendermint v0.19.7 (WAL fixes and more)

## 0.17.3

*May 29, 2018*

Update to Tendermint v0.19.6 (fix fast-sync halt)

## 0.17.5

*June 5, 2018*

Update to Tendermint v0.19.9 (Fix evidence reactor, mempool deadlock, WAL panic,
memory leak)

## 0.17.4

*May 31, 2018*

Update to Tendermint v0.19.7 (WAL fixes and more)

## 0.17.3

*May 29, 2018*

Update to Tendermint v0.19.6 (fix fast-sync halt)

## 0.17.2

_May 20, 2018_

Update to Tendermint v0.19.5 (reduce WAL use, bound the mempool and some rpcs, improve logging)

## 0.17.1 (May 17, 2018)

Update to Tendermint v0.19.4 (fixes a consensus bug and improves logging)

## 0.17.0 (May 15, 2018)

BREAKING CHANGES

* [stake] MarshalJSON -> MarshalBinaryLengthPrefixed
* Queries against the store must be prefixed with the path "/store"

FEATURES

* [gaiacli] Support queries for candidates, delegator-bonds
* [gaiad] Added `gaiad export` command to export current state to JSON
* [x/bank] Tx tags with sender/recipient for indexing & later retrieval
* [x/stake] Tx tags with delegator/candidate for delegation & unbonding, and candidate info for declare candidate / edit validator

IMPROVEMENTS

* [gaiad] Update for Tendermint v0.19.3 (improve `/dump_consensus_state` and add
  `/consensus_state`)
* [spec/ibc] Added spec!
* [spec/stake] Cleanup structure, include details about slashing and
  auto-unbonding
* [spec/governance] Fixup some names and pseudocode
* NOTE: specs are still a work-in-progress ...

BUG FIXES

* Auto-sequencing now works correctly


## 0.16.0 (May 14th, 2018)

BREAKING CHANGES

* Move module REST/CLI packages to x/[module]/client/rest and x/[module]/client/cli
* Gaia simple-staking bond and unbond functions replaced
* [stake] Delegator bonds now store the height at which they were updated
* All module keepers now require a codespace, see basecoin or democoin for usage
* Many changes to names throughout
  * Type as a prefix naming convention applied (ex. BondMsg -> MsgBond)
  * Removed redundancy in names (ex. stake.StakingKeeper -> stake.Keeper)
* Removed SealedAccountMapper
* gaiad init now requires use of `--name` flag
* Removed Get from Msg interface
* types/rational now extends big.Rat

FEATURES:

* Gaia stake commands include, CreateValidator, EditValidator, Delegate, Unbond
* MountStoreWithDB without providing a custom store works.
* Repo is now lint compliant / GoMetaLinter with tendermint-lint integrated into CI
* Better key output, pubkey go-amino hex bytes now output by default
* gaiad init overhaul
  * Create genesis transactions with `gaiad init gen-tx`
  * New genesis account keys are automatically added to the client keybase (introduce `--client-home` flag)
  * Initialize with genesis txs using `--gen-txs` flag
* Context now has access to the application-configured logger
* Add (non-proof) subspace query helper functions
* Add more staking query functions: candidates, delegator-bonds

BUG FIXES

* Gaia now uses stake, ported from github.com/cosmos/gaia


## 0.15.1 (April 29, 2018)

IMPROVEMENTS:

* Update Tendermint to v0.19.1 (includes many rpc fixes)


## 0.15.0 (April 29, 2018)

NOTE: v0.15.0 is a large breaking change that updates the encoding scheme to use
[Amino](github.com/tendermint/go-amino).

For details on how this changes encoding for public keys and addresses,
see the [docs](https://github.com/tendermint/tendermint/blob/v0.19.1/docs/specification/new-spec/encoding.md#public-key-cryptography).

BREAKING CHANGES

* Remove go-wire, use go-amino
* [store] Add `SubspaceIterator` and `ReverseSubspaceIterator` to `KVStore` interface
* [basecoin] NewBasecoinApp takes a `dbm.DB` and uses namespaced DBs for substores

FEATURES:

* Add CacheContext
* Add auto sequencing to client
* Add FeeHandler to ante handler

BUG FIXES

* MountStoreWithDB without providing a custom store works.

## 0.14.1 (April 9, 2018)

BUG FIXES

* [gaiacli] Fix all commands (just a duplicate of basecli for now)

## 0.14.0 (April 9, 2018)

BREAKING CHANGES:

* [client/builder] Renamed to `client/core` and refactored to use a CoreContext
  struct
* [server] Refactor to improve useability and de-duplicate code
* [types] `Result.ToQuery -> Error.QueryResult`
* [makefile] `make build` and `make install` only build/install `gaiacli` and
  `gaiad`. Use `make build_examples` and `make install_examples` for
  `basecoind/basecli` and `democoind/democli`
* [staking] Various fixes/improvements

FEATURES:

* [democoin] Added Proof-of-Work module

BUG FIXES

* [client] Reuse Tendermint RPC client to avoid excessive open files
* [client] Fix setting log level
* [basecoin] Sort coins in genesis

## 0.13.1 (April 3, 2018)

BUG FIXES

* [x/ibc] Fix CLI and relay for IBC txs
* [x/stake] Various fixes/improvements

## 0.13.0 (April 2, 2018)

BREAKING CHANGES

* [basecoin] Remove cool/sketchy modules -> moved to new `democoin`
* [basecoin] NewBasecoinApp takes a `map[string]dbm.DB` as temporary measure
  to allow mounting multiple stores with their own DB until they can share one
* [x/staking] Renamed to `simplestake`
* [builder] Functions don't take `passphrase` as argument
* [server] GenAppParams returns generated seed and address
* [basecoind] `init` command outputs JSON of everything necessary for testnet
* [basecoind] `basecoin.db -> data/basecoin.db`
* [basecli] `data/keys.db -> keys/keys.db`

FEATURES

* [types] `Coin` supports direct arithmetic operations
* [basecoind] Add `show_validator` and `show_node_id` commands
* [x/stake] Initial merge of full staking module!
* [democoin] New example application to demo custom modules

IMPROVEMENTS

* [makefile] `make install`
* [testing] Use `/tmp` for directories so they don't get left in the repo

BUG FIXES

* [basecoin] Allow app to be restarted
* [makefile] Fix build on Windows
* [basecli] Get confirmation before overriding key with same name

## 0.12.0 (March 27 2018)

BREAKING CHANGES

* Revert to old go-wire for now
* glide -> godep
* [types] ErrBadNonce -> ErrInvalidSequence
* [types] Replace tx.GetFeePayer with FeePayer(tx) - returns the first signer
* [types] NewStdTx takes the Fee
* [types] ParseAccount -> AccountDecoder; ErrTxParse -> ErrTxDecoder
* [x/auth] AnteHandler deducts fees
* [x/bank] Move some errors to `types`
* [x/bank] Remove sequence and signature from Input

FEATURES

* [examples/basecoin] New cool module to demonstrate use of state and custom transactions
* [basecoind] `show_node_id` command
* [lcd] Implement the Light Client Daemon and endpoints
* [types/stdlib] Queue functionality
* [store] Subspace iterator on IAVLTree
* [types] StdSignDoc is the document that gets signed (chainid, msg, sequence, fee)
* [types] CodeInvalidPubKey
* [types] StdFee, and StdTx takes the StdFee
* [specs] Progression of MVPs for IBC
* [x/ibc] Initial shell of IBC functionality (no proofs)
* [x/simplestake] Simple staking module with bonding/unbonding

IMPROVEMENTS

* Lots more tests!
* [client/builder] Helpers for forming and signing transactions
* [types] sdk.Address
* [specs] Staking

BUG FIXES

* [x/auth] Fix setting pubkey on new account
* [x/auth] Require signatures to include the sequences
* [baseapp] Dont panic on nil handler
* [basecoin] Check for empty bytes in account and tx

## 0.11.0 (March 1, 2017)

BREAKING CHANGES

* [examples] dummy -> kvstore
* [examples] Remove gaia
* [examples/basecoin] MakeTxCodec -> MakeCodec
* [types] CommitMultiStore interface has new `GetCommitKVStore(key StoreKey) CommitKVStore` method

FEATURES

* [examples/basecoin] CLI for `basecli` and `basecoind` (!)
* [baseapp] router.AddRoute returns Router

IMPROVEMENTS

* [baseapp] Run msg handlers on CheckTx
* [docs] Add spec for REST API
* [all] More tests!

BUG FIXES

* [baseapp] Fix panic on app restart
* [baseapp] InitChain does not call Commit
* [basecoin] Remove IBCStore because mounting multiple stores is currently broken

## 0.10.0 (February 20, 2017)

BREAKING CHANGES

* [baseapp] NewBaseApp(logger, db)
* [baseapp] NewContext(isCheckTx, header)
* [x/bank] CoinMapper -> CoinKeeper

FEATURES

* [examples/gaia] Mock CLI !
* [baseapp] InitChainer, BeginBlocker, EndBlocker
* [baseapp] MountStoresIAVL

IMPROVEMENTS

* [docs] Various improvements.
* [basecoin] Much simpler :)

BUG FIXES

* [baseapp] initialize and reset msCheck and msDeliver properly

## 0.9.0 (February 13, 2017)

BREAKING CHANGES

* Massive refactor. Basecoin works. Still needs <3

## 0.8.1

* Updates for dependencies

## 0.8.0 (December 18, 2017)

* Updates for dependencies

## 0.7.1 (October 11, 2017)

IMPROVEMENTS:

* server/commands: GetInitCmd takes list of options

## 0.7.0 (October 11, 2017)

BREAKING CHANGES:

* Everything has changed, and it's all about to change again, so don't bother using it yet!

## 0.6.2 (July 27, 2017)

IMPROVEMENTS:

* auto-test all tutorials to detect breaking changes
* move deployment scripts from `/scripts` to `/publish` for clarity

BUG FIXES:

* `basecoin init` ensures the address in genesis.json is valid
* fix bug that certain addresses couldn't receive ibc packets

## 0.6.1 (June 28, 2017)

Make lots of small cli fixes that arose when people were using the tools for
the testnet.

IMPROVEMENTS:

* basecoin
  * `basecoin start` supports all flags that `tendermint node` does, such as
    `--rpc.laddr`, `--p2p.seeds`, and `--p2p.skip_upnp`
  * fully supports `--log_level` and `--trace` for logger configuration
  * merkleeyes no longers spams the logs... unless you want it
    * Example: `basecoin start --log_level="merkleeyes:info,state:info,*:error"`
    * Example: `basecoin start --log_level="merkleeyes:debug,state:info,*:error"`
* basecli
  * `basecli init` is more intelligent and only complains if there really was
    a connected chain, not just random files
  * support `localhost:46657` or `http://localhost:46657` format for nodes,
    not just `tcp://localhost:46657`
  * Add `--genesis` to init to specify chain-id and validator hash
    * Example: `basecli init --node=localhost:46657 --genesis=$HOME/.basecoin/genesis.json`
  * `basecli rpc` has a number of methods to easily accept tendermint rpc, and verifies what it can

BUG FIXES:

* basecli
  * `basecli query account` accepts hex account address with or without `0x`
    prefix
  * gives error message when running commands on an unitialized chain, rather
    than some unintelligable panic

## 0.6.0 (June 22, 2017)

Make the basecli command the only way to use client-side, to enforce best
security practices. Lots of enhancements to get it up to production quality.

BREAKING CHANGES:

* ./cmd/commands -> ./cmd/basecoin/commands
* basecli
  * `basecli proof state get` -> `basecli query key`
  * `basecli proof tx get` -> `basecli query tx`
  * `basecli proof state get --app=account` -> `basecli query account`
  * use `--chain-id` not `--chainid` for consistency
  * update to use `--trace` not `--debug` for stack traces on errors
  * complete overhaul on how tx and query subcommands are added. (see counter or trackomatron for examples)
  * no longer supports counter app (see new countercli)
* basecoin
  * `basecoin init` takes an argument, an address to allocate funds to in the genesis
  * removed key2.json
  * removed all client side functionality from it (use basecli now for proofs)
    * no tx subcommand
    * no query subcommand
    * no account (query) subcommand
    * a few other random ones...
  * enhanced relay subcommand
    * relay start did what relay used to do
    * relay init registers both chains on one another (to set it up so relay start just works)
* docs
  * removed `example-plugin`, put `counter` inside `docs/guide`
* app
  * Implements ABCI handshake by proxying merkleeyes.Info()

IMPROVEMENTS:

* `basecoin init` support `--chain-id`
* intergrates tendermint 0.10.0 (not the rc-2, but the real thing)
* commands return error code (1) on failure for easier script testing
* add `reset_all` to basecli, and never delete keys on `init`
* new shutil based unit tests, with better coverage of the cli actions
* just `make fresh` when things are getting stale ;)

BUG FIXES:

* app: no longer panics on missing app_options in genesis (thanks, anton)
* docs: updated all docs... again
* ibc: fix panic on getting BlockID from commit without 100% precommits (still a TODO)

## 0.5.2 (June 2, 2017)

BUG FIXES:

* fix parsing of the log level from Tendermint config (#97)

## 0.5.1 (May 30, 2017)

BUG FIXES:

* fix ibc demo app to use proper tendermint flags, 0.10.0-rc2 compatibility
* Make sure all cli uses new json.Marshal not wire.JSONBytes

## 0.5.0 (May 27, 2017)

BREAKING CHANGES:

* only those related to the tendermint 0.9 -> 0.10 upgrade

IMPROVEMENTS:

* basecoin cli
  * integrates tendermint 0.10.0 and unifies cli (init, unsafe_reset_all, ...)
  * integrate viper, all command line flags can also be defined in environmental variables or config.toml
* genesis file
  * you can define accounts with either address or pub_key
  * sorts coins for you, so no silent errors if not in alphabetical order
* [light-client](https://github.com/tendermint/light-client) integration
  * no longer must you trust the node you connect to, prove everything!
  * new [basecli command](./cmd/basecli/README.md)
  * integrated [key management](https://github.com/tendermint/go-crypto/blob/master/cmd/README.md), stored encrypted locally
  * tracks validator set changes and proves everything from one initial validator seed
  * `basecli proof state` gets complete proofs for any abci state
  * `basecli proof tx` gets complete proof where a tx was stored in the chain
  * `basecli proxy` exposes tendermint rpc, but only passes through results after doing complete verification

BUG FIXES:

* no more silently ignored error with invalid coin names (eg. "17.22foo coin" used to parse as "17 foo", not warning/error)

## 0.4.1 (April 26, 2017)

BUG FIXES:

* Fix bug in `basecoin unsafe_reset_X` where the `priv_validator.json` was not being reset

## 0.4.0 (April 21, 2017)

BREAKING CHANGES:

* CLI now uses Cobra, which forced changes to some of the flag names and orderings

IMPROVEMENTS:

* `basecoin init` doesn't generate error if already initialized
* Much more testing

## 0.3.1 (March 23, 2017)

IMPROVEMENTS:

* CLI returns exit code 1 and logs error before exiting

## 0.3.0 (March 23, 2017)

BREAKING CHANGES:

* Remove `--data` flag and use `BCHOME` to set the home directory (defaults to `~/.basecoin`)
* Remove `--in-proc` flag and start Tendermint in-process by default (expect Tendermint files in $BCHOME/tendermint).
  To start just the ABCI app/server, use `basecoin start --without-tendermint`.
* Consolidate genesis files so the Basecoin genesis is an object under `app_options` in Tendermint genesis. For instance:

```
{
  "app_hash": "",
  "chain_id": "foo_bar_chain",
  "genesis_time": "0001-01-01T00:00:00.000Z",
  "validators": [
    {
      "amount": 10,
      "name": "",
      "pub_key": [
	1,
	"7B90EA87E7DC0C7145C8C48C08992BE271C7234134343E8A8E8008E617DE7B30"
      ]
    }
  ],
  "app_options": {
    "accounts": [{
      "pub_key": {
        "type": "ed25519",
        "data": "6880db93598e283a67c4d88fc67a8858aa2de70f713fe94a5109e29c137100c2"
      },
      "coins": [
        {
          "denom": "blank",
          "amount": 12345
        },
        {
          "denom": "ETH",
          "amount": 654321
        }
      ]
    }],
    "plugin_options": ["plugin1/key1", "value1", "plugin1/key2", "value2"]
  }
}
```

Note the array of key-value pairs is now under `app_options.plugin_options` while the `app_options` themselves are well formed.
We also changed `chainID` to `chain_id` and consolidated to have just one of them.

FEATURES:

* Introduce `basecoin init` and `basecoin unsafe_reset_all`

## 0.2.0 (March 6, 2017)

BREAKING CHANGES:

* Update to ABCI v0.4.0 and Tendermint v0.9.0
* Coins are specified on the CLI as `Xcoin`, eg. `5gold`
* `Cost` is now `Fee`

FEATURES:

* CLI for sending transactions and querying the state,
  designed to be easily extensible as plugins are implemented
* Run Basecoin in-process with Tendermint
* Add `/account` path in Query
* IBC plugin for InterBlockchain Communication
* Demo script of IBC between two chains

IMPROVEMENTS:

* Use new Tendermint `/commit` endpoint for crafting IBC transactions
* More unit tests
* Use go-crypto S structs and go-data for more standard JSON
* Demo uses fewer sleeps

BUG FIXES:

* Various little fixes in coin arithmetic
* More commit validation in IBC
* Return results from transactions

## PreHistory

##### January 14-18, 2017

* Update to Tendermint v0.8.0
* Cleanup a bit and release blog post

##### September 22, 2016

* Basecoin compiles again

<!-- Release links -->

[Unreleased]: https://github.com/cosmos/cosmos-sdk/compare/v0.38.2...HEAD
[v0.38.2]: https://github.com/cosmos/cosmos-sdk/releases/tag/v0.38.2
[v0.38.1]: https://github.com/cosmos/cosmos-sdk/releases/tag/v0.38.1
[v0.38.0]: https://github.com/cosmos/cosmos-sdk/releases/tag/v0.38.0
[v0.37.9]: https://github.com/cosmos/cosmos-sdk/releases/tag/v0.37.9
[v0.37.8]: https://github.com/cosmos/cosmos-sdk/releases/tag/v0.37.8
[v0.37.7]: https://github.com/cosmos/cosmos-sdk/releases/tag/v0.37.7
[v0.37.6]: https://github.com/cosmos/cosmos-sdk/releases/tag/v0.37.6
[v0.37.5]: https://github.com/cosmos/cosmos-sdk/releases/tag/v0.37.5
[v0.37.4]: https://github.com/cosmos/cosmos-sdk/releases/tag/v0.37.4
[v0.37.3]: https://github.com/cosmos/cosmos-sdk/releases/tag/v0.37.3
[v0.37.1]: https://github.com/cosmos/cosmos-sdk/releases/tag/v0.37.1
[v0.37.0]: https://github.com/cosmos/cosmos-sdk/releases/tag/v0.37.0
[v0.36.0]: https://github.com/cosmos/cosmos-sdk/releases/tag/v0.36.0<|MERGE_RESOLUTION|>--- conflicted
+++ resolved
@@ -106,11 +106,8 @@
 * [\#9829](https://github.com/cosmos/cosmos-sdk/pull/9829) Fixed Coin denom sorting not being checked during `Balance.Validate` check. Refactored the Validation logic to use `Coins.Validate` for `Balance.Coins`.
 + [\#9965](https://github.com/cosmos/cosmos-sdk/pull/9965) Fixed `simd version` command output to report the right release tag.
 + [\#9980](https://github.com/cosmos/cosmos-sdk/pull/9980) Returning the error when the invalid argument is passed to bank query total supply cli.
-<<<<<<< HEAD
+* (server) [#10016](https://github.com/cosmos/cosmos-sdk/issues/10016) Fix marshaling of index-events into server config file.
 * (x/feegrant) [\#10049](https://github.com/cosmos/cosmos-sdk/issues/10049) Fixed the error message when `period` or `period-limit` flag is not set on a feegrant grant transaction.
-=======
-* (server) [#10016](https://github.com/cosmos/cosmos-sdk/issues/10016) Fix marshaling of index-events into server config file.
->>>>>>> bb886645
 
 ### State Machine Breaking
 
