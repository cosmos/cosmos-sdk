--- conflicted
+++ resolved
@@ -39,12 +39,9 @@
 
 ### Features
 
-<<<<<<< HEAD
 * [\#11430](https://github.com/cosmos/cosmos-sdk/pull/11430) Introduce a new `grpc-only` flag, such that when enabled, will start the node in a query-only mode. Note, gRPC MUST be enabled with this flag.
 * (x/upgrade) [\#11116](https://github.com/cosmos/cosmos-sdk/pull/11116) `MsgSoftwareUpgrade` and  has been added to support v1beta2 msgs-based gov proposals.
-=======
 * (x/bank) [\#11417](https://github.com/cosmos/cosmos-sdk/pull/11417) Introduce a new `SpendableBalances` gRPC query that retrieves an account's total (paginated) spendable balances.
->>>>>>> 9e1ec7b6
 * [\#11441](https://github.com/cosmos/cosmos-sdk/pull/11441) Added a new method, `IsLTE`, for `types.Coin`. This method is used to check if a `types.Coin` is less than or equal to another `types.Coin`.
 * (x/upgrade) [\#11116](https://github.com/cosmos/cosmos-sdk/pull/11116) `MsgSoftwareUpgrade` and has been added to support v1beta2 msgs-based gov proposals.
 * [\#11308](https://github.com/cosmos/cosmos-sdk/pull/11308) Added a mandatory metadata field to Vote in x/gov v1beta2.
