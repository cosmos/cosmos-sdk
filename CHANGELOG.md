# Changelog

## 0.21.0

*TBD*

BREAKING CHANGES
* [x/stake] Specify DelegatorAddress in MsgCreateValidator
* [x/auth] NewAccountMapper takes a constructor instead of a prototype
* [keys] Keybase.Update function now takes in a function to get the newpass, rather than the password itself

FEATURES
* [baseapp] NewBaseApp now takes option functions as parameters

<<<<<<< HEAD
BUG FIXES
* [server] 'gaiad init' command family now writes provided name as the moniker in `config.toml`
=======

BUG FIXES
* [keys] \#1629 - updating password no longer asks for a new password when the first entered password was incorrect
* [lcd] importing an account would create a random account
>>>>>>> b3e45413

## 0.20.0

*July 10th, 2018*

BREAKING CHANGES
* msg.GetSignBytes() returns sorted JSON (by key)
* msg.GetSignBytes() field changes
    * `msg_bytes` -> `msgs`
    * `fee_bytes` -> `fee`
* Update Tendermint to v0.22.2
    * Default ports changed from 466xx to 266xx
    * Amino JSON uses type names instead of prefix bytes
    * ED25519 addresses are the first 20-bytes of the SHA256 of the raw 32-byte
      pubkey (Instead of RIPEMD160)
    * go-crypto, abci, tmlibs have been merged into Tendermint
      * The keys sub-module is now in the SDK
    * Various other fixes
* [auth] Signers of a transaction now only sign over their own account and sequence number
* [auth] Removed MsgChangePubKey
* [auth] Removed SetPubKey from account mapper
* [auth] AltBytes renamed to Memo, now a string, max 100 characters, costs a bit of gas
* [types] `GetMsg()` -> `GetMsgs()` as txs wrap many messages
* [types] Removed GetMemo from Tx (it is still on StdTx)
* [types] renamed rational.Evaluate to rational.Round{Int64, Int}
* [types] Renamed `sdk.Address` to `sdk.AccAddress`/`sdk.ValAddress`
* [types] `sdk.AccAddress`/`sdk.ValAddress` natively marshals to Bech32 in String, Sprintf (when used with `%s`), and MarshalJSON
* [keys] Keybase and Ledger support from go-crypto merged into the SDK in the `crypto` folder
* [cli] Rearranged commands under subcommands
* [x/slashing] Update slashing for unbonding period
  * Slash according to power at time of infraction instead of power at
    time of discovery
  * Iterate through unbonding delegations & redelegations which contributed
    to an infraction, slash them proportional to their stake at the time
  * Add REST endpoint to unrevoke a validator previously revoked for downtime
  * Add REST endpoint to retrieve liveness signing information for a validator
* [x/stake] Remove Tick and add EndBlocker
* [x/stake] most index keys nolonger hold a value - inputs are rearranged to form the desired key
* [x/stake] store-value for delegation, validator, ubd, and red do not hold duplicate information contained store-key
* [x/stake] Introduce concept of unbonding for delegations and validators
  * `gaiacli stake unbond` replaced with `gaiacli stake begin-unbonding`
  * Introduced:
    * `gaiacli stake complete-unbonding`
    * `gaiacli stake begin-redelegation`
    * `gaiacli stake complete-redelegation`
* [lcd] Switch key creation output to return bech32
* [lcd] Removed shorthand CLI flags (`a`, `c`, `n`, `o`)
* [gaiad] genesis transactions now use bech32 addresses / pubkeys
* [gov] VoteStatus renamed to ProposalStatus
* [gov] VoteOption, ProposalType, and ProposalStatus all marshal to string form in JSON

DEPRECATED
* [cli] Deprecated `--name` flag in commands that send txs, in favor of `--from`

FEATURES
* [x/gov] Implemented MVP
  * Supported proposal types: just binary (pass/fail) TextProposals for now
  * Proposals need deposits to be votable; deposits are burned if proposal fails
  * Delegators delegate votes to validator by default but can override (for their stake)
* [gaiacli] Ledger support added
  - You can now use a Ledger with `gaiacli --ledger` for all key-related commands
  - Ledger keys can be named and tracked locally in the key DB
* [gaiacli] You can now attach a simple text-only memo to any transaction, with the `--memo` flag
* [gaiacli] added the following flags for commands that post transactions to the chain:
  * async -- send the tx without waiting for a tendermint response
  * json  -- return the output in json format for increased readability
  * print-response -- return the tx response. (includes fields like gas cost)
* [lcd] Queried TXs now include the tx hash to identify each tx
* [mockapp] CompleteSetup() no longer takes a testing parameter
* [x/bank] Add benchmarks for signing and delivering a block with a single bank transaction
  * Run with `cd x/bank && go test --bench=.`
* [tools] make get_tools installs tendermint's linter, and gometalinter
* [tools] Switch gometalinter to the stable version
* [tools] Add the following linters
  * misspell
  * gofmt
  * go vet -composites=false
  * unconvert
  * ineffassign
  * errcheck
  * unparam
  * gocyclo
* [tools] Added `make format` command to automate fixing misspell and gofmt errors.
* [server] Default config now creates a profiler at port 6060, and increase p2p send/recv rates
* [types] Switches internal representation of Int/Uint/Rat to use pointers
* [types] Added MinInt and MinUint functions
* [gaiad] `unsafe_reset_all` now resets addrbook.json
* [democoin] add x/oracle, x/assoc
* [tests] created a randomized testing framework. 
  - Currently bank has limited functionality in the framework
  - Auth has its invariants checked within the framework
* [tests] Add WaitForNextNBlocksTM helper method
* [keys] New keys now have 24 word recovery keys, for heightened security

IMPROVEMENTS
* [x/bank] Now uses go-wire codec instead of 'encoding/json'
* [x/auth] Now uses go-wire codec instead of 'encoding/json'
* revised use of endblock and beginblock
* [stake] module reorganized to include `types` and `keeper` package
* [stake] keeper always loads the store (instead passing around which doesn't really boost efficiency)
* [stake] edit-validator changes now can use the keyword [do-not-modify] to not modify unspecified `--flag` (aka won't set them to `""` value)
* [stake] offload more generic functionality from the handler into the keeper
* [stake] clearer staking logic
* [types] added common tag constants
* [keys] improve error message when deleting non-existent key
* [gaiacli] improve error messages on `send` and `account` commands
* added contributing guidelines
* [docs] Added commands for governance CLI on testnet README

BUG FIXES
* [x/slashing] \#1510 Unrevoked validators cannot un-revoke themselves
* [x/stake] \#1513 Validators slashed to zero power are unbonded and removed from the store
* [x/stake] \#1567 Validators decreased in power but not unbonded are now updated in Tendermint
* [x/stake] error strings lower case
* [x/stake] pool loose tokens now accounts for unbonding and unbonding tokens not associated with any validator
* [x/stake] fix revoke bytes ordering (was putting revoked candidates at the top of the list)
* [x/stake] bond count was counting revoked validators as bonded, fixed
* [gaia] Added self delegation for validators in the genesis creation
* [lcd] tests now don't depend on raw json text
* Retry on HTTP request failure in CLI tests, add option to retry tests in Makefile
* Fixed bug where chain ID wasn't passed properly in x/bank REST handler, removed Viper hack from ante handler
* Fixed bug where `democli account` didn't decode the account data correctly
* \#872  - recovery phrases no longer all end in `abandon`
* \#887  - limit the size of rationals that can be passed in from user input
* \#1052 - Make all now works
* \#1258 - printing big.rat's can no longer overflow int64
* \#1259 - fix bug where certain tests that could have a nil pointer in defer
* \#1343 - fixed unnecessary parallelism in CI
* \#1353 - CLI: Show pool shares fractions in human-readable format
* \#1367 - set ChainID in InitChain
* \#1461 - CLI tests now no longer reset your local environment data
* \#1505 - `gaiacli stake validator` no longer panics if validator doesn't exist
* \#1565 - fix cliff validator persisting when validator set shrinks from max
* \#1287 - prevent zero power validators at genesis
* [x/stake] fix bug when unbonding/redelegating using `--shares-percent`
* \#1010 - two validators can't bond with the same pubkey anymore


## 0.19.0

*June 13, 2018*

BREAKING CHANGES
* msg.GetSignBytes() now returns bech32-encoded addresses in all cases
* [lcd] REST end-points now include gas
* sdk.Coin now uses sdk.Int, a big.Int wrapper with 256bit range cap

FEATURES
* [x/auth] Added AccountNumbers to BaseAccount and StdTxs to allow for replay protection with account pruning
* [lcd] added an endpoint to query for the SDK version of the connected node

IMPROVEMENTS
* export command now writes current validator set for Tendermint
* [tests] Application module tests now use a mock application
* [gaiacli] Fix error message when account isn't found when running gaiacli account
* [lcd] refactored to eliminate use of global variables, and interdependent tests
* [tests] Added testnet command to gaiad
* [tests] Added localnet targets to Makefile
* [x/stake] More stake tests added to test ByPower index

FIXES
* Fixes consensus fault on testnet - see postmortem [here](https://github.com/cosmos/cosmos-sdk/issues/1197#issuecomment-396823021)
* [x/stake] bonded inflation removed, non-bonded inflation partially implemented
* [lcd] Switch to bech32 for addresses on all human readable inputs and outputs
* [lcd] fixed tx indexing/querying
* [cli] Added `--gas` flag to specify transaction gas limit
* [gaia] Registered slashing message handler
* [x/slashing] Set signInfo.StartHeight correctly for newly bonded validators

FEATURES
* [docs] Reorganize documentation
* [docs] Update staking spec, create WIP spec for slashing, and fees

## 0.18.0

*June 9, 2018*

BREAKING CHANGES

* [stake] candidate -> validator throughout (details in refactor comment)
* [stake] delegate-bond -> delegation throughout
* [stake] `gaiacli query validator` takes and argument instead of using the `--address-candidate` flag
* [stake] introduce `gaiacli query delegations`
* [stake] staking refactor
  * ValidatorsBonded store now take sorted pubKey-address instead of validator owner-address,
    is sorted like Tendermint by pk's address
  * store names more understandable
  * removed temporary ToKick store, just needs a local map!
  * removed distinction between candidates and validators
    * everything is now a validator
    * only validators with a status == bonded are actively validating/receiving rewards
  * Introduction of Unbonding fields, lowlevel logic throughout (not fully implemented with queue)
  * Introduction of PoolShares type within validators,
    replaces three rational fields (BondedShares, UnbondingShares, UnbondedShares
* [x/auth] move stuff specific to auth anteHandler to the auth module rather than the types folder. This includes:
  * StdTx (and its related stuff i.e. StdSignDoc, etc)
  * StdFee
  * StdSignature
  * Account interface
  * Related to this organization, I also:
* [x/auth] got rid of AccountMapper interface (in favor of the struct already in auth module)
* [x/auth] removed the FeeHandler function from the AnteHandler, Replaced with FeeKeeper
* [x/auth] Removed GetSignatures() from Tx interface (as different Tx styles might use something different than StdSignature)
* [store] Removed SubspaceIterator and ReverseSubspaceIterator from KVStore interface and replaced them with helper functions in /types
* [cli] rearranged commands under subcommands
* [stake] remove Tick and add EndBlocker
* Switch to bech32cosmos on all human readable inputs and outputs


FEATURES

* [x/auth] Added ability to change pubkey to auth module
* [baseapp] baseapp now has settable functions for filtering peers by address/port & public key
* [sdk] Gas consumption is now measured as transactions are executed
  * Transactions which run out of gas stop execution and revert state changes
  * A "simulate" query has been added to determine how much gas a transaction will need
  * Modules can include their own gas costs for execution of particular message types
* [stake] Seperation of fee distribution to a new module
* [stake] Creation of a validator/delegation generics in `/types`
* [stake] Helper Description of the store in x/stake/store.md
* [stake] removed use of caches in the stake keeper
* [stake] Added REST API
* [Makefile] Added terraform/ansible playbooks to easily create remote testnets on Digital Ocean


BUG FIXES

* [stake] staking delegator shares exchange rate now relative to equivalent-bonded-tokens the validator has instead of bonded tokens
  ^ this is important for unbonded validators in the power store!
* [cli] fixed cli-bash tests
* [ci] added cli-bash tests
* [basecoin] updated basecoin for stake and slashing
* [docs] fixed references to old cli commands
* [docs] Downgraded Swagger to v2 for downstream compatibility
* auto-sequencing transactions correctly
* query sequence via account store
* fixed duplicate pub_key in stake.Validator
* Auto-sequencing now works correctly
* [gaiacli] Fix error message when account isn't found when running gaiacli account


## 0.17.5

*June 5, 2018*

Update to Tendermint v0.19.9 (Fix evidence reactor, mempool deadlock, WAL panic,
memory leak)

## 0.17.4

*May 31, 2018*

Update to Tendermint v0.19.7 (WAL fixes and more)

## 0.17.3

*May 29, 2018*

Update to Tendermint v0.19.6 (fix fast-sync halt)

## 0.17.5

*June 5, 2018*

Update to Tendermint v0.19.9 (Fix evidence reactor, mempool deadlock, WAL panic,
memory leak)

## 0.17.4

*May 31, 2018*

Update to Tendermint v0.19.7 (WAL fixes and more)

## 0.17.3

*May 29, 2018*

Update to Tendermint v0.19.6 (fix fast-sync halt)

## 0.17.2

_May 20, 2018_

Update to Tendermint v0.19.5 (reduce WAL use, bound the mempool and some rpcs, improve logging)

## 0.17.1 (May 17, 2018)

Update to Tendermint v0.19.4 (fixes a consensus bug and improves logging)

## 0.17.0 (May 15, 2018)

BREAKING CHANGES

* [stake] MarshalJSON -> MarshalBinary
* Queries against the store must be prefixed with the path "/store"

FEATURES

* [gaiacli] Support queries for candidates, delegator-bonds
* [gaiad] Added `gaiad export` command to export current state to JSON
* [x/bank] Tx tags with sender/recipient for indexing & later retrieval
* [x/stake] Tx tags with delegator/candidate for delegation & unbonding, and candidate info for declare candidate / edit validator

IMPROVEMENTS

* [gaiad] Update for Tendermint v0.19.3 (improve `/dump_consensus_state` and add
  `/consensus_state`)
* [spec/ibc] Added spec!
* [spec/stake] Cleanup structure, include details about slashing and
  auto-unbonding
* [spec/governance] Fixup some names and pseudocode
* NOTE: specs are still a work-in-progress ...

BUG FIXES

* Auto-sequencing now works correctly


## 0.16.0 (May 14th, 2018)

BREAKING CHANGES

* Move module REST/CLI packages to x/[module]/client/rest and x/[module]/client/cli
* Gaia simple-staking bond and unbond functions replaced
* [stake] Delegator bonds now store the height at which they were updated
* All module keepers now require a codespace, see basecoin or democoin for usage
* Many changes to names throughout
  * Type as a prefix naming convention applied (ex. BondMsg -> MsgBond)
  * Removed redundancy in names (ex. stake.StakeKeeper -> stake.Keeper)
* Removed SealedAccountMapper
* gaiad init now requires use of `--name` flag
* Removed Get from Msg interface
* types/rational now extends big.Rat

FEATURES:

* Gaia stake commands include, CreateValidator, EditValidator, Delegate, Unbond
* MountStoreWithDB without providing a custom store works.
* Repo is now lint compliant / GoMetaLinter with tendermint-lint integrated into CI
* Better key output, pubkey go-amino hex bytes now output by default
* gaiad init overhaul
  * Create genesis transactions with `gaiad init gen-tx`
  * New genesis account keys are automatically added to the client keybase (introduce `--client-home` flag)
  * Initialize with genesis txs using `--gen-txs` flag
* Context now has access to the application-configured logger
* Add (non-proof) subspace query helper functions
* Add more staking query functions: candidates, delegator-bonds

BUG FIXES

* Gaia now uses stake, ported from github.com/cosmos/gaia


## 0.15.1 (April 29, 2018)

IMPROVEMENTS:

* Update Tendermint to v0.19.1 (includes many rpc fixes)


## 0.15.0 (April 29, 2018)

NOTE: v0.15.0 is a large breaking change that updates the encoding scheme to use
[Amino](github.com/tendermint/go-amino).

For details on how this changes encoding for public keys and addresses,
see the [docs](https://github.com/tendermint/tendermint/blob/v0.19.1/docs/specification/new-spec/encoding.md#public-key-cryptography).

BREAKING CHANGES

* Remove go-wire, use go-amino
* [store] Add `SubspaceIterator` and `ReverseSubspaceIterator` to `KVStore` interface
* [basecoin] NewBasecoinApp takes a `dbm.DB` and uses namespaced DBs for substores

FEATURES:

* Add CacheContext
* Add auto sequencing to client
* Add FeeHandler to ante handler

BUG FIXES

* MountStoreWithDB without providing a custom store works.

## 0.14.1 (April 9, 2018)

BUG FIXES

* [gaiacli] Fix all commands (just a duplicate of basecli for now)

## 0.14.0 (April 9, 2018)

BREAKING CHANGES:

* [client/builder] Renamed to `client/core` and refactored to use a CoreContext
  struct
* [server] Refactor to improve useability and de-duplicate code
* [types] `Result.ToQuery -> Error.QueryResult`
* [makefile] `make build` and `make install` only build/install `gaiacli` and
  `gaiad`. Use `make build_examples` and `make install_examples` for
  `basecoind/basecli` and `democoind/democli`
* [staking] Various fixes/improvements

FEATURES:

* [democoin] Added Proof-of-Work module

BUG FIXES

* [client] Reuse Tendermint RPC client to avoid excessive open files
* [client] Fix setting log level
* [basecoin] Sort coins in genesis

## 0.13.1 (April 3, 2018)

BUG FIXES

* [x/ibc] Fix CLI and relay for IBC txs
* [x/stake] Various fixes/improvements

## 0.13.0 (April 2, 2018)

BREAKING CHANGES

* [basecoin] Remove cool/sketchy modules -> moved to new `democoin`
* [basecoin] NewBasecoinApp takes a `map[string]dbm.DB` as temporary measure
  to allow mounting multiple stores with their own DB until they can share one
* [x/staking] Renamed to `simplestake`
* [builder] Functions don't take `passphrase` as argument
* [server] GenAppParams returns generated seed and address
* [basecoind] `init` command outputs JSON of everything necessary for testnet
* [basecoind] `basecoin.db -> data/basecoin.db`
* [basecli] `data/keys.db -> keys/keys.db`

FEATURES

* [types] `Coin` supports direct arithmetic operations
* [basecoind] Add `show_validator` and `show_node_id` commands
* [x/stake] Initial merge of full staking module!
* [democoin] New example application to demo custom modules

IMPROVEMENTS

* [makefile] `make install`
* [testing] Use `/tmp` for directories so they don't get left in the repo

BUG FIXES

* [basecoin] Allow app to be restarted
* [makefile] Fix build on Windows
* [basecli] Get confirmation before overriding key with same name

## 0.12.0 (March 27 2018)

BREAKING CHANGES

* Revert to old go-wire for now
* glide -> godep
* [types] ErrBadNonce -> ErrInvalidSequence
* [types] Replace tx.GetFeePayer with FeePayer(tx) - returns the first signer
* [types] NewStdTx takes the Fee
* [types] ParseAccount -> AccountDecoder; ErrTxParse -> ErrTxDecoder
* [x/auth] AnteHandler deducts fees
* [x/bank] Move some errors to `types`
* [x/bank] Remove sequence and signature from Input

FEATURES

* [examples/basecoin] New cool module to demonstrate use of state and custom transactions
* [basecoind] `show_node_id` command
* [lcd] Implement the Light Client Daemon and endpoints
* [types/stdlib] Queue functionality
* [store] Subspace iterator on IAVLTree
* [types] StdSignDoc is the document that gets signed (chainid, msg, sequence, fee)
* [types] CodeInvalidPubKey
* [types] StdFee, and StdTx takes the StdFee
* [specs] Progression of MVPs for IBC
* [x/ibc] Initial shell of IBC functionality (no proofs)
* [x/simplestake] Simple staking module with bonding/unbonding

IMPROVEMENTS

* Lots more tests!
* [client/builder] Helpers for forming and signing transactions
* [types] sdk.Address
* [specs] Staking

BUG FIXES

* [x/auth] Fix setting pubkey on new account
* [x/auth] Require signatures to include the sequences
* [baseapp] Dont panic on nil handler
* [basecoin] Check for empty bytes in account and tx

## 0.11.0 (March 1, 2017)

BREAKING CHANGES

* [examples] dummy -> kvstore
* [examples] Remove gaia
* [examples/basecoin] MakeTxCodec -> MakeCodec
* [types] CommitMultiStore interface has new `GetCommitKVStore(key StoreKey) CommitKVStore` method

FEATURES

* [examples/basecoin] CLI for `basecli` and `basecoind` (!)
* [baseapp] router.AddRoute returns Router

IMPROVEMENTS

* [baseapp] Run msg handlers on CheckTx
* [docs] Add spec for REST API
* [all] More tests!

BUG FIXES

* [baseapp] Fix panic on app restart
* [baseapp] InitChain does not call Commit
* [basecoin] Remove IBCStore because mounting multiple stores is currently broken

## 0.10.0 (February 20, 2017)

BREAKING CHANGES

* [baseapp] NewBaseApp(logger, db)
* [baseapp] NewContext(isCheckTx, header)
* [x/bank] CoinMapper -> CoinKeeper

FEATURES

* [examples/gaia] Mock CLI !
* [baseapp] InitChainer, BeginBlocker, EndBlocker
* [baseapp] MountStoresIAVL

IMPROVEMENTS

* [docs] Various improvements.
* [basecoin] Much simpler :)

BUG FIXES

* [baseapp] initialize and reset msCheck and msDeliver properly

## 0.9.0 (February 13, 2017)

BREAKING CHANGES

* Massive refactor. Basecoin works. Still needs <3

## 0.8.1

* Updates for dependencies

## 0.8.0 (December 18, 2017)

* Updates for dependencies

## 0.7.1 (October 11, 2017)

IMPROVEMENTS:

* server/commands: GetInitCmd takes list of options

## 0.7.0 (October 11, 2017)

BREAKING CHANGES:

* Everything has changed, and it's all about to change again, so don't bother using it yet!

## 0.6.2 (July 27, 2017)

IMPROVEMENTS:

* auto-test all tutorials to detect breaking changes
* move deployment scripts from `/scripts` to `/publish` for clarity

BUG FIXES:

* `basecoin init` ensures the address in genesis.json is valid
* fix bug that certain addresses couldn't receive ibc packets

## 0.6.1 (June 28, 2017)

Make lots of small cli fixes that arose when people were using the tools for
the testnet.

IMPROVEMENTS:

* basecoin
  * `basecoin start` supports all flags that `tendermint node` does, such as
    `--rpc.laddr`, `--p2p.seeds`, and `--p2p.skip_upnp`
  * fully supports `--log_level` and `--trace` for logger configuration
  * merkleeyes no longers spams the logs... unless you want it
    * Example: `basecoin start --log_level="merkleeyes:info,state:info,*:error"`
    * Example: `basecoin start --log_level="merkleeyes:debug,state:info,*:error"`
* basecli
  * `basecli init` is more intelligent and only complains if there really was
    a connected chain, not just random files
  * support `localhost:46657` or `http://localhost:46657` format for nodes,
    not just `tcp://localhost:46657`
  * Add `--genesis` to init to specify chain-id and validator hash
    * Example: `basecli init --node=localhost:46657 --genesis=$HOME/.basecoin/genesis.json`
  * `basecli rpc` has a number of methods to easily accept tendermint rpc, and verifies what it can

BUG FIXES:

* basecli
  * `basecli query account` accepts hex account address with or without `0x`
    prefix
  * gives error message when running commands on an unitialized chain, rather
    than some unintelligable panic

## 0.6.0 (June 22, 2017)

Make the basecli command the only way to use client-side, to enforce best
security practices. Lots of enhancements to get it up to production quality.

BREAKING CHANGES:

* ./cmd/commands -> ./cmd/basecoin/commands
* basecli
  * `basecli proof state get` -> `basecli query key`
  * `basecli proof tx get` -> `basecli query tx`
  * `basecli proof state get --app=account` -> `basecli query account`
  * use `--chain-id` not `--chainid` for consistency
  * update to use `--trace` not `--debug` for stack traces on errors
  * complete overhaul on how tx and query subcommands are added. (see counter or trackomatron for examples)
  * no longer supports counter app (see new countercli)
* basecoin
  * `basecoin init` takes an argument, an address to allocate funds to in the genesis
  * removed key2.json
  * removed all client side functionality from it (use basecli now for proofs)
    * no tx subcommand
    * no query subcommand
    * no account (query) subcommand
    * a few other random ones...
  * enhanced relay subcommand
    * relay start did what relay used to do
    * relay init registers both chains on one another (to set it up so relay start just works)
* docs
  * removed `example-plugin`, put `counter` inside `docs/guide`
* app
  * Implements ABCI handshake by proxying merkleeyes.Info()

IMPROVEMENTS:

* `basecoin init` support `--chain-id`
* intergrates tendermint 0.10.0 (not the rc-2, but the real thing)
* commands return error code (1) on failure for easier script testing
* add `reset_all` to basecli, and never delete keys on `init`
* new shutil based unit tests, with better coverage of the cli actions
* just `make fresh` when things are getting stale ;)

BUG FIXES:

* app: no longer panics on missing app_options in genesis (thanks, anton)
* docs: updated all docs... again
* ibc: fix panic on getting BlockID from commit without 100% precommits (still a TODO)

## 0.5.2 (June 2, 2017)

BUG FIXES:

* fix parsing of the log level from Tendermint config (#97)

## 0.5.1 (May 30, 2017)

BUG FIXES:

* fix ibc demo app to use proper tendermint flags, 0.10.0-rc2 compatibility
* Make sure all cli uses new json.Marshal not wire.JSONBytes

## 0.5.0 (May 27, 2017)

BREAKING CHANGES:

* only those related to the tendermint 0.9 -> 0.10 upgrade

IMPROVEMENTS:

* basecoin cli
  * integrates tendermint 0.10.0 and unifies cli (init, unsafe_reset_all, ...)
  * integrate viper, all command line flags can also be defined in environmental variables or config.toml
* genesis file
  * you can define accounts with either address or pub_key
  * sorts coins for you, so no silent errors if not in alphabetical order
* [light-client](https://github.com/tendermint/light-client) integration
  * no longer must you trust the node you connect to, prove everything!
  * new [basecli command](./cmd/basecli/README.md)
  * integrated [key management](https://github.com/tendermint/go-crypto/blob/master/cmd/README.md), stored encrypted locally
  * tracks validator set changes and proves everything from one initial validator seed
  * `basecli proof state` gets complete proofs for any abci state
  * `basecli proof tx` gets complete proof where a tx was stored in the chain
  * `basecli proxy` exposes tendermint rpc, but only passes through results after doing complete verification

BUG FIXES:

* no more silently ignored error with invalid coin names (eg. "17.22foo coin" used to parse as "17 foo", not warning/error)

## 0.4.1 (April 26, 2017)

BUG FIXES:

* Fix bug in `basecoin unsafe_reset_X` where the `priv_validator.json` was not being reset

## 0.4.0 (April 21, 2017)

BREAKING CHANGES:

* CLI now uses Cobra, which forced changes to some of the flag names and orderings

IMPROVEMENTS:

* `basecoin init` doesn't generate error if already initialized
* Much more testing

## 0.3.1 (March 23, 2017)

IMPROVEMENTS:

* CLI returns exit code 1 and logs error before exiting

## 0.3.0 (March 23, 2017)

BREAKING CHANGES:

* Remove `--data` flag and use `BCHOME` to set the home directory (defaults to `~/.basecoin`)
* Remove `--in-proc` flag and start Tendermint in-process by default (expect Tendermint files in $BCHOME/tendermint).
  To start just the ABCI app/server, use `basecoin start --without-tendermint`.
* Consolidate genesis files so the Basecoin genesis is an object under `app_options` in Tendermint genesis. For instance:

```
{
  "app_hash": "",
  "chain_id": "foo_bar_chain",
  "genesis_time": "0001-01-01T00:00:00.000Z",
  "validators": [
    {
      "amount": 10,
      "name": "",
      "pub_key": [
	1,
	"7B90EA87E7DC0C7145C8C48C08992BE271C7234134343E8A8E8008E617DE7B30"
      ]
    }
  ],
  "app_options": {
    "accounts": [{
      "pub_key": {
        "type": "ed25519",
        "data": "6880db93598e283a67c4d88fc67a8858aa2de70f713fe94a5109e29c137100c2"
      },
      "coins": [
        {
          "denom": "blank",
          "amount": 12345
        },
        {
          "denom": "ETH",
          "amount": 654321
        }
      ]
    }],
    "plugin_options": ["plugin1/key1", "value1", "plugin1/key2", "value2"]
  }
}
```

Note the array of key-value pairs is now under `app_options.plugin_options` while the `app_options` themselves are well formed.
We also changed `chainID` to `chain_id` and consolidated to have just one of them.

FEATURES:

* Introduce `basecoin init` and `basecoin unsafe_reset_all`

## 0.2.0 (March 6, 2017)

BREAKING CHANGES:

* Update to ABCI v0.4.0 and Tendermint v0.9.0
* Coins are specified on the CLI as `Xcoin`, eg. `5gold`
* `Cost` is now `Fee`

FEATURES:

* CLI for sending transactions and querying the state,
  designed to be easily extensible as plugins are implemented
* Run Basecoin in-process with Tendermint
* Add `/account` path in Query
* IBC plugin for InterBlockchain Communication
* Demo script of IBC between two chains

IMPROVEMENTS:

* Use new Tendermint `/commit` endpoint for crafting IBC transactions
* More unit tests
* Use go-crypto S structs and go-data for more standard JSON
* Demo uses fewer sleeps

BUG FIXES:

* Various little fixes in coin arithmetic
* More commit validation in IBC
* Return results from transactions

## PreHistory

##### January 14-18, 2017

* Update to Tendermint v0.8.0
* Cleanup a bit and release blog post

##### September 22, 2016

* Basecoin compiles again<|MERGE_RESOLUTION|>--- conflicted
+++ resolved
@@ -12,15 +12,10 @@
 FEATURES
 * [baseapp] NewBaseApp now takes option functions as parameters
 
-<<<<<<< HEAD
 BUG FIXES
 * [server] 'gaiad init' command family now writes provided name as the moniker in `config.toml`
-=======
-
-BUG FIXES
 * [keys] \#1629 - updating password no longer asks for a new password when the first entered password was incorrect
 * [lcd] importing an account would create a random account
->>>>>>> b3e45413
 
 ## 0.20.0
 
