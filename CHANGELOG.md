<!--
Guiding Principles:

Changelogs are for humans, not machines.
There should be an entry for every single version.
The same types of changes should be grouped.
Versions and sections should be linkable.
The latest version comes first.
The release date of each version is displayed.
Mention whether you follow Semantic Versioning.

Usage:

Change log entries are to be added to the Unreleased section under the
appropriate stanza (see below). Each entry should ideally include a tag and
the Github issue reference in the following format:

* (<tag>) \#<issue-number> message

The issue numbers will later be link-ified during the release process so you do
not have to worry about including a link manually, but you can if you wish.

Types of changes (Stanzas):

"Features" for new features.
"Improvements" for changes in existing functionality.
"Deprecated" for soon-to-be removed features.
"Bug Fixes" for any bug fixes.
"Client Breaking" for breaking Protobuf, gRPC and REST routes used by end-users.
"CLI Breaking" for breaking CLI commands.
"API Breaking" for breaking exported APIs used by developers building on SDK.
"State Machine Breaking" for any changes that result in a different AppState given same genesisState and txList.
Ref: https://keepachangelog.com/en/1.0.0/
-->

# Changelog

## [Unreleased]

### Features
* [\#10977](https://github.com/cosmos/cosmos-sdk/pull/10977) Now every cosmos message protobuf definition must be extended with a ``cosmos.msg.v1.signer`` option to signal the signer fields in a language agnostic way.
* [\#10710](https://github.com/cosmos/cosmos-sdk/pull/10710) Chain-id shouldn't be required for creating a transaction with both --generate-only and --offline flags.
* [\#10703](https://github.com/cosmos/cosmos-sdk/pull/10703) Create a new grantee account, if the grantee of an authorization does not exist.
* [\#10592](https://github.com/cosmos/cosmos-sdk/pull/10592) Add a `DecApproxEq` function that checks to see if `|d1 - d2| < tol` for some Dec `d1, d2, tol`.
* [\#9933](https://github.com/cosmos/cosmos-sdk/pull/9933) Introduces the notion of a Cosmos "Scalar" type, which would just be simple aliases that give human-understandable meaning to the underlying type, both in Go code and in Proto definitions.
* [\#9884](https://github.com/cosmos/cosmos-sdk/pull/9884) Provide a new gRPC query handler, `/cosmos/params/v1beta1/subspaces`, that allows the ability to query for all registered subspaces and their respective keys.
* [\#9776](https://github.com/cosmos/cosmos-sdk/pull/9776) Add flag `staking-bond-denom` to specify the staking bond denomination value when initializing a new chain.
* [\#9533](https://github.com/cosmos/cosmos-sdk/pull/9533) Added a new gRPC method, `DenomOwners`, in `x/bank` to query for all account holders of a specific denomination.
* (bank) [\#9618](https://github.com/cosmos/cosmos-sdk/pull/9618) Update bank.Metadata: add URI and URIHash attributes.
* (store) [\#8664](https://github.com/cosmos/cosmos-sdk/pull/8664) Implementation of ADR-038 file StreamingService
* [\#9837](https://github.com/cosmos/cosmos-sdk/issues/9837) `--generate-only` flag will accept the keyname now.
* [\#10326](https://github.com/cosmos/cosmos-sdk/pull/10326) `x/authz` add query all grants by granter query.
* [\#10348](https://github.com/cosmos/cosmos-sdk/pull/10348) Add `fee.{payer,granter}` and `tip` fields to StdSignDoc for signing tipped transactions.
* [\#10208](https://github.com/cosmos/cosmos-sdk/pull/10208) Add `TipsTxMiddleware` for transferring tips.
* [\#10379](https://github.com/cosmos/cosmos-sdk/pull/10379) Add validation to `x/upgrade` CLI `software-upgrade` command `--plan-info` value.
* [\#10507](https://github.com/cosmos/cosmos-sdk/pull/10507) Add middleware for tx priority.
* [\#10311](https://github.com/cosmos/cosmos-sdk/pull/10311) Adds cli to use tips transactions. It adds an `--aux` flag to all CLI tx commands to generate the aux signer data (with optional tip), and a new `tx aux-to-fee` subcommand to let the fee payer gather aux signer data and broadcast the tx
* [\#10430](https://github.com/cosmos/cosmos-sdk/pull/10430) ADR-040: Add store/v2 `MultiStore` implementation
* [\#11019](https://github.com/cosmos/cosmos-sdk/pull/11019) Add `MsgCreatePermanentLockedAccount` and CLI method for creating permanent locked account
* [\#10947](https://github.com/cosmos/cosmos-sdk/pull/10947) Add `AllowancesByGranter` query to the feegrant module
* [\#10407](https://github.com/cosmos/cosmos-sdk/pull/10407) Add validation to `x/upgrade` module's `BeginBlock` to check accidental binary downgrades

### API Breaking Changes

* [\#10950](https://github.com/cosmos/cosmos-sdk/pull/10950) Add `envPrefix` parameter to `cmd.Execute`.
* (x/mint) [\#10441](https://github.com/cosmos/cosmos-sdk/pull/10441) The `NewAppModule` function now accepts an inflation calculation function as an argument.
* [\#10295](https://github.com/cosmos/cosmos-sdk/pull/10295) Remove store type aliases from /types
* [\#9695](https://github.com/cosmos/cosmos-sdk/pull/9695) Migrate keys from `Info` -> `Record`
  * Add new `codec.Codec` argument in:
    * `keyring.NewInMemory`
    * `keyring.New`
  * Rename:
    * `SavePubKey` to `SaveOfflineKey`.
    * `NewMultiInfo`, `NewLedgerInfo`  to `NewLegacyMultiInfo`, `newLegacyLedgerInfo`  respectively.  Move them into `legacy_info.go`.
    * `NewOfflineInfo` to `newLegacyOfflineInfo` and move it to `migration_test.go`.
  * Return:
    *`keyring.Record, error` in `SaveOfflineKey`, `SaveLedgerKey`, `SaveMultiSig`, `Key` and `KeyByAddress`.
    *`keyring.Record` instead of `Info` in `NewMnemonic` and `List`.
  * Remove `algo` argument from :
    * `SaveOfflineKey`
  * Take `keyring.Record` instead of `Info` as first argument in:
    * `MkConsKeyOutput`
    * `MkValKeyOutput`
    * `MkAccKeyOutput`
* [\#10022](https://github.com/cosmos/cosmos-sdk/pull/10022) `AuthKeeper` interface in `x/auth` now includes a function `HasAccount`.
* [\#9759](https://github.com/cosmos/cosmos-sdk/pull/9759) `NewAccountKeeeper` in `x/auth` now takes an additional `bech32Prefix` argument that represents `sdk.Bech32MainPrefix`.
* [\#9628](https://github.com/cosmos/cosmos-sdk/pull/9628) Rename `x/{mod}/legacy` to `x/{mod}/migrations`.
* [\#9571](https://github.com/cosmos/cosmos-sdk/pull/9571) Implemented error handling for staking hooks, which now return an error on failure.
* [\#9427](https://github.com/cosmos/cosmos-sdk/pull/9427) Move simapp `FundAccount` and `FundModuleAccount` to `x/bank/testutil`
* (client/tx) [\#9421](https://github.com/cosmos/cosmos-sdk/pull/9421/) `BuildUnsignedTx`, `BuildSimTx`, `PrintUnsignedStdTx` functions are moved to
  the Tx Factory as methods.
* (client/keys) [\#9407](https://github.com/cosmos/cosmos-sdk/pull/9601) Added `keys rename` CLI command and `Keyring.Rename` interface method to rename a key in the keyring.
* (x/slashing) [\#9458](https://github.com/cosmos/cosmos-sdk/pull/9458) Coins burned from slashing is now returned from Slash function and included in Slash event.
* [\#9246](https://github.com/cosmos/cosmos-sdk/pull/9246) The `New` method for the network package now returns an error.
* [\#9519](https://github.com/cosmos/cosmos-sdk/pull/9519) `DeleteDeposits` renamed to `DeleteAndBurnDeposits`, `RefundDeposits` renamed to `RefundAndDeleteDeposits`
* (codec) [\#9521](https://github.com/cosmos/cosmos-sdk/pull/9521) Removed deprecated `clientCtx.JSONCodec` from `client.Context`.
* (codec) [\#9521](https://github.com/cosmos/cosmos-sdk/pull/9521) Rename `EncodingConfig.Marshaler` to `Codec`.
* [\#9594](https://github.com/cosmos/cosmos-sdk/pull/9594) `RESTHandlerFn` argument is removed from the `gov/NewProposalHandler`.
* [\#9594](https://github.com/cosmos/cosmos-sdk/pull/9594) `types/rest` package moved to `testutil/rest`.
* [\#9432](https://github.com/cosmos/cosmos-sdk/pull/9432) `ConsensusParamsKeyTable` moved from `params/keeper` to `params/types`
* [\#9576](https://github.com/cosmos/cosmos-sdk/pull/9576) Add debug error message to `sdkerrors.QueryResult` when enabled
* [\#9650](https://github.com/cosmos/cosmos-sdk/pull/9650) Removed deprecated message handler implementation from the SDK modules.
* [\#10248](https://github.com/cosmos/cosmos-sdk/pull/10248) Remove unused `KeyPowerReduction` variable from x/staking types.
* (x/bank) [\#9832] (https://github.com/cosmos/cosmos-sdk/pull/9832) `AddressFromBalancesStore` renamed to `AddressAndDenomFromBalancesStore`.
* (tests) [\#9938](https://github.com/cosmos/cosmos-sdk/pull/9938) `simapp.Setup` accepts additional `testing.T` argument.
* (baseapp) [\#9920](https://github.com/cosmos/cosmos-sdk/pull/9920) BaseApp `{Check,Deliver,Simulate}Tx` methods are now replaced by a middleware stack.
  * Replace the Antehandler interface with the `tx.Handler` and `tx.Middleware` interfaces.
  * Replace `baseapp.SetAnteHandler` with `baseapp.SetTxHandler`.
  * Move Msg routers from BaseApp to middlewares.
  * Move Baseapp panic recovery into a middleware.
  * Rename simulation helper methods `baseapp.{Check,Deliver}` to `baseapp.Sim{Check,Deliver}**`.
* (x/gov) [\#10373](https://github.com/cosmos/cosmos-sdk/pull/10373) Removed gov `keeper.{MustMarshal, MustUnmarshal}`.
* [\#10348](https://github.com/cosmos/cosmos-sdk/pull/10348) StdSignBytes takes a new argument of type `*tx.Tip` for signing over tips using LEGACY_AMINO_JSON.
* [\#10208](https://github.com/cosmos/cosmos-sdk/pull/10208) The `x/auth/signing.Tx` interface now also includes a new `GetTip() *tx.Tip` method for verifying tipped transactions. The `x/auth/types` expected BankKeeper interface now expects the `SendCoins` method too.
* [\#10612](https://github.com/cosmos/cosmos-sdk/pull/10612) `baseapp.NewBaseApp` constructor function doesn't take the `sdk.TxDecoder` anymore. This logic has been moved into the TxDecoderMiddleware.
* [\#10692](https://github.com/cosmos/cosmos-sdk/pull/10612) `SignerData` takes 2 new fields, `Address` and `PubKey`, which need to get populated when using SIGN_MODE_DIRECT_AUX.
* [\#10748](https://github.com/cosmos/cosmos-sdk/pull/10748) Move legacy `x/gov` api to `v1beta1` directory.
* [\#10816](https://github.com/cosmos/cosmos-sdk/pull/10816) Reuse blocked addresses from the bank module. No need to pass them to distribution. 
* [\#10852](https://github.com/cosmos/cosmos-sdk/pull/10852) Move `x/gov/types` to `x/gov/types/v1beta2`.
* [\#10868](https://github.com/cosmos/cosmos-sdk/pull/10868), [\#10989](https://github.com/cosmos/cosmos-sdk/pull/10989) The Gov keeper accepts now 2 more mandatory arguments, the ServiceMsgRouter and a maximum proposal metadata length.

### Client Breaking Changes

* [\#9594](https://github.com/cosmos/cosmos-sdk/pull/9594) Remove legacy REST API. Please see the [REST Endpoints Migration guide](https://docs.cosmos.network/master/migrations/rest.html) to migrate to the new REST endpoints.
* [\#9995](https://github.com/cosmos/cosmos-sdk/pull/9995) Increased gas cost for creating proposals.

### CLI Breaking Changes

* [\#9695](https://github.com/cosmos/cosmos-sdk/pull/9695) `<app> keys migrate` CLI command now takes no arguments
* [\#9246](https://github.com/cosmos/cosmos-sdk/pull/9246) Removed the CLI flag `--setup-config-only` from the `testnet` command and added the subcommand `init-files`.
* [\#9780](https://github.com/cosmos/cosmos-sdk/pull/9780) Use sigs.k8s.io for yaml, which might lead to minor YAML output changes
* [\#10625](https://github.com/cosmos/cosmos-sdk/pull/10625) Rename `--fee-account` CLI flag to `--fee-granter`
* [\#10684](https://github.com/cosmos/cosmos-sdk/pull/10684) Rename `edit-validator` command's `--moniker` flag to `--new-moniker`

### Improvements

* [\#10439](https://github.com/cosmos/cosmos-sdk/pull/10439) Check error for `RegisterQueryHandlerClient` in all modules `RegisterGRPCGatewayRoutes`.
* [\#9780](https://github.com/cosmos/cosmos-sdk/pull/9780) Remove gogoproto `moretags` YAML annotations and add `sigs.k8s.io/yaml` for YAML marshalling.
* (x/bank) [\#10134](https://github.com/cosmos/cosmos-sdk/pull/10134) Add `HasDenomMetadata` function to bank `Keeper` to check if a client coin denom metadata exists in state.
* (x/bank) [\#10022](https://github.com/cosmos/cosmos-sdk/pull/10022) `BankKeeper.SendCoins` now takes less execution time.
* (deps) [\#9987](https://github.com/cosmos/cosmos-sdk/pull/9987) Bump Go version minimum requirement to `1.17`
* (cli) [\#9856](https://github.com/cosmos/cosmos-sdk/pull/9856) Overwrite `--sequence` and `--account-number` flags with default flag values when used with `offline=false` in `sign-batch` command.
* (rosetta) [\#10001](https://github.com/cosmos/cosmos-sdk/issues/10001) Add documentation for rosetta-cli dockerfile and rename folder for the rosetta-ci dockerfile
* [\#9699](https://github.com/cosmos/cosmos-sdk/pull/9699) Add `:`, `.`, `-`, and `_` as allowed characters in the default denom regular expression.
* (genesis) [\#9697](https://github.com/cosmos/cosmos-sdk/pull/9697) Ensure `InitGenesis` returns with non-empty validator set.
* [\#10341](https://github.com/cosmos/cosmos-sdk/pull/10341) Move from `io/ioutil` to `io` and `os` packages.
* [\#10468](https://github.com/cosmos/cosmos-sdk/pull/10468) Allow futureOps to queue additional operations in simulations
* [\#10625](https://github.com/cosmos/cosmos-sdk/pull/10625) Add `--fee-payer` CLI flag
* (cli) [\#10683](https://github.com/cosmos/cosmos-sdk/pull/10683) In CLI, allow 1 SIGN_MODE_DIRECT signer in transactions with multiple signers.
* (deps) [\#10210](https://github.com/cosmos/cosmos-sdk/pull/10210) Bump Tendermint to [v0.35.0](https://github.com/tendermint/tendermint/releases/tag/v0.35.0).
* (deps) [\#10706](https://github.com/cosmos/cosmos-sdk/issues/10706) Bump rosetta-sdk-go to v0.7.2 and rosetta-cli to v0.7.3
* (types/errors) [\#10779](https://github.com/cosmos/cosmos-sdk/pull/10779) Move most functionality in `types/errors` to a standalone `errors` go module, except the `RootCodespace` errors and ABCI response helpers. All functions and types that used to live in `types/errors` are now aliased so this is not a breaking change.
* (gov) [\#10854](https://github.com/cosmos/cosmos-sdk/pull/10854) v1beta2's vote doesn't include the deprecate `option VoteOption` anymore. Instead, it only uses `WeightedVoteOption`.

### Bug Fixes

* (grpc) [\#10985](https://github.com/cosmos/cosmos-sdk/pull/10992) The `/cosmos/tx/v1beta1/txs/{hash}` endpoint returns a 404 when a tx does not exist.
* (rosetta) [\#10340](https://github.com/cosmos/cosmos-sdk/pull/10340) Use `GenesisChunked(ctx)` instead `Genesis(ctx)` to get genesis block height
* [#10180](https://github.com/cosmos/cosmos-sdk/issues/10180) Documentation: make references to Cosmos SDK consistent
* [\#9651](https://github.com/cosmos/cosmos-sdk/pull/9651) Change inconsistent limit of `0` to `MaxUint64` on InfiniteGasMeter and add GasRemaining func to GasMeter.
* [\#9639](https://github.com/cosmos/cosmos-sdk/pull/9639) Check store keys length before accessing them by making sure that `key` is of length `m+1` (for `key[n:m]`)
* (types) [\#9627](https://github.com/cosmos/cosmos-sdk/pull/9627) Fix nil pointer panic on `NewBigIntFromInt`
* (x/genutil) [\#9574](https://github.com/cosmos/cosmos-sdk/pull/9575) Actually use the `gentx` client tx flags (like `--keyring-dir`)
* (x/distribution) [\#9599](https://github.com/cosmos/cosmos-sdk/pull/9599) Withdraw rewards event now includes a value attribute even if there are 0 rewards (due to situations like 100% commission).
* (x/genutil) [\#9638](https://github.com/cosmos/cosmos-sdk/pull/9638) Added missing validator key save when recovering from mnemonic
* [\#9762](https://github.com/cosmos/cosmos-sdk/pull/9762) The init command uses the chain-id from the client config if --chain-id is not provided
* [\#9854](https://github.com/cosmos/cosmos-sdk/pull/9854) Fixed the `make proto-gen` to get dynamic container name based on project name for the cosmos based sdks.
+ [\#9980](https://github.com/cosmos/cosmos-sdk/pull/9980) Returning the error when the invalid argument is passed to bank query total supply cli.
* (server) [#10016](https://github.com/cosmos/cosmos-sdk/issues/10016) Fix marshaling of index-events into server config file.
* [\#10184](https://github.com/cosmos/cosmos-sdk/pull/10184) Fixed CLI tx commands to no longer explicitly require the chain-id flag as this value can come from a user config.
* [\#10239](https://github.com/cosmos/cosmos-sdk/pull/10239) Fixed x/bank/044 migrateDenomMetadata.
* (x/upgrade) [\#10189](https://github.com/cosmos/cosmos-sdk/issues/10189) Removed potential sources of non-determinism in upgrades
* [\#10258](https://github.com/cosmos/cosmos-sdk/issues/10258) Fixes issue related to segmentation fault on mac m1 arm64
* [\#10466](https://github.com/cosmos/cosmos-sdk/issues/10466) Fixes error with simulation tests when genesis start time is randomly created after the year 2262
* [\#10394](https://github.com/cosmos/cosmos-sdk/issues/10394) Fixes issue related to grpc-gateway of account balance by
  ibc-denom.
* [\#10593](https://github.com/cosmos/cosmos-sdk/pull/10593) Update swagger-ui to v4.1.0 to fix xss vulnerability.
* [\#10842](https://github.com/cosmos/cosmos-sdk/pull/10842) Fix error when `--generate-only`, `--max-msgs` fags set while executing `WithdrawAllRewards` command.
* [\#10897](https://github.com/cosmos/cosmos-sdk/pull/10897) Fix: set a non-zero value on gas overflow.
* [#9790](https://github.com/cosmos/cosmos-sdk/pull/10687) Fix behavior of `DecCoins.MulDecTruncate`.
* [\#10990](https://github.com/cosmos/cosmos-sdk/pull/10990) Fixes missing `iavl-cache-size` config parsing in `GetConfig` method.
* (crypto) [#11027] Remove dependency on Tendermint core for xsalsa20symmetric.

### State Machine Breaking

* [\#10564](https://github.com/cosmos/cosmos-sdk/pull/10564) Fix bug when updating allowance inside AllowedMsgAllowance
* (x/auth)[\#9596](https://github.com/cosmos/cosmos-sdk/pull/9596) Enable creating periodic vesting accounts with a transactions instead of requiring them to be created in genesis.
* (x/bank) [\#9611](https://github.com/cosmos/cosmos-sdk/pull/9611) Introduce a new index to act as a reverse index between a denomination and address allowing to query for
  token holders of a specific denomination. `DenomOwners` is updated to use the new reverse index.
* (x/bank) [\#9832] (https://github.com/cosmos/cosmos-sdk/pull/9832) Account balance is stored as `sdk.Int` rather than `sdk.Coin`.
* (x/bank) [\#9890] (https://github.com/cosmos/cosmos-sdk/pull/9890) Remove duplicate denom from denom metadata key.
* (x/upgrade) [\#10189](https://github.com/cosmos/cosmos-sdk/issues/10189) Removed potential sources of non-determinism in upgrades
* [\#10422](https://github.com/cosmos/cosmos-sdk/pull/10422) and [\#10529](https://github.com/cosmos/cosmos-sdk/pull/10529) Add `MinCommissionRate` param to `x/staking` module.
* [#10763](https://github.com/cosmos/cosmos-sdk/pull/10763) modify the fields in `TallyParams` to use `string` instead of `bytes`
* [#10770](https://github.com/cosmos/cosmos-sdk/pull/10770) revert tx when block gas limit exceeded
* [\#10868](https://github.com/cosmos/cosmos-sdk/pull/10868) Bump gov to v1beta2. Both v1beta1 and v1beta2 queries and Msgs are accepted.
<<<<<<< HEAD
* [\#11019](https://github.com/cosmos/cosmos-sdk/pull/11019) Add `MsgCreatePermanentLockedAccount` and CLI method for creating permanent locked account
=======
* [\#11011](https://github.com/cosmos/cosmos-sdk/pull/11011) Remove burning of deposits when qourum is not reached on a governance proposal and when the deposit is not fully met. 
>>>>>>> 22517392

### Deprecated

* (x/upgrade) [\#9906](https://github.com/cosmos/cosmos-sdk/pull/9906) Deprecate `UpgradeConsensusState` gRPC query since this functionality is only used for IBC, which now has its own [IBC replacement](https://github.com/cosmos/ibc-go/blob/2c880a22e9f9cc75f62b527ca94aa75ce1106001/proto/ibc/core/client/v1/query.proto#L54)

## [v0.45.0](https://github.com/cosmos/cosmos-sdk/releases/tag/v0.45.0) - 2022-01-18

### State Machine Breaking

* [#10833](https://github.com/cosmos/cosmos-sdk/pull/10833) fix reported tx gas used when block gas limit exceeded.
* (auth) [\#10536](https://github.com/cosmos/cosmos-sdk/pull/10536]) Enable `SetSequence` for `ModuleAccount`.
* (store) [#10218](https://github.com/cosmos/cosmos-sdk/pull/10218) Charge gas even when there are no entries while seeking.
* (store) [#10247](https://github.com/cosmos/cosmos-sdk/pull/10247) Charge gas for the key length in gas meter.
* (x/gov) [\#10740](https://github.com/cosmos/cosmos-sdk/pull/10740) Increase maximum proposal description size from 5k characters to 10k characters.
* [#10814](https://github.com/cosmos/cosmos-sdk/pull/10814) revert tx when block gas limit exceeded.

### API Breaking Changes

* [\#10561](https://github.com/cosmos/cosmos-sdk/pull/10561) The `CommitMultiStore` interface contains a new `SetIAVLCacheSize` method
* [\#10922](https://github.com/cosmos/cosmos-sdk/pull/10922), [/#10956](https://github.com/cosmos/cosmos-sdk/pull/10956) Deprecate key `server.Generate*` functions and move them to `testutil` and support custom mnemonics in in-process testing network. Moved `TestMnemonic` from `testutil` package to `testdata`.

### Features

* [\#10614](https://github.com/cosmos/cosmos-sdk/pull/10614) Support in-place migration ordering

### Improvements

* [\#10486](https://github.com/cosmos/cosmos-sdk/pull/10486) store/cachekv's `Store.Write` conservatively
  looks up keys, but also uses the [map clearing idiom](https://bencher.orijtech.com/perfclinic/mapclearing/)
  to reduce the RAM usage, CPU time usage, and garbage collection pressure from clearing maps,
  instead of allocating new maps.
* (module) [\#10711](https://github.com/cosmos/cosmos-sdk/pull/10711) Panic at startup if the app developer forgot to add modules in the `SetOrder{BeginBlocker, EndBlocker, InitGenesis, ExportGenesis}` functions. This means that all modules, even those who have empty implementations for those methods, need to be added to `SetOrder*`.
* (types) [\#10076](https://github.com/cosmos/cosmos-sdk/pull/10076) Significantly speedup and lower allocations for `Coins.String()`.
* (auth) [\#10022](https://github.com/cosmos/cosmos-sdk/pull/10022) `AuthKeeper` interface in `x/auth` now includes a function `HasAccount`.
* [\#10393](https://github.com/cosmos/cosmos-sdk/pull/10393) Add `HasSupply` method to bank keeper to ensure that input denom actually exists on chain.

### Bug Fixes

* (std/codec) [/#10595](https://github.com/cosmos/cosmos-sdk/pull/10595) Add evidence to std/codec to be able to decode evidence in client interactions. 
* (types) [\#9627](https://github.com/cosmos/cosmos-sdk/pull/9627) Fix nil pointer panic on `NewBigIntFromInt`.
* [#10725](https://github.com/cosmos/cosmos-sdk/pull/10725) populate `ctx.ConsensusParams` for begin/end blockers.
* [\#9829](https://github.com/cosmos/cosmos-sdk/pull/9829) Fixed Coin denom sorting not being checked during `Balance.Validate` check. Refactored the Validation logic to use `Coins.Validate` for `Balance.Coins`
* [\#10061](https://github.com/cosmos/cosmos-sdk/pull/10061) and [\#10515](https://github.com/cosmos/cosmos-sdk/pull/10515) Ensure that `LegacyAminoPubKey` struct correctly unmarshals from JSON

## [v0.44.5](https://github.com/cosmos/cosmos-sdk/releases/tag/v0.44.5) - 2021-12-02

### Improvements

* (baseapp) [\#10631](https://github.com/cosmos/cosmos-sdk/pull/10631)  Emit ante events even for the failed txs. 
* (store) [\#10741](https://github.com/cosmos/cosmos-sdk/pull/10741) Significantly speedup iterator creation after delete heavy workloads. Significantly improves IBC migration times.

### Bug Fixes

* [\#10648](https://github.com/cosmos/cosmos-sdk/pull/10648) Upgrade IAVL to 0.17.3 to solve race condition bug in IAVL.

## [v0.44.4](https://github.com/cosmos/cosmos-sdk/releases/tag/v0.44.4) - 2021-11-25

### Improvements

* (types) [\#10630](https://github.com/cosmos/cosmos-sdk/pull/10630) Add an `Events` field to the `TxResponse` type that captures _all_ events emitted by a transaction, unlike `Logs` which only contains events emitted during message execution.
* (x/upgrade) [\#10532](https://github.com/cosmos/cosmos-sdk/pull/10532)  Add `keeper.DumpUpgradeInfoWithInfoToDisk` to include `Plan.Info` in the upgrade-info file.
* (store) [\#10544](https://github.com/cosmos/cosmos-sdk/pull/10544) Use the new IAVL iterator structure which significantly improves iterator performance.

### Bug Fixes

* [\#10827](https://github.com/cosmos/cosmos-sdk/pull/10827) Create query `Context` with requested block height
* [\#10414](https://github.com/cosmos/cosmos-sdk/pull/10414) Use `sdk.GetConfig().GetFullBIP44Path()` instead `sdk.FullFundraiserPath` to generate key
* (bank) [\#10394](https://github.com/cosmos/cosmos-sdk/pull/10394) Fix: query account balance by ibc denom.
* [\10608](https://github.com/cosmos/cosmos-sdk/pull/10608) Change the order of module migration by pushing x/auth to the end. Auth module depends on other modules and should be run last. We have updated the documentation to provide more details how to change module migration order. This is technically a breaking change, but only impacts updates between the upgrades with version change, hence migrating from the previous patch release doesn't cause new migration and doesn't break the state.
* [\#10674](https://github.com/cosmos/cosmos-sdk/pull/10674) Fix issue with `Error.Wrap` and `Error.Wrapf` usage with `errors.Is`.

## [v0.44.3](https://github.com/cosmos/cosmos-sdk/releases/tag/v0.44.3) - 2021-10-21

### Improvements

* [\#10768](https://github.com/cosmos/cosmos-sdk/pull/10768) Added extra logging for tracking in-place store migrations
* [\#10262](https://github.com/cosmos/cosmos-sdk/pull/10262) Remove unnecessary logging in `x/feegrant` simulation.
* [\#10327](https://github.com/cosmos/cosmos-sdk/pull/10327) Add null guard for possible nil `Amount` in tx fee `Coins`
* [\#10339](https://github.com/cosmos/cosmos-sdk/pull/10339) Improve performance of `removeZeroCoins` by only allocating memory when necessary
* [\#10045](https://github.com/cosmos/cosmos-sdk/pull/10045) Revert [#8549](https://github.com/cosmos/cosmos-sdk/pull/8549). Do not route grpc queries through Tendermint.
* (deps) [\#10375](https://github.com/cosmos/cosmos-sdk/pull/10375) Bump Tendermint to [v0.34.14](https://github.com/tendermint/tendermint/releases/tag/v0.34.14).
* [\#10024](https://github.com/cosmos/cosmos-sdk/pull/10024) `store/cachekv` performance improvement by reduced growth factor for iterator ranging by using binary searches to find dirty items when unsorted key count >= 1024.

### Bug Fixes

* (client) [#10226](https://github.com/cosmos/cosmos-sdk/pull/10226) Fix --home flag parsing.
* (rosetta) [\#10340](https://github.com/cosmos/cosmos-sdk/pull/10340) Use `GenesisChunked(ctx)` instead `Genesis(ctx)` to get genesis block height

## [v0.44.2](https://github.com/cosmos/cosmos-sdk/releases/tag/v0.44.2) - 2021-10-12

Security Release. No breaking changes related to 0.44.x.

## [v0.44.1](https://github.com/cosmos/cosmos-sdk/releases/tag/v0.44.1) - 2021-09-29

### Improvements

* (store) [\#10040](https://github.com/cosmos/cosmos-sdk/pull/10040) Bump IAVL to v0.17.1 which includes performance improvements on a batch load.
* (types) [\#10021](https://github.com/cosmos/cosmos-sdk/pull/10021) Speedup coins.AmountOf(), by removing many intermittent regex calls.
* [\#10077](https://github.com/cosmos/cosmos-sdk/pull/10077) Remove telemetry on `GasKV` and `CacheKV` store Get/Set operations, significantly improving their performance.
* (store) [\#10026](https://github.com/cosmos/cosmos-sdk/pull/10026) Improve CacheKVStore datastructures / algorithms, to no longer take O(N^2) time when interleaving iterators and insertions.

### Bug Fixes

* [\#9969](https://github.com/cosmos/cosmos-sdk/pull/9969) fix: use keyring in config for add-genesis-account cmd.
* (x/genutil) [#10104](https://github.com/cosmos/cosmos-sdk/pull/10104) Ensure the `init` command reads the `--home` flag value correctly.
* (x/feegrant) [\#10049](https://github.com/cosmos/cosmos-sdk/issues/10049) Fixed the error message when `period` or `period-limit` flag is not set on a feegrant grant transaction.

### Client Breaking Changes

* [\#9879](https://github.com/cosmos/cosmos-sdk/pull/9879) Modify ABCI Queries to use `abci.QueryRequest` Height field if it is non-zero, otherwise continue using context height.

## [v0.44.0](https://github.com/cosmos/cosmos-sdk/releases/tag/v0.44.0) - 2021-09-01

### Features

* [\#9860](https://github.com/cosmos/cosmos-sdk/pull/9860) Emit transaction fee in ante handler fee decorator. The event type is `tx` and the attribute is `fee`.

### Improvements

* (deps) [\#9956](https://github.com/cosmos/cosmos-sdk/pull/9956) Bump Tendermint to [v0.34.12](https://github.com/tendermint/tendermint/releases/tag/v0.34.12).

### Deprecated

* (x/upgrade) [\#9906](https://github.com/cosmos/cosmos-sdk/pull/9906) Deprecate `UpgradeConsensusState` gRPC query since this functionality is only used for IBC, which now has its own [IBC replacement](https://github.com/cosmos/ibc-go/blob/2c880a22e9f9cc75f62b527ca94aa75ce1106001/proto/ibc/core/client/v1/query.proto#L54)

### Bug Fixes

* [\#9965](https://github.com/cosmos/cosmos-sdk/pull/9965) Fixed `simd version` command output to report the right release tag.
* (x/upgrade) [\#10189](https://github.com/cosmos/cosmos-sdk/issues/10189) Removed potential sources of non-determinism in upgrades.

### Client Breaking Changes

* [\#10041](https://github.com/cosmos/cosmos-sdk/pull/10041) Remove broadcast & encode legacy REST endpoints. Please see the [REST Endpoints Migration guide](https://docs.cosmos.network/master/migrations/rest.html) to migrate to the new REST endpoints.

## [v0.43.0](https://github.com/cosmos/cosmos-sdk/releases/tag/v0.43.0) - 2021-08-10

### Features

* [\#6711](https://github.com/cosmos/cosmos-sdk/pull/6711) Make integration test suites reusable by apps, tests are exported in each module's `client/testutil` package.
* [\#8077](https://github.com/cosmos/cosmos-sdk/pull/8077) Added support for grpc-web, enabling browsers to communicate with a chain's gRPC server
* [\#8965](https://github.com/cosmos/cosmos-sdk/pull/8965) cosmos reflection now provides more information on the application such as: deliverable msgs, sdk.Config info etc (still in alpha stage).
* [\#8520](https://github.com/cosmos/cosmos-sdk/pull/8520) Add support for permanently locked vesting accounts.
* [\#8559](https://github.com/cosmos/cosmos-sdk/pull/8559) Added Protobuf compatible secp256r1 ECDSA signatures.
* [\#8786](https://github.com/cosmos/cosmos-sdk/pull/8786) Enabled secp256r1 in x/auth.
* (rosetta) [\#8729](https://github.com/cosmos/cosmos-sdk/pull/8729) Data API fully supports balance tracking. Construction API can now construct any message supported by the application.
* [\#8754](https://github.com/cosmos/cosmos-sdk/pull/8875) Added support for reverse iteration to pagination.
* (types) [\#9079](https://github.com/cosmos/cosmos-sdk/issues/9079) Add `AddAmount`/`SubAmount` methods to `sdk.Coin`.
* [#9088](https://github.com/cosmos/cosmos-sdk/pull/9088) Added implementation to ADR-28 Derived Addresses.
* [\#9133](https://github.com/cosmos/cosmos-sdk/pull/9133) Added hooks for governance actions.
* (x/staking) [\#9214](https://github.com/cosmos/cosmos-sdk/pull/9214) Added `new_shares` attribute inside `EventTypeDelegate` event.
* [\#9382](https://github.com/cosmos/cosmos-sdk/pull/9382) feat: add Dec.Float64() function.
* [\#9457](https://github.com/cosmos/cosmos-sdk/pull/9457) Add amino support for x/authz and x/feegrant Msgs.
* [\#9498](https://github.com/cosmos/cosmos-sdk/pull/9498) Added `Codec: codec.Codec` attribute to `client/Context` structure.
* [\#9540](https://github.com/cosmos/cosmos-sdk/pull/9540) Add output flag for query txs command.
* (errors) [\#8845](https://github.com/cosmos/cosmos-sdk/pull/8845) Add `Error.Wrap` handy method
* [\#8518](https://github.com/cosmos/cosmos-sdk/pull/8518) Help users of multisig wallets debug signature issues.
* [\#9573](https://github.com/cosmos/cosmos-sdk/pull/9573) ADR 040 implementation: New DB interface
* [\#9952](https://github.com/cosmos/cosmos-sdk/pull/9952) ADR 040: Implement in-memory DB backend
* [\#9848](https://github.com/cosmos/cosmos-sdk/pull/9848) ADR-040: Implement BadgerDB backend
* [\#9851](https://github.com/cosmos/cosmos-sdk/pull/9851) ADR-040: Implement RocksDB backend
* [\#10308](https://github.com/cosmos/cosmos-sdk/pull/10308) ADR-040: Implement DBConnection.Revert
* [\#9892](https://github.com/cosmos/cosmos-sdk/pull/9892) ADR-040: KV Store with decoupled storage and state commitment


### Client Breaking Changes

* [\#8363](https://github.com/cosmos/cosmos-sdk/pull/8363) Addresses no longer have a fixed 20-byte length. From the SDK modules' point of view, any 1-255 bytes-long byte array is a valid address.
* (crypto/ed25519) [\#8690] Adopt zip1215 ed2559 verification rules.
* [\#8849](https://github.com/cosmos/cosmos-sdk/pull/8849) Upgrade module no longer supports time based upgrades.
* [\#7477](https://github.com/cosmos/cosmos-sdk/pull/7477) Changed Bech32 Public Key serialization in the client facing functionality (CLI, MsgServer, QueryServer):
  * updated the keyring display structure (it uses protobuf JSON serialization) - the output is more verbose.
  * Renamed `MarshalAny` and `UnmarshalAny` to `MarshalInterface` and `UnmarshalInterface` respectively. These functions must take an interface as parameter (not a concrete type nor `Any` object). Underneath they use `Any` wrapping for correct protobuf serialization.
  * CLI: removed `--text` flag from `show-node-id` command; the text format for public keys is not used any more - instead we use ProtoJSON.
* (store) [\#8790](https://github.com/cosmos/cosmos-sdk/pull/8790) Reduce gas costs by 10x for transient store operations.
* [\#9139](https://github.com/cosmos/cosmos-sdk/pull/9139) Querying events:
  * via `ServiceMsg` TypeURLs (e.g. `message.action='/cosmos.bank.v1beta1.Msg/Send'`) does not work anymore,
  * via legacy `msg.Type()` (e.g. `message.action='send'`) is being deprecated, new `Msg`s won't emit these events.
  * Please use concrete `Msg` TypeURLs instead (e.g. `message.action='/cosmos.bank.v1beta1.MsgSend'`).
* [\#9859](https://github.com/cosmos/cosmos-sdk/pull/9859) The `default` pruning strategy now keeps the last 362880 blocks instead of 100. 362880 equates to roughly enough blocks to cover the entire unbonding period assuming a 21 day unbonding period and 5s block time.
* [\#9785](https://github.com/cosmos/cosmos-sdk/issues/9785) Missing coin denomination in logs


### API Breaking Changes

* (keyring) [#\8662](https://github.com/cosmos/cosmos-sdk/pull/8662) `NewMnemonic` now receives an additional `passphrase` argument to secure the key generated by the bip39 mnemonic.
* (x/bank) [\#8473](https://github.com/cosmos/cosmos-sdk/pull/8473) Bank keeper does not expose unsafe balance changing methods such as `SetBalance`, `SetSupply` etc.
* (x/staking) [\#8473](https://github.com/cosmos/cosmos-sdk/pull/8473) On genesis init, if non bonded pool and bonded pool balance, coming from the bank module, does not match what is saved in the staking state, the initialization will panic.
* (x/gov) [\#8473](https://github.com/cosmos/cosmos-sdk/pull/8473) On genesis init, if the gov module account balance, coming from bank module state, does not match the one in gov module state, the initialization will panic.
* (x/distribution) [\#8473](https://github.com/cosmos/cosmos-sdk/pull/8473) On genesis init, if the distribution module account balance, coming from bank module state, does not match the one in distribution module state, the initialization will panic.
* (client/keys) [\#8500](https://github.com/cosmos/cosmos-sdk/pull/8500) `InfoImporter` interface is removed from legacy keybase.
* (x/staking) [\#8505](https://github.com/cosmos/cosmos-sdk/pull/8505) `sdk.PowerReduction` has been renamed to `sdk.DefaultPowerReduction`, and most staking functions relying on power reduction take a new function argument, instead of relying on that global variable.
* [\#8629](https://github.com/cosmos/cosmos-sdk/pull/8629) Deprecated `SetFullFundraiserPath` from `Config` in favor of `SetPurpose` and `SetCoinType`.
* (x/upgrade) [\#8673](https://github.com/cosmos/cosmos-sdk/pull/8673) Remove IBC logic from x/upgrade. Deprecates IBC fields in an Upgrade Plan, an error will be thrown if they are set. IBC upgrade logic moved to 02-client and an IBC UpgradeProposal is added.
* (x/bank) [\#8517](https://github.com/cosmos/cosmos-sdk/pull/8517) `SupplyI` interface and `Supply` are removed and uses `sdk.Coins` for supply tracking
* (x/upgrade) [\#8743](https://github.com/cosmos/cosmos-sdk/pull/8743) `UpgradeHandler` includes a new argument `VersionMap` which helps facilitate in-place migrations.
* (x/auth) [\#8129](https://github.com/cosmos/cosmos-sdk/pull/8828) Updated `SigVerifiableTx.GetPubKeys` method signature to return error.
* (x/upgrade) [\7487](https://github.com/cosmos/cosmos-sdk/pull/8897) Upgrade `Keeper` takes new argument `ProtocolVersionSetter` which implements setting a protocol version on baseapp.
* (baseapp) [\7487](https://github.com/cosmos/cosmos-sdk/pull/8897) BaseApp's fields appVersion and version were swapped to match Tendermint's fields.
* [\#8682](https://github.com/cosmos/cosmos-sdk/pull/8682) `ante.NewAnteHandler` updated to receive all positional params as `ante.HandlerOptions` struct. If required fields aren't set, throws error accordingly.
* (x/staking/types) [\#7447](https://github.com/cosmos/cosmos-sdk/issues/7447) Remove bech32 PubKey support:
  * `ValidatorI` interface update: `GetConsPubKey` renamed to `TmConsPubKey` (this is to clarify the return type: consensus public key must be a tendermint key); `TmConsPubKey`, `GetConsAddr` methods return error.
  * `Validator` updated according to the `ValidatorI` changes described above.
  * `ToTmValidator` function: added `error` to return values.
  * `Validator.ConsensusPubkey` type changed from `string` to `codectypes.Any`.
  * `MsgCreateValidator.Pubkey` type changed from `string` to `codectypes.Any`.
* (client) [\#8926](https://github.com/cosmos/cosmos-sdk/pull/8926) `client/tx.PrepareFactory` has been converted to a private function, as it's only used internally.
* (auth/tx) [\#8926](https://github.com/cosmos/cosmos-sdk/pull/8926) The `ProtoTxProvider` interface used as a workaround for transaction simulation has been removed.
* (x/bank) [\#8798](https://github.com/cosmos/cosmos-sdk/pull/8798) `GetTotalSupply` is removed in favour of `GetPaginatedTotalSupply`
* (keyring) [\#8739](https://github.com/cosmos/cosmos-sdk/pull/8739) Rename InfoImporter -> LegacyInfoImporter.
* (x/bank/types) [\#9061](https://github.com/cosmos/cosmos-sdk/pull/9061) `AddressFromBalancesStore` now returns an error for invalid key instead of panic.
* (x/auth) [\#9144](https://github.com/cosmos/cosmos-sdk/pull/9144) The `NewTxTimeoutHeightDecorator` antehandler has been converted from a struct to a function.
* (codec) [\#9226](https://github.com/cosmos/cosmos-sdk/pull/9226) Rename codec interfaces and methods, to follow a general Go interfaces:
  * `codec.Marshaler` → `codec.Codec` (this defines objects which serialize other objects)
  * `codec.BinaryMarshaler` → `codec.BinaryCodec`
  * `codec.JSONMarshaler` → `codec.JSONCodec`
  * Removed `BinaryBare` suffix from `BinaryCodec` methods (`MarshalBinaryBare`, `UnmarshalBinaryBare`, ...)
  * Removed `Binary` infix from `BinaryCodec` methods (`MarshalBinaryLengthPrefixed`, `UnmarshalBinaryLengthPrefixed`, ...)
* [\#9139](https://github.com/cosmos/cosmos-sdk/pull/9139) `ServiceMsg` TypeURLs (e.g. `/cosmos.bank.v1beta1.Msg/Send`) have been removed, as they don't comply to the Probobuf `Any` spec. Please use `Msg` type TypeURLs (e.g. `/cosmos.bank.v1beta1.MsgSend`). This has multiple consequences:
  * The `sdk.ServiceMsg` struct has been removed.
  * `sdk.Msg` now only contains `ValidateBasic` and `GetSigners` methods. The remaining methods `GetSignBytes`, `Route` and `Type` are moved to `legacytx.LegacyMsg`.
  * The `RegisterCustomTypeURL` function and the `cosmos.base.v1beta1.ServiceMsg` interface have been removed from the interface registry.
* (codec) [\#9251](https://github.com/cosmos/cosmos-sdk/pull/9251) Rename `clientCtx.JSONMarshaler` to `clientCtx.JSONCodec` as per #9226.
* (x/bank) [\#9271](https://github.com/cosmos/cosmos-sdk/pull/9271) SendEnabledCoin(s) renamed to IsSendEnabledCoin(s) to better reflect its functionality.
* (x/bank) [\#9550](https://github.com/cosmos/cosmos-sdk/pull/9550) `server.InterceptConfigsPreRunHandler` now takes 2 additional arguments: customAppConfigTemplate and customAppConfig. If you don't need to customize these, simply put `""` and `nil`.
* [\#8245](https://github.com/cosmos/cosmos-sdk/pull/8245) Removed `simapp.MakeCodecs` and use `simapp.MakeTestEncodingConfig` instead.
* (x/capability) [\#9836](https://github.com/cosmos/cosmos-sdk/pull/9836) Removed `InitializeAndSeal(ctx sdk.Context)` and replaced with `Seal()`. App must add x/capability module to the begin blockers which will assure that the x/capability keeper is properly initialized. The x/capability begin blocker must be run before any other module which uses x/capability.

### State Machine Breaking

* (x/{bank,distrib,gov,slashing,staking}) [\#8363](https://github.com/cosmos/cosmos-sdk/issues/8363) Store keys have been modified to allow for variable-length addresses.
* (x/evidence) [\#8502](https://github.com/cosmos/cosmos-sdk/pull/8502) `HandleEquivocationEvidence` persists the evidence to state.
* (x/gov) [\#7733](https://github.com/cosmos/cosmos-sdk/pull/7733) ADR 037 Implementation: Governance Split Votes, use `MsgWeightedVote` to send a split vote. Sending a regular `MsgVote` will convert the underlying vote option into a weighted vote with weight 1.
* (x/bank) [\#8656](https://github.com/cosmos/cosmos-sdk/pull/8656) balance and supply are now correctly tracked via `coin_spent`, `coin_received`, `coinbase` and `burn` events.
* (x/bank) [\#8517](https://github.com/cosmos/cosmos-sdk/pull/8517) Supply is now stored and tracked as `sdk.Coins`
* (x/bank) [\#9051](https://github.com/cosmos/cosmos-sdk/pull/9051) Supply value is stored as `sdk.Int` rather than `string`.


### CLI Breaking Changes

* [\#8880](https://github.com/cosmos/cosmos-sdk/pull/8880) The CLI `simd migrate v0.40 ...` command has been renamed to `simd migrate v0.42`.
* [\#8628](https://github.com/cosmos/cosmos-sdk/issues/8628) Commands no longer print outputs using `stderr` by default
* [\#9134](https://github.com/cosmos/cosmos-sdk/pull/9134) Renamed the CLI flag `--memo` to `--note`.
* [\#9291](https://github.com/cosmos/cosmos-sdk/pull/9291) Migration scripts prior to v0.38 have been removed from the CLI `migrate` command. The oldest supported migration is v0.39->v0.42.
* [\#9371](https://github.com/cosmos/cosmos-sdk/pull/9371) Non-zero default fees/Server will error if there's an empty value for min-gas-price in app.toml
* [\#9827](https://github.com/cosmos/cosmos-sdk/pull/9827) Ensure input parity of validator public key input between `tx staking create-validator` and `gentx`.
* [\#9621](https://github.com/cosmos/cosmos-sdk/pull/9621) Rollback [\#9371](https://github.com/cosmos/cosmos-sdk/pull/9371) and log warning if there's an empty value for min-gas-price in app.toml

### Improvements

* (store) [\#8012](https://github.com/cosmos/cosmos-sdk/pull/8012) Implementation of ADR-038 WriteListener and listen.KVStore
* (x/bank) [\#8614](https://github.com/cosmos/cosmos-sdk/issues/8614) Add `Name` and `Symbol` fields to denom metadata
* (x/auth) [\#8522](https://github.com/cosmos/cosmos-sdk/pull/8522) Allow to query all stored accounts
* (crypto/types) [\#8600](https://github.com/cosmos/cosmos-sdk/pull/8600) `CompactBitArray`: optimize the `NumTrueBitsBefore` method and add an `Equal` method.
* (x/upgrade) [\#8743](https://github.com/cosmos/cosmos-sdk/pull/8743) Add tracking module versions as per ADR-041
* (types) [\#8962](https://github.com/cosmos/cosmos-sdk/issues/8962) Add `Abs()` method to `sdk.Int`.
* (x/bank) [\#8950](https://github.com/cosmos/cosmos-sdk/pull/8950) Improve efficiency on supply updates.
* (store) [\#8811](https://github.com/cosmos/cosmos-sdk/pull/8811) store/cachekv: use typed `types/kv.List` instead of `container/list.List`. The change brings time spent on the time assertion cummulatively to 580ms down from 6.88s.
* (keyring) [\#8826](https://github.com/cosmos/cosmos-sdk/pull/8826) add trust to macOS Keychain for calling apps by default, avoiding repeating keychain popups that appears when dealing with keyring (key add, list, ...) operations.
* (makefile) [\#7933](https://github.com/cosmos/cosmos-sdk/issues/7933) Use Docker to generate swagger files.
* (crypto/types) [\#9196](https://github.com/cosmos/cosmos-sdk/pull/9196) Fix negative index accesses in CompactUnmarshal,GetIndex,SetIndex
* (makefile) [\#9192](https://github.com/cosmos/cosmos-sdk/pull/9192) Reuse proto containers in proto related jobs.
* [\#9205](https://github.com/cosmos/cosmos-sdk/pull/9205) Improve readability in `abci` handleQueryP2P
* [\#9231](https://github.com/cosmos/cosmos-sdk/pull/9231) Remove redundant staking errors.
* [\#9314](https://github.com/cosmos/cosmos-sdk/pull/9314) Update Rosetta SDK to upstream's latest release.
* (gRPC-Web) [\#9493](https://github.com/cosmos/cosmos-sdk/pull/9493) Add `EnableUnsafeCORS` flag to grpc-web config.
* (x/params) [\#9481](https://github.com/cosmos/cosmos-sdk/issues/9481) Speedup simulator for parameter change proposals.
* (x/staking) [\#9423](https://github.com/cosmos/cosmos-sdk/pull/9423) Staking delegations now returns empty list instead of rpc error when no records found.
* (x/auth) [\#9553](https://github.com/cosmos/cosmos-sdk/pull/9553) The `--multisig` flag now accepts both a name and address.
* [\#8549](https://github.com/cosmos/cosmos-sdk/pull/8549) Make gRPC requests go through tendermint Query
* [\#8093](https://github.com/cosmos/cosmos-sdk/pull/8093) Limit usage of context.background.
* [\#8460](https://github.com/cosmos/cosmos-sdk/pull/8460) Ensure b.ReportAllocs() in all the benchmarks
* [\#8461](https://github.com/cosmos/cosmos-sdk/pull/8461) Fix upgrade tx commands not showing up in CLI


### Bug Fixes

* (gRPC) [\#8945](https://github.com/cosmos/cosmos-sdk/pull/8945) gRPC reflection now works correctly.
* (keyring) [#\8635](https://github.com/cosmos/cosmos-sdk/issues/8635) Remove hardcoded default passphrase value on `NewMnemonic`
* (x/bank) [\#8434](https://github.com/cosmos/cosmos-sdk/pull/8434) Fix legacy REST API `GET /bank/total` and `GET /bank/total/{denom}` in swagger
* (x/slashing) [\#8427](https://github.com/cosmos/cosmos-sdk/pull/8427) Fix query signing infos command
* (x/bank/types) [\#9112](https://github.com/cosmos/cosmos-sdk/pull/9112) fix AddressFromBalancesStore address length overflow
* (x/bank) [\#9229](https://github.com/cosmos/cosmos-sdk/pull/9229) Now zero coin balances cannot be added to balances & supply stores. If any denom becomes zero corresponding key gets deleted from store. State migration: [\#9664](https://github.com/cosmos/cosmos-sdk/pull/9664).
* [\#9363](https://github.com/cosmos/cosmos-sdk/pull/9363) Check store key uniqueness in app wiring.
* [\#9460](https://github.com/cosmos/cosmos-sdk/pull/9460) Fix lint error in `MigratePrefixAddress`.
* [\#9480](https://github.com/cosmos/cosmos-sdk/pull/9480) Fix added keys when using `--dry-run`.
* (types) [\#9511](https://github.com/cosmos/cosmos-sdk/pull/9511) Change `maxBitLen` of `sdk.Int` and `sdk.Dec`  to handle max ERC20 value.
* [\#9454](https://github.com/cosmos/cosmos-sdk/pull/9454) Fix testnet command with --node-dir-prefix accepts `-` and change `node-dir-prefix token` to `testtoken`.
* (keyring) [\#9562](https://github.com/cosmos/cosmos-sdk/pull/9563) fix keyring kwallet backend when using with empty wallet.
* (keyring) [\#9583](https://github.com/cosmos/cosmos-sdk/pull/9583) Fix correct population of legacy `Vote.Option` field for votes with 1 VoteOption of weight 1.
* (x/distinction) [\#8918](https://github.com/cosmos/cosmos-sdk/pull/8918) Fix module's parameters validation.
* (x/gov/types) [\#8586](https://github.com/cosmos/cosmos-sdk/pull/8586) Fix bug caused by NewProposal that unnecessarily creates a Proposal object that’s discarded on any error.
* [\#8580](https://github.com/cosmos/cosmos-sdk/pull/8580) Use more cheaper method from the math/big package that provides a way to trivially check if a value is zero with .BitLen() == 0
* [\#8567](https://github.com/cosmos/cosmos-sdk/pull/8567) Fix bug by introducing pagination to GetValidatorSetByHeight response
* (x/bank) [\#8531](https://github.com/cosmos/cosmos-sdk/pull/8531) Fix bug caused by ignoring errors returned by Balance.GetAddress()
* (server) [\#8399](https://github.com/cosmos/cosmos-sdk/pull/8399) fix gRPC-web flag default value
* [\#8282](https://github.com/cosmos/cosmos-sdk/pull/8282) fix zero time checks
* (cli) [\#9593](https://github.com/cosmos/cosmos-sdk/pull/9593) Check if chain-id is blank before verifying signatures in multisign and error.
* [\#9720](https://github.com/cosmos/cosmos-sdk/pull/9720) Feegrant grant cli granter now accepts key name as well as address in general and accepts only address in --generate-only mode
* [\#9793](https://github.com/cosmos/cosmos-sdk/pull/9793) Fixed ECDSA/secp256r1 transaction malleability.
* (server) [#9704](https://github.com/cosmos/cosmos-sdk/pull/9704) Start GRPCWebServer in goroutine, avoid blocking other services from starting.
* (bank) [\#9687](https://github.com/cosmos/cosmos-sdk/issues/9687) fixes [\#9159](https://github.com/cosmos/cosmos-sdk/issues/9159). Added migration to prune balances with zero coins.


### Deprecated

* (grpc) [\#8926](https://github.com/cosmos/cosmos-sdk/pull/8926) The `tx` field in `SimulateRequest` has been deprecated, prefer to pass `tx_bytes` instead.
* (sdk types) [\#9498](https://github.com/cosmos/cosmos-sdk/pull/9498) `clientContext.JSONCodec` will be removed in the next version. use `clientContext.Codec` instead.

## [v0.42.10](https://github.com/cosmos/cosmos-sdk/releases/tag/v0.42.10) - 2021-09-28

### Improvements

* (store) [\#10026](https://github.com/cosmos/cosmos-sdk/pull/10026) Improve CacheKVStore datastructures / algorithms, to no longer take O(N^2) time when interleaving iterators and insertions.
* (store) [\#10040](https://github.com/cosmos/cosmos-sdk/pull/10040) Bump IAVL to v0.17.1 which includes performance improvements on a batch load.
* [\#10211](https://github.com/cosmos/cosmos-sdk/pull/10211) Backport of the mechanism to reject redundant IBC transactions from [ibc-go \#235](https://github.com/cosmos/ibc-go/pull/235).

### Bug Fixes

* [\#9969](https://github.com/cosmos/cosmos-sdk/pull/9969) fix: use keyring in config for add-genesis-account cmd.

### Client Breaking Changes

* [\#9879](https://github.com/cosmos/cosmos-sdk/pull/9879) Modify ABCI Queries to use `abci.QueryRequest` Height field if it is non-zero, otherwise continue using context height.

### API Breaking Changes

* [\#10077](https://github.com/cosmos/cosmos-sdk/pull/10077) Remove telemetry on `GasKV` and `CacheKV` store Get/Set operations, significantly improving their performance.

## [v0.42.9](https://github.com/cosmos/cosmos-sdk/releases/tag/v0.42.9) - 2021-08-04

### Bug Fixes

* [\#9835](https://github.com/cosmos/cosmos-sdk/pull/9835) Moved capability initialization logic to BeginBlocker to fix nondeterminsim issue mentioned in [\#9800](https://github.com/cosmos/cosmos-sdk/issues/9800). Applications must now include the capability module in their BeginBlocker order before any module that uses capabilities gets run.
* [\#9201](https://github.com/cosmos/cosmos-sdk/pull/9201) Fixed `<app> init --recover` flag.


### API Breaking Changes

* [\#9835](https://github.com/cosmos/cosmos-sdk/pull/9835) The `InitializeAndSeal` API has not changed, however it no longer initializes the in-memory state. `InitMemStore` has been introduced to serve this function, which will be called either in `InitChain` or `BeginBlock` (whichever is first after app start). Nodes may run this version on a network running 0.42.x, however, they must update their app.go files to include the capability module in their begin blockers.

### Client Breaking Changes

* [\#9781](https://github.com/cosmos/cosmos-sdk/pull/9781) Improve`withdraw-all-rewards` UX when broadcast mode `async` or `async` is used.

## [v0.42.8](https://github.com/cosmos/cosmos-sdk/releases/tag/v0.42.8) - 2021-07-30

### Features

* [\#9750](https://github.com/cosmos/cosmos-sdk/pull/9750) Emit events for tx signature and sequence, so clients can now query txs by signature (`tx.signature='<base64_sig>'`) or by address and sequence combo (`tx.acc_seq='<addr>/<seq>'`).

### Improvements

* (cli) [\#9717](https://github.com/cosmos/cosmos-sdk/pull/9717) Added CLI flag `--output json/text` to `tx` cli commands.

### Bug Fixes

* [\#9766](https://github.com/cosmos/cosmos-sdk/pull/9766) Fix hardcoded ledger signing algorithm on `keys add` command.

## [v0.42.7](https://github.com/cosmos/cosmos-sdk/releases/tag/v0.42.7) - 2021-07-09

### Improvements

* (baseapp) [\#9578](https://github.com/cosmos/cosmos-sdk/pull/9578) Return `Baseapp`'s `trace` value for logging error stack traces.

### Bug Fixes

* (x/ibc) [\#9640](https://github.com/cosmos/cosmos-sdk/pull/9640) Fix IBC Transfer Ack Success event as it was initially emitting opposite value.
* [\#9645](https://github.com/cosmos/cosmos-sdk/pull/9645) Use correct Prometheus format for metric labels.
* [\#9299](https://github.com/cosmos/cosmos-sdk/pull/9299) Fix `[appd] keys parse cosmos1...` freezing.
* (keyring) [\#9563](https://github.com/cosmos/cosmos-sdk/pull/9563) fix keyring kwallet backend when using with empty wallet.
* (x/capability) [\#9392](https://github.com/cosmos/cosmos-sdk/pull/9392) initialization fix, which fixes the consensus error when using statesync.

## [v0.42.6](https://github.com/cosmos/cosmos-sdk/releases/tag/v0.42.6) - 2021-06-18

### Improvements

* [\#9428](https://github.com/cosmos/cosmos-sdk/pull/9428) Optimize bank InitGenesis. Added `k.initBalances`.
* [\#9429](https://github.com/cosmos/cosmos-sdk/pull/9429) Add `cosmos_sdk_version` to node_info
* [\#9541](https://github.com/cosmos/cosmos-sdk/pull/9541) Bump tendermint dependency to v0.34.11.

### Bug Fixes

* [\#9385](https://github.com/cosmos/cosmos-sdk/pull/9385) Fix IBC `query ibc client header` cli command. Support historical queries for query header/node-state commands.
* [\#9401](https://github.com/cosmos/cosmos-sdk/pull/9401) Fixes incorrect export of IBC identifier sequences. Previously, the next identifier sequence for clients/connections/channels was not set during genesis export. This resulted in the next identifiers being generated on the new chain to reuse old identifiers (the sequences began again from 0).
* [\#9408](https://github.com/cosmos/cosmos-sdk/pull/9408) Update simapp to use correct default broadcast mode.
* [\#9513](https://github.com/cosmos/cosmos-sdk/pull/9513) Fixes testnet CLI command. Testnet now updates the supply in genesis. Previously, when using add-genesis-account and testnet together, inconsistent genesis files would be produced, as only add-genesis-account was updating the supply.
* (x/gov) [\#8813](https://github.com/cosmos/cosmos-sdk/pull/8813) fix `GET /cosmos/gov/v1beta1/proposals/{proposal_id}/deposits` to include initial deposit

### Features

* [\#9383](https://github.com/cosmos/cosmos-sdk/pull/9383) New CLI command `query ibc-transfer escrow-address <port> <channel id>` to get the escrow address for a channel; can be used to then query balance of escrowed tokens
* (baseapp, types) [#\9390](https://github.com/cosmos/cosmos-sdk/pull/9390) Add current block header hash to `Context`
* (store) [\#9403](https://github.com/cosmos/cosmos-sdk/pull/9403) Add `RefundGas` function to `GasMeter` interface

## [v0.42.5](https://github.com/cosmos/cosmos-sdk/releases/tag/v0.42.5) - 2021-05-18

### Bug Fixes

* [\#9514](https://github.com/cosmos/cosmos-sdk/issues/9514) Fix panic when retrieving the `BlockGasMeter` on `(Re)CheckTx` mode.
* [\#9235](https://github.com/cosmos/cosmos-sdk/pull/9235) CreateMembershipProof/CreateNonMembershipProof now returns an error
if input key is empty, or input data contains empty key.
* [\#9108](https://github.com/cosmos/cosmos-sdk/pull/9108) Fixed the bug with querying multisig account, which is not showing threshold and public_keys.
* [\#9345](https://github.com/cosmos/cosmos-sdk/pull/9345) Fix ARM support.
* [\#9040](https://github.com/cosmos/cosmos-sdk/pull/9040) Fix ENV variables binding to CLI flags for client config.

### Features

* [\#8953](https://github.com/cosmos/cosmos-sdk/pull/8953) Add the `config` CLI subcommand back to the SDK, which saves client-side configuration in a `client.toml` file.

## [v0.42.4](https://github.com/cosmos/cosmos-sdk/releases/tag/v0.42.4) - 2021-04-08

### Client Breaking Changes

* [\#9026](https://github.com/cosmos/cosmos-sdk/pull/9026) By default, the `tx sign` and `tx sign-batch` CLI commands use SIGN_MODE_DIRECT to sign transactions for local pubkeys. For multisigs and ledger keys, the default LEGACY_AMINO_JSON is used.

### Bug Fixes

* (gRPC) [\#9015](https://github.com/cosmos/cosmos-sdk/pull/9015) Fix invalid status code when accessing gRPC endpoints.
* [\#9026](https://github.com/cosmos/cosmos-sdk/pull/9026) Fixed the bug that caused the `gentx` command to fail for Ledger keys.

### Improvements

* [\#9081](https://github.com/cosmos/cosmos-sdk/pull/9081) Upgrade Tendermint to v0.34.9 that includes a security issue fix for Tendermint light clients.

## [v0.42.3](https://github.com/cosmos/cosmos-sdk/releases/tag/v0.42.3) - 2021-03-24

This release fixes a security vulnerability identified in x/bank.

## [v0.42.2](https://github.com/cosmos/cosmos-sdk/releases/tag/v0.42.2) - 2021-03-19

### Improvements

* (grpc) [\#8815](https://github.com/cosmos/cosmos-sdk/pull/8815) Add orderBy parameter to `TxsByEvents` endpoint.
* (cli) [\#8826](https://github.com/cosmos/cosmos-sdk/pull/8826) Add trust to macOS Keychain for caller app by default.
* (store) [\#8811](https://github.com/cosmos/cosmos-sdk/pull/8811) store/cachekv: use typed types/kv.List instead of container/list.List

### Bug Fixes

* (crypto) [\#8841](https://github.com/cosmos/cosmos-sdk/pull/8841) Fix legacy multisig amino marshaling, allowing migrations to work between v0.39 and v0.40+.
* (cli tx) [\8873](https://github.com/cosmos/cosmos-sdk/pull/8873) add missing `--output-document` option to `app tx multisign-batch`.

## [v0.42.1](https://github.com/cosmos/cosmos-sdk/releases/tag/v0.42.1) - 2021-03-10

This release fixes security vulnerability identified in the simapp.

## [v0.42.0](https://github.com/cosmos/cosmos-sdk/releases/tag/v0.42.0) - 2021-03-08

**IMPORTANT**: This release contains an important security fix for all non Cosmos Hub chains running Stargate version of the Cosmos SDK (>0.40). Non-hub chains should not be using any version of the SDK in the v0.40.x or v0.41.x release series. See [#8461](https://github.com/cosmos/cosmos-sdk/pull/8461) for more details.

### Improvements

* (x/ibc) [\#8624](https://github.com/cosmos/cosmos-sdk/pull/8624) Emit full header in IBC UpdateClient message.
* (x/crisis) [\#8621](https://github.com/cosmos/cosmos-sdk/issues/8621) crisis invariants names now print to loggers.

### Bug fixes

* (x/evidence) [\#8461](https://github.com/cosmos/cosmos-sdk/pull/8461) Fix bech32 prefix in evidence validator address conversion
* (x/gov) [\#8806](https://github.com/cosmos/cosmos-sdk/issues/8806) Fix q gov proposals command's mishandling of the --status parameter's values.

## [v0.41.4](https://github.com/cosmos/cosmos-sdk/releases/tag/v0.41.3) - 2021-03-02

**IMPORTANT**: Due to a bug in the v0.41.x series with how evidence handles validator consensus addresses #8461, SDK based chains that are not using the default bech32 prefix (cosmos, aka all chains except for t
he Cosmos Hub) should not use this release or any release in the v0.41.x series. Please see #8668 for tracking & timeline for the v0.42.0 release, which will include a fix for this issue.

### Features

* [\#7787](https://github.com/cosmos/cosmos-sdk/pull/7787) Add multisign-batch command.

### Bug fixes

* [\#8730](https://github.com/cosmos/cosmos-sdk/pull/8730) Allow REST endpoint to query txs with multisig addresses.
* [\#8680](https://github.com/cosmos/cosmos-sdk/issues/8680) Fix missing timestamp in GetTxsEvent response [\#8732](https://github.com/cosmos/cosmos-sdk/pull/8732).
* [\#8681](https://github.com/cosmos/cosmos-sdk/issues/8681) Fix missing error message when calling GetTxsEvent [\#8732](https://github.com/cosmos/cosmos-sdk/pull/8732)
* (server) [\#8641](https://github.com/cosmos/cosmos-sdk/pull/8641) Fix Tendermint and application configuration reading from file
* (client/keys) [\#8639] (https://github.com/cosmos/cosmos-sdk/pull/8639) Fix keys migrate for mulitisig, offline, and ledger keys. The migrate command now takes a positional old_home_dir argument.

### Improvements

* (store/cachekv), (x/bank/types) [\#8719](https://github.com/cosmos/cosmos-sdk/pull/8719) algorithmically fix pathologically slow code
* [\#8701](https://github.com/cosmos/cosmos-sdk/pull/8701) Upgrade tendermint v0.34.8.
* [\#8714](https://github.com/cosmos/cosmos-sdk/pull/8714) Allow accounts to have a balance of 0 at genesis.

## [v0.41.3](https://github.com/cosmos/cosmos-sdk/releases/tag/v0.41.3) - 2021-02-18

### Bug Fixes

* [\#8617](https://github.com/cosmos/cosmos-sdk/pull/8617) Fix build failures caused by a small API breakage introduced in tendermint v0.34.7.

## [v0.41.2](https://github.com/cosmos/cosmos-sdk/releases/tag/v0.41.2) - 2021-02-18

### Improvements

* Bump tendermint dependency to v0.34.7.

## [v0.41.1](https://github.com/cosmos/cosmos-sdk/releases/tag/v0.41.1) - 2021-02-17

### Bug Fixes

* (grpc) [\#8549](https://github.com/cosmos/cosmos-sdk/pull/8549) Make gRPC requests go through ABCI and disallow concurrency.
* (x/staking) [\#8546](https://github.com/cosmos/cosmos-sdk/pull/8546) Fix caching bug where concurrent calls to GetValidator could cause a node to crash
* (server) [\#8481](https://github.com/cosmos/cosmos-sdk/pull/8481) Don't create files when running `{appd} tendermint show-*` subcommands.
* (client/keys) [\#8436](https://github.com/cosmos/cosmos-sdk/pull/8436) Fix keybase->keyring keys migration.
* (crypto/hd) [\#8607](https://github.com/cosmos/cosmos-sdk/pull/8607) Make DerivePrivateKeyForPath error and not panic on trailing slashes.

### Improvements

* (x/ibc) [\#8458](https://github.com/cosmos/cosmos-sdk/pull/8458) Add `packet_connection` attribute to ibc events to enable relayer filtering
* [\#8396](https://github.com/cosmos/cosmos-sdk/pull/8396) Add support for ARM platform
* (x/bank) [\#8479](https://github.com/cosmos/cosmos-sdk/pull/8479) Aditional client denom metadata validation for `base` and `display` denoms.
* (codec/types) [\#8605](https://github.com/cosmos/cosmos-sdk/pull/8605) Avoid unnecessary allocations for NewAnyWithCustomTypeURL on error.

## [v0.41.0](https://github.com/cosmos/cosmos-sdk/releases/tag/v0.41.0) - 2021-01-26

### State Machine Breaking

* (x/ibc) [\#8266](https://github.com/cosmos/cosmos-sdk/issues/8266) Add amino JSON support for IBC MsgTransfer in order to support Ledger text signing transfer transactions.
* (x/ibc) [\#8404](https://github.com/cosmos/cosmos-sdk/pull/8404) Reorder IBC `ChanOpenAck` and `ChanOpenConfirm` handler execution to perform core handler first, followed by application callbacks.



### Bug Fixes

* (simapp) [\#8418](https://github.com/cosmos/cosmos-sdk/pull/8418) Add balance coin to supply when adding a new genesis account
* (x/bank) [\#8417](https://github.com/cosmos/cosmos-sdk/pull/8417) Validate balances and coin denom metadata on genesis

## [v0.40.1](https://github.com/cosmos/cosmos-sdk/releases/tag/v0.40.1) - 2021-01-19

### Improvements

* (x/bank) [\#8302](https://github.com/cosmos/cosmos-sdk/issues/8302) Add gRPC and CLI queries for client denomination metadata.
* (tendermint) Bump Tendermint version to [v0.34.3](https://github.com/tendermint/tendermint/releases/tag/v0.34.3).

### Bug Fixes

* [\#8085](https://github.com/cosmos/cosmos-sdk/pull/8058) fix zero time checks
* [\#8280](https://github.com/cosmos/cosmos-sdk/pull/8280) fix GET /upgrade/current query
* (x/auth) [\#8287](https://github.com/cosmos/cosmos-sdk/pull/8287) Fix `tx sign --signature-only` to return correct sequence value in signature.
* (build) [\8300](https://github.com/cosmos/cosmos-sdk/pull/8300), [\8301](https://github.com/cosmos/cosmos-sdk/pull/8301) Fix reproducible builds
* (types/errors) [\#8355][https://github.com/cosmos/cosmos-sdk/pull/8355] Fix errorWrap `Is` method.
* (x/ibc) [\#8341](https://github.com/cosmos/cosmos-sdk/pull/8341) Fix query latest consensus state.
* (proto) [\#8350][https://github.com/cosmos/cosmos-sdk/pull/8350], [\#8361](https://github.com/cosmos/cosmos-sdk/pull/8361) Update gogo proto deps with v1.3.2 security fixes
* (x/ibc) [\#8359](https://github.com/cosmos/cosmos-sdk/pull/8359) Add missing UnpackInterfaces functions to IBC Query Responses. Fixes 'cannot unpack Any' error for IBC types.
* (x/bank) [\#8317](https://github.com/cosmos/cosmos-sdk/pull/8317) Fix panic when querying for a not found client denomination metadata.


## [v0.40.0](https://github.com/cosmos/cosmos-sdk/releases/tag/v0.40.0) - 2021-01-08

v0.40.0, known as the Stargate release of the Cosmos SDK, is one of the largest releases
of the Cosmos SDK since launch. Please read through this changelog and [release notes](https://github.com/cosmos/cosmos-sdk/blob/v0.40.0/RELEASE_NOTES.md) to make
sure you are aware of any relevant breaking changes.

### Client Breaking Changes

* __CLI__
  * (client/keys) [\#5889](https://github.com/cosmos/cosmos-sdk/pull/5889) remove `keys update` command.
  * (x/auth) [\#5844](https://github.com/cosmos/cosmos-sdk/pull/5844) `tx sign` command now returns an error when signing is attempted with offline/multisig keys.
  * (x/auth) [\#6108](https://github.com/cosmos/cosmos-sdk/pull/6108) `tx sign` command's `--validate-signatures` flag is migrated into a `tx validate-signatures` standalone command.
  * (x/auth) [#7788](https://github.com/cosmos/cosmos-sdk/pull/7788) Remove `tx auth` subcommands, all auth subcommands exist as `tx <subcommand>`
  * (x/genutil) [\#6651](https://github.com/cosmos/cosmos-sdk/pull/6651) The `gentx` command has been improved. No longer are `--from` and `--name` flags required. Instead, a single argument, `name`, is required which refers to the key pair in the Keyring. In addition, an optional
  `--moniker` flag can be provided to override the moniker found in `config.toml`.
  * (x/upgrade) [#7697](https://github.com/cosmos/cosmos-sdk/pull/7697) Rename flag name "--time" to "--upgrade-time", "--info" to "--upgrade-info", to keep it consistent with help message.
* __REST / Queriers__
  * (api) [\#6426](https://github.com/cosmos/cosmos-sdk/pull/6426) The ability to start an out-of-process API REST server has now been removed. Instead, the API server is now started in-process along with the application and Tendermint. Configuration options have been added to `app.toml` to enable/disable the API server along with additional HTTP server options.
  * (client) [\#7246](https://github.com/cosmos/cosmos-sdk/pull/7246) The rest server endpoint `/swagger-ui/` is replaced by `/swagger/`, and contains swagger documentation for gRPC Gateway routes in addition to legacy REST routes. Swagger API is exposed only if set in `app.toml`.
  * (x/auth) [\#5702](https://github.com/cosmos/cosmos-sdk/pull/5702) The `x/auth` querier route has changed from `"acc"` to `"auth"`.
  * (x/bank) [\#5572](https://github.com/cosmos/cosmos-sdk/pull/5572) The `/bank/balances/{address}` endpoint now returns all account balances or a single balance by denom when the `denom` query parameter is present.
  * (x/evidence) [\#5952](https://github.com/cosmos/cosmos-sdk/pull/5952) Remove CLI and REST handlers for querying `x/evidence` parameters.
  * (x/gov) [#6295](https://github.com/cosmos/cosmos-sdk/pull/6295) Fix typo in querying governance params.
* __General__
  * (baseapp) [\#6384](https://github.com/cosmos/cosmos-sdk/pull/6384) The `Result.Data` is now a Protocol Buffer encoded binary blob of type `TxData`. The `TxData` contains `Data` which contains a list of Protocol Buffer encoded message data and the corresponding message type.
  * (client) [\#5783](https://github.com/cosmos/cosmos-sdk/issues/5783) Unify all coins representations on JSON client requests for governance proposals.
  * (crypto) [\#7419](https://github.com/cosmos/cosmos-sdk/pull/7419) The SDK doesn't use Tendermint's `crypto.PubKey`
      interface anymore, and uses instead it's own `PubKey` interface, defined in `crypto/types`. Replace all instances of
      `crypto.PubKey` by `cryptotypes.Pubkey`.
  * (store/rootmulti) [\#6390](https://github.com/cosmos/cosmos-sdk/pull/6390) Proofs of empty stores are no longer supported.
  * (store/types) [\#5730](https://github.com/cosmos/cosmos-sdk/pull/5730) store.types.Cp() is removed in favour of types.CopyBytes().
  * (x/auth) [\#6054](https://github.com/cosmos/cosmos-sdk/pull/6054) Remove custom JSON marshaling for base accounts as multsigs cannot be bech32 decoded.
  * (x/auth/vesting) [\#6859](https://github.com/cosmos/cosmos-sdk/pull/6859) Custom JSON marshaling of vesting accounts was removed. Vesting accounts are now marshaled using their default proto or amino JSON representation.
  * (x/bank) [\#5785](https://github.com/cosmos/cosmos-sdk/issues/5785) In x/bank errors, JSON strings coerced to valid UTF-8 bytes at JSON marshalling time
  are now replaced by human-readable expressions. This change can potentially break compatibility with all those client side tools
  that parse log messages.
  * (x/evidence) [\#7538](https://github.com/cosmos/cosmos-sdk/pull/7538) The ABCI's `Result.Data` field for
    `MsgSubmitEvidence` responses does not contain the raw evidence's hash, but the protobuf encoded
    `MsgSubmitEvidenceResponse` struct.
  * (x/gov) [\#7533](https://github.com/cosmos/cosmos-sdk/pull/7533) The ABCI's `Result.Data` field for
    `MsgSubmitProposal` responses does not contain a raw binary encoding of the `proposalID`, but the protobuf encoded
    `MsgSubmitSubmitProposalResponse` struct.
  * (x/gov) [\#6859](https://github.com/cosmos/cosmos-sdk/pull/6859) `ProposalStatus` and `VoteOption` are now JSON serialized using its protobuf name, so expect names like `PROPOSAL_STATUS_DEPOSIT_PERIOD` as opposed to `DepositPeriod`.
  * (x/staking) [\#7499](https://github.com/cosmos/cosmos-sdk/pull/7499) `BondStatus` is now a protobuf `enum` instead
    of an `int32`, and JSON serialized using its protobuf name, so expect names like `BOND_STATUS_UNBONDING` as opposed
    to `Unbonding`.
  * (x/staking) [\#7556](https://github.com/cosmos/cosmos-sdk/pull/7556) The ABCI's `Result.Data` field for
    `MsgBeginRedelegate` and `MsgUndelegate` responses does not contain custom binary marshaled `completionTime`, but the
    protobuf encoded `MsgBeginRedelegateResponse` and `MsgUndelegateResponse` structs respectively

### API Breaking Changes

* __Baseapp / Client__
  * (AppModule) [\#7518](https://github.com/cosmos/cosmos-sdk/pull/7518) [\#7584](https://github.com/cosmos/cosmos-sdk/pull/7584) Rename `AppModule.RegisterQueryServices` to `AppModule.RegisterServices`, as this method now registers multiple services (the gRPC query service and the protobuf Msg service). A `Configurator` struct is used to hold the different services.
  * (baseapp) [\#5865](https://github.com/cosmos/cosmos-sdk/pull/5865) The `SimulationResponse` returned from tx simulation is now JSON encoded instead of Amino binary.
  * (client) [\#6290](https://github.com/cosmos/cosmos-sdk/pull/6290) `CLIContext` is renamed to `Context`. `Context` and all related methods have been moved from package context to client.
  * (client) [\#6525](https://github.com/cosmos/cosmos-sdk/pull/6525) Removed support for `indent` in JSON responses. Clients should consider piping to an external tool such as `jq`.
  * (client) [\#8107](https://github.com/cosmos/cosmos-sdk/pull/8107) Renamed `PrintOutput` and `PrintOutputLegacy`
      methods of the `context.Client` object to `PrintProto` and `PrintObjectLegacy`.
  * (client/flags) [\#6632](https://github.com/cosmos/cosmos-sdk/pull/6632) Remove NewCompletionCmd(), the function is now available in tendermint.
  * (client/input) [\#5904](https://github.com/cosmos/cosmos-sdk/pull/5904) Removal of unnecessary `GetCheckPassword`, `PrintPrefixed` functions.
  * (client/keys) [\#5889](https://github.com/cosmos/cosmos-sdk/pull/5889) Rename `NewKeyBaseFromDir()` -> `NewLegacyKeyBaseFromDir()`.
  * (client/keys) [\#5820](https://github.com/cosmos/cosmos-sdk/pull/5820/) Removed method CloseDB from Keybase interface.
  * (client/rpc) [\#6290](https://github.com/cosmos/cosmos-sdk/pull/6290) `client` package and subdirs reorganization.
  * (client/lcd) [\#6290](https://github.com/cosmos/cosmos-sdk/pull/6290) `CliCtx` of struct `RestServer` in package client/lcd has been renamed to `ClientCtx`.
  * (codec) [\#6330](https://github.com/cosmos/cosmos-sdk/pull/6330) `codec.RegisterCrypto` has been moved to the `crypto/codec` package and the global `codec.Cdc` Amino instance has been deprecated and moved to the `codec/legacy_global` package.
  * (codec) [\#8080](https://github.com/cosmos/cosmos-sdk/pull/8080) Updated the `codec.Marshaler` interface
    * Moved `MarshalAny` and `UnmarshalAny` helper functions to `codec.Marshaler` and renamed to `MarshalInterface` and
      `UnmarshalInterface` respectively. These functions must take interface as a parameter (not a concrete type nor `Any`
      object). Underneath they use `Any` wrapping for correct protobuf serialization.
  * (crypto) [\#6780](https://github.com/cosmos/cosmos-sdk/issues/6780) Move ledger code to its own package.
  * (crypto/types/multisig) [\#6373](https://github.com/cosmos/cosmos-sdk/pull/6373) `multisig.Multisignature` has been renamed  to `AminoMultisignature`
  * (codec) `*codec.LegacyAmino` is now a wrapper around Amino which provides backwards compatibility with protobuf `Any`. ALL legacy code should use `*codec.LegacyAmino` instead of `*amino.Codec` directly
  * (crypto) [\#5880](https://github.com/cosmos/cosmos-sdk/pull/5880) Merge `crypto/keys/mintkey` into `crypto`.
  * (crypto/hd) [\#5904](https://github.com/cosmos/cosmos-sdk/pull/5904) `crypto/keys/hd` moved to `crypto/hd`.
  * (crypto/keyring):
    * [\#5866](https://github.com/cosmos/cosmos-sdk/pull/5866) Rename `crypto/keys/` to `crypto/keyring/`.
    * [\#5904](https://github.com/cosmos/cosmos-sdk/pull/5904) `Keybase` -> `Keyring` interfaces migration. `LegacyKeybase` interface is added in order
  to guarantee limited backward compatibility with the old Keybase interface for the sole purpose of migrating keys across the new keyring backends. `NewLegacy`
  constructor is provided [\#5889](https://github.com/cosmos/cosmos-sdk/pull/5889) to allow for smooth migration of keys from the legacy LevelDB based implementation
  to new keyring backends. Plus, the package and the new keyring no longer depends on the sdk.Config singleton. Please consult the [package documentation](https://github.com/cosmos/cosmos-sdk/tree/master/crypto/keyring/doc.go) for more
  information on how to implement the new `Keyring` interface.
    * [\#5858](https://github.com/cosmos/cosmos-sdk/pull/5858) Make Keyring store keys by name and address's hexbytes representation.
  * (export) [\#5952](https://github.com/cosmos/cosmos-sdk/pull/5952) `AppExporter` now returns ABCI consensus parameters to be included in marshaled exported state. These parameters must be returned from the application via the `BaseApp`.
  * (simapp) Deprecating and renaming `MakeEncodingConfig` to `MakeTestEncodingConfig` (both in `simapp` and `simapp/params` packages).
  * (store) [\#5803](https://github.com/cosmos/cosmos-sdk/pull/5803) The `store.CommitMultiStore` interface now includes the new `snapshots.Snapshotter` interface as well.
  * (types) [\#5579](https://github.com/cosmos/cosmos-sdk/pull/5579) The `keepRecent` field has been removed from the `PruningOptions` type.
  The `PruningOptions` type now only includes fields `KeepEvery` and `SnapshotEvery`, where `KeepEvery`
  determines which committed heights are flushed to disk and `SnapshotEvery` determines which of these
  heights are kept after pruning. The `IsValid` method should be called whenever using these options. Methods
  `SnapshotVersion` and `FlushVersion` accept a version arugment and determine if the version should be
  flushed to disk or kept as a snapshot. Note, `KeepRecent` is automatically inferred from the options
  and provided directly the IAVL store.
  * (types) [\#5533](https://github.com/cosmos/cosmos-sdk/pull/5533) Refactored `AppModuleBasic` and `AppModuleGenesis`
  to now accept a `codec.JSONMarshaler` for modular serialization of genesis state.
  * (types/rest) [\#5779](https://github.com/cosmos/cosmos-sdk/pull/5779) Drop unused Parse{Int64OrReturnBadRequest,QueryParamBool}() functions.
* __Modules__
  * (modules) [\#7243](https://github.com/cosmos/cosmos-sdk/pull/7243) Rename `RegisterCodec` to `RegisterLegacyAminoCodec` and `codec.New()` is now renamed to `codec.NewLegacyAmino()`
  * (modules) [\#6564](https://github.com/cosmos/cosmos-sdk/pull/6564) Constant `DefaultParamspace` is removed from all modules, use ModuleName instead.
  * (modules) [\#5989](https://github.com/cosmos/cosmos-sdk/pull/5989) `AppModuleBasic.GetTxCmd` now takes a single `CLIContext` parameter.
  * (modules) [\#5664](https://github.com/cosmos/cosmos-sdk/pull/5664) Remove amino `Codec` from simulation `StoreDecoder`, which now returns a function closure in order to unmarshal the key-value pairs.
  * (modules) [\#5555](https://github.com/cosmos/cosmos-sdk/pull/5555) Move `x/auth/client/utils/` types and functions to `x/auth/client/`.
  * (modules) [\#5572](https://github.com/cosmos/cosmos-sdk/pull/5572) Move account balance logic and APIs from `x/auth` to `x/bank`.
  * (modules) [\#6326](https://github.com/cosmos/cosmos-sdk/pull/6326) `AppModuleBasic.GetQueryCmd` now takes a single `client.Context` parameter.
  * (modules) [\#6336](https://github.com/cosmos/cosmos-sdk/pull/6336) `AppModuleBasic.RegisterQueryService` method was added to support gRPC queries, and `QuerierRoute` and `NewQuerierHandler` were deprecated.
  * (modules) [\#6311](https://github.com/cosmos/cosmos-sdk/issues/6311) Remove `alias.go` usage
  * (modules) [\#6447](https://github.com/cosmos/cosmos-sdk/issues/6447) Rename `blacklistedAddrs` to `blockedAddrs`.
  * (modules) [\#6834](https://github.com/cosmos/cosmos-sdk/issues/6834) Add `RegisterInterfaces` method to `AppModuleBasic` to support registration of protobuf interface types.
  * (modules) [\#6734](https://github.com/cosmos/cosmos-sdk/issues/6834) Add `TxEncodingConfig` parameter to `AppModuleBasic.ValidateGenesis` command to support JSON tx decoding in `genutil`.
  * (modules) [#7764](https://github.com/cosmos/cosmos-sdk/pull/7764) Added module initialization options:
    * `server/types.AppExporter` requires extra argument: `AppOptions`.
    * `server.AddCommands` requires extra argument: `addStartFlags types.ModuleInitFlags`
    * `x/crisis.NewAppModule` has a new attribute: `skipGenesisInvariants`. [PR](https://github.com/cosmos/cosmos-sdk/pull/7764)
  * (types) [\#6327](https://github.com/cosmos/cosmos-sdk/pull/6327) `sdk.Msg` now inherits `proto.Message`, as a result all `sdk.Msg` types now use pointer semantics.
  * (types) [\#7032](https://github.com/cosmos/cosmos-sdk/pull/7032) All types ending with `ID` (e.g. `ProposalID`) now end with `Id` (e.g. `ProposalId`), to match default Protobuf generated format. Also see [\#7033](https://github.com/cosmos/cosmos-sdk/pull/7033) for more details.
  * (x/auth) [\#6029](https://github.com/cosmos/cosmos-sdk/pull/6029) Module accounts have been moved from `x/supply` to `x/auth`.
  * (x/auth) [\#6443](https://github.com/cosmos/cosmos-sdk/issues/6443) Move `FeeTx` and `TxWithMemo` interfaces from `x/auth/ante` to `types`.
  * (x/auth) [\#7006](https://github.com/cosmos/cosmos-sdk/pull/7006) All `AccountRetriever` methods now take `client.Context` as a parameter instead of as a struct member.
  * (x/auth) [\#6270](https://github.com/cosmos/cosmos-sdk/pull/6270) The passphrase argument has been removed from the signature of the following functions and methods: `BuildAndSign`, ` MakeSignature`, ` SignStdTx`, `TxBuilder.BuildAndSign`, `TxBuilder.Sign`, `TxBuilder.SignStdTx`
  * (x/auth) [\#6428](https://github.com/cosmos/cosmos-sdk/issues/6428):
    * `NewAnteHandler` and `NewSigVerificationDecorator` both now take a `SignModeHandler` parameter.
    * `SignatureVerificationGasConsumer` now has the signature: `func(meter sdk.GasMeter, sig signing.SignatureV2, params types.Params) error`.
    * The `SigVerifiableTx` interface now has a `GetSignaturesV2() ([]signing.SignatureV2, error)` method and no longer has the `GetSignBytes` method.
  * (x/auth/tx) [\#8106](https://github.com/cosmos/cosmos-sdk/pull/8106) change related to missing append functionality in
      client transaction signing
    + added `overwriteSig` argument to `x/auth/client.SignTx` and `client/tx.Sign` functions.
    + removed `x/auth/tx.go:wrapper.GetSignatures`. The `wrapper` provides `TxBuilder` functionality, and it's a private
      structure. That function was not used at all and it's not exposed through the `TxBuilder` interface.
  * (x/bank) [\#7327](https://github.com/cosmos/cosmos-sdk/pull/7327) AddCoins and SubtractCoins no longer return a resultingValue and will only return an error.
  * (x/capability) [#7918](https://github.com/cosmos/cosmos-sdk/pull/7918) Add x/capability safety checks:
    * All outward facing APIs will now check that capability is not nil and name is not empty before performing any state-machine changes
    * `SetIndex` has been renamed to `InitializeIndex`
  * (x/evidence) [\#7251](https://github.com/cosmos/cosmos-sdk/pull/7251) New evidence types and light client evidence handling. The module function names changed.
  * (x/evidence) [\#5952](https://github.com/cosmos/cosmos-sdk/pull/5952) Remove APIs for getting and setting `x/evidence` parameters. `BaseApp` now uses a `ParamStore` to manage Tendermint consensus parameters which is managed via the `x/params` `Substore` type.
  * (x/gov) [\#6147](https://github.com/cosmos/cosmos-sdk/pull/6147) The `Content` field on `Proposal` and `MsgSubmitProposal`
    is now `Any` in concordance with [ADR 019](docs/architecture/adr-019-protobuf-state-encoding.md) and `GetContent` should now
    be used to retrieve the actual proposal `Content`. Also the `NewMsgSubmitProposal` constructor now may return an `error`
  * (x/ibc) [\#6374](https://github.com/cosmos/cosmos-sdk/pull/6374) `VerifyMembership` and `VerifyNonMembership` now take a `specs []string` argument to specify the proof format used for verification. Most SDK chains can simply use `commitmenttypes.GetSDKSpecs()` for this argument.
  * (x/params) [\#5619](https://github.com/cosmos/cosmos-sdk/pull/5619) The `x/params` keeper now accepts a `codec.Marshaller` instead of
  a reference to an amino codec. Amino is still used for JSON serialization.
  * (x/staking) [\#6451](https://github.com/cosmos/cosmos-sdk/pull/6451) `DefaultParamspace` and `ParamKeyTable` in staking module are moved from keeper to types to enforce consistency.
  * (x/staking) [\#7419](https://github.com/cosmos/cosmos-sdk/pull/7419) The `TmConsPubKey` method on ValidatorI has been
      removed and replaced instead by `ConsPubKey` (which returns a SDK `cryptotypes.PubKey`) and `TmConsPublicKey` (which
      returns a Tendermint proto PublicKey).
  * (x/staking/types) [\#7447](https://github.com/cosmos/cosmos-sdk/issues/7447) Remove bech32 PubKey support:
    * `ValidatorI` interface update. `GetConsPubKey` renamed to `TmConsPubKey` (consensus public key must be a tendermint key). `TmConsPubKey`, `GetConsAddr` methods return error.
    * `Validator` update. Methods changed in `ValidatorI` (as described above) and `ToTmValidator` return error.
    * `Validator.ConsensusPubkey` type changed from `string` to `codectypes.Any`.
    * `MsgCreateValidator.Pubkey` type changed from `string` to `codectypes.Any`.
  * (x/supply) [\#6010](https://github.com/cosmos/cosmos-sdk/pull/6010) All `x/supply` types and APIs have been moved to `x/bank`.
  * [\#6409](https://github.com/cosmos/cosmos-sdk/pull/6409) Rename all IsEmpty methods to Empty across the codebase and enforce consistency.
  * [\#6231](https://github.com/cosmos/cosmos-sdk/pull/6231) Simplify `AppModule` interface, `Route` and `NewHandler` methods become only `Route`
  and returns a new `Route` type.
  * (x/slashing) [\#6212](https://github.com/cosmos/cosmos-sdk/pull/6212) Remove `Get*` prefixes from key construction functions
  * (server) [\#6079](https://github.com/cosmos/cosmos-sdk/pull/6079) Remove `UpgradeOldPrivValFile` (deprecated in Tendermint Core v0.28).
  * [\#5719](https://github.com/cosmos/cosmos-sdk/pull/5719) Bump Go requirement to 1.14+


### State Machine Breaking

* __General__
  * (client) [\#7268](https://github.com/cosmos/cosmos-sdk/pull/7268) / [\#7147](https://github.com/cosmos/cosmos-sdk/pull/7147) Introduce new protobuf based PubKeys, and migrate PubKey in BaseAccount to use this new protobuf based PubKey format

* __Modules__
  * (modules) [\#5572](https://github.com/cosmos/cosmos-sdk/pull/5572) Separate balance from accounts per ADR 004.
    * Account balances are now persisted and retrieved via the `x/bank` module.
    * Vesting account interface has been modified to account for changes.
    * Callers to `NewBaseVestingAccount` are responsible for verifying account balance in relation to
    the original vesting amount.
    * The `SendKeeper` and `ViewKeeper` interfaces in `x/bank` have been modified to account for changes.
  * (x/auth) [\#5533](https://github.com/cosmos/cosmos-sdk/pull/5533) Migrate the `x/auth` module to use Protocol Buffers for state
  serialization instead of Amino.
    * The `BaseAccount.PubKey` field is now represented as a Bech32 string instead of a `crypto.Pubkey`.
    * `NewBaseAccountWithAddress` now returns a reference to a `BaseAccount`.
    * The `x/auth` module now accepts a `Codec` interface which extends the `codec.Marshaler` interface by
    requiring a concrete codec to know how to serialize accounts.
    * The `AccountRetriever` type now accepts a `Codec` in its constructor in order to know how to
    serialize accounts.
  * (x/bank) [\#6518](https://github.com/cosmos/cosmos-sdk/pull/6518) Support for global and per-denomination send enabled flags.
    * Existing send_enabled global flag has been moved into a Params structure as `default_send_enabled`.
    * An array of: `{denom: string, enabled: bool}` is added to bank Params to support per-denomination override of global default value.
  * (x/distribution) [\#5610](https://github.com/cosmos/cosmos-sdk/pull/5610) Migrate the `x/distribution` module to use Protocol Buffers for state
  serialization instead of Amino. The exact codec used is `codec.HybridCodec` which utilizes Protobuf for binary encoding and Amino
  for JSON encoding.
    * `ValidatorHistoricalRewards.ReferenceCount` is now of types `uint32` instead of `uint16`.
    * `ValidatorSlashEvents` is now a struct with `slashevents`.
    * `ValidatorOutstandingRewards` is now a struct with `rewards`.
    * `ValidatorAccumulatedCommission` is now a struct with `commission`.
    * The `Keeper` constructor now takes a `codec.Marshaler` instead of a concrete Amino codec. This exact type
    provided is specified by `ModuleCdc`.
  * (x/evidence) [\#5634](https://github.com/cosmos/cosmos-sdk/pull/5634) Migrate the `x/evidence` module to use Protocol Buffers for state
  serialization instead of Amino.
    * The `internal` sub-package has been removed in order to expose the types proto file.
    * The module now accepts a `Codec` interface which extends the `codec.Marshaler` interface by
    requiring a concrete codec to know how to serialize `Evidence` types.
    * The `MsgSubmitEvidence` message has been removed in favor of `MsgSubmitEvidenceBase`. The application-level
    codec must now define the concrete `MsgSubmitEvidence` type which must implement the module's `MsgSubmitEvidence`
    interface.
  * (x/evidence) [\#5952](https://github.com/cosmos/cosmos-sdk/pull/5952) Remove parameters from `x/evidence` genesis and module state. The `x/evidence` module now solely uses Tendermint consensus parameters to determine of evidence is valid or not.
  * (x/gov) [\#5737](https://github.com/cosmos/cosmos-sdk/pull/5737) Migrate the `x/gov` module to use Protocol
  Buffers for state serialization instead of Amino.
    * `MsgSubmitProposal` will be removed in favor of the application-level proto-defined `MsgSubmitProposal` which
    implements the `MsgSubmitProposalI` interface. Applications should extend the `NewMsgSubmitProposalBase` type
    to define their own concrete `MsgSubmitProposal` types.
    * The module now accepts a `Codec` interface which extends the `codec.Marshaler` interface by
    requiring a concrete codec to know how to serialize `Proposal` types.
  * (x/mint) [\#5634](https://github.com/cosmos/cosmos-sdk/pull/5634) Migrate the `x/mint` module to use Protocol Buffers for state
  serialization instead of Amino.
    * The `internal` sub-package has been removed in order to expose the types proto file.
  * (x/slashing) [\#5627](https://github.com/cosmos/cosmos-sdk/pull/5627) Migrate the `x/slashing` module to use Protocol Buffers for state
  serialization instead of Amino. The exact codec used is `codec.HybridCodec` which utilizes Protobuf for binary encoding and Amino
  for JSON encoding.
    * The `Keeper` constructor now takes a `codec.Marshaler` instead of a concrete Amino codec. This exact type
    provided is specified by `ModuleCdc`.
  * (x/staking) [\#6844](https://github.com/cosmos/cosmos-sdk/pull/6844) Validators are now inserted into the unbonding queue based on their unbonding time and height. The relevant keeper APIs are modified to reflect these changes by now also requiring a height.
  * (x/staking) [\#6061](https://github.com/cosmos/cosmos-sdk/pull/6061) Allow a validator to immediately unjail when no signing info is present due to
  falling below their minimum self-delegation and never having been bonded. The validator may immediately unjail once they've met their minimum self-delegation.
  * (x/staking) [\#5600](https://github.com/cosmos/cosmos-sdk/pull/5600) Migrate the `x/staking` module to use Protocol Buffers for state
  serialization instead of Amino. The exact codec used is `codec.HybridCodec` which utilizes Protobuf for binary encoding and Amino
  for JSON encoding.
    * `BondStatus` is now of type `int32` instead of `byte`.
    * Types of `int16` in the `Params` type are now of type `int32`.
    * Every reference of `crypto.Pubkey` in context of a `Validator` is now of type string. `GetPubKeyFromBech32` must be used to get the `crypto.Pubkey`.
    * The `Keeper` constructor now takes a `codec.Marshaler` instead of a concrete Amino codec. This exact type
    provided is specified by `ModuleCdc`.
  * (x/staking) [\#7979](https://github.com/cosmos/cosmos-sdk/pull/7979) keeper pubkey storage serialization migration
      from bech32 to protobuf.
  * (x/supply) [\#6010](https://github.com/cosmos/cosmos-sdk/pull/6010) Removed the `x/supply` module by merging the existing types and APIs into the `x/bank` module.
  * (x/supply) [\#5533](https://github.com/cosmos/cosmos-sdk/pull/5533) Migrate the `x/supply` module to use Protocol Buffers for state
  serialization instead of Amino.
    * The `internal` sub-package has been removed in order to expose the types proto file.
    * The `x/supply` module now accepts a `Codec` interface which extends the `codec.Marshaler` interface by
    requiring a concrete codec to know how to serialize `SupplyI` types.
    * The `SupplyI` interface has been modified to no longer return `SupplyI` on methods. Instead the
    concrete type's receiver should modify the type.
  * (x/upgrade) [\#5659](https://github.com/cosmos/cosmos-sdk/pull/5659) Migrate the `x/upgrade` module to use Protocol
  Buffers for state serialization instead of Amino.
    * The `internal` sub-package has been removed in order to expose the types proto file.
    * The `x/upgrade` module now accepts a `codec.Marshaler` interface.

### Features

* __Baseapp / Client / REST__
  * (x/auth) [\#6213](https://github.com/cosmos/cosmos-sdk/issues/6213) Introduce new protobuf based path for transaction signing, see [ADR020](https://github.com/cosmos/cosmos-sdk/blob/master/docs/architecture/adr-020-protobuf-transaction-encoding.md) for more details
  * (x/auth) [\#6350](https://github.com/cosmos/cosmos-sdk/pull/6350) New sign-batch command to sign StdTx batch files.
  * (baseapp) [\#5803](https://github.com/cosmos/cosmos-sdk/pull/5803) Added support for taking state snapshots at regular height intervals, via options `snapshot-interval` and `snapshot-keep-recent`.
  * (baseapp) [\#7519](https://github.com/cosmos/cosmos-sdk/pull/7519) Add `ServiceMsgRouter` to BaseApp to handle routing of protobuf service `Msg`s. The two new types defined in ADR 031, `sdk.ServiceMsg` and `sdk.MsgRequest` are introduced with this router.
  * (client) [\#5921](https://github.com/cosmos/cosmos-sdk/issues/5921) Introduce new gRPC and gRPC Gateway based APIs for querying app & module data. See [ADR021](https://github.com/cosmos/cosmos-sdk/blob/master/docs/architecture/adr-021-protobuf-query-encoding.md) for more details
  * (cli) [\#7485](https://github.com/cosmos/cosmos-sdk/pull/7485) Introduce a new optional `--keyring-dir` flag that allows clients to specify a Keyring directory if it does not reside in the directory specified by `--home`.
  * (cli) [\#7221](https://github.com/cosmos/cosmos-sdk/pull/7221) Add the option of emitting amino encoded json from the CLI
  * (codec) [\#7519](https://github.com/cosmos/cosmos-sdk/pull/7519) `InterfaceRegistry` now inherits `jsonpb.AnyResolver`, and has a `RegisterCustomTypeURL` method to support ADR 031 packing of `Any`s. `AnyResolver` is now a required parameter to `RejectUnknownFields`.
  * (coin) [\#6755](https://github.com/cosmos/cosmos-sdk/pull/6755) Add custom regex validation for `Coin` denom by overwriting `CoinDenomRegex` when using `/types/coin.go`.
  * (config) [\#7265](https://github.com/cosmos/cosmos-sdk/pull/7265) Support Tendermint block pruning through a new `min-retain-blocks` configuration that can be set in either `app.toml` or via the CLI. This parameter is used in conjunction with other criteria to determine the height at which Tendermint should prune blocks.
  * (events) [\#7121](https://github.com/cosmos/cosmos-sdk/pull/7121) The application now derives what events are indexed by Tendermint via the `index-events` configuration in `app.toml`, which is a list of events taking the form `{eventType}.{attributeKey}`.
  * (tx) [\#6089](https://github.com/cosmos/cosmos-sdk/pull/6089) Transactions can now have a `TimeoutHeight` set which allows the transaction to be rejected if it's committed at a height greater than the timeout.
  * (rest) [\#6167](https://github.com/cosmos/cosmos-sdk/pull/6167) Support `max-body-bytes` CLI flag for the REST service.
  * (genesis) [\#7089](https://github.com/cosmos/cosmos-sdk/pull/7089) The `export` command now adds a `initial_height` field in the exported JSON. Baseapp's `CommitMultiStore` now also has a `SetInitialVersion` setter, so it can set the initial store version inside `InitChain` and start a new chain from a given height.
* __General__
  * (crypto/multisig) [\#6241](https://github.com/cosmos/cosmos-sdk/pull/6241) Add Multisig type directly to the repo. Previously this was in tendermint.
  * (codec/types) [\#8106](https://github.com/cosmos/cosmos-sdk/pull/8106) Adding `NewAnyWithCustomTypeURL` to correctly
     marshal Messages in TxBuilder.
  * (tests) [\#6489](https://github.com/cosmos/cosmos-sdk/pull/6489) Introduce package `testutil`, new in-process testing network framework for use in integration and unit tests.
  * (tx) Add new auth/tx gRPC & gRPC-Gateway endpoints for basic querying & broadcasting support
    * [\#7842](https://github.com/cosmos/cosmos-sdk/pull/7842) Add TxsByEvent gRPC endpoint
    * [\#7852](https://github.com/cosmos/cosmos-sdk/pull/7852) Add tx broadcast gRPC endpoint
  * (tx) [\#7688](https://github.com/cosmos/cosmos-sdk/pull/7688) Add a new Tx gRPC service with methods `Simulate` and `GetTx` (by hash).
  * (store) [\#5803](https://github.com/cosmos/cosmos-sdk/pull/5803) Added `rootmulti.Store` methods for taking and restoring snapshots, based on `iavl.Store` export/import.
  * (store) [\#6324](https://github.com/cosmos/cosmos-sdk/pull/6324) IAVL store query proofs now return CommitmentOp which wraps an ics23 CommitmentProof
  * (store) [\#6390](https://github.com/cosmos/cosmos-sdk/pull/6390) `RootMulti` store query proofs now return `CommitmentOp` which wraps `CommitmentProofs`
    * `store.Query` now only returns chained `ics23.CommitmentProof` wrapped in `merkle.Proof`
    * `ProofRuntime` only decodes and verifies `ics23.CommitmentProof`
* __Modules__
  * (modules) [\#5921](https://github.com/cosmos/cosmos-sdk/issues/5921) Introduction of Query gRPC service definitions along with REST annotations for gRPC Gateway for each module
  * (modules) [\#7540](https://github.com/cosmos/cosmos-sdk/issues/7540) Protobuf service definitions can now be used for
    packing `Msg`s in transactions as defined in [ADR 031](./docs/architecture/adr-031-msg-service.md). All modules now
    define a `Msg` protobuf service.
  * (x/auth/vesting) [\#7209](https://github.com/cosmos/cosmos-sdk/pull/7209) Create new `MsgCreateVestingAccount` message type along with CLI handler that allows for the creation of delayed and continuous vesting types.
  * (x/capability) [\#5828](https://github.com/cosmos/cosmos-sdk/pull/5828) Capability module integration as outlined in [ADR 3 - Dynamic Capability Store](https://github.com/cosmos/tree/master/docs/architecture/adr-003-dynamic-capability-store.md).
  * (x/crisis) `x/crisis` has a new function: `AddModuleInitFlags`, which will register optional crisis module flags for the start command.
  * (x/ibc) [\#5277](https://github.com/cosmos/cosmos-sdk/pull/5277) `x/ibc` changes from IBC alpha. For more details check the the [`x/ibc/core/spec`](https://github.com/cosmos/cosmos-sdk/tree/master/x/ibc/core/spec) directory, or the ICS specs below:
    * [ICS 002 - Client Semantics](https://github.com/cosmos/ics/tree/master/spec/ics-002-client-semantics) subpackage
    * [ICS 003 - Connection Semantics](https://github.com/cosmos/ics/blob/master/spec/ics-003-connection-semantics) subpackage
    * [ICS 004 - Channel and Packet Semantics](https://github.com/cosmos/ics/blob/master/spec/ics-004-channel-and-packet-semantics) subpackage
    * [ICS 005 - Port Allocation](https://github.com/cosmos/ics/blob/master/spec/ics-005-port-allocation) subpackage
    * [ICS 006 - Solo Machine Client](https://github.com/cosmos/ics/tree/master/spec/ics-006-solo-machine-client) subpackage
    * [ICS 007 - Tendermint Client](https://github.com/cosmos/ics/blob/master/spec/ics-007-tendermint-client) subpackage
    * [ICS 009 - Loopback Client](https://github.com/cosmos/ics/tree/master/spec/ics-009-loopback-client) subpackage
    * [ICS 020 - Fungible Token Transfer](https://github.com/cosmos/ics/tree/master/spec/ics-020-fungible-token-transfer) subpackage
    * [ICS 023 - Vector Commitments](https://github.com/cosmos/ics/tree/master/spec/ics-023-vector-commitments) subpackage
    * [ICS 024 - Host State Machine Requirements](https://github.com/cosmos/ics/tree/master/spec/ics-024-host-requirements) subpackage
  * (x/ibc) [\#6374](https://github.com/cosmos/cosmos-sdk/pull/6374) ICS-23 Verify functions will now accept and verify ics23 CommitmentProofs exclusively
  * (x/params) [\#6005](https://github.com/cosmos/cosmos-sdk/pull/6005) Add new CLI command for querying raw x/params parameters by subspace and key.

### Bug Fixes

* __Baseapp / Client / REST__
  * (client) [\#5964](https://github.com/cosmos/cosmos-sdk/issues/5964) `--trust-node` is now false by default - for real. Users must ensure it is set to true if they don't want to enable the verifier.
  * (client) [\#6402](https://github.com/cosmos/cosmos-sdk/issues/6402) Fix `keys add` `--algo` flag which only worked for Tendermint's `secp256k1` default key signing algorithm.
  * (client) [\#7699](https://github.com/cosmos/cosmos-sdk/pull/7699) Fix panic in context when setting invalid nodeURI. `WithNodeURI` does not set the `Client` in the context.
  * (export) [\#6510](https://github.com/cosmos/cosmos-sdk/pull/6510/) Field TimeIotaMs now is included in genesis file while exporting.
  * (rest) [\#5906](https://github.com/cosmos/cosmos-sdk/pull/5906) Fix an issue that make some REST calls panic when sending invalid or incomplete requests.
  * (crypto) [\#7966](https://github.com/cosmos/cosmos-sdk/issues/7966) `Bip44Params` `String()` function now correctly
      returns the absolute HD path by adding the `m/` prefix.
  * (crypto/keyring) [\#5844](https://github.com/cosmos/cosmos-sdk/pull/5844) `Keyring.Sign()` methods no longer decode amino signatures when method receivers
  are offline/multisig keys.
  * (store) [\#7415](https://github.com/cosmos/cosmos-sdk/pull/7415) Allow new stores to be registered during on-chain upgrades.
* __Modules__
  * (modules) [\#5569](https://github.com/cosmos/cosmos-sdk/issues/5569) `InitGenesis`, for the relevant modules, now ensures module accounts exist.
  * (x/auth) [\#5892](https://github.com/cosmos/cosmos-sdk/pull/5892) Add `RegisterKeyTypeCodec` to register new
  types (eg. keys) to the `auth` module internal amino codec.
  * (x/bank) [\#6536](https://github.com/cosmos/cosmos-sdk/pull/6536) Fix bug in `WriteGeneratedTxResponse` function used by multiple
  REST endpoints. Now it writes a Tx in StdTx format.
  * (x/genutil) [\#5938](https://github.com/cosmos/cosmos-sdk/pull/5938) Fix `InitializeNodeValidatorFiles` error handling.
  * (x/gentx) [\#8183](https://github.com/cosmos/cosmos-sdk/pull/8183) change gentx cmd amount to arg from flag
  * (x/gov) [#7641](https://github.com/cosmos/cosmos-sdk/pull/7641) Fix tally calculation precision error.
  * (x/staking) [\#6529](https://github.com/cosmos/cosmos-sdk/pull/6529) Export validator addresses (previously was empty).
  * (x/staking) [\#5949](https://github.com/cosmos/cosmos-sdk/pull/5949) Skip staking `HistoricalInfoKey` in simulations as headers are not exported.
  * (x/staking) [\#6061](https://github.com/cosmos/cosmos-sdk/pull/6061) Allow a validator to immediately unjail when no signing info is present due to
falling below their minimum self-delegation and never having been bonded. The validator may immediately unjail once they've met their minimum self-delegation.
* __General__
  * (types) [\#7038](https://github.com/cosmos/cosmos-sdk/issues/7038) Fix infinite looping of `ApproxRoot` by including a hard-coded maximum iterations limit of 100.
  * (types) [\#7084](https://github.com/cosmos/cosmos-sdk/pull/7084) Fix panic when calling `BigInt()` on an uninitialized `Int`.
  * (simulation) [\#7129](https://github.com/cosmos/cosmos-sdk/issues/7129) Fix support for custom `Account` and key types on auth's simulation.


### Improvements
* __Baseapp / Client / REST__
  * (baseapp) [\#6186](https://github.com/cosmos/cosmos-sdk/issues/6186) Support emitting events during `AnteHandler` execution.
  * (baseapp) [\#6053](https://github.com/cosmos/cosmos-sdk/pull/6053) Customizable panic recovery handling added for `app.runTx()` method (as proposed in the [ADR 22](https://github.com/cosmos/cosmos-sdk/blob/master/docs/architecture/adr-022-custom-panic-handling.md)). Adds ability for developers to register custom panic handlers extending standard ones.
  * (client) [\#5810](https://github.com/cosmos/cosmos-sdk/pull/5810) Added a new `--offline` flag that allows commands to be executed without an
  internet connection. Previously, `--generate-only` served this purpose in addition to only allowing txs to be generated. Now, `--generate-only` solely
  allows txs to be generated without being broadcasted and disallows Keybase use and `--offline` allows the use of Keybase but does not allow any
  functionality that requires an online connection.
  * (cli) [#7764](https://github.com/cosmos/cosmos-sdk/pull/7764) Update x/banking and x/crisis InitChain to improve node startup time
  * (client) [\#5856](https://github.com/cosmos/cosmos-sdk/pull/5856) Added the possibility to set `--offline` flag with config command.
  * (client) [\#5895](https://github.com/cosmos/cosmos-sdk/issues/5895) show config options in the config command's help screen.
  * (client/keys) [\#8043](https://github.com/cosmos/cosmos-sdk/pull/8043) Add support for export of unarmored private key
  * (client/tx) [\#7801](https://github.com/cosmos/cosmos-sdk/pull/7801) Update sign-batch multisig to work online
  * (x/genutil) [\#8099](https://github.com/cosmos/cosmos-sdk/pull/8099) `init` now supports a `--recover` flag to recover
      the private validator key from a given mnemonic
* __Modules__
  * (x/auth) [\#5702](https://github.com/cosmos/cosmos-sdk/pull/5702) Add parameter querying support for `x/auth`.
  * (x/auth/ante) [\#6040](https://github.com/cosmos/cosmos-sdk/pull/6040) `AccountKeeper` interface used for `NewAnteHandler` and handler's decorators to add support of using custom `AccountKeeper` implementations.
  * (x/evidence) [\#5952](https://github.com/cosmos/cosmos-sdk/pull/5952) Tendermint Consensus parameters can now be changed via parameter change proposals through `x/gov`.
  * (x/evidence) [\#5961](https://github.com/cosmos/cosmos-sdk/issues/5961) Add `StoreDecoder` simulation for evidence module.
  * (x/ibc) [\#5948](https://github.com/cosmos/cosmos-sdk/issues/5948) Add `InitGenesis` and `ExportGenesis` functions for `ibc` module.
  * (x/ibc-transfer) [\#6871](https://github.com/cosmos/cosmos-sdk/pull/6871) Implement [ADR 001 - Coin Source Tracing](./docs/architecture/adr-001-coin-source-tracing.md).
  * (x/staking) [\#6059](https://github.com/cosmos/cosmos-sdk/pull/6059) Updated `HistoricalEntries` parameter default to 100.
  * (x/staking) [\#5584](https://github.com/cosmos/cosmos-sdk/pull/5584) Add util function `ToTmValidator` that converts a `staking.Validator` type to `*tmtypes.Validator`.
  * (x/staking) [\#6163](https://github.com/cosmos/cosmos-sdk/pull/6163) CLI and REST call to unbonding delegations and delegations now accept
  pagination.
  * (x/staking) [\#8178](https://github.com/cosmos/cosmos-sdk/pull/8178) Update default historical header number for stargate
* __General__
  * (crypto) [\#7987](https://github.com/cosmos/cosmos-sdk/pull/7987) Fix the inconsistency of CryptoCdc, only use
      `codec/legacy.Cdc`.
  * (logging) [\#8072](https://github.com/cosmos/cosmos-sdk/pull/8072) Refactor logging:
    * Use [zerolog](https://github.com/rs/zerolog) over Tendermint's go-kit logging wrapper.
    * Introduce Tendermint's `--log_format=plain|json` flag. Using format `json` allows for emitting structured JSON
    logs which can be consumed by an external logging facility (e.g. Loggly). Both formats log to STDERR.
    * The existing `--log_level` flag and it's default value now solely relates to the global logging
    level (e.g. `info`, `debug`, etc...) instead of `<module>:<level>`.
  * (rest) [#7649](https://github.com/cosmos/cosmos-sdk/pull/7649) Return an unsigned tx in legacy GET /tx endpoint when signature conversion fails
  * (simulation) [\#6002](https://github.com/cosmos/cosmos-sdk/pull/6002) Add randomized consensus params into simulation.
  * (store) [\#6481](https://github.com/cosmos/cosmos-sdk/pull/6481) Move `SimpleProofsFromMap` from Tendermint into the SDK.
  * (store) [\#6719](https://github.com/cosmos/cosmos-sdk/6754) Add validity checks to stores for nil and empty keys.
  * (SDK) Updated dependencies
    * Updated iavl dependency to v0.15.3
    * Update tendermint to v0.34.1
  * (types) [\#7027](https://github.com/cosmos/cosmos-sdk/pull/7027) `Coin(s)` and `DecCoin(s)` updates:
    * Bump denomination max length to 128
    * Allow uppercase letters and numbers in denominations to support [ADR 001](./docs/architecture/adr-001-coin-source-tracing.md)
    * Added `Validate` function that returns a descriptive error
  * (types) [\#5581](https://github.com/cosmos/cosmos-sdk/pull/5581) Add convenience functions {,Must}Bech32ifyAddressBytes.
  * (types/module) [\#5724](https://github.com/cosmos/cosmos-sdk/issues/5724) The `types/module` package does no longer depend on `x/simulation`.
  * (types) [\#5585](https://github.com/cosmos/cosmos-sdk/pull/5585) IBC additions:
    * `Coin` denomination max lenght has been increased to 32.
    * Added `CapabilityKey` alias for `StoreKey` to match IBC spec.
  * (types/rest) [\#5900](https://github.com/cosmos/cosmos-sdk/pull/5900) Add Check*Error function family to spare developers from replicating tons of boilerplate code.
  * (types) [\#6128](https://github.com/cosmos/cosmos-sdk/pull/6137) Add `String()` method to `GasMeter`.
  * (types) [\#6195](https://github.com/cosmos/cosmos-sdk/pull/6195) Add codespace to broadcast(sync/async) response.
  * (types) \#6897 Add KV type from tendermint to `types` directory.
  * (version) [\#7848](https://github.com/cosmos/cosmos-sdk/pull/7848) [\#7941](https://github.com/cosmos/cosmos-sdk/pull/7941)
    `version --long` output now shows the list of build dependencies and replaced build dependencies.

## [v0.39.1](https://github.com/cosmos/cosmos-sdk/releases/tag/v0.39.1) - 2020-08-11

### Client Breaking

* (x/auth) [\#6861](https://github.com/cosmos/cosmos-sdk/pull/6861) Remove public key Bech32 encoding for all account types for JSON serialization, instead relying on direct Amino encoding. In addition, JSON serialization utilizes Amino instead of the Go stdlib, so integers are treated as strings.

### Improvements

* (client) [\#6853](https://github.com/cosmos/cosmos-sdk/pull/6853) Add --unsafe-cors flag.

## [v0.39.0](https://github.com/cosmos/cosmos-sdk/releases/tag/v0.39.0) - 2020-07-20

### Improvements

* (deps) Bump IAVL version to [v0.14.0](https://github.com/cosmos/iavl/releases/tag/v0.14.0)
* (client) [\#5585](https://github.com/cosmos/cosmos-sdk/pull/5585) `CLIContext` additions:
  * Introduce `QueryABCI` that returns the full `abci.ResponseQuery` with inclusion Merkle proofs.
  * Added `prove` flag for Merkle proof verification.
* (x/staking) [\#6791)](https://github.com/cosmos/cosmos-sdk/pull/6791) Close {UBDQueue,RedelegationQueu}Iterator once used.

### API Breaking Changes

* (baseapp) [\#5837](https://github.com/cosmos/cosmos-sdk/issues/5837) Transaction simulation now returns a `SimulationResponse` which contains the `GasInfo` and `Result` from the execution.

### Client Breaking Changes

* (x/auth) [\#6745](https://github.com/cosmos/cosmos-sdk/issues/6745) Remove BaseAccount's custom JSON {,un}marshalling.

### Bug Fixes

* (store) [\#6475](https://github.com/cosmos/cosmos-sdk/pull/6475) Revert IAVL pruning functionality introduced in
[v0.13.0](https://github.com/cosmos/iavl/releases/tag/v0.13.0),
where the IAVL no longer keeps states in-memory in which it flushes periodically. IAVL now commits and
flushes every state to disk as it did pre-v0.13.0. The SDK's multi-store will track and ensure the proper
heights are pruned. The operator can set the pruning options via a `pruning` config via the CLI or
through `app.toml`. The `pruning` flag exposes `default|everything|nothing|custom` as options --
see docs for further details. If the operator chooses `custom`, they may provide granular pruning
options `pruning-keep-recent`, `pruning-keep-every`, and `pruning-interval`. The former two options
dictate how many recent versions are kept on disk and the offset of what versions are kept after that
respectively, and the latter defines the height interval in which versions are deleted in a batch.
**Note, there are some client-facing API breaking changes with regard to IAVL, stores, and pruning settings.**
* (x/distribution) [\#6210](https://github.com/cosmos/cosmos-sdk/pull/6210) Register `MsgFundCommunityPool` in distribution amino codec.
* (types) [\#5741](https://github.com/cosmos/cosmos-sdk/issues/5741) Prevent `ChainAnteDecorators()` from panicking when empty `AnteDecorator` slice is supplied.
* (baseapp) [\#6306](https://github.com/cosmos/cosmos-sdk/issues/6306) Prevent events emitted by the antehandler from being persisted between transactions.
* (client/keys) [\#5091](https://github.com/cosmos/cosmos-sdk/issues/5091) `keys parse` does not honor client app's configuration.
* (x/bank) [\#6674](https://github.com/cosmos/cosmos-sdk/pull/6674) Create account if recipient does not exist on handing `MsgMultiSend`.
* (x/auth) [\#6287](https://github.com/cosmos/cosmos-sdk/pull/6287) Fix nonce stuck when sending multiple transactions from an account in a same block.

## [v0.38.5] - 2020-07-02

### Improvements

* (tendermint) Bump Tendermint version to [v0.33.6](https://github.com/tendermint/tendermint/releases/tag/v0.33.6).

## [v0.38.4] - 2020-05-21

### Bug Fixes

* (x/auth) [\#5950](https://github.com/cosmos/cosmos-sdk/pull/5950) Fix `IncrementSequenceDecorator` to use is `IsReCheckTx` instead of `IsCheckTx` to allow account sequence incrementing.

## [v0.38.3] - 2020-04-09

### Improvements

* (tendermint) Bump Tendermint version to [v0.33.3](https://github.com/tendermint/tendermint/releases/tag/v0.33.3).

## [v0.38.2] - 2020-03-25

### Bug Fixes

* (baseapp) [\#5718](https://github.com/cosmos/cosmos-sdk/pull/5718) Remove call to `ctx.BlockGasMeter` during failed message validation which resulted in a panic when the tx execution mode was `CheckTx`.
* (x/genutil) [\#5775](https://github.com/cosmos/cosmos-sdk/pull/5775) Fix `ExportGenesis` in `x/genutil` to export default genesis state (`[]`) instead of `null`.
* (client) [\#5618](https://github.com/cosmos/cosmos-sdk/pull/5618) Fix crash on the client when the verifier is not set.
* (crypto/keys/mintkey) [\#5823](https://github.com/cosmos/cosmos-sdk/pull/5823) fix errors handling in `UnarmorPubKeyBytes` (underlying armoring function's return error was not being checked).
* (x/distribution) [\#5620](https://github.com/cosmos/cosmos-sdk/pull/5620) Fix nil pointer deref in distribution tax/reward validation helpers.

### Improvements

* (rest) [\#5648](https://github.com/cosmos/cosmos-sdk/pull/5648) Enhance /txs usability:
  * Add `tx.minheight` key to filter transaction with an inclusive minimum block height
  * Add `tx.maxheight` key to filter transaction with an inclusive maximum block height
* (crypto/keys) [\#5739](https://github.com/cosmos/cosmos-sdk/pull/5739) Print an error message if the password input failed.

## [v0.38.1] - 2020-02-11

### Improvements

* (modules) [\#5597](https://github.com/cosmos/cosmos-sdk/pull/5597) Add `amount` event attribute to the `complete_unbonding`
and `complete_redelegation` events that reflect the total balances of the completed unbondings and redelegations
respectively.

### Bug Fixes

* (types) [\#5579](https://github.com/cosmos/cosmos-sdk/pull/5579) The IAVL `Store#Commit` method has been refactored to
delete a flushed version if it is not a snapshot version. The root multi-store now keeps track of `commitInfo` instead
of `types.CommitID`. During `Commit` of the root multi-store, `lastCommitInfo` is updated from the saved state
and is only flushed to disk if it is a snapshot version. During `Query` of the root multi-store, if the request height
is the latest height, we'll use the store's `lastCommitInfo`. Otherwise, we fetch `commitInfo` from disk.
* (x/bank) [\#5531](https://github.com/cosmos/cosmos-sdk/issues/5531) Added missing amount event to MsgMultiSend, emitted for each output.
* (x/gov) [\#5622](https://github.com/cosmos/cosmos-sdk/pull/5622) Track any events emitted from a proposal's handler upon successful execution.

## [v0.38.0] - 2020-01-23

### State Machine Breaking

* (genesis) [\#5506](https://github.com/cosmos/cosmos-sdk/pull/5506) The `x/distribution` genesis state
  now includes `params` instead of individual parameters.
* (genesis) [\#5017](https://github.com/cosmos/cosmos-sdk/pull/5017) The `x/genaccounts` module has been
deprecated and all components removed except the `legacy/` package. This requires changes to the
genesis state. Namely, `accounts` now exist under `app_state.auth.accounts`. The corresponding migration
logic has been implemented for v0.38 target version. Applications can migrate via:
`$ {appd} migrate v0.38 genesis.json`.
* (modules) [\#5299](https://github.com/cosmos/cosmos-sdk/pull/5299) Handling of `ABCIEvidenceTypeDuplicateVote`
  during `BeginBlock` along with the corresponding parameters (`MaxEvidenceAge`) have moved from the
  `x/slashing` module to the `x/evidence` module.

### API Breaking Changes

* (modules) [\#5506](https://github.com/cosmos/cosmos-sdk/pull/5506) Remove individual setters of `x/distribution` parameters. Instead, follow the module spec in getting parameters, setting new value(s) and finally calling `SetParams`.
* (types) [\#5495](https://github.com/cosmos/cosmos-sdk/pull/5495) Remove redundant `(Must)Bech32ify*` and `(Must)Get*KeyBech32` functions in favor of `(Must)Bech32ifyPubKey` and `(Must)GetPubKeyFromBech32` respectively, both of which take a `Bech32PubKeyType` (string).
* (types) [\#5430](https://github.com/cosmos/cosmos-sdk/pull/5430) `DecCoins#Add` parameter changed from `DecCoins`
to `...DecCoin`, `Coins#Add` parameter changed from `Coins` to `...Coin`.
* (baseapp/types) [\#5421](https://github.com/cosmos/cosmos-sdk/pull/5421) The `Error` interface (`types/errors.go`)
has been removed in favor of the concrete type defined in `types/errors/` which implements the standard `error` interface.
  * As a result, the `Handler` and `Querier` implementations now return a standard `error`.
  Within `BaseApp`, `runTx` now returns a `(GasInfo, *Result, error)` tuple and `runMsgs` returns a
  `(*Result, error)` tuple. A reference to a `Result` is now used to indicate success whereas an error
  signals an invalid message or failed message execution. As a result, the fields `Code`, `Codespace`,
  `GasWanted`, and `GasUsed` have been removed the `Result` type. The latter two fields are now found
  in the `GasInfo` type which is always returned regardless of execution outcome.
  * Note to developers: Since all handlers and queriers must now return a standard `error`, the `types/errors/`
  package contains all the relevant and pre-registered errors that you typically work with. A typical
  error returned will look like `sdkerrors.Wrap(sdkerrors.ErrUnknownRequest, "...")`. You can retrieve
  relevant ABCI information from the error via `ABCIInfo`.
* (client) [\#5442](https://github.com/cosmos/cosmos-sdk/pull/5442) Remove client/alias.go as it's not necessary and
components can be imported directly from the packages.
* (store) [\#4748](https://github.com/cosmos/cosmos-sdk/pull/4748) The `CommitMultiStore` interface
now requires a `SetInterBlockCache` method. Applications that do not wish to support this can simply
have this method perform a no-op.
* (modules) [\#4665](https://github.com/cosmos/cosmos-sdk/issues/4665) Refactored `x/gov` module structure and dev-UX:
  * Prepare for module spec integration
  * Update gov keys to use big endian encoding instead of little endian
* (modules) [\#5017](https://github.com/cosmos/cosmos-sdk/pull/5017) The `x/genaccounts` module has been deprecated and all components removed except the `legacy/` package.
* [\#4486](https://github.com/cosmos/cosmos-sdk/issues/4486) Vesting account types decoupled from the `x/auth` module and now live under `x/auth/vesting`. Applications wishing to use vesting account types must be sure to register types via `RegisterCodec` under the new vesting package.
* [\#4486](https://github.com/cosmos/cosmos-sdk/issues/4486) The `NewBaseVestingAccount` constructor returns an error
if the provided arguments are invalid.
* (x/auth) [\#5006](https://github.com/cosmos/cosmos-sdk/pull/5006) Modular `AnteHandler` via composable decorators:
  * The `AnteHandler` interface now returns `(newCtx Context, err error)` instead of `(newCtx Context, result sdk.Result, abort bool)`
  * The `NewAnteHandler` function returns an `AnteHandler` function that returns the new `AnteHandler`
  interface and has been moved into the `auth/ante` directory.
  * `ValidateSigCount`, `ValidateMemo`, `ProcessPubKey`, `EnsureSufficientMempoolFee`, and `GetSignBytes`
  have all been removed as public functions.
  * Invalid Signatures may return `InvalidPubKey` instead of `Unauthorized` error, since the transaction
  will first hit `SetPubKeyDecorator` before the `SigVerificationDecorator` runs.
  * `StdTx#GetSignatures` will return an array of just signature byte slices `[][]byte` instead of
  returning an array of `StdSignature` structs. To replicate the old behavior, use the public field
  `StdTx.Signatures` to get back the array of StdSignatures `[]StdSignature`.
* (modules) [\#5299](https://github.com/cosmos/cosmos-sdk/pull/5299) `HandleDoubleSign` along with params `MaxEvidenceAge` and `DoubleSignJailEndTime` have moved from the `x/slashing` module to the `x/evidence` module.
* (keys) [\#4941](https://github.com/cosmos/cosmos-sdk/issues/4941) Keybase concrete types constructors such as `NewKeyBaseFromDir` and `NewInMemory` now accept optional parameters of type `KeybaseOption`. These
optional parameters are also added on the keys sub-commands functions, which are now public, and allows
these options to be set on the commands or ignored to default to previous behavior.
* [\#5547](https://github.com/cosmos/cosmos-sdk/pull/5547) `NewKeyBaseFromHomeFlag` constructor has been removed.
* [\#5439](https://github.com/cosmos/cosmos-sdk/pull/5439) Further modularization was done to the `keybase`
package to make it more suitable for use with different key formats and algorithms:
  * The `WithKeygenFunc` function added as a `KeybaseOption` which allows a custom bytes to key
    implementation to be defined when keys are created.
  * The `WithDeriveFunc` function added as a `KeybaseOption` allows custom logic for deriving a key
    from a mnemonic, bip39 password, and HD Path.
  * BIP44 is no longer build into `keybase.CreateAccount()`. It is however the default when using
    the `client/keys` add command.
  * `SupportedAlgos` and `SupportedAlgosLedger` functions return a slice of `SigningAlgo`s that are
    supported by the keybase and the ledger integration respectively.
* (simapp) [\#5419](https://github.com/cosmos/cosmos-sdk/pull/5419) The `helpers.GenTx()` now accepts a gas argument.
* (baseapp) [\#5455](https://github.com/cosmos/cosmos-sdk/issues/5455) A `sdk.Context` is now passed into the `router.Route()` function.

### Client Breaking Changes

* (rest) [\#5270](https://github.com/cosmos/cosmos-sdk/issues/5270) All account types now implement custom JSON serialization.
* (rest) [\#4783](https://github.com/cosmos/cosmos-sdk/issues/4783) The balance field in the DelegationResponse type is now sdk.Coin instead of sdk.Int
* (x/auth) [\#5006](https://github.com/cosmos/cosmos-sdk/pull/5006) The gas required to pass the `AnteHandler` has
increased significantly due to modular `AnteHandler` support. Increase GasLimit accordingly.
* (rest) [\#5336](https://github.com/cosmos/cosmos-sdk/issues/5336) `MsgEditValidator` uses `description` instead of `Description` as a JSON key.
* (keys) [\#5097](https://github.com/cosmos/cosmos-sdk/pull/5097) Due to the keybase -> keyring transition, keys need to be migrated. See `keys migrate` command for more info.
* (x/auth) [\#5424](https://github.com/cosmos/cosmos-sdk/issues/5424) Drop `decode-tx` command from x/auth/client/cli, duplicate of the `decode` command.

### Features

* (store) [\#5435](https://github.com/cosmos/cosmos-sdk/pull/5435) New iterator for paginated requests. Iterator limits DB reads to the range of the requested page.
* (x/evidence) [\#5240](https://github.com/cosmos/cosmos-sdk/pull/5240) Initial implementation of the `x/evidence` module.
* (cli) [\#5212](https://github.com/cosmos/cosmos-sdk/issues/5212) The `q gov proposals` command now supports pagination.
* (store) [\#4724](https://github.com/cosmos/cosmos-sdk/issues/4724) Multistore supports substore migrations upon load. New `rootmulti.Store.LoadLatestVersionAndUpgrade` method in
`Baseapp` supports `StoreLoader` to enable various upgrade strategies. It no
longer panics if the store to load contains substores that we didn't explicitly mount.
* [\#4972](https://github.com/cosmos/cosmos-sdk/issues/4972) A `TxResponse` with a corresponding code
and tx hash will be returned for specific Tendermint errors:
  * `CodeTxInMempoolCache`
  * `CodeMempoolIsFull`
  * `CodeTxTooLarge`
* [\#3872](https://github.com/cosmos/cosmos-sdk/issues/3872) Implement a RESTful endpoint and cli command to decode transactions.
* (keys) [\#4754](https://github.com/cosmos/cosmos-sdk/pull/4754) Introduce new Keybase implementation that can
leverage operating systems' built-in functionalities to securely store secrets. MacOS users may encounter
the following [issue](https://github.com/keybase/go-keychain/issues/47) with the `go-keychain` library. If
you encounter this issue, you must upgrade your xcode command line tools to version >= `10.2`. You can
upgrade via: `sudo rm -rf /Library/Developer/CommandLineTools; xcode-select --install`. Verify the
correct version via: `pkgutil --pkg-info=com.apple.pkg.CLTools_Executables`.
* [\#5355](https://github.com/cosmos/cosmos-sdk/pull/5355) Client commands accept a new `--keyring-backend` option through which users can specify which backend should be used
by the new key store:
  * `os`: use OS default credentials storage (default).
  * `file`: use encrypted file-based store.
  * `kwallet`: use [KDE Wallet](https://utils.kde.org/projects/kwalletmanager/) service.
  * `pass`: use the [pass](https://www.passwordstore.org/) command line password manager.
  * `test`: use password-less key store. *For testing purposes only. Use it at your own risk.*
* (keys) [\#5097](https://github.com/cosmos/cosmos-sdk/pull/5097) New `keys migrate` command to assist users migrate their keys
to the new keyring.
* (keys) [\#5366](https://github.com/cosmos/cosmos-sdk/pull/5366) `keys list` now accepts a `--list-names` option to list key names only, whilst the `keys delete`
command can delete multiple keys by passing their names as arguments. The aforementioned commands can then be piped together, e.g.
`appcli keys list -n | xargs appcli keys delete`
* (modules) [\#4233](https://github.com/cosmos/cosmos-sdk/pull/4233) Add upgrade module that coordinates software upgrades of live chains.
* [\#4486](https://github.com/cosmos/cosmos-sdk/issues/4486) Introduce new `PeriodicVestingAccount` vesting account type
that allows for arbitrary vesting periods.
* (baseapp) [\#5196](https://github.com/cosmos/cosmos-sdk/pull/5196) Baseapp has a new `runTxModeReCheck` to allow applications to skip expensive and unnecessary re-checking of transactions.
* (types) [\#5196](https://github.com/cosmos/cosmos-sdk/pull/5196) Context has new `IsRecheckTx() bool` and `WithIsReCheckTx(bool) Context` methods to to be used in the `AnteHandler`.
* (x/auth/ante) [\#5196](https://github.com/cosmos/cosmos-sdk/pull/5196) AnteDecorators have been updated to avoid unnecessary checks when `ctx.IsReCheckTx() == true`
* (x/auth) [\#5006](https://github.com/cosmos/cosmos-sdk/pull/5006) Modular `AnteHandler` via composable decorators:
  * The `AnteDecorator` interface has been introduced to allow users to implement modular `AnteHandler`
  functionality that can be composed together to create a single `AnteHandler` rather than implementing
  a custom `AnteHandler` completely from scratch, where each `AnteDecorator` allows for custom behavior in
  tightly defined and logically isolated manner. These custom `AnteDecorator` can then be chained together
  with default `AnteDecorator` or third-party `AnteDecorator` to create a modularized `AnteHandler`
  which will run each `AnteDecorator` in the order specified in `ChainAnteDecorators`. For details
  on the new architecture, refer to the [ADR](docs/architecture/adr-010-modular-antehandler.md).
  * `ChainAnteDecorators` function has been introduced to take in a list of `AnteDecorators` and chain
  them in sequence and return a single `AnteHandler`:
    * `SetUpContextDecorator`: Sets `GasMeter` in context and creates defer clause to recover from any
    `OutOfGas` panics in future AnteDecorators and return `OutOfGas` error to `BaseApp`. It MUST be the
    first `AnteDecorator` in the chain for any application that uses gas (or another one that sets the gas meter).
    * `ValidateBasicDecorator`: Calls tx.ValidateBasic and returns any non-nil error.
    * `ValidateMemoDecorator`: Validates tx memo with application parameters and returns any non-nil error.
    * `ConsumeGasTxSizeDecorator`: Consumes gas proportional to the tx size based on application parameters.
    * `MempoolFeeDecorator`: Checks if fee is above local mempool `minFee` parameter during `CheckTx`.
    * `DeductFeeDecorator`: Deducts the `FeeAmount` from first signer of the transaction.
    * `SetPubKeyDecorator`: Sets pubkey of account in any account that does not already have pubkey saved in state machine.
    * `SigGasConsumeDecorator`: Consume parameter-defined amount of gas for each signature.
    * `SigVerificationDecorator`: Verify each signature is valid, return if there is an error.
    * `ValidateSigCountDecorator`: Validate the number of signatures in tx based on app-parameters.
    * `IncrementSequenceDecorator`: Increments the account sequence for each signer to prevent replay attacks.
* (cli) [\#5223](https://github.com/cosmos/cosmos-sdk/issues/5223) Cosmos Ledger App v2.0.0 is now supported. The changes are backwards compatible and App v1.5.x is still supported.
* (x/staking) [\#5380](https://github.com/cosmos/cosmos-sdk/pull/5380) Introduced ability to store historical info entries in staking keeper, allows applications to introspect specified number of past headers and validator sets
  * Introduces new parameter `HistoricalEntries` which allows applications to determine how many recent historical info entries they want to persist in store. Default value is 0.
  * Introduces cli commands and rest routes to query historical information at a given height
* (modules) [\#5249](https://github.com/cosmos/cosmos-sdk/pull/5249) Funds are now allowed to be directly sent to the community pool (via the distribution module account).
* (keys) [\#4941](https://github.com/cosmos/cosmos-sdk/issues/4941) Introduce keybase option to allow overriding the default private key implementation of a key generated through the `keys add` cli command.
* (keys) [\#5439](https://github.com/cosmos/cosmos-sdk/pull/5439) Flags `--algo` and `--hd-path` are added to
  `keys add` command in order to make use of keybase modularized. By default, it uses (0, 0) bip44
  HD path and secp256k1 keys, so is non-breaking.
* (types) [\#5447](https://github.com/cosmos/cosmos-sdk/pull/5447) Added `ApproxRoot` function to sdk.Decimal type in order to get the nth root for a decimal number, where n is a positive integer.
  * An `ApproxSqrt` function was also added for convenience around the common case of n=2.

### Improvements

* (iavl) [\#5538](https://github.com/cosmos/cosmos-sdk/pull/5538) Remove manual IAVL pruning in favor of IAVL's internal pruning strategy.
* (server) [\#4215](https://github.com/cosmos/cosmos-sdk/issues/4215) The `--pruning` flag
has been moved to the configuration file, to allow easier node configuration.
* (cli) [\#5116](https://github.com/cosmos/cosmos-sdk/issues/5116) The `CLIContext` now supports multiple verifiers
when connecting to multiple chains. The connecting chain's `CLIContext` will have to have the correct
chain ID and node URI or client set. To use a `CLIContext` with a verifier for another chain:
  ```go
  // main or parent chain (chain as if you're running without IBC)
  mainCtx := context.NewCLIContext()

  // connecting IBC chain
  sideCtx := context.NewCLIContext().
    WithChainID(sideChainID).
    WithNodeURI(sideChainNodeURI) // or .WithClient(...)

  sideCtx = sideCtx.WithVerifier(
    context.CreateVerifier(sideCtx, context.DefaultVerifierCacheSize),
  )
  ```
* (modules) [\#5017](https://github.com/cosmos/cosmos-sdk/pull/5017) The `x/auth` package now supports
generalized genesis accounts through the `GenesisAccount` interface.
* (modules) [\#4762](https://github.com/cosmos/cosmos-sdk/issues/4762) Deprecate remove and add permissions in ModuleAccount.
* (modules) [\#4760](https://github.com/cosmos/cosmos-sdk/issues/4760) update `x/auth` to match module spec.
* (modules) [\#4814](https://github.com/cosmos/cosmos-sdk/issues/4814) Add security contact to Validator description.
* (modules) [\#4875](https://github.com/cosmos/cosmos-sdk/issues/4875) refactor integration tests to use SimApp and separate test package
* (sdk) [\#4566](https://github.com/cosmos/cosmos-sdk/issues/4566) Export simulation's parameters and app state to JSON in order to reproduce bugs and invariants.
* (sdk) [\#4640](https://github.com/cosmos/cosmos-sdk/issues/4640) improve import/export simulation errors by extending `DiffKVStores` to return an array of `KVPairs` that are then compared to check for inconsistencies.
* (sdk) [\#4717](https://github.com/cosmos/cosmos-sdk/issues/4717) refactor `x/slashing` to match the new module spec
* (sdk) [\#4758](https://github.com/cosmos/cosmos-sdk/issues/4758) update `x/genaccounts` to match module spec
* (simulation) [\#4824](https://github.com/cosmos/cosmos-sdk/issues/4824) `PrintAllInvariants` flag will print all failed invariants
* (simulation) [\#4490](https://github.com/cosmos/cosmos-sdk/issues/4490) add `InitialBlockHeight` flag to resume a simulation from a given block

  * Support exporting the simulation stats to a given JSON file
* (simulation) [\#4847](https://github.com/cosmos/cosmos-sdk/issues/4847), [\#4838](https://github.com/cosmos/cosmos-sdk/pull/4838) and [\#4869](https://github.com/cosmos/cosmos-sdk/pull/4869) `SimApp` and simulation refactors:
  * Implement `SimulationManager` for executing modules' simulation functionalities in a modularized way
  * Add `RegisterStoreDecoders` to the `SimulationManager` for decoding each module's types
  * Add `GenerateGenesisStates` to the `SimulationManager` to generate a randomized `GenState` for each module
  * Add `RandomizedParams` to the `SimulationManager` that registers each modules' parameters in order to
  simulate `ParamChangeProposal`s' `Content`s
  * Add `WeightedOperations` to the `SimulationManager` that define simulation operations (modules' `Msg`s) with their
  respective weights (i.e chance of being simulated).
  * Add `ProposalContents` to the `SimulationManager` to register each module's governance proposal `Content`s.
* (simulation) [\#4893](https://github.com/cosmos/cosmos-sdk/issues/4893) Change `SimApp` keepers to be public and add getter functions for keys and codec
* (simulation) [\#4906](https://github.com/cosmos/cosmos-sdk/issues/4906) Add simulation `Config` struct that wraps simulation flags
* (simulation) [\#4935](https://github.com/cosmos/cosmos-sdk/issues/4935) Update simulation to reflect a proper `ABCI` application without bypassing `BaseApp` semantics
* (simulation) [\#5378](https://github.com/cosmos/cosmos-sdk/pull/5378) Simulation tests refactor:
  * Add `App` interface for general SDK-based app's methods.
  * Refactor and cleanup simulation tests into util functions to simplify their implementation for other SDK apps.
* (store) [\#4792](https://github.com/cosmos/cosmos-sdk/issues/4792) panic on non-registered store
* (types) [\#4821](https://github.com/cosmos/cosmos-sdk/issues/4821) types/errors package added with support for stacktraces. It is meant as a more feature-rich replacement for sdk.Errors in the mid-term.
* (store) [\#1947](https://github.com/cosmos/cosmos-sdk/issues/1947) Implement inter-block (persistent)
caching through `CommitKVStoreCacheManager`. Any application wishing to utilize an inter-block cache
must set it in their app via a `BaseApp` option. The `BaseApp` docs have been drastically improved
to detail this new feature and how state transitions occur.
* (docs/spec) All module specs moved into their respective module dir in x/ (i.e. docs/spec/staking -->> x/staking/spec)
* (docs/) [\#5379](https://github.com/cosmos/cosmos-sdk/pull/5379) Major documentation refactor, including:
  * (docs/intro/) Add and improve introduction material for newcomers.
  * (docs/basics/) Add documentation about basic concepts of the cosmos sdk such as the anatomy of an SDK application, the transaction lifecycle or accounts.
  * (docs/core/) Add documentation about core conepts of the cosmos sdk such as `baseapp`, `server`, `store`s, `context` and more.
  * (docs/building-modules/) Add reference documentation on concepts relevant for module developers (`keeper`, `handler`, `messages`, `queries`,...).
  * (docs/interfaces/) Add documentation on building interfaces for the Cosmos SDK.
  * Redesigned user interface that features new dynamically generated sidebar, build-time code embedding from GitHub, new homepage as well as many other improvements.
* (types) [\#5428](https://github.com/cosmos/cosmos-sdk/pull/5428) Add `Mod` (modulo) method and `RelativePow` (exponentation) function for `Uint`.
* (modules) [\#5506](https://github.com/cosmos/cosmos-sdk/pull/5506) Remove redundancy in `x/distribution`s use of parameters. There
  now exists a single `Params` type with a getter and setter along with a getter for each individual parameter.

### Bug Fixes

* (client) [\#5303](https://github.com/cosmos/cosmos-sdk/issues/5303) Fix ignored error in tx generate only mode.
* (cli) [\#4763](https://github.com/cosmos/cosmos-sdk/issues/4763) Fix flag `--min-self-delegation` for staking `EditValidator`
* (keys) Fix ledger custom coin type support bug.
* (x/gov) [\#5107](https://github.com/cosmos/cosmos-sdk/pull/5107) Sum validator operator's all voting power when tally votes
* (rest) [\#5212](https://github.com/cosmos/cosmos-sdk/issues/5212) Fix pagination in the `/gov/proposals` handler.

## [v0.37.14] - 2020-08-12

### Improvements

* (tendermint) Bump Tendermint version to [v0.32.13](https://github.com/tendermint/tendermint/releases/tag/v0.32.13).


## [v0.37.13] - 2020-06-03

### Improvements

* (tendermint) Bump Tendermint version to [v0.32.12](https://github.com/tendermint/tendermint/releases/tag/v0.32.12).
* (cosmos-ledger-go) Bump Cosmos Ledger Wallet library version to [v0.11.1](https://github.com/cosmos/ledger-cosmos-go/releases/tag/v0.11.1).

## [v0.37.12] - 2020-05-05

### Improvements

* (tendermint) Bump Tendermint version to [v0.32.11](https://github.com/tendermint/tendermint/releases/tag/v0.32.11).

## [v0.37.11] - 2020-04-22

### Bug Fixes

* (x/staking) [\#6021](https://github.com/cosmos/cosmos-sdk/pull/6021) --trust-node's false default value prevents creation of the genesis transaction.

## [v0.37.10] - 2020-04-22

### Bug Fixes

* (client/context) [\#5964](https://github.com/cosmos/cosmos-sdk/issues/5964) Fix incorrect instantiation of tmlite verifier when --trust-node is off.

## [v0.37.9] - 2020-04-09

### Improvements

* (tendermint) Bump Tendermint version to [v0.32.10](https://github.com/tendermint/tendermint/releases/tag/v0.32.10).

## [v0.37.8] - 2020-03-11

### Bug Fixes

* (rest) [\#5508](https://github.com/cosmos/cosmos-sdk/pull/5508) Fix `x/distribution` endpoints to properly return height in the response.
* (x/genutil) [\#5499](https://github.com/cosmos/cosmos-sdk/pull/) Ensure `DefaultGenesis` returns valid and non-nil default genesis state.
* (x/genutil) [\#5775](https://github.com/cosmos/cosmos-sdk/pull/5775) Fix `ExportGenesis` in `x/genutil` to export default genesis state (`[]`) instead of `null`.
* (genesis) [\#5086](https://github.com/cosmos/cosmos-sdk/issues/5086) Ensure `gentxs` are always an empty array instead of `nil`.

### Improvements

* (rest) [\#5648](https://github.com/cosmos/cosmos-sdk/pull/5648) Enhance /txs usability:
  * Add `tx.minheight` key to filter transaction with an inclusive minimum block height
  * Add `tx.maxheight` key to filter transaction with an inclusive maximum block height

## [v0.37.7] - 2020-02-10

### Improvements

* (modules) [\#5597](https://github.com/cosmos/cosmos-sdk/pull/5597) Add `amount` event attribute to the `complete_unbonding`
and `complete_redelegation` events that reflect the total balances of the completed unbondings and redelegations
respectively.

### Bug Fixes

* (x/gov) [\#5622](https://github.com/cosmos/cosmos-sdk/pull/5622) Track any events emitted from a proposal's handler upon successful execution.
* (x/bank) [\#5531](https://github.com/cosmos/cosmos-sdk/issues/5531) Added missing amount event to MsgMultiSend, emitted for each output.

## [v0.37.6] - 2020-01-21

### Improvements

* (tendermint) Bump Tendermint version to [v0.32.9](https://github.com/tendermint/tendermint/releases/tag/v0.32.9)

## [v0.37.5] - 2020-01-07

### Features

* (types) [\#5360](https://github.com/cosmos/cosmos-sdk/pull/5360) Implement `SortableDecBytes` which
  allows the `Dec` type be sortable.

### Improvements

* (tendermint) Bump Tendermint version to [v0.32.8](https://github.com/tendermint/tendermint/releases/tag/v0.32.8)
* (cli) [\#5482](https://github.com/cosmos/cosmos-sdk/pull/5482) Remove old "tags" nomenclature from the `q txs` command in
  favor of the new events system. Functionality remains unchanged except that `=` is used instead of `:` to be
  consistent with the API's use of event queries.

### Bug Fixes

* (iavl) [\#5276](https://github.com/cosmos/cosmos-sdk/issues/5276) Fix potential race condition in `iavlIterator#Close`.
* (baseapp) [\#5350](https://github.com/cosmos/cosmos-sdk/issues/5350) Allow a node to restart successfully
  after a `halt-height` or `halt-time` has been triggered.
* (types) [\#5395](https://github.com/cosmos/cosmos-sdk/issues/5395) Fix `Uint#LTE`.
* (types) [\#5408](https://github.com/cosmos/cosmos-sdk/issues/5408) `NewDecCoins` constructor now sorts the coins.

## [v0.37.4] - 2019-11-04

### Improvements

* (tendermint) Bump Tendermint version to [v0.32.7](https://github.com/tendermint/tendermint/releases/tag/v0.32.7)
* (ledger) [\#4716](https://github.com/cosmos/cosmos-sdk/pull/4716) Fix ledger custom coin type support bug.

### Bug Fixes

* (baseapp) [\#5200](https://github.com/cosmos/cosmos-sdk/issues/5200) Remove duplicate events from previous messages.

## [v0.37.3] - 2019-10-10

### Bug Fixes

* (genesis) [\#5095](https://github.com/cosmos/cosmos-sdk/issues/5095) Fix genesis file migration from v0.34 to
v0.36/v0.37 not converting validator consensus pubkey to bech32 format.

### Improvements

* (tendermint) Bump Tendermint version to [v0.32.6](https://github.com/tendermint/tendermint/releases/tag/v0.32.6)

## [v0.37.1] - 2019-09-19

### Features

* (cli) [\#4973](https://github.com/cosmos/cosmos-sdk/pull/4973) Enable application CPU profiling
via the `--cpu-profile` flag.
* [\#4979](https://github.com/cosmos/cosmos-sdk/issues/4979) Introduce a new `halt-time` config and
CLI option to the `start` command. When provided, an application will halt during `Commit` when the
block time is >= the `halt-time`.

### Improvements

* [\#4990](https://github.com/cosmos/cosmos-sdk/issues/4990) Add `Events` to the `ABCIMessageLog` to
provide context and grouping of events based on the messages they correspond to. The `Events` field
in `TxResponse` is deprecated and will be removed in the next major release.

### Bug Fixes

* [\#4979](https://github.com/cosmos/cosmos-sdk/issues/4979) Use `Signal(os.Interrupt)` over
`os.Exit(0)` during configured halting to allow any `defer` calls to be executed.
* [\#5034](https://github.com/cosmos/cosmos-sdk/issues/5034) Binary search in NFT Module wasn't working on larger sets.

## [v0.37.0] - 2019-08-21

### Bug Fixes

* (baseapp) [\#4903](https://github.com/cosmos/cosmos-sdk/issues/4903) Various height query fixes:
  * Move height with proof check from `CLIContext` to `BaseApp` as the height
  can automatically be injected there.
  * Update `handleQueryStore` to resemble `handleQueryCustom`
* (simulation) [\#4912](https://github.com/cosmos/cosmos-sdk/issues/4912) Fix SimApp ModuleAccountAddrs
to properly return black listed addresses for bank keeper initialization.
* (cli) [\#4919](https://github.com/cosmos/cosmos-sdk/pull/4919) Don't crash CLI
if user doesn't answer y/n confirmation request.
* (cli) [\#4927](https://github.com/cosmos/cosmos-sdk/issues/4927) Fix the `q gov vote`
command to handle empty (pruned) votes correctly.

### Improvements

* (rest) [\#4924](https://github.com/cosmos/cosmos-sdk/pull/4924) Return response
height even upon error as it may be useful for the downstream caller and have
`/auth/accounts/{address}` return a 200 with an empty account upon error when
that error is that the account doesn't exist.

## [v0.36.0] - 2019-08-13

### Breaking Changes

* (rest) [\#4837](https://github.com/cosmos/cosmos-sdk/pull/4837) Remove /version and /node_version
  endpoints in favor of refactoring /node_info to also include application version info.
* All REST responses now wrap the original resource/result. The response
  will contain two fields: height and result.
* [\#3565](https://github.com/cosmos/cosmos-sdk/issues/3565) Updates to the governance module:
  * Rename JSON field from `proposal_content` to `content`
  * Rename JSON field from `proposal_id` to `id`
  * Disable `ProposalTypeSoftwareUpgrade` temporarily
* [\#3775](https://github.com/cosmos/cosmos-sdk/issues/3775) unify sender transaction tag for ease of querying
* [\#4255](https://github.com/cosmos/cosmos-sdk/issues/4255) Add supply module that passively tracks the supplies of a chain
  - Renamed `x/distribution` `ModuleName`
  - Genesis JSON and CLI now use `distribution` instead of `distr`
  - Introduce `ModuleAccount` type, which tracks the flow of coins held within a module
  - Replaced `FeeCollectorKeeper` for a `ModuleAccount`
  - Replaced the staking `Pool`, which coins are now held by the `BondedPool` and `NotBonded` module accounts
  - The `NotBonded` module account now only keeps track of the not bonded tokens within staking, instead of the whole chain
  - [\#3628](https://github.com/cosmos/cosmos-sdk/issues/3628) Replaced governance's burn and deposit accounts for a `ModuleAccount`
  - Added a `ModuleAccount` for the distribution module
  - Added a `ModuleAccount` for the mint module
  [\#4472](https://github.com/cosmos/cosmos-sdk/issues/4472) validation for crisis genesis
* [\#3985](https://github.com/cosmos/cosmos-sdk/issues/3985) `ValidatorPowerRank` uses potential consensus power instead of tendermint power
* [\#4104](https://github.com/cosmos/cosmos-sdk/issues/4104) Gaia has been moved to its own repository: https://github.com/cosmos/gaia
* [\#4104](https://github.com/cosmos/cosmos-sdk/issues/4104) Rename gaiad.toml to app.toml. The internal contents of the application
  config remain unchanged.
* [\#4159](https://github.com/cosmos/cosmos-sdk/issues/4159) create the default module patterns and module manager
* [\#4230](https://github.com/cosmos/cosmos-sdk/issues/4230) Change the type of ABCIMessageLog#MsgIndex to uint16 for proper serialization.
* [\#4250](https://github.com/cosmos/cosmos-sdk/issues/4250) BaseApp.Query() returns app's version string set via BaseApp.SetAppVersion()
  when handling /app/version queries instead of the version string passed as build
  flag at compile time.
* [\#4262](https://github.com/cosmos/cosmos-sdk/issues/4262) GoSumHash is no longer returned by the version command.
* [\#4263](https://github.com/cosmos/cosmos-sdk/issues/4263) RestServer#Start now takes read and write timeout arguments.
* [\#4305](https://github.com/cosmos/cosmos-sdk/issues/4305) `GenerateOrBroadcastMsgs` no longer takes an `offline` parameter.
* [\#4342](https://github.com/cosmos/cosmos-sdk/pull/4342) Upgrade go-amino to v0.15.0
* [\#4351](https://github.com/cosmos/cosmos-sdk/issues/4351) InitCmd, AddGenesisAccountCmd, and CollectGenTxsCmd take node's and client's default home directories as arguments.
* [\#4387](https://github.com/cosmos/cosmos-sdk/issues/4387) Refactor the usage of tags (now called events) to reflect the
  new ABCI events semantics:
  - Move `x/{module}/tags/tags.go` => `x/{module}/types/events.go`
  - Update `docs/specs`
  - Refactor tags in favor of new `Event(s)` type(s)
  - Update `Context` to use new `EventManager`
  - (Begin|End)Blocker no longer return tags, but rather uses new `EventManager`
  - Message handlers no longer return tags, but rather uses new `EventManager`
  Any component (e.g. BeginBlocker, message handler, etc...) wishing to emit an event must do so
  through `ctx.EventManger().EmitEvent(s)`.
  To reset or wipe emitted events: `ctx = ctx.WithEventManager(sdk.NewEventManager())`
  To get all emitted events: `events := ctx.EventManager().Events()`
* [\#4437](https://github.com/cosmos/cosmos-sdk/issues/4437) Replace governance module store keys to use `[]byte` instead of `string`.
* [\#4451](https://github.com/cosmos/cosmos-sdk/issues/4451) Improve modularization of clients and modules:
  * Module directory structure improved and standardized
  * Aliases autogenerated
  * Auth and bank related commands are now mounted under the respective moduels
  * Client initialization and mounting standardized
* [\#4479](https://github.com/cosmos/cosmos-sdk/issues/4479) Remove codec argument redundency in client usage where
  the CLIContext's codec should be used instead.
* [\#4488](https://github.com/cosmos/cosmos-sdk/issues/4488) Decouple client tx, REST, and ultil packages from auth. These packages have
  been restructured and retrofitted into the `x/auth` module.
* [\#4521](https://github.com/cosmos/cosmos-sdk/issues/4521) Flatten x/bank structure by hiding module internals.
* [\#4525](https://github.com/cosmos/cosmos-sdk/issues/4525) Remove --cors flag, the feature is long gone.
* [\#4536](https://github.com/cosmos/cosmos-sdk/issues/4536) The `/auth/accounts/{address}` now returns a `height` in the response.
  The account is now nested under `account`.
* [\#4543](https://github.com/cosmos/cosmos-sdk/issues/4543) Account getters are no longer part of client.CLIContext() and have now moved
  to reside in the auth-specific AccountRetriever.
* [\#4588](https://github.com/cosmos/cosmos-sdk/issues/4588) Context does not depend on x/auth anymore. client/context is stripped out of the following features:
  - GetAccountDecoder()
  - CLIContext.WithAccountDecoder()
  - CLIContext.WithAccountStore()
  x/auth.AccountDecoder is unnecessary and consequently removed.
* [\#4602](https://github.com/cosmos/cosmos-sdk/issues/4602) client/input.{Buffer,Override}Stdin() functions are removed. Thanks to cobra's new release they are now redundant.
* [\#4633](https://github.com/cosmos/cosmos-sdk/issues/4633) Update old Tx search by tags APIs to use new Events
  nomenclature.
* [\#4649](https://github.com/cosmos/cosmos-sdk/issues/4649) Refactor x/crisis as per modules new specs.
* [\#3685](https://github.com/cosmos/cosmos-sdk/issues/3685) The default signature verification gas logic (`DefaultSigVerificationGasConsumer`) now specifies explicit key types rather than string pattern matching. This means that zones that depended on string matching to allow other keys will need to write a custom `SignatureVerificationGasConsumer` function.
* [\#4663](https://github.com/cosmos/cosmos-sdk/issues/4663) Refactor bank keeper by removing private functions
  - `InputOutputCoins`, `SetCoins`, `SubtractCoins` and `AddCoins` are now part of the `SendKeeper` instead of the `Keeper` interface
* (tendermint) [\#4721](https://github.com/cosmos/cosmos-sdk/pull/4721) Upgrade Tendermint to v0.32.1

### Features

* [\#4843](https://github.com/cosmos/cosmos-sdk/issues/4843) Add RegisterEvidences function in the codec package to register
  Tendermint evidence types with a given codec.
* (rest) [\#3867](https://github.com/cosmos/cosmos-sdk/issues/3867) Allow querying for genesis transaction when height query param is set to zero.
* [\#2020](https://github.com/cosmos/cosmos-sdk/issues/2020) New keys export/import command line utilities to export/import private keys in ASCII format
  that rely on Keybase's new underlying ExportPrivKey()/ImportPrivKey() API calls.
* [\#3565](https://github.com/cosmos/cosmos-sdk/issues/3565) Implement parameter change proposal support.
  Parameter change proposals can be submitted through the CLI
  or a REST endpoint. See docs for further usage.
* [\#3850](https://github.com/cosmos/cosmos-sdk/issues/3850) Add `rewards` and `commission` to distribution tx tags.
* [\#3981](https://github.com/cosmos/cosmos-sdk/issues/3981) Add support to gracefully halt a node at a given height
  via the node's `halt-height` config or CLI value.
* [\#4144](https://github.com/cosmos/cosmos-sdk/issues/4144) Allow for configurable BIP44 HD path and coin type.
* [\#4250](https://github.com/cosmos/cosmos-sdk/issues/4250) New BaseApp.{,Set}AppVersion() methods to get/set app's version string.
* [\#4263](https://github.com/cosmos/cosmos-sdk/issues/4263) Add `--read-timeout` and `--write-timeout` args to the `rest-server` command
  to support custom RPC R/W timeouts.
* [\#4271](https://github.com/cosmos/cosmos-sdk/issues/4271) Implement Coins#IsAnyGT
* [\#4318](https://github.com/cosmos/cosmos-sdk/issues/4318) Support height queries. Queries against nodes that have the queried
  height pruned will return an error.
* [\#4409](https://github.com/cosmos/cosmos-sdk/issues/4409) Implement a command that migrates exported state from one version to the next.
  The `migrate` command currently supports migrating from v0.34 to v0.36 by implementing
  necessary types for both versions.
* [\#4570](https://github.com/cosmos/cosmos-sdk/issues/4570) Move /bank/balances/{address} REST handler to x/bank/client/rest. The exposed interface is unchanged.
* Community pool spend proposal per Cosmos Hub governance proposal [\#7](https://github.com/cosmos/cosmos-sdk/issues/7) "Activate the Community Pool"

### Improvements

* (simulation) PrintAllInvariants flag will print all failed invariants
* (simulation) Add `InitialBlockHeight` flag to resume a simulation from a given block
* (simulation) [\#4670](https://github.com/cosmos/cosmos-sdk/issues/4670) Update simulation statistics to JSON format

  - Support exporting the simulation stats to a given JSON file
* [\#4775](https://github.com/cosmos/cosmos-sdk/issues/4775) Refactor CI config
* Upgrade IAVL to v0.12.4
* (tendermint) Upgrade Tendermint to v0.32.2
* (modules) [\#4751](https://github.com/cosmos/cosmos-sdk/issues/4751) update `x/genutils` to match module spec
* (keys) [\#4611](https://github.com/cosmos/cosmos-sdk/issues/4611) store keys in simapp now use a map instead of using individual literal keys
* [\#2286](https://github.com/cosmos/cosmos-sdk/issues/2286) Improve performance of CacheKVStore iterator.
* [\#3512](https://github.com/cosmos/cosmos-sdk/issues/3512) Implement Logger method on each module's keeper.
* [\#3655](https://github.com/cosmos/cosmos-sdk/issues/3655) Improve signature verification failure error message.
* [\#3774](https://github.com/cosmos/cosmos-sdk/issues/3774) add category tag to transactions for ease of filtering
* [\#3914](https://github.com/cosmos/cosmos-sdk/issues/3914) Implement invariant benchmarks and add target to makefile.
* [\#3928](https://github.com/cosmos/cosmos-sdk/issues/3928) remove staking references from types package
* [\#3978](https://github.com/cosmos/cosmos-sdk/issues/3978) Return ErrUnknownRequest in message handlers for unknown
  or invalid routed messages.
* [\#4190](https://github.com/cosmos/cosmos-sdk/issues/4190) Client responses that return (re)delegation(s) now return balances
  instead of shares.
* [\#4194](https://github.com/cosmos/cosmos-sdk/issues/4194) ValidatorSigningInfo now includes the validator's consensus address.
* [\#4235](https://github.com/cosmos/cosmos-sdk/issues/4235) Add parameter change proposal messages to simulation.
* [\#4235](https://github.com/cosmos/cosmos-sdk/issues/4235) Update the minting module params to implement params.ParamSet so
  individual keys can be set via proposals instead of passing a struct.
* [\#4259](https://github.com/cosmos/cosmos-sdk/issues/4259) `Coins` that are `nil` are now JSON encoded as an empty array `[]`.
  Decoding remains unchanged and behavior is left intact.
* [\#4305](https://github.com/cosmos/cosmos-sdk/issues/4305) The `--generate-only` CLI flag fully respects offline tx processing.
* [\#4379](https://github.com/cosmos/cosmos-sdk/issues/4379) close db write batch.
* [\#4384](https://github.com/cosmos/cosmos-sdk/issues/4384)- Allow splitting withdrawal transaction in several chunks
* [\#4403](https://github.com/cosmos/cosmos-sdk/issues/4403) Allow for parameter change proposals to supply only desired fields to be updated
  in objects instead of the entire object (only applies to values that are objects).
* [\#4415](https://github.com/cosmos/cosmos-sdk/issues/4415) /client refactor, reduce genutil dependancy on staking
* [\#4439](https://github.com/cosmos/cosmos-sdk/issues/4439) Implement governance module iterators.
* [\#4465](https://github.com/cosmos/cosmos-sdk/issues/4465) Unknown subcommands print relevant error message
* [\#4466](https://github.com/cosmos/cosmos-sdk/issues/4466) Commission validation added to validate basic of MsgCreateValidator by changing CommissionMsg to CommissionRates
* [\#4501](https://github.com/cosmos/cosmos-sdk/issues/4501) Support height queriers in rest client
* [\#4535](https://github.com/cosmos/cosmos-sdk/issues/4535) Improve import-export simulation errors by decoding the `KVPair.Value` into its
  respective type
* [\#4536](https://github.com/cosmos/cosmos-sdk/issues/4536) cli context queries return query height and accounts are returned with query height
* [\#4553](https://github.com/cosmos/cosmos-sdk/issues/4553) undelegate max entries check first
* [\#4556](https://github.com/cosmos/cosmos-sdk/issues/4556) Added IsValid function to Coin
* [\#4564](https://github.com/cosmos/cosmos-sdk/issues/4564) client/input.GetConfirmation()'s default is changed to No.
* [\#4573](https://github.com/cosmos/cosmos-sdk/issues/4573) Returns height in response for query endpoints.
* [\#4580](https://github.com/cosmos/cosmos-sdk/issues/4580) Update `Context#BlockHeight` to properly set the block height via `WithBlockHeader`.
* [\#4584](https://github.com/cosmos/cosmos-sdk/issues/4584) Update bank Keeper to use expected keeper interface of the AccountKeeper.
* [\#4584](https://github.com/cosmos/cosmos-sdk/issues/4584) Move `Account` and `VestingAccount` interface types to `x/auth/exported`.
* [\#4082](https://github.com/cosmos/cosmos-sdk/issues/4082) supply module queriers for CLI and REST endpoints
* [\#4601](https://github.com/cosmos/cosmos-sdk/issues/4601) Implement generic pangination helper function to be used in
  REST handlers and queriers.
* [\#4629](https://github.com/cosmos/cosmos-sdk/issues/4629) Added warning event that gets emitted if validator misses a block.
* [\#4674](https://github.com/cosmos/cosmos-sdk/issues/4674) Export `Simapp` genState generators and util functions by making them public
* [\#4706](https://github.com/cosmos/cosmos-sdk/issues/4706) Simplify context
  Replace complex Context construct with a simpler immutible struct.
  Only breaking change is not to support `Value` and `GetValue` as first class calls.
  We do embed ctx.Context() as a raw context.Context instead to be used as you see fit.

  Migration guide:

  ```go
  ctx = ctx.WithValue(contextKeyBadProposal, false)
  ```

  Now becomes:

  ```go
  ctx = ctx.WithContext(context.WithValue(ctx.Context(), contextKeyBadProposal, false))
  ```

  A bit more verbose, but also allows `context.WithTimeout()`, etc and only used
  in one function in this repo, in test code.
* [\#3685](https://github.com/cosmos/cosmos-sdk/issues/3685)  Add `SetAddressVerifier` and `GetAddressVerifier` to `sdk.Config` to allow SDK users to configure custom address format verification logic (to override the default limitation of 20-byte addresses).
* [\#3685](https://github.com/cosmos/cosmos-sdk/issues/3685)  Add an additional parameter to NewAnteHandler for a custom `SignatureVerificationGasConsumer` (the default logic is now in `DefaultSigVerificationGasConsumer). This allows SDK users to configure their own logic for which key types are accepted and how those key types consume gas.
* Remove `--print-response` flag as it is no longer used.
* Revert [\#2284](https://github.com/cosmos/cosmos-sdk/pull/2284) to allow create_empty_blocks in the config
* (tendermint) [\#4718](https://github.com/cosmos/cosmos-sdk/issues/4718) Upgrade tendermint/iavl to v0.12.3

### Bug Fixes

* [\#4891](https://github.com/cosmos/cosmos-sdk/issues/4891) Disable querying with proofs enabled when the query height <= 1.
* (rest) [\#4858](https://github.com/cosmos/cosmos-sdk/issues/4858) Do not return an error in BroadcastTxCommit when the tx broadcasting
  was successful. This allows the proper REST response to be returned for a
  failed tx during `block` broadcasting mode.
* (store) [\#4880](https://github.com/cosmos/cosmos-sdk/pull/4880) Fix error check in
  IAVL `Store#DeleteVersion`.
* (tendermint) [\#4879](https://github.com/cosmos/cosmos-sdk/issues/4879) Don't terminate the process immediately after startup when run in standalone mode.
* (simulation) [\#4861](https://github.com/cosmos/cosmos-sdk/pull/4861) Fix non-determinism simulation
  by using CLI flags as input and updating Makefile target.
* [\#4868](https://github.com/cosmos/cosmos-sdk/issues/4868) Context#CacheContext now sets a new EventManager. This prevents unwanted events
  from being emitted.
* (cli) [\#4870](https://github.com/cosmos/cosmos-sdk/issues/4870) Disable the `withdraw-all-rewards` command when `--generate-only` is supplied
* (modules) [\#4831](https://github.com/cosmos/cosmos-sdk/issues/4831) Prevent community spend proposal from transferring funds to a module account
* (keys) [\#4338](https://github.com/cosmos/cosmos-sdk/issues/4338) fix multisig key output for CLI
* (modules) [\#4795](https://github.com/cosmos/cosmos-sdk/issues/4795) restrict module accounts from receiving transactions.
  Allowing this would cause an invariant on the module account coins.
* (modules) [\#4823](https://github.com/cosmos/cosmos-sdk/issues/4823) Update the `DefaultUnbondingTime` from 3 days to 3 weeks to be inline with documentation.
* (abci) [\#4639](https://github.com/cosmos/cosmos-sdk/issues/4639) Fix `CheckTx` by verifying the message route
* Return height in responses when querying against BaseApp
* [\#1351](https://github.com/cosmos/cosmos-sdk/issues/1351) Stable AppHash allows no_empty_blocks
* [\#3705](https://github.com/cosmos/cosmos-sdk/issues/3705) Return `[]` instead of `null` when querying delegator rewards.
* [\#3966](https://github.com/cosmos/cosmos-sdk/issues/3966) fixed multiple assigns to action tags
  [\#3793](https://github.com/cosmos/cosmos-sdk/issues/3793) add delegator tag for MsgCreateValidator and deleted unused moniker and identity tags
* [\#4194](https://github.com/cosmos/cosmos-sdk/issues/4194) Fix pagination and results returned from /slashing/signing_infos
* [\#4230](https://github.com/cosmos/cosmos-sdk/issues/4230) Properly set and display the message index through the TxResponse.
* [\#4234](https://github.com/cosmos/cosmos-sdk/pull/4234) Allow `tx send --generate-only` to
  actually work offline.
* [\#4271](https://github.com/cosmos/cosmos-sdk/issues/4271) Fix addGenesisAccount by using Coins#IsAnyGT for vesting amount validation.
* [\#4273](https://github.com/cosmos/cosmos-sdk/issues/4273) Fix usage of AppendTags in x/staking/handler.go
* [\#4303](https://github.com/cosmos/cosmos-sdk/issues/4303) Fix NewCoins() underlying function for duplicate coins detection.
* [\#4307](https://github.com/cosmos/cosmos-sdk/pull/4307) Don't pass height to RPC calls as
  Tendermint will automatically use the latest height.
* [\#4362](https://github.com/cosmos/cosmos-sdk/issues/4362) simulation setup bugfix for multisim 7601778
* [\#4383](https://github.com/cosmos/cosmos-sdk/issues/4383) - currentStakeRoundUp is now always atleast currentStake + smallest-decimal-precision
* [\#4394](https://github.com/cosmos/cosmos-sdk/issues/4394) Fix signature count check to use the TxSigLimit param instead of
  a default.
* [\#4455](https://github.com/cosmos/cosmos-sdk/issues/4455) Use `QueryWithData()` to query unbonding delegations.
* [\#4493](https://github.com/cosmos/cosmos-sdk/issues/4493) Fix validator-outstanding-rewards command. It now takes as an argument
  a validator address.
* [\#4598](https://github.com/cosmos/cosmos-sdk/issues/4598) Fix redelegation and undelegation txs that were not checking for the correct bond denomination.
* [\#4619](https://github.com/cosmos/cosmos-sdk/issues/4619) Close iterators in `GetAllMatureValidatorQueue` and `UnbondAllMatureValidatorQueue`
  methods.
* [\#4654](https://github.com/cosmos/cosmos-sdk/issues/4654) validator slash event stored by period and height
* [\#4681](https://github.com/cosmos/cosmos-sdk/issues/4681) panic on invalid amount on `MintCoins` and `BurnCoins`
  * skip minting if inflation is set to zero
* Sort state JSON during export and initialization

## 0.35.0

### Bug Fixes

* Fix gas consumption bug in `Undelegate` preventing the ability to sync from
genesis.

## 0.34.10

### Bug Fixes

* Bump Tendermint version to [v0.31.11](https://github.com/tendermint/tendermint/releases/tag/v0.31.11) to address the vulnerability found in the `consensus` package.

## 0.34.9

### Bug Fixes

* Bump Tendermint version to [v0.31.10](https://github.com/tendermint/tendermint/releases/tag/v0.31.10) to address p2p panic errors.

## 0.34.8

### Bug Fixes

* Bump Tendermint version to v0.31.9 to fix the p2p panic error.
* Update gaiareplay's use of an internal Tendermint API

## 0.34.7

### Bug Fixes

#### SDK

* Fix gas consumption bug in `Undelegate` preventing the ability to sync from
genesis.

## 0.34.6

### Bug Fixes

#### SDK

* Unbonding from a validator is now only considered "complete" after the full
unbonding period has elapsed regardless of the validator's status.

## 0.34.5

### Bug Fixes

#### SDK

* [\#4273](https://github.com/cosmos/cosmos-sdk/issues/4273) Fix usage of `AppendTags` in x/staking/handler.go

### Improvements

### SDK

* [\#2286](https://github.com/cosmos/cosmos-sdk/issues/2286) Improve performance of `CacheKVStore` iterator.
* [\#3655](https://github.com/cosmos/cosmos-sdk/issues/3655) Improve signature verification failure error message.
* [\#4384](https://github.com/cosmos/cosmos-sdk/issues/4384) Allow splitting withdrawal transaction in several chunks.

#### Gaia CLI

* [\#4227](https://github.com/cosmos/cosmos-sdk/issues/4227) Support for Ledger App v1.5.
* [#4345](https://github.com/cosmos/cosmos-sdk/pull/4345) Update `ledger-cosmos-go`
to v0.10.3.

## 0.34.4

### Bug Fixes

#### SDK

* [#4234](https://github.com/cosmos/cosmos-sdk/pull/4234) Allow `tx send --generate-only` to
actually work offline.

#### Gaia

* [\#4219](https://github.com/cosmos/cosmos-sdk/issues/4219) Return an error when an empty mnemonic is provided during key recovery.

### Improvements

#### Gaia

* [\#2007](https://github.com/cosmos/cosmos-sdk/issues/2007) Return 200 status code on empty results

### New features

#### SDK

* [\#3850](https://github.com/cosmos/cosmos-sdk/issues/3850) Add `rewards` and `commission` to distribution tx tags.

## 0.34.3

### Bug Fixes

#### Gaia

* [\#4196](https://github.com/cosmos/cosmos-sdk/pull/4196) Set default invariant
check period to zero.

## 0.34.2

### Improvements

#### SDK

* [\#4135](https://github.com/cosmos/cosmos-sdk/pull/4135) Add further clarification
to generate only usage.

### Bug Fixes

#### SDK

* [\#4135](https://github.com/cosmos/cosmos-sdk/pull/4135) Fix `NewResponseFormatBroadcastTxCommit`
* [\#4053](https://github.com/cosmos/cosmos-sdk/issues/4053) Add `--inv-check-period`
flag to gaiad to set period at which invariants checks will run.
* [\#4099](https://github.com/cosmos/cosmos-sdk/issues/4099) Update the /staking/validators endpoint to support
status and pagination query flags.

## 0.34.1

### Bug Fixes

#### Gaia

* [#4163](https://github.com/cosmos/cosmos-sdk/pull/4163) Fix v0.33.x export script to port gov data correctly.

## 0.34.0

### Breaking Changes

#### Gaia

* [\#3463](https://github.com/cosmos/cosmos-sdk/issues/3463) Revert bank module handler fork (re-enables transfers)
* [\#3875](https://github.com/cosmos/cosmos-sdk/issues/3875) Replace `async` flag with `--broadcast-mode` flag where the default
  value is `sync`. The `block` mode should not be used. The REST client now
  uses `mode` parameter instead of the `return` parameter.

#### Gaia CLI

* [\#3938](https://github.com/cosmos/cosmos-sdk/issues/3938) Remove REST server's SSL support altogether.

#### SDK

* [\#3245](https://github.com/cosmos/cosmos-sdk/issues/3245) Rename validator.GetJailed() to validator.IsJailed()
* [\#3516](https://github.com/cosmos/cosmos-sdk/issues/3516) Remove concept of shares from staking unbonding and redelegation UX;
  replaced by direct coin amount.

#### Tendermint

* [\#4029](https://github.com/cosmos/cosmos-sdk/issues/4029) Upgrade Tendermint to v0.31.3

### New features

#### SDK

* [\#2935](https://github.com/cosmos/cosmos-sdk/issues/2935) New module Crisis which can test broken invariant with messages
* [\#3813](https://github.com/cosmos/cosmos-sdk/issues/3813) New sdk.NewCoins safe constructor to replace bare sdk.Coins{} declarations.
* [\#3858](https://github.com/cosmos/cosmos-sdk/issues/3858) add website, details and identity to gentx cli command
* Implement coin conversion and denomination registration utilities

#### Gaia

* [\#2935](https://github.com/cosmos/cosmos-sdk/issues/2935) Optionally assert invariants on a blockly basis using `gaiad --assert-invariants-blockly`
* [\#3886](https://github.com/cosmos/cosmos-sdk/issues/3886) Implement minting module querier and CLI/REST clients.

#### Gaia CLI

* [\#3937](https://github.com/cosmos/cosmos-sdk/issues/3937) Add command to query community-pool

#### Gaia REST API

* [\#3937](https://github.com/cosmos/cosmos-sdk/issues/3937) Add route to fetch community-pool
* [\#3949](https://github.com/cosmos/cosmos-sdk/issues/3949) added /slashing/signing_infos to get signing_info for all validators

### Improvements

#### Gaia

* [\#3808](https://github.com/cosmos/cosmos-sdk/issues/3808) `gaiad` and `gaiacli` integration tests use ./build/ binaries.
* \[\#3819](https://github.com/cosmos/cosmos-sdk/issues/3819) Simulation refactor, log output now stored in ~/.gaiad/simulation/
  * Simulation moved to its own module (not a part of mock)
  * Logger type instead of passing function variables everywhere
  * Logger json output (for reloadable simulation running)
  * Cleanup bank simulation messages / remove dup code in bank simulation
  * Simulations saved in `~/.gaiad/simulations/`
  * "Lean" simulation output option to exclude No-ops and !ok functions (`--SimulationLean` flag)
* [\#3893](https://github.com/cosmos/cosmos-sdk/issues/3893) Improve `gaiacli tx sign` command
  * Add shorthand flags -a and -s for the account and sequence numbers respectively
  * Mark the account and sequence numbers required during "offline" mode
  * Always do an RPC query for account and sequence number during "online" mode
* [\#4018](https://github.com/cosmos/cosmos-sdk/issues/4018) create genesis port script for release v.0.34.0

#### Gaia CLI

* [\#3833](https://github.com/cosmos/cosmos-sdk/issues/3833) Modify stake to atom in gaia's doc.
* [\#3841](https://github.com/cosmos/cosmos-sdk/issues/3841) Add indent to JSON of `gaiacli keys [add|show|list]`
* [\#3859](https://github.com/cosmos/cosmos-sdk/issues/3859) Add newline to echo of `gaiacli keys ...`
* [\#3959](https://github.com/cosmos/cosmos-sdk/issues/3959) Improving error messages when signing with ledger devices fails

#### SDK

* [\#3238](https://github.com/cosmos/cosmos-sdk/issues/3238) Add block time to tx responses when querying for
  txs by tags or hash.
* \[\#3752](https://github.com/cosmos/cosmos-sdk/issues/3752) Explanatory docs for minting mechanism (`docs/spec/mint/01_concepts.md`)
* [\#3801](https://github.com/cosmos/cosmos-sdk/issues/3801) `baseapp` safety improvements
* [\#3820](https://github.com/cosmos/cosmos-sdk/issues/3820) Make Coins.IsAllGT() more robust and consistent.
* [\#3828](https://github.com/cosmos/cosmos-sdk/issues/3828) New sdkch tool to maintain changelogs
* [\#3864](https://github.com/cosmos/cosmos-sdk/issues/3864) Make Coins.IsAllGTE() more consistent.
* [\#3907](https://github.com/cosmos/cosmos-sdk/issues/3907): dep -> go mod migration
  * Drop dep in favor of go modules.
  * Upgrade to Go 1.12.1.
* [\#3917](https://github.com/cosmos/cosmos-sdk/issues/3917) Allow arbitrary decreases to validator commission rates.
* [\#3937](https://github.com/cosmos/cosmos-sdk/issues/3937) Implement community pool querier.
* [\#3940](https://github.com/cosmos/cosmos-sdk/issues/3940) Codespace should be lowercase.
* [\#3986](https://github.com/cosmos/cosmos-sdk/issues/3986) Update the Stringer implementation of the Proposal type.
* [\#926](https://github.com/cosmos/cosmos-sdk/issues/926) circuit breaker high level explanation
* [\#3896](https://github.com/cosmos/cosmos-sdk/issues/3896) Fixed various linters warnings in the context of the gometalinter -> golangci-lint migration
* [\#3916](https://github.com/cosmos/cosmos-sdk/issues/3916) Hex encode data in tx responses

### Bug Fixes

#### Gaia

* [\#3825](https://github.com/cosmos/cosmos-sdk/issues/3825) Validate genesis before running gentx
* [\#3889](https://github.com/cosmos/cosmos-sdk/issues/3889) When `--generate-only` is provided, the Keybase is not used and as a result
  the `--from` value must be a valid Bech32 cosmos address.
* 3974 Fix go env setting in installation.md
* 3996 Change 'make get_tools' to 'make tools' in DOCS_README.md.

#### Gaia CLI

* [\#3883](https://github.com/cosmos/cosmos-sdk/issues/3883) Remove Height Flag from CLI Queries
* [\#3899](https://github.com/cosmos/cosmos-sdk/issues/3899) Using 'gaiacli config node' breaks ~/config/config.toml

#### SDK

* [\#3837](https://github.com/cosmos/cosmos-sdk/issues/3837) Fix `WithdrawValidatorCommission` to properly set the validator's remaining commission.
* [\#3870](https://github.com/cosmos/cosmos-sdk/issues/3870) Fix DecCoins#TruncateDecimal to never return zero coins in
  either the truncated coins or the change coins.
* [\#3915](https://github.com/cosmos/cosmos-sdk/issues/3915) Remove ';' delimiting support from ParseDecCoins
* [\#3977](https://github.com/cosmos/cosmos-sdk/issues/3977) Fix docker image build
* [\#4020](https://github.com/cosmos/cosmos-sdk/issues/4020) Fix queryDelegationRewards by returning an error
when the validator or delegation do not exist.
* [\#4050](https://github.com/cosmos/cosmos-sdk/issues/4050) Fix DecCoins APIs
where rounding or truncation could result in zero decimal coins.
* [\#4088](https://github.com/cosmos/cosmos-sdk/issues/4088) Fix `calculateDelegationRewards`
by accounting for rounding errors when multiplying stake by slashing fractions.

## 0.33.2

### Improvements

#### Tendermint

* Upgrade Tendermint to `v0.31.0-dev0-fix0` which includes critical security fixes.

## 0.33.1

### Bug Fixes

#### Gaia

* [\#3999](https://github.com/cosmos/cosmos-sdk/pull/3999) Fix distribution delegation for zero height export bug

## 0.33.0

BREAKING CHANGES

* Gaia REST API
  * [\#3641](https://github.com/cosmos/cosmos-sdk/pull/3641) Remove the ability to use a Keybase from the REST API client:
    * `password` and `generate_only` have been removed from the `base_req` object
    * All txs that used to sign or use the Keybase now only generate the tx
    * `keys` routes completely removed
  * [\#3692](https://github.com/cosmos/cosmos-sdk/pull/3692) Update tx encoding and broadcasting endpoints:
    * Remove duplicate broadcasting endpoints in favor of POST @ `/txs`
      * The `Tx` field now accepts a `StdTx` and not raw tx bytes
    * Move encoding endpoint to `/txs/encode`

* Gaia
  * [\#3787](https://github.com/cosmos/cosmos-sdk/pull/3787) Fork the `x/bank` module into the Gaia application with only a
  modified message handler, where the modified message handler behaves the same as
  the standard `x/bank` message handler except for `MsgMultiSend` that must burn
  exactly 9 atoms and transfer 1 atom, and `MsgSend` is disabled.
  * [\#3789](https://github.com/cosmos/cosmos-sdk/pull/3789) Update validator creation flow:
    * Remove `NewMsgCreateValidatorOnBehalfOf` and corresponding business logic
    * Ensure the validator address equals the delegator address during
    `MsgCreateValidator#ValidateBasic`

* SDK
  * [\#3750](https://github.com/cosmos/cosmos-sdk/issues/3750) Track outstanding rewards per-validator instead of globally,
           and fix the main simulation issue, which was that slashes of
           re-delegations to a validator were not correctly accounted for
           in fee distribution when the redelegation in question had itself
            been slashed (from a fault committed by a different validator)
           in the same BeginBlock. Outstanding rewards are now available
           on a per-validator basis in REST.
  * [\#3669](https://github.com/cosmos/cosmos-sdk/pull/3669) Ensure consistency in message naming, codec registration, and JSON
  tags.
  * [\#3788](https://github.com/cosmos/cosmos-sdk/pull/3788) Change order of operations for greater accuracy when calculating delegation share token value
  * [\#3788](https://github.com/cosmos/cosmos-sdk/pull/3788) DecCoins.Cap -> DecCoins.Intersect
  * [\#3666](https://github.com/cosmos/cosmos-sdk/pull/3666) Improve coins denom validation.
  * [\#3751](https://github.com/cosmos/cosmos-sdk/pull/3751) Disable (temporarily) support for ED25519 account key pairs.

* Tendermint
  * [\#3804] Update to Tendermint `v0.31.0-dev0`

FEATURES

* SDK
  * [\#3719](https://github.com/cosmos/cosmos-sdk/issues/3719) DBBackend can now be set at compile time.
    Defaults: goleveldb. Supported: cleveldb.

IMPROVEMENTS

* Gaia REST API
  * Update the `TxResponse` type allowing for the `Logs` result to be JSON decoded automatically.

* Gaia CLI
  * [\#3653](https://github.com/cosmos/cosmos-sdk/pull/3653) Prompt user confirmation prior to signing and broadcasting a transaction.
  * [\#3670](https://github.com/cosmos/cosmos-sdk/pull/3670) CLI support for showing bech32 addresses in Ledger devices
  * [\#3711](https://github.com/cosmos/cosmos-sdk/pull/3711) Update `tx sign` to use `--from` instead of the deprecated `--name`
  CLI flag.
  * [\#3738](https://github.com/cosmos/cosmos-sdk/pull/3738) Improve multisig UX:
    * `gaiacli keys show -o json` now includes constituent pubkeys, respective weights and threshold
    * `gaiacli keys show --show-multisig` now displays constituent pubkeys, respective weights and threshold
    * `gaiacli tx sign --validate-signatures` now displays multisig signers with their respective weights
  * [\#3730](https://github.com/cosmos/cosmos-sdk/issues/3730) Improve workflow for
  `gaiad gentx` with offline public keys, by outputting stdtx file that needs to be signed.
  * [\#3761](https://github.com/cosmos/cosmos-sdk/issues/3761) Querying account related information using custom querier in auth module

* SDK
  * [\#3753](https://github.com/cosmos/cosmos-sdk/issues/3753) Remove no-longer-used governance penalty parameter
  * [\#3679](https://github.com/cosmos/cosmos-sdk/issues/3679) Consistent operators across Coins, DecCoins, Int, Dec
            replaced: Minus->Sub Plus->Add Div->Quo
  * [\#3665](https://github.com/cosmos/cosmos-sdk/pull/3665) Overhaul sdk.Uint type in preparation for Coins Int -> Uint migration.
  * [\#3691](https://github.com/cosmos/cosmos-sdk/issues/3691) Cleanup error messages
  * [\#3456](https://github.com/cosmos/cosmos-sdk/issues/3456) Integrate in the Int.ToDec() convenience function
  * [\#3300](https://github.com/cosmos/cosmos-sdk/pull/3300) Update the spec-spec, spec file reorg, and TOC updates.
  * [\#3694](https://github.com/cosmos/cosmos-sdk/pull/3694) Push tagged docker images on docker hub when tag is created.
  * [\#3716](https://github.com/cosmos/cosmos-sdk/pull/3716) Update file permissions the client keys directory and contents to `0700`.
  * [\#3681](https://github.com/cosmos/cosmos-sdk/issues/3681) Migrate ledger-cosmos-go from ZondaX to Cosmos organization

* Tendermint
  * [\#3699](https://github.com/cosmos/cosmos-sdk/pull/3699) Upgrade to Tendermint 0.30.1

BUG FIXES

* Gaia CLI
  * [\#3731](https://github.com/cosmos/cosmos-sdk/pull/3731) `keys add --interactive` bip32 passphrase regression fix
  * [\#3714](https://github.com/cosmos/cosmos-sdk/issues/3714) Fix USB raw access issues with gaiacli when installed via snap

* Gaia
  * [\#3777](https://github.com/cosmso/cosmos-sdk/pull/3777) `gaiad export` no longer panics when the database is empty
  * [\#3806](https://github.com/cosmos/cosmos-sdk/pull/3806) Properly return errors from a couple of struct Unmarshal functions

* SDK
  * [\#3728](https://github.com/cosmos/cosmos-sdk/issues/3728) Truncate decimal multiplication & division in distribution to ensure
           no more than the collected fees / inflation are distributed
  * [\#3727](https://github.com/cosmos/cosmos-sdk/issues/3727) Return on zero-length (including []byte{}) PrefixEndBytes() calls
  * [\#3559](https://github.com/cosmos/cosmos-sdk/issues/3559) fix occasional failing due to non-determinism in lcd test TestBonding
    where validator is unexpectedly slashed throwing off test calculations
  * [\#3411](https://github.com/cosmos/cosmos-sdk/pull/3411) Include the `RequestInitChain.Time` in the block header init during
  `InitChain`.
  * [\#3717](https://github.com/cosmos/cosmos-sdk/pull/3717) Update the vesting specification and implementation to cap deduction from
  `DelegatedVesting` by at most `DelegatedVesting`. This accounts for the case where
  the undelegation amount may exceed the original delegation amount due to
  truncation of undelegation tokens.
  * [\#3717](https://github.com/cosmos/cosmos-sdk/pull/3717) Ignore unknown proposers in allocating rewards for proposers, in case
    unbonding period was just 1 block and proposer was already deleted.
  * [\#3726](https://github.com/cosmos/cosmos-sdk/pull/3724) Cap(clip) reward to remaining coins in AllocateTokens.

## 0.32.0

BREAKING CHANGES

* Gaia REST API
  * [\#3642](https://github.com/cosmos/cosmos-sdk/pull/3642) `GET /tx/{hash}` now returns `404` instead of `500` if the transaction is not found

* SDK
 * [\#3580](https://github.com/cosmos/cosmos-sdk/issues/3580) Migrate HTTP request/response types and utilities to types/rest.
 * [\#3592](https://github.com/cosmos/cosmos-sdk/issues/3592) Drop deprecated keybase implementation's New() constructor in
   favor of a new crypto/keys.New(string, string) implementation that
   returns a lazy keybase instance. Remove client.MockKeyBase,
   superseded by crypto/keys.NewInMemory()
 * [\#3621](https://github.com/cosmos/cosmos-sdk/issues/3621) staking.GenesisState.Bonds -> Delegations

IMPROVEMENTS

* SDK
  * [\#3311](https://github.com/cosmos/cosmos-sdk/pull/3311) Reconcile the `DecCoin/s` API with the `Coin/s` API.
  * [\#3614](https://github.com/cosmos/cosmos-sdk/pull/3614) Add coin denom length checks to the coins constructors.
  * [\#3621](https://github.com/cosmos/cosmos-sdk/issues/3621) remove many inter-module dependancies
  * [\#3601](https://github.com/cosmos/cosmos-sdk/pull/3601) JSON-stringify the ABCI log response which includes the log and message
  index.
  * [\#3604](https://github.com/cosmos/cosmos-sdk/pull/3604) Improve SDK funds related error messages and allow for unicode in
  JSON ABCI log.
  * [\#3620](https://github.com/cosmos/cosmos-sdk/pull/3620) Version command shows build tags
  * [\#3638](https://github.com/cosmos/cosmos-sdk/pull/3638) Add Bcrypt benchmarks & justification of security parameter choice
  * [\#3648](https://github.com/cosmos/cosmos-sdk/pull/3648) Add JSON struct tags to vesting accounts.

* Tendermint
  * [\#3618](https://github.com/cosmos/cosmos-sdk/pull/3618) Upgrade to Tendermint 0.30.03

BUG FIXES

* SDK
  * [\#3646](https://github.com/cosmos/cosmos-sdk/issues/3646) `x/mint` now uses total token supply instead of total bonded tokens to calculate inflation


## 0.31.2

BREAKING CHANGES

* SDK
 * [\#3592](https://github.com/cosmos/cosmos-sdk/issues/3592) Drop deprecated keybase implementation's
   New constructor in favor of a new
   crypto/keys.New(string, string) implementation that
   returns a lazy keybase instance. Remove client.MockKeyBase,
   superseded by crypto/keys.NewInMemory()

IMPROVEMENTS

* SDK
  * [\#3604](https://github.com/cosmos/cosmos-sdk/pulls/3604) Improve SDK funds related error messages and allow for unicode in
  JSON ABCI log.

* Tendermint
  * [\#3563](https://github.com/cosmos/cosmos-sdk/3563) Update to Tendermint version `0.30.0-rc0`


BUG FIXES

* Gaia
  * [\#3585] Fix setting the tx hash in `NewResponseFormatBroadcastTxCommit`.
  * [\#3585] Return an empty `TxResponse` when Tendermint returns an empty
  `ResultBroadcastTx`.

* SDK
  * [\#3582](https://github.com/cosmos/cosmos-sdk/pull/3582) Running `make test_unit` was failing due to a missing tag
  * [\#3617](https://github.com/cosmos/cosmos-sdk/pull/3582) Fix fee comparison when the required fees does not contain any denom
  present in the tx fees.

## 0.31.0

BREAKING CHANGES

* Gaia REST API (`gaiacli advanced rest-server`)
  * [\#3284](https://github.com/cosmos/cosmos-sdk/issues/3284) Rename the `name`
  field to `from` in the `base_req` body.
  * [\#3485](https://github.com/cosmos/cosmos-sdk/pull/3485) Error responses are now JSON objects.
  * [\#3477][distribution] endpoint changed "all_delegation_rewards" -> "delegator_total_rewards"

* Gaia CLI  (`gaiacli`)
  - [#3399](https://github.com/cosmos/cosmos-sdk/pull/3399) Add `gaiad validate-genesis` command to facilitate checking of genesis files
  - [\#1894](https://github.com/cosmos/cosmos-sdk/issues/1894) `version` prints out short info by default. Add `--long` flag. Proper handling of `--format` flag introduced.
  - [\#3465](https://github.com/cosmos/cosmos-sdk/issues/3465) `gaiacli rest-server` switched back to insecure mode by default:
    - `--insecure` flag is removed.
    - `--tls` is now used to enable secure layer.
  - [\#3451](https://github.com/cosmos/cosmos-sdk/pull/3451) `gaiacli` now returns transactions in plain text including tags.
  - [\#3497](https://github.com/cosmos/cosmos-sdk/issues/3497) `gaiad init` now takes moniker as required arguments, not as parameter.
  * [\#3501](https://github.com/cosmos/cosmos-sdk/issues/3501) Change validator
  address Bech32 encoding to consensus address in `tendermint-validator-set`.

* Gaia
  *  [\#3457](https://github.com/cosmos/cosmos-sdk/issues/3457) Changed governance tally validatorGovInfo to use sdk.Int power instead of sdk.Dec
  *  [\#3495](https://github.com/cosmos/cosmos-sdk/issues/3495) Added Validator Minimum Self Delegation
  *  Reintroduce OR semantics for tx fees

* SDK
  * [\#2513](https://github.com/cosmos/cosmos-sdk/issues/2513) Tendermint updates are adjusted by 10^-6 relative to staking tokens,
  * [\#3487](https://github.com/cosmos/cosmos-sdk/pull/3487) Move HTTP/REST utilities out of client/utils into a new dedicated client/rest package.
  * [\#3490](https://github.com/cosmos/cosmos-sdk/issues/3490) ReadRESTReq() returns bool to avoid callers to write error responses twice.
  * [\#3502](https://github.com/cosmos/cosmos-sdk/pull/3502) Fixes issue when comparing genesis states
  * [\#3514](https://github.com/cosmos/cosmos-sdk/pull/3514) Various clean ups:
    - Replace all GetKeyBase\* functions family in favor of NewKeyBaseFromDir and NewKeyBaseFromHomeFlag.
    - Remove Get prefix from all TxBuilder's getters.
  * [\#3522](https://github.com/cosmos/cosmos-sdk/pull/3522) Get rid of double negatives: Coins.IsNotNegative() -> Coins.IsAnyNegative().
  * [\#3561](https://github.com/cosmos/cosmos-sdk/issues/3561) Don't unnecessarily store denominations in staking


FEATURES

* Gaia REST API

* [\#2358](https://github.com/cosmos/cosmos-sdk/issues/2358) Add distribution module REST interface

* Gaia CLI  (`gaiacli`)
  * [\#3429](https://github.com/cosmos/cosmos-sdk/issues/3429) Support querying
  for all delegator distribution rewards.
  * [\#3449](https://github.com/cosmos/cosmos-sdk/issues/3449) Proof verification now works with absence proofs
  * [\#3484](https://github.com/cosmos/cosmos-sdk/issues/3484) Add support
  vesting accounts to the add-genesis-account command.

* Gaia
  - [\#3397](https://github.com/cosmos/cosmos-sdk/pull/3397) Implement genesis file sanitization to avoid failures at chain init.
  * [\#3428](https://github.com/cosmos/cosmos-sdk/issues/3428) Run the simulation from a particular genesis state loaded from a file

* SDK
  * [\#3270](https://github.com/cosmos/cosmos-sdk/issues/3270) [x/staking] limit number of ongoing unbonding delegations /redelegations per pair/trio
  * [\#3477][distribution] new query endpoint "delegator_validators"
  * [\#3514](https://github.com/cosmos/cosmos-sdk/pull/3514) Provided a lazy loading implementation of Keybase that locks the underlying
    storage only for the time needed to perform the required operation. Also added Keybase reference to TxBuilder struct.
  * [types] [\#2580](https://github.com/cosmos/cosmos-sdk/issues/2580) Addresses now Bech32 empty addresses to an empty string


IMPROVEMENTS

* Gaia REST API
  * [\#3284](https://github.com/cosmos/cosmos-sdk/issues/3284) Update Gaia Lite
  REST service to support the following:
    * Automatic account number and sequence population when fields are omitted
    * Generate only functionality no longer requires access to a local Keybase
    * `from` field in the `base_req` body can be a Keybase name or account address
  * [\#3423](https://github.com/cosmos/cosmos-sdk/issues/3423) Allow simulation
  (auto gas) to work with generate only.
  * [\#3514](https://github.com/cosmos/cosmos-sdk/pull/3514) REST server calls to keybase does not lock the underlying storage anymore.
  * [\#3523](https://github.com/cosmos/cosmos-sdk/pull/3523) Added `/tx/encode` endpoint to serialize a JSON tx to base64-encoded Amino.

* Gaia CLI  (`gaiacli`)
  * [\#3476](https://github.com/cosmos/cosmos-sdk/issues/3476) New `withdraw-all-rewards` command to withdraw all delegations rewards for delegators.
  * [\#3497](https://github.com/cosmos/cosmos-sdk/issues/3497) `gaiad gentx` supports `--ip` and `--node-id` flags to override defaults.
  * [\#3518](https://github.com/cosmos/cosmos-sdk/issues/3518) Fix flow in
  `keys add` to show the mnemonic by default.
  * [\#3517](https://github.com/cosmos/cosmos-sdk/pull/3517) Increased test coverage
  * [\#3523](https://github.com/cosmos/cosmos-sdk/pull/3523) Added `tx encode` command to serialize a JSON tx to base64-encoded Amino.

* Gaia
  * [\#3418](https://github.com/cosmos/cosmos-sdk/issues/3418) Add vesting account
  genesis validation checks to `GaiaValidateGenesisState`.
  * [\#3420](https://github.com/cosmos/cosmos-sdk/issues/3420) Added maximum length to governance proposal descriptions and titles
  * [\#3256](https://github.com/cosmos/cosmos-sdk/issues/3256) Add gas consumption
  for tx size in the ante handler.
  * [\#3454](https://github.com/cosmos/cosmos-sdk/pull/3454) Add `--jail-whitelist` to `gaiad export` to enable testing of complex exports
  * [\#3424](https://github.com/cosmos/cosmos-sdk/issues/3424) Allow generation of gentxs with empty memo field.
  * [\#3507](https://github.com/cosmos/cosmos-sdk/issues/3507) General cleanup, removal of unnecessary struct fields, undelegation bugfix, and comment clarification in x/staking and x/slashing

* SDK
  * [\#2605] x/params add subkey accessing
  * [\#2986](https://github.com/cosmos/cosmos-sdk/pull/2986) Store Refactor
  * [\#3435](https://github.com/cosmos/cosmos-sdk/issues/3435) Test that store implementations do not allow nil values
  * [\#2509](https://github.com/cosmos/cosmos-sdk/issues/2509) Sanitize all usage of Dec.RoundInt64()
  * [\#556](https://github.com/cosmos/cosmos-sdk/issues/556) Increase `BaseApp`
  test coverage.
  * [\#3357](https://github.com/cosmos/cosmos-sdk/issues/3357) develop state-transitions.md for staking spec, missing states added to `state.md`
  * [\#3552](https://github.com/cosmos/cosmos-sdk/pull/3552) Validate bit length when
  deserializing `Int` types.


BUG FIXES

* Gaia CLI  (`gaiacli`)
  - [\#3417](https://github.com/cosmos/cosmos-sdk/pull/3417) Fix `q slashing signing-info` panic by ensuring safety of user input and properly returning not found error
  - [\#3345](https://github.com/cosmos/cosmos-sdk/issues/3345) Upgrade ledger-cosmos-go dependency to v0.9.3 to pull
    https://github.com/ZondaX/ledger-cosmos-go/commit/ed9aa39ce8df31bad1448c72d3d226bf2cb1a8d1 in order to fix a derivation path issue that causes `gaiacli keys add --recover`
    to malfunction.
  - [\#3419](https://github.com/cosmos/cosmos-sdk/pull/3419) Fix `q distr slashes` panic
  - [\#3453](https://github.com/cosmos/cosmos-sdk/pull/3453) The `rest-server` command didn't respect persistent flags such as `--chain-id` and `--trust-node` if they were
    passed on the command line.
  - [\#3441](https://github.com/cosmos/cosmos-sdk/pull/3431) Improved resource management and connection handling (ledger devices). Fixes issue with DER vs BER signatures.

* Gaia
  * [\#3486](https://github.com/cosmos/cosmos-sdk/pull/3486) Use AmountOf in
    vesting accounts instead of zipping/aligning denominations.


## 0.30.0

BREAKING CHANGES

* Gaia REST API (`gaiacli advanced rest-server`)
  * [gaia-lite] [\#2182] Renamed and merged all redelegations endpoints into `/staking/redelegations`
  * [\#3176](https://github.com/cosmos/cosmos-sdk/issues/3176) `tx/sign` endpoint now expects `BaseReq` fields as nested object.
  * [\#2222] all endpoints renamed from `/stake` -> `/staking`
  * [\#1268] `LooseTokens` -> `NotBondedTokens`
  * [\#3289] misc renames:
    * `Validator.UnbondingMinTime` -> `Validator.UnbondingCompletionTime`
    * `Delegation` -> `Value` in `MsgCreateValidator` and `MsgDelegate`
    * `MsgBeginUnbonding` -> `MsgUndelegate`

* Gaia CLI  (`gaiacli`)
  * [\#810](https://github.com/cosmos/cosmos-sdk/issues/810) Don't fallback to any default values for chain ID.
    * Users need to supply chain ID either via config file or the `--chain-id` flag.
    * Change `chain_id` and `trust_node` in `gaiacli` configuration to `chain-id` and `trust-node` respectively.
  * [\#3069](https://github.com/cosmos/cosmos-sdk/pull/3069) `--fee` flag renamed to `--fees` to support multiple coins
  * [\#3156](https://github.com/cosmos/cosmos-sdk/pull/3156) Remove unimplemented `gaiacli init` command
  * [\#2222] `gaiacli tx stake` -> `gaiacli tx staking`, `gaiacli query stake` -> `gaiacli query staking`
  * [\#1894](https://github.com/cosmos/cosmos-sdk/issues/1894) `version` command now shows latest commit, vendor dir hash, and build machine info.
  * [\#3320](https://github.com/cosmos/cosmos-sdk/pull/3320) Ensure all `gaiacli query` commands respect the `--output` and `--indent` flags

* Gaia
  * https://github.com/cosmos/cosmos-sdk/issues/2838 - Move store keys to constants
  * [\#3162](https://github.com/cosmos/cosmos-sdk/issues/3162) The `--gas` flag now takes `auto` instead of `simulate`
    in order to trigger a simulation of the tx before the actual execution.
  * [\#3285](https://github.com/cosmos/cosmos-sdk/pull/3285) New `gaiad tendermint version` to print libs versions
  * [\#1894](https://github.com/cosmos/cosmos-sdk/pull/1894) `version` command now shows latest commit, vendor dir hash, and build machine info.
  * [\#3249\(https://github.com/cosmos/cosmos-sdk/issues/3249) `tendermint`'s `show-validator` and `show-address` `--json` flags removed in favor of `--output-format=json`.

* SDK
  * [distribution] [\#3359](https://github.com/cosmos/cosmos-sdk/issues/3359) Always round down when calculating rewards-to-be-withdrawn in F1 fee distribution
  * [#3336](https://github.com/cosmos/cosmos-sdk/issues/3336) Ensure all SDK
  messages have their signature bytes contain canonical fields `value` and `type`.
  * [\#3333](https://github.com/cosmos/cosmos-sdk/issues/3333) - F1 storage efficiency improvements - automatic withdrawals when unbonded, historical reward reference counting
  * [staking] [\#2513](https://github.com/cosmos/cosmos-sdk/issues/2513) Validator power type from Dec -> Int
  * [staking] [\#3233](https://github.com/cosmos/cosmos-sdk/issues/3233) key and value now contain duplicate fields to simplify code
  * [\#3064](https://github.com/cosmos/cosmos-sdk/issues/3064) Sanitize `sdk.Coin` denom. Coins denoms are now case insensitive, i.e. 100fooToken equals to 100FOOTOKEN.
  * [\#3195](https://github.com/cosmos/cosmos-sdk/issues/3195) Allows custom configuration for syncable strategy
  * [\#3242](https://github.com/cosmos/cosmos-sdk/issues/3242) Fix infinite gas
    meter utilization during aborted ante handler executions.
  * [x/distribution] [\#3292](https://github.com/cosmos/cosmos-sdk/issues/3292) Enable or disable withdraw addresses with a parameter in the param store
  * [staking] [\#2222](https://github.com/cosmos/cosmos-sdk/issues/2222) `/stake` -> `/staking` module rename
  * [staking] [\#1268](https://github.com/cosmos/cosmos-sdk/issues/1268) `LooseTokens` -> `NotBondedTokens`
  * [staking] [\#1402](https://github.com/cosmos/cosmos-sdk/issues/1402) Redelegation and unbonding-delegation structs changed to include multiple an array of entries
  * [staking] [\#3289](https://github.com/cosmos/cosmos-sdk/issues/3289) misc renames:
    * `Validator.UnbondingMinTime` -> `Validator.UnbondingCompletionTime`
    * `Delegation` -> `Value` in `MsgCreateValidator` and `MsgDelegate`
    * `MsgBeginUnbonding` -> `MsgUndelegate`
  * [\#3315] Increase decimal precision to 18
  * [\#3323](https://github.com/cosmos/cosmos-sdk/issues/3323) Update to Tendermint 0.29.0
  * [\#3328](https://github.com/cosmos/cosmos-sdk/issues/3328) [x/gov] Remove redundant action tag

* Tendermint
  * [\#3298](https://github.com/cosmos/cosmos-sdk/issues/3298) Upgrade to Tendermint 0.28.0

FEATURES

* Gaia REST API (`gaiacli advanced rest-server`)
  * [\#3067](https://github.com/cosmos/cosmos-sdk/issues/3067) Add support for fees on transactions
  * [\#3069](https://github.com/cosmos/cosmos-sdk/pull/3069) Add a custom memo on transactions
  * [\#3027](https://github.com/cosmos/cosmos-sdk/issues/3027) Implement
  `/gov/proposals/{proposalID}/proposer` to query for a proposal's proposer.

* Gaia CLI  (`gaiacli`)
  * [\#2399](https://github.com/cosmos/cosmos-sdk/issues/2399) Implement `params` command to query slashing parameters.
  * [\#2730](https://github.com/cosmos/cosmos-sdk/issues/2730) Add tx search pagination parameter
  * [\#3027](https://github.com/cosmos/cosmos-sdk/issues/3027) Implement
  `query gov proposer [proposal-id]` to query for a proposal's proposer.
  * [\#3198](https://github.com/cosmos/cosmos-sdk/issues/3198) New `keys add --multisig` flag to store multisig keys locally.
  * [\#3198](https://github.com/cosmos/cosmos-sdk/issues/3198) New `multisign` command to generate multisig signatures.
  * [\#3198](https://github.com/cosmos/cosmos-sdk/issues/3198) New `sign --multisig` flag to enable multisig mode.
  * [\#2715](https://github.com/cosmos/cosmos-sdk/issues/2715) Reintroduce gaia server's insecure mode.
  * [\#3334](https://github.com/cosmos/cosmos-sdk/pull/3334) New `gaiad completion` and `gaiacli completion` to generate Bash/Zsh completion scripts.
  * [\#2607](https://github.com/cosmos/cosmos-sdk/issues/2607) Make `gaiacli config` handle the boolean `indent` flag to beautify commands JSON output.

* Gaia
  * [\#2182] [x/staking] Added querier for querying a single redelegation
  * [\#3305](https://github.com/cosmos/cosmos-sdk/issues/3305) Add support for
    vesting accounts at genesis.
  * [\#3198](https://github.com/cosmos/cosmos-sdk/issues/3198) [x/auth] Add multisig transactions support
  * [\#3198](https://github.com/cosmos/cosmos-sdk/issues/3198) `add-genesis-account` can take both account addresses and key names

* SDK
  - [\#3099](https://github.com/cosmos/cosmos-sdk/issues/3099) Implement F1 fee distribution
  - [\#2926](https://github.com/cosmos/cosmos-sdk/issues/2926) Add TxEncoder to client TxBuilder.
  * [\#2694](https://github.com/cosmos/cosmos-sdk/issues/2694) Vesting account implementation.
  * [\#2996](https://github.com/cosmos/cosmos-sdk/issues/2996) Update the `AccountKeeper` to contain params used in the context of
  the ante handler.
  * [\#3179](https://github.com/cosmos/cosmos-sdk/pull/3179) New CodeNoSignatures error code.
  * [\#3319](https://github.com/cosmos/cosmos-sdk/issues/3319) [x/distribution] Queriers for all distribution state worth querying; distribution query commands
  * [\#3356](https://github.com/cosmos/cosmos-sdk/issues/3356) [x/auth] bech32-ify accounts address in error message.

IMPROVEMENTS

* Gaia REST API
  * [\#3176](https://github.com/cosmos/cosmos-sdk/issues/3176) Validate tx/sign endpoint POST body.
  * [\#2948](https://github.com/cosmos/cosmos-sdk/issues/2948) Swagger UI now makes requests to light client node

* Gaia CLI  (`gaiacli`)
  * [\#3224](https://github.com/cosmos/cosmos-sdk/pull/3224) Support adding offline public keys to the keystore

* Gaia
  * [\#2186](https://github.com/cosmos/cosmos-sdk/issues/2186) Add Address Interface
  * [\#3158](https://github.com/cosmos/cosmos-sdk/pull/3158) Validate slashing genesis
  * [\#3172](https://github.com/cosmos/cosmos-sdk/pull/3172) Support minimum fees in a local testnet.
  * [\#3250](https://github.com/cosmos/cosmos-sdk/pull/3250) Refactor integration tests and increase coverage
  * [\#3248](https://github.com/cosmos/cosmos-sdk/issues/3248) Refactor tx fee
  model:
    * Validators specify minimum gas prices instead of minimum fees
    * Clients may provide either fees or gas prices directly
    * The gas prices of a tx must meet a validator's minimum
    * `gaiad start` and `gaia.toml` take --minimum-gas-prices flag and minimum-gas-price config key respectively.
  * [\#2859](https://github.com/cosmos/cosmos-sdk/issues/2859) Rename `TallyResult` in gov proposals to `FinalTallyResult`
  * [\#3286](https://github.com/cosmos/cosmos-sdk/pull/3286) Fix `gaiad gentx` printout of account's addresses, i.e. user bech32 instead of hex.
  * [\#3249\(https://github.com/cosmos/cosmos-sdk/issues/3249) `--json` flag removed, users should use `--output=json` instead.

* SDK
  * [\#3137](https://github.com/cosmos/cosmos-sdk/pull/3137) Add tag documentation
    for each module along with cleaning up a few existing tags in the governance,
    slashing, and staking modules.
  * [\#3093](https://github.com/cosmos/cosmos-sdk/issues/3093) Ante handler does no longer read all accounts in one go when processing signatures as signature
    verification may fail before last signature is checked.
  * [staking] [\#1402](https://github.com/cosmos/cosmos-sdk/issues/1402) Add for multiple simultaneous redelegations or unbonding-delegations within an unbonding period
  * [staking] [\#1268](https://github.com/cosmos/cosmos-sdk/issues/1268) staking spec rewrite

* CI
  * [\#2498](https://github.com/cosmos/cosmos-sdk/issues/2498) Added macos CI job to CircleCI
  * [#142](https://github.com/tendermint/devops/issues/142) Increased the number of blocks to be tested during multi-sim
  * [#147](https://github.com/tendermint/devops/issues/142) Added docker image build to CI

BUG FIXES

* Gaia CLI  (`gaiacli`)
  * [\#3141](https://github.com/cosmos/cosmos-sdk/issues/3141) Fix the bug in GetAccount when `len(res) == 0` and `err == nil`
  * [\#810](https://github.com/cosmos/cosmos-sdk/pull/3316) Fix regression in gaiacli config file handling

* Gaia
  * [\#3148](https://github.com/cosmos/cosmos-sdk/issues/3148) Fix `gaiad export` by adding a boolean to `NewGaiaApp` determining whether or not to load the latest version
  * [\#3181](https://github.com/cosmos/cosmos-sdk/issues/3181) Correctly reset total accum update height and jailed-validator bond height / unbonding height on export-for-zero-height
  * [\#3172](https://github.com/cosmos/cosmos-sdk/pull/3172) Fix parsing `gaiad.toml`
  when it already exists.
  * [\#3223](https://github.com/cosmos/cosmos-sdk/issues/3223) Fix unset governance proposal queues when importing state from old chain
  * [#3187](https://github.com/cosmos/cosmos-sdk/issues/3187) Fix `gaiad export`
  by resetting each validator's slashing period.

## 0.29.1

BUG FIXES

* SDK
  * [\#3207](https://github.com/cosmos/cosmos-sdk/issues/3207) - Fix token printing bug

## 0.29.0

BREAKING CHANGES

* Gaia
  * [\#3148](https://github.com/cosmos/cosmos-sdk/issues/3148) Fix `gaiad export` by adding a boolean to `NewGaiaApp` determining whether or not to load the latest version

* SDK
  * [\#3163](https://github.com/cosmos/cosmos-sdk/issues/3163) Withdraw commission on self bond removal


## 0.28.1

BREAKING CHANGES

* Gaia REST API (`gaiacli advanced rest-server`)
  * [lcd] [\#3045](https://github.com/cosmos/cosmos-sdk/pull/3045) Fix quoted json return on GET /keys (keys list)
  * [gaia-lite] [\#2191](https://github.com/cosmos/cosmos-sdk/issues/2191) Split `POST /stake/delegators/{delegatorAddr}/delegations` into `POST /stake/delegators/{delegatorAddr}/delegations`, `POST /stake/delegators/{delegatorAddr}/unbonding_delegations` and `POST /stake/delegators/{delegatorAddr}/redelegations`
  * [gaia-lite] [\#3056](https://github.com/cosmos/cosmos-sdk/pull/3056) `generate_only` and `simulate` have moved from query arguments to POST requests body.
* Tendermint
  * [tendermint] Now using Tendermint 0.27.3

FEATURES

* Gaia REST API (`gaiacli advanced rest-server`)
  * [slashing] [\#2399](https://github.com/cosmos/cosmos-sdk/issues/2399)  Implement `/slashing/parameters` endpoint to query slashing parameters.
* Gaia CLI  (`gaiacli`)
  * [gaiacli] [\#2399](https://github.com/cosmos/cosmos-sdk/issues/2399) Implement `params` command to query slashing parameters.
* SDK
  - [client] [\#2926](https://github.com/cosmos/cosmos-sdk/issues/2926) Add TxEncoder to client TxBuilder.
* Other
  - Introduced the logjack tool for saving logs w/ rotation

IMPROVEMENTS

* Gaia REST API (`gaiacli advanced rest-server`)
  * [\#2879](https://github.com/cosmos/cosmos-sdk/issues/2879), [\#2880](https://github.com/cosmos/cosmos-sdk/issues/2880) Update deposit and vote endpoints to perform a direct txs query
    when a given proposal is inactive and thus having votes and deposits removed
    from state.
* Gaia CLI  (`gaiacli`)
  * [\#2879](https://github.com/cosmos/cosmos-sdk/issues/2879), [\#2880](https://github.com/cosmos/cosmos-sdk/issues/2880) Update deposit and vote CLI commands to perform a direct txs query
    when a given proposal is inactive and thus having votes and deposits removed
    from state.
* Gaia
  * [\#3021](https://github.com/cosmos/cosmos-sdk/pull/3021) Add `--gentx-dir` to `gaiad collect-gentxs` to specify a directory from which collect and load gentxs. Add `--output-document` to `gaiad init` to allow one to redirect output to file.


## 0.28.0

BREAKING CHANGES

* Gaia CLI  (`gaiacli`)
  * [cli] [\#2595](https://github.com/cosmos/cosmos-sdk/issues/2595) Remove `keys new` in favor of `keys add` incorporating existing functionality with addition of key recovery functionality.
  * [cli] [\#2987](https://github.com/cosmos/cosmos-sdk/pull/2987) Add shorthand `-a` to `gaiacli keys show` and update docs
  * [cli] [\#2971](https://github.com/cosmos/cosmos-sdk/pull/2971) Additional verification when running `gaiad gentx`
  * [cli] [\#2734](https://github.com/cosmos/cosmos-sdk/issues/2734) Rewrite `gaiacli config`. It is now a non-interactive config utility.

* Gaia
  * [#128](https://github.com/tendermint/devops/issues/128) Updated CircleCI job to trigger website build on every push to master/develop.
  * [\#2994](https://github.com/cosmos/cosmos-sdk/pull/2994) Change wrong-password error message.
  * [\#3009](https://github.com/cosmos/cosmos-sdk/issues/3009) Added missing Gaia genesis verification
  * [#128](https://github.com/tendermint/devops/issues/128) Updated CircleCI job to trigger website build on every push to master/develop.
  * [\#2994](https://github.com/cosmos/cosmos-sdk/pull/2994) Change wrong-password error message.
  * [\#3009](https://github.com/cosmos/cosmos-sdk/issues/3009) Added missing Gaia genesis verification
  * [gas] [\#3052](https://github.com/cosmos/cosmos-sdk/issues/3052) Updated gas costs to more reasonable numbers

* SDK
  * [auth] [\#2952](https://github.com/cosmos/cosmos-sdk/issues/2952) Signatures are no longer serialized on chain with the account number and sequence number
  * [auth] [\#2952](https://github.com/cosmos/cosmos-sdk/issues/2952) Signatures are no longer serialized on chain with the account number and sequence number
  * [stake] [\#3055](https://github.com/cosmos/cosmos-sdk/issues/3055) Use address instead of bond height / intratxcounter for deduplication

FEATURES

* Gaia CLI  (`gaiacli`)
  * [\#2961](https://github.com/cosmos/cosmos-sdk/issues/2961) Add --force flag to gaiacli keys delete command to skip passphrase check and force key deletion unconditionally.

IMPROVEMENTS

* Gaia CLI  (`gaiacli`)
  * [\#2991](https://github.com/cosmos/cosmos-sdk/issues/2991) Fully validate transaction signatures during `gaiacli tx sign --validate-signatures`

* SDK
  * [\#1277](https://github.com/cosmos/cosmos-sdk/issues/1277) Complete bank module specification
  * [\#2963](https://github.com/cosmos/cosmos-sdk/issues/2963) Complete auth module specification
  * [\#2914](https://github.com/cosmos/cosmos-sdk/issues/2914) No longer withdraw validator rewards on bond/unbond, but rather move
  the rewards to the respective validator's pools.


BUG FIXES

* Gaia CLI  (`gaiacli`)
  * [\#2921](https://github.com/cosmos/cosmos-sdk/issues/2921) Fix `keys delete` inability to delete offline and ledger keys.

* Gaia
  * [\#3003](https://github.com/cosmos/cosmos-sdk/issues/3003) CollectStdTxs() must validate DelegatorAddr against genesis accounts.

* SDK
  * [\#2967](https://github.com/cosmos/cosmos-sdk/issues/2967) Change ordering of `mint.BeginBlocker` and `distr.BeginBlocker`, recalculate inflation each block
  * [\#3068](https://github.com/cosmos/cosmos-sdk/issues/3068) check for uint64 gas overflow during `Std#ValidateBasic`.
  * [\#3071](https://github.com/cosmos/cosmos-sdk/issues/3071) Catch overflow on block gas meter


## 0.27.0

BREAKING CHANGES

* Gaia REST API (`gaiacli advanced rest-server`)
  * [gaia-lite] [\#2819](https://github.com/cosmos/cosmos-sdk/pull/2819) Txs query param format is now: `/txs?tag=value` (removed '' wrapping the query parameter `value`)

* Gaia CLI  (`gaiacli`)
  * [cli] [\#2728](https://github.com/cosmos/cosmos-sdk/pull/2728) Seperate `tx` and `query` subcommands by module
  * [cli] [\#2727](https://github.com/cosmos/cosmos-sdk/pull/2727) Fix unbonding command flow
  * [cli] [\#2786](https://github.com/cosmos/cosmos-sdk/pull/2786) Fix redelegation command flow
  * [cli] [\#2829](https://github.com/cosmos/cosmos-sdk/pull/2829) add-genesis-account command now validates state when adding accounts
  * [cli] [\#2804](https://github.com/cosmos/cosmos-sdk/issues/2804) Check whether key exists before passing it on to `tx create-validator`.
  * [cli] [\#2874](https://github.com/cosmos/cosmos-sdk/pull/2874) `gaiacli tx sign` takes an optional `--output-document` flag to support output redirection.
  * [cli] [\#2875](https://github.com/cosmos/cosmos-sdk/pull/2875) Refactor `gaiad gentx` and avoid redirection to `gaiacli tx sign` for tx signing.

* Gaia
  * [mint] [\#2825] minting now occurs every block, inflation parameter updates still hourly

* SDK
  * [\#2752](https://github.com/cosmos/cosmos-sdk/pull/2752) Don't hardcode bondable denom.
  * [\#2701](https://github.com/cosmos/cosmos-sdk/issues/2701) Account numbers and sequence numbers in `auth` are now `uint64` instead of `int64`
  * [\#2019](https://github.com/cosmos/cosmos-sdk/issues/2019) Cap total number of signatures. Current per-transaction limit is 7, and if that is exceeded transaction is rejected.
  * [\#2801](https://github.com/cosmos/cosmos-sdk/pull/2801) Remove AppInit structure.
  * [\#2798](https://github.com/cosmos/cosmos-sdk/issues/2798) Governance API has miss-spelled English word in JSON response ('depositer' -> 'depositor')
  * [\#2943](https://github.com/cosmos/cosmos-sdk/pull/2943) Transaction action tags equal the message type. Staking EndBlocker tags are included.

* Tendermint
  * Update to Tendermint 0.27.0

FEATURES

* Gaia REST API (`gaiacli advanced rest-server`)
  * [gov] [\#2479](https://github.com/cosmos/cosmos-sdk/issues/2479) Added governance parameter
    query REST endpoints.

* Gaia CLI  (`gaiacli`)
  * [gov][cli] [\#2479](https://github.com/cosmos/cosmos-sdk/issues/2479) Added governance
    parameter query commands.
  * [stake][cli] [\#2027] Add CLI query command for getting all delegations to a specific validator.
  * [\#2840](https://github.com/cosmos/cosmos-sdk/pull/2840) Standardize CLI exports from modules

* Gaia
  * [app] [\#2791](https://github.com/cosmos/cosmos-sdk/issues/2791) Support export at a specific height, with `gaiad export --height=HEIGHT`.
  * [x/gov] [#2479](https://github.com/cosmos/cosmos-sdk/issues/2479) Implemented querier
  for getting governance parameters.
  * [app] [\#2663](https://github.com/cosmos/cosmos-sdk/issues/2663) - Runtime-assertable invariants
  * [app] [\#2791](https://github.com/cosmos/cosmos-sdk/issues/2791) Support export at a specific height, with `gaiad export --height=HEIGHT`.
  * [app] [\#2812](https://github.com/cosmos/cosmos-sdk/issues/2812) Support export alterations to prepare for restarting at zero-height

* SDK
  * [simulator] [\#2682](https://github.com/cosmos/cosmos-sdk/issues/2682) MsgEditValidator now looks at the validator's max rate, thus it now succeeds a significant portion of the time
  * [core] [\#2775](https://github.com/cosmos/cosmos-sdk/issues/2775) Add deliverTx maximum block gas limit


IMPROVEMENTS

* Gaia REST API (`gaiacli advanced rest-server`)
  * [gaia-lite] [\#2819](https://github.com/cosmos/cosmos-sdk/pull/2819) Tx search now supports multiple tags as query parameters
  * [\#2836](https://github.com/cosmos/cosmos-sdk/pull/2836) Expose LCD router to allow users to register routes there.

* Gaia CLI  (`gaiacli`)
  * [\#2749](https://github.com/cosmos/cosmos-sdk/pull/2749) Add --chain-id flag to gaiad testnet
  * [\#2819](https://github.com/cosmos/cosmos-sdk/pull/2819) Tx search now supports multiple tags as query parameters

* Gaia
  * [\#2772](https://github.com/cosmos/cosmos-sdk/issues/2772) Update BaseApp to not persist state when the ante handler fails on DeliverTx.
  * [\#2773](https://github.com/cosmos/cosmos-sdk/issues/2773) Require moniker to be provided on `gaiad init`.
  * [\#2672](https://github.com/cosmos/cosmos-sdk/issues/2672) [Makefile] Updated for better Windows compatibility and ledger support logic, get_tools was rewritten as a cross-compatible Makefile.
  * [\#2766](https://github.com/cosmos/cosmos-sdk/issues/2766) [Makefile] Added goimports tool to get_tools. Get_tools now only builds new versions if binaries are missing.
  * [#110](https://github.com/tendermint/devops/issues/110) Updated CircleCI job to trigger website build when cosmos docs are updated.

* SDK
 & [x/mock/simulation] [\#2720] major cleanup, introduction of helper objects, reorganization
 * [\#2821](https://github.com/cosmos/cosmos-sdk/issues/2821) Codespaces are now strings
 * [types] [\#2776](https://github.com/cosmos/cosmos-sdk/issues/2776) Improve safety of `Coin` and `Coins` types. Various functions
 and methods will panic when a negative amount is discovered.
 * [\#2815](https://github.com/cosmos/cosmos-sdk/issues/2815) Gas unit fields changed from `int64` to `uint64`.
 * [\#2821](https://github.com/cosmos/cosmos-sdk/issues/2821) Codespaces are now strings
 * [\#2779](https://github.com/cosmos/cosmos-sdk/issues/2779) Introduce `ValidateBasic` to the `Tx` interface and call it in the ante
 handler.
 * [\#2825](https://github.com/cosmos/cosmos-sdk/issues/2825) More staking and distribution invariants
 * [\#2912](https://github.com/cosmos/cosmos-sdk/issues/2912) Print commit ID in hex when commit is synced.

* Tendermint
 * [\#2796](https://github.com/cosmos/cosmos-sdk/issues/2796) Update to go-amino 0.14.1


BUG FIXES

* Gaia REST API (`gaiacli advanced rest-server`)
  * [gaia-lite] [\#2868](https://github.com/cosmos/cosmos-sdk/issues/2868) Added handler for governance tally endpoint
  * [\#2907](https://github.com/cosmos/cosmos-sdk/issues/2907) Refactor and fix the way Gaia Lite is started.

* Gaia
  * [\#2723] Use `cosmosvalcons` Bech32 prefix in `tendermint show-address`
  * [\#2742](https://github.com/cosmos/cosmos-sdk/issues/2742) Fix time format of TimeoutCommit override
  * [\#2898](https://github.com/cosmos/cosmos-sdk/issues/2898) Remove redundant '$' in docker-compose.yml

* SDK
  * [\#2733](https://github.com/cosmos/cosmos-sdk/issues/2733) [x/gov, x/mock/simulation] Fix governance simulation, update x/gov import/export
  * [\#2854](https://github.com/cosmos/cosmos-sdk/issues/2854) [x/bank] Remove unused bank.MsgIssue, prevent possible panic
  * [\#2884](https://github.com/cosmos/cosmos-sdk/issues/2884) [docs/examples] Fix `basecli version` panic

* Tendermint
  * [\#2797](https://github.com/tendermint/tendermint/pull/2797) AddressBook requires addresses to have IDs; Do not crap out immediately after sending pex addrs in seed mode

## 0.26.0

BREAKING CHANGES

* Gaia
  * [gaiad init] [\#2602](https://github.com/cosmos/cosmos-sdk/issues/2602) New genesis workflow

* SDK
  * [simulation] [\#2665](https://github.com/cosmos/cosmos-sdk/issues/2665) only argument to sdk.Invariant is now app

* Tendermint
  * Upgrade to version 0.26.0

FEATURES

* Gaia CLI  (`gaiacli`)
  * [cli] [\#2569](https://github.com/cosmos/cosmos-sdk/pull/2569) Add commands to query validator unbondings and redelegations
  * [cli] [\#2569](https://github.com/cosmos/cosmos-sdk/pull/2569) Add commands to query validator unbondings and redelegations
  * [cli] [\#2524](https://github.com/cosmos/cosmos-sdk/issues/2524) Add support offline mode to `gaiacli tx sign`. Lookups are not performed if the flag `--offline` is on.
  * [cli] [\#2558](https://github.com/cosmos/cosmos-sdk/issues/2558) Rename --print-sigs to --validate-signatures. It now performs a complete set of sanity checks and reports to the user. Also added --print-signature-only to print the signature only, not the whole transaction.
  * [cli] [\#2704](https://github.com/cosmos/cosmos-sdk/pull/2704) New add-genesis-account convenience command to populate genesis.json with genesis accounts.

* SDK
  * [\#1336](https://github.com/cosmos/cosmos-sdk/issues/1336) Mechanism for SDK Users to configure their own Bech32 prefixes instead of using the default cosmos prefixes.

IMPROVEMENTS

* Gaia
 * [\#2637](https://github.com/cosmos/cosmos-sdk/issues/2637) [x/gov] Switched inactive and active proposal queues to an iterator based queue

* SDK
 * [\#2573](https://github.com/cosmos/cosmos-sdk/issues/2573) [x/distribution] add accum invariance
 * [\#2556](https://github.com/cosmos/cosmos-sdk/issues/2556) [x/mock/simulation] Fix debugging output
 * [\#2396](https://github.com/cosmos/cosmos-sdk/issues/2396) [x/mock/simulation] Change parameters to get more slashes
 * [\#2617](https://github.com/cosmos/cosmos-sdk/issues/2617) [x/mock/simulation] Randomize all genesis parameters
 * [\#2669](https://github.com/cosmos/cosmos-sdk/issues/2669) [x/stake] Added invarant check to make sure validator's power aligns with its spot in the power store.
 * [\#1924](https://github.com/cosmos/cosmos-sdk/issues/1924) [x/mock/simulation] Use a transition matrix for block size
 * [\#2660](https://github.com/cosmos/cosmos-sdk/issues/2660) [x/mock/simulation] Staking transactions get tested far more frequently
 * [\#2610](https://github.com/cosmos/cosmos-sdk/issues/2610) [x/stake] Block redelegation to and from the same validator
 * [\#2652](https://github.com/cosmos/cosmos-sdk/issues/2652) [x/auth] Add benchmark for get and set account
 * [\#2685](https://github.com/cosmos/cosmos-sdk/issues/2685) [store] Add general merkle absence proof (also for empty substores)
 * [\#2708](https://github.com/cosmos/cosmos-sdk/issues/2708) [store] Disallow setting nil values

BUG FIXES

* Gaia
 * [\#2670](https://github.com/cosmos/cosmos-sdk/issues/2670) [x/stake] fixed incorrect `IterateBondedValidators` and split into two functions: `IterateBondedValidators` and `IterateLastBlockConsValidators`
 * [\#2691](https://github.com/cosmos/cosmos-sdk/issues/2691) Fix local testnet creation by using a single canonical genesis time
 * [\#2648](https://github.com/cosmos/cosmos-sdk/issues/2648) [gaiad] Fix `gaiad export` / `gaiad import` consistency, test in CI

* SDK
 * [\#2625](https://github.com/cosmos/cosmos-sdk/issues/2625) [x/gov] fix AppendTag function usage error
 * [\#2677](https://github.com/cosmos/cosmos-sdk/issues/2677) [x/stake, x/distribution] various staking/distribution fixes as found by the simulator
 * [\#2674](https://github.com/cosmos/cosmos-sdk/issues/2674) [types] Fix coin.IsLT() impl, coins.IsLT() impl, and renamed coins.Is\* to coins.IsAll\* (see [\#2686](https://github.com/cosmos/cosmos-sdk/issues/2686))
 * [\#2711](https://github.com/cosmos/cosmos-sdk/issues/2711) [x/stake] Add commission data to `MsgCreateValidator` signature bytes.
 * Temporarily disable insecure mode for Gaia Lite

## 0.25.0

*October 24th, 2018*

BREAKING CHANGES

* Gaia REST API (`gaiacli advanced rest-server`)
    * [x/stake] Validator.Owner renamed to Validator.Operator
    * [\#595](https://github.com/cosmos/cosmos-sdk/issues/595) Connections to the REST server are now secured using Transport Layer Security by default. The --insecure flag is provided to switch back to insecure HTTP.
    * [gaia-lite] [\#2258](https://github.com/cosmos/cosmos-sdk/issues/2258) Split `GET stake/delegators/{delegatorAddr}` into `GET stake/delegators/{delegatorAddr}/delegations`, `GET stake/delegators/{delegatorAddr}/unbonding_delegations` and `GET stake/delegators/{delegatorAddr}/redelegations`

* Gaia CLI  (`gaiacli`)
    * [x/stake] Validator.Owner renamed to Validator.Operator
    * [cli] unsafe_reset_all, show_validator, and show_node_id have been renamed to unsafe-reset-all, show-validator, and show-node-id
    * [cli] [\#1983](https://github.com/cosmos/cosmos-sdk/issues/1983) --print-response now defaults to true in commands that create and send a transaction
    * [cli] [\#1983](https://github.com/cosmos/cosmos-sdk/issues/1983) you can now pass --pubkey or --address to gaiacli keys show to return a plaintext representation of the key's address or public key for use with other commands
    * [cli] [\#2061](https://github.com/cosmos/cosmos-sdk/issues/2061) changed proposalID in governance REST endpoints to proposal-id
    * [cli] [\#2014](https://github.com/cosmos/cosmos-sdk/issues/2014) `gaiacli advanced` no longer exists - to access `ibc`, `rest-server`, and `validator-set` commands use `gaiacli ibc`, `gaiacli rest-server`, and `gaiacli tendermint`, respectively
    * [makefile] `get_vendor_deps` no longer updates lock file it just updates vendor directory. Use `update_vendor_deps` to update the lock file. [#2152](https://github.com/cosmos/cosmos-sdk/pull/2152)
    * [cli] [\#2221](https://github.com/cosmos/cosmos-sdk/issues/2221) All commands that
    utilize a validator's operator address must now use the new Bech32 prefix,
    `cosmosvaloper`.
    * [cli] [\#2190](https://github.com/cosmos/cosmos-sdk/issues/2190) `gaiacli init --gen-txs` is now `gaiacli init --with-txs` to reduce confusion
    * [cli] [\#2073](https://github.com/cosmos/cosmos-sdk/issues/2073) --from can now be either an address or a key name
    * [cli] [\#1184](https://github.com/cosmos/cosmos-sdk/issues/1184) Subcommands reorganisation, see [\#2390](https://github.com/cosmos/cosmos-sdk/pull/2390) for a comprehensive list of changes.
    * [cli] [\#2524](https://github.com/cosmos/cosmos-sdk/issues/2524) Add support offline mode to `gaiacli tx sign`. Lookups are not performed if the flag `--offline` is on.
    * [cli] [\#2570](https://github.com/cosmos/cosmos-sdk/pull/2570) Add commands to query deposits on proposals

* Gaia
    * Make the transient store key use a distinct store key. [#2013](https://github.com/cosmos/cosmos-sdk/pull/2013)
    * [x/stake] [\#1901](https://github.com/cosmos/cosmos-sdk/issues/1901) Validator type's Owner field renamed to Operator; Validator's GetOwner() renamed accordingly to comply with the SDK's Validator interface.
    * [docs] [#2001](https://github.com/cosmos/cosmos-sdk/pull/2001) Update slashing spec for slashing period
    * [x/stake, x/slashing] [#1305](https://github.com/cosmos/cosmos-sdk/issues/1305) - Rename "revoked" to "jailed"
    * [x/stake] [#1676] Revoked and jailed validators put into the unbonding state
    * [x/stake] [#1877] Redelegations/unbonding-delegation from unbonding validator have reduced time
    * [x/slashing] [\#1789](https://github.com/cosmos/cosmos-sdk/issues/1789) Slashing changes for Tendermint validator set offset (NextValSet)
    * [x/stake] [\#2040](https://github.com/cosmos/cosmos-sdk/issues/2040) Validator
    operator type has now changed to `sdk.ValAddress`
    * [x/stake] [\#2221](https://github.com/cosmos/cosmos-sdk/issues/2221) New
    Bech32 prefixes have been introduced for a validator's consensus address and
    public key: `cosmosvalcons` and `cosmosvalconspub` respectively. Also, existing Bech32 prefixes have been
    renamed for accounts and validator operators:
      * `cosmosaccaddr` / `cosmosaccpub` => `cosmos` / `cosmospub`
      * `cosmosvaladdr` / `cosmosvalpub` => `cosmosvaloper` / `cosmosvaloperpub`
    * [x/stake] [#1013] TendermintUpdates now uses transient store
    * [x/stake] [\#2435](https://github.com/cosmos/cosmos-sdk/issues/2435) Remove empty bytes from the ValidatorPowerRank store key
    * [x/gov] [\#2195](https://github.com/cosmos/cosmos-sdk/issues/2195) Governance uses BFT Time
    * [x/gov] [\#2256](https://github.com/cosmos/cosmos-sdk/issues/2256) Removed slashing for governance non-voting validators
    * [simulation] [\#2162](https://github.com/cosmos/cosmos-sdk/issues/2162) Added back correct supply invariants
    * [x/slashing] [\#2430](https://github.com/cosmos/cosmos-sdk/issues/2430) Simulate more slashes, check if validator is jailed before jailing
    * [x/stake] [\#2393](https://github.com/cosmos/cosmos-sdk/issues/2393) Removed `CompleteUnbonding` and `CompleteRedelegation` Msg types, and instead added unbonding/redelegation queues to endblocker
    * [x/mock/simulation] [\#2501](https://github.com/cosmos/cosmos-sdk/issues/2501) Simulate transactions & invariants for fee distribution, and fix bugs discovered in the process
      * [x/auth] Simulate random fee payments
      * [cmd/gaia/app] Simulate non-zero inflation
      * [x/stake] Call hooks correctly in several cases related to delegation/validator updates
      * [x/stake] Check full supply invariants, including yet-to-be-withdrawn fees
      * [x/stake] Remove no-longer-in-use store key
      * [x/slashing] Call hooks correctly when a validator is slashed
      * [x/slashing] Truncate withdrawals (unbonding, redelegation) and burn change
      * [x/mock/simulation] Ensure the simulation cannot set a proposer address of nil
      * [x/mock/simulation] Add more event logs on begin block / end block for clarity
      * [x/mock/simulation] Correctly set validator power in abci.RequestBeginBlock
      * [x/minting] Correctly call stake keeper to track inflated supply
      * [x/distribution] Sanity check for nonexistent rewards
      * [x/distribution] Truncate withdrawals and return change to the community pool
      * [x/distribution] Add sanity checks for incorrect accum / total accum relations
      * [x/distribution] Correctly calculate total power using Tendermint updates
      * [x/distribution] Simulate withdrawal transactions
      * [x/distribution] Fix a bug where the fee pool was not correctly tracked on WithdrawDelegatorRewardsAll
    * [x/stake] [\#1673](https://github.com/cosmos/cosmos-sdk/issues/1673) Validators are no longer deleted until they can no longer possibly be slashed
    * [\#1890](https://github.com/cosmos/cosmos-sdk/issues/1890) Start chain with initial state + sequence of transactions
      * [cli] Rename `gaiad init gentx` to `gaiad gentx`.
      * [cli] Add `--skip-genesis` flag to `gaiad init` to prevent `genesis.json` generation.
      * Drop `GenesisTx` in favor of a signed `StdTx` with only one `MsgCreateValidator` message.
      * [cli] Port `gaiad init` and `gaiad testnet` to work with `StdTx` genesis transactions.
      * [cli] Add `--moniker` flag to `gaiad init` to override moniker when generating `genesis.json` - i.e. it takes effect when running with the `--with-txs` flag, it is ignored otherwise.

* SDK
    * [core] [\#2219](https://github.com/cosmos/cosmos-sdk/issues/2219) Update to Tendermint 0.24.0
      * Validator set updates delayed by one block
      * BFT timestamp that can safely be used by applications
      * Fixed maximum block size enforcement
    * [core] [\#1807](https://github.com/cosmos/cosmos-sdk/issues/1807) Switch from use of rational to decimal
    * [types] [\#1901](https://github.com/cosmos/cosmos-sdk/issues/1901) Validator interface's GetOwner() renamed to GetOperator()
    * [x/slashing] [#2122](https://github.com/cosmos/cosmos-sdk/pull/2122) - Implement slashing period
    * [types] [\#2119](https://github.com/cosmos/cosmos-sdk/issues/2119) Parsed error messages and ABCI log errors to make     them more human readable.
    * [types] [\#2407](https://github.com/cosmos/cosmos-sdk/issues/2407) MulInt method added to big decimal in order to improve efficiency of slashing
    * [simulation] Rename TestAndRunTx to Operation [#2153](https://github.com/cosmos/cosmos-sdk/pull/2153)
    * [simulation] Remove log and testing.TB from Operation and Invariants, in favor of using errors [\#2282](https://github.com/cosmos/cosmos-sdk/issues/2282)
    * [simulation] Remove usage of keys and addrs in the types, in favor of simulation.Account [\#2384](https://github.com/cosmos/cosmos-sdk/issues/2384)
    * [tools] Removed gocyclo [#2211](https://github.com/cosmos/cosmos-sdk/issues/2211)
    * [baseapp] Remove `SetTxDecoder` in favor of requiring the decoder be set in baseapp initialization. [#1441](https://github.com/cosmos/cosmos-sdk/issues/1441)
    * [baseapp] [\#1921](https://github.com/cosmos/cosmos-sdk/issues/1921) Add minimumFees field to BaseApp.
    * [store] Change storeInfo within the root multistore to use tmhash instead of ripemd160 [\#2308](https://github.com/cosmos/cosmos-sdk/issues/2308)
    * [codec] [\#2324](https://github.com/cosmos/cosmos-sdk/issues/2324) All referrences to wire have been renamed to codec. Additionally, wire.NewCodec is now codec.New().
    * [types] [\#2343](https://github.com/cosmos/cosmos-sdk/issues/2343) Make sdk.Msg have a names field, to facilitate automatic tagging.
    * [baseapp] [\#2366](https://github.com/cosmos/cosmos-sdk/issues/2366) Automatically add action tags to all messages
    * [x/auth] [\#2377](https://github.com/cosmos/cosmos-sdk/issues/2377) auth.StdSignMsg -> txbuilder.StdSignMsg
    * [x/staking] [\#2244](https://github.com/cosmos/cosmos-sdk/issues/2244) staking now holds a consensus-address-index instead of a consensus-pubkey-index
    * [x/staking] [\#2236](https://github.com/cosmos/cosmos-sdk/issues/2236) more distribution hooks for distribution
    * [x/stake] [\#2394](https://github.com/cosmos/cosmos-sdk/issues/2394) Split up UpdateValidator into distinct state transitions applied only in EndBlock
    * [x/slashing] [\#2480](https://github.com/cosmos/cosmos-sdk/issues/2480) Fix signing info handling bugs & faulty slashing
    * [x/stake] [\#2412](https://github.com/cosmos/cosmos-sdk/issues/2412) Added an unbonding validator queue to EndBlock to automatically update validator.Status when finished Unbonding
    * [x/stake] [\#2500](https://github.com/cosmos/cosmos-sdk/issues/2500) Block conflicting redelegations until we add an index
    * [x/params] Global Paramstore refactored
    * [types] [\#2506](https://github.com/cosmos/cosmos-sdk/issues/2506) sdk.Dec MarshalJSON now marshals as a normal Decimal, with 10 digits of decimal precision
    * [x/stake] [\#2508](https://github.com/cosmos/cosmos-sdk/issues/2508) Utilize Tendermint power for validator power key
    * [x/stake] [\#2531](https://github.com/cosmos/cosmos-sdk/issues/2531) Remove all inflation logic
    * [x/mint] [\#2531](https://github.com/cosmos/cosmos-sdk/issues/2531) Add minting module and inflation logic
    * [x/auth] [\#2540](https://github.com/cosmos/cosmos-sdk/issues/2540) Rename `AccountMapper` to `AccountKeeper`.
    * [types] [\#2456](https://github.com/cosmos/cosmos-sdk/issues/2456) Renamed msg.Name() and msg.Type() to msg.Type() and msg.Route() respectively

* Tendermint
  * Update tendermint version from v0.23.0 to v0.25.0, notable changes
    * Mempool now won't build too large blocks, or too computationally expensive blocks
    * Maximum tx sizes and gas are now removed, and are implicitly the blocks maximums
    * ABCI validators no longer send the pubkey. The pubkey is only sent in validator updates
    * Validator set changes are now delayed by one block
    * Block header now includes the next validator sets hash
    * BFT time is implemented
    * Secp256k1 signature format has changed
    * There is now a threshold multisig format
    * See the [tendermint changelog](https://github.com/tendermint/tendermint/blob/master/CHANGELOG.md) for other changes.

FEATURES

* Gaia REST API (`gaiacli advanced rest-server`)
  * [gaia-lite] Endpoints to query staking pool and params
  * [gaia-lite] [\#2110](https://github.com/cosmos/cosmos-sdk/issues/2110) Add support for `simulate=true` requests query argument to endpoints that send txs to run simulations of transactions
  * [gaia-lite] [\#966](https://github.com/cosmos/cosmos-sdk/issues/966) Add support for `generate_only=true` query argument to generate offline unsigned transactions
  * [gaia-lite] [\#1953](https://github.com/cosmos/cosmos-sdk/issues/1953) Add /sign endpoint to sign transactions generated with `generate_only=true`.
  * [gaia-lite] [\#1954](https://github.com/cosmos/cosmos-sdk/issues/1954) Add /broadcast endpoint to broadcast transactions signed by the /sign endpoint.
  * [gaia-lite] [\#2113](https://github.com/cosmos/cosmos-sdk/issues/2113) Rename `/accounts/{address}/send` to `/bank/accounts/{address}/transfers`, rename `/accounts/{address}` to `/auth/accounts/{address}`, replace `proposal-id` with `proposalId` in all gov endpoints
  * [gaia-lite] [\#2478](https://github.com/cosmos/cosmos-sdk/issues/2478) Add query gov proposal's deposits endpoint
  * [gaia-lite] [\#2477](https://github.com/cosmos/cosmos-sdk/issues/2477) Add query validator's outgoing redelegations and unbonding delegations endpoints

* Gaia CLI  (`gaiacli`)
  * [cli] Cmds to query staking pool and params
  * [gov][cli] [\#2062](https://github.com/cosmos/cosmos-sdk/issues/2062) added `--proposal` flag to `submit-proposal` that allows a JSON file containing a proposal to be passed in
  * [\#2040](https://github.com/cosmos/cosmos-sdk/issues/2040) Add `--bech` to `gaiacli keys show` and respective REST endpoint to
  provide desired Bech32 prefix encoding
  * [cli] [\#2047](https://github.com/cosmos/cosmos-sdk/issues/2047) [\#2306](https://github.com/cosmos/cosmos-sdk/pull/2306) Passing --gas=simulate triggers a simulation of the tx before the actual execution.
  The gas estimate obtained via the simulation will be used as gas limit in the actual execution.
  * [cli] [\#2047](https://github.com/cosmos/cosmos-sdk/issues/2047) The --gas-adjustment flag can be used to adjust the estimate obtained via the simulation triggered by --gas=simulate.
  * [cli] [\#2110](https://github.com/cosmos/cosmos-sdk/issues/2110) Add --dry-run flag to perform a simulation of a transaction without broadcasting it. The --gas flag is ignored as gas would be automatically estimated.
  * [cli] [\#2204](https://github.com/cosmos/cosmos-sdk/issues/2204) Support generating and broadcasting messages with multiple signatures via command line:
    * [\#966](https://github.com/cosmos/cosmos-sdk/issues/966) Add --generate-only flag to build an unsigned transaction and write it to STDOUT.
    * [\#1953](https://github.com/cosmos/cosmos-sdk/issues/1953) New `sign` command to sign transactions generated with the --generate-only flag.
    * [\#1954](https://github.com/cosmos/cosmos-sdk/issues/1954) New `broadcast` command to broadcast transactions generated offline and signed with the `sign` command.
  * [cli] [\#2220](https://github.com/cosmos/cosmos-sdk/issues/2220) Add `gaiacli config` feature to interactively create CLI config files to reduce the number of required flags
  * [stake][cli] [\#1672](https://github.com/cosmos/cosmos-sdk/issues/1672) Introduced
  new commission flags for validator commands `create-validator` and `edit-validator`.
  * [stake][cli] [\#1890](https://github.com/cosmos/cosmos-sdk/issues/1890) Add `--genesis-format` flag to `gaiacli tx create-validator` to produce transactions in genesis-friendly format.
  * [cli][\#2554](https://github.com/cosmos/cosmos-sdk/issues/2554) Make `gaiacli keys show` multisig ready.

* Gaia
  * [cli] [\#2170](https://github.com/cosmos/cosmos-sdk/issues/2170) added ability to show the node's address via `gaiad tendermint show-address`
  * [simulation] [\#2313](https://github.com/cosmos/cosmos-sdk/issues/2313) Reworked `make test_sim_gaia_slow` to `make test_sim_gaia_full`, now simulates from multiple starting seeds in parallel
  * [cli] [\#1921] (https://github.com/cosmos/cosmos-sdk/issues/1921)
    * New configuration file `gaiad.toml` is now created to host Gaia-specific configuration.
    * New --minimum_fees/minimum_fees flag/config option to set a minimum fee.

* SDK
  * [querier] added custom querier functionality, so ABCI query requests can be handled by keepers
  * [simulation] [\#1924](https://github.com/cosmos/cosmos-sdk/issues/1924) allow operations to specify future operations
  * [simulation] [\#1924](https://github.com/cosmos/cosmos-sdk/issues/1924) Add benchmarking capabilities, with makefile commands "test_sim_gaia_benchmark, test_sim_gaia_profile"
  * [simulation] [\#2349](https://github.com/cosmos/cosmos-sdk/issues/2349) Add time-based future scheduled operations to simulator
  * [x/auth] [\#2376](https://github.com/cosmos/cosmos-sdk/issues/2376) Remove FeePayer() from StdTx
  * [x/stake] [\#1672](https://github.com/cosmos/cosmos-sdk/issues/1672) Implement
  basis for the validator commission model.
  * [x/auth] Support account removal in the account mapper.


IMPROVEMENTS
* [tools] Improved terraform and ansible scripts for infrastructure deployment
* [tools] Added ansible script to enable process core dumps

* Gaia REST API (`gaiacli advanced rest-server`)
    * [x/stake] [\#2000](https://github.com/cosmos/cosmos-sdk/issues/2000) Added tests for new staking endpoints
    * [gaia-lite] [\#2445](https://github.com/cosmos/cosmos-sdk/issues/2445) Standarized REST error responses
    * [gaia-lite] Added example to Swagger specification for /keys/seed.
    * [x/stake] Refactor REST utils

* Gaia CLI  (`gaiacli`)
    * [cli] [\#2060](https://github.com/cosmos/cosmos-sdk/issues/2060) removed `--select` from `block` command
    * [cli] [\#2128](https://github.com/cosmos/cosmos-sdk/issues/2128) fixed segfault when exporting directly after `gaiad init`
    * [cli] [\#1255](https://github.com/cosmos/cosmos-sdk/issues/1255) open KeyBase in read-only mode
     for query-purpose CLI commands
    * [docs] Added commands for querying governance deposits, votes and tally

* Gaia
    * [x/stake] [#2023](https://github.com/cosmos/cosmos-sdk/pull/2023) Terminate iteration loop in `UpdateBondedValidators` and `UpdateBondedValidatorsFull` when the first revoked validator is encountered and perform a sanity check.
    * [x/auth] Signature verification's gas cost now accounts for pubkey type. [#2046](https://github.com/tendermint/tendermint/pull/2046)
    * [x/stake] [x/slashing] Ensure delegation invariants to jailed validators [#1883](https://github.com/cosmos/cosmos-sdk/issues/1883).
    * [x/stake] Improve speed of GetValidator, which was shown to be a performance bottleneck. [#2046](https://github.com/tendermint/tendermint/pull/2200)
    * [x/stake] [\#2435](https://github.com/cosmos/cosmos-sdk/issues/2435) Improve memory efficiency of getting the various store keys
    * [genesis] [\#2229](https://github.com/cosmos/cosmos-sdk/issues/2229) Ensure that there are no duplicate accounts or validators in the genesis state.
    * [genesis] [\#2450](https://github.com/cosmos/cosmos-sdk/issues/2450) Validate staking genesis parameters.
    * Add SDK validation to `config.toml` (namely disabling `create_empty_blocks`) [\#1571](https://github.com/cosmos/cosmos-sdk/issues/1571)
    * [\#1941](https://github.com/cosmos/cosmos-sdk/issues/1941)(https://github.com/cosmos/cosmos-sdk/issues/1941) Version is now inferred via `git describe --tags`.
    * [x/distribution] [\#1671](https://github.com/cosmos/cosmos-sdk/issues/1671) add distribution types and tests

* SDK
    * [tools] Make get_vendor_deps deletes `.vendor-new` directories, in case scratch files are present.
    * [spec] Added simple piggy bank distribution spec
    * [cli] [\#1632](https://github.com/cosmos/cosmos-sdk/issues/1632) Add integration tests to ensure `basecoind init && basecoind` start sequences run successfully for both `democoin` and `basecoin` examples.
    * [store] Speedup IAVL iteration, and consequently everything that requires IAVL iteration. [#2143](https://github.com/cosmos/cosmos-sdk/issues/2143)
    * [store] [\#1952](https://github.com/cosmos/cosmos-sdk/issues/1952), [\#2281](https://github.com/cosmos/cosmos-sdk/issues/2281) Update IAVL dependency to v0.11.0
    * [simulation] Make timestamps randomized [#2153](https://github.com/cosmos/cosmos-sdk/pull/2153)
    * [simulation] Make logs not just pure strings, speeding it up by a large factor at greater block heights [\#2282](https://github.com/cosmos/cosmos-sdk/issues/2282)
    * [simulation] Add a concept of weighting the operations [\#2303](https://github.com/cosmos/cosmos-sdk/issues/2303)
    * [simulation] Logs get written to file if large, and also get printed on panics [\#2285](https://github.com/cosmos/cosmos-sdk/issues/2285)
    * [simulation] Bank simulations now makes testing auth configurable [\#2425](https://github.com/cosmos/cosmos-sdk/issues/2425)
    * [gaiad] [\#1992](https://github.com/cosmos/cosmos-sdk/issues/1992) Add optional flag to `gaiad testnet` to make config directory of daemon (default `gaiad`) and cli (default `gaiacli`) configurable
    * [x/stake] Add stake `Queriers` for Gaia-lite endpoints. This increases the staking endpoints performance by reusing the staking `keeper` logic for queries. [#2249](https://github.com/cosmos/cosmos-sdk/pull/2149)
    * [store] [\#2017](https://github.com/cosmos/cosmos-sdk/issues/2017) Refactor
    gas iterator gas consumption to only consume gas for iterator creation and `Next`
    calls which includes dynamic consumption of value length.
    * [types/decimal] [\#2378](https://github.com/cosmos/cosmos-sdk/issues/2378) - Added truncate functionality to decimal
    * [client] [\#1184](https://github.com/cosmos/cosmos-sdk/issues/1184) Remove unused `client/tx/sign.go`.
    * [tools] [\#2464](https://github.com/cosmos/cosmos-sdk/issues/2464) Lock binary dependencies to a specific version
    * #2573 [x/distribution] add accum invariance

BUG FIXES

* Gaia CLI  (`gaiacli`)
    * [cli] [\#1997](https://github.com/cosmos/cosmos-sdk/issues/1997) Handle panics gracefully when `gaiacli stake {delegation,unbond}` fail to unmarshal delegation.
    * [cli] [\#2265](https://github.com/cosmos/cosmos-sdk/issues/2265) Fix JSON formatting of the `gaiacli send` command.
    * [cli] [\#2547](https://github.com/cosmos/cosmos-sdk/issues/2547) Mark --to and --amount as required flags for `gaiacli tx send`.

* Gaia
  * [x/stake] Return correct Tendermint validator update set on `EndBlocker` by not
  including non previously bonded validators that have zero power. [#2189](https://github.com/cosmos/cosmos-sdk/issues/2189)
  * [docs] Fixed light client section links

* SDK
    * [\#1988](https://github.com/cosmos/cosmos-sdk/issues/1988) Make us compile on OpenBSD (disable ledger) [#1988] (https://github.com/cosmos/cosmos-sdk/issues/1988)
    * [\#2105](https://github.com/cosmos/cosmos-sdk/issues/2105) Fix DB Iterator leak, which may leak a go routine.
    * [ledger] [\#2064](https://github.com/cosmos/cosmos-sdk/issues/2064) Fix inability to sign and send transactions via the LCD by
    loading a Ledger device at runtime.
    * [\#2158](https://github.com/cosmos/cosmos-sdk/issues/2158) Fix non-deterministic ordering of validator iteration when slashing in `gov EndBlocker`
    * [simulation] [\#1924](https://github.com/cosmos/cosmos-sdk/issues/1924) Make simulation stop on SIGTERM
    * [\#2388](https://github.com/cosmos/cosmos-sdk/issues/2388) Remove dependency on deprecated tendermint/tmlibs repository.
    * [\#2416](https://github.com/cosmos/cosmos-sdk/issues/2416) Refactored `InitializeTestLCD` to properly include proposing validator in genesis state.
    * #2573 [x/distribution] accum invariance bugfix
    * #2573 [x/slashing] unbonding-delegation slashing invariance bugfix

## 0.24.2

*August 22nd, 2018*

BUG FIXES

* Tendermint
  - Fix unbounded consensus WAL growth

## 0.24.1

*August 21st, 2018*

BUG FIXES

* Gaia
  - [x/slashing] Evidence tracking now uses validator address instead of validator pubkey

## 0.24.0

*August 13th, 2018*

BREAKING CHANGES

* Gaia REST API (`gaiacli advanced rest-server`)
  - [x/stake] [\#1880](https://github.com/cosmos/cosmos-sdk/issues/1880) More REST-ful endpoints (large refactor)
  - [x/slashing] [\#1866](https://github.com/cosmos/cosmos-sdk/issues/1866) `/slashing/signing_info` takes cosmosvalpub instead of cosmosvaladdr
  - use time.Time instead of int64 for time. See Tendermint v0.23.0
  - Signatures are no longer Amino encoded with prefixes (just encoded as raw
    bytes) - see Tendermint v0.23.0

* Gaia CLI  (`gaiacli`)
  -  [x/stake] change `--keybase-sig` to `--identity`
  -  [x/stake] [\#1828](https://github.com/cosmos/cosmos-sdk/issues/1828) Force user to specify amount on create-validator command by removing default
  -  [x/gov] Change `--proposalID` to `--proposal-id`
  -  [x/stake, x/gov] [\#1606](https://github.com/cosmos/cosmos-sdk/issues/1606) Use `--from` instead of adhoc flags like `--address-validator`
        and `--proposer` to indicate the sender address.
  -  [\#1551](https://github.com/cosmos/cosmos-sdk/issues/1551) Remove `--name` completely
  -  Genesis/key creation (`gaiad init`) now supports user-provided key passwords

* Gaia
  - [x/stake] Inflation doesn't use rationals in calculation (performance boost)
  - [x/stake] Persist a map from `addr->pubkey` in the state since BeginBlock
    doesn't provide pubkeys.
  - [x/gov] [\#1781](https://github.com/cosmos/cosmos-sdk/issues/1781) Added tags sub-package, changed tags to use dash-case
  - [x/gov] [\#1688](https://github.com/cosmos/cosmos-sdk/issues/1688) Governance parameters are now stored in globalparams store
  - [x/gov] [\#1859](https://github.com/cosmos/cosmos-sdk/issues/1859) Slash validators who do not vote on a proposal
  - [x/gov] [\#1914](https://github.com/cosmos/cosmos-sdk/issues/1914) added TallyResult type that gets stored in Proposal after tallying is finished

* SDK
  - [baseapp] Msgs are no longer run on CheckTx, removed `ctx.IsCheckTx()`
  - [baseapp] NewBaseApp constructor takes sdk.TxDecoder as argument instead of wire.Codec
  - [types] sdk.NewCoin takes sdk.Int, sdk.NewInt64Coin takes int64
  - [x/auth] Default TxDecoder can be found in `x/auth` rather than baseapp
  - [client] [\#1551](https://github.com/cosmos/cosmos-sdk/issues/1551): Refactored `CoreContext` to `TxContext` and `QueryContext`
      - Removed all tx related fields and logic (building & signing) to separate
        structure `TxContext` in `x/auth/client/context`

* Tendermint
    - v0.22.5 -> See [Tendermint PR](https://github.com/tendermint/tendermint/pull/1966)
        - change all the cryptography imports.
    - v0.23.0 -> See
      [Changelog](https://github.com/tendermint/tendermint/blob/v0.23.0/CHANGELOG.md#0230)
      and [SDK PR](https://github.com/cosmos/cosmos-sdk/pull/1927)
        - BeginBlock no longer includes crypto.Pubkey
        - use time.Time instead of int64 for time.

FEATURES

* Gaia REST API (`gaiacli advanced rest-server`)
    - [x/gov] Can now query governance proposals by ProposalStatus

* Gaia CLI  (`gaiacli`)
    - [x/gov] added `query-proposals` command. Can filter by `depositer`, `voter`, and `status`
    - [x/stake] [\#2043](https://github.com/cosmos/cosmos-sdk/issues/2043) Added staking query cli cmds for unbonding-delegations and redelegations

* Gaia
  - [networks] Added ansible scripts to upgrade seed nodes on a network

* SDK
  - [x/mock/simulation] Randomized simulation framework
     - Modules specify invariants and operations, preferably in an x/[module]/simulation package
     - Modules can test random combinations of their own operations
     - Applications can integrate operations and invariants from modules together for an integrated simulation
     - Simulates Tendermint's algorithm for validator set updates
     - Simulates validator signing/downtime with a Markov chain, and occaisional double-signatures
     - Includes simulated operations & invariants for staking, slashing, governance, and bank modules
  - [store] [\#1481](https://github.com/cosmos/cosmos-sdk/issues/1481) Add transient store
  - [baseapp] Initialize validator set on ResponseInitChain
  - [baseapp] added BaseApp.Seal - ability to seal baseapp parameters once they've been set
  - [cosmos-sdk-cli] New `cosmos-sdk-cli` tool to quickly initialize a new
    SDK-based project
  - [scripts] added log output monitoring to DataDog using Ansible scripts

IMPROVEMENTS

* Gaia
  - [spec] [\#967](https://github.com/cosmos/cosmos-sdk/issues/967) Inflation and distribution specs drastically improved
  - [x/gov] [\#1773](https://github.com/cosmos/cosmos-sdk/issues/1773) Votes on a proposal can now be queried
  - [x/gov] Initial governance parameters can now be set in the genesis file
  - [x/stake] [\#1815](https://github.com/cosmos/cosmos-sdk/issues/1815) Sped up the processing of `EditValidator` txs.
  - [config] [\#1930](https://github.com/cosmos/cosmos-sdk/issues/1930) Transactions indexer indexes all tags by default.
  - [ci] [#2057](https://github.com/cosmos/cosmos-sdk/pull/2057) Run `make localnet-start` on every commit and ensure network reaches at least 10 blocks

* SDK
  - [baseapp] [\#1587](https://github.com/cosmos/cosmos-sdk/issues/1587) Allow any alphanumeric character in route
  - [baseapp] Allow any alphanumeric character in route
  - [tools] Remove `rm -rf vendor/` from `make get_vendor_deps`
  - [x/auth] Recover ErrorOutOfGas panic in order to set sdk.Result attributes correctly
  - [x/auth] [\#2376](https://github.com/cosmos/cosmos-sdk/issues/2376) No longer runs any signature in a multi-msg, if any account/sequence number is wrong.
  - [x/auth] [\#2376](https://github.com/cosmos/cosmos-sdk/issues/2376) No longer charge gas for subtracting fees
  - [x/bank] Unit tests are now table-driven
  - [tests] Add tests to example apps in docs
  - [tests] Fixes ansible scripts to work with AWS too
  - [tests] [\#1806](https://github.com/cosmos/cosmos-sdk/issues/1806) CLI tests are now behind the build flag 'cli_test', so go test works on a new repo

BUG FIXES

* Gaia CLI  (`gaiacli`)
  -  [\#1766](https://github.com/cosmos/cosmos-sdk/issues/1766) Fixes bad example for keybase identity
  -  [x/stake] [\#2021](https://github.com/cosmos/cosmos-sdk/issues/2021) Fixed repeated CLI commands in staking

* Gaia
  - [x/stake] [#2077](https://github.com/cosmos/cosmos-sdk/pull/2077) Fixed invalid cliff power comparison
  - [\#1804](https://github.com/cosmos/cosmos-sdk/issues/1804) Fixes gen-tx genesis generation logic temporarily until upstream updates
  - [\#1799](https://github.com/cosmos/cosmos-sdk/issues/1799) Fix `gaiad export`
  - [\#1839](https://github.com/cosmos/cosmos-sdk/issues/1839) Fixed bug where intra-tx counter wasn't set correctly for genesis validators
  - [x/stake] [\#1858](https://github.com/cosmos/cosmos-sdk/issues/1858) Fixed bug where the cliff validator was not updated correctly
  - [tests] [\#1675](https://github.com/cosmos/cosmos-sdk/issues/1675) Fix non-deterministic `test_cover`
  - [tests] [\#1551](https://github.com/cosmos/cosmos-sdk/issues/1551) Fixed invalid LCD test JSON payload in `doIBCTransfer`
  - [basecoin] Fixes coin transaction failure and account query [discussion](https://forum.cosmos.network/t/unmarshalbinarybare-expected-to-read-prefix-bytes-75fbfab8-since-it-is-registered-concrete-but-got-0a141dfa/664/6)
  - [x/gov] [\#1757](https://github.com/cosmos/cosmos-sdk/issues/1757) Fix VoteOption conversion to String
  * [x/stake] [#2083] Fix broken invariant of bonded validator power decrease

## 0.23.1

*July 27th, 2018*

BUG FIXES
  * [tendermint] Update to v0.22.8
    - [consensus, blockchain] Register the Evidence interface so it can be
      marshalled/unmarshalled by the blockchain and consensus reactors

## 0.23.0

*July 25th, 2018*

BREAKING CHANGES
* [x/stake] Fixed the period check for the inflation calculation

IMPROVEMENTS
* [cli] Improve error messages for all txs when the account doesn't exist
* [tendermint] Update to v0.22.6
    - Updates the crypto imports/API (#1966)
* [x/stake] Add revoked to human-readable validator

BUG FIXES
* [tendermint] Update to v0.22.6
    - Fixes some security vulnerabilities reported in the [Bug Bounty](https://hackerone.com/tendermint)
*  [\#1797](https://github.com/cosmos/cosmos-sdk/issues/1797) Fix off-by-one error in slashing for downtime
*  [\#1787](https://github.com/cosmos/cosmos-sdk/issues/1787) Fixed bug where Tally fails due to revoked/unbonding validator
*  [\#1666](https://github.com/cosmos/cosmos-sdk/issues/1666) Add intra-tx counter to the genesis validators

## 0.22.0

*July 16th, 2018*

BREAKING CHANGES
* [x/gov] Increase VotingPeriod, DepositPeriod, and MinDeposit

IMPROVEMENTS
* [gaiad] Default config updates:
    - `timeout_commit=5000` so blocks only made every 5s
    - `prof_listen_addr=localhost:6060` so profile server is on by default
    - `p2p.send_rate` and `p2p.recv_rate` increases 10x (~5MB/s)

BUG FIXES
* [server] Fix to actually overwrite default tendermint config

## 0.21.1

*July 14th, 2018*

BUG FIXES
* [build] Added Ledger build support via `LEDGER_ENABLED=true|false`
  * True by default except when cross-compiling

## 0.21.0

*July 13th, 2018*

BREAKING CHANGES
* [x/stake] Specify DelegatorAddress in MsgCreateValidator
* [x/stake] Remove the use of global shares in the pool
   * Remove the use of `PoolShares` type in `x/stake/validator` type - replace with `Status` `Tokens` fields
* [x/auth] NewAccountMapper takes a constructor instead of a prototype
* [keys] Keybase.Update function now takes in a function to get the newpass, rather than the password itself

FEATURES
* [baseapp] NewBaseApp now takes option functions as parameters

IMPROVEMENTS
* Updated docs folder to accommodate cosmos.network docs project
* [store] Added support for tracing multi-store operations via `--trace-store`
* [store] Pruning strategy configurable with pruning flag on gaiad start

BUG FIXES
* [\#1630](https://github.com/cosmos/cosmos-sdk/issues/1630) - redelegation nolonger removes tokens from the delegator liquid account
* [keys] [\#1629](https://github.com/cosmos/cosmos-sdk/issues/1629) - updating password no longer asks for a new password when the first entered password was incorrect
* [lcd] importing an account would create a random account
* [server] 'gaiad init' command family now writes provided name as the moniker in `config.toml`
* [build] Added Ledger build support via `LEDGER_ENABLED=true|false`
  * True by default except when cross-compiling

## 0.20.0

*July 10th, 2018*

BREAKING CHANGES
* msg.GetSignBytes() returns sorted JSON (by key)
* msg.GetSignBytes() field changes
    * `msg_bytes` -> `msgs`
    * `fee_bytes` -> `fee`
* Update Tendermint to v0.22.2
    * Default ports changed from 466xx to 266xx
    * Amino JSON uses type names instead of prefix bytes
    * ED25519 addresses are the first 20-bytes of the SHA256 of the raw 32-byte
      pubkey (Instead of RIPEMD160)
    * go-crypto, abci, tmlibs have been merged into Tendermint
      * The keys sub-module is now in the SDK
    * Various other fixes
* [auth] Signers of a transaction now only sign over their own account and sequence number
* [auth] Removed MsgChangePubKey
* [auth] Removed SetPubKey from account mapper
* [auth] AltBytes renamed to Memo, now a string, max 100 characters, costs a bit of gas
* [types] `GetMsg()` -> `GetMsgs()` as txs wrap many messages
* [types] Removed GetMemo from Tx (it is still on StdTx)
* [types] renamed rational.Evaluate to rational.Round{Int64, Int}
* [types] Renamed `sdk.Address` to `sdk.AccAddress`/`sdk.ValAddress`
* [types] `sdk.AccAddress`/`sdk.ValAddress` natively marshals to Bech32 in String, Sprintf (when used with `%s`), and MarshalJSON
* [keys] Keybase and Ledger support from go-crypto merged into the SDK in the `crypto` folder
* [cli] Rearranged commands under subcommands
* [x/slashing] Update slashing for unbonding period
  * Slash according to power at time of infraction instead of power at
    time of discovery
  * Iterate through unbonding delegations & redelegations which contributed
    to an infraction, slash them proportional to their stake at the time
  * Add REST endpoint to unrevoke a validator previously revoked for downtime
  * Add REST endpoint to retrieve liveness signing information for a validator
* [x/stake] Remove Tick and add EndBlocker
* [x/stake] most index keys nolonger hold a value - inputs are rearranged to form the desired key
* [x/stake] store-value for delegation, validator, ubd, and red do not hold duplicate information contained store-key
* [x/stake] Introduce concept of unbonding for delegations and validators
  * `gaiacli stake unbond` replaced with `gaiacli stake begin-unbonding`
  * Introduced:
    * `gaiacli stake complete-unbonding`
    * `gaiacli stake begin-redelegation`
    * `gaiacli stake complete-redelegation`
* [lcd] Switch key creation output to return bech32
* [lcd] Removed shorthand CLI flags (`a`, `c`, `n`, `o`)
* [gaiad] genesis transactions now use bech32 addresses / pubkeys
* [gov] VoteStatus renamed to ProposalStatus
* [gov] VoteOption, ProposalType, and ProposalStatus all marshal to string form in JSON

DEPRECATED
* [cli] Deprecated `--name` flag in commands that send txs, in favor of `--from`

FEATURES
* [x/gov] Implemented MVP
  * Supported proposal types: just binary (pass/fail) TextProposals for now
  * Proposals need deposits to be votable; deposits are burned if proposal fails
  * Delegators delegate votes to validator by default but can override (for their stake)
* [gaiacli] Ledger support added
  - You can now use a Ledger with `gaiacli --ledger` for all key-related commands
  - Ledger keys can be named and tracked locally in the key DB
* [gaiacli] You can now attach a simple text-only memo to any transaction, with the `--memo` flag
* [gaiacli] added the following flags for commands that post transactions to the chain:
  * async -- send the tx without waiting for a tendermint response
  * json  -- return the output in json format for increased readability
  * print-response -- return the tx response. (includes fields like gas cost)
* [lcd] Queried TXs now include the tx hash to identify each tx
* [mockapp] CompleteSetup() no longer takes a testing parameter
* [x/bank] Add benchmarks for signing and delivering a block with a single bank transaction
  * Run with `cd x/bank && go test --bench=.`
* [tools] make get_tools installs tendermint's linter, and gometalinter
* [tools] Switch gometalinter to the stable version
* [tools] Add the following linters
  * misspell
  * gofmt
  * go vet -composites=false
  * unconvert
  * ineffassign
  * errcheck
  * unparam
  * gocyclo
* [tools] Added `make format` command to automate fixing misspell and gofmt errors.
* [server] Default config now creates a profiler at port 6060, and increase p2p send/recv rates
* [types] Switches internal representation of Int/Uint/Rat to use pointers
* [types] Added MinInt and MinUint functions
* [gaiad] `unsafe_reset_all` now resets addrbook.json
* [democoin] add x/oracle, x/assoc
* [tests] created a randomized testing framework.
  - Currently bank has limited functionality in the framework
  - Auth has its invariants checked within the framework
* [tests] Add WaitForNextNBlocksTM helper method
* [keys] New keys now have 24 word recovery keys, for heightened security
- [keys] Add a temporary method for exporting the private key

IMPROVEMENTS
* [x/bank] Now uses go-wire codec instead of 'encoding/json'
* [x/auth] Now uses go-wire codec instead of 'encoding/json'
* revised use of endblock and beginblock
* [stake] module reorganized to include `types` and `keeper` package
* [stake] keeper always loads the store (instead passing around which doesn't really boost efficiency)
* [stake] edit-validator changes now can use the keyword [do-not-modify] to not modify unspecified `--flag` (aka won't set them to `""` value)
* [stake] offload more generic functionality from the handler into the keeper
* [stake] clearer staking logic
* [types] added common tag constants
* [keys] improve error message when deleting non-existent key
* [gaiacli] improve error messages on `send` and `account` commands
* added contributing guidelines
* [docs] Added commands for governance CLI on testnet README

BUG FIXES
* [x/slashing] [\#1510](https://github.com/cosmos/cosmos-sdk/issues/1510) Unrevoked validators cannot un-revoke themselves
* [x/stake] [\#1513](https://github.com/cosmos/cosmos-sdk/issues/1513) Validators slashed to zero power are unbonded and removed from the store
* [x/stake] [\#1567](https://github.com/cosmos/cosmos-sdk/issues/1567) Validators decreased in power but not unbonded are now updated in Tendermint
* [x/stake] error strings lower case
* [x/stake] pool loose tokens now accounts for unbonding and unbonding tokens not associated with any validator
* [x/stake] fix revoke bytes ordering (was putting revoked candidates at the top of the list)
* [x/stake] bond count was counting revoked validators as bonded, fixed
* [gaia] Added self delegation for validators in the genesis creation
* [lcd] tests now don't depend on raw json text
* Retry on HTTP request failure in CLI tests, add option to retry tests in Makefile
* Fixed bug where chain ID wasn't passed properly in x/bank REST handler, removed Viper hack from ante handler
* Fixed bug where `democli account` didn't decode the account data correctly
* [\#872](https://github.com/cosmos/cosmos-sdk/issues/872)  - recovery phrases no longer all end in `abandon`
* [\#887](https://github.com/cosmos/cosmos-sdk/issues/887)  - limit the size of rationals that can be passed in from user input
* [\#1052](https://github.com/cosmos/cosmos-sdk/issues/1052) - Make all now works
* [\#1258](https://github.com/cosmos/cosmos-sdk/issues/1258) - printing big.rat's can no longer overflow int64
* [\#1259](https://github.com/cosmos/cosmos-sdk/issues/1259) - fix bug where certain tests that could have a nil pointer in defer
* [\#1343](https://github.com/cosmos/cosmos-sdk/issues/1343) - fixed unnecessary parallelism in CI
* [\#1353](https://github.com/cosmos/cosmos-sdk/issues/1353) - CLI: Show pool shares fractions in human-readable format
* [\#1367](https://github.com/cosmos/cosmos-sdk/issues/1367) - set ChainID in InitChain
* [\#1461](https://github.com/cosmos/cosmos-sdk/issues/1461) - CLI tests now no longer reset your local environment data
* [\#1505](https://github.com/cosmos/cosmos-sdk/issues/1505) - `gaiacli stake validator` no longer panics if validator doesn't exist
* [\#1565](https://github.com/cosmos/cosmos-sdk/issues/1565) - fix cliff validator persisting when validator set shrinks from max
* [\#1287](https://github.com/cosmos/cosmos-sdk/issues/1287) - prevent zero power validators at genesis
* [x/stake] fix bug when unbonding/redelegating using `--shares-percent`
* [\#1010](https://github.com/cosmos/cosmos-sdk/issues/1010) - two validators can't bond with the same pubkey anymore


## 0.19.0

*June 13, 2018*

BREAKING CHANGES
* msg.GetSignBytes() now returns bech32-encoded addresses in all cases
* [lcd] REST end-points now include gas
* sdk.Coin now uses sdk.Int, a big.Int wrapper with 256bit range cap

FEATURES
* [x/auth] Added AccountNumbers to BaseAccount and StdTxs to allow for replay protection with account pruning
* [lcd] added an endpoint to query for the SDK version of the connected node

IMPROVEMENTS
* export command now writes current validator set for Tendermint
* [tests] Application module tests now use a mock application
* [gaiacli] Fix error message when account isn't found when running gaiacli account
* [lcd] refactored to eliminate use of global variables, and interdependent tests
* [tests] Added testnet command to gaiad
* [tests] Added localnet targets to Makefile
* [x/stake] More stake tests added to test ByPower index

FIXES
* Fixes consensus fault on testnet - see postmortem [here](https://github.com/cosmos/cosmos-sdk/issues/1197#issuecomment-396823021)
* [x/stake] bonded inflation removed, non-bonded inflation partially implemented
* [lcd] Switch to bech32 for addresses on all human readable inputs and outputs
* [lcd] fixed tx indexing/querying
* [cli] Added `--gas` flag to specify transaction gas limit
* [gaia] Registered slashing message handler
* [x/slashing] Set signInfo.StartHeight correctly for newly bonded validators

FEATURES
* [docs] Reorganize documentation
* [docs] Update staking spec, create WIP spec for slashing, and fees

## 0.18.0

*June 9, 2018*

BREAKING CHANGES

* [stake] candidate -> validator throughout (details in refactor comment)
* [stake] delegate-bond -> delegation throughout
* [stake] `gaiacli query validator` takes and argument instead of using the `--address-candidate` flag
* [stake] introduce `gaiacli query delegations`
* [stake] staking refactor
  * ValidatorsBonded store now take sorted pubKey-address instead of validator owner-address,
    is sorted like Tendermint by pk's address
  * store names more understandable
  * removed temporary ToKick store, just needs a local map!
  * removed distinction between candidates and validators
    * everything is now a validator
    * only validators with a status == bonded are actively validating/receiving rewards
  * Introduction of Unbonding fields, lowlevel logic throughout (not fully implemented with queue)
  * Introduction of PoolShares type within validators,
    replaces three rational fields (BondedShares, UnbondingShares, UnbondedShares
* [x/auth] move stuff specific to auth anteHandler to the auth module rather than the types folder. This includes:
  * StdTx (and its related stuff i.e. StdSignDoc, etc)
  * StdFee
  * StdSignature
  * Account interface
  * Related to this organization, I also:
* [x/auth] got rid of AccountMapper interface (in favor of the struct already in auth module)
* [x/auth] removed the FeeHandler function from the AnteHandler, Replaced with FeeKeeper
* [x/auth] Removed GetSignatures() from Tx interface (as different Tx styles might use something different than StdSignature)
* [store] Removed SubspaceIterator and ReverseSubspaceIterator from KVStore interface and replaced them with helper functions in /types
* [cli] rearranged commands under subcommands
* [stake] remove Tick and add EndBlocker
* Switch to bech32cosmos on all human readable inputs and outputs


FEATURES

* [x/auth] Added ability to change pubkey to auth module
* [baseapp] baseapp now has settable functions for filtering peers by address/port & public key
* [sdk] Gas consumption is now measured as transactions are executed
  * Transactions which run out of gas stop execution and revert state changes
  * A "simulate" query has been added to determine how much gas a transaction will need
  * Modules can include their own gas costs for execution of particular message types
* [stake] Seperation of fee distribution to a new module
* [stake] Creation of a validator/delegation generics in `/types`
* [stake] Helper Description of the store in x/stake/store.md
* [stake] removed use of caches in the stake keeper
* [stake] Added REST API
* [Makefile] Added terraform/ansible playbooks to easily create remote testnets on Digital Ocean


BUG FIXES

* [stake] staking delegator shares exchange rate now relative to equivalent-bonded-tokens the validator has instead of bonded tokens
  ^ this is important for unbonded validators in the power store!
* [cli] fixed cli-bash tests
* [ci] added cli-bash tests
* [basecoin] updated basecoin for stake and slashing
* [docs] fixed references to old cli commands
* [docs] Downgraded Swagger to v2 for downstream compatibility
* auto-sequencing transactions correctly
* query sequence via account store
* fixed duplicate pub_key in stake.Validator
* Auto-sequencing now works correctly
* [gaiacli] Fix error message when account isn't found when running gaiacli account


## 0.17.5

*June 5, 2018*

Update to Tendermint v0.19.9 (Fix evidence reactor, mempool deadlock, WAL panic,
memory leak)

## 0.17.4

*May 31, 2018*

Update to Tendermint v0.19.7 (WAL fixes and more)

## 0.17.3

*May 29, 2018*

Update to Tendermint v0.19.6 (fix fast-sync halt)

## 0.17.5

*June 5, 2018*

Update to Tendermint v0.19.9 (Fix evidence reactor, mempool deadlock, WAL panic,
memory leak)

## 0.17.4

*May 31, 2018*

Update to Tendermint v0.19.7 (WAL fixes and more)

## 0.17.3

*May 29, 2018*

Update to Tendermint v0.19.6 (fix fast-sync halt)

## 0.17.2

_May 20, 2018_

Update to Tendermint v0.19.5 (reduce WAL use, bound the mempool and some rpcs, improve logging)

## 0.17.1 (May 17, 2018)

Update to Tendermint v0.19.4 (fixes a consensus bug and improves logging)

## 0.17.0 (May 15, 2018)

BREAKING CHANGES

* [stake] MarshalJSON -> MarshalBinaryLengthPrefixed
* Queries against the store must be prefixed with the path "/store"

FEATURES

* [gaiacli] Support queries for candidates, delegator-bonds
* [gaiad] Added `gaiad export` command to export current state to JSON
* [x/bank] Tx tags with sender/recipient for indexing & later retrieval
* [x/stake] Tx tags with delegator/candidate for delegation & unbonding, and candidate info for declare candidate / edit validator

IMPROVEMENTS

* [gaiad] Update for Tendermint v0.19.3 (improve `/dump_consensus_state` and add
  `/consensus_state`)
* [spec/ibc] Added spec!
* [spec/stake] Cleanup structure, include details about slashing and
  auto-unbonding
* [spec/governance] Fixup some names and pseudocode
* NOTE: specs are still a work-in-progress ...

BUG FIXES

* Auto-sequencing now works correctly


## 0.16.0 (May 14th, 2018)

BREAKING CHANGES

* Move module REST/CLI packages to x/[module]/client/rest and x/[module]/client/cli
* Gaia simple-staking bond and unbond functions replaced
* [stake] Delegator bonds now store the height at which they were updated
* All module keepers now require a codespace, see basecoin or democoin for usage
* Many changes to names throughout
  * Type as a prefix naming convention applied (ex. BondMsg -> MsgBond)
  * Removed redundancy in names (ex. stake.StakingKeeper -> stake.Keeper)
* Removed SealedAccountMapper
* gaiad init now requires use of `--name` flag
* Removed Get from Msg interface
* types/rational now extends big.Rat

FEATURES:

* Gaia stake commands include, CreateValidator, EditValidator, Delegate, Unbond
* MountStoreWithDB without providing a custom store works.
* Repo is now lint compliant / GoMetaLinter with tendermint-lint integrated into CI
* Better key output, pubkey go-amino hex bytes now output by default
* gaiad init overhaul
  * Create genesis transactions with `gaiad init gen-tx`
  * New genesis account keys are automatically added to the client keybase (introduce `--client-home` flag)
  * Initialize with genesis txs using `--gen-txs` flag
* Context now has access to the application-configured logger
* Add (non-proof) subspace query helper functions
* Add more staking query functions: candidates, delegator-bonds

BUG FIXES

* Gaia now uses stake, ported from github.com/cosmos/gaia


## 0.15.1 (April 29, 2018)

IMPROVEMENTS:

* Update Tendermint to v0.19.1 (includes many rpc fixes)


## 0.15.0 (April 29, 2018)

NOTE: v0.15.0 is a large breaking change that updates the encoding scheme to use
[Amino](github.com/tendermint/go-amino).

For details on how this changes encoding for public keys and addresses,
see the [docs](https://github.com/tendermint/tendermint/blob/v0.19.1/docs/specification/new-spec/encoding.md#public-key-cryptography).

BREAKING CHANGES

* Remove go-wire, use go-amino
* [store] Add `SubspaceIterator` and `ReverseSubspaceIterator` to `KVStore` interface
* [basecoin] NewBasecoinApp takes a `dbm.DB` and uses namespaced DBs for substores

FEATURES:

* Add CacheContext
* Add auto sequencing to client
* Add FeeHandler to ante handler

BUG FIXES

* MountStoreWithDB without providing a custom store works.

## 0.14.1 (April 9, 2018)

BUG FIXES

* [gaiacli] Fix all commands (just a duplicate of basecli for now)

## 0.14.0 (April 9, 2018)

BREAKING CHANGES:

* [client/builder] Renamed to `client/core` and refactored to use a CoreContext
  struct
* [server] Refactor to improve useability and de-duplicate code
* [types] `Result.ToQuery -> Error.QueryResult`
* [makefile] `make build` and `make install` only build/install `gaiacli` and
  `gaiad`. Use `make build_examples` and `make install_examples` for
  `basecoind/basecli` and `democoind/democli`
* [staking] Various fixes/improvements

FEATURES:

* [democoin] Added Proof-of-Work module

BUG FIXES

* [client] Reuse Tendermint RPC client to avoid excessive open files
* [client] Fix setting log level
* [basecoin] Sort coins in genesis

## 0.13.1 (April 3, 2018)

BUG FIXES

* [x/ibc] Fix CLI and relay for IBC txs
* [x/stake] Various fixes/improvements

## 0.13.0 (April 2, 2018)

BREAKING CHANGES

* [basecoin] Remove cool/sketchy modules -> moved to new `democoin`
* [basecoin] NewBasecoinApp takes a `map[string]dbm.DB` as temporary measure
  to allow mounting multiple stores with their own DB until they can share one
* [x/staking] Renamed to `simplestake`
* [builder] Functions don't take `passphrase` as argument
* [server] GenAppParams returns generated seed and address
* [basecoind] `init` command outputs JSON of everything necessary for testnet
* [basecoind] `basecoin.db -> data/basecoin.db`
* [basecli] `data/keys.db -> keys/keys.db`

FEATURES

* [types] `Coin` supports direct arithmetic operations
* [basecoind] Add `show_validator` and `show_node_id` commands
* [x/stake] Initial merge of full staking module!
* [democoin] New example application to demo custom modules

IMPROVEMENTS

* [makefile] `make install`
* [testing] Use `/tmp` for directories so they don't get left in the repo

BUG FIXES

* [basecoin] Allow app to be restarted
* [makefile] Fix build on Windows
* [basecli] Get confirmation before overriding key with same name

## 0.12.0 (March 27 2018)

BREAKING CHANGES

* Revert to old go-wire for now
* glide -> godep
* [types] ErrBadNonce -> ErrInvalidSequence
* [types] Replace tx.GetFeePayer with FeePayer(tx) - returns the first signer
* [types] NewStdTx takes the Fee
* [types] ParseAccount -> AccountDecoder; ErrTxParse -> ErrTxDecoder
* [x/auth] AnteHandler deducts fees
* [x/bank] Move some errors to `types`
* [x/bank] Remove sequence and signature from Input

FEATURES

* [examples/basecoin] New cool module to demonstrate use of state and custom transactions
* [basecoind] `show_node_id` command
* [lcd] Implement the Light Client Daemon and endpoints
* [types/stdlib] Queue functionality
* [store] Subspace iterator on IAVLTree
* [types] StdSignDoc is the document that gets signed (chainid, msg, sequence, fee)
* [types] CodeInvalidPubKey
* [types] StdFee, and StdTx takes the StdFee
* [specs] Progression of MVPs for IBC
* [x/ibc] Initial shell of IBC functionality (no proofs)
* [x/simplestake] Simple staking module with bonding/unbonding

IMPROVEMENTS

* Lots more tests!
* [client/builder] Helpers for forming and signing transactions
* [types] sdk.Address
* [specs] Staking

BUG FIXES

* [x/auth] Fix setting pubkey on new account
* [x/auth] Require signatures to include the sequences
* [baseapp] Dont panic on nil handler
* [basecoin] Check for empty bytes in account and tx

## 0.11.0 (March 1, 2017)

BREAKING CHANGES

* [examples] dummy -> kvstore
* [examples] Remove gaia
* [examples/basecoin] MakeTxCodec -> MakeCodec
* [types] CommitMultiStore interface has new `GetCommitKVStore(key StoreKey) CommitKVStore` method

FEATURES

* [examples/basecoin] CLI for `basecli` and `basecoind` (!)
* [baseapp] router.AddRoute returns Router

IMPROVEMENTS

* [baseapp] Run msg handlers on CheckTx
* [docs] Add spec for REST API
* [all] More tests!

BUG FIXES

* [baseapp] Fix panic on app restart
* [baseapp] InitChain does not call Commit
* [basecoin] Remove IBCStore because mounting multiple stores is currently broken

## 0.10.0 (February 20, 2017)

BREAKING CHANGES

* [baseapp] NewBaseApp(logger, db)
* [baseapp] NewContext(isCheckTx, header)
* [x/bank] CoinMapper -> CoinKeeper

FEATURES

* [examples/gaia] Mock CLI !
* [baseapp] InitChainer, BeginBlocker, EndBlocker
* [baseapp] MountStoresIAVL

IMPROVEMENTS

* [docs] Various improvements.
* [basecoin] Much simpler :)

BUG FIXES

* [baseapp] initialize and reset msCheck and msDeliver properly

## 0.9.0 (February 13, 2017)

BREAKING CHANGES

* Massive refactor. Basecoin works. Still needs <3

## 0.8.1

* Updates for dependencies

## 0.8.0 (December 18, 2017)

* Updates for dependencies

## 0.7.1 (October 11, 2017)

IMPROVEMENTS:

* server/commands: GetInitCmd takes list of options

## 0.7.0 (October 11, 2017)

BREAKING CHANGES:

* Everything has changed, and it's all about to change again, so don't bother using it yet!

## 0.6.2 (July 27, 2017)

IMPROVEMENTS:

* auto-test all tutorials to detect breaking changes
* move deployment scripts from `/scripts` to `/publish` for clarity

BUG FIXES:

* `basecoin init` ensures the address in genesis.json is valid
* fix bug that certain addresses couldn't receive ibc packets

## 0.6.1 (June 28, 2017)

Make lots of small cli fixes that arose when people were using the tools for
the testnet.

IMPROVEMENTS:

* basecoin
  * `basecoin start` supports all flags that `tendermint node` does, such as
    `--rpc.laddr`, `--p2p.seeds`, and `--p2p.skip_upnp`
  * fully supports `--log_level` and `--trace` for logger configuration
  * merkleeyes no longers spams the logs... unless you want it
    * Example: `basecoin start --log_level="merkleeyes:info,state:info,*:error"`
    * Example: `basecoin start --log_level="merkleeyes:debug,state:info,*:error"`
* basecli
  * `basecli init` is more intelligent and only complains if there really was
    a connected chain, not just random files
  * support `localhost:46657` or `http://localhost:46657` format for nodes,
    not just `tcp://localhost:46657`
  * Add `--genesis` to init to specify chain-id and validator hash
    * Example: `basecli init --node=localhost:46657 --genesis=$HOME/.basecoin/genesis.json`
  * `basecli rpc` has a number of methods to easily accept tendermint rpc, and verifies what it can

BUG FIXES:

* basecli
  * `basecli query account` accepts hex account address with or without `0x`
    prefix
  * gives error message when running commands on an unitialized chain, rather
    than some unintelligable panic

## 0.6.0 (June 22, 2017)

Make the basecli command the only way to use client-side, to enforce best
security practices. Lots of enhancements to get it up to production quality.

BREAKING CHANGES:

* ./cmd/commands -> ./cmd/basecoin/commands
* basecli
  * `basecli proof state get` -> `basecli query key`
  * `basecli proof tx get` -> `basecli query tx`
  * `basecli proof state get --app=account` -> `basecli query account`
  * use `--chain-id` not `--chainid` for consistency
  * update to use `--trace` not `--debug` for stack traces on errors
  * complete overhaul on how tx and query subcommands are added. (see counter or trackomatron for examples)
  * no longer supports counter app (see new countercli)
* basecoin
  * `basecoin init` takes an argument, an address to allocate funds to in the genesis
  * removed key2.json
  * removed all client side functionality from it (use basecli now for proofs)
    * no tx subcommand
    * no query subcommand
    * no account (query) subcommand
    * a few other random ones...
  * enhanced relay subcommand
    * relay start did what relay used to do
    * relay init registers both chains on one another (to set it up so relay start just works)
* docs
  * removed `example-plugin`, put `counter` inside `docs/guide`
* app
  * Implements ABCI handshake by proxying merkleeyes.Info()

IMPROVEMENTS:

* `basecoin init` support `--chain-id`
* intergrates tendermint 0.10.0 (not the rc-2, but the real thing)
* commands return error code (1) on failure for easier script testing
* add `reset_all` to basecli, and never delete keys on `init`
* new shutil based unit tests, with better coverage of the cli actions
* just `make fresh` when things are getting stale ;)

BUG FIXES:

* app: no longer panics on missing app_options in genesis (thanks, anton)
* docs: updated all docs... again
* ibc: fix panic on getting BlockID from commit without 100% precommits (still a TODO)

## 0.5.2 (June 2, 2017)

BUG FIXES:

* fix parsing of the log level from Tendermint config (#97)

## 0.5.1 (May 30, 2017)

BUG FIXES:

* fix ibc demo app to use proper tendermint flags, 0.10.0-rc2 compatibility
* Make sure all cli uses new json.Marshal not wire.JSONBytes

## 0.5.0 (May 27, 2017)

BREAKING CHANGES:

* only those related to the tendermint 0.9 -> 0.10 upgrade

IMPROVEMENTS:

* basecoin cli
  * integrates tendermint 0.10.0 and unifies cli (init, unsafe_reset_all, ...)
  * integrate viper, all command line flags can also be defined in environmental variables or config.toml
* genesis file
  * you can define accounts with either address or pub_key
  * sorts coins for you, so no silent errors if not in alphabetical order
* [light-client](https://github.com/tendermint/light-client) integration
  * no longer must you trust the node you connect to, prove everything!
  * new [basecli command](./cmd/basecli/README.md)
  * integrated [key management](https://github.com/tendermint/go-crypto/blob/master/cmd/README.md), stored encrypted locally
  * tracks validator set changes and proves everything from one initial validator seed
  * `basecli proof state` gets complete proofs for any abci state
  * `basecli proof tx` gets complete proof where a tx was stored in the chain
  * `basecli proxy` exposes tendermint rpc, but only passes through results after doing complete verification

BUG FIXES:

* no more silently ignored error with invalid coin names (eg. "17.22foo coin" used to parse as "17 foo", not warning/error)

## 0.4.1 (April 26, 2017)

BUG FIXES:

* Fix bug in `basecoin unsafe_reset_X` where the `priv_validator.json` was not being reset

## 0.4.0 (April 21, 2017)

BREAKING CHANGES:

* CLI now uses Cobra, which forced changes to some of the flag names and orderings

IMPROVEMENTS:

* `basecoin init` doesn't generate error if already initialized
* Much more testing

## 0.3.1 (March 23, 2017)

IMPROVEMENTS:

* CLI returns exit code 1 and logs error before exiting

## 0.3.0 (March 23, 2017)

BREAKING CHANGES:

* Remove `--data` flag and use `BCHOME` to set the home directory (defaults to `~/.basecoin`)
* Remove `--in-proc` flag and start Tendermint in-process by default (expect Tendermint files in $BCHOME/tendermint).
  To start just the ABCI app/server, use `basecoin start --without-tendermint`.
* Consolidate genesis files so the Basecoin genesis is an object under `app_options` in Tendermint genesis. For instance:

```
{
  "app_hash": "",
  "chain_id": "foo_bar_chain",
  "genesis_time": "0001-01-01T00:00:00.000Z",
  "validators": [
    {
      "amount": 10,
      "name": "",
      "pub_key": [
	1,
	"7B90EA87E7DC0C7145C8C48C08992BE271C7234134343E8A8E8008E617DE7B30"
      ]
    }
  ],
  "app_options": {
    "accounts": [{
      "pub_key": {
        "type": "ed25519",
        "data": "6880db93598e283a67c4d88fc67a8858aa2de70f713fe94a5109e29c137100c2"
      },
      "coins": [
        {
          "denom": "blank",
          "amount": 12345
        },
        {
          "denom": "ETH",
          "amount": 654321
        }
      ]
    }],
    "plugin_options": ["plugin1/key1", "value1", "plugin1/key2", "value2"]
  }
}
```

Note the array of key-value pairs is now under `app_options.plugin_options` while the `app_options` themselves are well formed.
We also changed `chainID` to `chain_id` and consolidated to have just one of them.

FEATURES:

* Introduce `basecoin init` and `basecoin unsafe_reset_all`

## 0.2.0 (March 6, 2017)

BREAKING CHANGES:

* Update to ABCI v0.4.0 and Tendermint v0.9.0
* Coins are specified on the CLI as `Xcoin`, eg. `5gold`
* `Cost` is now `Fee`

FEATURES:

* CLI for sending transactions and querying the state,
  designed to be easily extensible as plugins are implemented
* Run Basecoin in-process with Tendermint
* Add `/account` path in Query
* IBC plugin for InterBlockchain Communication
* Demo script of IBC between two chains

IMPROVEMENTS:

* Use new Tendermint `/commit` endpoint for crafting IBC transactions
* More unit tests
* Use go-crypto S structs and go-data for more standard JSON
* Demo uses fewer sleeps

BUG FIXES:

* Various little fixes in coin arithmetic
* More commit validation in IBC
* Return results from transactions

## PreHistory

##### January 14-18, 2017

* Update to Tendermint v0.8.0
* Cleanup a bit and release blog post

##### September 22, 2016

* Basecoin compiles again

<!-- Release links -->

[Unreleased]: https://github.com/cosmos/cosmos-sdk/compare/v0.38.2...HEAD
[v0.38.2]: https://github.com/cosmos/cosmos-sdk/releases/tag/v0.38.2
[v0.38.1]: https://github.com/cosmos/cosmos-sdk/releases/tag/v0.38.1
[v0.38.0]: https://github.com/cosmos/cosmos-sdk/releases/tag/v0.38.0
[v0.37.9]: https://github.com/cosmos/cosmos-sdk/releases/tag/v0.37.9
[v0.37.8]: https://github.com/cosmos/cosmos-sdk/releases/tag/v0.37.8
[v0.37.7]: https://github.com/cosmos/cosmos-sdk/releases/tag/v0.37.7
[v0.37.6]: https://github.com/cosmos/cosmos-sdk/releases/tag/v0.37.6
[v0.37.5]: https://github.com/cosmos/cosmos-sdk/releases/tag/v0.37.5
[v0.37.4]: https://github.com/cosmos/cosmos-sdk/releases/tag/v0.37.4
[v0.37.3]: https://github.com/cosmos/cosmos-sdk/releases/tag/v0.37.3
[v0.37.1]: https://github.com/cosmos/cosmos-sdk/releases/tag/v0.37.1
[v0.37.0]: https://github.com/cosmos/cosmos-sdk/releases/tag/v0.37.0
[v0.36.0]: https://github.com/cosmos/cosmos-sdk/releases/tag/v0.36.0<|MERGE_RESOLUTION|>--- conflicted
+++ resolved
@@ -194,11 +194,8 @@
 * [#10763](https://github.com/cosmos/cosmos-sdk/pull/10763) modify the fields in `TallyParams` to use `string` instead of `bytes`
 * [#10770](https://github.com/cosmos/cosmos-sdk/pull/10770) revert tx when block gas limit exceeded
 * [\#10868](https://github.com/cosmos/cosmos-sdk/pull/10868) Bump gov to v1beta2. Both v1beta1 and v1beta2 queries and Msgs are accepted.
-<<<<<<< HEAD
+* [\#11011](https://github.com/cosmos/cosmos-sdk/pull/11011) Remove burning of deposits when qourum is not reached on a governance proposal and when the deposit is not fully met. 
 * [\#11019](https://github.com/cosmos/cosmos-sdk/pull/11019) Add `MsgCreatePermanentLockedAccount` and CLI method for creating permanent locked account
-=======
-* [\#11011](https://github.com/cosmos/cosmos-sdk/pull/11011) Remove burning of deposits when qourum is not reached on a governance proposal and when the deposit is not fully met. 
->>>>>>> 22517392
 
 ### Deprecated
 
