--- conflicted
+++ resolved
@@ -62,13 +62,10 @@
 
 ### API Breaking Changes
 
-<<<<<<< HEAD
 * (x/distribution) [#17657](https://github.com/cosmos/cosmos-sdk/pull/17657) The `FundCommunityPool` and `DistributeFromFeePool` keeper methods are now removed from x/distribution.
 * (x/distribution) [#17657](https://github.com/cosmos/cosmos-sdk/pull/17657) The distribution module keeper now takes a new argument `PoolKeeper` in addition.
-=======
 * (app) [#17838](https://github.com/cosmos/cosmos-sdk/pull/17838) Params module was removed from simapp and all imports of the params module removed throughout the repo. 
     * The Cosmos SDK has migrated aay from using params, if you're app still uses it, then you can leave it plugged into your app
->>>>>>> 2f7bc22a
 * (x/staking) [#17778](https://github.com/cosmos/cosmos-sdk/pull/17778) Use collections for `Params`
     * remove from `Keeper`: `GetParams`, `SetParams`
 * (types/simulation) [#17737](https://github.com/cosmos/cosmos-sdk/pull/17737) Remove unused parameter from `RandomFees`
