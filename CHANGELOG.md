<!--
Guiding Principles:

Changelogs are for humans, not machines.
There should be an entry for every single version.
The same types of changes should be grouped.
Versions and sections should be linkable.
The latest version comes first.
The release date of each version is displayed.
Mention whether you follow Semantic Versioning.

Usage:

Change log entries are to be added to the Unreleased section under the
appropriate stanza (see below). Each entry should ideally include a tag and
the Github issue reference in the following format:

* (<tag>) \#<issue-number> message

The issue numbers will later be link-ified during the release process so you do
not have to worry about including a link manually, but you can if you wish.

Types of changes (Stanzas):

"Features" for new features.
"Improvements" for changes in existing functionality.
"Deprecated" for soon-to-be removed features.
"Bug Fixes" for any bug fixes.
"Client Breaking" for breaking Protobuf, gRPC and REST routes used by end-users.
"CLI Breaking" for breaking CLI commands.
"API Breaking" for breaking exported APIs used by developers building on SDK.
"State Machine Breaking" for any changes that result in a different AppState given same genesisState and txList.
Ref: https://keepachangelog.com/en/1.0.0/
-->

# Changelog

## [Unreleased]

### Improvements
<<<<<<< HEAD

* (store) [\#10026](https://github.com/cosmos/cosmos-sdk/pull/10026) Improve CacheKVStore datastructures / algorithms, to no longer take O(N^2) time when interleaving iterators and insertions.
=======
* (types) [\#10021](https://github.com/cosmos/cosmos-sdk/pull/10021) Speedup coins.AmountOf(), by removing many intermittent regex calls.
>>>>>>> cbc164a2

### Bug Fixes

* (x/genutil) [#10104](https://github.com/cosmos/cosmos-sdk/pull/10104) Ensure the `init` command reads the `--home` flag value correctly.

## [v0.44.0](https://github.com/cosmos/cosmos-sdk/releases/tag/v0.44.0) - 2021-09-01

### Features

* [\#9860](https://github.com/cosmos/cosmos-sdk/pull/9860) Emit transaction fee in ante handler fee decorator. The event type is `tx` and the attribute is `fee`.

### Improvements

* (deps) [\#9956](https://github.com/cosmos/cosmos-sdk/pull/9956) Bump Tendermint to [v0.34.12](https://github.com/tendermint/tendermint/releases/tag/v0.34.12).

### Deprecated

* (x/upgrade) [\#9906](https://github.com/cosmos/cosmos-sdk/pull/9906) Deprecate `UpgradeConsensusState` gRPC query since this functionality is only used for IBC, which now has its own [IBC replacement](https://github.com/cosmos/ibc-go/blob/2c880a22e9f9cc75f62b527ca94aa75ce1106001/proto/ibc/core/client/v1/query.proto#L54)

### Bug Fixes

* [\#9965](https://github.com/cosmos/cosmos-sdk/pull/9965) Fixed `simd version` command output to report the right release tag.

### Client Breaking Changes

* [\#10041](https://github.com/cosmos/cosmos-sdk/pull/10041) Remove broadcast & encode legacy REST endpoints. Please see the [REST Endpoints Migration guide](https://docs.cosmos.network/master/migrations/rest.html) to migrate to the new REST endpoints.

## [v0.43.0](https://github.com/cosmos/cosmos-sdk/releases/tag/v0.43.0) - 2021-08-10

### Features

* [\#6711](https://github.com/cosmos/cosmos-sdk/pull/6711) Make integration test suites reusable by apps, tests are exported in each module's `client/testutil` package.
* [\#8077](https://github.com/cosmos/cosmos-sdk/pull/8077) Added support for grpc-web, enabling browsers to communicate with a chain's gRPC server
* [\#8965](https://github.com/cosmos/cosmos-sdk/pull/8965) cosmos reflection now provides more information on the application such as: deliverable msgs, sdk.Config info etc (still in alpha stage).
* [\#8520](https://github.com/cosmos/cosmos-sdk/pull/8520) Add support for permanently locked vesting accounts.
* [\#8559](https://github.com/cosmos/cosmos-sdk/pull/8559) Added Protobuf compatible secp256r1 ECDSA signatures.
* [\#8786](https://github.com/cosmos/cosmos-sdk/pull/8786) Enabled secp256r1 in x/auth.
* (rosetta) [\#8729](https://github.com/cosmos/cosmos-sdk/pull/8729) Data API fully supports balance tracking. Construction API can now construct any message supported by the application.
* [\#8754](https://github.com/cosmos/cosmos-sdk/pull/8875) Added support for reverse iteration to pagination.
* (types) [\#9079](https://github.com/cosmos/cosmos-sdk/issues/9079) Add `AddAmount`/`SubAmount` methods to `sdk.Coin`.
* [#9088](https://github.com/cosmos/cosmos-sdk/pull/9088) Added implementation to ADR-28 Derived Addresses.
* [\#9133](https://github.com/cosmos/cosmos-sdk/pull/9133) Added hooks for governance actions.
* (x/staking) [\#9214](https://github.com/cosmos/cosmos-sdk/pull/9214) Added `new_shares` attribute inside `EventTypeDelegate` event.
* [\#9382](https://github.com/cosmos/cosmos-sdk/pull/9382) feat: add Dec.Float64() function.
* [\#9457](https://github.com/cosmos/cosmos-sdk/pull/9457) Add amino support for x/authz and x/feegrant Msgs.
* [\#9498](https://github.com/cosmos/cosmos-sdk/pull/9498) Added `Codec: codec.Codec` attribute to `client/Context` structure.
* [\#9540](https://github.com/cosmos/cosmos-sdk/pull/9540) Add output flag for query txs command.
* (errors) [\#8845](https://github.com/cosmos/cosmos-sdk/pull/8845) Add `Error.Wrap` handy method
* [\#8518](https://github.com/cosmos/cosmos-sdk/pull/8518) Help users of multisig wallets debug signature issues.
* [\#9750](https://github.com/cosmos/cosmos-sdk/pull/9750) Emit events for tx signature and sequence, so clients can now query txs by signature (`tx.signature='<base64_sig>'`) or by address and sequence combo (`tx.acc_seq='<addr>/<seq>'`).

### Client Breaking Changes

* [\#8363](https://github.com/cosmos/cosmos-sdk/pull/8363) Addresses no longer have a fixed 20-byte length. From the SDK modules' point of view, any 1-255 bytes-long byte array is a valid address.
* (crypto/ed25519) [\#8690] Adopt zip1215 ed2559 verification rules.
* [\#8849](https://github.com/cosmos/cosmos-sdk/pull/8849) Upgrade module no longer supports time based upgrades.
* [\#7477](https://github.com/cosmos/cosmos-sdk/pull/7477) Changed Bech32 Public Key serialization in the client facing functionality (CLI, MsgServer, QueryServer):
  * updated the keyring display structure (it uses protobuf JSON serialization) - the output is more verbose.
  * Renamed `MarshalAny` and `UnmarshalAny` to `MarshalInterface` and `UnmarshalInterface` respectively. These functions must take an interface as parameter (not a concrete type nor `Any` object). Underneath they use `Any` wrapping for correct protobuf serialization.
  * CLI: removed `--text` flag from `show-node-id` command; the text format for public keys is not used any more - instead we use ProtoJSON.
* (store) [\#8790](https://github.com/cosmos/cosmos-sdk/pull/8790) Reduce gas costs by 10x for transient store operations.
* [\#9139](https://github.com/cosmos/cosmos-sdk/pull/9139) Querying events:
  * via `ServiceMsg` TypeURLs (e.g. `message.action='/cosmos.bank.v1beta1.Msg/Send'`) does not work anymore,
  * via legacy `msg.Type()` (e.g. `message.action='send'`) is being deprecated, new `Msg`s won't emit these events.
  * Please use concrete `Msg` TypeURLs instead (e.g. `message.action='/cosmos.bank.v1beta1.MsgSend'`).
* [\#9859](https://github.com/cosmos/cosmos-sdk/pull/9859) The `default` pruning strategy now keeps the last 362880 blocks instead of 100. 362880 equates to roughly enough blocks to cover the entire unbonding period assuming a 21 day unbonding period and 5s block time.
* [\#9785](https://github.com/cosmos/cosmos-sdk/issues/9785) Missing coin denomination in logs


### API Breaking Changes

* (keyring) [#\8662](https://github.com/cosmos/cosmos-sdk/pull/8662) `NewMnemonic` now receives an additional `passphrase` argument to secure the key generated by the bip39 mnemonic.
* (x/bank) [\#8473](https://github.com/cosmos/cosmos-sdk/pull/8473) Bank keeper does not expose unsafe balance changing methods such as `SetBalance`, `SetSupply` etc.
* (x/staking) [\#8473](https://github.com/cosmos/cosmos-sdk/pull/8473) On genesis init, if non bonded pool and bonded pool balance, coming from the bank module, does not match what is saved in the staking state, the initialization will panic.
* (x/gov) [\#8473](https://github.com/cosmos/cosmos-sdk/pull/8473) On genesis init, if the gov module account balance, coming from bank module state, does not match the one in gov module state, the initialization will panic.
* (x/distribution) [\#8473](https://github.com/cosmos/cosmos-sdk/pull/8473) On genesis init, if the distribution module account balance, coming from bank module state, does not match the one in distribution module state, the initialization will panic.
* (client/keys) [\#8500](https://github.com/cosmos/cosmos-sdk/pull/8500) `InfoImporter` interface is removed from legacy keybase.
* (x/staking) [\#8505](https://github.com/cosmos/cosmos-sdk/pull/8505) `sdk.PowerReduction` has been renamed to `sdk.DefaultPowerReduction`, and most staking functions relying on power reduction take a new function argument, instead of relying on that global variable.
* [\#8629](https://github.com/cosmos/cosmos-sdk/pull/8629) Deprecated `SetFullFundraiserPath` from `Config` in favor of `SetPurpose` and `SetCoinType`.
* (x/upgrade) [\#8673](https://github.com/cosmos/cosmos-sdk/pull/8673) Remove IBC logic from x/upgrade. Deprecates IBC fields in an Upgrade Plan, an error will be thrown if they are set. IBC upgrade logic moved to 02-client and an IBC UpgradeProposal is added.
* (x/bank) [\#8517](https://github.com/cosmos/cosmos-sdk/pull/8517) `SupplyI` interface and `Supply` are removed and uses `sdk.Coins` for supply tracking
* (x/upgrade) [\#8743](https://github.com/cosmos/cosmos-sdk/pull/8743) `UpgradeHandler` includes a new argument `VersionMap` which helps facilitate in-place migrations.
* (x/auth) [\#8129](https://github.com/cosmos/cosmos-sdk/pull/8828) Updated `SigVerifiableTx.GetPubKeys` method signature to return error.
* (x/upgrade) [\7487](https://github.com/cosmos/cosmos-sdk/pull/8897) Upgrade `Keeper` takes new argument `ProtocolVersionSetter` which implements setting a protocol version on baseapp.
* (baseapp) [\7487](https://github.com/cosmos/cosmos-sdk/pull/8897) BaseApp's fields appVersion and version were swapped to match Tendermint's fields.
* [\#8682](https://github.com/cosmos/cosmos-sdk/pull/8682) `ante.NewAnteHandler` updated to receive all positional params as `ante.HandlerOptions` struct. If required fields aren't set, throws error accordingly.
* (x/staking/types) [\#7447](https://github.com/cosmos/cosmos-sdk/issues/7447) Remove bech32 PubKey support:
  * `ValidatorI` interface update: `GetConsPubKey` renamed to `TmConsPubKey` (this is to clarify the return type: consensus public key must be a tendermint key); `TmConsPubKey`, `GetConsAddr` methods return error.
  * `Validator` updated according to the `ValidatorI` changes described above.
  * `ToTmValidator` function: added `error` to return values.
  * `Validator.ConsensusPubkey` type changed from `string` to `codectypes.Any`.
  * `MsgCreateValidator.Pubkey` type changed from `string` to `codectypes.Any`.
* (client) [\#8926](https://github.com/cosmos/cosmos-sdk/pull/8926) `client/tx.PrepareFactory` has been converted to a private function, as it's only used internally.
* (auth/tx) [\#8926](https://github.com/cosmos/cosmos-sdk/pull/8926) The `ProtoTxProvider` interface used as a workaround for transaction simulation has been removed.
* (x/bank) [\#8798](https://github.com/cosmos/cosmos-sdk/pull/8798) `GetTotalSupply` is removed in favour of `GetPaginatedTotalSupply`
* (keyring) [\#8739](https://github.com/cosmos/cosmos-sdk/pull/8739) Rename InfoImporter -> LegacyInfoImporter.
* (x/bank/types) [\#9061](https://github.com/cosmos/cosmos-sdk/pull/9061) `AddressFromBalancesStore` now returns an error for invalid key instead of panic.
* (x/auth) [\#9144](https://github.com/cosmos/cosmos-sdk/pull/9144) The `NewTxTimeoutHeightDecorator` antehandler has been converted from a struct to a function.
* (codec) [\#9226](https://github.com/cosmos/cosmos-sdk/pull/9226) Rename codec interfaces and methods, to follow a general Go interfaces:
  * `codec.Marshaler` → `codec.Codec` (this defines objects which serialize other objects)
  * `codec.BinaryMarshaler` → `codec.BinaryCodec`
  * `codec.JSONMarshaler` → `codec.JSONCodec`
  * Removed `BinaryBare` suffix from `BinaryCodec` methods (`MarshalBinaryBare`, `UnmarshalBinaryBare`, ...)
  * Removed `Binary` infix from `BinaryCodec` methods (`MarshalBinaryLengthPrefixed`, `UnmarshalBinaryLengthPrefixed`, ...)
* [\#9139](https://github.com/cosmos/cosmos-sdk/pull/9139) `ServiceMsg` TypeURLs (e.g. `/cosmos.bank.v1beta1.Msg/Send`) have been removed, as they don't comply to the Probobuf `Any` spec. Please use `Msg` type TypeURLs (e.g. `/cosmos.bank.v1beta1.MsgSend`). This has multiple consequences:
  * The `sdk.ServiceMsg` struct has been removed.
  * `sdk.Msg` now only contains `ValidateBasic` and `GetSigners` methods. The remaining methods `GetSignBytes`, `Route` and `Type` are moved to `legacytx.LegacyMsg`.
  * The `RegisterCustomTypeURL` function and the `cosmos.base.v1beta1.ServiceMsg` interface have been removed from the interface registry.
* (codec) [\#9251](https://github.com/cosmos/cosmos-sdk/pull/9251) Rename `clientCtx.JSONMarshaler` to `clientCtx.JSONCodec` as per #9226.
* (x/bank) [\#9271](https://github.com/cosmos/cosmos-sdk/pull/9271) SendEnabledCoin(s) renamed to IsSendEnabledCoin(s) to better reflect its functionality.
* (x/bank) [\#9550](https://github.com/cosmos/cosmos-sdk/pull/9550) `server.InterceptConfigsPreRunHandler` now takes 2 additional arguments: customAppConfigTemplate and customAppConfig. If you don't need to customize these, simply put `""` and `nil`.
* [\#8245](https://github.com/cosmos/cosmos-sdk/pull/8245) Removed `simapp.MakeCodecs` and use `simapp.MakeTestEncodingConfig` instead.
* (x/capability) [\#9836](https://github.com/cosmos/cosmos-sdk/pull/9836) Removed `InitializeAndSeal(ctx sdk.Context)` and replaced with `Seal()`. App must add x/capability module to the begin blockers which will assure that the x/capability keeper is properly initialized. The x/capability begin blocker must be run before any other module which uses x/capability.



### State Machine Breaking

* (x/{bank,distrib,gov,slashing,staking}) [\#8363](https://github.com/cosmos/cosmos-sdk/issues/8363) Store keys have been modified to allow for variable-length addresses.
* (x/evidence) [\#8502](https://github.com/cosmos/cosmos-sdk/pull/8502) `HandleEquivocationEvidence` persists the evidence to state.
* (x/gov) [\#7733](https://github.com/cosmos/cosmos-sdk/pull/7733) ADR 037 Implementation: Governance Split Votes, use `MsgWeightedVote` to send a split vote. Sending a regular `MsgVote` will convert the underlying vote option into a weighted vote with weight 1.
* (x/bank) [\#8656](https://github.com/cosmos/cosmos-sdk/pull/8656) balance and supply are now correctly tracked via `coin_spent`, `coin_received`, `coinbase` and `burn` events.
* (x/bank) [\#8517](https://github.com/cosmos/cosmos-sdk/pull/8517) Supply is now stored and tracked as `sdk.Coins`
* (x/bank) [\#9051](https://github.com/cosmos/cosmos-sdk/pull/9051) Supply value is stored as `sdk.Int` rather than `string`.


### CLI Breaking Changes

* [\#8880](https://github.com/cosmos/cosmos-sdk/pull/8880) The CLI `simd migrate v0.40 ...` command has been renamed to `simd migrate v0.42`.
* [\#8628](https://github.com/cosmos/cosmos-sdk/issues/8628) Commands no longer print outputs using `stderr` by default
* [\#9134](https://github.com/cosmos/cosmos-sdk/pull/9134) Renamed the CLI flag `--memo` to `--note`.
* [\#9291](https://github.com/cosmos/cosmos-sdk/pull/9291) Migration scripts prior to v0.38 have been removed from the CLI `migrate` command. The oldest supported migration is v0.39->v0.42.
* [\#9371](https://github.com/cosmos/cosmos-sdk/pull/9371) Non-zero default fees/Server will error if there's an empty value for min-gas-price in app.toml
* [\#9827](https://github.com/cosmos/cosmos-sdk/pull/9827) Ensure input parity of validator public key input between `tx staking create-validator` and `gentx`.
* [\#9781](https://github.com/cosmos/cosmos-sdk/pull/9781) Improve`withdraw-all-rewards` UX when broadcast mode `async` or `async` is used.
* [\#9621](https://github.com/cosmos/cosmos-sdk/pull/9621) Rollback [\#9371](https://github.com/cosmos/cosmos-sdk/pull/9371) and log warning if there's an empty value for min-gas-price in app.toml

### Improvements

* (store) [\#8012](https://github.com/cosmos/cosmos-sdk/pull/8012) Implementation of ADR-038 WriteListener and listen.KVStore
* (x/bank) [\#8614](https://github.com/cosmos/cosmos-sdk/issues/8614) Add `Name` and `Symbol` fields to denom metadata
* (x/auth) [\#8522](https://github.com/cosmos/cosmos-sdk/pull/8522) Allow to query all stored accounts
* (crypto/types) [\#8600](https://github.com/cosmos/cosmos-sdk/pull/8600) `CompactBitArray`: optimize the `NumTrueBitsBefore` method and add an `Equal` method.
* (x/upgrade) [\#8743](https://github.com/cosmos/cosmos-sdk/pull/8743) Add tracking module versions as per ADR-041
* (types) [\#8962](https://github.com/cosmos/cosmos-sdk/issues/8962) Add `Abs()` method to `sdk.Int`.
* (x/bank) [\#8950](https://github.com/cosmos/cosmos-sdk/pull/8950) Improve efficiency on supply updates.
* (store) [\#8811](https://github.com/cosmos/cosmos-sdk/pull/8811) store/cachekv: use typed `types/kv.List` instead of `container/list.List`. The change brings time spent on the time assertion cummulatively to 580ms down from 6.88s.
* (keyring) [\#8826](https://github.com/cosmos/cosmos-sdk/pull/8826) add trust to macOS Keychain for calling apps by default, avoiding repeating keychain popups that appears when dealing with keyring (key add, list, ...) operations.
* (makefile) [\#7933](https://github.com/cosmos/cosmos-sdk/issues/7933) Use Docker to generate swagger files.
* (crypto/types) [\#9196](https://github.com/cosmos/cosmos-sdk/pull/9196) Fix negative index accesses in CompactUnmarshal,GetIndex,SetIndex
* (cli) [\#9201](https://github.com/cosmos/cosmos-sdk/pull/9201) Fix init --recover not working.
* (makefile) [\#9192](https://github.com/cosmos/cosmos-sdk/pull/9192) Reuse proto containers in proto related jobs.
* [\#9205](https://github.com/cosmos/cosmos-sdk/pull/9205) Improve readability in `abci` handleQueryP2P
* [\#9231](https://github.com/cosmos/cosmos-sdk/pull/9231) Remove redundant staking errors.
* [\#9314](https://github.com/cosmos/cosmos-sdk/pull/9314) Update Rosetta SDK to upstream's latest release.
* (gRPC-Web) [\#9493](https://github.com/cosmos/cosmos-sdk/pull/9493) Add `EnableUnsafeCORS` flag to grpc-web config.
* (x/params) [\#9481](https://github.com/cosmos/cosmos-sdk/issues/9481) Speedup simulator for parameter change proposals.
* (x/staking) [\#9423](https://github.com/cosmos/cosmos-sdk/pull/9423) Staking delegations now returns empty list instead of rpc error when no records found.
* (x/auth) [\#9553](https://github.com/cosmos/cosmos-sdk/pull/9553) The `--multisig` flag now accepts both a name and address.
* (baseapp) [\#9578](https://github.com/cosmos/cosmos-sdk/pull/9578) Return `Baseapp`'s `trace` value for logging error stack traces.
* [\#8549](https://github.com/cosmos/cosmos-sdk/pull/8549) Make gRPC requests go through tendermint Query
* [\#8093](https://github.com/cosmos/cosmos-sdk/pull/8093) Limit usage of context.background.
* [\#8460](https://github.com/cosmos/cosmos-sdk/pull/8460) Ensure b.ReportAllocs() in all the benchmarks
* [\#8461](https://github.com/cosmos/cosmos-sdk/pull/8461) Fix upgrade tx commands not showing up in CLI


### Bug Fixes

* (x/gov) [\#8813](https://github.com/cosmos/cosmos-sdk/pull/8813) fix `GET /cosmos/gov/v1beta1/proposals/{proposal_id}/deposits` to include initial deposit
* (gRPC) [\#8945](https://github.com/cosmos/cosmos-sdk/pull/8945) gRPC reflection now works correctly.
* (keyring) [#\8635](https://github.com/cosmos/cosmos-sdk/issues/8635) Remove hardcoded default passphrase value on `NewMnemonic`
* (x/bank) [\#8434](https://github.com/cosmos/cosmos-sdk/pull/8434) Fix legacy REST API `GET /bank/total` and `GET /bank/total/{denom}` in swagger
* (x/slashing) [\#8427](https://github.com/cosmos/cosmos-sdk/pull/8427) Fix query signing infos command
* (x/bank/types) [\#9112](https://github.com/cosmos/cosmos-sdk/pull/9112) fix AddressFromBalancesStore address length overflow
* (x/bank) [\#9229](https://github.com/cosmos/cosmos-sdk/pull/9229) Now zero coin balances cannot be added to balances & supply stores. If any denom becomes zero corresponding key gets deleted from store.
* [\#9363](https://github.com/cosmos/cosmos-sdk/pull/9363) Check store key uniqueness in app wiring.
* [\#9460](https://github.com/cosmos/cosmos-sdk/pull/9460) Fix lint error in `MigratePrefixAddress`.
* [\#9480](https://github.com/cosmos/cosmos-sdk/pull/9480) Fix added keys when using `--dry-run`.
* (types) [\#9511](https://github.com/cosmos/cosmos-sdk/pull/9511) Change `maxBitLen` of `sdk.Int` and `sdk.Dec`  to handle max ERC20 value.
* [\#9454](https://github.com/cosmos/cosmos-sdk/pull/9454) Fix testnet command with --node-dir-prefix accepts `-` and change `node-dir-prefix token` to `testtoken`.
* (keyring) [\#9562](https://github.com/cosmos/cosmos-sdk/pull/9563) fix keyring kwallet backend when using with empty wallet.
* (keyring) [\#9583](https://github.com/cosmos/cosmos-sdk/pull/9583) Fix correct population of legacy `Vote.Option` field for votes with 1 VoteOption of weight 1.
* (x/distinction) [\#8918](https://github.com/cosmos/cosmos-sdk/pull/8918) Fix module's parameters validation.
* (x/gov/types) [\#8586](https://github.com/cosmos/cosmos-sdk/pull/8586) Fix bug caused by NewProposal that unnecessarily creates a Proposal object that’s discarded on any error.
* [\#8580](https://github.com/cosmos/cosmos-sdk/pull/8580) Use more cheaper method from the math/big package that provides a way to trivially check if a value is zero with .BitLen() == 0
* [\#8567](https://github.com/cosmos/cosmos-sdk/pull/8567) Fix bug by introducing pagination to GetValidatorSetByHeight response
* (x/bank) [\#8531](https://github.com/cosmos/cosmos-sdk/pull/8531) Fix bug caused by ignoring errors returned by Balance.GetAddress()
* (server) [\#8399](https://github.com/cosmos/cosmos-sdk/pull/8399) fix gRPC-web flag default value
* [\#8282](https://github.com/cosmos/cosmos-sdk/pull/8282) fix zero time checks
* (cli) [\#9717](https://github.com/cosmos/cosmos-sdk/pull/9717) Added CLI flag `--output json/text` to `tx` cli commands.
* (cli) [\#9593](https://github.com/cosmos/cosmos-sdk/pull/9593) Check if chain-id is blank before verifying signatures in multisign and error.
* [\#9720](https://github.com/cosmos/cosmos-sdk/pull/9720) Feegrant grant cli granter now accepts key name as well as address in general and accepts only address in --generate-only mode
* [\#9766](https://github.com/cosmos/cosmos-sdk/pull/9766) Fix hardcoded ledger signing algorithm on `keys add` command.
* [\#9793](https://github.com/cosmos/cosmos-sdk/pull/9793) Fixed ECDSA/secp256r1 transaction malleability.
* (server) [#9704](https://github.com/cosmos/cosmos-sdk/pull/9704) Start GRPCWebServer in goroutine, avoid blocking other services from starting.
* (bank) [\#9687](https://github.com/cosmos/cosmos-sdk/issues/9687) fixes [\#9159](https://github.com/cosmos/cosmos-sdk/issues/9159). Added migration to prune balances with zero coins.


### Deprecated

* (grpc) [\#8926](https://github.com/cosmos/cosmos-sdk/pull/8926) The `tx` field in `SimulateRequest` has been deprecated, prefer to pass `tx_bytes` instead.
* (sdk types) [\#9498](https://github.com/cosmos/cosmos-sdk/pull/9498) `clientContext.JSONCodec` will be removed in the next version. use `clientContext.Codec` instead.

## [v0.42.6](https://github.com/cosmos/cosmos-sdk/releases/tag/v0.42.6) - 2021-06-18

### Improvements

* [\#9428](https://github.com/cosmos/cosmos-sdk/pull/9428) Optimize bank InitGenesis. Added `k.initBalances`.
* [\#9429](https://github.com/cosmos/cosmos-sdk/pull/9429) Add `cosmos_sdk_version` to node_info
* [\#9541](https://github.com/cosmos/cosmos-sdk/pull/9541) Bump tendermint dependency to v0.34.11.

### Bug Fixes

* [\#9385](https://github.com/cosmos/cosmos-sdk/pull/9385) Fix IBC `query ibc client header` cli command. Support historical queries for query header/node-state commands.
* [\#9401](https://github.com/cosmos/cosmos-sdk/pull/9401) Fixes incorrect export of IBC identifier sequences. Previously, the next identifier sequence for clients/connections/channels was not set during genesis export. This resulted in the next identifiers being generated on the new chain to reuse old identifiers (the sequences began again from 0).
* [\#9408](https://github.com/cosmos/cosmos-sdk/pull/9408) Update simapp to use correct default broadcast mode.
* [\#9513](https://github.com/cosmos/cosmos-sdk/pull/9513) Fixes testnet CLI command. Testnet now updates the supply in genesis. Previously, when using add-genesis-account and testnet together, inconsistent genesis files would be produced, as only add-genesis-account was updating the supply.
* (x/gov) [\#8813](https://github.com/cosmos/cosmos-sdk/pull/8813) fix `GET /cosmos/gov/v1beta1/proposals/{proposal_id}/deposits` to include initial deposit

### Features

* [\#9383](https://github.com/cosmos/cosmos-sdk/pull/9383) New CLI command `query ibc-transfer escrow-address <port> <channel id>` to get the escrow address for a channel; can be used to then query balance of escrowed tokens
* (baseapp, types) [#\9390](https://github.com/cosmos/cosmos-sdk/pull/9390) Add current block header hash to `Context`
* (store) [\#9403](https://github.com/cosmos/cosmos-sdk/pull/9403) Add `RefundGas` function to `GasMeter` interface

## [v0.42.5](https://github.com/cosmos/cosmos-sdk/releases/tag/v0.42.5) - 2021-05-18

### Bug Fixes

* [\#9514](https://github.com/cosmos/cosmos-sdk/issues/9514) Fix panic when retrieving the `BlockGasMeter` on `(Re)CheckTx` mode.
* [\#9235](https://github.com/cosmos/cosmos-sdk/pull/9235) CreateMembershipProof/CreateNonMembershipProof now returns an error
if input key is empty, or input data contains empty key.
* [\#9108](https://github.com/cosmos/cosmos-sdk/pull/9108) Fixed the bug with querying multisig account, which is not showing threshold and public_keys.
* [\#9345](https://github.com/cosmos/cosmos-sdk/pull/9345) Fix ARM support.
* [\#9040](https://github.com/cosmos/cosmos-sdk/pull/9040) Fix ENV variables binding to CLI flags for client config.

### Features

* [\#8953](https://github.com/cosmos/cosmos-sdk/pull/8953) Add the `config` CLI subcommand back to the SDK, which saves client-side configuration in a `client.toml` file.

## [v0.42.4](https://github.com/cosmos/cosmos-sdk/releases/tag/v0.42.4) - 2021-04-08

### Client Breaking Changes

* [\#9026](https://github.com/cosmos/cosmos-sdk/pull/9026) By default, the `tx sign` and `tx sign-batch` CLI commands use SIGN_MODE_DIRECT to sign transactions for local pubkeys. For multisigs and ledger keys, the default LEGACY_AMINO_JSON is used.

### Bug Fixes

* (gRPC) [\#9015](https://github.com/cosmos/cosmos-sdk/pull/9015) Fix invalid status code when accessing gRPC endpoints.
* [\#9026](https://github.com/cosmos/cosmos-sdk/pull/9026) Fixed the bug that caused the `gentx` command to fail for Ledger keys.

### Improvements

* [\#9081](https://github.com/cosmos/cosmos-sdk/pull/9081) Upgrade Tendermint to v0.34.9 that includes a security issue fix for Tendermint light clients.

## [v0.42.3](https://github.com/cosmos/cosmos-sdk/releases/tag/v0.42.3) - 2021-03-24

This release fixes a security vulnerability identified in x/bank.

## [v0.42.2](https://github.com/cosmos/cosmos-sdk/releases/tag/v0.42.2) - 2021-03-19

### Improvements

* (grpc) [\#8815](https://github.com/cosmos/cosmos-sdk/pull/8815) Add orderBy parameter to `TxsByEvents` endpoint.
* (cli) [\#8826](https://github.com/cosmos/cosmos-sdk/pull/8826) Add trust to macOS Keychain for caller app by default.
* (store) [\#8811](https://github.com/cosmos/cosmos-sdk/pull/8811) store/cachekv: use typed types/kv.List instead of container/list.List

### Bug Fixes

* (crypto) [\#8841](https://github.com/cosmos/cosmos-sdk/pull/8841) Fix legacy multisig amino marshaling, allowing migrations to work between v0.39 and v0.40+.
* (cli tx) [\8873](https://github.com/cosmos/cosmos-sdk/pull/8873) add missing `--output-document` option to `app tx multisign-batch`.

## [v0.42.1](https://github.com/cosmos/cosmos-sdk/releases/tag/v0.42.1) - 2021-03-10

This release fixes security vulnerability identified in the simapp.

## [v0.42.0](https://github.com/cosmos/cosmos-sdk/releases/tag/v0.42.0) - 2021-03-08

**IMPORTANT**: This release contains an important security fix for all non Cosmos Hub chains running Stargate version of the Cosmos SDK (>0.40). Non-hub chains should not be using any version of the SDK in the v0.40.x or v0.41.x release series. See [#8461](https://github.com/cosmos/cosmos-sdk/pull/8461) for more details.

### Improvements

* (x/ibc) [\#8624](https://github.com/cosmos/cosmos-sdk/pull/8624) Emit full header in IBC UpdateClient message.
* (x/crisis) [\#8621](https://github.com/cosmos/cosmos-sdk/issues/8621) crisis invariants names now print to loggers.

### Bug fixes

* (x/evidence) [\#8461](https://github.com/cosmos/cosmos-sdk/pull/8461) Fix bech32 prefix in evidence validator address conversion
* (x/gov) [\#8806](https://github.com/cosmos/cosmos-sdk/issues/8806) Fix q gov proposals command's mishandling of the --status parameter's values.

## [v0.41.4](https://github.com/cosmos/cosmos-sdk/releases/tag/v0.41.3) - 2021-03-02

**IMPORTANT**: Due to a bug in the v0.41.x series with how evidence handles validator consensus addresses #8461, SDK based chains that are not using the default bech32 prefix (cosmos, aka all chains except for t
he Cosmos Hub) should not use this release or any release in the v0.41.x series. Please see #8668 for tracking & timeline for the v0.42.0 release, which will include a fix for this issue.

### Features

* [\#7787](https://github.com/cosmos/cosmos-sdk/pull/7787) Add multisign-batch command.

### Bug fixes

* [\#8730](https://github.com/cosmos/cosmos-sdk/pull/8730) Allow REST endpoint to query txs with multisig addresses.
* [\#8680](https://github.com/cosmos/cosmos-sdk/issues/8680) Fix missing timestamp in GetTxsEvent response [\#8732](https://github.com/cosmos/cosmos-sdk/pull/8732).
* [\#8681](https://github.com/cosmos/cosmos-sdk/issues/8681) Fix missing error message when calling GetTxsEvent [\#8732](https://github.com/cosmos/cosmos-sdk/pull/8732)
* (server) [\#8641](https://github.com/cosmos/cosmos-sdk/pull/8641) Fix Tendermint and application configuration reading from file
* (client/keys) [\#8639] (https://github.com/cosmos/cosmos-sdk/pull/8639) Fix keys migrate for mulitisig, offline, and ledger keys. The migrate command now takes a positional old_home_dir argument.

### Improvements

* (store/cachekv), (x/bank/types) [\#8719](https://github.com/cosmos/cosmos-sdk/pull/8719) algorithmically fix pathologically slow code
* [\#8701](https://github.com/cosmos/cosmos-sdk/pull/8701) Upgrade tendermint v0.34.8.
* [\#8714](https://github.com/cosmos/cosmos-sdk/pull/8714) Allow accounts to have a balance of 0 at genesis.

## [v0.41.3](https://github.com/cosmos/cosmos-sdk/releases/tag/v0.41.3) - 2021-02-18

### Bug Fixes

* [\#8617](https://github.com/cosmos/cosmos-sdk/pull/8617) Fix build failures caused by a small API breakage introduced in tendermint v0.34.7.

## [v0.41.2](https://github.com/cosmos/cosmos-sdk/releases/tag/v0.41.2) - 2021-02-18

### Improvements

* Bump tendermint dependency to v0.34.7.

## [v0.41.1](https://github.com/cosmos/cosmos-sdk/releases/tag/v0.41.1) - 2021-02-17

### Bug Fixes

* (grpc) [\#8549](https://github.com/cosmos/cosmos-sdk/pull/8549) Make gRPC requests go through ABCI and disallow concurrency.
* (x/staking) [\#8546](https://github.com/cosmos/cosmos-sdk/pull/8546) Fix caching bug where concurrent calls to GetValidator could cause a node to crash
* (server) [\#8481](https://github.com/cosmos/cosmos-sdk/pull/8481) Don't create files when running `{appd} tendermint show-*` subcommands.
* (client/keys) [\#8436](https://github.com/cosmos/cosmos-sdk/pull/8436) Fix keybase->keyring keys migration.
* (crypto/hd) [\#8607](https://github.com/cosmos/cosmos-sdk/pull/8607) Make DerivePrivateKeyForPath error and not panic on trailing slashes.

### Improvements

* (x/ibc) [\#8458](https://github.com/cosmos/cosmos-sdk/pull/8458) Add `packet_connection` attribute to ibc events to enable relayer filtering
* [\#8396](https://github.com/cosmos/cosmos-sdk/pull/8396) Add support for ARM platform
* (x/bank) [\#8479](https://github.com/cosmos/cosmos-sdk/pull/8479) Aditional client denom metadata validation for `base` and `display` denoms.
* (codec/types) [\#8605](https://github.com/cosmos/cosmos-sdk/pull/8605) Avoid unnecessary allocations for NewAnyWithCustomTypeURL on error.

## [v0.41.0](https://github.com/cosmos/cosmos-sdk/releases/tag/v0.41.0) - 2021-01-26

### State Machine Breaking

* (x/ibc) [\#8266](https://github.com/cosmos/cosmos-sdk/issues/8266) Add amino JSON support for IBC MsgTransfer in order to support Ledger text signing transfer transactions.
* (x/ibc) [\#8404](https://github.com/cosmos/cosmos-sdk/pull/8404) Reorder IBC `ChanOpenAck` and `ChanOpenConfirm` handler execution to perform core handler first, followed by application callbacks.



### Bug Fixes

* (simapp) [\#8418](https://github.com/cosmos/cosmos-sdk/pull/8418) Add balance coin to supply when adding a new genesis account
* (x/bank) [\#8417](https://github.com/cosmos/cosmos-sdk/pull/8417) Validate balances and coin denom metadata on genesis

## [v0.40.1](https://github.com/cosmos/cosmos-sdk/releases/tag/v0.40.1) - 2021-01-19

### Improvements

* (x/bank) [\#8302](https://github.com/cosmos/cosmos-sdk/issues/8302) Add gRPC and CLI queries for client denomination metadata.
* (tendermint) Bump Tendermint version to [v0.34.3](https://github.com/tendermint/tendermint/releases/tag/v0.34.3).

### Bug Fixes

* [\#8085](https://github.com/cosmos/cosmos-sdk/pull/8058) fix zero time checks
* [\#8280](https://github.com/cosmos/cosmos-sdk/pull/8280) fix GET /upgrade/current query
* (x/auth) [\#8287](https://github.com/cosmos/cosmos-sdk/pull/8287) Fix `tx sign --signature-only` to return correct sequence value in signature.
* (build) [\8300](https://github.com/cosmos/cosmos-sdk/pull/8300), [\8301](https://github.com/cosmos/cosmos-sdk/pull/8301) Fix reproducible builds
* (types/errors) [\#8355][https://github.com/cosmos/cosmos-sdk/pull/8355] Fix errorWrap `Is` method.
* (x/ibc) [\#8341](https://github.com/cosmos/cosmos-sdk/pull/8341) Fix query latest consensus state.
* (proto) [\#8350][https://github.com/cosmos/cosmos-sdk/pull/8350], [\#8361](https://github.com/cosmos/cosmos-sdk/pull/8361) Update gogo proto deps with v1.3.2 security fixes
* (x/ibc) [\#8359](https://github.com/cosmos/cosmos-sdk/pull/8359) Add missing UnpackInterfaces functions to IBC Query Responses. Fixes 'cannot unpack Any' error for IBC types.
* (x/bank) [\#8317](https://github.com/cosmos/cosmos-sdk/pull/8317) Fix panic when querying for a not found client denomination metadata.


## [v0.40.0](https://github.com/cosmos/cosmos-sdk/releases/tag/v0.40.0) - 2021-01-08

v0.40.0, known as the Stargate release of the Cosmos SDK, is one of the largest releases
of the Cosmos SDK since launch. Please read through this changelog and [release notes](https://github.com/cosmos/cosmos-sdk/blob/v0.40.0/RELEASE_NOTES.md) to make
sure you are aware of any relevant breaking changes.

### Client Breaking Changes

* __CLI__
  * (client/keys) [\#5889](https://github.com/cosmos/cosmos-sdk/pull/5889) remove `keys update` command.
  * (x/auth) [\#5844](https://github.com/cosmos/cosmos-sdk/pull/5844) `tx sign` command now returns an error when signing is attempted with offline/multisig keys.
  * (x/auth) [\#6108](https://github.com/cosmos/cosmos-sdk/pull/6108) `tx sign` command's `--validate-signatures` flag is migrated into a `tx validate-signatures` standalone command.
  * (x/auth) [#7788](https://github.com/cosmos/cosmos-sdk/pull/7788) Remove `tx auth` subcommands, all auth subcommands exist as `tx <subcommand>`
  * (x/genutil) [\#6651](https://github.com/cosmos/cosmos-sdk/pull/6651) The `gentx` command has been improved. No longer are `--from` and `--name` flags required. Instead, a single argument, `name`, is required which refers to the key pair in the Keyring. In addition, an optional
  `--moniker` flag can be provided to override the moniker found in `config.toml`.
  * (x/upgrade) [#7697](https://github.com/cosmos/cosmos-sdk/pull/7697) Rename flag name "--time" to "--upgrade-time", "--info" to "--upgrade-info", to keep it consistent with help message.
* __REST / Queriers__
  * (api) [\#6426](https://github.com/cosmos/cosmos-sdk/pull/6426) The ability to start an out-of-process API REST server has now been removed. Instead, the API server is now started in-process along with the application and Tendermint. Configuration options have been added to `app.toml` to enable/disable the API server along with additional HTTP server options.
  * (client) [\#7246](https://github.com/cosmos/cosmos-sdk/pull/7246) The rest server endpoint `/swagger-ui/` is replaced by `/swagger/`, and contains swagger documentation for gRPC Gateway routes in addition to legacy REST routes. Swagger API is exposed only if set in `app.toml`.
  * (x/auth) [\#5702](https://github.com/cosmos/cosmos-sdk/pull/5702) The `x/auth` querier route has changed from `"acc"` to `"auth"`.
  * (x/bank) [\#5572](https://github.com/cosmos/cosmos-sdk/pull/5572) The `/bank/balances/{address}` endpoint now returns all account balances or a single balance by denom when the `denom` query parameter is present.
  * (x/evidence) [\#5952](https://github.com/cosmos/cosmos-sdk/pull/5952) Remove CLI and REST handlers for querying `x/evidence` parameters.
  * (x/gov) [#6295](https://github.com/cosmos/cosmos-sdk/pull/6295) Fix typo in querying governance params.
* __General__
  * (baseapp) [\#6384](https://github.com/cosmos/cosmos-sdk/pull/6384) The `Result.Data` is now a Protocol Buffer encoded binary blob of type `TxData`. The `TxData` contains `Data` which contains a list of Protocol Buffer encoded message data and the corresponding message type.
  * (client) [\#5783](https://github.com/cosmos/cosmos-sdk/issues/5783) Unify all coins representations on JSON client requests for governance proposals.
  * (crypto) [\#7419](https://github.com/cosmos/cosmos-sdk/pull/7419) The SDK doesn't use Tendermint's `crypto.PubKey`
      interface anymore, and uses instead it's own `PubKey` interface, defined in `crypto/types`. Replace all instances of
      `crypto.PubKey` by `cryptotypes.Pubkey`.
  * (store/rootmulti) [\#6390](https://github.com/cosmos/cosmos-sdk/pull/6390) Proofs of empty stores are no longer supported.
  * (store/types) [\#5730](https://github.com/cosmos/cosmos-sdk/pull/5730) store.types.Cp() is removed in favour of types.CopyBytes().
  * (x/auth) [\#6054](https://github.com/cosmos/cosmos-sdk/pull/6054) Remove custom JSON marshaling for base accounts as multsigs cannot be bech32 decoded.
  * (x/auth/vesting) [\#6859](https://github.com/cosmos/cosmos-sdk/pull/6859) Custom JSON marshaling of vesting accounts was removed. Vesting accounts are now marshaled using their default proto or amino JSON representation.
  * (x/bank) [\#5785](https://github.com/cosmos/cosmos-sdk/issues/5785) In x/bank errors, JSON strings coerced to valid UTF-8 bytes at JSON marshalling time
  are now replaced by human-readable expressions. This change can potentially break compatibility with all those client side tools
  that parse log messages.
  * (x/evidence) [\#7538](https://github.com/cosmos/cosmos-sdk/pull/7538) The ABCI's `Result.Data` field for
    `MsgSubmitEvidence` responses does not contain the raw evidence's hash, but the protobuf encoded
    `MsgSubmitEvidenceResponse` struct.
  * (x/gov) [\#7533](https://github.com/cosmos/cosmos-sdk/pull/7533) The ABCI's `Result.Data` field for
    `MsgSubmitProposal` responses does not contain a raw binary encoding of the `proposalID`, but the protobuf encoded
    `MsgSubmitSubmitProposalResponse` struct.
  * (x/gov) [\#6859](https://github.com/cosmos/cosmos-sdk/pull/6859) `ProposalStatus` and `VoteOption` are now JSON serialized using its protobuf name, so expect names like `PROPOSAL_STATUS_DEPOSIT_PERIOD` as opposed to `DepositPeriod`.
  * (x/staking) [\#7499](https://github.com/cosmos/cosmos-sdk/pull/7499) `BondStatus` is now a protobuf `enum` instead
    of an `int32`, and JSON serialized using its protobuf name, so expect names like `BOND_STATUS_UNBONDING` as opposed
    to `Unbonding`.
  * (x/staking) [\#7556](https://github.com/cosmos/cosmos-sdk/pull/7556) The ABCI's `Result.Data` field for
    `MsgBeginRedelegate` and `MsgUndelegate` responses does not contain custom binary marshaled `completionTime`, but the
    protobuf encoded `MsgBeginRedelegateResponse` and `MsgUndelegateResponse` structs respectively

### API Breaking Changes

* __Baseapp / Client__
  * (AppModule) [\#7518](https://github.com/cosmos/cosmos-sdk/pull/7518) [\#7584](https://github.com/cosmos/cosmos-sdk/pull/7584) Rename `AppModule.RegisterQueryServices` to `AppModule.RegisterServices`, as this method now registers multiple services (the gRPC query service and the protobuf Msg service). A `Configurator` struct is used to hold the different services.
  * (baseapp) [\#5865](https://github.com/cosmos/cosmos-sdk/pull/5865) The `SimulationResponse` returned from tx simulation is now JSON encoded instead of Amino binary.
  * (client) [\#6290](https://github.com/cosmos/cosmos-sdk/pull/6290) `CLIContext` is renamed to `Context`. `Context` and all related methods have been moved from package context to client.
  * (client) [\#6525](https://github.com/cosmos/cosmos-sdk/pull/6525) Removed support for `indent` in JSON responses. Clients should consider piping to an external tool such as `jq`.
  * (client) [\#8107](https://github.com/cosmos/cosmos-sdk/pull/8107) Renamed `PrintOutput` and `PrintOutputLegacy`
      methods of the `context.Client` object to `PrintProto` and `PrintObjectLegacy`.
  * (client/flags) [\#6632](https://github.com/cosmos/cosmos-sdk/pull/6632) Remove NewCompletionCmd(), the function is now available in tendermint.
  * (client/input) [\#5904](https://github.com/cosmos/cosmos-sdk/pull/5904) Removal of unnecessary `GetCheckPassword`, `PrintPrefixed` functions.
  * (client/keys) [\#5889](https://github.com/cosmos/cosmos-sdk/pull/5889) Rename `NewKeyBaseFromDir()` -> `NewLegacyKeyBaseFromDir()`.
  * (client/keys) [\#5820](https://github.com/cosmos/cosmos-sdk/pull/5820/) Removed method CloseDB from Keybase interface.
  * (client/rpc) [\#6290](https://github.com/cosmos/cosmos-sdk/pull/6290) `client` package and subdirs reorganization.
  * (client/lcd) [\#6290](https://github.com/cosmos/cosmos-sdk/pull/6290) `CliCtx` of struct `RestServer` in package client/lcd has been renamed to `ClientCtx`.
  * (codec) [\#6330](https://github.com/cosmos/cosmos-sdk/pull/6330) `codec.RegisterCrypto` has been moved to the `crypto/codec` package and the global `codec.Cdc` Amino instance has been deprecated and moved to the `codec/legacy_global` package.
  * (codec) [\#8080](https://github.com/cosmos/cosmos-sdk/pull/8080) Updated the `codec.Marshaler` interface
    * Moved `MarshalAny` and `UnmarshalAny` helper functions to `codec.Marshaler` and renamed to `MarshalInterface` and
      `UnmarshalInterface` respectively. These functions must take interface as a parameter (not a concrete type nor `Any`
      object). Underneath they use `Any` wrapping for correct protobuf serialization.
  * (crypto) [\#6780](https://github.com/cosmos/cosmos-sdk/issues/6780) Move ledger code to its own package.
  * (crypto/types/multisig) [\#6373](https://github.com/cosmos/cosmos-sdk/pull/6373) `multisig.Multisignature` has been renamed  to `AminoMultisignature`
  * (codec) `*codec.LegacyAmino` is now a wrapper around Amino which provides backwards compatibility with protobuf `Any`. ALL legacy code should use `*codec.LegacyAmino` instead of `*amino.Codec` directly
  * (crypto) [\#5880](https://github.com/cosmos/cosmos-sdk/pull/5880) Merge `crypto/keys/mintkey` into `crypto`.
  * (crypto/hd) [\#5904](https://github.com/cosmos/cosmos-sdk/pull/5904) `crypto/keys/hd` moved to `crypto/hd`.
  * (crypto/keyring):
    * [\#5866](https://github.com/cosmos/cosmos-sdk/pull/5866) Rename `crypto/keys/` to `crypto/keyring/`.
    * [\#5904](https://github.com/cosmos/cosmos-sdk/pull/5904) `Keybase` -> `Keyring` interfaces migration. `LegacyKeybase` interface is added in order
  to guarantee limited backward compatibility with the old Keybase interface for the sole purpose of migrating keys across the new keyring backends. `NewLegacy`
  constructor is provided [\#5889](https://github.com/cosmos/cosmos-sdk/pull/5889) to allow for smooth migration of keys from the legacy LevelDB based implementation
  to new keyring backends. Plus, the package and the new keyring no longer depends on the sdk.Config singleton. Please consult the [package documentation](https://github.com/cosmos/cosmos-sdk/tree/master/crypto/keyring/doc.go) for more
  information on how to implement the new `Keyring` interface.
    * [\#5858](https://github.com/cosmos/cosmos-sdk/pull/5858) Make Keyring store keys by name and address's hexbytes representation.
  * (export) [\#5952](https://github.com/cosmos/cosmos-sdk/pull/5952) `AppExporter` now returns ABCI consensus parameters to be included in marshaled exported state. These parameters must be returned from the application via the `BaseApp`.
  * (simapp) Deprecating and renaming `MakeEncodingConfig` to `MakeTestEncodingConfig` (both in `simapp` and `simapp/params` packages).
  * (store) [\#5803](https://github.com/cosmos/cosmos-sdk/pull/5803) The `store.CommitMultiStore` interface now includes the new `snapshots.Snapshotter` interface as well.
  * (types) [\#5579](https://github.com/cosmos/cosmos-sdk/pull/5579) The `keepRecent` field has been removed from the `PruningOptions` type.
  The `PruningOptions` type now only includes fields `KeepEvery` and `SnapshotEvery`, where `KeepEvery`
  determines which committed heights are flushed to disk and `SnapshotEvery` determines which of these
  heights are kept after pruning. The `IsValid` method should be called whenever using these options. Methods
  `SnapshotVersion` and `FlushVersion` accept a version arugment and determine if the version should be
  flushed to disk or kept as a snapshot. Note, `KeepRecent` is automatically inferred from the options
  and provided directly the IAVL store.
  * (types) [\#5533](https://github.com/cosmos/cosmos-sdk/pull/5533) Refactored `AppModuleBasic` and `AppModuleGenesis`
  to now accept a `codec.JSONMarshaler` for modular serialization of genesis state.
  * (types/rest) [\#5779](https://github.com/cosmos/cosmos-sdk/pull/5779) Drop unused Parse{Int64OrReturnBadRequest,QueryParamBool}() functions.
* __Modules__
  * (modules) [\#7243](https://github.com/cosmos/cosmos-sdk/pull/7243) Rename `RegisterCodec` to `RegisterLegacyAminoCodec` and `codec.New()` is now renamed to `codec.NewLegacyAmino()`
  * (modules) [\#6564](https://github.com/cosmos/cosmos-sdk/pull/6564) Constant `DefaultParamspace` is removed from all modules, use ModuleName instead.
  * (modules) [\#5989](https://github.com/cosmos/cosmos-sdk/pull/5989) `AppModuleBasic.GetTxCmd` now takes a single `CLIContext` parameter.
  * (modules) [\#5664](https://github.com/cosmos/cosmos-sdk/pull/5664) Remove amino `Codec` from simulation `StoreDecoder`, which now returns a function closure in order to unmarshal the key-value pairs.
  * (modules) [\#5555](https://github.com/cosmos/cosmos-sdk/pull/5555) Move `x/auth/client/utils/` types and functions to `x/auth/client/`.
  * (modules) [\#5572](https://github.com/cosmos/cosmos-sdk/pull/5572) Move account balance logic and APIs from `x/auth` to `x/bank`.
  * (modules) [\#6326](https://github.com/cosmos/cosmos-sdk/pull/6326) `AppModuleBasic.GetQueryCmd` now takes a single `client.Context` parameter.
  * (modules) [\#6336](https://github.com/cosmos/cosmos-sdk/pull/6336) `AppModuleBasic.RegisterQueryService` method was added to support gRPC queries, and `QuerierRoute` and `NewQuerierHandler` were deprecated.
  * (modules) [\#6311](https://github.com/cosmos/cosmos-sdk/issues/6311) Remove `alias.go` usage
  * (modules) [\#6447](https://github.com/cosmos/cosmos-sdk/issues/6447) Rename `blacklistedAddrs` to `blockedAddrs`.
  * (modules) [\#6834](https://github.com/cosmos/cosmos-sdk/issues/6834) Add `RegisterInterfaces` method to `AppModuleBasic` to support registration of protobuf interface types.
  * (modules) [\#6734](https://github.com/cosmos/cosmos-sdk/issues/6834) Add `TxEncodingConfig` parameter to `AppModuleBasic.ValidateGenesis` command to support JSON tx decoding in `genutil`.
  * (modules) [#7764](https://github.com/cosmos/cosmos-sdk/pull/7764) Added module initialization options:
    * `server/types.AppExporter` requires extra argument: `AppOptions`.
    * `server.AddCommands` requires extra argument: `addStartFlags types.ModuleInitFlags`
    * `x/crisis.NewAppModule` has a new attribute: `skipGenesisInvariants`. [PR](https://github.com/cosmos/cosmos-sdk/pull/7764)
  * (types) [\#6327](https://github.com/cosmos/cosmos-sdk/pull/6327) `sdk.Msg` now inherits `proto.Message`, as a result all `sdk.Msg` types now use pointer semantics.
  * (types) [\#7032](https://github.com/cosmos/cosmos-sdk/pull/7032) All types ending with `ID` (e.g. `ProposalID`) now end with `Id` (e.g. `ProposalId`), to match default Protobuf generated format. Also see [\#7033](https://github.com/cosmos/cosmos-sdk/pull/7033) for more details.
  * (x/auth) [\#6029](https://github.com/cosmos/cosmos-sdk/pull/6029) Module accounts have been moved from `x/supply` to `x/auth`.
  * (x/auth) [\#6443](https://github.com/cosmos/cosmos-sdk/issues/6443) Move `FeeTx` and `TxWithMemo` interfaces from `x/auth/ante` to `types`.
  * (x/auth) [\#7006](https://github.com/cosmos/cosmos-sdk/pull/7006) All `AccountRetriever` methods now take `client.Context` as a parameter instead of as a struct member.
  * (x/auth) [\#6270](https://github.com/cosmos/cosmos-sdk/pull/6270) The passphrase argument has been removed from the signature of the following functions and methods: `BuildAndSign`, ` MakeSignature`, ` SignStdTx`, `TxBuilder.BuildAndSign`, `TxBuilder.Sign`, `TxBuilder.SignStdTx`
  * (x/auth) [\#6428](https://github.com/cosmos/cosmos-sdk/issues/6428):
    * `NewAnteHandler` and `NewSigVerificationDecorator` both now take a `SignModeHandler` parameter.
    * `SignatureVerificationGasConsumer` now has the signature: `func(meter sdk.GasMeter, sig signing.SignatureV2, params types.Params) error`.
    * The `SigVerifiableTx` interface now has a `GetSignaturesV2() ([]signing.SignatureV2, error)` method and no longer has the `GetSignBytes` method.
  * (x/auth/tx) [\#8106](https://github.com/cosmos/cosmos-sdk/pull/8106) change related to missing append functionality in
      client transaction signing
    + added `overwriteSig` argument to `x/auth/client.SignTx` and `client/tx.Sign` functions.
    + removed `x/auth/tx.go:wrapper.GetSignatures`. The `wrapper` provides `TxBuilder` functionality, and it's a private
      structure. That function was not used at all and it's not exposed through the `TxBuilder` interface.
  * (x/bank) [\#7327](https://github.com/cosmos/cosmos-sdk/pull/7327) AddCoins and SubtractCoins no longer return a resultingValue and will only return an error.
  * (x/capability) [#7918](https://github.com/cosmos/cosmos-sdk/pull/7918) Add x/capability safety checks:
    * All outward facing APIs will now check that capability is not nil and name is not empty before performing any state-machine changes
    * `SetIndex` has been renamed to `InitializeIndex`
  * (x/evidence) [\#7251](https://github.com/cosmos/cosmos-sdk/pull/7251) New evidence types and light client evidence handling. The module function names changed.
  * (x/evidence) [\#5952](https://github.com/cosmos/cosmos-sdk/pull/5952) Remove APIs for getting and setting `x/evidence` parameters. `BaseApp` now uses a `ParamStore` to manage Tendermint consensus parameters which is managed via the `x/params` `Substore` type.
  * (x/gov) [\#6147](https://github.com/cosmos/cosmos-sdk/pull/6147) The `Content` field on `Proposal` and `MsgSubmitProposal`
    is now `Any` in concordance with [ADR 019](docs/architecture/adr-019-protobuf-state-encoding.md) and `GetContent` should now
    be used to retrieve the actual proposal `Content`. Also the `NewMsgSubmitProposal` constructor now may return an `error`
  * (x/ibc) [\#6374](https://github.com/cosmos/cosmos-sdk/pull/6374) `VerifyMembership` and `VerifyNonMembership` now take a `specs []string` argument to specify the proof format used for verification. Most SDK chains can simply use `commitmenttypes.GetSDKSpecs()` for this argument.
  * (x/params) [\#5619](https://github.com/cosmos/cosmos-sdk/pull/5619) The `x/params` keeper now accepts a `codec.Marshaller` instead of
  a reference to an amino codec. Amino is still used for JSON serialization.
  * (x/staking) [\#6451](https://github.com/cosmos/cosmos-sdk/pull/6451) `DefaultParamspace` and `ParamKeyTable` in staking module are moved from keeper to types to enforce consistency.
  * (x/staking) [\#7419](https://github.com/cosmos/cosmos-sdk/pull/7419) The `TmConsPubKey` method on ValidatorI has been
      removed and replaced instead by `ConsPubKey` (which returns a SDK `cryptotypes.PubKey`) and `TmConsPublicKey` (which
      returns a Tendermint proto PublicKey).
  * (x/staking/types) [\#7447](https://github.com/cosmos/cosmos-sdk/issues/7447) Remove bech32 PubKey support:
    * `ValidatorI` interface update. `GetConsPubKey` renamed to `TmConsPubKey` (consensus public key must be a tendermint key). `TmConsPubKey`, `GetConsAddr` methods return error.
    * `Validator` update. Methods changed in `ValidatorI` (as described above) and `ToTmValidator` return error.
    * `Validator.ConsensusPubkey` type changed from `string` to `codectypes.Any`.
    * `MsgCreateValidator.Pubkey` type changed from `string` to `codectypes.Any`.
  * (x/supply) [\#6010](https://github.com/cosmos/cosmos-sdk/pull/6010) All `x/supply` types and APIs have been moved to `x/bank`.
  * [\#6409](https://github.com/cosmos/cosmos-sdk/pull/6409) Rename all IsEmpty methods to Empty across the codebase and enforce consistency.
  * [\#6231](https://github.com/cosmos/cosmos-sdk/pull/6231) Simplify `AppModule` interface, `Route` and `NewHandler` methods become only `Route`
  and returns a new `Route` type.
  * (x/slashing) [\#6212](https://github.com/cosmos/cosmos-sdk/pull/6212) Remove `Get*` prefixes from key construction functions
  * (server) [\#6079](https://github.com/cosmos/cosmos-sdk/pull/6079) Remove `UpgradeOldPrivValFile` (deprecated in Tendermint Core v0.28).
  * [\#5719](https://github.com/cosmos/cosmos-sdk/pull/5719) Bump Go requirement to 1.14+


### State Machine Breaking

* __General__
  * (client) [\#7268](https://github.com/cosmos/cosmos-sdk/pull/7268) / [\#7147](https://github.com/cosmos/cosmos-sdk/pull/7147) Introduce new protobuf based PubKeys, and migrate PubKey in BaseAccount to use this new protobuf based PubKey format

* __Modules__
  * (modules) [\#5572](https://github.com/cosmos/cosmos-sdk/pull/5572) Separate balance from accounts per ADR 004.
    * Account balances are now persisted and retrieved via the `x/bank` module.
    * Vesting account interface has been modified to account for changes.
    * Callers to `NewBaseVestingAccount` are responsible for verifying account balance in relation to
    the original vesting amount.
    * The `SendKeeper` and `ViewKeeper` interfaces in `x/bank` have been modified to account for changes.
  * (x/auth) [\#5533](https://github.com/cosmos/cosmos-sdk/pull/5533) Migrate the `x/auth` module to use Protocol Buffers for state
  serialization instead of Amino.
    * The `BaseAccount.PubKey` field is now represented as a Bech32 string instead of a `crypto.Pubkey`.
    * `NewBaseAccountWithAddress` now returns a reference to a `BaseAccount`.
    * The `x/auth` module now accepts a `Codec` interface which extends the `codec.Marshaler` interface by
    requiring a concrete codec to know how to serialize accounts.
    * The `AccountRetriever` type now accepts a `Codec` in its constructor in order to know how to
    serialize accounts.
  * (x/bank) [\#6518](https://github.com/cosmos/cosmos-sdk/pull/6518) Support for global and per-denomination send enabled flags.
    * Existing send_enabled global flag has been moved into a Params structure as `default_send_enabled`.
    * An array of: `{denom: string, enabled: bool}` is added to bank Params to support per-denomination override of global default value.
  * (x/distribution) [\#5610](https://github.com/cosmos/cosmos-sdk/pull/5610) Migrate the `x/distribution` module to use Protocol Buffers for state
  serialization instead of Amino. The exact codec used is `codec.HybridCodec` which utilizes Protobuf for binary encoding and Amino
  for JSON encoding.
    * `ValidatorHistoricalRewards.ReferenceCount` is now of types `uint32` instead of `uint16`.
    * `ValidatorSlashEvents` is now a struct with `slashevents`.
    * `ValidatorOutstandingRewards` is now a struct with `rewards`.
    * `ValidatorAccumulatedCommission` is now a struct with `commission`.
    * The `Keeper` constructor now takes a `codec.Marshaler` instead of a concrete Amino codec. This exact type
    provided is specified by `ModuleCdc`.
  * (x/evidence) [\#5634](https://github.com/cosmos/cosmos-sdk/pull/5634) Migrate the `x/evidence` module to use Protocol Buffers for state
  serialization instead of Amino.
    * The `internal` sub-package has been removed in order to expose the types proto file.
    * The module now accepts a `Codec` interface which extends the `codec.Marshaler` interface by
    requiring a concrete codec to know how to serialize `Evidence` types.
    * The `MsgSubmitEvidence` message has been removed in favor of `MsgSubmitEvidenceBase`. The application-level
    codec must now define the concrete `MsgSubmitEvidence` type which must implement the module's `MsgSubmitEvidence`
    interface.
  * (x/evidence) [\#5952](https://github.com/cosmos/cosmos-sdk/pull/5952) Remove parameters from `x/evidence` genesis and module state. The `x/evidence` module now solely uses Tendermint consensus parameters to determine of evidence is valid or not.
  * (x/gov) [\#5737](https://github.com/cosmos/cosmos-sdk/pull/5737) Migrate the `x/gov` module to use Protocol
  Buffers for state serialization instead of Amino.
    * `MsgSubmitProposal` will be removed in favor of the application-level proto-defined `MsgSubmitProposal` which
    implements the `MsgSubmitProposalI` interface. Applications should extend the `NewMsgSubmitProposalBase` type
    to define their own concrete `MsgSubmitProposal` types.
    * The module now accepts a `Codec` interface which extends the `codec.Marshaler` interface by
    requiring a concrete codec to know how to serialize `Proposal` types.
  * (x/mint) [\#5634](https://github.com/cosmos/cosmos-sdk/pull/5634) Migrate the `x/mint` module to use Protocol Buffers for state
  serialization instead of Amino.
    * The `internal` sub-package has been removed in order to expose the types proto file.
  * (x/slashing) [\#5627](https://github.com/cosmos/cosmos-sdk/pull/5627) Migrate the `x/slashing` module to use Protocol Buffers for state
  serialization instead of Amino. The exact codec used is `codec.HybridCodec` which utilizes Protobuf for binary encoding and Amino
  for JSON encoding.
    * The `Keeper` constructor now takes a `codec.Marshaler` instead of a concrete Amino codec. This exact type
    provided is specified by `ModuleCdc`.
  * (x/staking) [\#6844](https://github.com/cosmos/cosmos-sdk/pull/6844) Validators are now inserted into the unbonding queue based on their unbonding time and height. The relevant keeper APIs are modified to reflect these changes by now also requiring a height.
  * (x/staking) [\#6061](https://github.com/cosmos/cosmos-sdk/pull/6061) Allow a validator to immediately unjail when no signing info is present due to
  falling below their minimum self-delegation and never having been bonded. The validator may immediately unjail once they've met their minimum self-delegation.
  * (x/staking) [\#5600](https://github.com/cosmos/cosmos-sdk/pull/5600) Migrate the `x/staking` module to use Protocol Buffers for state
  serialization instead of Amino. The exact codec used is `codec.HybridCodec` which utilizes Protobuf for binary encoding and Amino
  for JSON encoding.
    * `BondStatus` is now of type `int32` instead of `byte`.
    * Types of `int16` in the `Params` type are now of type `int32`.
    * Every reference of `crypto.Pubkey` in context of a `Validator` is now of type string. `GetPubKeyFromBech32` must be used to get the `crypto.Pubkey`.
    * The `Keeper` constructor now takes a `codec.Marshaler` instead of a concrete Amino codec. This exact type
    provided is specified by `ModuleCdc`.
  * (x/staking) [\#7979](https://github.com/cosmos/cosmos-sdk/pull/7979) keeper pubkey storage serialization migration
      from bech32 to protobuf.
  * (x/supply) [\#6010](https://github.com/cosmos/cosmos-sdk/pull/6010) Removed the `x/supply` module by merging the existing types and APIs into the `x/bank` module.
  * (x/supply) [\#5533](https://github.com/cosmos/cosmos-sdk/pull/5533) Migrate the `x/supply` module to use Protocol Buffers for state
  serialization instead of Amino.
    * The `internal` sub-package has been removed in order to expose the types proto file.
    * The `x/supply` module now accepts a `Codec` interface which extends the `codec.Marshaler` interface by
    requiring a concrete codec to know how to serialize `SupplyI` types.
    * The `SupplyI` interface has been modified to no longer return `SupplyI` on methods. Instead the
    concrete type's receiver should modify the type.
  * (x/upgrade) [\#5659](https://github.com/cosmos/cosmos-sdk/pull/5659) Migrate the `x/upgrade` module to use Protocol
  Buffers for state serialization instead of Amino.
    * The `internal` sub-package has been removed in order to expose the types proto file.
    * The `x/upgrade` module now accepts a `codec.Marshaler` interface.

### Features

* __Baseapp / Client / REST__
  * (x/auth) [\#6213](https://github.com/cosmos/cosmos-sdk/issues/6213) Introduce new protobuf based path for transaction signing, see [ADR020](https://github.com/cosmos/cosmos-sdk/blob/master/docs/architecture/adr-020-protobuf-transaction-encoding.md) for more details
  * (x/auth) [\#6350](https://github.com/cosmos/cosmos-sdk/pull/6350) New sign-batch command to sign StdTx batch files.
  * (baseapp) [\#5803](https://github.com/cosmos/cosmos-sdk/pull/5803) Added support for taking state snapshots at regular height intervals, via options `snapshot-interval` and `snapshot-keep-recent`.
  * (baseapp) [\#7519](https://github.com/cosmos/cosmos-sdk/pull/7519) Add `ServiceMsgRouter` to BaseApp to handle routing of protobuf service `Msg`s. The two new types defined in ADR 031, `sdk.ServiceMsg` and `sdk.MsgRequest` are introduced with this router.
  * (client) [\#5921](https://github.com/cosmos/cosmos-sdk/issues/5921) Introduce new gRPC and gRPC Gateway based APIs for querying app & module data. See [ADR021](https://github.com/cosmos/cosmos-sdk/blob/master/docs/architecture/adr-021-protobuf-query-encoding.md) for more details
  * (cli) [\#7485](https://github.com/cosmos/cosmos-sdk/pull/7485) Introduce a new optional `--keyring-dir` flag that allows clients to specify a Keyring directory if it does not reside in the directory specified by `--home`.
  * (cli) [\#7221](https://github.com/cosmos/cosmos-sdk/pull/7221) Add the option of emitting amino encoded json from the CLI
  * (codec) [\#7519](https://github.com/cosmos/cosmos-sdk/pull/7519) `InterfaceRegistry` now inherits `jsonpb.AnyResolver`, and has a `RegisterCustomTypeURL` method to support ADR 031 packing of `Any`s. `AnyResolver` is now a required parameter to `RejectUnknownFields`.
  * (coin) [\#6755](https://github.com/cosmos/cosmos-sdk/pull/6755) Add custom regex validation for `Coin` denom by overwriting `CoinDenomRegex` when using `/types/coin.go`.
  * (config) [\#7265](https://github.com/cosmos/cosmos-sdk/pull/7265) Support Tendermint block pruning through a new `min-retain-blocks` configuration that can be set in either `app.toml` or via the CLI. This parameter is used in conjunction with other criteria to determine the height at which Tendermint should prune blocks.
  * (events) [\#7121](https://github.com/cosmos/cosmos-sdk/pull/7121) The application now derives what events are indexed by Tendermint via the `index-events` configuration in `app.toml`, which is a list of events taking the form `{eventType}.{attributeKey}`.
  * (tx) [\#6089](https://github.com/cosmos/cosmos-sdk/pull/6089) Transactions can now have a `TimeoutHeight` set which allows the transaction to be rejected if it's committed at a height greater than the timeout.
  * (rest) [\#6167](https://github.com/cosmos/cosmos-sdk/pull/6167) Support `max-body-bytes` CLI flag for the REST service.
  * (genesis) [\#7089](https://github.com/cosmos/cosmos-sdk/pull/7089) The `export` command now adds a `initial_height` field in the exported JSON. Baseapp's `CommitMultiStore` now also has a `SetInitialVersion` setter, so it can set the initial store version inside `InitChain` and start a new chain from a given height.
* __General__
  * (crypto/multisig) [\#6241](https://github.com/cosmos/cosmos-sdk/pull/6241) Add Multisig type directly to the repo. Previously this was in tendermint.
  * (codec/types) [\#8106](https://github.com/cosmos/cosmos-sdk/pull/8106) Adding `NewAnyWithCustomTypeURL` to correctly
     marshal Messages in TxBuilder.
  * (tests) [\#6489](https://github.com/cosmos/cosmos-sdk/pull/6489) Introduce package `testutil`, new in-process testing network framework for use in integration and unit tests.
  * (tx) Add new auth/tx gRPC & gRPC-Gateway endpoints for basic querying & broadcasting support
    * [\#7842](https://github.com/cosmos/cosmos-sdk/pull/7842) Add TxsByEvent gRPC endpoint
    * [\#7852](https://github.com/cosmos/cosmos-sdk/pull/7852) Add tx broadcast gRPC endpoint
  * (tx) [\#7688](https://github.com/cosmos/cosmos-sdk/pull/7688) Add a new Tx gRPC service with methods `Simulate` and `GetTx` (by hash).
  * (store) [\#5803](https://github.com/cosmos/cosmos-sdk/pull/5803) Added `rootmulti.Store` methods for taking and restoring snapshots, based on `iavl.Store` export/import.
  * (store) [\#6324](https://github.com/cosmos/cosmos-sdk/pull/6324) IAVL store query proofs now return CommitmentOp which wraps an ics23 CommitmentProof
  * (store) [\#6390](https://github.com/cosmos/cosmos-sdk/pull/6390) `RootMulti` store query proofs now return `CommitmentOp` which wraps `CommitmentProofs`
    * `store.Query` now only returns chained `ics23.CommitmentProof` wrapped in `merkle.Proof`
    * `ProofRuntime` only decodes and verifies `ics23.CommitmentProof`
* __Modules__
  * (modules) [\#5921](https://github.com/cosmos/cosmos-sdk/issues/5921) Introduction of Query gRPC service definitions along with REST annotations for gRPC Gateway for each module
  * (modules) [\#7540](https://github.com/cosmos/cosmos-sdk/issues/7540) Protobuf service definitions can now be used for
    packing `Msg`s in transactions as defined in [ADR 031](./docs/architecture/adr-031-msg-service.md). All modules now
    define a `Msg` protobuf service.
  * (x/auth/vesting) [\#7209](https://github.com/cosmos/cosmos-sdk/pull/7209) Create new `MsgCreateVestingAccount` message type along with CLI handler that allows for the creation of delayed and continuous vesting types.
  * (x/capability) [\#5828](https://github.com/cosmos/cosmos-sdk/pull/5828) Capability module integration as outlined in [ADR 3 - Dynamic Capability Store](https://github.com/cosmos/tree/master/docs/architecture/adr-003-dynamic-capability-store.md).
  * (x/crisis) `x/crisis` has a new function: `AddModuleInitFlags`, which will register optional crisis module flags for the start command.
  * (x/ibc) [\#5277](https://github.com/cosmos/cosmos-sdk/pull/5277) `x/ibc` changes from IBC alpha. For more details check the the [`x/ibc/core/spec`](https://github.com/cosmos/cosmos-sdk/tree/master/x/ibc/core/spec) directory, or the ICS specs below:
    * [ICS 002 - Client Semantics](https://github.com/cosmos/ics/tree/master/spec/ics-002-client-semantics) subpackage
    * [ICS 003 - Connection Semantics](https://github.com/cosmos/ics/blob/master/spec/ics-003-connection-semantics) subpackage
    * [ICS 004 - Channel and Packet Semantics](https://github.com/cosmos/ics/blob/master/spec/ics-004-channel-and-packet-semantics) subpackage
    * [ICS 005 - Port Allocation](https://github.com/cosmos/ics/blob/master/spec/ics-005-port-allocation) subpackage
    * [ICS 006 - Solo Machine Client](https://github.com/cosmos/ics/tree/master/spec/ics-006-solo-machine-client) subpackage
    * [ICS 007 - Tendermint Client](https://github.com/cosmos/ics/blob/master/spec/ics-007-tendermint-client) subpackage
    * [ICS 009 - Loopback Client](https://github.com/cosmos/ics/tree/master/spec/ics-009-loopback-client) subpackage
    * [ICS 020 - Fungible Token Transfer](https://github.com/cosmos/ics/tree/master/spec/ics-020-fungible-token-transfer) subpackage
    * [ICS 023 - Vector Commitments](https://github.com/cosmos/ics/tree/master/spec/ics-023-vector-commitments) subpackage
    * [ICS 024 - Host State Machine Requirements](https://github.com/cosmos/ics/tree/master/spec/ics-024-host-requirements) subpackage
  * (x/ibc) [\#6374](https://github.com/cosmos/cosmos-sdk/pull/6374) ICS-23 Verify functions will now accept and verify ics23 CommitmentProofs exclusively
  * (x/params) [\#6005](https://github.com/cosmos/cosmos-sdk/pull/6005) Add new CLI command for querying raw x/params parameters by subspace and key.

### Bug Fixes

* __Baseapp / Client / REST__
  * (client) [\#5964](https://github.com/cosmos/cosmos-sdk/issues/5964) `--trust-node` is now false by default - for real. Users must ensure it is set to true if they don't want to enable the verifier.
  * (client) [\#6402](https://github.com/cosmos/cosmos-sdk/issues/6402) Fix `keys add` `--algo` flag which only worked for Tendermint's `secp256k1` default key signing algorithm.
  * (client) [\#7699](https://github.com/cosmos/cosmos-sdk/pull/7699) Fix panic in context when setting invalid nodeURI. `WithNodeURI` does not set the `Client` in the context.
  * (export) [\#6510](https://github.com/cosmos/cosmos-sdk/pull/6510/) Field TimeIotaMs now is included in genesis file while exporting.
  * (rest) [\#5906](https://github.com/cosmos/cosmos-sdk/pull/5906) Fix an issue that make some REST calls panic when sending invalid or incomplete requests.
  * (crypto) [\#7966](https://github.com/cosmos/cosmos-sdk/issues/7966) `Bip44Params` `String()` function now correctly
      returns the absolute HD path by adding the `m/` prefix.
  * (crypto/keyring) [\#5844](https://github.com/cosmos/cosmos-sdk/pull/5844) `Keyring.Sign()` methods no longer decode amino signatures when method receivers
  are offline/multisig keys.
  * (store) [\#7415](https://github.com/cosmos/cosmos-sdk/pull/7415) Allow new stores to be registered during on-chain upgrades.
* __Modules__
  * (modules) [\#5569](https://github.com/cosmos/cosmos-sdk/issues/5569) `InitGenesis`, for the relevant modules, now ensures module accounts exist.
  * (x/auth) [\#5892](https://github.com/cosmos/cosmos-sdk/pull/5892) Add `RegisterKeyTypeCodec` to register new
  types (eg. keys) to the `auth` module internal amino codec.
  * (x/bank) [\#6536](https://github.com/cosmos/cosmos-sdk/pull/6536) Fix bug in `WriteGeneratedTxResponse` function used by multiple
  REST endpoints. Now it writes a Tx in StdTx format.
  * (x/genutil) [\#5938](https://github.com/cosmos/cosmos-sdk/pull/5938) Fix `InitializeNodeValidatorFiles` error handling.
  * (x/gentx) [\#8183](https://github.com/cosmos/cosmos-sdk/pull/8183) change gentx cmd amount to arg from flag
  * (x/gov) [#7641](https://github.com/cosmos/cosmos-sdk/pull/7641) Fix tally calculation precision error.
  * (x/staking) [\#6529](https://github.com/cosmos/cosmos-sdk/pull/6529) Export validator addresses (previously was empty).
  * (x/staking) [\#5949](https://github.com/cosmos/cosmos-sdk/pull/5949) Skip staking `HistoricalInfoKey` in simulations as headers are not exported.
  * (x/staking) [\#6061](https://github.com/cosmos/cosmos-sdk/pull/6061) Allow a validator to immediately unjail when no signing info is present due to
falling below their minimum self-delegation and never having been bonded. The validator may immediately unjail once they've met their minimum self-delegation.
* __General__
  * (types) [\#7038](https://github.com/cosmos/cosmos-sdk/issues/7038) Fix infinite looping of `ApproxRoot` by including a hard-coded maximum iterations limit of 100.
  * (types) [\#7084](https://github.com/cosmos/cosmos-sdk/pull/7084) Fix panic when calling `BigInt()` on an uninitialized `Int`.
  * (simulation) [\#7129](https://github.com/cosmos/cosmos-sdk/issues/7129) Fix support for custom `Account` and key types on auth's simulation.


### Improvements
* __Baseapp / Client / REST__
  * (baseapp) [\#6186](https://github.com/cosmos/cosmos-sdk/issues/6186) Support emitting events during `AnteHandler` execution.
  * (baseapp) [\#6053](https://github.com/cosmos/cosmos-sdk/pull/6053) Customizable panic recovery handling added for `app.runTx()` method (as proposed in the [ADR 22](https://github.com/cosmos/cosmos-sdk/blob/master/docs/architecture/adr-022-custom-panic-handling.md)). Adds ability for developers to register custom panic handlers extending standard ones.
  * (client) [\#5810](https://github.com/cosmos/cosmos-sdk/pull/5810) Added a new `--offline` flag that allows commands to be executed without an
  internet connection. Previously, `--generate-only` served this purpose in addition to only allowing txs to be generated. Now, `--generate-only` solely
  allows txs to be generated without being broadcasted and disallows Keybase use and `--offline` allows the use of Keybase but does not allow any
  functionality that requires an online connection.
  * (cli) [#7764](https://github.com/cosmos/cosmos-sdk/pull/7764) Update x/banking and x/crisis InitChain to improve node startup time
  * (client) [\#5856](https://github.com/cosmos/cosmos-sdk/pull/5856) Added the possibility to set `--offline` flag with config command.
  * (client) [\#5895](https://github.com/cosmos/cosmos-sdk/issues/5895) show config options in the config command's help screen.
  * (client/keys) [\#8043](https://github.com/cosmos/cosmos-sdk/pull/8043) Add support for export of unarmored private key
  * (client/tx) [\#7801](https://github.com/cosmos/cosmos-sdk/pull/7801) Update sign-batch multisig to work online
  * (x/genutil) [\#8099](https://github.com/cosmos/cosmos-sdk/pull/8099) `init` now supports a `--recover` flag to recover
      the private validator key from a given mnemonic
* __Modules__
  * (x/auth) [\#5702](https://github.com/cosmos/cosmos-sdk/pull/5702) Add parameter querying support for `x/auth`.
  * (x/auth/ante) [\#6040](https://github.com/cosmos/cosmos-sdk/pull/6040) `AccountKeeper` interface used for `NewAnteHandler` and handler's decorators to add support of using custom `AccountKeeper` implementations.
  * (x/evidence) [\#5952](https://github.com/cosmos/cosmos-sdk/pull/5952) Tendermint Consensus parameters can now be changed via parameter change proposals through `x/gov`.
  * (x/evidence) [\#5961](https://github.com/cosmos/cosmos-sdk/issues/5961) Add `StoreDecoder` simulation for evidence module.
  * (x/ibc) [\#5948](https://github.com/cosmos/cosmos-sdk/issues/5948) Add `InitGenesis` and `ExportGenesis` functions for `ibc` module.
  * (x/ibc-transfer) [\#6871](https://github.com/cosmos/cosmos-sdk/pull/6871) Implement [ADR 001 - Coin Source Tracing](./docs/architecture/adr-001-coin-source-tracing.md).
  * (x/staking) [\#6059](https://github.com/cosmos/cosmos-sdk/pull/6059) Updated `HistoricalEntries` parameter default to 100.
  * (x/staking) [\#5584](https://github.com/cosmos/cosmos-sdk/pull/5584) Add util function `ToTmValidator` that converts a `staking.Validator` type to `*tmtypes.Validator`.
  * (x/staking) [\#6163](https://github.com/cosmos/cosmos-sdk/pull/6163) CLI and REST call to unbonding delegations and delegations now accept
  pagination.
  * (x/staking) [\#8178](https://github.com/cosmos/cosmos-sdk/pull/8178) Update default historical header number for stargate
* __General__
  * (crypto) [\#7987](https://github.com/cosmos/cosmos-sdk/pull/7987) Fix the inconsistency of CryptoCdc, only use
      `codec/legacy.Cdc`.
  * (logging) [\#8072](https://github.com/cosmos/cosmos-sdk/pull/8072) Refactor logging:
    * Use [zerolog](https://github.com/rs/zerolog) over Tendermint's go-kit logging wrapper.
    * Introduce Tendermint's `--log_format=plain|json` flag. Using format `json` allows for emitting structured JSON
    logs which can be consumed by an external logging facility (e.g. Loggly). Both formats log to STDERR.
    * The existing `--log_level` flag and it's default value now solely relates to the global logging
    level (e.g. `info`, `debug`, etc...) instead of `<module>:<level>`.
  * (rest) [#7649](https://github.com/cosmos/cosmos-sdk/pull/7649) Return an unsigned tx in legacy GET /tx endpoint when signature conversion fails
  * (simulation) [\#6002](https://github.com/cosmos/cosmos-sdk/pull/6002) Add randomized consensus params into simulation.
  * (store) [\#6481](https://github.com/cosmos/cosmos-sdk/pull/6481) Move `SimpleProofsFromMap` from Tendermint into the SDK.
  * (store) [\#6719](https://github.com/cosmos/cosmos-sdk/6754) Add validity checks to stores for nil and empty keys.
  * (SDK) Updated dependencies
    * Updated iavl dependency to v0.15.3
    * Update tendermint to v0.34.1
  * (types) [\#7027](https://github.com/cosmos/cosmos-sdk/pull/7027) `Coin(s)` and `DecCoin(s)` updates:
    * Bump denomination max length to 128
    * Allow uppercase letters and numbers in denominations to support [ADR 001](./docs/architecture/adr-001-coin-source-tracing.md)
    * Added `Validate` function that returns a descriptive error
  * (types) [\#5581](https://github.com/cosmos/cosmos-sdk/pull/5581) Add convenience functions {,Must}Bech32ifyAddressBytes.
  * (types/module) [\#5724](https://github.com/cosmos/cosmos-sdk/issues/5724) The `types/module` package does no longer depend on `x/simulation`.
  * (types) [\#5585](https://github.com/cosmos/cosmos-sdk/pull/5585) IBC additions:
    * `Coin` denomination max lenght has been increased to 32.
    * Added `CapabilityKey` alias for `StoreKey` to match IBC spec.
  * (types/rest) [\#5900](https://github.com/cosmos/cosmos-sdk/pull/5900) Add Check*Error function family to spare developers from replicating tons of boilerplate code.
  * (types) [\#6128](https://github.com/cosmos/cosmos-sdk/pull/6137) Add `String()` method to `GasMeter`.
  * (types) [\#6195](https://github.com/cosmos/cosmos-sdk/pull/6195) Add codespace to broadcast(sync/async) response.
  * (types) \#6897 Add KV type from tendermint to `types` directory.
  * (version) [\#7848](https://github.com/cosmos/cosmos-sdk/pull/7848) [\#7941](https://github.com/cosmos/cosmos-sdk/pull/7941)
    `version --long` output now shows the list of build dependencies and replaced build dependencies.

## [v0.39.1](https://github.com/cosmos/cosmos-sdk/releases/tag/v0.39.1) - 2020-08-11

### Client Breaking

* (x/auth) [\#6861](https://github.com/cosmos/cosmos-sdk/pull/6861) Remove public key Bech32 encoding for all account types for JSON serialization, instead relying on direct Amino encoding. In addition, JSON serialization utilizes Amino instead of the Go stdlib, so integers are treated as strings.

### Improvements

* (client) [\#6853](https://github.com/cosmos/cosmos-sdk/pull/6853) Add --unsafe-cors flag.

## [v0.39.0](https://github.com/cosmos/cosmos-sdk/releases/tag/v0.39.0) - 2020-07-20

### Improvements

* (deps) Bump IAVL version to [v0.14.0](https://github.com/cosmos/iavl/releases/tag/v0.14.0)
* (client) [\#5585](https://github.com/cosmos/cosmos-sdk/pull/5585) `CLIContext` additions:
  * Introduce `QueryABCI` that returns the full `abci.ResponseQuery` with inclusion Merkle proofs.
  * Added `prove` flag for Merkle proof verification.
* (x/staking) [\#6791)](https://github.com/cosmos/cosmos-sdk/pull/6791) Close {UBDQueue,RedelegationQueu}Iterator once used.

### API Breaking Changes

* (baseapp) [\#5837](https://github.com/cosmos/cosmos-sdk/issues/5837) Transaction simulation now returns a `SimulationResponse` which contains the `GasInfo` and `Result` from the execution.

### Client Breaking Changes

* (x/auth) [\#6745](https://github.com/cosmos/cosmos-sdk/issues/6745) Remove BaseAccount's custom JSON {,un}marshalling.

### Bug Fixes

* (store) [\#6475](https://github.com/cosmos/cosmos-sdk/pull/6475) Revert IAVL pruning functionality introduced in
[v0.13.0](https://github.com/cosmos/iavl/releases/tag/v0.13.0),
where the IAVL no longer keeps states in-memory in which it flushes periodically. IAVL now commits and
flushes every state to disk as it did pre-v0.13.0. The SDK's multi-store will track and ensure the proper
heights are pruned. The operator can set the pruning options via a `pruning` config via the CLI or
through `app.toml`. The `pruning` flag exposes `default|everything|nothing|custom` as options --
see docs for further details. If the operator chooses `custom`, they may provide granular pruning
options `pruning-keep-recent`, `pruning-keep-every`, and `pruning-interval`. The former two options
dictate how many recent versions are kept on disk and the offset of what versions are kept after that
respectively, and the latter defines the height interval in which versions are deleted in a batch.
**Note, there are some client-facing API breaking changes with regard to IAVL, stores, and pruning settings.**
* (x/distribution) [\#6210](https://github.com/cosmos/cosmos-sdk/pull/6210) Register `MsgFundCommunityPool` in distribution amino codec.
* (types) [\#5741](https://github.com/cosmos/cosmos-sdk/issues/5741) Prevent `ChainAnteDecorators()` from panicking when empty `AnteDecorator` slice is supplied.
* (baseapp) [\#6306](https://github.com/cosmos/cosmos-sdk/issues/6306) Prevent events emitted by the antehandler from being persisted between transactions.
* (client/keys) [\#5091](https://github.com/cosmos/cosmos-sdk/issues/5091) `keys parse` does not honor client app's configuration.
* (x/bank) [\#6674](https://github.com/cosmos/cosmos-sdk/pull/6674) Create account if recipient does not exist on handing `MsgMultiSend`.
* (x/auth) [\#6287](https://github.com/cosmos/cosmos-sdk/pull/6287) Fix nonce stuck when sending multiple transactions from an account in a same block.

## [v0.38.5] - 2020-07-02

### Improvements

* (tendermint) Bump Tendermint version to [v0.33.6](https://github.com/tendermint/tendermint/releases/tag/v0.33.6).

## [v0.38.4] - 2020-05-21

### Bug Fixes

* (x/auth) [\#5950](https://github.com/cosmos/cosmos-sdk/pull/5950) Fix `IncrementSequenceDecorator` to use is `IsReCheckTx` instead of `IsCheckTx` to allow account sequence incrementing.

## [v0.38.3] - 2020-04-09

### Improvements

* (tendermint) Bump Tendermint version to [v0.33.3](https://github.com/tendermint/tendermint/releases/tag/v0.33.3).

## [v0.38.2] - 2020-03-25

### Bug Fixes

* (baseapp) [\#5718](https://github.com/cosmos/cosmos-sdk/pull/5718) Remove call to `ctx.BlockGasMeter` during failed message validation which resulted in a panic when the tx execution mode was `CheckTx`.
* (x/genutil) [\#5775](https://github.com/cosmos/cosmos-sdk/pull/5775) Fix `ExportGenesis` in `x/genutil` to export default genesis state (`[]`) instead of `null`.
* (client) [\#5618](https://github.com/cosmos/cosmos-sdk/pull/5618) Fix crash on the client when the verifier is not set.
* (crypto/keys/mintkey) [\#5823](https://github.com/cosmos/cosmos-sdk/pull/5823) fix errors handling in `UnarmorPubKeyBytes` (underlying armoring function's return error was not being checked).
* (x/distribution) [\#5620](https://github.com/cosmos/cosmos-sdk/pull/5620) Fix nil pointer deref in distribution tax/reward validation helpers.

### Improvements

* (rest) [\#5648](https://github.com/cosmos/cosmos-sdk/pull/5648) Enhance /txs usability:
  * Add `tx.minheight` key to filter transaction with an inclusive minimum block height
  * Add `tx.maxheight` key to filter transaction with an inclusive maximum block height
* (crypto/keys) [\#5739](https://github.com/cosmos/cosmos-sdk/pull/5739) Print an error message if the password input failed.

## [v0.38.1] - 2020-02-11

### Improvements

* (modules) [\#5597](https://github.com/cosmos/cosmos-sdk/pull/5597) Add `amount` event attribute to the `complete_unbonding`
and `complete_redelegation` events that reflect the total balances of the completed unbondings and redelegations
respectively.

### Bug Fixes

* (types) [\#5579](https://github.com/cosmos/cosmos-sdk/pull/5579) The IAVL `Store#Commit` method has been refactored to
delete a flushed version if it is not a snapshot version. The root multi-store now keeps track of `commitInfo` instead
of `types.CommitID`. During `Commit` of the root multi-store, `lastCommitInfo` is updated from the saved state
and is only flushed to disk if it is a snapshot version. During `Query` of the root multi-store, if the request height
is the latest height, we'll use the store's `lastCommitInfo`. Otherwise, we fetch `commitInfo` from disk.
* (x/bank) [\#5531](https://github.com/cosmos/cosmos-sdk/issues/5531) Added missing amount event to MsgMultiSend, emitted for each output.
* (x/gov) [\#5622](https://github.com/cosmos/cosmos-sdk/pull/5622) Track any events emitted from a proposal's handler upon successful execution.

## [v0.38.0] - 2020-01-23

### State Machine Breaking

* (genesis) [\#5506](https://github.com/cosmos/cosmos-sdk/pull/5506) The `x/distribution` genesis state
  now includes `params` instead of individual parameters.
* (genesis) [\#5017](https://github.com/cosmos/cosmos-sdk/pull/5017) The `x/genaccounts` module has been
deprecated and all components removed except the `legacy/` package. This requires changes to the
genesis state. Namely, `accounts` now exist under `app_state.auth.accounts`. The corresponding migration
logic has been implemented for v0.38 target version. Applications can migrate via:
`$ {appd} migrate v0.38 genesis.json`.
* (modules) [\#5299](https://github.com/cosmos/cosmos-sdk/pull/5299) Handling of `ABCIEvidenceTypeDuplicateVote`
  during `BeginBlock` along with the corresponding parameters (`MaxEvidenceAge`) have moved from the
  `x/slashing` module to the `x/evidence` module.

### API Breaking Changes

* (modules) [\#5506](https://github.com/cosmos/cosmos-sdk/pull/5506) Remove individual setters of `x/distribution` parameters. Instead, follow the module spec in getting parameters, setting new value(s) and finally calling `SetParams`.
* (types) [\#5495](https://github.com/cosmos/cosmos-sdk/pull/5495) Remove redundant `(Must)Bech32ify*` and `(Must)Get*KeyBech32` functions in favor of `(Must)Bech32ifyPubKey` and `(Must)GetPubKeyFromBech32` respectively, both of which take a `Bech32PubKeyType` (string).
* (types) [\#5430](https://github.com/cosmos/cosmos-sdk/pull/5430) `DecCoins#Add` parameter changed from `DecCoins`
to `...DecCoin`, `Coins#Add` parameter changed from `Coins` to `...Coin`.
* (baseapp/types) [\#5421](https://github.com/cosmos/cosmos-sdk/pull/5421) The `Error` interface (`types/errors.go`)
has been removed in favor of the concrete type defined in `types/errors/` which implements the standard `error` interface.
  * As a result, the `Handler` and `Querier` implementations now return a standard `error`.
  Within `BaseApp`, `runTx` now returns a `(GasInfo, *Result, error)` tuple and `runMsgs` returns a
  `(*Result, error)` tuple. A reference to a `Result` is now used to indicate success whereas an error
  signals an invalid message or failed message execution. As a result, the fields `Code`, `Codespace`,
  `GasWanted`, and `GasUsed` have been removed the `Result` type. The latter two fields are now found
  in the `GasInfo` type which is always returned regardless of execution outcome.
  * Note to developers: Since all handlers and queriers must now return a standard `error`, the `types/errors/`
  package contains all the relevant and pre-registered errors that you typically work with. A typical
  error returned will look like `sdkerrors.Wrap(sdkerrors.ErrUnknownRequest, "...")`. You can retrieve
  relevant ABCI information from the error via `ABCIInfo`.
* (client) [\#5442](https://github.com/cosmos/cosmos-sdk/pull/5442) Remove client/alias.go as it's not necessary and
components can be imported directly from the packages.
* (store) [\#4748](https://github.com/cosmos/cosmos-sdk/pull/4748) The `CommitMultiStore` interface
now requires a `SetInterBlockCache` method. Applications that do not wish to support this can simply
have this method perform a no-op.
* (modules) [\#4665](https://github.com/cosmos/cosmos-sdk/issues/4665) Refactored `x/gov` module structure and dev-UX:
  * Prepare for module spec integration
  * Update gov keys to use big endian encoding instead of little endian
* (modules) [\#5017](https://github.com/cosmos/cosmos-sdk/pull/5017) The `x/genaccounts` module has been deprecated and all components removed except the `legacy/` package.
* [\#4486](https://github.com/cosmos/cosmos-sdk/issues/4486) Vesting account types decoupled from the `x/auth` module and now live under `x/auth/vesting`. Applications wishing to use vesting account types must be sure to register types via `RegisterCodec` under the new vesting package.
* [\#4486](https://github.com/cosmos/cosmos-sdk/issues/4486) The `NewBaseVestingAccount` constructor returns an error
if the provided arguments are invalid.
* (x/auth) [\#5006](https://github.com/cosmos/cosmos-sdk/pull/5006) Modular `AnteHandler` via composable decorators:
  * The `AnteHandler` interface now returns `(newCtx Context, err error)` instead of `(newCtx Context, result sdk.Result, abort bool)`
  * The `NewAnteHandler` function returns an `AnteHandler` function that returns the new `AnteHandler`
  interface and has been moved into the `auth/ante` directory.
  * `ValidateSigCount`, `ValidateMemo`, `ProcessPubKey`, `EnsureSufficientMempoolFee`, and `GetSignBytes`
  have all been removed as public functions.
  * Invalid Signatures may return `InvalidPubKey` instead of `Unauthorized` error, since the transaction
  will first hit `SetPubKeyDecorator` before the `SigVerificationDecorator` runs.
  * `StdTx#GetSignatures` will return an array of just signature byte slices `[][]byte` instead of
  returning an array of `StdSignature` structs. To replicate the old behavior, use the public field
  `StdTx.Signatures` to get back the array of StdSignatures `[]StdSignature`.
* (modules) [\#5299](https://github.com/cosmos/cosmos-sdk/pull/5299) `HandleDoubleSign` along with params `MaxEvidenceAge` and `DoubleSignJailEndTime` have moved from the `x/slashing` module to the `x/evidence` module.
* (keys) [\#4941](https://github.com/cosmos/cosmos-sdk/issues/4941) Keybase concrete types constructors such as `NewKeyBaseFromDir` and `NewInMemory` now accept optional parameters of type `KeybaseOption`. These
optional parameters are also added on the keys sub-commands functions, which are now public, and allows
these options to be set on the commands or ignored to default to previous behavior.
* [\#5547](https://github.com/cosmos/cosmos-sdk/pull/5547) `NewKeyBaseFromHomeFlag` constructor has been removed.
* [\#5439](https://github.com/cosmos/cosmos-sdk/pull/5439) Further modularization was done to the `keybase`
package to make it more suitable for use with different key formats and algorithms:
  * The `WithKeygenFunc` function added as a `KeybaseOption` which allows a custom bytes to key
    implementation to be defined when keys are created.
  * The `WithDeriveFunc` function added as a `KeybaseOption` allows custom logic for deriving a key
    from a mnemonic, bip39 password, and HD Path.
  * BIP44 is no longer build into `keybase.CreateAccount()`. It is however the default when using
    the `client/keys` add command.
  * `SupportedAlgos` and `SupportedAlgosLedger` functions return a slice of `SigningAlgo`s that are
    supported by the keybase and the ledger integration respectively.
* (simapp) [\#5419](https://github.com/cosmos/cosmos-sdk/pull/5419) The `helpers.GenTx()` now accepts a gas argument.
* (baseapp) [\#5455](https://github.com/cosmos/cosmos-sdk/issues/5455) A `sdk.Context` is now passed into the `router.Route()` function.

### Client Breaking Changes

* (rest) [\#5270](https://github.com/cosmos/cosmos-sdk/issues/5270) All account types now implement custom JSON serialization.
* (rest) [\#4783](https://github.com/cosmos/cosmos-sdk/issues/4783) The balance field in the DelegationResponse type is now sdk.Coin instead of sdk.Int
* (x/auth) [\#5006](https://github.com/cosmos/cosmos-sdk/pull/5006) The gas required to pass the `AnteHandler` has
increased significantly due to modular `AnteHandler` support. Increase GasLimit accordingly.
* (rest) [\#5336](https://github.com/cosmos/cosmos-sdk/issues/5336) `MsgEditValidator` uses `description` instead of `Description` as a JSON key.
* (keys) [\#5097](https://github.com/cosmos/cosmos-sdk/pull/5097) Due to the keybase -> keyring transition, keys need to be migrated. See `keys migrate` command for more info.
* (x/auth) [\#5424](https://github.com/cosmos/cosmos-sdk/issues/5424) Drop `decode-tx` command from x/auth/client/cli, duplicate of the `decode` command.

### Features

* (store) [\#5435](https://github.com/cosmos/cosmos-sdk/pull/5435) New iterator for paginated requests. Iterator limits DB reads to the range of the requested page.
* (x/evidence) [\#5240](https://github.com/cosmos/cosmos-sdk/pull/5240) Initial implementation of the `x/evidence` module.
* (cli) [\#5212](https://github.com/cosmos/cosmos-sdk/issues/5212) The `q gov proposals` command now supports pagination.
* (store) [\#4724](https://github.com/cosmos/cosmos-sdk/issues/4724) Multistore supports substore migrations upon load. New `rootmulti.Store.LoadLatestVersionAndUpgrade` method in
`Baseapp` supports `StoreLoader` to enable various upgrade strategies. It no
longer panics if the store to load contains substores that we didn't explicitly mount.
* [\#4972](https://github.com/cosmos/cosmos-sdk/issues/4972) A `TxResponse` with a corresponding code
and tx hash will be returned for specific Tendermint errors:
  * `CodeTxInMempoolCache`
  * `CodeMempoolIsFull`
  * `CodeTxTooLarge`
* [\#3872](https://github.com/cosmos/cosmos-sdk/issues/3872) Implement a RESTful endpoint and cli command to decode transactions.
* (keys) [\#4754](https://github.com/cosmos/cosmos-sdk/pull/4754) Introduce new Keybase implementation that can
leverage operating systems' built-in functionalities to securely store secrets. MacOS users may encounter
the following [issue](https://github.com/keybase/go-keychain/issues/47) with the `go-keychain` library. If
you encounter this issue, you must upgrade your xcode command line tools to version >= `10.2`. You can
upgrade via: `sudo rm -rf /Library/Developer/CommandLineTools; xcode-select --install`. Verify the
correct version via: `pkgutil --pkg-info=com.apple.pkg.CLTools_Executables`.
* [\#5355](https://github.com/cosmos/cosmos-sdk/pull/5355) Client commands accept a new `--keyring-backend` option through which users can specify which backend should be used
by the new key store:
  * `os`: use OS default credentials storage (default).
  * `file`: use encrypted file-based store.
  * `kwallet`: use [KDE Wallet](https://utils.kde.org/projects/kwalletmanager/) service.
  * `pass`: use the [pass](https://www.passwordstore.org/) command line password manager.
  * `test`: use password-less key store. *For testing purposes only. Use it at your own risk.*
* (keys) [\#5097](https://github.com/cosmos/cosmos-sdk/pull/5097) New `keys migrate` command to assist users migrate their keys
to the new keyring.
* (keys) [\#5366](https://github.com/cosmos/cosmos-sdk/pull/5366) `keys list` now accepts a `--list-names` option to list key names only, whilst the `keys delete`
command can delete multiple keys by passing their names as arguments. The aforementioned commands can then be piped together, e.g.
`appcli keys list -n | xargs appcli keys delete`
* (modules) [\#4233](https://github.com/cosmos/cosmos-sdk/pull/4233) Add upgrade module that coordinates software upgrades of live chains.
* [\#4486](https://github.com/cosmos/cosmos-sdk/issues/4486) Introduce new `PeriodicVestingAccount` vesting account type
that allows for arbitrary vesting periods.
* (baseapp) [\#5196](https://github.com/cosmos/cosmos-sdk/pull/5196) Baseapp has a new `runTxModeReCheck` to allow applications to skip expensive and unnecessary re-checking of transactions.
* (types) [\#5196](https://github.com/cosmos/cosmos-sdk/pull/5196) Context has new `IsRecheckTx() bool` and `WithIsReCheckTx(bool) Context` methods to to be used in the `AnteHandler`.
* (x/auth/ante) [\#5196](https://github.com/cosmos/cosmos-sdk/pull/5196) AnteDecorators have been updated to avoid unnecessary checks when `ctx.IsReCheckTx() == true`
* (x/auth) [\#5006](https://github.com/cosmos/cosmos-sdk/pull/5006) Modular `AnteHandler` via composable decorators:
  * The `AnteDecorator` interface has been introduced to allow users to implement modular `AnteHandler`
  functionality that can be composed together to create a single `AnteHandler` rather than implementing
  a custom `AnteHandler` completely from scratch, where each `AnteDecorator` allows for custom behavior in
  tightly defined and logically isolated manner. These custom `AnteDecorator` can then be chained together
  with default `AnteDecorator` or third-party `AnteDecorator` to create a modularized `AnteHandler`
  which will run each `AnteDecorator` in the order specified in `ChainAnteDecorators`. For details
  on the new architecture, refer to the [ADR](docs/architecture/adr-010-modular-antehandler.md).
  * `ChainAnteDecorators` function has been introduced to take in a list of `AnteDecorators` and chain
  them in sequence and return a single `AnteHandler`:
    * `SetUpContextDecorator`: Sets `GasMeter` in context and creates defer clause to recover from any
    `OutOfGas` panics in future AnteDecorators and return `OutOfGas` error to `BaseApp`. It MUST be the
    first `AnteDecorator` in the chain for any application that uses gas (or another one that sets the gas meter).
    * `ValidateBasicDecorator`: Calls tx.ValidateBasic and returns any non-nil error.
    * `ValidateMemoDecorator`: Validates tx memo with application parameters and returns any non-nil error.
    * `ConsumeGasTxSizeDecorator`: Consumes gas proportional to the tx size based on application parameters.
    * `MempoolFeeDecorator`: Checks if fee is above local mempool `minFee` parameter during `CheckTx`.
    * `DeductFeeDecorator`: Deducts the `FeeAmount` from first signer of the transaction.
    * `SetPubKeyDecorator`: Sets pubkey of account in any account that does not already have pubkey saved in state machine.
    * `SigGasConsumeDecorator`: Consume parameter-defined amount of gas for each signature.
    * `SigVerificationDecorator`: Verify each signature is valid, return if there is an error.
    * `ValidateSigCountDecorator`: Validate the number of signatures in tx based on app-parameters.
    * `IncrementSequenceDecorator`: Increments the account sequence for each signer to prevent replay attacks.
* (cli) [\#5223](https://github.com/cosmos/cosmos-sdk/issues/5223) Cosmos Ledger App v2.0.0 is now supported. The changes are backwards compatible and App v1.5.x is still supported.
* (x/staking) [\#5380](https://github.com/cosmos/cosmos-sdk/pull/5380) Introduced ability to store historical info entries in staking keeper, allows applications to introspect specified number of past headers and validator sets
  * Introduces new parameter `HistoricalEntries` which allows applications to determine how many recent historical info entries they want to persist in store. Default value is 0.
  * Introduces cli commands and rest routes to query historical information at a given height
* (modules) [\#5249](https://github.com/cosmos/cosmos-sdk/pull/5249) Funds are now allowed to be directly sent to the community pool (via the distribution module account).
* (keys) [\#4941](https://github.com/cosmos/cosmos-sdk/issues/4941) Introduce keybase option to allow overriding the default private key implementation of a key generated through the `keys add` cli command.
* (keys) [\#5439](https://github.com/cosmos/cosmos-sdk/pull/5439) Flags `--algo` and `--hd-path` are added to
  `keys add` command in order to make use of keybase modularized. By default, it uses (0, 0) bip44
  HD path and secp256k1 keys, so is non-breaking.
* (types) [\#5447](https://github.com/cosmos/cosmos-sdk/pull/5447) Added `ApproxRoot` function to sdk.Decimal type in order to get the nth root for a decimal number, where n is a positive integer.
  * An `ApproxSqrt` function was also added for convenience around the common case of n=2.

### Improvements

* (iavl) [\#5538](https://github.com/cosmos/cosmos-sdk/pull/5538) Remove manual IAVL pruning in favor of IAVL's internal pruning strategy.
* (server) [\#4215](https://github.com/cosmos/cosmos-sdk/issues/4215) The `--pruning` flag
has been moved to the configuration file, to allow easier node configuration.
* (cli) [\#5116](https://github.com/cosmos/cosmos-sdk/issues/5116) The `CLIContext` now supports multiple verifiers
when connecting to multiple chains. The connecting chain's `CLIContext` will have to have the correct
chain ID and node URI or client set. To use a `CLIContext` with a verifier for another chain:
  ```go
  // main or parent chain (chain as if you're running without IBC)
  mainCtx := context.NewCLIContext()

  // connecting IBC chain
  sideCtx := context.NewCLIContext().
    WithChainID(sideChainID).
    WithNodeURI(sideChainNodeURI) // or .WithClient(...)

  sideCtx = sideCtx.WithVerifier(
    context.CreateVerifier(sideCtx, context.DefaultVerifierCacheSize),
  )
  ```
* (modules) [\#5017](https://github.com/cosmos/cosmos-sdk/pull/5017) The `x/auth` package now supports
generalized genesis accounts through the `GenesisAccount` interface.
* (modules) [\#4762](https://github.com/cosmos/cosmos-sdk/issues/4762) Deprecate remove and add permissions in ModuleAccount.
* (modules) [\#4760](https://github.com/cosmos/cosmos-sdk/issues/4760) update `x/auth` to match module spec.
* (modules) [\#4814](https://github.com/cosmos/cosmos-sdk/issues/4814) Add security contact to Validator description.
* (modules) [\#4875](https://github.com/cosmos/cosmos-sdk/issues/4875) refactor integration tests to use SimApp and separate test package
* (sdk) [\#4566](https://github.com/cosmos/cosmos-sdk/issues/4566) Export simulation's parameters and app state to JSON in order to reproduce bugs and invariants.
* (sdk) [\#4640](https://github.com/cosmos/cosmos-sdk/issues/4640) improve import/export simulation errors by extending `DiffKVStores` to return an array of `KVPairs` that are then compared to check for inconsistencies.
* (sdk) [\#4717](https://github.com/cosmos/cosmos-sdk/issues/4717) refactor `x/slashing` to match the new module spec
* (sdk) [\#4758](https://github.com/cosmos/cosmos-sdk/issues/4758) update `x/genaccounts` to match module spec
* (simulation) [\#4824](https://github.com/cosmos/cosmos-sdk/issues/4824) `PrintAllInvariants` flag will print all failed invariants
* (simulation) [\#4490](https://github.com/cosmos/cosmos-sdk/issues/4490) add `InitialBlockHeight` flag to resume a simulation from a given block

  * Support exporting the simulation stats to a given JSON file
* (simulation) [\#4847](https://github.com/cosmos/cosmos-sdk/issues/4847), [\#4838](https://github.com/cosmos/cosmos-sdk/pull/4838) and [\#4869](https://github.com/cosmos/cosmos-sdk/pull/4869) `SimApp` and simulation refactors:
  * Implement `SimulationManager` for executing modules' simulation functionalities in a modularized way
  * Add `RegisterStoreDecoders` to the `SimulationManager` for decoding each module's types
  * Add `GenerateGenesisStates` to the `SimulationManager` to generate a randomized `GenState` for each module
  * Add `RandomizedParams` to the `SimulationManager` that registers each modules' parameters in order to
  simulate `ParamChangeProposal`s' `Content`s
  * Add `WeightedOperations` to the `SimulationManager` that define simulation operations (modules' `Msg`s) with their
  respective weights (i.e chance of being simulated).
  * Add `ProposalContents` to the `SimulationManager` to register each module's governance proposal `Content`s.
* (simulation) [\#4893](https://github.com/cosmos/cosmos-sdk/issues/4893) Change `SimApp` keepers to be public and add getter functions for keys and codec
* (simulation) [\#4906](https://github.com/cosmos/cosmos-sdk/issues/4906) Add simulation `Config` struct that wraps simulation flags
* (simulation) [\#4935](https://github.com/cosmos/cosmos-sdk/issues/4935) Update simulation to reflect a proper `ABCI` application without bypassing `BaseApp` semantics
* (simulation) [\#5378](https://github.com/cosmos/cosmos-sdk/pull/5378) Simulation tests refactor:
  * Add `App` interface for general SDK-based app's methods.
  * Refactor and cleanup simulation tests into util functions to simplify their implementation for other SDK apps.
* (store) [\#4792](https://github.com/cosmos/cosmos-sdk/issues/4792) panic on non-registered store
* (types) [\#4821](https://github.com/cosmos/cosmos-sdk/issues/4821) types/errors package added with support for stacktraces. It is meant as a more feature-rich replacement for sdk.Errors in the mid-term.
* (store) [\#1947](https://github.com/cosmos/cosmos-sdk/issues/1947) Implement inter-block (persistent)
caching through `CommitKVStoreCacheManager`. Any application wishing to utilize an inter-block cache
must set it in their app via a `BaseApp` option. The `BaseApp` docs have been drastically improved
to detail this new feature and how state transitions occur.
* (docs/spec) All module specs moved into their respective module dir in x/ (i.e. docs/spec/staking -->> x/staking/spec)
* (docs/) [\#5379](https://github.com/cosmos/cosmos-sdk/pull/5379) Major documentation refactor, including:
  * (docs/intro/) Add and improve introduction material for newcomers.
  * (docs/basics/) Add documentation about basic concepts of the cosmos sdk such as the anatomy of an SDK application, the transaction lifecycle or accounts.
  * (docs/core/) Add documentation about core conepts of the cosmos sdk such as `baseapp`, `server`, `store`s, `context` and more.
  * (docs/building-modules/) Add reference documentation on concepts relevant for module developers (`keeper`, `handler`, `messages`, `queries`,...).
  * (docs/interfaces/) Add documentation on building interfaces for the Cosmos SDK.
  * Redesigned user interface that features new dynamically generated sidebar, build-time code embedding from GitHub, new homepage as well as many other improvements.
* (types) [\#5428](https://github.com/cosmos/cosmos-sdk/pull/5428) Add `Mod` (modulo) method and `RelativePow` (exponentation) function for `Uint`.
* (modules) [\#5506](https://github.com/cosmos/cosmos-sdk/pull/5506) Remove redundancy in `x/distribution`s use of parameters. There
  now exists a single `Params` type with a getter and setter along with a getter for each individual parameter.

### Bug Fixes

* (client) [\#5303](https://github.com/cosmos/cosmos-sdk/issues/5303) Fix ignored error in tx generate only mode.
* (cli) [\#4763](https://github.com/cosmos/cosmos-sdk/issues/4763) Fix flag `--min-self-delegation` for staking `EditValidator`
* (keys) Fix ledger custom coin type support bug.
* (x/gov) [\#5107](https://github.com/cosmos/cosmos-sdk/pull/5107) Sum validator operator's all voting power when tally votes
* (rest) [\#5212](https://github.com/cosmos/cosmos-sdk/issues/5212) Fix pagination in the `/gov/proposals` handler.

## [v0.37.14] - 2020-08-12

### Improvements

* (tendermint) Bump Tendermint version to [v0.32.13](https://github.com/tendermint/tendermint/releases/tag/v0.32.13).


## [v0.37.13] - 2020-06-03

### Improvements

* (tendermint) Bump Tendermint version to [v0.32.12](https://github.com/tendermint/tendermint/releases/tag/v0.32.12).
* (cosmos-ledger-go) Bump Cosmos Ledger Wallet library version to [v0.11.1](https://github.com/cosmos/ledger-cosmos-go/releases/tag/v0.11.1).

## [v0.37.12] - 2020-05-05

### Improvements

* (tendermint) Bump Tendermint version to [v0.32.11](https://github.com/tendermint/tendermint/releases/tag/v0.32.11).

## [v0.37.11] - 2020-04-22

### Bug Fixes

* (x/staking) [\#6021](https://github.com/cosmos/cosmos-sdk/pull/6021) --trust-node's false default value prevents creation of the genesis transaction.

## [v0.37.10] - 2020-04-22

### Bug Fixes

* (client/context) [\#5964](https://github.com/cosmos/cosmos-sdk/issues/5964) Fix incorrect instantiation of tmlite verifier when --trust-node is off.

## [v0.37.9] - 2020-04-09

### Improvements

* (tendermint) Bump Tendermint version to [v0.32.10](https://github.com/tendermint/tendermint/releases/tag/v0.32.10).

## [v0.37.8] - 2020-03-11

### Bug Fixes

* (rest) [\#5508](https://github.com/cosmos/cosmos-sdk/pull/5508) Fix `x/distribution` endpoints to properly return height in the response.
* (x/genutil) [\#5499](https://github.com/cosmos/cosmos-sdk/pull/) Ensure `DefaultGenesis` returns valid and non-nil default genesis state.
* (x/genutil) [\#5775](https://github.com/cosmos/cosmos-sdk/pull/5775) Fix `ExportGenesis` in `x/genutil` to export default genesis state (`[]`) instead of `null`.
* (genesis) [\#5086](https://github.com/cosmos/cosmos-sdk/issues/5086) Ensure `gentxs` are always an empty array instead of `nil`.

### Improvements

* (rest) [\#5648](https://github.com/cosmos/cosmos-sdk/pull/5648) Enhance /txs usability:
  * Add `tx.minheight` key to filter transaction with an inclusive minimum block height
  * Add `tx.maxheight` key to filter transaction with an inclusive maximum block height

## [v0.37.7] - 2020-02-10

### Improvements

* (modules) [\#5597](https://github.com/cosmos/cosmos-sdk/pull/5597) Add `amount` event attribute to the `complete_unbonding`
and `complete_redelegation` events that reflect the total balances of the completed unbondings and redelegations
respectively.

### Bug Fixes

* (x/gov) [\#5622](https://github.com/cosmos/cosmos-sdk/pull/5622) Track any events emitted from a proposal's handler upon successful execution.
* (x/bank) [\#5531](https://github.com/cosmos/cosmos-sdk/issues/5531) Added missing amount event to MsgMultiSend, emitted for each output.

## [v0.37.6] - 2020-01-21

### Improvements

* (tendermint) Bump Tendermint version to [v0.32.9](https://github.com/tendermint/tendermint/releases/tag/v0.32.9)

## [v0.37.5] - 2020-01-07

### Features

* (types) [\#5360](https://github.com/cosmos/cosmos-sdk/pull/5360) Implement `SortableDecBytes` which
  allows the `Dec` type be sortable.

### Improvements

* (tendermint) Bump Tendermint version to [v0.32.8](https://github.com/tendermint/tendermint/releases/tag/v0.32.8)
* (cli) [\#5482](https://github.com/cosmos/cosmos-sdk/pull/5482) Remove old "tags" nomenclature from the `q txs` command in
  favor of the new events system. Functionality remains unchanged except that `=` is used instead of `:` to be
  consistent with the API's use of event queries.

### Bug Fixes

* (iavl) [\#5276](https://github.com/cosmos/cosmos-sdk/issues/5276) Fix potential race condition in `iavlIterator#Close`.
* (baseapp) [\#5350](https://github.com/cosmos/cosmos-sdk/issues/5350) Allow a node to restart successfully
  after a `halt-height` or `halt-time` has been triggered.
* (types) [\#5395](https://github.com/cosmos/cosmos-sdk/issues/5395) Fix `Uint#LTE`.
* (types) [\#5408](https://github.com/cosmos/cosmos-sdk/issues/5408) `NewDecCoins` constructor now sorts the coins.

## [v0.37.4] - 2019-11-04

### Improvements

* (tendermint) Bump Tendermint version to [v0.32.7](https://github.com/tendermint/tendermint/releases/tag/v0.32.7)
* (ledger) [\#4716](https://github.com/cosmos/cosmos-sdk/pull/4716) Fix ledger custom coin type support bug.

### Bug Fixes

* (baseapp) [\#5200](https://github.com/cosmos/cosmos-sdk/issues/5200) Remove duplicate events from previous messages.

## [v0.37.3] - 2019-10-10

### Bug Fixes

* (genesis) [\#5095](https://github.com/cosmos/cosmos-sdk/issues/5095) Fix genesis file migration from v0.34 to
v0.36/v0.37 not converting validator consensus pubkey to bech32 format.

### Improvements

* (tendermint) Bump Tendermint version to [v0.32.6](https://github.com/tendermint/tendermint/releases/tag/v0.32.6)

## [v0.37.1] - 2019-09-19

### Features

* (cli) [\#4973](https://github.com/cosmos/cosmos-sdk/pull/4973) Enable application CPU profiling
via the `--cpu-profile` flag.
* [\#4979](https://github.com/cosmos/cosmos-sdk/issues/4979) Introduce a new `halt-time` config and
CLI option to the `start` command. When provided, an application will halt during `Commit` when the
block time is >= the `halt-time`.

### Improvements

* [\#4990](https://github.com/cosmos/cosmos-sdk/issues/4990) Add `Events` to the `ABCIMessageLog` to
provide context and grouping of events based on the messages they correspond to. The `Events` field
in `TxResponse` is deprecated and will be removed in the next major release.

### Bug Fixes

* [\#4979](https://github.com/cosmos/cosmos-sdk/issues/4979) Use `Signal(os.Interrupt)` over
`os.Exit(0)` during configured halting to allow any `defer` calls to be executed.
* [\#5034](https://github.com/cosmos/cosmos-sdk/issues/5034) Binary search in NFT Module wasn't working on larger sets.

## [v0.37.0] - 2019-08-21

### Bug Fixes

* (baseapp) [\#4903](https://github.com/cosmos/cosmos-sdk/issues/4903) Various height query fixes:
  * Move height with proof check from `CLIContext` to `BaseApp` as the height
  can automatically be injected there.
  * Update `handleQueryStore` to resemble `handleQueryCustom`
* (simulation) [\#4912](https://github.com/cosmos/cosmos-sdk/issues/4912) Fix SimApp ModuleAccountAddrs
to properly return black listed addresses for bank keeper initialization.
* (cli) [\#4919](https://github.com/cosmos/cosmos-sdk/pull/4919) Don't crash CLI
if user doesn't answer y/n confirmation request.
* (cli) [\#4927](https://github.com/cosmos/cosmos-sdk/issues/4927) Fix the `q gov vote`
command to handle empty (pruned) votes correctly.

### Improvements

* (rest) [\#4924](https://github.com/cosmos/cosmos-sdk/pull/4924) Return response
height even upon error as it may be useful for the downstream caller and have
`/auth/accounts/{address}` return a 200 with an empty account upon error when
that error is that the account doesn't exist.

## [v0.36.0] - 2019-08-13

### Breaking Changes

* (rest) [\#4837](https://github.com/cosmos/cosmos-sdk/pull/4837) Remove /version and /node_version
  endpoints in favor of refactoring /node_info to also include application version info.
* All REST responses now wrap the original resource/result. The response
  will contain two fields: height and result.
* [\#3565](https://github.com/cosmos/cosmos-sdk/issues/3565) Updates to the governance module:
  * Rename JSON field from `proposal_content` to `content`
  * Rename JSON field from `proposal_id` to `id`
  * Disable `ProposalTypeSoftwareUpgrade` temporarily
* [\#3775](https://github.com/cosmos/cosmos-sdk/issues/3775) unify sender transaction tag for ease of querying
* [\#4255](https://github.com/cosmos/cosmos-sdk/issues/4255) Add supply module that passively tracks the supplies of a chain
  - Renamed `x/distribution` `ModuleName`
  - Genesis JSON and CLI now use `distribution` instead of `distr`
  - Introduce `ModuleAccount` type, which tracks the flow of coins held within a module
  - Replaced `FeeCollectorKeeper` for a `ModuleAccount`
  - Replaced the staking `Pool`, which coins are now held by the `BondedPool` and `NotBonded` module accounts
  - The `NotBonded` module account now only keeps track of the not bonded tokens within staking, instead of the whole chain
  - [\#3628](https://github.com/cosmos/cosmos-sdk/issues/3628) Replaced governance's burn and deposit accounts for a `ModuleAccount`
  - Added a `ModuleAccount` for the distribution module
  - Added a `ModuleAccount` for the mint module
  [\#4472](https://github.com/cosmos/cosmos-sdk/issues/4472) validation for crisis genesis
* [\#3985](https://github.com/cosmos/cosmos-sdk/issues/3985) `ValidatorPowerRank` uses potential consensus power instead of tendermint power
* [\#4104](https://github.com/cosmos/cosmos-sdk/issues/4104) Gaia has been moved to its own repository: https://github.com/cosmos/gaia
* [\#4104](https://github.com/cosmos/cosmos-sdk/issues/4104) Rename gaiad.toml to app.toml. The internal contents of the application
  config remain unchanged.
* [\#4159](https://github.com/cosmos/cosmos-sdk/issues/4159) create the default module patterns and module manager
* [\#4230](https://github.com/cosmos/cosmos-sdk/issues/4230) Change the type of ABCIMessageLog#MsgIndex to uint16 for proper serialization.
* [\#4250](https://github.com/cosmos/cosmos-sdk/issues/4250) BaseApp.Query() returns app's version string set via BaseApp.SetAppVersion()
  when handling /app/version queries instead of the version string passed as build
  flag at compile time.
* [\#4262](https://github.com/cosmos/cosmos-sdk/issues/4262) GoSumHash is no longer returned by the version command.
* [\#4263](https://github.com/cosmos/cosmos-sdk/issues/4263) RestServer#Start now takes read and write timeout arguments.
* [\#4305](https://github.com/cosmos/cosmos-sdk/issues/4305) `GenerateOrBroadcastMsgs` no longer takes an `offline` parameter.
* [\#4342](https://github.com/cosmos/cosmos-sdk/pull/4342) Upgrade go-amino to v0.15.0
* [\#4351](https://github.com/cosmos/cosmos-sdk/issues/4351) InitCmd, AddGenesisAccountCmd, and CollectGenTxsCmd take node's and client's default home directories as arguments.
* [\#4387](https://github.com/cosmos/cosmos-sdk/issues/4387) Refactor the usage of tags (now called events) to reflect the
  new ABCI events semantics:
  - Move `x/{module}/tags/tags.go` => `x/{module}/types/events.go`
  - Update `docs/specs`
  - Refactor tags in favor of new `Event(s)` type(s)
  - Update `Context` to use new `EventManager`
  - (Begin|End)Blocker no longer return tags, but rather uses new `EventManager`
  - Message handlers no longer return tags, but rather uses new `EventManager`
  Any component (e.g. BeginBlocker, message handler, etc...) wishing to emit an event must do so
  through `ctx.EventManger().EmitEvent(s)`.
  To reset or wipe emitted events: `ctx = ctx.WithEventManager(sdk.NewEventManager())`
  To get all emitted events: `events := ctx.EventManager().Events()`
* [\#4437](https://github.com/cosmos/cosmos-sdk/issues/4437) Replace governance module store keys to use `[]byte` instead of `string`.
* [\#4451](https://github.com/cosmos/cosmos-sdk/issues/4451) Improve modularization of clients and modules:
  * Module directory structure improved and standardized
  * Aliases autogenerated
  * Auth and bank related commands are now mounted under the respective moduels
  * Client initialization and mounting standardized
* [\#4479](https://github.com/cosmos/cosmos-sdk/issues/4479) Remove codec argument redundency in client usage where
  the CLIContext's codec should be used instead.
* [\#4488](https://github.com/cosmos/cosmos-sdk/issues/4488) Decouple client tx, REST, and ultil packages from auth. These packages have
  been restructured and retrofitted into the `x/auth` module.
* [\#4521](https://github.com/cosmos/cosmos-sdk/issues/4521) Flatten x/bank structure by hiding module internals.
* [\#4525](https://github.com/cosmos/cosmos-sdk/issues/4525) Remove --cors flag, the feature is long gone.
* [\#4536](https://github.com/cosmos/cosmos-sdk/issues/4536) The `/auth/accounts/{address}` now returns a `height` in the response.
  The account is now nested under `account`.
* [\#4543](https://github.com/cosmos/cosmos-sdk/issues/4543) Account getters are no longer part of client.CLIContext() and have now moved
  to reside in the auth-specific AccountRetriever.
* [\#4588](https://github.com/cosmos/cosmos-sdk/issues/4588) Context does not depend on x/auth anymore. client/context is stripped out of the following features:
  - GetAccountDecoder()
  - CLIContext.WithAccountDecoder()
  - CLIContext.WithAccountStore()
  x/auth.AccountDecoder is unnecessary and consequently removed.
* [\#4602](https://github.com/cosmos/cosmos-sdk/issues/4602) client/input.{Buffer,Override}Stdin() functions are removed. Thanks to cobra's new release they are now redundant.
* [\#4633](https://github.com/cosmos/cosmos-sdk/issues/4633) Update old Tx search by tags APIs to use new Events
  nomenclature.
* [\#4649](https://github.com/cosmos/cosmos-sdk/issues/4649) Refactor x/crisis as per modules new specs.
* [\#3685](https://github.com/cosmos/cosmos-sdk/issues/3685) The default signature verification gas logic (`DefaultSigVerificationGasConsumer`) now specifies explicit key types rather than string pattern matching. This means that zones that depended on string matching to allow other keys will need to write a custom `SignatureVerificationGasConsumer` function.
* [\#4663](https://github.com/cosmos/cosmos-sdk/issues/4663) Refactor bank keeper by removing private functions
  - `InputOutputCoins`, `SetCoins`, `SubtractCoins` and `AddCoins` are now part of the `SendKeeper` instead of the `Keeper` interface
* (tendermint) [\#4721](https://github.com/cosmos/cosmos-sdk/pull/4721) Upgrade Tendermint to v0.32.1

### Features

* [\#4843](https://github.com/cosmos/cosmos-sdk/issues/4843) Add RegisterEvidences function in the codec package to register
  Tendermint evidence types with a given codec.
* (rest) [\#3867](https://github.com/cosmos/cosmos-sdk/issues/3867) Allow querying for genesis transaction when height query param is set to zero.
* [\#2020](https://github.com/cosmos/cosmos-sdk/issues/2020) New keys export/import command line utilities to export/import private keys in ASCII format
  that rely on Keybase's new underlying ExportPrivKey()/ImportPrivKey() API calls.
* [\#3565](https://github.com/cosmos/cosmos-sdk/issues/3565) Implement parameter change proposal support.
  Parameter change proposals can be submitted through the CLI
  or a REST endpoint. See docs for further usage.
* [\#3850](https://github.com/cosmos/cosmos-sdk/issues/3850) Add `rewards` and `commission` to distribution tx tags.
* [\#3981](https://github.com/cosmos/cosmos-sdk/issues/3981) Add support to gracefully halt a node at a given height
  via the node's `halt-height` config or CLI value.
* [\#4144](https://github.com/cosmos/cosmos-sdk/issues/4144) Allow for configurable BIP44 HD path and coin type.
* [\#4250](https://github.com/cosmos/cosmos-sdk/issues/4250) New BaseApp.{,Set}AppVersion() methods to get/set app's version string.
* [\#4263](https://github.com/cosmos/cosmos-sdk/issues/4263) Add `--read-timeout` and `--write-timeout` args to the `rest-server` command
  to support custom RPC R/W timeouts.
* [\#4271](https://github.com/cosmos/cosmos-sdk/issues/4271) Implement Coins#IsAnyGT
* [\#4318](https://github.com/cosmos/cosmos-sdk/issues/4318) Support height queries. Queries against nodes that have the queried
  height pruned will return an error.
* [\#4409](https://github.com/cosmos/cosmos-sdk/issues/4409) Implement a command that migrates exported state from one version to the next.
  The `migrate` command currently supports migrating from v0.34 to v0.36 by implementing
  necessary types for both versions.
* [\#4570](https://github.com/cosmos/cosmos-sdk/issues/4570) Move /bank/balances/{address} REST handler to x/bank/client/rest. The exposed interface is unchanged.
* Community pool spend proposal per Cosmos Hub governance proposal [\#7](https://github.com/cosmos/cosmos-sdk/issues/7) "Activate the Community Pool"

### Improvements

* (simulation) PrintAllInvariants flag will print all failed invariants
* (simulation) Add `InitialBlockHeight` flag to resume a simulation from a given block
* (simulation) [\#4670](https://github.com/cosmos/cosmos-sdk/issues/4670) Update simulation statistics to JSON format

  - Support exporting the simulation stats to a given JSON file
* [\#4775](https://github.com/cosmos/cosmos-sdk/issues/4775) Refactor CI config
* Upgrade IAVL to v0.12.4
* (tendermint) Upgrade Tendermint to v0.32.2
* (modules) [\#4751](https://github.com/cosmos/cosmos-sdk/issues/4751) update `x/genutils` to match module spec
* (keys) [\#4611](https://github.com/cosmos/cosmos-sdk/issues/4611) store keys in simapp now use a map instead of using individual literal keys
* [\#2286](https://github.com/cosmos/cosmos-sdk/issues/2286) Improve performance of CacheKVStore iterator.
* [\#3512](https://github.com/cosmos/cosmos-sdk/issues/3512) Implement Logger method on each module's keeper.
* [\#3655](https://github.com/cosmos/cosmos-sdk/issues/3655) Improve signature verification failure error message.
* [\#3774](https://github.com/cosmos/cosmos-sdk/issues/3774) add category tag to transactions for ease of filtering
* [\#3914](https://github.com/cosmos/cosmos-sdk/issues/3914) Implement invariant benchmarks and add target to makefile.
* [\#3928](https://github.com/cosmos/cosmos-sdk/issues/3928) remove staking references from types package
* [\#3978](https://github.com/cosmos/cosmos-sdk/issues/3978) Return ErrUnknownRequest in message handlers for unknown
  or invalid routed messages.
* [\#4190](https://github.com/cosmos/cosmos-sdk/issues/4190) Client responses that return (re)delegation(s) now return balances
  instead of shares.
* [\#4194](https://github.com/cosmos/cosmos-sdk/issues/4194) ValidatorSigningInfo now includes the validator's consensus address.
* [\#4235](https://github.com/cosmos/cosmos-sdk/issues/4235) Add parameter change proposal messages to simulation.
* [\#4235](https://github.com/cosmos/cosmos-sdk/issues/4235) Update the minting module params to implement params.ParamSet so
  individual keys can be set via proposals instead of passing a struct.
* [\#4259](https://github.com/cosmos/cosmos-sdk/issues/4259) `Coins` that are `nil` are now JSON encoded as an empty array `[]`.
  Decoding remains unchanged and behavior is left intact.
* [\#4305](https://github.com/cosmos/cosmos-sdk/issues/4305) The `--generate-only` CLI flag fully respects offline tx processing.
* [\#4379](https://github.com/cosmos/cosmos-sdk/issues/4379) close db write batch.
* [\#4384](https://github.com/cosmos/cosmos-sdk/issues/4384)- Allow splitting withdrawal transaction in several chunks
* [\#4403](https://github.com/cosmos/cosmos-sdk/issues/4403) Allow for parameter change proposals to supply only desired fields to be updated
  in objects instead of the entire object (only applies to values that are objects).
* [\#4415](https://github.com/cosmos/cosmos-sdk/issues/4415) /client refactor, reduce genutil dependancy on staking
* [\#4439](https://github.com/cosmos/cosmos-sdk/issues/4439) Implement governance module iterators.
* [\#4465](https://github.com/cosmos/cosmos-sdk/issues/4465) Unknown subcommands print relevant error message
* [\#4466](https://github.com/cosmos/cosmos-sdk/issues/4466) Commission validation added to validate basic of MsgCreateValidator by changing CommissionMsg to CommissionRates
* [\#4501](https://github.com/cosmos/cosmos-sdk/issues/4501) Support height queriers in rest client
* [\#4535](https://github.com/cosmos/cosmos-sdk/issues/4535) Improve import-export simulation errors by decoding the `KVPair.Value` into its
  respective type
* [\#4536](https://github.com/cosmos/cosmos-sdk/issues/4536) cli context queries return query height and accounts are returned with query height
* [\#4553](https://github.com/cosmos/cosmos-sdk/issues/4553) undelegate max entries check first
* [\#4556](https://github.com/cosmos/cosmos-sdk/issues/4556) Added IsValid function to Coin
* [\#4564](https://github.com/cosmos/cosmos-sdk/issues/4564) client/input.GetConfirmation()'s default is changed to No.
* [\#4573](https://github.com/cosmos/cosmos-sdk/issues/4573) Returns height in response for query endpoints.
* [\#4580](https://github.com/cosmos/cosmos-sdk/issues/4580) Update `Context#BlockHeight` to properly set the block height via `WithBlockHeader`.
* [\#4584](https://github.com/cosmos/cosmos-sdk/issues/4584) Update bank Keeper to use expected keeper interface of the AccountKeeper.
* [\#4584](https://github.com/cosmos/cosmos-sdk/issues/4584) Move `Account` and `VestingAccount` interface types to `x/auth/exported`.
* [\#4082](https://github.com/cosmos/cosmos-sdk/issues/4082) supply module queriers for CLI and REST endpoints
* [\#4601](https://github.com/cosmos/cosmos-sdk/issues/4601) Implement generic pangination helper function to be used in
  REST handlers and queriers.
* [\#4629](https://github.com/cosmos/cosmos-sdk/issues/4629) Added warning event that gets emitted if validator misses a block.
* [\#4674](https://github.com/cosmos/cosmos-sdk/issues/4674) Export `Simapp` genState generators and util functions by making them public
* [\#4706](https://github.com/cosmos/cosmos-sdk/issues/4706) Simplify context
  Replace complex Context construct with a simpler immutible struct.
  Only breaking change is not to support `Value` and `GetValue` as first class calls.
  We do embed ctx.Context() as a raw context.Context instead to be used as you see fit.

  Migration guide:

  ```go
  ctx = ctx.WithValue(contextKeyBadProposal, false)
  ```

  Now becomes:

  ```go
  ctx = ctx.WithContext(context.WithValue(ctx.Context(), contextKeyBadProposal, false))
  ```

  A bit more verbose, but also allows `context.WithTimeout()`, etc and only used
  in one function in this repo, in test code.
* [\#3685](https://github.com/cosmos/cosmos-sdk/issues/3685)  Add `SetAddressVerifier` and `GetAddressVerifier` to `sdk.Config` to allow SDK users to configure custom address format verification logic (to override the default limitation of 20-byte addresses).
* [\#3685](https://github.com/cosmos/cosmos-sdk/issues/3685)  Add an additional parameter to NewAnteHandler for a custom `SignatureVerificationGasConsumer` (the default logic is now in `DefaultSigVerificationGasConsumer). This allows SDK users to configure their own logic for which key types are accepted and how those key types consume gas.
* Remove `--print-response` flag as it is no longer used.
* Revert [\#2284](https://github.com/cosmos/cosmos-sdk/pull/2284) to allow create_empty_blocks in the config
* (tendermint) [\#4718](https://github.com/cosmos/cosmos-sdk/issues/4718) Upgrade tendermint/iavl to v0.12.3

### Bug Fixes

* [\#4891](https://github.com/cosmos/cosmos-sdk/issues/4891) Disable querying with proofs enabled when the query height <= 1.
* (rest) [\#4858](https://github.com/cosmos/cosmos-sdk/issues/4858) Do not return an error in BroadcastTxCommit when the tx broadcasting
  was successful. This allows the proper REST response to be returned for a
  failed tx during `block` broadcasting mode.
* (store) [\#4880](https://github.com/cosmos/cosmos-sdk/pull/4880) Fix error check in
  IAVL `Store#DeleteVersion`.
* (tendermint) [\#4879](https://github.com/cosmos/cosmos-sdk/issues/4879) Don't terminate the process immediately after startup when run in standalone mode.
* (simulation) [\#4861](https://github.com/cosmos/cosmos-sdk/pull/4861) Fix non-determinism simulation
  by using CLI flags as input and updating Makefile target.
* [\#4868](https://github.com/cosmos/cosmos-sdk/issues/4868) Context#CacheContext now sets a new EventManager. This prevents unwanted events
  from being emitted.
* (cli) [\#4870](https://github.com/cosmos/cosmos-sdk/issues/4870) Disable the `withdraw-all-rewards` command when `--generate-only` is supplied
* (modules) [\#4831](https://github.com/cosmos/cosmos-sdk/issues/4831) Prevent community spend proposal from transferring funds to a module account
* (keys) [\#4338](https://github.com/cosmos/cosmos-sdk/issues/4338) fix multisig key output for CLI
* (modules) [\#4795](https://github.com/cosmos/cosmos-sdk/issues/4795) restrict module accounts from receiving transactions.
  Allowing this would cause an invariant on the module account coins.
* (modules) [\#4823](https://github.com/cosmos/cosmos-sdk/issues/4823) Update the `DefaultUnbondingTime` from 3 days to 3 weeks to be inline with documentation.
* (abci) [\#4639](https://github.com/cosmos/cosmos-sdk/issues/4639) Fix `CheckTx` by verifying the message route
* Return height in responses when querying against BaseApp
* [\#1351](https://github.com/cosmos/cosmos-sdk/issues/1351) Stable AppHash allows no_empty_blocks
* [\#3705](https://github.com/cosmos/cosmos-sdk/issues/3705) Return `[]` instead of `null` when querying delegator rewards.
* [\#3966](https://github.com/cosmos/cosmos-sdk/issues/3966) fixed multiple assigns to action tags
  [\#3793](https://github.com/cosmos/cosmos-sdk/issues/3793) add delegator tag for MsgCreateValidator and deleted unused moniker and identity tags
* [\#4194](https://github.com/cosmos/cosmos-sdk/issues/4194) Fix pagination and results returned from /slashing/signing_infos
* [\#4230](https://github.com/cosmos/cosmos-sdk/issues/4230) Properly set and display the message index through the TxResponse.
* [\#4234](https://github.com/cosmos/cosmos-sdk/pull/4234) Allow `tx send --generate-only` to
  actually work offline.
* [\#4271](https://github.com/cosmos/cosmos-sdk/issues/4271) Fix addGenesisAccount by using Coins#IsAnyGT for vesting amount validation.
* [\#4273](https://github.com/cosmos/cosmos-sdk/issues/4273) Fix usage of AppendTags in x/staking/handler.go
* [\#4303](https://github.com/cosmos/cosmos-sdk/issues/4303) Fix NewCoins() underlying function for duplicate coins detection.
* [\#4307](https://github.com/cosmos/cosmos-sdk/pull/4307) Don't pass height to RPC calls as
  Tendermint will automatically use the latest height.
* [\#4362](https://github.com/cosmos/cosmos-sdk/issues/4362) simulation setup bugfix for multisim 7601778
* [\#4383](https://github.com/cosmos/cosmos-sdk/issues/4383) - currentStakeRoundUp is now always atleast currentStake + smallest-decimal-precision
* [\#4394](https://github.com/cosmos/cosmos-sdk/issues/4394) Fix signature count check to use the TxSigLimit param instead of
  a default.
* [\#4455](https://github.com/cosmos/cosmos-sdk/issues/4455) Use `QueryWithData()` to query unbonding delegations.
* [\#4493](https://github.com/cosmos/cosmos-sdk/issues/4493) Fix validator-outstanding-rewards command. It now takes as an argument
  a validator address.
* [\#4598](https://github.com/cosmos/cosmos-sdk/issues/4598) Fix redelegation and undelegation txs that were not checking for the correct bond denomination.
* [\#4619](https://github.com/cosmos/cosmos-sdk/issues/4619) Close iterators in `GetAllMatureValidatorQueue` and `UnbondAllMatureValidatorQueue`
  methods.
* [\#4654](https://github.com/cosmos/cosmos-sdk/issues/4654) validator slash event stored by period and height
* [\#4681](https://github.com/cosmos/cosmos-sdk/issues/4681) panic on invalid amount on `MintCoins` and `BurnCoins`
  * skip minting if inflation is set to zero
* Sort state JSON during export and initialization

## 0.35.0

### Bug Fixes

* Fix gas consumption bug in `Undelegate` preventing the ability to sync from
genesis.

## 0.34.10

### Bug Fixes

* Bump Tendermint version to [v0.31.11](https://github.com/tendermint/tendermint/releases/tag/v0.31.11) to address the vulnerability found in the `consensus` package.

## 0.34.9

### Bug Fixes

* Bump Tendermint version to [v0.31.10](https://github.com/tendermint/tendermint/releases/tag/v0.31.10) to address p2p panic errors.

## 0.34.8

### Bug Fixes

* Bump Tendermint version to v0.31.9 to fix the p2p panic error.
* Update gaiareplay's use of an internal Tendermint API

## 0.34.7

### Bug Fixes

#### SDK

* Fix gas consumption bug in `Undelegate` preventing the ability to sync from
genesis.

## 0.34.6

### Bug Fixes

#### SDK

* Unbonding from a validator is now only considered "complete" after the full
unbonding period has elapsed regardless of the validator's status.

## 0.34.5

### Bug Fixes

#### SDK

* [\#4273](https://github.com/cosmos/cosmos-sdk/issues/4273) Fix usage of `AppendTags` in x/staking/handler.go

### Improvements

### SDK

* [\#2286](https://github.com/cosmos/cosmos-sdk/issues/2286) Improve performance of `CacheKVStore` iterator.
* [\#3655](https://github.com/cosmos/cosmos-sdk/issues/3655) Improve signature verification failure error message.
* [\#4384](https://github.com/cosmos/cosmos-sdk/issues/4384) Allow splitting withdrawal transaction in several chunks.

#### Gaia CLI

* [\#4227](https://github.com/cosmos/cosmos-sdk/issues/4227) Support for Ledger App v1.5.
* [#4345](https://github.com/cosmos/cosmos-sdk/pull/4345) Update `ledger-cosmos-go`
to v0.10.3.

## 0.34.4

### Bug Fixes

#### SDK

* [#4234](https://github.com/cosmos/cosmos-sdk/pull/4234) Allow `tx send --generate-only` to
actually work offline.

#### Gaia

* [\#4219](https://github.com/cosmos/cosmos-sdk/issues/4219) Return an error when an empty mnemonic is provided during key recovery.

### Improvements

#### Gaia

* [\#2007](https://github.com/cosmos/cosmos-sdk/issues/2007) Return 200 status code on empty results

### New features

#### SDK

* [\#3850](https://github.com/cosmos/cosmos-sdk/issues/3850) Add `rewards` and `commission` to distribution tx tags.

## 0.34.3

### Bug Fixes

#### Gaia

* [\#4196](https://github.com/cosmos/cosmos-sdk/pull/4196) Set default invariant
check period to zero.

## 0.34.2

### Improvements

#### SDK

* [\#4135](https://github.com/cosmos/cosmos-sdk/pull/4135) Add further clarification
to generate only usage.

### Bug Fixes

#### SDK

* [\#4135](https://github.com/cosmos/cosmos-sdk/pull/4135) Fix `NewResponseFormatBroadcastTxCommit`
* [\#4053](https://github.com/cosmos/cosmos-sdk/issues/4053) Add `--inv-check-period`
flag to gaiad to set period at which invariants checks will run.
* [\#4099](https://github.com/cosmos/cosmos-sdk/issues/4099) Update the /staking/validators endpoint to support
status and pagination query flags.

## 0.34.1

### Bug Fixes

#### Gaia

* [#4163](https://github.com/cosmos/cosmos-sdk/pull/4163) Fix v0.33.x export script to port gov data correctly.

## 0.34.0

### Breaking Changes

#### Gaia

* [\#3463](https://github.com/cosmos/cosmos-sdk/issues/3463) Revert bank module handler fork (re-enables transfers)
* [\#3875](https://github.com/cosmos/cosmos-sdk/issues/3875) Replace `async` flag with `--broadcast-mode` flag where the default
  value is `sync`. The `block` mode should not be used. The REST client now
  uses `mode` parameter instead of the `return` parameter.

#### Gaia CLI

* [\#3938](https://github.com/cosmos/cosmos-sdk/issues/3938) Remove REST server's SSL support altogether.

#### SDK

* [\#3245](https://github.com/cosmos/cosmos-sdk/issues/3245) Rename validator.GetJailed() to validator.IsJailed()
* [\#3516](https://github.com/cosmos/cosmos-sdk/issues/3516) Remove concept of shares from staking unbonding and redelegation UX;
  replaced by direct coin amount.

#### Tendermint

* [\#4029](https://github.com/cosmos/cosmos-sdk/issues/4029) Upgrade Tendermint to v0.31.3

### New features

#### SDK

* [\#2935](https://github.com/cosmos/cosmos-sdk/issues/2935) New module Crisis which can test broken invariant with messages
* [\#3813](https://github.com/cosmos/cosmos-sdk/issues/3813) New sdk.NewCoins safe constructor to replace bare sdk.Coins{} declarations.
* [\#3858](https://github.com/cosmos/cosmos-sdk/issues/3858) add website, details and identity to gentx cli command
* Implement coin conversion and denomination registration utilities

#### Gaia

* [\#2935](https://github.com/cosmos/cosmos-sdk/issues/2935) Optionally assert invariants on a blockly basis using `gaiad --assert-invariants-blockly`
* [\#3886](https://github.com/cosmos/cosmos-sdk/issues/3886) Implement minting module querier and CLI/REST clients.

#### Gaia CLI

* [\#3937](https://github.com/cosmos/cosmos-sdk/issues/3937) Add command to query community-pool

#### Gaia REST API

* [\#3937](https://github.com/cosmos/cosmos-sdk/issues/3937) Add route to fetch community-pool
* [\#3949](https://github.com/cosmos/cosmos-sdk/issues/3949) added /slashing/signing_infos to get signing_info for all validators

### Improvements

#### Gaia

* [\#3808](https://github.com/cosmos/cosmos-sdk/issues/3808) `gaiad` and `gaiacli` integration tests use ./build/ binaries.
* \[\#3819](https://github.com/cosmos/cosmos-sdk/issues/3819) Simulation refactor, log output now stored in ~/.gaiad/simulation/
  * Simulation moved to its own module (not a part of mock)
  * Logger type instead of passing function variables everywhere
  * Logger json output (for reloadable simulation running)
  * Cleanup bank simulation messages / remove dup code in bank simulation
  * Simulations saved in `~/.gaiad/simulations/`
  * "Lean" simulation output option to exclude No-ops and !ok functions (`--SimulationLean` flag)
* [\#3893](https://github.com/cosmos/cosmos-sdk/issues/3893) Improve `gaiacli tx sign` command
  * Add shorthand flags -a and -s for the account and sequence numbers respectively
  * Mark the account and sequence numbers required during "offline" mode
  * Always do an RPC query for account and sequence number during "online" mode
* [\#4018](https://github.com/cosmos/cosmos-sdk/issues/4018) create genesis port script for release v.0.34.0

#### Gaia CLI

* [\#3833](https://github.com/cosmos/cosmos-sdk/issues/3833) Modify stake to atom in gaia's doc.
* [\#3841](https://github.com/cosmos/cosmos-sdk/issues/3841) Add indent to JSON of `gaiacli keys [add|show|list]`
* [\#3859](https://github.com/cosmos/cosmos-sdk/issues/3859) Add newline to echo of `gaiacli keys ...`
* [\#3959](https://github.com/cosmos/cosmos-sdk/issues/3959) Improving error messages when signing with ledger devices fails

#### SDK

* [\#3238](https://github.com/cosmos/cosmos-sdk/issues/3238) Add block time to tx responses when querying for
  txs by tags or hash.
* \[\#3752](https://github.com/cosmos/cosmos-sdk/issues/3752) Explanatory docs for minting mechanism (`docs/spec/mint/01_concepts.md`)
* [\#3801](https://github.com/cosmos/cosmos-sdk/issues/3801) `baseapp` safety improvements
* [\#3820](https://github.com/cosmos/cosmos-sdk/issues/3820) Make Coins.IsAllGT() more robust and consistent.
* [\#3828](https://github.com/cosmos/cosmos-sdk/issues/3828) New sdkch tool to maintain changelogs
* [\#3864](https://github.com/cosmos/cosmos-sdk/issues/3864) Make Coins.IsAllGTE() more consistent.
* [\#3907](https://github.com/cosmos/cosmos-sdk/issues/3907): dep -> go mod migration
  * Drop dep in favor of go modules.
  * Upgrade to Go 1.12.1.
* [\#3917](https://github.com/cosmos/cosmos-sdk/issues/3917) Allow arbitrary decreases to validator commission rates.
* [\#3937](https://github.com/cosmos/cosmos-sdk/issues/3937) Implement community pool querier.
* [\#3940](https://github.com/cosmos/cosmos-sdk/issues/3940) Codespace should be lowercase.
* [\#3986](https://github.com/cosmos/cosmos-sdk/issues/3986) Update the Stringer implementation of the Proposal type.
* [\#926](https://github.com/cosmos/cosmos-sdk/issues/926) circuit breaker high level explanation
* [\#3896](https://github.com/cosmos/cosmos-sdk/issues/3896) Fixed various linters warnings in the context of the gometalinter -> golangci-lint migration
* [\#3916](https://github.com/cosmos/cosmos-sdk/issues/3916) Hex encode data in tx responses

### Bug Fixes

#### Gaia

* [\#3825](https://github.com/cosmos/cosmos-sdk/issues/3825) Validate genesis before running gentx
* [\#3889](https://github.com/cosmos/cosmos-sdk/issues/3889) When `--generate-only` is provided, the Keybase is not used and as a result
  the `--from` value must be a valid Bech32 cosmos address.
* 3974 Fix go env setting in installation.md
* 3996 Change 'make get_tools' to 'make tools' in DOCS_README.md.

#### Gaia CLI

* [\#3883](https://github.com/cosmos/cosmos-sdk/issues/3883) Remove Height Flag from CLI Queries
* [\#3899](https://github.com/cosmos/cosmos-sdk/issues/3899) Using 'gaiacli config node' breaks ~/config/config.toml

#### SDK

* [\#3837](https://github.com/cosmos/cosmos-sdk/issues/3837) Fix `WithdrawValidatorCommission` to properly set the validator's remaining commission.
* [\#3870](https://github.com/cosmos/cosmos-sdk/issues/3870) Fix DecCoins#TruncateDecimal to never return zero coins in
  either the truncated coins or the change coins.
* [\#3915](https://github.com/cosmos/cosmos-sdk/issues/3915) Remove ';' delimiting support from ParseDecCoins
* [\#3977](https://github.com/cosmos/cosmos-sdk/issues/3977) Fix docker image build
* [\#4020](https://github.com/cosmos/cosmos-sdk/issues/4020) Fix queryDelegationRewards by returning an error
when the validator or delegation do not exist.
* [\#4050](https://github.com/cosmos/cosmos-sdk/issues/4050) Fix DecCoins APIs
where rounding or truncation could result in zero decimal coins.
* [\#4088](https://github.com/cosmos/cosmos-sdk/issues/4088) Fix `calculateDelegationRewards`
by accounting for rounding errors when multiplying stake by slashing fractions.

## 0.33.2

### Improvements

#### Tendermint

* Upgrade Tendermint to `v0.31.0-dev0-fix0` which includes critical security fixes.

## 0.33.1

### Bug Fixes

#### Gaia

* [\#3999](https://github.com/cosmos/cosmos-sdk/pull/3999) Fix distribution delegation for zero height export bug

## 0.33.0

BREAKING CHANGES

* Gaia REST API
  * [\#3641](https://github.com/cosmos/cosmos-sdk/pull/3641) Remove the ability to use a Keybase from the REST API client:
    * `password` and `generate_only` have been removed from the `base_req` object
    * All txs that used to sign or use the Keybase now only generate the tx
    * `keys` routes completely removed
  * [\#3692](https://github.com/cosmos/cosmos-sdk/pull/3692) Update tx encoding and broadcasting endpoints:
    * Remove duplicate broadcasting endpoints in favor of POST @ `/txs`
      * The `Tx` field now accepts a `StdTx` and not raw tx bytes
    * Move encoding endpoint to `/txs/encode`

* Gaia
  * [\#3787](https://github.com/cosmos/cosmos-sdk/pull/3787) Fork the `x/bank` module into the Gaia application with only a
  modified message handler, where the modified message handler behaves the same as
  the standard `x/bank` message handler except for `MsgMultiSend` that must burn
  exactly 9 atoms and transfer 1 atom, and `MsgSend` is disabled.
  * [\#3789](https://github.com/cosmos/cosmos-sdk/pull/3789) Update validator creation flow:
    * Remove `NewMsgCreateValidatorOnBehalfOf` and corresponding business logic
    * Ensure the validator address equals the delegator address during
    `MsgCreateValidator#ValidateBasic`

* SDK
  * [\#3750](https://github.com/cosmos/cosmos-sdk/issues/3750) Track outstanding rewards per-validator instead of globally,
           and fix the main simulation issue, which was that slashes of
           re-delegations to a validator were not correctly accounted for
           in fee distribution when the redelegation in question had itself
            been slashed (from a fault committed by a different validator)
           in the same BeginBlock. Outstanding rewards are now available
           on a per-validator basis in REST.
  * [\#3669](https://github.com/cosmos/cosmos-sdk/pull/3669) Ensure consistency in message naming, codec registration, and JSON
  tags.
  * [\#3788](https://github.com/cosmos/cosmos-sdk/pull/3788) Change order of operations for greater accuracy when calculating delegation share token value
  * [\#3788](https://github.com/cosmos/cosmos-sdk/pull/3788) DecCoins.Cap -> DecCoins.Intersect
  * [\#3666](https://github.com/cosmos/cosmos-sdk/pull/3666) Improve coins denom validation.
  * [\#3751](https://github.com/cosmos/cosmos-sdk/pull/3751) Disable (temporarily) support for ED25519 account key pairs.

* Tendermint
  * [\#3804] Update to Tendermint `v0.31.0-dev0`

FEATURES

* SDK
  * [\#3719](https://github.com/cosmos/cosmos-sdk/issues/3719) DBBackend can now be set at compile time.
    Defaults: goleveldb. Supported: cleveldb.

IMPROVEMENTS

* Gaia REST API
  * Update the `TxResponse` type allowing for the `Logs` result to be JSON decoded automatically.

* Gaia CLI
  * [\#3653](https://github.com/cosmos/cosmos-sdk/pull/3653) Prompt user confirmation prior to signing and broadcasting a transaction.
  * [\#3670](https://github.com/cosmos/cosmos-sdk/pull/3670) CLI support for showing bech32 addresses in Ledger devices
  * [\#3711](https://github.com/cosmos/cosmos-sdk/pull/3711) Update `tx sign` to use `--from` instead of the deprecated `--name`
  CLI flag.
  * [\#3738](https://github.com/cosmos/cosmos-sdk/pull/3738) Improve multisig UX:
    * `gaiacli keys show -o json` now includes constituent pubkeys, respective weights and threshold
    * `gaiacli keys show --show-multisig` now displays constituent pubkeys, respective weights and threshold
    * `gaiacli tx sign --validate-signatures` now displays multisig signers with their respective weights
  * [\#3730](https://github.com/cosmos/cosmos-sdk/issues/3730) Improve workflow for
  `gaiad gentx` with offline public keys, by outputting stdtx file that needs to be signed.
  * [\#3761](https://github.com/cosmos/cosmos-sdk/issues/3761) Querying account related information using custom querier in auth module

* SDK
  * [\#3753](https://github.com/cosmos/cosmos-sdk/issues/3753) Remove no-longer-used governance penalty parameter
  * [\#3679](https://github.com/cosmos/cosmos-sdk/issues/3679) Consistent operators across Coins, DecCoins, Int, Dec
            replaced: Minus->Sub Plus->Add Div->Quo
  * [\#3665](https://github.com/cosmos/cosmos-sdk/pull/3665) Overhaul sdk.Uint type in preparation for Coins Int -> Uint migration.
  * [\#3691](https://github.com/cosmos/cosmos-sdk/issues/3691) Cleanup error messages
  * [\#3456](https://github.com/cosmos/cosmos-sdk/issues/3456) Integrate in the Int.ToDec() convenience function
  * [\#3300](https://github.com/cosmos/cosmos-sdk/pull/3300) Update the spec-spec, spec file reorg, and TOC updates.
  * [\#3694](https://github.com/cosmos/cosmos-sdk/pull/3694) Push tagged docker images on docker hub when tag is created.
  * [\#3716](https://github.com/cosmos/cosmos-sdk/pull/3716) Update file permissions the client keys directory and contents to `0700`.
  * [\#3681](https://github.com/cosmos/cosmos-sdk/issues/3681) Migrate ledger-cosmos-go from ZondaX to Cosmos organization

* Tendermint
  * [\#3699](https://github.com/cosmos/cosmos-sdk/pull/3699) Upgrade to Tendermint 0.30.1

BUG FIXES

* Gaia CLI
  * [\#3731](https://github.com/cosmos/cosmos-sdk/pull/3731) `keys add --interactive` bip32 passphrase regression fix
  * [\#3714](https://github.com/cosmos/cosmos-sdk/issues/3714) Fix USB raw access issues with gaiacli when installed via snap

* Gaia
  * [\#3777](https://github.com/cosmso/cosmos-sdk/pull/3777) `gaiad export` no longer panics when the database is empty
  * [\#3806](https://github.com/cosmos/cosmos-sdk/pull/3806) Properly return errors from a couple of struct Unmarshal functions

* SDK
  * [\#3728](https://github.com/cosmos/cosmos-sdk/issues/3728) Truncate decimal multiplication & division in distribution to ensure
           no more than the collected fees / inflation are distributed
  * [\#3727](https://github.com/cosmos/cosmos-sdk/issues/3727) Return on zero-length (including []byte{}) PrefixEndBytes() calls
  * [\#3559](https://github.com/cosmos/cosmos-sdk/issues/3559) fix occasional failing due to non-determinism in lcd test TestBonding
    where validator is unexpectedly slashed throwing off test calculations
  * [\#3411](https://github.com/cosmos/cosmos-sdk/pull/3411) Include the `RequestInitChain.Time` in the block header init during
  `InitChain`.
  * [\#3717](https://github.com/cosmos/cosmos-sdk/pull/3717) Update the vesting specification and implementation to cap deduction from
  `DelegatedVesting` by at most `DelegatedVesting`. This accounts for the case where
  the undelegation amount may exceed the original delegation amount due to
  truncation of undelegation tokens.
  * [\#3717](https://github.com/cosmos/cosmos-sdk/pull/3717) Ignore unknown proposers in allocating rewards for proposers, in case
    unbonding period was just 1 block and proposer was already deleted.
  * [\#3726](https://github.com/cosmos/cosmos-sdk/pull/3724) Cap(clip) reward to remaining coins in AllocateTokens.

## 0.32.0

BREAKING CHANGES

* Gaia REST API
  * [\#3642](https://github.com/cosmos/cosmos-sdk/pull/3642) `GET /tx/{hash}` now returns `404` instead of `500` if the transaction is not found

* SDK
 * [\#3580](https://github.com/cosmos/cosmos-sdk/issues/3580) Migrate HTTP request/response types and utilities to types/rest.
 * [\#3592](https://github.com/cosmos/cosmos-sdk/issues/3592) Drop deprecated keybase implementation's New() constructor in
   favor of a new crypto/keys.New(string, string) implementation that
   returns a lazy keybase instance. Remove client.MockKeyBase,
   superseded by crypto/keys.NewInMemory()
 * [\#3621](https://github.com/cosmos/cosmos-sdk/issues/3621) staking.GenesisState.Bonds -> Delegations

IMPROVEMENTS

* SDK
  * [\#3311](https://github.com/cosmos/cosmos-sdk/pull/3311) Reconcile the `DecCoin/s` API with the `Coin/s` API.
  * [\#3614](https://github.com/cosmos/cosmos-sdk/pull/3614) Add coin denom length checks to the coins constructors.
  * [\#3621](https://github.com/cosmos/cosmos-sdk/issues/3621) remove many inter-module dependancies
  * [\#3601](https://github.com/cosmos/cosmos-sdk/pull/3601) JSON-stringify the ABCI log response which includes the log and message
  index.
  * [\#3604](https://github.com/cosmos/cosmos-sdk/pull/3604) Improve SDK funds related error messages and allow for unicode in
  JSON ABCI log.
  * [\#3620](https://github.com/cosmos/cosmos-sdk/pull/3620) Version command shows build tags
  * [\#3638](https://github.com/cosmos/cosmos-sdk/pull/3638) Add Bcrypt benchmarks & justification of security parameter choice
  * [\#3648](https://github.com/cosmos/cosmos-sdk/pull/3648) Add JSON struct tags to vesting accounts.

* Tendermint
  * [\#3618](https://github.com/cosmos/cosmos-sdk/pull/3618) Upgrade to Tendermint 0.30.03

BUG FIXES

* SDK
  * [\#3646](https://github.com/cosmos/cosmos-sdk/issues/3646) `x/mint` now uses total token supply instead of total bonded tokens to calculate inflation


## 0.31.2

BREAKING CHANGES

* SDK
 * [\#3592](https://github.com/cosmos/cosmos-sdk/issues/3592) Drop deprecated keybase implementation's
   New constructor in favor of a new
   crypto/keys.New(string, string) implementation that
   returns a lazy keybase instance. Remove client.MockKeyBase,
   superseded by crypto/keys.NewInMemory()

IMPROVEMENTS

* SDK
  * [\#3604](https://github.com/cosmos/cosmos-sdk/pulls/3604) Improve SDK funds related error messages and allow for unicode in
  JSON ABCI log.

* Tendermint
  * [\#3563](https://github.com/cosmos/cosmos-sdk/3563) Update to Tendermint version `0.30.0-rc0`


BUG FIXES

* Gaia
  * [\#3585] Fix setting the tx hash in `NewResponseFormatBroadcastTxCommit`.
  * [\#3585] Return an empty `TxResponse` when Tendermint returns an empty
  `ResultBroadcastTx`.

* SDK
  * [\#3582](https://github.com/cosmos/cosmos-sdk/pull/3582) Running `make test_unit` was failing due to a missing tag
  * [\#3617](https://github.com/cosmos/cosmos-sdk/pull/3582) Fix fee comparison when the required fees does not contain any denom
  present in the tx fees.

## 0.31.0

BREAKING CHANGES

* Gaia REST API (`gaiacli advanced rest-server`)
  * [\#3284](https://github.com/cosmos/cosmos-sdk/issues/3284) Rename the `name`
  field to `from` in the `base_req` body.
  * [\#3485](https://github.com/cosmos/cosmos-sdk/pull/3485) Error responses are now JSON objects.
  * [\#3477][distribution] endpoint changed "all_delegation_rewards" -> "delegator_total_rewards"

* Gaia CLI  (`gaiacli`)
  - [#3399](https://github.com/cosmos/cosmos-sdk/pull/3399) Add `gaiad validate-genesis` command to facilitate checking of genesis files
  - [\#1894](https://github.com/cosmos/cosmos-sdk/issues/1894) `version` prints out short info by default. Add `--long` flag. Proper handling of `--format` flag introduced.
  - [\#3465](https://github.com/cosmos/cosmos-sdk/issues/3465) `gaiacli rest-server` switched back to insecure mode by default:
    - `--insecure` flag is removed.
    - `--tls` is now used to enable secure layer.
  - [\#3451](https://github.com/cosmos/cosmos-sdk/pull/3451) `gaiacli` now returns transactions in plain text including tags.
  - [\#3497](https://github.com/cosmos/cosmos-sdk/issues/3497) `gaiad init` now takes moniker as required arguments, not as parameter.
  * [\#3501](https://github.com/cosmos/cosmos-sdk/issues/3501) Change validator
  address Bech32 encoding to consensus address in `tendermint-validator-set`.

* Gaia
  *  [\#3457](https://github.com/cosmos/cosmos-sdk/issues/3457) Changed governance tally validatorGovInfo to use sdk.Int power instead of sdk.Dec
  *  [\#3495](https://github.com/cosmos/cosmos-sdk/issues/3495) Added Validator Minimum Self Delegation
  *  Reintroduce OR semantics for tx fees

* SDK
  * [\#2513](https://github.com/cosmos/cosmos-sdk/issues/2513) Tendermint updates are adjusted by 10^-6 relative to staking tokens,
  * [\#3487](https://github.com/cosmos/cosmos-sdk/pull/3487) Move HTTP/REST utilities out of client/utils into a new dedicated client/rest package.
  * [\#3490](https://github.com/cosmos/cosmos-sdk/issues/3490) ReadRESTReq() returns bool to avoid callers to write error responses twice.
  * [\#3502](https://github.com/cosmos/cosmos-sdk/pull/3502) Fixes issue when comparing genesis states
  * [\#3514](https://github.com/cosmos/cosmos-sdk/pull/3514) Various clean ups:
    - Replace all GetKeyBase\* functions family in favor of NewKeyBaseFromDir and NewKeyBaseFromHomeFlag.
    - Remove Get prefix from all TxBuilder's getters.
  * [\#3522](https://github.com/cosmos/cosmos-sdk/pull/3522) Get rid of double negatives: Coins.IsNotNegative() -> Coins.IsAnyNegative().
  * [\#3561](https://github.com/cosmos/cosmos-sdk/issues/3561) Don't unnecessarily store denominations in staking


FEATURES

* Gaia REST API

* [\#2358](https://github.com/cosmos/cosmos-sdk/issues/2358) Add distribution module REST interface

* Gaia CLI  (`gaiacli`)
  * [\#3429](https://github.com/cosmos/cosmos-sdk/issues/3429) Support querying
  for all delegator distribution rewards.
  * [\#3449](https://github.com/cosmos/cosmos-sdk/issues/3449) Proof verification now works with absence proofs
  * [\#3484](https://github.com/cosmos/cosmos-sdk/issues/3484) Add support
  vesting accounts to the add-genesis-account command.

* Gaia
  - [\#3397](https://github.com/cosmos/cosmos-sdk/pull/3397) Implement genesis file sanitization to avoid failures at chain init.
  * [\#3428](https://github.com/cosmos/cosmos-sdk/issues/3428) Run the simulation from a particular genesis state loaded from a file

* SDK
  * [\#3270](https://github.com/cosmos/cosmos-sdk/issues/3270) [x/staking] limit number of ongoing unbonding delegations /redelegations per pair/trio
  * [\#3477][distribution] new query endpoint "delegator_validators"
  * [\#3514](https://github.com/cosmos/cosmos-sdk/pull/3514) Provided a lazy loading implementation of Keybase that locks the underlying
    storage only for the time needed to perform the required operation. Also added Keybase reference to TxBuilder struct.
  * [types] [\#2580](https://github.com/cosmos/cosmos-sdk/issues/2580) Addresses now Bech32 empty addresses to an empty string


IMPROVEMENTS

* Gaia REST API
  * [\#3284](https://github.com/cosmos/cosmos-sdk/issues/3284) Update Gaia Lite
  REST service to support the following:
    * Automatic account number and sequence population when fields are omitted
    * Generate only functionality no longer requires access to a local Keybase
    * `from` field in the `base_req` body can be a Keybase name or account address
  * [\#3423](https://github.com/cosmos/cosmos-sdk/issues/3423) Allow simulation
  (auto gas) to work with generate only.
  * [\#3514](https://github.com/cosmos/cosmos-sdk/pull/3514) REST server calls to keybase does not lock the underlying storage anymore.
  * [\#3523](https://github.com/cosmos/cosmos-sdk/pull/3523) Added `/tx/encode` endpoint to serialize a JSON tx to base64-encoded Amino.

* Gaia CLI  (`gaiacli`)
  * [\#3476](https://github.com/cosmos/cosmos-sdk/issues/3476) New `withdraw-all-rewards` command to withdraw all delegations rewards for delegators.
  * [\#3497](https://github.com/cosmos/cosmos-sdk/issues/3497) `gaiad gentx` supports `--ip` and `--node-id` flags to override defaults.
  * [\#3518](https://github.com/cosmos/cosmos-sdk/issues/3518) Fix flow in
  `keys add` to show the mnemonic by default.
  * [\#3517](https://github.com/cosmos/cosmos-sdk/pull/3517) Increased test coverage
  * [\#3523](https://github.com/cosmos/cosmos-sdk/pull/3523) Added `tx encode` command to serialize a JSON tx to base64-encoded Amino.

* Gaia
  * [\#3418](https://github.com/cosmos/cosmos-sdk/issues/3418) Add vesting account
  genesis validation checks to `GaiaValidateGenesisState`.
  * [\#3420](https://github.com/cosmos/cosmos-sdk/issues/3420) Added maximum length to governance proposal descriptions and titles
  * [\#3256](https://github.com/cosmos/cosmos-sdk/issues/3256) Add gas consumption
  for tx size in the ante handler.
  * [\#3454](https://github.com/cosmos/cosmos-sdk/pull/3454) Add `--jail-whitelist` to `gaiad export` to enable testing of complex exports
  * [\#3424](https://github.com/cosmos/cosmos-sdk/issues/3424) Allow generation of gentxs with empty memo field.
  * [\#3507](https://github.com/cosmos/cosmos-sdk/issues/3507) General cleanup, removal of unnecessary struct fields, undelegation bugfix, and comment clarification in x/staking and x/slashing

* SDK
  * [\#2605] x/params add subkey accessing
  * [\#2986](https://github.com/cosmos/cosmos-sdk/pull/2986) Store Refactor
  * [\#3435](https://github.com/cosmos/cosmos-sdk/issues/3435) Test that store implementations do not allow nil values
  * [\#2509](https://github.com/cosmos/cosmos-sdk/issues/2509) Sanitize all usage of Dec.RoundInt64()
  * [\#556](https://github.com/cosmos/cosmos-sdk/issues/556) Increase `BaseApp`
  test coverage.
  * [\#3357](https://github.com/cosmos/cosmos-sdk/issues/3357) develop state-transitions.md for staking spec, missing states added to `state.md`
  * [\#3552](https://github.com/cosmos/cosmos-sdk/pull/3552) Validate bit length when
  deserializing `Int` types.


BUG FIXES

* Gaia CLI  (`gaiacli`)
  - [\#3417](https://github.com/cosmos/cosmos-sdk/pull/3417) Fix `q slashing signing-info` panic by ensuring safety of user input and properly returning not found error
  - [\#3345](https://github.com/cosmos/cosmos-sdk/issues/3345) Upgrade ledger-cosmos-go dependency to v0.9.3 to pull
    https://github.com/ZondaX/ledger-cosmos-go/commit/ed9aa39ce8df31bad1448c72d3d226bf2cb1a8d1 in order to fix a derivation path issue that causes `gaiacli keys add --recover`
    to malfunction.
  - [\#3419](https://github.com/cosmos/cosmos-sdk/pull/3419) Fix `q distr slashes` panic
  - [\#3453](https://github.com/cosmos/cosmos-sdk/pull/3453) The `rest-server` command didn't respect persistent flags such as `--chain-id` and `--trust-node` if they were
    passed on the command line.
  - [\#3441](https://github.com/cosmos/cosmos-sdk/pull/3431) Improved resource management and connection handling (ledger devices). Fixes issue with DER vs BER signatures.

* Gaia
  * [\#3486](https://github.com/cosmos/cosmos-sdk/pull/3486) Use AmountOf in
    vesting accounts instead of zipping/aligning denominations.


## 0.30.0

BREAKING CHANGES

* Gaia REST API (`gaiacli advanced rest-server`)
  * [gaia-lite] [\#2182] Renamed and merged all redelegations endpoints into `/staking/redelegations`
  * [\#3176](https://github.com/cosmos/cosmos-sdk/issues/3176) `tx/sign` endpoint now expects `BaseReq` fields as nested object.
  * [\#2222] all endpoints renamed from `/stake` -> `/staking`
  * [\#1268] `LooseTokens` -> `NotBondedTokens`
  * [\#3289] misc renames:
    * `Validator.UnbondingMinTime` -> `Validator.UnbondingCompletionTime`
    * `Delegation` -> `Value` in `MsgCreateValidator` and `MsgDelegate`
    * `MsgBeginUnbonding` -> `MsgUndelegate`

* Gaia CLI  (`gaiacli`)
  * [\#810](https://github.com/cosmos/cosmos-sdk/issues/810) Don't fallback to any default values for chain ID.
    * Users need to supply chain ID either via config file or the `--chain-id` flag.
    * Change `chain_id` and `trust_node` in `gaiacli` configuration to `chain-id` and `trust-node` respectively.
  * [\#3069](https://github.com/cosmos/cosmos-sdk/pull/3069) `--fee` flag renamed to `--fees` to support multiple coins
  * [\#3156](https://github.com/cosmos/cosmos-sdk/pull/3156) Remove unimplemented `gaiacli init` command
  * [\#2222] `gaiacli tx stake` -> `gaiacli tx staking`, `gaiacli query stake` -> `gaiacli query staking`
  * [\#1894](https://github.com/cosmos/cosmos-sdk/issues/1894) `version` command now shows latest commit, vendor dir hash, and build machine info.
  * [\#3320](https://github.com/cosmos/cosmos-sdk/pull/3320) Ensure all `gaiacli query` commands respect the `--output` and `--indent` flags

* Gaia
  * https://github.com/cosmos/cosmos-sdk/issues/2838 - Move store keys to constants
  * [\#3162](https://github.com/cosmos/cosmos-sdk/issues/3162) The `--gas` flag now takes `auto` instead of `simulate`
    in order to trigger a simulation of the tx before the actual execution.
  * [\#3285](https://github.com/cosmos/cosmos-sdk/pull/3285) New `gaiad tendermint version` to print libs versions
  * [\#1894](https://github.com/cosmos/cosmos-sdk/pull/1894) `version` command now shows latest commit, vendor dir hash, and build machine info.
  * [\#3249\(https://github.com/cosmos/cosmos-sdk/issues/3249) `tendermint`'s `show-validator` and `show-address` `--json` flags removed in favor of `--output-format=json`.

* SDK
  * [distribution] [\#3359](https://github.com/cosmos/cosmos-sdk/issues/3359) Always round down when calculating rewards-to-be-withdrawn in F1 fee distribution
  * [#3336](https://github.com/cosmos/cosmos-sdk/issues/3336) Ensure all SDK
  messages have their signature bytes contain canonical fields `value` and `type`.
  * [\#3333](https://github.com/cosmos/cosmos-sdk/issues/3333) - F1 storage efficiency improvements - automatic withdrawals when unbonded, historical reward reference counting
  * [staking] [\#2513](https://github.com/cosmos/cosmos-sdk/issues/2513) Validator power type from Dec -> Int
  * [staking] [\#3233](https://github.com/cosmos/cosmos-sdk/issues/3233) key and value now contain duplicate fields to simplify code
  * [\#3064](https://github.com/cosmos/cosmos-sdk/issues/3064) Sanitize `sdk.Coin` denom. Coins denoms are now case insensitive, i.e. 100fooToken equals to 100FOOTOKEN.
  * [\#3195](https://github.com/cosmos/cosmos-sdk/issues/3195) Allows custom configuration for syncable strategy
  * [\#3242](https://github.com/cosmos/cosmos-sdk/issues/3242) Fix infinite gas
    meter utilization during aborted ante handler executions.
  * [x/distribution] [\#3292](https://github.com/cosmos/cosmos-sdk/issues/3292) Enable or disable withdraw addresses with a parameter in the param store
  * [staking] [\#2222](https://github.com/cosmos/cosmos-sdk/issues/2222) `/stake` -> `/staking` module rename
  * [staking] [\#1268](https://github.com/cosmos/cosmos-sdk/issues/1268) `LooseTokens` -> `NotBondedTokens`
  * [staking] [\#1402](https://github.com/cosmos/cosmos-sdk/issues/1402) Redelegation and unbonding-delegation structs changed to include multiple an array of entries
  * [staking] [\#3289](https://github.com/cosmos/cosmos-sdk/issues/3289) misc renames:
    * `Validator.UnbondingMinTime` -> `Validator.UnbondingCompletionTime`
    * `Delegation` -> `Value` in `MsgCreateValidator` and `MsgDelegate`
    * `MsgBeginUnbonding` -> `MsgUndelegate`
  * [\#3315] Increase decimal precision to 18
  * [\#3323](https://github.com/cosmos/cosmos-sdk/issues/3323) Update to Tendermint 0.29.0
  * [\#3328](https://github.com/cosmos/cosmos-sdk/issues/3328) [x/gov] Remove redundant action tag

* Tendermint
  * [\#3298](https://github.com/cosmos/cosmos-sdk/issues/3298) Upgrade to Tendermint 0.28.0

FEATURES

* Gaia REST API (`gaiacli advanced rest-server`)
  * [\#3067](https://github.com/cosmos/cosmos-sdk/issues/3067) Add support for fees on transactions
  * [\#3069](https://github.com/cosmos/cosmos-sdk/pull/3069) Add a custom memo on transactions
  * [\#3027](https://github.com/cosmos/cosmos-sdk/issues/3027) Implement
  `/gov/proposals/{proposalID}/proposer` to query for a proposal's proposer.

* Gaia CLI  (`gaiacli`)
  * [\#2399](https://github.com/cosmos/cosmos-sdk/issues/2399) Implement `params` command to query slashing parameters.
  * [\#2730](https://github.com/cosmos/cosmos-sdk/issues/2730) Add tx search pagination parameter
  * [\#3027](https://github.com/cosmos/cosmos-sdk/issues/3027) Implement
  `query gov proposer [proposal-id]` to query for a proposal's proposer.
  * [\#3198](https://github.com/cosmos/cosmos-sdk/issues/3198) New `keys add --multisig` flag to store multisig keys locally.
  * [\#3198](https://github.com/cosmos/cosmos-sdk/issues/3198) New `multisign` command to generate multisig signatures.
  * [\#3198](https://github.com/cosmos/cosmos-sdk/issues/3198) New `sign --multisig` flag to enable multisig mode.
  * [\#2715](https://github.com/cosmos/cosmos-sdk/issues/2715) Reintroduce gaia server's insecure mode.
  * [\#3334](https://github.com/cosmos/cosmos-sdk/pull/3334) New `gaiad completion` and `gaiacli completion` to generate Bash/Zsh completion scripts.
  * [\#2607](https://github.com/cosmos/cosmos-sdk/issues/2607) Make `gaiacli config` handle the boolean `indent` flag to beautify commands JSON output.

* Gaia
  * [\#2182] [x/staking] Added querier for querying a single redelegation
  * [\#3305](https://github.com/cosmos/cosmos-sdk/issues/3305) Add support for
    vesting accounts at genesis.
  * [\#3198](https://github.com/cosmos/cosmos-sdk/issues/3198) [x/auth] Add multisig transactions support
  * [\#3198](https://github.com/cosmos/cosmos-sdk/issues/3198) `add-genesis-account` can take both account addresses and key names

* SDK
  - [\#3099](https://github.com/cosmos/cosmos-sdk/issues/3099) Implement F1 fee distribution
  - [\#2926](https://github.com/cosmos/cosmos-sdk/issues/2926) Add TxEncoder to client TxBuilder.
  * [\#2694](https://github.com/cosmos/cosmos-sdk/issues/2694) Vesting account implementation.
  * [\#2996](https://github.com/cosmos/cosmos-sdk/issues/2996) Update the `AccountKeeper` to contain params used in the context of
  the ante handler.
  * [\#3179](https://github.com/cosmos/cosmos-sdk/pull/3179) New CodeNoSignatures error code.
  * [\#3319](https://github.com/cosmos/cosmos-sdk/issues/3319) [x/distribution] Queriers for all distribution state worth querying; distribution query commands
  * [\#3356](https://github.com/cosmos/cosmos-sdk/issues/3356) [x/auth] bech32-ify accounts address in error message.

IMPROVEMENTS

* Gaia REST API
  * [\#3176](https://github.com/cosmos/cosmos-sdk/issues/3176) Validate tx/sign endpoint POST body.
  * [\#2948](https://github.com/cosmos/cosmos-sdk/issues/2948) Swagger UI now makes requests to light client node

* Gaia CLI  (`gaiacli`)
  * [\#3224](https://github.com/cosmos/cosmos-sdk/pull/3224) Support adding offline public keys to the keystore

* Gaia
  * [\#2186](https://github.com/cosmos/cosmos-sdk/issues/2186) Add Address Interface
  * [\#3158](https://github.com/cosmos/cosmos-sdk/pull/3158) Validate slashing genesis
  * [\#3172](https://github.com/cosmos/cosmos-sdk/pull/3172) Support minimum fees in a local testnet.
  * [\#3250](https://github.com/cosmos/cosmos-sdk/pull/3250) Refactor integration tests and increase coverage
  * [\#3248](https://github.com/cosmos/cosmos-sdk/issues/3248) Refactor tx fee
  model:
    * Validators specify minimum gas prices instead of minimum fees
    * Clients may provide either fees or gas prices directly
    * The gas prices of a tx must meet a validator's minimum
    * `gaiad start` and `gaia.toml` take --minimum-gas-prices flag and minimum-gas-price config key respectively.
  * [\#2859](https://github.com/cosmos/cosmos-sdk/issues/2859) Rename `TallyResult` in gov proposals to `FinalTallyResult`
  * [\#3286](https://github.com/cosmos/cosmos-sdk/pull/3286) Fix `gaiad gentx` printout of account's addresses, i.e. user bech32 instead of hex.
  * [\#3249\(https://github.com/cosmos/cosmos-sdk/issues/3249) `--json` flag removed, users should use `--output=json` instead.

* SDK
  * [\#3137](https://github.com/cosmos/cosmos-sdk/pull/3137) Add tag documentation
    for each module along with cleaning up a few existing tags in the governance,
    slashing, and staking modules.
  * [\#3093](https://github.com/cosmos/cosmos-sdk/issues/3093) Ante handler does no longer read all accounts in one go when processing signatures as signature
    verification may fail before last signature is checked.
  * [staking] [\#1402](https://github.com/cosmos/cosmos-sdk/issues/1402) Add for multiple simultaneous redelegations or unbonding-delegations within an unbonding period
  * [staking] [\#1268](https://github.com/cosmos/cosmos-sdk/issues/1268) staking spec rewrite

* CI
  * [\#2498](https://github.com/cosmos/cosmos-sdk/issues/2498) Added macos CI job to CircleCI
  * [#142](https://github.com/tendermint/devops/issues/142) Increased the number of blocks to be tested during multi-sim
  * [#147](https://github.com/tendermint/devops/issues/142) Added docker image build to CI

BUG FIXES

* Gaia CLI  (`gaiacli`)
  * [\#3141](https://github.com/cosmos/cosmos-sdk/issues/3141) Fix the bug in GetAccount when `len(res) == 0` and `err == nil`
  * [\#810](https://github.com/cosmos/cosmos-sdk/pull/3316) Fix regression in gaiacli config file handling

* Gaia
  * [\#3148](https://github.com/cosmos/cosmos-sdk/issues/3148) Fix `gaiad export` by adding a boolean to `NewGaiaApp` determining whether or not to load the latest version
  * [\#3181](https://github.com/cosmos/cosmos-sdk/issues/3181) Correctly reset total accum update height and jailed-validator bond height / unbonding height on export-for-zero-height
  * [\#3172](https://github.com/cosmos/cosmos-sdk/pull/3172) Fix parsing `gaiad.toml`
  when it already exists.
  * [\#3223](https://github.com/cosmos/cosmos-sdk/issues/3223) Fix unset governance proposal queues when importing state from old chain
  * [#3187](https://github.com/cosmos/cosmos-sdk/issues/3187) Fix `gaiad export`
  by resetting each validator's slashing period.

## 0.29.1

BUG FIXES

* SDK
  * [\#3207](https://github.com/cosmos/cosmos-sdk/issues/3207) - Fix token printing bug

## 0.29.0

BREAKING CHANGES

* Gaia
  * [\#3148](https://github.com/cosmos/cosmos-sdk/issues/3148) Fix `gaiad export` by adding a boolean to `NewGaiaApp` determining whether or not to load the latest version

* SDK
  * [\#3163](https://github.com/cosmos/cosmos-sdk/issues/3163) Withdraw commission on self bond removal


## 0.28.1

BREAKING CHANGES

* Gaia REST API (`gaiacli advanced rest-server`)
  * [lcd] [\#3045](https://github.com/cosmos/cosmos-sdk/pull/3045) Fix quoted json return on GET /keys (keys list)
  * [gaia-lite] [\#2191](https://github.com/cosmos/cosmos-sdk/issues/2191) Split `POST /stake/delegators/{delegatorAddr}/delegations` into `POST /stake/delegators/{delegatorAddr}/delegations`, `POST /stake/delegators/{delegatorAddr}/unbonding_delegations` and `POST /stake/delegators/{delegatorAddr}/redelegations`
  * [gaia-lite] [\#3056](https://github.com/cosmos/cosmos-sdk/pull/3056) `generate_only` and `simulate` have moved from query arguments to POST requests body.
* Tendermint
  * [tendermint] Now using Tendermint 0.27.3

FEATURES

* Gaia REST API (`gaiacli advanced rest-server`)
  * [slashing] [\#2399](https://github.com/cosmos/cosmos-sdk/issues/2399)  Implement `/slashing/parameters` endpoint to query slashing parameters.
* Gaia CLI  (`gaiacli`)
  * [gaiacli] [\#2399](https://github.com/cosmos/cosmos-sdk/issues/2399) Implement `params` command to query slashing parameters.
* SDK
  - [client] [\#2926](https://github.com/cosmos/cosmos-sdk/issues/2926) Add TxEncoder to client TxBuilder.
* Other
  - Introduced the logjack tool for saving logs w/ rotation

IMPROVEMENTS

* Gaia REST API (`gaiacli advanced rest-server`)
  * [\#2879](https://github.com/cosmos/cosmos-sdk/issues/2879), [\#2880](https://github.com/cosmos/cosmos-sdk/issues/2880) Update deposit and vote endpoints to perform a direct txs query
    when a given proposal is inactive and thus having votes and deposits removed
    from state.
* Gaia CLI  (`gaiacli`)
  * [\#2879](https://github.com/cosmos/cosmos-sdk/issues/2879), [\#2880](https://github.com/cosmos/cosmos-sdk/issues/2880) Update deposit and vote CLI commands to perform a direct txs query
    when a given proposal is inactive and thus having votes and deposits removed
    from state.
* Gaia
  * [\#3021](https://github.com/cosmos/cosmos-sdk/pull/3021) Add `--gentx-dir` to `gaiad collect-gentxs` to specify a directory from which collect and load gentxs. Add `--output-document` to `gaiad init` to allow one to redirect output to file.


## 0.28.0

BREAKING CHANGES

* Gaia CLI  (`gaiacli`)
  * [cli] [\#2595](https://github.com/cosmos/cosmos-sdk/issues/2595) Remove `keys new` in favor of `keys add` incorporating existing functionality with addition of key recovery functionality.
  * [cli] [\#2987](https://github.com/cosmos/cosmos-sdk/pull/2987) Add shorthand `-a` to `gaiacli keys show` and update docs
  * [cli] [\#2971](https://github.com/cosmos/cosmos-sdk/pull/2971) Additional verification when running `gaiad gentx`
  * [cli] [\#2734](https://github.com/cosmos/cosmos-sdk/issues/2734) Rewrite `gaiacli config`. It is now a non-interactive config utility.

* Gaia
  * [#128](https://github.com/tendermint/devops/issues/128) Updated CircleCI job to trigger website build on every push to master/develop.
  * [\#2994](https://github.com/cosmos/cosmos-sdk/pull/2994) Change wrong-password error message.
  * [\#3009](https://github.com/cosmos/cosmos-sdk/issues/3009) Added missing Gaia genesis verification
  * [#128](https://github.com/tendermint/devops/issues/128) Updated CircleCI job to trigger website build on every push to master/develop.
  * [\#2994](https://github.com/cosmos/cosmos-sdk/pull/2994) Change wrong-password error message.
  * [\#3009](https://github.com/cosmos/cosmos-sdk/issues/3009) Added missing Gaia genesis verification
  * [gas] [\#3052](https://github.com/cosmos/cosmos-sdk/issues/3052) Updated gas costs to more reasonable numbers

* SDK
  * [auth] [\#2952](https://github.com/cosmos/cosmos-sdk/issues/2952) Signatures are no longer serialized on chain with the account number and sequence number
  * [auth] [\#2952](https://github.com/cosmos/cosmos-sdk/issues/2952) Signatures are no longer serialized on chain with the account number and sequence number
  * [stake] [\#3055](https://github.com/cosmos/cosmos-sdk/issues/3055) Use address instead of bond height / intratxcounter for deduplication

FEATURES

* Gaia CLI  (`gaiacli`)
  * [\#2961](https://github.com/cosmos/cosmos-sdk/issues/2961) Add --force flag to gaiacli keys delete command to skip passphrase check and force key deletion unconditionally.

IMPROVEMENTS

* Gaia CLI  (`gaiacli`)
  * [\#2991](https://github.com/cosmos/cosmos-sdk/issues/2991) Fully validate transaction signatures during `gaiacli tx sign --validate-signatures`

* SDK
  * [\#1277](https://github.com/cosmos/cosmos-sdk/issues/1277) Complete bank module specification
  * [\#2963](https://github.com/cosmos/cosmos-sdk/issues/2963) Complete auth module specification
  * [\#2914](https://github.com/cosmos/cosmos-sdk/issues/2914) No longer withdraw validator rewards on bond/unbond, but rather move
  the rewards to the respective validator's pools.


BUG FIXES

* Gaia CLI  (`gaiacli`)
  * [\#2921](https://github.com/cosmos/cosmos-sdk/issues/2921) Fix `keys delete` inability to delete offline and ledger keys.

* Gaia
  * [\#3003](https://github.com/cosmos/cosmos-sdk/issues/3003) CollectStdTxs() must validate DelegatorAddr against genesis accounts.

* SDK
  * [\#2967](https://github.com/cosmos/cosmos-sdk/issues/2967) Change ordering of `mint.BeginBlocker` and `distr.BeginBlocker`, recalculate inflation each block
  * [\#3068](https://github.com/cosmos/cosmos-sdk/issues/3068) check for uint64 gas overflow during `Std#ValidateBasic`.
  * [\#3071](https://github.com/cosmos/cosmos-sdk/issues/3071) Catch overflow on block gas meter


## 0.27.0

BREAKING CHANGES

* Gaia REST API (`gaiacli advanced rest-server`)
  * [gaia-lite] [\#2819](https://github.com/cosmos/cosmos-sdk/pull/2819) Txs query param format is now: `/txs?tag=value` (removed '' wrapping the query parameter `value`)

* Gaia CLI  (`gaiacli`)
  * [cli] [\#2728](https://github.com/cosmos/cosmos-sdk/pull/2728) Seperate `tx` and `query` subcommands by module
  * [cli] [\#2727](https://github.com/cosmos/cosmos-sdk/pull/2727) Fix unbonding command flow
  * [cli] [\#2786](https://github.com/cosmos/cosmos-sdk/pull/2786) Fix redelegation command flow
  * [cli] [\#2829](https://github.com/cosmos/cosmos-sdk/pull/2829) add-genesis-account command now validates state when adding accounts
  * [cli] [\#2804](https://github.com/cosmos/cosmos-sdk/issues/2804) Check whether key exists before passing it on to `tx create-validator`.
  * [cli] [\#2874](https://github.com/cosmos/cosmos-sdk/pull/2874) `gaiacli tx sign` takes an optional `--output-document` flag to support output redirection.
  * [cli] [\#2875](https://github.com/cosmos/cosmos-sdk/pull/2875) Refactor `gaiad gentx` and avoid redirection to `gaiacli tx sign` for tx signing.

* Gaia
  * [mint] [\#2825] minting now occurs every block, inflation parameter updates still hourly

* SDK
  * [\#2752](https://github.com/cosmos/cosmos-sdk/pull/2752) Don't hardcode bondable denom.
  * [\#2701](https://github.com/cosmos/cosmos-sdk/issues/2701) Account numbers and sequence numbers in `auth` are now `uint64` instead of `int64`
  * [\#2019](https://github.com/cosmos/cosmos-sdk/issues/2019) Cap total number of signatures. Current per-transaction limit is 7, and if that is exceeded transaction is rejected.
  * [\#2801](https://github.com/cosmos/cosmos-sdk/pull/2801) Remove AppInit structure.
  * [\#2798](https://github.com/cosmos/cosmos-sdk/issues/2798) Governance API has miss-spelled English word in JSON response ('depositer' -> 'depositor')
  * [\#2943](https://github.com/cosmos/cosmos-sdk/pull/2943) Transaction action tags equal the message type. Staking EndBlocker tags are included.

* Tendermint
  * Update to Tendermint 0.27.0

FEATURES

* Gaia REST API (`gaiacli advanced rest-server`)
  * [gov] [\#2479](https://github.com/cosmos/cosmos-sdk/issues/2479) Added governance parameter
    query REST endpoints.

* Gaia CLI  (`gaiacli`)
  * [gov][cli] [\#2479](https://github.com/cosmos/cosmos-sdk/issues/2479) Added governance
    parameter query commands.
  * [stake][cli] [\#2027] Add CLI query command for getting all delegations to a specific validator.
  * [\#2840](https://github.com/cosmos/cosmos-sdk/pull/2840) Standardize CLI exports from modules

* Gaia
  * [app] [\#2791](https://github.com/cosmos/cosmos-sdk/issues/2791) Support export at a specific height, with `gaiad export --height=HEIGHT`.
  * [x/gov] [#2479](https://github.com/cosmos/cosmos-sdk/issues/2479) Implemented querier
  for getting governance parameters.
  * [app] [\#2663](https://github.com/cosmos/cosmos-sdk/issues/2663) - Runtime-assertable invariants
  * [app] [\#2791](https://github.com/cosmos/cosmos-sdk/issues/2791) Support export at a specific height, with `gaiad export --height=HEIGHT`.
  * [app] [\#2812](https://github.com/cosmos/cosmos-sdk/issues/2812) Support export alterations to prepare for restarting at zero-height

* SDK
  * [simulator] [\#2682](https://github.com/cosmos/cosmos-sdk/issues/2682) MsgEditValidator now looks at the validator's max rate, thus it now succeeds a significant portion of the time
  * [core] [\#2775](https://github.com/cosmos/cosmos-sdk/issues/2775) Add deliverTx maximum block gas limit


IMPROVEMENTS

* Gaia REST API (`gaiacli advanced rest-server`)
  * [gaia-lite] [\#2819](https://github.com/cosmos/cosmos-sdk/pull/2819) Tx search now supports multiple tags as query parameters
  * [\#2836](https://github.com/cosmos/cosmos-sdk/pull/2836) Expose LCD router to allow users to register routes there.

* Gaia CLI  (`gaiacli`)
  * [\#2749](https://github.com/cosmos/cosmos-sdk/pull/2749) Add --chain-id flag to gaiad testnet
  * [\#2819](https://github.com/cosmos/cosmos-sdk/pull/2819) Tx search now supports multiple tags as query parameters

* Gaia
  * [\#2772](https://github.com/cosmos/cosmos-sdk/issues/2772) Update BaseApp to not persist state when the ante handler fails on DeliverTx.
  * [\#2773](https://github.com/cosmos/cosmos-sdk/issues/2773) Require moniker to be provided on `gaiad init`.
  * [\#2672](https://github.com/cosmos/cosmos-sdk/issues/2672) [Makefile] Updated for better Windows compatibility and ledger support logic, get_tools was rewritten as a cross-compatible Makefile.
  * [\#2766](https://github.com/cosmos/cosmos-sdk/issues/2766) [Makefile] Added goimports tool to get_tools. Get_tools now only builds new versions if binaries are missing.
  * [#110](https://github.com/tendermint/devops/issues/110) Updated CircleCI job to trigger website build when cosmos docs are updated.

* SDK
 & [x/mock/simulation] [\#2720] major cleanup, introduction of helper objects, reorganization
 * [\#2821](https://github.com/cosmos/cosmos-sdk/issues/2821) Codespaces are now strings
 * [types] [\#2776](https://github.com/cosmos/cosmos-sdk/issues/2776) Improve safety of `Coin` and `Coins` types. Various functions
 and methods will panic when a negative amount is discovered.
 * [\#2815](https://github.com/cosmos/cosmos-sdk/issues/2815) Gas unit fields changed from `int64` to `uint64`.
 * [\#2821](https://github.com/cosmos/cosmos-sdk/issues/2821) Codespaces are now strings
 * [\#2779](https://github.com/cosmos/cosmos-sdk/issues/2779) Introduce `ValidateBasic` to the `Tx` interface and call it in the ante
 handler.
 * [\#2825](https://github.com/cosmos/cosmos-sdk/issues/2825) More staking and distribution invariants
 * [\#2912](https://github.com/cosmos/cosmos-sdk/issues/2912) Print commit ID in hex when commit is synced.

* Tendermint
 * [\#2796](https://github.com/cosmos/cosmos-sdk/issues/2796) Update to go-amino 0.14.1


BUG FIXES

* Gaia REST API (`gaiacli advanced rest-server`)
  * [gaia-lite] [\#2868](https://github.com/cosmos/cosmos-sdk/issues/2868) Added handler for governance tally endpoint
  * [\#2907](https://github.com/cosmos/cosmos-sdk/issues/2907) Refactor and fix the way Gaia Lite is started.

* Gaia
  * [\#2723] Use `cosmosvalcons` Bech32 prefix in `tendermint show-address`
  * [\#2742](https://github.com/cosmos/cosmos-sdk/issues/2742) Fix time format of TimeoutCommit override
  * [\#2898](https://github.com/cosmos/cosmos-sdk/issues/2898) Remove redundant '$' in docker-compose.yml

* SDK
  * [\#2733](https://github.com/cosmos/cosmos-sdk/issues/2733) [x/gov, x/mock/simulation] Fix governance simulation, update x/gov import/export
  * [\#2854](https://github.com/cosmos/cosmos-sdk/issues/2854) [x/bank] Remove unused bank.MsgIssue, prevent possible panic
  * [\#2884](https://github.com/cosmos/cosmos-sdk/issues/2884) [docs/examples] Fix `basecli version` panic

* Tendermint
  * [\#2797](https://github.com/tendermint/tendermint/pull/2797) AddressBook requires addresses to have IDs; Do not crap out immediately after sending pex addrs in seed mode

## 0.26.0

BREAKING CHANGES

* Gaia
  * [gaiad init] [\#2602](https://github.com/cosmos/cosmos-sdk/issues/2602) New genesis workflow

* SDK
  * [simulation] [\#2665](https://github.com/cosmos/cosmos-sdk/issues/2665) only argument to sdk.Invariant is now app

* Tendermint
  * Upgrade to version 0.26.0

FEATURES

* Gaia CLI  (`gaiacli`)
  * [cli] [\#2569](https://github.com/cosmos/cosmos-sdk/pull/2569) Add commands to query validator unbondings and redelegations
  * [cli] [\#2569](https://github.com/cosmos/cosmos-sdk/pull/2569) Add commands to query validator unbondings and redelegations
  * [cli] [\#2524](https://github.com/cosmos/cosmos-sdk/issues/2524) Add support offline mode to `gaiacli tx sign`. Lookups are not performed if the flag `--offline` is on.
  * [cli] [\#2558](https://github.com/cosmos/cosmos-sdk/issues/2558) Rename --print-sigs to --validate-signatures. It now performs a complete set of sanity checks and reports to the user. Also added --print-signature-only to print the signature only, not the whole transaction.
  * [cli] [\#2704](https://github.com/cosmos/cosmos-sdk/pull/2704) New add-genesis-account convenience command to populate genesis.json with genesis accounts.

* SDK
  * [\#1336](https://github.com/cosmos/cosmos-sdk/issues/1336) Mechanism for SDK Users to configure their own Bech32 prefixes instead of using the default cosmos prefixes.

IMPROVEMENTS

* Gaia
 * [\#2637](https://github.com/cosmos/cosmos-sdk/issues/2637) [x/gov] Switched inactive and active proposal queues to an iterator based queue

* SDK
 * [\#2573](https://github.com/cosmos/cosmos-sdk/issues/2573) [x/distribution] add accum invariance
 * [\#2556](https://github.com/cosmos/cosmos-sdk/issues/2556) [x/mock/simulation] Fix debugging output
 * [\#2396](https://github.com/cosmos/cosmos-sdk/issues/2396) [x/mock/simulation] Change parameters to get more slashes
 * [\#2617](https://github.com/cosmos/cosmos-sdk/issues/2617) [x/mock/simulation] Randomize all genesis parameters
 * [\#2669](https://github.com/cosmos/cosmos-sdk/issues/2669) [x/stake] Added invarant check to make sure validator's power aligns with its spot in the power store.
 * [\#1924](https://github.com/cosmos/cosmos-sdk/issues/1924) [x/mock/simulation] Use a transition matrix for block size
 * [\#2660](https://github.com/cosmos/cosmos-sdk/issues/2660) [x/mock/simulation] Staking transactions get tested far more frequently
 * [\#2610](https://github.com/cosmos/cosmos-sdk/issues/2610) [x/stake] Block redelegation to and from the same validator
 * [\#2652](https://github.com/cosmos/cosmos-sdk/issues/2652) [x/auth] Add benchmark for get and set account
 * [\#2685](https://github.com/cosmos/cosmos-sdk/issues/2685) [store] Add general merkle absence proof (also for empty substores)
 * [\#2708](https://github.com/cosmos/cosmos-sdk/issues/2708) [store] Disallow setting nil values

BUG FIXES

* Gaia
 * [\#2670](https://github.com/cosmos/cosmos-sdk/issues/2670) [x/stake] fixed incorrect `IterateBondedValidators` and split into two functions: `IterateBondedValidators` and `IterateLastBlockConsValidators`
 * [\#2691](https://github.com/cosmos/cosmos-sdk/issues/2691) Fix local testnet creation by using a single canonical genesis time
 * [\#2648](https://github.com/cosmos/cosmos-sdk/issues/2648) [gaiad] Fix `gaiad export` / `gaiad import` consistency, test in CI

* SDK
 * [\#2625](https://github.com/cosmos/cosmos-sdk/issues/2625) [x/gov] fix AppendTag function usage error
 * [\#2677](https://github.com/cosmos/cosmos-sdk/issues/2677) [x/stake, x/distribution] various staking/distribution fixes as found by the simulator
 * [\#2674](https://github.com/cosmos/cosmos-sdk/issues/2674) [types] Fix coin.IsLT() impl, coins.IsLT() impl, and renamed coins.Is\* to coins.IsAll\* (see [\#2686](https://github.com/cosmos/cosmos-sdk/issues/2686))
 * [\#2711](https://github.com/cosmos/cosmos-sdk/issues/2711) [x/stake] Add commission data to `MsgCreateValidator` signature bytes.
 * Temporarily disable insecure mode for Gaia Lite

## 0.25.0

*October 24th, 2018*

BREAKING CHANGES

* Gaia REST API (`gaiacli advanced rest-server`)
    * [x/stake] Validator.Owner renamed to Validator.Operator
    * [\#595](https://github.com/cosmos/cosmos-sdk/issues/595) Connections to the REST server are now secured using Transport Layer Security by default. The --insecure flag is provided to switch back to insecure HTTP.
    * [gaia-lite] [\#2258](https://github.com/cosmos/cosmos-sdk/issues/2258) Split `GET stake/delegators/{delegatorAddr}` into `GET stake/delegators/{delegatorAddr}/delegations`, `GET stake/delegators/{delegatorAddr}/unbonding_delegations` and `GET stake/delegators/{delegatorAddr}/redelegations`

* Gaia CLI  (`gaiacli`)
    * [x/stake] Validator.Owner renamed to Validator.Operator
    * [cli] unsafe_reset_all, show_validator, and show_node_id have been renamed to unsafe-reset-all, show-validator, and show-node-id
    * [cli] [\#1983](https://github.com/cosmos/cosmos-sdk/issues/1983) --print-response now defaults to true in commands that create and send a transaction
    * [cli] [\#1983](https://github.com/cosmos/cosmos-sdk/issues/1983) you can now pass --pubkey or --address to gaiacli keys show to return a plaintext representation of the key's address or public key for use with other commands
    * [cli] [\#2061](https://github.com/cosmos/cosmos-sdk/issues/2061) changed proposalID in governance REST endpoints to proposal-id
    * [cli] [\#2014](https://github.com/cosmos/cosmos-sdk/issues/2014) `gaiacli advanced` no longer exists - to access `ibc`, `rest-server`, and `validator-set` commands use `gaiacli ibc`, `gaiacli rest-server`, and `gaiacli tendermint`, respectively
    * [makefile] `get_vendor_deps` no longer updates lock file it just updates vendor directory. Use `update_vendor_deps` to update the lock file. [#2152](https://github.com/cosmos/cosmos-sdk/pull/2152)
    * [cli] [\#2221](https://github.com/cosmos/cosmos-sdk/issues/2221) All commands that
    utilize a validator's operator address must now use the new Bech32 prefix,
    `cosmosvaloper`.
    * [cli] [\#2190](https://github.com/cosmos/cosmos-sdk/issues/2190) `gaiacli init --gen-txs` is now `gaiacli init --with-txs` to reduce confusion
    * [cli] [\#2073](https://github.com/cosmos/cosmos-sdk/issues/2073) --from can now be either an address or a key name
    * [cli] [\#1184](https://github.com/cosmos/cosmos-sdk/issues/1184) Subcommands reorganisation, see [\#2390](https://github.com/cosmos/cosmos-sdk/pull/2390) for a comprehensive list of changes.
    * [cli] [\#2524](https://github.com/cosmos/cosmos-sdk/issues/2524) Add support offline mode to `gaiacli tx sign`. Lookups are not performed if the flag `--offline` is on.
    * [cli] [\#2570](https://github.com/cosmos/cosmos-sdk/pull/2570) Add commands to query deposits on proposals

* Gaia
    * Make the transient store key use a distinct store key. [#2013](https://github.com/cosmos/cosmos-sdk/pull/2013)
    * [x/stake] [\#1901](https://github.com/cosmos/cosmos-sdk/issues/1901) Validator type's Owner field renamed to Operator; Validator's GetOwner() renamed accordingly to comply with the SDK's Validator interface.
    * [docs] [#2001](https://github.com/cosmos/cosmos-sdk/pull/2001) Update slashing spec for slashing period
    * [x/stake, x/slashing] [#1305](https://github.com/cosmos/cosmos-sdk/issues/1305) - Rename "revoked" to "jailed"
    * [x/stake] [#1676] Revoked and jailed validators put into the unbonding state
    * [x/stake] [#1877] Redelegations/unbonding-delegation from unbonding validator have reduced time
    * [x/slashing] [\#1789](https://github.com/cosmos/cosmos-sdk/issues/1789) Slashing changes for Tendermint validator set offset (NextValSet)
    * [x/stake] [\#2040](https://github.com/cosmos/cosmos-sdk/issues/2040) Validator
    operator type has now changed to `sdk.ValAddress`
    * [x/stake] [\#2221](https://github.com/cosmos/cosmos-sdk/issues/2221) New
    Bech32 prefixes have been introduced for a validator's consensus address and
    public key: `cosmosvalcons` and `cosmosvalconspub` respectively. Also, existing Bech32 prefixes have been
    renamed for accounts and validator operators:
      * `cosmosaccaddr` / `cosmosaccpub` => `cosmos` / `cosmospub`
      * `cosmosvaladdr` / `cosmosvalpub` => `cosmosvaloper` / `cosmosvaloperpub`
    * [x/stake] [#1013] TendermintUpdates now uses transient store
    * [x/stake] [\#2435](https://github.com/cosmos/cosmos-sdk/issues/2435) Remove empty bytes from the ValidatorPowerRank store key
    * [x/gov] [\#2195](https://github.com/cosmos/cosmos-sdk/issues/2195) Governance uses BFT Time
    * [x/gov] [\#2256](https://github.com/cosmos/cosmos-sdk/issues/2256) Removed slashing for governance non-voting validators
    * [simulation] [\#2162](https://github.com/cosmos/cosmos-sdk/issues/2162) Added back correct supply invariants
    * [x/slashing] [\#2430](https://github.com/cosmos/cosmos-sdk/issues/2430) Simulate more slashes, check if validator is jailed before jailing
    * [x/stake] [\#2393](https://github.com/cosmos/cosmos-sdk/issues/2393) Removed `CompleteUnbonding` and `CompleteRedelegation` Msg types, and instead added unbonding/redelegation queues to endblocker
    * [x/mock/simulation] [\#2501](https://github.com/cosmos/cosmos-sdk/issues/2501) Simulate transactions & invariants for fee distribution, and fix bugs discovered in the process
      * [x/auth] Simulate random fee payments
      * [cmd/gaia/app] Simulate non-zero inflation
      * [x/stake] Call hooks correctly in several cases related to delegation/validator updates
      * [x/stake] Check full supply invariants, including yet-to-be-withdrawn fees
      * [x/stake] Remove no-longer-in-use store key
      * [x/slashing] Call hooks correctly when a validator is slashed
      * [x/slashing] Truncate withdrawals (unbonding, redelegation) and burn change
      * [x/mock/simulation] Ensure the simulation cannot set a proposer address of nil
      * [x/mock/simulation] Add more event logs on begin block / end block for clarity
      * [x/mock/simulation] Correctly set validator power in abci.RequestBeginBlock
      * [x/minting] Correctly call stake keeper to track inflated supply
      * [x/distribution] Sanity check for nonexistent rewards
      * [x/distribution] Truncate withdrawals and return change to the community pool
      * [x/distribution] Add sanity checks for incorrect accum / total accum relations
      * [x/distribution] Correctly calculate total power using Tendermint updates
      * [x/distribution] Simulate withdrawal transactions
      * [x/distribution] Fix a bug where the fee pool was not correctly tracked on WithdrawDelegatorRewardsAll
    * [x/stake] [\#1673](https://github.com/cosmos/cosmos-sdk/issues/1673) Validators are no longer deleted until they can no longer possibly be slashed
    * [\#1890](https://github.com/cosmos/cosmos-sdk/issues/1890) Start chain with initial state + sequence of transactions
      * [cli] Rename `gaiad init gentx` to `gaiad gentx`.
      * [cli] Add `--skip-genesis` flag to `gaiad init` to prevent `genesis.json` generation.
      * Drop `GenesisTx` in favor of a signed `StdTx` with only one `MsgCreateValidator` message.
      * [cli] Port `gaiad init` and `gaiad testnet` to work with `StdTx` genesis transactions.
      * [cli] Add `--moniker` flag to `gaiad init` to override moniker when generating `genesis.json` - i.e. it takes effect when running with the `--with-txs` flag, it is ignored otherwise.

* SDK
    * [core] [\#2219](https://github.com/cosmos/cosmos-sdk/issues/2219) Update to Tendermint 0.24.0
      * Validator set updates delayed by one block
      * BFT timestamp that can safely be used by applications
      * Fixed maximum block size enforcement
    * [core] [\#1807](https://github.com/cosmos/cosmos-sdk/issues/1807) Switch from use of rational to decimal
    * [types] [\#1901](https://github.com/cosmos/cosmos-sdk/issues/1901) Validator interface's GetOwner() renamed to GetOperator()
    * [x/slashing] [#2122](https://github.com/cosmos/cosmos-sdk/pull/2122) - Implement slashing period
    * [types] [\#2119](https://github.com/cosmos/cosmos-sdk/issues/2119) Parsed error messages and ABCI log errors to make     them more human readable.
    * [types] [\#2407](https://github.com/cosmos/cosmos-sdk/issues/2407) MulInt method added to big decimal in order to improve efficiency of slashing
    * [simulation] Rename TestAndRunTx to Operation [#2153](https://github.com/cosmos/cosmos-sdk/pull/2153)
    * [simulation] Remove log and testing.TB from Operation and Invariants, in favor of using errors [\#2282](https://github.com/cosmos/cosmos-sdk/issues/2282)
    * [simulation] Remove usage of keys and addrs in the types, in favor of simulation.Account [\#2384](https://github.com/cosmos/cosmos-sdk/issues/2384)
    * [tools] Removed gocyclo [#2211](https://github.com/cosmos/cosmos-sdk/issues/2211)
    * [baseapp] Remove `SetTxDecoder` in favor of requiring the decoder be set in baseapp initialization. [#1441](https://github.com/cosmos/cosmos-sdk/issues/1441)
    * [baseapp] [\#1921](https://github.com/cosmos/cosmos-sdk/issues/1921) Add minimumFees field to BaseApp.
    * [store] Change storeInfo within the root multistore to use tmhash instead of ripemd160 [\#2308](https://github.com/cosmos/cosmos-sdk/issues/2308)
    * [codec] [\#2324](https://github.com/cosmos/cosmos-sdk/issues/2324) All referrences to wire have been renamed to codec. Additionally, wire.NewCodec is now codec.New().
    * [types] [\#2343](https://github.com/cosmos/cosmos-sdk/issues/2343) Make sdk.Msg have a names field, to facilitate automatic tagging.
    * [baseapp] [\#2366](https://github.com/cosmos/cosmos-sdk/issues/2366) Automatically add action tags to all messages
    * [x/auth] [\#2377](https://github.com/cosmos/cosmos-sdk/issues/2377) auth.StdSignMsg -> txbuilder.StdSignMsg
    * [x/staking] [\#2244](https://github.com/cosmos/cosmos-sdk/issues/2244) staking now holds a consensus-address-index instead of a consensus-pubkey-index
    * [x/staking] [\#2236](https://github.com/cosmos/cosmos-sdk/issues/2236) more distribution hooks for distribution
    * [x/stake] [\#2394](https://github.com/cosmos/cosmos-sdk/issues/2394) Split up UpdateValidator into distinct state transitions applied only in EndBlock
    * [x/slashing] [\#2480](https://github.com/cosmos/cosmos-sdk/issues/2480) Fix signing info handling bugs & faulty slashing
    * [x/stake] [\#2412](https://github.com/cosmos/cosmos-sdk/issues/2412) Added an unbonding validator queue to EndBlock to automatically update validator.Status when finished Unbonding
    * [x/stake] [\#2500](https://github.com/cosmos/cosmos-sdk/issues/2500) Block conflicting redelegations until we add an index
    * [x/params] Global Paramstore refactored
    * [types] [\#2506](https://github.com/cosmos/cosmos-sdk/issues/2506) sdk.Dec MarshalJSON now marshals as a normal Decimal, with 10 digits of decimal precision
    * [x/stake] [\#2508](https://github.com/cosmos/cosmos-sdk/issues/2508) Utilize Tendermint power for validator power key
    * [x/stake] [\#2531](https://github.com/cosmos/cosmos-sdk/issues/2531) Remove all inflation logic
    * [x/mint] [\#2531](https://github.com/cosmos/cosmos-sdk/issues/2531) Add minting module and inflation logic
    * [x/auth] [\#2540](https://github.com/cosmos/cosmos-sdk/issues/2540) Rename `AccountMapper` to `AccountKeeper`.
    * [types] [\#2456](https://github.com/cosmos/cosmos-sdk/issues/2456) Renamed msg.Name() and msg.Type() to msg.Type() and msg.Route() respectively

* Tendermint
  * Update tendermint version from v0.23.0 to v0.25.0, notable changes
    * Mempool now won't build too large blocks, or too computationally expensive blocks
    * Maximum tx sizes and gas are now removed, and are implicitly the blocks maximums
    * ABCI validators no longer send the pubkey. The pubkey is only sent in validator updates
    * Validator set changes are now delayed by one block
    * Block header now includes the next validator sets hash
    * BFT time is implemented
    * Secp256k1 signature format has changed
    * There is now a threshold multisig format
    * See the [tendermint changelog](https://github.com/tendermint/tendermint/blob/master/CHANGELOG.md) for other changes.

FEATURES

* Gaia REST API (`gaiacli advanced rest-server`)
  * [gaia-lite] Endpoints to query staking pool and params
  * [gaia-lite] [\#2110](https://github.com/cosmos/cosmos-sdk/issues/2110) Add support for `simulate=true` requests query argument to endpoints that send txs to run simulations of transactions
  * [gaia-lite] [\#966](https://github.com/cosmos/cosmos-sdk/issues/966) Add support for `generate_only=true` query argument to generate offline unsigned transactions
  * [gaia-lite] [\#1953](https://github.com/cosmos/cosmos-sdk/issues/1953) Add /sign endpoint to sign transactions generated with `generate_only=true`.
  * [gaia-lite] [\#1954](https://github.com/cosmos/cosmos-sdk/issues/1954) Add /broadcast endpoint to broadcast transactions signed by the /sign endpoint.
  * [gaia-lite] [\#2113](https://github.com/cosmos/cosmos-sdk/issues/2113) Rename `/accounts/{address}/send` to `/bank/accounts/{address}/transfers`, rename `/accounts/{address}` to `/auth/accounts/{address}`, replace `proposal-id` with `proposalId` in all gov endpoints
  * [gaia-lite] [\#2478](https://github.com/cosmos/cosmos-sdk/issues/2478) Add query gov proposal's deposits endpoint
  * [gaia-lite] [\#2477](https://github.com/cosmos/cosmos-sdk/issues/2477) Add query validator's outgoing redelegations and unbonding delegations endpoints

* Gaia CLI  (`gaiacli`)
  * [cli] Cmds to query staking pool and params
  * [gov][cli] [\#2062](https://github.com/cosmos/cosmos-sdk/issues/2062) added `--proposal` flag to `submit-proposal` that allows a JSON file containing a proposal to be passed in
  * [\#2040](https://github.com/cosmos/cosmos-sdk/issues/2040) Add `--bech` to `gaiacli keys show` and respective REST endpoint to
  provide desired Bech32 prefix encoding
  * [cli] [\#2047](https://github.com/cosmos/cosmos-sdk/issues/2047) [\#2306](https://github.com/cosmos/cosmos-sdk/pull/2306) Passing --gas=simulate triggers a simulation of the tx before the actual execution.
  The gas estimate obtained via the simulation will be used as gas limit in the actual execution.
  * [cli] [\#2047](https://github.com/cosmos/cosmos-sdk/issues/2047) The --gas-adjustment flag can be used to adjust the estimate obtained via the simulation triggered by --gas=simulate.
  * [cli] [\#2110](https://github.com/cosmos/cosmos-sdk/issues/2110) Add --dry-run flag to perform a simulation of a transaction without broadcasting it. The --gas flag is ignored as gas would be automatically estimated.
  * [cli] [\#2204](https://github.com/cosmos/cosmos-sdk/issues/2204) Support generating and broadcasting messages with multiple signatures via command line:
    * [\#966](https://github.com/cosmos/cosmos-sdk/issues/966) Add --generate-only flag to build an unsigned transaction and write it to STDOUT.
    * [\#1953](https://github.com/cosmos/cosmos-sdk/issues/1953) New `sign` command to sign transactions generated with the --generate-only flag.
    * [\#1954](https://github.com/cosmos/cosmos-sdk/issues/1954) New `broadcast` command to broadcast transactions generated offline and signed with the `sign` command.
  * [cli] [\#2220](https://github.com/cosmos/cosmos-sdk/issues/2220) Add `gaiacli config` feature to interactively create CLI config files to reduce the number of required flags
  * [stake][cli] [\#1672](https://github.com/cosmos/cosmos-sdk/issues/1672) Introduced
  new commission flags for validator commands `create-validator` and `edit-validator`.
  * [stake][cli] [\#1890](https://github.com/cosmos/cosmos-sdk/issues/1890) Add `--genesis-format` flag to `gaiacli tx create-validator` to produce transactions in genesis-friendly format.
  * [cli][\#2554](https://github.com/cosmos/cosmos-sdk/issues/2554) Make `gaiacli keys show` multisig ready.

* Gaia
  * [cli] [\#2170](https://github.com/cosmos/cosmos-sdk/issues/2170) added ability to show the node's address via `gaiad tendermint show-address`
  * [simulation] [\#2313](https://github.com/cosmos/cosmos-sdk/issues/2313) Reworked `make test_sim_gaia_slow` to `make test_sim_gaia_full`, now simulates from multiple starting seeds in parallel
  * [cli] [\#1921] (https://github.com/cosmos/cosmos-sdk/issues/1921)
    * New configuration file `gaiad.toml` is now created to host Gaia-specific configuration.
    * New --minimum_fees/minimum_fees flag/config option to set a minimum fee.

* SDK
  * [querier] added custom querier functionality, so ABCI query requests can be handled by keepers
  * [simulation] [\#1924](https://github.com/cosmos/cosmos-sdk/issues/1924) allow operations to specify future operations
  * [simulation] [\#1924](https://github.com/cosmos/cosmos-sdk/issues/1924) Add benchmarking capabilities, with makefile commands "test_sim_gaia_benchmark, test_sim_gaia_profile"
  * [simulation] [\#2349](https://github.com/cosmos/cosmos-sdk/issues/2349) Add time-based future scheduled operations to simulator
  * [x/auth] [\#2376](https://github.com/cosmos/cosmos-sdk/issues/2376) Remove FeePayer() from StdTx
  * [x/stake] [\#1672](https://github.com/cosmos/cosmos-sdk/issues/1672) Implement
  basis for the validator commission model.
  * [x/auth] Support account removal in the account mapper.


IMPROVEMENTS
* [tools] Improved terraform and ansible scripts for infrastructure deployment
* [tools] Added ansible script to enable process core dumps

* Gaia REST API (`gaiacli advanced rest-server`)
    * [x/stake] [\#2000](https://github.com/cosmos/cosmos-sdk/issues/2000) Added tests for new staking endpoints
    * [gaia-lite] [\#2445](https://github.com/cosmos/cosmos-sdk/issues/2445) Standarized REST error responses
    * [gaia-lite] Added example to Swagger specification for /keys/seed.
    * [x/stake] Refactor REST utils

* Gaia CLI  (`gaiacli`)
    * [cli] [\#2060](https://github.com/cosmos/cosmos-sdk/issues/2060) removed `--select` from `block` command
    * [cli] [\#2128](https://github.com/cosmos/cosmos-sdk/issues/2128) fixed segfault when exporting directly after `gaiad init`
    * [cli] [\#1255](https://github.com/cosmos/cosmos-sdk/issues/1255) open KeyBase in read-only mode
     for query-purpose CLI commands
    * [docs] Added commands for querying governance deposits, votes and tally

* Gaia
    * [x/stake] [#2023](https://github.com/cosmos/cosmos-sdk/pull/2023) Terminate iteration loop in `UpdateBondedValidators` and `UpdateBondedValidatorsFull` when the first revoked validator is encountered and perform a sanity check.
    * [x/auth] Signature verification's gas cost now accounts for pubkey type. [#2046](https://github.com/tendermint/tendermint/pull/2046)
    * [x/stake] [x/slashing] Ensure delegation invariants to jailed validators [#1883](https://github.com/cosmos/cosmos-sdk/issues/1883).
    * [x/stake] Improve speed of GetValidator, which was shown to be a performance bottleneck. [#2046](https://github.com/tendermint/tendermint/pull/2200)
    * [x/stake] [\#2435](https://github.com/cosmos/cosmos-sdk/issues/2435) Improve memory efficiency of getting the various store keys
    * [genesis] [\#2229](https://github.com/cosmos/cosmos-sdk/issues/2229) Ensure that there are no duplicate accounts or validators in the genesis state.
    * [genesis] [\#2450](https://github.com/cosmos/cosmos-sdk/issues/2450) Validate staking genesis parameters.
    * Add SDK validation to `config.toml` (namely disabling `create_empty_blocks`) [\#1571](https://github.com/cosmos/cosmos-sdk/issues/1571)
    * [\#1941](https://github.com/cosmos/cosmos-sdk/issues/1941)(https://github.com/cosmos/cosmos-sdk/issues/1941) Version is now inferred via `git describe --tags`.
    * [x/distribution] [\#1671](https://github.com/cosmos/cosmos-sdk/issues/1671) add distribution types and tests

* SDK
    * [tools] Make get_vendor_deps deletes `.vendor-new` directories, in case scratch files are present.
    * [spec] Added simple piggy bank distribution spec
    * [cli] [\#1632](https://github.com/cosmos/cosmos-sdk/issues/1632) Add integration tests to ensure `basecoind init && basecoind` start sequences run successfully for both `democoin` and `basecoin` examples.
    * [store] Speedup IAVL iteration, and consequently everything that requires IAVL iteration. [#2143](https://github.com/cosmos/cosmos-sdk/issues/2143)
    * [store] [\#1952](https://github.com/cosmos/cosmos-sdk/issues/1952), [\#2281](https://github.com/cosmos/cosmos-sdk/issues/2281) Update IAVL dependency to v0.11.0
    * [simulation] Make timestamps randomized [#2153](https://github.com/cosmos/cosmos-sdk/pull/2153)
    * [simulation] Make logs not just pure strings, speeding it up by a large factor at greater block heights [\#2282](https://github.com/cosmos/cosmos-sdk/issues/2282)
    * [simulation] Add a concept of weighting the operations [\#2303](https://github.com/cosmos/cosmos-sdk/issues/2303)
    * [simulation] Logs get written to file if large, and also get printed on panics [\#2285](https://github.com/cosmos/cosmos-sdk/issues/2285)
    * [simulation] Bank simulations now makes testing auth configurable [\#2425](https://github.com/cosmos/cosmos-sdk/issues/2425)
    * [gaiad] [\#1992](https://github.com/cosmos/cosmos-sdk/issues/1992) Add optional flag to `gaiad testnet` to make config directory of daemon (default `gaiad`) and cli (default `gaiacli`) configurable
    * [x/stake] Add stake `Queriers` for Gaia-lite endpoints. This increases the staking endpoints performance by reusing the staking `keeper` logic for queries. [#2249](https://github.com/cosmos/cosmos-sdk/pull/2149)
    * [store] [\#2017](https://github.com/cosmos/cosmos-sdk/issues/2017) Refactor
    gas iterator gas consumption to only consume gas for iterator creation and `Next`
    calls which includes dynamic consumption of value length.
    * [types/decimal] [\#2378](https://github.com/cosmos/cosmos-sdk/issues/2378) - Added truncate functionality to decimal
    * [client] [\#1184](https://github.com/cosmos/cosmos-sdk/issues/1184) Remove unused `client/tx/sign.go`.
    * [tools] [\#2464](https://github.com/cosmos/cosmos-sdk/issues/2464) Lock binary dependencies to a specific version
    * #2573 [x/distribution] add accum invariance

BUG FIXES

* Gaia CLI  (`gaiacli`)
    * [cli] [\#1997](https://github.com/cosmos/cosmos-sdk/issues/1997) Handle panics gracefully when `gaiacli stake {delegation,unbond}` fail to unmarshal delegation.
    * [cli] [\#2265](https://github.com/cosmos/cosmos-sdk/issues/2265) Fix JSON formatting of the `gaiacli send` command.
    * [cli] [\#2547](https://github.com/cosmos/cosmos-sdk/issues/2547) Mark --to and --amount as required flags for `gaiacli tx send`.

* Gaia
  * [x/stake] Return correct Tendermint validator update set on `EndBlocker` by not
  including non previously bonded validators that have zero power. [#2189](https://github.com/cosmos/cosmos-sdk/issues/2189)
  * [docs] Fixed light client section links

* SDK
    * [\#1988](https://github.com/cosmos/cosmos-sdk/issues/1988) Make us compile on OpenBSD (disable ledger) [#1988] (https://github.com/cosmos/cosmos-sdk/issues/1988)
    * [\#2105](https://github.com/cosmos/cosmos-sdk/issues/2105) Fix DB Iterator leak, which may leak a go routine.
    * [ledger] [\#2064](https://github.com/cosmos/cosmos-sdk/issues/2064) Fix inability to sign and send transactions via the LCD by
    loading a Ledger device at runtime.
    * [\#2158](https://github.com/cosmos/cosmos-sdk/issues/2158) Fix non-deterministic ordering of validator iteration when slashing in `gov EndBlocker`
    * [simulation] [\#1924](https://github.com/cosmos/cosmos-sdk/issues/1924) Make simulation stop on SIGTERM
    * [\#2388](https://github.com/cosmos/cosmos-sdk/issues/2388) Remove dependency on deprecated tendermint/tmlibs repository.
    * [\#2416](https://github.com/cosmos/cosmos-sdk/issues/2416) Refactored `InitializeTestLCD` to properly include proposing validator in genesis state.
    * #2573 [x/distribution] accum invariance bugfix
    * #2573 [x/slashing] unbonding-delegation slashing invariance bugfix

## 0.24.2

*August 22nd, 2018*

BUG FIXES

* Tendermint
  - Fix unbounded consensus WAL growth

## 0.24.1

*August 21st, 2018*

BUG FIXES

* Gaia
  - [x/slashing] Evidence tracking now uses validator address instead of validator pubkey

## 0.24.0

*August 13th, 2018*

BREAKING CHANGES

* Gaia REST API (`gaiacli advanced rest-server`)
  - [x/stake] [\#1880](https://github.com/cosmos/cosmos-sdk/issues/1880) More REST-ful endpoints (large refactor)
  - [x/slashing] [\#1866](https://github.com/cosmos/cosmos-sdk/issues/1866) `/slashing/signing_info` takes cosmosvalpub instead of cosmosvaladdr
  - use time.Time instead of int64 for time. See Tendermint v0.23.0
  - Signatures are no longer Amino encoded with prefixes (just encoded as raw
    bytes) - see Tendermint v0.23.0

* Gaia CLI  (`gaiacli`)
  -  [x/stake] change `--keybase-sig` to `--identity`
  -  [x/stake] [\#1828](https://github.com/cosmos/cosmos-sdk/issues/1828) Force user to specify amount on create-validator command by removing default
  -  [x/gov] Change `--proposalID` to `--proposal-id`
  -  [x/stake, x/gov] [\#1606](https://github.com/cosmos/cosmos-sdk/issues/1606) Use `--from` instead of adhoc flags like `--address-validator`
        and `--proposer` to indicate the sender address.
  -  [\#1551](https://github.com/cosmos/cosmos-sdk/issues/1551) Remove `--name` completely
  -  Genesis/key creation (`gaiad init`) now supports user-provided key passwords

* Gaia
  - [x/stake] Inflation doesn't use rationals in calculation (performance boost)
  - [x/stake] Persist a map from `addr->pubkey` in the state since BeginBlock
    doesn't provide pubkeys.
  - [x/gov] [\#1781](https://github.com/cosmos/cosmos-sdk/issues/1781) Added tags sub-package, changed tags to use dash-case
  - [x/gov] [\#1688](https://github.com/cosmos/cosmos-sdk/issues/1688) Governance parameters are now stored in globalparams store
  - [x/gov] [\#1859](https://github.com/cosmos/cosmos-sdk/issues/1859) Slash validators who do not vote on a proposal
  - [x/gov] [\#1914](https://github.com/cosmos/cosmos-sdk/issues/1914) added TallyResult type that gets stored in Proposal after tallying is finished

* SDK
  - [baseapp] Msgs are no longer run on CheckTx, removed `ctx.IsCheckTx()`
  - [baseapp] NewBaseApp constructor takes sdk.TxDecoder as argument instead of wire.Codec
  - [types] sdk.NewCoin takes sdk.Int, sdk.NewInt64Coin takes int64
  - [x/auth] Default TxDecoder can be found in `x/auth` rather than baseapp
  - [client] [\#1551](https://github.com/cosmos/cosmos-sdk/issues/1551): Refactored `CoreContext` to `TxContext` and `QueryContext`
      - Removed all tx related fields and logic (building & signing) to separate
        structure `TxContext` in `x/auth/client/context`

* Tendermint
    - v0.22.5 -> See [Tendermint PR](https://github.com/tendermint/tendermint/pull/1966)
        - change all the cryptography imports.
    - v0.23.0 -> See
      [Changelog](https://github.com/tendermint/tendermint/blob/v0.23.0/CHANGELOG.md#0230)
      and [SDK PR](https://github.com/cosmos/cosmos-sdk/pull/1927)
        - BeginBlock no longer includes crypto.Pubkey
        - use time.Time instead of int64 for time.

FEATURES

* Gaia REST API (`gaiacli advanced rest-server`)
    - [x/gov] Can now query governance proposals by ProposalStatus

* Gaia CLI  (`gaiacli`)
    - [x/gov] added `query-proposals` command. Can filter by `depositer`, `voter`, and `status`
    - [x/stake] [\#2043](https://github.com/cosmos/cosmos-sdk/issues/2043) Added staking query cli cmds for unbonding-delegations and redelegations

* Gaia
  - [networks] Added ansible scripts to upgrade seed nodes on a network

* SDK
  - [x/mock/simulation] Randomized simulation framework
     - Modules specify invariants and operations, preferably in an x/[module]/simulation package
     - Modules can test random combinations of their own operations
     - Applications can integrate operations and invariants from modules together for an integrated simulation
     - Simulates Tendermint's algorithm for validator set updates
     - Simulates validator signing/downtime with a Markov chain, and occaisional double-signatures
     - Includes simulated operations & invariants for staking, slashing, governance, and bank modules
  - [store] [\#1481](https://github.com/cosmos/cosmos-sdk/issues/1481) Add transient store
  - [baseapp] Initialize validator set on ResponseInitChain
  - [baseapp] added BaseApp.Seal - ability to seal baseapp parameters once they've been set
  - [cosmos-sdk-cli] New `cosmos-sdk-cli` tool to quickly initialize a new
    SDK-based project
  - [scripts] added log output monitoring to DataDog using Ansible scripts

IMPROVEMENTS

* Gaia
  - [spec] [\#967](https://github.com/cosmos/cosmos-sdk/issues/967) Inflation and distribution specs drastically improved
  - [x/gov] [\#1773](https://github.com/cosmos/cosmos-sdk/issues/1773) Votes on a proposal can now be queried
  - [x/gov] Initial governance parameters can now be set in the genesis file
  - [x/stake] [\#1815](https://github.com/cosmos/cosmos-sdk/issues/1815) Sped up the processing of `EditValidator` txs.
  - [config] [\#1930](https://github.com/cosmos/cosmos-sdk/issues/1930) Transactions indexer indexes all tags by default.
  - [ci] [#2057](https://github.com/cosmos/cosmos-sdk/pull/2057) Run `make localnet-start` on every commit and ensure network reaches at least 10 blocks

* SDK
  - [baseapp] [\#1587](https://github.com/cosmos/cosmos-sdk/issues/1587) Allow any alphanumeric character in route
  - [baseapp] Allow any alphanumeric character in route
  - [tools] Remove `rm -rf vendor/` from `make get_vendor_deps`
  - [x/auth] Recover ErrorOutOfGas panic in order to set sdk.Result attributes correctly
  - [x/auth] [\#2376](https://github.com/cosmos/cosmos-sdk/issues/2376) No longer runs any signature in a multi-msg, if any account/sequence number is wrong.
  - [x/auth] [\#2376](https://github.com/cosmos/cosmos-sdk/issues/2376) No longer charge gas for subtracting fees
  - [x/bank] Unit tests are now table-driven
  - [tests] Add tests to example apps in docs
  - [tests] Fixes ansible scripts to work with AWS too
  - [tests] [\#1806](https://github.com/cosmos/cosmos-sdk/issues/1806) CLI tests are now behind the build flag 'cli_test', so go test works on a new repo

BUG FIXES

* Gaia CLI  (`gaiacli`)
  -  [\#1766](https://github.com/cosmos/cosmos-sdk/issues/1766) Fixes bad example for keybase identity
  -  [x/stake] [\#2021](https://github.com/cosmos/cosmos-sdk/issues/2021) Fixed repeated CLI commands in staking

* Gaia
  - [x/stake] [#2077](https://github.com/cosmos/cosmos-sdk/pull/2077) Fixed invalid cliff power comparison
  - [\#1804](https://github.com/cosmos/cosmos-sdk/issues/1804) Fixes gen-tx genesis generation logic temporarily until upstream updates
  - [\#1799](https://github.com/cosmos/cosmos-sdk/issues/1799) Fix `gaiad export`
  - [\#1839](https://github.com/cosmos/cosmos-sdk/issues/1839) Fixed bug where intra-tx counter wasn't set correctly for genesis validators
  - [x/stake] [\#1858](https://github.com/cosmos/cosmos-sdk/issues/1858) Fixed bug where the cliff validator was not updated correctly
  - [tests] [\#1675](https://github.com/cosmos/cosmos-sdk/issues/1675) Fix non-deterministic `test_cover`
  - [tests] [\#1551](https://github.com/cosmos/cosmos-sdk/issues/1551) Fixed invalid LCD test JSON payload in `doIBCTransfer`
  - [basecoin] Fixes coin transaction failure and account query [discussion](https://forum.cosmos.network/t/unmarshalbinarybare-expected-to-read-prefix-bytes-75fbfab8-since-it-is-registered-concrete-but-got-0a141dfa/664/6)
  - [x/gov] [\#1757](https://github.com/cosmos/cosmos-sdk/issues/1757) Fix VoteOption conversion to String
  * [x/stake] [#2083] Fix broken invariant of bonded validator power decrease

## 0.23.1

*July 27th, 2018*

BUG FIXES
  * [tendermint] Update to v0.22.8
    - [consensus, blockchain] Register the Evidence interface so it can be
      marshalled/unmarshalled by the blockchain and consensus reactors

## 0.23.0

*July 25th, 2018*

BREAKING CHANGES
* [x/stake] Fixed the period check for the inflation calculation

IMPROVEMENTS
* [cli] Improve error messages for all txs when the account doesn't exist
* [tendermint] Update to v0.22.6
    - Updates the crypto imports/API (#1966)
* [x/stake] Add revoked to human-readable validator

BUG FIXES
* [tendermint] Update to v0.22.6
    - Fixes some security vulnerabilities reported in the [Bug Bounty](https://hackerone.com/tendermint)
*  [\#1797](https://github.com/cosmos/cosmos-sdk/issues/1797) Fix off-by-one error in slashing for downtime
*  [\#1787](https://github.com/cosmos/cosmos-sdk/issues/1787) Fixed bug where Tally fails due to revoked/unbonding validator
*  [\#1666](https://github.com/cosmos/cosmos-sdk/issues/1666) Add intra-tx counter to the genesis validators

## 0.22.0

*July 16th, 2018*

BREAKING CHANGES
* [x/gov] Increase VotingPeriod, DepositPeriod, and MinDeposit

IMPROVEMENTS
* [gaiad] Default config updates:
    - `timeout_commit=5000` so blocks only made every 5s
    - `prof_listen_addr=localhost:6060` so profile server is on by default
    - `p2p.send_rate` and `p2p.recv_rate` increases 10x (~5MB/s)

BUG FIXES
* [server] Fix to actually overwrite default tendermint config

## 0.21.1

*July 14th, 2018*

BUG FIXES
* [build] Added Ledger build support via `LEDGER_ENABLED=true|false`
  * True by default except when cross-compiling

## 0.21.0

*July 13th, 2018*

BREAKING CHANGES
* [x/stake] Specify DelegatorAddress in MsgCreateValidator
* [x/stake] Remove the use of global shares in the pool
   * Remove the use of `PoolShares` type in `x/stake/validator` type - replace with `Status` `Tokens` fields
* [x/auth] NewAccountMapper takes a constructor instead of a prototype
* [keys] Keybase.Update function now takes in a function to get the newpass, rather than the password itself

FEATURES
* [baseapp] NewBaseApp now takes option functions as parameters

IMPROVEMENTS
* Updated docs folder to accommodate cosmos.network docs project
* [store] Added support for tracing multi-store operations via `--trace-store`
* [store] Pruning strategy configurable with pruning flag on gaiad start

BUG FIXES
* [\#1630](https://github.com/cosmos/cosmos-sdk/issues/1630) - redelegation nolonger removes tokens from the delegator liquid account
* [keys] [\#1629](https://github.com/cosmos/cosmos-sdk/issues/1629) - updating password no longer asks for a new password when the first entered password was incorrect
* [lcd] importing an account would create a random account
* [server] 'gaiad init' command family now writes provided name as the moniker in `config.toml`
* [build] Added Ledger build support via `LEDGER_ENABLED=true|false`
  * True by default except when cross-compiling

## 0.20.0

*July 10th, 2018*

BREAKING CHANGES
* msg.GetSignBytes() returns sorted JSON (by key)
* msg.GetSignBytes() field changes
    * `msg_bytes` -> `msgs`
    * `fee_bytes` -> `fee`
* Update Tendermint to v0.22.2
    * Default ports changed from 466xx to 266xx
    * Amino JSON uses type names instead of prefix bytes
    * ED25519 addresses are the first 20-bytes of the SHA256 of the raw 32-byte
      pubkey (Instead of RIPEMD160)
    * go-crypto, abci, tmlibs have been merged into Tendermint
      * The keys sub-module is now in the SDK
    * Various other fixes
* [auth] Signers of a transaction now only sign over their own account and sequence number
* [auth] Removed MsgChangePubKey
* [auth] Removed SetPubKey from account mapper
* [auth] AltBytes renamed to Memo, now a string, max 100 characters, costs a bit of gas
* [types] `GetMsg()` -> `GetMsgs()` as txs wrap many messages
* [types] Removed GetMemo from Tx (it is still on StdTx)
* [types] renamed rational.Evaluate to rational.Round{Int64, Int}
* [types] Renamed `sdk.Address` to `sdk.AccAddress`/`sdk.ValAddress`
* [types] `sdk.AccAddress`/`sdk.ValAddress` natively marshals to Bech32 in String, Sprintf (when used with `%s`), and MarshalJSON
* [keys] Keybase and Ledger support from go-crypto merged into the SDK in the `crypto` folder
* [cli] Rearranged commands under subcommands
* [x/slashing] Update slashing for unbonding period
  * Slash according to power at time of infraction instead of power at
    time of discovery
  * Iterate through unbonding delegations & redelegations which contributed
    to an infraction, slash them proportional to their stake at the time
  * Add REST endpoint to unrevoke a validator previously revoked for downtime
  * Add REST endpoint to retrieve liveness signing information for a validator
* [x/stake] Remove Tick and add EndBlocker
* [x/stake] most index keys nolonger hold a value - inputs are rearranged to form the desired key
* [x/stake] store-value for delegation, validator, ubd, and red do not hold duplicate information contained store-key
* [x/stake] Introduce concept of unbonding for delegations and validators
  * `gaiacli stake unbond` replaced with `gaiacli stake begin-unbonding`
  * Introduced:
    * `gaiacli stake complete-unbonding`
    * `gaiacli stake begin-redelegation`
    * `gaiacli stake complete-redelegation`
* [lcd] Switch key creation output to return bech32
* [lcd] Removed shorthand CLI flags (`a`, `c`, `n`, `o`)
* [gaiad] genesis transactions now use bech32 addresses / pubkeys
* [gov] VoteStatus renamed to ProposalStatus
* [gov] VoteOption, ProposalType, and ProposalStatus all marshal to string form in JSON

DEPRECATED
* [cli] Deprecated `--name` flag in commands that send txs, in favor of `--from`

FEATURES
* [x/gov] Implemented MVP
  * Supported proposal types: just binary (pass/fail) TextProposals for now
  * Proposals need deposits to be votable; deposits are burned if proposal fails
  * Delegators delegate votes to validator by default but can override (for their stake)
* [gaiacli] Ledger support added
  - You can now use a Ledger with `gaiacli --ledger` for all key-related commands
  - Ledger keys can be named and tracked locally in the key DB
* [gaiacli] You can now attach a simple text-only memo to any transaction, with the `--memo` flag
* [gaiacli] added the following flags for commands that post transactions to the chain:
  * async -- send the tx without waiting for a tendermint response
  * json  -- return the output in json format for increased readability
  * print-response -- return the tx response. (includes fields like gas cost)
* [lcd] Queried TXs now include the tx hash to identify each tx
* [mockapp] CompleteSetup() no longer takes a testing parameter
* [x/bank] Add benchmarks for signing and delivering a block with a single bank transaction
  * Run with `cd x/bank && go test --bench=.`
* [tools] make get_tools installs tendermint's linter, and gometalinter
* [tools] Switch gometalinter to the stable version
* [tools] Add the following linters
  * misspell
  * gofmt
  * go vet -composites=false
  * unconvert
  * ineffassign
  * errcheck
  * unparam
  * gocyclo
* [tools] Added `make format` command to automate fixing misspell and gofmt errors.
* [server] Default config now creates a profiler at port 6060, and increase p2p send/recv rates
* [types] Switches internal representation of Int/Uint/Rat to use pointers
* [types] Added MinInt and MinUint functions
* [gaiad] `unsafe_reset_all` now resets addrbook.json
* [democoin] add x/oracle, x/assoc
* [tests] created a randomized testing framework.
  - Currently bank has limited functionality in the framework
  - Auth has its invariants checked within the framework
* [tests] Add WaitForNextNBlocksTM helper method
* [keys] New keys now have 24 word recovery keys, for heightened security
- [keys] Add a temporary method for exporting the private key

IMPROVEMENTS
* [x/bank] Now uses go-wire codec instead of 'encoding/json'
* [x/auth] Now uses go-wire codec instead of 'encoding/json'
* revised use of endblock and beginblock
* [stake] module reorganized to include `types` and `keeper` package
* [stake] keeper always loads the store (instead passing around which doesn't really boost efficiency)
* [stake] edit-validator changes now can use the keyword [do-not-modify] to not modify unspecified `--flag` (aka won't set them to `""` value)
* [stake] offload more generic functionality from the handler into the keeper
* [stake] clearer staking logic
* [types] added common tag constants
* [keys] improve error message when deleting non-existent key
* [gaiacli] improve error messages on `send` and `account` commands
* added contributing guidelines
* [docs] Added commands for governance CLI on testnet README

BUG FIXES
* [x/slashing] [\#1510](https://github.com/cosmos/cosmos-sdk/issues/1510) Unrevoked validators cannot un-revoke themselves
* [x/stake] [\#1513](https://github.com/cosmos/cosmos-sdk/issues/1513) Validators slashed to zero power are unbonded and removed from the store
* [x/stake] [\#1567](https://github.com/cosmos/cosmos-sdk/issues/1567) Validators decreased in power but not unbonded are now updated in Tendermint
* [x/stake] error strings lower case
* [x/stake] pool loose tokens now accounts for unbonding and unbonding tokens not associated with any validator
* [x/stake] fix revoke bytes ordering (was putting revoked candidates at the top of the list)
* [x/stake] bond count was counting revoked validators as bonded, fixed
* [gaia] Added self delegation for validators in the genesis creation
* [lcd] tests now don't depend on raw json text
* Retry on HTTP request failure in CLI tests, add option to retry tests in Makefile
* Fixed bug where chain ID wasn't passed properly in x/bank REST handler, removed Viper hack from ante handler
* Fixed bug where `democli account` didn't decode the account data correctly
* [\#872](https://github.com/cosmos/cosmos-sdk/issues/872)  - recovery phrases no longer all end in `abandon`
* [\#887](https://github.com/cosmos/cosmos-sdk/issues/887)  - limit the size of rationals that can be passed in from user input
* [\#1052](https://github.com/cosmos/cosmos-sdk/issues/1052) - Make all now works
* [\#1258](https://github.com/cosmos/cosmos-sdk/issues/1258) - printing big.rat's can no longer overflow int64
* [\#1259](https://github.com/cosmos/cosmos-sdk/issues/1259) - fix bug where certain tests that could have a nil pointer in defer
* [\#1343](https://github.com/cosmos/cosmos-sdk/issues/1343) - fixed unnecessary parallelism in CI
* [\#1353](https://github.com/cosmos/cosmos-sdk/issues/1353) - CLI: Show pool shares fractions in human-readable format
* [\#1367](https://github.com/cosmos/cosmos-sdk/issues/1367) - set ChainID in InitChain
* [\#1461](https://github.com/cosmos/cosmos-sdk/issues/1461) - CLI tests now no longer reset your local environment data
* [\#1505](https://github.com/cosmos/cosmos-sdk/issues/1505) - `gaiacli stake validator` no longer panics if validator doesn't exist
* [\#1565](https://github.com/cosmos/cosmos-sdk/issues/1565) - fix cliff validator persisting when validator set shrinks from max
* [\#1287](https://github.com/cosmos/cosmos-sdk/issues/1287) - prevent zero power validators at genesis
* [x/stake] fix bug when unbonding/redelegating using `--shares-percent`
* [\#1010](https://github.com/cosmos/cosmos-sdk/issues/1010) - two validators can't bond with the same pubkey anymore


## 0.19.0

*June 13, 2018*

BREAKING CHANGES
* msg.GetSignBytes() now returns bech32-encoded addresses in all cases
* [lcd] REST end-points now include gas
* sdk.Coin now uses sdk.Int, a big.Int wrapper with 256bit range cap

FEATURES
* [x/auth] Added AccountNumbers to BaseAccount and StdTxs to allow for replay protection with account pruning
* [lcd] added an endpoint to query for the SDK version of the connected node

IMPROVEMENTS
* export command now writes current validator set for Tendermint
* [tests] Application module tests now use a mock application
* [gaiacli] Fix error message when account isn't found when running gaiacli account
* [lcd] refactored to eliminate use of global variables, and interdependent tests
* [tests] Added testnet command to gaiad
* [tests] Added localnet targets to Makefile
* [x/stake] More stake tests added to test ByPower index

FIXES
* Fixes consensus fault on testnet - see postmortem [here](https://github.com/cosmos/cosmos-sdk/issues/1197#issuecomment-396823021)
* [x/stake] bonded inflation removed, non-bonded inflation partially implemented
* [lcd] Switch to bech32 for addresses on all human readable inputs and outputs
* [lcd] fixed tx indexing/querying
* [cli] Added `--gas` flag to specify transaction gas limit
* [gaia] Registered slashing message handler
* [x/slashing] Set signInfo.StartHeight correctly for newly bonded validators

FEATURES
* [docs] Reorganize documentation
* [docs] Update staking spec, create WIP spec for slashing, and fees

## 0.18.0

*June 9, 2018*

BREAKING CHANGES

* [stake] candidate -> validator throughout (details in refactor comment)
* [stake] delegate-bond -> delegation throughout
* [stake] `gaiacli query validator` takes and argument instead of using the `--address-candidate` flag
* [stake] introduce `gaiacli query delegations`
* [stake] staking refactor
  * ValidatorsBonded store now take sorted pubKey-address instead of validator owner-address,
    is sorted like Tendermint by pk's address
  * store names more understandable
  * removed temporary ToKick store, just needs a local map!
  * removed distinction between candidates and validators
    * everything is now a validator
    * only validators with a status == bonded are actively validating/receiving rewards
  * Introduction of Unbonding fields, lowlevel logic throughout (not fully implemented with queue)
  * Introduction of PoolShares type within validators,
    replaces three rational fields (BondedShares, UnbondingShares, UnbondedShares
* [x/auth] move stuff specific to auth anteHandler to the auth module rather than the types folder. This includes:
  * StdTx (and its related stuff i.e. StdSignDoc, etc)
  * StdFee
  * StdSignature
  * Account interface
  * Related to this organization, I also:
* [x/auth] got rid of AccountMapper interface (in favor of the struct already in auth module)
* [x/auth] removed the FeeHandler function from the AnteHandler, Replaced with FeeKeeper
* [x/auth] Removed GetSignatures() from Tx interface (as different Tx styles might use something different than StdSignature)
* [store] Removed SubspaceIterator and ReverseSubspaceIterator from KVStore interface and replaced them with helper functions in /types
* [cli] rearranged commands under subcommands
* [stake] remove Tick and add EndBlocker
* Switch to bech32cosmos on all human readable inputs and outputs


FEATURES

* [x/auth] Added ability to change pubkey to auth module
* [baseapp] baseapp now has settable functions for filtering peers by address/port & public key
* [sdk] Gas consumption is now measured as transactions are executed
  * Transactions which run out of gas stop execution and revert state changes
  * A "simulate" query has been added to determine how much gas a transaction will need
  * Modules can include their own gas costs for execution of particular message types
* [stake] Seperation of fee distribution to a new module
* [stake] Creation of a validator/delegation generics in `/types`
* [stake] Helper Description of the store in x/stake/store.md
* [stake] removed use of caches in the stake keeper
* [stake] Added REST API
* [Makefile] Added terraform/ansible playbooks to easily create remote testnets on Digital Ocean


BUG FIXES

* [stake] staking delegator shares exchange rate now relative to equivalent-bonded-tokens the validator has instead of bonded tokens
  ^ this is important for unbonded validators in the power store!
* [cli] fixed cli-bash tests
* [ci] added cli-bash tests
* [basecoin] updated basecoin for stake and slashing
* [docs] fixed references to old cli commands
* [docs] Downgraded Swagger to v2 for downstream compatibility
* auto-sequencing transactions correctly
* query sequence via account store
* fixed duplicate pub_key in stake.Validator
* Auto-sequencing now works correctly
* [gaiacli] Fix error message when account isn't found when running gaiacli account


## 0.17.5

*June 5, 2018*

Update to Tendermint v0.19.9 (Fix evidence reactor, mempool deadlock, WAL panic,
memory leak)

## 0.17.4

*May 31, 2018*

Update to Tendermint v0.19.7 (WAL fixes and more)

## 0.17.3

*May 29, 2018*

Update to Tendermint v0.19.6 (fix fast-sync halt)

## 0.17.5

*June 5, 2018*

Update to Tendermint v0.19.9 (Fix evidence reactor, mempool deadlock, WAL panic,
memory leak)

## 0.17.4

*May 31, 2018*

Update to Tendermint v0.19.7 (WAL fixes and more)

## 0.17.3

*May 29, 2018*

Update to Tendermint v0.19.6 (fix fast-sync halt)

## 0.17.2

_May 20, 2018_

Update to Tendermint v0.19.5 (reduce WAL use, bound the mempool and some rpcs, improve logging)

## 0.17.1 (May 17, 2018)

Update to Tendermint v0.19.4 (fixes a consensus bug and improves logging)

## 0.17.0 (May 15, 2018)

BREAKING CHANGES

* [stake] MarshalJSON -> MarshalBinaryLengthPrefixed
* Queries against the store must be prefixed with the path "/store"

FEATURES

* [gaiacli] Support queries for candidates, delegator-bonds
* [gaiad] Added `gaiad export` command to export current state to JSON
* [x/bank] Tx tags with sender/recipient for indexing & later retrieval
* [x/stake] Tx tags with delegator/candidate for delegation & unbonding, and candidate info for declare candidate / edit validator

IMPROVEMENTS

* [gaiad] Update for Tendermint v0.19.3 (improve `/dump_consensus_state` and add
  `/consensus_state`)
* [spec/ibc] Added spec!
* [spec/stake] Cleanup structure, include details about slashing and
  auto-unbonding
* [spec/governance] Fixup some names and pseudocode
* NOTE: specs are still a work-in-progress ...

BUG FIXES

* Auto-sequencing now works correctly


## 0.16.0 (May 14th, 2018)

BREAKING CHANGES

* Move module REST/CLI packages to x/[module]/client/rest and x/[module]/client/cli
* Gaia simple-staking bond and unbond functions replaced
* [stake] Delegator bonds now store the height at which they were updated
* All module keepers now require a codespace, see basecoin or democoin for usage
* Many changes to names throughout
  * Type as a prefix naming convention applied (ex. BondMsg -> MsgBond)
  * Removed redundancy in names (ex. stake.StakingKeeper -> stake.Keeper)
* Removed SealedAccountMapper
* gaiad init now requires use of `--name` flag
* Removed Get from Msg interface
* types/rational now extends big.Rat

FEATURES:

* Gaia stake commands include, CreateValidator, EditValidator, Delegate, Unbond
* MountStoreWithDB without providing a custom store works.
* Repo is now lint compliant / GoMetaLinter with tendermint-lint integrated into CI
* Better key output, pubkey go-amino hex bytes now output by default
* gaiad init overhaul
  * Create genesis transactions with `gaiad init gen-tx`
  * New genesis account keys are automatically added to the client keybase (introduce `--client-home` flag)
  * Initialize with genesis txs using `--gen-txs` flag
* Context now has access to the application-configured logger
* Add (non-proof) subspace query helper functions
* Add more staking query functions: candidates, delegator-bonds

BUG FIXES

* Gaia now uses stake, ported from github.com/cosmos/gaia


## 0.15.1 (April 29, 2018)

IMPROVEMENTS:

* Update Tendermint to v0.19.1 (includes many rpc fixes)


## 0.15.0 (April 29, 2018)

NOTE: v0.15.0 is a large breaking change that updates the encoding scheme to use
[Amino](github.com/tendermint/go-amino).

For details on how this changes encoding for public keys and addresses,
see the [docs](https://github.com/tendermint/tendermint/blob/v0.19.1/docs/specification/new-spec/encoding.md#public-key-cryptography).

BREAKING CHANGES

* Remove go-wire, use go-amino
* [store] Add `SubspaceIterator` and `ReverseSubspaceIterator` to `KVStore` interface
* [basecoin] NewBasecoinApp takes a `dbm.DB` and uses namespaced DBs for substores

FEATURES:

* Add CacheContext
* Add auto sequencing to client
* Add FeeHandler to ante handler

BUG FIXES

* MountStoreWithDB without providing a custom store works.

## 0.14.1 (April 9, 2018)

BUG FIXES

* [gaiacli] Fix all commands (just a duplicate of basecli for now)

## 0.14.0 (April 9, 2018)

BREAKING CHANGES:

* [client/builder] Renamed to `client/core` and refactored to use a CoreContext
  struct
* [server] Refactor to improve useability and de-duplicate code
* [types] `Result.ToQuery -> Error.QueryResult`
* [makefile] `make build` and `make install` only build/install `gaiacli` and
  `gaiad`. Use `make build_examples` and `make install_examples` for
  `basecoind/basecli` and `democoind/democli`
* [staking] Various fixes/improvements

FEATURES:

* [democoin] Added Proof-of-Work module

BUG FIXES

* [client] Reuse Tendermint RPC client to avoid excessive open files
* [client] Fix setting log level
* [basecoin] Sort coins in genesis

## 0.13.1 (April 3, 2018)

BUG FIXES

* [x/ibc] Fix CLI and relay for IBC txs
* [x/stake] Various fixes/improvements

## 0.13.0 (April 2, 2018)

BREAKING CHANGES

* [basecoin] Remove cool/sketchy modules -> moved to new `democoin`
* [basecoin] NewBasecoinApp takes a `map[string]dbm.DB` as temporary measure
  to allow mounting multiple stores with their own DB until they can share one
* [x/staking] Renamed to `simplestake`
* [builder] Functions don't take `passphrase` as argument
* [server] GenAppParams returns generated seed and address
* [basecoind] `init` command outputs JSON of everything necessary for testnet
* [basecoind] `basecoin.db -> data/basecoin.db`
* [basecli] `data/keys.db -> keys/keys.db`

FEATURES

* [types] `Coin` supports direct arithmetic operations
* [basecoind] Add `show_validator` and `show_node_id` commands
* [x/stake] Initial merge of full staking module!
* [democoin] New example application to demo custom modules

IMPROVEMENTS

* [makefile] `make install`
* [testing] Use `/tmp` for directories so they don't get left in the repo

BUG FIXES

* [basecoin] Allow app to be restarted
* [makefile] Fix build on Windows
* [basecli] Get confirmation before overriding key with same name

## 0.12.0 (March 27 2018)

BREAKING CHANGES

* Revert to old go-wire for now
* glide -> godep
* [types] ErrBadNonce -> ErrInvalidSequence
* [types] Replace tx.GetFeePayer with FeePayer(tx) - returns the first signer
* [types] NewStdTx takes the Fee
* [types] ParseAccount -> AccountDecoder; ErrTxParse -> ErrTxDecoder
* [x/auth] AnteHandler deducts fees
* [x/bank] Move some errors to `types`
* [x/bank] Remove sequence and signature from Input

FEATURES

* [examples/basecoin] New cool module to demonstrate use of state and custom transactions
* [basecoind] `show_node_id` command
* [lcd] Implement the Light Client Daemon and endpoints
* [types/stdlib] Queue functionality
* [store] Subspace iterator on IAVLTree
* [types] StdSignDoc is the document that gets signed (chainid, msg, sequence, fee)
* [types] CodeInvalidPubKey
* [types] StdFee, and StdTx takes the StdFee
* [specs] Progression of MVPs for IBC
* [x/ibc] Initial shell of IBC functionality (no proofs)
* [x/simplestake] Simple staking module with bonding/unbonding

IMPROVEMENTS

* Lots more tests!
* [client/builder] Helpers for forming and signing transactions
* [types] sdk.Address
* [specs] Staking

BUG FIXES

* [x/auth] Fix setting pubkey on new account
* [x/auth] Require signatures to include the sequences
* [baseapp] Dont panic on nil handler
* [basecoin] Check for empty bytes in account and tx

## 0.11.0 (March 1, 2017)

BREAKING CHANGES

* [examples] dummy -> kvstore
* [examples] Remove gaia
* [examples/basecoin] MakeTxCodec -> MakeCodec
* [types] CommitMultiStore interface has new `GetCommitKVStore(key StoreKey) CommitKVStore` method

FEATURES

* [examples/basecoin] CLI for `basecli` and `basecoind` (!)
* [baseapp] router.AddRoute returns Router

IMPROVEMENTS

* [baseapp] Run msg handlers on CheckTx
* [docs] Add spec for REST API
* [all] More tests!

BUG FIXES

* [baseapp] Fix panic on app restart
* [baseapp] InitChain does not call Commit
* [basecoin] Remove IBCStore because mounting multiple stores is currently broken

## 0.10.0 (February 20, 2017)

BREAKING CHANGES

* [baseapp] NewBaseApp(logger, db)
* [baseapp] NewContext(isCheckTx, header)
* [x/bank] CoinMapper -> CoinKeeper

FEATURES

* [examples/gaia] Mock CLI !
* [baseapp] InitChainer, BeginBlocker, EndBlocker
* [baseapp] MountStoresIAVL

IMPROVEMENTS

* [docs] Various improvements.
* [basecoin] Much simpler :)

BUG FIXES

* [baseapp] initialize and reset msCheck and msDeliver properly

## 0.9.0 (February 13, 2017)

BREAKING CHANGES

* Massive refactor. Basecoin works. Still needs <3

## 0.8.1

* Updates for dependencies

## 0.8.0 (December 18, 2017)

* Updates for dependencies

## 0.7.1 (October 11, 2017)

IMPROVEMENTS:

* server/commands: GetInitCmd takes list of options

## 0.7.0 (October 11, 2017)

BREAKING CHANGES:

* Everything has changed, and it's all about to change again, so don't bother using it yet!

## 0.6.2 (July 27, 2017)

IMPROVEMENTS:

* auto-test all tutorials to detect breaking changes
* move deployment scripts from `/scripts` to `/publish` for clarity

BUG FIXES:

* `basecoin init` ensures the address in genesis.json is valid
* fix bug that certain addresses couldn't receive ibc packets

## 0.6.1 (June 28, 2017)

Make lots of small cli fixes that arose when people were using the tools for
the testnet.

IMPROVEMENTS:

* basecoin
  * `basecoin start` supports all flags that `tendermint node` does, such as
    `--rpc.laddr`, `--p2p.seeds`, and `--p2p.skip_upnp`
  * fully supports `--log_level` and `--trace` for logger configuration
  * merkleeyes no longers spams the logs... unless you want it
    * Example: `basecoin start --log_level="merkleeyes:info,state:info,*:error"`
    * Example: `basecoin start --log_level="merkleeyes:debug,state:info,*:error"`
* basecli
  * `basecli init` is more intelligent and only complains if there really was
    a connected chain, not just random files
  * support `localhost:46657` or `http://localhost:46657` format for nodes,
    not just `tcp://localhost:46657`
  * Add `--genesis` to init to specify chain-id and validator hash
    * Example: `basecli init --node=localhost:46657 --genesis=$HOME/.basecoin/genesis.json`
  * `basecli rpc` has a number of methods to easily accept tendermint rpc, and verifies what it can

BUG FIXES:

* basecli
  * `basecli query account` accepts hex account address with or without `0x`
    prefix
  * gives error message when running commands on an unitialized chain, rather
    than some unintelligable panic

## 0.6.0 (June 22, 2017)

Make the basecli command the only way to use client-side, to enforce best
security practices. Lots of enhancements to get it up to production quality.

BREAKING CHANGES:

* ./cmd/commands -> ./cmd/basecoin/commands
* basecli
  * `basecli proof state get` -> `basecli query key`
  * `basecli proof tx get` -> `basecli query tx`
  * `basecli proof state get --app=account` -> `basecli query account`
  * use `--chain-id` not `--chainid` for consistency
  * update to use `--trace` not `--debug` for stack traces on errors
  * complete overhaul on how tx and query subcommands are added. (see counter or trackomatron for examples)
  * no longer supports counter app (see new countercli)
* basecoin
  * `basecoin init` takes an argument, an address to allocate funds to in the genesis
  * removed key2.json
  * removed all client side functionality from it (use basecli now for proofs)
    * no tx subcommand
    * no query subcommand
    * no account (query) subcommand
    * a few other random ones...
  * enhanced relay subcommand
    * relay start did what relay used to do
    * relay init registers both chains on one another (to set it up so relay start just works)
* docs
  * removed `example-plugin`, put `counter` inside `docs/guide`
* app
  * Implements ABCI handshake by proxying merkleeyes.Info()

IMPROVEMENTS:

* `basecoin init` support `--chain-id`
* intergrates tendermint 0.10.0 (not the rc-2, but the real thing)
* commands return error code (1) on failure for easier script testing
* add `reset_all` to basecli, and never delete keys on `init`
* new shutil based unit tests, with better coverage of the cli actions
* just `make fresh` when things are getting stale ;)

BUG FIXES:

* app: no longer panics on missing app_options in genesis (thanks, anton)
* docs: updated all docs... again
* ibc: fix panic on getting BlockID from commit without 100% precommits (still a TODO)

## 0.5.2 (June 2, 2017)

BUG FIXES:

* fix parsing of the log level from Tendermint config (#97)

## 0.5.1 (May 30, 2017)

BUG FIXES:

* fix ibc demo app to use proper tendermint flags, 0.10.0-rc2 compatibility
* Make sure all cli uses new json.Marshal not wire.JSONBytes

## 0.5.0 (May 27, 2017)

BREAKING CHANGES:

* only those related to the tendermint 0.9 -> 0.10 upgrade

IMPROVEMENTS:

* basecoin cli
  * integrates tendermint 0.10.0 and unifies cli (init, unsafe_reset_all, ...)
  * integrate viper, all command line flags can also be defined in environmental variables or config.toml
* genesis file
  * you can define accounts with either address or pub_key
  * sorts coins for you, so no silent errors if not in alphabetical order
* [light-client](https://github.com/tendermint/light-client) integration
  * no longer must you trust the node you connect to, prove everything!
  * new [basecli command](./cmd/basecli/README.md)
  * integrated [key management](https://github.com/tendermint/go-crypto/blob/master/cmd/README.md), stored encrypted locally
  * tracks validator set changes and proves everything from one initial validator seed
  * `basecli proof state` gets complete proofs for any abci state
  * `basecli proof tx` gets complete proof where a tx was stored in the chain
  * `basecli proxy` exposes tendermint rpc, but only passes through results after doing complete verification

BUG FIXES:

* no more silently ignored error with invalid coin names (eg. "17.22foo coin" used to parse as "17 foo", not warning/error)

## 0.4.1 (April 26, 2017)

BUG FIXES:

* Fix bug in `basecoin unsafe_reset_X` where the `priv_validator.json` was not being reset

## 0.4.0 (April 21, 2017)

BREAKING CHANGES:

* CLI now uses Cobra, which forced changes to some of the flag names and orderings

IMPROVEMENTS:

* `basecoin init` doesn't generate error if already initialized
* Much more testing

## 0.3.1 (March 23, 2017)

IMPROVEMENTS:

* CLI returns exit code 1 and logs error before exiting

## 0.3.0 (March 23, 2017)

BREAKING CHANGES:

* Remove `--data` flag and use `BCHOME` to set the home directory (defaults to `~/.basecoin`)
* Remove `--in-proc` flag and start Tendermint in-process by default (expect Tendermint files in $BCHOME/tendermint).
  To start just the ABCI app/server, use `basecoin start --without-tendermint`.
* Consolidate genesis files so the Basecoin genesis is an object under `app_options` in Tendermint genesis. For instance:

```
{
  "app_hash": "",
  "chain_id": "foo_bar_chain",
  "genesis_time": "0001-01-01T00:00:00.000Z",
  "validators": [
    {
      "amount": 10,
      "name": "",
      "pub_key": [
	1,
	"7B90EA87E7DC0C7145C8C48C08992BE271C7234134343E8A8E8008E617DE7B30"
      ]
    }
  ],
  "app_options": {
    "accounts": [{
      "pub_key": {
        "type": "ed25519",
        "data": "6880db93598e283a67c4d88fc67a8858aa2de70f713fe94a5109e29c137100c2"
      },
      "coins": [
        {
          "denom": "blank",
          "amount": 12345
        },
        {
          "denom": "ETH",
          "amount": 654321
        }
      ]
    }],
    "plugin_options": ["plugin1/key1", "value1", "plugin1/key2", "value2"]
  }
}
```

Note the array of key-value pairs is now under `app_options.plugin_options` while the `app_options` themselves are well formed.
We also changed `chainID` to `chain_id` and consolidated to have just one of them.

FEATURES:

* Introduce `basecoin init` and `basecoin unsafe_reset_all`

## 0.2.0 (March 6, 2017)

BREAKING CHANGES:

* Update to ABCI v0.4.0 and Tendermint v0.9.0
* Coins are specified on the CLI as `Xcoin`, eg. `5gold`
* `Cost` is now `Fee`

FEATURES:

* CLI for sending transactions and querying the state,
  designed to be easily extensible as plugins are implemented
* Run Basecoin in-process with Tendermint
* Add `/account` path in Query
* IBC plugin for InterBlockchain Communication
* Demo script of IBC between two chains

IMPROVEMENTS:

* Use new Tendermint `/commit` endpoint for crafting IBC transactions
* More unit tests
* Use go-crypto S structs and go-data for more standard JSON
* Demo uses fewer sleeps

BUG FIXES:

* Various little fixes in coin arithmetic
* More commit validation in IBC
* Return results from transactions

## PreHistory

##### January 14-18, 2017

* Update to Tendermint v0.8.0
* Cleanup a bit and release blog post

##### September 22, 2016

* Basecoin compiles again

<!-- Release links -->

[Unreleased]: https://github.com/cosmos/cosmos-sdk/compare/v0.38.2...HEAD
[v0.38.2]: https://github.com/cosmos/cosmos-sdk/releases/tag/v0.38.2
[v0.38.1]: https://github.com/cosmos/cosmos-sdk/releases/tag/v0.38.1
[v0.38.0]: https://github.com/cosmos/cosmos-sdk/releases/tag/v0.38.0
[v0.37.9]: https://github.com/cosmos/cosmos-sdk/releases/tag/v0.37.9
[v0.37.8]: https://github.com/cosmos/cosmos-sdk/releases/tag/v0.37.8
[v0.37.7]: https://github.com/cosmos/cosmos-sdk/releases/tag/v0.37.7
[v0.37.6]: https://github.com/cosmos/cosmos-sdk/releases/tag/v0.37.6
[v0.37.5]: https://github.com/cosmos/cosmos-sdk/releases/tag/v0.37.5
[v0.37.4]: https://github.com/cosmos/cosmos-sdk/releases/tag/v0.37.4
[v0.37.3]: https://github.com/cosmos/cosmos-sdk/releases/tag/v0.37.3
[v0.37.1]: https://github.com/cosmos/cosmos-sdk/releases/tag/v0.37.1
[v0.37.0]: https://github.com/cosmos/cosmos-sdk/releases/tag/v0.37.0
[v0.36.0]: https://github.com/cosmos/cosmos-sdk/releases/tag/v0.36.0<|MERGE_RESOLUTION|>--- conflicted
+++ resolved
@@ -38,12 +38,9 @@
 ## [Unreleased]
 
 ### Improvements
-<<<<<<< HEAD
-
+
+* (types) [\#10021](https://github.com/cosmos/cosmos-sdk/pull/10021) Speedup coins.AmountOf(), by removing many intermittent regex calls.
 * (store) [\#10026](https://github.com/cosmos/cosmos-sdk/pull/10026) Improve CacheKVStore datastructures / algorithms, to no longer take O(N^2) time when interleaving iterators and insertions.
-=======
-* (types) [\#10021](https://github.com/cosmos/cosmos-sdk/pull/10021) Speedup coins.AmountOf(), by removing many intermittent regex calls.
->>>>>>> cbc164a2
 
 ### Bug Fixes
 
