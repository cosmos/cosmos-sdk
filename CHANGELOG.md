<!--
Guiding Principles:

Changelogs are for humans, not machines.
There should be an entry for every single version.
The same types of changes should be grouped.
Versions and sections should be linkable.
The latest version comes first.
The release date of each version is displayed.
Mention whether you follow Semantic Versioning.

Usage:

Change log entries are to be added to the Unreleased section under the
appropriate stanza (see below). Each entry should ideally include a tag and
the Github issue reference in the following format:

* (<tag>) \#<issue-number> message

The issue numbers will later be link-ified during the release process so you do
not have to worry about including a link manually, but you can if you wish.

Types of changes (Stanzas):

"Features" for new features.
"Improvements" for changes in existing functionality.
"Deprecated" for soon-to-be removed features.
"Bug Fixes" for any bug fixes.
"Client Breaking" for breaking Protobuf, gRPC and REST routes used by end-users.
"CLI Breaking" for breaking CLI commands.
"API Breaking" for breaking exported APIs used by developers building on SDK.
"State Machine Breaking" for any changes that result in a different AppState given same genesisState and txList.
Ref: https://keepachangelog.com/en/1.0.0/
-->

# Changelog

## [Unreleased]

### Features

* (x/evidence) [#13740](https://github.com/cosmos/cosmos-sdk/pull/13740) Add new proto field `hash` of type `string` to `QueryEvidenceRequest` which helps to decode the hash properly while using query API.
* (core) [#13306](https://github.com/cosmos/cosmos-sdk/pull/13306) Add a `FormatCoins` function to in `core/coins` to format sdk Coins following the Value Renderers spec.
* (math) [#13306](https://github.com/cosmos/cosmos-sdk/pull/13306) Add `FormatInt` and `FormatDec` functiosn in `math` to format integers and decimals following the Value Renderers spec.
* (x/staking) [#13122](https://github.com/cosmos/cosmos-sdk/pull/13122) Add `UnbondingCanComplete` and `PutUnbondingOnHold` to `x/staking` module.
* [#13437](https://github.com/cosmos/cosmos-sdk/pull/13437) Add new flag `--modules-to-export` in `simd export` command to export only selected modules.
* [#13298](https://github.com/cosmos/cosmos-sdk/pull/13298) Add `AddGenesisAccount` helper func in x/auth module which helps adding accounts to genesis state.
* (x/authz) [#12648](https://github.com/cosmos/cosmos-sdk/pull/12648) Add an allow list, an optional list of addresses allowed to receive bank assets via authz MsgSend grant.
* (sdk.Coins) [#12627](https://github.com/cosmos/cosmos-sdk/pull/12627) Make a Denoms method on sdk.Coins.
* (testutil) [#12973](https://github.com/cosmos/cosmos-sdk/pull/12973) Add generic `testutil.RandSliceElem` function which selects a random element from the list.
* (client) [#12936](https://github.com/cosmos/cosmos-sdk/pull/12936) Add capability to preprocess transactions before broadcasting from a higher level chain.
* (cli) [#13064](https://github.com/cosmos/cosmos-sdk/pull/13064) Add `debug prefixes` to list supported HRP prefixes via .
* (ledger) [#12935](https://github.com/cosmos/cosmos-sdk/pull/12935) Generalize Ledger integration to allow for different apps or keytypes that use SECP256k1.
* (x/bank) [#11981](https://github.com/cosmos/cosmos-sdk/pull/11981) Create the `SetSendEnabled` endpoint for managing the bank's SendEnabled settings.
* (x/auth) [#13210](https://github.com/cosmos/cosmos-sdk/pull/13210) Add `Query/AccountInfo` endpoint for simplified access to basic account info.
* (x/consensus) [#12905](https://github.com/cosmos/cosmos-sdk/pull/12905) Create a new `x/consensus` module that is now responsible for maintaining Tendermint consensus parameters instead of `x/param`. Legacy types remain in order to facilitate parameter migration from the deprecated `x/params`. App developers should ensure that they execute `baseapp.MigrateParams` during their chain upgrade. These legacy types will be removed in a future release.
* (client/tx) [#13670](https://github.com/cosmos/cosmos-sdk/pull/13670) Add validation in `BuildUnsignedTx` to prevent simple inclusion of valid mnemonics

### Improvements

* [#13619](https://github.com/cosmos/cosmos-sdk/pull/13619) Add new function called LogDeferred to report errors in defers. Use the function in x/bank files.
* (tools) [#13603](https://github.com/cosmos/cosmos-sdk/pull/13603) Rename cosmovisor package name to `cosmossdk.io/tools/cosmovisor`. The new tool directory contains Cosmos SDK tools.
* (deps) [#13397](https://github.com/cosmos/cosmos-sdk/pull/13397) Bump Go version minimum requirement to `1.19`.
* [#13070](https://github.com/cosmos/cosmos-sdk/pull/13070) Migrate from `gogo/protobuf` to `cosmos/gogoproto`.
* [#12995](https://github.com/cosmos/cosmos-sdk/pull/12995) Add `FormatTime` and `ParseTimeString` methods.
* [#12952](https://github.com/cosmos/cosmos-sdk/pull/12952) Replace keyring module to Cosmos fork.
* [#12352](https://github.com/cosmos/cosmos-sdk/pull/12352) Move the `RegisterSwaggerAPI` logic into a separate helper function in the server package.
* [#12876](https://github.com/cosmos/cosmos-sdk/pull/12876) Remove proposer-based rewards.
* [#12892](https://github.com/cosmos/cosmos-sdk/pull/12892) `make format` now runs only gofumpt and golangci-lint run ./... --fix, replacing `goimports` `gofmt` and `misspell`
* [#12846](https://github.com/cosmos/cosmos-sdk/pull/12846) Remove `RandomizedParams` from the `AppModuleSimulation` interface which is no longer needed.
* (ci) [#12854](https://github.com/cosmos/cosmos-sdk/pull/12854) Use ghcr.io to host the proto builder image. Update proto builder image to go 1.19
* (x/bank) [#12706](https://github.com/cosmos/cosmos-sdk/pull/12706) Added the `chain-id` flag to the `AddTxFlagsToCmd` API. There is no longer a need to explicitly register this flag on commands whens `AddTxFlagsToCmd` is already called.
* [#12791](https://github.com/cosmos/cosmos-sdk/pull/12791) Bump the math library used in the sdk and replace old usages of sdk.\*
* [#12717](https://github.com/cosmos/cosmos-sdk/pull/12717) Use injected encoding params in simapp.
* [#12702](https://github.com/cosmos/cosmos-sdk/pull/12702) Linting and tidiness, fixed two minor security warnings.
* [#12634](https://github.com/cosmos/cosmos-sdk/pull/12634) Move `sdk.Dec` to math package.
* [#12596](https://github.com/cosmos/cosmos-sdk/pull/12596) Remove all imports of the non-existent gogo/protobuf v1.3.3 to ease downstream use and go workspaces.
* [#12187](https://github.com/cosmos/cosmos-sdk/pull/12187) Add batch operation for x/nft module.
* [#12455](https://github.com/cosmos/cosmos-sdk/pull/12455) Show attempts count in error for signing.
* [#13101](https://github.com/cosmos/cosmos-sdk/pull/13101) Remove weights from `simapp/params` and `testutil/sims`. They are now in their respective modules.
* [#12398](https://github.com/cosmos/cosmos-sdk/issues/12398) Refactor all `x` modules to unit-test via mocks and decouple `simapp`.
* [#13144](https://github.com/cosmos/cosmos-sdk/pull/13144) Add validator distribution info grpc gateway get endpoint.
* [#13168](https://github.com/cosmos/cosmos-sdk/pull/13168) Migrate tendermintdev/proto-builder to ghcr.io. New image `ghcr.io/cosmos/proto-builder:0.8`
* [#13178](https://github.com/cosmos/cosmos-sdk/pull/13178) Add `cosmos.msg.v1.service` protobuf annotation to allow tooling to distinguish between Msg and Query services via reflection.
* [#13236](https://github.com/cosmos/cosmos-sdk/pull/13236) Integrate Filter Logging
* [#13528](https://github.com/cosmos/cosmos-sdk/pull/13528) Update `ValidateMemoDecorator` to only check memo against `MaxMemoCharacters` param when a memo is present.
* [#13651](https://github.com/cosmos/cosmos-sdk/pull/13651) Update `server/config/config.GetConfig` function.

### State Machine Breaking

* (codec) [#13307](https://github.com/cosmos/cosmos-sdk/pull/13307) Register all modules' `Msg`s with group's ModuleCdc so that Amino sign bytes are correctly generated.
* (codec) [#13196](https://github.com/cosmos/cosmos-sdk/pull/13196) Register all modules' `Msg`s with gov's ModuleCdc so that Amino sign bytes are correctly generated.
* (group) [#13592](https://github.com/cosmos/cosmos-sdk/pull/13592) Fix group types registration with Amino.
* (x/distribution) [#12852](https://github.com/cosmos/cosmos-sdk/pull/12852) Deprecate `CommunityPoolSpendProposal`. Please execute a `MsgCommunityPoolSpend` message via the new v1 `x/gov` module instead. This message can be used to directly fund the `x/gov` module account.
* (x/bank) [#12610](https://github.com/cosmos/cosmos-sdk/pull/12610) `MsgMultiSend` now allows only a single input.
* (x/bank) [#12630](https://github.com/cosmos/cosmos-sdk/pull/12630) Migrate `x/bank` to self-managed parameters and deprecate its usage of `x/params`.
* (x/auth) [#12475](https://github.com/cosmos/cosmos-sdk/pull/12475) Migrate `x/auth` to self-managed parameters and deprecate its usage of `x/params`.
* (x/slashing) [#12399](https://github.com/cosmos/cosmos-sdk/pull/12399) Migrate `x/slashing` to self-managed parameters and deprecate its usage of `x/params`.
* (x/mint) [#12363](https://github.com/cosmos/cosmos-sdk/pull/12363) Migrate `x/mint` to self-managed parameters and deprecate it's usage of `x/params`.
* (x/distribution) [#12434](https://github.com/cosmos/cosmos-sdk/pull/12434) Migrate `x/distribution` to self-managed parameters and deprecate it's usage of `x/params`.
* (x/crisis) [#12445](https://github.com/cosmos/cosmos-sdk/pull/12445) Migrate `x/crisis` to self-managed parameters and deprecate it's usage of `x/params`.
* (x/gov) [#12631](https://github.com/cosmos/cosmos-sdk/pull/12631) Migrate `x/gov` to self-managed parameters and deprecate it's usage of `x/params`.
* (x/staking) [#12409](https://github.com/cosmos/cosmos-sdk/pull/12409) Migrate `x/staking` to self-managed parameters and deprecate it's usage of `x/params`.
* (x/bank) [#11859](https://github.com/cosmos/cosmos-sdk/pull/11859) Move the SendEnabled information out of the Params and into the state store directly.
* (x/gov) [#12771](https://github.com/cosmos/cosmos-sdk/pull/12771) Initial deposit requirement for proposals at submission time.
* (x/staking) [#12967](https://github.com/cosmos/cosmos-sdk/pull/12967) `unbond` now creates only one unbonding delegation entry when multiple unbondings exist at a single height (e.g. through multiple messages in a transaction).
* (x/auth/vesting) [#13502](https://github.com/cosmos/cosmos-sdk/pull/13502) Add Amino Msg registration for `MsgCreatePeriodicVestingAccount`.

### API Breaking Changes

* (x/evidence) [#13740](https://github.com/cosmos/cosmos-sdk/pull/13740) The `NewQueryEvidenceRequest` function now takes `hash` as a HEX encoded `string`.
* (server) [#13485](https://github.com/cosmos/cosmos-sdk/pull/13485) The `Application` service now requires the `RegisterNodeService` method to be implemented.
* (x/slashing, x/staking) [#13122](https://github.com/cosmos/cosmos-sdk/pull/13122) Add the infraction a validator commited type as an argument to the `Slash` keeper method.
* [#13437](https://github.com/cosmos/cosmos-sdk/pull/13437) Add a list of modules to export argument in `ExportAppStateAndValidators`.
* (x/slashing) [#13427](https://github.com/cosmos/cosmos-sdk/pull/13427) Move `x/slashing/testslashing` to `x/slashing/testutil` for consistency with other modules.
* (x/staking) [#13427](https://github.com/cosmos/cosmos-sdk/pull/13427) Move `x/staking/teststaking` to `x/staking/testutil` for consistency with other modules.
* (simapp) [#13402](https://github.com/cosmos/cosmos-sdk/pull/13402) Move simulation flags to `x/simulation/client/cli`.
* (simapp) [#13402](https://github.com/cosmos/cosmos-sdk/pull/13402) Move simulation helpers functions (`SetupSimulation`, `SimulationOperations`, `CheckExportSimulation`, `PrintStats`, `GetSimulationLog`) to `testutil/sims`.
* (simapp) [#13402](https://github.com/cosmos/cosmos-sdk/pull/13402) Move `testutil/rest` package to `testutil`.
* (types) [#13380](https://github.com/cosmos/cosmos-sdk/pull/13380) Remove deprecated `sdk.NewLevelDB`.
* (simapp) [#13378](https://github.com/cosmos/cosmos-sdk/pull/13378) Move `simapp.App` to `runtime.AppI`.
* (tx) [#12659](https://github.com/cosmos/cosmos-sdk/pull/12659) Remove broadcast mode `block`.
* (db) [#13370](https://github.com/cosmos/cosmos-sdk/pull/13370) remove storev2alpha1, see also https://github.com/cosmos/cosmos-sdk/pull/13371
* (x/bank) [#12706](https://github.com/cosmos/cosmos-sdk/pull/12706) Removed the `testutil` package from the `x/bank/client` package.
* (simapp) [#12747](https://github.com/cosmos/cosmos-sdk/pull/12747) Remove `simapp.MakeTestEncodingConfig`. Please use `moduletestutil.MakeTestEncodingConfig` (`types/module/testutil`) in tests instead.
* (x/bank) [#12648](https://github.com/cosmos/cosmos-sdk/pull/12648) `NewSendAuthorization` takes a new argument of an optional list of addresses allowed to receive bank assests via authz MsgSend grant. You can pass `nil` for the same behavior as before, i.e. any recipient is allowed.
* (x/bank) [#12593](https://github.com/cosmos/cosmos-sdk/pull/12593) Add `SpendableCoin` method to `BaseViewKeeper`
* (x/slashing) [#12581](https://github.com/cosmos/cosmos-sdk/pull/12581) Remove `x/slashing` legacy querier.
* (types) [#12355](https://github.com/cosmos/cosmos-sdk/pull/12355) Remove the compile-time `types.DBbackend` variable. Removes usage of the same in server/util.go
* (x/gov) [#12368](https://github.com/cosmos/cosmos-sdk/pull/12369) Gov keeper is now passed by reference instead of copy to make post-construction mutation of Hooks and Proposal Handlers possible at a framework level.
* (simapp) [#12270](https://github.com/cosmos/cosmos-sdk/pull/12270) Remove `invCheckPeriod uint` attribute from `SimApp` struct as per migration of `x/crisis` to app wiring
* (simapp) [#12334](https://github.com/cosmos/cosmos-sdk/pull/12334) Move `simapp.ConvertAddrsToValAddrs` and `simapp.CreateTestPubKeys ` to respectively `simtestutil.ConvertAddrsToValAddrs` and `simtestutil.CreateTestPubKeys` (`testutil/sims`)
* (simapp) [#12312](https://github.com/cosmos/cosmos-sdk/pull/12312) Move `simapp.EmptyAppOptions` to `simtestutil.EmptyAppOptions` (`testutil/sims`)
* (simapp) [#12312](https://github.com/cosmos/cosmos-sdk/pull/12312) Remove `skipUpgradeHeights map[int64]bool` and `homePath string` from `NewSimApp` constructor as per migration of `x/upgrade` to app-wiring.
* (testutil) [#12278](https://github.com/cosmos/cosmos-sdk/pull/12278) Move all functions from `simapp/helpers` to `testutil/sims`
* (testutil) [#12233](https://github.com/cosmos/cosmos-sdk/pull/12233) Move `simapp.TestAddr` to `simtestutil.TestAddr` (`testutil/sims`)
* (x/staking) [#12102](https://github.com/cosmos/cosmos-sdk/pull/12102) Staking keeper now is passed by reference instead of copy. Keeper's SetHooks no longer returns keeper. It updates the keeper in place instead.
* (linting) [#12141](https://github.com/cosmos/cosmos-sdk/pull/12141) Fix usability related linting for database. This means removing the infix Prefix from `prefix.NewPrefixWriter` and such so that it is `prefix.NewWriter` and making `db.DBConnection` and such into `db.Connection`
* (x/distribution) [#12434](https://github.com/cosmos/cosmos-sdk/pull/12434) `x/distribution` module `SetParams` keeper method definition is now updated to return `error`.
* (x/staking) [#12409](https://github.com/cosmos/cosmos-sdk/pull/12409) `x/staking` module `SetParams` keeper method definition is now updated to return `error`.
* (x/crisis) [#12445](https://github.com/cosmos/cosmos-sdk/pull/12445) `x/crisis` module `SetConstantFee` keeper method definition is now updated to return `error`.
* (x/gov) [#12631](https://github.com/cosmos/cosmos-sdk/pull/12631) `x/gov` module refactored to use `Params` as single struct instead of `DepositParams`, `TallyParams` & `VotingParams`.
* (x/gov) [#12631](https://github.com/cosmos/cosmos-sdk/pull/12631) Migrate `x/gov` to self-managed parameters and deprecate it's usage of `x/params`.
* (x/bank) [#12630](https://github.com/cosmos/cosmos-sdk/pull/12630) `x/bank` module `SetParams` keeper method definition is now updated to return `error`.
* (x/bank) [#11859](https://github.com/cosmos/cosmos-sdk/pull/11859) Move the SendEnabled information out of the Params and into the state store directly.
  The information can now be accessed using the BankKeeper.
  Setting can be done using MsgSetSendEnabled as a governance proposal.
  A SendEnabled query has been added to both GRPC and CLI.
* (appModule) Remove `Route`, `QuerierRoute` and `LegacyQuerierHandler` from AppModule Interface.
* (x/modules) Remove all LegacyQueries and related code from modules
* (store) [#11825](https://github.com/cosmos/cosmos-sdk/pull/11825) Make extension snapshotter interface safer to use, renamed the util function `WriteExtensionItem` to `WriteExtensionPayload`.
* (x/genutil)[#12956](https://github.com/cosmos/cosmos-sdk/pull/12956) `genutil.AppModuleBasic` has a new attribute: genesis transaction validation function. The existing validation logic is implemented in `genutiltypes.DefaultMessageValidator`. Use `genutil.NewAppModuleBasic` to create a new genutil Module Basic.
* (codec) [#12964](https://github.com/cosmos/cosmos-sdk/pull/12964) `ProtoCodec.MarshalInterface` now returns an error when serializing unregistered types and a subsequent `ProtoCodec.UnmarshalInterface` would fail.
* (x/staking) [#12973](https://github.com/cosmos/cosmos-sdk/pull/12973) Removed `stakingkeeper.RandomValidator`. Use `testutil.RandSliceElem(r, sk.GetAllValidators(ctx))` instead.
* (x/gov) [#13160](https://github.com/cosmos/cosmos-sdk/pull/13160) Remove custom marshaling of proposl and voteoption.
* (types) [#13430](https://github.com/cosmos/cosmos-sdk/pull/13430) Remove unused code `ResponseCheckTx` and `ResponseDeliverTx`
* (store) [#13529](https://github.com/cosmos/cosmos-sdk/pull/13529) Add method `LatestVersion` to `MultiStore` interface, add method `SetQueryMultiStore` to baesapp to support alternative `MultiStore` implementation for query service.
* (pruning) [#13609]](https://github.com/cosmos/cosmos-sdk/pull/13609) Move pruning pacakge to be under store pacakge

### CLI Breaking Changes

* (x/genutil) [#13535](https://github.com/cosmos/cosmos-sdk/pull/13535) Replace in `simd init`, the `--staking-bond-denom` flag with `--default-denom` which is used for all default denomination in the genesis, instead of only staking.
* (tx) [#12659](https://github.com/cosmos/cosmos-sdk/pull/12659) Remove broadcast mode `block`.

### Bug Fixes

<<<<<<< HEAD
* (x/evidence) [#13740](https://github.com/cosmos/cosmos-sdk/pull/13740)  Fix evidence query API to decode the hash properly.
=======
* (bank) [#13691](https://github.com/cosmos/cosmos-sdk/issues/13691) Fix unhandled error for vesting account transfers, when total vesting amount exceeds total balance.
>>>>>>> a51aa517
* [#13553](https://github.com/cosmos/cosmos-sdk/pull/13553) Ensure all parameter validation for decimal types handles nil decimal values.
* [#13145](https://github.com/cosmos/cosmos-sdk/pull/13145) Fix panic when calling `String()` to a Record struct type.
* [#13116](https://github.com/cosmos/cosmos-sdk/pull/13116) Fix a dead-lock in the `Group-TotalWeight` `x/group` invariant.
* (genutil) [#12140](https://github.com/cosmos/cosmos-sdk/pull/12140) Fix staking's genesis JSON migrate in the `simd migrate v0.46` CLI command.
* (types) [#12154](https://github.com/cosmos/cosmos-sdk/pull/12154) Add `baseAccountGetter` to avoid invalid account error when create vesting account.
* (x/authz) [#12184](https://github.com/cosmos/cosmos-sdk/pull/12184) Fix MsgExec not verifying the validity of nested messages.
* (x/staking) [#12303](https://github.com/cosmos/cosmos-sdk/pull/12303) Use bytes instead of string comparison in delete validator queue
* (store/rootmulti) [#12487](https://github.com/cosmos/cosmos-sdk/pull/12487) Fix non-deterministic map iteration.
* (sdk/dec_coins) [#12903](https://github.com/cosmos/cosmos-sdk/pull/12903) Fix nil `DecCoin` creation when converting `Coins` to `DecCoins`
* (store) [#12945](https://github.com/cosmos/cosmos-sdk/pull/12945) Fix nil end semantics in store/cachekv/iterator when iterating a dirty cache.
* (x/gov) [#13051](https://github.com/cosmos/cosmos-sdk/pull/13051) In SubmitPropsal, when a legacy msg fails it's handler call, wrap the error as ErrInvalidProposalContent (instead of ErrNoProposalHandlerExists).
* (x/gov) [#13045](https://github.com/cosmos/cosmos-sdk/pull/13045) Fix gov migrations for v3(0.46).
* (snapshot) [#13400](https://github.com/cosmos/cosmos-sdk/pull/13400) Fix snapshot checksum issue in golang 1.19.
* (x/gov) [#13728](https://github.com/cosmos/cosmos-sdk/pull/13728) Fix propagation of message events to the current context in `EndBlocker`.

### Deprecated

* (x/evidence) [#13740](https://github.com/cosmos/cosmos-sdk/pull/13740) The `evidence_hash` field of `QueryEvidenceRequest` has been deprecated and now contains a new field `hash` with type `string`.
* (x/bank) [#11859](https://github.com/cosmos/cosmos-sdk/pull/11859) The Params.SendEnabled field is deprecated and unusable.
  The information can now be accessed using the BankKeeper.
  Setting can be done using MsgSetSendEnabled as a governance proposal.
  A SendEnabled query has been added to both GRPC and CLI.

## [v0.46.4](https://github.com/cosmos/cosmos-sdk/releases/tag/v0.46.4) - 2022-11-01

### Features

* (x/auth) [#13612](https://github.com/cosmos/cosmos-sdk/pull/13612) Add `Query/ModuleAccountByName` endpoint for accessing the module account info by module name.

### Improvements

* (deps) Bump IAVL version to [v0.19.4](https://github.com/cosmos/iavl/releases/tag/v0.19.4).

### Bug Fixes

* (x/auth/tx) [#12474](https://github.com/cosmos/cosmos-sdk/pull/12474) Remove condition in GetTxsEvent that disallowed multiple equal signs, which would break event queries with base64 strings (i.e. query by signature).
* (store) [#13530](https://github.com/cosmos/cosmos-sdk/pull/13530) Fix app-hash mismatch if upgrade migration commit is interrupted.

### CLI Breaking Changes

* [#13656](https://github.com/cosmos/cosmos-sdk/pull/13659) Rename `server.FlagIAVLFastNode` to `server.FlagDisableIAVLFastNode` for clarity.

### API Breaking Changes

* (context) [#13063](https://github.com/cosmos/cosmos-sdk/pull/13063) Update `Context#CacheContext` to automatically emit all events on the parent context's `EventManager`.

## [v0.46.3](https://github.com/cosmos/cosmos-sdk/releases/tag/v0.46.3) - 2022-10-20

ATTENTION:

This is a security release for the [Dragonberry security advisory](https://forum.cosmos.network/t/ibc-security-advisory-dragonberry/7702).

All users should upgrade immediately.

Users *must* add a replace directive in their go.mod for the new `ics23` package in the SDK:

```go
replace github.com/confio/ics23/go => github.com/cosmos/cosmos-sdk/ics23/go v0.8.0
```

### Features

* [#13435](https://github.com/cosmos/cosmos-sdk/pull/13435) Extend error context when a simulation fails.
* (grpc) [#13485](https://github.com/cosmos/cosmos-sdk/pull/13485) Implement a new gRPC query, `/cosmos/base/node/v1beta1/config`, which provides operator configuration.
* (cli) [#13147](https://github.com/cosmos/cosmos-sdk/pull/13147) Add the `--append` flag to the `sign-batch` CLI cmd to combine the messages and sign those txs which are created with `--generate-only`.
* (cli) [#13454](https://github.com/cosmos/cosmos-sdk/pull/13454) `sign-batch` CLI can now read multiple transaction files.

### Improvements

* [#13586](https://github.com/cosmos/cosmos-sdk/pull/13586) Bump Tendermint to `v0.34.22`.
* (auth) [#13460](https://github.com/cosmos/cosmos-sdk/pull/13460) The `q auth address-by-id` CLI command has been renamed to `q auth address-by-acc-num` to be more explicit. However, the old `address-by-id` version is still kept as an alias, for backwards compatibility.
* [#13433](https://github.com/cosmos/cosmos-sdk/pull/13433) Remove dead code in cacheMergeIterator `Domain()`.

### Bug Fixes

* Implement dragonberry security patch.
    * For applying the patch please refer to the [RELEASE NOTES](./RELEASE_NOTES.md)
* (store) [#13459](https://github.com/cosmos/cosmos-sdk/pull/13459) Don't let state listener observe the uncommitted writes.
* [#12548](https://github.com/cosmos/cosmos-sdk/pull/12548) Prevent signing from wrong key while using multisig.

### API Breaking Changes

* (server) [#13485](https://github.com/cosmos/cosmos-sdk/pull/13485) The `Application` service now requires the `RegisterNodeService` method to be implemented.

## [v0.46.2](https://github.com/cosmos/cosmos-sdk/releases/tag/v0.46.2) - 2022-10-03

### API Breaking Changes

* (cli) [#13089](https://github.com/cosmos/cosmos-sdk/pull/13089) Fix rollback command don't actually delete multistore versions, added method `RollbackToVersion` to interface `CommitMultiStore` and added method `CommitMultiStore` to `Application` interface.
* (cli) [#13089](https://github.com/cosmos/cosmos-sdk/pull/13089) `NewRollbackCmd` now takes an `appCreator types.AppCreator`.

### Features

* (cli) [#13207](https://github.com/cosmos/cosmos-sdk/pull/13207) Reduce user's password prompts when calling keyring `List()` function.
* (cli) [#13353](https://github.com/cosmos/cosmos-sdk/pull/13353) Add `tx group draft-proposal` command for generating group proposal JSONs (skeleton).
* (cli) [#13304](https://github.com/cosmos/cosmos-sdk/pull/13304) Add `tx gov draft-proposal` command for generating proposal JSONs (skeleton).
* (x/authz) [#13047](https://github.com/cosmos/cosmos-sdk/pull/13047) Add a GetAuthorization function to the keeper.
* (cli) [#12742](https://github.com/cosmos/cosmos-sdk/pull/12742) Add the `prune` CLI cmd to manually prune app store history versions based on the pruning options.

### Improvements

* [#13323](https://github.com/cosmos/cosmos-sdk/pull/13323) Ensure `withdraw_rewards` rewards are emitted from all actions that result in rewards being withdrawn.
* [#13233](https://github.com/cosmos/cosmos-sdk/pull/13233) Add `--append` to `add-genesis-account` sub-command to append new tokens after an account is already created.
* (x/group) [#13214](https://github.com/cosmos/cosmos-sdk/pull/13214) Add `withdraw-proposal` command to group module's CLI transaction commands.
* (x/auth) [#13048](https://github.com/cosmos/cosmos-sdk/pull/13048) Add handling of AccountNumberStoreKeyPrefix to the simulation decoder.
* (simapp) [#13107](https://github.com/cosmos/cosmos-sdk/pull/13107) Call `SetIAVLCacheSize` with the configured value in simapp.
* [#13301](https://github.com/cosmos/cosmos-sdk/pull/13301) Keep the balance query endpoint compatible with legacy blocks
* [#13321](https://github.com/cosmos/cosmos-sdk/pull/13321) Add flag to disable fast node migration and usage.

### Bug Fixes

* (types) [#13265](https://github.com/cosmos/cosmos-sdk/pull/13265) Correctly coalesce coins even with repeated denominations & simplify logic.
* (x/auth) [#13200](https://github.com/cosmos/cosmos-sdk/pull/13200) Fix wrong sequences in `sign-batch`.
* (export) [#13029](https://github.com/cosmos/cosmos-sdk/pull/13029) Fix exporting the blockParams regression.
* [#13046](https://github.com/cosmos/cosmos-sdk/pull/13046) Fix missing return statement in BaseApp.Query.
* (store) [#13336](https://github.com/cosmos/cosmos-sdk/pull/13334) Call streaming listeners for deliver tx event, it was removed accidentally.
* (grpc) [#13417](https://github.com/cosmos/cosmos-sdk/pull/13417) fix grpc query panic that could crash the node (backport #13352).
* (grpc) [#13418](https://github.com/cosmos/cosmos-sdk/pull/13418) Add close for grpc only mode.

## [v0.46.1](https://github.com/cosmos/cosmos-sdk/releases/tag/v0.46.1) - 2022-08-24

### Improvements

* [#12953](https://github.com/cosmos/cosmos-sdk/pull/12953) Change the default priority mechanism to be based on gas price.
* [#12981](https://github.com/cosmos/cosmos-sdk/pull/12981) Return proper error when parsing telemetry configuration.
* [#12969](https://github.com/cosmos/cosmos-sdk/pull/12969) Bump Tendermint to `v0.34.21` and IAVL to `v0.19.1`.
* [#12885](https://github.com/cosmos/cosmos-sdk/pull/12885) Amortize cost of processing cache KV store.
* (events) [#12850](https://github.com/cosmos/cosmos-sdk/pull/12850) Add a new `fee_payer` attribute to the `tx` event that is emitted from the `DeductFeeDecorator` AnteHandler decorator.
* (x/params) [#12615](https://github.com/cosmos/cosmos-sdk/pull/12615) Add `GetParamSetIfExists` function to params `Subspace` to prevent panics on breaking changes.
* (x/bank) [#12674](https://github.com/cosmos/cosmos-sdk/pull/12674) Add convenience function `CreatePrefixedAccountStoreKey()` to construct key to access account's balance for a given denom.
* [#12877](https://github.com/cosmos/cosmos-sdk/pull/12877) Bumped cosmossdk.io/math to v1.0.0-beta.3
* [#12693](https://github.com/cosmos/cosmos-sdk/pull/12693) Make sure the order of each node is consistent when emitting proto events.

### Bug Fixes

* (x/group) [#12888](https://github.com/cosmos/cosmos-sdk/pull/12888) Fix event propagation to the current context of `x/group` message execution `[]sdk.Result`.
* (x/upgrade) [#12906](https://github.com/cosmos/cosmos-sdk/pull/12906) Fix upgrade failure by moving downgrade verification logic after store migration.

## [v0.46.0](https://github.com/cosmos/cosmos-sdk/releases/tag/v0.46.0) - 2022-07-26

### Features

* (types) [#11985](https://github.com/cosmos/cosmos-sdk/pull/11985) Add a `Priority` field on `sdk.Context`, which represents the CheckTx priority field. It is only used during CheckTx.
* (gRPC) [#11889](https://github.com/cosmos/cosmos-sdk/pull/11889) Support custom read and write gRPC options in `app.toml`. See `max-recv-msg-size` and `max-send-msg-size` respectively.
* (cli) [#11738](https://github.com/cosmos/cosmos-sdk/pull/11738) Add `tx auth multi-sign` as alias of `tx auth multisign` for consistency with `multi-send`.
* (cli) [#11738](https://github.com/cosmos/cosmos-sdk/pull/11738) Add `tx bank multi-send` command for bulk send of coins to multiple accounts.
* (grpc) [#11642](https://github.com/cosmos/cosmos-sdk/pull/11642) Implement `ABCIQuery` in the Tendermint gRPC service, which proxies ABCI `Query` requests directly to the application.
* (x/upgrade) [#11551](https://github.com/cosmos/cosmos-sdk/pull/11551) Update `ScheduleUpgrade` for chains to schedule an automated upgrade on `BeginBlock` without having to go though governance.
* (tx) [#11533](https://github.com/cosmos/cosmos-sdk/pull/11533) Register [`EIP191`](https://eips.ethereum.org/EIPS/eip-191) as an available `SignMode` for chains to use.
* (x/genutil) [#11500](https://github.com/cosmos/cosmos-sdk/pull/11500) Fix GenTx validation and adjust error messages
* [#11430](https://github.com/cosmos/cosmos-sdk/pull/11430) Introduce a new `grpc-only` flag, such that when enabled, will start the node in a query-only mode. Note, gRPC MUST be enabled with this flag.
* (x/bank) [#11417](https://github.com/cosmos/cosmos-sdk/pull/11417) Introduce a new `SpendableBalances` gRPC query that retrieves an account's total (paginated) spendable balances.
* [#11441](https://github.com/cosmos/cosmos-sdk/pull/11441) Added a new method, `IsLTE`, for `types.Coin`. This method is used to check if a `types.Coin` is less than or equal to another `types.Coin`.
* (x/upgrade) [#11116](https://github.com/cosmos/cosmos-sdk/pull/11116) `MsgSoftwareUpgrade` and `MsgCancelUpgrade` have been added to support v1beta2 msgs-based gov proposals.
* [#10977](https://github.com/cosmos/cosmos-sdk/pull/10977) Now every cosmos message protobuf definition must be extended with a `cosmos.msg.v1.signer` option to signal the signer fields in a language agnostic way.
* [#10710](https://github.com/cosmos/cosmos-sdk/pull/10710) Chain-id shouldn't be required for creating a transaction with both --generate-only and --offline flags.
* [#10703](https://github.com/cosmos/cosmos-sdk/pull/10703) Create a new grantee account, if the grantee of an authorization does not exist.
* [#10592](https://github.com/cosmos/cosmos-sdk/pull/10592) Add a `DecApproxEq` function that checks to see if `|d1 - d2| < tol` for some Dec `d1, d2, tol`.
* [#9933](https://github.com/cosmos/cosmos-sdk/pull/9933) Introduces the notion of a Cosmos "Scalar" type, which would just be simple aliases that give human-understandable meaning to the underlying type, both in Go code and in Proto definitions.
* [#9884](https://github.com/cosmos/cosmos-sdk/pull/9884) Provide a new gRPC query handler, `/cosmos/params/v1beta1/subspaces`, that allows the ability to query for all registered subspaces and their respective keys.
* [#9776](https://github.com/cosmos/cosmos-sdk/pull/9776) Add flag `staking-bond-denom` to specify the staking bond denomination value when initializing a new chain.
* [#9533](https://github.com/cosmos/cosmos-sdk/pull/9533) Added a new gRPC method, `DenomOwners`, in `x/bank` to query for all account holders of a specific denomination.
* (bank) [#9618](https://github.com/cosmos/cosmos-sdk/pull/9618) Update bank.Metadata: add URI and URIHash attributes.
* (store) [#8664](https://github.com/cosmos/cosmos-sdk/pull/8664) Implementation of ADR-038 file StreamingService
* [#9837](https://github.com/cosmos/cosmos-sdk/issues/9837) `--generate-only` flag can be used with a keyname from the keyring.
* [#10326](https://github.com/cosmos/cosmos-sdk/pull/10326) `x/authz` add all grants by granter query.
* [#10944](https://github.com/cosmos/cosmos-sdk/pull/10944) `x/authz` add all grants by grantee query
* [#10348](https://github.com/cosmos/cosmos-sdk/pull/10348) Add `fee.{payer,granter}` and `tip` fields to StdSignDoc for signing tipped transactions.
* [#10208](https://github.com/cosmos/cosmos-sdk/pull/10208) Add `TipsTxMiddleware` for transferring tips.
* [#10379](https://github.com/cosmos/cosmos-sdk/pull/10379) Add validation to `x/upgrade` CLI `software-upgrade` command `--plan-info` value.
* [#10507](https://github.com/cosmos/cosmos-sdk/pull/10507) Add antehandler for tx priority.
* [#10311](https://github.com/cosmos/cosmos-sdk/pull/10311) Adds cli to use tips transactions. It adds an `--aux` flag to all CLI tx commands to generate the aux signer data (with optional tip), and a new `tx aux-to-fee` subcommand to let the fee payer gather aux signer data and broadcast the tx
* [#11019](https://github.com/cosmos/cosmos-sdk/pull/11019) Add `MsgCreatePermanentLockedAccount` and CLI method for creating permanent locked account
* [#10947](https://github.com/cosmos/cosmos-sdk/pull/10947) Add `AllowancesByGranter` query to the feegrant module
* [#10407](https://github.com/cosmos/cosmos-sdk/pull/10407) Add validation to `x/upgrade` module's `BeginBlock` to check accidental binary downgrades
* (gov) [#11036](https://github.com/cosmos/cosmos-sdk/pull/11036) Add in-place migrations for 0.43->0.46. Add a `migrate v0.46` CLI command for v0.43->0.46 JSON genesis migration.
* [#11006](https://github.com/cosmos/cosmos-sdk/pull/11006) Add `debug pubkey-raw` command to allow inspecting of pubkeys in legacy bech32 format
* (x/authz) [#10714](https://github.com/cosmos/cosmos-sdk/pull/10714) Add support for pruning expired authorizations
* [#11179](https://github.com/cosmos/cosmos-sdk/pull/11179) Add state rollback command.
* [#11234](https://github.com/cosmos/cosmos-sdk/pull/11234) Add `GRPCClient` field to Client Context. If `GRPCClient` field is set to nil, the `Invoke` method would use ABCI query, otherwise use gprc.
* (authz)[#11060](https://github.com/cosmos/cosmos-sdk/pull/11060) Support grant with no expire time.
* (rosetta) [#11590](https://github.com/cosmos/cosmos-sdk/pull/11590) Add fee suggestion for rosetta and enable offline mode. Also force set events about Fees to Success to pass reconciliation test.
* (types) [#11959](https://github.com/cosmos/cosmos-sdk/pull/11959) Added `sdk.Coins.Find` helper method to find a coin by denom.
* (upgrade) [#12603](https://github.com/cosmos/cosmos-sdk/pull/12603) feat: Move AppModule.BeginBlock and AppModule.EndBlock to extension interfaces
* (telemetry) [#12405](https://github.com/cosmos/cosmos-sdk/pull/12405) Add *query* calls metric to telemetry.
* (query) [#12253](https://github.com/cosmos/cosmos-sdk/pull/12253) Add `GenericFilteredPaginate` to the `query` package to improve UX.

### API Breaking Changes

* (x/auth/ante) [#11985](https://github.com/cosmos/cosmos-sdk/pull/11985) The `MempoolFeeDecorator` has been removed. Instead, the `DeductFeeDecorator` takes a new argument of type `TxFeeChecker`, to define custom fee models. If `nil` is passed to this `TxFeeChecker` argument, then it will default to `checkTxFeeWithValidatorMinGasPrices`, which is the exact same behavior as the old `MempoolFeeDecorator` (i.e. checking fees against validator's own min gas price).
* (x/auth/ante) [#11985](https://github.com/cosmos/cosmos-sdk/pull/11985) The `ExtensionOptionsDecorator` takes an argument of type `ExtensionOptionChecker`. For backwards-compatibility, you can pass `nil`, which defaults to the old behavior of rejecting all tx extensions.
* (crypto/keyring) [#11932](https://github.com/cosmos/cosmos-sdk/pull/11932) Remove `Unsafe*` interfaces from keyring package. Please use interface casting if you wish to access those unsafe functions.
* (types) [#11881](https://github.com/cosmos/cosmos-sdk/issues/11881) Rename `AccAddressFromHex` to `AccAddressFromHexUnsafe`.
* (types) [#11788](https://github.com/cosmos/cosmos-sdk/pull/11788) The `Int` and `Uint` types have been moved to their own dedicated module, `math`. Aliases are kept in the SDK's root `types` package, however, it is encouraged to utilize the new `math` module. As a result, the `Int#ToDec` API has been removed.
* (grpc) [#11642](https://github.com/cosmos/cosmos-sdk/pull/11642) The `RegisterTendermintService` method in the `tmservice` package now requires a `abciQueryFn` query function parameter.
* [#11496](https://github.com/cosmos/cosmos-sdk/pull/11496) Refactor abstractions for snapshot and pruning; snapshot intervals eventually pruned; unit tests.
* (types) [#11689](https://github.com/cosmos/cosmos-sdk/pull/11689) Make `Coins#Sub` and `Coins#SafeSub` consistent with `Coins#Add`.
* (store)[#11152](https://github.com/cosmos/cosmos-sdk/pull/11152) Remove `keep-every` from pruning options.
* [#10950](https://github.com/cosmos/cosmos-sdk/pull/10950) Add `envPrefix` parameter to `cmd.Execute`.
* (x/mint) [#10441](https://github.com/cosmos/cosmos-sdk/pull/10441) The `NewAppModule` function now accepts an inflation calculation function as an argument.
* [#9695](https://github.com/cosmos/cosmos-sdk/pull/9695) Migrate keys from `Info` (serialized as amino) -> `Record` (serialized as proto)
    * Add new `codec.Codec` argument in:
        * `keyring.NewInMemory`
        * `keyring.New`
    * Rename:
        * `SavePubKey` to `SaveOfflineKey`.
        * `NewMultiInfo`, `NewLedgerInfo` to `NewLegacyMultiInfo`, `newLegacyLedgerInfo` respectively. Move them into `legacy_info.go`.
        * `NewOfflineInfo` to `newLegacyOfflineInfo` and move it to `migration_test.go`.
    * Return:
    _`keyring.Record, error` in `SaveOfflineKey`, `SaveLedgerKey`, `SaveMultiSig`, `Key` and `KeyByAddress`.
    _`keyring.Record` instead of `Info` in `NewMnemonic` and `List`.
    * Remove `algo` argument from :
        * `SaveOfflineKey`
    * Take `keyring.Record` instead of `Info` as first argument in:
        * `MkConsKeyOutput`
        * `MkValKeyOutput`
        * `MkAccKeyOutput`
* [#10022](https://github.com/cosmos/cosmos-sdk/pull/10022) `AuthKeeper` interface in `x/auth` now includes a function `HasAccount`.
* [#9759](https://github.com/cosmos/cosmos-sdk/pull/9759) `NewAccountKeeeper` in `x/auth` now takes an additional `bech32Prefix` argument that represents `sdk.Bech32MainPrefix`.
* [#9628](https://github.com/cosmos/cosmos-sdk/pull/9628) Rename `x/{mod}/legacy` to `x/{mod}/migrations`.
* [#9571](https://github.com/cosmos/cosmos-sdk/pull/9571) Implemented error handling for staking hooks, which now return an error on failure.
* [#9427](https://github.com/cosmos/cosmos-sdk/pull/9427) Move simapp `FundAccount` and `FundModuleAccount` to `x/bank/testutil`
* (client/tx) [#9421](https://github.com/cosmos/cosmos-sdk/pull/9421/) `BuildUnsignedTx`, `BuildSimTx`, `PrintUnsignedStdTx` functions are moved to
  the Tx Factory as methods.
* (client/keys) [#9601](https://github.com/cosmos/cosmos-sdk/pull/9601) Added `keys rename` CLI command and `Keyring.Rename` interface method to rename a key in the keyring.
* (x/slashing) [#9458](https://github.com/cosmos/cosmos-sdk/pull/9458) Coins burned from slashing is now returned from Slash function and included in Slash event.
* [#9246](https://github.com/cosmos/cosmos-sdk/pull/9246) The `New` method for the network package now returns an error.
* [#9519](https://github.com/cosmos/cosmos-sdk/pull/9519) `DeleteDeposits` renamed to `DeleteAndBurnDeposits`, `RefundDeposits` renamed to `RefundAndDeleteDeposits`
* (codec) [#9521](https://github.com/cosmos/cosmos-sdk/pull/9521) Removed deprecated `clientCtx.JSONCodec` from `client.Context`.
* (codec) [#9521](https://github.com/cosmos/cosmos-sdk/pull/9521) Rename `EncodingConfig.Marshaler` to `Codec`.
* [#9594](https://github.com/cosmos/cosmos-sdk/pull/9594) `RESTHandlerFn` argument is removed from the `gov/NewProposalHandler`.
* [#9594](https://github.com/cosmos/cosmos-sdk/pull/9594) `types/rest` package moved to `testutil/rest`.
* [#9432](https://github.com/cosmos/cosmos-sdk/pull/9432) `ConsensusParamsKeyTable` moved from `params/keeper` to `params/types`
* [#9576](https://github.com/cosmos/cosmos-sdk/pull/9576) Add debug error message to `sdkerrors.QueryResult` when enabled
* [#9650](https://github.com/cosmos/cosmos-sdk/pull/9650) Removed deprecated message handler implementation from the SDK modules.
* [#10248](https://github.com/cosmos/cosmos-sdk/pull/10248) Remove unused `KeyPowerReduction` variable from x/staking types.
* (x/bank) [#9832](https://github.com/cosmos/cosmos-sdk/pull/9832) `AddressFromBalancesStore` renamed to `AddressAndDenomFromBalancesStore`.
* (tests) [#9938](https://github.com/cosmos/cosmos-sdk/pull/9938) `simapp.Setup` accepts additional `testing.T` argument.
* (baseapp) [#11979](https://github.com/cosmos/cosmos-sdk/pull/11979) Rename baseapp simulation helper methods `baseapp.{Check,Deliver}` to `baseapp.Sim{Check,Deliver}`.
* (x/gov) [#10373](https://github.com/cosmos/cosmos-sdk/pull/10373) Removed gov `keeper.{MustMarshal, MustUnmarshal}`.
* [#10348](https://github.com/cosmos/cosmos-sdk/pull/10348) StdSignBytes takes a new argument of type `*tx.Tip` for signing over tips using LEGACY_AMINO_JSON.
* [#10208](https://github.com/cosmos/cosmos-sdk/pull/10208) The `x/auth/signing.Tx` interface now also includes a new `GetTip() *tx.Tip` method for verifying tipped transactions. The `x/auth/types` expected BankKeeper interface now expects the `SendCoins` method too.
* [#10612](https://github.com/cosmos/cosmos-sdk/pull/10612) `baseapp.NewBaseApp` constructor function doesn't take the `sdk.TxDecoder` anymore. This logic has been moved into the TxDecoderMiddleware.
* [#10692](https://github.com/cosmos/cosmos-sdk/pull/10612) `SignerData` takes 2 new fields, `Address` and `PubKey`, which need to get populated when using SIGN_MODE_DIRECT_AUX.
* [#10748](https://github.com/cosmos/cosmos-sdk/pull/10748) Move legacy `x/gov` api to `v1beta1` directory.
* [#10816](https://github.com/cosmos/cosmos-sdk/pull/10816) Reuse blocked addresses from the bank module. No need to pass them to distribution.
* [#10852](https://github.com/cosmos/cosmos-sdk/pull/10852) Move `x/gov/types` to `x/gov/types/v1beta2`.
* [#10922](https://github.com/cosmos/cosmos-sdk/pull/10922), [/#10957](https://github.com/cosmos/cosmos-sdk/pull/10957) Move key `server.Generate*` functions to testutil and support custom mnemonics in in-process testing network. Moved `TestMnemonic` from `testutil` package to `testdata`.
* (x/bank) [#10771](https://github.com/cosmos/cosmos-sdk/pull/10771) Add safety check on bank module perms to allow module-specific mint restrictions (e.g. only minting a certain denom).
* (x/bank) [#10771](https://github.com/cosmos/cosmos-sdk/pull/10771) Add `bank.BaseKeeper.WithMintCoinsRestriction` function to restrict use of bank `MintCoins` usage.
* [#10868](https://github.com/cosmos/cosmos-sdk/pull/10868), [#10989](https://github.com/cosmos/cosmos-sdk/pull/10989) The Gov keeper accepts now 2 more mandatory arguments, the ServiceMsgRouter and a maximum proposal metadata length.
* [#10868](https://github.com/cosmos/cosmos-sdk/pull/10868), [#10989](https://github.com/cosmos/cosmos-sdk/pull/10989), [#11093](https://github.com/cosmos/cosmos-sdk/pull/11093) The Gov keeper accepts now 2 more mandatory arguments, the ServiceMsgRouter and a gov Config including the max metadata length.
* [#11124](https://github.com/cosmos/cosmos-sdk/pull/11124) Add `GetAllVersions` to application store
* (x/authz) [#10447](https://github.com/cosmos/cosmos-sdk/pull/10447) authz `NewGrant` takes a new argument: block time, to correctly validate expire time.
* [#10961](https://github.com/cosmos/cosmos-sdk/pull/10961) Support third-party modules to add extension snapshots to state-sync.
* [#11274](https://github.com/cosmos/cosmos-sdk/pull/11274) `types/errors.New` now is an alias for `types/errors.Register` and should only be used in initialization code.
* (authz)[#11060](https://github.com/cosmos/cosmos-sdk/pull/11060) `authz.NewMsgGrant` `expiration` is now a pointer. When `nil` is used then no expiration will be set (grant won't expire).
* (x/distribution)[#11457](https://github.com/cosmos/cosmos-sdk/pull/11457) Add amount field to `distr.MsgWithdrawDelegatorRewardResponse` and `distr.MsgWithdrawValidatorCommissionResponse`.
* [#11334](https://github.com/cosmos/cosmos-sdk/pull/11334) Move `x/gov/types/v1beta2` to `x/gov/types/v1`.
* (x/auth/middleware) [#11413](https://github.com/cosmos/cosmos-sdk/pull/11413) Refactor tx middleware to be extensible on tx fee logic. Merged `MempoolFeeMiddleware` and `TxPriorityMiddleware` functionalities into `DeductFeeMiddleware`, make the logic extensible using the `TxFeeChecker` option, the current fee logic is preserved by the default `checkTxFeeWithValidatorMinGasPrices` implementation. Change `RejectExtensionOptionsMiddleware` to `NewExtensionOptionsMiddleware` which is extensible with the `ExtensionOptionChecker` option. Unpack the tx extension options `Any`s to interface `TxExtensionOptionI`.
* (migrations) [#11556](https://github.com/cosmos/cosmos-sdk/pull/11556#issuecomment-1091385011) Remove migration code from 0.42 and below. To use previous migrations, checkout previous versions of the cosmos-sdk.

### Client Breaking Changes

* [#11797](https://github.com/cosmos/cosmos-sdk/pull/11797) Remove all RegisterRESTRoutes (previously deprecated)
* [#11089](https://github.com/cosmos/cosmos-sdk/pull/11089]) interacting with the node through `grpc.Dial` requires clients to pass a codec refer to [doc](docs/docs/run-node/02-interact-node.md).
* [#9594](https://github.com/cosmos/cosmos-sdk/pull/9594) Remove legacy REST API. Please see the [REST Endpoints Migration guide](https://docs.cosmos.network/v0.45/migrations/rest.html) to migrate to the new REST endpoints.
* [#9995](https://github.com/cosmos/cosmos-sdk/pull/9995) Increased gas cost for creating proposals.
* [#11029](https://github.com/cosmos/cosmos-sdk/pull/11029) The deprecated Vote Option field is removed in gov v1beta2 and nil in v1beta1. Use Options instead.
* [#11013](https://github.com/cosmos/cosmos-sdk/pull/11013) The `tx gov submit-proposal` command has changed syntax to support the new Msg-based gov proposals. To access the old CLI command, please use `tx gov submit-legacy-proposal`.
* [#11170](https://github.com/cosmos/cosmos-sdk/issues/11170) Fixes issue related to grpc-gateway of supply by ibc-denom.

### CLI Breaking Changes

* (cli) [#11818](https://github.com/cosmos/cosmos-sdk/pull/11818) CLI transactions preview now respect the chosen `--output` flag format (json or text).
* [#9695](https://github.com/cosmos/cosmos-sdk/pull/9695) `<app> keys migrate` CLI command now takes no arguments.
* [#9246](https://github.com/cosmos/cosmos-sdk/pull/9246) Removed the CLI flag `--setup-config-only` from the `testnet` command and added the subcommand `init-files`.
* [#9780](https://github.com/cosmos/cosmos-sdk/pull/9780) Use sigs.k8s.io for yaml, which might lead to minor YAML output changes
* [#10625](https://github.com/cosmos/cosmos-sdk/pull/10625) Rename `--fee-account` CLI flag to `--fee-granter`
* [#10684](https://github.com/cosmos/cosmos-sdk/pull/10684) Rename `edit-validator` command's `--moniker` flag to `--new-moniker`
* (authz)[#11060](https://github.com/cosmos/cosmos-sdk/pull/11060) Changed the default value of the `--expiration` `tx grant` CLI Flag: was now + 1year, update: null (no expire date).

### Improvements

* (types) [#12201](https://github.com/cosmos/cosmos-sdk/pull/12201) Add `MustAccAddressFromBech32` util function
* [#11696](https://github.com/cosmos/cosmos-sdk/pull/11696) Rename `helpers.GenTx` to `GenSignedMockTx` to avoid confusion with genutil's `GenTxCmd`.
* (x/auth/vesting) [#11652](https://github.com/cosmos/cosmos-sdk/pull/11652) Add util functions for `Period(s)`
* [#11630](https://github.com/cosmos/cosmos-sdk/pull/11630) Add SafeSub method to sdk.Coin.
* [#11511](https://github.com/cosmos/cosmos-sdk/pull/11511) Add api server flags to start command.
* [#11484](https://github.com/cosmos/cosmos-sdk/pull/11484) Implement getter for keyring backend option.
* [#11449](https://github.com/cosmos/cosmos-sdk/pull/11449) Improved error messages when node isn't synced.
* [#11349](https://github.com/cosmos/cosmos-sdk/pull/11349) Add `RegisterAminoMsg` function that checks that a msg name is <40 chars (else this would break ledger nano signing) then registers the concrete msg type with amino, it should be used for registering `sdk.Msg`s with amino instead of `cdc.RegisterConcrete`.
* [#11089](https://github.com/cosmos/cosmos-sdk/pull/11089]) Now cosmos-sdk consumers can upgrade gRPC to its newest versions.
* [#10439](https://github.com/cosmos/cosmos-sdk/pull/10439) Check error for `RegisterQueryHandlerClient` in all modules `RegisterGRPCGatewayRoutes`.
* [#9780](https://github.com/cosmos/cosmos-sdk/pull/9780) Remove gogoproto `moretags` YAML annotations and add `sigs.k8s.io/yaml` for YAML marshalling.
* (x/bank) [#10134](https://github.com/cosmos/cosmos-sdk/pull/10134) Add `HasDenomMetadata` function to bank `Keeper` to check if a client coin denom metadata exists in state.
* (x/bank) [#10022](https://github.com/cosmos/cosmos-sdk/pull/10022) `BankKeeper.SendCoins` now takes less execution time.
* (deps) [#9987](https://github.com/cosmos/cosmos-sdk/pull/9987) Bump Go version minimum requirement to `1.17`
* (cli) [#9856](https://github.com/cosmos/cosmos-sdk/pull/9856) Overwrite `--sequence` and `--account-number` flags with default flag values when used with `offline=false` in `sign-batch` command.
* (rosetta) [#10001](https://github.com/cosmos/cosmos-sdk/issues/10001) Add documentation for rosetta-cli dockerfile and rename folder for the rosetta-ci dockerfile
* [#9699](https://github.com/cosmos/cosmos-sdk/pull/9699) Add `:`, `.`, `-`, and `_` as allowed characters in the default denom regular expression.
* (genesis) [#9697](https://github.com/cosmos/cosmos-sdk/pull/9697) Ensure `InitGenesis` returns with non-empty validator set.
* [#10468](https://github.com/cosmos/cosmos-sdk/pull/10468) Allow futureOps to queue additional operations in simulations
* [#10625](https://github.com/cosmos/cosmos-sdk/pull/10625) Add `--fee-payer` CLI flag
* (cli) [#10683](https://github.com/cosmos/cosmos-sdk/pull/10683) In CLI, allow 1 SIGN_MODE_DIRECT signer in transactions with multiple signers.
* (deps) [#10706](https://github.com/cosmos/cosmos-sdk/issues/10706) Bump rosetta-sdk-go to v0.7.2 and rosetta-cli to v0.7.3
* (types/errors) [#10779](https://github.com/cosmos/cosmos-sdk/pull/10779) Move most functionality in `types/errors` to a standalone `errors` go module, except the `RootCodespace` errors and ABCI response helpers. All functions and types that used to live in `types/errors` are now aliased so this is not a breaking change.
* (gov) [#10854](https://github.com/cosmos/cosmos-sdk/pull/10854) v1beta2's vote doesn't include the deprecate `option VoteOption` anymore. Instead, it only uses `WeightedVoteOption`.
* (types) [#11004](https://github.com/cosmos/cosmos-sdk/pull/11004) Added mutable versions of many of the sdk.Dec types operations. This improves performance when used by avoiding reallocating a new bigint for each operation.
* (x/auth) [#10880](https://github.com/cosmos/cosmos-sdk/pull/10880) Added a new query to the tx query service that returns a block with transactions fully decoded.
* (types) [#11200](https://github.com/cosmos/cosmos-sdk/pull/11200) Added `Min()` and `Max()` operations on sdk.Coins.
* (gov) [#11287](https://github.com/cosmos/cosmos-sdk/pull/11287) Fix error message when no flags are provided while executing `submit-legacy-proposal` transaction.
* (x/auth) [#11482](https://github.com/cosmos/cosmos-sdk/pull/11482) Improve panic message when attempting to register a method handler for a message that does not implement sdk.Msg
* (x/staking) [#11596](https://github.com/cosmos/cosmos-sdk/pull/11596) Add (re)delegation getters
* (errors) [#11960](https://github.com/cosmos/cosmos-sdk/pull/11960) Removed 'redacted' error message from defaultErrEncoder
* (ante) [#12013](https://github.com/cosmos/cosmos-sdk/pull/12013) Index ante events for failed tx.
* [#12668](https://github.com/cosmos/cosmos-sdk/pull/12668) Add `authz_msg_index` event attribute to message events emitted when executing via `MsgExec` through `x/authz`.
* [#12626](https://github.com/cosmos/cosmos-sdk/pull/12626) Upgrade IAVL to v0.19.0 with fast index and error propagation. NOTE: first start will take a while to propagate into new model.
* [#12576](https://github.com/cosmos/cosmos-sdk/pull/12576) Remove dependency on cosmos/keyring and upgrade to 99designs/keyring v1.2.1
* [#12590](https://github.com/cosmos/cosmos-sdk/pull/12590) Allow zero gas in simulation mode.
* [#12453](https://github.com/cosmos/cosmos-sdk/pull/12453) Add `NewInMemoryWithKeyring` function which allows the creation of in memory `keystore` instances with a specified set of existing items.
* [#11390](https://github.com/cosmos/cosmos-sdk/pull/11390) `LatestBlockResponse` & `BlockByHeightResponse` types' `Block` filed has been deprecated and they now contains new field `sdk_block` with `proposer_address` as `string`
* [#12089](https://github.com/cosmos/cosmos-sdk/pull/12089) Mark the `TipDecorator` as beta, don't include it in simapp by default.
* [#12153](https://github.com/cosmos/cosmos-sdk/pull/12153) Add a new `NewSimulationManagerFromAppModules` constructor, to simplify simulation wiring.

### Bug Fixes

* [#11969](https://github.com/cosmos/cosmos-sdk/pull/11969) Fix the panic error in `x/upgrade` when `AppVersion` is not set.
* (tests) [#11940](https://github.com/cosmos/cosmos-sdk/pull/11940) Fix some client tests in the `x/gov` module
* [#11772](https://github.com/cosmos/cosmos-sdk/pull/11772) Limit types.Dec length to avoid overflow.
* [#11724](https://github.com/cosmos/cosmos-sdk/pull/11724) Fix data race issues with api.Server
* [#11693](https://github.com/cosmos/cosmos-sdk/pull/11693) Add validation for gentx cmd.
* [#11645](https://github.com/cosmos/cosmos-sdk/pull/11645) Fix `--home` flag ignored when running help.
* [#11558](https://github.com/cosmos/cosmos-sdk/pull/11558) Fix `--dry-run` not working when using tx command.
* [#11354](https://github.com/cosmos/cosmos-sdk/pull/11355) Added missing pagination flag for `bank q total` query.
* [#11197](https://github.com/cosmos/cosmos-sdk/pull/11197) Signing with multisig now works with multisig address which is not in the keyring.
* (makefile) [#11285](https://github.com/cosmos/cosmos-sdk/pull/11285) Fix lint-fix make target.
* (client) [#11283](https://github.com/cosmos/cosmos-sdk/issues/11283) Support multiple keys for tx simulation and setting automatic gas for txs.
* (store) [#11177](https://github.com/cosmos/cosmos-sdk/pull/11177) Update the prune `everything` strategy to store the last two heights.
* [#10844](https://github.com/cosmos/cosmos-sdk/pull/10844) Automatic recovering non-consistent keyring storage during public key import.
* (store) [#11117](https://github.com/cosmos/cosmos-sdk/pull/11117) Fix data race in store trace component
* (cli) [#11065](https://github.com/cosmos/cosmos-sdk/pull/11065) Ensure the `tendermint-validator-set` query command respects the `-o` output flag.
* (grpc) [#10985](https://github.com/cosmos/cosmos-sdk/pull/10992) The `/cosmos/tx/v1beta1/txs/{hash}` endpoint returns a 404 when a tx does not exist.
* (rosetta) [#10340](https://github.com/cosmos/cosmos-sdk/pull/10340) Use `GenesisChunked(ctx)` instead `Genesis(ctx)` to get genesis block height
* [#9651](https://github.com/cosmos/cosmos-sdk/pull/9651) Change inconsistent limit of `0` to `MaxUint64` on InfiniteGasMeter and add GasRemaining func to GasMeter.
* [#9639](https://github.com/cosmos/cosmos-sdk/pull/9639) Check store keys length before accessing them by making sure that `key` is of length `m+1` (for `key[n:m]`)
* (types) [#9627](https://github.com/cosmos/cosmos-sdk/pull/9627) Fix nil pointer panic on `NewBigIntFromInt`
* (x/genutil) [#9574](https://github.com/cosmos/cosmos-sdk/pull/9575) Actually use the `gentx` client tx flags (like `--keyring-dir`)
* (x/distribution) [#9599](https://github.com/cosmos/cosmos-sdk/pull/9599) Withdraw rewards event now includes a value attribute even if there are 0 rewards (due to situations like 100% commission).
* (x/genutil) [#9638](https://github.com/cosmos/cosmos-sdk/pull/9638) Added missing validator key save when recovering from mnemonic
* [#9762](https://github.com/cosmos/cosmos-sdk/pull/9762) The init command uses the chain-id from the client config if --chain-id is not provided
* [#9980](https://github.com/cosmos/cosmos-sdk/pull/9980) Returning the error when the invalid argument is passed to bank query total supply cli.
* (server) [#10016](https://github.com/cosmos/cosmos-sdk/issues/10016) Fix marshaling of index-events into server config file.
* [#10184](https://github.com/cosmos/cosmos-sdk/pull/10184) Fixed CLI tx commands to no longer explicitly require the chain-id flag as this value can come from a user config.
* (x/upgrade) [#10189](https://github.com/cosmos/cosmos-sdk/issues/10189) Removed potential sources of non-determinism in upgrades
* [#10258](https://github.com/cosmos/cosmos-sdk/issues/10258) Fixes issue related to segmentation fault on mac m1 arm64
* [#10466](https://github.com/cosmos/cosmos-sdk/issues/10466) Fixes error with simulation tests when genesis start time is randomly created after the year 2262
* [#10394](https://github.com/cosmos/cosmos-sdk/issues/10394) Fixes issue related to grpc-gateway of account balance by
  ibc-denom.
* [#10842](https://github.com/cosmos/cosmos-sdk/pull/10842) Fix error when `--generate-only`, `--max-msgs` fags set while executing `WithdrawAllRewards` command.
* [#10897](https://github.com/cosmos/cosmos-sdk/pull/10897) Fix: set a non-zero value on gas overflow.
* [#9790](https://github.com/cosmos/cosmos-sdk/pull/10687) Fix behavior of `DecCoins.MulDecTruncate`.
* [#10990](https://github.com/cosmos/cosmos-sdk/pull/10990) Fixes missing `iavl-cache-size` config parsing in `GetConfig` method.
* (x/authz) [#10447](https://github.com/cosmos/cosmos-sdk/pull/10447) Fix authz `NewGrant` expiration check.
* (x/authz) [#10633](https://github.com/cosmos/cosmos-sdk/pull/10633) Fixed authorization not found error when executing message.
* [#11222](https://github.com/cosmos/cosmos-sdk/pull/11222) reject query with block height in the future
* [#11229](https://github.com/cosmos/cosmos-sdk/pull/11229) Handled the error message of `transaction encountered error` from tendermint.
* (x/authz) [#11252](https://github.com/cosmos/cosmos-sdk/pull/11252) Allow insufficient funds error for authz simulation
* (cli) [#11313](https://github.com/cosmos/cosmos-sdk/pull/11313) Fixes `--gas auto` when executing CLI transactions in `--generate-only` mode
* (cli) [#11337](https://github.com/cosmos/cosmos-sdk/pull/11337) Fixes `show-adress` cli cmd
* (crypto) [#11298](https://github.com/cosmos/cosmos-sdk/pull/11298) Fix cgo secp signature verification and update libscep256k1 library.
* (x/authz) [#11512](https://github.com/cosmos/cosmos-sdk/pull/11512) Fix response of a panic to error, when subtracting balances.
* (rosetta) [#11590](https://github.com/cosmos/cosmos-sdk/pull/11590) `/block` returns an error with nil pointer when a request has both of index and hash and increase timeout for huge genesis.
* (x/feegrant) [#11813](https://github.com/cosmos/cosmos-sdk/pull/11813) Fix pagination total count in `AllowancesByGranter` query.
* (simapp) [#11855](https://github.com/cosmos/cosmos-sdk/pull/11855) Use `sdkmath.Int` instead of `int64` for `SimulationState.InitialStake`.
* (x/capability) [#11737](https://github.com/cosmos/cosmos-sdk/pull/11737) Use a fixed length encoding of `Capability` pointer for `FwdCapabilityKey`
* [#11983](https://github.com/cosmos/cosmos-sdk/pull/11983) (x/feegrant, x/authz) rename grants query commands to `grants-by-grantee`, `grants-by-granter` cmds.
* (testutil/sims) [#12374](https://github.com/cosmos/cosmos-sdk/pull/12374) fix the non-determinstic behavior in simulations caused by `GenSignedMockTx` and check empty coins slice before it is used to create `banktype.MsgSend`.
* [#12448](https://github.com/cosmos/cosmos-sdk/pull/12448) Start telemetry independently from the API server.
* [#12509](https://github.com/cosmos/cosmos-sdk/pull/12509) Fix `Register{Tx,Tendermint}Service` not being called, resulting in some endpoints like the Simulate endpoint not working.
* [#12416](https://github.com/cosmos/cosmos-sdk/pull/12416) Prevent zero gas transactions in the `DeductFeeDecorator` AnteHandler decorator.
* (x/mint) [#12384](https://github.com/cosmos/cosmos-sdk/pull/12384) Ensure `GoalBonded` must be positive when performing `x/mint` parameter validation.
* (x/auth) [#12261](https://github.com/cosmos/cosmos-sdk/pull/12261) Deprecate pagination in GetTxsEventRequest/Response in favor of page and limit to align with tendermint `SignClient.TxSearch`
* (vesting) [#12190](https://github.com/cosmos/cosmos-sdk/pull/12190) Replace https://github.com/cosmos/cosmos-sdk/pull/12190 to use `NewBaseAccountWithAddress` in all vesting account message handlers.
* (linting) [#12132](https://github.com/cosmos/cosmos-sdk/pull/12132) Change sdk.Int to math.Int
* (cli) [#12127](https://github.com/cosmos/cosmos-sdk/pull/12127) Fix the CLI not always taking into account `--fee-payer` and `--fee-granter` flags.
* (migrations) [#12028](https://github.com/cosmos/cosmos-sdk/pull/12028) Fix v0.45->v0.46 in-place store migrations.
* (baseapp) [#12089](https://github.com/cosmos/cosmos-sdk/pull/12089) Include antehandler and runMsgs events in SimulateTx.
* (cli) [#12095](https://github.com/cosmos/cosmos-sdk/pull/12095) Fix running a tx with --dry-run returns an error
* (x/auth) [#12108](https://github.com/cosmos/cosmos-sdk/pull/12108) Fix GetBlockWithTxs error when querying block with 0 tx
* (genutil) [#12140](https://github.com/cosmos/cosmos-sdk/pull/12140) Fix staking's genesis JSON migrate in the `simd migrate v0.46` CLI command.
* (types) [#12154](https://github.com/cosmos/cosmos-sdk/pull/12154) Add `baseAccountGetter` to avoid invalid account error when create vesting account.
* (x/crisis) [#12208](https://github.com/cosmos/cosmos-sdk/pull/12208) Fix progress index of crisis invariant assertion logs.
* (types) [#12229](https://github.com/cosmos/cosmos-sdk/pull/12229) Increase sdk.Dec maxApproxRootIterations to 300

### State Machine Breaking

* (x/gov) [#13576](https://github.com/cosmos/cosmos-sdk/pull/13576) Proposals in voting period are tracked in a separate store.
* (baseapp) [#11985](https://github.com/cosmos/cosmos-sdk/pull/11985) Add a `postHandler` to baseapp. This `postHandler` is like antehandler, but is run *after* the `runMsgs` execution. It is in the same store branch that `runMsgs`, meaning that both `runMsgs` and `postHandler`
* (x/gov) [#11998](https://github.com/cosmos/cosmos-sdk/pull/11998) Tweak the `x/gov` `ModuleAccountInvariant` invariant to ensure deposits are `<=` total module account balance instead of strictly equal.
* (x/upgrade) [#11800](https://github.com/cosmos/cosmos-sdk/pull/11800) Fix `GetLastCompleteUpgrade` to properly return the latest upgrade.
* [#10564](https://github.com/cosmos/cosmos-sdk/pull/10564) Fix bug when updating allowance inside AllowedMsgAllowance
* (x/auth)[#9596](https://github.com/cosmos/cosmos-sdk/pull/9596) Enable creating periodic vesting accounts with a transactions instead of requiring them to be created in genesis.
* (x/bank) [#9611](https://github.com/cosmos/cosmos-sdk/pull/9611) Introduce a new index to act as a reverse index between a denomination and address allowing to query for token holders of a specific denomination. `DenomOwners` is updated to use the new reverse index.
* (x/bank) [#9832](https://github.com/cosmos/cosmos-sdk/pull/9832) Account balance is stored as `sdk.Int` rather than `sdk.Coin`.
* (x/bank) [#9890](https://github.com/cosmos/cosmos-sdk/pull/9890) Remove duplicate denom from denom metadata key.
* (x/upgrade) [#10189](https://github.com/cosmos/cosmos-sdk/issues/10189) Removed potential sources of non-determinism in upgrades
* [#10422](https://github.com/cosmos/cosmos-sdk/pull/10422) and [#10529](https://github.com/cosmos/cosmos-sdk/pull/10529) Add `MinCommissionRate` param to `x/staking` module.
* (x/gov) [#10763](https://github.com/cosmos/cosmos-sdk/pull/10763) modify the fields in `TallyParams` to use `string` instead of `bytes`
* [#10770](https://github.com/cosmos/cosmos-sdk/pull/10770) revert tx when block gas limit exceeded
* (x/gov) [#10868](https://github.com/cosmos/cosmos-sdk/pull/10868) Bump gov to v1. Both v1beta1 and v1beta2 queries and Msgs are accepted.
* [#11011](https://github.com/cosmos/cosmos-sdk/pull/11011) Remove burning of deposits when qourum is not reached on a governance proposal and when the deposit is not fully met.
* [#11019](https://github.com/cosmos/cosmos-sdk/pull/11019) Add `MsgCreatePermanentLockedAccount` and CLI method for creating permanent locked account
* (x/staking) [#10885] (https://github.com/cosmos/cosmos-sdk/pull/10885) Add new `CancelUnbondingDelegation`
  transaction to `x/staking` module. Delegators can now cancel unbonding delegation entry and delegate back to validator.
* (x/feegrant) [#10830](https://github.com/cosmos/cosmos-sdk/pull/10830) Expired allowances will be pruned from state.
* (x/authz,x/feegrant) [#11214](https://github.com/cosmos/cosmos-sdk/pull/11214) Fix Amino JSON encoding of authz and feegrant Msgs to be consistent with other modules.
* (authz)[#11060](https://github.com/cosmos/cosmos-sdk/pull/11060) Support grant with no expire time.

### Deprecated

* (x/upgrade) [#9906](https://github.com/cosmos/cosmos-sdk/pull/9906) Deprecate `UpgradeConsensusState` gRPC query since this functionality is only used for IBC, which now has its own [IBC replacement](https://github.com/cosmos/ibc-go/blob/2c880a22e9f9cc75f62b527ca94aa75ce1106001/proto/ibc/core/client/v1/query.proto#L54)
* (types) [#10948](https://github.com/cosmos/cosmos-sdk/issues/10948) Deprecate the types.DBBackend variable and types.NewLevelDB function. They are replaced by a new entry in `app.toml`: `app-db-backend` and `tendermint/tm-db`s `NewDB` function. If `app-db-backend` is defined, then it is used. Otherwise, if `types.DBBackend` is defined, it is used (until removed: [#11241](https://github.com/cosmos/cosmos-sdk/issues/11241)). Otherwise, Tendermint config's `db-backend` is used.

## [v0.45.10](https://github.com/cosmos/cosmos-sdk/releases/tag/v0.45.10) - 2022-10-24

### Features

* (grpc) [#13485](https://github.com/cosmos/cosmos-sdk/pull/13485) Implement a new gRPC query, `/cosmos/base/node/v1beta1/config`, which provides operator configuration. Applications that wish to expose operator minimum gas prices via gRPC should have their application implement the `ApplicationQueryService` interface (see `SimApp#RegisterNodeService` as an example).
* [#13557](https://github.com/cosmos/cosmos-sdk/pull/#13557) - Add `GenSignedMockTx`. This can be used as workaround for #12437 revertion. `v0.46+` contains as well a `GenSignedMockTx` that behaves the same way.
* (x/auth) [#13612](https://github.com/cosmos/cosmos-sdk/pull/13612) Add `Query/ModuleAccountByName` endpoint for accessing the module account info by module name.

### Improvements

* [#13585](https://github.com/cosmos/cosmos-sdk/pull/13585) Bump Tendermint to `v0.34.22`.

### Bug Fixes

* [#13588](https://github.com/cosmos/cosmos-sdk/pull/13588) Fix regression in distrubtion.WithdrawDelegationRewards when rewards are zero.
* [#13564](https://github.com/cosmos/cosmos-sdk/pull/13564) - Fix `make proto-gen`.
* (server) [#13610](https://github.com/cosmos/cosmos-sdk/pull/13610) Read the pruning-keep-every field again.

## [v0.45.9](https://github.com/cosmos/cosmos-sdk/releases/tag/v0.45.9) - 2022-10-14

ATTENTION:

This is a security release for the [Dragonberry security advisory](https://forum.cosmos.network/t/ibc-security-advisory-dragonberry/7702).

All users should upgrade immediately.

Users *must* add a replace directive in their go.mod for the new `ics23` package in the SDK:

```go
replace github.com/confio/ics23/go => github.com/cosmos/cosmos-sdk/ics23/go v0.8.0
```

### Features

* [#13435](https://github.com/cosmos/cosmos-sdk/pull/13435) Extend error context when a simulation fails.

### Improvements

* [#13369](https://github.com/cosmos/cosmos-sdk/pull/13369) Improve UX for `keyring.List` by returning all retrieved keys.
* [#13323](https://github.com/cosmos/cosmos-sdk/pull/13323) Ensure `withdraw_rewards` rewards are emitted from all actions that result in rewards being withdrawn.
* [#13321](https://github.com/cosmos/cosmos-sdk/pull/13321) Add flag to disable fast node migration and usage.
* (store) [#13326](https://github.com/cosmos/cosmos-sdk/pull/13326) Implementation of ADR-038 file StreamingService, backport #8664.
* (store) [#13540](https://github.com/cosmos/cosmos-sdk/pull/13540) Default fastnode migration to false to prevent suprises. Operators must enable it, unless they have it enabled already.

### API Breaking Changes

* (cli) [#13089](https://github.com/cosmos/cosmos-sdk/pull/13089) Fix rollback command don't actually delete multistore versions, added method `RollbackToVersion` to interface `CommitMultiStore` and added method `CommitMultiStore` to `Application` interface.

### Bug Fixes

* Implement dragonberry security patch.
    * For applying the patch please refer to the [RELEASE NOTES](./RELEASE_NOTES.md)
* (store) [#13459](https://github.com/cosmos/cosmos-sdk/pull/13459) Don't let state listener observe the uncommitted writes.

### Notes

Reverted #12437 due to API breaking changes.

## [v0.45.8](https://github.com/cosmos/cosmos-sdk/releases/tag/v0.45.8) - 2022-08-25

### Improvements

* [#12981](https://github.com/cosmos/cosmos-sdk/pull/12981) Return proper error when parsing telemetry configuration.
* [#12885](https://github.com/cosmos/cosmos-sdk/pull/12885) Amortize cost of processing cache KV store.
* [#12970](https://github.com/cosmos/cosmos-sdk/pull/12970) Bump Tendermint to `v0.34.21` and IAVL to `v0.19.1`.
* [#12693](https://github.com/cosmos/cosmos-sdk/pull/12693) Make sure the order of each node is consistent when emitting proto events.

### Bug Fixes

* [#13046](https://github.com/cosmos/cosmos-sdk/pull/13046) Fix missing return statement in BaseApp.Query.

## [v0.45.7](https://github.com/cosmos/cosmos-sdk/releases/tag/v0.45.7) - 2022-08-04

### Features

* (upgrade) [#12603](https://github.com/cosmos/cosmos-sdk/pull/12603) feat: Move AppModule.BeginBlock and AppModule.EndBlock to extension interfaces

### Improvements

* (events) [#12850](https://github.com/cosmos/cosmos-sdk/pull/12850) Add a new `fee_payer` attribute to the `tx` event that is emitted from the `DeductFeeDecorator` AnteHandler decorator.
* (x/params) [#12724](https://github.com/cosmos/cosmos-sdk/pull/12724) Add `GetParamSetIfExists` function to params `Subspace` to prevent panics on breaking changes.
* [#12668](https://github.com/cosmos/cosmos-sdk/pull/12668) Add `authz_msg_index` event attribute to message events emitted when executing via `MsgExec` through `x/authz`.
* [#12697](https://github.com/cosmos/cosmos-sdk/pull/12697) Upgrade IAVL to v0.19.0 with fast index and error propagation. NOTE: first start will take a while to propagate into new model.
    * Note: after upgrading to this version it may take up to 15 minutes to migrate from 0.17 to 0.19. This time is used to create the fast cache introduced into IAVL for performance
* [#12784](https://github.com/cosmos/cosmos-sdk/pull/12784) Upgrade Tendermint to 0.34.20.
* (x/bank) [#12674](https://github.com/cosmos/cosmos-sdk/pull/12674) Add convenience function `CreatePrefixedAccountStoreKey()` to construct key to access account's balance for a given denom.

### Bug Fixes

* (x/mint) [#12384](https://github.com/cosmos/cosmos-sdk/pull/12384) Ensure `GoalBonded` must be positive when performing `x/mint` parameter validation.
* (simapp) [#12437](https://github.com/cosmos/cosmos-sdk/pull/12437) fix the non-determinstic behavior in simulations caused by `GenTx` and check
empty coins slice before it is used to create `banktype.MsgSend`.
* (x/capability) [12818](https://github.com/cosmos/cosmos-sdk/pull/12818) Use fixed length hex for pointer at FwdCapabilityKey.

## [v0.45.6](https://github.com/cosmos/cosmos-sdk/releases/tag/v0.45.6) - 2022-06-28

### Improvements

* (simapp) [#12314](https://github.com/cosmos/cosmos-sdk/pull/12314) Increase `DefaultGenTxGas` from `1000000` to `10000000`
* [#12371](https://github.com/cosmos/cosmos-sdk/pull/12371) Update min required Golang version to 1.18.

### Bug Fixes

* [#12317](https://github.com/cosmos/cosmos-sdk/pull/12317) Rename `edit-validator` command's `--moniker` flag to `--new-moniker`
* (x/upgrade) [#12264](https://github.com/cosmos/cosmos-sdk/pull/12264) Fix `GetLastCompleteUpgrade` to properly return the latest upgrade.
* (x/crisis) [#12208](https://github.com/cosmos/cosmos-sdk/pull/12208) Fix progress index of crisis invariant assertion logs.

### Features

* (query) [#12253](https://github.com/cosmos/cosmos-sdk/pull/12253) Add `GenericFilteredPaginate` to the `query` package to improve UX.

## [v0.45.5](https://github.com/cosmos/cosmos-sdk/releases/tag/v0.45.5) - 2022-06-09

### Improvements

* (x/feegrant) [#11813](https://github.com/cosmos/cosmos-sdk/pull/11813) Fix pagination total count in `AllowancesByGranter` query.
* (errors) [#12002](https://github.com/cosmos/cosmos-sdk/pull/12002) Removed 'redacted' error message from defaultErrEncoder.
* (ante) [#12017](https://github.com/cosmos/cosmos-sdk/pull/12017) Index ante events for failed tx (backport #12013).
* [#12153](https://github.com/cosmos/cosmos-sdk/pull/12153) Add a new `NewSimulationManagerFromAppModules` constructor, to simplify simulation wiring.

### Bug Fixes

* [#11796](https://github.com/cosmos/cosmos-sdk/pull/11796) Handle EOF error case in `readLineFromBuf`, which allows successful reading of passphrases from STDIN.
* [#11772](https://github.com/cosmos/cosmos-sdk/pull/11772) Limit types.Dec length to avoid overflow.
* [#10947](https://github.com/cosmos/cosmos-sdk/pull/10947) Add `AllowancesByGranter` query to the feegrant module
* [#9639](https://github.com/cosmos/cosmos-sdk/pull/9639) Check store keys length before accessing them by making sure that `key` is of length `m+1` (for `key[n:m]`)
* [#11983](https://github.com/cosmos/cosmos-sdk/pull/11983) (x/feegrant, x/authz) rename grants query commands to `grants-by-grantee`, `grants-by-granter` cmds.

## Improvements

* [#11886](https://github.com/cosmos/cosmos-sdk/pull/11886) Improve error messages

## [v0.45.4](https://github.com/cosmos/cosmos-sdk/releases/tag/v0.45.4) - 2022-04-25

### Bug Fixes

* [#11624](https://github.com/cosmos/cosmos-sdk/pull/11624) Handle the error returned from `NewNode` in the `server` package.
* [#11724](https://github.com/cosmos/cosmos-sdk/pull/11724) Fix data race issues with `api.Server`.

### Improvements

* (types) [#12201](https://github.com/cosmos/cosmos-sdk/pull/12201) Add `MustAccAddressFromBech32` util function
* [#11693](https://github.com/cosmos/cosmos-sdk/pull/11693) Add validation for gentx cmd.
* [#11686](https://github.com/cosmos/cosmos-sdk/pull/11686) Update the min required Golang version to `1.17`.
* (x/auth/vesting) [#11652](https://github.com/cosmos/cosmos-sdk/pull/11652) Add util functions for `Period(s)`

## [v0.45.3](https://github.com/cosmos/cosmos-sdk/releases/tag/v0.45.3) - 2022-04-12

### Improvements

* [#11562](https://github.com/cosmos/cosmos-sdk/pull/11562) Updated Tendermint to v0.34.19; `unsafe-reset-all` command has been moved to the `tendermint` sub-command.

### Features

* (x/upgrade) [#11551](https://github.com/cosmos/cosmos-sdk/pull/11551) Update `ScheduleUpgrade` for chains to schedule an automated upgrade on `BeginBlock` without having to go though governance.

## [v0.45.2](https://github.com/cosmos/cosmos-sdk/releases/tag/v0.45.2) - 2022-04-05

### Features

* (tx) [#11533](https://github.com/cosmos/cosmos-sdk/pull/11533) Register [`EIP191`](https://eips.ethereum.org/EIPS/eip-191) as an available `SignMode` for chains to use.
* [#11430](https://github.com/cosmos/cosmos-sdk/pull/11430) Introduce a new `grpc-only` flag, such that when enabled, will start the node in a query-only mode. Note, gRPC MUST be enabled with this flag.
* (x/bank) [#11417](https://github.com/cosmos/cosmos-sdk/pull/11417) Introduce a new `SpendableBalances` gRPC query that retrieves an account's total (paginated) spendable balances.
* (x/bank) [#10771](https://github.com/cosmos/cosmos-sdk/pull/10771) Add safety check on bank module perms to allow module-specific mint restrictions (e.g. only minting a certain denom).
* (x/bank) [#10771](https://github.com/cosmos/cosmos-sdk/pull/10771) Add `bank.BankKeeper.WithMintCoinsRestriction` function to restrict use of bank `MintCoins` usage. This function is not on the bank `Keeper` interface, so it's not API-breaking, but only additive on the keeper implementation.
* [#10944](https://github.com/cosmos/cosmos-sdk/pull/10944) `x/authz` add all grants by grantee query
* [#11124](https://github.com/cosmos/cosmos-sdk/pull/11124) Add `GetAllVersions` to application store
* (x/auth) [#10880](https://github.com/cosmos/cosmos-sdk/pull/10880) Added a new query to the tx query service that returns a block with transactions fully decoded.
* [#11314](https://github.com/cosmos/cosmos-sdk/pull/11314) Add state rollback command.

### Bug Fixes

* [#11354](https://github.com/cosmos/cosmos-sdk/pull/11355) Added missing pagination flag for `bank q total` query.
* [#11197](https://github.com/cosmos/cosmos-sdk/pull/11197) Signing with multisig now works with multisig address which is not in the keyring.
* (client) [#11283](https://github.com/cosmos/cosmos-sdk/issues/11283) Support multiple keys for tx simulation and setting automatic gas for txs.
* (store) [#11177](https://github.com/cosmos/cosmos-sdk/pull/11177) Update the prune `everything` strategy to store the last two heights.
* (store) [#11117](https://github.com/cosmos/cosmos-sdk/pull/11117) Fix data race in store trace component
* (x/authz) [#11252](https://github.com/cosmos/cosmos-sdk/pull/11252) Allow insufficient funds error for authz simulation
* (crypto) [#11298](https://github.com/cosmos/cosmos-sdk/pull/11298) Fix cgo secp signature verification and update libscep256k1 library.
* (crypto) [#12122](https://github.com/cosmos/cosmos-sdk/pull/12122) Fix keyring migration issue.

### Improvements

* [#9576](https://github.com/cosmos/cosmos-sdk/pull/9576) Add debug error message to query result when enabled
* (types) [#11200](https://github.com/cosmos/cosmos-sdk/pull/11200) Added `Min()` and `Max()` operations on sdk.Coins.
* [#11267](https://github.com/cosmos/cosmos-sdk/pull/11267) Add hooks to allow app modules to add things to state-sync (backport #10961).

## [v0.45.1](https://github.com/cosmos/cosmos-sdk/releases/tag/v0.45.1) - 2022-02-03

### Bug Fixes

* (grpc) [#10985](https://github.com/cosmos/cosmos-sdk/pull/10992) The `/cosmos/tx/v1beta1/txs/{hash}` endpoint returns a 404 when a tx does not exist.
* [#10990](https://github.com/cosmos/cosmos-sdk/pull/10990) Fixes missing `iavl-cache-size` config parsing in `GetConfig` method.
* [#11222](https://github.com/cosmos/cosmos-sdk/pull/11222) reject query with block height in the future

### Improvements

* [#10407](https://github.com/cosmos/cosmos-sdk/pull/10407) Added validation to `x/upgrade` module's `BeginBlock` to check accidental binary downgrades
* [#10768](https://github.com/cosmos/cosmos-sdk/pull/10768) Extra logging in in-place store migrations.

## [v0.45.0](https://github.com/cosmos/cosmos-sdk/releases/tag/v0.45.0) - 2022-01-18

### State Machine Breaking

* [#10833](https://github.com/cosmos/cosmos-sdk/pull/10833) fix reported tx gas used when block gas limit exceeded.
* (auth) [#10536](https://github.com/cosmos/cosmos-sdk/pull/10536]) Enable `SetSequence` for `ModuleAccount`.
* (store) [#10218](https://github.com/cosmos/cosmos-sdk/pull/10218) Charge gas even when there are no entries while seeking.
* (store) [#10247](https://github.com/cosmos/cosmos-sdk/pull/10247) Charge gas for the key length in gas meter.
* (x/gov) [#10740](https://github.com/cosmos/cosmos-sdk/pull/10740) Increase maximum proposal description size from 5k characters to 10k characters.
* [#10814](https://github.com/cosmos/cosmos-sdk/pull/10814) revert tx when block gas limit exceeded.

### API Breaking Changes

* [#10561](https://github.com/cosmos/cosmos-sdk/pull/10561) The `CommitMultiStore` interface contains a new `SetIAVLCacheSize` method
* [#10922](https://github.com/cosmos/cosmos-sdk/pull/10922), [/#10956](https://github.com/cosmos/cosmos-sdk/pull/10956) Deprecate key `server.Generate*` functions and move them to `testutil` and support custom mnemonics in in-process testing network. Moved `TestMnemonic` from `testutil` package to `testdata`.
* [#11049](https://github.com/cosmos/cosmos-sdk/pull/11049) Add custom tendermint config variables into root command. Allows App developers to set config.toml variables.

### Features

* [#10614](https://github.com/cosmos/cosmos-sdk/pull/10614) Support in-place migration ordering

### Improvements

* [#10486](https://github.com/cosmos/cosmos-sdk/pull/10486) store/cachekv's `Store.Write` conservatively
  looks up keys, but also uses the [map clearing idiom](https://bencher.orijtech.com/perfclinic/mapclearing/)
  to reduce the RAM usage, CPU time usage, and garbage collection pressure from clearing maps,
  instead of allocating new maps.
* (module) [#10711](https://github.com/cosmos/cosmos-sdk/pull/10711) Panic at startup if the app developer forgot to add modules in the `SetOrder{BeginBlocker, EndBlocker, InitGenesis, ExportGenesis}` functions. This means that all modules, even those who have empty implementations for those methods, need to be added to `SetOrder*`.
* (types) [#10076](https://github.com/cosmos/cosmos-sdk/pull/10076) Significantly speedup and lower allocations for `Coins.String()`.
* (auth) [#10022](https://github.com/cosmos/cosmos-sdk/pull/10022) `AuthKeeper` interface in `x/auth` now includes a function `HasAccount`.
* [#10393](https://github.com/cosmos/cosmos-sdk/pull/10393) Add `HasSupply` method to bank keeper to ensure that input denom actually exists on chain.

### Bug Fixes

* (std/codec) [/#10595](https://github.com/cosmos/cosmos-sdk/pull/10595) Add evidence to std/codec to be able to decode evidence in client interactions.
* (types) [#9627](https://github.com/cosmos/cosmos-sdk/pull/9627) Fix nil pointer panic on `NewBigIntFromInt`.
* [#10725](https://github.com/cosmos/cosmos-sdk/pull/10725) populate `ctx.ConsensusParams` for begin/end blockers.
* [#9829](https://github.com/cosmos/cosmos-sdk/pull/9829) Fixed Coin denom sorting not being checked during `Balance.Validate` check. Refactored the Validation logic to use `Coins.Validate` for `Balance.Coins`
* [#10061](https://github.com/cosmos/cosmos-sdk/pull/10061) and [#10515](https://github.com/cosmos/cosmos-sdk/pull/10515) Ensure that `LegacyAminoPubKey` struct correctly unmarshals from JSON

## [v0.44.8](https://github.com/cosmos/cosmos-sdk/releases/tag/v0.44.8) - 2022-04-12

### Improvements

* [#11563](https://github.com/cosmos/cosmos-sdk/pull/11563) Updated Tendermint to v0.34.19; `unsafe-reset-all` command has been moved to the `tendermint` sub-command.

## [v0.44.7](https://github.com/cosmos/cosmos-sdk/releases/tag/v0.44.7) - 2022-04-04

### Features

* (x/bank) [#10771](https://github.com/cosmos/cosmos-sdk/pull/10771) Add safety check on bank module perms to allow module-specific mint restrictions (e.g. only minting a certain denom).
* (x/bank) [#10771](https://github.com/cosmos/cosmos-sdk/pull/10771) Add `bank.BankKeeper.WithMintCoinsRestriction` function to restrict use of bank `MintCoins` usage. This function is not on the bank `Keeper` interface, so it's not API-breaking, but only additive on the keeper implementation.

### Bug Fixes

* [#11354](https://github.com/cosmos/cosmos-sdk/pull/11355) Added missing pagination flag for `bank q total` query.
* (store) [#11177](https://github.com/cosmos/cosmos-sdk/pull/11177) Update the prune `everything` strategy to store the last two heights.
* (store) [#11117](https://github.com/cosmos/cosmos-sdk/pull/11117) Fix data race in store trace component
* (x/authz) [#11252](https://github.com/cosmos/cosmos-sdk/pull/11252) Allow insufficient funds error for authz simulation

### Improvements

* [#9576](https://github.com/cosmos/cosmos-sdk/pull/9576) Add debug error message to query result when enabled

## [v0.44.6](https://github.com/cosmos/cosmos-sdk/releases/tag/v0.44.6) - 2022-02-02

### Features

* [#11124](https://github.com/cosmos/cosmos-sdk/pull/11124) Add `GetAllVersions` to application store

### Bug Fixes

* (grpc) [#10985](https://github.com/cosmos/cosmos-sdk/pull/10992) The `/cosmos/tx/v1beta1/txs/{hash}` endpoint returns a 404 when a tx does not exist.
* (std/codec) [/#10595](https://github.com/cosmos/cosmos-sdk/pull/10595) Add evidence to std/codec to be able to decode evidence in client interactions.
* [#10725](https://github.com/cosmos/cosmos-sdk/pull/10725) populate `ctx.ConsensusParams` for begin/end blockers.
* [#10061](https://github.com/cosmos/cosmos-sdk/pull/10061) and [#10515](https://github.com/cosmos/cosmos-sdk/pull/10515) Ensure that `LegacyAminoPubKey` struct correctly unmarshals from JSON

### Improvements

* [#10823](https://github.com/cosmos/cosmos-sdk/pull/10823) updated ambiguous cli description for creating feegrant.

## [v0.44.5-patch](https://github.com/cosmos/cosmos-sdk/releases/tag/v0.44.5-patch) - 2021-10-14

ATTENTION:

This is a security release for the [Dragonberry security advisory](https://forum.cosmos.network/t/ibc-security-advisory-dragonberry/7702).

All users should upgrade immediately.

Users *must* add a replace directive in their go.mod for the new `ics23` package in the SDK:

```go
replace github.com/confio/ics23/go => github.com/cosmos/cosmos-sdk/ics23/go v0.8.0
```

## [v0.44.5](https://github.com/cosmos/cosmos-sdk/releases/tag/v0.44.5) - 2021-12-02

### Improvements

* (baseapp) [#10631](https://github.com/cosmos/cosmos-sdk/pull/10631) Emit ante events even for the failed txs.
* (store) [#10741](https://github.com/cosmos/cosmos-sdk/pull/10741) Significantly speedup iterator creation after delete heavy workloads. Significantly improves IBC migration times.

### Bug Fixes

* [#10648](https://github.com/cosmos/cosmos-sdk/pull/10648) Upgrade IAVL to 0.17.3 to solve race condition bug in IAVL.

## [v0.44.4](https://github.com/cosmos/cosmos-sdk/releases/tag/v0.44.4) - 2021-11-25

### Improvements

* (types) [#10630](https://github.com/cosmos/cosmos-sdk/pull/10630) Add an `Events` field to the `TxResponse` type that captures *all* events emitted by a transaction, unlike `Logs` which only contains events emitted during message execution.
* (x/upgrade) [#10532](https://github.com/cosmos/cosmos-sdk/pull/10532) Add `keeper.DumpUpgradeInfoWithInfoToDisk` to include `Plan.Info` in the upgrade-info file.
* (store) [#10544](https://github.com/cosmos/cosmos-sdk/pull/10544) Use the new IAVL iterator structure which significantly improves iterator performance.

### Bug Fixes

* [#10827](https://github.com/cosmos/cosmos-sdk/pull/10827) Create query `Context` with requested block height
* [#10414](https://github.com/cosmos/cosmos-sdk/pull/10414) Use `sdk.GetConfig().GetFullBIP44Path()` instead `sdk.FullFundraiserPath` to generate key
* (bank) [#10394](https://github.com/cosmos/cosmos-sdk/pull/10394) Fix: query account balance by ibc denom.
* [\10608](https://github.com/cosmos/cosmos-sdk/pull/10608) Change the order of module migration by pushing x/auth to the end. Auth module depends on other modules and should be run last. We have updated the documentation to provide more details how to change module migration order. This is technically a breaking change, but only impacts updates between the upgrades with version change, hence migrating from the previous patch release doesn't cause new migration and doesn't break the state.
* [#10674](https://github.com/cosmos/cosmos-sdk/pull/10674) Fix issue with `Error.Wrap` and `Error.Wrapf` usage with `errors.Is`.

## [v0.44.3](https://github.com/cosmos/cosmos-sdk/releases/tag/v0.44.3) - 2021-10-21

### Improvements

* [#10768](https://github.com/cosmos/cosmos-sdk/pull/10768) Added extra logging for tracking in-place store migrations
* [#10262](https://github.com/cosmos/cosmos-sdk/pull/10262) Remove unnecessary logging in `x/feegrant` simulation.
* [#10327](https://github.com/cosmos/cosmos-sdk/pull/10327) Add null guard for possible nil `Amount` in tx fee `Coins`
* [#10339](https://github.com/cosmos/cosmos-sdk/pull/10339) Improve performance of `removeZeroCoins` by only allocating memory when necessary
* [#10045](https://github.com/cosmos/cosmos-sdk/pull/10045) Revert [#8549](https://github.com/cosmos/cosmos-sdk/pull/8549). Do not route grpc queries through Tendermint.
* (deps) [#10375](https://github.com/cosmos/cosmos-sdk/pull/10375) Bump Tendermint to [v0.34.14](https://github.com/tendermint/tendermint/releases/tag/v0.34.14).
* [#10024](https://github.com/cosmos/cosmos-sdk/pull/10024) `store/cachekv` performance improvement by reduced growth factor for iterator ranging by using binary searches to find dirty items when unsorted key count >= 1024.

### Bug Fixes

* (client) [#10226](https://github.com/cosmos/cosmos-sdk/pull/10226) Fix --home flag parsing.
* (rosetta) [#10340](https://github.com/cosmos/cosmos-sdk/pull/10340) Use `GenesisChunked(ctx)` instead `Genesis(ctx)` to get genesis block height

## [v0.44.2](https://github.com/cosmos/cosmos-sdk/releases/tag/v0.44.2) - 2021-10-12

Security Release. No breaking changes related to 0.44.x.

## [v0.44.1](https://github.com/cosmos/cosmos-sdk/releases/tag/v0.44.1) - 2021-09-29

### Improvements

* (store) [#10040](https://github.com/cosmos/cosmos-sdk/pull/10040) Bump IAVL to v0.17.1 which includes performance improvements on a batch load.
* (types) [#10021](https://github.com/cosmos/cosmos-sdk/pull/10021) Speedup coins.AmountOf(), by removing many intermittent regex calls.
* [#10077](https://github.com/cosmos/cosmos-sdk/pull/10077) Remove telemetry on `GasKV` and `CacheKV` store Get/Set operations, significantly improving their performance.
* (store) [#10026](https://github.com/cosmos/cosmos-sdk/pull/10026) Improve CacheKVStore datastructures / algorithms, to no longer take O(N^2) time when interleaving iterators and insertions.

### Bug Fixes

* [#9969](https://github.com/cosmos/cosmos-sdk/pull/9969) fix: use keyring in config for add-genesis-account cmd.
* (x/genutil) [#10104](https://github.com/cosmos/cosmos-sdk/pull/10104) Ensure the `init` command reads the `--home` flag value correctly.
* (x/feegrant) [#10049](https://github.com/cosmos/cosmos-sdk/issues/10049) Fixed the error message when `period` or `period-limit` flag is not set on a feegrant grant transaction.

### Client Breaking Changes

* [#9879](https://github.com/cosmos/cosmos-sdk/pull/9879) Modify ABCI Queries to use `abci.QueryRequest` Height field if it is non-zero, otherwise continue using context height.

## [v0.44.0](https://github.com/cosmos/cosmos-sdk/releases/tag/v0.44.0) - 2021-09-01

### Features

* [#9860](https://github.com/cosmos/cosmos-sdk/pull/9860) Emit transaction fee in ante handler fee decorator. The event type is `tx` and the attribute is `fee`.

### Improvements

* (deps) [#9956](https://github.com/cosmos/cosmos-sdk/pull/9956) Bump Tendermint to [v0.34.12](https://github.com/tendermint/tendermint/releases/tag/v0.34.12).

### Deprecated

* (x/upgrade) [#9906](https://github.com/cosmos/cosmos-sdk/pull/9906) Deprecate `UpgradeConsensusState` gRPC query since this functionality is only used for IBC, which now has its own [IBC replacement](https://github.com/cosmos/ibc-go/blob/2c880a22e9f9cc75f62b527ca94aa75ce1106001/proto/ibc/core/client/v1/query.proto#L54)

### Bug Fixes

* [#9965](https://github.com/cosmos/cosmos-sdk/pull/9965) Fixed `simd version` command output to report the right release tag.
* (x/upgrade) [#10189](https://github.com/cosmos/cosmos-sdk/issues/10189) Removed potential sources of non-determinism in upgrades.

### Client Breaking Changes

* [#10041](https://github.com/cosmos/cosmos-sdk/pull/10041) Remove broadcast & encode legacy REST endpoints. Please see the [REST Endpoints Migration guide](https://docs.cosmos.network/v0.45/migrations/rest.html) to migrate to the new REST endpoints.

## [v0.43.0](https://github.com/cosmos/cosmos-sdk/releases/tag/v0.43.0) - 2021-08-10

### Features

* [#6711](https://github.com/cosmos/cosmos-sdk/pull/6711) Make integration test suites reusable by apps, tests are exported in each module's `client/testutil` package.
* [#8077](https://github.com/cosmos/cosmos-sdk/pull/8077) Added support for grpc-web, enabling browsers to communicate with a chain's gRPC server
* [#8965](https://github.com/cosmos/cosmos-sdk/pull/8965) cosmos reflection now provides more information on the application such as: deliverable msgs, sdk.Config info etc (still in alpha stage).
* [#8520](https://github.com/cosmos/cosmos-sdk/pull/8520) Add support for permanently locked vesting accounts.
* [#8559](https://github.com/cosmos/cosmos-sdk/pull/8559) Added Protobuf compatible secp256r1 ECDSA signatures.
* [#8786](https://github.com/cosmos/cosmos-sdk/pull/8786) Enabled secp256r1 in x/auth.
* (rosetta) [#8729](https://github.com/cosmos/cosmos-sdk/pull/8729) Data API fully supports balance tracking. Construction API can now construct any message supported by the application.
* [#8754](https://github.com/cosmos/cosmos-sdk/pull/8875) Added support for reverse iteration to pagination.
* (types) [#9079](https://github.com/cosmos/cosmos-sdk/issues/9079) Add `AddAmount`/`SubAmount` methods to `sdk.Coin`.
* [#9088](https://github.com/cosmos/cosmos-sdk/pull/9088) Added implementation to ADR-28 Derived Addresses.
* [#9133](https://github.com/cosmos/cosmos-sdk/pull/9133) Added hooks for governance actions.
* (x/staking) [#9214](https://github.com/cosmos/cosmos-sdk/pull/9214) Added `new_shares` attribute inside `EventTypeDelegate` event.
* [#9382](https://github.com/cosmos/cosmos-sdk/pull/9382) feat: add Dec.Float64() function.
* [#9457](https://github.com/cosmos/cosmos-sdk/pull/9457) Add amino support for x/authz and x/feegrant Msgs.
* [#9498](https://github.com/cosmos/cosmos-sdk/pull/9498) Added `Codec: codec.Codec` attribute to `client/Context` structure.
* [#9540](https://github.com/cosmos/cosmos-sdk/pull/9540) Add output flag for query txs command.
* (errors) [#8845](https://github.com/cosmos/cosmos-sdk/pull/8845) Add `Error.Wrap` handy method
* [#8518](https://github.com/cosmos/cosmos-sdk/pull/8518) Help users of multisig wallets debug signature issues.
* [#9573](https://github.com/cosmos/cosmos-sdk/pull/9573) ADR 040 implementation: New DB interface
* [#9952](https://github.com/cosmos/cosmos-sdk/pull/9952) ADR 040: Implement in-memory DB backend
* [#9848](https://github.com/cosmos/cosmos-sdk/pull/9848) ADR-040: Implement BadgerDB backend
* [#9851](https://github.com/cosmos/cosmos-sdk/pull/9851) ADR-040: Implement RocksDB backend
* [#10308](https://github.com/cosmos/cosmos-sdk/pull/10308) ADR-040: Implement DBConnection.Revert
* [#9892](https://github.com/cosmos/cosmos-sdk/pull/9892) ADR-040: KV Store with decoupled storage and state commitment

### Client Breaking Changes

* [#8363](https://github.com/cosmos/cosmos-sdk/pull/8363) Addresses no longer have a fixed 20-byte length. From the SDK modules' point of view, any 1-255 bytes-long byte array is a valid address.
* (crypto/ed25519) [#8690] Adopt zip1215 ed2559 verification rules.
* [#8849](https://github.com/cosmos/cosmos-sdk/pull/8849) Upgrade module no longer supports time based upgrades.
* [#7477](https://github.com/cosmos/cosmos-sdk/pull/7477) Changed Bech32 Public Key serialization in the client facing functionality (CLI, MsgServer, QueryServer):
    * updated the keyring display structure (it uses protobuf JSON serialization) - the output is more verbose.
    * Renamed `MarshalAny` and `UnmarshalAny` to `MarshalInterface` and `UnmarshalInterface` respectively. These functions must take an interface as parameter (not a concrete type nor `Any` object). Underneath they use `Any` wrapping for correct protobuf serialization.
    * CLI: removed `--text` flag from `show-node-id` command; the text format for public keys is not used any more - instead we use ProtoJSON.
* (store) [#8790](https://github.com/cosmos/cosmos-sdk/pull/8790) Reduce gas costs by 10x for transient store operations.
* [#9139](https://github.com/cosmos/cosmos-sdk/pull/9139) Querying events:
    * via `ServiceMsg` TypeURLs (e.g. `message.action='/cosmos.bank.v1beta1.Msg/Send'`) does not work anymore,
    * via legacy `msg.Type()` (e.g. `message.action='send'`) is being deprecated, new `Msg`s won't emit these events.
    * Please use concrete `Msg` TypeURLs instead (e.g. `message.action='/cosmos.bank.v1beta1.MsgSend'`).
* [#9859](https://github.com/cosmos/cosmos-sdk/pull/9859) The `default` pruning strategy now keeps the last 362880 blocks instead of 100. 362880 equates to roughly enough blocks to cover the entire unbonding period assuming a 21 day unbonding period and 5s block time.
* [#9785](https://github.com/cosmos/cosmos-sdk/issues/9785) Missing coin denomination in logs

### API Breaking Changes

* (keyring) [#8662](https://github.com/cosmos/cosmos-sdk/pull/8662) `NewMnemonic` now receives an additional `passphrase` argument to secure the key generated by the bip39 mnemonic.
* (x/bank) [#8473](https://github.com/cosmos/cosmos-sdk/pull/8473) Bank keeper does not expose unsafe balance changing methods such as `SetBalance`, `SetSupply` etc.
* (x/staking) [#8473](https://github.com/cosmos/cosmos-sdk/pull/8473) On genesis init, if non bonded pool and bonded pool balance, coming from the bank module, does not match what is saved in the staking state, the initialization will panic.
* (x/gov) [#8473](https://github.com/cosmos/cosmos-sdk/pull/8473) On genesis init, if the gov module account balance, coming from bank module state, does not match the one in gov module state, the initialization will panic.
* (x/distribution) [#8473](https://github.com/cosmos/cosmos-sdk/pull/8473) On genesis init, if the distribution module account balance, coming from bank module state, does not match the one in distribution module state, the initialization will panic.
* (client/keys) [#8500](https://github.com/cosmos/cosmos-sdk/pull/8500) `InfoImporter` interface is removed from legacy keybase.
* (x/staking) [#8505](https://github.com/cosmos/cosmos-sdk/pull/8505) `sdk.PowerReduction` has been renamed to `sdk.DefaultPowerReduction`, and most staking functions relying on power reduction take a new function argument, instead of relying on that global variable.
* [#8629](https://github.com/cosmos/cosmos-sdk/pull/8629) Deprecated `SetFullFundraiserPath` from `Config` in favor of `SetPurpose` and `SetCoinType`.
* (x/upgrade) [#8673](https://github.com/cosmos/cosmos-sdk/pull/8673) Remove IBC logic from x/upgrade. Deprecates IBC fields in an Upgrade Plan, an error will be thrown if they are set. IBC upgrade logic moved to 02-client and an IBC UpgradeProposal is added.
* (x/bank) [#8517](https://github.com/cosmos/cosmos-sdk/pull/8517) `SupplyI` interface and `Supply` are removed and uses `sdk.Coins` for supply tracking
* (x/upgrade) [#8743](https://github.com/cosmos/cosmos-sdk/pull/8743) `UpgradeHandler` includes a new argument `VersionMap` which helps facilitate in-place migrations.
* (x/auth) [#8129](https://github.com/cosmos/cosmos-sdk/pull/8828) Updated `SigVerifiableTx.GetPubKeys` method signature to return error.
* (x/upgrade) [\7487](https://github.com/cosmos/cosmos-sdk/pull/8897) Upgrade `Keeper` takes new argument `ProtocolVersionSetter` which implements setting a protocol version on baseapp.
* (baseapp) [\7487](https://github.com/cosmos/cosmos-sdk/pull/8897) BaseApp's fields appVersion and version were swapped to match Tendermint's fields.
* [#8682](https://github.com/cosmos/cosmos-sdk/pull/8682) `ante.NewAnteHandler` updated to receive all positional params as `ante.HandlerOptions` struct. If required fields aren't set, throws error accordingly.
* (x/staking/types) [#7447](https://github.com/cosmos/cosmos-sdk/issues/7447) Remove bech32 PubKey support:
    * `ValidatorI` interface update: `GetConsPubKey` renamed to `TmConsPubKey` (this is to clarify the return type: consensus public key must be a tendermint key); `TmConsPubKey`, `GetConsAddr` methods return error.
    * `Validator` updated according to the `ValidatorI` changes described above.
    * `ToTmValidator` function: added `error` to return values.
    * `Validator.ConsensusPubkey` type changed from `string` to `codectypes.Any`.
    * `MsgCreateValidator.Pubkey` type changed from `string` to `codectypes.Any`.
* (client) [#8926](https://github.com/cosmos/cosmos-sdk/pull/8926) `client/tx.PrepareFactory` has been converted to a private function, as it's only used internally.
* (auth/tx) [#8926](https://github.com/cosmos/cosmos-sdk/pull/8926) The `ProtoTxProvider` interface used as a workaround for transaction simulation has been removed.
* (x/bank) [#8798](https://github.com/cosmos/cosmos-sdk/pull/8798) `GetTotalSupply` is removed in favour of `GetPaginatedTotalSupply`
* (keyring) [#8739](https://github.com/cosmos/cosmos-sdk/pull/8739) Rename InfoImporter -> LegacyInfoImporter.
* (x/bank/types) [#9061](https://github.com/cosmos/cosmos-sdk/pull/9061) `AddressFromBalancesStore` now returns an error for invalid key instead of panic.
* (x/auth) [#9144](https://github.com/cosmos/cosmos-sdk/pull/9144) The `NewTxTimeoutHeightDecorator` antehandler has been converted from a struct to a function.
* (codec) [#9226](https://github.com/cosmos/cosmos-sdk/pull/9226) Rename codec interfaces and methods, to follow a general Go interfaces:
    * `codec.Marshaler` → `codec.Codec` (this defines objects which serialize other objects)
    * `codec.BinaryMarshaler` → `codec.BinaryCodec`
    * `codec.JSONMarshaler` → `codec.JSONCodec`
    * Removed `BinaryBare` suffix from `BinaryCodec` methods (`MarshalBinaryBare`, `UnmarshalBinaryBare`, ...)
    * Removed `Binary` infix from `BinaryCodec` methods (`MarshalBinaryLengthPrefixed`, `UnmarshalBinaryLengthPrefixed`, ...)
* [#9139](https://github.com/cosmos/cosmos-sdk/pull/9139) `ServiceMsg` TypeURLs (e.g. `/cosmos.bank.v1beta1.Msg/Send`) have been removed, as they don't comply to the Probobuf `Any` spec. Please use `Msg` type TypeURLs (e.g. `/cosmos.bank.v1beta1.MsgSend`). This has multiple consequences:
    * The `sdk.ServiceMsg` struct has been removed.
    * `sdk.Msg` now only contains `ValidateBasic` and `GetSigners` methods. The remaining methods `GetSignBytes`, `Route` and `Type` are moved to `legacytx.LegacyMsg`.
    * The `RegisterCustomTypeURL` function and the `cosmos.base.v1beta1.ServiceMsg` interface have been removed from the interface registry.
* (codec) [#9251](https://github.com/cosmos/cosmos-sdk/pull/9251) Rename `clientCtx.JSONMarshaler` to `clientCtx.JSONCodec` as per #9226.
* (x/bank) [#9271](https://github.com/cosmos/cosmos-sdk/pull/9271) SendEnabledCoin(s) renamed to IsSendEnabledCoin(s) to better reflect its functionality.
* (x/bank) [#9550](https://github.com/cosmos/cosmos-sdk/pull/9550) `server.InterceptConfigsPreRunHandler` now takes 2 additional arguments: customAppConfigTemplate and customAppConfig. If you don't need to customize these, simply put `""` and `nil`.
* [#8245](https://github.com/cosmos/cosmos-sdk/pull/8245) Removed `simapp.MakeCodecs` and use `simapp.MakeTestEncodingConfig` instead.
* (x/capability) [#9836](https://github.com/cosmos/cosmos-sdk/pull/9836) Removed `InitializeAndSeal(ctx sdk.Context)` and replaced with `Seal()`. App must add x/capability module to the begin blockers which will assure that the x/capability keeper is properly initialized. The x/capability begin blocker must be run before any other module which uses x/capability.

### State Machine Breaking

* (x/{bank,distrib,gov,slashing,staking}) [#8363](https://github.com/cosmos/cosmos-sdk/issues/8363) Store keys have been modified to allow for variable-length addresses.
* (x/evidence) [#8502](https://github.com/cosmos/cosmos-sdk/pull/8502) `HandleEquivocationEvidence` persists the evidence to state.
* (x/gov) [#7733](https://github.com/cosmos/cosmos-sdk/pull/7733) ADR 037 Implementation: Governance Split Votes, use `MsgWeightedVote` to send a split vote. Sending a regular `MsgVote` will convert the underlying vote option into a weighted vote with weight 1.
* (x/bank) [#8656](https://github.com/cosmos/cosmos-sdk/pull/8656) balance and supply are now correctly tracked via `coin_spent`, `coin_received`, `coinbase` and `burn` events.
* (x/bank) [#8517](https://github.com/cosmos/cosmos-sdk/pull/8517) Supply is now stored and tracked as `sdk.Coins`
* (x/bank) [#9051](https://github.com/cosmos/cosmos-sdk/pull/9051) Supply value is stored as `sdk.Int` rather than `string`.

### CLI Breaking Changes

* [#8880](https://github.com/cosmos/cosmos-sdk/pull/8880) The CLI `simd migrate v0.40 ...` command has been renamed to `simd migrate v0.42`.
* [#8628](https://github.com/cosmos/cosmos-sdk/issues/8628) Commands no longer print outputs using `stderr` by default
* [#9134](https://github.com/cosmos/cosmos-sdk/pull/9134) Renamed the CLI flag `--memo` to `--note`.
* [#9291](https://github.com/cosmos/cosmos-sdk/pull/9291) Migration scripts prior to v0.38 have been removed from the CLI `migrate` command. The oldest supported migration is v0.39->v0.42.
* [#9371](https://github.com/cosmos/cosmos-sdk/pull/9371) Non-zero default fees/Server will error if there's an empty value for min-gas-price in app.toml
* [#9827](https://github.com/cosmos/cosmos-sdk/pull/9827) Ensure input parity of validator public key input between `tx staking create-validator` and `gentx`.
* [#9621](https://github.com/cosmos/cosmos-sdk/pull/9621) Rollback [#9371](https://github.com/cosmos/cosmos-sdk/pull/9371) and log warning if there's an empty value for min-gas-price in app.toml

### Improvements

* (store) [#8012](https://github.com/cosmos/cosmos-sdk/pull/8012) Implementation of ADR-038 WriteListener and listen.KVStore
* (x/bank) [#8614](https://github.com/cosmos/cosmos-sdk/issues/8614) Add `Name` and `Symbol` fields to denom metadata
* (x/auth) [#8522](https://github.com/cosmos/cosmos-sdk/pull/8522) Allow to query all stored accounts
* (crypto/types) [#8600](https://github.com/cosmos/cosmos-sdk/pull/8600) `CompactBitArray`: optimize the `NumTrueBitsBefore` method and add an `Equal` method.
* (x/upgrade) [#8743](https://github.com/cosmos/cosmos-sdk/pull/8743) Add tracking module versions as per ADR-041
* (types) [#8962](https://github.com/cosmos/cosmos-sdk/issues/8962) Add `Abs()` method to `sdk.Int`.
* (x/bank) [#8950](https://github.com/cosmos/cosmos-sdk/pull/8950) Improve efficiency on supply updates.
* (store) [#8811](https://github.com/cosmos/cosmos-sdk/pull/8811) store/cachekv: use typed `types/kv.List` instead of `container/list.List`. The change brings time spent on the time assertion cummulatively to 580ms down from 6.88s.
* (keyring) [#8826](https://github.com/cosmos/cosmos-sdk/pull/8826) add trust to macOS Keychain for calling apps by default, avoiding repeating keychain popups that appears when dealing with keyring (key add, list, ...) operations.
* (makefile) [#7933](https://github.com/cosmos/cosmos-sdk/issues/7933) Use Docker to generate swagger files.
* (crypto/types) [#9196](https://github.com/cosmos/cosmos-sdk/pull/9196) Fix negative index accesses in CompactUnmarshal,GetIndex,SetIndex
* (makefile) [#9192](https://github.com/cosmos/cosmos-sdk/pull/9192) Reuse proto containers in proto related jobs.
* [#9205](https://github.com/cosmos/cosmos-sdk/pull/9205) Improve readability in `abci` handleQueryP2P
* [#9231](https://github.com/cosmos/cosmos-sdk/pull/9231) Remove redundant staking errors.
* [#9314](https://github.com/cosmos/cosmos-sdk/pull/9314) Update Rosetta SDK to upstream's latest release.
* (gRPC-Web) [#9493](https://github.com/cosmos/cosmos-sdk/pull/9493) Add `EnableUnsafeCORS` flag to grpc-web config.
* (x/params) [#9481](https://github.com/cosmos/cosmos-sdk/issues/9481) Speedup simulator for parameter change proposals.
* (x/staking) [#9423](https://github.com/cosmos/cosmos-sdk/pull/9423) Staking delegations now returns empty list instead of rpc error when no records found.
* (x/auth) [#9553](https://github.com/cosmos/cosmos-sdk/pull/9553) The `--multisig` flag now accepts both a name and address.
* [#8549](https://github.com/cosmos/cosmos-sdk/pull/8549) Make gRPC requests go through tendermint Query
* [#8093](https://github.com/cosmos/cosmos-sdk/pull/8093) Limit usage of context.background.
* [#8460](https://github.com/cosmos/cosmos-sdk/pull/8460) Ensure b.ReportAllocs() in all the benchmarks
* [#8461](https://github.com/cosmos/cosmos-sdk/pull/8461) Fix upgrade tx commands not showing up in CLI

### Bug Fixes

* (gRPC) [#8945](https://github.com/cosmos/cosmos-sdk/pull/8945) gRPC reflection now works correctly.
* (keyring) [#8635](https://github.com/cosmos/cosmos-sdk/issues/8635) Remove hardcoded default passphrase value on `NewMnemonic`
* (x/bank) [#8434](https://github.com/cosmos/cosmos-sdk/pull/8434) Fix legacy REST API `GET /bank/total` and `GET /bank/total/{denom}` in swagger
* (x/slashing) [#8427](https://github.com/cosmos/cosmos-sdk/pull/8427) Fix query signing infos command
* (x/bank/types) [#9112](https://github.com/cosmos/cosmos-sdk/pull/9112) fix AddressFromBalancesStore address length overflow
* (x/bank) [#9229](https://github.com/cosmos/cosmos-sdk/pull/9229) Now zero coin balances cannot be added to balances & supply stores. If any denom becomes zero corresponding key gets deleted from store. State migration: [#9664](https://github.com/cosmos/cosmos-sdk/pull/9664).
* [#9363](https://github.com/cosmos/cosmos-sdk/pull/9363) Check store key uniqueness in app wiring.
* [#9460](https://github.com/cosmos/cosmos-sdk/pull/9460) Fix lint error in `MigratePrefixAddress`.
* [#9480](https://github.com/cosmos/cosmos-sdk/pull/9480) Fix added keys when using `--dry-run`.
* (types) [#9511](https://github.com/cosmos/cosmos-sdk/pull/9511) Change `maxBitLen` of `sdk.Int` and `sdk.Dec` to handle max ERC20 value.
* [#9454](https://github.com/cosmos/cosmos-sdk/pull/9454) Fix testnet command with --node-dir-prefix accepts `-` and change `node-dir-prefix token` to `testtoken`.
* (keyring) [#9562](https://github.com/cosmos/cosmos-sdk/pull/9563) fix keyring kwallet backend when using with empty wallet.
* (keyring) [#9583](https://github.com/cosmos/cosmos-sdk/pull/9583) Fix correct population of legacy `Vote.Option` field for votes with 1 VoteOption of weight 1.
* (x/distinction) [#8918](https://github.com/cosmos/cosmos-sdk/pull/8918) Fix module's parameters validation.
* (x/gov/types) [#8586](https://github.com/cosmos/cosmos-sdk/pull/8586) Fix bug caused by NewProposal that unnecessarily creates a Proposal object that’s discarded on any error.
* [#8580](https://github.com/cosmos/cosmos-sdk/pull/8580) Use more cheaper method from the math/big package that provides a way to trivially check if a value is zero with .BitLen() == 0
* [#8567](https://github.com/cosmos/cosmos-sdk/pull/8567) Fix bug by introducing pagination to GetValidatorSetByHeight response
* (x/bank) [#8531](https://github.com/cosmos/cosmos-sdk/pull/8531) Fix bug caused by ignoring errors returned by Balance.GetAddress()
* (server) [#8399](https://github.com/cosmos/cosmos-sdk/pull/8399) fix gRPC-web flag default value
* [#8282](https://github.com/cosmos/cosmos-sdk/pull/8282) fix zero time checks
* (cli) [#9593](https://github.com/cosmos/cosmos-sdk/pull/9593) Check if chain-id is blank before verifying signatures in multisign and error.
* [#9720](https://github.com/cosmos/cosmos-sdk/pull/9720) Feegrant grant cli granter now accepts key name as well as address in general and accepts only address in --generate-only mode
* [#9793](https://github.com/cosmos/cosmos-sdk/pull/9793) Fixed ECDSA/secp256r1 transaction malleability.
* (server) [#9704](https://github.com/cosmos/cosmos-sdk/pull/9704) Start GRPCWebServer in goroutine, avoid blocking other services from starting.
* (bank) [#9687](https://github.com/cosmos/cosmos-sdk/issues/9687) fixes [#9159](https://github.com/cosmos/cosmos-sdk/issues/9159). Added migration to prune balances with zero coins.

### Deprecated

* (grpc) [#8926](https://github.com/cosmos/cosmos-sdk/pull/8926) The `tx` field in `SimulateRequest` has been deprecated, prefer to pass `tx_bytes` instead.
* (sdk types) [#9498](https://github.com/cosmos/cosmos-sdk/pull/9498) `clientContext.JSONCodec` will be removed in the next version. use `clientContext.Codec` instead.

## [v0.42.10](https://github.com/cosmos/cosmos-sdk/releases/tag/v0.42.10) - 2021-09-28

### Improvements

* (store) [#10026](https://github.com/cosmos/cosmos-sdk/pull/10026) Improve CacheKVStore datastructures / algorithms, to no longer take O(N^2) time when interleaving iterators and insertions.
* (store) [#10040](https://github.com/cosmos/cosmos-sdk/pull/10040) Bump IAVL to v0.17.1 which includes performance improvements on a batch load.
* [#10211](https://github.com/cosmos/cosmos-sdk/pull/10211) Backport of the mechanism to reject redundant IBC transactions from [ibc-go \#235](https://github.com/cosmos/ibc-go/pull/235).

### Bug Fixes

* [#9969](https://github.com/cosmos/cosmos-sdk/pull/9969) fix: use keyring in config for add-genesis-account cmd.

### Client Breaking Changes

* [#9879](https://github.com/cosmos/cosmos-sdk/pull/9879) Modify ABCI Queries to use `abci.QueryRequest` Height field if it is non-zero, otherwise continue using context height.

### API Breaking Changes

* [#10077](https://github.com/cosmos/cosmos-sdk/pull/10077) Remove telemetry on `GasKV` and `CacheKV` store Get/Set operations, significantly improving their performance.

## [v0.42.9](https://github.com/cosmos/cosmos-sdk/releases/tag/v0.42.9) - 2021-08-04

### Bug Fixes

* [#9835](https://github.com/cosmos/cosmos-sdk/pull/9835) Moved capability initialization logic to BeginBlocker to fix nondeterminsim issue mentioned in [#9800](https://github.com/cosmos/cosmos-sdk/issues/9800). Applications must now include the capability module in their BeginBlocker order before any module that uses capabilities gets run.
* [#9201](https://github.com/cosmos/cosmos-sdk/pull/9201) Fixed `<app> init --recover` flag.

### API Breaking Changes

* [#9835](https://github.com/cosmos/cosmos-sdk/pull/9835) The `InitializeAndSeal` API has not changed, however it no longer initializes the in-memory state. `InitMemStore` has been introduced to serve this function, which will be called either in `InitChain` or `BeginBlock` (whichever is first after app start). Nodes may run this version on a network running 0.42.x, however, they must update their app.go files to include the capability module in their begin blockers.

### Client Breaking Changes

* [#9781](https://github.com/cosmos/cosmos-sdk/pull/9781) Improve`withdraw-all-rewards` UX when broadcast mode `async` or `async` is used.

## [v0.42.8](https://github.com/cosmos/cosmos-sdk/releases/tag/v0.42.8) - 2021-07-30

### Features

* [#9750](https://github.com/cosmos/cosmos-sdk/pull/9750) Emit events for tx signature and sequence, so clients can now query txs by signature (`tx.signature='<base64_sig>'`) or by address and sequence combo (`tx.acc_seq='<addr>/<seq>'`).

### Improvements

* (cli) [#9717](https://github.com/cosmos/cosmos-sdk/pull/9717) Added CLI flag `--output json/text` to `tx` cli commands.

### Bug Fixes

* [#9766](https://github.com/cosmos/cosmos-sdk/pull/9766) Fix hardcoded ledger signing algorithm on `keys add` command.

## [v0.42.7](https://github.com/cosmos/cosmos-sdk/releases/tag/v0.42.7) - 2021-07-09

### Improvements

* (baseapp) [#9578](https://github.com/cosmos/cosmos-sdk/pull/9578) Return `Baseapp`'s `trace` value for logging error stack traces.

### Bug Fixes

* (x/ibc) [#9640](https://github.com/cosmos/cosmos-sdk/pull/9640) Fix IBC Transfer Ack Success event as it was initially emitting opposite value.
* [#9645](https://github.com/cosmos/cosmos-sdk/pull/9645) Use correct Prometheus format for metric labels.
* [#9299](https://github.com/cosmos/cosmos-sdk/pull/9299) Fix `[appd] keys parse cosmos1...` freezing.
* (keyring) [#9563](https://github.com/cosmos/cosmos-sdk/pull/9563) fix keyring kwallet backend when using with empty wallet.
* (x/capability) [#9392](https://github.com/cosmos/cosmos-sdk/pull/9392) initialization fix, which fixes the consensus error when using statesync.

## [v0.42.6](https://github.com/cosmos/cosmos-sdk/releases/tag/v0.42.6) - 2021-06-18

### Improvements

* [#9428](https://github.com/cosmos/cosmos-sdk/pull/9428) Optimize bank InitGenesis. Added `k.initBalances`.
* [#9429](https://github.com/cosmos/cosmos-sdk/pull/9429) Add `cosmos_sdk_version` to node_info
* [#9541](https://github.com/cosmos/cosmos-sdk/pull/9541) Bump tendermint dependency to v0.34.11.

### Bug Fixes

* [#9385](https://github.com/cosmos/cosmos-sdk/pull/9385) Fix IBC `query ibc client header` cli command. Support historical queries for query header/node-state commands.
* [#9401](https://github.com/cosmos/cosmos-sdk/pull/9401) Fixes incorrect export of IBC identifier sequences. Previously, the next identifier sequence for clients/connections/channels was not set during genesis export. This resulted in the next identifiers being generated on the new chain to reuse old identifiers (the sequences began again from 0).
* [#9408](https://github.com/cosmos/cosmos-sdk/pull/9408) Update simapp to use correct default broadcast mode.
* [#9513](https://github.com/cosmos/cosmos-sdk/pull/9513) Fixes testnet CLI command. Testnet now updates the supply in genesis. Previously, when using add-genesis-account and testnet together, inconsistent genesis files would be produced, as only add-genesis-account was updating the supply.
* (x/gov) [#8813](https://github.com/cosmos/cosmos-sdk/pull/8813) fix `GET /cosmos/gov/v1beta1/proposals/{proposal_id}/deposits` to include initial deposit

### Features

* [#9383](https://github.com/cosmos/cosmos-sdk/pull/9383) New CLI command `query ibc-transfer escrow-address <port> <channel id>` to get the escrow address for a channel; can be used to then query balance of escrowed tokens
* (baseapp, types) [#9390](https://github.com/cosmos/cosmos-sdk/pull/9390) Add current block header hash to `Context`
* (store) [#9403](https://github.com/cosmos/cosmos-sdk/pull/9403) Add `RefundGas` function to `GasMeter` interface

## [v0.42.5](https://github.com/cosmos/cosmos-sdk/releases/tag/v0.42.5) - 2021-05-18

### Bug Fixes

* [#9514](https://github.com/cosmos/cosmos-sdk/issues/9514) Fix panic when retrieving the `BlockGasMeter` on `(Re)CheckTx` mode.
* [#9235](https://github.com/cosmos/cosmos-sdk/pull/9235) CreateMembershipProof/CreateNonMembershipProof now returns an error
  if input key is empty, or input data contains empty key.
* [#9108](https://github.com/cosmos/cosmos-sdk/pull/9108) Fixed the bug with querying multisig account, which is not showing threshold and public_keys.
* [#9345](https://github.com/cosmos/cosmos-sdk/pull/9345) Fix ARM support.
* [#9040](https://github.com/cosmos/cosmos-sdk/pull/9040) Fix ENV variables binding to CLI flags for client config.

### Features

* [#8953](https://github.com/cosmos/cosmos-sdk/pull/8953) Add the `config` CLI subcommand back to the SDK, which saves client-side configuration in a `client.toml` file.

## [v0.42.4](https://github.com/cosmos/cosmos-sdk/releases/tag/v0.42.4) - 2021-04-08

### Client Breaking Changes

* [#9026](https://github.com/cosmos/cosmos-sdk/pull/9026) By default, the `tx sign` and `tx sign-batch` CLI commands use SIGN_MODE_DIRECT to sign transactions for local pubkeys. For multisigs and ledger keys, the default LEGACY_AMINO_JSON is used.

### Bug Fixes

* (gRPC) [#9015](https://github.com/cosmos/cosmos-sdk/pull/9015) Fix invalid status code when accessing gRPC endpoints.
* [#9026](https://github.com/cosmos/cosmos-sdk/pull/9026) Fixed the bug that caused the `gentx` command to fail for Ledger keys.

### Improvements

* [#9081](https://github.com/cosmos/cosmos-sdk/pull/9081) Upgrade Tendermint to v0.34.9 that includes a security issue fix for Tendermint light clients.

## [v0.42.3](https://github.com/cosmos/cosmos-sdk/releases/tag/v0.42.3) - 2021-03-24

This release fixes a security vulnerability identified in x/bank.

## [v0.42.2](https://github.com/cosmos/cosmos-sdk/releases/tag/v0.42.2) - 2021-03-19

### Improvements

* (grpc) [#8815](https://github.com/cosmos/cosmos-sdk/pull/8815) Add orderBy parameter to `TxsByEvents` endpoint.
* (cli) [#8826](https://github.com/cosmos/cosmos-sdk/pull/8826) Add trust to macOS Keychain for caller app by default.
* (store) [#8811](https://github.com/cosmos/cosmos-sdk/pull/8811) store/cachekv: use typed types/kv.List instead of container/list.List

### Bug Fixes

* (crypto) [#8841](https://github.com/cosmos/cosmos-sdk/pull/8841) Fix legacy multisig amino marshaling, allowing migrations to work between v0.39 and v0.40+.
* (cli tx) [\8873](https://github.com/cosmos/cosmos-sdk/pull/8873) add missing `--output-document` option to `app tx multisign-batch`.

## [v0.42.1](https://github.com/cosmos/cosmos-sdk/releases/tag/v0.42.1) - 2021-03-10

This release fixes security vulnerability identified in the simapp.

## [v0.42.0](https://github.com/cosmos/cosmos-sdk/releases/tag/v0.42.0) - 2021-03-08

**IMPORTANT**: This release contains an important security fix for all non Cosmos Hub chains running Stargate version of the Cosmos SDK (>0.40). Non-hub chains should not be using any version of the SDK in the v0.40.x or v0.41.x release series. See [#8461](https://github.com/cosmos/cosmos-sdk/pull/8461) for more details.

### Improvements

* (x/ibc) [#8624](https://github.com/cosmos/cosmos-sdk/pull/8624) Emit full header in IBC UpdateClient message.
* (x/crisis) [#8621](https://github.com/cosmos/cosmos-sdk/issues/8621) crisis invariants names now print to loggers.

### Bug fixes

* (x/evidence) [#8461](https://github.com/cosmos/cosmos-sdk/pull/8461) Fix bech32 prefix in evidence validator address conversion
* (x/gov) [#8806](https://github.com/cosmos/cosmos-sdk/issues/8806) Fix q gov proposals command's mishandling of the --status parameter's values.

## [v0.41.4](https://github.com/cosmos/cosmos-sdk/releases/tag/v0.41.3) - 2021-03-02

**IMPORTANT**: Due to a bug in the v0.41.x series with how evidence handles validator consensus addresses #8461, SDK based chains that are not using the default bech32 prefix (cosmos, aka all chains except for t
he Cosmos Hub) should not use this release or any release in the v0.41.x series. Please see #8668 for tracking & timeline for the v0.42.0 release, which will include a fix for this issue.

### Features

* [#7787](https://github.com/cosmos/cosmos-sdk/pull/7787) Add multisign-batch command.

### Bug fixes

* [#8730](https://github.com/cosmos/cosmos-sdk/pull/8730) Allow REST endpoint to query txs with multisig addresses.
* [#8680](https://github.com/cosmos/cosmos-sdk/issues/8680) Fix missing timestamp in GetTxsEvent response [#8732](https://github.com/cosmos/cosmos-sdk/pull/8732).
* [#8681](https://github.com/cosmos/cosmos-sdk/issues/8681) Fix missing error message when calling GetTxsEvent [#8732](https://github.com/cosmos/cosmos-sdk/pull/8732)
* (server) [#8641](https://github.com/cosmos/cosmos-sdk/pull/8641) Fix Tendermint and application configuration reading from file
* (client/keys) [#8639](https://github.com/cosmos/cosmos-sdk/pull/8639) Fix keys migrate for mulitisig, offline, and ledger keys. The migrate command now takes a positional old_home_dir argument.

### Improvements

* (store/cachekv), (x/bank/types) [#8719](https://github.com/cosmos/cosmos-sdk/pull/8719) algorithmically fix pathologically slow code
* [#8701](https://github.com/cosmos/cosmos-sdk/pull/8701) Upgrade tendermint v0.34.8.
* [#8714](https://github.com/cosmos/cosmos-sdk/pull/8714) Allow accounts to have a balance of 0 at genesis.

## [v0.41.3](https://github.com/cosmos/cosmos-sdk/releases/tag/v0.41.3) - 2021-02-18

### Bug Fixes

* [#8617](https://github.com/cosmos/cosmos-sdk/pull/8617) Fix build failures caused by a small API breakage introduced in tendermint v0.34.7.

## [v0.41.2](https://github.com/cosmos/cosmos-sdk/releases/tag/v0.41.2) - 2021-02-18

### Improvements

* Bump tendermint dependency to v0.34.7.

## [v0.41.1](https://github.com/cosmos/cosmos-sdk/releases/tag/v0.41.1) - 2021-02-17

### Bug Fixes

* (grpc) [#8549](https://github.com/cosmos/cosmos-sdk/pull/8549) Make gRPC requests go through ABCI and disallow concurrency.
* (x/staking) [#8546](https://github.com/cosmos/cosmos-sdk/pull/8546) Fix caching bug where concurrent calls to GetValidator could cause a node to crash
* (server) [#8481](https://github.com/cosmos/cosmos-sdk/pull/8481) Don't create files when running `{appd} tendermint show-*` subcommands.
* (client/keys) [#8436](https://github.com/cosmos/cosmos-sdk/pull/8436) Fix keybase->keyring keys migration.
* (crypto/hd) [#8607](https://github.com/cosmos/cosmos-sdk/pull/8607) Make DerivePrivateKeyForPath error and not panic on trailing slashes.

### Improvements

* (x/ibc) [#8458](https://github.com/cosmos/cosmos-sdk/pull/8458) Add `packet_connection` attribute to ibc events to enable relayer filtering
* [#8396](https://github.com/cosmos/cosmos-sdk/pull/8396) Add support for ARM platform
* (x/bank) [#8479](https://github.com/cosmos/cosmos-sdk/pull/8479) Aditional client denom metadata validation for `base` and `display` denoms.
* (codec/types) [#8605](https://github.com/cosmos/cosmos-sdk/pull/8605) Avoid unnecessary allocations for NewAnyWithCustomTypeURL on error.

## [v0.41.0](https://github.com/cosmos/cosmos-sdk/releases/tag/v0.41.0) - 2021-01-26

### State Machine Breaking

* (x/ibc) [#8266](https://github.com/cosmos/cosmos-sdk/issues/8266) Add amino JSON support for IBC MsgTransfer in order to support Ledger text signing transfer transactions.
* (x/ibc) [#8404](https://github.com/cosmos/cosmos-sdk/pull/8404) Reorder IBC `ChanOpenAck` and `ChanOpenConfirm` handler execution to perform core handler first, followed by application callbacks.

### Bug Fixes

* (simapp) [#8418](https://github.com/cosmos/cosmos-sdk/pull/8418) Add balance coin to supply when adding a new genesis account
* (x/bank) [#8417](https://github.com/cosmos/cosmos-sdk/pull/8417) Validate balances and coin denom metadata on genesis

## [v0.40.1](https://github.com/cosmos/cosmos-sdk/releases/tag/v0.40.1) - 2021-01-19

### Improvements

* (x/bank) [#8302](https://github.com/cosmos/cosmos-sdk/issues/8302) Add gRPC and CLI queries for client denomination metadata.
* (tendermint) Bump Tendermint version to [v0.34.3](https://github.com/tendermint/tendermint/releases/tag/v0.34.3).

### Bug Fixes

* [#8085](https://github.com/cosmos/cosmos-sdk/pull/8058) fix zero time checks
* [#8280](https://github.com/cosmos/cosmos-sdk/pull/8280) fix GET /upgrade/current query
* (x/auth) [#8287](https://github.com/cosmos/cosmos-sdk/pull/8287) Fix `tx sign --signature-only` to return correct sequence value in signature.
* (build) [\8300](https://github.com/cosmos/cosmos-sdk/pull/8300), [\8301](https://github.com/cosmos/cosmos-sdk/pull/8301) Fix reproducible builds
* (types/errors) [#8355](https://github.com/cosmos/cosmos-sdk/pull/8355) Fix errorWrap `Is` method.
* (x/ibc) [#8341](https://github.com/cosmos/cosmos-sdk/pull/8341) Fix query latest consensus state.
* (proto) [#8350](https://github.com/cosmos/cosmos-sdk/pull/8350), [#8361](https://github.com/cosmos/cosmos-sdk/pull/8361) Update gogo proto deps with v1.3.2 security fixes
* (x/ibc) [#8359](https://github.com/cosmos/cosmos-sdk/pull/8359) Add missing UnpackInterfaces functions to IBC Query Responses. Fixes 'cannot unpack Any' error for IBC types.
* (x/bank) [#8317](https://github.com/cosmos/cosmos-sdk/pull/8317) Fix panic when querying for a not found client denomination metadata.

## [v0.40.0](https://github.com/cosmos/cosmos-sdk/releases/tag/v0.40.0) - 2021-01-08

v0.40.0, known as the Stargate release of the Cosmos SDK, is one of the largest releases
of the Cosmos SDK since launch. Please read through this changelog and [release notes](https://github.com/cosmos/cosmos-sdk/blob/v0.40.0/RELEASE_NOTES.md) to make
sure you are aware of any relevant breaking changes.

### Client Breaking Changes

* **CLI**
    * (client/keys) [#5889](https://github.com/cosmos/cosmos-sdk/pull/5889) remove `keys update` command.
    * (x/auth) [#5844](https://github.com/cosmos/cosmos-sdk/pull/5844) `tx sign` command now returns an error when signing is attempted with offline/multisig keys.
    * (x/auth) [#6108](https://github.com/cosmos/cosmos-sdk/pull/6108) `tx sign` command's `--validate-signatures` flag is migrated into a `tx validate-signatures` standalone command.
    * (x/auth) [#7788](https://github.com/cosmos/cosmos-sdk/pull/7788) Remove `tx auth` subcommands, all auth subcommands exist as `tx <subcommand>`
    * (x/genutil) [#6651](https://github.com/cosmos/cosmos-sdk/pull/6651) The `gentx` command has been improved. No longer are `--from` and `--name` flags required. Instead, a single argument, `name`, is required which refers to the key pair in the Keyring. In addition, an optional
    `--moniker` flag can be provided to override the moniker found in `config.toml`.
    * (x/upgrade) [#7697](https://github.com/cosmos/cosmos-sdk/pull/7697) Rename flag name "--time" to "--upgrade-time", "--info" to "--upgrade-info", to keep it consistent with help message.
* **REST / Queriers**
    * (api) [#6426](https://github.com/cosmos/cosmos-sdk/pull/6426) The ability to start an out-of-process API REST server has now been removed. Instead, the API server is now started in-process along with the application and Tendermint. Configuration options have been added to `app.toml` to enable/disable the API server along with additional HTTP server options.
    * (client) [#7246](https://github.com/cosmos/cosmos-sdk/pull/7246) The rest server endpoint `/swagger-ui/` is replaced by `/swagger/`, and contains swagger documentation for gRPC Gateway routes in addition to legacy REST routes. Swagger API is exposed only if set in `app.toml`.
    * (x/auth) [#5702](https://github.com/cosmos/cosmos-sdk/pull/5702) The `x/auth` querier route has changed from `"acc"` to `"auth"`.
    * (x/bank) [#5572](https://github.com/cosmos/cosmos-sdk/pull/5572) The `/bank/balances/{address}` endpoint now returns all account balances or a single balance by denom when the `denom` query parameter is present.
    * (x/evidence) [#5952](https://github.com/cosmos/cosmos-sdk/pull/5952) Remove CLI and REST handlers for querying `x/evidence` parameters.
    * (x/gov) [#6295](https://github.com/cosmos/cosmos-sdk/pull/6295) Fix typo in querying governance params.
* **General**
    * (baseapp) [#6384](https://github.com/cosmos/cosmos-sdk/pull/6384) The `Result.Data` is now a Protocol Buffer encoded binary blob of type `TxData`. The `TxData` contains `Data` which contains a list of Protocol Buffer encoded message data and the corresponding message type.
    * (client) [#5783](https://github.com/cosmos/cosmos-sdk/issues/5783) Unify all coins representations on JSON client requests for governance proposals.
    * (crypto) [#7419](https://github.com/cosmos/cosmos-sdk/pull/7419) The SDK doesn't use Tendermint's `crypto.PubKey`
    interface anymore, and uses instead it's own `PubKey` interface, defined in `crypto/types`. Replace all instances of
    `crypto.PubKey` by `cryptotypes.Pubkey`.
    * (store/rootmulti) [#6390](https://github.com/cosmos/cosmos-sdk/pull/6390) Proofs of empty stores are no longer supported.
    * (store/types) [#5730](https://github.com/cosmos/cosmos-sdk/pull/5730) store.types.Cp() is removed in favour of types.CopyBytes().
    * (x/auth) [#6054](https://github.com/cosmos/cosmos-sdk/pull/6054) Remove custom JSON marshaling for base accounts as multsigs cannot be bech32 decoded.
    * (x/auth/vesting) [#6859](https://github.com/cosmos/cosmos-sdk/pull/6859) Custom JSON marshaling of vesting accounts was removed. Vesting accounts are now marshaled using their default proto or amino JSON representation.
    * (x/bank) [#5785](https://github.com/cosmos/cosmos-sdk/issues/5785) In x/bank errors, JSON strings coerced to valid UTF-8 bytes at JSON marshalling time
    are now replaced by human-readable expressions. This change can potentially break compatibility with all those client side tools
    that parse log messages.
    * (x/evidence) [#7538](https://github.com/cosmos/cosmos-sdk/pull/7538) The ABCI's `Result.Data` field for
    `MsgSubmitEvidence` responses does not contain the raw evidence's hash, but the protobuf encoded
    `MsgSubmitEvidenceResponse` struct.
    * (x/gov) [#7533](https://github.com/cosmos/cosmos-sdk/pull/7533) The ABCI's `Result.Data` field for
    `MsgSubmitProposal` responses does not contain a raw binary encoding of the `proposalID`, but the protobuf encoded
    `MsgSubmitSubmitProposalResponse` struct.
    * (x/gov) [#6859](https://github.com/cosmos/cosmos-sdk/pull/6859) `ProposalStatus` and `VoteOption` are now JSON serialized using its protobuf name, so expect names like `PROPOSAL_STATUS_DEPOSIT_PERIOD` as opposed to `DepositPeriod`.
    * (x/staking) [#7499](https://github.com/cosmos/cosmos-sdk/pull/7499) `BondStatus` is now a protobuf `enum` instead
    of an `int32`, and JSON serialized using its protobuf name, so expect names like `BOND_STATUS_UNBONDING` as opposed
    to `Unbonding`.
    * (x/staking) [#7556](https://github.com/cosmos/cosmos-sdk/pull/7556) The ABCI's `Result.Data` field for
    `MsgBeginRedelegate` and `MsgUndelegate` responses does not contain custom binary marshaled `completionTime`, but the
    protobuf encoded `MsgBeginRedelegateResponse` and `MsgUndelegateResponse` structs respectively

### API Breaking Changes

* **Baseapp / Client**
    * (AppModule) [#7518](https://github.com/cosmos/cosmos-sdk/pull/7518) [#7584](https://github.com/cosmos/cosmos-sdk/pull/7584) Rename `AppModule.RegisterQueryServices` to `AppModule.RegisterServices`, as this method now registers multiple services (the gRPC query service and the protobuf Msg service). A `Configurator` struct is used to hold the different services.
    * (baseapp) [#5865](https://github.com/cosmos/cosmos-sdk/pull/5865) The `SimulationResponse` returned from tx simulation is now JSON encoded instead of Amino binary.
    * (client) [#6290](https://github.com/cosmos/cosmos-sdk/pull/6290) `CLIContext` is renamed to `Context`. `Context` and all related methods have been moved from package context to client.
    * (client) [#6525](https://github.com/cosmos/cosmos-sdk/pull/6525) Removed support for `indent` in JSON responses. Clients should consider piping to an external tool such as `jq`.
    * (client) [#8107](https://github.com/cosmos/cosmos-sdk/pull/8107) Renamed `PrintOutput` and `PrintOutputLegacy`
    methods of the `context.Client` object to `PrintProto` and `PrintObjectLegacy`.
    * (client/flags) [#6632](https://github.com/cosmos/cosmos-sdk/pull/6632) Remove NewCompletionCmd(), the function is now available in tendermint.
    * (client/input) [#5904](https://github.com/cosmos/cosmos-sdk/pull/5904) Removal of unnecessary `GetCheckPassword`, `PrintPrefixed` functions.
    * (client/keys) [#5889](https://github.com/cosmos/cosmos-sdk/pull/5889) Rename `NewKeyBaseFromDir()` -> `NewLegacyKeyBaseFromDir()`.
    * (client/keys) [#5820](https://github.com/cosmos/cosmos-sdk/pull/5820/) Removed method CloseDB from Keybase interface.
    * (client/rpc) [#6290](https://github.com/cosmos/cosmos-sdk/pull/6290) `client` package and subdirs reorganization.
    * (client/lcd) [#6290](https://github.com/cosmos/cosmos-sdk/pull/6290) `CliCtx` of struct `RestServer` in package client/lcd has been renamed to `ClientCtx`.
    * (codec) [#6330](https://github.com/cosmos/cosmos-sdk/pull/6330) `codec.RegisterCrypto` has been moved to the `crypto/codec` package and the global `codec.Cdc` Amino instance has been deprecated and moved to the `codec/legacy_global` package.
    * (codec) [#8080](https://github.com/cosmos/cosmos-sdk/pull/8080) Updated the `codec.Marshaler` interface
        * Moved `MarshalAny` and `UnmarshalAny` helper functions to `codec.Marshaler` and renamed to `MarshalInterface` and
      `UnmarshalInterface` respectively. These functions must take interface as a parameter (not a concrete type nor `Any`
      object). Underneath they use `Any` wrapping for correct protobuf serialization.
    * (crypto) [#6780](https://github.com/cosmos/cosmos-sdk/issues/6780) Move ledger code to its own package.
    * (crypto/types/multisig) [#6373](https://github.com/cosmos/cosmos-sdk/pull/6373) `multisig.Multisignature` has been renamed to `AminoMultisignature`
    * (codec) `*codec.LegacyAmino` is now a wrapper around Amino which provides backwards compatibility with protobuf `Any`. ALL legacy code should use `*codec.LegacyAmino` instead of `*amino.Codec` directly
    * (crypto) [#5880](https://github.com/cosmos/cosmos-sdk/pull/5880) Merge `crypto/keys/mintkey` into `crypto`.
    * (crypto/hd) [#5904](https://github.com/cosmos/cosmos-sdk/pull/5904) `crypto/keys/hd` moved to `crypto/hd`.
    * (crypto/keyring):
    _ [#5866](https://github.com/cosmos/cosmos-sdk/pull/5866) Rename `crypto/keys/` to `crypto/keyring/`.
    _ [#5904](https://github.com/cosmos/cosmos-sdk/pull/5904) `Keybase` -> `Keyring` interfaces migration. `LegacyKeybase` interface is added in order
    to guarantee limited backward compatibility with the old Keybase interface for the sole purpose of migrating keys across the new keyring backends. `NewLegacy`
    constructor is provided [#5889](https://github.com/cosmos/cosmos-sdk/pull/5889) to allow for smooth migration of keys from the legacy LevelDB based implementation
    to new keyring backends. Plus, the package and the new keyring no longer depends on the sdk.Config singleton. Please consult the [package documentation](https://github.com/cosmos/cosmos-sdk/tree/master/crypto/keyring/doc.go) for more
    information on how to implement the new `Keyring` interface. \* [#5858](https://github.com/cosmos/cosmos-sdk/pull/5858) Make Keyring store keys by name and address's hexbytes representation.
    * (export) [#5952](https://github.com/cosmos/cosmos-sdk/pull/5952) `AppExporter` now returns ABCI consensus parameters to be included in marshaled exported state. These parameters must be returned from the application via the `BaseApp`.
    * (simapp) Deprecating and renaming `MakeEncodingConfig` to `MakeTestEncodingConfig` (both in `simapp` and `simapp/params` packages).
    * (store) [#5803](https://github.com/cosmos/cosmos-sdk/pull/5803) The `store.CommitMultiStore` interface now includes the new `snapshots.Snapshotter` interface as well.
    * (types) [#5579](https://github.com/cosmos/cosmos-sdk/pull/5579) The `keepRecent` field has been removed from the `PruningOptions` type.
    The `PruningOptions` type now only includes fields `KeepEvery` and `SnapshotEvery`, where `KeepEvery`
    determines which committed heights are flushed to disk and `SnapshotEvery` determines which of these
    heights are kept after pruning. The `IsValid` method should be called whenever using these options. Methods
    `SnapshotVersion` and `FlushVersion` accept a version arugment and determine if the version should be
    flushed to disk or kept as a snapshot. Note, `KeepRecent` is automatically inferred from the options
    and provided directly the IAVL store.
    * (types) [#5533](https://github.com/cosmos/cosmos-sdk/pull/5533) Refactored `AppModuleBasic` and `AppModuleGenesis`
    to now accept a `codec.JSONMarshaler` for modular serialization of genesis state.
    * (types/rest) [#5779](https://github.com/cosmos/cosmos-sdk/pull/5779) Drop unused Parse{Int64OrReturnBadRequest,QueryParamBool}() functions.
* **Modules**
    * (modules) [#7243](https://github.com/cosmos/cosmos-sdk/pull/7243) Rename `RegisterCodec` to `RegisterLegacyAminoCodec` and `codec.New()` is now renamed to `codec.NewLegacyAmino()`
    * (modules) [#6564](https://github.com/cosmos/cosmos-sdk/pull/6564) Constant `DefaultParamspace` is removed from all modules, use ModuleName instead.
    * (modules) [#5989](https://github.com/cosmos/cosmos-sdk/pull/5989) `AppModuleBasic.GetTxCmd` now takes a single `CLIContext` parameter.
    * (modules) [#5664](https://github.com/cosmos/cosmos-sdk/pull/5664) Remove amino `Codec` from simulation `StoreDecoder`, which now returns a function closure in order to unmarshal the key-value pairs.
    * (modules) [#5555](https://github.com/cosmos/cosmos-sdk/pull/5555) Move `x/auth/client/utils/` types and functions to `x/auth/client/`.
    * (modules) [#5572](https://github.com/cosmos/cosmos-sdk/pull/5572) Move account balance logic and APIs from `x/auth` to `x/bank`.
    * (modules) [#6326](https://github.com/cosmos/cosmos-sdk/pull/6326) `AppModuleBasic.GetQueryCmd` now takes a single `client.Context` parameter.
    * (modules) [#6336](https://github.com/cosmos/cosmos-sdk/pull/6336) `AppModuleBasic.RegisterQueryService` method was added to support gRPC queries, and `QuerierRoute` and `NewQuerierHandler` were deprecated.
    * (modules) [#6311](https://github.com/cosmos/cosmos-sdk/issues/6311) Remove `alias.go` usage
    * (modules) [#6447](https://github.com/cosmos/cosmos-sdk/issues/6447) Rename `blacklistedAddrs` to `blockedAddrs`.
    * (modules) [#6834](https://github.com/cosmos/cosmos-sdk/issues/6834) Add `RegisterInterfaces` method to `AppModuleBasic` to support registration of protobuf interface types.
    * (modules) [#6734](https://github.com/cosmos/cosmos-sdk/issues/6834) Add `TxEncodingConfig` parameter to `AppModuleBasic.ValidateGenesis` command to support JSON tx decoding in `genutil`.
    * (modules) [#7764](https://github.com/cosmos/cosmos-sdk/pull/7764) Added module initialization options:
        * `server/types.AppExporter` requires extra argument: `AppOptions`.
        * `server.AddCommands` requires extra argument: `addStartFlags types.ModuleInitFlags`
        * `x/crisis.NewAppModule` has a new attribute: `skipGenesisInvariants`. [PR](https://github.com/cosmos/cosmos-sdk/pull/7764)
    * (types) [#6327](https://github.com/cosmos/cosmos-sdk/pull/6327) `sdk.Msg` now inherits `proto.Message`, as a result all `sdk.Msg` types now use pointer semantics.
    * (types) [#7032](https://github.com/cosmos/cosmos-sdk/pull/7032) All types ending with `ID` (e.g. `ProposalID`) now end with `Id` (e.g. `ProposalId`), to match default Protobuf generated format. Also see [#7033](https://github.com/cosmos/cosmos-sdk/pull/7033) for more details.
    * (x/auth) [#6029](https://github.com/cosmos/cosmos-sdk/pull/6029) Module accounts have been moved from `x/supply` to `x/auth`.
    * (x/auth) [#6443](https://github.com/cosmos/cosmos-sdk/issues/6443) Move `FeeTx` and `TxWithMemo` interfaces from `x/auth/ante` to `types`.
    * (x/auth) [#7006](https://github.com/cosmos/cosmos-sdk/pull/7006) All `AccountRetriever` methods now take `client.Context` as a parameter instead of as a struct member.
    * (x/auth) [#6270](https://github.com/cosmos/cosmos-sdk/pull/6270) The passphrase argument has been removed from the signature of the following functions and methods: `BuildAndSign`, ` MakeSignature`, ` SignStdTx`, `TxBuilder.BuildAndSign`, `TxBuilder.Sign`, `TxBuilder.SignStdTx`
    * (x/auth) [#6428](https://github.com/cosmos/cosmos-sdk/issues/6428):
        * `NewAnteHandler` and `NewSigVerificationDecorator` both now take a `SignModeHandler` parameter.
        * `SignatureVerificationGasConsumer` now has the signature: `func(meter sdk.GasMeter, sig signing.SignatureV2, params types.Params) error`.
        * The `SigVerifiableTx` interface now has a `GetSignaturesV2() ([]signing.SignatureV2, error)` method and no longer has the `GetSignBytes` method.
    * (x/auth/tx) [#8106](https://github.com/cosmos/cosmos-sdk/pull/8106) change related to missing append functionality in
    client transaction signing
        * added `overwriteSig` argument to `x/auth/client.SignTx` and `client/tx.Sign` functions.
        * removed `x/auth/tx.go:wrapper.GetSignatures`. The `wrapper` provides `TxBuilder` functionality, and it's a private
      structure. That function was not used at all and it's not exposed through the `TxBuilder` interface.
    * (x/bank) [#7327](https://github.com/cosmos/cosmos-sdk/pull/7327) AddCoins and SubtractCoins no longer return a resultingValue and will only return an error.
    * (x/capability) [#7918](https://github.com/cosmos/cosmos-sdk/pull/7918) Add x/capability safety checks:
        * All outward facing APIs will now check that capability is not nil and name is not empty before performing any state-machine changes
        * `SetIndex` has been renamed to `InitializeIndex`
    * (x/evidence) [#7251](https://github.com/cosmos/cosmos-sdk/pull/7251) New evidence types and light client evidence handling. The module function names changed.
    * (x/evidence) [#5952](https://github.com/cosmos/cosmos-sdk/pull/5952) Remove APIs for getting and setting `x/evidence` parameters. `BaseApp` now uses a `ParamStore` to manage Tendermint consensus parameters which is managed via the `x/params` `Substore` type.
    * (x/gov) [#6147](https://github.com/cosmos/cosmos-sdk/pull/6147) The `Content` field on `Proposal` and `MsgSubmitProposal`
    is now `Any` in concordance with [ADR 019](docs/architecture/adr-019-protobuf-state-encoding.md) and `GetContent` should now
    be used to retrieve the actual proposal `Content`. Also the `NewMsgSubmitProposal` constructor now may return an `error`
    * (x/ibc) [#6374](https://github.com/cosmos/cosmos-sdk/pull/6374) `VerifyMembership` and `VerifyNonMembership` now take a `specs []string` argument to specify the proof format used for verification. Most SDK chains can simply use `commitmenttypes.GetSDKSpecs()` for this argument.
    * (x/params) [#5619](https://github.com/cosmos/cosmos-sdk/pull/5619) The `x/params` keeper now accepts a `codec.Marshaller` instead of
    a reference to an amino codec. Amino is still used for JSON serialization.
    * (x/staking) [#6451](https://github.com/cosmos/cosmos-sdk/pull/6451) `DefaultParamspace` and `ParamKeyTable` in staking module are moved from keeper to types to enforce consistency.
    * (x/staking) [#7419](https://github.com/cosmos/cosmos-sdk/pull/7419) The `TmConsPubKey` method on ValidatorI has been
    removed and replaced instead by `ConsPubKey` (which returns a SDK `cryptotypes.PubKey`) and `TmConsPublicKey` (which
    returns a Tendermint proto PublicKey).
    * (x/staking/types) [#7447](https://github.com/cosmos/cosmos-sdk/issues/7447) Remove bech32 PubKey support:
        * `ValidatorI` interface update. `GetConsPubKey` renamed to `TmConsPubKey` (consensus public key must be a tendermint key). `TmConsPubKey`, `GetConsAddr` methods return error.
        * `Validator` update. Methods changed in `ValidatorI` (as described above) and `ToTmValidator` return error.
        * `Validator.ConsensusPubkey` type changed from `string` to `codectypes.Any`.
        * `MsgCreateValidator.Pubkey` type changed from `string` to `codectypes.Any`.
    * (x/supply) [#6010](https://github.com/cosmos/cosmos-sdk/pull/6010) All `x/supply` types and APIs have been moved to `x/bank`.
    * [#6409](https://github.com/cosmos/cosmos-sdk/pull/6409) Rename all IsEmpty methods to Empty across the codebase and enforce consistency.
    * [#6231](https://github.com/cosmos/cosmos-sdk/pull/6231) Simplify `AppModule` interface, `Route` and `NewHandler` methods become only `Route`
    and returns a new `Route` type.
    * (x/slashing) [#6212](https://github.com/cosmos/cosmos-sdk/pull/6212) Remove `Get*` prefixes from key construction functions
    * (server) [#6079](https://github.com/cosmos/cosmos-sdk/pull/6079) Remove `UpgradeOldPrivValFile` (deprecated in Tendermint Core v0.28).
    * [#5719](https://github.com/cosmos/cosmos-sdk/pull/5719) Bump Go requirement to 1.14+

### State Machine Breaking

* **General**

    * (client) [#7268](https://github.com/cosmos/cosmos-sdk/pull/7268) / [#7147](https://github.com/cosmos/cosmos-sdk/pull/7147) Introduce new protobuf based PubKeys, and migrate PubKey in BaseAccount to use this new protobuf based PubKey format

* **Modules**
    * (modules) [#5572](https://github.com/cosmos/cosmos-sdk/pull/5572) Separate balance from accounts per ADR 004.
    _ Account balances are now persisted and retrieved via the `x/bank` module.
    _ Vesting account interface has been modified to account for changes.
    _ Callers to `NewBaseVestingAccount` are responsible for verifying account balance in relation to
    the original vesting amount.
    _ The `SendKeeper` and `ViewKeeper` interfaces in `x/bank` have been modified to account for changes.
    * (x/auth) [#5533](https://github.com/cosmos/cosmos-sdk/pull/5533) Migrate the `x/auth` module to use Protocol Buffers for state
    serialization instead of Amino.
    _ The `BaseAccount.PubKey` field is now represented as a Bech32 string instead of a `crypto.Pubkey`.
    _ `NewBaseAccountWithAddress` now returns a reference to a `BaseAccount`.
    _ The `x/auth` module now accepts a `Codec` interface which extends the `codec.Marshaler` interface by
    requiring a concrete codec to know how to serialize accounts.
    _ The `AccountRetriever` type now accepts a `Codec` in its constructor in order to know how to
    serialize accounts.
    * (x/bank) [#6518](https://github.com/cosmos/cosmos-sdk/pull/6518) Support for global and per-denomination send enabled flags.
        * Existing send_enabled global flag has been moved into a Params structure as `default_send_enabled`.
        * An array of: `{denom: string, enabled: bool}` is added to bank Params to support per-denomination override of global default value.
    * (x/distribution) [#5610](https://github.com/cosmos/cosmos-sdk/pull/5610) Migrate the `x/distribution` module to use Protocol Buffers for state
    serialization instead of Amino. The exact codec used is `codec.HybridCodec` which utilizes Protobuf for binary encoding and Amino
    for JSON encoding.
    _ `ValidatorHistoricalRewards.ReferenceCount` is now of types `uint32` instead of `uint16`.
    _ `ValidatorSlashEvents` is now a struct with `slashevents`.
    _ `ValidatorOutstandingRewards` is now a struct with `rewards`.
    _ `ValidatorAccumulatedCommission` is now a struct with `commission`. \* The `Keeper` constructor now takes a `codec.Marshaler` instead of a concrete Amino codec. This exact type
    provided is specified by `ModuleCdc`.
    * (x/evidence) [#5634](https://github.com/cosmos/cosmos-sdk/pull/5634) Migrate the `x/evidence` module to use Protocol Buffers for state
    serialization instead of Amino.
    _ The `internal` sub-package has been removed in order to expose the types proto file.
    _ The module now accepts a `Codec` interface which extends the `codec.Marshaler` interface by
    requiring a concrete codec to know how to serialize `Evidence` types. \* The `MsgSubmitEvidence` message has been removed in favor of `MsgSubmitEvidenceBase`. The application-level
    codec must now define the concrete `MsgSubmitEvidence` type which must implement the module's `MsgSubmitEvidence`
    interface.
    * (x/evidence) [#5952](https://github.com/cosmos/cosmos-sdk/pull/5952) Remove parameters from `x/evidence` genesis and module state. The `x/evidence` module now solely uses Tendermint consensus parameters to determine of evidence is valid or not.
    * (x/gov) [#5737](https://github.com/cosmos/cosmos-sdk/pull/5737) Migrate the `x/gov` module to use Protocol
    Buffers for state serialization instead of Amino.
    _ `MsgSubmitProposal` will be removed in favor of the application-level proto-defined `MsgSubmitProposal` which
    implements the `MsgSubmitProposalI` interface. Applications should extend the `NewMsgSubmitProposalBase` type
    to define their own concrete `MsgSubmitProposal` types.
    _ The module now accepts a `Codec` interface which extends the `codec.Marshaler` interface by
    requiring a concrete codec to know how to serialize `Proposal` types.
    * (x/mint) [#5634](https://github.com/cosmos/cosmos-sdk/pull/5634) Migrate the `x/mint` module to use Protocol Buffers for state
    serialization instead of Amino. \* The `internal` sub-package has been removed in order to expose the types proto file.
    * (x/slashing) [#5627](https://github.com/cosmos/cosmos-sdk/pull/5627) Migrate the `x/slashing` module to use Protocol Buffers for state
    serialization instead of Amino. The exact codec used is `codec.HybridCodec` which utilizes Protobuf for binary encoding and Amino
    for JSON encoding. \* The `Keeper` constructor now takes a `codec.Marshaler` instead of a concrete Amino codec. This exact type
    provided is specified by `ModuleCdc`.
    * (x/staking) [#6844](https://github.com/cosmos/cosmos-sdk/pull/6844) Validators are now inserted into the unbonding queue based on their unbonding time and height. The relevant keeper APIs are modified to reflect these changes by now also requiring a height.
    * (x/staking) [#6061](https://github.com/cosmos/cosmos-sdk/pull/6061) Allow a validator to immediately unjail when no signing info is present due to
    falling below their minimum self-delegation and never having been bonded. The validator may immediately unjail once they've met their minimum self-delegation.
    * (x/staking) [#5600](https://github.com/cosmos/cosmos-sdk/pull/5600) Migrate the `x/staking` module to use Protocol Buffers for state
    serialization instead of Amino. The exact codec used is `codec.HybridCodec` which utilizes Protobuf for binary encoding and Amino
    for JSON encoding.
    _ `BondStatus` is now of type `int32` instead of `byte`.
    _ Types of `int16` in the `Params` type are now of type `int32`.
    _ Every reference of `crypto.Pubkey` in context of a `Validator` is now of type string. `GetPubKeyFromBech32` must be used to get the `crypto.Pubkey`.
    _ The `Keeper` constructor now takes a `codec.Marshaler` instead of a concrete Amino codec. This exact type
    provided is specified by `ModuleCdc`.
    * (x/staking) [#7979](https://github.com/cosmos/cosmos-sdk/pull/7979) keeper pubkey storage serialization migration
    from bech32 to protobuf.
    * (x/supply) [#6010](https://github.com/cosmos/cosmos-sdk/pull/6010) Removed the `x/supply` module by merging the existing types and APIs into the `x/bank` module.
    * (x/supply) [#5533](https://github.com/cosmos/cosmos-sdk/pull/5533) Migrate the `x/supply` module to use Protocol Buffers for state
    serialization instead of Amino.
    _ The `internal` sub-package has been removed in order to expose the types proto file.
    _ The `x/supply` module now accepts a `Codec` interface which extends the `codec.Marshaler` interface by
    requiring a concrete codec to know how to serialize `SupplyI` types. \* The `SupplyI` interface has been modified to no longer return `SupplyI` on methods. Instead the
    concrete type's receiver should modify the type.
    * (x/upgrade) [#5659](https://github.com/cosmos/cosmos-sdk/pull/5659) Migrate the `x/upgrade` module to use Protocol
    Buffers for state serialization instead of Amino.
    _ The `internal` sub-package has been removed in order to expose the types proto file.
    _ The `x/upgrade` module now accepts a `codec.Marshaler` interface.

### Features

* **Baseapp / Client / REST**
    * (x/auth) [#6213](https://github.com/cosmos/cosmos-sdk/issues/6213) Introduce new protobuf based path for transaction signing, see [ADR020](https://github.com/cosmos/cosmos-sdk/blob/master/docs/architecture/adr-020-protobuf-transaction-encoding.md) for more details
    * (x/auth) [#6350](https://github.com/cosmos/cosmos-sdk/pull/6350) New sign-batch command to sign StdTx batch files.
    * (baseapp) [#5803](https://github.com/cosmos/cosmos-sdk/pull/5803) Added support for taking state snapshots at regular height intervals, via options `snapshot-interval` and `snapshot-keep-recent`.
    * (baseapp) [#7519](https://github.com/cosmos/cosmos-sdk/pull/7519) Add `ServiceMsgRouter` to BaseApp to handle routing of protobuf service `Msg`s. The two new types defined in ADR 031, `sdk.ServiceMsg` and `sdk.MsgRequest` are introduced with this router.
    * (client) [#5921](https://github.com/cosmos/cosmos-sdk/issues/5921) Introduce new gRPC and gRPC Gateway based APIs for querying app & module data. See [ADR021](https://github.com/cosmos/cosmos-sdk/blob/master/docs/architecture/adr-021-protobuf-query-encoding.md) for more details
    * (cli) [#7485](https://github.com/cosmos/cosmos-sdk/pull/7485) Introduce a new optional `--keyring-dir` flag that allows clients to specify a Keyring directory if it does not reside in the directory specified by `--home`.
    * (cli) [#7221](https://github.com/cosmos/cosmos-sdk/pull/7221) Add the option of emitting amino encoded json from the CLI
    * (codec) [#7519](https://github.com/cosmos/cosmos-sdk/pull/7519) `InterfaceRegistry` now inherits `jsonpb.AnyResolver`, and has a `RegisterCustomTypeURL` method to support ADR 031 packing of `Any`s. `AnyResolver` is now a required parameter to `RejectUnknownFields`.
    * (coin) [#6755](https://github.com/cosmos/cosmos-sdk/pull/6755) Add custom regex validation for `Coin` denom by overwriting `CoinDenomRegex` when using `/types/coin.go`.
    * (config) [#7265](https://github.com/cosmos/cosmos-sdk/pull/7265) Support Tendermint block pruning through a new `min-retain-blocks` configuration that can be set in either `app.toml` or via the CLI. This parameter is used in conjunction with other criteria to determine the height at which Tendermint should prune blocks.
    * (events) [#7121](https://github.com/cosmos/cosmos-sdk/pull/7121) The application now derives what events are indexed by Tendermint via the `index-events` configuration in `app.toml`, which is a list of events taking the form `{eventType}.{attributeKey}`.
    * (tx) [#6089](https://github.com/cosmos/cosmos-sdk/pull/6089) Transactions can now have a `TimeoutHeight` set which allows the transaction to be rejected if it's committed at a height greater than the timeout.
    * (rest) [#6167](https://github.com/cosmos/cosmos-sdk/pull/6167) Support `max-body-bytes` CLI flag for the REST service.
    * (genesis) [#7089](https://github.com/cosmos/cosmos-sdk/pull/7089) The `export` command now adds a `initial_height` field in the exported JSON. Baseapp's `CommitMultiStore` now also has a `SetInitialVersion` setter, so it can set the initial store version inside `InitChain` and start a new chain from a given height.
* **General**
    * (crypto/multisig) [#6241](https://github.com/cosmos/cosmos-sdk/pull/6241) Add Multisig type directly to the repo. Previously this was in tendermint.
    * (codec/types) [#8106](https://github.com/cosmos/cosmos-sdk/pull/8106) Adding `NewAnyWithCustomTypeURL` to correctly
    marshal Messages in TxBuilder.
    * (tests) [#6489](https://github.com/cosmos/cosmos-sdk/pull/6489) Introduce package `testutil`, new in-process testing network framework for use in integration and unit tests.
    * (tx) Add new auth/tx gRPC & gRPC-Gateway endpoints for basic querying & broadcasting support
        * [#7842](https://github.com/cosmos/cosmos-sdk/pull/7842) Add TxsByEvent gRPC endpoint
        * [#7852](https://github.com/cosmos/cosmos-sdk/pull/7852) Add tx broadcast gRPC endpoint
    * (tx) [#7688](https://github.com/cosmos/cosmos-sdk/pull/7688) Add a new Tx gRPC service with methods `Simulate` and `GetTx` (by hash).
    * (store) [#5803](https://github.com/cosmos/cosmos-sdk/pull/5803) Added `rootmulti.Store` methods for taking and restoring snapshots, based on `iavl.Store` export/import.
    * (store) [#6324](https://github.com/cosmos/cosmos-sdk/pull/6324) IAVL store query proofs now return CommitmentOp which wraps an ics23 CommitmentProof
    * (store) [#6390](https://github.com/cosmos/cosmos-sdk/pull/6390) `RootMulti` store query proofs now return `CommitmentOp` which wraps `CommitmentProofs`
        * `store.Query` now only returns chained `ics23.CommitmentProof` wrapped in `merkle.Proof`
        * `ProofRuntime` only decodes and verifies `ics23.CommitmentProof`
* **Modules**
    * (modules) [#5921](https://github.com/cosmos/cosmos-sdk/issues/5921) Introduction of Query gRPC service definitions along with REST annotations for gRPC Gateway for each module
    * (modules) [#7540](https://github.com/cosmos/cosmos-sdk/issues/7540) Protobuf service definitions can now be used for
    packing `Msg`s in transactions as defined in [ADR 031](./docs/architecture/adr-031-msg-service.md). All modules now
    define a `Msg` protobuf service.
    * (x/auth/vesting) [#7209](https://github.com/cosmos/cosmos-sdk/pull/7209) Create new `MsgCreateVestingAccount` message type along with CLI handler that allows for the creation of delayed and continuous vesting types.
    * (x/capability) [#5828](https://github.com/cosmos/cosmos-sdk/pull/5828) Capability module integration as outlined in [ADR 3 - Dynamic Capability Store](https://github.com/cosmos/tree/master/docs/architecture/adr-003-dynamic-capability-store.md).
    * (x/crisis) `x/crisis` has a new function: `AddModuleInitFlags`, which will register optional crisis module flags for the start command.
    * (x/ibc) [#5277](https://github.com/cosmos/cosmos-sdk/pull/5277) `x/ibc` changes from IBC alpha. For more details check the [`x/ibc/core/spec`](https://github.com/cosmos/cosmos-sdk/tree/master/x/ibc/core/spec) directory, or the ICS specs below:
        * [ICS 002 - Client Semantics](https://github.com/cosmos/ics/tree/master/spec/ics-002-client-semantics) subpackage
        * [ICS 003 - Connection Semantics](https://github.com/cosmos/ics/blob/master/spec/ics-003-connection-semantics) subpackage
        * [ICS 004 - Channel and Packet Semantics](https://github.com/cosmos/ics/blob/master/spec/ics-004-channel-and-packet-semantics) subpackage
        * [ICS 005 - Port Allocation](https://github.com/cosmos/ics/blob/master/spec/ics-005-port-allocation) subpackage
        * [ICS 006 - Solo Machine Client](https://github.com/cosmos/ics/tree/master/spec/ics-006-solo-machine-client) subpackage
        * [ICS 007 - Tendermint Client](https://github.com/cosmos/ics/blob/master/spec/ics-007-tendermint-client) subpackage
        * [ICS 009 - Loopback Client](https://github.com/cosmos/ics/tree/master/spec/ics-009-loopback-client) subpackage
        * [ICS 020 - Fungible Token Transfer](https://github.com/cosmos/ics/tree/master/spec/ics-020-fungible-token-transfer) subpackage
        * [ICS 023 - Vector Commitments](https://github.com/cosmos/ics/tree/master/spec/ics-023-vector-commitments) subpackage
        * [ICS 024 - Host State Machine Requirements](https://github.com/cosmos/ics/tree/master/spec/ics-024-host-requirements) subpackage
    * (x/ibc) [#6374](https://github.com/cosmos/cosmos-sdk/pull/6374) ICS-23 Verify functions will now accept and verify ics23 CommitmentProofs exclusively
    * (x/params) [#6005](https://github.com/cosmos/cosmos-sdk/pull/6005) Add new CLI command for querying raw x/params parameters by subspace and key.

### Bug Fixes

* **Baseapp / Client / REST**
    * (client) [#5964](https://github.com/cosmos/cosmos-sdk/issues/5964) `--trust-node` is now false by default - for real. Users must ensure it is set to true if they don't want to enable the verifier.
    * (client) [#6402](https://github.com/cosmos/cosmos-sdk/issues/6402) Fix `keys add` `--algo` flag which only worked for Tendermint's `secp256k1` default key signing algorithm.
    * (client) [#7699](https://github.com/cosmos/cosmos-sdk/pull/7699) Fix panic in context when setting invalid nodeURI. `WithNodeURI` does not set the `Client` in the context.
    * (export) [#6510](https://github.com/cosmos/cosmos-sdk/pull/6510/) Field TimeIotaMs now is included in genesis file while exporting.
    * (rest) [#5906](https://github.com/cosmos/cosmos-sdk/pull/5906) Fix an issue that make some REST calls panic when sending invalid or incomplete requests.
    * (crypto) [#7966](https://github.com/cosmos/cosmos-sdk/issues/7966) `Bip44Params` `String()` function now correctly
    returns the absolute HD path by adding the `m/` prefix.
    * (crypto/keyring) [#5844](https://github.com/cosmos/cosmos-sdk/pull/5844) `Keyring.Sign()` methods no longer decode amino signatures when method receivers
    are offline/multisig keys.
    * (store) [#7415](https://github.com/cosmos/cosmos-sdk/pull/7415) Allow new stores to be registered during on-chain upgrades.
* **Modules**
  _ (modules) [#5569](https://github.com/cosmos/cosmos-sdk/issues/5569) `InitGenesis`, for the relevant modules, now ensures module accounts exist.
  _ (x/auth) [#5892](https://github.com/cosmos/cosmos-sdk/pull/5892) Add `RegisterKeyTypeCodec` to register new
  types (eg. keys) to the `auth` module internal amino codec.
  _ (x/bank) [#6536](https://github.com/cosmos/cosmos-sdk/pull/6536) Fix bug in `WriteGeneratedTxResponse` function used by multiple
  REST endpoints. Now it writes a Tx in StdTx format.
  _ (x/genutil) [#5938](https://github.com/cosmos/cosmos-sdk/pull/5938) Fix `InitializeNodeValidatorFiles` error handling.
  _ (x/gentx) [#8183](https://github.com/cosmos/cosmos-sdk/pull/8183) change gentx cmd amount to arg from flag
  _ (x/gov) [#7641](https://github.com/cosmos/cosmos-sdk/pull/7641) Fix tally calculation precision error.
  _ (x/staking) [#6529](https://github.com/cosmos/cosmos-sdk/pull/6529) Export validator addresses (previously was empty).
  _ (x/staking) [#5949](https://github.com/cosmos/cosmos-sdk/pull/5949) Skip staking `HistoricalInfoKey` in simulations as headers are not exported. \* (x/staking) [#6061](https://github.com/cosmos/cosmos-sdk/pull/6061) Allow a validator to immediately unjail when no signing info is present due to
  falling below their minimum self-delegation and never having been bonded. The validator may immediately unjail once they've met their minimum self-delegation.
* **General**
    * (types) [#7038](https://github.com/cosmos/cosmos-sdk/issues/7038) Fix infinite looping of `ApproxRoot` by including a hard-coded maximum iterations limit of 100.
    * (types) [#7084](https://github.com/cosmos/cosmos-sdk/pull/7084) Fix panic when calling `BigInt()` on an uninitialized `Int`.
    * (simulation) [#7129](https://github.com/cosmos/cosmos-sdk/issues/7129) Fix support for custom `Account` and key types on auth's simulation.

### Improvements

* **Baseapp / Client / REST**
    * (baseapp) [#6186](https://github.com/cosmos/cosmos-sdk/issues/6186) Support emitting events during `AnteHandler` execution.
    * (baseapp) [#6053](https://github.com/cosmos/cosmos-sdk/pull/6053) Customizable panic recovery handling added for `app.runTx()` method (as proposed in the [ADR 22](https://github.com/cosmos/cosmos-sdk/blob/master/docs/architecture/adr-022-custom-panic-handling.md)). Adds ability for developers to register custom panic handlers extending standard ones.
    * (client) [#5810](https://github.com/cosmos/cosmos-sdk/pull/5810) Added a new `--offline` flag that allows commands to be executed without an
    internet connection. Previously, `--generate-only` served this purpose in addition to only allowing txs to be generated. Now, `--generate-only` solely
    allows txs to be generated without being broadcasted and disallows Keybase use and `--offline` allows the use of Keybase but does not allow any
    functionality that requires an online connection.
    * (cli) [#7764](https://github.com/cosmos/cosmos-sdk/pull/7764) Update x/banking and x/crisis InitChain to improve node startup time
    * (client) [#5856](https://github.com/cosmos/cosmos-sdk/pull/5856) Added the possibility to set `--offline` flag with config command.
    * (client) [#5895](https://github.com/cosmos/cosmos-sdk/issues/5895) show config options in the config command's help screen.
    * (client/keys) [#8043](https://github.com/cosmos/cosmos-sdk/pull/8043) Add support for export of unarmored private key
    * (client/tx) [#7801](https://github.com/cosmos/cosmos-sdk/pull/7801) Update sign-batch multisig to work online
    * (x/genutil) [#8099](https://github.com/cosmos/cosmos-sdk/pull/8099) `init` now supports a `--recover` flag to recover
    the private validator key from a given mnemonic
* **Modules**
    * (x/auth) [#5702](https://github.com/cosmos/cosmos-sdk/pull/5702) Add parameter querying support for `x/auth`.
    * (x/auth/ante) [#6040](https://github.com/cosmos/cosmos-sdk/pull/6040) `AccountKeeper` interface used for `NewAnteHandler` and handler's decorators to add support of using custom `AccountKeeper` implementations.
    * (x/evidence) [#5952](https://github.com/cosmos/cosmos-sdk/pull/5952) Tendermint Consensus parameters can now be changed via parameter change proposals through `x/gov`.
    * (x/evidence) [#5961](https://github.com/cosmos/cosmos-sdk/issues/5961) Add `StoreDecoder` simulation for evidence module.
    * (x/ibc) [#5948](https://github.com/cosmos/cosmos-sdk/issues/5948) Add `InitGenesis` and `ExportGenesis` functions for `ibc` module.
    * (x/ibc-transfer) [#6871](https://github.com/cosmos/cosmos-sdk/pull/6871) Implement [ADR 001 - Coin Source Tracing](./docs/architecture/adr-001-coin-source-tracing.md).
    * (x/staking) [#6059](https://github.com/cosmos/cosmos-sdk/pull/6059) Updated `HistoricalEntries` parameter default to 100.
    * (x/staking) [#5584](https://github.com/cosmos/cosmos-sdk/pull/5584) Add util function `ToTmValidator` that converts a `staking.Validator` type to `*tmtypes.Validator`.
    * (x/staking) [#6163](https://github.com/cosmos/cosmos-sdk/pull/6163) CLI and REST call to unbonding delegations and delegations now accept
    pagination.
    * (x/staking) [#8178](https://github.com/cosmos/cosmos-sdk/pull/8178) Update default historical header number for stargate
* **General**
    * (crypto) [#7987](https://github.com/cosmos/cosmos-sdk/pull/7987) Fix the inconsistency of CryptoCdc, only use
    `codec/legacy.Cdc`.
    * (logging) [#8072](https://github.com/cosmos/cosmos-sdk/pull/8072) Refactor logging:
    _ Use [zerolog](https://github.com/rs/zerolog) over Tendermint's go-kit logging wrapper.
    _ Introduce Tendermint's `--log_format=plain|json` flag. Using format `json` allows for emitting structured JSON
    logs which can be consumed by an external logging facility (e.g. Loggly). Both formats log to STDERR. \* The existing `--log_level` flag and it's default value now solely relates to the global logging
    level (e.g. `info`, `debug`, etc...) instead of `<module>:<level>`.
    * (rest) [#7649](https://github.com/cosmos/cosmos-sdk/pull/7649) Return an unsigned tx in legacy GET /tx endpoint when signature conversion fails
    * (simulation) [#6002](https://github.com/cosmos/cosmos-sdk/pull/6002) Add randomized consensus params into simulation.
    * (store) [#6481](https://github.com/cosmos/cosmos-sdk/pull/6481) Move `SimpleProofsFromMap` from Tendermint into the SDK.
    * (store) [#6719](https://github.com/cosmos/cosmos-sdk/6754) Add validity checks to stores for nil and empty keys.
    * (SDK) Updated dependencies
        * Updated iavl dependency to v0.15.3
        * Update tendermint to v0.34.1
    * (types) [#7027](https://github.com/cosmos/cosmos-sdk/pull/7027) `Coin(s)` and `DecCoin(s)` updates:
        * Bump denomination max length to 128
        * Allow uppercase letters and numbers in denominations to support [ADR 001](./docs/architecture/adr-001-coin-source-tracing.md)
        * Added `Validate` function that returns a descriptive error
    * (types) [#5581](https://github.com/cosmos/cosmos-sdk/pull/5581) Add convenience functions {,Must}Bech32ifyAddressBytes.
    * (types/module) [#5724](https://github.com/cosmos/cosmos-sdk/issues/5724) The `types/module` package does no longer depend on `x/simulation`.
    * (types) [#5585](https://github.com/cosmos/cosmos-sdk/pull/5585) IBC additions:
        * `Coin` denomination max lenght has been increased to 32.
        * Added `CapabilityKey` alias for `StoreKey` to match IBC spec.
    * (types/rest) [#5900](https://github.com/cosmos/cosmos-sdk/pull/5900) Add Check\*Error function family to spare developers from replicating tons of boilerplate code.
    * (types) [#6128](https://github.com/cosmos/cosmos-sdk/pull/6137) Add `String()` method to `GasMeter`.
    * (types) [#6195](https://github.com/cosmos/cosmos-sdk/pull/6195) Add codespace to broadcast(sync/async) response.
    * (types) [#6897](https://github.com/cosmos/cosmos-sdk/issues/6897) Add KV type from tendermint to `types` directory.
    * (version) [#7848](https://github.com/cosmos/cosmos-sdk/pull/7848) [#7941](https://github.com/cosmos/cosmos-sdk/pull/7941)
    `version --long` output now shows the list of build dependencies and replaced build dependencies.

## [v0.39.1](https://github.com/cosmos/cosmos-sdk/releases/tag/v0.39.1) - 2020-08-11

### Client Breaking

* (x/auth) [#6861](https://github.com/cosmos/cosmos-sdk/pull/6861) Remove public key Bech32 encoding for all account types for JSON serialization, instead relying on direct Amino encoding. In addition, JSON serialization utilizes Amino instead of the Go stdlib, so integers are treated as strings.

### Improvements

* (client) [#6853](https://github.com/cosmos/cosmos-sdk/pull/6853) Add --unsafe-cors flag.

## [v0.39.0](https://github.com/cosmos/cosmos-sdk/releases/tag/v0.39.0) - 2020-07-20

### Improvements

* (deps) Bump IAVL version to [v0.14.0](https://github.com/cosmos/iavl/releases/tag/v0.14.0)
* (client) [#5585](https://github.com/cosmos/cosmos-sdk/pull/5585) `CLIContext` additions:
    * Introduce `QueryABCI` that returns the full `abci.ResponseQuery` with inclusion Merkle proofs.
    * Added `prove` flag for Merkle proof verification.
* (x/staking) [#6791)](https://github.com/cosmos/cosmos-sdk/pull/6791) Close {UBDQueue,RedelegationQueu}Iterator once used.

### API Breaking Changes

* (baseapp) [#5837](https://github.com/cosmos/cosmos-sdk/issues/5837) Transaction simulation now returns a `SimulationResponse` which contains the `GasInfo` and `Result` from the execution.

### Client Breaking Changes

* (x/auth) [#6745](https://github.com/cosmos/cosmos-sdk/issues/6745) Remove BaseAccount's custom JSON {,un}marshalling.

### Bug Fixes

* (store) [#6475](https://github.com/cosmos/cosmos-sdk/pull/6475) Revert IAVL pruning functionality introduced in
  [v0.13.0](https://github.com/cosmos/iavl/releases/tag/v0.13.0),
  where the IAVL no longer keeps states in-memory in which it flushes periodically. IAVL now commits and
  flushes every state to disk as it did pre-v0.13.0. The SDK's multi-store will track and ensure the proper
  heights are pruned. The operator can set the pruning options via a `pruning` config via the CLI or
  through `app.toml`. The `pruning` flag exposes `default|everything|nothing|custom` as options --
  see docs for further details. If the operator chooses `custom`, they may provide granular pruning
  options `pruning-keep-recent`, `pruning-keep-every`, and `pruning-interval`. The former two options
  dictate how many recent versions are kept on disk and the offset of what versions are kept after that
  respectively, and the latter defines the height interval in which versions are deleted in a batch.
  **Note, there are some client-facing API breaking changes with regard to IAVL, stores, and pruning settings.**
* (x/distribution) [#6210](https://github.com/cosmos/cosmos-sdk/pull/6210) Register `MsgFundCommunityPool` in distribution amino codec.
* (types) [#5741](https://github.com/cosmos/cosmos-sdk/issues/5741) Prevent `ChainAnteDecorators()` from panicking when empty `AnteDecorator` slice is supplied.
* (baseapp) [#6306](https://github.com/cosmos/cosmos-sdk/issues/6306) Prevent events emitted by the antehandler from being persisted between transactions.
* (client/keys) [#5091](https://github.com/cosmos/cosmos-sdk/issues/5091) `keys parse` does not honor client app's configuration.
* (x/bank) [#6674](https://github.com/cosmos/cosmos-sdk/pull/6674) Create account if recipient does not exist on handing `MsgMultiSend`.
* (x/auth) [#6287](https://github.com/cosmos/cosmos-sdk/pull/6287) Fix nonce stuck when sending multiple transactions from an account in a same block.

## [v0.38.5] - 2020-07-02

### Improvements

* (tendermint) Bump Tendermint version to [v0.33.6](https://github.com/tendermint/tendermint/releases/tag/v0.33.6).

## [v0.38.4] - 2020-05-21

### Bug Fixes

* (x/auth) [#5950](https://github.com/cosmos/cosmos-sdk/pull/5950) Fix `IncrementSequenceDecorator` to use is `IsReCheckTx` instead of `IsCheckTx` to allow account sequence incrementing.

## [v0.38.3] - 2020-04-09

### Improvements

* (tendermint) Bump Tendermint version to [v0.33.3](https://github.com/tendermint/tendermint/releases/tag/v0.33.3).

## [v0.38.2] - 2020-03-25

### Bug Fixes

* (baseapp) [#5718](https://github.com/cosmos/cosmos-sdk/pull/5718) Remove call to `ctx.BlockGasMeter` during failed message validation which resulted in a panic when the tx execution mode was `CheckTx`.
* (x/genutil) [#5775](https://github.com/cosmos/cosmos-sdk/pull/5775) Fix `ExportGenesis` in `x/genutil` to export default genesis state (`[]`) instead of `null`.
* (client) [#5618](https://github.com/cosmos/cosmos-sdk/pull/5618) Fix crash on the client when the verifier is not set.
* (crypto/keys/mintkey) [#5823](https://github.com/cosmos/cosmos-sdk/pull/5823) fix errors handling in `UnarmorPubKeyBytes` (underlying armoring function's return error was not being checked).
* (x/distribution) [#5620](https://github.com/cosmos/cosmos-sdk/pull/5620) Fix nil pointer deref in distribution tax/reward validation helpers.

### Improvements

* (rest) [#5648](https://github.com/cosmos/cosmos-sdk/pull/5648) Enhance /txs usability:
    * Add `tx.minheight` key to filter transaction with an inclusive minimum block height
    * Add `tx.maxheight` key to filter transaction with an inclusive maximum block height
* (crypto/keys) [#5739](https://github.com/cosmos/cosmos-sdk/pull/5739) Print an error message if the password input failed.

## [v0.38.1] - 2020-02-11

### Improvements

* (modules) [#5597](https://github.com/cosmos/cosmos-sdk/pull/5597) Add `amount` event attribute to the `complete_unbonding`
  and `complete_redelegation` events that reflect the total balances of the completed unbondings and redelegations
  respectively.

### Bug Fixes

* (types) [#5579](https://github.com/cosmos/cosmos-sdk/pull/5579) The IAVL `Store#Commit` method has been refactored to
  delete a flushed version if it is not a snapshot version. The root multi-store now keeps track of `commitInfo` instead
  of `types.CommitID`. During `Commit` of the root multi-store, `lastCommitInfo` is updated from the saved state
  and is only flushed to disk if it is a snapshot version. During `Query` of the root multi-store, if the request height
  is the latest height, we'll use the store's `lastCommitInfo`. Otherwise, we fetch `commitInfo` from disk.
* (x/bank) [#5531](https://github.com/cosmos/cosmos-sdk/issues/5531) Added missing amount event to MsgMultiSend, emitted for each output.
* (x/gov) [#5622](https://github.com/cosmos/cosmos-sdk/pull/5622) Track any events emitted from a proposal's handler upon successful execution.

## [v0.38.0] - 2020-01-23

### State Machine Breaking

* (genesis) [#5506](https://github.com/cosmos/cosmos-sdk/pull/5506) The `x/distribution` genesis state
  now includes `params` instead of individual parameters.
* (genesis) [#5017](https://github.com/cosmos/cosmos-sdk/pull/5017) The `x/genaccounts` module has been
  deprecated and all components removed except the `legacy/` package. This requires changes to the
  genesis state. Namely, `accounts` now exist under `app_state.auth.accounts`. The corresponding migration
  logic has been implemented for v0.38 target version. Applications can migrate via:
  `$ {appd} migrate v0.38 genesis.json`.
* (modules) [#5299](https://github.com/cosmos/cosmos-sdk/pull/5299) Handling of `ABCIEvidenceTypeDuplicateVote`
  during `BeginBlock` along with the corresponding parameters (`MaxEvidenceAge`) have moved from the
  `x/slashing` module to the `x/evidence` module.

### API Breaking Changes

* (modules) [#5506](https://github.com/cosmos/cosmos-sdk/pull/5506) Remove individual setters of `x/distribution` parameters. Instead, follow the module spec in getting parameters, setting new value(s) and finally calling `SetParams`.
* (types) [#5495](https://github.com/cosmos/cosmos-sdk/pull/5495) Remove redundant `(Must)Bech32ify*` and `(Must)Get*KeyBech32` functions in favor of `(Must)Bech32ifyPubKey` and `(Must)GetPubKeyFromBech32` respectively, both of which take a `Bech32PubKeyType` (string).
* (types) [#5430](https://github.com/cosmos/cosmos-sdk/pull/5430) `DecCoins#Add` parameter changed from `DecCoins`
  to `...DecCoin`, `Coins#Add` parameter changed from `Coins` to `...Coin`.
* (baseapp/types) [#5421](https://github.com/cosmos/cosmos-sdk/pull/5421) The `Error` interface (`types/errors.go`)
  has been removed in favor of the concrete type defined in `types/errors/` which implements the standard `error` interface.
    * As a result, the `Handler` and `Querier` implementations now return a standard `error`.
  Within `BaseApp`, `runTx` now returns a `(GasInfo, *Result, error)`tuple and`runMsgs`returns a `(_Result, error)`tuple. A reference to a`Result`is now used to indicate success whereas an error signals an invalid message or failed message execution. As a result, the fields`Code`, `Codespace`, `GasWanted`, and `GasUsed`have been removed the`Result`type. The latter two fields are now found in the`GasInfo` type which is always returned regardless of execution outcome.
  _ Note to developers: Since all handlers and queriers must now return a standard `error`, the `types/errors/`
  package contains all the relevant and pre-registered errors that you typically work with. A typical
  error returned will look like `sdkerrors.Wrap(sdkerrors.ErrUnknownRequest, "...")`. You can retrieve
  relevant ABCI information from the error via `ABCIInfo`.
* (client) [#5442](https://github.com/cosmos/cosmos-sdk/pull/5442) Remove client/alias.go as it's not necessary and
  components can be imported directly from the packages.
* (store) [#4748](https://github.com/cosmos/cosmos-sdk/pull/4748) The `CommitMultiStore` interface
  now requires a `SetInterBlockCache` method. Applications that do not wish to support this can simply
  have this method perform a no-op.
* (modules) [#4665](https://github.com/cosmos/cosmos-sdk/issues/4665) Refactored `x/gov` module structure and dev-UX:
    * Prepare for module spec integration
    * Update gov keys to use big endian encoding instead of little endian
* (modules) [#5017](https://github.com/cosmos/cosmos-sdk/pull/5017) The `x/genaccounts` module has been deprecated and all components removed except the `legacy/` package.
* [#4486](https://github.com/cosmos/cosmos-sdk/issues/4486) Vesting account types decoupled from the `x/auth` module and now live under `x/auth/vesting`. Applications wishing to use vesting account types must be sure to register types via `RegisterCodec` under the new vesting package.
* [#4486](https://github.com/cosmos/cosmos-sdk/issues/4486) The `NewBaseVestingAccount` constructor returns an error
  if the provided arguments are invalid.
* (x/auth) [#5006](https://github.com/cosmos/cosmos-sdk/pull/5006) Modular `AnteHandler` via composable decorators:
    * The `AnteHandler` interface now returns `(newCtx Context, err error)` instead of `(newCtx Context, result sdk.Result, abort bool)`
    * The `NewAnteHandler` function returns an `AnteHandler` function that returns the new `AnteHandler`
    interface and has been moved into the `auth/ante` directory.
    * `ValidateSigCount`, `ValidateMemo`, `ProcessPubKey`, `EnsureSufficientMempoolFee`, and `GetSignBytes`
    have all been removed as public functions.
    * Invalid Signatures may return `InvalidPubKey` instead of `Unauthorized` error, since the transaction
    will first hit `SetPubKeyDecorator` before the `SigVerificationDecorator` runs.
    * `StdTx#GetSignatures` will return an array of just signature byte slices `[][]byte` instead of
    returning an array of `StdSignature` structs. To replicate the old behavior, use the public field
    `StdTx.Signatures` to get back the array of StdSignatures `[]StdSignature`.
* (modules) [#5299](https://github.com/cosmos/cosmos-sdk/pull/5299) `HandleDoubleSign` along with params `MaxEvidenceAge` and `DoubleSignJailEndTime` have moved from the `x/slashing` module to the `x/evidence` module.
* (keys) [#4941](https://github.com/cosmos/cosmos-sdk/issues/4941) Keybase concrete types constructors such as `NewKeyBaseFromDir` and `NewInMemory` now accept optional parameters of type `KeybaseOption`. These
  optional parameters are also added on the keys sub-commands functions, which are now public, and allows
  these options to be set on the commands or ignored to default to previous behavior.
* [#5547](https://github.com/cosmos/cosmos-sdk/pull/5547) `NewKeyBaseFromHomeFlag` constructor has been removed.
* [#5439](https://github.com/cosmos/cosmos-sdk/pull/5439) Further modularization was done to the `keybase`
  package to make it more suitable for use with different key formats and algorithms:
  _ The `WithKeygenFunc` function added as a `KeybaseOption` which allows a custom bytes to key
  implementation to be defined when keys are created.
  _ The `WithDeriveFunc` function added as a `KeybaseOption` allows custom logic for deriving a key
  from a mnemonic, bip39 password, and HD Path.
  _ BIP44 is no longer build into `keybase.CreateAccount()`. It is however the default when using
  the `client/keys` add command.
  _ `SupportedAlgos` and `SupportedAlgosLedger` functions return a slice of `SigningAlgo`s that are
  supported by the keybase and the ledger integration respectively.
* (simapp) [#5419](https://github.com/cosmos/cosmos-sdk/pull/5419) The `helpers.GenTx()` now accepts a gas argument.
* (baseapp) [#5455](https://github.com/cosmos/cosmos-sdk/issues/5455) A `sdk.Context` is now passed into the `router.Route()` function.

### Client Breaking Changes

* (rest) [#5270](https://github.com/cosmos/cosmos-sdk/issues/5270) All account types now implement custom JSON serialization.
* (rest) [#4783](https://github.com/cosmos/cosmos-sdk/issues/4783) The balance field in the DelegationResponse type is now sdk.Coin instead of sdk.Int
* (x/auth) [#5006](https://github.com/cosmos/cosmos-sdk/pull/5006) The gas required to pass the `AnteHandler` has
  increased significantly due to modular `AnteHandler` support. Increase GasLimit accordingly.
* (rest) [#5336](https://github.com/cosmos/cosmos-sdk/issues/5336) `MsgEditValidator` uses `description` instead of `Description` as a JSON key.
* (keys) [#5097](https://github.com/cosmos/cosmos-sdk/pull/5097) Due to the keybase -> keyring transition, keys need to be migrated. See `keys migrate` command for more info.
* (x/auth) [#5424](https://github.com/cosmos/cosmos-sdk/issues/5424) Drop `decode-tx` command from x/auth/client/cli, duplicate of the `decode` command.

### Features

* (store) [#5435](https://github.com/cosmos/cosmos-sdk/pull/5435) New iterator for paginated requests. Iterator limits DB reads to the range of the requested page.
* (x/evidence) [#5240](https://github.com/cosmos/cosmos-sdk/pull/5240) Initial implementation of the `x/evidence` module.
* (cli) [#5212](https://github.com/cosmos/cosmos-sdk/issues/5212) The `q gov proposals` command now supports pagination.
* (store) [#4724](https://github.com/cosmos/cosmos-sdk/issues/4724) Multistore supports substore migrations upon load. New `rootmulti.Store.LoadLatestVersionAndUpgrade` method in
  `Baseapp` supports `StoreLoader` to enable various upgrade strategies. It no
  longer panics if the store to load contains substores that we didn't explicitly mount.
* [#4972](https://github.com/cosmos/cosmos-sdk/issues/4972) A `TxResponse` with a corresponding code
  and tx hash will be returned for specific Tendermint errors:
  _ `CodeTxInMempoolCache`
  _ `CodeMempoolIsFull` \* `CodeTxTooLarge`
* [#3872](https://github.com/cosmos/cosmos-sdk/issues/3872) Implement a RESTful endpoint and cli command to decode transactions.
* (keys) [#4754](https://github.com/cosmos/cosmos-sdk/pull/4754) Introduce new Keybase implementation that can
  leverage operating systems' built-in functionalities to securely store secrets. MacOS users may encounter
  the following [issue](https://github.com/keybase/go-keychain/issues/47) with the `go-keychain` library. If
  you encounter this issue, you must upgrade your xcode command line tools to version >= `10.2`. You can
  upgrade via: `sudo rm -rf /Library/Developer/CommandLineTools; xcode-select --install`. Verify the
  correct version via: `pkgutil --pkg-info=com.apple.pkg.CLTools_Executables`.
* [#5355](https://github.com/cosmos/cosmos-sdk/pull/5355) Client commands accept a new `--keyring-backend` option through which users can specify which backend should be used
  by the new key store:
  _ `os`: use OS default credentials storage (default).
  _ `file`: use encrypted file-based store.
  _ `kwallet`: use [KDE Wallet](https://utils.kde.org/projects/kwalletmanager/) service.
  _ `pass`: use the [pass](https://www.passwordstore.org/) command line password manager. \* `test`: use password-less key store. *For testing purposes only. Use it at your own risk.*
* (keys) [#5097](https://github.com/cosmos/cosmos-sdk/pull/5097) New `keys migrate` command to assist users migrate their keys
  to the new keyring.
* (keys) [#5366](https://github.com/cosmos/cosmos-sdk/pull/5366) `keys list` now accepts a `--list-names` option to list key names only, whilst the `keys delete`
  command can delete multiple keys by passing their names as arguments. The aforementioned commands can then be piped together, e.g.
  `appcli keys list -n | xargs appcli keys delete`
* (modules) [#4233](https://github.com/cosmos/cosmos-sdk/pull/4233) Add upgrade module that coordinates software upgrades of live chains.
* [#4486](https://github.com/cosmos/cosmos-sdk/issues/4486) Introduce new `PeriodicVestingAccount` vesting account type
  that allows for arbitrary vesting periods.
* (baseapp) [#5196](https://github.com/cosmos/cosmos-sdk/pull/5196) Baseapp has a new `runTxModeReCheck` to allow applications to skip expensive and unnecessary re-checking of transactions.
* (types) [#5196](https://github.com/cosmos/cosmos-sdk/pull/5196) Context has new `IsRecheckTx() bool` and `WithIsReCheckTx(bool) Context` methods to to be used in the `AnteHandler`.
* (x/auth/ante) [#5196](https://github.com/cosmos/cosmos-sdk/pull/5196) AnteDecorators have been updated to avoid unnecessary checks when `ctx.IsReCheckTx() == true`
* (x/auth) [#5006](https://github.com/cosmos/cosmos-sdk/pull/5006) Modular `AnteHandler` via composable decorators:
    * The `AnteDecorator` interface has been introduced to allow users to implement modular `AnteHandler`
    functionality that can be composed together to create a single `AnteHandler` rather than implementing
    a custom `AnteHandler` completely from scratch, where each `AnteDecorator` allows for custom behavior in
    tightly defined and logically isolated manner. These custom `AnteDecorator` can then be chained together
    with default `AnteDecorator` or third-party `AnteDecorator` to create a modularized `AnteHandler`
    which will run each `AnteDecorator` in the order specified in `ChainAnteDecorators`. For details
    on the new architecture, refer to the [ADR](docs/architecture/adr-010-modular-antehandler.md).
    * `ChainAnteDecorators` function has been introduced to take in a list of `AnteDecorators` and chain
    them in sequence and return a single `AnteHandler`:
    _ `SetUpContextDecorator`: Sets `GasMeter` in context and creates defer clause to recover from any
    `OutOfGas` panics in future AnteDecorators and return `OutOfGas` error to `BaseApp`. It MUST be the
    first `AnteDecorator` in the chain for any application that uses gas (or another one that sets the gas meter).
    _ `ValidateBasicDecorator`: Calls tx.ValidateBasic and returns any non-nil error.
    _ `ValidateMemoDecorator`: Validates tx memo with application parameters and returns any non-nil error.
    _ `ConsumeGasTxSizeDecorator`: Consumes gas proportional to the tx size based on application parameters.
    _ `MempoolFeeDecorator`: Checks if fee is above local mempool `minFee` parameter during `CheckTx`.
    _ `DeductFeeDecorator`: Deducts the `FeeAmount` from first signer of the transaction.
    _ `SetPubKeyDecorator`: Sets pubkey of account in any account that does not already have pubkey saved in state machine.
    _ `SigGasConsumeDecorator`: Consume parameter-defined amount of gas for each signature.
    _ `SigVerificationDecorator`: Verify each signature is valid, return if there is an error.
    _ `ValidateSigCountDecorator`: Validate the number of signatures in tx based on app-parameters. \* `IncrementSequenceDecorator`: Increments the account sequence for each signer to prevent replay attacks.
* (cli) [#5223](https://github.com/cosmos/cosmos-sdk/issues/5223) Cosmos Ledger App v2.0.0 is now supported. The changes are backwards compatible and App v1.5.x is still supported.
* (x/staking) [#5380](https://github.com/cosmos/cosmos-sdk/pull/5380) Introduced ability to store historical info entries in staking keeper, allows applications to introspect specified number of past headers and validator sets
    * Introduces new parameter `HistoricalEntries` which allows applications to determine how many recent historical info entries they want to persist in store. Default value is 0.
    * Introduces cli commands and rest routes to query historical information at a given height
* (modules) [#5249](https://github.com/cosmos/cosmos-sdk/pull/5249) Funds are now allowed to be directly sent to the community pool (via the distribution module account).
* (keys) [#4941](https://github.com/cosmos/cosmos-sdk/issues/4941) Introduce keybase option to allow overriding the default private key implementation of a key generated through the `keys add` cli command.
* (keys) [#5439](https://github.com/cosmos/cosmos-sdk/pull/5439) Flags `--algo` and `--hd-path` are added to
  `keys add` command in order to make use of keybase modularized. By default, it uses (0, 0) bip44
  HD path and secp256k1 keys, so is non-breaking.
* (types) [#5447](https://github.com/cosmos/cosmos-sdk/pull/5447) Added `ApproxRoot` function to sdk.Decimal type in order to get the nth root for a decimal number, where n is a positive integer.
    * An `ApproxSqrt` function was also added for convenience around the common case of n=2.

### Improvements

* (iavl) [#5538](https://github.com/cosmos/cosmos-sdk/pull/5538) Remove manual IAVL pruning in favor of IAVL's internal pruning strategy.
* (server) [#4215](https://github.com/cosmos/cosmos-sdk/issues/4215) The `--pruning` flag
  has been moved to the configuration file, to allow easier node configuration.
* (cli) [#5116](https://github.com/cosmos/cosmos-sdk/issues/5116) The `CLIContext` now supports multiple verifiers
  when connecting to multiple chains. The connecting chain's `CLIContext` will have to have the correct
  chain ID and node URI or client set. To use a `CLIContext` with a verifier for another chain:

  ```go
  // main or parent chain (chain as if you're running without IBC)
  mainCtx := context.NewCLIContext()

  // connecting IBC chain
  sideCtx := context.NewCLIContext().
    WithChainID(sideChainID).
    WithNodeURI(sideChainNodeURI) // or .WithClient(...)

  sideCtx = sideCtx.WithVerifier(
    context.CreateVerifier(sideCtx, context.DefaultVerifierCacheSize),
  )
  ```

* (modules) [#5017](https://github.com/cosmos/cosmos-sdk/pull/5017) The `x/auth` package now supports
  generalized genesis accounts through the `GenesisAccount` interface.
* (modules) [#4762](https://github.com/cosmos/cosmos-sdk/issues/4762) Deprecate remove and add permissions in ModuleAccount.
* (modules) [#4760](https://github.com/cosmos/cosmos-sdk/issues/4760) update `x/auth` to match module spec.
* (modules) [#4814](https://github.com/cosmos/cosmos-sdk/issues/4814) Add security contact to Validator description.
* (modules) [#4875](https://github.com/cosmos/cosmos-sdk/issues/4875) refactor integration tests to use SimApp and separate test package
* (sdk) [#4566](https://github.com/cosmos/cosmos-sdk/issues/4566) Export simulation's parameters and app state to JSON in order to reproduce bugs and invariants.
* (sdk) [#4640](https://github.com/cosmos/cosmos-sdk/issues/4640) improve import/export simulation errors by extending `DiffKVStores` to return an array of `KVPairs` that are then compared to check for inconsistencies.
* (sdk) [#4717](https://github.com/cosmos/cosmos-sdk/issues/4717) refactor `x/slashing` to match the new module spec
* (sdk) [#4758](https://github.com/cosmos/cosmos-sdk/issues/4758) update `x/genaccounts` to match module spec
* (simulation) [#4824](https://github.com/cosmos/cosmos-sdk/issues/4824) `PrintAllInvariants` flag will print all failed invariants
* (simulation) [#4490](https://github.com/cosmos/cosmos-sdk/issues/4490) add `InitialBlockHeight` flag to resume a simulation from a given block

    * Support exporting the simulation stats to a given JSON file

* (simulation) [#4847](https://github.com/cosmos/cosmos-sdk/issues/4847), [#4838](https://github.com/cosmos/cosmos-sdk/pull/4838) and [#4869](https://github.com/cosmos/cosmos-sdk/pull/4869) `SimApp` and simulation refactors:
    * Implement `SimulationManager` for executing modules' simulation functionalities in a modularized way
    * Add `RegisterStoreDecoders` to the `SimulationManager` for decoding each module's types
    * Add `GenerateGenesisStates` to the `SimulationManager` to generate a randomized `GenState` for each module
    * Add `RandomizedParams` to the `SimulationManager` that registers each modules' parameters in order to
    simulate `ParamChangeProposal`s' `Content`s
    * Add `WeightedOperations` to the `SimulationManager` that define simulation operations (modules' `Msg`s) with their
    respective weights (i.e chance of being simulated).
    * Add `ProposalContents` to the `SimulationManager` to register each module's governance proposal `Content`s.
* (simulation) [#4893](https://github.com/cosmos/cosmos-sdk/issues/4893) Change `SimApp` keepers to be public and add getter functions for keys and codec
* (simulation) [#4906](https://github.com/cosmos/cosmos-sdk/issues/4906) Add simulation `Config` struct that wraps simulation flags
* (simulation) [#4935](https://github.com/cosmos/cosmos-sdk/issues/4935) Update simulation to reflect a proper `ABCI` application without bypassing `BaseApp` semantics
* (simulation) [#5378](https://github.com/cosmos/cosmos-sdk/pull/5378) Simulation tests refactor:
    * Add `App` interface for general SDK-based app's methods.
    * Refactor and cleanup simulation tests into util functions to simplify their implementation for other SDK apps.
* (store) [#4792](https://github.com/cosmos/cosmos-sdk/issues/4792) panic on non-registered store
* (types) [#4821](https://github.com/cosmos/cosmos-sdk/issues/4821) types/errors package added with support for stacktraces. It is meant as a more feature-rich replacement for sdk.Errors in the mid-term.
* (store) [#1947](https://github.com/cosmos/cosmos-sdk/issues/1947) Implement inter-block (persistent)
  caching through `CommitKVStoreCacheManager`. Any application wishing to utilize an inter-block cache
  must set it in their app via a `BaseApp` option. The `BaseApp` docs have been drastically improved
  to detail this new feature and how state transitions occur.
* (docs/spec) All module specs moved into their respective module dir in x/ (i.e. docs/spec/staking -->> x/staking/spec)
* (docs/) [#5379](https://github.com/cosmos/cosmos-sdk/pull/5379) Major documentation refactor, including:
    * (docs/intro/) Add and improve introduction material for newcomers.
    * (docs/basics/) Add documentation about basic concepts of the cosmos sdk such as the anatomy of an SDK application, the transaction lifecycle or accounts.
    * (docs/core/) Add documentation about core conepts of the cosmos sdk such as `baseapp`, `server`, `store`s, `context` and more.
    * (docs/building-modules/) Add reference documentation on concepts relevant for module developers (`keeper`, `handler`, `messages`, `queries`,...).
    * (docs/interfaces/) Add documentation on building interfaces for the Cosmos SDK.
    * Redesigned user interface that features new dynamically generated sidebar, build-time code embedding from GitHub, new homepage as well as many other improvements.
* (types) [#5428](https://github.com/cosmos/cosmos-sdk/pull/5428) Add `Mod` (modulo) method and `RelativePow` (exponentation) function for `Uint`.
* (modules) [#5506](https://github.com/cosmos/cosmos-sdk/pull/5506) Remove redundancy in `x/distribution`s use of parameters. There
  now exists a single `Params` type with a getter and setter along with a getter for each individual parameter.

### Bug Fixes

* (client) [#5303](https://github.com/cosmos/cosmos-sdk/issues/5303) Fix ignored error in tx generate only mode.
* (cli) [#4763](https://github.com/cosmos/cosmos-sdk/issues/4763) Fix flag `--min-self-delegation` for staking `EditValidator`
* (keys) Fix ledger custom coin type support bug.
* (x/gov) [#5107](https://github.com/cosmos/cosmos-sdk/pull/5107) Sum validator operator's all voting power when tally votes
* (rest) [#5212](https://github.com/cosmos/cosmos-sdk/issues/5212) Fix pagination in the `/gov/proposals` handler.

## [v0.37.14] - 2020-08-12

### Improvements

* (tendermint) Bump Tendermint version to [v0.32.13](https://github.com/tendermint/tendermint/releases/tag/v0.32.13).

## [v0.37.13] - 2020-06-03

### Improvements

* (tendermint) Bump Tendermint version to [v0.32.12](https://github.com/tendermint/tendermint/releases/tag/v0.32.12).
* (cosmos-ledger-go) Bump Cosmos Ledger Wallet library version to [v0.11.1](https://github.com/cosmos/ledger-cosmos-go/releases/tag/v0.11.1).

## [v0.37.12] - 2020-05-05

### Improvements

* (tendermint) Bump Tendermint version to [v0.32.11](https://github.com/tendermint/tendermint/releases/tag/v0.32.11).

## [v0.37.11] - 2020-04-22

### Bug Fixes

* (x/staking) [#6021](https://github.com/cosmos/cosmos-sdk/pull/6021) --trust-node's false default value prevents creation of the genesis transaction.

## [v0.37.10] - 2020-04-22

### Bug Fixes

* (client/context) [#5964](https://github.com/cosmos/cosmos-sdk/issues/5964) Fix incorrect instantiation of tmlite verifier when --trust-node is off.

## [v0.37.9] - 2020-04-09

### Improvements

* (tendermint) Bump Tendermint version to [v0.32.10](https://github.com/tendermint/tendermint/releases/tag/v0.32.10).

## [v0.37.8] - 2020-03-11

### Bug Fixes

* (rest) [#5508](https://github.com/cosmos/cosmos-sdk/pull/5508) Fix `x/distribution` endpoints to properly return height in the response.
* (x/genutil) [#5499](https://github.com/cosmos/cosmos-sdk/pull/) Ensure `DefaultGenesis` returns valid and non-nil default genesis state.
* (x/genutil) [#5775](https://github.com/cosmos/cosmos-sdk/pull/5775) Fix `ExportGenesis` in `x/genutil` to export default genesis state (`[]`) instead of `null`.
* (genesis) [#5086](https://github.com/cosmos/cosmos-sdk/issues/5086) Ensure `gentxs` are always an empty array instead of `nil`.

### Improvements

* (rest) [#5648](https://github.com/cosmos/cosmos-sdk/pull/5648) Enhance /txs usability:
    * Add `tx.minheight` key to filter transaction with an inclusive minimum block height
    * Add `tx.maxheight` key to filter transaction with an inclusive maximum block height

## [v0.37.7] - 2020-02-10

### Improvements

* (modules) [#5597](https://github.com/cosmos/cosmos-sdk/pull/5597) Add `amount` event attribute to the `complete_unbonding`
  and `complete_redelegation` events that reflect the total balances of the completed unbondings and redelegations
  respectively.

### Bug Fixes

* (x/gov) [#5622](https://github.com/cosmos/cosmos-sdk/pull/5622) Track any events emitted from a proposal's handler upon successful execution.
* (x/bank) [#5531](https://github.com/cosmos/cosmos-sdk/issues/5531) Added missing amount event to MsgMultiSend, emitted for each output.

## [v0.37.6] - 2020-01-21

### Improvements

* (tendermint) Bump Tendermint version to [v0.32.9](https://github.com/tendermint/tendermint/releases/tag/v0.32.9)

## [v0.37.5] - 2020-01-07

### Features

* (types) [#5360](https://github.com/cosmos/cosmos-sdk/pull/5360) Implement `SortableDecBytes` which
  allows the `Dec` type be sortable.

### Improvements

* (tendermint) Bump Tendermint version to [v0.32.8](https://github.com/tendermint/tendermint/releases/tag/v0.32.8)
* (cli) [#5482](https://github.com/cosmos/cosmos-sdk/pull/5482) Remove old "tags" nomenclature from the `q txs` command in
  favor of the new events system. Functionality remains unchanged except that `=` is used instead of `:` to be
  consistent with the API's use of event queries.

### Bug Fixes

* (iavl) [#5276](https://github.com/cosmos/cosmos-sdk/issues/5276) Fix potential race condition in `iavlIterator#Close`.
* (baseapp) [#5350](https://github.com/cosmos/cosmos-sdk/issues/5350) Allow a node to restart successfully
  after a `halt-height` or `halt-time` has been triggered.
* (types) [#5395](https://github.com/cosmos/cosmos-sdk/issues/5395) Fix `Uint#LTE`.
* (types) [#5408](https://github.com/cosmos/cosmos-sdk/issues/5408) `NewDecCoins` constructor now sorts the coins.

## [v0.37.4] - 2019-11-04

### Improvements

* (tendermint) Bump Tendermint version to [v0.32.7](https://github.com/tendermint/tendermint/releases/tag/v0.32.7)
* (ledger) [#4716](https://github.com/cosmos/cosmos-sdk/pull/4716) Fix ledger custom coin type support bug.

### Bug Fixes

* (baseapp) [#5200](https://github.com/cosmos/cosmos-sdk/issues/5200) Remove duplicate events from previous messages.

## [v0.37.3] - 2019-10-10

### Bug Fixes

* (genesis) [#5095](https://github.com/cosmos/cosmos-sdk/issues/5095) Fix genesis file migration from v0.34 to
  v0.36/v0.37 not converting validator consensus pubkey to bech32 format.

### Improvements

* (tendermint) Bump Tendermint version to [v0.32.6](https://github.com/tendermint/tendermint/releases/tag/v0.32.6)

## [v0.37.1] - 2019-09-19

### Features

* (cli) [#4973](https://github.com/cosmos/cosmos-sdk/pull/4973) Enable application CPU profiling
  via the `--cpu-profile` flag.
* [#4979](https://github.com/cosmos/cosmos-sdk/issues/4979) Introduce a new `halt-time` config and
  CLI option to the `start` command. When provided, an application will halt during `Commit` when the
  block time is >= the `halt-time`.

### Improvements

* [#4990](https://github.com/cosmos/cosmos-sdk/issues/4990) Add `Events` to the `ABCIMessageLog` to
  provide context and grouping of events based on the messages they correspond to. The `Events` field
  in `TxResponse` is deprecated and will be removed in the next major release.

### Bug Fixes

* [#4979](https://github.com/cosmos/cosmos-sdk/issues/4979) Use `Signal(os.Interrupt)` over
  `os.Exit(0)` during configured halting to allow any `defer` calls to be executed.
* [#5034](https://github.com/cosmos/cosmos-sdk/issues/5034) Binary search in NFT Module wasn't working on larger sets.

## [v0.37.0] - 2019-08-21

### Bug Fixes

* (baseapp) [#4903](https://github.com/cosmos/cosmos-sdk/issues/4903) Various height query fixes:
    * Move height with proof check from `CLIContext` to `BaseApp` as the height
    can automatically be injected there.
    * Update `handleQueryStore` to resemble `handleQueryCustom`
* (simulation) [#4912](https://github.com/cosmos/cosmos-sdk/issues/4912) Fix SimApp ModuleAccountAddrs
  to properly return black listed addresses for bank keeper initialization.
* (cli) [#4919](https://github.com/cosmos/cosmos-sdk/pull/4919) Don't crash CLI
  if user doesn't answer y/n confirmation request.
* (cli) [#4927](https://github.com/cosmos/cosmos-sdk/issues/4927) Fix the `q gov vote`
  command to handle empty (pruned) votes correctly.

### Improvements

* (rest) [#4924](https://github.com/cosmos/cosmos-sdk/pull/4924) Return response
  height even upon error as it may be useful for the downstream caller and have
  `/auth/accounts/{address}` return a 200 with an empty account upon error when
  that error is that the account doesn't exist.

## [v0.36.0] - 2019-08-13

### Breaking Changes

* (rest) [#4837](https://github.com/cosmos/cosmos-sdk/pull/4837) Remove /version and /node_version
  endpoints in favor of refactoring /node_info to also include application version info.
* All REST responses now wrap the original resource/result. The response
  will contain two fields: height and result.
* [#3565](https://github.com/cosmos/cosmos-sdk/issues/3565) Updates to the governance module:
    * Rename JSON field from `proposal_content` to `content`
    * Rename JSON field from `proposal_id` to `id`
    * Disable `ProposalTypeSoftwareUpgrade` temporarily
* [#3775](https://github.com/cosmos/cosmos-sdk/issues/3775) unify sender transaction tag for ease of querying
* [#4255](https://github.com/cosmos/cosmos-sdk/issues/4255) Add supply module that passively tracks the supplies of a chain
    * Renamed `x/distribution` `ModuleName`
    * Genesis JSON and CLI now use `distribution` instead of `distr`
    * Introduce `ModuleAccount` type, which tracks the flow of coins held within a module
    * Replaced `FeeCollectorKeeper` for a `ModuleAccount`
    * Replaced the staking `Pool`, which coins are now held by the `BondedPool` and `NotBonded` module accounts
    * The `NotBonded` module account now only keeps track of the not bonded tokens within staking, instead of the whole chain
    * [#3628](https://github.com/cosmos/cosmos-sdk/issues/3628) Replaced governance's burn and deposit accounts for a `ModuleAccount`
    * Added a `ModuleAccount` for the distribution module
    * Added a `ModuleAccount` for the mint module
    [#4472](https://github.com/cosmos/cosmos-sdk/issues/4472) validation for crisis genesis
* [#3985](https://github.com/cosmos/cosmos-sdk/issues/3985) `ValidatorPowerRank` uses potential consensus power instead of tendermint power
* [#4104](https://github.com/cosmos/cosmos-sdk/issues/4104) Gaia has been moved to its own repository: https://github.com/cosmos/gaia
* [#4104](https://github.com/cosmos/cosmos-sdk/issues/4104) Rename gaiad.toml to app.toml. The internal contents of the application
  config remain unchanged.
* [#4159](https://github.com/cosmos/cosmos-sdk/issues/4159) create the default module patterns and module manager
* [#4230](https://github.com/cosmos/cosmos-sdk/issues/4230) Change the type of ABCIMessageLog#MsgIndex to uint16 for proper serialization.
* [#4250](https://github.com/cosmos/cosmos-sdk/issues/4250) BaseApp.Query() returns app's version string set via BaseApp.SetAppVersion()
  when handling /app/version queries instead of the version string passed as build
  flag at compile time.
* [#4262](https://github.com/cosmos/cosmos-sdk/issues/4262) GoSumHash is no longer returned by the version command.
* [#4263](https://github.com/cosmos/cosmos-sdk/issues/4263) RestServer#Start now takes read and write timeout arguments.
* [#4305](https://github.com/cosmos/cosmos-sdk/issues/4305) `GenerateOrBroadcastMsgs` no longer takes an `offline` parameter.
* [#4342](https://github.com/cosmos/cosmos-sdk/pull/4342) Upgrade go-amino to v0.15.0
* [#4351](https://github.com/cosmos/cosmos-sdk/issues/4351) InitCmd, AddGenesisAccountCmd, and CollectGenTxsCmd take node's and client's default home directories as arguments.
* [#4387](https://github.com/cosmos/cosmos-sdk/issues/4387) Refactor the usage of tags (now called events) to reflect the
  new ABCI events semantics:
    * Move `x/{module}/tags/tags.go` => `x/{module}/types/events.go`
    * Update `docs/specs`
    * Refactor tags in favor of new `Event(s)` type(s)
    * Update `Context` to use new `EventManager`
    * (Begin|End)Blocker no longer return tags, but rather uses new `EventManager`
    * Message handlers no longer return tags, but rather uses new `EventManager`
    Any component (e.g. BeginBlocker, message handler, etc...) wishing to emit an event must do so
    through `ctx.EventManger().EmitEvent(s)`.
    To reset or wipe emitted events: `ctx = ctx.WithEventManager(sdk.NewEventManager())`
    To get all emitted events: `events := ctx.EventManager().Events()`
* [#4437](https://github.com/cosmos/cosmos-sdk/issues/4437) Replace governance module store keys to use `[]byte` instead of `string`.
* [#4451](https://github.com/cosmos/cosmos-sdk/issues/4451) Improve modularization of clients and modules:
    * Module directory structure improved and standardized
    * Aliases autogenerated
    * Auth and bank related commands are now mounted under the respective moduels
    * Client initialization and mounting standardized
* [#4479](https://github.com/cosmos/cosmos-sdk/issues/4479) Remove codec argument redundency in client usage where
  the CLIContext's codec should be used instead.
* [#4488](https://github.com/cosmos/cosmos-sdk/issues/4488) Decouple client tx, REST, and ultil packages from auth. These packages have
  been restructured and retrofitted into the `x/auth` module.
* [#4521](https://github.com/cosmos/cosmos-sdk/issues/4521) Flatten x/bank structure by hiding module internals.
* [#4525](https://github.com/cosmos/cosmos-sdk/issues/4525) Remove --cors flag, the feature is long gone.
* [#4536](https://github.com/cosmos/cosmos-sdk/issues/4536) The `/auth/accounts/{address}` now returns a `height` in the response.
  The account is now nested under `account`.
* [#4543](https://github.com/cosmos/cosmos-sdk/issues/4543) Account getters are no longer part of client.CLIContext() and have now moved
  to reside in the auth-specific AccountRetriever.
* [#4588](https://github.com/cosmos/cosmos-sdk/issues/4588) Context does not depend on x/auth anymore. client/context is stripped out of the following features:
    * GetAccountDecoder()
    * CLIContext.WithAccountDecoder()
    * CLIContext.WithAccountStore()
    x/auth.AccountDecoder is unnecessary and consequently removed.
* [#4602](https://github.com/cosmos/cosmos-sdk/issues/4602) client/input.{Buffer,Override}Stdin() functions are removed. Thanks to cobra's new release they are now redundant.
* [#4633](https://github.com/cosmos/cosmos-sdk/issues/4633) Update old Tx search by tags APIs to use new Events
  nomenclature.
* [#4649](https://github.com/cosmos/cosmos-sdk/issues/4649) Refactor x/crisis as per modules new specs.
* [#3685](https://github.com/cosmos/cosmos-sdk/issues/3685) The default signature verification gas logic (`DefaultSigVerificationGasConsumer`) now specifies explicit key types rather than string pattern matching. This means that zones that depended on string matching to allow other keys will need to write a custom `SignatureVerificationGasConsumer` function.
* [#4663](https://github.com/cosmos/cosmos-sdk/issues/4663) Refactor bank keeper by removing private functions
    * `InputOutputCoins`, `SetCoins`, `SubtractCoins` and `AddCoins` are now part of the `SendKeeper` instead of the `Keeper` interface
* (tendermint) [#4721](https://github.com/cosmos/cosmos-sdk/pull/4721) Upgrade Tendermint to v0.32.1

### Features

* [#4843](https://github.com/cosmos/cosmos-sdk/issues/4843) Add RegisterEvidences function in the codec package to register
  Tendermint evidence types with a given codec.
* (rest) [#3867](https://github.com/cosmos/cosmos-sdk/issues/3867) Allow querying for genesis transaction when height query param is set to zero.
* [#2020](https://github.com/cosmos/cosmos-sdk/issues/2020) New keys export/import command line utilities to export/import private keys in ASCII format
  that rely on Keybase's new underlying ExportPrivKey()/ImportPrivKey() API calls.
* [#3565](https://github.com/cosmos/cosmos-sdk/issues/3565) Implement parameter change proposal support.
  Parameter change proposals can be submitted through the CLI
  or a REST endpoint. See docs for further usage.
* [#3850](https://github.com/cosmos/cosmos-sdk/issues/3850) Add `rewards` and `commission` to distribution tx tags.
* [#3981](https://github.com/cosmos/cosmos-sdk/issues/3981) Add support to gracefully halt a node at a given height
  via the node's `halt-height` config or CLI value.
* [#4144](https://github.com/cosmos/cosmos-sdk/issues/4144) Allow for configurable BIP44 HD path and coin type.
* [#4250](https://github.com/cosmos/cosmos-sdk/issues/4250) New BaseApp.{,Set}AppVersion() methods to get/set app's version string.
* [#4263](https://github.com/cosmos/cosmos-sdk/issues/4263) Add `--read-timeout` and `--write-timeout` args to the `rest-server` command
  to support custom RPC R/W timeouts.
* [#4271](https://github.com/cosmos/cosmos-sdk/issues/4271) Implement Coins#IsAnyGT
* [#4318](https://github.com/cosmos/cosmos-sdk/issues/4318) Support height queries. Queries against nodes that have the queried
  height pruned will return an error.
* [#4409](https://github.com/cosmos/cosmos-sdk/issues/4409) Implement a command that migrates exported state from one version to the next.
  The `migrate` command currently supports migrating from v0.34 to v0.36 by implementing
  necessary types for both versions.
* [#4570](https://github.com/cosmos/cosmos-sdk/issues/4570) Move /bank/balances/{address} REST handler to x/bank/client/rest. The exposed interface is unchanged.
* Community pool spend proposal per Cosmos Hub governance proposal [#7](https://github.com/cosmos/cosmos-sdk/issues/7) "Activate the Community Pool"

### Improvements

* (simulation) PrintAllInvariants flag will print all failed invariants
* (simulation) Add `InitialBlockHeight` flag to resume a simulation from a given block
* (simulation) [#4670](https://github.com/cosmos/cosmos-sdk/issues/4670) Update simulation statistics to JSON format

    * Support exporting the simulation stats to a given JSON file

* [#4775](https://github.com/cosmos/cosmos-sdk/issues/4775) Refactor CI config
* Upgrade IAVL to v0.12.4
* (tendermint) Upgrade Tendermint to v0.32.2
* (modules) [#4751](https://github.com/cosmos/cosmos-sdk/issues/4751) update `x/genutils` to match module spec
* (keys) [#4611](https://github.com/cosmos/cosmos-sdk/issues/4611) store keys in simapp now use a map instead of using individual literal keys
* [#2286](https://github.com/cosmos/cosmos-sdk/issues/2286) Improve performance of CacheKVStore iterator.
* [#3512](https://github.com/cosmos/cosmos-sdk/issues/3512) Implement Logger method on each module's keeper.
* [#3655](https://github.com/cosmos/cosmos-sdk/issues/3655) Improve signature verification failure error message.
* [#3774](https://github.com/cosmos/cosmos-sdk/issues/3774) add category tag to transactions for ease of filtering
* [#3914](https://github.com/cosmos/cosmos-sdk/issues/3914) Implement invariant benchmarks and add target to makefile.
* [#3928](https://github.com/cosmos/cosmos-sdk/issues/3928) remove staking references from types package
* [#3978](https://github.com/cosmos/cosmos-sdk/issues/3978) Return ErrUnknownRequest in message handlers for unknown
  or invalid routed messages.
* [#4190](https://github.com/cosmos/cosmos-sdk/issues/4190) Client responses that return (re)delegation(s) now return balances
  instead of shares.
* [#4194](https://github.com/cosmos/cosmos-sdk/issues/4194) ValidatorSigningInfo now includes the validator's consensus address.
* [#4235](https://github.com/cosmos/cosmos-sdk/issues/4235) Add parameter change proposal messages to simulation.
* [#4235](https://github.com/cosmos/cosmos-sdk/issues/4235) Update the minting module params to implement params.ParamSet so
  individual keys can be set via proposals instead of passing a struct.
* [#4259](https://github.com/cosmos/cosmos-sdk/issues/4259) `Coins` that are `nil` are now JSON encoded as an empty array `[]`.
  Decoding remains unchanged and behavior is left intact.
* [#4305](https://github.com/cosmos/cosmos-sdk/issues/4305) The `--generate-only` CLI flag fully respects offline tx processing.
* [#4379](https://github.com/cosmos/cosmos-sdk/issues/4379) close db write batch.
* [#4384](https://github.com/cosmos/cosmos-sdk/issues/4384)- Allow splitting withdrawal transaction in several chunks
* [#4403](https://github.com/cosmos/cosmos-sdk/issues/4403) Allow for parameter change proposals to supply only desired fields to be updated
  in objects instead of the entire object (only applies to values that are objects).
* [#4415](https://github.com/cosmos/cosmos-sdk/issues/4415) /client refactor, reduce genutil dependancy on staking
* [#4439](https://github.com/cosmos/cosmos-sdk/issues/4439) Implement governance module iterators.
* [#4465](https://github.com/cosmos/cosmos-sdk/issues/4465) Unknown subcommands print relevant error message
* [#4466](https://github.com/cosmos/cosmos-sdk/issues/4466) Commission validation added to validate basic of MsgCreateValidator by changing CommissionMsg to CommissionRates
* [#4501](https://github.com/cosmos/cosmos-sdk/issues/4501) Support height queriers in rest client
* [#4535](https://github.com/cosmos/cosmos-sdk/issues/4535) Improve import-export simulation errors by decoding the `KVPair.Value` into its
  respective type
* [#4536](https://github.com/cosmos/cosmos-sdk/issues/4536) cli context queries return query height and accounts are returned with query height
* [#4553](https://github.com/cosmos/cosmos-sdk/issues/4553) undelegate max entries check first
* [#4556](https://github.com/cosmos/cosmos-sdk/issues/4556) Added IsValid function to Coin
* [#4564](https://github.com/cosmos/cosmos-sdk/issues/4564) client/input.GetConfirmation()'s default is changed to No.
* [#4573](https://github.com/cosmos/cosmos-sdk/issues/4573) Returns height in response for query endpoints.
* [#4580](https://github.com/cosmos/cosmos-sdk/issues/4580) Update `Context#BlockHeight` to properly set the block height via `WithBlockHeader`.
* [#4584](https://github.com/cosmos/cosmos-sdk/issues/4584) Update bank Keeper to use expected keeper interface of the AccountKeeper.
* [#4584](https://github.com/cosmos/cosmos-sdk/issues/4584) Move `Account` and `VestingAccount` interface types to `x/auth/exported`.
* [#4082](https://github.com/cosmos/cosmos-sdk/issues/4082) supply module queriers for CLI and REST endpoints
* [#4601](https://github.com/cosmos/cosmos-sdk/issues/4601) Implement generic pangination helper function to be used in
  REST handlers and queriers.
* [#4629](https://github.com/cosmos/cosmos-sdk/issues/4629) Added warning event that gets emitted if validator misses a block.
* [#4674](https://github.com/cosmos/cosmos-sdk/issues/4674) Export `Simapp` genState generators and util functions by making them public
* [#4706](https://github.com/cosmos/cosmos-sdk/issues/4706) Simplify context
  Replace complex Context construct with a simpler immutible struct.
  Only breaking change is not to support `Value` and `GetValue` as first class calls.
  We do embed ctx.Context() as a raw context.Context instead to be used as you see fit.

  Migration guide:

  ```go
  ctx = ctx.WithValue(contextKeyBadProposal, false)
  ```

  Now becomes:

  ```go
  ctx = ctx.WithContext(context.WithValue(ctx.Context(), contextKeyBadProposal, false))
  ```

  A bit more verbose, but also allows `context.WithTimeout()`, etc and only used
  in one function in this repo, in test code.

* [#3685](https://github.com/cosmos/cosmos-sdk/issues/3685) Add `SetAddressVerifier` and `GetAddressVerifier` to `sdk.Config` to allow SDK users to configure custom address format verification logic (to override the default limitation of 20-byte addresses).
* [#3685](https://github.com/cosmos/cosmos-sdk/issues/3685) Add an additional parameter to NewAnteHandler for a custom `SignatureVerificationGasConsumer` (the default logic is now in `DefaultSigVerificationGasConsumer). This allows SDK users to configure their own logic for which key types are accepted and how those key types consume gas.
* Remove `--print-response` flag as it is no longer used.
* Revert [#2284](https://github.com/cosmos/cosmos-sdk/pull/2284) to allow create_empty_blocks in the config
* (tendermint) [#4718](https://github.com/cosmos/cosmos-sdk/issues/4718) Upgrade tendermint/iavl to v0.12.3

### Bug Fixes

* [#4891](https://github.com/cosmos/cosmos-sdk/issues/4891) Disable querying with proofs enabled when the query height <= 1.
* (rest) [#4858](https://github.com/cosmos/cosmos-sdk/issues/4858) Do not return an error in BroadcastTxCommit when the tx broadcasting
  was successful. This allows the proper REST response to be returned for a
  failed tx during `block` broadcasting mode.
* (store) [#4880](https://github.com/cosmos/cosmos-sdk/pull/4880) Fix error check in
  IAVL `Store#DeleteVersion`.
* (tendermint) [#4879](https://github.com/cosmos/cosmos-sdk/issues/4879) Don't terminate the process immediately after startup when run in standalone mode.
* (simulation) [#4861](https://github.com/cosmos/cosmos-sdk/pull/4861) Fix non-determinism simulation
  by using CLI flags as input and updating Makefile target.
* [#4868](https://github.com/cosmos/cosmos-sdk/issues/4868) Context#CacheContext now sets a new EventManager. This prevents unwanted events
  from being emitted.
* (cli) [#4870](https://github.com/cosmos/cosmos-sdk/issues/4870) Disable the `withdraw-all-rewards` command when `--generate-only` is supplied
* (modules) [#4831](https://github.com/cosmos/cosmos-sdk/issues/4831) Prevent community spend proposal from transferring funds to a module account
* (keys) [#4338](https://github.com/cosmos/cosmos-sdk/issues/4338) fix multisig key output for CLI
* (modules) [#4795](https://github.com/cosmos/cosmos-sdk/issues/4795) restrict module accounts from receiving transactions.
  Allowing this would cause an invariant on the module account coins.
* (modules) [#4823](https://github.com/cosmos/cosmos-sdk/issues/4823) Update the `DefaultUnbondingTime` from 3 days to 3 weeks to be inline with documentation.
* (abci) [#4639](https://github.com/cosmos/cosmos-sdk/issues/4639) Fix `CheckTx` by verifying the message route
* Return height in responses when querying against BaseApp
* [#1351](https://github.com/cosmos/cosmos-sdk/issues/1351) Stable AppHash allows no_empty_blocks
* [#3705](https://github.com/cosmos/cosmos-sdk/issues/3705) Return `[]` instead of `null` when querying delegator rewards.
* [#3966](https://github.com/cosmos/cosmos-sdk/issues/3966) fixed multiple assigns to action tags
  [#3793](https://github.com/cosmos/cosmos-sdk/issues/3793) add delegator tag for MsgCreateValidator and deleted unused moniker and identity tags
* [#4194](https://github.com/cosmos/cosmos-sdk/issues/4194) Fix pagination and results returned from /slashing/signing_infos
* [#4230](https://github.com/cosmos/cosmos-sdk/issues/4230) Properly set and display the message index through the TxResponse.
* [#4234](https://github.com/cosmos/cosmos-sdk/pull/4234) Allow `tx send --generate-only` to
  actually work offline.
* [#4271](https://github.com/cosmos/cosmos-sdk/issues/4271) Fix addGenesisAccount by using Coins#IsAnyGT for vesting amount validation.
* [#4273](https://github.com/cosmos/cosmos-sdk/issues/4273) Fix usage of AppendTags in x/staking/handler.go
* [#4303](https://github.com/cosmos/cosmos-sdk/issues/4303) Fix NewCoins() underlying function for duplicate coins detection.
* [#4307](https://github.com/cosmos/cosmos-sdk/pull/4307) Don't pass height to RPC calls as
  Tendermint will automatically use the latest height.
* [#4362](https://github.com/cosmos/cosmos-sdk/issues/4362) simulation setup bugfix for multisim 7601778
* [#4383](https://github.com/cosmos/cosmos-sdk/issues/4383) - currentStakeRoundUp is now always atleast currentStake + smallest-decimal-precision
* [#4394](https://github.com/cosmos/cosmos-sdk/issues/4394) Fix signature count check to use the TxSigLimit param instead of
  a default.
* [#4455](https://github.com/cosmos/cosmos-sdk/issues/4455) Use `QueryWithData()` to query unbonding delegations.
* [#4493](https://github.com/cosmos/cosmos-sdk/issues/4493) Fix validator-outstanding-rewards command. It now takes as an argument
  a validator address.
* [#4598](https://github.com/cosmos/cosmos-sdk/issues/4598) Fix redelegation and undelegation txs that were not checking for the correct bond denomination.
* [#4619](https://github.com/cosmos/cosmos-sdk/issues/4619) Close iterators in `GetAllMatureValidatorQueue` and `UnbondAllMatureValidatorQueue`
  methods.
* [#4654](https://github.com/cosmos/cosmos-sdk/issues/4654) validator slash event stored by period and height
* [#4681](https://github.com/cosmos/cosmos-sdk/issues/4681) panic on invalid amount on `MintCoins` and `BurnCoins`
    * skip minting if inflation is set to zero
* Sort state JSON during export and initialization

## 0.35.0

### Bug Fixes

* Fix gas consumption bug in `Undelegate` preventing the ability to sync from
  genesis.

## 0.34.10

### Bug Fixes

* Bump Tendermint version to [v0.31.11](https://github.com/tendermint/tendermint/releases/tag/v0.31.11) to address the vulnerability found in the `consensus` package.

## 0.34.9

### Bug Fixes

* Bump Tendermint version to [v0.31.10](https://github.com/tendermint/tendermint/releases/tag/v0.31.10) to address p2p panic errors.

## 0.34.8

### Bug Fixes

* Bump Tendermint version to v0.31.9 to fix the p2p panic error.
* Update gaiareplay's use of an internal Tendermint API

## 0.34.7

### Bug Fixes

#### SDK

* Fix gas consumption bug in `Undelegate` preventing the ability to sync from
  genesis.

## 0.34.6

### Bug Fixes

#### SDK

* Unbonding from a validator is now only considered "complete" after the full
  unbonding period has elapsed regardless of the validator's status.

## 0.34.5

### Bug Fixes

#### SDK

* [#4273](https://github.com/cosmos/cosmos-sdk/issues/4273) Fix usage of `AppendTags` in x/staking/handler.go

### Improvements

### SDK

* [#2286](https://github.com/cosmos/cosmos-sdk/issues/2286) Improve performance of `CacheKVStore` iterator.
* [#3655](https://github.com/cosmos/cosmos-sdk/issues/3655) Improve signature verification failure error message.
* [#4384](https://github.com/cosmos/cosmos-sdk/issues/4384) Allow splitting withdrawal transaction in several chunks.

#### Gaia CLI

* [#4227](https://github.com/cosmos/cosmos-sdk/issues/4227) Support for Ledger App v1.5.
* [#4345](https://github.com/cosmos/cosmos-sdk/pull/4345) Update `ledger-cosmos-go`
  to v0.10.3.

## 0.34.4

### Bug Fixes

#### SDK

* [#4234](https://github.com/cosmos/cosmos-sdk/pull/4234) Allow `tx send --generate-only` to
  actually work offline.

#### Gaia

* [#4219](https://github.com/cosmos/cosmos-sdk/issues/4219) Return an error when an empty mnemonic is provided during key recovery.

### Improvements

#### Gaia

* [#2007](https://github.com/cosmos/cosmos-sdk/issues/2007) Return 200 status code on empty results

### New features

#### SDK

* [#3850](https://github.com/cosmos/cosmos-sdk/issues/3850) Add `rewards` and `commission` to distribution tx tags.

## 0.34.3

### Bug Fixes

#### Gaia

* [#4196](https://github.com/cosmos/cosmos-sdk/pull/4196) Set default invariant
  check period to zero.

## 0.34.2

### Improvements

#### SDK

* [#4135](https://github.com/cosmos/cosmos-sdk/pull/4135) Add further clarification
  to generate only usage.

### Bug Fixes

#### SDK

* [#4135](https://github.com/cosmos/cosmos-sdk/pull/4135) Fix `NewResponseFormatBroadcastTxCommit`
* [#4053](https://github.com/cosmos/cosmos-sdk/issues/4053) Add `--inv-check-period`
  flag to gaiad to set period at which invariants checks will run.
* [#4099](https://github.com/cosmos/cosmos-sdk/issues/4099) Update the /staking/validators endpoint to support
  status and pagination query flags.

## 0.34.1

### Bug Fixes

#### Gaia

* [#4163](https://github.com/cosmos/cosmos-sdk/pull/4163) Fix v0.33.x export script to port gov data correctly.

## 0.34.0

### Breaking Changes

#### Gaia

* [#3463](https://github.com/cosmos/cosmos-sdk/issues/3463) Revert bank module handler fork (re-enables transfers)
* [#3875](https://github.com/cosmos/cosmos-sdk/issues/3875) Replace `async` flag with `--broadcast-mode` flag where the default
  value is `sync`. The `block` mode should not be used. The REST client now
  uses `mode` parameter instead of the `return` parameter.

#### Gaia CLI

* [#3938](https://github.com/cosmos/cosmos-sdk/issues/3938) Remove REST server's SSL support altogether.

#### SDK

* [#3245](https://github.com/cosmos/cosmos-sdk/issues/3245) Rename validator.GetJailed() to validator.IsJailed()
* [#3516](https://github.com/cosmos/cosmos-sdk/issues/3516) Remove concept of shares from staking unbonding and redelegation UX;
  replaced by direct coin amount.

#### Tendermint

* [#4029](https://github.com/cosmos/cosmos-sdk/issues/4029) Upgrade Tendermint to v0.31.3

### New features

#### SDK

* [#2935](https://github.com/cosmos/cosmos-sdk/issues/2935) New module Crisis which can test broken invariant with messages
* [#3813](https://github.com/cosmos/cosmos-sdk/issues/3813) New sdk.NewCoins safe constructor to replace bare sdk.Coins{} declarations.
* [#3858](https://github.com/cosmos/cosmos-sdk/issues/3858) add website, details and identity to gentx cli command
* Implement coin conversion and denomination registration utilities

#### Gaia

* [#2935](https://github.com/cosmos/cosmos-sdk/issues/2935) Optionally assert invariants on a blockly basis using `gaiad --assert-invariants-blockly`
* [#3886](https://github.com/cosmos/cosmos-sdk/issues/3886) Implement minting module querier and CLI/REST clients.

#### Gaia CLI

* [#3937](https://github.com/cosmos/cosmos-sdk/issues/3937) Add command to query community-pool

#### Gaia REST API

* [#3937](https://github.com/cosmos/cosmos-sdk/issues/3937) Add route to fetch community-pool
* [#3949](https://github.com/cosmos/cosmos-sdk/issues/3949) added /slashing/signing_infos to get signing_info for all validators

### Improvements

#### Gaia

* [#3808](https://github.com/cosmos/cosmos-sdk/issues/3808) `gaiad` and `gaiacli` integration tests use ./build/ binaries.
* [#3819](https://github.com/cosmos/cosmos-sdk/issues/3819) Simulation refactor, log output now stored in ~/.gaiad/simulation/
    * Simulation moved to its own module (not a part of mock)
    * Logger type instead of passing function variables everywhere
    * Logger json output (for reloadable simulation running)
    * Cleanup bank simulation messages / remove dup code in bank simulation
    * Simulations saved in `~/.gaiad/simulations/`
    * "Lean" simulation output option to exclude No-ops and !ok functions (`--SimulationLean` flag)
* [#3893](https://github.com/cosmos/cosmos-sdk/issues/3893) Improve `gaiacli tx sign` command
    * Add shorthand flags -a and -s for the account and sequence numbers respectively
    * Mark the account and sequence numbers required during "offline" mode
    * Always do an RPC query for account and sequence number during "online" mode
* [#4018](https://github.com/cosmos/cosmos-sdk/issues/4018) create genesis port script for release v.0.34.0

#### Gaia CLI

* [#3833](https://github.com/cosmos/cosmos-sdk/issues/3833) Modify stake to atom in gaia's doc.
* [#3841](https://github.com/cosmos/cosmos-sdk/issues/3841) Add indent to JSON of `gaiacli keys [add|show|list]`
* [#3859](https://github.com/cosmos/cosmos-sdk/issues/3859) Add newline to echo of `gaiacli keys ...`
* [#3959](https://github.com/cosmos/cosmos-sdk/issues/3959) Improving error messages when signing with ledger devices fails

#### SDK

* [#3238](https://github.com/cosmos/cosmos-sdk/issues/3238) Add block time to tx responses when querying for
  txs by tags or hash.
* [#3752](https://github.com/cosmos/cosmos-sdk/issues/3752) Explanatory docs for minting mechanism (`docs/spec/mint/01_concepts.md`)
* [#3801](https://github.com/cosmos/cosmos-sdk/issues/3801) `baseapp` safety improvements
* [#3820](https://github.com/cosmos/cosmos-sdk/issues/3820) Make Coins.IsAllGT() more robust and consistent.
* [#3828](https://github.com/cosmos/cosmos-sdk/issues/3828) New sdkch tool to maintain changelogs
* [#3864](https://github.com/cosmos/cosmos-sdk/issues/3864) Make Coins.IsAllGTE() more consistent.
* [#3907](https://github.com/cosmos/cosmos-sdk/issues/3907): dep -> go mod migration
    * Drop dep in favor of go modules.
    * Upgrade to Go 1.12.1.
* [#3917](https://github.com/cosmos/cosmos-sdk/issues/3917) Allow arbitrary decreases to validator commission rates.
* [#3937](https://github.com/cosmos/cosmos-sdk/issues/3937) Implement community pool querier.
* [#3940](https://github.com/cosmos/cosmos-sdk/issues/3940) Codespace should be lowercase.
* [#3986](https://github.com/cosmos/cosmos-sdk/issues/3986) Update the Stringer implementation of the Proposal type.
* [#926](https://github.com/cosmos/cosmos-sdk/issues/926) circuit breaker high level explanation
* [#3896](https://github.com/cosmos/cosmos-sdk/issues/3896) Fixed various linters warnings in the context of the gometalinter -> golangci-lint migration
* [#3916](https://github.com/cosmos/cosmos-sdk/issues/3916) Hex encode data in tx responses

### Bug Fixes

#### Gaia

* [#3825](https://github.com/cosmos/cosmos-sdk/issues/3825) Validate genesis before running gentx
* [#3889](https://github.com/cosmos/cosmos-sdk/issues/3889) When `--generate-only` is provided, the Keybase is not used and as a result
  the `--from` value must be a valid Bech32 cosmos address.
* 3974 Fix go env setting in installation.md
* 3996 Change 'make get_tools' to 'make tools' in DOCS_README.md.

#### Gaia CLI

* [#3883](https://github.com/cosmos/cosmos-sdk/issues/3883) Remove Height Flag from CLI Queries
* [#3899](https://github.com/cosmos/cosmos-sdk/issues/3899) Using 'gaiacli config node' breaks ~/config/config.toml

#### SDK

* [#3837](https://github.com/cosmos/cosmos-sdk/issues/3837) Fix `WithdrawValidatorCommission` to properly set the validator's remaining commission.
* [#3870](https://github.com/cosmos/cosmos-sdk/issues/3870) Fix DecCoins#TruncateDecimal to never return zero coins in
  either the truncated coins or the change coins.
* [#3915](https://github.com/cosmos/cosmos-sdk/issues/3915) Remove ';' delimiting support from ParseDecCoins
* [#3977](https://github.com/cosmos/cosmos-sdk/issues/3977) Fix docker image build
* [#4020](https://github.com/cosmos/cosmos-sdk/issues/4020) Fix queryDelegationRewards by returning an error
  when the validator or delegation do not exist.
* [#4050](https://github.com/cosmos/cosmos-sdk/issues/4050) Fix DecCoins APIs
  where rounding or truncation could result in zero decimal coins.
* [#4088](https://github.com/cosmos/cosmos-sdk/issues/4088) Fix `calculateDelegationRewards`
  by accounting for rounding errors when multiplying stake by slashing fractions.

## 0.33.2

### Improvements

#### Tendermint

* Upgrade Tendermint to `v0.31.0-dev0-fix0` which includes critical security fixes.

## 0.33.1

### Bug Fixes

#### Gaia

* [#3999](https://github.com/cosmos/cosmos-sdk/pull/3999) Fix distribution delegation for zero height export bug

## 0.33.0

BREAKING CHANGES

* Gaia REST API

    * [#3641](https://github.com/cosmos/cosmos-sdk/pull/3641) Remove the ability to use a Keybase from the REST API client:
        * `password` and `generate_only` have been removed from the `base_req` object
        * All txs that used to sign or use the Keybase now only generate the tx
        * `keys` routes completely removed
    * [#3692](https://github.com/cosmos/cosmos-sdk/pull/3692) Update tx encoding and broadcasting endpoints:
        * Remove duplicate broadcasting endpoints in favor of POST @ `/txs`
            * The `Tx` field now accepts a `StdTx` and not raw tx bytes
        * Move encoding endpoint to `/txs/encode`

* Gaia

    * [#3787](https://github.com/cosmos/cosmos-sdk/pull/3787) Fork the `x/bank` module into the Gaia application with only a
    modified message handler, where the modified message handler behaves the same as
    the standard `x/bank` message handler except for `MsgMultiSend` that must burn
    exactly 9 atoms and transfer 1 atom, and `MsgSend` is disabled.
    * [#3789](https://github.com/cosmos/cosmos-sdk/pull/3789) Update validator creation flow:
    _ Remove `NewMsgCreateValidatorOnBehalfOf` and corresponding business logic
    _ Ensure the validator address equals the delegator address during
    `MsgCreateValidator#ValidateBasic`

* SDK

    * [#3750](https://github.com/cosmos/cosmos-sdk/issues/3750) Track outstanding rewards per-validator instead of globally,
    and fix the main simulation issue, which was that slashes of
    re-delegations to a validator were not correctly accounted for
    in fee distribution when the redelegation in question had itself
    been slashed (from a fault committed by a different validator)
    in the same BeginBlock. Outstanding rewards are now available
    on a per-validator basis in REST.
    * [#3669](https://github.com/cosmos/cosmos-sdk/pull/3669) Ensure consistency in message naming, codec registration, and JSON
    tags.
    * [#3788](https://github.com/cosmos/cosmos-sdk/pull/3788) Change order of operations for greater accuracy when calculating delegation share token value
    * [#3788](https://github.com/cosmos/cosmos-sdk/pull/3788) DecCoins.Cap -> DecCoins.Intersect
    * [#3666](https://github.com/cosmos/cosmos-sdk/pull/3666) Improve coins denom validation.
    * [#3751](https://github.com/cosmos/cosmos-sdk/pull/3751) Disable (temporarily) support for ED25519 account key pairs.

* Tendermint
    * [#3804] Update to Tendermint `v0.31.0-dev0`

FEATURES

* SDK
    * [#3719](https://github.com/cosmos/cosmos-sdk/issues/3719) DBBackend can now be set at compile time.
    Defaults: goleveldb. Supported: cleveldb.

IMPROVEMENTS

* Gaia REST API

    * Update the `TxResponse` type allowing for the `Logs` result to be JSON decoded automatically.

* Gaia CLI

    * [#3653](https://github.com/cosmos/cosmos-sdk/pull/3653) Prompt user confirmation prior to signing and broadcasting a transaction.
    * [#3670](https://github.com/cosmos/cosmos-sdk/pull/3670) CLI support for showing bech32 addresses in Ledger devices
    * [#3711](https://github.com/cosmos/cosmos-sdk/pull/3711) Update `tx sign` to use `--from` instead of the deprecated `--name`
    CLI flag.
    * [#3738](https://github.com/cosmos/cosmos-sdk/pull/3738) Improve multisig UX:
        * `gaiacli keys show -o json` now includes constituent pubkeys, respective weights and threshold
        * `gaiacli keys show --show-multisig` now displays constituent pubkeys, respective weights and threshold
        * `gaiacli tx sign --validate-signatures` now displays multisig signers with their respective weights
    * [#3730](https://github.com/cosmos/cosmos-sdk/issues/3730) Improve workflow for
    `gaiad gentx` with offline public keys, by outputting stdtx file that needs to be signed.
    * [#3761](https://github.com/cosmos/cosmos-sdk/issues/3761) Querying account related information using custom querier in auth module

* SDK

    * [#3753](https://github.com/cosmos/cosmos-sdk/issues/3753) Remove no-longer-used governance penalty parameter
    * [#3679](https://github.com/cosmos/cosmos-sdk/issues/3679) Consistent operators across Coins, DecCoins, Int, Dec
    replaced: Minus->Sub Plus->Add Div->Quo
    * [#3665](https://github.com/cosmos/cosmos-sdk/pull/3665) Overhaul sdk.Uint type in preparation for Coins Int -> Uint migration.
    * [#3691](https://github.com/cosmos/cosmos-sdk/issues/3691) Cleanup error messages
    * [#3456](https://github.com/cosmos/cosmos-sdk/issues/3456) Integrate in the Int.ToDec() convenience function
    * [#3300](https://github.com/cosmos/cosmos-sdk/pull/3300) Update the spec-spec, spec file reorg, and TOC updates.
    * [#3694](https://github.com/cosmos/cosmos-sdk/pull/3694) Push tagged docker images on docker hub when tag is created.
    * [#3716](https://github.com/cosmos/cosmos-sdk/pull/3716) Update file permissions the client keys directory and contents to `0700`.
    * [#3681](https://github.com/cosmos/cosmos-sdk/issues/3681) Migrate ledger-cosmos-go from ZondaX to Cosmos organization

* Tendermint
    * [#3699](https://github.com/cosmos/cosmos-sdk/pull/3699) Upgrade to Tendermint 0.30.1

BUG FIXES

* Gaia CLI

    * [#3731](https://github.com/cosmos/cosmos-sdk/pull/3731) `keys add --interactive` bip32 passphrase regression fix
    * [#3714](https://github.com/cosmos/cosmos-sdk/issues/3714) Fix USB raw access issues with gaiacli when installed via snap

* Gaia

    * [#3777](https://github.com/cosmso/cosmos-sdk/pull/3777) `gaiad export` no longer panics when the database is empty
    * [#3806](https://github.com/cosmos/cosmos-sdk/pull/3806) Properly return errors from a couple of struct Unmarshal functions

* SDK
    * [#3728](https://github.com/cosmos/cosmos-sdk/issues/3728) Truncate decimal multiplication & division in distribution to ensure
    no more than the collected fees / inflation are distributed
    * [#3727](https://github.com/cosmos/cosmos-sdk/issues/3727) Return on zero-length (including []byte{}) PrefixEndBytes() calls
    * [#3559](https://github.com/cosmos/cosmos-sdk/issues/3559) fix occasional failing due to non-determinism in lcd test TestBonding
    where validator is unexpectedly slashed throwing off test calculations
    * [#3411](https://github.com/cosmos/cosmos-sdk/pull/3411) Include the `RequestInitChain.Time` in the block header init during
    `InitChain`.
    * [#3717](https://github.com/cosmos/cosmos-sdk/pull/3717) Update the vesting specification and implementation to cap deduction from
    `DelegatedVesting` by at most `DelegatedVesting`. This accounts for the case where
    the undelegation amount may exceed the original delegation amount due to
    truncation of undelegation tokens.
    * [#3717](https://github.com/cosmos/cosmos-sdk/pull/3717) Ignore unknown proposers in allocating rewards for proposers, in case
    unbonding period was just 1 block and proposer was already deleted.
    * [#3726](https://github.com/cosmos/cosmos-sdk/pull/3724) Cap(clip) reward to remaining coins in AllocateTokens.

## 0.32.0

BREAKING CHANGES

* Gaia REST API

    * [#3642](https://github.com/cosmos/cosmos-sdk/pull/3642) `GET /tx/{hash}` now returns `404` instead of `500` if the transaction is not found

* SDK
* [#3580](https://github.com/cosmos/cosmos-sdk/issues/3580) Migrate HTTP request/response types and utilities to types/rest.
* [#3592](https://github.com/cosmos/cosmos-sdk/issues/3592) Drop deprecated keybase implementation's New() constructor in
  favor of a new crypto/keys.New(string, string) implementation that
  returns a lazy keybase instance. Remove client.MockKeyBase,
  superseded by crypto/keys.NewInMemory()
* [#3621](https://github.com/cosmos/cosmos-sdk/issues/3621) staking.GenesisState.Bonds -> Delegations

IMPROVEMENTS

* SDK

    * [#3311](https://github.com/cosmos/cosmos-sdk/pull/3311) Reconcile the `DecCoin/s` API with the `Coin/s` API.
    * [#3614](https://github.com/cosmos/cosmos-sdk/pull/3614) Add coin denom length checks to the coins constructors.
    * [#3621](https://github.com/cosmos/cosmos-sdk/issues/3621) remove many inter-module dependancies
    * [#3601](https://github.com/cosmos/cosmos-sdk/pull/3601) JSON-stringify the ABCI log response which includes the log and message
    index.
    * [#3604](https://github.com/cosmos/cosmos-sdk/pull/3604) Improve SDK funds related error messages and allow for unicode in
    JSON ABCI log.
    * [#3620](https://github.com/cosmos/cosmos-sdk/pull/3620) Version command shows build tags
    * [#3638](https://github.com/cosmos/cosmos-sdk/pull/3638) Add Bcrypt benchmarks & justification of security parameter choice
    * [#3648](https://github.com/cosmos/cosmos-sdk/pull/3648) Add JSON struct tags to vesting accounts.

* Tendermint
    * [#3618](https://github.com/cosmos/cosmos-sdk/pull/3618) Upgrade to Tendermint 0.30.03

BUG FIXES

* SDK
    * [#3646](https://github.com/cosmos/cosmos-sdk/issues/3646) `x/mint` now uses total token supply instead of total bonded tokens to calculate inflation

## 0.31.2

BREAKING CHANGES

* SDK
* [#3592](https://github.com/cosmos/cosmos-sdk/issues/3592) Drop deprecated keybase implementation's
  New constructor in favor of a new
  crypto/keys.New(string, string) implementation that
  returns a lazy keybase instance. Remove client.MockKeyBase,
  superseded by crypto/keys.NewInMemory()

IMPROVEMENTS

* SDK

    * [#3604](https://github.com/cosmos/cosmos-sdk/pulls/3604) Improve SDK funds related error messages and allow for unicode in
    JSON ABCI log.

* Tendermint
    * [#3563](https://github.com/cosmos/cosmos-sdk/3563) Update to Tendermint version `0.30.0-rc0`

BUG FIXES

* Gaia

    * [#3585] Fix setting the tx hash in `NewResponseFormatBroadcastTxCommit`.
    * [#3585] Return an empty `TxResponse` when Tendermint returns an empty
    `ResultBroadcastTx`.

* SDK
    * [#3582](https://github.com/cosmos/cosmos-sdk/pull/3582) Running `make test_unit` was failing due to a missing tag
    * [#3617](https://github.com/cosmos/cosmos-sdk/pull/3582) Fix fee comparison when the required fees does not contain any denom
    present in the tx fees.

## 0.31.0

BREAKING CHANGES

* Gaia REST API (`gaiacli advanced rest-server`)

    * [#3284](https://github.com/cosmos/cosmos-sdk/issues/3284) Rename the `name`
    field to `from` in the `base_req` body.
    * [#3485](https://github.com/cosmos/cosmos-sdk/pull/3485) Error responses are now JSON objects.
    * [#3477][distribution] endpoint changed "all_delegation_rewards" -> "delegator_total_rewards"

* Gaia CLI (`gaiacli`)

    * [#3399](https://github.com/cosmos/cosmos-sdk/pull/3399) Add `gaiad validate-genesis` command to facilitate checking of genesis files
    * [#1894](https://github.com/cosmos/cosmos-sdk/issues/1894) `version` prints out short info by default. Add `--long` flag. Proper handling of `--format` flag introduced.
    * [#3465](https://github.com/cosmos/cosmos-sdk/issues/3465) `gaiacli rest-server` switched back to insecure mode by default:
        * `--insecure` flag is removed.
        * `--tls` is now used to enable secure layer.
    * [#3451](https://github.com/cosmos/cosmos-sdk/pull/3451) `gaiacli` now returns transactions in plain text including tags.
    * [#3497](https://github.com/cosmos/cosmos-sdk/issues/3497) `gaiad init` now takes moniker as required arguments, not as parameter.
    * [#3501](https://github.com/cosmos/cosmos-sdk/issues/3501) Change validator
    address Bech32 encoding to consensus address in `tendermint-validator-set`.

* Gaia

    * [#3457](https://github.com/cosmos/cosmos-sdk/issues/3457) Changed governance tally validatorGovInfo to use sdk.Int power instead of sdk.Dec
    * [#3495](https://github.com/cosmos/cosmos-sdk/issues/3495) Added Validator Minimum Self Delegation
    * Reintroduce OR semantics for tx fees

* SDK
    * [#2513](https://github.com/cosmos/cosmos-sdk/issues/2513) Tendermint updates are adjusted by 10^-6 relative to staking tokens,
    * [#3487](https://github.com/cosmos/cosmos-sdk/pull/3487) Move HTTP/REST utilities out of client/utils into a new dedicated client/rest package.
    * [#3490](https://github.com/cosmos/cosmos-sdk/issues/3490) ReadRESTReq() returns bool to avoid callers to write error responses twice.
    * [#3502](https://github.com/cosmos/cosmos-sdk/pull/3502) Fixes issue when comparing genesis states
    * [#3514](https://github.com/cosmos/cosmos-sdk/pull/3514) Various clean ups:
        * Replace all GetKeyBase\* functions family in favor of NewKeyBaseFromDir and NewKeyBaseFromHomeFlag.
        * Remove Get prefix from all TxBuilder's getters.
    * [#3522](https://github.com/cosmos/cosmos-sdk/pull/3522) Get rid of double negatives: Coins.IsNotNegative() -> Coins.IsAnyNegative().
    * [#3561](https://github.com/cosmos/cosmos-sdk/issues/3561) Don't unnecessarily store denominations in staking

FEATURES

* Gaia REST API

* [#2358](https://github.com/cosmos/cosmos-sdk/issues/2358) Add distribution module REST interface

* Gaia CLI (`gaiacli`)

    * [#3429](https://github.com/cosmos/cosmos-sdk/issues/3429) Support querying
    for all delegator distribution rewards.
    * [#3449](https://github.com/cosmos/cosmos-sdk/issues/3449) Proof verification now works with absence proofs
    * [#3484](https://github.com/cosmos/cosmos-sdk/issues/3484) Add support
    vesting accounts to the add-genesis-account command.

* Gaia

    * [#3397](https://github.com/cosmos/cosmos-sdk/pull/3397) Implement genesis file sanitization to avoid failures at chain init.
    * [#3428](https://github.com/cosmos/cosmos-sdk/issues/3428) Run the simulation from a particular genesis state loaded from a file

* SDK
    * [#3270](https://github.com/cosmos/cosmos-sdk/issues/3270) [x/staking] limit number of ongoing unbonding delegations /redelegations per pair/trio
    * [#3477][distribution] new query endpoint "delegator_validators"
    * [#3514](https://github.com/cosmos/cosmos-sdk/pull/3514) Provided a lazy loading implementation of Keybase that locks the underlying
    storage only for the time needed to perform the required operation. Also added Keybase reference to TxBuilder struct.
    * [types] [#2580](https://github.com/cosmos/cosmos-sdk/issues/2580) Addresses now Bech32 empty addresses to an empty string

IMPROVEMENTS

* Gaia REST API

    * [#3284](https://github.com/cosmos/cosmos-sdk/issues/3284) Update Gaia Lite
    REST service to support the following:
    _ Automatic account number and sequence population when fields are omitted
    _ Generate only functionality no longer requires access to a local Keybase \* `from` field in the `base_req` body can be a Keybase name or account address
    * [#3423](https://github.com/cosmos/cosmos-sdk/issues/3423) Allow simulation
    (auto gas) to work with generate only.
    * [#3514](https://github.com/cosmos/cosmos-sdk/pull/3514) REST server calls to keybase does not lock the underlying storage anymore.
    * [#3523](https://github.com/cosmos/cosmos-sdk/pull/3523) Added `/tx/encode` endpoint to serialize a JSON tx to base64-encoded Amino.

* Gaia CLI (`gaiacli`)

    * [#3476](https://github.com/cosmos/cosmos-sdk/issues/3476) New `withdraw-all-rewards` command to withdraw all delegations rewards for delegators.
    * [#3497](https://github.com/cosmos/cosmos-sdk/issues/3497) `gaiad gentx` supports `--ip` and `--node-id` flags to override defaults.
    * [#3518](https://github.com/cosmos/cosmos-sdk/issues/3518) Fix flow in
    `keys add` to show the mnemonic by default.
    * [#3517](https://github.com/cosmos/cosmos-sdk/pull/3517) Increased test coverage
    * [#3523](https://github.com/cosmos/cosmos-sdk/pull/3523) Added `tx encode` command to serialize a JSON tx to base64-encoded Amino.

* Gaia

    * [#3418](https://github.com/cosmos/cosmos-sdk/issues/3418) Add vesting account
    genesis validation checks to `GaiaValidateGenesisState`.
    * [#3420](https://github.com/cosmos/cosmos-sdk/issues/3420) Added maximum length to governance proposal descriptions and titles
    * [#3256](https://github.com/cosmos/cosmos-sdk/issues/3256) Add gas consumption
    for tx size in the ante handler.
    * [#3454](https://github.com/cosmos/cosmos-sdk/pull/3454) Add `--jail-whitelist` to `gaiad export` to enable testing of complex exports
    * [#3424](https://github.com/cosmos/cosmos-sdk/issues/3424) Allow generation of gentxs with empty memo field.
    * [#3507](https://github.com/cosmos/cosmos-sdk/issues/3507) General cleanup, removal of unnecessary struct fields, undelegation bugfix, and comment clarification in x/staking and x/slashing

* SDK
    * [#2605] x/params add subkey accessing
    * [#2986](https://github.com/cosmos/cosmos-sdk/pull/2986) Store Refactor
    * [#3435](https://github.com/cosmos/cosmos-sdk/issues/3435) Test that store implementations do not allow nil values
    * [#2509](https://github.com/cosmos/cosmos-sdk/issues/2509) Sanitize all usage of Dec.RoundInt64()
    * [#556](https://github.com/cosmos/cosmos-sdk/issues/556) Increase `BaseApp`
    test coverage.
    * [#3357](https://github.com/cosmos/cosmos-sdk/issues/3357) develop state-transitions.md for staking spec, missing states added to `state.md`
    * [#3552](https://github.com/cosmos/cosmos-sdk/pull/3552) Validate bit length when
    deserializing `Int` types.

BUG FIXES

* Gaia CLI (`gaiacli`)

    * [#3417](https://github.com/cosmos/cosmos-sdk/pull/3417) Fix `q slashing signing-info` panic by ensuring safety of user input and properly returning not found error
    * [#3345](https://github.com/cosmos/cosmos-sdk/issues/3345) Upgrade ledger-cosmos-go dependency to v0.9.3 to pull
    https://github.com/ZondaX/ledger-cosmos-go/commit/ed9aa39ce8df31bad1448c72d3d226bf2cb1a8d1 in order to fix a derivation path issue that causes `gaiacli keys add --recover`
    to malfunction.
    * [#3419](https://github.com/cosmos/cosmos-sdk/pull/3419) Fix `q distr slashes` panic
    * [#3453](https://github.com/cosmos/cosmos-sdk/pull/3453) The `rest-server` command didn't respect persistent flags such as `--chain-id` and `--trust-node` if they were
    passed on the command line.
    * [#3441](https://github.com/cosmos/cosmos-sdk/pull/3431) Improved resource management and connection handling (ledger devices). Fixes issue with DER vs BER signatures.

* Gaia
    * [#3486](https://github.com/cosmos/cosmos-sdk/pull/3486) Use AmountOf in
    vesting accounts instead of zipping/aligning denominations.

## 0.30.0

BREAKING CHANGES

* Gaia REST API (`gaiacli advanced rest-server`)

    * [gaia-lite] [#2182] Renamed and merged all redelegations endpoints into `/staking/redelegations`
    * [#3176](https://github.com/cosmos/cosmos-sdk/issues/3176) `tx/sign` endpoint now expects `BaseReq` fields as nested object.
    * [#2222] all endpoints renamed from `/stake` -> `/staking`
    * [#1268] `LooseTokens` -> `NotBondedTokens`
    * [#3289] misc renames:
        * `Validator.UnbondingMinTime` -> `Validator.UnbondingCompletionTime`
        * `Delegation` -> `Value` in `MsgCreateValidator` and `MsgDelegate`
        * `MsgBeginUnbonding` -> `MsgUndelegate`

* Gaia CLI (`gaiacli`)

    * [#810](https://github.com/cosmos/cosmos-sdk/issues/810) Don't fallback to any default values for chain ID.
        * Users need to supply chain ID either via config file or the `--chain-id` flag.
        * Change `chain_id` and `trust_node` in `gaiacli` configuration to `chain-id` and `trust-node` respectively.
    * [#3069](https://github.com/cosmos/cosmos-sdk/pull/3069) `--fee` flag renamed to `--fees` to support multiple coins
    * [#3156](https://github.com/cosmos/cosmos-sdk/pull/3156) Remove unimplemented `gaiacli init` command
    * [#2222] `gaiacli tx stake` -> `gaiacli tx staking`, `gaiacli query stake` -> `gaiacli query staking`
    * [#1894](https://github.com/cosmos/cosmos-sdk/issues/1894) `version` command now shows latest commit, vendor dir hash, and build machine info.
    * [#3320](https://github.com/cosmos/cosmos-sdk/pull/3320) Ensure all `gaiacli query` commands respect the `--output` and `--indent` flags

* Gaia

    * https://github.com/cosmos/cosmos-sdk/issues/2838 - Move store keys to constants
    * [#3162](https://github.com/cosmos/cosmos-sdk/issues/3162) The `--gas` flag now takes `auto` instead of `simulate`
    in order to trigger a simulation of the tx before the actual execution.
    * [#3285](https://github.com/cosmos/cosmos-sdk/pull/3285) New `gaiad tendermint version` to print libs versions
    * [#1894](https://github.com/cosmos/cosmos-sdk/pull/1894) `version` command now shows latest commit, vendor dir hash, and build machine info.
    * [#3249](https://github.com/cosmos/cosmos-sdk/issues/3249) `tendermint`'s `show-validator` and `show-address` `--json` flags removed in favor of `--output-format=json`.

* SDK

    * [distribution] [#3359](https://github.com/cosmos/cosmos-sdk/issues/3359) Always round down when calculating rewards-to-be-withdrawn in F1 fee distribution
    * [#3336](https://github.com/cosmos/cosmos-sdk/issues/3336) Ensure all SDK
    messages have their signature bytes contain canonical fields `value` and `type`.
    * [#3333](https://github.com/cosmos/cosmos-sdk/issues/3333) - F1 storage efficiency improvements - automatic withdrawals when unbonded, historical reward reference counting
    * [staking] [#2513](https://github.com/cosmos/cosmos-sdk/issues/2513) Validator power type from Dec -> Int
    * [staking] [#3233](https://github.com/cosmos/cosmos-sdk/issues/3233) key and value now contain duplicate fields to simplify code
    * [#3064](https://github.com/cosmos/cosmos-sdk/issues/3064) Sanitize `sdk.Coin` denom. Coins denoms are now case insensitive, i.e. 100fooToken equals to 100FOOTOKEN.
    * [#3195](https://github.com/cosmos/cosmos-sdk/issues/3195) Allows custom configuration for syncable strategy
    * [#3242](https://github.com/cosmos/cosmos-sdk/issues/3242) Fix infinite gas
    meter utilization during aborted ante handler executions.
    * [x/distribution] [#3292](https://github.com/cosmos/cosmos-sdk/issues/3292) Enable or disable withdraw addresses with a parameter in the param store
    * [staking] [#2222](https://github.com/cosmos/cosmos-sdk/issues/2222) `/stake` -> `/staking` module rename
    * [staking] [#1268](https://github.com/cosmos/cosmos-sdk/issues/1268) `LooseTokens` -> `NotBondedTokens`
    * [staking] [#1402](https://github.com/cosmos/cosmos-sdk/issues/1402) Redelegation and unbonding-delegation structs changed to include multiple an array of entries
    * [staking] [#3289](https://github.com/cosmos/cosmos-sdk/issues/3289) misc renames:
        * `Validator.UnbondingMinTime` -> `Validator.UnbondingCompletionTime`
        * `Delegation` -> `Value` in `MsgCreateValidator` and `MsgDelegate`
        * `MsgBeginUnbonding` -> `MsgUndelegate`
    * [#3315] Increase decimal precision to 18
    * [#3323](https://github.com/cosmos/cosmos-sdk/issues/3323) Update to Tendermint 0.29.0
    * [#3328](https://github.com/cosmos/cosmos-sdk/issues/3328) [x/gov] Remove redundant action tag

* Tendermint
    * [#3298](https://github.com/cosmos/cosmos-sdk/issues/3298) Upgrade to Tendermint 0.28.0

FEATURES

* Gaia REST API (`gaiacli advanced rest-server`)

    * [#3067](https://github.com/cosmos/cosmos-sdk/issues/3067) Add support for fees on transactions
    * [#3069](https://github.com/cosmos/cosmos-sdk/pull/3069) Add a custom memo on transactions
    * [#3027](https://github.com/cosmos/cosmos-sdk/issues/3027) Implement
    `/gov/proposals/{proposalID}/proposer` to query for a proposal's proposer.

* Gaia CLI (`gaiacli`)

    * [#2399](https://github.com/cosmos/cosmos-sdk/issues/2399) Implement `params` command to query slashing parameters.
    * [#2730](https://github.com/cosmos/cosmos-sdk/issues/2730) Add tx search pagination parameter
    * [#3027](https://github.com/cosmos/cosmos-sdk/issues/3027) Implement
    `query gov proposer [proposal-id]` to query for a proposal's proposer.
    * [#3198](https://github.com/cosmos/cosmos-sdk/issues/3198) New `keys add --multisig` flag to store multisig keys locally.
    * [#3198](https://github.com/cosmos/cosmos-sdk/issues/3198) New `multisign` command to generate multisig signatures.
    * [#3198](https://github.com/cosmos/cosmos-sdk/issues/3198) New `sign --multisig` flag to enable multisig mode.
    * [#2715](https://github.com/cosmos/cosmos-sdk/issues/2715) Reintroduce gaia server's insecure mode.
    * [#3334](https://github.com/cosmos/cosmos-sdk/pull/3334) New `gaiad completion` and `gaiacli completion` to generate Bash/Zsh completion scripts.
    * [#2607](https://github.com/cosmos/cosmos-sdk/issues/2607) Make `gaiacli config` handle the boolean `indent` flag to beautify commands JSON output.

* Gaia

    * [#2182] [x/staking] Added querier for querying a single redelegation
    * [#3305](https://github.com/cosmos/cosmos-sdk/issues/3305) Add support for
    vesting accounts at genesis.
    * [#3198](https://github.com/cosmos/cosmos-sdk/issues/3198) [x/auth] Add multisig transactions support
    * [#3198](https://github.com/cosmos/cosmos-sdk/issues/3198) `add-genesis-account` can take both account addresses and key names

* SDK
    * [#3099](https://github.com/cosmos/cosmos-sdk/issues/3099) Implement F1 fee distribution
    * [#2926](https://github.com/cosmos/cosmos-sdk/issues/2926) Add TxEncoder to client TxBuilder.
    * [#2694](https://github.com/cosmos/cosmos-sdk/issues/2694) Vesting account implementation.
    * [#2996](https://github.com/cosmos/cosmos-sdk/issues/2996) Update the `AccountKeeper` to contain params used in the context of
    the ante handler.
    * [#3179](https://github.com/cosmos/cosmos-sdk/pull/3179) New CodeNoSignatures error code.
    * [#3319](https://github.com/cosmos/cosmos-sdk/issues/3319) [x/distribution] Queriers for all distribution state worth querying; distribution query commands
    * [#3356](https://github.com/cosmos/cosmos-sdk/issues/3356) [x/auth] bech32-ify accounts address in error message.

IMPROVEMENTS

* Gaia REST API

    * [#3176](https://github.com/cosmos/cosmos-sdk/issues/3176) Validate tx/sign endpoint POST body.
    * [#2948](https://github.com/cosmos/cosmos-sdk/issues/2948) Swagger UI now makes requests to light client node

* Gaia CLI (`gaiacli`)

    * [#3224](https://github.com/cosmos/cosmos-sdk/pull/3224) Support adding offline public keys to the keystore

* Gaia

    * [#2186](https://github.com/cosmos/cosmos-sdk/issues/2186) Add Address Interface
    * [#3158](https://github.com/cosmos/cosmos-sdk/pull/3158) Validate slashing genesis
    * [#3172](https://github.com/cosmos/cosmos-sdk/pull/3172) Support minimum fees in a local testnet.
    * [#3250](https://github.com/cosmos/cosmos-sdk/pull/3250) Refactor integration tests and increase coverage
    * [#3248](https://github.com/cosmos/cosmos-sdk/issues/3248) Refactor tx fee
    model:
    _ Validators specify minimum gas prices instead of minimum fees
    _ Clients may provide either fees or gas prices directly
    _ The gas prices of a tx must meet a validator's minimum
    _ `gaiad start` and `gaia.toml` take --minimum-gas-prices flag and minimum-gas-price config key respectively.
    * [#2859](https://github.com/cosmos/cosmos-sdk/issues/2859) Rename `TallyResult` in gov proposals to `FinalTallyResult`
    * [#3286](https://github.com/cosmos/cosmos-sdk/pull/3286) Fix `gaiad gentx` printout of account's addresses, i.e. user bech32 instead of hex.
    * [#3249](https://github.com/cosmos/cosmos-sdk/issues/3249) `--json` flag removed, users should use `--output=json` instead.

* SDK

    * [#3137](https://github.com/cosmos/cosmos-sdk/pull/3137) Add tag documentation
    for each module along with cleaning up a few existing tags in the governance,
    slashing, and staking modules.
    * [#3093](https://github.com/cosmos/cosmos-sdk/issues/3093) Ante handler does no longer read all accounts in one go when processing signatures as signature
    verification may fail before last signature is checked.
    * [staking] [#1402](https://github.com/cosmos/cosmos-sdk/issues/1402) Add for multiple simultaneous redelegations or unbonding-delegations within an unbonding period
    * [staking] [#1268](https://github.com/cosmos/cosmos-sdk/issues/1268) staking spec rewrite

* CI
    * [#2498](https://github.com/cosmos/cosmos-sdk/issues/2498) Added macos CI job to CircleCI
    * [#142](https://github.com/tendermint/devops/issues/142) Increased the number of blocks to be tested during multi-sim
    * [#147](https://github.com/tendermint/devops/issues/142) Added docker image build to CI

BUG FIXES

* Gaia CLI (`gaiacli`)

    * [#3141](https://github.com/cosmos/cosmos-sdk/issues/3141) Fix the bug in GetAccount when `len(res) == 0` and `err == nil`
    * [#810](https://github.com/cosmos/cosmos-sdk/pull/3316) Fix regression in gaiacli config file handling

* Gaia
    * [#3148](https://github.com/cosmos/cosmos-sdk/issues/3148) Fix `gaiad export` by adding a boolean to `NewGaiaApp` determining whether or not to load the latest version
    * [#3181](https://github.com/cosmos/cosmos-sdk/issues/3181) Correctly reset total accum update height and jailed-validator bond height / unbonding height on export-for-zero-height
    * [#3172](https://github.com/cosmos/cosmos-sdk/pull/3172) Fix parsing `gaiad.toml`
    when it already exists.
    * [#3223](https://github.com/cosmos/cosmos-sdk/issues/3223) Fix unset governance proposal queues when importing state from old chain
    * [#3187](https://github.com/cosmos/cosmos-sdk/issues/3187) Fix `gaiad export`
    by resetting each validator's slashing period.

## 0.29.1

BUG FIXES

* SDK
    * [#3207](https://github.com/cosmos/cosmos-sdk/issues/3207) - Fix token printing bug

## 0.29.0

BREAKING CHANGES

* Gaia

    * [#3148](https://github.com/cosmos/cosmos-sdk/issues/3148) Fix `gaiad export` by adding a boolean to `NewGaiaApp` determining whether or not to load the latest version

* SDK
    * [#3163](https://github.com/cosmos/cosmos-sdk/issues/3163) Withdraw commission on self bond removal

## 0.28.1

BREAKING CHANGES

* Gaia REST API (`gaiacli advanced rest-server`)
    * [lcd] [#3045](https://github.com/cosmos/cosmos-sdk/pull/3045) Fix quoted json return on GET /keys (keys list)
    * [gaia-lite] [#2191](https://github.com/cosmos/cosmos-sdk/issues/2191) Split `POST /stake/delegators/{delegatorAddr}/delegations` into `POST /stake/delegators/{delegatorAddr}/delegations`, `POST /stake/delegators/{delegatorAddr}/unbonding_delegations` and `POST /stake/delegators/{delegatorAddr}/redelegations`
    * [gaia-lite] [#3056](https://github.com/cosmos/cosmos-sdk/pull/3056) `generate_only` and `simulate` have moved from query arguments to POST requests body.
* Tendermint
    * [tendermint] Now using Tendermint 0.27.3

FEATURES

* Gaia REST API (`gaiacli advanced rest-server`)
    * [slashing] [#2399](https://github.com/cosmos/cosmos-sdk/issues/2399) Implement `/slashing/parameters` endpoint to query slashing parameters.
* Gaia CLI (`gaiacli`)
    * [gaiacli] [#2399](https://github.com/cosmos/cosmos-sdk/issues/2399) Implement `params` command to query slashing parameters.
* SDK
    * [client] [#2926](https://github.com/cosmos/cosmos-sdk/issues/2926) Add TxEncoder to client TxBuilder.
* Other
    * Introduced the logjack tool for saving logs w/ rotation

IMPROVEMENTS

* Gaia REST API (`gaiacli advanced rest-server`)
    * [#2879](https://github.com/cosmos/cosmos-sdk/issues/2879), [#2880](https://github.com/cosmos/cosmos-sdk/issues/2880) Update deposit and vote endpoints to perform a direct txs query
    when a given proposal is inactive and thus having votes and deposits removed
    from state.
* Gaia CLI (`gaiacli`)
    * [#2879](https://github.com/cosmos/cosmos-sdk/issues/2879), [#2880](https://github.com/cosmos/cosmos-sdk/issues/2880) Update deposit and vote CLI commands to perform a direct txs query
    when a given proposal is inactive and thus having votes and deposits removed
    from state.
* Gaia
    * [#3021](https://github.com/cosmos/cosmos-sdk/pull/3021) Add `--gentx-dir` to `gaiad collect-gentxs` to specify a directory from which collect and load gentxs. Add `--output-document` to `gaiad init` to allow one to redirect output to file.

## 0.28.0

BREAKING CHANGES

* Gaia CLI (`gaiacli`)

    * [cli] [#2595](https://github.com/cosmos/cosmos-sdk/issues/2595) Remove `keys new` in favor of `keys add` incorporating existing functionality with addition of key recovery functionality.
    * [cli] [#2987](https://github.com/cosmos/cosmos-sdk/pull/2987) Add shorthand `-a` to `gaiacli keys show` and update docs
    * [cli] [#2971](https://github.com/cosmos/cosmos-sdk/pull/2971) Additional verification when running `gaiad gentx`
    * [cli] [#2734](https://github.com/cosmos/cosmos-sdk/issues/2734) Rewrite `gaiacli config`. It is now a non-interactive config utility.

* Gaia

    * [#128](https://github.com/tendermint/devops/issues/128) Updated CircleCI job to trigger website build on every push to master/develop.
    * [#2994](https://github.com/cosmos/cosmos-sdk/pull/2994) Change wrong-password error message.
    * [#3009](https://github.com/cosmos/cosmos-sdk/issues/3009) Added missing Gaia genesis verification
    * [#128](https://github.com/tendermint/devops/issues/128) Updated CircleCI job to trigger website build on every push to master/develop.
    * [#2994](https://github.com/cosmos/cosmos-sdk/pull/2994) Change wrong-password error message.
    * [#3009](https://github.com/cosmos/cosmos-sdk/issues/3009) Added missing Gaia genesis verification
    * [gas] [#3052](https://github.com/cosmos/cosmos-sdk/issues/3052) Updated gas costs to more reasonable numbers

* SDK
    * [auth] [#2952](https://github.com/cosmos/cosmos-sdk/issues/2952) Signatures are no longer serialized on chain with the account number and sequence number
    * [auth] [#2952](https://github.com/cosmos/cosmos-sdk/issues/2952) Signatures are no longer serialized on chain with the account number and sequence number
    * [stake] [#3055](https://github.com/cosmos/cosmos-sdk/issues/3055) Use address instead of bond height / intratxcounter for deduplication

FEATURES

* Gaia CLI (`gaiacli`)
    * [#2961](https://github.com/cosmos/cosmos-sdk/issues/2961) Add --force flag to gaiacli keys delete command to skip passphrase check and force key deletion unconditionally.

IMPROVEMENTS

* Gaia CLI (`gaiacli`)

    * [#2991](https://github.com/cosmos/cosmos-sdk/issues/2991) Fully validate transaction signatures during `gaiacli tx sign --validate-signatures`

* SDK
    * [#1277](https://github.com/cosmos/cosmos-sdk/issues/1277) Complete bank module specification
    * [#2963](https://github.com/cosmos/cosmos-sdk/issues/2963) Complete auth module specification
    * [#2914](https://github.com/cosmos/cosmos-sdk/issues/2914) No longer withdraw validator rewards on bond/unbond, but rather move
    the rewards to the respective validator's pools.

BUG FIXES

* Gaia CLI (`gaiacli`)

    * [#2921](https://github.com/cosmos/cosmos-sdk/issues/2921) Fix `keys delete` inability to delete offline and ledger keys.

* Gaia

    * [#3003](https://github.com/cosmos/cosmos-sdk/issues/3003) CollectStdTxs() must validate DelegatorAddr against genesis accounts.

* SDK
    * [#2967](https://github.com/cosmos/cosmos-sdk/issues/2967) Change ordering of `mint.BeginBlocker` and `distr.BeginBlocker`, recalculate inflation each block
    * [#3068](https://github.com/cosmos/cosmos-sdk/issues/3068) check for uint64 gas overflow during `Std#ValidateBasic`.
    * [#3071](https://github.com/cosmos/cosmos-sdk/issues/3071) Catch overflow on block gas meter

## 0.27.0

BREAKING CHANGES

* Gaia REST API (`gaiacli advanced rest-server`)

    * [gaia-lite] [#2819](https://github.com/cosmos/cosmos-sdk/pull/2819) Txs query param format is now: `/txs?tag=value` (removed '' wrapping the query parameter `value`)

* Gaia CLI (`gaiacli`)

    * [cli] [#2728](https://github.com/cosmos/cosmos-sdk/pull/2728) Seperate `tx` and `query` subcommands by module
    * [cli] [#2727](https://github.com/cosmos/cosmos-sdk/pull/2727) Fix unbonding command flow
    * [cli] [#2786](https://github.com/cosmos/cosmos-sdk/pull/2786) Fix redelegation command flow
    * [cli] [#2829](https://github.com/cosmos/cosmos-sdk/pull/2829) add-genesis-account command now validates state when adding accounts
    * [cli] [#2804](https://github.com/cosmos/cosmos-sdk/issues/2804) Check whether key exists before passing it on to `tx create-validator`.
    * [cli] [#2874](https://github.com/cosmos/cosmos-sdk/pull/2874) `gaiacli tx sign` takes an optional `--output-document` flag to support output redirection.
    * [cli] [#2875](https://github.com/cosmos/cosmos-sdk/pull/2875) Refactor `gaiad gentx` and avoid redirection to `gaiacli tx sign` for tx signing.

* Gaia

    * [mint] [#2825] minting now occurs every block, inflation parameter updates still hourly

* SDK

    * [#2752](https://github.com/cosmos/cosmos-sdk/pull/2752) Don't hardcode bondable denom.
    * [#2701](https://github.com/cosmos/cosmos-sdk/issues/2701) Account numbers and sequence numbers in `auth` are now `uint64` instead of `int64`
    * [#2019](https://github.com/cosmos/cosmos-sdk/issues/2019) Cap total number of signatures. Current per-transaction limit is 7, and if that is exceeded transaction is rejected.
    * [#2801](https://github.com/cosmos/cosmos-sdk/pull/2801) Remove AppInit structure.
    * [#2798](https://github.com/cosmos/cosmos-sdk/issues/2798) Governance API has miss-spelled English word in JSON response ('depositer' -> 'depositor')
    * [#2943](https://github.com/cosmos/cosmos-sdk/pull/2943) Transaction action tags equal the message type. Staking EndBlocker tags are included.

* Tendermint
    * Update to Tendermint 0.27.0

FEATURES

* Gaia REST API (`gaiacli advanced rest-server`)

    * [gov] [#2479](https://github.com/cosmos/cosmos-sdk/issues/2479) Added governance parameter
    query REST endpoints.

* Gaia CLI (`gaiacli`)

    * [gov][cli] [#2479](https://github.com/cosmos/cosmos-sdk/issues/2479) Added governance
    parameter query commands.
    * [stake][cli] [#2027] Add CLI query command for getting all delegations to a specific validator.
    * [#2840](https://github.com/cosmos/cosmos-sdk/pull/2840) Standardize CLI exports from modules

* Gaia

    * [app] [#2791](https://github.com/cosmos/cosmos-sdk/issues/2791) Support export at a specific height, with `gaiad export --height=HEIGHT`.
    * [x/gov] [#2479](https://github.com/cosmos/cosmos-sdk/issues/2479) Implemented querier
    for getting governance parameters.
    * [app] [#2663](https://github.com/cosmos/cosmos-sdk/issues/2663) - Runtime-assertable invariants
    * [app] [#2791](https://github.com/cosmos/cosmos-sdk/issues/2791) Support export at a specific height, with `gaiad export --height=HEIGHT`.
    * [app] [#2812](https://github.com/cosmos/cosmos-sdk/issues/2812) Support export alterations to prepare for restarting at zero-height

* SDK
    * [simulator] [#2682](https://github.com/cosmos/cosmos-sdk/issues/2682) MsgEditValidator now looks at the validator's max rate, thus it now succeeds a significant portion of the time
    * [core] [#2775](https://github.com/cosmos/cosmos-sdk/issues/2775) Add deliverTx maximum block gas limit

IMPROVEMENTS

* Gaia REST API (`gaiacli advanced rest-server`)

    * [gaia-lite] [#2819](https://github.com/cosmos/cosmos-sdk/pull/2819) Tx search now supports multiple tags as query parameters
    * [#2836](https://github.com/cosmos/cosmos-sdk/pull/2836) Expose LCD router to allow users to register routes there.

* Gaia CLI (`gaiacli`)

    * [#2749](https://github.com/cosmos/cosmos-sdk/pull/2749) Add --chain-id flag to gaiad testnet
    * [#2819](https://github.com/cosmos/cosmos-sdk/pull/2819) Tx search now supports multiple tags as query parameters

* Gaia

    * [#2772](https://github.com/cosmos/cosmos-sdk/issues/2772) Update BaseApp to not persist state when the ante handler fails on DeliverTx.
    * [#2773](https://github.com/cosmos/cosmos-sdk/issues/2773) Require moniker to be provided on `gaiad init`.
    * [#2672](https://github.com/cosmos/cosmos-sdk/issues/2672) [Makefile] Updated for better Windows compatibility and ledger support logic, get_tools was rewritten as a cross-compatible Makefile.
    * [#2766](https://github.com/cosmos/cosmos-sdk/issues/2766) [Makefile] Added goimports tool to get_tools. Get_tools now only builds new versions if binaries are missing.
    * [#110](https://github.com/tendermint/devops/issues/110) Updated CircleCI job to trigger website build when cosmos docs are updated.

* SDK
  & [x/mock/simulation] [#2720] major cleanup, introduction of helper objects, reorganization
* [#2821](https://github.com/cosmos/cosmos-sdk/issues/2821) Codespaces are now strings
* [types] [#2776](https://github.com/cosmos/cosmos-sdk/issues/2776) Improve safety of `Coin` and `Coins` types. Various functions
  and methods will panic when a negative amount is discovered.
* [#2815](https://github.com/cosmos/cosmos-sdk/issues/2815) Gas unit fields changed from `int64` to `uint64`.
* [#2821](https://github.com/cosmos/cosmos-sdk/issues/2821) Codespaces are now strings
* [#2779](https://github.com/cosmos/cosmos-sdk/issues/2779) Introduce `ValidateBasic` to the `Tx` interface and call it in the ante
  handler.
* [#2825](https://github.com/cosmos/cosmos-sdk/issues/2825) More staking and distribution invariants
* [#2912](https://github.com/cosmos/cosmos-sdk/issues/2912) Print commit ID in hex when commit is synced.

* Tendermint
* [#2796](https://github.com/cosmos/cosmos-sdk/issues/2796) Update to go-amino 0.14.1

BUG FIXES

* Gaia REST API (`gaiacli advanced rest-server`)

    * [gaia-lite] [#2868](https://github.com/cosmos/cosmos-sdk/issues/2868) Added handler for governance tally endpoint
    * [#2907](https://github.com/cosmos/cosmos-sdk/issues/2907) Refactor and fix the way Gaia Lite is started.

* Gaia

    * [#2723] Use `cosmosvalcons` Bech32 prefix in `tendermint show-address`
    * [#2742](https://github.com/cosmos/cosmos-sdk/issues/2742) Fix time format of TimeoutCommit override
    * [#2898](https://github.com/cosmos/cosmos-sdk/issues/2898) Remove redundant '$' in docker-compose.yml

* SDK

    * [#2733](https://github.com/cosmos/cosmos-sdk/issues/2733) [x/gov, x/mock/simulation] Fix governance simulation, update x/gov import/export
    * [#2854](https://github.com/cosmos/cosmos-sdk/issues/2854) [x/bank] Remove unused bank.MsgIssue, prevent possible panic
    * [#2884](https://github.com/cosmos/cosmos-sdk/issues/2884) [docs/examples] Fix `basecli version` panic

* Tendermint
    * [#2797](https://github.com/tendermint/tendermint/pull/2797) AddressBook requires addresses to have IDs; Do not crap out immediately after sending pex addrs in seed mode

## 0.26.0

BREAKING CHANGES

* Gaia

    * [gaiad init] [#2602](https://github.com/cosmos/cosmos-sdk/issues/2602) New genesis workflow

* SDK

    * [simulation] [#2665](https://github.com/cosmos/cosmos-sdk/issues/2665) only argument to sdk.Invariant is now app

* Tendermint
    * Upgrade to version 0.26.0

FEATURES

* Gaia CLI (`gaiacli`)

    * [cli] [#2569](https://github.com/cosmos/cosmos-sdk/pull/2569) Add commands to query validator unbondings and redelegations
    * [cli] [#2569](https://github.com/cosmos/cosmos-sdk/pull/2569) Add commands to query validator unbondings and redelegations
    * [cli] [#2524](https://github.com/cosmos/cosmos-sdk/issues/2524) Add support offline mode to `gaiacli tx sign`. Lookups are not performed if the flag `--offline` is on.
    * [cli] [#2558](https://github.com/cosmos/cosmos-sdk/issues/2558) Rename --print-sigs to --validate-signatures. It now performs a complete set of sanity checks and reports to the user. Also added --print-signature-only to print the signature only, not the whole transaction.
    * [cli] [#2704](https://github.com/cosmos/cosmos-sdk/pull/2704) New add-genesis-account convenience command to populate genesis.json with genesis accounts.

* SDK
    * [#1336](https://github.com/cosmos/cosmos-sdk/issues/1336) Mechanism for SDK Users to configure their own Bech32 prefixes instead of using the default cosmos prefixes.

IMPROVEMENTS

* Gaia
* [#2637](https://github.com/cosmos/cosmos-sdk/issues/2637) [x/gov] Switched inactive and active proposal queues to an iterator based queue

* SDK
* [#2573](https://github.com/cosmos/cosmos-sdk/issues/2573) [x/distribution] add accum invariance
* [#2556](https://github.com/cosmos/cosmos-sdk/issues/2556) [x/mock/simulation] Fix debugging output
* [#2396](https://github.com/cosmos/cosmos-sdk/issues/2396) [x/mock/simulation] Change parameters to get more slashes
* [#2617](https://github.com/cosmos/cosmos-sdk/issues/2617) [x/mock/simulation] Randomize all genesis parameters
* [#2669](https://github.com/cosmos/cosmos-sdk/issues/2669) [x/stake] Added invarant check to make sure validator's power aligns with its spot in the power store.
* [#1924](https://github.com/cosmos/cosmos-sdk/issues/1924) [x/mock/simulation] Use a transition matrix for block size
* [#2660](https://github.com/cosmos/cosmos-sdk/issues/2660) [x/mock/simulation] Staking transactions get tested far more frequently
* [#2610](https://github.com/cosmos/cosmos-sdk/issues/2610) [x/stake] Block redelegation to and from the same validator
* [#2652](https://github.com/cosmos/cosmos-sdk/issues/2652) [x/auth] Add benchmark for get and set account
* [#2685](https://github.com/cosmos/cosmos-sdk/issues/2685) [store] Add general merkle absence proof (also for empty substores)
* [#2708](https://github.com/cosmos/cosmos-sdk/issues/2708) [store] Disallow setting nil values

BUG FIXES

* Gaia
* [#2670](https://github.com/cosmos/cosmos-sdk/issues/2670) [x/stake] fixed incorrect `IterateBondedValidators` and split into two functions: `IterateBondedValidators` and `IterateLastBlockConsValidators`
* [#2691](https://github.com/cosmos/cosmos-sdk/issues/2691) Fix local testnet creation by using a single canonical genesis time
* [#2648](https://github.com/cosmos/cosmos-sdk/issues/2648) [gaiad] Fix `gaiad export` / `gaiad import` consistency, test in CI

* SDK
* [#2625](https://github.com/cosmos/cosmos-sdk/issues/2625) [x/gov] fix AppendTag function usage error
* [#2677](https://github.com/cosmos/cosmos-sdk/issues/2677) [x/stake, x/distribution] various staking/distribution fixes as found by the simulator
* [#2674](https://github.com/cosmos/cosmos-sdk/issues/2674) [types] Fix coin.IsLT() impl, coins.IsLT() impl, and renamed coins.Is\* to coins.IsAll\* (see [#2686](https://github.com/cosmos/cosmos-sdk/issues/2686))
* [#2711](https://github.com/cosmos/cosmos-sdk/issues/2711) [x/stake] Add commission data to `MsgCreateValidator` signature bytes.
* Temporarily disable insecure mode for Gaia Lite

## 0.25.0

*October 24th, 2018*.

BREAKING CHANGES

* Gaia REST API (`gaiacli advanced rest-server`)

    * [x/stake] Validator.Owner renamed to Validator.Operator
    * [#595](https://github.com/cosmos/cosmos-sdk/issues/595) Connections to the REST server are now secured using Transport Layer Security by default. The --insecure flag is provided to switch back to insecure HTTP.
    * [gaia-lite] [#2258](https://github.com/cosmos/cosmos-sdk/issues/2258) Split `GET stake/delegators/{delegatorAddr}` into `GET stake/delegators/{delegatorAddr}/delegations`, `GET stake/delegators/{delegatorAddr}/unbonding_delegations` and `GET stake/delegators/{delegatorAddr}/redelegations`

* Gaia CLI (`gaiacli`)

    * [x/stake] Validator.Owner renamed to Validator.Operator
    * [cli] unsafe_reset_all, show_validator, and show_node_id have been renamed to unsafe-reset-all, show-validator, and show-node-id
    * [cli] [#1983](https://github.com/cosmos/cosmos-sdk/issues/1983) --print-response now defaults to true in commands that create and send a transaction
    * [cli] [#1983](https://github.com/cosmos/cosmos-sdk/issues/1983) you can now pass --pubkey or --address to gaiacli keys show to return a plaintext representation of the key's address or public key for use with other commands
    * [cli] [#2061](https://github.com/cosmos/cosmos-sdk/issues/2061) changed proposalID in governance REST endpoints to proposal-id
    * [cli] [#2014](https://github.com/cosmos/cosmos-sdk/issues/2014) `gaiacli advanced` no longer exists - to access `ibc`, `rest-server`, and `validator-set` commands use `gaiacli ibc`, `gaiacli rest-server`, and `gaiacli tendermint`, respectively
    * [makefile] `get_vendor_deps` no longer updates lock file it just updates vendor directory. Use `update_vendor_deps` to update the lock file. [#2152](https://github.com/cosmos/cosmos-sdk/pull/2152)
    * [cli] [#2221](https://github.com/cosmos/cosmos-sdk/issues/2221) All commands that
    utilize a validator's operator address must now use the new Bech32 prefix,
    `cosmosvaloper`.
    * [cli] [#2190](https://github.com/cosmos/cosmos-sdk/issues/2190) `gaiacli init --gen-txs` is now `gaiacli init --with-txs` to reduce confusion
    * [cli] [#2073](https://github.com/cosmos/cosmos-sdk/issues/2073) --from can now be either an address or a key name
    * [cli] [#1184](https://github.com/cosmos/cosmos-sdk/issues/1184) Subcommands reorganisation, see [#2390](https://github.com/cosmos/cosmos-sdk/pull/2390) for a comprehensive list of changes.
    * [cli] [#2524](https://github.com/cosmos/cosmos-sdk/issues/2524) Add support offline mode to `gaiacli tx sign`. Lookups are not performed if the flag `--offline` is on.
    * [cli] [#2570](https://github.com/cosmos/cosmos-sdk/pull/2570) Add commands to query deposits on proposals

* Gaia

    * Make the transient store key use a distinct store key. [#2013](https://github.com/cosmos/cosmos-sdk/pull/2013)
    * [x/stake] [#1901](https://github.com/cosmos/cosmos-sdk/issues/1901) Validator type's Owner field renamed to Operator; Validator's GetOwner() renamed accordingly to comply with the SDK's Validator interface.
    * [docs] [#2001](https://github.com/cosmos/cosmos-sdk/pull/2001) Update slashing spec for slashing period
    * [x/stake, x/slashing] [#1305](https://github.com/cosmos/cosmos-sdk/issues/1305) - Rename "revoked" to "jailed"
    * [x/stake] [#1676] Revoked and jailed validators put into the unbonding state
    * [x/stake] [#1877] Redelegations/unbonding-delegation from unbonding validator have reduced time
    * [x/slashing] [#1789](https://github.com/cosmos/cosmos-sdk/issues/1789) Slashing changes for Tendermint validator set offset (NextValSet)
    * [x/stake] [#2040](https://github.com/cosmos/cosmos-sdk/issues/2040) Validator
    operator type has now changed to `sdk.ValAddress`
    * [x/stake] [#2221](https://github.com/cosmos/cosmos-sdk/issues/2221) New
    Bech32 prefixes have been introduced for a validator's consensus address and
    public key: `cosmosvalcons` and `cosmosvalconspub` respectively. Also, existing Bech32 prefixes have been
    renamed for accounts and validator operators:
    _ `cosmosaccaddr` / `cosmosaccpub` => `cosmos` / `cosmospub`
    _ `cosmosvaladdr` / `cosmosvalpub` => `cosmosvaloper` / `cosmosvaloperpub`
    * [x/stake] [#1013] TendermintUpdates now uses transient store
    * [x/stake] [#2435](https://github.com/cosmos/cosmos-sdk/issues/2435) Remove empty bytes from the ValidatorPowerRank store key
    * [x/gov] [#2195](https://github.com/cosmos/cosmos-sdk/issues/2195) Governance uses BFT Time
    * [x/gov] [#2256](https://github.com/cosmos/cosmos-sdk/issues/2256) Removed slashing for governance non-voting validators
    * [simulation] [#2162](https://github.com/cosmos/cosmos-sdk/issues/2162) Added back correct supply invariants
    * [x/slashing] [#2430](https://github.com/cosmos/cosmos-sdk/issues/2430) Simulate more slashes, check if validator is jailed before jailing
    * [x/stake] [#2393](https://github.com/cosmos/cosmos-sdk/issues/2393) Removed `CompleteUnbonding` and `CompleteRedelegation` Msg types, and instead added unbonding/redelegation queues to endblocker
    * [x/mock/simulation] [#2501](https://github.com/cosmos/cosmos-sdk/issues/2501) Simulate transactions & invariants for fee distribution, and fix bugs discovered in the process
        * [x/auth] Simulate random fee payments
        * [cmd/gaia/app] Simulate non-zero inflation
        * [x/stake] Call hooks correctly in several cases related to delegation/validator updates
        * [x/stake] Check full supply invariants, including yet-to-be-withdrawn fees
        * [x/stake] Remove no-longer-in-use store key
        * [x/slashing] Call hooks correctly when a validator is slashed
        * [x/slashing] Truncate withdrawals (unbonding, redelegation) and burn change
        * [x/mock/simulation] Ensure the simulation cannot set a proposer address of nil
        * [x/mock/simulation] Add more event logs on begin block / end block for clarity
        * [x/mock/simulation] Correctly set validator power in abci.RequestBeginBlock
        * [x/minting] Correctly call stake keeper to track inflated supply
        * [x/distribution] Sanity check for nonexistent rewards
        * [x/distribution] Truncate withdrawals and return change to the community pool
        * [x/distribution] Add sanity checks for incorrect accum / total accum relations
        * [x/distribution] Correctly calculate total power using Tendermint updates
        * [x/distribution] Simulate withdrawal transactions
        * [x/distribution] Fix a bug where the fee pool was not correctly tracked on WithdrawDelegatorRewardsAll
    * [x/stake] [#1673](https://github.com/cosmos/cosmos-sdk/issues/1673) Validators are no longer deleted until they can no longer possibly be slashed
    * [#1890](https://github.com/cosmos/cosmos-sdk/issues/1890) Start chain with initial state + sequence of transactions
        * [cli] Rename `gaiad init gentx` to `gaiad gentx`.
        * [cli] Add `--skip-genesis` flag to `gaiad init` to prevent `genesis.json` generation.
        * Drop `GenesisTx` in favor of a signed `StdTx` with only one `MsgCreateValidator` message.
        * [cli] Port `gaiad init` and `gaiad testnet` to work with `StdTx` genesis transactions.
        * [cli] Add `--moniker` flag to `gaiad init` to override moniker when generating `genesis.json` - i.e. it takes effect when running with the `--with-txs` flag, it is ignored otherwise.

* SDK

    * [core] [#2219](https://github.com/cosmos/cosmos-sdk/issues/2219) Update to Tendermint 0.24.0
        * Validator set updates delayed by one block
        * BFT timestamp that can safely be used by applications
        * Fixed maximum block size enforcement
    * [core] [#1807](https://github.com/cosmos/cosmos-sdk/issues/1807) Switch from use of rational to decimal
    * [types] [#1901](https://github.com/cosmos/cosmos-sdk/issues/1901) Validator interface's GetOwner() renamed to GetOperator()
    * [x/slashing] [#2122](https://github.com/cosmos/cosmos-sdk/pull/2122) - Implement slashing period
    * [types] [#2119](https://github.com/cosmos/cosmos-sdk/issues/2119) Parsed error messages and ABCI log errors to make them more human readable.
    * [types] [#2407](https://github.com/cosmos/cosmos-sdk/issues/2407) MulInt method added to big decimal in order to improve efficiency of slashing
    * [simulation] Rename TestAndRunTx to Operation [#2153](https://github.com/cosmos/cosmos-sdk/pull/2153)
    * [simulation] Remove log and testing.TB from Operation and Invariants, in favor of using errors [#2282](https://github.com/cosmos/cosmos-sdk/issues/2282)
    * [simulation] Remove usage of keys and addrs in the types, in favor of simulation.Account [#2384](https://github.com/cosmos/cosmos-sdk/issues/2384)
    * [tools] Removed gocyclo [#2211](https://github.com/cosmos/cosmos-sdk/issues/2211)
    * [baseapp] Remove `SetTxDecoder` in favor of requiring the decoder be set in baseapp initialization. [#1441](https://github.com/cosmos/cosmos-sdk/issues/1441)
    * [baseapp] [#1921](https://github.com/cosmos/cosmos-sdk/issues/1921) Add minimumFees field to BaseApp.
    * [store] Change storeInfo within the root multistore to use tmhash instead of ripemd160 [#2308](https://github.com/cosmos/cosmos-sdk/issues/2308)
    * [codec] [#2324](https://github.com/cosmos/cosmos-sdk/issues/2324) All referrences to wire have been renamed to codec. Additionally, wire.NewCodec is now codec.New().
    * [types] [#2343](https://github.com/cosmos/cosmos-sdk/issues/2343) Make sdk.Msg have a names field, to facilitate automatic tagging.
    * [baseapp] [#2366](https://github.com/cosmos/cosmos-sdk/issues/2366) Automatically add action tags to all messages
    * [x/auth] [#2377](https://github.com/cosmos/cosmos-sdk/issues/2377) auth.StdSignMsg -> txbuilder.StdSignMsg
    * [x/staking] [#2244](https://github.com/cosmos/cosmos-sdk/issues/2244) staking now holds a consensus-address-index instead of a consensus-pubkey-index
    * [x/staking] [#2236](https://github.com/cosmos/cosmos-sdk/issues/2236) more distribution hooks for distribution
    * [x/stake] [#2394](https://github.com/cosmos/cosmos-sdk/issues/2394) Split up UpdateValidator into distinct state transitions applied only in EndBlock
    * [x/slashing] [#2480](https://github.com/cosmos/cosmos-sdk/issues/2480) Fix signing info handling bugs & faulty slashing
    * [x/stake] [#2412](https://github.com/cosmos/cosmos-sdk/issues/2412) Added an unbonding validator queue to EndBlock to automatically update validator.Status when finished Unbonding
    * [x/stake] [#2500](https://github.com/cosmos/cosmos-sdk/issues/2500) Block conflicting redelegations until we add an index
    * [x/params] Global Paramstore refactored
    * [types] [#2506](https://github.com/cosmos/cosmos-sdk/issues/2506) sdk.Dec MarshalJSON now marshals as a normal Decimal, with 10 digits of decimal precision
    * [x/stake] [#2508](https://github.com/cosmos/cosmos-sdk/issues/2508) Utilize Tendermint power for validator power key
    * [x/stake] [#2531](https://github.com/cosmos/cosmos-sdk/issues/2531) Remove all inflation logic
    * [x/mint] [#2531](https://github.com/cosmos/cosmos-sdk/issues/2531) Add minting module and inflation logic
    * [x/auth] [#2540](https://github.com/cosmos/cosmos-sdk/issues/2540) Rename `AccountMapper` to `AccountKeeper`.
    * [types] [#2456](https://github.com/cosmos/cosmos-sdk/issues/2456) Renamed msg.Name() and msg.Type() to msg.Type() and msg.Route() respectively

* Tendermint
    * Update tendermint version from v0.23.0 to v0.25.0, notable changes
        * Mempool now won't build too large blocks, or too computationally expensive blocks
        * Maximum tx sizes and gas are now removed, and are implicitly the blocks maximums
        * ABCI validators no longer send the pubkey. The pubkey is only sent in validator updates
        * Validator set changes are now delayed by one block
        * Block header now includes the next validator sets hash
        * BFT time is implemented
        * Secp256k1 signature format has changed
        * There is now a threshold multisig format
        * See the [tendermint changelog](https://github.com/tendermint/tendermint/blob/master/CHANGELOG.md) for other changes.

FEATURES

* Gaia REST API (`gaiacli advanced rest-server`)

    * [gaia-lite] Endpoints to query staking pool and params
    * [gaia-lite] [#2110](https://github.com/cosmos/cosmos-sdk/issues/2110) Add support for `simulate=true` requests query argument to endpoints that send txs to run simulations of transactions
    * [gaia-lite] [#966](https://github.com/cosmos/cosmos-sdk/issues/966) Add support for `generate_only=true` query argument to generate offline unsigned transactions
    * [gaia-lite] [#1953](https://github.com/cosmos/cosmos-sdk/issues/1953) Add /sign endpoint to sign transactions generated with `generate_only=true`.
    * [gaia-lite] [#1954](https://github.com/cosmos/cosmos-sdk/issues/1954) Add /broadcast endpoint to broadcast transactions signed by the /sign endpoint.
    * [gaia-lite] [#2113](https://github.com/cosmos/cosmos-sdk/issues/2113) Rename `/accounts/{address}/send` to `/bank/accounts/{address}/transfers`, rename `/accounts/{address}` to `/auth/accounts/{address}`, replace `proposal-id` with `proposalId` in all gov endpoints
    * [gaia-lite] [#2478](https://github.com/cosmos/cosmos-sdk/issues/2478) Add query gov proposal's deposits endpoint
    * [gaia-lite] [#2477](https://github.com/cosmos/cosmos-sdk/issues/2477) Add query validator's outgoing redelegations and unbonding delegations endpoints

* Gaia CLI (`gaiacli`)

    * [cli] Cmds to query staking pool and params
    * [gov][cli] [#2062](https://github.com/cosmos/cosmos-sdk/issues/2062) added `--proposal` flag to `submit-proposal` that allows a JSON file containing a proposal to be passed in
    * [#2040](https://github.com/cosmos/cosmos-sdk/issues/2040) Add `--bech` to `gaiacli keys show` and respective REST endpoint to
    provide desired Bech32 prefix encoding
    * [cli] [#2047](https://github.com/cosmos/cosmos-sdk/issues/2047) [#2306](https://github.com/cosmos/cosmos-sdk/pull/2306) Passing --gas=simulate triggers a simulation of the tx before the actual execution.
    The gas estimate obtained via the simulation will be used as gas limit in the actual execution.
    * [cli] [#2047](https://github.com/cosmos/cosmos-sdk/issues/2047) The --gas-adjustment flag can be used to adjust the estimate obtained via the simulation triggered by --gas=simulate.
    * [cli] [#2110](https://github.com/cosmos/cosmos-sdk/issues/2110) Add --dry-run flag to perform a simulation of a transaction without broadcasting it. The --gas flag is ignored as gas would be automatically estimated.
    * [cli] [#2204](https://github.com/cosmos/cosmos-sdk/issues/2204) Support generating and broadcasting messages with multiple signatures via command line:
        * [#966](https://github.com/cosmos/cosmos-sdk/issues/966) Add --generate-only flag to build an unsigned transaction and write it to STDOUT.
        * [#1953](https://github.com/cosmos/cosmos-sdk/issues/1953) New `sign` command to sign transactions generated with the --generate-only flag.
        * [#1954](https://github.com/cosmos/cosmos-sdk/issues/1954) New `broadcast` command to broadcast transactions generated offline and signed with the `sign` command.
    * [cli] [#2220](https://github.com/cosmos/cosmos-sdk/issues/2220) Add `gaiacli config` feature to interactively create CLI config files to reduce the number of required flags
    * [stake][cli] [#1672](https://github.com/cosmos/cosmos-sdk/issues/1672) Introduced
    new commission flags for validator commands `create-validator` and `edit-validator`.
    * [stake][cli] [#1890](https://github.com/cosmos/cosmos-sdk/issues/1890) Add `--genesis-format` flag to `gaiacli tx create-validator` to produce transactions in genesis-friendly format.
    * [cli][#2554](https://github.com/cosmos/cosmos-sdk/issues/2554) Make `gaiacli keys show` multisig ready.

* Gaia

    * [cli] [#2170](https://github.com/cosmos/cosmos-sdk/issues/2170) added ability to show the node's address via `gaiad tendermint show-address`
    * [simulation] [#2313](https://github.com/cosmos/cosmos-sdk/issues/2313) Reworked `make test_sim_gaia_slow` to `make test_sim_gaia_full`, now simulates from multiple starting seeds in parallel
    * [cli] [#1921](https://github.com/cosmos/cosmos-sdk/issues/1921)
        * New configuration file `gaiad.toml` is now created to host Gaia-specific configuration.
        * New --minimum_fees/minimum_fees flag/config option to set a minimum fee.

* SDK
    * [querier] added custom querier functionality, so ABCI query requests can be handled by keepers
    * [simulation] [#1924](https://github.com/cosmos/cosmos-sdk/issues/1924) allow operations to specify future operations
    * [simulation] [#1924](https://github.com/cosmos/cosmos-sdk/issues/1924) Add benchmarking capabilities, with makefile commands "test_sim_gaia_benchmark, test_sim_gaia_profile"
    * [simulation] [#2349](https://github.com/cosmos/cosmos-sdk/issues/2349) Add time-based future scheduled operations to simulator
    * [x/auth] [#2376](https://github.com/cosmos/cosmos-sdk/issues/2376) Remove FeePayer() from StdTx
    * [x/stake] [#1672](https://github.com/cosmos/cosmos-sdk/issues/1672) Implement
    basis for the validator commission model.
    * [x/auth] Support account removal in the account mapper.

IMPROVEMENTS

* [tools] Improved terraform and ansible scripts for infrastructure deployment
* [tools] Added ansible script to enable process core dumps

* Gaia REST API (`gaiacli advanced rest-server`)

    * [x/stake] [#2000](https://github.com/cosmos/cosmos-sdk/issues/2000) Added tests for new staking endpoints
    * [gaia-lite] [#2445](https://github.com/cosmos/cosmos-sdk/issues/2445) Standarized REST error responses
    * [gaia-lite] Added example to Swagger specification for /keys/seed.
    * [x/stake] Refactor REST utils

* Gaia CLI (`gaiacli`)

    * [cli] [#2060](https://github.com/cosmos/cosmos-sdk/issues/2060) removed `--select` from `block` command
    * [cli] [#2128](https://github.com/cosmos/cosmos-sdk/issues/2128) fixed segfault when exporting directly after `gaiad init`
    * [cli] [#1255](https://github.com/cosmos/cosmos-sdk/issues/1255) open KeyBase in read-only mode
    for query-purpose CLI commands
    * [docs] Added commands for querying governance deposits, votes and tally

* Gaia

    * [x/stake] [#2023](https://github.com/cosmos/cosmos-sdk/pull/2023) Terminate iteration loop in `UpdateBondedValidators` and `UpdateBondedValidatorsFull` when the first revoked validator is encountered and perform a sanity check.
    * [x/auth] Signature verification's gas cost now accounts for pubkey type. [#2046](https://github.com/tendermint/tendermint/pull/2046)
    * [x/stake] [x/slashing] Ensure delegation invariants to jailed validators [#1883](https://github.com/cosmos/cosmos-sdk/issues/1883).
    * [x/stake] Improve speed of GetValidator, which was shown to be a performance bottleneck. [#2046](https://github.com/tendermint/tendermint/pull/2200)
    * [x/stake] [#2435](https://github.com/cosmos/cosmos-sdk/issues/2435) Improve memory efficiency of getting the various store keys
    * [genesis] [#2229](https://github.com/cosmos/cosmos-sdk/issues/2229) Ensure that there are no duplicate accounts or validators in the genesis state.
    * [genesis] [#2450](https://github.com/cosmos/cosmos-sdk/issues/2450) Validate staking genesis parameters.
    * Add SDK validation to `config.toml` (namely disabling `create_empty_blocks`) [#1571](https://github.com/cosmos/cosmos-sdk/issues/1571)
    * [#1941](https://github.com/cosmos/cosmos-sdk/issues/1941) Version is now inferred via `git describe --tags`.
    * [x/distribution] [#1671](https://github.com/cosmos/cosmos-sdk/issues/1671) add distribution types and tests

* SDK
    * [tools] Make get_vendor_deps deletes `.vendor-new` directories, in case scratch files are present.
    * [spec] Added simple piggy bank distribution spec
    * [cli] [#1632](https://github.com/cosmos/cosmos-sdk/issues/1632) Add integration tests to ensure `basecoind init && basecoind` start sequences run successfully for both `democoin` and `basecoin` examples.
    * [store] Speedup IAVL iteration, and consequently everything that requires IAVL iteration. [#2143](https://github.com/cosmos/cosmos-sdk/issues/2143)
    * [store] [#1952](https://github.com/cosmos/cosmos-sdk/issues/1952), [#2281](https://github.com/cosmos/cosmos-sdk/issues/2281) Update IAVL dependency to v0.11.0
    * [simulation] Make timestamps randomized [#2153](https://github.com/cosmos/cosmos-sdk/pull/2153)
    * [simulation] Make logs not just pure strings, speeding it up by a large factor at greater block heights [#2282](https://github.com/cosmos/cosmos-sdk/issues/2282)
    * [simulation] Add a concept of weighting the operations [#2303](https://github.com/cosmos/cosmos-sdk/issues/2303)
    * [simulation] Logs get written to file if large, and also get printed on panics [#2285](https://github.com/cosmos/cosmos-sdk/issues/2285)
    * [simulation] Bank simulations now makes testing auth configurable [#2425](https://github.com/cosmos/cosmos-sdk/issues/2425)
    * [gaiad] [#1992](https://github.com/cosmos/cosmos-sdk/issues/1992) Add optional flag to `gaiad testnet` to make config directory of daemon (default `gaiad`) and cli (default `gaiacli`) configurable
    * [x/stake] Add stake `Queriers` for Gaia-lite endpoints. This increases the staking endpoints performance by reusing the staking `keeper` logic for queries. [#2249](https://github.com/cosmos/cosmos-sdk/pull/2149)
    * [store] [#2017](https://github.com/cosmos/cosmos-sdk/issues/2017) Refactor
    gas iterator gas consumption to only consume gas for iterator creation and `Next`
    calls which includes dynamic consumption of value length.
    * [types/decimal] [#2378](https://github.com/cosmos/cosmos-sdk/issues/2378) - Added truncate functionality to decimal
    * [client] [#1184](https://github.com/cosmos/cosmos-sdk/issues/1184) Remove unused `client/tx/sign.go`.
    * [tools] [#2464](https://github.com/cosmos/cosmos-sdk/issues/2464) Lock binary dependencies to a specific version
    * #2573 [x/distribution] add accum invariance

BUG FIXES

* Gaia CLI (`gaiacli`)

    * [cli] [#1997](https://github.com/cosmos/cosmos-sdk/issues/1997) Handle panics gracefully when `gaiacli stake {delegation,unbond}` fail to unmarshal delegation.
    * [cli] [#2265](https://github.com/cosmos/cosmos-sdk/issues/2265) Fix JSON formatting of the `gaiacli send` command.
    * [cli] [#2547](https://github.com/cosmos/cosmos-sdk/issues/2547) Mark --to and --amount as required flags for `gaiacli tx send`.

* Gaia

    * [x/stake] Return correct Tendermint validator update set on `EndBlocker` by not
    including non previously bonded validators that have zero power. [#2189](https://github.com/cosmos/cosmos-sdk/issues/2189)
    * [docs] Fixed light client section links

* SDK
    * [#1988](https://github.com/cosmos/cosmos-sdk/issues/1988) Make us compile on OpenBSD (disable ledger)
    * [#2105](https://github.com/cosmos/cosmos-sdk/issues/2105) Fix DB Iterator leak, which may leak a go routine.
    * [ledger] [#2064](https://github.com/cosmos/cosmos-sdk/issues/2064) Fix inability to sign and send transactions via the LCD by
    loading a Ledger device at runtime.
    * [#2158](https://github.com/cosmos/cosmos-sdk/issues/2158) Fix non-deterministic ordering of validator iteration when slashing in `gov EndBlocker`
    * [simulation] [#1924](https://github.com/cosmos/cosmos-sdk/issues/1924) Make simulation stop on SIGTERM
    * [#2388](https://github.com/cosmos/cosmos-sdk/issues/2388) Remove dependency on deprecated tendermint/tmlibs repository.
    * [#2416](https://github.com/cosmos/cosmos-sdk/issues/2416) Refactored `InitializeTestLCD` to properly include proposing validator in genesis state.
    * #2573 [x/distribution] accum invariance bugfix
    * #2573 [x/slashing] unbonding-delegation slashing invariance bugfix

## 0.24.2

*August 22nd, 2018*.

BUG FIXES

* Tendermint
    * Fix unbounded consensus WAL growth

## 0.24.1

*August 21st, 2018*.

BUG FIXES

* Gaia
    * [x/slashing] Evidence tracking now uses validator address instead of validator pubkey

## 0.24.0

*August 13th, 2018*.

BREAKING CHANGES

* Gaia REST API (`gaiacli advanced rest-server`)

    * [x/stake] [#1880](https://github.com/cosmos/cosmos-sdk/issues/1880) More REST-ful endpoints (large refactor)
    * [x/slashing] [#1866](https://github.com/cosmos/cosmos-sdk/issues/1866) `/slashing/signing_info` takes cosmosvalpub instead of cosmosvaladdr
    * use time.Time instead of int64 for time. See Tendermint v0.23.0
    * Signatures are no longer Amino encoded with prefixes (just encoded as raw
    bytes) - see Tendermint v0.23.0

* Gaia CLI (`gaiacli`)

    * [x/stake] change `--keybase-sig` to `--identity`
    * [x/stake] [#1828](https://github.com/cosmos/cosmos-sdk/issues/1828) Force user to specify amount on create-validator command by removing default
    * [x/gov] Change `--proposalID` to `--proposal-id`
    * [x/stake, x/gov] [#1606](https://github.com/cosmos/cosmos-sdk/issues/1606) Use `--from` instead of adhoc flags like `--address-validator`
    and `--proposer` to indicate the sender address.
    * [#1551](https://github.com/cosmos/cosmos-sdk/issues/1551) Remove `--name` completely
    * Genesis/key creation (`gaiad init`) now supports user-provided key passwords

* Gaia

    * [x/stake] Inflation doesn't use rationals in calculation (performance boost)
    * [x/stake] Persist a map from `addr->pubkey` in the state since BeginBlock
    doesn't provide pubkeys.
    * [x/gov] [#1781](https://github.com/cosmos/cosmos-sdk/issues/1781) Added tags sub-package, changed tags to use dash-case
    * [x/gov] [#1688](https://github.com/cosmos/cosmos-sdk/issues/1688) Governance parameters are now stored in globalparams store
    * [x/gov] [#1859](https://github.com/cosmos/cosmos-sdk/issues/1859) Slash validators who do not vote on a proposal
    * [x/gov] [#1914](https://github.com/cosmos/cosmos-sdk/issues/1914) added TallyResult type that gets stored in Proposal after tallying is finished

* SDK

    * [baseapp] Msgs are no longer run on CheckTx, removed `ctx.IsCheckTx()`
    * [baseapp] NewBaseApp constructor takes sdk.TxDecoder as argument instead of wire.Codec
    * [types] sdk.NewCoin takes sdk.Int, sdk.NewInt64Coin takes int64
    * [x/auth] Default TxDecoder can be found in `x/auth` rather than baseapp
    * [client] [#1551](https://github.com/cosmos/cosmos-sdk/issues/1551): Refactored `CoreContext` to `TxContext` and `QueryContext`
        * Removed all tx related fields and logic (building & signing) to separate
      structure `TxContext` in `x/auth/client/context`

* Tendermint
    * v0.22.5 -> See [Tendermint PR](https://github.com/tendermint/tendermint/pull/1966)
        * change all the cryptography imports.
    * v0.23.0 -> See
    [Changelog](https://github.com/tendermint/tendermint/blob/v0.23.0/CHANGELOG.md#0230)
    and [SDK PR](https://github.com/cosmos/cosmos-sdk/pull/1927)
        * BeginBlock no longer includes crypto.Pubkey
        * use time.Time instead of int64 for time.

FEATURES

* Gaia REST API (`gaiacli advanced rest-server`)

    * [x/gov] Can now query governance proposals by ProposalStatus

* Gaia CLI (`gaiacli`)

    * [x/gov] added `query-proposals` command. Can filter by `depositer`, `voter`, and `status`
    * [x/stake] [#2043](https://github.com/cosmos/cosmos-sdk/issues/2043) Added staking query cli cmds for unbonding-delegations and redelegations

* Gaia

    * [networks] Added ansible scripts to upgrade seed nodes on a network

* SDK
    * [x/mock/simulation] Randomized simulation framework
        * Modules specify invariants and operations, preferably in an x/[module]/simulation package
        * Modules can test random combinations of their own operations
        * Applications can integrate operations and invariants from modules together for an integrated simulation
        * Simulates Tendermint's algorithm for validator set updates
        * Simulates validator signing/downtime with a Markov chain, and occaisional double-signatures
        * Includes simulated operations & invariants for staking, slashing, governance, and bank modules
    * [store] [#1481](https://github.com/cosmos/cosmos-sdk/issues/1481) Add transient store
    * [baseapp] Initialize validator set on ResponseInitChain
    * [baseapp] added BaseApp.Seal - ability to seal baseapp parameters once they've been set
    * [cosmos-sdk-cli] New `cosmos-sdk-cli` tool to quickly initialize a new
    SDK-based project
    * [scripts] added log output monitoring to DataDog using Ansible scripts

IMPROVEMENTS

* Gaia

    * [spec] [#967](https://github.com/cosmos/cosmos-sdk/issues/967) Inflation and distribution specs drastically improved
    * [x/gov] [#1773](https://github.com/cosmos/cosmos-sdk/issues/1773) Votes on a proposal can now be queried
    * [x/gov] Initial governance parameters can now be set in the genesis file
    * [x/stake] [#1815](https://github.com/cosmos/cosmos-sdk/issues/1815) Sped up the processing of `EditValidator` txs.
    * [config] [#1930](https://github.com/cosmos/cosmos-sdk/issues/1930) Transactions indexer indexes all tags by default.
    * [ci] [#2057](https://github.com/cosmos/cosmos-sdk/pull/2057) Run `make localnet-start` on every commit and ensure network reaches at least 10 blocks

* SDK
    * [baseapp] [#1587](https://github.com/cosmos/cosmos-sdk/issues/1587) Allow any alphanumeric character in route
    * [baseapp] Allow any alphanumeric character in route
    * [tools] Remove `rm -rf vendor/` from `make get_vendor_deps`
    * [x/auth] Recover ErrorOutOfGas panic in order to set sdk.Result attributes correctly
    * [x/auth] [#2376](https://github.com/cosmos/cosmos-sdk/issues/2376) No longer runs any signature in a multi-msg, if any account/sequence number is wrong.
    * [x/auth] [#2376](https://github.com/cosmos/cosmos-sdk/issues/2376) No longer charge gas for subtracting fees
    * [x/bank] Unit tests are now table-driven
    * [tests] Add tests to example apps in docs
    * [tests] Fixes ansible scripts to work with AWS too
    * [tests] [#1806](https://github.com/cosmos/cosmos-sdk/issues/1806) CLI tests are now behind the build flag 'cli_test', so go test works on a new repo

BUG FIXES

* Gaia CLI (`gaiacli`)

    * [#1766](https://github.com/cosmos/cosmos-sdk/issues/1766) Fixes bad example for keybase identity
    * [x/stake] [#2021](https://github.com/cosmos/cosmos-sdk/issues/2021) Fixed repeated CLI commands in staking

* Gaia
    * [x/stake] [#2077](https://github.com/cosmos/cosmos-sdk/pull/2077) Fixed invalid cliff power comparison
    * [#1804](https://github.com/cosmos/cosmos-sdk/issues/1804) Fixes gen-tx genesis generation logic temporarily until upstream updates
    * [#1799](https://github.com/cosmos/cosmos-sdk/issues/1799) Fix `gaiad export`
    * [#1839](https://github.com/cosmos/cosmos-sdk/issues/1839) Fixed bug where intra-tx counter wasn't set correctly for genesis validators
    * [x/stake] [#1858](https://github.com/cosmos/cosmos-sdk/issues/1858) Fixed bug where the cliff validator was not updated correctly
    * [tests] [#1675](https://github.com/cosmos/cosmos-sdk/issues/1675) Fix non-deterministic `test_cover`
    * [tests] [#1551](https://github.com/cosmos/cosmos-sdk/issues/1551) Fixed invalid LCD test JSON payload in `doIBCTransfer`
    * [basecoin] Fixes coin transaction failure and account query [discussion](https://forum.cosmos.network/t/unmarshalbinarybare-expected-to-read-prefix-bytes-75fbfab8-since-it-is-registered-concrete-but-got-0a141dfa/664/6)
    * [x/gov] [#1757](https://github.com/cosmos/cosmos-sdk/issues/1757) Fix VoteOption conversion to String
    * [x/stake] [#2083] Fix broken invariant of bonded validator power decrease

## 0.23.1

*July 27th, 2018*.

BUG FIXES

* [tendermint] Update to v0.22.8
    * [consensus, blockchain] Register the Evidence interface so it can be
    marshalled/unmarshalled by the blockchain and consensus reactors

## 0.23.0

*July 25th, 2018*.

BREAKING CHANGES

* [x/stake] Fixed the period check for the inflation calculation

IMPROVEMENTS

* [cli] Improve error messages for all txs when the account doesn't exist
* [tendermint] Update to v0.22.6
    * Updates the crypto imports/API (#1966)
* [x/stake] Add revoked to human-readable validator

BUG FIXES

* [tendermint] Update to v0.22.6
    * Fixes some security vulnerabilities reported in the [Bug Bounty](https://hackerone.com/tendermint)
* [#1797](https://github.com/cosmos/cosmos-sdk/issues/1797) Fix off-by-one error in slashing for downtime
* [#1787](https://github.com/cosmos/cosmos-sdk/issues/1787) Fixed bug where Tally fails due to revoked/unbonding validator
* [#1666](https://github.com/cosmos/cosmos-sdk/issues/1666) Add intra-tx counter to the genesis validators

## 0.22.0

*July 16th, 2018*.

BREAKING CHANGES

* [x/gov] Increase VotingPeriod, DepositPeriod, and MinDeposit

IMPROVEMENTS

* [gaiad] Default config updates:
    * `timeout_commit=5000` so blocks only made every 5s
    * `prof_listen_addr=localhost:6060` so profile server is on by default
    * `p2p.send_rate` and `p2p.recv_rate` increases 10x (~5MB/s)

BUG FIXES

* [server] Fix to actually overwrite default tendermint config

## 0.21.1

*July 14th, 2018*.

BUG FIXES

* [build] Added Ledger build support via `LEDGER_ENABLED=true|false`
    * True by default except when cross-compiling

## 0.21.0

*July 13th, 2018*.

BREAKING CHANGES

* [x/stake] Specify DelegatorAddress in MsgCreateValidator
* [x/stake] Remove the use of global shares in the pool
    * Remove the use of `PoolShares` type in `x/stake/validator` type - replace with `Status` `Tokens` fields
* [x/auth] NewAccountMapper takes a constructor instead of a prototype
* [keys] Keybase.Update function now takes in a function to get the newpass, rather than the password itself

FEATURES

* [baseapp] NewBaseApp now takes option functions as parameters

IMPROVEMENTS

* Updated docs folder to accommodate cosmos.network docs project
* [store] Added support for tracing multi-store operations via `--trace-store`
* [store] Pruning strategy configurable with pruning flag on gaiad start

BUG FIXES

* [#1630](https://github.com/cosmos/cosmos-sdk/issues/1630) - redelegation nolonger removes tokens from the delegator liquid account
* [keys] [#1629](https://github.com/cosmos/cosmos-sdk/issues/1629) - updating password no longer asks for a new password when the first entered password was incorrect
* [lcd] importing an account would create a random account
* [server] 'gaiad init' command family now writes provided name as the moniker in `config.toml`
* [build] Added Ledger build support via `LEDGER_ENABLED=true|false`
    * True by default except when cross-compiling

## 0.20.0

*July 10th, 2018*.

BREAKING CHANGES

* msg.GetSignBytes() returns sorted JSON (by key)
* msg.GetSignBytes() field changes
    * `msg_bytes` -> `msgs`
    * `fee_bytes` -> `fee`
* Update Tendermint to v0.22.2
    * Default ports changed from 466xx to 266xx
    * Amino JSON uses type names instead of prefix bytes
    * ED25519 addresses are the first 20-bytes of the SHA256 of the raw 32-byte
    pubkey (Instead of RIPEMD160)
    * go-crypto, abci, tmlibs have been merged into Tendermint
        * The keys sub-module is now in the SDK
    * Various other fixes
* [auth] Signers of a transaction now only sign over their own account and sequence number
* [auth] Removed MsgChangePubKey
* [auth] Removed SetPubKey from account mapper
* [auth] AltBytes renamed to Memo, now a string, max 100 characters, costs a bit of gas
* [types] `GetMsg()` -> `GetMsgs()` as txs wrap many messages
* [types] Removed GetMemo from Tx (it is still on StdTx)
* [types] renamed rational.Evaluate to rational.Round{Int64, Int}
* [types] Renamed `sdk.Address` to `sdk.AccAddress`/`sdk.ValAddress`
* [types] `sdk.AccAddress`/`sdk.ValAddress` natively marshals to Bech32 in String, Sprintf (when used with `%s`), and MarshalJSON
* [keys] Keybase and Ledger support from go-crypto merged into the SDK in the `crypto` folder
* [cli] Rearranged commands under subcommands
* [x/slashing] Update slashing for unbonding period
    * Slash according to power at time of infraction instead of power at
    time of discovery
    * Iterate through unbonding delegations & redelegations which contributed
    to an infraction, slash them proportional to their stake at the time
    * Add REST endpoint to unrevoke a validator previously revoked for downtime
    * Add REST endpoint to retrieve liveness signing information for a validator
* [x/stake] Remove Tick and add EndBlocker
* [x/stake] most index keys nolonger hold a value - inputs are rearranged to form the desired key
* [x/stake] store-value for delegation, validator, ubd, and red do not hold duplicate information contained store-key
* [x/stake] Introduce concept of unbonding for delegations and validators
    * `gaiacli stake unbond` replaced with `gaiacli stake begin-unbonding`
    * Introduced:
        * `gaiacli stake complete-unbonding`
        * `gaiacli stake begin-redelegation`
        * `gaiacli stake complete-redelegation`
* [lcd] Switch key creation output to return bech32
* [lcd] Removed shorthand CLI flags (`a`, `c`, `n`, `o`)
* [gaiad] genesis transactions now use bech32 addresses / pubkeys
* [gov] VoteStatus renamed to ProposalStatus
* [gov] VoteOption, ProposalType, and ProposalStatus all marshal to string form in JSON

DEPRECATED

* [cli] Deprecated `--name` flag in commands that send txs, in favor of `--from`

FEATURES

* [x/gov] Implemented MVP
    * Supported proposal types: just binary (pass/fail) TextProposals for now
    * Proposals need deposits to be votable; deposits are burned if proposal fails
    * Delegators delegate votes to validator by default but can override (for their stake)
* [gaiacli] Ledger support added
    * You can now use a Ledger with `gaiacli --ledger` for all key-related commands
    * Ledger keys can be named and tracked locally in the key DB
* [gaiacli] You can now attach a simple text-only memo to any transaction, with the `--memo` flag
* [gaiacli] added the following flags for commands that post transactions to the chain:
    * async -- send the tx without waiting for a tendermint response
    * json -- return the output in json format for increased readability
    * print-response -- return the tx response. (includes fields like gas cost)
* [lcd] Queried TXs now include the tx hash to identify each tx
* [mockapp] CompleteSetup() no longer takes a testing parameter
* [x/bank] Add benchmarks for signing and delivering a block with a single bank transaction
    * Run with `cd x/bank && go test --bench=.`
* [tools] make get_tools installs tendermint's linter, and gometalinter
* [tools] Switch gometalinter to the stable version
* [tools] Add the following linters
    * misspell
    * gofmt
    * go vet -composites=false
    * unconvert
    * ineffassign
    * errcheck
    * unparam
    * gocyclo
* [tools] Added `make format` command to automate fixing misspell and gofmt errors.
* [server] Default config now creates a profiler at port 6060, and increase p2p send/recv rates
* [types] Switches internal representation of Int/Uint/Rat to use pointers
* [types] Added MinInt and MinUint functions
* [gaiad] `unsafe_reset_all` now resets addrbook.json
* [democoin] add x/oracle, x/assoc
* [tests] created a randomized testing framework.
    * Currently bank has limited functionality in the framework
    * Auth has its invariants checked within the framework
* [tests] Add WaitForNextNBlocksTM helper method
* [keys] New keys now have 24 word recovery keys, for heightened security

* [keys] Add a temporary method for exporting the private key

IMPROVEMENTS

* [x/bank] Now uses go-wire codec instead of 'encoding/json'
* [x/auth] Now uses go-wire codec instead of 'encoding/json'
* revised use of endblock and beginblock
* [stake] module reorganized to include `types` and `keeper` package
* [stake] keeper always loads the store (instead passing around which doesn't really boost efficiency)
* [stake] edit-validator changes now can use the keyword [do-not-modify] to not modify unspecified `--flag` (aka won't set them to `""` value)
* [stake] offload more generic functionality from the handler into the keeper
* [stake] clearer staking logic
* [types] added common tag constants
* [keys] improve error message when deleting non-existent key
* [gaiacli] improve error messages on `send` and `account` commands
* added contributing guidelines
* [docs] Added commands for governance CLI on testnet README

BUG FIXES

* [x/slashing] [#1510](https://github.com/cosmos/cosmos-sdk/issues/1510) Unrevoked validators cannot un-revoke themselves
* [x/stake] [#1513](https://github.com/cosmos/cosmos-sdk/issues/1513) Validators slashed to zero power are unbonded and removed from the store
* [x/stake] [#1567](https://github.com/cosmos/cosmos-sdk/issues/1567) Validators decreased in power but not unbonded are now updated in Tendermint
* [x/stake] error strings lower case
* [x/stake] pool loose tokens now accounts for unbonding and unbonding tokens not associated with any validator
* [x/stake] fix revoke bytes ordering (was putting revoked candidates at the top of the list)
* [x/stake] bond count was counting revoked validators as bonded, fixed
* [gaia] Added self delegation for validators in the genesis creation
* [lcd] tests now don't depend on raw json text
* Retry on HTTP request failure in CLI tests, add option to retry tests in Makefile
* Fixed bug where chain ID wasn't passed properly in x/bank REST handler, removed Viper hack from ante handler
* Fixed bug where `democli account` didn't decode the account data correctly
* [#872](https://github.com/cosmos/cosmos-sdk/issues/872) - recovery phrases no longer all end in `abandon`
* [#887](https://github.com/cosmos/cosmos-sdk/issues/887) - limit the size of rationals that can be passed in from user input
* [#1052](https://github.com/cosmos/cosmos-sdk/issues/1052) - Make all now works
* [#1258](https://github.com/cosmos/cosmos-sdk/issues/1258) - printing big.rat's can no longer overflow int64
* [#1259](https://github.com/cosmos/cosmos-sdk/issues/1259) - fix bug where certain tests that could have a nil pointer in defer
* [#1343](https://github.com/cosmos/cosmos-sdk/issues/1343) - fixed unnecessary parallelism in CI
* [#1353](https://github.com/cosmos/cosmos-sdk/issues/1353) - CLI: Show pool shares fractions in human-readable format
* [#1367](https://github.com/cosmos/cosmos-sdk/issues/1367) - set ChainID in InitChain
* [#1461](https://github.com/cosmos/cosmos-sdk/issues/1461) - CLI tests now no longer reset your local environment data
* [#1505](https://github.com/cosmos/cosmos-sdk/issues/1505) - `gaiacli stake validator` no longer panics if validator doesn't exist
* [#1565](https://github.com/cosmos/cosmos-sdk/issues/1565) - fix cliff validator persisting when validator set shrinks from max
* [#1287](https://github.com/cosmos/cosmos-sdk/issues/1287) - prevent zero power validators at genesis
* [x/stake] fix bug when unbonding/redelegating using `--shares-percent`
* [#1010](https://github.com/cosmos/cosmos-sdk/issues/1010) - two validators can't bond with the same pubkey anymore

## 0.19.0

*June 13, 2018*.

BREAKING CHANGES

* msg.GetSignBytes() now returns bech32-encoded addresses in all cases
* [lcd] REST end-points now include gas
* sdk.Coin now uses sdk.Int, a big.Int wrapper with 256bit range cap

FEATURES

* [x/auth] Added AccountNumbers to BaseAccount and StdTxs to allow for replay protection with account pruning
* [lcd] added an endpoint to query for the SDK version of the connected node

IMPROVEMENTS

* export command now writes current validator set for Tendermint
* [tests] Application module tests now use a mock application
* [gaiacli] Fix error message when account isn't found when running gaiacli account
* [lcd] refactored to eliminate use of global variables, and interdependent tests
* [tests] Added testnet command to gaiad
* [tests] Added localnet targets to Makefile
* [x/stake] More stake tests added to test ByPower index

FIXES

* Fixes consensus fault on testnet - see postmortem [here](https://github.com/cosmos/cosmos-sdk/issues/1197#issuecomment-396823021)
* [x/stake] bonded inflation removed, non-bonded inflation partially implemented
* [lcd] Switch to bech32 for addresses on all human readable inputs and outputs
* [lcd] fixed tx indexing/querying
* [cli] Added `--gas` flag to specify transaction gas limit
* [gaia] Registered slashing message handler
* [x/slashing] Set signInfo.StartHeight correctly for newly bonded validators

FEATURES

* [docs] Reorganize documentation
* [docs] Update staking spec, create WIP spec for slashing, and fees

## 0.18.0

*June 9, 2018*.

BREAKING CHANGES

* [stake] candidate -> validator throughout (details in refactor comment)
* [stake] delegate-bond -> delegation throughout
* [stake] `gaiacli query validator` takes and argument instead of using the `--address-candidate` flag
* [stake] introduce `gaiacli query delegations`
* [stake] staking refactor
    * ValidatorsBonded store now take sorted pubKey-address instead of validator owner-address,
    is sorted like Tendermint by pk's address
    * store names more understandable
    * removed temporary ToKick store, just needs a local map!
    * removed distinction between candidates and validators
        * everything is now a validator
        * only validators with a status == bonded are actively validating/receiving rewards
    * Introduction of Unbonding fields, lowlevel logic throughout (not fully implemented with queue)
    * Introduction of PoolShares type within validators,
    replaces three rational fields (BondedShares, UnbondingShares, UnbondedShares
* [x/auth] move stuff specific to auth anteHandler to the auth module rather than the types folder. This includes:
    * StdTx (and its related stuff i.e. StdSignDoc, etc)
    * StdFee
    * StdSignature
    * Account interface
    * Related to this organization, I also:
* [x/auth] got rid of AccountMapper interface (in favor of the struct already in auth module)
* [x/auth] removed the FeeHandler function from the AnteHandler, Replaced with FeeKeeper
* [x/auth] Removed GetSignatures() from Tx interface (as different Tx styles might use something different than StdSignature)
* [store] Removed SubspaceIterator and ReverseSubspaceIterator from KVStore interface and replaced them with helper functions in /types
* [cli] rearranged commands under subcommands
* [stake] remove Tick and add EndBlocker
* Switch to bech32cosmos on all human readable inputs and outputs

FEATURES

* [x/auth] Added ability to change pubkey to auth module
* [baseapp] baseapp now has settable functions for filtering peers by address/port & public key
* [sdk] Gas consumption is now measured as transactions are executed
    * Transactions which run out of gas stop execution and revert state changes
    * A "simulate" query has been added to determine how much gas a transaction will need
    * Modules can include their own gas costs for execution of particular message types
* [stake] Seperation of fee distribution to a new module
* [stake] Creation of a validator/delegation generics in `/types`
* [stake] Helper Description of the store in x/stake/store.md
* [stake] removed use of caches in the stake keeper
* [stake] Added REST API
* [Makefile] Added terraform/ansible playbooks to easily create remote testnets on Digital Ocean

BUG FIXES

* [stake] staking delegator shares exchange rate now relative to equivalent-bonded-tokens the validator has instead of bonded tokens
  ^ this is important for unbonded validators in the power store!
* [cli] fixed cli-bash tests
* [ci] added cli-bash tests
* [basecoin] updated basecoin for stake and slashing
* [docs] fixed references to old cli commands
* [docs] Downgraded Swagger to v2 for downstream compatibility
* auto-sequencing transactions correctly
* query sequence via account store
* fixed duplicate pub_key in stake.Validator
* Auto-sequencing now works correctly
* [gaiacli] Fix error message when account isn't found when running gaiacli account

## 0.17.5

*June 5, 2018*.

Update to Tendermint v0.19.9 (Fix evidence reactor, mempool deadlock, WAL panic,
memory leak)

## 0.17.4

*May 31, 2018*.

Update to Tendermint v0.19.7 (WAL fixes and more)

## 0.17.3

*May 29, 2018*.

Update to Tendermint v0.19.6 (fix fast-sync halt)

## 0.17.2

*May 20, 2018*.

Update to Tendermint v0.19.5 (reduce WAL use, bound the mempool and some rpcs, improve logging)

## 0.17.1 (May 17, 2018)

Update to Tendermint v0.19.4 (fixes a consensus bug and improves logging)

## 0.17.0 (May 15, 2018)

BREAKING CHANGES

* [stake] MarshalJSON -> MarshalBinaryLengthPrefixed
* Queries against the store must be prefixed with the path "/store"

FEATURES

* [gaiacli] Support queries for candidates, delegator-bonds
* [gaiad] Added `gaiad export` command to export current state to JSON
* [x/bank] Tx tags with sender/recipient for indexing & later retrieval
* [x/stake] Tx tags with delegator/candidate for delegation & unbonding, and candidate info for declare candidate / edit validator

IMPROVEMENTS

* [gaiad] Update for Tendermint v0.19.3 (improve `/dump_consensus_state` and add
  `/consensus_state`)
* [spec/ibc] Added spec!
* [spec/stake] Cleanup structure, include details about slashing and
  auto-unbonding
* [spec/governance] Fixup some names and pseudocode
* NOTE: specs are still a work-in-progress ...

BUG FIXES

* Auto-sequencing now works correctly

## 0.16.0 (May 14th, 2018)

BREAKING CHANGES

* Move module REST/CLI packages to x/[module]/client/rest and x/[module]/client/cli
* Gaia simple-staking bond and unbond functions replaced
* [stake] Delegator bonds now store the height at which they were updated
* All module keepers now require a codespace, see basecoin or democoin for usage
* Many changes to names throughout
    * Type as a prefix naming convention applied (ex. BondMsg -> MsgBond)
    * Removed redundancy in names (ex. stake.StakingKeeper -> stake.Keeper)
* Removed SealedAccountMapper
* gaiad init now requires use of `--name` flag
* Removed Get from Msg interface
* types/rational now extends big.Rat

FEATURES:

* Gaia stake commands include, CreateValidator, EditValidator, Delegate, Unbond
* MountStoreWithDB without providing a custom store works.
* Repo is now lint compliant / GoMetaLinter with tendermint-lint integrated into CI
* Better key output, pubkey go-amino hex bytes now output by default
* gaiad init overhaul
    * Create genesis transactions with `gaiad init gen-tx`
    * New genesis account keys are automatically added to the client keybase (introduce `--client-home` flag)
    * Initialize with genesis txs using `--gen-txs` flag
* Context now has access to the application-configured logger
* Add (non-proof) subspace query helper functions
* Add more staking query functions: candidates, delegator-bonds

BUG FIXES

* Gaia now uses stake, ported from github.com/cosmos/gaia

## 0.15.1 (April 29, 2018)

IMPROVEMENTS:

* Update Tendermint to v0.19.1 (includes many rpc fixes)

## 0.15.0 (April 29, 2018)

NOTE: v0.15.0 is a large breaking change that updates the encoding scheme to use
[Amino](github.com/tendermint/go-amino).

For details on how this changes encoding for public keys and addresses,
see the [docs](https://github.com/tendermint/tendermint/blob/v0.19.1/docs/specification/new-spec/encoding.md#public-key-cryptography).

BREAKING CHANGES

* Remove go-wire, use go-amino
* [store] Add `SubspaceIterator` and `ReverseSubspaceIterator` to `KVStore` interface
* [basecoin] NewBasecoinApp takes a `dbm.DB` and uses namespaced DBs for substores

FEATURES:

* Add CacheContext
* Add auto sequencing to client
* Add FeeHandler to ante handler

BUG FIXES

* MountStoreWithDB without providing a custom store works.

## 0.14.1 (April 9, 2018)

BUG FIXES

* [gaiacli] Fix all commands (just a duplicate of basecli for now)

## 0.14.0 (April 9, 2018)

BREAKING CHANGES:

* [client/builder] Renamed to `client/core` and refactored to use a CoreContext
  struct
* [server] Refactor to improve useability and de-duplicate code
* [types] `Result.ToQuery -> Error.QueryResult`
* [makefile] `make build` and `make install` only build/install `gaiacli` and
  `gaiad`. Use `make build_examples` and `make install_examples` for
  `basecoind/basecli` and `democoind/democli`
* [staking] Various fixes/improvements

FEATURES:

* [democoin] Added Proof-of-Work module

BUG FIXES

* [client] Reuse Tendermint RPC client to avoid excessive open files
* [client] Fix setting log level
* [basecoin] Sort coins in genesis

## 0.13.1 (April 3, 2018)

BUG FIXES

* [x/ibc] Fix CLI and relay for IBC txs
* [x/stake] Various fixes/improvements

## 0.13.0 (April 2, 2018)

BREAKING CHANGES

* [basecoin] Remove cool/sketchy modules -> moved to new `democoin`
* [basecoin] NewBasecoinApp takes a `map[string]dbm.DB` as temporary measure
  to allow mounting multiple stores with their own DB until they can share one
* [x/staking] Renamed to `simplestake`
* [builder] Functions don't take `passphrase` as argument
* [server] GenAppParams returns generated seed and address
* [basecoind] `init` command outputs JSON of everything necessary for testnet
* [basecoind] `basecoin.db -> data/basecoin.db`
* [basecli] `data/keys.db -> keys/keys.db`

FEATURES

* [types] `Coin` supports direct arithmetic operations
* [basecoind] Add `show_validator` and `show_node_id` commands
* [x/stake] Initial merge of full staking module!
* [democoin] New example application to demo custom modules

IMPROVEMENTS

* [makefile] `make install`
* [testing] Use `/tmp` for directories so they don't get left in the repo

BUG FIXES

* [basecoin] Allow app to be restarted
* [makefile] Fix build on Windows
* [basecli] Get confirmation before overriding key with same name

## 0.12.0 (March 27 2018)

BREAKING CHANGES

* Revert to old go-wire for now
* glide -> godep
* [types] ErrBadNonce -> ErrInvalidSequence
* [types] Replace tx.GetFeePayer with FeePayer(tx) - returns the first signer
* [types] NewStdTx takes the Fee
* [types] ParseAccount -> AccountDecoder; ErrTxParse -> ErrTxDecoder
* [x/auth] AnteHandler deducts fees
* [x/bank] Move some errors to `types`
* [x/bank] Remove sequence and signature from Input

FEATURES

* [examples/basecoin] New cool module to demonstrate use of state and custom transactions
* [basecoind] `show_node_id` command
* [lcd] Implement the Light Client Daemon and endpoints
* [types/stdlib] Queue functionality
* [store] Subspace iterator on IAVLTree
* [types] StdSignDoc is the document that gets signed (chainid, msg, sequence, fee)
* [types] CodeInvalidPubKey
* [types] StdFee, and StdTx takes the StdFee
* [specs] Progression of MVPs for IBC
* [x/ibc] Initial shell of IBC functionality (no proofs)
* [x/simplestake] Simple staking module with bonding/unbonding

IMPROVEMENTS

* Lots more tests!
* [client/builder] Helpers for forming and signing transactions
* [types] sdk.Address
* [specs] Staking

BUG FIXES

* [x/auth] Fix setting pubkey on new account
* [x/auth] Require signatures to include the sequences
* [baseapp] Dont panic on nil handler
* [basecoin] Check for empty bytes in account and tx

## 0.11.0 (March 1, 2017)

BREAKING CHANGES

* [examples] dummy -> kvstore
* [examples] Remove gaia
* [examples/basecoin] MakeTxCodec -> MakeCodec
* [types] CommitMultiStore interface has new `GetCommitKVStore(key StoreKey) CommitKVStore` method

FEATURES

* [examples/basecoin] CLI for `basecli` and `basecoind` (!)
* [baseapp] router.AddRoute returns Router

IMPROVEMENTS

* [baseapp] Run msg handlers on CheckTx
* [docs] Add spec for REST API
* [all] More tests!

BUG FIXES

* [baseapp] Fix panic on app restart
* [baseapp] InitChain does not call Commit
* [basecoin] Remove IBCStore because mounting multiple stores is currently broken

## 0.10.0 (February 20, 2017)

BREAKING CHANGES

* [baseapp] NewBaseApp(logger, db)
* [baseapp] NewContext(isCheckTx, header)
* [x/bank] CoinMapper -> CoinKeeper

FEATURES

* [examples/gaia] Mock CLI !
* [baseapp] InitChainer, BeginBlocker, EndBlocker
* [baseapp] MountStoresIAVL

IMPROVEMENTS

* [docs] Various improvements.
* [basecoin] Much simpler :)

BUG FIXES

* [baseapp] initialize and reset msCheck and msDeliver properly

## 0.9.0 (February 13, 2017)

BREAKING CHANGES

* Massive refactor. Basecoin works. Still needs <3

## 0.8.1

* Updates for dependencies

## 0.8.0 (December 18, 2017)

* Updates for dependencies

## 0.7.1 (October 11, 2017)

IMPROVEMENTS:

* server/commands: GetInitCmd takes list of options

## 0.7.0 (October 11, 2017)

BREAKING CHANGES:

* Everything has changed, and it's all about to change again, so don't bother using it yet!

## 0.6.2 (July 27, 2017)

IMPROVEMENTS:

* auto-test all tutorials to detect breaking changes
* move deployment scripts from `/scripts` to `/publish` for clarity

BUG FIXES:

* `basecoin init` ensures the address in genesis.json is valid
* fix bug that certain addresses couldn't receive ibc packets

## 0.6.1 (June 28, 2017)

Make lots of small cli fixes that arose when people were using the tools for
the testnet.

IMPROVEMENTS:

* basecoin
    * `basecoin start` supports all flags that `tendermint node` does, such as
    `--rpc.laddr`, `--p2p.seeds`, and `--p2p.skip_upnp`
    * fully supports `--log_level` and `--trace` for logger configuration
    * merkleeyes no longers spams the logs... unless you want it
        * Example: `basecoin start --log_level="merkleeyes:info,state:info,*:error"`
        * Example: `basecoin start --log_level="merkleeyes:debug,state:info,*:error"`
* basecli
    * `basecli init` is more intelligent and only complains if there really was
    a connected chain, not just random files
    * support `localhost:46657` or `http://localhost:46657` format for nodes,
    not just `tcp://localhost:46657`
    * Add `--genesis` to init to specify chain-id and validator hash
        * Example: `basecli init --node=localhost:46657 --genesis=$HOME/.basecoin/genesis.json`
    * `basecli rpc` has a number of methods to easily accept tendermint rpc, and verifies what it can

BUG FIXES:

* basecli
    * `basecli query account` accepts hex account address with or without `0x`
    prefix
    * gives error message when running commands on an unitialized chain, rather
    than some unintelligable panic

## 0.6.0 (June 22, 2017)

Make the basecli command the only way to use client-side, to enforce best
security practices. Lots of enhancements to get it up to production quality.

BREAKING CHANGES:

* ./cmd/commands -> ./cmd/basecoin/commands
* basecli
    * `basecli proof state get` -> `basecli query key`
    * `basecli proof tx get` -> `basecli query tx`
    * `basecli proof state get --app=account` -> `basecli query account`
    * use `--chain-id` not `--chainid` for consistency
    * update to use `--trace` not `--debug` for stack traces on errors
    * complete overhaul on how tx and query subcommands are added. (see counter or trackomatron for examples)
    * no longer supports counter app (see new countercli)
* basecoin
    * `basecoin init` takes an argument, an address to allocate funds to in the genesis
    * removed key2.json
    * removed all client side functionality from it (use basecli now for proofs)
        * no tx subcommand
        * no query subcommand
        * no account (query) subcommand
        * a few other random ones...
    * enhanced relay subcommand
        * relay start did what relay used to do
        * relay init registers both chains on one another (to set it up so relay start just works)
* docs
    * removed `example-plugin`, put `counter` inside `docs/guide`
* app
    * Implements ABCI handshake by proxying merkleeyes.Info()

IMPROVEMENTS:

* `basecoin init` support `--chain-id`
* intergrates tendermint 0.10.0 (not the rc-2, but the real thing)
* commands return error code (1) on failure for easier script testing
* add `reset_all` to basecli, and never delete keys on `init`
* new shutil based unit tests, with better coverage of the cli actions
* just `make fresh` when things are getting stale ;)

BUG FIXES:

* app: no longer panics on missing app_options in genesis (thanks, anton)
* docs: updated all docs... again
* ibc: fix panic on getting BlockID from commit without 100% precommits (still a TODO)

## 0.5.2 (June 2, 2017)

BUG FIXES:

* fix parsing of the log level from Tendermint config (#97)

## 0.5.1 (May 30, 2017)

BUG FIXES:

* fix ibc demo app to use proper tendermint flags, 0.10.0-rc2 compatibility
* Make sure all cli uses new json.Marshal not wire.JSONBytes

## 0.5.0 (May 27, 2017)

BREAKING CHANGES:

* only those related to the tendermint 0.9 -> 0.10 upgrade

IMPROVEMENTS:

* basecoin cli
    * integrates tendermint 0.10.0 and unifies cli (init, unsafe_reset_all, ...)
    * integrate viper, all command line flags can also be defined in environmental variables or config.toml
* genesis file
    * you can define accounts with either address or pub_key
    * sorts coins for you, so no silent errors if not in alphabetical order
* [light-client](https://github.com/tendermint/light-client) integration
    * no longer must you trust the node you connect to, prove everything!
    * new [basecli command](./cmd/basecli/README.md)
    * integrated [key management](https://github.com/tendermint/go-crypto/blob/master/cmd/README.md), stored encrypted locally
    * tracks validator set changes and proves everything from one initial validator seed
    * `basecli proof state` gets complete proofs for any abci state
    * `basecli proof tx` gets complete proof where a tx was stored in the chain
    * `basecli proxy` exposes tendermint rpc, but only passes through results after doing complete verification

BUG FIXES:

* no more silently ignored error with invalid coin names (eg. "17.22foo coin" used to parse as "17 foo", not warning/error)

## 0.4.1 (April 26, 2017)

BUG FIXES:

* Fix bug in `basecoin unsafe_reset_X` where the `priv_validator.json` was not being reset

## 0.4.0 (April 21, 2017)

BREAKING CHANGES:

* CLI now uses Cobra, which forced changes to some of the flag names and orderings

IMPROVEMENTS:

* `basecoin init` doesn't generate error if already initialized
* Much more testing

## 0.3.1 (March 23, 2017)

IMPROVEMENTS:

* CLI returns exit code 1 and logs error before exiting

## 0.3.0 (March 23, 2017)

BREAKING CHANGES:

* Remove `--data` flag and use `BCHOME` to set the home directory (defaults to `~/.basecoin`)
* Remove `--in-proc` flag and start Tendermint in-process by default (expect Tendermint files in $BCHOME/tendermint).
  To start just the ABCI app/server, use `basecoin start --without-tendermint`.
* Consolidate genesis files so the Basecoin genesis is an object under `app_options` in Tendermint genesis. For instance:

```json
{
  "app_hash": "",
  "chain_id": "foo_bar_chain",
  "genesis_time": "0001-01-01T00:00:00.000Z",
  "validators": [
    {
      "amount": 10,
      "name": "",
      "pub_key": [
        1,
        "7B90EA87E7DC0C7145C8C48C08992BE271C7234134343E8A8E8008E617DE7B30"
      ]
    }
  ],
  "app_options": {
    "accounts": [
      {
        "pub_key": {
          "type": "ed25519",
          "data": "6880db93598e283a67c4d88fc67a8858aa2de70f713fe94a5109e29c137100c2"
        },
        "coins": [
          {
            "denom": "blank",
            "amount": 12345
          },
          {
            "denom": "ETH",
            "amount": 654321
          }
        ]
      }
    ],
    "plugin_options": ["plugin1/key1", "value1", "plugin1/key2", "value2"]
  }
}
```

Note the array of key-value pairs is now under `app_options.plugin_options` while the `app_options` themselves are well formed.
We also changed `chainID` to `chain_id` and consolidated to have just one of them.

FEATURES:

* Introduce `basecoin init` and `basecoin unsafe_reset_all`

## 0.2.0 (March 6, 2017)

BREAKING CHANGES:

* Update to ABCI v0.4.0 and Tendermint v0.9.0
* Coins are specified on the CLI as `Xcoin`, eg. `5gold`
* `Cost` is now `Fee`

FEATURES:

* CLI for sending transactions and querying the state,
  designed to be easily extensible as plugins are implemented
* Run Basecoin in-process with Tendermint
* Add `/account` path in Query
* IBC plugin for InterBlockchain Communication
* Demo script of IBC between two chains

IMPROVEMENTS:

* Use new Tendermint `/commit` endpoint for crafting IBC transactions
* More unit tests
* Use go-crypto S structs and go-data for more standard JSON
* Demo uses fewer sleeps

BUG FIXES:

* Various little fixes in coin arithmetic
* More commit validation in IBC
* Return results from transactions

## PreHistory

### January 14-18, 2017

* Update to Tendermint v0.8.0
* Cleanup a bit and release blog post

### September 22, 2016

* Basecoin compiles again

<!-- Release links -->

[unreleased]: https://github.com/cosmos/cosmos-sdk/compare/v0.38.2...HEAD
[v0.38.2]: https://github.com/cosmos/cosmos-sdk/releases/tag/v0.38.2
[v0.38.1]: https://github.com/cosmos/cosmos-sdk/releases/tag/v0.38.1
[v0.38.0]: https://github.com/cosmos/cosmos-sdk/releases/tag/v0.38.0
[v0.37.9]: https://github.com/cosmos/cosmos-sdk/releases/tag/v0.37.9
[v0.37.8]: https://github.com/cosmos/cosmos-sdk/releases/tag/v0.37.8
[v0.37.7]: https://github.com/cosmos/cosmos-sdk/releases/tag/v0.37.7
[v0.37.6]: https://github.com/cosmos/cosmos-sdk/releases/tag/v0.37.6
[v0.37.5]: https://github.com/cosmos/cosmos-sdk/releases/tag/v0.37.5
[v0.37.4]: https://github.com/cosmos/cosmos-sdk/releases/tag/v0.37.4
[v0.37.3]: https://github.com/cosmos/cosmos-sdk/releases/tag/v0.37.3
[v0.37.1]: https://github.com/cosmos/cosmos-sdk/releases/tag/v0.37.1
[v0.37.0]: https://github.com/cosmos/cosmos-sdk/releases/tag/v0.37.0
[v0.36.0]: https://github.com/cosmos/cosmos-sdk/releases/tag/v0.36.0<|MERGE_RESOLUTION|>--- conflicted
+++ resolved
@@ -164,11 +164,8 @@
 
 ### Bug Fixes
 
-<<<<<<< HEAD
 * (x/evidence) [#13740](https://github.com/cosmos/cosmos-sdk/pull/13740)  Fix evidence query API to decode the hash properly.
-=======
 * (bank) [#13691](https://github.com/cosmos/cosmos-sdk/issues/13691) Fix unhandled error for vesting account transfers, when total vesting amount exceeds total balance.
->>>>>>> a51aa517
 * [#13553](https://github.com/cosmos/cosmos-sdk/pull/13553) Ensure all parameter validation for decimal types handles nil decimal values.
 * [#13145](https://github.com/cosmos/cosmos-sdk/pull/13145) Fix panic when calling `String()` to a Record struct type.
 * [#13116](https://github.com/cosmos/cosmos-sdk/pull/13116) Fix a dead-lock in the `Group-TotalWeight` `x/group` invariant.
