<!--
Guiding Principles:

Changelogs are for humans, not machines.
There should be an entry for every single version.
The same types of changes should be grouped.
Versions and sections should be linkable.
The latest version comes first.
The release date of each version is displayed.
Mention whether you follow Semantic Versioning.

Usage:

Change log entries are to be added to the Unreleased section under the
appropriate stanza (see below). Each entry should ideally include a tag and
the Github issue reference in the following format:

* (<tag>) \#<issue-number> message

The issue numbers will later be link-ified during the release process so you do
not have to worry about including a link manually, but you can if you wish.

Types of changes (Stanzas):

"Features" for new features.
"Improvements" for changes in existing functionality.
"Deprecated" for soon-to-be removed features.
"Bug Fixes" for any bug fixes.
"Client Breaking" for breaking Protobuf, gRPC and REST routes used by end-users.
"CLI Breaking" for breaking CLI commands.
"API Breaking" for breaking exported APIs used by developers building on SDK.
"State Machine Breaking" for any changes that result in a different AppState given same genesisState and txList.
Ref: https://keepachangelog.com/en/1.0.0/
-->

# Changelog

## [Unreleased]

### Features

<<<<<<< HEAD
* (x/upgrade) [\#11116](https://github.com/cosmos/cosmos-sdk/pull/11116) `MsgSoftwareUpgrade` and  has been added to support v1beta2 msgs-based gov proposals.
=======
* [\#11308](https://github.com/cosmos/cosmos-sdk/pull/11308) Added a mandatory metadata field to Vote in x/gov v1beta2.
>>>>>>> 918330bc
* [\#10977](https://github.com/cosmos/cosmos-sdk/pull/10977) Now every cosmos message protobuf definition must be extended with a ``cosmos.msg.v1.signer`` option to signal the signer fields in a language agnostic way.
* [\#10710](https://github.com/cosmos/cosmos-sdk/pull/10710) Chain-id shouldn't be required for creating a transaction with both --generate-only and --offline flags.
* [\#10703](https://github.com/cosmos/cosmos-sdk/pull/10703) Create a new grantee account, if the grantee of an authorization does not exist.
* [\#10592](https://github.com/cosmos/cosmos-sdk/pull/10592) Add a `DecApproxEq` function that checks to see if `|d1 - d2| < tol` for some Dec `d1, d2, tol`.
* [\#9933](https://github.com/cosmos/cosmos-sdk/pull/9933) Introduces the notion of a Cosmos "Scalar" type, which would just be simple aliases that give human-understandable meaning to the underlying type, both in Go code and in Proto definitions.
* [\#9884](https://github.com/cosmos/cosmos-sdk/pull/9884) Provide a new gRPC query handler, `/cosmos/params/v1beta1/subspaces`, that allows the ability to query for all registered subspaces and their respective keys.
* [\#9776](https://github.com/cosmos/cosmos-sdk/pull/9776) Add flag `staking-bond-denom` to specify the staking bond denomination value when initializing a new chain.
* [\#9533](https://github.com/cosmos/cosmos-sdk/pull/9533) Added a new gRPC method, `DenomOwners`, in `x/bank` to query for all account holders of a specific denomination.
* (bank) [\#9618](https://github.com/cosmos/cosmos-sdk/pull/9618) Update bank.Metadata: add URI and URIHash attributes.
* (store) [\#8664](https://github.com/cosmos/cosmos-sdk/pull/8664) Implementation of ADR-038 file StreamingService
* [\#9837](https://github.com/cosmos/cosmos-sdk/issues/9837) `--generate-only` flag will accept the keyname now.
* [\#10326](https://github.com/cosmos/cosmos-sdk/pull/10326) `x/authz` add all grants by granter query.
* [\#10944](https://github.com/cosmos/cosmos-sdk/pull/10944) `x/authz` add all grants by grantee query
* [\#10348](https://github.com/cosmos/cosmos-sdk/pull/10348) Add `fee.{payer,granter}` and `tip` fields to StdSignDoc for signing tipped transactions.
* [\#10208](https://github.com/cosmos/cosmos-sdk/pull/10208) Add `TipsTxMiddleware` for transferring tips.
* [\#10379](https://github.com/cosmos/cosmos-sdk/pull/10379) Add validation to `x/upgrade` CLI `software-upgrade` command `--plan-info` value.
* [\#10507](https://github.com/cosmos/cosmos-sdk/pull/10507) Add middleware for tx priority.
* [\#10311](https://github.com/cosmos/cosmos-sdk/pull/10311) Adds cli to use tips transactions. It adds an `--aux` flag to all CLI tx commands to generate the aux signer data (with optional tip), and a new `tx aux-to-fee` subcommand to let the fee payer gather aux signer data and broadcast the tx
* [\#10430](https://github.com/cosmos/cosmos-sdk/pull/10430) ADR-040: Add store/v2 `MultiStore` implementation
* [\#11019](https://github.com/cosmos/cosmos-sdk/pull/11019) Add `MsgCreatePermanentLockedAccount` and CLI method for creating permanent locked account
* [\#10947](https://github.com/cosmos/cosmos-sdk/pull/10947) Add `AllowancesByGranter` query to the feegrant module
* [\#10407](https://github.com/cosmos/cosmos-sdk/pull/10407) Add validation to `x/upgrade` module's `BeginBlock` to check accidental binary downgrades
* (gov) [\#11036](https://github.com/cosmos/cosmos-sdk/pull/11036) Add in-place migrations for 0.43->0.46. Add a `migrate v0.46` CLI command for v0.43->0.46 JSON genesis migration.
* [\#11006](https://github.com/cosmos/cosmos-sdk/pull/11006) Add `debug pubkey-raw` command to allow inspecting of pubkeys in legacy bech32 format
* (x/authz) [\#10714](https://github.com/cosmos/cosmos-sdk/pull/10714) Add support for pruning expired authorizations
* [\#10015](https://github.com/cosmos/cosmos-sdk/pull/10015) ADR-040: ICS-23 proofs for SMT store
* [\#11240](https://github.com/cosmos/cosmos-sdk/pull/11240) Replace various modules `ModuleCdc` with the global `legacy.Cdc`
* [#11179](https://github.com/cosmos/cosmos-sdk/pull/11179) Add state rollback command.

### API Breaking Changes

* (store)[\#11152](https://github.com/cosmos/cosmos-sdk/pull/11152) Remove `keep-every` from pruning options.
* [\#10950](https://github.com/cosmos/cosmos-sdk/pull/10950) Add `envPrefix` parameter to `cmd.Execute`.
* (x/mint) [\#10441](https://github.com/cosmos/cosmos-sdk/pull/10441) The `NewAppModule` function now accepts an inflation calculation function as an argument.
* [\#10295](https://github.com/cosmos/cosmos-sdk/pull/10295) Remove store type aliases from /types
* [\#9695](https://github.com/cosmos/cosmos-sdk/pull/9695) Migrate keys from `Info` -> `Record`
    * Add new `codec.Codec` argument in:
        * `keyring.NewInMemory`
        * `keyring.New`
    * Rename:
        * `SavePubKey` to `SaveOfflineKey`.
        * `NewMultiInfo`, `NewLedgerInfo`  to `NewLegacyMultiInfo`, `newLegacyLedgerInfo`  respectively.  Move them into `legacy_info.go`.
        * `NewOfflineInfo` to `newLegacyOfflineInfo` and move it to `migration_test.go`.
    * Return:
    *`keyring.Record, error` in `SaveOfflineKey`, `SaveLedgerKey`, `SaveMultiSig`, `Key` and `KeyByAddress`.
    *`keyring.Record` instead of `Info` in `NewMnemonic` and `List`.
    * Remove `algo` argument from :
        * `SaveOfflineKey`
    * Take `keyring.Record` instead of `Info` as first argument in:
        * `MkConsKeyOutput`
        * `MkValKeyOutput`
        * `MkAccKeyOutput`
* [\#10022](https://github.com/cosmos/cosmos-sdk/pull/10022) `AuthKeeper` interface in `x/auth` now includes a function `HasAccount`.
* [\#9759](https://github.com/cosmos/cosmos-sdk/pull/9759) `NewAccountKeeeper` in `x/auth` now takes an additional `bech32Prefix` argument that represents `sdk.Bech32MainPrefix`.
* [\#9628](https://github.com/cosmos/cosmos-sdk/pull/9628) Rename `x/{mod}/legacy` to `x/{mod}/migrations`.
* [\#9571](https://github.com/cosmos/cosmos-sdk/pull/9571) Implemented error handling for staking hooks, which now return an error on failure.
* [\#9427](https://github.com/cosmos/cosmos-sdk/pull/9427) Move simapp `FundAccount` and `FundModuleAccount` to `x/bank/testutil`
* (client/tx) [\#9421](https://github.com/cosmos/cosmos-sdk/pull/9421/) `BuildUnsignedTx`, `BuildSimTx`, `PrintUnsignedStdTx` functions are moved to
  the Tx Factory as methods.
* (client/keys) [\#9407](https://github.com/cosmos/cosmos-sdk/pull/9601) Added `keys rename` CLI command and `Keyring.Rename` interface method to rename a key in the keyring.
* (x/slashing) [\#9458](https://github.com/cosmos/cosmos-sdk/pull/9458) Coins burned from slashing is now returned from Slash function and included in Slash event.
* [\#9246](https://github.com/cosmos/cosmos-sdk/pull/9246) The `New` method for the network package now returns an error.
* [\#9519](https://github.com/cosmos/cosmos-sdk/pull/9519) `DeleteDeposits` renamed to `DeleteAndBurnDeposits`, `RefundDeposits` renamed to `RefundAndDeleteDeposits`
* (codec) [\#9521](https://github.com/cosmos/cosmos-sdk/pull/9521) Removed deprecated `clientCtx.JSONCodec` from `client.Context`.
* (codec) [\#9521](https://github.com/cosmos/cosmos-sdk/pull/9521) Rename `EncodingConfig.Marshaler` to `Codec`.
* [\#9594](https://github.com/cosmos/cosmos-sdk/pull/9594) `RESTHandlerFn` argument is removed from the `gov/NewProposalHandler`.
* [\#9594](https://github.com/cosmos/cosmos-sdk/pull/9594) `types/rest` package moved to `testutil/rest`.
* [\#9432](https://github.com/cosmos/cosmos-sdk/pull/9432) `ConsensusParamsKeyTable` moved from `params/keeper` to `params/types`
* [\#9576](https://github.com/cosmos/cosmos-sdk/pull/9576) Add debug error message to `sdkerrors.QueryResult` when enabled
* [\#9650](https://github.com/cosmos/cosmos-sdk/pull/9650) Removed deprecated message handler implementation from the SDK modules.
* [\#10248](https://github.com/cosmos/cosmos-sdk/pull/10248) Remove unused `KeyPowerReduction` variable from x/staking types.
* (x/bank) [\#9832](https://github.com/cosmos/cosmos-sdk/pull/9832) `AddressFromBalancesStore` renamed to `AddressAndDenomFromBalancesStore`.
* (tests) [\#9938](https://github.com/cosmos/cosmos-sdk/pull/9938) `simapp.Setup` accepts additional `testing.T` argument.
* (baseapp) [\#9920](https://github.com/cosmos/cosmos-sdk/pull/9920) BaseApp `{Check,Deliver,Simulate}Tx` methods are now replaced by a middleware stack.
    * Replace the Antehandler interface with the `tx.Handler` and `tx.Middleware` interfaces.
    * Replace `baseapp.SetAnteHandler` with `baseapp.SetTxHandler`.
    * Move Msg routers from BaseApp to middlewares.
    * Move Baseapp panic recovery into a middleware.
    * Rename simulation helper methods `baseapp.{Check,Deliver}` to `baseapp.Sim{Check,Deliver}**`.
* (x/gov) [\#10373](https://github.com/cosmos/cosmos-sdk/pull/10373) Removed gov `keeper.{MustMarshal, MustUnmarshal}`.
* [\#10348](https://github.com/cosmos/cosmos-sdk/pull/10348) StdSignBytes takes a new argument of type `*tx.Tip` for signing over tips using LEGACY_AMINO_JSON.
* [\#10208](https://github.com/cosmos/cosmos-sdk/pull/10208) The `x/auth/signing.Tx` interface now also includes a new `GetTip() *tx.Tip` method for verifying tipped transactions. The `x/auth/types` expected BankKeeper interface now expects the `SendCoins` method too.
* [\#10612](https://github.com/cosmos/cosmos-sdk/pull/10612) `baseapp.NewBaseApp` constructor function doesn't take the `sdk.TxDecoder` anymore. This logic has been moved into the TxDecoderMiddleware.
* [\#10692](https://github.com/cosmos/cosmos-sdk/pull/10612) `SignerData` takes 2 new fields, `Address` and `PubKey`, which need to get populated when using SIGN_MODE_DIRECT_AUX.
* [\#10748](https://github.com/cosmos/cosmos-sdk/pull/10748) Move legacy `x/gov` api to `v1beta1` directory.
* [\#10816](https://github.com/cosmos/cosmos-sdk/pull/10816) Reuse blocked addresses from the bank module. No need to pass them to distribution. 
* [\#10852](https://github.com/cosmos/cosmos-sdk/pull/10852) Move `x/gov/types` to `x/gov/types/v1beta2`.
* [\#10922](https://github.com/cosmos/cosmos-sdk/pull/10922), [/#10957](https://github.com/cosmos/cosmos-sdk/pull/10957) Move key `server.Generate*` functions to testutil and support custom mnemonics in in-process testing network. Moved `TestMnemonic` from `testutil` package to `testdata`.
* (x/bank) [\#10771](https://github.com/cosmos/cosmos-sdk/pull/10771) Add safety check on bank module perms to allow module-specific mint restrictions (e.g. only minting a certain denom).* (x/bank) [\#10771](https://github.com/cosmos/cosmos-sdk/pull/10771) Add `bank.BaseKeeper.WithMintCoinsRestriction` function to restrict use of bank `MintCoins` usage.
* [\#10868](https://github.com/cosmos/cosmos-sdk/pull/10868), [\#10989](https://github.com/cosmos/cosmos-sdk/pull/10989) The Gov keeper accepts now 2 more mandatory arguments, the ServiceMsgRouter and a maximum proposal metadata length.
* [\#10868](https://github.com/cosmos/cosmos-sdk/pull/10868), [\#10989](https://github.com/cosmos/cosmos-sdk/pull/10989), [\#11093](https://github.com/cosmos/cosmos-sdk/pull/11093) The Gov keeper accepts now 2 more mandatory arguments, the ServiceMsgRouter and a gov Config including the max metadata length.
* [\#11124](https://github.com/cosmos/cosmos-sdk/pull/11124) Add `GetAllVersions` to application store
* (x/authz) [\#10447](https://github.com/cosmos/cosmos-sdk/pull/10447) authz `NewGrant` takes a new argument: block time, to correctly validate expire time.
* [\#10961](https://github.com/cosmos/cosmos-sdk/pull/10961) Support third-party modules to add extension snapshots to state-sync.

### Client Breaking Changes

* [\#11089](https://github.com/cosmos/cosmos-sdk/pull/11089]) interacting with the node through `grpc.Dial` requires clients to pass a codec refer to [doc](docs/run-node/interact-node.md).
* [\#9594](https://github.com/cosmos/cosmos-sdk/pull/9594) Remove legacy REST API. Please see the [REST Endpoints Migration guide](https://docs.cosmos.network/master/migrations/rest.html) to migrate to the new REST endpoints.
* [\#9995](https://github.com/cosmos/cosmos-sdk/pull/9995) Increased gas cost for creating proposals.
* [\#11029](https://github.com/cosmos/cosmos-sdk/pull/11029) The deprecated Vote Option field is removed in gov v1beta2 and nil in v1beta1. Use Options instead.
* [\#11013](https://github.com/cosmos/cosmos-sdk/pull/) The `tx gov submit-proposal` command has changed syntax to support the new Msg-based gov proposals. To access the old CLI command, please use `tx gov submit-legacy-proposal`.
* [\#11170](https://github.com/cosmos/cosmos-sdk/issues/11170) Fixes issue related to grpc-gateway of supply by ibc-denom.

### CLI Breaking Changes

* [\#9695](https://github.com/cosmos/cosmos-sdk/pull/9695) `<app> keys migrate` CLI command now takes no arguments
* [\#9246](https://github.com/cosmos/cosmos-sdk/pull/9246) Removed the CLI flag `--setup-config-only` from the `testnet` command and added the subcommand `init-files`.
* [\#9780](https://github.com/cosmos/cosmos-sdk/pull/9780) Use sigs.k8s.io for yaml, which might lead to minor YAML output changes
* [\#10625](https://github.com/cosmos/cosmos-sdk/pull/10625) Rename `--fee-account` CLI flag to `--fee-granter`
* [\#10684](https://github.com/cosmos/cosmos-sdk/pull/10684) Rename `edit-validator` command's `--moniker` flag to `--new-moniker`
* [\#11116](https://github.com/cosmos/cosmos-sdk/pull/11116) `software-upgrade` and `cancel-software-upgrade` gov proposal commands have changed to `legacy-software-upgrade` and `legacy-cancel-software-upgrade`.

### Improvements

* [\#11089](https://github.com/cosmos/cosmos-sdk/pull/11089]) Now cosmos-sdk consumers can upgrade gRPC to its newest versions.
* [\#10439](https://github.com/cosmos/cosmos-sdk/pull/10439) Check error for `RegisterQueryHandlerClient` in all modules `RegisterGRPCGatewayRoutes`.
* [\#9780](https://github.com/cosmos/cosmos-sdk/pull/9780) Remove gogoproto `moretags` YAML annotations and add `sigs.k8s.io/yaml` for YAML marshalling.
* (x/bank) [\#10134](https://github.com/cosmos/cosmos-sdk/pull/10134) Add `HasDenomMetadata` function to bank `Keeper` to check if a client coin denom metadata exists in state.
* (x/bank) [\#10022](https://github.com/cosmos/cosmos-sdk/pull/10022) `BankKeeper.SendCoins` now takes less execution time.
* (deps) [\#9987](https://github.com/cosmos/cosmos-sdk/pull/9987) Bump Go version minimum requirement to `1.17`
* (cli) [\#9856](https://github.com/cosmos/cosmos-sdk/pull/9856) Overwrite `--sequence` and `--account-number` flags with default flag values when used with `offline=false` in `sign-batch` command.
* (rosetta) [\#10001](https://github.com/cosmos/cosmos-sdk/issues/10001) Add documentation for rosetta-cli dockerfile and rename folder for the rosetta-ci dockerfile
* [\#9699](https://github.com/cosmos/cosmos-sdk/pull/9699) Add `:`, `.`, `-`, and `_` as allowed characters in the default denom regular expression.
* (genesis) [\#9697](https://github.com/cosmos/cosmos-sdk/pull/9697) Ensure `InitGenesis` returns with non-empty validator set.
* [\#10341](https://github.com/cosmos/cosmos-sdk/pull/10341) Move from `io/ioutil` to `io` and `os` packages.
* [\#10468](https://github.com/cosmos/cosmos-sdk/pull/10468) Allow futureOps to queue additional operations in simulations
* [\#10625](https://github.com/cosmos/cosmos-sdk/pull/10625) Add `--fee-payer` CLI flag
* (cli) [\#10683](https://github.com/cosmos/cosmos-sdk/pull/10683) In CLI, allow 1 SIGN_MODE_DIRECT signer in transactions with multiple signers.
* (deps) [\#10210](https://github.com/cosmos/cosmos-sdk/pull/10210) Bump Tendermint to [v0.35.0](https://github.com/tendermint/tendermint/releases/tag/v0.35.0).
* (deps) [\#10706](https://github.com/cosmos/cosmos-sdk/issues/10706) Bump rosetta-sdk-go to v0.7.2 and rosetta-cli to v0.7.3
* (types/errors) [\#10779](https://github.com/cosmos/cosmos-sdk/pull/10779) Move most functionality in `types/errors` to a standalone `errors` go module, except the `RootCodespace` errors and ABCI response helpers. All functions and types that used to live in `types/errors` are now aliased so this is not a breaking change.
* (gov) [\#10854](https://github.com/cosmos/cosmos-sdk/pull/10854) v1beta2's vote doesn't include the deprecate `option VoteOption` anymore. Instead, it only uses `WeightedVoteOption`.
* (types) [\#11004](https://github.com/cosmos/cosmos-sdk/pull/11004) Added mutable versions of many of the sdk.Dec types operations.  This improves performance when used by avoiding reallocating a new bigint for each operation.
* (x/auth) [\#10880](https://github.com/cosmos/cosmos-sdk/pull/10880) Added a new query to the tx query service that returns a block with transactions fully decoded.
* (types) [\#11200](https://github.com/cosmos/cosmos-sdk/pull/11200) Added `Min()` and `Max()` operations on sdk.Coins.
* (gov) [\#11287](https://github.com/cosmos/cosmos-sdk/pull/11287) Fix error message when no flags are provided while executing `submit-legacy-proposal` transaction.

### Bug Fixes

* (makefile) [\#11285](https://github.com/cosmos/cosmos-sdk/pull/11285) Fix lint-fix make target.
* (client) [\#11283](https://github.com/cosmos/cosmos-sdk/issues/11283) Support multiple keys for tx simulation and setting automatic gas for txs.
* (store) [\#11177](https://github.com/cosmos/cosmos-sdk/pull/11177) Update the prune `everything` strategy to store the last two heights.
* [\#10844](https://github.com/cosmos/cosmos-sdk/pull/10844) Automatic recovering non-consistent keyring storage during public key import.
* (store) [\#11117](https://github.com/cosmos/cosmos-sdk/pull/11117) Fix data race in store trace component
* (cli) [\#11065](https://github.com/cosmos/cosmos-sdk/pull/11065) Ensure the `tendermint-validator-set` query command respects the `-o` output flag.
* (grpc) [\#10985](https://github.com/cosmos/cosmos-sdk/pull/10992) The `/cosmos/tx/v1beta1/txs/{hash}` endpoint returns a 404 when a tx does not exist.
* (rosetta) [\#10340](https://github.com/cosmos/cosmos-sdk/pull/10340) Use `GenesisChunked(ctx)` instead `Genesis(ctx)` to get genesis block height
* [#10180](https://github.com/cosmos/cosmos-sdk/issues/10180) Documentation: make references to Cosmos SDK consistent
* [\#9651](https://github.com/cosmos/cosmos-sdk/pull/9651) Change inconsistent limit of `0` to `MaxUint64` on InfiniteGasMeter and add GasRemaining func to GasMeter.
* [\#9639](https://github.com/cosmos/cosmos-sdk/pull/9639) Check store keys length before accessing them by making sure that `key` is of length `m+1` (for `key[n:m]`)
* (types) [\#9627](https://github.com/cosmos/cosmos-sdk/pull/9627) Fix nil pointer panic on `NewBigIntFromInt`
* (x/genutil) [\#9574](https://github.com/cosmos/cosmos-sdk/pull/9575) Actually use the `gentx` client tx flags (like `--keyring-dir`)
* (x/distribution) [\#9599](https://github.com/cosmos/cosmos-sdk/pull/9599) Withdraw rewards event now includes a value attribute even if there are 0 rewards (due to situations like 100% commission).
* (x/genutil) [\#9638](https://github.com/cosmos/cosmos-sdk/pull/9638) Added missing validator key save when recovering from mnemonic
* [\#9762](https://github.com/cosmos/cosmos-sdk/pull/9762) The init command uses the chain-id from the client config if --chain-id is not provided
* [\#9854](https://github.com/cosmos/cosmos-sdk/pull/9854) Fixed the `make proto-gen` to get dynamic container name based on project name for the cosmos based sdks.
* [\#9980](https://github.com/cosmos/cosmos-sdk/pull/9980) Returning the error when the invalid argument is passed to bank query total supply cli.
* (server) [#10016](https://github.com/cosmos/cosmos-sdk/issues/10016) Fix marshaling of index-events into server config file.
* [\#10184](https://github.com/cosmos/cosmos-sdk/pull/10184) Fixed CLI tx commands to no longer explicitly require the chain-id flag as this value can come from a user config.
* [\#10239](https://github.com/cosmos/cosmos-sdk/pull/10239) Fixed x/bank/044 migrateDenomMetadata.
* (x/upgrade) [\#10189](https://github.com/cosmos/cosmos-sdk/issues/10189) Removed potential sources of non-determinism in upgrades
* [\#10258](https://github.com/cosmos/cosmos-sdk/issues/10258) Fixes issue related to segmentation fault on mac m1 arm64
* [\#10466](https://github.com/cosmos/cosmos-sdk/issues/10466) Fixes error with simulation tests when genesis start time is randomly created after the year 2262
* [\#10394](https://github.com/cosmos/cosmos-sdk/issues/10394) Fixes issue related to grpc-gateway of account balance by
  ibc-denom.
* [\#10593](https://github.com/cosmos/cosmos-sdk/pull/10593) Update swagger-ui to v4.1.0 to fix xss vulnerability.
* [\#10842](https://github.com/cosmos/cosmos-sdk/pull/10842) Fix error when `--generate-only`, `--max-msgs` fags set while executing `WithdrawAllRewards` command.
* [\#10897](https://github.com/cosmos/cosmos-sdk/pull/10897) Fix: set a non-zero value on gas overflow.
* [#9790](https://github.com/cosmos/cosmos-sdk/pull/10687) Fix behavior of `DecCoins.MulDecTruncate`.
* [\#10990](https://github.com/cosmos/cosmos-sdk/pull/10990) Fixes missing `iavl-cache-size` config parsing in `GetConfig` method.
* (crypto) [#11027] Remove dependency on Tendermint core for xsalsa20symmetric.
* (x/authz) [\#10447](https://github.com/cosmos/cosmos-sdk/pull/10447) Fix authz `NewGrant` expiration check.
* (x/authz) [\#10633](https://github.com/cosmos/cosmos-sdk/pull/10633) Fixed authorization not found error when executing message.
* [#11222](https://github.com/cosmos/cosmos-sdk/pull/11222) reject query with block height in the future
* [#11229](https://github.com/cosmos/cosmos-sdk/pull/11229) Handled the error message of `transaction encountered error` from tendermint.
* (x/authz) [\#11252](https://github.com/cosmos/cosmos-sdk/pull/11252) Allow insufficient funds error for authz simulation

### State Machine Breaking

* [\#10564](https://github.com/cosmos/cosmos-sdk/pull/10564) Fix bug when updating allowance inside AllowedMsgAllowance
* (x/auth)[\#9596](https://github.com/cosmos/cosmos-sdk/pull/9596) Enable creating periodic vesting accounts with a transactions instead of requiring them to be created in genesis.
* (x/bank) [\#9611](https://github.com/cosmos/cosmos-sdk/pull/9611) Introduce a new index to act as a reverse index between a denomination and address allowing to query for
  token holders of a specific denomination. `DenomOwners` is updated to use the new reverse index.
* (x/bank) [\#9832](https://github.com/cosmos/cosmos-sdk/pull/9832) Account balance is stored as `sdk.Int` rather than `sdk.Coin`.
* (x/bank) [\#9890](https://github.com/cosmos/cosmos-sdk/pull/9890) Remove duplicate denom from denom metadata key.
* (x/upgrade) [\#10189](https://github.com/cosmos/cosmos-sdk/issues/10189) Removed potential sources of non-determinism in upgrades
* [\#10422](https://github.com/cosmos/cosmos-sdk/pull/10422) and [\#10529](https://github.com/cosmos/cosmos-sdk/pull/10529) Add `MinCommissionRate` param to `x/staking` module.
* [#10763](https://github.com/cosmos/cosmos-sdk/pull/10763) modify the fields in `TallyParams` to use `string` instead of `bytes`
* [#10770](https://github.com/cosmos/cosmos-sdk/pull/10770) revert tx when block gas limit exceeded
* [\#10868](https://github.com/cosmos/cosmos-sdk/pull/10868) Bump gov to v1beta2. Both v1beta1 and v1beta2 queries and Msgs are accepted.
* [\#11011](https://github.com/cosmos/cosmos-sdk/pull/11011) Remove burning of deposits when qourum is not reached on a governance proposal and when the deposit is not fully met. 
* [\#11019](https://github.com/cosmos/cosmos-sdk/pull/11019) Add `MsgCreatePermanentLockedAccount` and CLI method for creating permanent locked account
* (x/feegrant) [\#10830](https://github.com/cosmos/cosmos-sdk/pull/10830) Expired allowances will be pruned from state.
* (x/authz,x/feegrant) [\#11214](https://github.com/cosmos/cosmos-sdk/pull/11214) Fix Amino JSON encoding of authz and feegrant Msgs to be consistent with other modules.

### Deprecated

* (x/upgrade) [\#9906](https://github.com/cosmos/cosmos-sdk/pull/9906) Deprecate `UpgradeConsensusState` gRPC query since this functionality is only used for IBC, which now has its own [IBC replacement](https://github.com/cosmos/ibc-go/blob/2c880a22e9f9cc75f62b527ca94aa75ce1106001/proto/ibc/core/client/v1/query.proto#L54)

## [v0.45.0](https://github.com/cosmos/cosmos-sdk/releases/tag/v0.45.0) - 2022-01-18

### State Machine Breaking

* [#10833](https://github.com/cosmos/cosmos-sdk/pull/10833) fix reported tx gas used when block gas limit exceeded.
* (auth) [\#10536](https://github.com/cosmos/cosmos-sdk/pull/10536]) Enable `SetSequence` for `ModuleAccount`.
* (store) [#10218](https://github.com/cosmos/cosmos-sdk/pull/10218) Charge gas even when there are no entries while seeking.
* (store) [#10247](https://github.com/cosmos/cosmos-sdk/pull/10247) Charge gas for the key length in gas meter.
* (x/gov) [\#10740](https://github.com/cosmos/cosmos-sdk/pull/10740) Increase maximum proposal description size from 5k characters to 10k characters.
* [#10814](https://github.com/cosmos/cosmos-sdk/pull/10814) revert tx when block gas limit exceeded.

### API Breaking Changes

* [\#10561](https://github.com/cosmos/cosmos-sdk/pull/10561) The `CommitMultiStore` interface contains a new `SetIAVLCacheSize` method
* [\#10922](https://github.com/cosmos/cosmos-sdk/pull/10922), [/#10956](https://github.com/cosmos/cosmos-sdk/pull/10956) Deprecate key `server.Generate*` functions and move them to `testutil` and support custom mnemonics in in-process testing network. Moved `TestMnemonic` from `testutil` package to `testdata`.
* [\#11049](https://github.com/cosmos/cosmos-sdk/pull/11049) Add custom tendermint config variables into root command. Allows App developers to set config.toml variables. 

### Features

* [\#10614](https://github.com/cosmos/cosmos-sdk/pull/10614) Support in-place migration ordering

### Improvements

* [\#10486](https://github.com/cosmos/cosmos-sdk/pull/10486) store/cachekv's `Store.Write` conservatively
  looks up keys, but also uses the [map clearing idiom](https://bencher.orijtech.com/perfclinic/mapclearing/)
  to reduce the RAM usage, CPU time usage, and garbage collection pressure from clearing maps,
  instead of allocating new maps.
* (module) [\#10711](https://github.com/cosmos/cosmos-sdk/pull/10711) Panic at startup if the app developer forgot to add modules in the `SetOrder{BeginBlocker, EndBlocker, InitGenesis, ExportGenesis}` functions. This means that all modules, even those who have empty implementations for those methods, need to be added to `SetOrder*`.
* (types) [\#10076](https://github.com/cosmos/cosmos-sdk/pull/10076) Significantly speedup and lower allocations for `Coins.String()`.
* (auth) [\#10022](https://github.com/cosmos/cosmos-sdk/pull/10022) `AuthKeeper` interface in `x/auth` now includes a function `HasAccount`.
* [\#10393](https://github.com/cosmos/cosmos-sdk/pull/10393) Add `HasSupply` method to bank keeper to ensure that input denom actually exists on chain.

### Bug Fixes

* (std/codec) [/#10595](https://github.com/cosmos/cosmos-sdk/pull/10595) Add evidence to std/codec to be able to decode evidence in client interactions. 
* (types) [\#9627](https://github.com/cosmos/cosmos-sdk/pull/9627) Fix nil pointer panic on `NewBigIntFromInt`.
* [#10725](https://github.com/cosmos/cosmos-sdk/pull/10725) populate `ctx.ConsensusParams` for begin/end blockers.
* [\#9829](https://github.com/cosmos/cosmos-sdk/pull/9829) Fixed Coin denom sorting not being checked during `Balance.Validate` check. Refactored the Validation logic to use `Coins.Validate` for `Balance.Coins`
* [\#10061](https://github.com/cosmos/cosmos-sdk/pull/10061) and [\#10515](https://github.com/cosmos/cosmos-sdk/pull/10515) Ensure that `LegacyAminoPubKey` struct correctly unmarshals from JSON

## [v0.44.5](https://github.com/cosmos/cosmos-sdk/releases/tag/v0.44.5) - 2021-12-02

### Improvements

* (baseapp) [\#10631](https://github.com/cosmos/cosmos-sdk/pull/10631)  Emit ante events even for the failed txs. 
* (store) [\#10741](https://github.com/cosmos/cosmos-sdk/pull/10741) Significantly speedup iterator creation after delete heavy workloads. Significantly improves IBC migration times.

### Bug Fixes

* [\#10648](https://github.com/cosmos/cosmos-sdk/pull/10648) Upgrade IAVL to 0.17.3 to solve race condition bug in IAVL.

## [v0.44.4](https://github.com/cosmos/cosmos-sdk/releases/tag/v0.44.4) - 2021-11-25

### Improvements

* (types) [\#10630](https://github.com/cosmos/cosmos-sdk/pull/10630) Add an `Events` field to the `TxResponse` type that captures _all_ events emitted by a transaction, unlike `Logs` which only contains events emitted during message execution.
* (x/upgrade) [\#10532](https://github.com/cosmos/cosmos-sdk/pull/10532)  Add `keeper.DumpUpgradeInfoWithInfoToDisk` to include `Plan.Info` in the upgrade-info file.
* (store) [\#10544](https://github.com/cosmos/cosmos-sdk/pull/10544) Use the new IAVL iterator structure which significantly improves iterator performance.

### Bug Fixes

* [\#10827](https://github.com/cosmos/cosmos-sdk/pull/10827) Create query `Context` with requested block height
* [\#10414](https://github.com/cosmos/cosmos-sdk/pull/10414) Use `sdk.GetConfig().GetFullBIP44Path()` instead `sdk.FullFundraiserPath` to generate key
* (bank) [\#10394](https://github.com/cosmos/cosmos-sdk/pull/10394) Fix: query account balance by ibc denom.
* [\10608](https://github.com/cosmos/cosmos-sdk/pull/10608) Change the order of module migration by pushing x/auth to the end. Auth module depends on other modules and should be run last. We have updated the documentation to provide more details how to change module migration order. This is technically a breaking change, but only impacts updates between the upgrades with version change, hence migrating from the previous patch release doesn't cause new migration and doesn't break the state.
* [\#10674](https://github.com/cosmos/cosmos-sdk/pull/10674) Fix issue with `Error.Wrap` and `Error.Wrapf` usage with `errors.Is`.

## [v0.44.3](https://github.com/cosmos/cosmos-sdk/releases/tag/v0.44.3) - 2021-10-21

### Improvements

* [\#10768](https://github.com/cosmos/cosmos-sdk/pull/10768) Added extra logging for tracking in-place store migrations
* [\#10262](https://github.com/cosmos/cosmos-sdk/pull/10262) Remove unnecessary logging in `x/feegrant` simulation.
* [\#10327](https://github.com/cosmos/cosmos-sdk/pull/10327) Add null guard for possible nil `Amount` in tx fee `Coins`
* [\#10339](https://github.com/cosmos/cosmos-sdk/pull/10339) Improve performance of `removeZeroCoins` by only allocating memory when necessary
* [\#10045](https://github.com/cosmos/cosmos-sdk/pull/10045) Revert [#8549](https://github.com/cosmos/cosmos-sdk/pull/8549). Do not route grpc queries through Tendermint.
* (deps) [\#10375](https://github.com/cosmos/cosmos-sdk/pull/10375) Bump Tendermint to [v0.34.14](https://github.com/tendermint/tendermint/releases/tag/v0.34.14).
* [\#10024](https://github.com/cosmos/cosmos-sdk/pull/10024) `store/cachekv` performance improvement by reduced growth factor for iterator ranging by using binary searches to find dirty items when unsorted key count >= 1024.

### Bug Fixes

* (client) [#10226](https://github.com/cosmos/cosmos-sdk/pull/10226) Fix --home flag parsing.
* (rosetta) [\#10340](https://github.com/cosmos/cosmos-sdk/pull/10340) Use `GenesisChunked(ctx)` instead `Genesis(ctx)` to get genesis block height

## [v0.44.2](https://github.com/cosmos/cosmos-sdk/releases/tag/v0.44.2) - 2021-10-12

Security Release. No breaking changes related to 0.44.x.

## [v0.44.1](https://github.com/cosmos/cosmos-sdk/releases/tag/v0.44.1) - 2021-09-29

### Improvements

* (store) [\#10040](https://github.com/cosmos/cosmos-sdk/pull/10040) Bump IAVL to v0.17.1 which includes performance improvements on a batch load.
* (types) [\#10021](https://github.com/cosmos/cosmos-sdk/pull/10021) Speedup coins.AmountOf(), by removing many intermittent regex calls.
* [\#10077](https://github.com/cosmos/cosmos-sdk/pull/10077) Remove telemetry on `GasKV` and `CacheKV` store Get/Set operations, significantly improving their performance.
* (store) [\#10026](https://github.com/cosmos/cosmos-sdk/pull/10026) Improve CacheKVStore datastructures / algorithms, to no longer take O(N^2) time when interleaving iterators and insertions.

### Bug Fixes

* [\#9969](https://github.com/cosmos/cosmos-sdk/pull/9969) fix: use keyring in config for add-genesis-account cmd.
* (x/genutil) [#10104](https://github.com/cosmos/cosmos-sdk/pull/10104) Ensure the `init` command reads the `--home` flag value correctly.
* (x/feegrant) [\#10049](https://github.com/cosmos/cosmos-sdk/issues/10049) Fixed the error message when `period` or `period-limit` flag is not set on a feegrant grant transaction.

### Client Breaking Changes

* [\#9879](https://github.com/cosmos/cosmos-sdk/pull/9879) Modify ABCI Queries to use `abci.QueryRequest` Height field if it is non-zero, otherwise continue using context height.

## [v0.44.0](https://github.com/cosmos/cosmos-sdk/releases/tag/v0.44.0) - 2021-09-01

### Features

* [\#9860](https://github.com/cosmos/cosmos-sdk/pull/9860) Emit transaction fee in ante handler fee decorator. The event type is `tx` and the attribute is `fee`.

### Improvements

* (deps) [\#9956](https://github.com/cosmos/cosmos-sdk/pull/9956) Bump Tendermint to [v0.34.12](https://github.com/tendermint/tendermint/releases/tag/v0.34.12).

### Deprecated

* (x/upgrade) [\#9906](https://github.com/cosmos/cosmos-sdk/pull/9906) Deprecate `UpgradeConsensusState` gRPC query since this functionality is only used for IBC, which now has its own [IBC replacement](https://github.com/cosmos/ibc-go/blob/2c880a22e9f9cc75f62b527ca94aa75ce1106001/proto/ibc/core/client/v1/query.proto#L54)

### Bug Fixes

* [\#9965](https://github.com/cosmos/cosmos-sdk/pull/9965) Fixed `simd version` command output to report the right release tag.
* (x/upgrade) [\#10189](https://github.com/cosmos/cosmos-sdk/issues/10189) Removed potential sources of non-determinism in upgrades.

### Client Breaking Changes

* [\#10041](https://github.com/cosmos/cosmos-sdk/pull/10041) Remove broadcast & encode legacy REST endpoints. Please see the [REST Endpoints Migration guide](https://docs.cosmos.network/master/migrations/rest.html) to migrate to the new REST endpoints.

## [v0.43.0](https://github.com/cosmos/cosmos-sdk/releases/tag/v0.43.0) - 2021-08-10

### Features

* [\#6711](https://github.com/cosmos/cosmos-sdk/pull/6711) Make integration test suites reusable by apps, tests are exported in each module's `client/testutil` package.
* [\#8077](https://github.com/cosmos/cosmos-sdk/pull/8077) Added support for grpc-web, enabling browsers to communicate with a chain's gRPC server
* [\#8965](https://github.com/cosmos/cosmos-sdk/pull/8965) cosmos reflection now provides more information on the application such as: deliverable msgs, sdk.Config info etc (still in alpha stage).
* [\#8520](https://github.com/cosmos/cosmos-sdk/pull/8520) Add support for permanently locked vesting accounts.
* [\#8559](https://github.com/cosmos/cosmos-sdk/pull/8559) Added Protobuf compatible secp256r1 ECDSA signatures.
* [\#8786](https://github.com/cosmos/cosmos-sdk/pull/8786) Enabled secp256r1 in x/auth.
* (rosetta) [\#8729](https://github.com/cosmos/cosmos-sdk/pull/8729) Data API fully supports balance tracking. Construction API can now construct any message supported by the application.
* [\#8754](https://github.com/cosmos/cosmos-sdk/pull/8875) Added support for reverse iteration to pagination.
* (types) [\#9079](https://github.com/cosmos/cosmos-sdk/issues/9079) Add `AddAmount`/`SubAmount` methods to `sdk.Coin`.
* [#9088](https://github.com/cosmos/cosmos-sdk/pull/9088) Added implementation to ADR-28 Derived Addresses.
* [\#9133](https://github.com/cosmos/cosmos-sdk/pull/9133) Added hooks for governance actions.
* (x/staking) [\#9214](https://github.com/cosmos/cosmos-sdk/pull/9214) Added `new_shares` attribute inside `EventTypeDelegate` event.
* [\#9382](https://github.com/cosmos/cosmos-sdk/pull/9382) feat: add Dec.Float64() function.
* [\#9457](https://github.com/cosmos/cosmos-sdk/pull/9457) Add amino support for x/authz and x/feegrant Msgs.
* [\#9498](https://github.com/cosmos/cosmos-sdk/pull/9498) Added `Codec: codec.Codec` attribute to `client/Context` structure.
* [\#9540](https://github.com/cosmos/cosmos-sdk/pull/9540) Add output flag for query txs command.
* (errors) [\#8845](https://github.com/cosmos/cosmos-sdk/pull/8845) Add `Error.Wrap` handy method
* [\#8518](https://github.com/cosmos/cosmos-sdk/pull/8518) Help users of multisig wallets debug signature issues.
* [\#9573](https://github.com/cosmos/cosmos-sdk/pull/9573) ADR 040 implementation: New DB interface
* [\#9952](https://github.com/cosmos/cosmos-sdk/pull/9952) ADR 040: Implement in-memory DB backend
* [\#9848](https://github.com/cosmos/cosmos-sdk/pull/9848) ADR-040: Implement BadgerDB backend
* [\#9851](https://github.com/cosmos/cosmos-sdk/pull/9851) ADR-040: Implement RocksDB backend
* [\#10308](https://github.com/cosmos/cosmos-sdk/pull/10308) ADR-040: Implement DBConnection.Revert
* [\#9892](https://github.com/cosmos/cosmos-sdk/pull/9892) ADR-040: KV Store with decoupled storage and state commitment


### Client Breaking Changes

* [\#8363](https://github.com/cosmos/cosmos-sdk/pull/8363) Addresses no longer have a fixed 20-byte length. From the SDK modules' point of view, any 1-255 bytes-long byte array is a valid address.
* (crypto/ed25519) [\#8690] Adopt zip1215 ed2559 verification rules.
* [\#8849](https://github.com/cosmos/cosmos-sdk/pull/8849) Upgrade module no longer supports time based upgrades.
* [\#7477](https://github.com/cosmos/cosmos-sdk/pull/7477) Changed Bech32 Public Key serialization in the client facing functionality (CLI, MsgServer, QueryServer):
    * updated the keyring display structure (it uses protobuf JSON serialization) - the output is more verbose.
    * Renamed `MarshalAny` and `UnmarshalAny` to `MarshalInterface` and `UnmarshalInterface` respectively. These functions must take an interface as parameter (not a concrete type nor `Any` object). Underneath they use `Any` wrapping for correct protobuf serialization.
    * CLI: removed `--text` flag from `show-node-id` command; the text format for public keys is not used any more - instead we use ProtoJSON.
* (store) [\#8790](https://github.com/cosmos/cosmos-sdk/pull/8790) Reduce gas costs by 10x for transient store operations.
* [\#9139](https://github.com/cosmos/cosmos-sdk/pull/9139) Querying events:
    * via `ServiceMsg` TypeURLs (e.g. `message.action='/cosmos.bank.v1beta1.Msg/Send'`) does not work anymore,
    * via legacy `msg.Type()` (e.g. `message.action='send'`) is being deprecated, new `Msg`s won't emit these events.
    * Please use concrete `Msg` TypeURLs instead (e.g. `message.action='/cosmos.bank.v1beta1.MsgSend'`).
* [\#9859](https://github.com/cosmos/cosmos-sdk/pull/9859) The `default` pruning strategy now keeps the last 362880 blocks instead of 100. 362880 equates to roughly enough blocks to cover the entire unbonding period assuming a 21 day unbonding period and 5s block time.
* [\#9785](https://github.com/cosmos/cosmos-sdk/issues/9785) Missing coin denomination in logs


### API Breaking Changes

* (keyring) [#\8662](https://github.com/cosmos/cosmos-sdk/pull/8662) `NewMnemonic` now receives an additional `passphrase` argument to secure the key generated by the bip39 mnemonic.
* (x/bank) [\#8473](https://github.com/cosmos/cosmos-sdk/pull/8473) Bank keeper does not expose unsafe balance changing methods such as `SetBalance`, `SetSupply` etc.
* (x/staking) [\#8473](https://github.com/cosmos/cosmos-sdk/pull/8473) On genesis init, if non bonded pool and bonded pool balance, coming from the bank module, does not match what is saved in the staking state, the initialization will panic.
* (x/gov) [\#8473](https://github.com/cosmos/cosmos-sdk/pull/8473) On genesis init, if the gov module account balance, coming from bank module state, does not match the one in gov module state, the initialization will panic.
* (x/distribution) [\#8473](https://github.com/cosmos/cosmos-sdk/pull/8473) On genesis init, if the distribution module account balance, coming from bank module state, does not match the one in distribution module state, the initialization will panic.
* (client/keys) [\#8500](https://github.com/cosmos/cosmos-sdk/pull/8500) `InfoImporter` interface is removed from legacy keybase.
* (x/staking) [\#8505](https://github.com/cosmos/cosmos-sdk/pull/8505) `sdk.PowerReduction` has been renamed to `sdk.DefaultPowerReduction`, and most staking functions relying on power reduction take a new function argument, instead of relying on that global variable.
* [\#8629](https://github.com/cosmos/cosmos-sdk/pull/8629) Deprecated `SetFullFundraiserPath` from `Config` in favor of `SetPurpose` and `SetCoinType`.
* (x/upgrade) [\#8673](https://github.com/cosmos/cosmos-sdk/pull/8673) Remove IBC logic from x/upgrade. Deprecates IBC fields in an Upgrade Plan, an error will be thrown if they are set. IBC upgrade logic moved to 02-client and an IBC UpgradeProposal is added.
* (x/bank) [\#8517](https://github.com/cosmos/cosmos-sdk/pull/8517) `SupplyI` interface and `Supply` are removed and uses `sdk.Coins` for supply tracking
* (x/upgrade) [\#8743](https://github.com/cosmos/cosmos-sdk/pull/8743) `UpgradeHandler` includes a new argument `VersionMap` which helps facilitate in-place migrations.
* (x/auth) [\#8129](https://github.com/cosmos/cosmos-sdk/pull/8828) Updated `SigVerifiableTx.GetPubKeys` method signature to return error.
* (x/upgrade) [\7487](https://github.com/cosmos/cosmos-sdk/pull/8897) Upgrade `Keeper` takes new argument `ProtocolVersionSetter` which implements setting a protocol version on baseapp.
* (baseapp) [\7487](https://github.com/cosmos/cosmos-sdk/pull/8897) BaseApp's fields appVersion and version were swapped to match Tendermint's fields.
* [\#8682](https://github.com/cosmos/cosmos-sdk/pull/8682) `ante.NewAnteHandler` updated to receive all positional params as `ante.HandlerOptions` struct. If required fields aren't set, throws error accordingly.
* (x/staking/types) [\#7447](https://github.com/cosmos/cosmos-sdk/issues/7447) Remove bech32 PubKey support:
    * `ValidatorI` interface update: `GetConsPubKey` renamed to `TmConsPubKey` (this is to clarify the return type: consensus public key must be a tendermint key); `TmConsPubKey`, `GetConsAddr` methods return error.
    * `Validator` updated according to the `ValidatorI` changes described above.
    * `ToTmValidator` function: added `error` to return values.
    * `Validator.ConsensusPubkey` type changed from `string` to `codectypes.Any`.
    * `MsgCreateValidator.Pubkey` type changed from `string` to `codectypes.Any`.
* (client) [\#8926](https://github.com/cosmos/cosmos-sdk/pull/8926) `client/tx.PrepareFactory` has been converted to a private function, as it's only used internally.
* (auth/tx) [\#8926](https://github.com/cosmos/cosmos-sdk/pull/8926) The `ProtoTxProvider` interface used as a workaround for transaction simulation has been removed.
* (x/bank) [\#8798](https://github.com/cosmos/cosmos-sdk/pull/8798) `GetTotalSupply` is removed in favour of `GetPaginatedTotalSupply`
* (keyring) [\#8739](https://github.com/cosmos/cosmos-sdk/pull/8739) Rename InfoImporter -> LegacyInfoImporter.
* (x/bank/types) [\#9061](https://github.com/cosmos/cosmos-sdk/pull/9061) `AddressFromBalancesStore` now returns an error for invalid key instead of panic.
* (x/auth) [\#9144](https://github.com/cosmos/cosmos-sdk/pull/9144) The `NewTxTimeoutHeightDecorator` antehandler has been converted from a struct to a function.
* (codec) [\#9226](https://github.com/cosmos/cosmos-sdk/pull/9226) Rename codec interfaces and methods, to follow a general Go interfaces:
    * `codec.Marshaler` → `codec.Codec` (this defines objects which serialize other objects)
    * `codec.BinaryMarshaler` → `codec.BinaryCodec`
    * `codec.JSONMarshaler` → `codec.JSONCodec`
    * Removed `BinaryBare` suffix from `BinaryCodec` methods (`MarshalBinaryBare`, `UnmarshalBinaryBare`, ...)
    * Removed `Binary` infix from `BinaryCodec` methods (`MarshalBinaryLengthPrefixed`, `UnmarshalBinaryLengthPrefixed`, ...)
* [\#9139](https://github.com/cosmos/cosmos-sdk/pull/9139) `ServiceMsg` TypeURLs (e.g. `/cosmos.bank.v1beta1.Msg/Send`) have been removed, as they don't comply to the Probobuf `Any` spec. Please use `Msg` type TypeURLs (e.g. `/cosmos.bank.v1beta1.MsgSend`). This has multiple consequences:
    * The `sdk.ServiceMsg` struct has been removed.
    * `sdk.Msg` now only contains `ValidateBasic` and `GetSigners` methods. The remaining methods `GetSignBytes`, `Route` and `Type` are moved to `legacytx.LegacyMsg`.
    * The `RegisterCustomTypeURL` function and the `cosmos.base.v1beta1.ServiceMsg` interface have been removed from the interface registry.
* (codec) [\#9251](https://github.com/cosmos/cosmos-sdk/pull/9251) Rename `clientCtx.JSONMarshaler` to `clientCtx.JSONCodec` as per #9226.
* (x/bank) [\#9271](https://github.com/cosmos/cosmos-sdk/pull/9271) SendEnabledCoin(s) renamed to IsSendEnabledCoin(s) to better reflect its functionality.
* (x/bank) [\#9550](https://github.com/cosmos/cosmos-sdk/pull/9550) `server.InterceptConfigsPreRunHandler` now takes 2 additional arguments: customAppConfigTemplate and customAppConfig. If you don't need to customize these, simply put `""` and `nil`.
* [\#8245](https://github.com/cosmos/cosmos-sdk/pull/8245) Removed `simapp.MakeCodecs` and use `simapp.MakeTestEncodingConfig` instead.
* (x/capability) [\#9836](https://github.com/cosmos/cosmos-sdk/pull/9836) Removed `InitializeAndSeal(ctx sdk.Context)` and replaced with `Seal()`. App must add x/capability module to the begin blockers which will assure that the x/capability keeper is properly initialized. The x/capability begin blocker must be run before any other module which uses x/capability.

### State Machine Breaking

* (x/{bank,distrib,gov,slashing,staking}) [\#8363](https://github.com/cosmos/cosmos-sdk/issues/8363) Store keys have been modified to allow for variable-length addresses.
* (x/evidence) [\#8502](https://github.com/cosmos/cosmos-sdk/pull/8502) `HandleEquivocationEvidence` persists the evidence to state.
* (x/gov) [\#7733](https://github.com/cosmos/cosmos-sdk/pull/7733) ADR 037 Implementation: Governance Split Votes, use `MsgWeightedVote` to send a split vote. Sending a regular `MsgVote` will convert the underlying vote option into a weighted vote with weight 1.
* (x/bank) [\#8656](https://github.com/cosmos/cosmos-sdk/pull/8656) balance and supply are now correctly tracked via `coin_spent`, `coin_received`, `coinbase` and `burn` events.
* (x/bank) [\#8517](https://github.com/cosmos/cosmos-sdk/pull/8517) Supply is now stored and tracked as `sdk.Coins`
* (x/bank) [\#9051](https://github.com/cosmos/cosmos-sdk/pull/9051) Supply value is stored as `sdk.Int` rather than `string`.


### CLI Breaking Changes

* [\#8880](https://github.com/cosmos/cosmos-sdk/pull/8880) The CLI `simd migrate v0.40 ...` command has been renamed to `simd migrate v0.42`.
* [\#8628](https://github.com/cosmos/cosmos-sdk/issues/8628) Commands no longer print outputs using `stderr` by default
* [\#9134](https://github.com/cosmos/cosmos-sdk/pull/9134) Renamed the CLI flag `--memo` to `--note`.
* [\#9291](https://github.com/cosmos/cosmos-sdk/pull/9291) Migration scripts prior to v0.38 have been removed from the CLI `migrate` command. The oldest supported migration is v0.39->v0.42.
* [\#9371](https://github.com/cosmos/cosmos-sdk/pull/9371) Non-zero default fees/Server will error if there's an empty value for min-gas-price in app.toml
* [\#9827](https://github.com/cosmos/cosmos-sdk/pull/9827) Ensure input parity of validator public key input between `tx staking create-validator` and `gentx`.
* [\#9621](https://github.com/cosmos/cosmos-sdk/pull/9621) Rollback [\#9371](https://github.com/cosmos/cosmos-sdk/pull/9371) and log warning if there's an empty value for min-gas-price in app.toml

### Improvements

* (store) [\#8012](https://github.com/cosmos/cosmos-sdk/pull/8012) Implementation of ADR-038 WriteListener and listen.KVStore
* (x/bank) [\#8614](https://github.com/cosmos/cosmos-sdk/issues/8614) Add `Name` and `Symbol` fields to denom metadata
* (x/auth) [\#8522](https://github.com/cosmos/cosmos-sdk/pull/8522) Allow to query all stored accounts
* (crypto/types) [\#8600](https://github.com/cosmos/cosmos-sdk/pull/8600) `CompactBitArray`: optimize the `NumTrueBitsBefore` method and add an `Equal` method.
* (x/upgrade) [\#8743](https://github.com/cosmos/cosmos-sdk/pull/8743) Add tracking module versions as per ADR-041
* (types) [\#8962](https://github.com/cosmos/cosmos-sdk/issues/8962) Add `Abs()` method to `sdk.Int`.
* (x/bank) [\#8950](https://github.com/cosmos/cosmos-sdk/pull/8950) Improve efficiency on supply updates.
* (store) [\#8811](https://github.com/cosmos/cosmos-sdk/pull/8811) store/cachekv: use typed `types/kv.List` instead of `container/list.List`. The change brings time spent on the time assertion cummulatively to 580ms down from 6.88s.
* (keyring) [\#8826](https://github.com/cosmos/cosmos-sdk/pull/8826) add trust to macOS Keychain for calling apps by default, avoiding repeating keychain popups that appears when dealing with keyring (key add, list, ...) operations.
* (makefile) [\#7933](https://github.com/cosmos/cosmos-sdk/issues/7933) Use Docker to generate swagger files.
* (crypto/types) [\#9196](https://github.com/cosmos/cosmos-sdk/pull/9196) Fix negative index accesses in CompactUnmarshal,GetIndex,SetIndex
* (makefile) [\#9192](https://github.com/cosmos/cosmos-sdk/pull/9192) Reuse proto containers in proto related jobs.
* [\#9205](https://github.com/cosmos/cosmos-sdk/pull/9205) Improve readability in `abci` handleQueryP2P
* [\#9231](https://github.com/cosmos/cosmos-sdk/pull/9231) Remove redundant staking errors.
* [\#9314](https://github.com/cosmos/cosmos-sdk/pull/9314) Update Rosetta SDK to upstream's latest release.
* (gRPC-Web) [\#9493](https://github.com/cosmos/cosmos-sdk/pull/9493) Add `EnableUnsafeCORS` flag to grpc-web config.
* (x/params) [\#9481](https://github.com/cosmos/cosmos-sdk/issues/9481) Speedup simulator for parameter change proposals.
* (x/staking) [\#9423](https://github.com/cosmos/cosmos-sdk/pull/9423) Staking delegations now returns empty list instead of rpc error when no records found.
* (x/auth) [\#9553](https://github.com/cosmos/cosmos-sdk/pull/9553) The `--multisig` flag now accepts both a name and address.
* [\#8549](https://github.com/cosmos/cosmos-sdk/pull/8549) Make gRPC requests go through tendermint Query
* [\#8093](https://github.com/cosmos/cosmos-sdk/pull/8093) Limit usage of context.background.
* [\#8460](https://github.com/cosmos/cosmos-sdk/pull/8460) Ensure b.ReportAllocs() in all the benchmarks
* [\#8461](https://github.com/cosmos/cosmos-sdk/pull/8461) Fix upgrade tx commands not showing up in CLI


### Bug Fixes

* (gRPC) [\#8945](https://github.com/cosmos/cosmos-sdk/pull/8945) gRPC reflection now works correctly.
* (keyring) [#\8635](https://github.com/cosmos/cosmos-sdk/issues/8635) Remove hardcoded default passphrase value on `NewMnemonic`
* (x/bank) [\#8434](https://github.com/cosmos/cosmos-sdk/pull/8434) Fix legacy REST API `GET /bank/total` and `GET /bank/total/{denom}` in swagger
* (x/slashing) [\#8427](https://github.com/cosmos/cosmos-sdk/pull/8427) Fix query signing infos command
* (x/bank/types) [\#9112](https://github.com/cosmos/cosmos-sdk/pull/9112) fix AddressFromBalancesStore address length overflow
* (x/bank) [\#9229](https://github.com/cosmos/cosmos-sdk/pull/9229) Now zero coin balances cannot be added to balances & supply stores. If any denom becomes zero corresponding key gets deleted from store. State migration: [\#9664](https://github.com/cosmos/cosmos-sdk/pull/9664).
* [\#9363](https://github.com/cosmos/cosmos-sdk/pull/9363) Check store key uniqueness in app wiring.
* [\#9460](https://github.com/cosmos/cosmos-sdk/pull/9460) Fix lint error in `MigratePrefixAddress`.
* [\#9480](https://github.com/cosmos/cosmos-sdk/pull/9480) Fix added keys when using `--dry-run`.
* (types) [\#9511](https://github.com/cosmos/cosmos-sdk/pull/9511) Change `maxBitLen` of `sdk.Int` and `sdk.Dec`  to handle max ERC20 value.
* [\#9454](https://github.com/cosmos/cosmos-sdk/pull/9454) Fix testnet command with --node-dir-prefix accepts `-` and change `node-dir-prefix token` to `testtoken`.
* (keyring) [\#9562](https://github.com/cosmos/cosmos-sdk/pull/9563) fix keyring kwallet backend when using with empty wallet.
* (keyring) [\#9583](https://github.com/cosmos/cosmos-sdk/pull/9583) Fix correct population of legacy `Vote.Option` field for votes with 1 VoteOption of weight 1.
* (x/distinction) [\#8918](https://github.com/cosmos/cosmos-sdk/pull/8918) Fix module's parameters validation.
* (x/gov/types) [\#8586](https://github.com/cosmos/cosmos-sdk/pull/8586) Fix bug caused by NewProposal that unnecessarily creates a Proposal object that’s discarded on any error.
* [\#8580](https://github.com/cosmos/cosmos-sdk/pull/8580) Use more cheaper method from the math/big package that provides a way to trivially check if a value is zero with .BitLen() == 0
* [\#8567](https://github.com/cosmos/cosmos-sdk/pull/8567) Fix bug by introducing pagination to GetValidatorSetByHeight response
* (x/bank) [\#8531](https://github.com/cosmos/cosmos-sdk/pull/8531) Fix bug caused by ignoring errors returned by Balance.GetAddress()
* (server) [\#8399](https://github.com/cosmos/cosmos-sdk/pull/8399) fix gRPC-web flag default value
* [\#8282](https://github.com/cosmos/cosmos-sdk/pull/8282) fix zero time checks
* (cli) [\#9593](https://github.com/cosmos/cosmos-sdk/pull/9593) Check if chain-id is blank before verifying signatures in multisign and error.
* [\#9720](https://github.com/cosmos/cosmos-sdk/pull/9720) Feegrant grant cli granter now accepts key name as well as address in general and accepts only address in --generate-only mode
* [\#9793](https://github.com/cosmos/cosmos-sdk/pull/9793) Fixed ECDSA/secp256r1 transaction malleability.
* (server) [#9704](https://github.com/cosmos/cosmos-sdk/pull/9704) Start GRPCWebServer in goroutine, avoid blocking other services from starting.
* (bank) [\#9687](https://github.com/cosmos/cosmos-sdk/issues/9687) fixes [\#9159](https://github.com/cosmos/cosmos-sdk/issues/9159). Added migration to prune balances with zero coins.


### Deprecated

* (grpc) [\#8926](https://github.com/cosmos/cosmos-sdk/pull/8926) The `tx` field in `SimulateRequest` has been deprecated, prefer to pass `tx_bytes` instead.
* (sdk types) [\#9498](https://github.com/cosmos/cosmos-sdk/pull/9498) `clientContext.JSONCodec` will be removed in the next version. use `clientContext.Codec` instead.

## [v0.42.10](https://github.com/cosmos/cosmos-sdk/releases/tag/v0.42.10) - 2021-09-28

### Improvements

* (store) [\#10026](https://github.com/cosmos/cosmos-sdk/pull/10026) Improve CacheKVStore datastructures / algorithms, to no longer take O(N^2) time when interleaving iterators and insertions.
* (store) [\#10040](https://github.com/cosmos/cosmos-sdk/pull/10040) Bump IAVL to v0.17.1 which includes performance improvements on a batch load.
* [\#10211](https://github.com/cosmos/cosmos-sdk/pull/10211) Backport of the mechanism to reject redundant IBC transactions from [ibc-go \#235](https://github.com/cosmos/ibc-go/pull/235).

### Bug Fixes

* [\#9969](https://github.com/cosmos/cosmos-sdk/pull/9969) fix: use keyring in config for add-genesis-account cmd.

### Client Breaking Changes

* [\#9879](https://github.com/cosmos/cosmos-sdk/pull/9879) Modify ABCI Queries to use `abci.QueryRequest` Height field if it is non-zero, otherwise continue using context height.

### API Breaking Changes

* [\#10077](https://github.com/cosmos/cosmos-sdk/pull/10077) Remove telemetry on `GasKV` and `CacheKV` store Get/Set operations, significantly improving their performance.

## [v0.42.9](https://github.com/cosmos/cosmos-sdk/releases/tag/v0.42.9) - 2021-08-04

### Bug Fixes

* [\#9835](https://github.com/cosmos/cosmos-sdk/pull/9835) Moved capability initialization logic to BeginBlocker to fix nondeterminsim issue mentioned in [\#9800](https://github.com/cosmos/cosmos-sdk/issues/9800). Applications must now include the capability module in their BeginBlocker order before any module that uses capabilities gets run.
* [\#9201](https://github.com/cosmos/cosmos-sdk/pull/9201) Fixed `<app> init --recover` flag.


### API Breaking Changes

* [\#9835](https://github.com/cosmos/cosmos-sdk/pull/9835) The `InitializeAndSeal` API has not changed, however it no longer initializes the in-memory state. `InitMemStore` has been introduced to serve this function, which will be called either in `InitChain` or `BeginBlock` (whichever is first after app start). Nodes may run this version on a network running 0.42.x, however, they must update their app.go files to include the capability module in their begin blockers.

### Client Breaking Changes

* [\#9781](https://github.com/cosmos/cosmos-sdk/pull/9781) Improve`withdraw-all-rewards` UX when broadcast mode `async` or `async` is used.

## [v0.42.8](https://github.com/cosmos/cosmos-sdk/releases/tag/v0.42.8) - 2021-07-30

### Features

* [\#9750](https://github.com/cosmos/cosmos-sdk/pull/9750) Emit events for tx signature and sequence, so clients can now query txs by signature (`tx.signature='<base64_sig>'`) or by address and sequence combo (`tx.acc_seq='<addr>/<seq>'`).

### Improvements

* (cli) [\#9717](https://github.com/cosmos/cosmos-sdk/pull/9717) Added CLI flag `--output json/text` to `tx` cli commands.

### Bug Fixes

* [\#9766](https://github.com/cosmos/cosmos-sdk/pull/9766) Fix hardcoded ledger signing algorithm on `keys add` command.

## [v0.42.7](https://github.com/cosmos/cosmos-sdk/releases/tag/v0.42.7) - 2021-07-09

### Improvements

* (baseapp) [\#9578](https://github.com/cosmos/cosmos-sdk/pull/9578) Return `Baseapp`'s `trace` value for logging error stack traces.

### Bug Fixes

* (x/ibc) [\#9640](https://github.com/cosmos/cosmos-sdk/pull/9640) Fix IBC Transfer Ack Success event as it was initially emitting opposite value.
* [\#9645](https://github.com/cosmos/cosmos-sdk/pull/9645) Use correct Prometheus format for metric labels.
* [\#9299](https://github.com/cosmos/cosmos-sdk/pull/9299) Fix `[appd] keys parse cosmos1...` freezing.
* (keyring) [\#9563](https://github.com/cosmos/cosmos-sdk/pull/9563) fix keyring kwallet backend when using with empty wallet.
* (x/capability) [\#9392](https://github.com/cosmos/cosmos-sdk/pull/9392) initialization fix, which fixes the consensus error when using statesync.

## [v0.42.6](https://github.com/cosmos/cosmos-sdk/releases/tag/v0.42.6) - 2021-06-18

### Improvements

* [\#9428](https://github.com/cosmos/cosmos-sdk/pull/9428) Optimize bank InitGenesis. Added `k.initBalances`.
* [\#9429](https://github.com/cosmos/cosmos-sdk/pull/9429) Add `cosmos_sdk_version` to node_info
* [\#9541](https://github.com/cosmos/cosmos-sdk/pull/9541) Bump tendermint dependency to v0.34.11.

### Bug Fixes

* [\#9385](https://github.com/cosmos/cosmos-sdk/pull/9385) Fix IBC `query ibc client header` cli command. Support historical queries for query header/node-state commands.
* [\#9401](https://github.com/cosmos/cosmos-sdk/pull/9401) Fixes incorrect export of IBC identifier sequences. Previously, the next identifier sequence for clients/connections/channels was not set during genesis export. This resulted in the next identifiers being generated on the new chain to reuse old identifiers (the sequences began again from 0).
* [\#9408](https://github.com/cosmos/cosmos-sdk/pull/9408) Update simapp to use correct default broadcast mode.
* [\#9513](https://github.com/cosmos/cosmos-sdk/pull/9513) Fixes testnet CLI command. Testnet now updates the supply in genesis. Previously, when using add-genesis-account and testnet together, inconsistent genesis files would be produced, as only add-genesis-account was updating the supply.
* (x/gov) [\#8813](https://github.com/cosmos/cosmos-sdk/pull/8813) fix `GET /cosmos/gov/v1beta1/proposals/{proposal_id}/deposits` to include initial deposit

### Features

* [\#9383](https://github.com/cosmos/cosmos-sdk/pull/9383) New CLI command `query ibc-transfer escrow-address <port> <channel id>` to get the escrow address for a channel; can be used to then query balance of escrowed tokens
* (baseapp, types) [#\9390](https://github.com/cosmos/cosmos-sdk/pull/9390) Add current block header hash to `Context`
* (store) [\#9403](https://github.com/cosmos/cosmos-sdk/pull/9403) Add `RefundGas` function to `GasMeter` interface

## [v0.42.5](https://github.com/cosmos/cosmos-sdk/releases/tag/v0.42.5) - 2021-05-18

### Bug Fixes

* [\#9514](https://github.com/cosmos/cosmos-sdk/issues/9514) Fix panic when retrieving the `BlockGasMeter` on `(Re)CheckTx` mode.
* [\#9235](https://github.com/cosmos/cosmos-sdk/pull/9235) CreateMembershipProof/CreateNonMembershipProof now returns an error
if input key is empty, or input data contains empty key.
* [\#9108](https://github.com/cosmos/cosmos-sdk/pull/9108) Fixed the bug with querying multisig account, which is not showing threshold and public_keys.
* [\#9345](https://github.com/cosmos/cosmos-sdk/pull/9345) Fix ARM support.
* [\#9040](https://github.com/cosmos/cosmos-sdk/pull/9040) Fix ENV variables binding to CLI flags for client config.

### Features

* [\#8953](https://github.com/cosmos/cosmos-sdk/pull/8953) Add the `config` CLI subcommand back to the SDK, which saves client-side configuration in a `client.toml` file.

## [v0.42.4](https://github.com/cosmos/cosmos-sdk/releases/tag/v0.42.4) - 2021-04-08

### Client Breaking Changes

* [\#9026](https://github.com/cosmos/cosmos-sdk/pull/9026) By default, the `tx sign` and `tx sign-batch` CLI commands use SIGN_MODE_DIRECT to sign transactions for local pubkeys. For multisigs and ledger keys, the default LEGACY_AMINO_JSON is used.

### Bug Fixes

* (gRPC) [\#9015](https://github.com/cosmos/cosmos-sdk/pull/9015) Fix invalid status code when accessing gRPC endpoints.
* [\#9026](https://github.com/cosmos/cosmos-sdk/pull/9026) Fixed the bug that caused the `gentx` command to fail for Ledger keys.

### Improvements

* [\#9081](https://github.com/cosmos/cosmos-sdk/pull/9081) Upgrade Tendermint to v0.34.9 that includes a security issue fix for Tendermint light clients.

## [v0.42.3](https://github.com/cosmos/cosmos-sdk/releases/tag/v0.42.3) - 2021-03-24

This release fixes a security vulnerability identified in x/bank.

## [v0.42.2](https://github.com/cosmos/cosmos-sdk/releases/tag/v0.42.2) - 2021-03-19

### Improvements

* (grpc) [\#8815](https://github.com/cosmos/cosmos-sdk/pull/8815) Add orderBy parameter to `TxsByEvents` endpoint.
* (cli) [\#8826](https://github.com/cosmos/cosmos-sdk/pull/8826) Add trust to macOS Keychain for caller app by default.
* (store) [\#8811](https://github.com/cosmos/cosmos-sdk/pull/8811) store/cachekv: use typed types/kv.List instead of container/list.List

### Bug Fixes

* (crypto) [\#8841](https://github.com/cosmos/cosmos-sdk/pull/8841) Fix legacy multisig amino marshaling, allowing migrations to work between v0.39 and v0.40+.
* (cli tx) [\8873](https://github.com/cosmos/cosmos-sdk/pull/8873) add missing `--output-document` option to `app tx multisign-batch`.

## [v0.42.1](https://github.com/cosmos/cosmos-sdk/releases/tag/v0.42.1) - 2021-03-10

This release fixes security vulnerability identified in the simapp.

## [v0.42.0](https://github.com/cosmos/cosmos-sdk/releases/tag/v0.42.0) - 2021-03-08

**IMPORTANT**: This release contains an important security fix for all non Cosmos Hub chains running Stargate version of the Cosmos SDK (>0.40). Non-hub chains should not be using any version of the SDK in the v0.40.x or v0.41.x release series. See [#8461](https://github.com/cosmos/cosmos-sdk/pull/8461) for more details.

### Improvements

* (x/ibc) [\#8624](https://github.com/cosmos/cosmos-sdk/pull/8624) Emit full header in IBC UpdateClient message.
* (x/crisis) [\#8621](https://github.com/cosmos/cosmos-sdk/issues/8621) crisis invariants names now print to loggers.

### Bug fixes

* (x/evidence) [\#8461](https://github.com/cosmos/cosmos-sdk/pull/8461) Fix bech32 prefix in evidence validator address conversion
* (x/gov) [\#8806](https://github.com/cosmos/cosmos-sdk/issues/8806) Fix q gov proposals command's mishandling of the --status parameter's values.

## [v0.41.4](https://github.com/cosmos/cosmos-sdk/releases/tag/v0.41.3) - 2021-03-02

**IMPORTANT**: Due to a bug in the v0.41.x series with how evidence handles validator consensus addresses #8461, SDK based chains that are not using the default bech32 prefix (cosmos, aka all chains except for t
he Cosmos Hub) should not use this release or any release in the v0.41.x series. Please see #8668 for tracking & timeline for the v0.42.0 release, which will include a fix for this issue.

### Features

* [\#7787](https://github.com/cosmos/cosmos-sdk/pull/7787) Add multisign-batch command.

### Bug fixes

* [\#8730](https://github.com/cosmos/cosmos-sdk/pull/8730) Allow REST endpoint to query txs with multisig addresses.
* [\#8680](https://github.com/cosmos/cosmos-sdk/issues/8680) Fix missing timestamp in GetTxsEvent response [\#8732](https://github.com/cosmos/cosmos-sdk/pull/8732).
* [\#8681](https://github.com/cosmos/cosmos-sdk/issues/8681) Fix missing error message when calling GetTxsEvent [\#8732](https://github.com/cosmos/cosmos-sdk/pull/8732)
* (server) [\#8641](https://github.com/cosmos/cosmos-sdk/pull/8641) Fix Tendermint and application configuration reading from file
* (client/keys) [\#8639](https://github.com/cosmos/cosmos-sdk/pull/8639) Fix keys migrate for mulitisig, offline, and ledger keys. The migrate command now takes a positional old_home_dir argument.

### Improvements

* (store/cachekv), (x/bank/types) [\#8719](https://github.com/cosmos/cosmos-sdk/pull/8719) algorithmically fix pathologically slow code
* [\#8701](https://github.com/cosmos/cosmos-sdk/pull/8701) Upgrade tendermint v0.34.8.
* [\#8714](https://github.com/cosmos/cosmos-sdk/pull/8714) Allow accounts to have a balance of 0 at genesis.

## [v0.41.3](https://github.com/cosmos/cosmos-sdk/releases/tag/v0.41.3) - 2021-02-18

### Bug Fixes

* [\#8617](https://github.com/cosmos/cosmos-sdk/pull/8617) Fix build failures caused by a small API breakage introduced in tendermint v0.34.7.

## [v0.41.2](https://github.com/cosmos/cosmos-sdk/releases/tag/v0.41.2) - 2021-02-18

### Improvements

* Bump tendermint dependency to v0.34.7.

## [v0.41.1](https://github.com/cosmos/cosmos-sdk/releases/tag/v0.41.1) - 2021-02-17

### Bug Fixes

* (grpc) [\#8549](https://github.com/cosmos/cosmos-sdk/pull/8549) Make gRPC requests go through ABCI and disallow concurrency.
* (x/staking) [\#8546](https://github.com/cosmos/cosmos-sdk/pull/8546) Fix caching bug where concurrent calls to GetValidator could cause a node to crash
* (server) [\#8481](https://github.com/cosmos/cosmos-sdk/pull/8481) Don't create files when running `{appd} tendermint show-*` subcommands.
* (client/keys) [\#8436](https://github.com/cosmos/cosmos-sdk/pull/8436) Fix keybase->keyring keys migration.
* (crypto/hd) [\#8607](https://github.com/cosmos/cosmos-sdk/pull/8607) Make DerivePrivateKeyForPath error and not panic on trailing slashes.

### Improvements

* (x/ibc) [\#8458](https://github.com/cosmos/cosmos-sdk/pull/8458) Add `packet_connection` attribute to ibc events to enable relayer filtering
* [\#8396](https://github.com/cosmos/cosmos-sdk/pull/8396) Add support for ARM platform
* (x/bank) [\#8479](https://github.com/cosmos/cosmos-sdk/pull/8479) Aditional client denom metadata validation for `base` and `display` denoms.
* (codec/types) [\#8605](https://github.com/cosmos/cosmos-sdk/pull/8605) Avoid unnecessary allocations for NewAnyWithCustomTypeURL on error.

## [v0.41.0](https://github.com/cosmos/cosmos-sdk/releases/tag/v0.41.0) - 2021-01-26

### State Machine Breaking

* (x/ibc) [\#8266](https://github.com/cosmos/cosmos-sdk/issues/8266) Add amino JSON support for IBC MsgTransfer in order to support Ledger text signing transfer transactions.
* (x/ibc) [\#8404](https://github.com/cosmos/cosmos-sdk/pull/8404) Reorder IBC `ChanOpenAck` and `ChanOpenConfirm` handler execution to perform core handler first, followed by application callbacks.



### Bug Fixes

* (simapp) [\#8418](https://github.com/cosmos/cosmos-sdk/pull/8418) Add balance coin to supply when adding a new genesis account
* (x/bank) [\#8417](https://github.com/cosmos/cosmos-sdk/pull/8417) Validate balances and coin denom metadata on genesis

## [v0.40.1](https://github.com/cosmos/cosmos-sdk/releases/tag/v0.40.1) - 2021-01-19

### Improvements

* (x/bank) [\#8302](https://github.com/cosmos/cosmos-sdk/issues/8302) Add gRPC and CLI queries for client denomination metadata.
* (tendermint) Bump Tendermint version to [v0.34.3](https://github.com/tendermint/tendermint/releases/tag/v0.34.3).

### Bug Fixes

* [\#8085](https://github.com/cosmos/cosmos-sdk/pull/8058) fix zero time checks
* [\#8280](https://github.com/cosmos/cosmos-sdk/pull/8280) fix GET /upgrade/current query
* (x/auth) [\#8287](https://github.com/cosmos/cosmos-sdk/pull/8287) Fix `tx sign --signature-only` to return correct sequence value in signature.
* (build) [\8300](https://github.com/cosmos/cosmos-sdk/pull/8300), [\8301](https://github.com/cosmos/cosmos-sdk/pull/8301) Fix reproducible builds
* (types/errors) [\#8355](https://github.com/cosmos/cosmos-sdk/pull/8355) Fix errorWrap `Is` method.
* (x/ibc) [\#8341](https://github.com/cosmos/cosmos-sdk/pull/8341) Fix query latest consensus state.
* (proto) [\#8350](https://github.com/cosmos/cosmos-sdk/pull/8350), [\#8361](https://github.com/cosmos/cosmos-sdk/pull/8361) Update gogo proto deps with v1.3.2 security fixes
* (x/ibc) [\#8359](https://github.com/cosmos/cosmos-sdk/pull/8359) Add missing UnpackInterfaces functions to IBC Query Responses. Fixes 'cannot unpack Any' error for IBC types.
* (x/bank) [\#8317](https://github.com/cosmos/cosmos-sdk/pull/8317) Fix panic when querying for a not found client denomination metadata.


## [v0.40.0](https://github.com/cosmos/cosmos-sdk/releases/tag/v0.40.0) - 2021-01-08

v0.40.0, known as the Stargate release of the Cosmos SDK, is one of the largest releases
of the Cosmos SDK since launch. Please read through this changelog and [release notes](https://github.com/cosmos/cosmos-sdk/blob/v0.40.0/RELEASE_NOTES.md) to make
sure you are aware of any relevant breaking changes.

### Client Breaking Changes

* **CLI**
    * (client/keys) [\#5889](https://github.com/cosmos/cosmos-sdk/pull/5889) remove `keys update` command.
    * (x/auth) [\#5844](https://github.com/cosmos/cosmos-sdk/pull/5844) `tx sign` command now returns an error when signing is attempted with offline/multisig keys.
    * (x/auth) [\#6108](https://github.com/cosmos/cosmos-sdk/pull/6108) `tx sign` command's `--validate-signatures` flag is migrated into a `tx validate-signatures` standalone command.
    * (x/auth) [#7788](https://github.com/cosmos/cosmos-sdk/pull/7788) Remove `tx auth` subcommands, all auth subcommands exist as `tx <subcommand>`
    * (x/genutil) [\#6651](https://github.com/cosmos/cosmos-sdk/pull/6651) The `gentx` command has been improved. No longer are `--from` and `--name` flags required. Instead, a single argument, `name`, is required which refers to the key pair in the Keyring. In addition, an optional
  `--moniker` flag can be provided to override the moniker found in `config.toml`.
    * (x/upgrade) [#7697](https://github.com/cosmos/cosmos-sdk/pull/7697) Rename flag name "--time" to "--upgrade-time", "--info" to "--upgrade-info", to keep it consistent with help message.
* **REST / Queriers**
    * (api) [\#6426](https://github.com/cosmos/cosmos-sdk/pull/6426) The ability to start an out-of-process API REST server has now been removed. Instead, the API server is now started in-process along with the application and Tendermint. Configuration options have been added to `app.toml` to enable/disable the API server along with additional HTTP server options.
    * (client) [\#7246](https://github.com/cosmos/cosmos-sdk/pull/7246) The rest server endpoint `/swagger-ui/` is replaced by `/swagger/`, and contains swagger documentation for gRPC Gateway routes in addition to legacy REST routes. Swagger API is exposed only if set in `app.toml`.
    * (x/auth) [\#5702](https://github.com/cosmos/cosmos-sdk/pull/5702) The `x/auth` querier route has changed from `"acc"` to `"auth"`.
    * (x/bank) [\#5572](https://github.com/cosmos/cosmos-sdk/pull/5572) The `/bank/balances/{address}` endpoint now returns all account balances or a single balance by denom when the `denom` query parameter is present.
    * (x/evidence) [\#5952](https://github.com/cosmos/cosmos-sdk/pull/5952) Remove CLI and REST handlers for querying `x/evidence` parameters.
    * (x/gov) [#6295](https://github.com/cosmos/cosmos-sdk/pull/6295) Fix typo in querying governance params.
* **General**
    * (baseapp) [\#6384](https://github.com/cosmos/cosmos-sdk/pull/6384) The `Result.Data` is now a Protocol Buffer encoded binary blob of type `TxData`. The `TxData` contains `Data` which contains a list of Protocol Buffer encoded message data and the corresponding message type.
    * (client) [\#5783](https://github.com/cosmos/cosmos-sdk/issues/5783) Unify all coins representations on JSON client requests for governance proposals.
    * (crypto) [\#7419](https://github.com/cosmos/cosmos-sdk/pull/7419) The SDK doesn't use Tendermint's `crypto.PubKey`
      interface anymore, and uses instead it's own `PubKey` interface, defined in `crypto/types`. Replace all instances of
      `crypto.PubKey` by `cryptotypes.Pubkey`.
    * (store/rootmulti) [\#6390](https://github.com/cosmos/cosmos-sdk/pull/6390) Proofs of empty stores are no longer supported.
    * (store/types) [\#5730](https://github.com/cosmos/cosmos-sdk/pull/5730) store.types.Cp() is removed in favour of types.CopyBytes().
    * (x/auth) [\#6054](https://github.com/cosmos/cosmos-sdk/pull/6054) Remove custom JSON marshaling for base accounts as multsigs cannot be bech32 decoded.
    * (x/auth/vesting) [\#6859](https://github.com/cosmos/cosmos-sdk/pull/6859) Custom JSON marshaling of vesting accounts was removed. Vesting accounts are now marshaled using their default proto or amino JSON representation.
    * (x/bank) [\#5785](https://github.com/cosmos/cosmos-sdk/issues/5785) In x/bank errors, JSON strings coerced to valid UTF-8 bytes at JSON marshalling time
  are now replaced by human-readable expressions. This change can potentially break compatibility with all those client side tools
  that parse log messages.
    * (x/evidence) [\#7538](https://github.com/cosmos/cosmos-sdk/pull/7538) The ABCI's `Result.Data` field for
    `MsgSubmitEvidence` responses does not contain the raw evidence's hash, but the protobuf encoded
    `MsgSubmitEvidenceResponse` struct.
    * (x/gov) [\#7533](https://github.com/cosmos/cosmos-sdk/pull/7533) The ABCI's `Result.Data` field for
    `MsgSubmitProposal` responses does not contain a raw binary encoding of the `proposalID`, but the protobuf encoded
    `MsgSubmitSubmitProposalResponse` struct.
    * (x/gov) [\#6859](https://github.com/cosmos/cosmos-sdk/pull/6859) `ProposalStatus` and `VoteOption` are now JSON serialized using its protobuf name, so expect names like `PROPOSAL_STATUS_DEPOSIT_PERIOD` as opposed to `DepositPeriod`.
    * (x/staking) [\#7499](https://github.com/cosmos/cosmos-sdk/pull/7499) `BondStatus` is now a protobuf `enum` instead
    of an `int32`, and JSON serialized using its protobuf name, so expect names like `BOND_STATUS_UNBONDING` as opposed
    to `Unbonding`.
    * (x/staking) [\#7556](https://github.com/cosmos/cosmos-sdk/pull/7556) The ABCI's `Result.Data` field for
    `MsgBeginRedelegate` and `MsgUndelegate` responses does not contain custom binary marshaled `completionTime`, but the
    protobuf encoded `MsgBeginRedelegateResponse` and `MsgUndelegateResponse` structs respectively

### API Breaking Changes

* **Baseapp / Client**
    * (AppModule) [\#7518](https://github.com/cosmos/cosmos-sdk/pull/7518) [\#7584](https://github.com/cosmos/cosmos-sdk/pull/7584) Rename `AppModule.RegisterQueryServices` to `AppModule.RegisterServices`, as this method now registers multiple services (the gRPC query service and the protobuf Msg service). A `Configurator` struct is used to hold the different services.
    * (baseapp) [\#5865](https://github.com/cosmos/cosmos-sdk/pull/5865) The `SimulationResponse` returned from tx simulation is now JSON encoded instead of Amino binary.
    * (client) [\#6290](https://github.com/cosmos/cosmos-sdk/pull/6290) `CLIContext` is renamed to `Context`. `Context` and all related methods have been moved from package context to client.
    * (client) [\#6525](https://github.com/cosmos/cosmos-sdk/pull/6525) Removed support for `indent` in JSON responses. Clients should consider piping to an external tool such as `jq`.
    * (client) [\#8107](https://github.com/cosmos/cosmos-sdk/pull/8107) Renamed `PrintOutput` and `PrintOutputLegacy`
      methods of the `context.Client` object to `PrintProto` and `PrintObjectLegacy`.
    * (client/flags) [\#6632](https://github.com/cosmos/cosmos-sdk/pull/6632) Remove NewCompletionCmd(), the function is now available in tendermint.
    * (client/input) [\#5904](https://github.com/cosmos/cosmos-sdk/pull/5904) Removal of unnecessary `GetCheckPassword`, `PrintPrefixed` functions.
    * (client/keys) [\#5889](https://github.com/cosmos/cosmos-sdk/pull/5889) Rename `NewKeyBaseFromDir()` -> `NewLegacyKeyBaseFromDir()`.
    * (client/keys) [\#5820](https://github.com/cosmos/cosmos-sdk/pull/5820/) Removed method CloseDB from Keybase interface.
    * (client/rpc) [\#6290](https://github.com/cosmos/cosmos-sdk/pull/6290) `client` package and subdirs reorganization.
    * (client/lcd) [\#6290](https://github.com/cosmos/cosmos-sdk/pull/6290) `CliCtx` of struct `RestServer` in package client/lcd has been renamed to `ClientCtx`.
    * (codec) [\#6330](https://github.com/cosmos/cosmos-sdk/pull/6330) `codec.RegisterCrypto` has been moved to the `crypto/codec` package and the global `codec.Cdc` Amino instance has been deprecated and moved to the `codec/legacy_global` package.
    * (codec) [\#8080](https://github.com/cosmos/cosmos-sdk/pull/8080) Updated the `codec.Marshaler` interface
        * Moved `MarshalAny` and `UnmarshalAny` helper functions to `codec.Marshaler` and renamed to `MarshalInterface` and
      `UnmarshalInterface` respectively. These functions must take interface as a parameter (not a concrete type nor `Any`
      object). Underneath they use `Any` wrapping for correct protobuf serialization.
    * (crypto) [\#6780](https://github.com/cosmos/cosmos-sdk/issues/6780) Move ledger code to its own package.
    * (crypto/types/multisig) [\#6373](https://github.com/cosmos/cosmos-sdk/pull/6373) `multisig.Multisignature` has been renamed  to `AminoMultisignature`
    * (codec) `*codec.LegacyAmino` is now a wrapper around Amino which provides backwards compatibility with protobuf `Any`. ALL legacy code should use `*codec.LegacyAmino` instead of `*amino.Codec` directly
    * (crypto) [\#5880](https://github.com/cosmos/cosmos-sdk/pull/5880) Merge `crypto/keys/mintkey` into `crypto`.
    * (crypto/hd) [\#5904](https://github.com/cosmos/cosmos-sdk/pull/5904) `crypto/keys/hd` moved to `crypto/hd`.
    * (crypto/keyring):
        * [\#5866](https://github.com/cosmos/cosmos-sdk/pull/5866) Rename `crypto/keys/` to `crypto/keyring/`.
        * [\#5904](https://github.com/cosmos/cosmos-sdk/pull/5904) `Keybase` -> `Keyring` interfaces migration. `LegacyKeybase` interface is added in order
  to guarantee limited backward compatibility with the old Keybase interface for the sole purpose of migrating keys across the new keyring backends. `NewLegacy`
  constructor is provided [\#5889](https://github.com/cosmos/cosmos-sdk/pull/5889) to allow for smooth migration of keys from the legacy LevelDB based implementation
  to new keyring backends. Plus, the package and the new keyring no longer depends on the sdk.Config singleton. Please consult the [package documentation](https://github.com/cosmos/cosmos-sdk/tree/master/crypto/keyring/doc.go) for more
  information on how to implement the new `Keyring` interface.
        * [\#5858](https://github.com/cosmos/cosmos-sdk/pull/5858) Make Keyring store keys by name and address's hexbytes representation.
    * (export) [\#5952](https://github.com/cosmos/cosmos-sdk/pull/5952) `AppExporter` now returns ABCI consensus parameters to be included in marshaled exported state. These parameters must be returned from the application via the `BaseApp`.
    * (simapp) Deprecating and renaming `MakeEncodingConfig` to `MakeTestEncodingConfig` (both in `simapp` and `simapp/params` packages).
    * (store) [\#5803](https://github.com/cosmos/cosmos-sdk/pull/5803) The `store.CommitMultiStore` interface now includes the new `snapshots.Snapshotter` interface as well.
    * (types) [\#5579](https://github.com/cosmos/cosmos-sdk/pull/5579) The `keepRecent` field has been removed from the `PruningOptions` type.
  The `PruningOptions` type now only includes fields `KeepEvery` and `SnapshotEvery`, where `KeepEvery`
  determines which committed heights are flushed to disk and `SnapshotEvery` determines which of these
  heights are kept after pruning. The `IsValid` method should be called whenever using these options. Methods
  `SnapshotVersion` and `FlushVersion` accept a version arugment and determine if the version should be
  flushed to disk or kept as a snapshot. Note, `KeepRecent` is automatically inferred from the options
  and provided directly the IAVL store.
    * (types) [\#5533](https://github.com/cosmos/cosmos-sdk/pull/5533) Refactored `AppModuleBasic` and `AppModuleGenesis`
  to now accept a `codec.JSONMarshaler` for modular serialization of genesis state.
    * (types/rest) [\#5779](https://github.com/cosmos/cosmos-sdk/pull/5779) Drop unused Parse{Int64OrReturnBadRequest,QueryParamBool}() functions.
* **Modules**
    * (modules) [\#7243](https://github.com/cosmos/cosmos-sdk/pull/7243) Rename `RegisterCodec` to `RegisterLegacyAminoCodec` and `codec.New()` is now renamed to `codec.NewLegacyAmino()`
    * (modules) [\#6564](https://github.com/cosmos/cosmos-sdk/pull/6564) Constant `DefaultParamspace` is removed from all modules, use ModuleName instead.
    * (modules) [\#5989](https://github.com/cosmos/cosmos-sdk/pull/5989) `AppModuleBasic.GetTxCmd` now takes a single `CLIContext` parameter.
    * (modules) [\#5664](https://github.com/cosmos/cosmos-sdk/pull/5664) Remove amino `Codec` from simulation `StoreDecoder`, which now returns a function closure in order to unmarshal the key-value pairs.
    * (modules) [\#5555](https://github.com/cosmos/cosmos-sdk/pull/5555) Move `x/auth/client/utils/` types and functions to `x/auth/client/`.
    * (modules) [\#5572](https://github.com/cosmos/cosmos-sdk/pull/5572) Move account balance logic and APIs from `x/auth` to `x/bank`.
    * (modules) [\#6326](https://github.com/cosmos/cosmos-sdk/pull/6326) `AppModuleBasic.GetQueryCmd` now takes a single `client.Context` parameter.
    * (modules) [\#6336](https://github.com/cosmos/cosmos-sdk/pull/6336) `AppModuleBasic.RegisterQueryService` method was added to support gRPC queries, and `QuerierRoute` and `NewQuerierHandler` were deprecated.
    * (modules) [\#6311](https://github.com/cosmos/cosmos-sdk/issues/6311) Remove `alias.go` usage
    * (modules) [\#6447](https://github.com/cosmos/cosmos-sdk/issues/6447) Rename `blacklistedAddrs` to `blockedAddrs`.
    * (modules) [\#6834](https://github.com/cosmos/cosmos-sdk/issues/6834) Add `RegisterInterfaces` method to `AppModuleBasic` to support registration of protobuf interface types.
    * (modules) [\#6734](https://github.com/cosmos/cosmos-sdk/issues/6834) Add `TxEncodingConfig` parameter to `AppModuleBasic.ValidateGenesis` command to support JSON tx decoding in `genutil`.
    * (modules) [#7764](https://github.com/cosmos/cosmos-sdk/pull/7764) Added module initialization options:
        * `server/types.AppExporter` requires extra argument: `AppOptions`.
        * `server.AddCommands` requires extra argument: `addStartFlags types.ModuleInitFlags`
        * `x/crisis.NewAppModule` has a new attribute: `skipGenesisInvariants`. [PR](https://github.com/cosmos/cosmos-sdk/pull/7764)
    * (types) [\#6327](https://github.com/cosmos/cosmos-sdk/pull/6327) `sdk.Msg` now inherits `proto.Message`, as a result all `sdk.Msg` types now use pointer semantics.
    * (types) [\#7032](https://github.com/cosmos/cosmos-sdk/pull/7032) All types ending with `ID` (e.g. `ProposalID`) now end with `Id` (e.g. `ProposalId`), to match default Protobuf generated format. Also see [\#7033](https://github.com/cosmos/cosmos-sdk/pull/7033) for more details.
    * (x/auth) [\#6029](https://github.com/cosmos/cosmos-sdk/pull/6029) Module accounts have been moved from `x/supply` to `x/auth`.
    * (x/auth) [\#6443](https://github.com/cosmos/cosmos-sdk/issues/6443) Move `FeeTx` and `TxWithMemo` interfaces from `x/auth/ante` to `types`.
    * (x/auth) [\#7006](https://github.com/cosmos/cosmos-sdk/pull/7006) All `AccountRetriever` methods now take `client.Context` as a parameter instead of as a struct member.
    * (x/auth) [\#6270](https://github.com/cosmos/cosmos-sdk/pull/6270) The passphrase argument has been removed from the signature of the following functions and methods: `BuildAndSign`, ` MakeSignature`, ` SignStdTx`, `TxBuilder.BuildAndSign`, `TxBuilder.Sign`, `TxBuilder.SignStdTx`
    * (x/auth) [\#6428](https://github.com/cosmos/cosmos-sdk/issues/6428):
        * `NewAnteHandler` and `NewSigVerificationDecorator` both now take a `SignModeHandler` parameter.
        * `SignatureVerificationGasConsumer` now has the signature: `func(meter sdk.GasMeter, sig signing.SignatureV2, params types.Params) error`.
        * The `SigVerifiableTx` interface now has a `GetSignaturesV2() ([]signing.SignatureV2, error)` method and no longer has the `GetSignBytes` method.
    * (x/auth/tx) [\#8106](https://github.com/cosmos/cosmos-sdk/pull/8106) change related to missing append functionality in
      client transaction signing
        * added `overwriteSig` argument to `x/auth/client.SignTx` and `client/tx.Sign` functions.
        * removed `x/auth/tx.go:wrapper.GetSignatures`. The `wrapper` provides `TxBuilder` functionality, and it's a private
      structure. That function was not used at all and it's not exposed through the `TxBuilder` interface.
    * (x/bank) [\#7327](https://github.com/cosmos/cosmos-sdk/pull/7327) AddCoins and SubtractCoins no longer return a resultingValue and will only return an error.
    * (x/capability) [#7918](https://github.com/cosmos/cosmos-sdk/pull/7918) Add x/capability safety checks:
        * All outward facing APIs will now check that capability is not nil and name is not empty before performing any state-machine changes
        * `SetIndex` has been renamed to `InitializeIndex`
    * (x/evidence) [\#7251](https://github.com/cosmos/cosmos-sdk/pull/7251) New evidence types and light client evidence handling. The module function names changed.
    * (x/evidence) [\#5952](https://github.com/cosmos/cosmos-sdk/pull/5952) Remove APIs for getting and setting `x/evidence` parameters. `BaseApp` now uses a `ParamStore` to manage Tendermint consensus parameters which is managed via the `x/params` `Substore` type.
    * (x/gov) [\#6147](https://github.com/cosmos/cosmos-sdk/pull/6147) The `Content` field on `Proposal` and `MsgSubmitProposal`
    is now `Any` in concordance with [ADR 019](docs/architecture/adr-019-protobuf-state-encoding.md) and `GetContent` should now
    be used to retrieve the actual proposal `Content`. Also the `NewMsgSubmitProposal` constructor now may return an `error`
    * (x/ibc) [\#6374](https://github.com/cosmos/cosmos-sdk/pull/6374) `VerifyMembership` and `VerifyNonMembership` now take a `specs []string` argument to specify the proof format used for verification. Most SDK chains can simply use `commitmenttypes.GetSDKSpecs()` for this argument.
    * (x/params) [\#5619](https://github.com/cosmos/cosmos-sdk/pull/5619) The `x/params` keeper now accepts a `codec.Marshaller` instead of
  a reference to an amino codec. Amino is still used for JSON serialization.
    * (x/staking) [\#6451](https://github.com/cosmos/cosmos-sdk/pull/6451) `DefaultParamspace` and `ParamKeyTable` in staking module are moved from keeper to types to enforce consistency.
    * (x/staking) [\#7419](https://github.com/cosmos/cosmos-sdk/pull/7419) The `TmConsPubKey` method on ValidatorI has been
      removed and replaced instead by `ConsPubKey` (which returns a SDK `cryptotypes.PubKey`) and `TmConsPublicKey` (which
      returns a Tendermint proto PublicKey).
    * (x/staking/types) [\#7447](https://github.com/cosmos/cosmos-sdk/issues/7447) Remove bech32 PubKey support:
        * `ValidatorI` interface update. `GetConsPubKey` renamed to `TmConsPubKey` (consensus public key must be a tendermint key). `TmConsPubKey`, `GetConsAddr` methods return error.
        * `Validator` update. Methods changed in `ValidatorI` (as described above) and `ToTmValidator` return error.
        * `Validator.ConsensusPubkey` type changed from `string` to `codectypes.Any`.
        * `MsgCreateValidator.Pubkey` type changed from `string` to `codectypes.Any`.
    * (x/supply) [\#6010](https://github.com/cosmos/cosmos-sdk/pull/6010) All `x/supply` types and APIs have been moved to `x/bank`.
    * [\#6409](https://github.com/cosmos/cosmos-sdk/pull/6409) Rename all IsEmpty methods to Empty across the codebase and enforce consistency.
    * [\#6231](https://github.com/cosmos/cosmos-sdk/pull/6231) Simplify `AppModule` interface, `Route` and `NewHandler` methods become only `Route`
  and returns a new `Route` type.
    * (x/slashing) [\#6212](https://github.com/cosmos/cosmos-sdk/pull/6212) Remove `Get*` prefixes from key construction functions
    * (server) [\#6079](https://github.com/cosmos/cosmos-sdk/pull/6079) Remove `UpgradeOldPrivValFile` (deprecated in Tendermint Core v0.28).
    * [\#5719](https://github.com/cosmos/cosmos-sdk/pull/5719) Bump Go requirement to 1.14+


### State Machine Breaking

* **General**
    * (client) [\#7268](https://github.com/cosmos/cosmos-sdk/pull/7268) / [\#7147](https://github.com/cosmos/cosmos-sdk/pull/7147) Introduce new protobuf based PubKeys, and migrate PubKey in BaseAccount to use this new protobuf based PubKey format

* **Modules**
    * (modules) [\#5572](https://github.com/cosmos/cosmos-sdk/pull/5572) Separate balance from accounts per ADR 004.
        * Account balances are now persisted and retrieved via the `x/bank` module.
        * Vesting account interface has been modified to account for changes.
        * Callers to `NewBaseVestingAccount` are responsible for verifying account balance in relation to
    the original vesting amount.
        * The `SendKeeper` and `ViewKeeper` interfaces in `x/bank` have been modified to account for changes.
    * (x/auth) [\#5533](https://github.com/cosmos/cosmos-sdk/pull/5533) Migrate the `x/auth` module to use Protocol Buffers for state
  serialization instead of Amino.
        * The `BaseAccount.PubKey` field is now represented as a Bech32 string instead of a `crypto.Pubkey`.
        * `NewBaseAccountWithAddress` now returns a reference to a `BaseAccount`.
        * The `x/auth` module now accepts a `Codec` interface which extends the `codec.Marshaler` interface by
    requiring a concrete codec to know how to serialize accounts.
        * The `AccountRetriever` type now accepts a `Codec` in its constructor in order to know how to
    serialize accounts.
    * (x/bank) [\#6518](https://github.com/cosmos/cosmos-sdk/pull/6518) Support for global and per-denomination send enabled flags.
        * Existing send_enabled global flag has been moved into a Params structure as `default_send_enabled`.
        * An array of: `{denom: string, enabled: bool}` is added to bank Params to support per-denomination override of global default value.
    * (x/distribution) [\#5610](https://github.com/cosmos/cosmos-sdk/pull/5610) Migrate the `x/distribution` module to use Protocol Buffers for state
  serialization instead of Amino. The exact codec used is `codec.HybridCodec` which utilizes Protobuf for binary encoding and Amino
  for JSON encoding.
        * `ValidatorHistoricalRewards.ReferenceCount` is now of types `uint32` instead of `uint16`.
        * `ValidatorSlashEvents` is now a struct with `slashevents`.
        * `ValidatorOutstandingRewards` is now a struct with `rewards`.
        * `ValidatorAccumulatedCommission` is now a struct with `commission`.
        * The `Keeper` constructor now takes a `codec.Marshaler` instead of a concrete Amino codec. This exact type
    provided is specified by `ModuleCdc`.
    * (x/evidence) [\#5634](https://github.com/cosmos/cosmos-sdk/pull/5634) Migrate the `x/evidence` module to use Protocol Buffers for state
  serialization instead of Amino.
        * The `internal` sub-package has been removed in order to expose the types proto file.
        * The module now accepts a `Codec` interface which extends the `codec.Marshaler` interface by
    requiring a concrete codec to know how to serialize `Evidence` types.
        * The `MsgSubmitEvidence` message has been removed in favor of `MsgSubmitEvidenceBase`. The application-level
    codec must now define the concrete `MsgSubmitEvidence` type which must implement the module's `MsgSubmitEvidence`
    interface.
    * (x/evidence) [\#5952](https://github.com/cosmos/cosmos-sdk/pull/5952) Remove parameters from `x/evidence` genesis and module state. The `x/evidence` module now solely uses Tendermint consensus parameters to determine of evidence is valid or not.
    * (x/gov) [\#5737](https://github.com/cosmos/cosmos-sdk/pull/5737) Migrate the `x/gov` module to use Protocol
  Buffers for state serialization instead of Amino.
        * `MsgSubmitProposal` will be removed in favor of the application-level proto-defined `MsgSubmitProposal` which
    implements the `MsgSubmitProposalI` interface. Applications should extend the `NewMsgSubmitProposalBase` type
    to define their own concrete `MsgSubmitProposal` types.
        * The module now accepts a `Codec` interface which extends the `codec.Marshaler` interface by
    requiring a concrete codec to know how to serialize `Proposal` types.
    * (x/mint) [\#5634](https://github.com/cosmos/cosmos-sdk/pull/5634) Migrate the `x/mint` module to use Protocol Buffers for state
  serialization instead of Amino.
        * The `internal` sub-package has been removed in order to expose the types proto file.
    * (x/slashing) [\#5627](https://github.com/cosmos/cosmos-sdk/pull/5627) Migrate the `x/slashing` module to use Protocol Buffers for state
  serialization instead of Amino. The exact codec used is `codec.HybridCodec` which utilizes Protobuf for binary encoding and Amino
  for JSON encoding.
        * The `Keeper` constructor now takes a `codec.Marshaler` instead of a concrete Amino codec. This exact type
    provided is specified by `ModuleCdc`.
    * (x/staking) [\#6844](https://github.com/cosmos/cosmos-sdk/pull/6844) Validators are now inserted into the unbonding queue based on their unbonding time and height. The relevant keeper APIs are modified to reflect these changes by now also requiring a height.
    * (x/staking) [\#6061](https://github.com/cosmos/cosmos-sdk/pull/6061) Allow a validator to immediately unjail when no signing info is present due to
  falling below their minimum self-delegation and never having been bonded. The validator may immediately unjail once they've met their minimum self-delegation.
    * (x/staking) [\#5600](https://github.com/cosmos/cosmos-sdk/pull/5600) Migrate the `x/staking` module to use Protocol Buffers for state
  serialization instead of Amino. The exact codec used is `codec.HybridCodec` which utilizes Protobuf for binary encoding and Amino
  for JSON encoding.
        * `BondStatus` is now of type `int32` instead of `byte`.
        * Types of `int16` in the `Params` type are now of type `int32`.
        * Every reference of `crypto.Pubkey` in context of a `Validator` is now of type string. `GetPubKeyFromBech32` must be used to get the `crypto.Pubkey`.
        * The `Keeper` constructor now takes a `codec.Marshaler` instead of a concrete Amino codec. This exact type
    provided is specified by `ModuleCdc`.
    * (x/staking) [\#7979](https://github.com/cosmos/cosmos-sdk/pull/7979) keeper pubkey storage serialization migration
      from bech32 to protobuf.
    * (x/supply) [\#6010](https://github.com/cosmos/cosmos-sdk/pull/6010) Removed the `x/supply` module by merging the existing types and APIs into the `x/bank` module.
    * (x/supply) [\#5533](https://github.com/cosmos/cosmos-sdk/pull/5533) Migrate the `x/supply` module to use Protocol Buffers for state
  serialization instead of Amino.
        * The `internal` sub-package has been removed in order to expose the types proto file.
        * The `x/supply` module now accepts a `Codec` interface which extends the `codec.Marshaler` interface by
    requiring a concrete codec to know how to serialize `SupplyI` types.
        * The `SupplyI` interface has been modified to no longer return `SupplyI` on methods. Instead the
    concrete type's receiver should modify the type.
    * (x/upgrade) [\#5659](https://github.com/cosmos/cosmos-sdk/pull/5659) Migrate the `x/upgrade` module to use Protocol
  Buffers for state serialization instead of Amino.
        * The `internal` sub-package has been removed in order to expose the types proto file.
        * The `x/upgrade` module now accepts a `codec.Marshaler` interface.

### Features

* **Baseapp / Client / REST**
    * (x/auth) [\#6213](https://github.com/cosmos/cosmos-sdk/issues/6213) Introduce new protobuf based path for transaction signing, see [ADR020](https://github.com/cosmos/cosmos-sdk/blob/master/docs/architecture/adr-020-protobuf-transaction-encoding.md) for more details
    * (x/auth) [\#6350](https://github.com/cosmos/cosmos-sdk/pull/6350) New sign-batch command to sign StdTx batch files.
    * (baseapp) [\#5803](https://github.com/cosmos/cosmos-sdk/pull/5803) Added support for taking state snapshots at regular height intervals, via options `snapshot-interval` and `snapshot-keep-recent`.
    * (baseapp) [\#7519](https://github.com/cosmos/cosmos-sdk/pull/7519) Add `ServiceMsgRouter` to BaseApp to handle routing of protobuf service `Msg`s. The two new types defined in ADR 031, `sdk.ServiceMsg` and `sdk.MsgRequest` are introduced with this router.
    * (client) [\#5921](https://github.com/cosmos/cosmos-sdk/issues/5921) Introduce new gRPC and gRPC Gateway based APIs for querying app & module data. See [ADR021](https://github.com/cosmos/cosmos-sdk/blob/master/docs/architecture/adr-021-protobuf-query-encoding.md) for more details
    * (cli) [\#7485](https://github.com/cosmos/cosmos-sdk/pull/7485) Introduce a new optional `--keyring-dir` flag that allows clients to specify a Keyring directory if it does not reside in the directory specified by `--home`.
    * (cli) [\#7221](https://github.com/cosmos/cosmos-sdk/pull/7221) Add the option of emitting amino encoded json from the CLI
    * (codec) [\#7519](https://github.com/cosmos/cosmos-sdk/pull/7519) `InterfaceRegistry` now inherits `jsonpb.AnyResolver`, and has a `RegisterCustomTypeURL` method to support ADR 031 packing of `Any`s. `AnyResolver` is now a required parameter to `RejectUnknownFields`.
    * (coin) [\#6755](https://github.com/cosmos/cosmos-sdk/pull/6755) Add custom regex validation for `Coin` denom by overwriting `CoinDenomRegex` when using `/types/coin.go`.
    * (config) [\#7265](https://github.com/cosmos/cosmos-sdk/pull/7265) Support Tendermint block pruning through a new `min-retain-blocks` configuration that can be set in either `app.toml` or via the CLI. This parameter is used in conjunction with other criteria to determine the height at which Tendermint should prune blocks.
    * (events) [\#7121](https://github.com/cosmos/cosmos-sdk/pull/7121) The application now derives what events are indexed by Tendermint via the `index-events` configuration in `app.toml`, which is a list of events taking the form `{eventType}.{attributeKey}`.
    * (tx) [\#6089](https://github.com/cosmos/cosmos-sdk/pull/6089) Transactions can now have a `TimeoutHeight` set which allows the transaction to be rejected if it's committed at a height greater than the timeout.
    * (rest) [\#6167](https://github.com/cosmos/cosmos-sdk/pull/6167) Support `max-body-bytes` CLI flag for the REST service.
    * (genesis) [\#7089](https://github.com/cosmos/cosmos-sdk/pull/7089) The `export` command now adds a `initial_height` field in the exported JSON. Baseapp's `CommitMultiStore` now also has a `SetInitialVersion` setter, so it can set the initial store version inside `InitChain` and start a new chain from a given height.
* **General**
    * (crypto/multisig) [\#6241](https://github.com/cosmos/cosmos-sdk/pull/6241) Add Multisig type directly to the repo. Previously this was in tendermint.
    * (codec/types) [\#8106](https://github.com/cosmos/cosmos-sdk/pull/8106) Adding `NewAnyWithCustomTypeURL` to correctly
     marshal Messages in TxBuilder.
    * (tests) [\#6489](https://github.com/cosmos/cosmos-sdk/pull/6489) Introduce package `testutil`, new in-process testing network framework for use in integration and unit tests.
    * (tx) Add new auth/tx gRPC & gRPC-Gateway endpoints for basic querying & broadcasting support
        * [\#7842](https://github.com/cosmos/cosmos-sdk/pull/7842) Add TxsByEvent gRPC endpoint
        * [\#7852](https://github.com/cosmos/cosmos-sdk/pull/7852) Add tx broadcast gRPC endpoint
    * (tx) [\#7688](https://github.com/cosmos/cosmos-sdk/pull/7688) Add a new Tx gRPC service with methods `Simulate` and `GetTx` (by hash).
    * (store) [\#5803](https://github.com/cosmos/cosmos-sdk/pull/5803) Added `rootmulti.Store` methods for taking and restoring snapshots, based on `iavl.Store` export/import.
    * (store) [\#6324](https://github.com/cosmos/cosmos-sdk/pull/6324) IAVL store query proofs now return CommitmentOp which wraps an ics23 CommitmentProof
    * (store) [\#6390](https://github.com/cosmos/cosmos-sdk/pull/6390) `RootMulti` store query proofs now return `CommitmentOp` which wraps `CommitmentProofs`
        * `store.Query` now only returns chained `ics23.CommitmentProof` wrapped in `merkle.Proof`
        * `ProofRuntime` only decodes and verifies `ics23.CommitmentProof`
* **Modules**
    * (modules) [\#5921](https://github.com/cosmos/cosmos-sdk/issues/5921) Introduction of Query gRPC service definitions along with REST annotations for gRPC Gateway for each module
    * (modules) [\#7540](https://github.com/cosmos/cosmos-sdk/issues/7540) Protobuf service definitions can now be used for
    packing `Msg`s in transactions as defined in [ADR 031](./docs/architecture/adr-031-msg-service.md). All modules now
    define a `Msg` protobuf service.
    * (x/auth/vesting) [\#7209](https://github.com/cosmos/cosmos-sdk/pull/7209) Create new `MsgCreateVestingAccount` message type along with CLI handler that allows for the creation of delayed and continuous vesting types.
    * (x/capability) [\#5828](https://github.com/cosmos/cosmos-sdk/pull/5828) Capability module integration as outlined in [ADR 3 - Dynamic Capability Store](https://github.com/cosmos/tree/master/docs/architecture/adr-003-dynamic-capability-store.md).
    * (x/crisis) `x/crisis` has a new function: `AddModuleInitFlags`, which will register optional crisis module flags for the start command.
    * (x/ibc) [\#5277](https://github.com/cosmos/cosmos-sdk/pull/5277) `x/ibc` changes from IBC alpha. For more details check the the [`x/ibc/core/spec`](https://github.com/cosmos/cosmos-sdk/tree/master/x/ibc/core/spec) directory, or the ICS specs below:
        * [ICS 002 - Client Semantics](https://github.com/cosmos/ics/tree/master/spec/ics-002-client-semantics) subpackage
        * [ICS 003 - Connection Semantics](https://github.com/cosmos/ics/blob/master/spec/ics-003-connection-semantics) subpackage
        * [ICS 004 - Channel and Packet Semantics](https://github.com/cosmos/ics/blob/master/spec/ics-004-channel-and-packet-semantics) subpackage
        * [ICS 005 - Port Allocation](https://github.com/cosmos/ics/blob/master/spec/ics-005-port-allocation) subpackage
        * [ICS 006 - Solo Machine Client](https://github.com/cosmos/ics/tree/master/spec/ics-006-solo-machine-client) subpackage
        * [ICS 007 - Tendermint Client](https://github.com/cosmos/ics/blob/master/spec/ics-007-tendermint-client) subpackage
        * [ICS 009 - Loopback Client](https://github.com/cosmos/ics/tree/master/spec/ics-009-loopback-client) subpackage
        * [ICS 020 - Fungible Token Transfer](https://github.com/cosmos/ics/tree/master/spec/ics-020-fungible-token-transfer) subpackage
        * [ICS 023 - Vector Commitments](https://github.com/cosmos/ics/tree/master/spec/ics-023-vector-commitments) subpackage
        * [ICS 024 - Host State Machine Requirements](https://github.com/cosmos/ics/tree/master/spec/ics-024-host-requirements) subpackage
    * (x/ibc) [\#6374](https://github.com/cosmos/cosmos-sdk/pull/6374) ICS-23 Verify functions will now accept and verify ics23 CommitmentProofs exclusively
    * (x/params) [\#6005](https://github.com/cosmos/cosmos-sdk/pull/6005) Add new CLI command for querying raw x/params parameters by subspace and key.

### Bug Fixes

* **Baseapp / Client / REST**
    * (client) [\#5964](https://github.com/cosmos/cosmos-sdk/issues/5964) `--trust-node` is now false by default - for real. Users must ensure it is set to true if they don't want to enable the verifier.
    * (client) [\#6402](https://github.com/cosmos/cosmos-sdk/issues/6402) Fix `keys add` `--algo` flag which only worked for Tendermint's `secp256k1` default key signing algorithm.
    * (client) [\#7699](https://github.com/cosmos/cosmos-sdk/pull/7699) Fix panic in context when setting invalid nodeURI. `WithNodeURI` does not set the `Client` in the context.
    * (export) [\#6510](https://github.com/cosmos/cosmos-sdk/pull/6510/) Field TimeIotaMs now is included in genesis file while exporting.
    * (rest) [\#5906](https://github.com/cosmos/cosmos-sdk/pull/5906) Fix an issue that make some REST calls panic when sending invalid or incomplete requests.
    * (crypto) [\#7966](https://github.com/cosmos/cosmos-sdk/issues/7966) `Bip44Params` `String()` function now correctly
      returns the absolute HD path by adding the `m/` prefix.
    * (crypto/keyring) [\#5844](https://github.com/cosmos/cosmos-sdk/pull/5844) `Keyring.Sign()` methods no longer decode amino signatures when method receivers
  are offline/multisig keys.
    * (store) [\#7415](https://github.com/cosmos/cosmos-sdk/pull/7415) Allow new stores to be registered during on-chain upgrades.
* **Modules**
    * (modules) [\#5569](https://github.com/cosmos/cosmos-sdk/issues/5569) `InitGenesis`, for the relevant modules, now ensures module accounts exist.
    * (x/auth) [\#5892](https://github.com/cosmos/cosmos-sdk/pull/5892) Add `RegisterKeyTypeCodec` to register new
  types (eg. keys) to the `auth` module internal amino codec.
    * (x/bank) [\#6536](https://github.com/cosmos/cosmos-sdk/pull/6536) Fix bug in `WriteGeneratedTxResponse` function used by multiple
  REST endpoints. Now it writes a Tx in StdTx format.
    * (x/genutil) [\#5938](https://github.com/cosmos/cosmos-sdk/pull/5938) Fix `InitializeNodeValidatorFiles` error handling.
    * (x/gentx) [\#8183](https://github.com/cosmos/cosmos-sdk/pull/8183) change gentx cmd amount to arg from flag
    * (x/gov) [#7641](https://github.com/cosmos/cosmos-sdk/pull/7641) Fix tally calculation precision error.
    * (x/staking) [\#6529](https://github.com/cosmos/cosmos-sdk/pull/6529) Export validator addresses (previously was empty).
    * (x/staking) [\#5949](https://github.com/cosmos/cosmos-sdk/pull/5949) Skip staking `HistoricalInfoKey` in simulations as headers are not exported.
    * (x/staking) [\#6061](https://github.com/cosmos/cosmos-sdk/pull/6061) Allow a validator to immediately unjail when no signing info is present due to
falling below their minimum self-delegation and never having been bonded. The validator may immediately unjail once they've met their minimum self-delegation.
* **General**
    * (types) [\#7038](https://github.com/cosmos/cosmos-sdk/issues/7038) Fix infinite looping of `ApproxRoot` by including a hard-coded maximum iterations limit of 100.
    * (types) [\#7084](https://github.com/cosmos/cosmos-sdk/pull/7084) Fix panic when calling `BigInt()` on an uninitialized `Int`.
    * (simulation) [\#7129](https://github.com/cosmos/cosmos-sdk/issues/7129) Fix support for custom `Account` and key types on auth's simulation.


### Improvements

* **Baseapp / Client / REST**
    * (baseapp) [\#6186](https://github.com/cosmos/cosmos-sdk/issues/6186) Support emitting events during `AnteHandler` execution.
    * (baseapp) [\#6053](https://github.com/cosmos/cosmos-sdk/pull/6053) Customizable panic recovery handling added for `app.runTx()` method (as proposed in the [ADR 22](https://github.com/cosmos/cosmos-sdk/blob/master/docs/architecture/adr-022-custom-panic-handling.md)). Adds ability for developers to register custom panic handlers extending standard ones.
    * (client) [\#5810](https://github.com/cosmos/cosmos-sdk/pull/5810) Added a new `--offline` flag that allows commands to be executed without an
  internet connection. Previously, `--generate-only` served this purpose in addition to only allowing txs to be generated. Now, `--generate-only` solely
  allows txs to be generated without being broadcasted and disallows Keybase use and `--offline` allows the use of Keybase but does not allow any
  functionality that requires an online connection.
    * (cli) [#7764](https://github.com/cosmos/cosmos-sdk/pull/7764) Update x/banking and x/crisis InitChain to improve node startup time
    * (client) [\#5856](https://github.com/cosmos/cosmos-sdk/pull/5856) Added the possibility to set `--offline` flag with config command.
    * (client) [\#5895](https://github.com/cosmos/cosmos-sdk/issues/5895) show config options in the config command's help screen.
    * (client/keys) [\#8043](https://github.com/cosmos/cosmos-sdk/pull/8043) Add support for export of unarmored private key
    * (client/tx) [\#7801](https://github.com/cosmos/cosmos-sdk/pull/7801) Update sign-batch multisig to work online
    * (x/genutil) [\#8099](https://github.com/cosmos/cosmos-sdk/pull/8099) `init` now supports a `--recover` flag to recover
      the private validator key from a given mnemonic
* **Modules**
    * (x/auth) [\#5702](https://github.com/cosmos/cosmos-sdk/pull/5702) Add parameter querying support for `x/auth`.
    * (x/auth/ante) [\#6040](https://github.com/cosmos/cosmos-sdk/pull/6040) `AccountKeeper` interface used for `NewAnteHandler` and handler's decorators to add support of using custom `AccountKeeper` implementations.
    * (x/evidence) [\#5952](https://github.com/cosmos/cosmos-sdk/pull/5952) Tendermint Consensus parameters can now be changed via parameter change proposals through `x/gov`.
    * (x/evidence) [\#5961](https://github.com/cosmos/cosmos-sdk/issues/5961) Add `StoreDecoder` simulation for evidence module.
    * (x/ibc) [\#5948](https://github.com/cosmos/cosmos-sdk/issues/5948) Add `InitGenesis` and `ExportGenesis` functions for `ibc` module.
    * (x/ibc-transfer) [\#6871](https://github.com/cosmos/cosmos-sdk/pull/6871) Implement [ADR 001 - Coin Source Tracing](./docs/architecture/adr-001-coin-source-tracing.md).
    * (x/staking) [\#6059](https://github.com/cosmos/cosmos-sdk/pull/6059) Updated `HistoricalEntries` parameter default to 100.
    * (x/staking) [\#5584](https://github.com/cosmos/cosmos-sdk/pull/5584) Add util function `ToTmValidator` that converts a `staking.Validator` type to `*tmtypes.Validator`.
    * (x/staking) [\#6163](https://github.com/cosmos/cosmos-sdk/pull/6163) CLI and REST call to unbonding delegations and delegations now accept
  pagination.
    * (x/staking) [\#8178](https://github.com/cosmos/cosmos-sdk/pull/8178) Update default historical header number for stargate
* **General**
    * (crypto) [\#7987](https://github.com/cosmos/cosmos-sdk/pull/7987) Fix the inconsistency of CryptoCdc, only use
      `codec/legacy.Cdc`.
    * (logging) [\#8072](https://github.com/cosmos/cosmos-sdk/pull/8072) Refactor logging:
        * Use [zerolog](https://github.com/rs/zerolog) over Tendermint's go-kit logging wrapper.
        * Introduce Tendermint's `--log_format=plain|json` flag. Using format `json` allows for emitting structured JSON
    logs which can be consumed by an external logging facility (e.g. Loggly). Both formats log to STDERR.
        * The existing `--log_level` flag and it's default value now solely relates to the global logging
    level (e.g. `info`, `debug`, etc...) instead of `<module>:<level>`.
    * (rest) [#7649](https://github.com/cosmos/cosmos-sdk/pull/7649) Return an unsigned tx in legacy GET /tx endpoint when signature conversion fails
    * (simulation) [\#6002](https://github.com/cosmos/cosmos-sdk/pull/6002) Add randomized consensus params into simulation.
    * (store) [\#6481](https://github.com/cosmos/cosmos-sdk/pull/6481) Move `SimpleProofsFromMap` from Tendermint into the SDK.
    * (store) [\#6719](https://github.com/cosmos/cosmos-sdk/6754) Add validity checks to stores for nil and empty keys.
    * (SDK) Updated dependencies
        * Updated iavl dependency to v0.15.3
        * Update tendermint to v0.34.1
    * (types) [\#7027](https://github.com/cosmos/cosmos-sdk/pull/7027) `Coin(s)` and `DecCoin(s)` updates:
        * Bump denomination max length to 128
        * Allow uppercase letters and numbers in denominations to support [ADR 001](./docs/architecture/adr-001-coin-source-tracing.md)
        * Added `Validate` function that returns a descriptive error
    * (types) [\#5581](https://github.com/cosmos/cosmos-sdk/pull/5581) Add convenience functions {,Must}Bech32ifyAddressBytes.
    * (types/module) [\#5724](https://github.com/cosmos/cosmos-sdk/issues/5724) The `types/module` package does no longer depend on `x/simulation`.
    * (types) [\#5585](https://github.com/cosmos/cosmos-sdk/pull/5585) IBC additions:
        * `Coin` denomination max lenght has been increased to 32.
        * Added `CapabilityKey` alias for `StoreKey` to match IBC spec.
    * (types/rest) [\#5900](https://github.com/cosmos/cosmos-sdk/pull/5900) Add Check*Error function family to spare developers from replicating tons of boilerplate code.
    * (types) [\#6128](https://github.com/cosmos/cosmos-sdk/pull/6137) Add `String()` method to `GasMeter`.
    * (types) [\#6195](https://github.com/cosmos/cosmos-sdk/pull/6195) Add codespace to broadcast(sync/async) response.
    * (types) \#6897 Add KV type from tendermint to `types` directory.
    * (version) [\#7848](https://github.com/cosmos/cosmos-sdk/pull/7848) [\#7941](https://github.com/cosmos/cosmos-sdk/pull/7941)
    `version --long` output now shows the list of build dependencies and replaced build dependencies.

## [v0.39.1](https://github.com/cosmos/cosmos-sdk/releases/tag/v0.39.1) - 2020-08-11

### Client Breaking

* (x/auth) [\#6861](https://github.com/cosmos/cosmos-sdk/pull/6861) Remove public key Bech32 encoding for all account types for JSON serialization, instead relying on direct Amino encoding. In addition, JSON serialization utilizes Amino instead of the Go stdlib, so integers are treated as strings.

### Improvements

* (client) [\#6853](https://github.com/cosmos/cosmos-sdk/pull/6853) Add --unsafe-cors flag.

## [v0.39.0](https://github.com/cosmos/cosmos-sdk/releases/tag/v0.39.0) - 2020-07-20

### Improvements

* (deps) Bump IAVL version to [v0.14.0](https://github.com/cosmos/iavl/releases/tag/v0.14.0)
* (client) [\#5585](https://github.com/cosmos/cosmos-sdk/pull/5585) `CLIContext` additions:
    * Introduce `QueryABCI` that returns the full `abci.ResponseQuery` with inclusion Merkle proofs.
    * Added `prove` flag for Merkle proof verification.
* (x/staking) [\#6791)](https://github.com/cosmos/cosmos-sdk/pull/6791) Close {UBDQueue,RedelegationQueu}Iterator once used.

### API Breaking Changes

* (baseapp) [\#5837](https://github.com/cosmos/cosmos-sdk/issues/5837) Transaction simulation now returns a `SimulationResponse` which contains the `GasInfo` and `Result` from the execution.

### Client Breaking Changes

* (x/auth) [\#6745](https://github.com/cosmos/cosmos-sdk/issues/6745) Remove BaseAccount's custom JSON {,un}marshalling.

### Bug Fixes

* (store) [\#6475](https://github.com/cosmos/cosmos-sdk/pull/6475) Revert IAVL pruning functionality introduced in
[v0.13.0](https://github.com/cosmos/iavl/releases/tag/v0.13.0),
where the IAVL no longer keeps states in-memory in which it flushes periodically. IAVL now commits and
flushes every state to disk as it did pre-v0.13.0. The SDK's multi-store will track and ensure the proper
heights are pruned. The operator can set the pruning options via a `pruning` config via the CLI or
through `app.toml`. The `pruning` flag exposes `default|everything|nothing|custom` as options --
see docs for further details. If the operator chooses `custom`, they may provide granular pruning
options `pruning-keep-recent`, `pruning-keep-every`, and `pruning-interval`. The former two options
dictate how many recent versions are kept on disk and the offset of what versions are kept after that
respectively, and the latter defines the height interval in which versions are deleted in a batch.
**Note, there are some client-facing API breaking changes with regard to IAVL, stores, and pruning settings.**
* (x/distribution) [\#6210](https://github.com/cosmos/cosmos-sdk/pull/6210) Register `MsgFundCommunityPool` in distribution amino codec.
* (types) [\#5741](https://github.com/cosmos/cosmos-sdk/issues/5741) Prevent `ChainAnteDecorators()` from panicking when empty `AnteDecorator` slice is supplied.
* (baseapp) [\#6306](https://github.com/cosmos/cosmos-sdk/issues/6306) Prevent events emitted by the antehandler from being persisted between transactions.
* (client/keys) [\#5091](https://github.com/cosmos/cosmos-sdk/issues/5091) `keys parse` does not honor client app's configuration.
* (x/bank) [\#6674](https://github.com/cosmos/cosmos-sdk/pull/6674) Create account if recipient does not exist on handing `MsgMultiSend`.
* (x/auth) [\#6287](https://github.com/cosmos/cosmos-sdk/pull/6287) Fix nonce stuck when sending multiple transactions from an account in a same block.

## [v0.38.5] - 2020-07-02

### Improvements

* (tendermint) Bump Tendermint version to [v0.33.6](https://github.com/tendermint/tendermint/releases/tag/v0.33.6).

## [v0.38.4] - 2020-05-21

### Bug Fixes

* (x/auth) [\#5950](https://github.com/cosmos/cosmos-sdk/pull/5950) Fix `IncrementSequenceDecorator` to use is `IsReCheckTx` instead of `IsCheckTx` to allow account sequence incrementing.

## [v0.38.3] - 2020-04-09

### Improvements

* (tendermint) Bump Tendermint version to [v0.33.3](https://github.com/tendermint/tendermint/releases/tag/v0.33.3).

## [v0.38.2] - 2020-03-25

### Bug Fixes

* (baseapp) [\#5718](https://github.com/cosmos/cosmos-sdk/pull/5718) Remove call to `ctx.BlockGasMeter` during failed message validation which resulted in a panic when the tx execution mode was `CheckTx`.
* (x/genutil) [\#5775](https://github.com/cosmos/cosmos-sdk/pull/5775) Fix `ExportGenesis` in `x/genutil` to export default genesis state (`[]`) instead of `null`.
* (client) [\#5618](https://github.com/cosmos/cosmos-sdk/pull/5618) Fix crash on the client when the verifier is not set.
* (crypto/keys/mintkey) [\#5823](https://github.com/cosmos/cosmos-sdk/pull/5823) fix errors handling in `UnarmorPubKeyBytes` (underlying armoring function's return error was not being checked).
* (x/distribution) [\#5620](https://github.com/cosmos/cosmos-sdk/pull/5620) Fix nil pointer deref in distribution tax/reward validation helpers.

### Improvements

* (rest) [\#5648](https://github.com/cosmos/cosmos-sdk/pull/5648) Enhance /txs usability:
    * Add `tx.minheight` key to filter transaction with an inclusive minimum block height
    * Add `tx.maxheight` key to filter transaction with an inclusive maximum block height
* (crypto/keys) [\#5739](https://github.com/cosmos/cosmos-sdk/pull/5739) Print an error message if the password input failed.

## [v0.38.1] - 2020-02-11

### Improvements

* (modules) [\#5597](https://github.com/cosmos/cosmos-sdk/pull/5597) Add `amount` event attribute to the `complete_unbonding`
and `complete_redelegation` events that reflect the total balances of the completed unbondings and redelegations
respectively.

### Bug Fixes

* (types) [\#5579](https://github.com/cosmos/cosmos-sdk/pull/5579) The IAVL `Store#Commit` method has been refactored to
delete a flushed version if it is not a snapshot version. The root multi-store now keeps track of `commitInfo` instead
of `types.CommitID`. During `Commit` of the root multi-store, `lastCommitInfo` is updated from the saved state
and is only flushed to disk if it is a snapshot version. During `Query` of the root multi-store, if the request height
is the latest height, we'll use the store's `lastCommitInfo`. Otherwise, we fetch `commitInfo` from disk.
* (x/bank) [\#5531](https://github.com/cosmos/cosmos-sdk/issues/5531) Added missing amount event to MsgMultiSend, emitted for each output.
* (x/gov) [\#5622](https://github.com/cosmos/cosmos-sdk/pull/5622) Track any events emitted from a proposal's handler upon successful execution.

## [v0.38.0] - 2020-01-23

### State Machine Breaking

* (genesis) [\#5506](https://github.com/cosmos/cosmos-sdk/pull/5506) The `x/distribution` genesis state
  now includes `params` instead of individual parameters.
* (genesis) [\#5017](https://github.com/cosmos/cosmos-sdk/pull/5017) The `x/genaccounts` module has been
deprecated and all components removed except the `legacy/` package. This requires changes to the
genesis state. Namely, `accounts` now exist under `app_state.auth.accounts`. The corresponding migration
logic has been implemented for v0.38 target version. Applications can migrate via:
`$ {appd} migrate v0.38 genesis.json`.
* (modules) [\#5299](https://github.com/cosmos/cosmos-sdk/pull/5299) Handling of `ABCIEvidenceTypeDuplicateVote`
  during `BeginBlock` along with the corresponding parameters (`MaxEvidenceAge`) have moved from the
  `x/slashing` module to the `x/evidence` module.

### API Breaking Changes

* (modules) [\#5506](https://github.com/cosmos/cosmos-sdk/pull/5506) Remove individual setters of `x/distribution` parameters. Instead, follow the module spec in getting parameters, setting new value(s) and finally calling `SetParams`.
* (types) [\#5495](https://github.com/cosmos/cosmos-sdk/pull/5495) Remove redundant `(Must)Bech32ify*` and `(Must)Get*KeyBech32` functions in favor of `(Must)Bech32ifyPubKey` and `(Must)GetPubKeyFromBech32` respectively, both of which take a `Bech32PubKeyType` (string).
* (types) [\#5430](https://github.com/cosmos/cosmos-sdk/pull/5430) `DecCoins#Add` parameter changed from `DecCoins`
to `...DecCoin`, `Coins#Add` parameter changed from `Coins` to `...Coin`.
* (baseapp/types) [\#5421](https://github.com/cosmos/cosmos-sdk/pull/5421) The `Error` interface (`types/errors.go`)
has been removed in favor of the concrete type defined in `types/errors/` which implements the standard `error` interface.
    * As a result, the `Handler` and `Querier` implementations now return a standard `error`.
  Within `BaseApp`, `runTx` now returns a `(GasInfo, *Result, error)` tuple and `runMsgs` returns a
  `(*Result, error)` tuple. A reference to a `Result` is now used to indicate success whereas an error
  signals an invalid message or failed message execution. As a result, the fields `Code`, `Codespace`,
  `GasWanted`, and `GasUsed` have been removed the `Result` type. The latter two fields are now found
  in the `GasInfo` type which is always returned regardless of execution outcome.
    * Note to developers: Since all handlers and queriers must now return a standard `error`, the `types/errors/`
  package contains all the relevant and pre-registered errors that you typically work with. A typical
  error returned will look like `sdkerrors.Wrap(sdkerrors.ErrUnknownRequest, "...")`. You can retrieve
  relevant ABCI information from the error via `ABCIInfo`.
* (client) [\#5442](https://github.com/cosmos/cosmos-sdk/pull/5442) Remove client/alias.go as it's not necessary and
components can be imported directly from the packages.
* (store) [\#4748](https://github.com/cosmos/cosmos-sdk/pull/4748) The `CommitMultiStore` interface
now requires a `SetInterBlockCache` method. Applications that do not wish to support this can simply
have this method perform a no-op.
* (modules) [\#4665](https://github.com/cosmos/cosmos-sdk/issues/4665) Refactored `x/gov` module structure and dev-UX:
    * Prepare for module spec integration
    * Update gov keys to use big endian encoding instead of little endian
* (modules) [\#5017](https://github.com/cosmos/cosmos-sdk/pull/5017) The `x/genaccounts` module has been deprecated and all components removed except the `legacy/` package.
* [\#4486](https://github.com/cosmos/cosmos-sdk/issues/4486) Vesting account types decoupled from the `x/auth` module and now live under `x/auth/vesting`. Applications wishing to use vesting account types must be sure to register types via `RegisterCodec` under the new vesting package.
* [\#4486](https://github.com/cosmos/cosmos-sdk/issues/4486) The `NewBaseVestingAccount` constructor returns an error
if the provided arguments are invalid.
* (x/auth) [\#5006](https://github.com/cosmos/cosmos-sdk/pull/5006) Modular `AnteHandler` via composable decorators:
    * The `AnteHandler` interface now returns `(newCtx Context, err error)` instead of `(newCtx Context, result sdk.Result, abort bool)`
    * The `NewAnteHandler` function returns an `AnteHandler` function that returns the new `AnteHandler`
  interface and has been moved into the `auth/ante` directory.
    * `ValidateSigCount`, `ValidateMemo`, `ProcessPubKey`, `EnsureSufficientMempoolFee`, and `GetSignBytes`
  have all been removed as public functions.
    * Invalid Signatures may return `InvalidPubKey` instead of `Unauthorized` error, since the transaction
  will first hit `SetPubKeyDecorator` before the `SigVerificationDecorator` runs.
    * `StdTx#GetSignatures` will return an array of just signature byte slices `[][]byte` instead of
  returning an array of `StdSignature` structs. To replicate the old behavior, use the public field
  `StdTx.Signatures` to get back the array of StdSignatures `[]StdSignature`.
* (modules) [\#5299](https://github.com/cosmos/cosmos-sdk/pull/5299) `HandleDoubleSign` along with params `MaxEvidenceAge` and `DoubleSignJailEndTime` have moved from the `x/slashing` module to the `x/evidence` module.
* (keys) [\#4941](https://github.com/cosmos/cosmos-sdk/issues/4941) Keybase concrete types constructors such as `NewKeyBaseFromDir` and `NewInMemory` now accept optional parameters of type `KeybaseOption`. These
optional parameters are also added on the keys sub-commands functions, which are now public, and allows
these options to be set on the commands or ignored to default to previous behavior.
* [\#5547](https://github.com/cosmos/cosmos-sdk/pull/5547) `NewKeyBaseFromHomeFlag` constructor has been removed.
* [\#5439](https://github.com/cosmos/cosmos-sdk/pull/5439) Further modularization was done to the `keybase`
package to make it more suitable for use with different key formats and algorithms:
    * The `WithKeygenFunc` function added as a `KeybaseOption` which allows a custom bytes to key
    implementation to be defined when keys are created.
    * The `WithDeriveFunc` function added as a `KeybaseOption` allows custom logic for deriving a key
    from a mnemonic, bip39 password, and HD Path.
    * BIP44 is no longer build into `keybase.CreateAccount()`. It is however the default when using
    the `client/keys` add command.
    * `SupportedAlgos` and `SupportedAlgosLedger` functions return a slice of `SigningAlgo`s that are
    supported by the keybase and the ledger integration respectively.
* (simapp) [\#5419](https://github.com/cosmos/cosmos-sdk/pull/5419) The `helpers.GenTx()` now accepts a gas argument.
* (baseapp) [\#5455](https://github.com/cosmos/cosmos-sdk/issues/5455) A `sdk.Context` is now passed into the `router.Route()` function.

### Client Breaking Changes

* (rest) [\#5270](https://github.com/cosmos/cosmos-sdk/issues/5270) All account types now implement custom JSON serialization.
* (rest) [\#4783](https://github.com/cosmos/cosmos-sdk/issues/4783) The balance field in the DelegationResponse type is now sdk.Coin instead of sdk.Int
* (x/auth) [\#5006](https://github.com/cosmos/cosmos-sdk/pull/5006) The gas required to pass the `AnteHandler` has
increased significantly due to modular `AnteHandler` support. Increase GasLimit accordingly.
* (rest) [\#5336](https://github.com/cosmos/cosmos-sdk/issues/5336) `MsgEditValidator` uses `description` instead of `Description` as a JSON key.
* (keys) [\#5097](https://github.com/cosmos/cosmos-sdk/pull/5097) Due to the keybase -> keyring transition, keys need to be migrated. See `keys migrate` command for more info.
* (x/auth) [\#5424](https://github.com/cosmos/cosmos-sdk/issues/5424) Drop `decode-tx` command from x/auth/client/cli, duplicate of the `decode` command.

### Features

* (store) [\#5435](https://github.com/cosmos/cosmos-sdk/pull/5435) New iterator for paginated requests. Iterator limits DB reads to the range of the requested page.
* (x/evidence) [\#5240](https://github.com/cosmos/cosmos-sdk/pull/5240) Initial implementation of the `x/evidence` module.
* (cli) [\#5212](https://github.com/cosmos/cosmos-sdk/issues/5212) The `q gov proposals` command now supports pagination.
* (store) [\#4724](https://github.com/cosmos/cosmos-sdk/issues/4724) Multistore supports substore migrations upon load. New `rootmulti.Store.LoadLatestVersionAndUpgrade` method in
`Baseapp` supports `StoreLoader` to enable various upgrade strategies. It no
longer panics if the store to load contains substores that we didn't explicitly mount.
* [\#4972](https://github.com/cosmos/cosmos-sdk/issues/4972) A `TxResponse` with a corresponding code
and tx hash will be returned for specific Tendermint errors:
    * `CodeTxInMempoolCache`
    * `CodeMempoolIsFull`
    * `CodeTxTooLarge`
* [\#3872](https://github.com/cosmos/cosmos-sdk/issues/3872) Implement a RESTful endpoint and cli command to decode transactions.
* (keys) [\#4754](https://github.com/cosmos/cosmos-sdk/pull/4754) Introduce new Keybase implementation that can
leverage operating systems' built-in functionalities to securely store secrets. MacOS users may encounter
the following [issue](https://github.com/keybase/go-keychain/issues/47) with the `go-keychain` library. If
you encounter this issue, you must upgrade your xcode command line tools to version >= `10.2`. You can
upgrade via: `sudo rm -rf /Library/Developer/CommandLineTools; xcode-select --install`. Verify the
correct version via: `pkgutil --pkg-info=com.apple.pkg.CLTools_Executables`.
* [\#5355](https://github.com/cosmos/cosmos-sdk/pull/5355) Client commands accept a new `--keyring-backend` option through which users can specify which backend should be used
by the new key store:
    * `os`: use OS default credentials storage (default).
    * `file`: use encrypted file-based store.
    * `kwallet`: use [KDE Wallet](https://utils.kde.org/projects/kwalletmanager/) service.
    * `pass`: use the [pass](https://www.passwordstore.org/) command line password manager.
    * `test`: use password-less key store. _For testing purposes only. Use it at your own risk._
* (keys) [\#5097](https://github.com/cosmos/cosmos-sdk/pull/5097) New `keys migrate` command to assist users migrate their keys
to the new keyring.
* (keys) [\#5366](https://github.com/cosmos/cosmos-sdk/pull/5366) `keys list` now accepts a `--list-names` option to list key names only, whilst the `keys delete`
command can delete multiple keys by passing their names as arguments. The aforementioned commands can then be piped together, e.g.
`appcli keys list -n | xargs appcli keys delete`
* (modules) [\#4233](https://github.com/cosmos/cosmos-sdk/pull/4233) Add upgrade module that coordinates software upgrades of live chains.
* [\#4486](https://github.com/cosmos/cosmos-sdk/issues/4486) Introduce new `PeriodicVestingAccount` vesting account type
that allows for arbitrary vesting periods.
* (baseapp) [\#5196](https://github.com/cosmos/cosmos-sdk/pull/5196) Baseapp has a new `runTxModeReCheck` to allow applications to skip expensive and unnecessary re-checking of transactions.
* (types) [\#5196](https://github.com/cosmos/cosmos-sdk/pull/5196) Context has new `IsRecheckTx() bool` and `WithIsReCheckTx(bool) Context` methods to to be used in the `AnteHandler`.
* (x/auth/ante) [\#5196](https://github.com/cosmos/cosmos-sdk/pull/5196) AnteDecorators have been updated to avoid unnecessary checks when `ctx.IsReCheckTx() == true`
* (x/auth) [\#5006](https://github.com/cosmos/cosmos-sdk/pull/5006) Modular `AnteHandler` via composable decorators:
    * The `AnteDecorator` interface has been introduced to allow users to implement modular `AnteHandler`
  functionality that can be composed together to create a single `AnteHandler` rather than implementing
  a custom `AnteHandler` completely from scratch, where each `AnteDecorator` allows for custom behavior in
  tightly defined and logically isolated manner. These custom `AnteDecorator` can then be chained together
  with default `AnteDecorator` or third-party `AnteDecorator` to create a modularized `AnteHandler`
  which will run each `AnteDecorator` in the order specified in `ChainAnteDecorators`. For details
  on the new architecture, refer to the [ADR](docs/architecture/adr-010-modular-antehandler.md).
    * `ChainAnteDecorators` function has been introduced to take in a list of `AnteDecorators` and chain
  them in sequence and return a single `AnteHandler`:
        * `SetUpContextDecorator`: Sets `GasMeter` in context and creates defer clause to recover from any
    `OutOfGas` panics in future AnteDecorators and return `OutOfGas` error to `BaseApp`. It MUST be the
    first `AnteDecorator` in the chain for any application that uses gas (or another one that sets the gas meter).
        * `ValidateBasicDecorator`: Calls tx.ValidateBasic and returns any non-nil error.
        * `ValidateMemoDecorator`: Validates tx memo with application parameters and returns any non-nil error.
        * `ConsumeGasTxSizeDecorator`: Consumes gas proportional to the tx size based on application parameters.
        * `MempoolFeeDecorator`: Checks if fee is above local mempool `minFee` parameter during `CheckTx`.
        * `DeductFeeDecorator`: Deducts the `FeeAmount` from first signer of the transaction.
        * `SetPubKeyDecorator`: Sets pubkey of account in any account that does not already have pubkey saved in state machine.
        * `SigGasConsumeDecorator`: Consume parameter-defined amount of gas for each signature.
        * `SigVerificationDecorator`: Verify each signature is valid, return if there is an error.
        * `ValidateSigCountDecorator`: Validate the number of signatures in tx based on app-parameters.
        * `IncrementSequenceDecorator`: Increments the account sequence for each signer to prevent replay attacks.
* (cli) [\#5223](https://github.com/cosmos/cosmos-sdk/issues/5223) Cosmos Ledger App v2.0.0 is now supported. The changes are backwards compatible and App v1.5.x is still supported.
* (x/staking) [\#5380](https://github.com/cosmos/cosmos-sdk/pull/5380) Introduced ability to store historical info entries in staking keeper, allows applications to introspect specified number of past headers and validator sets
    * Introduces new parameter `HistoricalEntries` which allows applications to determine how many recent historical info entries they want to persist in store. Default value is 0.
    * Introduces cli commands and rest routes to query historical information at a given height
* (modules) [\#5249](https://github.com/cosmos/cosmos-sdk/pull/5249) Funds are now allowed to be directly sent to the community pool (via the distribution module account).
* (keys) [\#4941](https://github.com/cosmos/cosmos-sdk/issues/4941) Introduce keybase option to allow overriding the default private key implementation of a key generated through the `keys add` cli command.
* (keys) [\#5439](https://github.com/cosmos/cosmos-sdk/pull/5439) Flags `--algo` and `--hd-path` are added to
  `keys add` command in order to make use of keybase modularized. By default, it uses (0, 0) bip44
  HD path and secp256k1 keys, so is non-breaking.
* (types) [\#5447](https://github.com/cosmos/cosmos-sdk/pull/5447) Added `ApproxRoot` function to sdk.Decimal type in order to get the nth root for a decimal number, where n is a positive integer.
    * An `ApproxSqrt` function was also added for convenience around the common case of n=2.

### Improvements

* (iavl) [\#5538](https://github.com/cosmos/cosmos-sdk/pull/5538) Remove manual IAVL pruning in favor of IAVL's internal pruning strategy.
* (server) [\#4215](https://github.com/cosmos/cosmos-sdk/issues/4215) The `--pruning` flag
has been moved to the configuration file, to allow easier node configuration.
* (cli) [\#5116](https://github.com/cosmos/cosmos-sdk/issues/5116) The `CLIContext` now supports multiple verifiers
when connecting to multiple chains. The connecting chain's `CLIContext` will have to have the correct
chain ID and node URI or client set. To use a `CLIContext` with a verifier for another chain:

  ```go
  // main or parent chain (chain as if you're running without IBC)
  mainCtx := context.NewCLIContext()

  // connecting IBC chain
  sideCtx := context.NewCLIContext().
    WithChainID(sideChainID).
    WithNodeURI(sideChainNodeURI) // or .WithClient(...)

  sideCtx = sideCtx.WithVerifier(
    context.CreateVerifier(sideCtx, context.DefaultVerifierCacheSize),
  )
  ```

* (modules) [\#5017](https://github.com/cosmos/cosmos-sdk/pull/5017) The `x/auth` package now supports
generalized genesis accounts through the `GenesisAccount` interface.
* (modules) [\#4762](https://github.com/cosmos/cosmos-sdk/issues/4762) Deprecate remove and add permissions in ModuleAccount.
* (modules) [\#4760](https://github.com/cosmos/cosmos-sdk/issues/4760) update `x/auth` to match module spec.
* (modules) [\#4814](https://github.com/cosmos/cosmos-sdk/issues/4814) Add security contact to Validator description.
* (modules) [\#4875](https://github.com/cosmos/cosmos-sdk/issues/4875) refactor integration tests to use SimApp and separate test package
* (sdk) [\#4566](https://github.com/cosmos/cosmos-sdk/issues/4566) Export simulation's parameters and app state to JSON in order to reproduce bugs and invariants.
* (sdk) [\#4640](https://github.com/cosmos/cosmos-sdk/issues/4640) improve import/export simulation errors by extending `DiffKVStores` to return an array of `KVPairs` that are then compared to check for inconsistencies.
* (sdk) [\#4717](https://github.com/cosmos/cosmos-sdk/issues/4717) refactor `x/slashing` to match the new module spec
* (sdk) [\#4758](https://github.com/cosmos/cosmos-sdk/issues/4758) update `x/genaccounts` to match module spec
* (simulation) [\#4824](https://github.com/cosmos/cosmos-sdk/issues/4824) `PrintAllInvariants` flag will print all failed invariants
* (simulation) [\#4490](https://github.com/cosmos/cosmos-sdk/issues/4490) add `InitialBlockHeight` flag to resume a simulation from a given block

    * Support exporting the simulation stats to a given JSON file
* (simulation) [\#4847](https://github.com/cosmos/cosmos-sdk/issues/4847), [\#4838](https://github.com/cosmos/cosmos-sdk/pull/4838) and [\#4869](https://github.com/cosmos/cosmos-sdk/pull/4869) `SimApp` and simulation refactors:
    * Implement `SimulationManager` for executing modules' simulation functionalities in a modularized way
    * Add `RegisterStoreDecoders` to the `SimulationManager` for decoding each module's types
    * Add `GenerateGenesisStates` to the `SimulationManager` to generate a randomized `GenState` for each module
    * Add `RandomizedParams` to the `SimulationManager` that registers each modules' parameters in order to
  simulate `ParamChangeProposal`s' `Content`s
    * Add `WeightedOperations` to the `SimulationManager` that define simulation operations (modules' `Msg`s) with their
  respective weights (i.e chance of being simulated).
    * Add `ProposalContents` to the `SimulationManager` to register each module's governance proposal `Content`s.
* (simulation) [\#4893](https://github.com/cosmos/cosmos-sdk/issues/4893) Change `SimApp` keepers to be public and add getter functions for keys and codec
* (simulation) [\#4906](https://github.com/cosmos/cosmos-sdk/issues/4906) Add simulation `Config` struct that wraps simulation flags
* (simulation) [\#4935](https://github.com/cosmos/cosmos-sdk/issues/4935) Update simulation to reflect a proper `ABCI` application without bypassing `BaseApp` semantics
* (simulation) [\#5378](https://github.com/cosmos/cosmos-sdk/pull/5378) Simulation tests refactor:
    * Add `App` interface for general SDK-based app's methods.
    * Refactor and cleanup simulation tests into util functions to simplify their implementation for other SDK apps.
* (store) [\#4792](https://github.com/cosmos/cosmos-sdk/issues/4792) panic on non-registered store
* (types) [\#4821](https://github.com/cosmos/cosmos-sdk/issues/4821) types/errors package added with support for stacktraces. It is meant as a more feature-rich replacement for sdk.Errors in the mid-term.
* (store) [\#1947](https://github.com/cosmos/cosmos-sdk/issues/1947) Implement inter-block (persistent)
caching through `CommitKVStoreCacheManager`. Any application wishing to utilize an inter-block cache
must set it in their app via a `BaseApp` option. The `BaseApp` docs have been drastically improved
to detail this new feature and how state transitions occur.
* (docs/spec) All module specs moved into their respective module dir in x/ (i.e. docs/spec/staking -->> x/staking/spec)
* (docs/) [\#5379](https://github.com/cosmos/cosmos-sdk/pull/5379) Major documentation refactor, including:
    * (docs/intro/) Add and improve introduction material for newcomers.
    * (docs/basics/) Add documentation about basic concepts of the cosmos sdk such as the anatomy of an SDK application, the transaction lifecycle or accounts.
    * (docs/core/) Add documentation about core conepts of the cosmos sdk such as `baseapp`, `server`, `store`s, `context` and more.
    * (docs/building-modules/) Add reference documentation on concepts relevant for module developers (`keeper`, `handler`, `messages`, `queries`,...).
    * (docs/interfaces/) Add documentation on building interfaces for the Cosmos SDK.
    * Redesigned user interface that features new dynamically generated sidebar, build-time code embedding from GitHub, new homepage as well as many other improvements.
* (types) [\#5428](https://github.com/cosmos/cosmos-sdk/pull/5428) Add `Mod` (modulo) method and `RelativePow` (exponentation) function for `Uint`.
* (modules) [\#5506](https://github.com/cosmos/cosmos-sdk/pull/5506) Remove redundancy in `x/distribution`s use of parameters. There
  now exists a single `Params` type with a getter and setter along with a getter for each individual parameter.

### Bug Fixes

* (client) [\#5303](https://github.com/cosmos/cosmos-sdk/issues/5303) Fix ignored error in tx generate only mode.
* (cli) [\#4763](https://github.com/cosmos/cosmos-sdk/issues/4763) Fix flag `--min-self-delegation` for staking `EditValidator`
* (keys) Fix ledger custom coin type support bug.
* (x/gov) [\#5107](https://github.com/cosmos/cosmos-sdk/pull/5107) Sum validator operator's all voting power when tally votes
* (rest) [\#5212](https://github.com/cosmos/cosmos-sdk/issues/5212) Fix pagination in the `/gov/proposals` handler.

## [v0.37.14] - 2020-08-12

### Improvements

* (tendermint) Bump Tendermint version to [v0.32.13](https://github.com/tendermint/tendermint/releases/tag/v0.32.13).


## [v0.37.13] - 2020-06-03

### Improvements

* (tendermint) Bump Tendermint version to [v0.32.12](https://github.com/tendermint/tendermint/releases/tag/v0.32.12).
* (cosmos-ledger-go) Bump Cosmos Ledger Wallet library version to [v0.11.1](https://github.com/cosmos/ledger-cosmos-go/releases/tag/v0.11.1).

## [v0.37.12] - 2020-05-05

### Improvements

* (tendermint) Bump Tendermint version to [v0.32.11](https://github.com/tendermint/tendermint/releases/tag/v0.32.11).

## [v0.37.11] - 2020-04-22

### Bug Fixes

* (x/staking) [\#6021](https://github.com/cosmos/cosmos-sdk/pull/6021) --trust-node's false default value prevents creation of the genesis transaction.

## [v0.37.10] - 2020-04-22

### Bug Fixes

* (client/context) [\#5964](https://github.com/cosmos/cosmos-sdk/issues/5964) Fix incorrect instantiation of tmlite verifier when --trust-node is off.

## [v0.37.9] - 2020-04-09

### Improvements

* (tendermint) Bump Tendermint version to [v0.32.10](https://github.com/tendermint/tendermint/releases/tag/v0.32.10).

## [v0.37.8] - 2020-03-11

### Bug Fixes

* (rest) [\#5508](https://github.com/cosmos/cosmos-sdk/pull/5508) Fix `x/distribution` endpoints to properly return height in the response.
* (x/genutil) [\#5499](https://github.com/cosmos/cosmos-sdk/pull/) Ensure `DefaultGenesis` returns valid and non-nil default genesis state.
* (x/genutil) [\#5775](https://github.com/cosmos/cosmos-sdk/pull/5775) Fix `ExportGenesis` in `x/genutil` to export default genesis state (`[]`) instead of `null`.
* (genesis) [\#5086](https://github.com/cosmos/cosmos-sdk/issues/5086) Ensure `gentxs` are always an empty array instead of `nil`.

### Improvements

* (rest) [\#5648](https://github.com/cosmos/cosmos-sdk/pull/5648) Enhance /txs usability:
    * Add `tx.minheight` key to filter transaction with an inclusive minimum block height
    * Add `tx.maxheight` key to filter transaction with an inclusive maximum block height

## [v0.37.7] - 2020-02-10

### Improvements

* (modules) [\#5597](https://github.com/cosmos/cosmos-sdk/pull/5597) Add `amount` event attribute to the `complete_unbonding`
and `complete_redelegation` events that reflect the total balances of the completed unbondings and redelegations
respectively.

### Bug Fixes

* (x/gov) [\#5622](https://github.com/cosmos/cosmos-sdk/pull/5622) Track any events emitted from a proposal's handler upon successful execution.
* (x/bank) [\#5531](https://github.com/cosmos/cosmos-sdk/issues/5531) Added missing amount event to MsgMultiSend, emitted for each output.

## [v0.37.6] - 2020-01-21

### Improvements

* (tendermint) Bump Tendermint version to [v0.32.9](https://github.com/tendermint/tendermint/releases/tag/v0.32.9)

## [v0.37.5] - 2020-01-07

### Features

* (types) [\#5360](https://github.com/cosmos/cosmos-sdk/pull/5360) Implement `SortableDecBytes` which
  allows the `Dec` type be sortable.

### Improvements

* (tendermint) Bump Tendermint version to [v0.32.8](https://github.com/tendermint/tendermint/releases/tag/v0.32.8)
* (cli) [\#5482](https://github.com/cosmos/cosmos-sdk/pull/5482) Remove old "tags" nomenclature from the `q txs` command in
  favor of the new events system. Functionality remains unchanged except that `=` is used instead of `:` to be
  consistent with the API's use of event queries.

### Bug Fixes

* (iavl) [\#5276](https://github.com/cosmos/cosmos-sdk/issues/5276) Fix potential race condition in `iavlIterator#Close`.
* (baseapp) [\#5350](https://github.com/cosmos/cosmos-sdk/issues/5350) Allow a node to restart successfully
  after a `halt-height` or `halt-time` has been triggered.
* (types) [\#5395](https://github.com/cosmos/cosmos-sdk/issues/5395) Fix `Uint#LTE`.
* (types) [\#5408](https://github.com/cosmos/cosmos-sdk/issues/5408) `NewDecCoins` constructor now sorts the coins.

## [v0.37.4] - 2019-11-04

### Improvements

* (tendermint) Bump Tendermint version to [v0.32.7](https://github.com/tendermint/tendermint/releases/tag/v0.32.7)
* (ledger) [\#4716](https://github.com/cosmos/cosmos-sdk/pull/4716) Fix ledger custom coin type support bug.

### Bug Fixes

* (baseapp) [\#5200](https://github.com/cosmos/cosmos-sdk/issues/5200) Remove duplicate events from previous messages.

## [v0.37.3] - 2019-10-10

### Bug Fixes

* (genesis) [\#5095](https://github.com/cosmos/cosmos-sdk/issues/5095) Fix genesis file migration from v0.34 to
v0.36/v0.37 not converting validator consensus pubkey to bech32 format.

### Improvements

* (tendermint) Bump Tendermint version to [v0.32.6](https://github.com/tendermint/tendermint/releases/tag/v0.32.6)

## [v0.37.1] - 2019-09-19

### Features

* (cli) [\#4973](https://github.com/cosmos/cosmos-sdk/pull/4973) Enable application CPU profiling
via the `--cpu-profile` flag.
* [\#4979](https://github.com/cosmos/cosmos-sdk/issues/4979) Introduce a new `halt-time` config and
CLI option to the `start` command. When provided, an application will halt during `Commit` when the
block time is >= the `halt-time`.

### Improvements

* [\#4990](https://github.com/cosmos/cosmos-sdk/issues/4990) Add `Events` to the `ABCIMessageLog` to
provide context and grouping of events based on the messages they correspond to. The `Events` field
in `TxResponse` is deprecated and will be removed in the next major release.

### Bug Fixes

* [\#4979](https://github.com/cosmos/cosmos-sdk/issues/4979) Use `Signal(os.Interrupt)` over
`os.Exit(0)` during configured halting to allow any `defer` calls to be executed.
* [\#5034](https://github.com/cosmos/cosmos-sdk/issues/5034) Binary search in NFT Module wasn't working on larger sets.

## [v0.37.0] - 2019-08-21

### Bug Fixes

* (baseapp) [\#4903](https://github.com/cosmos/cosmos-sdk/issues/4903) Various height query fixes:
    * Move height with proof check from `CLIContext` to `BaseApp` as the height
  can automatically be injected there.
    * Update `handleQueryStore` to resemble `handleQueryCustom`
* (simulation) [\#4912](https://github.com/cosmos/cosmos-sdk/issues/4912) Fix SimApp ModuleAccountAddrs
to properly return black listed addresses for bank keeper initialization.
* (cli) [\#4919](https://github.com/cosmos/cosmos-sdk/pull/4919) Don't crash CLI
if user doesn't answer y/n confirmation request.
* (cli) [\#4927](https://github.com/cosmos/cosmos-sdk/issues/4927) Fix the `q gov vote`
command to handle empty (pruned) votes correctly.

### Improvements

* (rest) [\#4924](https://github.com/cosmos/cosmos-sdk/pull/4924) Return response
height even upon error as it may be useful for the downstream caller and have
`/auth/accounts/{address}` return a 200 with an empty account upon error when
that error is that the account doesn't exist.

## [v0.36.0] - 2019-08-13

### Breaking Changes

* (rest) [\#4837](https://github.com/cosmos/cosmos-sdk/pull/4837) Remove /version and /node_version
  endpoints in favor of refactoring /node_info to also include application version info.
* All REST responses now wrap the original resource/result. The response
  will contain two fields: height and result.
* [\#3565](https://github.com/cosmos/cosmos-sdk/issues/3565) Updates to the governance module:
    * Rename JSON field from `proposal_content` to `content`
    * Rename JSON field from `proposal_id` to `id`
    * Disable `ProposalTypeSoftwareUpgrade` temporarily
* [\#3775](https://github.com/cosmos/cosmos-sdk/issues/3775) unify sender transaction tag for ease of querying
* [\#4255](https://github.com/cosmos/cosmos-sdk/issues/4255) Add supply module that passively tracks the supplies of a chain
    * Renamed `x/distribution` `ModuleName`
    * Genesis JSON and CLI now use `distribution` instead of `distr`
    * Introduce `ModuleAccount` type, which tracks the flow of coins held within a module
    * Replaced `FeeCollectorKeeper` for a `ModuleAccount`
    * Replaced the staking `Pool`, which coins are now held by the `BondedPool` and `NotBonded` module accounts
    * The `NotBonded` module account now only keeps track of the not bonded tokens within staking, instead of the whole chain
    * [\#3628](https://github.com/cosmos/cosmos-sdk/issues/3628) Replaced governance's burn and deposit accounts for a `ModuleAccount`
    * Added a `ModuleAccount` for the distribution module
    * Added a `ModuleAccount` for the mint module
  [\#4472](https://github.com/cosmos/cosmos-sdk/issues/4472) validation for crisis genesis
* [\#3985](https://github.com/cosmos/cosmos-sdk/issues/3985) `ValidatorPowerRank` uses potential consensus power instead of tendermint power
* [\#4104](https://github.com/cosmos/cosmos-sdk/issues/4104) Gaia has been moved to its own repository: https://github.com/cosmos/gaia
* [\#4104](https://github.com/cosmos/cosmos-sdk/issues/4104) Rename gaiad.toml to app.toml. The internal contents of the application
  config remain unchanged.
* [\#4159](https://github.com/cosmos/cosmos-sdk/issues/4159) create the default module patterns and module manager
* [\#4230](https://github.com/cosmos/cosmos-sdk/issues/4230) Change the type of ABCIMessageLog#MsgIndex to uint16 for proper serialization.
* [\#4250](https://github.com/cosmos/cosmos-sdk/issues/4250) BaseApp.Query() returns app's version string set via BaseApp.SetAppVersion()
  when handling /app/version queries instead of the version string passed as build
  flag at compile time.
* [\#4262](https://github.com/cosmos/cosmos-sdk/issues/4262) GoSumHash is no longer returned by the version command.
* [\#4263](https://github.com/cosmos/cosmos-sdk/issues/4263) RestServer#Start now takes read and write timeout arguments.
* [\#4305](https://github.com/cosmos/cosmos-sdk/issues/4305) `GenerateOrBroadcastMsgs` no longer takes an `offline` parameter.
* [\#4342](https://github.com/cosmos/cosmos-sdk/pull/4342) Upgrade go-amino to v0.15.0
* [\#4351](https://github.com/cosmos/cosmos-sdk/issues/4351) InitCmd, AddGenesisAccountCmd, and CollectGenTxsCmd take node's and client's default home directories as arguments.
* [\#4387](https://github.com/cosmos/cosmos-sdk/issues/4387) Refactor the usage of tags (now called events) to reflect the
  new ABCI events semantics:
    * Move `x/{module}/tags/tags.go` => `x/{module}/types/events.go`
    * Update `docs/specs`
    * Refactor tags in favor of new `Event(s)` type(s)
    * Update `Context` to use new `EventManager`
    * (Begin|End)Blocker no longer return tags, but rather uses new `EventManager`
    * Message handlers no longer return tags, but rather uses new `EventManager`
  Any component (e.g. BeginBlocker, message handler, etc...) wishing to emit an event must do so
  through `ctx.EventManger().EmitEvent(s)`.
  To reset or wipe emitted events: `ctx = ctx.WithEventManager(sdk.NewEventManager())`
  To get all emitted events: `events := ctx.EventManager().Events()`
* [\#4437](https://github.com/cosmos/cosmos-sdk/issues/4437) Replace governance module store keys to use `[]byte` instead of `string`.
* [\#4451](https://github.com/cosmos/cosmos-sdk/issues/4451) Improve modularization of clients and modules:
    * Module directory structure improved and standardized
    * Aliases autogenerated
    * Auth and bank related commands are now mounted under the respective moduels
    * Client initialization and mounting standardized
* [\#4479](https://github.com/cosmos/cosmos-sdk/issues/4479) Remove codec argument redundency in client usage where
  the CLIContext's codec should be used instead.
* [\#4488](https://github.com/cosmos/cosmos-sdk/issues/4488) Decouple client tx, REST, and ultil packages from auth. These packages have
  been restructured and retrofitted into the `x/auth` module.
* [\#4521](https://github.com/cosmos/cosmos-sdk/issues/4521) Flatten x/bank structure by hiding module internals.
* [\#4525](https://github.com/cosmos/cosmos-sdk/issues/4525) Remove --cors flag, the feature is long gone.
* [\#4536](https://github.com/cosmos/cosmos-sdk/issues/4536) The `/auth/accounts/{address}` now returns a `height` in the response.
  The account is now nested under `account`.
* [\#4543](https://github.com/cosmos/cosmos-sdk/issues/4543) Account getters are no longer part of client.CLIContext() and have now moved
  to reside in the auth-specific AccountRetriever.
* [\#4588](https://github.com/cosmos/cosmos-sdk/issues/4588) Context does not depend on x/auth anymore. client/context is stripped out of the following features:
    * GetAccountDecoder()
    * CLIContext.WithAccountDecoder()
    * CLIContext.WithAccountStore()
  x/auth.AccountDecoder is unnecessary and consequently removed.
* [\#4602](https://github.com/cosmos/cosmos-sdk/issues/4602) client/input.{Buffer,Override}Stdin() functions are removed. Thanks to cobra's new release they are now redundant.
* [\#4633](https://github.com/cosmos/cosmos-sdk/issues/4633) Update old Tx search by tags APIs to use new Events
  nomenclature.
* [\#4649](https://github.com/cosmos/cosmos-sdk/issues/4649) Refactor x/crisis as per modules new specs.
* [\#3685](https://github.com/cosmos/cosmos-sdk/issues/3685) The default signature verification gas logic (`DefaultSigVerificationGasConsumer`) now specifies explicit key types rather than string pattern matching. This means that zones that depended on string matching to allow other keys will need to write a custom `SignatureVerificationGasConsumer` function.
* [\#4663](https://github.com/cosmos/cosmos-sdk/issues/4663) Refactor bank keeper by removing private functions
    * `InputOutputCoins`, `SetCoins`, `SubtractCoins` and `AddCoins` are now part of the `SendKeeper` instead of the `Keeper` interface
* (tendermint) [\#4721](https://github.com/cosmos/cosmos-sdk/pull/4721) Upgrade Tendermint to v0.32.1

### Features

* [\#4843](https://github.com/cosmos/cosmos-sdk/issues/4843) Add RegisterEvidences function in the codec package to register
  Tendermint evidence types with a given codec.
* (rest) [\#3867](https://github.com/cosmos/cosmos-sdk/issues/3867) Allow querying for genesis transaction when height query param is set to zero.
* [\#2020](https://github.com/cosmos/cosmos-sdk/issues/2020) New keys export/import command line utilities to export/import private keys in ASCII format
  that rely on Keybase's new underlying ExportPrivKey()/ImportPrivKey() API calls.
* [\#3565](https://github.com/cosmos/cosmos-sdk/issues/3565) Implement parameter change proposal support.
  Parameter change proposals can be submitted through the CLI
  or a REST endpoint. See docs for further usage.
* [\#3850](https://github.com/cosmos/cosmos-sdk/issues/3850) Add `rewards` and `commission` to distribution tx tags.
* [\#3981](https://github.com/cosmos/cosmos-sdk/issues/3981) Add support to gracefully halt a node at a given height
  via the node's `halt-height` config or CLI value.
* [\#4144](https://github.com/cosmos/cosmos-sdk/issues/4144) Allow for configurable BIP44 HD path and coin type.
* [\#4250](https://github.com/cosmos/cosmos-sdk/issues/4250) New BaseApp.{,Set}AppVersion() methods to get/set app's version string.
* [\#4263](https://github.com/cosmos/cosmos-sdk/issues/4263) Add `--read-timeout` and `--write-timeout` args to the `rest-server` command
  to support custom RPC R/W timeouts.
* [\#4271](https://github.com/cosmos/cosmos-sdk/issues/4271) Implement Coins#IsAnyGT
* [\#4318](https://github.com/cosmos/cosmos-sdk/issues/4318) Support height queries. Queries against nodes that have the queried
  height pruned will return an error.
* [\#4409](https://github.com/cosmos/cosmos-sdk/issues/4409) Implement a command that migrates exported state from one version to the next.
  The `migrate` command currently supports migrating from v0.34 to v0.36 by implementing
  necessary types for both versions.
* [\#4570](https://github.com/cosmos/cosmos-sdk/issues/4570) Move /bank/balances/{address} REST handler to x/bank/client/rest. The exposed interface is unchanged.
* Community pool spend proposal per Cosmos Hub governance proposal [\#7](https://github.com/cosmos/cosmos-sdk/issues/7) "Activate the Community Pool"

### Improvements

* (simulation) PrintAllInvariants flag will print all failed invariants
* (simulation) Add `InitialBlockHeight` flag to resume a simulation from a given block
* (simulation) [\#4670](https://github.com/cosmos/cosmos-sdk/issues/4670) Update simulation statistics to JSON format

    * Support exporting the simulation stats to a given JSON file
* [\#4775](https://github.com/cosmos/cosmos-sdk/issues/4775) Refactor CI config
* Upgrade IAVL to v0.12.4
* (tendermint) Upgrade Tendermint to v0.32.2
* (modules) [\#4751](https://github.com/cosmos/cosmos-sdk/issues/4751) update `x/genutils` to match module spec
* (keys) [\#4611](https://github.com/cosmos/cosmos-sdk/issues/4611) store keys in simapp now use a map instead of using individual literal keys
* [\#2286](https://github.com/cosmos/cosmos-sdk/issues/2286) Improve performance of CacheKVStore iterator.
* [\#3512](https://github.com/cosmos/cosmos-sdk/issues/3512) Implement Logger method on each module's keeper.
* [\#3655](https://github.com/cosmos/cosmos-sdk/issues/3655) Improve signature verification failure error message.
* [\#3774](https://github.com/cosmos/cosmos-sdk/issues/3774) add category tag to transactions for ease of filtering
* [\#3914](https://github.com/cosmos/cosmos-sdk/issues/3914) Implement invariant benchmarks and add target to makefile.
* [\#3928](https://github.com/cosmos/cosmos-sdk/issues/3928) remove staking references from types package
* [\#3978](https://github.com/cosmos/cosmos-sdk/issues/3978) Return ErrUnknownRequest in message handlers for unknown
  or invalid routed messages.
* [\#4190](https://github.com/cosmos/cosmos-sdk/issues/4190) Client responses that return (re)delegation(s) now return balances
  instead of shares.
* [\#4194](https://github.com/cosmos/cosmos-sdk/issues/4194) ValidatorSigningInfo now includes the validator's consensus address.
* [\#4235](https://github.com/cosmos/cosmos-sdk/issues/4235) Add parameter change proposal messages to simulation.
* [\#4235](https://github.com/cosmos/cosmos-sdk/issues/4235) Update the minting module params to implement params.ParamSet so
  individual keys can be set via proposals instead of passing a struct.
* [\#4259](https://github.com/cosmos/cosmos-sdk/issues/4259) `Coins` that are `nil` are now JSON encoded as an empty array `[]`.
  Decoding remains unchanged and behavior is left intact.
* [\#4305](https://github.com/cosmos/cosmos-sdk/issues/4305) The `--generate-only` CLI flag fully respects offline tx processing.
* [\#4379](https://github.com/cosmos/cosmos-sdk/issues/4379) close db write batch.
* [\#4384](https://github.com/cosmos/cosmos-sdk/issues/4384)- Allow splitting withdrawal transaction in several chunks
* [\#4403](https://github.com/cosmos/cosmos-sdk/issues/4403) Allow for parameter change proposals to supply only desired fields to be updated
  in objects instead of the entire object (only applies to values that are objects).
* [\#4415](https://github.com/cosmos/cosmos-sdk/issues/4415) /client refactor, reduce genutil dependancy on staking
* [\#4439](https://github.com/cosmos/cosmos-sdk/issues/4439) Implement governance module iterators.
* [\#4465](https://github.com/cosmos/cosmos-sdk/issues/4465) Unknown subcommands print relevant error message
* [\#4466](https://github.com/cosmos/cosmos-sdk/issues/4466) Commission validation added to validate basic of MsgCreateValidator by changing CommissionMsg to CommissionRates
* [\#4501](https://github.com/cosmos/cosmos-sdk/issues/4501) Support height queriers in rest client
* [\#4535](https://github.com/cosmos/cosmos-sdk/issues/4535) Improve import-export simulation errors by decoding the `KVPair.Value` into its
  respective type
* [\#4536](https://github.com/cosmos/cosmos-sdk/issues/4536) cli context queries return query height and accounts are returned with query height
* [\#4553](https://github.com/cosmos/cosmos-sdk/issues/4553) undelegate max entries check first
* [\#4556](https://github.com/cosmos/cosmos-sdk/issues/4556) Added IsValid function to Coin
* [\#4564](https://github.com/cosmos/cosmos-sdk/issues/4564) client/input.GetConfirmation()'s default is changed to No.
* [\#4573](https://github.com/cosmos/cosmos-sdk/issues/4573) Returns height in response for query endpoints.
* [\#4580](https://github.com/cosmos/cosmos-sdk/issues/4580) Update `Context#BlockHeight` to properly set the block height via `WithBlockHeader`.
* [\#4584](https://github.com/cosmos/cosmos-sdk/issues/4584) Update bank Keeper to use expected keeper interface of the AccountKeeper.
* [\#4584](https://github.com/cosmos/cosmos-sdk/issues/4584) Move `Account` and `VestingAccount` interface types to `x/auth/exported`.
* [\#4082](https://github.com/cosmos/cosmos-sdk/issues/4082) supply module queriers for CLI and REST endpoints
* [\#4601](https://github.com/cosmos/cosmos-sdk/issues/4601) Implement generic pangination helper function to be used in
  REST handlers and queriers.
* [\#4629](https://github.com/cosmos/cosmos-sdk/issues/4629) Added warning event that gets emitted if validator misses a block.
* [\#4674](https://github.com/cosmos/cosmos-sdk/issues/4674) Export `Simapp` genState generators and util functions by making them public
* [\#4706](https://github.com/cosmos/cosmos-sdk/issues/4706) Simplify context
  Replace complex Context construct with a simpler immutible struct.
  Only breaking change is not to support `Value` and `GetValue` as first class calls.
  We do embed ctx.Context() as a raw context.Context instead to be used as you see fit.

  Migration guide:

  ```go
  ctx = ctx.WithValue(contextKeyBadProposal, false)
  ```

  Now becomes:

  ```go
  ctx = ctx.WithContext(context.WithValue(ctx.Context(), contextKeyBadProposal, false))
  ```

  A bit more verbose, but also allows `context.WithTimeout()`, etc and only used
  in one function in this repo, in test code.
* [\#3685](https://github.com/cosmos/cosmos-sdk/issues/3685)  Add `SetAddressVerifier` and `GetAddressVerifier` to `sdk.Config` to allow SDK users to configure custom address format verification logic (to override the default limitation of 20-byte addresses).
* [\#3685](https://github.com/cosmos/cosmos-sdk/issues/3685)  Add an additional parameter to NewAnteHandler for a custom `SignatureVerificationGasConsumer` (the default logic is now in `DefaultSigVerificationGasConsumer). This allows SDK users to configure their own logic for which key types are accepted and how those key types consume gas.
* Remove `--print-response` flag as it is no longer used.
* Revert [\#2284](https://github.com/cosmos/cosmos-sdk/pull/2284) to allow create_empty_blocks in the config
* (tendermint) [\#4718](https://github.com/cosmos/cosmos-sdk/issues/4718) Upgrade tendermint/iavl to v0.12.3

### Bug Fixes

* [\#4891](https://github.com/cosmos/cosmos-sdk/issues/4891) Disable querying with proofs enabled when the query height <= 1.
* (rest) [\#4858](https://github.com/cosmos/cosmos-sdk/issues/4858) Do not return an error in BroadcastTxCommit when the tx broadcasting
  was successful. This allows the proper REST response to be returned for a
  failed tx during `block` broadcasting mode.
* (store) [\#4880](https://github.com/cosmos/cosmos-sdk/pull/4880) Fix error check in
  IAVL `Store#DeleteVersion`.
* (tendermint) [\#4879](https://github.com/cosmos/cosmos-sdk/issues/4879) Don't terminate the process immediately after startup when run in standalone mode.
* (simulation) [\#4861](https://github.com/cosmos/cosmos-sdk/pull/4861) Fix non-determinism simulation
  by using CLI flags as input and updating Makefile target.
* [\#4868](https://github.com/cosmos/cosmos-sdk/issues/4868) Context#CacheContext now sets a new EventManager. This prevents unwanted events
  from being emitted.
* (cli) [\#4870](https://github.com/cosmos/cosmos-sdk/issues/4870) Disable the `withdraw-all-rewards` command when `--generate-only` is supplied
* (modules) [\#4831](https://github.com/cosmos/cosmos-sdk/issues/4831) Prevent community spend proposal from transferring funds to a module account
* (keys) [\#4338](https://github.com/cosmos/cosmos-sdk/issues/4338) fix multisig key output for CLI
* (modules) [\#4795](https://github.com/cosmos/cosmos-sdk/issues/4795) restrict module accounts from receiving transactions.
  Allowing this would cause an invariant on the module account coins.
* (modules) [\#4823](https://github.com/cosmos/cosmos-sdk/issues/4823) Update the `DefaultUnbondingTime` from 3 days to 3 weeks to be inline with documentation.
* (abci) [\#4639](https://github.com/cosmos/cosmos-sdk/issues/4639) Fix `CheckTx` by verifying the message route
* Return height in responses when querying against BaseApp
* [\#1351](https://github.com/cosmos/cosmos-sdk/issues/1351) Stable AppHash allows no_empty_blocks
* [\#3705](https://github.com/cosmos/cosmos-sdk/issues/3705) Return `[]` instead of `null` when querying delegator rewards.
* [\#3966](https://github.com/cosmos/cosmos-sdk/issues/3966) fixed multiple assigns to action tags
  [\#3793](https://github.com/cosmos/cosmos-sdk/issues/3793) add delegator tag for MsgCreateValidator and deleted unused moniker and identity tags
* [\#4194](https://github.com/cosmos/cosmos-sdk/issues/4194) Fix pagination and results returned from /slashing/signing_infos
* [\#4230](https://github.com/cosmos/cosmos-sdk/issues/4230) Properly set and display the message index through the TxResponse.
* [\#4234](https://github.com/cosmos/cosmos-sdk/pull/4234) Allow `tx send --generate-only` to
  actually work offline.
* [\#4271](https://github.com/cosmos/cosmos-sdk/issues/4271) Fix addGenesisAccount by using Coins#IsAnyGT for vesting amount validation.
* [\#4273](https://github.com/cosmos/cosmos-sdk/issues/4273) Fix usage of AppendTags in x/staking/handler.go
* [\#4303](https://github.com/cosmos/cosmos-sdk/issues/4303) Fix NewCoins() underlying function for duplicate coins detection.
* [\#4307](https://github.com/cosmos/cosmos-sdk/pull/4307) Don't pass height to RPC calls as
  Tendermint will automatically use the latest height.
* [\#4362](https://github.com/cosmos/cosmos-sdk/issues/4362) simulation setup bugfix for multisim 7601778
* [\#4383](https://github.com/cosmos/cosmos-sdk/issues/4383) - currentStakeRoundUp is now always atleast currentStake + smallest-decimal-precision
* [\#4394](https://github.com/cosmos/cosmos-sdk/issues/4394) Fix signature count check to use the TxSigLimit param instead of
  a default.
* [\#4455](https://github.com/cosmos/cosmos-sdk/issues/4455) Use `QueryWithData()` to query unbonding delegations.
* [\#4493](https://github.com/cosmos/cosmos-sdk/issues/4493) Fix validator-outstanding-rewards command. It now takes as an argument
  a validator address.
* [\#4598](https://github.com/cosmos/cosmos-sdk/issues/4598) Fix redelegation and undelegation txs that were not checking for the correct bond denomination.
* [\#4619](https://github.com/cosmos/cosmos-sdk/issues/4619) Close iterators in `GetAllMatureValidatorQueue` and `UnbondAllMatureValidatorQueue`
  methods.
* [\#4654](https://github.com/cosmos/cosmos-sdk/issues/4654) validator slash event stored by period and height
* [\#4681](https://github.com/cosmos/cosmos-sdk/issues/4681) panic on invalid amount on `MintCoins` and `BurnCoins`
    * skip minting if inflation is set to zero
* Sort state JSON during export and initialization

## 0.35.0

### Bug Fixes

* Fix gas consumption bug in `Undelegate` preventing the ability to sync from
genesis.

## 0.34.10

### Bug Fixes

* Bump Tendermint version to [v0.31.11](https://github.com/tendermint/tendermint/releases/tag/v0.31.11) to address the vulnerability found in the `consensus` package.

## 0.34.9

### Bug Fixes

* Bump Tendermint version to [v0.31.10](https://github.com/tendermint/tendermint/releases/tag/v0.31.10) to address p2p panic errors.

## 0.34.8

### Bug Fixes

* Bump Tendermint version to v0.31.9 to fix the p2p panic error.
* Update gaiareplay's use of an internal Tendermint API

## 0.34.7

### Bug Fixes

#### SDK

* Fix gas consumption bug in `Undelegate` preventing the ability to sync from
genesis.

## 0.34.6

### Bug Fixes

#### SDK

* Unbonding from a validator is now only considered "complete" after the full
unbonding period has elapsed regardless of the validator's status.

## 0.34.5

### Bug Fixes

#### SDK

* [\#4273](https://github.com/cosmos/cosmos-sdk/issues/4273) Fix usage of `AppendTags` in x/staking/handler.go

### Improvements

### SDK

* [\#2286](https://github.com/cosmos/cosmos-sdk/issues/2286) Improve performance of `CacheKVStore` iterator.
* [\#3655](https://github.com/cosmos/cosmos-sdk/issues/3655) Improve signature verification failure error message.
* [\#4384](https://github.com/cosmos/cosmos-sdk/issues/4384) Allow splitting withdrawal transaction in several chunks.

#### Gaia CLI

* [\#4227](https://github.com/cosmos/cosmos-sdk/issues/4227) Support for Ledger App v1.5.
* [#4345](https://github.com/cosmos/cosmos-sdk/pull/4345) Update `ledger-cosmos-go`
to v0.10.3.

## 0.34.4

### Bug Fixes

#### SDK

* [#4234](https://github.com/cosmos/cosmos-sdk/pull/4234) Allow `tx send --generate-only` to
actually work offline.

#### Gaia

* [\#4219](https://github.com/cosmos/cosmos-sdk/issues/4219) Return an error when an empty mnemonic is provided during key recovery.

### Improvements

#### Gaia

* [\#2007](https://github.com/cosmos/cosmos-sdk/issues/2007) Return 200 status code on empty results

### New features

#### SDK

* [\#3850](https://github.com/cosmos/cosmos-sdk/issues/3850) Add `rewards` and `commission` to distribution tx tags.

## 0.34.3

### Bug Fixes

#### Gaia

* [\#4196](https://github.com/cosmos/cosmos-sdk/pull/4196) Set default invariant
check period to zero.

## 0.34.2

### Improvements

#### SDK

* [\#4135](https://github.com/cosmos/cosmos-sdk/pull/4135) Add further clarification
to generate only usage.

### Bug Fixes

#### SDK

* [\#4135](https://github.com/cosmos/cosmos-sdk/pull/4135) Fix `NewResponseFormatBroadcastTxCommit`
* [\#4053](https://github.com/cosmos/cosmos-sdk/issues/4053) Add `--inv-check-period`
flag to gaiad to set period at which invariants checks will run.
* [\#4099](https://github.com/cosmos/cosmos-sdk/issues/4099) Update the /staking/validators endpoint to support
status and pagination query flags.

## 0.34.1

### Bug Fixes

#### Gaia

* [#4163](https://github.com/cosmos/cosmos-sdk/pull/4163) Fix v0.33.x export script to port gov data correctly.

## 0.34.0

### Breaking Changes

#### Gaia

* [\#3463](https://github.com/cosmos/cosmos-sdk/issues/3463) Revert bank module handler fork (re-enables transfers)
* [\#3875](https://github.com/cosmos/cosmos-sdk/issues/3875) Replace `async` flag with `--broadcast-mode` flag where the default
  value is `sync`. The `block` mode should not be used. The REST client now
  uses `mode` parameter instead of the `return` parameter.

#### Gaia CLI

* [\#3938](https://github.com/cosmos/cosmos-sdk/issues/3938) Remove REST server's SSL support altogether.

#### SDK

* [\#3245](https://github.com/cosmos/cosmos-sdk/issues/3245) Rename validator.GetJailed() to validator.IsJailed()
* [\#3516](https://github.com/cosmos/cosmos-sdk/issues/3516) Remove concept of shares from staking unbonding and redelegation UX;
  replaced by direct coin amount.

#### Tendermint

* [\#4029](https://github.com/cosmos/cosmos-sdk/issues/4029) Upgrade Tendermint to v0.31.3

### New features

#### SDK

* [\#2935](https://github.com/cosmos/cosmos-sdk/issues/2935) New module Crisis which can test broken invariant with messages
* [\#3813](https://github.com/cosmos/cosmos-sdk/issues/3813) New sdk.NewCoins safe constructor to replace bare sdk.Coins{} declarations.
* [\#3858](https://github.com/cosmos/cosmos-sdk/issues/3858) add website, details and identity to gentx cli command
* Implement coin conversion and denomination registration utilities

#### Gaia

* [\#2935](https://github.com/cosmos/cosmos-sdk/issues/2935) Optionally assert invariants on a blockly basis using `gaiad --assert-invariants-blockly`
* [\#3886](https://github.com/cosmos/cosmos-sdk/issues/3886) Implement minting module querier and CLI/REST clients.

#### Gaia CLI

* [\#3937](https://github.com/cosmos/cosmos-sdk/issues/3937) Add command to query community-pool

#### Gaia REST API

* [\#3937](https://github.com/cosmos/cosmos-sdk/issues/3937) Add route to fetch community-pool
* [\#3949](https://github.com/cosmos/cosmos-sdk/issues/3949) added /slashing/signing_infos to get signing_info for all validators

### Improvements

#### Gaia

* [\#3808](https://github.com/cosmos/cosmos-sdk/issues/3808) `gaiad` and `gaiacli` integration tests use ./build/ binaries.
* [\#3819](https://github.com/cosmos/cosmos-sdk/issues/3819) Simulation refactor, log output now stored in ~/.gaiad/simulation/
    * Simulation moved to its own module (not a part of mock)
    * Logger type instead of passing function variables everywhere
    * Logger json output (for reloadable simulation running)
    * Cleanup bank simulation messages / remove dup code in bank simulation
    * Simulations saved in `~/.gaiad/simulations/`
    * "Lean" simulation output option to exclude No-ops and !ok functions (`--SimulationLean` flag)
* [\#3893](https://github.com/cosmos/cosmos-sdk/issues/3893) Improve `gaiacli tx sign` command
    * Add shorthand flags -a and -s for the account and sequence numbers respectively
    * Mark the account and sequence numbers required during "offline" mode
    * Always do an RPC query for account and sequence number during "online" mode
* [\#4018](https://github.com/cosmos/cosmos-sdk/issues/4018) create genesis port script for release v.0.34.0

#### Gaia CLI

* [\#3833](https://github.com/cosmos/cosmos-sdk/issues/3833) Modify stake to atom in gaia's doc.
* [\#3841](https://github.com/cosmos/cosmos-sdk/issues/3841) Add indent to JSON of `gaiacli keys [add|show|list]`
* [\#3859](https://github.com/cosmos/cosmos-sdk/issues/3859) Add newline to echo of `gaiacli keys ...`
* [\#3959](https://github.com/cosmos/cosmos-sdk/issues/3959) Improving error messages when signing with ledger devices fails

#### SDK

* [\#3238](https://github.com/cosmos/cosmos-sdk/issues/3238) Add block time to tx responses when querying for
  txs by tags or hash.
* [\#3752](https://github.com/cosmos/cosmos-sdk/issues/3752) Explanatory docs for minting mechanism (`docs/spec/mint/01_concepts.md`)
* [\#3801](https://github.com/cosmos/cosmos-sdk/issues/3801) `baseapp` safety improvements
* [\#3820](https://github.com/cosmos/cosmos-sdk/issues/3820) Make Coins.IsAllGT() more robust and consistent.
* [\#3828](https://github.com/cosmos/cosmos-sdk/issues/3828) New sdkch tool to maintain changelogs
* [\#3864](https://github.com/cosmos/cosmos-sdk/issues/3864) Make Coins.IsAllGTE() more consistent.
* [\#3907](https://github.com/cosmos/cosmos-sdk/issues/3907): dep -> go mod migration
    * Drop dep in favor of go modules.
    * Upgrade to Go 1.12.1.
* [\#3917](https://github.com/cosmos/cosmos-sdk/issues/3917) Allow arbitrary decreases to validator commission rates.
* [\#3937](https://github.com/cosmos/cosmos-sdk/issues/3937) Implement community pool querier.
* [\#3940](https://github.com/cosmos/cosmos-sdk/issues/3940) Codespace should be lowercase.
* [\#3986](https://github.com/cosmos/cosmos-sdk/issues/3986) Update the Stringer implementation of the Proposal type.
* [\#926](https://github.com/cosmos/cosmos-sdk/issues/926) circuit breaker high level explanation
* [\#3896](https://github.com/cosmos/cosmos-sdk/issues/3896) Fixed various linters warnings in the context of the gometalinter -> golangci-lint migration
* [\#3916](https://github.com/cosmos/cosmos-sdk/issues/3916) Hex encode data in tx responses

### Bug Fixes

#### Gaia

* [\#3825](https://github.com/cosmos/cosmos-sdk/issues/3825) Validate genesis before running gentx
* [\#3889](https://github.com/cosmos/cosmos-sdk/issues/3889) When `--generate-only` is provided, the Keybase is not used and as a result
  the `--from` value must be a valid Bech32 cosmos address.
* 3974 Fix go env setting in installation.md
* 3996 Change 'make get_tools' to 'make tools' in DOCS_README.md.

#### Gaia CLI

* [\#3883](https://github.com/cosmos/cosmos-sdk/issues/3883) Remove Height Flag from CLI Queries
* [\#3899](https://github.com/cosmos/cosmos-sdk/issues/3899) Using 'gaiacli config node' breaks ~/config/config.toml

#### SDK

* [\#3837](https://github.com/cosmos/cosmos-sdk/issues/3837) Fix `WithdrawValidatorCommission` to properly set the validator's remaining commission.
* [\#3870](https://github.com/cosmos/cosmos-sdk/issues/3870) Fix DecCoins#TruncateDecimal to never return zero coins in
  either the truncated coins or the change coins.
* [\#3915](https://github.com/cosmos/cosmos-sdk/issues/3915) Remove ';' delimiting support from ParseDecCoins
* [\#3977](https://github.com/cosmos/cosmos-sdk/issues/3977) Fix docker image build
* [\#4020](https://github.com/cosmos/cosmos-sdk/issues/4020) Fix queryDelegationRewards by returning an error
when the validator or delegation do not exist.
* [\#4050](https://github.com/cosmos/cosmos-sdk/issues/4050) Fix DecCoins APIs
where rounding or truncation could result in zero decimal coins.
* [\#4088](https://github.com/cosmos/cosmos-sdk/issues/4088) Fix `calculateDelegationRewards`
by accounting for rounding errors when multiplying stake by slashing fractions.

## 0.33.2

### Improvements

#### Tendermint

* Upgrade Tendermint to `v0.31.0-dev0-fix0` which includes critical security fixes.

## 0.33.1

### Bug Fixes

#### Gaia

* [\#3999](https://github.com/cosmos/cosmos-sdk/pull/3999) Fix distribution delegation for zero height export bug

## 0.33.0

BREAKING CHANGES

* Gaia REST API
    * [\#3641](https://github.com/cosmos/cosmos-sdk/pull/3641) Remove the ability to use a Keybase from the REST API client:
        * `password` and `generate_only` have been removed from the `base_req` object
        * All txs that used to sign or use the Keybase now only generate the tx
        * `keys` routes completely removed
    * [\#3692](https://github.com/cosmos/cosmos-sdk/pull/3692) Update tx encoding and broadcasting endpoints:
        * Remove duplicate broadcasting endpoints in favor of POST @ `/txs`
            * The `Tx` field now accepts a `StdTx` and not raw tx bytes
        * Move encoding endpoint to `/txs/encode`

* Gaia
    * [\#3787](https://github.com/cosmos/cosmos-sdk/pull/3787) Fork the `x/bank` module into the Gaia application with only a
  modified message handler, where the modified message handler behaves the same as
  the standard `x/bank` message handler except for `MsgMultiSend` that must burn
  exactly 9 atoms and transfer 1 atom, and `MsgSend` is disabled.
    * [\#3789](https://github.com/cosmos/cosmos-sdk/pull/3789) Update validator creation flow:
        * Remove `NewMsgCreateValidatorOnBehalfOf` and corresponding business logic
        * Ensure the validator address equals the delegator address during
    `MsgCreateValidator#ValidateBasic`

* SDK
    * [\#3750](https://github.com/cosmos/cosmos-sdk/issues/3750) Track outstanding rewards per-validator instead of globally,
           and fix the main simulation issue, which was that slashes of
           re-delegations to a validator were not correctly accounted for
           in fee distribution when the redelegation in question had itself
            been slashed (from a fault committed by a different validator)
           in the same BeginBlock. Outstanding rewards are now available
           on a per-validator basis in REST.
    * [\#3669](https://github.com/cosmos/cosmos-sdk/pull/3669) Ensure consistency in message naming, codec registration, and JSON
  tags.
    * [\#3788](https://github.com/cosmos/cosmos-sdk/pull/3788) Change order of operations for greater accuracy when calculating delegation share token value
    * [\#3788](https://github.com/cosmos/cosmos-sdk/pull/3788) DecCoins.Cap -> DecCoins.Intersect
    * [\#3666](https://github.com/cosmos/cosmos-sdk/pull/3666) Improve coins denom validation.
    * [\#3751](https://github.com/cosmos/cosmos-sdk/pull/3751) Disable (temporarily) support for ED25519 account key pairs.

* Tendermint
    * [\#3804] Update to Tendermint `v0.31.0-dev0`

FEATURES

* SDK
    * [\#3719](https://github.com/cosmos/cosmos-sdk/issues/3719) DBBackend can now be set at compile time.
    Defaults: goleveldb. Supported: cleveldb.

IMPROVEMENTS

* Gaia REST API
    * Update the `TxResponse` type allowing for the `Logs` result to be JSON decoded automatically.

* Gaia CLI
    * [\#3653](https://github.com/cosmos/cosmos-sdk/pull/3653) Prompt user confirmation prior to signing and broadcasting a transaction.
    * [\#3670](https://github.com/cosmos/cosmos-sdk/pull/3670) CLI support for showing bech32 addresses in Ledger devices
    * [\#3711](https://github.com/cosmos/cosmos-sdk/pull/3711) Update `tx sign` to use `--from` instead of the deprecated `--name`
  CLI flag.
    * [\#3738](https://github.com/cosmos/cosmos-sdk/pull/3738) Improve multisig UX:
        * `gaiacli keys show -o json` now includes constituent pubkeys, respective weights and threshold
        * `gaiacli keys show --show-multisig` now displays constituent pubkeys, respective weights and threshold
        * `gaiacli tx sign --validate-signatures` now displays multisig signers with their respective weights
    * [\#3730](https://github.com/cosmos/cosmos-sdk/issues/3730) Improve workflow for
  `gaiad gentx` with offline public keys, by outputting stdtx file that needs to be signed.
    * [\#3761](https://github.com/cosmos/cosmos-sdk/issues/3761) Querying account related information using custom querier in auth module

* SDK
    * [\#3753](https://github.com/cosmos/cosmos-sdk/issues/3753) Remove no-longer-used governance penalty parameter
    * [\#3679](https://github.com/cosmos/cosmos-sdk/issues/3679) Consistent operators across Coins, DecCoins, Int, Dec
            replaced: Minus->Sub Plus->Add Div->Quo
    * [\#3665](https://github.com/cosmos/cosmos-sdk/pull/3665) Overhaul sdk.Uint type in preparation for Coins Int -> Uint migration.
    * [\#3691](https://github.com/cosmos/cosmos-sdk/issues/3691) Cleanup error messages
    * [\#3456](https://github.com/cosmos/cosmos-sdk/issues/3456) Integrate in the Int.ToDec() convenience function
    * [\#3300](https://github.com/cosmos/cosmos-sdk/pull/3300) Update the spec-spec, spec file reorg, and TOC updates.
    * [\#3694](https://github.com/cosmos/cosmos-sdk/pull/3694) Push tagged docker images on docker hub when tag is created.
    * [\#3716](https://github.com/cosmos/cosmos-sdk/pull/3716) Update file permissions the client keys directory and contents to `0700`.
    * [\#3681](https://github.com/cosmos/cosmos-sdk/issues/3681) Migrate ledger-cosmos-go from ZondaX to Cosmos organization

* Tendermint
    * [\#3699](https://github.com/cosmos/cosmos-sdk/pull/3699) Upgrade to Tendermint 0.30.1

BUG FIXES

* Gaia CLI
    * [\#3731](https://github.com/cosmos/cosmos-sdk/pull/3731) `keys add --interactive` bip32 passphrase regression fix
    * [\#3714](https://github.com/cosmos/cosmos-sdk/issues/3714) Fix USB raw access issues with gaiacli when installed via snap

* Gaia
    * [\#3777](https://github.com/cosmso/cosmos-sdk/pull/3777) `gaiad export` no longer panics when the database is empty
    * [\#3806](https://github.com/cosmos/cosmos-sdk/pull/3806) Properly return errors from a couple of struct Unmarshal functions

* SDK
    * [\#3728](https://github.com/cosmos/cosmos-sdk/issues/3728) Truncate decimal multiplication & division in distribution to ensure
           no more than the collected fees / inflation are distributed
    * [\#3727](https://github.com/cosmos/cosmos-sdk/issues/3727) Return on zero-length (including []byte{}) PrefixEndBytes() calls
    * [\#3559](https://github.com/cosmos/cosmos-sdk/issues/3559) fix occasional failing due to non-determinism in lcd test TestBonding
    where validator is unexpectedly slashed throwing off test calculations
    * [\#3411](https://github.com/cosmos/cosmos-sdk/pull/3411) Include the `RequestInitChain.Time` in the block header init during
  `InitChain`.
    * [\#3717](https://github.com/cosmos/cosmos-sdk/pull/3717) Update the vesting specification and implementation to cap deduction from
  `DelegatedVesting` by at most `DelegatedVesting`. This accounts for the case where
  the undelegation amount may exceed the original delegation amount due to
  truncation of undelegation tokens.
    * [\#3717](https://github.com/cosmos/cosmos-sdk/pull/3717) Ignore unknown proposers in allocating rewards for proposers, in case
    unbonding period was just 1 block and proposer was already deleted.
    * [\#3726](https://github.com/cosmos/cosmos-sdk/pull/3724) Cap(clip) reward to remaining coins in AllocateTokens.

## 0.32.0

BREAKING CHANGES

* Gaia REST API
    * [\#3642](https://github.com/cosmos/cosmos-sdk/pull/3642) `GET /tx/{hash}` now returns `404` instead of `500` if the transaction is not found

* SDK
* [\#3580](https://github.com/cosmos/cosmos-sdk/issues/3580) Migrate HTTP request/response types and utilities to types/rest.
* [\#3592](https://github.com/cosmos/cosmos-sdk/issues/3592) Drop deprecated keybase implementation's New() constructor in
   favor of a new crypto/keys.New(string, string) implementation that
   returns a lazy keybase instance. Remove client.MockKeyBase,
   superseded by crypto/keys.NewInMemory()
* [\#3621](https://github.com/cosmos/cosmos-sdk/issues/3621) staking.GenesisState.Bonds -> Delegations

IMPROVEMENTS

* SDK
    * [\#3311](https://github.com/cosmos/cosmos-sdk/pull/3311) Reconcile the `DecCoin/s` API with the `Coin/s` API.
    * [\#3614](https://github.com/cosmos/cosmos-sdk/pull/3614) Add coin denom length checks to the coins constructors.
    * [\#3621](https://github.com/cosmos/cosmos-sdk/issues/3621) remove many inter-module dependancies
    * [\#3601](https://github.com/cosmos/cosmos-sdk/pull/3601) JSON-stringify the ABCI log response which includes the log and message
  index.
    * [\#3604](https://github.com/cosmos/cosmos-sdk/pull/3604) Improve SDK funds related error messages and allow for unicode in
  JSON ABCI log.
    * [\#3620](https://github.com/cosmos/cosmos-sdk/pull/3620) Version command shows build tags
    * [\#3638](https://github.com/cosmos/cosmos-sdk/pull/3638) Add Bcrypt benchmarks & justification of security parameter choice
    * [\#3648](https://github.com/cosmos/cosmos-sdk/pull/3648) Add JSON struct tags to vesting accounts.

* Tendermint
    * [\#3618](https://github.com/cosmos/cosmos-sdk/pull/3618) Upgrade to Tendermint 0.30.03

BUG FIXES

* SDK
    * [\#3646](https://github.com/cosmos/cosmos-sdk/issues/3646) `x/mint` now uses total token supply instead of total bonded tokens to calculate inflation


## 0.31.2

BREAKING CHANGES

* SDK
* [\#3592](https://github.com/cosmos/cosmos-sdk/issues/3592) Drop deprecated keybase implementation's
   New constructor in favor of a new
   crypto/keys.New(string, string) implementation that
   returns a lazy keybase instance. Remove client.MockKeyBase,
   superseded by crypto/keys.NewInMemory()

IMPROVEMENTS

* SDK
    * [\#3604](https://github.com/cosmos/cosmos-sdk/pulls/3604) Improve SDK funds related error messages and allow for unicode in
  JSON ABCI log.

* Tendermint
    * [\#3563](https://github.com/cosmos/cosmos-sdk/3563) Update to Tendermint version `0.30.0-rc0`


BUG FIXES

* Gaia
    * [\#3585] Fix setting the tx hash in `NewResponseFormatBroadcastTxCommit`.
    * [\#3585] Return an empty `TxResponse` when Tendermint returns an empty
  `ResultBroadcastTx`.

* SDK
    * [\#3582](https://github.com/cosmos/cosmos-sdk/pull/3582) Running `make test_unit` was failing due to a missing tag
    * [\#3617](https://github.com/cosmos/cosmos-sdk/pull/3582) Fix fee comparison when the required fees does not contain any denom
  present in the tx fees.

## 0.31.0

BREAKING CHANGES

* Gaia REST API (`gaiacli advanced rest-server`)
    * [\#3284](https://github.com/cosmos/cosmos-sdk/issues/3284) Rename the `name`
  field to `from` in the `base_req` body.
    * [\#3485](https://github.com/cosmos/cosmos-sdk/pull/3485) Error responses are now JSON objects.
    * [\#3477][distribution] endpoint changed "all_delegation_rewards" -> "delegator_total_rewards"

* Gaia CLI  (`gaiacli`)
    * [#3399](https://github.com/cosmos/cosmos-sdk/pull/3399) Add `gaiad validate-genesis` command to facilitate checking of genesis files
    * [\#1894](https://github.com/cosmos/cosmos-sdk/issues/1894) `version` prints out short info by default. Add `--long` flag. Proper handling of `--format` flag introduced.
    * [\#3465](https://github.com/cosmos/cosmos-sdk/issues/3465) `gaiacli rest-server` switched back to insecure mode by default:
        * `--insecure` flag is removed.
        * `--tls` is now used to enable secure layer.
    * [\#3451](https://github.com/cosmos/cosmos-sdk/pull/3451) `gaiacli` now returns transactions in plain text including tags.
    * [\#3497](https://github.com/cosmos/cosmos-sdk/issues/3497) `gaiad init` now takes moniker as required arguments, not as parameter.
    * [\#3501](https://github.com/cosmos/cosmos-sdk/issues/3501) Change validator
  address Bech32 encoding to consensus address in `tendermint-validator-set`.

* Gaia
    *  [\#3457](https://github.com/cosmos/cosmos-sdk/issues/3457) Changed governance tally validatorGovInfo to use sdk.Int power instead of sdk.Dec
    *  [\#3495](https://github.com/cosmos/cosmos-sdk/issues/3495) Added Validator Minimum Self Delegation
    *  Reintroduce OR semantics for tx fees

* SDK
    * [\#2513](https://github.com/cosmos/cosmos-sdk/issues/2513) Tendermint updates are adjusted by 10^-6 relative to staking tokens,
    * [\#3487](https://github.com/cosmos/cosmos-sdk/pull/3487) Move HTTP/REST utilities out of client/utils into a new dedicated client/rest package.
    * [\#3490](https://github.com/cosmos/cosmos-sdk/issues/3490) ReadRESTReq() returns bool to avoid callers to write error responses twice.
    * [\#3502](https://github.com/cosmos/cosmos-sdk/pull/3502) Fixes issue when comparing genesis states
    * [\#3514](https://github.com/cosmos/cosmos-sdk/pull/3514) Various clean ups:
        * Replace all GetKeyBase\* functions family in favor of NewKeyBaseFromDir and NewKeyBaseFromHomeFlag.
        * Remove Get prefix from all TxBuilder's getters.
    * [\#3522](https://github.com/cosmos/cosmos-sdk/pull/3522) Get rid of double negatives: Coins.IsNotNegative() -> Coins.IsAnyNegative().
    * [\#3561](https://github.com/cosmos/cosmos-sdk/issues/3561) Don't unnecessarily store denominations in staking


FEATURES

* Gaia REST API

* [\#2358](https://github.com/cosmos/cosmos-sdk/issues/2358) Add distribution module REST interface

* Gaia CLI  (`gaiacli`)
    * [\#3429](https://github.com/cosmos/cosmos-sdk/issues/3429) Support querying
  for all delegator distribution rewards.
    * [\#3449](https://github.com/cosmos/cosmos-sdk/issues/3449) Proof verification now works with absence proofs
    * [\#3484](https://github.com/cosmos/cosmos-sdk/issues/3484) Add support
  vesting accounts to the add-genesis-account command.

* Gaia
    * [\#3397](https://github.com/cosmos/cosmos-sdk/pull/3397) Implement genesis file sanitization to avoid failures at chain init.
    * [\#3428](https://github.com/cosmos/cosmos-sdk/issues/3428) Run the simulation from a particular genesis state loaded from a file

* SDK
    * [\#3270](https://github.com/cosmos/cosmos-sdk/issues/3270) [x/staking] limit number of ongoing unbonding delegations /redelegations per pair/trio
    * [\#3477][distribution] new query endpoint "delegator_validators"
    * [\#3514](https://github.com/cosmos/cosmos-sdk/pull/3514) Provided a lazy loading implementation of Keybase that locks the underlying
    storage only for the time needed to perform the required operation. Also added Keybase reference to TxBuilder struct.
    * [types] [\#2580](https://github.com/cosmos/cosmos-sdk/issues/2580) Addresses now Bech32 empty addresses to an empty string


IMPROVEMENTS

* Gaia REST API
    * [\#3284](https://github.com/cosmos/cosmos-sdk/issues/3284) Update Gaia Lite
  REST service to support the following:
        * Automatic account number and sequence population when fields are omitted
        * Generate only functionality no longer requires access to a local Keybase
        * `from` field in the `base_req` body can be a Keybase name or account address
    * [\#3423](https://github.com/cosmos/cosmos-sdk/issues/3423) Allow simulation
  (auto gas) to work with generate only.
    * [\#3514](https://github.com/cosmos/cosmos-sdk/pull/3514) REST server calls to keybase does not lock the underlying storage anymore.
    * [\#3523](https://github.com/cosmos/cosmos-sdk/pull/3523) Added `/tx/encode` endpoint to serialize a JSON tx to base64-encoded Amino.

* Gaia CLI  (`gaiacli`)
    * [\#3476](https://github.com/cosmos/cosmos-sdk/issues/3476) New `withdraw-all-rewards` command to withdraw all delegations rewards for delegators.
    * [\#3497](https://github.com/cosmos/cosmos-sdk/issues/3497) `gaiad gentx` supports `--ip` and `--node-id` flags to override defaults.
    * [\#3518](https://github.com/cosmos/cosmos-sdk/issues/3518) Fix flow in
  `keys add` to show the mnemonic by default.
    * [\#3517](https://github.com/cosmos/cosmos-sdk/pull/3517) Increased test coverage
    * [\#3523](https://github.com/cosmos/cosmos-sdk/pull/3523) Added `tx encode` command to serialize a JSON tx to base64-encoded Amino.

* Gaia
    * [\#3418](https://github.com/cosmos/cosmos-sdk/issues/3418) Add vesting account
  genesis validation checks to `GaiaValidateGenesisState`.
    * [\#3420](https://github.com/cosmos/cosmos-sdk/issues/3420) Added maximum length to governance proposal descriptions and titles
    * [\#3256](https://github.com/cosmos/cosmos-sdk/issues/3256) Add gas consumption
  for tx size in the ante handler.
    * [\#3454](https://github.com/cosmos/cosmos-sdk/pull/3454) Add `--jail-whitelist` to `gaiad export` to enable testing of complex exports
    * [\#3424](https://github.com/cosmos/cosmos-sdk/issues/3424) Allow generation of gentxs with empty memo field.
    * [\#3507](https://github.com/cosmos/cosmos-sdk/issues/3507) General cleanup, removal of unnecessary struct fields, undelegation bugfix, and comment clarification in x/staking and x/slashing

* SDK
    * [\#2605] x/params add subkey accessing
    * [\#2986](https://github.com/cosmos/cosmos-sdk/pull/2986) Store Refactor
    * [\#3435](https://github.com/cosmos/cosmos-sdk/issues/3435) Test that store implementations do not allow nil values
    * [\#2509](https://github.com/cosmos/cosmos-sdk/issues/2509) Sanitize all usage of Dec.RoundInt64()
    * [\#556](https://github.com/cosmos/cosmos-sdk/issues/556) Increase `BaseApp`
  test coverage.
    * [\#3357](https://github.com/cosmos/cosmos-sdk/issues/3357) develop state-transitions.md for staking spec, missing states added to `state.md`
    * [\#3552](https://github.com/cosmos/cosmos-sdk/pull/3552) Validate bit length when
  deserializing `Int` types.


BUG FIXES

* Gaia CLI  (`gaiacli`)
    * [\#3417](https://github.com/cosmos/cosmos-sdk/pull/3417) Fix `q slashing signing-info` panic by ensuring safety of user input and properly returning not found error
    * [\#3345](https://github.com/cosmos/cosmos-sdk/issues/3345) Upgrade ledger-cosmos-go dependency to v0.9.3 to pull
    https://github.com/ZondaX/ledger-cosmos-go/commit/ed9aa39ce8df31bad1448c72d3d226bf2cb1a8d1 in order to fix a derivation path issue that causes `gaiacli keys add --recover`
    to malfunction.
    * [\#3419](https://github.com/cosmos/cosmos-sdk/pull/3419) Fix `q distr slashes` panic
    * [\#3453](https://github.com/cosmos/cosmos-sdk/pull/3453) The `rest-server` command didn't respect persistent flags such as `--chain-id` and `--trust-node` if they were
    passed on the command line.
    * [\#3441](https://github.com/cosmos/cosmos-sdk/pull/3431) Improved resource management and connection handling (ledger devices). Fixes issue with DER vs BER signatures.

* Gaia
    * [\#3486](https://github.com/cosmos/cosmos-sdk/pull/3486) Use AmountOf in
    vesting accounts instead of zipping/aligning denominations.


## 0.30.0

BREAKING CHANGES

* Gaia REST API (`gaiacli advanced rest-server`)
    * [gaia-lite] [\#2182] Renamed and merged all redelegations endpoints into `/staking/redelegations`
    * [\#3176](https://github.com/cosmos/cosmos-sdk/issues/3176) `tx/sign` endpoint now expects `BaseReq` fields as nested object.
    * [\#2222] all endpoints renamed from `/stake` -> `/staking`
    * [\#1268] `LooseTokens` -> `NotBondedTokens`
    * [\#3289] misc renames:
        * `Validator.UnbondingMinTime` -> `Validator.UnbondingCompletionTime`
        * `Delegation` -> `Value` in `MsgCreateValidator` and `MsgDelegate`
        * `MsgBeginUnbonding` -> `MsgUndelegate`

* Gaia CLI  (`gaiacli`)
    * [\#810](https://github.com/cosmos/cosmos-sdk/issues/810) Don't fallback to any default values for chain ID.
        * Users need to supply chain ID either via config file or the `--chain-id` flag.
        * Change `chain_id` and `trust_node` in `gaiacli` configuration to `chain-id` and `trust-node` respectively.
    * [\#3069](https://github.com/cosmos/cosmos-sdk/pull/3069) `--fee` flag renamed to `--fees` to support multiple coins
    * [\#3156](https://github.com/cosmos/cosmos-sdk/pull/3156) Remove unimplemented `gaiacli init` command
    * [\#2222] `gaiacli tx stake` -> `gaiacli tx staking`, `gaiacli query stake` -> `gaiacli query staking`
    * [\#1894](https://github.com/cosmos/cosmos-sdk/issues/1894) `version` command now shows latest commit, vendor dir hash, and build machine info.
    * [\#3320](https://github.com/cosmos/cosmos-sdk/pull/3320) Ensure all `gaiacli query` commands respect the `--output` and `--indent` flags

* Gaia
    * https://github.com/cosmos/cosmos-sdk/issues/2838 - Move store keys to constants
    * [\#3162](https://github.com/cosmos/cosmos-sdk/issues/3162) The `--gas` flag now takes `auto` instead of `simulate`
    in order to trigger a simulation of the tx before the actual execution.
    * [\#3285](https://github.com/cosmos/cosmos-sdk/pull/3285) New `gaiad tendermint version` to print libs versions
    * [\#1894](https://github.com/cosmos/cosmos-sdk/pull/1894) `version` command now shows latest commit, vendor dir hash, and build machine info.
    * [\#3249](https://github.com/cosmos/cosmos-sdk/issues/3249) `tendermint`'s `show-validator` and `show-address` `--json` flags removed in favor of `--output-format=json`.

* SDK
    * [distribution] [\#3359](https://github.com/cosmos/cosmos-sdk/issues/3359) Always round down when calculating rewards-to-be-withdrawn in F1 fee distribution
    * [#3336](https://github.com/cosmos/cosmos-sdk/issues/3336) Ensure all SDK
  messages have their signature bytes contain canonical fields `value` and `type`.
    * [\#3333](https://github.com/cosmos/cosmos-sdk/issues/3333) - F1 storage efficiency improvements - automatic withdrawals when unbonded, historical reward reference counting
    * [staking] [\#2513](https://github.com/cosmos/cosmos-sdk/issues/2513) Validator power type from Dec -> Int
    * [staking] [\#3233](https://github.com/cosmos/cosmos-sdk/issues/3233) key and value now contain duplicate fields to simplify code
    * [\#3064](https://github.com/cosmos/cosmos-sdk/issues/3064) Sanitize `sdk.Coin` denom. Coins denoms are now case insensitive, i.e. 100fooToken equals to 100FOOTOKEN.
    * [\#3195](https://github.com/cosmos/cosmos-sdk/issues/3195) Allows custom configuration for syncable strategy
    * [\#3242](https://github.com/cosmos/cosmos-sdk/issues/3242) Fix infinite gas
    meter utilization during aborted ante handler executions.
    * [x/distribution] [\#3292](https://github.com/cosmos/cosmos-sdk/issues/3292) Enable or disable withdraw addresses with a parameter in the param store
    * [staking] [\#2222](https://github.com/cosmos/cosmos-sdk/issues/2222) `/stake` -> `/staking` module rename
    * [staking] [\#1268](https://github.com/cosmos/cosmos-sdk/issues/1268) `LooseTokens` -> `NotBondedTokens`
    * [staking] [\#1402](https://github.com/cosmos/cosmos-sdk/issues/1402) Redelegation and unbonding-delegation structs changed to include multiple an array of entries
    * [staking] [\#3289](https://github.com/cosmos/cosmos-sdk/issues/3289) misc renames:
        * `Validator.UnbondingMinTime` -> `Validator.UnbondingCompletionTime`
        * `Delegation` -> `Value` in `MsgCreateValidator` and `MsgDelegate`
        * `MsgBeginUnbonding` -> `MsgUndelegate`
    * [\#3315] Increase decimal precision to 18
    * [\#3323](https://github.com/cosmos/cosmos-sdk/issues/3323) Update to Tendermint 0.29.0
    * [\#3328](https://github.com/cosmos/cosmos-sdk/issues/3328) [x/gov] Remove redundant action tag

* Tendermint
    * [\#3298](https://github.com/cosmos/cosmos-sdk/issues/3298) Upgrade to Tendermint 0.28.0

FEATURES

* Gaia REST API (`gaiacli advanced rest-server`)
    * [\#3067](https://github.com/cosmos/cosmos-sdk/issues/3067) Add support for fees on transactions
    * [\#3069](https://github.com/cosmos/cosmos-sdk/pull/3069) Add a custom memo on transactions
    * [\#3027](https://github.com/cosmos/cosmos-sdk/issues/3027) Implement
  `/gov/proposals/{proposalID}/proposer` to query for a proposal's proposer.

* Gaia CLI  (`gaiacli`)
    * [\#2399](https://github.com/cosmos/cosmos-sdk/issues/2399) Implement `params` command to query slashing parameters.
    * [\#2730](https://github.com/cosmos/cosmos-sdk/issues/2730) Add tx search pagination parameter
    * [\#3027](https://github.com/cosmos/cosmos-sdk/issues/3027) Implement
  `query gov proposer [proposal-id]` to query for a proposal's proposer.
    * [\#3198](https://github.com/cosmos/cosmos-sdk/issues/3198) New `keys add --multisig` flag to store multisig keys locally.
    * [\#3198](https://github.com/cosmos/cosmos-sdk/issues/3198) New `multisign` command to generate multisig signatures.
    * [\#3198](https://github.com/cosmos/cosmos-sdk/issues/3198) New `sign --multisig` flag to enable multisig mode.
    * [\#2715](https://github.com/cosmos/cosmos-sdk/issues/2715) Reintroduce gaia server's insecure mode.
    * [\#3334](https://github.com/cosmos/cosmos-sdk/pull/3334) New `gaiad completion` and `gaiacli completion` to generate Bash/Zsh completion scripts.
    * [\#2607](https://github.com/cosmos/cosmos-sdk/issues/2607) Make `gaiacli config` handle the boolean `indent` flag to beautify commands JSON output.

* Gaia
    * [\#2182] [x/staking] Added querier for querying a single redelegation
    * [\#3305](https://github.com/cosmos/cosmos-sdk/issues/3305) Add support for
    vesting accounts at genesis.
    * [\#3198](https://github.com/cosmos/cosmos-sdk/issues/3198) [x/auth] Add multisig transactions support
    * [\#3198](https://github.com/cosmos/cosmos-sdk/issues/3198) `add-genesis-account` can take both account addresses and key names

* SDK
    * [\#3099](https://github.com/cosmos/cosmos-sdk/issues/3099) Implement F1 fee distribution
    * [\#2926](https://github.com/cosmos/cosmos-sdk/issues/2926) Add TxEncoder to client TxBuilder.
    * [\#2694](https://github.com/cosmos/cosmos-sdk/issues/2694) Vesting account implementation.
    * [\#2996](https://github.com/cosmos/cosmos-sdk/issues/2996) Update the `AccountKeeper` to contain params used in the context of
  the ante handler.
    * [\#3179](https://github.com/cosmos/cosmos-sdk/pull/3179) New CodeNoSignatures error code.
    * [\#3319](https://github.com/cosmos/cosmos-sdk/issues/3319) [x/distribution] Queriers for all distribution state worth querying; distribution query commands
    * [\#3356](https://github.com/cosmos/cosmos-sdk/issues/3356) [x/auth] bech32-ify accounts address in error message.

IMPROVEMENTS

* Gaia REST API
    * [\#3176](https://github.com/cosmos/cosmos-sdk/issues/3176) Validate tx/sign endpoint POST body.
    * [\#2948](https://github.com/cosmos/cosmos-sdk/issues/2948) Swagger UI now makes requests to light client node

* Gaia CLI  (`gaiacli`)
    * [\#3224](https://github.com/cosmos/cosmos-sdk/pull/3224) Support adding offline public keys to the keystore

* Gaia
    * [\#2186](https://github.com/cosmos/cosmos-sdk/issues/2186) Add Address Interface
    * [\#3158](https://github.com/cosmos/cosmos-sdk/pull/3158) Validate slashing genesis
    * [\#3172](https://github.com/cosmos/cosmos-sdk/pull/3172) Support minimum fees in a local testnet.
    * [\#3250](https://github.com/cosmos/cosmos-sdk/pull/3250) Refactor integration tests and increase coverage
    * [\#3248](https://github.com/cosmos/cosmos-sdk/issues/3248) Refactor tx fee
  model:
        * Validators specify minimum gas prices instead of minimum fees
        * Clients may provide either fees or gas prices directly
        * The gas prices of a tx must meet a validator's minimum
        * `gaiad start` and `gaia.toml` take --minimum-gas-prices flag and minimum-gas-price config key respectively.
    * [\#2859](https://github.com/cosmos/cosmos-sdk/issues/2859) Rename `TallyResult` in gov proposals to `FinalTallyResult`
    * [\#3286](https://github.com/cosmos/cosmos-sdk/pull/3286) Fix `gaiad gentx` printout of account's addresses, i.e. user bech32 instead of hex.
    * [\#3249](https://github.com/cosmos/cosmos-sdk/issues/3249) `--json` flag removed, users should use `--output=json` instead.

* SDK
    * [\#3137](https://github.com/cosmos/cosmos-sdk/pull/3137) Add tag documentation
    for each module along with cleaning up a few existing tags in the governance,
    slashing, and staking modules.
    * [\#3093](https://github.com/cosmos/cosmos-sdk/issues/3093) Ante handler does no longer read all accounts in one go when processing signatures as signature
    verification may fail before last signature is checked.
    * [staking] [\#1402](https://github.com/cosmos/cosmos-sdk/issues/1402) Add for multiple simultaneous redelegations or unbonding-delegations within an unbonding period
    * [staking] [\#1268](https://github.com/cosmos/cosmos-sdk/issues/1268) staking spec rewrite

* CI
    * [\#2498](https://github.com/cosmos/cosmos-sdk/issues/2498) Added macos CI job to CircleCI
    * [#142](https://github.com/tendermint/devops/issues/142) Increased the number of blocks to be tested during multi-sim
    * [#147](https://github.com/tendermint/devops/issues/142) Added docker image build to CI

BUG FIXES

* Gaia CLI  (`gaiacli`)
    * [\#3141](https://github.com/cosmos/cosmos-sdk/issues/3141) Fix the bug in GetAccount when `len(res) == 0` and `err == nil`
    * [\#810](https://github.com/cosmos/cosmos-sdk/pull/3316) Fix regression in gaiacli config file handling

* Gaia
    * [\#3148](https://github.com/cosmos/cosmos-sdk/issues/3148) Fix `gaiad export` by adding a boolean to `NewGaiaApp` determining whether or not to load the latest version
    * [\#3181](https://github.com/cosmos/cosmos-sdk/issues/3181) Correctly reset total accum update height and jailed-validator bond height / unbonding height on export-for-zero-height
    * [\#3172](https://github.com/cosmos/cosmos-sdk/pull/3172) Fix parsing `gaiad.toml`
  when it already exists.
    * [\#3223](https://github.com/cosmos/cosmos-sdk/issues/3223) Fix unset governance proposal queues when importing state from old chain
    * [#3187](https://github.com/cosmos/cosmos-sdk/issues/3187) Fix `gaiad export`
  by resetting each validator's slashing period.

## 0.29.1

BUG FIXES

* SDK
    * [\#3207](https://github.com/cosmos/cosmos-sdk/issues/3207) - Fix token printing bug

## 0.29.0

BREAKING CHANGES

* Gaia
    * [\#3148](https://github.com/cosmos/cosmos-sdk/issues/3148) Fix `gaiad export` by adding a boolean to `NewGaiaApp` determining whether or not to load the latest version

* SDK
    * [\#3163](https://github.com/cosmos/cosmos-sdk/issues/3163) Withdraw commission on self bond removal


## 0.28.1

BREAKING CHANGES

* Gaia REST API (`gaiacli advanced rest-server`)
    * [lcd] [\#3045](https://github.com/cosmos/cosmos-sdk/pull/3045) Fix quoted json return on GET /keys (keys list)
    * [gaia-lite] [\#2191](https://github.com/cosmos/cosmos-sdk/issues/2191) Split `POST /stake/delegators/{delegatorAddr}/delegations` into `POST /stake/delegators/{delegatorAddr}/delegations`, `POST /stake/delegators/{delegatorAddr}/unbonding_delegations` and `POST /stake/delegators/{delegatorAddr}/redelegations`
    * [gaia-lite] [\#3056](https://github.com/cosmos/cosmos-sdk/pull/3056) `generate_only` and `simulate` have moved from query arguments to POST requests body.
* Tendermint
    * [tendermint] Now using Tendermint 0.27.3

FEATURES

* Gaia REST API (`gaiacli advanced rest-server`)
    * [slashing] [\#2399](https://github.com/cosmos/cosmos-sdk/issues/2399)  Implement `/slashing/parameters` endpoint to query slashing parameters.
* Gaia CLI  (`gaiacli`)
    * [gaiacli] [\#2399](https://github.com/cosmos/cosmos-sdk/issues/2399) Implement `params` command to query slashing parameters.
* SDK
    * [client] [\#2926](https://github.com/cosmos/cosmos-sdk/issues/2926) Add TxEncoder to client TxBuilder.
* Other
    * Introduced the logjack tool for saving logs w/ rotation

IMPROVEMENTS

* Gaia REST API (`gaiacli advanced rest-server`)
    * [\#2879](https://github.com/cosmos/cosmos-sdk/issues/2879), [\#2880](https://github.com/cosmos/cosmos-sdk/issues/2880) Update deposit and vote endpoints to perform a direct txs query
    when a given proposal is inactive and thus having votes and deposits removed
    from state.
* Gaia CLI  (`gaiacli`)
    * [\#2879](https://github.com/cosmos/cosmos-sdk/issues/2879), [\#2880](https://github.com/cosmos/cosmos-sdk/issues/2880) Update deposit and vote CLI commands to perform a direct txs query
    when a given proposal is inactive and thus having votes and deposits removed
    from state.
* Gaia
    * [\#3021](https://github.com/cosmos/cosmos-sdk/pull/3021) Add `--gentx-dir` to `gaiad collect-gentxs` to specify a directory from which collect and load gentxs. Add `--output-document` to `gaiad init` to allow one to redirect output to file.


## 0.28.0

BREAKING CHANGES

* Gaia CLI  (`gaiacli`)
    * [cli] [\#2595](https://github.com/cosmos/cosmos-sdk/issues/2595) Remove `keys new` in favor of `keys add` incorporating existing functionality with addition of key recovery functionality.
    * [cli] [\#2987](https://github.com/cosmos/cosmos-sdk/pull/2987) Add shorthand `-a` to `gaiacli keys show` and update docs
    * [cli] [\#2971](https://github.com/cosmos/cosmos-sdk/pull/2971) Additional verification when running `gaiad gentx`
    * [cli] [\#2734](https://github.com/cosmos/cosmos-sdk/issues/2734) Rewrite `gaiacli config`. It is now a non-interactive config utility.

* Gaia
    * [#128](https://github.com/tendermint/devops/issues/128) Updated CircleCI job to trigger website build on every push to master/develop.
    * [\#2994](https://github.com/cosmos/cosmos-sdk/pull/2994) Change wrong-password error message.
    * [\#3009](https://github.com/cosmos/cosmos-sdk/issues/3009) Added missing Gaia genesis verification
    * [#128](https://github.com/tendermint/devops/issues/128) Updated CircleCI job to trigger website build on every push to master/develop.
    * [\#2994](https://github.com/cosmos/cosmos-sdk/pull/2994) Change wrong-password error message.
    * [\#3009](https://github.com/cosmos/cosmos-sdk/issues/3009) Added missing Gaia genesis verification
    * [gas] [\#3052](https://github.com/cosmos/cosmos-sdk/issues/3052) Updated gas costs to more reasonable numbers

* SDK
    * [auth] [\#2952](https://github.com/cosmos/cosmos-sdk/issues/2952) Signatures are no longer serialized on chain with the account number and sequence number
    * [auth] [\#2952](https://github.com/cosmos/cosmos-sdk/issues/2952) Signatures are no longer serialized on chain with the account number and sequence number
    * [stake] [\#3055](https://github.com/cosmos/cosmos-sdk/issues/3055) Use address instead of bond height / intratxcounter for deduplication

FEATURES

* Gaia CLI  (`gaiacli`)
    * [\#2961](https://github.com/cosmos/cosmos-sdk/issues/2961) Add --force flag to gaiacli keys delete command to skip passphrase check and force key deletion unconditionally.

IMPROVEMENTS

* Gaia CLI  (`gaiacli`)
    * [\#2991](https://github.com/cosmos/cosmos-sdk/issues/2991) Fully validate transaction signatures during `gaiacli tx sign --validate-signatures`

* SDK
    * [\#1277](https://github.com/cosmos/cosmos-sdk/issues/1277) Complete bank module specification
    * [\#2963](https://github.com/cosmos/cosmos-sdk/issues/2963) Complete auth module specification
    * [\#2914](https://github.com/cosmos/cosmos-sdk/issues/2914) No longer withdraw validator rewards on bond/unbond, but rather move
  the rewards to the respective validator's pools.


BUG FIXES

* Gaia CLI  (`gaiacli`)
    * [\#2921](https://github.com/cosmos/cosmos-sdk/issues/2921) Fix `keys delete` inability to delete offline and ledger keys.

* Gaia
    * [\#3003](https://github.com/cosmos/cosmos-sdk/issues/3003) CollectStdTxs() must validate DelegatorAddr against genesis accounts.

* SDK
    * [\#2967](https://github.com/cosmos/cosmos-sdk/issues/2967) Change ordering of `mint.BeginBlocker` and `distr.BeginBlocker`, recalculate inflation each block
    * [\#3068](https://github.com/cosmos/cosmos-sdk/issues/3068) check for uint64 gas overflow during `Std#ValidateBasic`.
    * [\#3071](https://github.com/cosmos/cosmos-sdk/issues/3071) Catch overflow on block gas meter


## 0.27.0

BREAKING CHANGES

* Gaia REST API (`gaiacli advanced rest-server`)
    * [gaia-lite] [\#2819](https://github.com/cosmos/cosmos-sdk/pull/2819) Txs query param format is now: `/txs?tag=value` (removed '' wrapping the query parameter `value`)

* Gaia CLI  (`gaiacli`)
    * [cli] [\#2728](https://github.com/cosmos/cosmos-sdk/pull/2728) Seperate `tx` and `query` subcommands by module
    * [cli] [\#2727](https://github.com/cosmos/cosmos-sdk/pull/2727) Fix unbonding command flow
    * [cli] [\#2786](https://github.com/cosmos/cosmos-sdk/pull/2786) Fix redelegation command flow
    * [cli] [\#2829](https://github.com/cosmos/cosmos-sdk/pull/2829) add-genesis-account command now validates state when adding accounts
    * [cli] [\#2804](https://github.com/cosmos/cosmos-sdk/issues/2804) Check whether key exists before passing it on to `tx create-validator`.
    * [cli] [\#2874](https://github.com/cosmos/cosmos-sdk/pull/2874) `gaiacli tx sign` takes an optional `--output-document` flag to support output redirection.
    * [cli] [\#2875](https://github.com/cosmos/cosmos-sdk/pull/2875) Refactor `gaiad gentx` and avoid redirection to `gaiacli tx sign` for tx signing.

* Gaia
    * [mint] [\#2825] minting now occurs every block, inflation parameter updates still hourly

* SDK
    * [\#2752](https://github.com/cosmos/cosmos-sdk/pull/2752) Don't hardcode bondable denom.
    * [\#2701](https://github.com/cosmos/cosmos-sdk/issues/2701) Account numbers and sequence numbers in `auth` are now `uint64` instead of `int64`
    * [\#2019](https://github.com/cosmos/cosmos-sdk/issues/2019) Cap total number of signatures. Current per-transaction limit is 7, and if that is exceeded transaction is rejected.
    * [\#2801](https://github.com/cosmos/cosmos-sdk/pull/2801) Remove AppInit structure.
    * [\#2798](https://github.com/cosmos/cosmos-sdk/issues/2798) Governance API has miss-spelled English word in JSON response ('depositer' -> 'depositor')
    * [\#2943](https://github.com/cosmos/cosmos-sdk/pull/2943) Transaction action tags equal the message type. Staking EndBlocker tags are included.

* Tendermint
    * Update to Tendermint 0.27.0

FEATURES

* Gaia REST API (`gaiacli advanced rest-server`)
    * [gov] [\#2479](https://github.com/cosmos/cosmos-sdk/issues/2479) Added governance parameter
    query REST endpoints.

* Gaia CLI  (`gaiacli`)
    * [gov][cli] [\#2479](https://github.com/cosmos/cosmos-sdk/issues/2479) Added governance
    parameter query commands.
    * [stake][cli] [\#2027] Add CLI query command for getting all delegations to a specific validator.
    * [\#2840](https://github.com/cosmos/cosmos-sdk/pull/2840) Standardize CLI exports from modules

* Gaia
    * [app] [\#2791](https://github.com/cosmos/cosmos-sdk/issues/2791) Support export at a specific height, with `gaiad export --height=HEIGHT`.
    * [x/gov] [#2479](https://github.com/cosmos/cosmos-sdk/issues/2479) Implemented querier
  for getting governance parameters.
    * [app] [\#2663](https://github.com/cosmos/cosmos-sdk/issues/2663) - Runtime-assertable invariants
    * [app] [\#2791](https://github.com/cosmos/cosmos-sdk/issues/2791) Support export at a specific height, with `gaiad export --height=HEIGHT`.
    * [app] [\#2812](https://github.com/cosmos/cosmos-sdk/issues/2812) Support export alterations to prepare for restarting at zero-height

* SDK
    * [simulator] [\#2682](https://github.com/cosmos/cosmos-sdk/issues/2682) MsgEditValidator now looks at the validator's max rate, thus it now succeeds a significant portion of the time
    * [core] [\#2775](https://github.com/cosmos/cosmos-sdk/issues/2775) Add deliverTx maximum block gas limit


IMPROVEMENTS

* Gaia REST API (`gaiacli advanced rest-server`)
    * [gaia-lite] [\#2819](https://github.com/cosmos/cosmos-sdk/pull/2819) Tx search now supports multiple tags as query parameters
    * [\#2836](https://github.com/cosmos/cosmos-sdk/pull/2836) Expose LCD router to allow users to register routes there.

* Gaia CLI  (`gaiacli`)
    * [\#2749](https://github.com/cosmos/cosmos-sdk/pull/2749) Add --chain-id flag to gaiad testnet
    * [\#2819](https://github.com/cosmos/cosmos-sdk/pull/2819) Tx search now supports multiple tags as query parameters

* Gaia
    * [\#2772](https://github.com/cosmos/cosmos-sdk/issues/2772) Update BaseApp to not persist state when the ante handler fails on DeliverTx.
    * [\#2773](https://github.com/cosmos/cosmos-sdk/issues/2773) Require moniker to be provided on `gaiad init`.
    * [\#2672](https://github.com/cosmos/cosmos-sdk/issues/2672) [Makefile] Updated for better Windows compatibility and ledger support logic, get_tools was rewritten as a cross-compatible Makefile.
    * [\#2766](https://github.com/cosmos/cosmos-sdk/issues/2766) [Makefile] Added goimports tool to get_tools. Get_tools now only builds new versions if binaries are missing.
    * [#110](https://github.com/tendermint/devops/issues/110) Updated CircleCI job to trigger website build when cosmos docs are updated.

* SDK
 & [x/mock/simulation] [\#2720] major cleanup, introduction of helper objects, reorganization
* [\#2821](https://github.com/cosmos/cosmos-sdk/issues/2821) Codespaces are now strings
* [types] [\#2776](https://github.com/cosmos/cosmos-sdk/issues/2776) Improve safety of `Coin` and `Coins` types. Various functions
 and methods will panic when a negative amount is discovered.
* [\#2815](https://github.com/cosmos/cosmos-sdk/issues/2815) Gas unit fields changed from `int64` to `uint64`.
* [\#2821](https://github.com/cosmos/cosmos-sdk/issues/2821) Codespaces are now strings
* [\#2779](https://github.com/cosmos/cosmos-sdk/issues/2779) Introduce `ValidateBasic` to the `Tx` interface and call it in the ante
 handler.
* [\#2825](https://github.com/cosmos/cosmos-sdk/issues/2825) More staking and distribution invariants
* [\#2912](https://github.com/cosmos/cosmos-sdk/issues/2912) Print commit ID in hex when commit is synced.

* Tendermint
* [\#2796](https://github.com/cosmos/cosmos-sdk/issues/2796) Update to go-amino 0.14.1


BUG FIXES

* Gaia REST API (`gaiacli advanced rest-server`)
    * [gaia-lite] [\#2868](https://github.com/cosmos/cosmos-sdk/issues/2868) Added handler for governance tally endpoint
    * [\#2907](https://github.com/cosmos/cosmos-sdk/issues/2907) Refactor and fix the way Gaia Lite is started.

* Gaia
    * [\#2723] Use `cosmosvalcons` Bech32 prefix in `tendermint show-address`
    * [\#2742](https://github.com/cosmos/cosmos-sdk/issues/2742) Fix time format of TimeoutCommit override
    * [\#2898](https://github.com/cosmos/cosmos-sdk/issues/2898) Remove redundant '$' in docker-compose.yml

* SDK
    * [\#2733](https://github.com/cosmos/cosmos-sdk/issues/2733) [x/gov, x/mock/simulation] Fix governance simulation, update x/gov import/export
    * [\#2854](https://github.com/cosmos/cosmos-sdk/issues/2854) [x/bank] Remove unused bank.MsgIssue, prevent possible panic
    * [\#2884](https://github.com/cosmos/cosmos-sdk/issues/2884) [docs/examples] Fix `basecli version` panic

* Tendermint
    * [\#2797](https://github.com/tendermint/tendermint/pull/2797) AddressBook requires addresses to have IDs; Do not crap out immediately after sending pex addrs in seed mode

## 0.26.0

BREAKING CHANGES

* Gaia
    * [gaiad init] [\#2602](https://github.com/cosmos/cosmos-sdk/issues/2602) New genesis workflow

* SDK
    * [simulation] [\#2665](https://github.com/cosmos/cosmos-sdk/issues/2665) only argument to sdk.Invariant is now app

* Tendermint
    * Upgrade to version 0.26.0

FEATURES

* Gaia CLI  (`gaiacli`)
    * [cli] [\#2569](https://github.com/cosmos/cosmos-sdk/pull/2569) Add commands to query validator unbondings and redelegations
    * [cli] [\#2569](https://github.com/cosmos/cosmos-sdk/pull/2569) Add commands to query validator unbondings and redelegations
    * [cli] [\#2524](https://github.com/cosmos/cosmos-sdk/issues/2524) Add support offline mode to `gaiacli tx sign`. Lookups are not performed if the flag `--offline` is on.
    * [cli] [\#2558](https://github.com/cosmos/cosmos-sdk/issues/2558) Rename --print-sigs to --validate-signatures. It now performs a complete set of sanity checks and reports to the user. Also added --print-signature-only to print the signature only, not the whole transaction.
    * [cli] [\#2704](https://github.com/cosmos/cosmos-sdk/pull/2704) New add-genesis-account convenience command to populate genesis.json with genesis accounts.

* SDK
    * [\#1336](https://github.com/cosmos/cosmos-sdk/issues/1336) Mechanism for SDK Users to configure their own Bech32 prefixes instead of using the default cosmos prefixes.

IMPROVEMENTS

* Gaia
* [\#2637](https://github.com/cosmos/cosmos-sdk/issues/2637) [x/gov] Switched inactive and active proposal queues to an iterator based queue

* SDK
* [\#2573](https://github.com/cosmos/cosmos-sdk/issues/2573) [x/distribution] add accum invariance
* [\#2556](https://github.com/cosmos/cosmos-sdk/issues/2556) [x/mock/simulation] Fix debugging output
* [\#2396](https://github.com/cosmos/cosmos-sdk/issues/2396) [x/mock/simulation] Change parameters to get more slashes
* [\#2617](https://github.com/cosmos/cosmos-sdk/issues/2617) [x/mock/simulation] Randomize all genesis parameters
* [\#2669](https://github.com/cosmos/cosmos-sdk/issues/2669) [x/stake] Added invarant check to make sure validator's power aligns with its spot in the power store.
* [\#1924](https://github.com/cosmos/cosmos-sdk/issues/1924) [x/mock/simulation] Use a transition matrix for block size
* [\#2660](https://github.com/cosmos/cosmos-sdk/issues/2660) [x/mock/simulation] Staking transactions get tested far more frequently
* [\#2610](https://github.com/cosmos/cosmos-sdk/issues/2610) [x/stake] Block redelegation to and from the same validator
* [\#2652](https://github.com/cosmos/cosmos-sdk/issues/2652) [x/auth] Add benchmark for get and set account
* [\#2685](https://github.com/cosmos/cosmos-sdk/issues/2685) [store] Add general merkle absence proof (also for empty substores)
* [\#2708](https://github.com/cosmos/cosmos-sdk/issues/2708) [store] Disallow setting nil values

BUG FIXES

* Gaia
* [\#2670](https://github.com/cosmos/cosmos-sdk/issues/2670) [x/stake] fixed incorrect `IterateBondedValidators` and split into two functions: `IterateBondedValidators` and `IterateLastBlockConsValidators`
* [\#2691](https://github.com/cosmos/cosmos-sdk/issues/2691) Fix local testnet creation by using a single canonical genesis time
* [\#2648](https://github.com/cosmos/cosmos-sdk/issues/2648) [gaiad] Fix `gaiad export` / `gaiad import` consistency, test in CI

* SDK
* [\#2625](https://github.com/cosmos/cosmos-sdk/issues/2625) [x/gov] fix AppendTag function usage error
* [\#2677](https://github.com/cosmos/cosmos-sdk/issues/2677) [x/stake, x/distribution] various staking/distribution fixes as found by the simulator
* [\#2674](https://github.com/cosmos/cosmos-sdk/issues/2674) [types] Fix coin.IsLT() impl, coins.IsLT() impl, and renamed coins.Is\* to coins.IsAll\* (see [\#2686](https://github.com/cosmos/cosmos-sdk/issues/2686))
* [\#2711](https://github.com/cosmos/cosmos-sdk/issues/2711) [x/stake] Add commission data to `MsgCreateValidator` signature bytes.
* Temporarily disable insecure mode for Gaia Lite

## 0.25.0

_October 24th, 2018_.

BREAKING CHANGES

* Gaia REST API (`gaiacli advanced rest-server`)
    * [x/stake] Validator.Owner renamed to Validator.Operator
    * [\#595](https://github.com/cosmos/cosmos-sdk/issues/595) Connections to the REST server are now secured using Transport Layer Security by default. The --insecure flag is provided to switch back to insecure HTTP.
    * [gaia-lite] [\#2258](https://github.com/cosmos/cosmos-sdk/issues/2258) Split `GET stake/delegators/{delegatorAddr}` into `GET stake/delegators/{delegatorAddr}/delegations`, `GET stake/delegators/{delegatorAddr}/unbonding_delegations` and `GET stake/delegators/{delegatorAddr}/redelegations`

* Gaia CLI  (`gaiacli`)
    * [x/stake] Validator.Owner renamed to Validator.Operator
    * [cli] unsafe_reset_all, show_validator, and show_node_id have been renamed to unsafe-reset-all, show-validator, and show-node-id
    * [cli] [\#1983](https://github.com/cosmos/cosmos-sdk/issues/1983) --print-response now defaults to true in commands that create and send a transaction
    * [cli] [\#1983](https://github.com/cosmos/cosmos-sdk/issues/1983) you can now pass --pubkey or --address to gaiacli keys show to return a plaintext representation of the key's address or public key for use with other commands
    * [cli] [\#2061](https://github.com/cosmos/cosmos-sdk/issues/2061) changed proposalID in governance REST endpoints to proposal-id
    * [cli] [\#2014](https://github.com/cosmos/cosmos-sdk/issues/2014) `gaiacli advanced` no longer exists - to access `ibc`, `rest-server`, and `validator-set` commands use `gaiacli ibc`, `gaiacli rest-server`, and `gaiacli tendermint`, respectively
    * [makefile] `get_vendor_deps` no longer updates lock file it just updates vendor directory. Use `update_vendor_deps` to update the lock file. [#2152](https://github.com/cosmos/cosmos-sdk/pull/2152)
    * [cli] [\#2221](https://github.com/cosmos/cosmos-sdk/issues/2221) All commands that
    utilize a validator's operator address must now use the new Bech32 prefix,
    `cosmosvaloper`.
    * [cli] [\#2190](https://github.com/cosmos/cosmos-sdk/issues/2190) `gaiacli init --gen-txs` is now `gaiacli init --with-txs` to reduce confusion
    * [cli] [\#2073](https://github.com/cosmos/cosmos-sdk/issues/2073) --from can now be either an address or a key name
    * [cli] [\#1184](https://github.com/cosmos/cosmos-sdk/issues/1184) Subcommands reorganisation, see [\#2390](https://github.com/cosmos/cosmos-sdk/pull/2390) for a comprehensive list of changes.
    * [cli] [\#2524](https://github.com/cosmos/cosmos-sdk/issues/2524) Add support offline mode to `gaiacli tx sign`. Lookups are not performed if the flag `--offline` is on.
    * [cli] [\#2570](https://github.com/cosmos/cosmos-sdk/pull/2570) Add commands to query deposits on proposals

* Gaia
    * Make the transient store key use a distinct store key. [#2013](https://github.com/cosmos/cosmos-sdk/pull/2013)
    * [x/stake] [\#1901](https://github.com/cosmos/cosmos-sdk/issues/1901) Validator type's Owner field renamed to Operator; Validator's GetOwner() renamed accordingly to comply with the SDK's Validator interface.
    * [docs] [#2001](https://github.com/cosmos/cosmos-sdk/pull/2001) Update slashing spec for slashing period
    * [x/stake, x/slashing] [#1305](https://github.com/cosmos/cosmos-sdk/issues/1305) - Rename "revoked" to "jailed"
    * [x/stake] [#1676] Revoked and jailed validators put into the unbonding state
    * [x/stake] [#1877] Redelegations/unbonding-delegation from unbonding validator have reduced time
    * [x/slashing] [\#1789](https://github.com/cosmos/cosmos-sdk/issues/1789) Slashing changes for Tendermint validator set offset (NextValSet)
    * [x/stake] [\#2040](https://github.com/cosmos/cosmos-sdk/issues/2040) Validator
    operator type has now changed to `sdk.ValAddress`
    * [x/stake] [\#2221](https://github.com/cosmos/cosmos-sdk/issues/2221) New
    Bech32 prefixes have been introduced for a validator's consensus address and
    public key: `cosmosvalcons` and `cosmosvalconspub` respectively. Also, existing Bech32 prefixes have been
    renamed for accounts and validator operators:
        * `cosmosaccaddr` / `cosmosaccpub` => `cosmos` / `cosmospub`
        * `cosmosvaladdr` / `cosmosvalpub` => `cosmosvaloper` / `cosmosvaloperpub`
    * [x/stake] [#1013] TendermintUpdates now uses transient store
    * [x/stake] [\#2435](https://github.com/cosmos/cosmos-sdk/issues/2435) Remove empty bytes from the ValidatorPowerRank store key
    * [x/gov] [\#2195](https://github.com/cosmos/cosmos-sdk/issues/2195) Governance uses BFT Time
    * [x/gov] [\#2256](https://github.com/cosmos/cosmos-sdk/issues/2256) Removed slashing for governance non-voting validators
    * [simulation] [\#2162](https://github.com/cosmos/cosmos-sdk/issues/2162) Added back correct supply invariants
    * [x/slashing] [\#2430](https://github.com/cosmos/cosmos-sdk/issues/2430) Simulate more slashes, check if validator is jailed before jailing
    * [x/stake] [\#2393](https://github.com/cosmos/cosmos-sdk/issues/2393) Removed `CompleteUnbonding` and `CompleteRedelegation` Msg types, and instead added unbonding/redelegation queues to endblocker
    * [x/mock/simulation] [\#2501](https://github.com/cosmos/cosmos-sdk/issues/2501) Simulate transactions & invariants for fee distribution, and fix bugs discovered in the process
        * [x/auth] Simulate random fee payments
        * [cmd/gaia/app] Simulate non-zero inflation
        * [x/stake] Call hooks correctly in several cases related to delegation/validator updates
        * [x/stake] Check full supply invariants, including yet-to-be-withdrawn fees
        * [x/stake] Remove no-longer-in-use store key
        * [x/slashing] Call hooks correctly when a validator is slashed
        * [x/slashing] Truncate withdrawals (unbonding, redelegation) and burn change
        * [x/mock/simulation] Ensure the simulation cannot set a proposer address of nil
        * [x/mock/simulation] Add more event logs on begin block / end block for clarity
        * [x/mock/simulation] Correctly set validator power in abci.RequestBeginBlock
        * [x/minting] Correctly call stake keeper to track inflated supply
        * [x/distribution] Sanity check for nonexistent rewards
        * [x/distribution] Truncate withdrawals and return change to the community pool
        * [x/distribution] Add sanity checks for incorrect accum / total accum relations
        * [x/distribution] Correctly calculate total power using Tendermint updates
        * [x/distribution] Simulate withdrawal transactions
        * [x/distribution] Fix a bug where the fee pool was not correctly tracked on WithdrawDelegatorRewardsAll
    * [x/stake] [\#1673](https://github.com/cosmos/cosmos-sdk/issues/1673) Validators are no longer deleted until they can no longer possibly be slashed
    * [\#1890](https://github.com/cosmos/cosmos-sdk/issues/1890) Start chain with initial state + sequence of transactions
        * [cli] Rename `gaiad init gentx` to `gaiad gentx`.
        * [cli] Add `--skip-genesis` flag to `gaiad init` to prevent `genesis.json` generation.
        * Drop `GenesisTx` in favor of a signed `StdTx` with only one `MsgCreateValidator` message.
        * [cli] Port `gaiad init` and `gaiad testnet` to work with `StdTx` genesis transactions.
        * [cli] Add `--moniker` flag to `gaiad init` to override moniker when generating `genesis.json` - i.e. it takes effect when running with the `--with-txs` flag, it is ignored otherwise.

* SDK
    * [core] [\#2219](https://github.com/cosmos/cosmos-sdk/issues/2219) Update to Tendermint 0.24.0
        * Validator set updates delayed by one block
        * BFT timestamp that can safely be used by applications
        * Fixed maximum block size enforcement
    * [core] [\#1807](https://github.com/cosmos/cosmos-sdk/issues/1807) Switch from use of rational to decimal
    * [types] [\#1901](https://github.com/cosmos/cosmos-sdk/issues/1901) Validator interface's GetOwner() renamed to GetOperator()
    * [x/slashing] [#2122](https://github.com/cosmos/cosmos-sdk/pull/2122) - Implement slashing period
    * [types] [\#2119](https://github.com/cosmos/cosmos-sdk/issues/2119) Parsed error messages and ABCI log errors to make     them more human readable.
    * [types] [\#2407](https://github.com/cosmos/cosmos-sdk/issues/2407) MulInt method added to big decimal in order to improve efficiency of slashing
    * [simulation] Rename TestAndRunTx to Operation [#2153](https://github.com/cosmos/cosmos-sdk/pull/2153)
    * [simulation] Remove log and testing.TB from Operation and Invariants, in favor of using errors [\#2282](https://github.com/cosmos/cosmos-sdk/issues/2282)
    * [simulation] Remove usage of keys and addrs in the types, in favor of simulation.Account [\#2384](https://github.com/cosmos/cosmos-sdk/issues/2384)
    * [tools] Removed gocyclo [#2211](https://github.com/cosmos/cosmos-sdk/issues/2211)
    * [baseapp] Remove `SetTxDecoder` in favor of requiring the decoder be set in baseapp initialization. [#1441](https://github.com/cosmos/cosmos-sdk/issues/1441)
    * [baseapp] [\#1921](https://github.com/cosmos/cosmos-sdk/issues/1921) Add minimumFees field to BaseApp.
    * [store] Change storeInfo within the root multistore to use tmhash instead of ripemd160 [\#2308](https://github.com/cosmos/cosmos-sdk/issues/2308)
    * [codec] [\#2324](https://github.com/cosmos/cosmos-sdk/issues/2324) All referrences to wire have been renamed to codec. Additionally, wire.NewCodec is now codec.New().
    * [types] [\#2343](https://github.com/cosmos/cosmos-sdk/issues/2343) Make sdk.Msg have a names field, to facilitate automatic tagging.
    * [baseapp] [\#2366](https://github.com/cosmos/cosmos-sdk/issues/2366) Automatically add action tags to all messages
    * [x/auth] [\#2377](https://github.com/cosmos/cosmos-sdk/issues/2377) auth.StdSignMsg -> txbuilder.StdSignMsg
    * [x/staking] [\#2244](https://github.com/cosmos/cosmos-sdk/issues/2244) staking now holds a consensus-address-index instead of a consensus-pubkey-index
    * [x/staking] [\#2236](https://github.com/cosmos/cosmos-sdk/issues/2236) more distribution hooks for distribution
    * [x/stake] [\#2394](https://github.com/cosmos/cosmos-sdk/issues/2394) Split up UpdateValidator into distinct state transitions applied only in EndBlock
    * [x/slashing] [\#2480](https://github.com/cosmos/cosmos-sdk/issues/2480) Fix signing info handling bugs & faulty slashing
    * [x/stake] [\#2412](https://github.com/cosmos/cosmos-sdk/issues/2412) Added an unbonding validator queue to EndBlock to automatically update validator.Status when finished Unbonding
    * [x/stake] [\#2500](https://github.com/cosmos/cosmos-sdk/issues/2500) Block conflicting redelegations until we add an index
    * [x/params] Global Paramstore refactored
    * [types] [\#2506](https://github.com/cosmos/cosmos-sdk/issues/2506) sdk.Dec MarshalJSON now marshals as a normal Decimal, with 10 digits of decimal precision
    * [x/stake] [\#2508](https://github.com/cosmos/cosmos-sdk/issues/2508) Utilize Tendermint power for validator power key
    * [x/stake] [\#2531](https://github.com/cosmos/cosmos-sdk/issues/2531) Remove all inflation logic
    * [x/mint] [\#2531](https://github.com/cosmos/cosmos-sdk/issues/2531) Add minting module and inflation logic
    * [x/auth] [\#2540](https://github.com/cosmos/cosmos-sdk/issues/2540) Rename `AccountMapper` to `AccountKeeper`.
    * [types] [\#2456](https://github.com/cosmos/cosmos-sdk/issues/2456) Renamed msg.Name() and msg.Type() to msg.Type() and msg.Route() respectively

* Tendermint
    * Update tendermint version from v0.23.0 to v0.25.0, notable changes
        * Mempool now won't build too large blocks, or too computationally expensive blocks
        * Maximum tx sizes and gas are now removed, and are implicitly the blocks maximums
        * ABCI validators no longer send the pubkey. The pubkey is only sent in validator updates
        * Validator set changes are now delayed by one block
        * Block header now includes the next validator sets hash
        * BFT time is implemented
        * Secp256k1 signature format has changed
        * There is now a threshold multisig format
        * See the [tendermint changelog](https://github.com/tendermint/tendermint/blob/master/CHANGELOG.md) for other changes.

FEATURES

* Gaia REST API (`gaiacli advanced rest-server`)
    * [gaia-lite] Endpoints to query staking pool and params
    * [gaia-lite] [\#2110](https://github.com/cosmos/cosmos-sdk/issues/2110) Add support for `simulate=true` requests query argument to endpoints that send txs to run simulations of transactions
    * [gaia-lite] [\#966](https://github.com/cosmos/cosmos-sdk/issues/966) Add support for `generate_only=true` query argument to generate offline unsigned transactions
    * [gaia-lite] [\#1953](https://github.com/cosmos/cosmos-sdk/issues/1953) Add /sign endpoint to sign transactions generated with `generate_only=true`.
    * [gaia-lite] [\#1954](https://github.com/cosmos/cosmos-sdk/issues/1954) Add /broadcast endpoint to broadcast transactions signed by the /sign endpoint.
    * [gaia-lite] [\#2113](https://github.com/cosmos/cosmos-sdk/issues/2113) Rename `/accounts/{address}/send` to `/bank/accounts/{address}/transfers`, rename `/accounts/{address}` to `/auth/accounts/{address}`, replace `proposal-id` with `proposalId` in all gov endpoints
    * [gaia-lite] [\#2478](https://github.com/cosmos/cosmos-sdk/issues/2478) Add query gov proposal's deposits endpoint
    * [gaia-lite] [\#2477](https://github.com/cosmos/cosmos-sdk/issues/2477) Add query validator's outgoing redelegations and unbonding delegations endpoints

* Gaia CLI  (`gaiacli`)
    * [cli] Cmds to query staking pool and params
    * [gov][cli] [\#2062](https://github.com/cosmos/cosmos-sdk/issues/2062) added `--proposal` flag to `submit-proposal` that allows a JSON file containing a proposal to be passed in
    * [\#2040](https://github.com/cosmos/cosmos-sdk/issues/2040) Add `--bech` to `gaiacli keys show` and respective REST endpoint to
  provide desired Bech32 prefix encoding
    * [cli] [\#2047](https://github.com/cosmos/cosmos-sdk/issues/2047) [\#2306](https://github.com/cosmos/cosmos-sdk/pull/2306) Passing --gas=simulate triggers a simulation of the tx before the actual execution.
  The gas estimate obtained via the simulation will be used as gas limit in the actual execution.
    * [cli] [\#2047](https://github.com/cosmos/cosmos-sdk/issues/2047) The --gas-adjustment flag can be used to adjust the estimate obtained via the simulation triggered by --gas=simulate.
    * [cli] [\#2110](https://github.com/cosmos/cosmos-sdk/issues/2110) Add --dry-run flag to perform a simulation of a transaction without broadcasting it. The --gas flag is ignored as gas would be automatically estimated.
    * [cli] [\#2204](https://github.com/cosmos/cosmos-sdk/issues/2204) Support generating and broadcasting messages with multiple signatures via command line:
        * [\#966](https://github.com/cosmos/cosmos-sdk/issues/966) Add --generate-only flag to build an unsigned transaction and write it to STDOUT.
        * [\#1953](https://github.com/cosmos/cosmos-sdk/issues/1953) New `sign` command to sign transactions generated with the --generate-only flag.
        * [\#1954](https://github.com/cosmos/cosmos-sdk/issues/1954) New `broadcast` command to broadcast transactions generated offline and signed with the `sign` command.
    * [cli] [\#2220](https://github.com/cosmos/cosmos-sdk/issues/2220) Add `gaiacli config` feature to interactively create CLI config files to reduce the number of required flags
    * [stake][cli] [\#1672](https://github.com/cosmos/cosmos-sdk/issues/1672) Introduced
  new commission flags for validator commands `create-validator` and `edit-validator`.
    * [stake][cli] [\#1890](https://github.com/cosmos/cosmos-sdk/issues/1890) Add `--genesis-format` flag to `gaiacli tx create-validator` to produce transactions in genesis-friendly format.
    * [cli][\#2554](https://github.com/cosmos/cosmos-sdk/issues/2554) Make `gaiacli keys show` multisig ready.

* Gaia
    * [cli] [\#2170](https://github.com/cosmos/cosmos-sdk/issues/2170) added ability to show the node's address via `gaiad tendermint show-address`
    * [simulation] [\#2313](https://github.com/cosmos/cosmos-sdk/issues/2313) Reworked `make test_sim_gaia_slow` to `make test_sim_gaia_full`, now simulates from multiple starting seeds in parallel
    * [cli] [\#1921](https://github.com/cosmos/cosmos-sdk/issues/1921)
        * New configuration file `gaiad.toml` is now created to host Gaia-specific configuration.
        * New --minimum_fees/minimum_fees flag/config option to set a minimum fee.

* SDK
    * [querier] added custom querier functionality, so ABCI query requests can be handled by keepers
    * [simulation] [\#1924](https://github.com/cosmos/cosmos-sdk/issues/1924) allow operations to specify future operations
    * [simulation] [\#1924](https://github.com/cosmos/cosmos-sdk/issues/1924) Add benchmarking capabilities, with makefile commands "test_sim_gaia_benchmark, test_sim_gaia_profile"
    * [simulation] [\#2349](https://github.com/cosmos/cosmos-sdk/issues/2349) Add time-based future scheduled operations to simulator
    * [x/auth] [\#2376](https://github.com/cosmos/cosmos-sdk/issues/2376) Remove FeePayer() from StdTx
    * [x/stake] [\#1672](https://github.com/cosmos/cosmos-sdk/issues/1672) Implement
  basis for the validator commission model.
    * [x/auth] Support account removal in the account mapper.


IMPROVEMENTS

* [tools] Improved terraform and ansible scripts for infrastructure deployment
* [tools] Added ansible script to enable process core dumps

* Gaia REST API (`gaiacli advanced rest-server`)
    * [x/stake] [\#2000](https://github.com/cosmos/cosmos-sdk/issues/2000) Added tests for new staking endpoints
    * [gaia-lite] [\#2445](https://github.com/cosmos/cosmos-sdk/issues/2445) Standarized REST error responses
    * [gaia-lite] Added example to Swagger specification for /keys/seed.
    * [x/stake] Refactor REST utils

* Gaia CLI  (`gaiacli`)
    * [cli] [\#2060](https://github.com/cosmos/cosmos-sdk/issues/2060) removed `--select` from `block` command
    * [cli] [\#2128](https://github.com/cosmos/cosmos-sdk/issues/2128) fixed segfault when exporting directly after `gaiad init`
    * [cli] [\#1255](https://github.com/cosmos/cosmos-sdk/issues/1255) open KeyBase in read-only mode
     for query-purpose CLI commands
    * [docs] Added commands for querying governance deposits, votes and tally

* Gaia
    * [x/stake] [#2023](https://github.com/cosmos/cosmos-sdk/pull/2023) Terminate iteration loop in `UpdateBondedValidators` and `UpdateBondedValidatorsFull` when the first revoked validator is encountered and perform a sanity check.
    * [x/auth] Signature verification's gas cost now accounts for pubkey type. [#2046](https://github.com/tendermint/tendermint/pull/2046)
    * [x/stake] [x/slashing] Ensure delegation invariants to jailed validators [#1883](https://github.com/cosmos/cosmos-sdk/issues/1883).
    * [x/stake] Improve speed of GetValidator, which was shown to be a performance bottleneck. [#2046](https://github.com/tendermint/tendermint/pull/2200)
    * [x/stake] [\#2435](https://github.com/cosmos/cosmos-sdk/issues/2435) Improve memory efficiency of getting the various store keys
    * [genesis] [\#2229](https://github.com/cosmos/cosmos-sdk/issues/2229) Ensure that there are no duplicate accounts or validators in the genesis state.
    * [genesis] [\#2450](https://github.com/cosmos/cosmos-sdk/issues/2450) Validate staking genesis parameters.
    * Add SDK validation to `config.toml` (namely disabling `create_empty_blocks`) [\#1571](https://github.com/cosmos/cosmos-sdk/issues/1571)
    * [\#1941](https://github.com/cosmos/cosmos-sdk/issues/1941) Version is now inferred via `git describe --tags`.
    * [x/distribution] [\#1671](https://github.com/cosmos/cosmos-sdk/issues/1671) add distribution types and tests

* SDK
    * [tools] Make get_vendor_deps deletes `.vendor-new` directories, in case scratch files are present.
    * [spec] Added simple piggy bank distribution spec
    * [cli] [\#1632](https://github.com/cosmos/cosmos-sdk/issues/1632) Add integration tests to ensure `basecoind init && basecoind` start sequences run successfully for both `democoin` and `basecoin` examples.
    * [store] Speedup IAVL iteration, and consequently everything that requires IAVL iteration. [#2143](https://github.com/cosmos/cosmos-sdk/issues/2143)
    * [store] [\#1952](https://github.com/cosmos/cosmos-sdk/issues/1952), [\#2281](https://github.com/cosmos/cosmos-sdk/issues/2281) Update IAVL dependency to v0.11.0
    * [simulation] Make timestamps randomized [#2153](https://github.com/cosmos/cosmos-sdk/pull/2153)
    * [simulation] Make logs not just pure strings, speeding it up by a large factor at greater block heights [\#2282](https://github.com/cosmos/cosmos-sdk/issues/2282)
    * [simulation] Add a concept of weighting the operations [\#2303](https://github.com/cosmos/cosmos-sdk/issues/2303)
    * [simulation] Logs get written to file if large, and also get printed on panics [\#2285](https://github.com/cosmos/cosmos-sdk/issues/2285)
    * [simulation] Bank simulations now makes testing auth configurable [\#2425](https://github.com/cosmos/cosmos-sdk/issues/2425)
    * [gaiad] [\#1992](https://github.com/cosmos/cosmos-sdk/issues/1992) Add optional flag to `gaiad testnet` to make config directory of daemon (default `gaiad`) and cli (default `gaiacli`) configurable
    * [x/stake] Add stake `Queriers` for Gaia-lite endpoints. This increases the staking endpoints performance by reusing the staking `keeper` logic for queries. [#2249](https://github.com/cosmos/cosmos-sdk/pull/2149)
    * [store] [\#2017](https://github.com/cosmos/cosmos-sdk/issues/2017) Refactor
    gas iterator gas consumption to only consume gas for iterator creation and `Next`
    calls which includes dynamic consumption of value length.
    * [types/decimal] [\#2378](https://github.com/cosmos/cosmos-sdk/issues/2378) - Added truncate functionality to decimal
    * [client] [\#1184](https://github.com/cosmos/cosmos-sdk/issues/1184) Remove unused `client/tx/sign.go`.
    * [tools] [\#2464](https://github.com/cosmos/cosmos-sdk/issues/2464) Lock binary dependencies to a specific version
    * #2573 [x/distribution] add accum invariance

BUG FIXES

* Gaia CLI  (`gaiacli`)
    * [cli] [\#1997](https://github.com/cosmos/cosmos-sdk/issues/1997) Handle panics gracefully when `gaiacli stake {delegation,unbond}` fail to unmarshal delegation.
    * [cli] [\#2265](https://github.com/cosmos/cosmos-sdk/issues/2265) Fix JSON formatting of the `gaiacli send` command.
    * [cli] [\#2547](https://github.com/cosmos/cosmos-sdk/issues/2547) Mark --to and --amount as required flags for `gaiacli tx send`.

* Gaia
    * [x/stake] Return correct Tendermint validator update set on `EndBlocker` by not
  including non previously bonded validators that have zero power. [#2189](https://github.com/cosmos/cosmos-sdk/issues/2189)
    * [docs] Fixed light client section links

* SDK
    * [\#1988](https://github.com/cosmos/cosmos-sdk/issues/1988) Make us compile on OpenBSD (disable ledger)
    * [\#2105](https://github.com/cosmos/cosmos-sdk/issues/2105) Fix DB Iterator leak, which may leak a go routine.
    * [ledger] [\#2064](https://github.com/cosmos/cosmos-sdk/issues/2064) Fix inability to sign and send transactions via the LCD by
    loading a Ledger device at runtime.
    * [\#2158](https://github.com/cosmos/cosmos-sdk/issues/2158) Fix non-deterministic ordering of validator iteration when slashing in `gov EndBlocker`
    * [simulation] [\#1924](https://github.com/cosmos/cosmos-sdk/issues/1924) Make simulation stop on SIGTERM
    * [\#2388](https://github.com/cosmos/cosmos-sdk/issues/2388) Remove dependency on deprecated tendermint/tmlibs repository.
    * [\#2416](https://github.com/cosmos/cosmos-sdk/issues/2416) Refactored `InitializeTestLCD` to properly include proposing validator in genesis state.
    * #2573 [x/distribution] accum invariance bugfix
    * #2573 [x/slashing] unbonding-delegation slashing invariance bugfix

## 0.24.2

_August 22nd, 2018_.

BUG FIXES

* Tendermint
    * Fix unbounded consensus WAL growth

## 0.24.1

_August 21st, 2018_.

BUG FIXES

* Gaia
    * [x/slashing] Evidence tracking now uses validator address instead of validator pubkey

## 0.24.0

_August 13th, 2018_.

BREAKING CHANGES

* Gaia REST API (`gaiacli advanced rest-server`)
    * [x/stake] [\#1880](https://github.com/cosmos/cosmos-sdk/issues/1880) More REST-ful endpoints (large refactor)
    * [x/slashing] [\#1866](https://github.com/cosmos/cosmos-sdk/issues/1866) `/slashing/signing_info` takes cosmosvalpub instead of cosmosvaladdr
    * use time.Time instead of int64 for time. See Tendermint v0.23.0
    * Signatures are no longer Amino encoded with prefixes (just encoded as raw
    bytes) - see Tendermint v0.23.0

* Gaia CLI  (`gaiacli`)
    *  [x/stake] change `--keybase-sig` to `--identity`
    *  [x/stake] [\#1828](https://github.com/cosmos/cosmos-sdk/issues/1828) Force user to specify amount on create-validator command by removing default
    *  [x/gov] Change `--proposalID` to `--proposal-id`
    *  [x/stake, x/gov] [\#1606](https://github.com/cosmos/cosmos-sdk/issues/1606) Use `--from` instead of adhoc flags like `--address-validator`
        and `--proposer` to indicate the sender address.
    *  [\#1551](https://github.com/cosmos/cosmos-sdk/issues/1551) Remove `--name` completely
    *  Genesis/key creation (`gaiad init`) now supports user-provided key passwords

* Gaia
    * [x/stake] Inflation doesn't use rationals in calculation (performance boost)
    * [x/stake] Persist a map from `addr->pubkey` in the state since BeginBlock
    doesn't provide pubkeys.
    * [x/gov] [\#1781](https://github.com/cosmos/cosmos-sdk/issues/1781) Added tags sub-package, changed tags to use dash-case
    * [x/gov] [\#1688](https://github.com/cosmos/cosmos-sdk/issues/1688) Governance parameters are now stored in globalparams store
    * [x/gov] [\#1859](https://github.com/cosmos/cosmos-sdk/issues/1859) Slash validators who do not vote on a proposal
    * [x/gov] [\#1914](https://github.com/cosmos/cosmos-sdk/issues/1914) added TallyResult type that gets stored in Proposal after tallying is finished

* SDK
    * [baseapp] Msgs are no longer run on CheckTx, removed `ctx.IsCheckTx()`
    * [baseapp] NewBaseApp constructor takes sdk.TxDecoder as argument instead of wire.Codec
    * [types] sdk.NewCoin takes sdk.Int, sdk.NewInt64Coin takes int64
    * [x/auth] Default TxDecoder can be found in `x/auth` rather than baseapp
    * [client] [\#1551](https://github.com/cosmos/cosmos-sdk/issues/1551): Refactored `CoreContext` to `TxContext` and `QueryContext`
        * Removed all tx related fields and logic (building & signing) to separate
        structure `TxContext` in `x/auth/client/context`

* Tendermint
    * v0.22.5 -> See [Tendermint PR](https://github.com/tendermint/tendermint/pull/1966)
        * change all the cryptography imports.
    * v0.23.0 -> See
      [Changelog](https://github.com/tendermint/tendermint/blob/v0.23.0/CHANGELOG.md#0230)
      and [SDK PR](https://github.com/cosmos/cosmos-sdk/pull/1927)
        * BeginBlock no longer includes crypto.Pubkey
        * use time.Time instead of int64 for time.

FEATURES

* Gaia REST API (`gaiacli advanced rest-server`)
    * [x/gov] Can now query governance proposals by ProposalStatus

* Gaia CLI  (`gaiacli`)
    * [x/gov] added `query-proposals` command. Can filter by `depositer`, `voter`, and `status`
    * [x/stake] [\#2043](https://github.com/cosmos/cosmos-sdk/issues/2043) Added staking query cli cmds for unbonding-delegations and redelegations

* Gaia
    * [networks] Added ansible scripts to upgrade seed nodes on a network

* SDK
    * [x/mock/simulation] Randomized simulation framework
        * Modules specify invariants and operations, preferably in an x/[module]/simulation package
        * Modules can test random combinations of their own operations
        * Applications can integrate operations and invariants from modules together for an integrated simulation
        * Simulates Tendermint's algorithm for validator set updates
        * Simulates validator signing/downtime with a Markov chain, and occaisional double-signatures
        * Includes simulated operations & invariants for staking, slashing, governance, and bank modules
    * [store] [\#1481](https://github.com/cosmos/cosmos-sdk/issues/1481) Add transient store
    * [baseapp] Initialize validator set on ResponseInitChain
    * [baseapp] added BaseApp.Seal - ability to seal baseapp parameters once they've been set
    * [cosmos-sdk-cli] New `cosmos-sdk-cli` tool to quickly initialize a new
    SDK-based project
    * [scripts] added log output monitoring to DataDog using Ansible scripts

IMPROVEMENTS

* Gaia
    * [spec] [\#967](https://github.com/cosmos/cosmos-sdk/issues/967) Inflation and distribution specs drastically improved
    * [x/gov] [\#1773](https://github.com/cosmos/cosmos-sdk/issues/1773) Votes on a proposal can now be queried
    * [x/gov] Initial governance parameters can now be set in the genesis file
    * [x/stake] [\#1815](https://github.com/cosmos/cosmos-sdk/issues/1815) Sped up the processing of `EditValidator` txs.
    * [config] [\#1930](https://github.com/cosmos/cosmos-sdk/issues/1930) Transactions indexer indexes all tags by default.
    * [ci] [#2057](https://github.com/cosmos/cosmos-sdk/pull/2057) Run `make localnet-start` on every commit and ensure network reaches at least 10 blocks

* SDK
    * [baseapp] [\#1587](https://github.com/cosmos/cosmos-sdk/issues/1587) Allow any alphanumeric character in route
    * [baseapp] Allow any alphanumeric character in route
    * [tools] Remove `rm -rf vendor/` from `make get_vendor_deps`
    * [x/auth] Recover ErrorOutOfGas panic in order to set sdk.Result attributes correctly
    * [x/auth] [\#2376](https://github.com/cosmos/cosmos-sdk/issues/2376) No longer runs any signature in a multi-msg, if any account/sequence number is wrong.
    * [x/auth] [\#2376](https://github.com/cosmos/cosmos-sdk/issues/2376) No longer charge gas for subtracting fees
    * [x/bank] Unit tests are now table-driven
    * [tests] Add tests to example apps in docs
    * [tests] Fixes ansible scripts to work with AWS too
    * [tests] [\#1806](https://github.com/cosmos/cosmos-sdk/issues/1806) CLI tests are now behind the build flag 'cli_test', so go test works on a new repo

BUG FIXES

* Gaia CLI  (`gaiacli`)
    *  [\#1766](https://github.com/cosmos/cosmos-sdk/issues/1766) Fixes bad example for keybase identity
    *  [x/stake] [\#2021](https://github.com/cosmos/cosmos-sdk/issues/2021) Fixed repeated CLI commands in staking

* Gaia
    * [x/stake] [#2077](https://github.com/cosmos/cosmos-sdk/pull/2077) Fixed invalid cliff power comparison
    * [\#1804](https://github.com/cosmos/cosmos-sdk/issues/1804) Fixes gen-tx genesis generation logic temporarily until upstream updates
    * [\#1799](https://github.com/cosmos/cosmos-sdk/issues/1799) Fix `gaiad export`
    * [\#1839](https://github.com/cosmos/cosmos-sdk/issues/1839) Fixed bug where intra-tx counter wasn't set correctly for genesis validators
    * [x/stake] [\#1858](https://github.com/cosmos/cosmos-sdk/issues/1858) Fixed bug where the cliff validator was not updated correctly
    * [tests] [\#1675](https://github.com/cosmos/cosmos-sdk/issues/1675) Fix non-deterministic `test_cover`
    * [tests] [\#1551](https://github.com/cosmos/cosmos-sdk/issues/1551) Fixed invalid LCD test JSON payload in `doIBCTransfer`
    * [basecoin] Fixes coin transaction failure and account query [discussion](https://forum.cosmos.network/t/unmarshalbinarybare-expected-to-read-prefix-bytes-75fbfab8-since-it-is-registered-concrete-but-got-0a141dfa/664/6)
    * [x/gov] [\#1757](https://github.com/cosmos/cosmos-sdk/issues/1757) Fix VoteOption conversion to String
    * [x/stake] [#2083] Fix broken invariant of bonded validator power decrease

## 0.23.1

_July 27th, 2018_.

BUG FIXES

* [tendermint] Update to v0.22.8
    * [consensus, blockchain] Register the Evidence interface so it can be
      marshalled/unmarshalled by the blockchain and consensus reactors

## 0.23.0

_July 25th, 2018_.

BREAKING CHANGES

* [x/stake] Fixed the period check for the inflation calculation

IMPROVEMENTS

* [cli] Improve error messages for all txs when the account doesn't exist
* [tendermint] Update to v0.22.6
    * Updates the crypto imports/API (#1966)
* [x/stake] Add revoked to human-readable validator

BUG FIXES

* [tendermint] Update to v0.22.6
    * Fixes some security vulnerabilities reported in the [Bug Bounty](https://hackerone.com/tendermint)
*  [\#1797](https://github.com/cosmos/cosmos-sdk/issues/1797) Fix off-by-one error in slashing for downtime
*  [\#1787](https://github.com/cosmos/cosmos-sdk/issues/1787) Fixed bug where Tally fails due to revoked/unbonding validator
*  [\#1666](https://github.com/cosmos/cosmos-sdk/issues/1666) Add intra-tx counter to the genesis validators

## 0.22.0

_July 16th, 2018_.

BREAKING CHANGES

* [x/gov] Increase VotingPeriod, DepositPeriod, and MinDeposit

IMPROVEMENTS

* [gaiad] Default config updates:
    * `timeout_commit=5000` so blocks only made every 5s
    * `prof_listen_addr=localhost:6060` so profile server is on by default
    * `p2p.send_rate` and `p2p.recv_rate` increases 10x (~5MB/s)

BUG FIXES

* [server] Fix to actually overwrite default tendermint config

## 0.21.1

_July 14th, 2018_.

BUG FIXES

* [build] Added Ledger build support via `LEDGER_ENABLED=true|false`
    * True by default except when cross-compiling

## 0.21.0

_July 13th, 2018_.

BREAKING CHANGES

* [x/stake] Specify DelegatorAddress in MsgCreateValidator
* [x/stake] Remove the use of global shares in the pool
    * Remove the use of `PoolShares` type in `x/stake/validator` type - replace with `Status` `Tokens` fields
* [x/auth] NewAccountMapper takes a constructor instead of a prototype
* [keys] Keybase.Update function now takes in a function to get the newpass, rather than the password itself

FEATURES

* [baseapp] NewBaseApp now takes option functions as parameters

IMPROVEMENTS

* Updated docs folder to accommodate cosmos.network docs project
* [store] Added support for tracing multi-store operations via `--trace-store`
* [store] Pruning strategy configurable with pruning flag on gaiad start

BUG FIXES

* [\#1630](https://github.com/cosmos/cosmos-sdk/issues/1630) - redelegation nolonger removes tokens from the delegator liquid account
* [keys] [\#1629](https://github.com/cosmos/cosmos-sdk/issues/1629) - updating password no longer asks for a new password when the first entered password was incorrect
* [lcd] importing an account would create a random account
* [server] 'gaiad init' command family now writes provided name as the moniker in `config.toml`
* [build] Added Ledger build support via `LEDGER_ENABLED=true|false`
    * True by default except when cross-compiling

## 0.20.0

_July 10th, 2018_.

BREAKING CHANGES

* msg.GetSignBytes() returns sorted JSON (by key)
* msg.GetSignBytes() field changes
    * `msg_bytes` -> `msgs`
    * `fee_bytes` -> `fee`
* Update Tendermint to v0.22.2
    * Default ports changed from 466xx to 266xx
    * Amino JSON uses type names instead of prefix bytes
    * ED25519 addresses are the first 20-bytes of the SHA256 of the raw 32-byte
      pubkey (Instead of RIPEMD160)
    * go-crypto, abci, tmlibs have been merged into Tendermint
        * The keys sub-module is now in the SDK
    * Various other fixes
* [auth] Signers of a transaction now only sign over their own account and sequence number
* [auth] Removed MsgChangePubKey
* [auth] Removed SetPubKey from account mapper
* [auth] AltBytes renamed to Memo, now a string, max 100 characters, costs a bit of gas
* [types] `GetMsg()` -> `GetMsgs()` as txs wrap many messages
* [types] Removed GetMemo from Tx (it is still on StdTx)
* [types] renamed rational.Evaluate to rational.Round{Int64, Int}
* [types] Renamed `sdk.Address` to `sdk.AccAddress`/`sdk.ValAddress`
* [types] `sdk.AccAddress`/`sdk.ValAddress` natively marshals to Bech32 in String, Sprintf (when used with `%s`), and MarshalJSON
* [keys] Keybase and Ledger support from go-crypto merged into the SDK in the `crypto` folder
* [cli] Rearranged commands under subcommands
* [x/slashing] Update slashing for unbonding period
    * Slash according to power at time of infraction instead of power at
    time of discovery
    * Iterate through unbonding delegations & redelegations which contributed
    to an infraction, slash them proportional to their stake at the time
    * Add REST endpoint to unrevoke a validator previously revoked for downtime
    * Add REST endpoint to retrieve liveness signing information for a validator
* [x/stake] Remove Tick and add EndBlocker
* [x/stake] most index keys nolonger hold a value - inputs are rearranged to form the desired key
* [x/stake] store-value for delegation, validator, ubd, and red do not hold duplicate information contained store-key
* [x/stake] Introduce concept of unbonding for delegations and validators
    * `gaiacli stake unbond` replaced with `gaiacli stake begin-unbonding`
    * Introduced:
        * `gaiacli stake complete-unbonding`
        * `gaiacli stake begin-redelegation`
        * `gaiacli stake complete-redelegation`
* [lcd] Switch key creation output to return bech32
* [lcd] Removed shorthand CLI flags (`a`, `c`, `n`, `o`)
* [gaiad] genesis transactions now use bech32 addresses / pubkeys
* [gov] VoteStatus renamed to ProposalStatus
* [gov] VoteOption, ProposalType, and ProposalStatus all marshal to string form in JSON

DEPRECATED

* [cli] Deprecated `--name` flag in commands that send txs, in favor of `--from`

FEATURES

* [x/gov] Implemented MVP
    * Supported proposal types: just binary (pass/fail) TextProposals for now
    * Proposals need deposits to be votable; deposits are burned if proposal fails
    * Delegators delegate votes to validator by default but can override (for their stake)
* [gaiacli] Ledger support added
    * You can now use a Ledger with `gaiacli --ledger` for all key-related commands
    * Ledger keys can be named and tracked locally in the key DB
* [gaiacli] You can now attach a simple text-only memo to any transaction, with the `--memo` flag
* [gaiacli] added the following flags for commands that post transactions to the chain:
    * async -- send the tx without waiting for a tendermint response
    * json  -- return the output in json format for increased readability
    * print-response -- return the tx response. (includes fields like gas cost)
* [lcd] Queried TXs now include the tx hash to identify each tx
* [mockapp] CompleteSetup() no longer takes a testing parameter
* [x/bank] Add benchmarks for signing and delivering a block with a single bank transaction
    * Run with `cd x/bank && go test --bench=.`
* [tools] make get_tools installs tendermint's linter, and gometalinter
* [tools] Switch gometalinter to the stable version
* [tools] Add the following linters
    * misspell
    * gofmt
    * go vet -composites=false
    * unconvert
    * ineffassign
    * errcheck
    * unparam
    * gocyclo
* [tools] Added `make format` command to automate fixing misspell and gofmt errors.
* [server] Default config now creates a profiler at port 6060, and increase p2p send/recv rates
* [types] Switches internal representation of Int/Uint/Rat to use pointers
* [types] Added MinInt and MinUint functions
* [gaiad] `unsafe_reset_all` now resets addrbook.json
* [democoin] add x/oracle, x/assoc
* [tests] created a randomized testing framework.
    * Currently bank has limited functionality in the framework
    * Auth has its invariants checked within the framework
* [tests] Add WaitForNextNBlocksTM helper method
* [keys] New keys now have 24 word recovery keys, for heightened security

* [keys] Add a temporary method for exporting the private key

IMPROVEMENTS

* [x/bank] Now uses go-wire codec instead of 'encoding/json'
* [x/auth] Now uses go-wire codec instead of 'encoding/json'
* revised use of endblock and beginblock
* [stake] module reorganized to include `types` and `keeper` package
* [stake] keeper always loads the store (instead passing around which doesn't really boost efficiency)
* [stake] edit-validator changes now can use the keyword [do-not-modify] to not modify unspecified `--flag` (aka won't set them to `""` value)
* [stake] offload more generic functionality from the handler into the keeper
* [stake] clearer staking logic
* [types] added common tag constants
* [keys] improve error message when deleting non-existent key
* [gaiacli] improve error messages on `send` and `account` commands
* added contributing guidelines
* [docs] Added commands for governance CLI on testnet README

BUG FIXES

* [x/slashing] [\#1510](https://github.com/cosmos/cosmos-sdk/issues/1510) Unrevoked validators cannot un-revoke themselves
* [x/stake] [\#1513](https://github.com/cosmos/cosmos-sdk/issues/1513) Validators slashed to zero power are unbonded and removed from the store
* [x/stake] [\#1567](https://github.com/cosmos/cosmos-sdk/issues/1567) Validators decreased in power but not unbonded are now updated in Tendermint
* [x/stake] error strings lower case
* [x/stake] pool loose tokens now accounts for unbonding and unbonding tokens not associated with any validator
* [x/stake] fix revoke bytes ordering (was putting revoked candidates at the top of the list)
* [x/stake] bond count was counting revoked validators as bonded, fixed
* [gaia] Added self delegation for validators in the genesis creation
* [lcd] tests now don't depend on raw json text
* Retry on HTTP request failure in CLI tests, add option to retry tests in Makefile
* Fixed bug where chain ID wasn't passed properly in x/bank REST handler, removed Viper hack from ante handler
* Fixed bug where `democli account` didn't decode the account data correctly
* [\#872](https://github.com/cosmos/cosmos-sdk/issues/872)  - recovery phrases no longer all end in `abandon`
* [\#887](https://github.com/cosmos/cosmos-sdk/issues/887)  - limit the size of rationals that can be passed in from user input
* [\#1052](https://github.com/cosmos/cosmos-sdk/issues/1052) - Make all now works
* [\#1258](https://github.com/cosmos/cosmos-sdk/issues/1258) - printing big.rat's can no longer overflow int64
* [\#1259](https://github.com/cosmos/cosmos-sdk/issues/1259) - fix bug where certain tests that could have a nil pointer in defer
* [\#1343](https://github.com/cosmos/cosmos-sdk/issues/1343) - fixed unnecessary parallelism in CI
* [\#1353](https://github.com/cosmos/cosmos-sdk/issues/1353) - CLI: Show pool shares fractions in human-readable format
* [\#1367](https://github.com/cosmos/cosmos-sdk/issues/1367) - set ChainID in InitChain
* [\#1461](https://github.com/cosmos/cosmos-sdk/issues/1461) - CLI tests now no longer reset your local environment data
* [\#1505](https://github.com/cosmos/cosmos-sdk/issues/1505) - `gaiacli stake validator` no longer panics if validator doesn't exist
* [\#1565](https://github.com/cosmos/cosmos-sdk/issues/1565) - fix cliff validator persisting when validator set shrinks from max
* [\#1287](https://github.com/cosmos/cosmos-sdk/issues/1287) - prevent zero power validators at genesis
* [x/stake] fix bug when unbonding/redelegating using `--shares-percent`
* [\#1010](https://github.com/cosmos/cosmos-sdk/issues/1010) - two validators can't bond with the same pubkey anymore


## 0.19.0

_June 13, 2018_.

BREAKING CHANGES

* msg.GetSignBytes() now returns bech32-encoded addresses in all cases
* [lcd] REST end-points now include gas
* sdk.Coin now uses sdk.Int, a big.Int wrapper with 256bit range cap

FEATURES

* [x/auth] Added AccountNumbers to BaseAccount and StdTxs to allow for replay protection with account pruning
* [lcd] added an endpoint to query for the SDK version of the connected node

IMPROVEMENTS

* export command now writes current validator set for Tendermint
* [tests] Application module tests now use a mock application
* [gaiacli] Fix error message when account isn't found when running gaiacli account
* [lcd] refactored to eliminate use of global variables, and interdependent tests
* [tests] Added testnet command to gaiad
* [tests] Added localnet targets to Makefile
* [x/stake] More stake tests added to test ByPower index

FIXES

* Fixes consensus fault on testnet - see postmortem [here](https://github.com/cosmos/cosmos-sdk/issues/1197#issuecomment-396823021)
* [x/stake] bonded inflation removed, non-bonded inflation partially implemented
* [lcd] Switch to bech32 for addresses on all human readable inputs and outputs
* [lcd] fixed tx indexing/querying
* [cli] Added `--gas` flag to specify transaction gas limit
* [gaia] Registered slashing message handler
* [x/slashing] Set signInfo.StartHeight correctly for newly bonded validators

FEATURES

* [docs] Reorganize documentation
* [docs] Update staking spec, create WIP spec for slashing, and fees

## 0.18.0

_June 9, 2018_.

BREAKING CHANGES

* [stake] candidate -> validator throughout (details in refactor comment)
* [stake] delegate-bond -> delegation throughout
* [stake] `gaiacli query validator` takes and argument instead of using the `--address-candidate` flag
* [stake] introduce `gaiacli query delegations`
* [stake] staking refactor
    * ValidatorsBonded store now take sorted pubKey-address instead of validator owner-address,
    is sorted like Tendermint by pk's address
    * store names more understandable
    * removed temporary ToKick store, just needs a local map!
    * removed distinction between candidates and validators
        * everything is now a validator
        * only validators with a status == bonded are actively validating/receiving rewards
    * Introduction of Unbonding fields, lowlevel logic throughout (not fully implemented with queue)
    * Introduction of PoolShares type within validators,
    replaces three rational fields (BondedShares, UnbondingShares, UnbondedShares
* [x/auth] move stuff specific to auth anteHandler to the auth module rather than the types folder. This includes:
    * StdTx (and its related stuff i.e. StdSignDoc, etc)
    * StdFee
    * StdSignature
    * Account interface
    * Related to this organization, I also:
* [x/auth] got rid of AccountMapper interface (in favor of the struct already in auth module)
* [x/auth] removed the FeeHandler function from the AnteHandler, Replaced with FeeKeeper
* [x/auth] Removed GetSignatures() from Tx interface (as different Tx styles might use something different than StdSignature)
* [store] Removed SubspaceIterator and ReverseSubspaceIterator from KVStore interface and replaced them with helper functions in /types
* [cli] rearranged commands under subcommands
* [stake] remove Tick and add EndBlocker
* Switch to bech32cosmos on all human readable inputs and outputs


FEATURES

* [x/auth] Added ability to change pubkey to auth module
* [baseapp] baseapp now has settable functions for filtering peers by address/port & public key
* [sdk] Gas consumption is now measured as transactions are executed
    * Transactions which run out of gas stop execution and revert state changes
    * A "simulate" query has been added to determine how much gas a transaction will need
    * Modules can include their own gas costs for execution of particular message types
* [stake] Seperation of fee distribution to a new module
* [stake] Creation of a validator/delegation generics in `/types`
* [stake] Helper Description of the store in x/stake/store.md
* [stake] removed use of caches in the stake keeper
* [stake] Added REST API
* [Makefile] Added terraform/ansible playbooks to easily create remote testnets on Digital Ocean


BUG FIXES

* [stake] staking delegator shares exchange rate now relative to equivalent-bonded-tokens the validator has instead of bonded tokens
  ^ this is important for unbonded validators in the power store!
* [cli] fixed cli-bash tests
* [ci] added cli-bash tests
* [basecoin] updated basecoin for stake and slashing
* [docs] fixed references to old cli commands
* [docs] Downgraded Swagger to v2 for downstream compatibility
* auto-sequencing transactions correctly
* query sequence via account store
* fixed duplicate pub_key in stake.Validator
* Auto-sequencing now works correctly
* [gaiacli] Fix error message when account isn't found when running gaiacli account

## 0.17.5

_June 5, 2018_.

Update to Tendermint v0.19.9 (Fix evidence reactor, mempool deadlock, WAL panic,
memory leak)

## 0.17.4

_May 31, 2018_.

Update to Tendermint v0.19.7 (WAL fixes and more)

## 0.17.3

_May 29, 2018_.

Update to Tendermint v0.19.6 (fix fast-sync halt)

## 0.17.2

_May 20, 2018_.

Update to Tendermint v0.19.5 (reduce WAL use, bound the mempool and some rpcs, improve logging)

## 0.17.1 (May 17, 2018)

Update to Tendermint v0.19.4 (fixes a consensus bug and improves logging)

## 0.17.0 (May 15, 2018)

BREAKING CHANGES

* [stake] MarshalJSON -> MarshalBinaryLengthPrefixed
* Queries against the store must be prefixed with the path "/store"

FEATURES

* [gaiacli] Support queries for candidates, delegator-bonds
* [gaiad] Added `gaiad export` command to export current state to JSON
* [x/bank] Tx tags with sender/recipient for indexing & later retrieval
* [x/stake] Tx tags with delegator/candidate for delegation & unbonding, and candidate info for declare candidate / edit validator

IMPROVEMENTS

* [gaiad] Update for Tendermint v0.19.3 (improve `/dump_consensus_state` and add
  `/consensus_state`)
* [spec/ibc] Added spec!
* [spec/stake] Cleanup structure, include details about slashing and
  auto-unbonding
* [spec/governance] Fixup some names and pseudocode
* NOTE: specs are still a work-in-progress ...

BUG FIXES

* Auto-sequencing now works correctly


## 0.16.0 (May 14th, 2018)

BREAKING CHANGES

* Move module REST/CLI packages to x/[module]/client/rest and x/[module]/client/cli
* Gaia simple-staking bond and unbond functions replaced
* [stake] Delegator bonds now store the height at which they were updated
* All module keepers now require a codespace, see basecoin or democoin for usage
* Many changes to names throughout
    * Type as a prefix naming convention applied (ex. BondMsg -> MsgBond)
    * Removed redundancy in names (ex. stake.StakingKeeper -> stake.Keeper)
* Removed SealedAccountMapper
* gaiad init now requires use of `--name` flag
* Removed Get from Msg interface
* types/rational now extends big.Rat

FEATURES:

* Gaia stake commands include, CreateValidator, EditValidator, Delegate, Unbond
* MountStoreWithDB without providing a custom store works.
* Repo is now lint compliant / GoMetaLinter with tendermint-lint integrated into CI
* Better key output, pubkey go-amino hex bytes now output by default
* gaiad init overhaul
    * Create genesis transactions with `gaiad init gen-tx`
    * New genesis account keys are automatically added to the client keybase (introduce `--client-home` flag)
    * Initialize with genesis txs using `--gen-txs` flag
* Context now has access to the application-configured logger
* Add (non-proof) subspace query helper functions
* Add more staking query functions: candidates, delegator-bonds

BUG FIXES

* Gaia now uses stake, ported from github.com/cosmos/gaia


## 0.15.1 (April 29, 2018)

IMPROVEMENTS:

* Update Tendermint to v0.19.1 (includes many rpc fixes)


## 0.15.0 (April 29, 2018)

NOTE: v0.15.0 is a large breaking change that updates the encoding scheme to use
[Amino](github.com/tendermint/go-amino).

For details on how this changes encoding for public keys and addresses,
see the [docs](https://github.com/tendermint/tendermint/blob/v0.19.1/docs/specification/new-spec/encoding.md#public-key-cryptography).

BREAKING CHANGES

* Remove go-wire, use go-amino
* [store] Add `SubspaceIterator` and `ReverseSubspaceIterator` to `KVStore` interface
* [basecoin] NewBasecoinApp takes a `dbm.DB` and uses namespaced DBs for substores

FEATURES:

* Add CacheContext
* Add auto sequencing to client
* Add FeeHandler to ante handler

BUG FIXES

* MountStoreWithDB without providing a custom store works.

## 0.14.1 (April 9, 2018)

BUG FIXES

* [gaiacli] Fix all commands (just a duplicate of basecli for now)

## 0.14.0 (April 9, 2018)

BREAKING CHANGES:

* [client/builder] Renamed to `client/core` and refactored to use a CoreContext
  struct
* [server] Refactor to improve useability and de-duplicate code
* [types] `Result.ToQuery -> Error.QueryResult`
* [makefile] `make build` and `make install` only build/install `gaiacli` and
  `gaiad`. Use `make build_examples` and `make install_examples` for
  `basecoind/basecli` and `democoind/democli`
* [staking] Various fixes/improvements

FEATURES:

* [democoin] Added Proof-of-Work module

BUG FIXES

* [client] Reuse Tendermint RPC client to avoid excessive open files
* [client] Fix setting log level
* [basecoin] Sort coins in genesis

## 0.13.1 (April 3, 2018)

BUG FIXES

* [x/ibc] Fix CLI and relay for IBC txs
* [x/stake] Various fixes/improvements

## 0.13.0 (April 2, 2018)

BREAKING CHANGES

* [basecoin] Remove cool/sketchy modules -> moved to new `democoin`
* [basecoin] NewBasecoinApp takes a `map[string]dbm.DB` as temporary measure
  to allow mounting multiple stores with their own DB until they can share one
* [x/staking] Renamed to `simplestake`
* [builder] Functions don't take `passphrase` as argument
* [server] GenAppParams returns generated seed and address
* [basecoind] `init` command outputs JSON of everything necessary for testnet
* [basecoind] `basecoin.db -> data/basecoin.db`
* [basecli] `data/keys.db -> keys/keys.db`

FEATURES

* [types] `Coin` supports direct arithmetic operations
* [basecoind] Add `show_validator` and `show_node_id` commands
* [x/stake] Initial merge of full staking module!
* [democoin] New example application to demo custom modules

IMPROVEMENTS

* [makefile] `make install`
* [testing] Use `/tmp` for directories so they don't get left in the repo

BUG FIXES

* [basecoin] Allow app to be restarted
* [makefile] Fix build on Windows
* [basecli] Get confirmation before overriding key with same name

## 0.12.0 (March 27 2018)

BREAKING CHANGES

* Revert to old go-wire for now
* glide -> godep
* [types] ErrBadNonce -> ErrInvalidSequence
* [types] Replace tx.GetFeePayer with FeePayer(tx) - returns the first signer
* [types] NewStdTx takes the Fee
* [types] ParseAccount -> AccountDecoder; ErrTxParse -> ErrTxDecoder
* [x/auth] AnteHandler deducts fees
* [x/bank] Move some errors to `types`
* [x/bank] Remove sequence and signature from Input

FEATURES

* [examples/basecoin] New cool module to demonstrate use of state and custom transactions
* [basecoind] `show_node_id` command
* [lcd] Implement the Light Client Daemon and endpoints
* [types/stdlib] Queue functionality
* [store] Subspace iterator on IAVLTree
* [types] StdSignDoc is the document that gets signed (chainid, msg, sequence, fee)
* [types] CodeInvalidPubKey
* [types] StdFee, and StdTx takes the StdFee
* [specs] Progression of MVPs for IBC
* [x/ibc] Initial shell of IBC functionality (no proofs)
* [x/simplestake] Simple staking module with bonding/unbonding

IMPROVEMENTS

* Lots more tests!
* [client/builder] Helpers for forming and signing transactions
* [types] sdk.Address
* [specs] Staking

BUG FIXES

* [x/auth] Fix setting pubkey on new account
* [x/auth] Require signatures to include the sequences
* [baseapp] Dont panic on nil handler
* [basecoin] Check for empty bytes in account and tx

## 0.11.0 (March 1, 2017)

BREAKING CHANGES

* [examples] dummy -> kvstore
* [examples] Remove gaia
* [examples/basecoin] MakeTxCodec -> MakeCodec
* [types] CommitMultiStore interface has new `GetCommitKVStore(key StoreKey) CommitKVStore` method

FEATURES

* [examples/basecoin] CLI for `basecli` and `basecoind` (!)
* [baseapp] router.AddRoute returns Router

IMPROVEMENTS

* [baseapp] Run msg handlers on CheckTx
* [docs] Add spec for REST API
* [all] More tests!

BUG FIXES

* [baseapp] Fix panic on app restart
* [baseapp] InitChain does not call Commit
* [basecoin] Remove IBCStore because mounting multiple stores is currently broken

## 0.10.0 (February 20, 2017)

BREAKING CHANGES

* [baseapp] NewBaseApp(logger, db)
* [baseapp] NewContext(isCheckTx, header)
* [x/bank] CoinMapper -> CoinKeeper

FEATURES

* [examples/gaia] Mock CLI !
* [baseapp] InitChainer, BeginBlocker, EndBlocker
* [baseapp] MountStoresIAVL

IMPROVEMENTS

* [docs] Various improvements.
* [basecoin] Much simpler :)

BUG FIXES

* [baseapp] initialize and reset msCheck and msDeliver properly

## 0.9.0 (February 13, 2017)

BREAKING CHANGES

* Massive refactor. Basecoin works. Still needs <3

## 0.8.1

* Updates for dependencies

## 0.8.0 (December 18, 2017)

* Updates for dependencies

## 0.7.1 (October 11, 2017)

IMPROVEMENTS:

* server/commands: GetInitCmd takes list of options

## 0.7.0 (October 11, 2017)

BREAKING CHANGES:

* Everything has changed, and it's all about to change again, so don't bother using it yet!

## 0.6.2 (July 27, 2017)

IMPROVEMENTS:

* auto-test all tutorials to detect breaking changes
* move deployment scripts from `/scripts` to `/publish` for clarity

BUG FIXES:

* `basecoin init` ensures the address in genesis.json is valid
* fix bug that certain addresses couldn't receive ibc packets

## 0.6.1 (June 28, 2017)

Make lots of small cli fixes that arose when people were using the tools for
the testnet.

IMPROVEMENTS:

* basecoin
    * `basecoin start` supports all flags that `tendermint node` does, such as
    `--rpc.laddr`, `--p2p.seeds`, and `--p2p.skip_upnp`
    * fully supports `--log_level` and `--trace` for logger configuration
    * merkleeyes no longers spams the logs... unless you want it
        * Example: `basecoin start --log_level="merkleeyes:info,state:info,*:error"`
        * Example: `basecoin start --log_level="merkleeyes:debug,state:info,*:error"`
* basecli
    * `basecli init` is more intelligent and only complains if there really was
    a connected chain, not just random files
    * support `localhost:46657` or `http://localhost:46657` format for nodes,
    not just `tcp://localhost:46657`
    * Add `--genesis` to init to specify chain-id and validator hash
        * Example: `basecli init --node=localhost:46657 --genesis=$HOME/.basecoin/genesis.json`
    * `basecli rpc` has a number of methods to easily accept tendermint rpc, and verifies what it can

BUG FIXES:

* basecli
    * `basecli query account` accepts hex account address with or without `0x`
    prefix
    * gives error message when running commands on an unitialized chain, rather
    than some unintelligable panic

## 0.6.0 (June 22, 2017)

Make the basecli command the only way to use client-side, to enforce best
security practices. Lots of enhancements to get it up to production quality.

BREAKING CHANGES:

* ./cmd/commands -> ./cmd/basecoin/commands
* basecli
    * `basecli proof state get` -> `basecli query key`
    * `basecli proof tx get` -> `basecli query tx`
    * `basecli proof state get --app=account` -> `basecli query account`
    * use `--chain-id` not `--chainid` for consistency
    * update to use `--trace` not `--debug` for stack traces on errors
    * complete overhaul on how tx and query subcommands are added. (see counter or trackomatron for examples)
    * no longer supports counter app (see new countercli)
* basecoin
    * `basecoin init` takes an argument, an address to allocate funds to in the genesis
    * removed key2.json
    * removed all client side functionality from it (use basecli now for proofs)
        * no tx subcommand
        * no query subcommand
        * no account (query) subcommand
        * a few other random ones...
    * enhanced relay subcommand
        * relay start did what relay used to do
        * relay init registers both chains on one another (to set it up so relay start just works)
* docs
    * removed `example-plugin`, put `counter` inside `docs/guide`
* app
    * Implements ABCI handshake by proxying merkleeyes.Info()

IMPROVEMENTS:

* `basecoin init` support `--chain-id`
* intergrates tendermint 0.10.0 (not the rc-2, but the real thing)
* commands return error code (1) on failure for easier script testing
* add `reset_all` to basecli, and never delete keys on `init`
* new shutil based unit tests, with better coverage of the cli actions
* just `make fresh` when things are getting stale ;)

BUG FIXES:

* app: no longer panics on missing app_options in genesis (thanks, anton)
* docs: updated all docs... again
* ibc: fix panic on getting BlockID from commit without 100% precommits (still a TODO)

## 0.5.2 (June 2, 2017)

BUG FIXES:

* fix parsing of the log level from Tendermint config (#97)

## 0.5.1 (May 30, 2017)

BUG FIXES:

* fix ibc demo app to use proper tendermint flags, 0.10.0-rc2 compatibility
* Make sure all cli uses new json.Marshal not wire.JSONBytes

## 0.5.0 (May 27, 2017)

BREAKING CHANGES:

* only those related to the tendermint 0.9 -> 0.10 upgrade

IMPROVEMENTS:

* basecoin cli
    * integrates tendermint 0.10.0 and unifies cli (init, unsafe_reset_all, ...)
    * integrate viper, all command line flags can also be defined in environmental variables or config.toml
* genesis file
    * you can define accounts with either address or pub_key
    * sorts coins for you, so no silent errors if not in alphabetical order
* [light-client](https://github.com/tendermint/light-client) integration
    * no longer must you trust the node you connect to, prove everything!
    * new [basecli command](./cmd/basecli/README.md)
    * integrated [key management](https://github.com/tendermint/go-crypto/blob/master/cmd/README.md), stored encrypted locally
    * tracks validator set changes and proves everything from one initial validator seed
    * `basecli proof state` gets complete proofs for any abci state
    * `basecli proof tx` gets complete proof where a tx was stored in the chain
    * `basecli proxy` exposes tendermint rpc, but only passes through results after doing complete verification

BUG FIXES:

* no more silently ignored error with invalid coin names (eg. "17.22foo coin" used to parse as "17 foo", not warning/error)

## 0.4.1 (April 26, 2017)

BUG FIXES:

* Fix bug in `basecoin unsafe_reset_X` where the `priv_validator.json` was not being reset

## 0.4.0 (April 21, 2017)

BREAKING CHANGES:

* CLI now uses Cobra, which forced changes to some of the flag names and orderings

IMPROVEMENTS:

* `basecoin init` doesn't generate error if already initialized
* Much more testing

## 0.3.1 (March 23, 2017)

IMPROVEMENTS:

* CLI returns exit code 1 and logs error before exiting

## 0.3.0 (March 23, 2017)

BREAKING CHANGES:

* Remove `--data` flag and use `BCHOME` to set the home directory (defaults to `~/.basecoin`)
* Remove `--in-proc` flag and start Tendermint in-process by default (expect Tendermint files in $BCHOME/tendermint).
  To start just the ABCI app/server, use `basecoin start --without-tendermint`.
* Consolidate genesis files so the Basecoin genesis is an object under `app_options` in Tendermint genesis. For instance:

```json
{
  "app_hash": "",
  "chain_id": "foo_bar_chain",
  "genesis_time": "0001-01-01T00:00:00.000Z",
  "validators": [
    {
      "amount": 10,
      "name": "",
      "pub_key": [
	1,
	"7B90EA87E7DC0C7145C8C48C08992BE271C7234134343E8A8E8008E617DE7B30"
      ]
    }
  ],
  "app_options": {
    "accounts": [{
      "pub_key": {
        "type": "ed25519",
        "data": "6880db93598e283a67c4d88fc67a8858aa2de70f713fe94a5109e29c137100c2"
      },
      "coins": [
        {
          "denom": "blank",
          "amount": 12345
        },
        {
          "denom": "ETH",
          "amount": 654321
        }
      ]
    }],
    "plugin_options": ["plugin1/key1", "value1", "plugin1/key2", "value2"]
  }
}
```

Note the array of key-value pairs is now under `app_options.plugin_options` while the `app_options` themselves are well formed.
We also changed `chainID` to `chain_id` and consolidated to have just one of them.

FEATURES:

* Introduce `basecoin init` and `basecoin unsafe_reset_all`

## 0.2.0 (March 6, 2017)

BREAKING CHANGES:

* Update to ABCI v0.4.0 and Tendermint v0.9.0
* Coins are specified on the CLI as `Xcoin`, eg. `5gold`
* `Cost` is now `Fee`

FEATURES:

* CLI for sending transactions and querying the state,
  designed to be easily extensible as plugins are implemented
* Run Basecoin in-process with Tendermint
* Add `/account` path in Query
* IBC plugin for InterBlockchain Communication
* Demo script of IBC between two chains

IMPROVEMENTS:

* Use new Tendermint `/commit` endpoint for crafting IBC transactions
* More unit tests
* Use go-crypto S structs and go-data for more standard JSON
* Demo uses fewer sleeps

BUG FIXES:

* Various little fixes in coin arithmetic
* More commit validation in IBC
* Return results from transactions

## PreHistory

### January 14-18, 2017

* Update to Tendermint v0.8.0
* Cleanup a bit and release blog post

### September 22, 2016

* Basecoin compiles again

<!-- Release links -->

[Unreleased]: https://github.com/cosmos/cosmos-sdk/compare/v0.38.2...HEAD
[v0.38.2]: https://github.com/cosmos/cosmos-sdk/releases/tag/v0.38.2
[v0.38.1]: https://github.com/cosmos/cosmos-sdk/releases/tag/v0.38.1
[v0.38.0]: https://github.com/cosmos/cosmos-sdk/releases/tag/v0.38.0
[v0.37.9]: https://github.com/cosmos/cosmos-sdk/releases/tag/v0.37.9
[v0.37.8]: https://github.com/cosmos/cosmos-sdk/releases/tag/v0.37.8
[v0.37.7]: https://github.com/cosmos/cosmos-sdk/releases/tag/v0.37.7
[v0.37.6]: https://github.com/cosmos/cosmos-sdk/releases/tag/v0.37.6
[v0.37.5]: https://github.com/cosmos/cosmos-sdk/releases/tag/v0.37.5
[v0.37.4]: https://github.com/cosmos/cosmos-sdk/releases/tag/v0.37.4
[v0.37.3]: https://github.com/cosmos/cosmos-sdk/releases/tag/v0.37.3
[v0.37.1]: https://github.com/cosmos/cosmos-sdk/releases/tag/v0.37.1
[v0.37.0]: https://github.com/cosmos/cosmos-sdk/releases/tag/v0.37.0
[v0.36.0]: https://github.com/cosmos/cosmos-sdk/releases/tag/v0.36.0<|MERGE_RESOLUTION|>--- conflicted
+++ resolved
@@ -39,11 +39,8 @@
 
 ### Features
 
-<<<<<<< HEAD
 * (x/upgrade) [\#11116](https://github.com/cosmos/cosmos-sdk/pull/11116) `MsgSoftwareUpgrade` and  has been added to support v1beta2 msgs-based gov proposals.
-=======
 * [\#11308](https://github.com/cosmos/cosmos-sdk/pull/11308) Added a mandatory metadata field to Vote in x/gov v1beta2.
->>>>>>> 918330bc
 * [\#10977](https://github.com/cosmos/cosmos-sdk/pull/10977) Now every cosmos message protobuf definition must be extended with a ``cosmos.msg.v1.signer`` option to signal the signer fields in a language agnostic way.
 * [\#10710](https://github.com/cosmos/cosmos-sdk/pull/10710) Chain-id shouldn't be required for creating a transaction with both --generate-only and --offline flags.
 * [\#10703](https://github.com/cosmos/cosmos-sdk/pull/10703) Create a new grantee account, if the grantee of an authorization does not exist.
