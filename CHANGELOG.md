--- conflicted
+++ resolved
@@ -9,11 +9,8 @@
 
 IMPROVEMENTS
 * [baseapp] Allow any alphanumeric character in route
-<<<<<<< HEAD
 * [x/stake] Add revoked to human-readable validator 
-=======
 * [tools] Remove `rm -rf vendor/` from `make get_vendor_deps`
->>>>>>> 2c81f497
 
 BUG FIXES
 *  \#1666 Add intra-tx counter to the genesis validators
