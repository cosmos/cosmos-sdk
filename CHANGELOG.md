<!--
Guiding Principles:

Changelogs are for humans, not machines.
There should be an entry for every single version.
The same types of changes should be grouped.
Versions and sections should be linkable.
The latest version comes first.
The release date of each version is displayed.
Mention whether you follow Semantic Versioning.

Usage:

Change log entries are to be added to the Unreleased section under the
appropriate stanza (see below). Each entry should ideally include a tag and
the Github issue reference in the following format:

* (<tag>) \#<issue-number> message

The issue numbers will later be link-ified during the release process so you do
not have to worry about including a link manually, but you can if you wish.

Types of changes (Stanzas):

"Features" for new features.
"Improvements" for changes in existing functionality.
"Deprecated" for soon-to-be removed features.
"Bug Fixes" for any bug fixes.
"Client Breaking" for breaking Protobuf, gRPC and REST routes used by end-users.
"CLI Breaking" for breaking CLI commands.
"API Breaking" for breaking exported APIs used by developers building on SDK.
"State Machine Breaking" for any changes that result in a different AppState given same genesisState and txList.
Ref: https://keepachangelog.com/en/1.0.0/
-->

# Changelog

## [Unreleased]

### Improvements

<<<<<<< HEAD
* (store) [#14189](https://github.com/cosmos/cosmos-sdk/pull/14189) Add config `iavl-lazy-loading` to enable lazy loading of iavl store, to improve start up time of archive nodes, add method `SetLazyLoading` to `CommitMultiStore` interface.
=======
* (store) [#14410](https://github.com/cosmos/cosmos-sdk/pull/14410) `rootmulti.Store.loadVersion` has validation to check if all the module stores' height is correct, it will error if any module store has incorrect height.
>>>>>>> 9d7670c4

## [v0.47.0-rc2](https://github.com/cosmos/cosmos-sdk/releases/tag/v0.47.0-rc2) - 2023-01-31

### Improvements

* (deps) [#14830](https://github.com/cosmos/cosmos-sdk/pull/14830) Bump to IAVL `v0.19.5-rc.1`.
* (tools) [#14793](https://github.com/cosmos/cosmos-sdk/pull/14793) Dockerfile optimization.
* (x/gov) [#13010](https://github.com/cosmos/cosmos-sdk/pull/13010) Partial cherry-pick of this issue for adding proposer migration.
* [#14691](https://github.com/cosmos/cosmos-sdk/pull/14691) Change behavior of `sdk.StringifyEvents` to not flatten events attributes by events type.
    * This change only affects ABCI message logs, and not the actual events.
* [#14692](https://github.com/cosmos/cosmos-sdk/pull/14692) Improve RPC queries error message when app is at height 0.
* [#14017](https://github.com/cosmos/cosmos-sdk/pull/14017) Simplify ADR-028 and `address.Module`.
    * This updates the [ADR-028](https://docs.cosmos.network/main/architecture/adr-028-public-key-addresses) and enhance the `address.Module` API to support module addresses and sub-module addresses in a backward compatible way.
* (snapshots) [#14608](https://github.com/cosmos/cosmos-sdk/pull/14608/) Deprecate unused structs `SnapshotKVItem` and `SnapshotSchema`.

### State Machine Breaking

* (baseapp, x/auth/posthandler) [#13940](https://github.com/cosmos/cosmos-sdk/pull/13940) Update `PostHandler` to receive the `runTx` success boolean.
* (store) [#14378](https://github.com/cosmos/cosmos-sdk/pull/14378) The `CacheKV` store is thread-safe again, which includes improved iteration and deletion logic. Iteration is on a strictly isolated view now, which is breaking from previous behavior.

### API Breaking Changes

* (simulation) [#14728](https://github.com/cosmos/cosmos-sdk/pull/14728) Rename the `ParamChanges` field to `LegacyParamChange` and `Contents` to `LegacyProposalContents` in `simulation.SimulationState`. Additionally it adds a `ProposalMsgs` field to `simulation.SimulationState`.
* (x/gov) [#14782](https://github.com/cosmos/cosmos-sdk/pull/14782) Move the `metadata` argument in `govv1.NewProposal` alongside `title` and `summary`.

### Bug Fixes

* (types/coin) [#14715](https://github.com/cosmos/cosmos-sdk/pull/14715) `sdk.Coins.Add` now returns an empty set of coins `sdk.Coins{}` if both coins set are empty.
    * This is a behavior change, as previously `sdk.Coins.Add` would return `nil` in this case.
* (reflection) [#14838](https://github.com/cosmos/cosmos-sdk/pull/14838) We now require that all proto files' import path (i.e. the OS path) matches their fully-qualified package name. For example, proto files with package name `cosmos.my.pkg.v1` should live in the folder `cosmos/my/pkg/v1/*.proto` relatively to the protoc import root folder (usually the root `proto/` folder.

## [v0.47.0-rc1](https://github.com/cosmos/cosmos-sdk/releases/tag/v0.47.0-rc1) - 2023-01-09

### Features

* (client) [#14509](https://github.com/cosmos/cosmos-sdk/pull/#14509) Added `AddKeyringFlags` function.
* (x/bank) [#14045](https://github.com/cosmos/cosmos-sdk/pull/14045) Add CLI command `spendable-balances`, which also accepts the flag `--denom`.
* (x/slashing, x/staking) [#14363](https://github.com/cosmos/cosmos-sdk/pull/14363) Add the infraction a validator commited type as an argument to a `SlashWithInfractionReason` keeper method.
* (client) [#14051](https://github.com/cosmos/cosmos-sdk/pull/14051) Add `--grpc` client option.
* (x/genutil) [#14149](https://github.com/cosmos/cosmos-sdk/pull/14149) Add `genutilcli.GenesisCoreCommand` command, which contains all genesis-related sub-commands.

### Improvements

* (x/group, x/gov) [#14483](https://github.com/cosmos/cosmos-sdk/pull/14483) Add support for `[]string` and `[]int` in `draft-proposal` prompt.
* (protobuf) [#14476](https://github.com/cosmos/cosmos-sdk/pull/14476) Clean up protobuf annotations `{accepts,implements}_interface`.
* (x/gov, x/group) [#14472](https://github.com/cosmos/cosmos-sdk/pull/14356) The recommended metadata format for x/gov and x/group proposals now uses an array of strings (instead of a single string) for the `authors` field.
* (crypto) [#14460](https://github.com/cosmos/cosmos-sdk/pull/14460) Check the signature returned by a ledger device against the public key in the keyring.
* [#14356](https://github.com/cosmos/cosmos-sdk/pull/14356) Add `events.GetAttributes` and `event.GetAttribute` methods to simplify the retrieval of an attribute from event(s).
* (types) [#14332](https://github.com/cosmos/cosmos-sdk/issues/14332) Reduce state export time by 50%.
* (types) [#14163](https://github.com/cosmos/cosmos-sdk/pull/14163) Refactor `(coins Coins) Validate()` to avoid unnecessary map.
* [#13881](https://github.com/cosmos/cosmos-sdk/pull/13881) Optimize iteration on nested cached KV stores and other operations in general.
* (x/gov) [#14347](https://github.com/cosmos/cosmos-sdk/pull/14347) Support `v1.Proposal` message in `v1beta1.Proposal.Content`.

### API Breaking Changes

* (x/upgrade) [#14216](https://github.com/cosmos/cosmos-sdk/pull/14216) Change upgrade keeper receiver to upgrade keeper pointers.

### State Machine Breaking

* (x/bank) [#14538](https://github.com/cosmos/cosmos-sdk/pull/14538) Validate denom in bank balances GRPC queries.
* (x/group) [#14465](https://github.com/cosmos/cosmos-sdk/pull/14465) Add title and summary to proposal struct.
* (x/gov) [#14390](https://github.com/cosmos/cosmos-sdk/pull/14390) Add title, proposer and summary to proposal struct.
* (x/gov) [#14214](https://github.com/cosmos/cosmos-sdk/pull/14214) Fix gov v0.46 migration to v1 votes.

### CLI Breaking Changes

* (genesis) [#14149](https://github.com/cosmos/cosmos-sdk/pull/14149) Add `simd genesis` command, which contains all genesis-related sub-commands.

### Bug Fixes

* (baseapp) [#14505](https://github.com/cosmos/cosmos-sdk/pull/14505) PrepareProposal and ProcessProposal now use deliverState for the first block in order to access changes made in InitChain.
* (x/group) [#14527](https://github.com/cosmos/cosmos-sdk/pull/14527) Fix wrong address set in `EventUpdateGroupPolicy`.
* (cli) [#14509](https://github.com/cosmos/cosmos-sdk/pull/14509) Added missing options to keyring-backend flag usage.
* (server) [#14441](https://github.com/cosmos/cosmos-sdk/pull/14441) Fix `--log_format` flag not working.
* (ante) [#14448](https://github.com/cosmos/cosmos-sdk/pull/14448) Return anteEvents when postHandler fail.

## [v0.47.0-alpha2](https://github.com/cosmos/cosmos-sdk/releases/tag/v0.47.0-alpha2) - 2022-12-06

### Improvements

* [#13882](https://github.com/cosmos/cosmos-sdk/pull/13882) Add tx `encode` and `decode` endpoints to amino tx service.
  > Note: These endpoints encodes and decodes only amino txs.

### API Breaking Changes

* (x/auth) [#13780](https://github.com/cosmos/cosmos-sdk/pull/13780) Querying with `id` (type of int64) in `AccountAddressByID` grpc query now throws error, use account-id(type of uint64) instead.
* (store) [#13516](https://github.com/cosmos/cosmos-sdk/pull/13516) Update State Streaming APIs:
    * Add method `ListenCommit` to `ABCIListener`
    * Move `ListeningEnabled` and  `AddListener` methods to `CommitMultiStore`
    * Remove `CacheWrapWithListeners` from `CacheWrap` and `CacheWrapper` interfaces
    * Remove listening APIs from the caching layer (it should only listen to the `rootmulti.Store`)
    * Add three new options to file streaming service constructor.
    * Modify `ABCIListener` such that any error from any method will always halt the app via `panic`

### State Machine Breaking

* (x/group) [#14071](https://github.com/cosmos/cosmos-sdk/pull/14071) Don't re-tally proposal after voting period end if they have been marked as ACCEPTED or REJECTED.
* (x/group) [#13742](https://github.com/cosmos/cosmos-sdk/pull/13742) Migrate group policy account from module accounts to base account.
* (x/auth)[#13780](https://github.com/cosmos/cosmos-sdk/pull/13780) `id` (type of int64) in `AccountAddressByID` grpc query is now deprecated, update to account-id(type of uint64) to use `AccountAddressByID`.

### Bug Fixes

* (baseapp) [#13983](https://github.com/cosmos/cosmos-sdk/pull/13983) Don't emit duplicate ante-handler events when a post-handler is defined.
* (x/staking) [#14064](https://github.com/cosmos/cosmos-sdk/pull/14064) Set all fields in `redelegation.String()`.
* (x/upgrade) [#13936](https://github.com/cosmos/cosmos-sdk/pull/13936) Make downgrade verification work again.
* (x/group) [#13742](https://github.com/cosmos/cosmos-sdk/pull/13742) Fix `validate-genesis` when group policy accounts exist.
* (baseapp) [#14049](https://github.com/cosmos/cosmos-sdk/pull/14049) Fix state sync when interval is zero.
* (store) [#13516](https://github.com/cosmos/cosmos-sdk/pull/13516) Fix state listener that was observing writes at wrong time.

## [v0.47.0-alpha1](https://github.com/cosmos/cosmos-sdk/releases/tag/v0.47.0-alpha1) - 2022-11-21

### Features

* (x/evidence) [#13740](https://github.com/cosmos/cosmos-sdk/pull/13740) Add new proto field `hash` of type `string` to `QueryEvidenceRequest` which helps to decode the hash properly while using query API.
* (core) [#13306](https://github.com/cosmos/cosmos-sdk/pull/13306) Add a `FormatCoins` function to in `core/coins` to format sdk Coins following the Value Renderers spec.
* (math) [#13306](https://github.com/cosmos/cosmos-sdk/pull/13306) Add `FormatInt` and `FormatDec` functiosn in `math` to format integers and decimals following the Value Renderers spec.
* (x/staking) [#13122](https://github.com/cosmos/cosmos-sdk/pull/13122) Add `UnbondingCanComplete` and `PutUnbondingOnHold` to `x/staking` module.
* [#13437](https://github.com/cosmos/cosmos-sdk/pull/13437) Add new flag `--modules-to-export` in `simd export` command to export only selected modules.
* [#13298](https://github.com/cosmos/cosmos-sdk/pull/13298) Add `AddGenesisAccount` helper func in x/auth module which helps adding accounts to genesis state.
* (x/authz) [#12648](https://github.com/cosmos/cosmos-sdk/pull/12648) Add an allow list, an optional list of addresses allowed to receive bank assets via authz MsgSend grant.
* (sdk.Coins) [#12627](https://github.com/cosmos/cosmos-sdk/pull/12627) Make a Denoms method on sdk.Coins.
* (testutil) [#12973](https://github.com/cosmos/cosmos-sdk/pull/12973) Add generic `testutil.RandSliceElem` function which selects a random element from the list.
* (client) [#12936](https://github.com/cosmos/cosmos-sdk/pull/12936) Add capability to preprocess transactions before broadcasting from a higher level chain.
* (cli) [#13064](https://github.com/cosmos/cosmos-sdk/pull/13064) Add `debug prefixes` to list supported HRP prefixes via .
* (ledger) [#12935](https://github.com/cosmos/cosmos-sdk/pull/12935) Generalize Ledger integration to allow for different apps or keytypes that use SECP256k1.
* (x/bank) [#11981](https://github.com/cosmos/cosmos-sdk/pull/11981) Create the `SetSendEnabled` endpoint for managing the bank's SendEnabled settings.
* (x/auth) [#13210](https://github.com/cosmos/cosmos-sdk/pull/13210) Add `Query/AccountInfo` endpoint for simplified access to basic account info.
* (x/consensus) [#12905](https://github.com/cosmos/cosmos-sdk/pull/12905) Create a new `x/consensus` module that is now responsible for maintaining Tendermint consensus parameters instead of `x/param`. Legacy types remain in order to facilitate parameter migration from the deprecated `x/params`. App developers should ensure that they execute `baseapp.MigrateParams` during their chain upgrade. These legacy types will be removed in a future release.
* (client/tx) [#13670](https://github.com/cosmos/cosmos-sdk/pull/13670) Add validation in `BuildUnsignedTx` to prevent simple inclusion of valid mnemonics

### Improvements

* (config) [#13894](https://github.com/cosmos/cosmos-sdk/pull/13894) Support state streaming configuration in `app.toml` template and default configuration.
* (x/nft) [#13836](https://github.com/cosmos/cosmos-sdk/pull/13836) Remove the validation for `classID` and `nftID` from the NFT module.
* [#13789](https://github.com/cosmos/cosmos-sdk/pull/13789) Add tx `encode` and `decode` endpoints to tx service.
  > Note: These endpoints will only encode and decode proto messages, Amino encoding and decoding is not supported.
* [#13619](https://github.com/cosmos/cosmos-sdk/pull/13619) Add new function called LogDeferred to report errors in defers. Use the function in x/bank files.
* (tools) [#13603](https://github.com/cosmos/cosmos-sdk/pull/13603) Rename cosmovisor package name to `cosmossdk.io/tools/cosmovisor`. The new tool directory contains Cosmos SDK tools.
* (deps) [#13397](https://github.com/cosmos/cosmos-sdk/pull/13397) Bump Go version minimum requirement to `1.19`.
* [#13070](https://github.com/cosmos/cosmos-sdk/pull/13070) Migrate from `gogo/protobuf` to `cosmos/gogoproto`.
* [#12995](https://github.com/cosmos/cosmos-sdk/pull/12995) Add `FormatTime` and `ParseTimeString` methods.
* [#12952](https://github.com/cosmos/cosmos-sdk/pull/12952) Replace keyring module to Cosmos fork.
* [#12352](https://github.com/cosmos/cosmos-sdk/pull/12352) Move the `RegisterSwaggerAPI` logic into a separate helper function in the server package.
* [#12876](https://github.com/cosmos/cosmos-sdk/pull/12876) Remove proposer-based rewards.
* [#12892](https://github.com/cosmos/cosmos-sdk/pull/12892) `make format` now runs only gofumpt and golangci-lint run ./... --fix, replacing `goimports` `gofmt` and `misspell`
* [#12846](https://github.com/cosmos/cosmos-sdk/pull/12846) Remove `RandomizedParams` from the `AppModuleSimulation` interface which is no longer needed.
* (ci) [#12854](https://github.com/cosmos/cosmos-sdk/pull/12854) Use ghcr.io to host the proto builder image. Update proto builder image to go 1.19
* (x/bank) [#12706](https://github.com/cosmos/cosmos-sdk/pull/12706) Added the `chain-id` flag to the `AddTxFlagsToCmd` API. There is no longer a need to explicitly register this flag on commands whens `AddTxFlagsToCmd` is already called.
* [#12791](https://github.com/cosmos/cosmos-sdk/pull/12791) Bump the math library used in the sdk and replace old usages of sdk.\*
* [#12717](https://github.com/cosmos/cosmos-sdk/pull/12717) Use injected encoding params in simapp.
* [#12702](https://github.com/cosmos/cosmos-sdk/pull/12702) Linting and tidiness, fixed two minor security warnings.
* [#12634](https://github.com/cosmos/cosmos-sdk/pull/12634) Move `sdk.Dec` to math package.
* [#12596](https://github.com/cosmos/cosmos-sdk/pull/12596) Remove all imports of the non-existent gogo/protobuf v1.3.3 to ease downstream use and go workspaces.
* [#12187](https://github.com/cosmos/cosmos-sdk/pull/12187) Add batch operation for x/nft module.
* [#12455](https://github.com/cosmos/cosmos-sdk/pull/12455) Show attempts count in error for signing.
* [#13101](https://github.com/cosmos/cosmos-sdk/pull/13101) Remove weights from `simapp/params` and `testutil/sims`. They are now in their respective modules.
* [#12398](https://github.com/cosmos/cosmos-sdk/issues/12398) Refactor all `x` modules to unit-test via mocks and decouple `simapp`.
* [#13144](https://github.com/cosmos/cosmos-sdk/pull/13144) Add validator distribution info grpc gateway get endpoint.
* [#13168](https://github.com/cosmos/cosmos-sdk/pull/13168) Migrate tendermintdev/proto-builder to ghcr.io. New image `ghcr.io/cosmos/proto-builder:0.8`
* [#13178](https://github.com/cosmos/cosmos-sdk/pull/13178) Add `cosmos.msg.v1.service` protobuf annotation to allow tooling to distinguish between Msg and Query services via reflection.
* [#13236](https://github.com/cosmos/cosmos-sdk/pull/13236) Integrate Filter Logging
* [#13528](https://github.com/cosmos/cosmos-sdk/pull/13528) Update `ValidateMemoDecorator` to only check memo against `MaxMemoCharacters` param when a memo is present.
* [#13651](https://github.com/cosmos/cosmos-sdk/pull/13651) Update `server/config/config.GetConfig` function.
* [#13781](https://github.com/cosmos/cosmos-sdk/pull/13781) Remove `client/keys.KeysCdc`.
* [#13802](https://github.com/cosmos/cosmos-sdk/pull/13802) Add --output-document flag to the export CLI command to allow writing genesis state to a file.
* [#13794](https://github.com/cosmos/cosmos-sdk/pull/13794) `types/module.Manager` now supports the
`cosmossdk.io/core/appmodule.AppModule` API via the new `NewManagerFromMap` constructor.
* [#14019](https://github.com/cosmos/cosmos-sdk/issues/14019) Remove the interface casting to allow other implementations of a `CommitMultiStore`.
* [#14175](https://github.com/cosmos/cosmos-sdk/pull/14175) Add `server.DefaultBaseappOptions(appopts)` function to reduce boiler plate in root.go. 

### State Machine Breaking

* (codec) [#13307](https://github.com/cosmos/cosmos-sdk/pull/13307) Register all modules' `Msg`s with group's ModuleCdc so that Amino sign bytes are correctly generated.* (x/gov) [#14214](https://github.com/cosmos/cosmos-sdk/pull/14214) Fix gov v0.46 migration to v1 votes.
* (codec) [#13196](https://github.com/cosmos/cosmos-sdk/pull/13196) Register all modules' `Msg`s with gov's ModuleCdc so that Amino sign bytes are correctly generated.
* (group) [#13592](https://github.com/cosmos/cosmos-sdk/pull/13592) Fix group types registration with Amino.
* (x/distribution) [#12852](https://github.com/cosmos/cosmos-sdk/pull/12852) Deprecate `CommunityPoolSpendProposal`. Please execute a `MsgCommunityPoolSpend` message via the new v1 `x/gov` module instead. This message can be used to directly fund the `x/gov` module account.
* (x/bank) [#12610](https://github.com/cosmos/cosmos-sdk/pull/12610) `MsgMultiSend` now allows only a single input.
* (x/bank) [#12630](https://github.com/cosmos/cosmos-sdk/pull/12630) Migrate `x/bank` to self-managed parameters and deprecate its usage of `x/params`.
* (x/auth) [#12475](https://github.com/cosmos/cosmos-sdk/pull/12475) Migrate `x/auth` to self-managed parameters and deprecate its usage of `x/params`.
* (x/slashing) [#12399](https://github.com/cosmos/cosmos-sdk/pull/12399) Migrate `x/slashing` to self-managed parameters and deprecate its usage of `x/params`.
* (x/mint) [#12363](https://github.com/cosmos/cosmos-sdk/pull/12363) Migrate `x/mint` to self-managed parameters and deprecate it's usage of `x/params`.
* (x/distribution) [#12434](https://github.com/cosmos/cosmos-sdk/pull/12434) Migrate `x/distribution` to self-managed parameters and deprecate it's usage of `x/params`.
* (x/crisis) [#12445](https://github.com/cosmos/cosmos-sdk/pull/12445) Migrate `x/crisis` to self-managed parameters and deprecate it's usage of `x/params`.
* (x/gov) [#12631](https://github.com/cosmos/cosmos-sdk/pull/12631) Migrate `x/gov` to self-managed parameters and deprecate it's usage of `x/params`.
* (x/staking) [#12409](https://github.com/cosmos/cosmos-sdk/pull/12409) Migrate `x/staking` to self-managed parameters and deprecate it's usage of `x/params`.
* (x/bank) [#11859](https://github.com/cosmos/cosmos-sdk/pull/11859) Move the SendEnabled information out of the Params and into the state store directly.
* (x/gov) [#12771](https://github.com/cosmos/cosmos-sdk/pull/12771) Initial deposit requirement for proposals at submission time.
* (x/staking) [#12967](https://github.com/cosmos/cosmos-sdk/pull/12967) `unbond` now creates only one unbonding delegation entry when multiple unbondings exist at a single height (e.g. through multiple messages in a transaction).
* (x/auth/vesting) [#13502](https://github.com/cosmos/cosmos-sdk/pull/13502) Add Amino Msg registration for `MsgCreatePeriodicVestingAccount`.

### API Breaking Changes

* (x/auth) [#13877](https://github.com/cosmos/cosmos-sdk/pull/13877) Rename `AccountKeeper`'s `GetNextAccountNumber` to `NextAccountNumber`.
* (x/evidence) [#13740](https://github.com/cosmos/cosmos-sdk/pull/13740) The `NewQueryEvidenceRequest` function now takes `hash` as a HEX encoded `string`.
* (server) [#13485](https://github.com/cosmos/cosmos-sdk/pull/13485) The `Application` service now requires the `RegisterNodeService` method to be implemented.
* [#13437](https://github.com/cosmos/cosmos-sdk/pull/13437) Add a list of modules to export argument in `ExportAppStateAndValidators`.
* (x/slashing) [#13427](https://github.com/cosmos/cosmos-sdk/pull/13427) Move `x/slashing/testslashing` to `x/slashing/testutil` for consistency with other modules.
* (x/staking) [#13427](https://github.com/cosmos/cosmos-sdk/pull/13427) Move `x/staking/teststaking` to `x/staking/testutil` for consistency with other modules.
* (simapp) [#13402](https://github.com/cosmos/cosmos-sdk/pull/13402) Move simulation flags to `x/simulation/client/cli`.
* (simapp) [#13402](https://github.com/cosmos/cosmos-sdk/pull/13402) Move simulation helpers functions (`SetupSimulation`, `SimulationOperations`, `CheckExportSimulation`, `PrintStats`, `GetSimulationLog`) to `testutil/sims`.
* (simapp) [#13402](https://github.com/cosmos/cosmos-sdk/pull/13402) Move `testutil/rest` package to `testutil`.
* (types) [#13380](https://github.com/cosmos/cosmos-sdk/pull/13380) Remove deprecated `sdk.NewLevelDB`.
* (simapp) [#13378](https://github.com/cosmos/cosmos-sdk/pull/13378) Move `simapp.App` to `runtime.AppI`.
* (tx) [#12659](https://github.com/cosmos/cosmos-sdk/pull/12659) Remove broadcast mode `block`.
* (db) [#13370](https://github.com/cosmos/cosmos-sdk/pull/13370) remove storev2alpha1, see also https://github.com/cosmos/cosmos-sdk/pull/13371
* (x/bank) [#12706](https://github.com/cosmos/cosmos-sdk/pull/12706) Removed the `testutil` package from the `x/bank/client` package.
* (simapp) [#12747](https://github.com/cosmos/cosmos-sdk/pull/12747) Remove `simapp.MakeTestEncodingConfig`. Please use `moduletestutil.MakeTestEncodingConfig` (`types/module/testutil`) in tests instead.
* (x/bank) [#12648](https://github.com/cosmos/cosmos-sdk/pull/12648) `NewSendAuthorization` takes a new argument of an optional list of addresses allowed to receive bank assests via authz MsgSend grant. You can pass `nil` for the same behavior as before, i.e. any recipient is allowed.
* (x/bank) [#12593](https://github.com/cosmos/cosmos-sdk/pull/12593) Add `SpendableCoin` method to `BaseViewKeeper`
* (x/slashing) [#12581](https://github.com/cosmos/cosmos-sdk/pull/12581) Remove `x/slashing` legacy querier.
* (types) [#12355](https://github.com/cosmos/cosmos-sdk/pull/12355) Remove the compile-time `types.DBbackend` variable. Removes usage of the same in server/util.go
* (x/gov) [#12368](https://github.com/cosmos/cosmos-sdk/pull/12369) Gov keeper is now passed by reference instead of copy to make post-construction mutation of Hooks and Proposal Handlers possible at a framework level.
* (simapp) [#12270](https://github.com/cosmos/cosmos-sdk/pull/12270) Remove `invCheckPeriod uint` attribute from `SimApp` struct as per migration of `x/crisis` to app wiring
* (simapp) [#12334](https://github.com/cosmos/cosmos-sdk/pull/12334) Move `simapp.ConvertAddrsToValAddrs` and `simapp.CreateTestPubKeys ` to respectively `simtestutil.ConvertAddrsToValAddrs` and `simtestutil.CreateTestPubKeys` (`testutil/sims`)
* (simapp) [#12312](https://github.com/cosmos/cosmos-sdk/pull/12312) Move `simapp.EmptyAppOptions` to `simtestutil.EmptyAppOptions` (`testutil/sims`)
* (simapp) [#12312](https://github.com/cosmos/cosmos-sdk/pull/12312) Remove `skipUpgradeHeights map[int64]bool` and `homePath string` from `NewSimApp` constructor as per migration of `x/upgrade` to app-wiring.
* (testutil) [#12278](https://github.com/cosmos/cosmos-sdk/pull/12278) Move all functions from `simapp/helpers` to `testutil/sims`
* (testutil) [#12233](https://github.com/cosmos/cosmos-sdk/pull/12233) Move `simapp.TestAddr` to `simtestutil.TestAddr` (`testutil/sims`)
* (x/staking) [#12102](https://github.com/cosmos/cosmos-sdk/pull/12102) Staking keeper now is passed by reference instead of copy. Keeper's SetHooks no longer returns keeper. It updates the keeper in place instead.
* (linting) [#12141](https://github.com/cosmos/cosmos-sdk/pull/12141) Fix usability related linting for database. This means removing the infix Prefix from `prefix.NewPrefixWriter` and such so that it is `prefix.NewWriter` and making `db.DBConnection` and such into `db.Connection`
* (x/distribution) [#12434](https://github.com/cosmos/cosmos-sdk/pull/12434) `x/distribution` module `SetParams` keeper method definition is now updated to return `error`.
* (x/staking) [#12409](https://github.com/cosmos/cosmos-sdk/pull/12409) `x/staking` module `SetParams` keeper method definition is now updated to return `error`.
* (x/crisis) [#12445](https://github.com/cosmos/cosmos-sdk/pull/12445) `x/crisis` module `SetConstantFee` keeper method definition is now updated to return `error`.
* (x/gov) [#12631](https://github.com/cosmos/cosmos-sdk/pull/12631) `x/gov` module refactored to use `Params` as single struct instead of `DepositParams`, `TallyParams` & `VotingParams`.
* (x/gov) [#12631](https://github.com/cosmos/cosmos-sdk/pull/12631) Migrate `x/gov` to self-managed parameters and deprecate it's usage of `x/params`.
* (x/bank) [#12630](https://github.com/cosmos/cosmos-sdk/pull/12630) `x/bank` module `SetParams` keeper method definition is now updated to return `error`.
* (x/bank) [#11859](https://github.com/cosmos/cosmos-sdk/pull/11859) Move the SendEnabled information out of the Params and into the state store directly.
  The information can now be accessed using the BankKeeper.
  Setting can be done using MsgSetSendEnabled as a governance proposal.
  A SendEnabled query has been added to both GRPC and CLI.
* (appModule) Remove `Route`, `QuerierRoute` and `LegacyQuerierHandler` from AppModule Interface.
* (x/modules) Remove all LegacyQueries and related code from modules
* (store) [#11825](https://github.com/cosmos/cosmos-sdk/pull/11825) Make extension snapshotter interface safer to use, renamed the util function `WriteExtensionItem` to `WriteExtensionPayload`.
* (x/genutil)[#12956](https://github.com/cosmos/cosmos-sdk/pull/12956) `genutil.AppModuleBasic` has a new attribute: genesis transaction validation function. The existing validation logic is implemented in `genutiltypes.DefaultMessageValidator`. Use `genutil.NewAppModuleBasic` to create a new genutil Module Basic.
* (codec) [#12964](https://github.com/cosmos/cosmos-sdk/pull/12964) `ProtoCodec.MarshalInterface` now returns an error when serializing unregistered types and a subsequent `ProtoCodec.UnmarshalInterface` would fail.
* (x/staking) [#12973](https://github.com/cosmos/cosmos-sdk/pull/12973) Removed `stakingkeeper.RandomValidator`. Use `testutil.RandSliceElem(r, sk.GetAllValidators(ctx))` instead.
* (x/gov) [#13160](https://github.com/cosmos/cosmos-sdk/pull/13160) Remove custom marshaling of proposl and voteoption.
* (types) [#13430](https://github.com/cosmos/cosmos-sdk/pull/13430) Remove unused code `ResponseCheckTx` and `ResponseDeliverTx`
* (store) [#13529](https://github.com/cosmos/cosmos-sdk/pull/13529) Add method `LatestVersion` to `MultiStore` interface, add method `SetQueryMultiStore` to baesapp to support alternative `MultiStore` implementation for query service.
* (pruning) [#13609](https://github.com/cosmos/cosmos-sdk/pull/13609) Move pruning package to be under store package
* [#13794](https://github.com/cosmos/cosmos-sdk/pull/13794) Most methods on `types/module.AppModule` have been moved to 
extension interfaces. `module.Manager.Modules` is now of type `map[string]interface{}` to support in parallel the new 
`cosmossdk.io/core/appmodule.AppModule` API.

### CLI Breaking Changes

* (x/genutil) [#13535](https://github.com/cosmos/cosmos-sdk/pull/13535) Replace in `simd init`, the `--staking-bond-denom` flag with `--default-denom` which is used for all default denomination in the genesis, instead of only staking.
* (tx) [#12659](https://github.com/cosmos/cosmos-sdk/pull/12659) Remove broadcast mode `block`.

### Bug Fixes

* (x/auth) [#13838](https://github.com/cosmos/cosmos-sdk/pull/13838) Fix calling `String()` and `MarshalYAML` panics when pubkey is set on a `BaseAccount`. 
* (rosetta) [#13583](https://github.com/cosmos/cosmos-sdk/pull/13583) Misc fixes for cosmos-rosetta.
* (x/evidence) [#13740](https://github.com/cosmos/cosmos-sdk/pull/13740) Fix evidence query API to decode the hash properly.
* (bank) [#13691](https://github.com/cosmos/cosmos-sdk/issues/13691) Fix unhandled error for vesting account transfers, when total vesting amount exceeds total balance.
* [#13553](https://github.com/cosmos/cosmos-sdk/pull/13553) Ensure all parameter validation for decimal types handles nil decimal values.
* [#13145](https://github.com/cosmos/cosmos-sdk/pull/13145) Fix panic when calling `String()` to a Record struct type.
* [#13116](https://github.com/cosmos/cosmos-sdk/pull/13116) Fix a dead-lock in the `Group-TotalWeight` `x/group` invariant.
* (genutil) [#12140](https://github.com/cosmos/cosmos-sdk/pull/12140) Fix staking's genesis JSON migrate in the `simd migrate v0.46` CLI command.
* (types) [#12154](https://github.com/cosmos/cosmos-sdk/pull/12154) Add `baseAccountGetter` to avoid invalid account error when create vesting account.
* (x/authz) [#12184](https://github.com/cosmos/cosmos-sdk/pull/12184) Fix MsgExec not verifying the validity of nested messages.
* (x/staking) [#12303](https://github.com/cosmos/cosmos-sdk/pull/12303) Use bytes instead of string comparison in delete validator queue
* (store/rootmulti) [#12487](https://github.com/cosmos/cosmos-sdk/pull/12487) Fix non-deterministic map iteration.
* (sdk/dec_coins) [#12903](https://github.com/cosmos/cosmos-sdk/pull/12903) Fix nil `DecCoin` creation when converting `Coins` to `DecCoins`
* (store) [#12945](https://github.com/cosmos/cosmos-sdk/pull/12945) Fix nil end semantics in store/cachekv/iterator when iterating a dirty cache.
* (x/gov) [#13051](https://github.com/cosmos/cosmos-sdk/pull/13051) In SubmitPropsal, when a legacy msg fails it's handler call, wrap the error as ErrInvalidProposalContent (instead of ErrNoProposalHandlerExists).
* (x/gov) [#13045](https://github.com/cosmos/cosmos-sdk/pull/13045) Fix gov migrations for v3(0.46).
* (snapshot) [#13400](https://github.com/cosmos/cosmos-sdk/pull/13400) Fix snapshot checksum issue in golang 1.19.
* (server) [#13778](https://github.com/cosmos/cosmos-sdk/pull/13778) Set Cosmos SDK default endpoints to localhost to avoid unknown exposure of endpoints.
* (x/auth) [#13877](https://github.com/cosmos/cosmos-sdk/pull/13877) Handle missing account numbers during `InitGenesis`.
* (x/gov) [#13918](https://github.com/cosmos/cosmos-sdk/pull/13918) Fix propagation of message errors when executing a proposal.

### Deprecated

* (x/evidence) [#13740](https://github.com/cosmos/cosmos-sdk/pull/13740) The `evidence_hash` field of `QueryEvidenceRequest` has been deprecated and now contains a new field `hash` with type `string`.
* (x/bank) [#11859](https://github.com/cosmos/cosmos-sdk/pull/11859) The Params.SendEnabled field is deprecated and unusable.
  The information can now be accessed using the BankKeeper.
  Setting can be done using MsgSetSendEnabled as a governance proposal.
  A SendEnabled query has been added to both GRPC and CLI.

## Previous Versions

[CHANGELOG of previous versions](https://github.com/cosmos/cosmos-sdk/blob/main/CHANGELOG.md#v0460---2022-07-26).<|MERGE_RESOLUTION|>--- conflicted
+++ resolved
@@ -39,11 +39,8 @@
 
 ### Improvements
 
-<<<<<<< HEAD
+* (store) [#14410](https://github.com/cosmos/cosmos-sdk/pull/14410) `rootmulti.Store.loadVersion` has validation to check if all the module stores' height is correct, it will error if any module store has incorrect height.
 * (store) [#14189](https://github.com/cosmos/cosmos-sdk/pull/14189) Add config `iavl-lazy-loading` to enable lazy loading of iavl store, to improve start up time of archive nodes, add method `SetLazyLoading` to `CommitMultiStore` interface.
-=======
-* (store) [#14410](https://github.com/cosmos/cosmos-sdk/pull/14410) `rootmulti.Store.loadVersion` has validation to check if all the module stores' height is correct, it will error if any module store has incorrect height.
->>>>>>> 9d7670c4
 
 ## [v0.47.0-rc2](https://github.com/cosmos/cosmos-sdk/releases/tag/v0.47.0-rc2) - 2023-01-31
 
