<!--
Guiding Principles:

Changelogs are for humans, not machines.
There should be an entry for every single version.
The same types of changes should be grouped.
Versions and sections should be linkable.
The latest version comes first.
The release date of each version is displayed.
Mention whether you follow Semantic Versioning.

Usage:

Change log entries are to be added to the Unreleased section under the
appropriate stanza (see below). Each entry should ideally include a tag and
the Github issue reference in the following format:

* (<tag>) \#<issue-number> message

The issue numbers will later be link-ified during the release process so you do
not have to worry about including a link manually, but you can if you wish.

Types of changes (Stanzas):

"Features" for new features.
"Improvements" for changes in existing functionality.
"Deprecated" for soon-to-be removed features.
"Bug Fixes" for any bug fixes.
"Client Breaking" for breaking Protobuf, gRPC and REST routes used by end-users.
"CLI Breaking" for breaking CLI commands.
"API Breaking" for breaking exported APIs used by developers building on SDK.
"State Machine Breaking" for any changes that result in a different AppState given same genesisState and txList.
Ref: https://keepachangelog.com/en/1.0.0/
-->

# Changelog

## [Unreleased]

### Features

* (x/authz) [#12648](https://github.com/cosmos/cosmos-sdk/pull/12648) Add an allow list, an optional list of addresses allowed to receive bank assets via authz MsgSend grant.
* (sdk.Coins) [#12627](https://github.com/cosmos/cosmos-sdk/pull/12627) Make a Denoms method on sdk.Coins.
* (testutil) [#12973](https://github.com/cosmos/cosmos-sdk/pull/12973) Add generic `testutil.RandSliceElem` function which selects a random element from the list.
* (client) [#12936](https://github.com/cosmos/cosmos-sdk/pull/12936) Add capability to preprocess transactions before broadcasting from a higher level chain.
* (x/authz) [#13047](https://github.com/cosmos/cosmos-sdk/pull/13047) Add a GetAuthorization function to the keeper.
* (cli) [#13064](https://github.com/cosmos/cosmos-sdk/pull/13064) Add `debug prefixes` to list supported HRP prefixes via .
* (cli) [#12742](https://github.com/cosmos/cosmos-sdk/pull/12742) Add the `prune` CLI cmd to manually prune app store history versions based on the pruning options.
<<<<<<< HEAD
* (x/gov) [#13010](https://github.com/cosmos/cosmos-sdk/pull/13010) Add `cancel-proposal` feature to proposals. Now proposers can cancel the proposal prior to the voting-period-end-time.
=======
* (ledger) [#12935](https://github.com/cosmos/cosmos-sdk/pull/12935) Generalize Ledger integration to allow for different apps or keytypes that use SECP256k1.
>>>>>>> ff3803fd

### Improvements

* [#12981](https://github.com/cosmos/cosmos-sdk/pull/12981) Return proper error when parsing telemetry configuration.
* [#12995](https://github.com/cosmos/cosmos-sdk/pull/12995) Add `FormatTime` and `ParseTimeString` methods.
* [#12952](https://github.com/cosmos/cosmos-sdk/pull/12952) Replace keyring module to Cosmos fork.
* [#12352](https://github.com/cosmos/cosmos-sdk/pull/12352) Move the `RegisterSwaggerAPI` logic into a separate helper function in the server package.
* [#12876](https://github.com/cosmos/cosmos-sdk/pull/12876) Remove proposer-based rewards.
* [#12892](https://github.com/cosmos/cosmos-sdk/pull/12892) `make format` now runs only gofumpt and golangci-lint run ./... --fix, replacing `goimports` `gofmt` and `misspell`
* [#12846](https://github.com/cosmos/cosmos-sdk/pull/12846) Remove `RandomizedParams` from the `AppModuleSimulation` interface which is no longer needed.
* (events) [#12850](https://github.com/cosmos/cosmos-sdk/pull/12850) Add a new `fee_payer` attribute to the `tx` event that is emitted from the `DeductFeeDecorator` AnteHandler decorator.
* (ci) [#12854](https://github.com/cosmos/cosmos-sdk/pull/12854) Use ghcr.io to host the proto builder image. Update proto builder image to go 1.19
* (x/bank) [#12706](https://github.com/cosmos/cosmos-sdk/pull/12706) Added the `chain-id` flag to the `AddTxFlagsToCmd` API. There is no longer a need to explicitly register this flag on commands whens `AddTxFlagsToCmd` is already called.
* [#12791](https://github.com/cosmos/cosmos-sdk/pull/12791) Bump the math library used in the sdk and replace old usages of sdk.\*
* (x/params) [#12615](https://github.com/cosmos/cosmos-sdk/pull/12615) Add `GetParamSetIfExists` function to params `Subspace` to prevent panics on breaking changes.
* [#12717](https://github.com/cosmos/cosmos-sdk/pull/12717) Use injected encoding params in simapp.
* (x/bank) [#12674](https://github.com/cosmos/cosmos-sdk/pull/12674) Add convenience function `CreatePrefixedAccountStoreKey()` to construct key to access account's balance for a given denom.
* [#12702](https://github.com/cosmos/cosmos-sdk/pull/12702) Linting and tidiness, fixed two minor security warnings.
* [#12634](https://github.com/cosmos/cosmos-sdk/pull/12634) Move `sdk.Dec` to math package.
* [#12596](https://github.com/cosmos/cosmos-sdk/pull/12596) Remove all imports of the non-existent gogo/protobuf v1.3.3 to ease downstream use and go workspaces.
* [#12187](https://github.com/cosmos/cosmos-sdk/pull/12187) Add batch operation for x/nft module.
* [#12693](https://github.com/cosmos/cosmos-sdk/pull/12693) Make sure the order of each node is consistent when emitting proto events.
* [#12455](https://github.com/cosmos/cosmos-sdk/pull/12455) Show attempts count in error for signing.
* [#12886](https://github.com/cosmos/cosmos-sdk/pull/12886) Amortize cost of processing cache KV store
* [#12953](https://github.com/cosmos/cosmos-sdk/pull/12953) Change the default priority mechanism to be based on gas price.
* [#13048](https://github.com/cosmos/cosmos-sdk/pull/13048) Add handling of AccountNumberStoreKeyPrefix to the x/auth simulation decoder.
* [#13101](https://github.com/cosmos/cosmos-sdk/pull/13101) Remove weights from `simapp/params` and `testutil/sims`. They are now in their respective modules.
* (simapp) [#13107](https://github.com/cosmos/cosmos-sdk/pull/13107) Call `SetIAVLCacheSize` with the configured value in simapp.
* [#12398](https://github.com/cosmos/cosmos-sdk/issues/12398) Refactor all `x` modules to unit-test via mocks and decouple `simapp`.
* [#13144](https://github.com/cosmos/cosmos-sdk/pull/13144) Add validator distribution info grpc gateway get endpoint.
* [#13168](https://github.com/cosmos/cosmos-sdk/pull/13168) Migrate tendermintdev/proto-builder to ghcr.io. New image `ghcr.io/cosmos/proto-builder:0.8`

### State Machine Breaking

* (x/distribution) [#12852](https://github.com/cosmos/cosmos-sdk/pull/12852) Deprecate `CommunityPoolSpendProposal`. Please execute a `MsgCommunityPoolSpend` message via the new v1 `x/gov` module instead. This message can be used to directly fund the `x/gov` module account.
* (x/bank) [#12610](https://github.com/cosmos/cosmos-sdk/pull/12610) `MsgMultiSend` now allows only a single input.
* (x/bank) [#12630](https://github.com/cosmos/cosmos-sdk/pull/12630) Migrate `x/bank` to self-managed parameters and deprecate its usage of `x/params`.
* (x/auth) [#12475](https://github.com/cosmos/cosmos-sdk/pull/12475) Migrate `x/auth` to self-managed parameters and deprecate its usage of `x/params`.
* (x/slashing) [#12399](https://github.com/cosmos/cosmos-sdk/pull/12399) Migrate `x/slashing` to self-managed parameters and deprecate its usage of `x/params`.
* (x/mint) [#12363](https://github.com/cosmos/cosmos-sdk/pull/12363) Migrate `x/mint` to self-managed parameters and deprecate it's usage of `x/params`.
* (x/distribution) [#12434](https://github.com/cosmos/cosmos-sdk/pull/12434) Migrate `x/distribution` to self-managed parameters and deprecate it's usage of `x/params`.
* (x/crisis) [#12445](https://github.com/cosmos/cosmos-sdk/pull/12445) Migrate `x/crisis` to self-managed parameters and deprecate it's usage of `x/params`.
* (x/gov) [#12631](https://github.com/cosmos/cosmos-sdk/pull/12631) Migrate `x/gov` to self-managed parameters and deprecate it's usage of `x/params`.
* (x/staking) [#12409](https://github.com/cosmos/cosmos-sdk/pull/12409) Migrate `x/staking` to self-managed parameters and deprecate it's usage of `x/params`.
* (x/bank) [#11859](https://github.com/cosmos/cosmos-sdk/pull/11859) Move the SendEnabled information out of the Params and into the state store directly.
* (x/gov) [#12771](https://github.com/cosmos/cosmos-sdk/pull/12771) Initial deposit requirement for proposals at submission time.
* (x/staking) [#12967](https://github.com/cosmos/cosmos-sdk/pull/12967) `unbond` now creates only one unbonding delegation entry when multiple unbondings exist at a single height (e.g. through multiple messages in a transaction).
* (x/gov) [#13010](https://github.com/cosmos/cosmos-sdk/pull/13010) `submit-proposal` gov cli tx adds `proposer` field to proposal.

### API Breaking Changes

* (context) [#13063](https://github.com/cosmos/cosmos-sdk/pull/13063) Update `Context#CacheContext` to automatically emit all events on the parent context's `EventManager`.
* (x/bank) [#12706](https://github.com/cosmos/cosmos-sdk/pull/12706) Removed the `testutil` package from the `x/bank/client` package.
* (simapp) [#12747](https://github.com/cosmos/cosmos-sdk/pull/12747) Remove `simapp.MakeTestEncodingConfig`. Please use `moduletestutil.MakeTestEncodingConfig` (`types/module/testutil`) in tests instead.
* (x/bank) [#12648](https://github.com/cosmos/cosmos-sdk/pull/12648) `NewSendAuthorization` takes a new argument of an optional list of addresses allowed to receive bank assests via authz MsgSend grant. You can pass `nil` for the same behavior as before, i.e. any recipient is allowed.
* (x/bank) [#12593](https://github.com/cosmos/cosmos-sdk/pull/12593) Add `SpendableCoin` method to `BaseViewKeeper`
* (x/slashing) [#12581](https://github.com/cosmos/cosmos-sdk/pull/12581) Remove `x/slashing` legacy querier.
* (types) [#12355](https://github.com/cosmos/cosmos-sdk/pull/12355) Remove the compile-time `types.DBbackend` variable. Removes usage of the same in server/util.go
* (x/gov) [#12368](https://github.com/cosmos/cosmos-sdk/pull/12369) Gov keeper is now passed by reference instead of copy to make post-construction mutation of Hooks and Proposal Handlers possible at a framework level.
* (simapp) [#12270](https://github.com/cosmos/cosmos-sdk/pull/12270) Remove `invCheckPeriod uint` attribute from `SimApp` struct as per migration of `x/crisis` to app wiring
* (simapp) [#12334](https://github.com/cosmos/cosmos-sdk/pull/12334) Move `simapp.ConvertAddrsToValAddrs` and `simapp.CreateTestPubKeys ` to respectively `simtestutil.ConvertAddrsToValAddrs` and `simtestutil.CreateTestPubKeys` (`testutil/sims`)
* (simapp) [#12312](https://github.com/cosmos/cosmos-sdk/pull/12312) Move `simapp.EmptyAppOptions` to `simtestutil.EmptyAppOptions` (`testutil/sims`)
* (simapp) [#12312](https://github.com/cosmos/cosmos-sdk/pull/12312) Remove `skipUpgradeHeights map[int64]bool` and `homePath string` from `NewSimApp` constructor as per migration of `x/upgrade` to app-wiring.
* (testutil) [#12278](https://github.com/cosmos/cosmos-sdk/pull/12278) Move all functions from `simapp/helpers` to `testutil/sims`
* (testutil) [#12233](https://github.com/cosmos/cosmos-sdk/pull/12233) Move `simapp.TestAddr` to `simtestutil.TestAddr` (`testutil/sims`)
* (x/staking) [#12102](https://github.com/cosmos/cosmos-sdk/pull/12102) Staking keeper now is passed by reference instead of copy. Keeper's SetHooks no longer returns keeper. It updates the keeper in place instead.
* (linting) [#12141](https://github.com/cosmos/cosmos-sdk/pull/12141) Fix usability related linting for database. This means removing the infix Prefix from `prefix.NewPrefixWriter` and such so that it is `prefix.NewWriter` and making `db.DBConnection` and such into `db.Connection`
* (x/distribution) [#12434](https://github.com/cosmos/cosmos-sdk/pull/12434) `x/distribution` module `SetParams` keeper method definition is now updated to return `error`.
* (x/staking) [#12409](https://github.com/cosmos/cosmos-sdk/pull/12409) `x/staking` module `SetParams` keeper method definition is now updated to return `error`.
* (x/crisis) [#12445](https://github.com/cosmos/cosmos-sdk/pull/12445) `x/crisis` module `SetConstantFee` keeper method definition is now updated to return `error`.
* (x/gov) [#12631](https://github.com/cosmos/cosmos-sdk/pull/12631) `x/gov` module refactored to use `Params` as single struct instead of `DepositParams`, `TallyParams` & `VotingParams`.
* (x/gov) [#12631](https://github.com/cosmos/cosmos-sdk/pull/12631) Migrate `x/gov` to self-managed parameters and deprecate it's usage of `x/params`.
* (x/bank) [#12630](https://github.com/cosmos/cosmos-sdk/pull/12630) `x/bank` module `SetParams` keeper method definition is now updated to return `error`.
* (x/bank) [#11859](https://github.com/cosmos/cosmos-sdk/pull/11859) Move the SendEnabled information out of the Params and into the state store directly.
  The information can now be accessed using the BankKeeper.
  Setting can be done using MsgSetSendEnabled as a governance proposal.
  A SendEnabled query has been added to both GRPC and CLI.
* (appModule) Remove `Route`, `QuerierRoute` and `LegacyQuerierHandler` from AppModule Interface.
* (x/modules) Remove all LegacyQueries and related code from modules
* (store) [#11825](https://github.com/cosmos/cosmos-sdk/pull/11825) Make extension snapshotter interface safer to use, renamed the util function `WriteExtensionItem` to `WriteExtensionPayload`.
* (x/genutil)[#12956](https://github.com/cosmos/cosmos-sdk/pull/12956) `genutil.AppModuleBasic` has a new attribute: genesis transaction validation function. The existing validation logic is implemented in `genutiltypes.DefaultMessageValidator`. Use `genutil.NewAppModuleBasic` to create a new genutil Module Basic.
* (codec) [#12964](https://github.com/cosmos/cosmos-sdk/pull/12964) `ProtoCodec.MarshalInterface` now returns an error when serializing unregistered types and a subsequent `ProtoCodec.UnmarshalInterface` would fail.
* (x/staking) [#12973](https://github.com/cosmos/cosmos-sdk/pull/12973) Removed `stakingkeeper.RandomValidator`. Use `testutil.RandSliceElem(r, sk.GetAllValidators(ctx))` instead.
* (x/gov) [13160](https://github.com/cosmos/cosmos-sdk/pull/13160) Remove custom marshaling of proposl and voteoption. 

### CLI Breaking Changes

### Bug Fixes

* [#13145](https://github.com/cosmos/cosmos-sdk/pull/13145) Fix panic when calling `String()` to a Record struct type.
* [#13116](https://github.com/cosmos/cosmos-sdk/pull/13116) Fix a dead-lock in the `Group-TotalWeight` `x/group` invariant.
* [#13046](https://github.com/cosmos/cosmos-sdk/pull/13046) Fix missing return statement in BaseApp.Query.
* [#12548](https://github.com/cosmos/cosmos-sdk/pull/12548) Prevent signing from wrong key while using multisig.
* (genutil) [#12140](https://github.com/cosmos/cosmos-sdk/pull/12140) Fix staking's genesis JSON migrate in the `simd migrate v0.46` CLI command.
* (types) [#12154](https://github.com/cosmos/cosmos-sdk/pull/12154) Add `baseAccountGetter` to avoid invalid account error when create vesting account.
* (x/authz) [#12184](https://github.com/cosmos/cosmos-sdk/pull/12184) Fix MsgExec not verifying the validity of nested messages.
* (x/staking) [#12303](https://github.com/cosmos/cosmos-sdk/pull/12303) Use bytes instead of string comparison in delete validator queue
* (x/auth/tx) [#12474](https://github.com/cosmos/cosmos-sdk/pull/12474) Remove condition in GetTxsEvent that disallowed multiple equal signs, which would break event queries with base64 strings (i.e. query by signature).
* (store/rootmulti) [#12487](https://github.com/cosmos/cosmos-sdk/pull/12487) Fix non-deterministic map iteration.
* (x/group) [#12888](https://github.com/cosmos/cosmos-sdk/pull/12888) Fix event propagation to the current context of `x/group` message execution `[]sdk.Result`.
* (sdk/dec_coins) [#12903](https://github.com/cosmos/cosmos-sdk/pull/12903) Fix nil `DecCoin` creation when converting `Coins` to `DecCoins`
* (x/upgrade) [#12906](https://github.com/cosmos/cosmos-sdk/pull/12906) Fix upgrade failure by moving downgrade verification logic after store migration.
* (store) [#12945](https://github.com/cosmos/cosmos-sdk/pull/12945) Fix nil end semantics in store/cachekv/iterator when iterating a dirty cache.
* (export) [#13029](https://github.com/cosmos/cosmos-sdk/pull/13029) Fix exporting the blockParams regression.
* (x/gov) [#13051](https://github.com/cosmos/cosmos-sdk/pull/13051) In SubmitPropsal, when a legacy msg fails it's handler call, wrap the error as ErrInvalidProposalContent (instead of ErrNoProposalHandlerExists).
* (x/gov) [#13045](https://github.com/cosmos/cosmos-sdk/pull/13045) Fix gov migrations for v3(0.46).

### Deprecated

* (x/bank) [#11859](https://github.com/cosmos/cosmos-sdk/pull/11859) The Params.SendEnabled field is deprecated and unusable.
  The information can now be accessed using the BankKeeper.
  Setting can be done using MsgSetSendEnabled as a governance proposal.
  A SendEnabled query has been added to both GRPC and CLI.

## [v0.46.0](https://github.com/cosmos/cosmos-sdk/releases/tag/v0.46.0) - 2022-07-26

### Features

* (types) [#11985](https://github.com/cosmos/cosmos-sdk/pull/11985) Add a `Priority` field on `sdk.Context`, which represents the CheckTx priority field. It is only used during CheckTx.
* (gRPC) [#11889](https://github.com/cosmos/cosmos-sdk/pull/11889) Support custom read and write gRPC options in `app.toml`. See `max-recv-msg-size` and `max-send-msg-size` respectively.
* (cli) [#11738](https://github.com/cosmos/cosmos-sdk/pull/11738) Add `tx auth multi-sign` as alias of `tx auth multisign` for consistency with `multi-send`.
* (cli) [#11738](https://github.com/cosmos/cosmos-sdk/pull/11738) Add `tx bank multi-send` command for bulk send of coins to multiple accounts.
* (grpc) [#11642](https://github.com/cosmos/cosmos-sdk/pull/11642) Implement `ABCIQuery` in the Tendermint gRPC service, which proxies ABCI `Query` requests directly to the application.
* (x/upgrade) [#11551](https://github.com/cosmos/cosmos-sdk/pull/11551) Update `ScheduleUpgrade` for chains to schedule an automated upgrade on `BeginBlock` without having to go though governance.
* (tx) [#11533](https://github.com/cosmos/cosmos-sdk/pull/11533) Register [`EIP191`](https://eips.ethereum.org/EIPS/eip-191) as an available `SignMode` for chains to use.
* (x/genutil) [#11500](https://github.com/cosmos/cosmos-sdk/pull/11500) Fix GenTx validation and adjust error messages
* [#11430](https://github.com/cosmos/cosmos-sdk/pull/11430) Introduce a new `grpc-only` flag, such that when enabled, will start the node in a query-only mode. Note, gRPC MUST be enabled with this flag.
* (x/bank) [#11417](https://github.com/cosmos/cosmos-sdk/pull/11417) Introduce a new `SpendableBalances` gRPC query that retrieves an account's total (paginated) spendable balances.
* [#11441](https://github.com/cosmos/cosmos-sdk/pull/11441) Added a new method, `IsLTE`, for `types.Coin`. This method is used to check if a `types.Coin` is less than or equal to another `types.Coin`.
* (x/upgrade) [#11116](https://github.com/cosmos/cosmos-sdk/pull/11116) `MsgSoftwareUpgrade` and `MsgCancelUpgrade` have been added to support v1beta2 msgs-based gov proposals.
* [#11308](https://github.com/cosmos/cosmos-sdk/pull/11308) Added a mandatory metadata field to Vote in x/gov v1beta2.
* [#10977](https://github.com/cosmos/cosmos-sdk/pull/10977) Now every cosmos message protobuf definition must be extended with a `cosmos.msg.v1.signer` option to signal the signer fields in a language agnostic way.
* [#10710](https://github.com/cosmos/cosmos-sdk/pull/10710) Chain-id shouldn't be required for creating a transaction with both --generate-only and --offline flags.
* [#10703](https://github.com/cosmos/cosmos-sdk/pull/10703) Create a new grantee account, if the grantee of an authorization does not exist.
* [#10592](https://github.com/cosmos/cosmos-sdk/pull/10592) Add a `DecApproxEq` function that checks to see if `|d1 - d2| < tol` for some Dec `d1, d2, tol`.
* [#9933](https://github.com/cosmos/cosmos-sdk/pull/9933) Introduces the notion of a Cosmos "Scalar" type, which would just be simple aliases that give human-understandable meaning to the underlying type, both in Go code and in Proto definitions.
* [#9884](https://github.com/cosmos/cosmos-sdk/pull/9884) Provide a new gRPC query handler, `/cosmos/params/v1beta1/subspaces`, that allows the ability to query for all registered subspaces and their respective keys.
* [#9776](https://github.com/cosmos/cosmos-sdk/pull/9776) Add flag `staking-bond-denom` to specify the staking bond denomination value when initializing a new chain.
* [#9533](https://github.com/cosmos/cosmos-sdk/pull/9533) Added a new gRPC method, `DenomOwners`, in `x/bank` to query for all account holders of a specific denomination.
* (bank) [#9618](https://github.com/cosmos/cosmos-sdk/pull/9618) Update bank.Metadata: add URI and URIHash attributes.
* (store) [#8664](https://github.com/cosmos/cosmos-sdk/pull/8664) Implementation of ADR-038 file StreamingService
* [#9837](https://github.com/cosmos/cosmos-sdk/issues/9837) `--generate-only` flag can be used with a keyname from the keyring.
* [#10326](https://github.com/cosmos/cosmos-sdk/pull/10326) `x/authz` add all grants by granter query.
* [#10944](https://github.com/cosmos/cosmos-sdk/pull/10944) `x/authz` add all grants by grantee query
* [#10348](https://github.com/cosmos/cosmos-sdk/pull/10348) Add `fee.{payer,granter}` and `tip` fields to StdSignDoc for signing tipped transactions.
* [#10208](https://github.com/cosmos/cosmos-sdk/pull/10208) Add `TipsTxMiddleware` for transferring tips.
* [#10379](https://github.com/cosmos/cosmos-sdk/pull/10379) Add validation to `x/upgrade` CLI `software-upgrade` command `--plan-info` value.
* [#10507](https://github.com/cosmos/cosmos-sdk/pull/10507) Add middleware for tx priority.
* [#10311](https://github.com/cosmos/cosmos-sdk/pull/10311) Adds cli to use tips transactions. It adds an `--aux` flag to all CLI tx commands to generate the aux signer data (with optional tip), and a new `tx aux-to-fee` subcommand to let the fee payer gather aux signer data and broadcast the tx
* [#10430](https://github.com/cosmos/cosmos-sdk/pull/10430) ADR-040: Add store/v2 `MultiStore` implementation
* [#11019](https://github.com/cosmos/cosmos-sdk/pull/11019) Add `MsgCreatePermanentLockedAccount` and CLI method for creating permanent locked account
* [#10947](https://github.com/cosmos/cosmos-sdk/pull/10947) Add `AllowancesByGranter` query to the feegrant module
* [#10407](https://github.com/cosmos/cosmos-sdk/pull/10407) Add validation to `x/upgrade` module's `BeginBlock` to check accidental binary downgrades
* (gov) [#11036](https://github.com/cosmos/cosmos-sdk/pull/11036) Add in-place migrations for 0.43->0.46. Add a `migrate v0.46` CLI command for v0.43->0.46 JSON genesis migration.
* [#11006](https://github.com/cosmos/cosmos-sdk/pull/11006) Add `debug pubkey-raw` command to allow inspecting of pubkeys in legacy bech32 format
* (x/authz) [#10714](https://github.com/cosmos/cosmos-sdk/pull/10714) Add support for pruning expired authorizations
* [#10015](https://github.com/cosmos/cosmos-sdk/pull/10015) ADR-040: ICS-23 proofs for SMT store
* [#11240](https://github.com/cosmos/cosmos-sdk/pull/11240) Replace various modules `ModuleCdc` with the global `legacy.Cdc`
* [#11179](https://github.com/cosmos/cosmos-sdk/pull/11179) Add state rollback command.
* [#10794](https://github.com/cosmos/cosmos-sdk/pull/10794) ADR-040: Add State Sync to V2 Store
* [#11234](https://github.com/cosmos/cosmos-sdk/pull/11234) Add `GRPCClient` field to Client Context. If `GRPCClient` field is set to nil, the `Invoke` method would use ABCI query, otherwise use gprc.
* [#10962](https://github.com/cosmos/cosmos-sdk/pull/10962) ADR-040: Add state migration from iavl (v1Store) to smt (v2Store)
* (types) [#10948](https://github.com/cosmos/cosmos-sdk/issues/10948) Add `app-db-backend` to the `app.toml` config to replace the compile-time `types.DBbackend` variable.
* (authz)[#11060](https://github.com/cosmos/cosmos-sdk/pull/11060) Support grant with no expire time.
* (rosetta) [#11590](https://github.com/cosmos/cosmos-sdk/pull/11590) Add fee suggestion for rosetta and enable offline mode. Also force set events about Fees to Success to pass reconciliation test.
* (types) [#11959](https://github.com/cosmos/cosmos-sdk/pull/11959) Added `sdk.Coins.Find` helper method to find a coin by denom.
* (upgrade) [#12603](https://github.com/cosmos/cosmos-sdk/pull/12603) feat: Move AppModule.BeginBlock and AppModule.EndBlock to extension interfaces
* (telemetry) [#12405](https://github.com/cosmos/cosmos-sdk/pull/12405) Add _query_ calls metric to telemetry.
* (query) [#12253](https://github.com/cosmos/cosmos-sdk/pull/12253) Add `GenericFilteredPaginate` to the `query` package to improve UX.

### API Breaking Changes

* (x/auth/ante) [#11985](https://github.com/cosmos/cosmos-sdk/pull/11985) The `MempoolFeeDecorator` has been removed. Instead, the `DeductFeeDecorator` takes a new argument of type `TxFeeChecker`, to define custom fee models. If `nil` is passed to this `TxFeeChecker` argument, then it will default to `checkTxFeeWithValidatorMinGasPrices`, which is the exact same behavior as the old `MempoolFeeDecorator` (i.e. checking fees against validator's own min gas price).
* (x/auth/ante) [#11985](https://github.com/cosmos/cosmos-sdk/pull/11985) The `ExtensionOptionsDecorator` takes an argument of type `ExtensionOptionChecker`. For backwards-compatibility, you can pass `nil`, which defaults to the old behavior of rejecting all tx extensions.
* (crypto/keyring) [#11932](https://github.com/cosmos/cosmos-sdk/pull/11932) Remove `Unsafe*` interfaces from keyring package. Please use interface casting if you wish to access those unsafe functions.
* (types) [#11881](https://github.com/cosmos/cosmos-sdk/issues/11881) Rename `AccAddressFromHex` to `AccAddressFromHexUnsafe`.
* (types) [#11788](https://github.com/cosmos/cosmos-sdk/pull/11788) The `Int` and `Uint` types have been moved to their own dedicated module, `math`. Aliases are kept in the SDK's root `types` package, however, it is encouraged to utilize the new `math` module. As a result, the `Int#ToDec` API has been removed.
* (grpc) [#11642](https://github.com/cosmos/cosmos-sdk/pull/11642) The `RegisterTendermintService` method in the `tmservice` package now requires a `abciQueryFn` query function parameter.
* [#11496](https://github.com/cosmos/cosmos-sdk/pull/11496) Refactor abstractions for snapshot and pruning; snapshot intervals eventually pruned; unit tests.
* (types) [#11689](https://github.com/cosmos/cosmos-sdk/pull/11689) Make `Coins#Sub` and `Coins#SafeSub` consistent with `Coins#Add`.
* (store)[#11152](https://github.com/cosmos/cosmos-sdk/pull/11152) Remove `keep-every` from pruning options.
* [#10950](https://github.com/cosmos/cosmos-sdk/pull/10950) Add `envPrefix` parameter to `cmd.Execute`.
* (x/mint) [#10441](https://github.com/cosmos/cosmos-sdk/pull/10441) The `NewAppModule` function now accepts an inflation calculation function as an argument.
* [#10295](https://github.com/cosmos/cosmos-sdk/pull/10295) Remove store type aliases from /types
* [#9695](https://github.com/cosmos/cosmos-sdk/pull/9695) Migrate keys from `Info` (serialized as amino) -> `Record` (serialized as proto)
    * Add new `codec.Codec` argument in:
        * `keyring.NewInMemory`
        * `keyring.New`
    * Rename:
        * `SavePubKey` to `SaveOfflineKey`.
        * `NewMultiInfo`, `NewLedgerInfo` to `NewLegacyMultiInfo`, `newLegacyLedgerInfo` respectively. Move them into `legacy_info.go`.
        * `NewOfflineInfo` to `newLegacyOfflineInfo` and move it to `migration_test.go`.
    * Return:
    _`keyring.Record, error` in `SaveOfflineKey`, `SaveLedgerKey`, `SaveMultiSig`, `Key` and `KeyByAddress`.
    _`keyring.Record` instead of `Info` in `NewMnemonic` and `List`.
    * Remove `algo` argument from :
        * `SaveOfflineKey`
    * Take `keyring.Record` instead of `Info` as first argument in:
        * `MkConsKeyOutput`
        * `MkValKeyOutput`
        * `MkAccKeyOutput`
* [#10022](https://github.com/cosmos/cosmos-sdk/pull/10022) `AuthKeeper` interface in `x/auth` now includes a function `HasAccount`.
* [#9759](https://github.com/cosmos/cosmos-sdk/pull/9759) `NewAccountKeeeper` in `x/auth` now takes an additional `bech32Prefix` argument that represents `sdk.Bech32MainPrefix`.
* [#9628](https://github.com/cosmos/cosmos-sdk/pull/9628) Rename `x/{mod}/legacy` to `x/{mod}/migrations`.
* [#9571](https://github.com/cosmos/cosmos-sdk/pull/9571) Implemented error handling for staking hooks, which now return an error on failure.
* [#9427](https://github.com/cosmos/cosmos-sdk/pull/9427) Move simapp `FundAccount` and `FundModuleAccount` to `x/bank/testutil`
* (client/tx) [#9421](https://github.com/cosmos/cosmos-sdk/pull/9421/) `BuildUnsignedTx`, `BuildSimTx`, `PrintUnsignedStdTx` functions are moved to
  the Tx Factory as methods.
* (client/keys) [#9601](https://github.com/cosmos/cosmos-sdk/pull/9601) Added `keys rename` CLI command and `Keyring.Rename` interface method to rename a key in the keyring.
* (x/slashing) [#9458](https://github.com/cosmos/cosmos-sdk/pull/9458) Coins burned from slashing is now returned from Slash function and included in Slash event.
* [#9246](https://github.com/cosmos/cosmos-sdk/pull/9246) The `New` method for the network package now returns an error.
* [#9519](https://github.com/cosmos/cosmos-sdk/pull/9519) `DeleteDeposits` renamed to `DeleteAndBurnDeposits`, `RefundDeposits` renamed to `RefundAndDeleteDeposits`
* (codec) [#9521](https://github.com/cosmos/cosmos-sdk/pull/9521) Removed deprecated `clientCtx.JSONCodec` from `client.Context`.
* (codec) [#9521](https://github.com/cosmos/cosmos-sdk/pull/9521) Rename `EncodingConfig.Marshaler` to `Codec`.
* [#9594](https://github.com/cosmos/cosmos-sdk/pull/9594) `RESTHandlerFn` argument is removed from the `gov/NewProposalHandler`.
* [#9594](https://github.com/cosmos/cosmos-sdk/pull/9594) `types/rest` package moved to `testutil/rest`.
* [#9432](https://github.com/cosmos/cosmos-sdk/pull/9432) `ConsensusParamsKeyTable` moved from `params/keeper` to `params/types`
* [#9576](https://github.com/cosmos/cosmos-sdk/pull/9576) Add debug error message to `sdkerrors.QueryResult` when enabled
* [#9650](https://github.com/cosmos/cosmos-sdk/pull/9650) Removed deprecated message handler implementation from the SDK modules.
* [#10248](https://github.com/cosmos/cosmos-sdk/pull/10248) Remove unused `KeyPowerReduction` variable from x/staking types.
* (x/bank) [#9832](https://github.com/cosmos/cosmos-sdk/pull/9832) `AddressFromBalancesStore` renamed to `AddressAndDenomFromBalancesStore`.
* (tests) [#9938](https://github.com/cosmos/cosmos-sdk/pull/9938) `simapp.Setup` accepts additional `testing.T` argument.
* (baseapp) [#11979](https://github.com/cosmos/cosmos-sdk/pull/11979) Rename baseapp simulation helper methods `baseapp.{Check,Deliver}` to `baseapp.Sim{Check,Deliver}`.
* (x/gov) [#10373](https://github.com/cosmos/cosmos-sdk/pull/10373) Removed gov `keeper.{MustMarshal, MustUnmarshal}`.
* [#10348](https://github.com/cosmos/cosmos-sdk/pull/10348) StdSignBytes takes a new argument of type `*tx.Tip` for signing over tips using LEGACY_AMINO_JSON.
* [#10208](https://github.com/cosmos/cosmos-sdk/pull/10208) The `x/auth/signing.Tx` interface now also includes a new `GetTip() *tx.Tip` method for verifying tipped transactions. The `x/auth/types` expected BankKeeper interface now expects the `SendCoins` method too.
* [#10612](https://github.com/cosmos/cosmos-sdk/pull/10612) `baseapp.NewBaseApp` constructor function doesn't take the `sdk.TxDecoder` anymore. This logic has been moved into the TxDecoderMiddleware.
* [#10692](https://github.com/cosmos/cosmos-sdk/pull/10612) `SignerData` takes 2 new fields, `Address` and `PubKey`, which need to get populated when using SIGN_MODE_DIRECT_AUX.
* [#10748](https://github.com/cosmos/cosmos-sdk/pull/10748) Move legacy `x/gov` api to `v1beta1` directory.
* [#10816](https://github.com/cosmos/cosmos-sdk/pull/10816) Reuse blocked addresses from the bank module. No need to pass them to distribution.
* [#10852](https://github.com/cosmos/cosmos-sdk/pull/10852) Move `x/gov/types` to `x/gov/types/v1beta2`.
* [#10922](https://github.com/cosmos/cosmos-sdk/pull/10922), [/#10957](https://github.com/cosmos/cosmos-sdk/pull/10957) Move key `server.Generate*` functions to testutil and support custom mnemonics in in-process testing network. Moved `TestMnemonic` from `testutil` package to `testdata`.
* (x/bank) [#10771](https://github.com/cosmos/cosmos-sdk/pull/10771) Add safety check on bank module perms to allow module-specific mint restrictions (e.g. only minting a certain denom).
* (x/bank) [#10771](https://github.com/cosmos/cosmos-sdk/pull/10771) Add `bank.BaseKeeper.WithMintCoinsRestriction` function to restrict use of bank `MintCoins` usage.
* [#10868](https://github.com/cosmos/cosmos-sdk/pull/10868), [#10989](https://github.com/cosmos/cosmos-sdk/pull/10989) The Gov keeper accepts now 2 more mandatory arguments, the ServiceMsgRouter and a maximum proposal metadata length.
* [#10868](https://github.com/cosmos/cosmos-sdk/pull/10868), [#10989](https://github.com/cosmos/cosmos-sdk/pull/10989), [#11093](https://github.com/cosmos/cosmos-sdk/pull/11093) The Gov keeper accepts now 2 more mandatory arguments, the ServiceMsgRouter and a gov Config including the max metadata length.
* [#11124](https://github.com/cosmos/cosmos-sdk/pull/11124) Add `GetAllVersions` to application store
* (x/authz) [#10447](https://github.com/cosmos/cosmos-sdk/pull/10447) authz `NewGrant` takes a new argument: block time, to correctly validate expire time.
* [#10961](https://github.com/cosmos/cosmos-sdk/pull/10961) Support third-party modules to add extension snapshots to state-sync.
* [#11274](https://github.com/cosmos/cosmos-sdk/pull/11274) `types/errors.New` now is an alias for `types/errors.Register` and should only be used in initialization code.
* (authz)[#11060](https://github.com/cosmos/cosmos-sdk/pull/11060) `authz.NewMsgGrant` `expiration` is now a pointer. When `nil` is used then no expiration will be set (grant won't expire).
* (x/distribution)[#11457](https://github.com/cosmos/cosmos-sdk/pull/11457) Add amount field to `distr.MsgWithdrawDelegatorRewardResponse` and `distr.MsgWithdrawValidatorCommissionResponse`.
* [#11334](https://github.com/cosmos/cosmos-sdk/pull/11334) Move `x/gov/types/v1beta2` to `x/gov/types/v1`.
* (x/auth/middleware) [#11413](https://github.com/cosmos/cosmos-sdk/pull/11413) Refactor tx middleware to be extensible on tx fee logic. Merged `MempoolFeeMiddleware` and `TxPriorityMiddleware` functionalities into `DeductFeeMiddleware`, make the logic extensible using the `TxFeeChecker` option, the current fee logic is preserved by the default `checkTxFeeWithValidatorMinGasPrices` implementation. Change `RejectExtensionOptionsMiddleware` to `NewExtensionOptionsMiddleware` which is extensible with the `ExtensionOptionChecker` option. Unpack the tx extension options `Any`s to interface `TxExtensionOptionI`.
* (migrations) [#11556](https://github.com/cosmos/cosmos-sdk/pull/11556#issuecomment-1091385011) Remove migration code from 0.42 and below. To use previous migrations, checkout previous versions of the cosmos-sdk.

### Client Breaking Changes

* [#11797](https://github.com/cosmos/cosmos-sdk/pull/11797) Remove all RegisterRESTRoutes (previously deprecated)
* [#11089](https://github.com/cosmos/cosmos-sdk/pull/11089]) interacting with the node through `grpc.Dial` requires clients to pass a codec refer to [doc](docs/run-node/interact-node.md).
* [#9594](https://github.com/cosmos/cosmos-sdk/pull/9594) Remove legacy REST API. Please see the [REST Endpoints Migration guide](https://docs.cosmos.network/v0.45/migrations/rest.html) to migrate to the new REST endpoints.
* [#9995](https://github.com/cosmos/cosmos-sdk/pull/9995) Increased gas cost for creating proposals.
* [#11029](https://github.com/cosmos/cosmos-sdk/pull/11029) The deprecated Vote Option field is removed in gov v1beta2 and nil in v1beta1. Use Options instead.
* [#11013](https://github.com/cosmos/cosmos-sdk/pull/11013) The `tx gov submit-proposal` command has changed syntax to support the new Msg-based gov proposals. To access the old CLI command, please use `tx gov submit-legacy-proposal`.
* [#11170](https://github.com/cosmos/cosmos-sdk/issues/11170) Fixes issue related to grpc-gateway of supply by ibc-denom.

### CLI Breaking Changes

* (cli) [#11818](https://github.com/cosmos/cosmos-sdk/pull/11818) CLI transactions preview now respect the chosen `--output` flag format (json or text).
* [#9695](https://github.com/cosmos/cosmos-sdk/pull/9695) `<app> keys migrate` CLI command now takes no arguments.
* [#9246](https://github.com/cosmos/cosmos-sdk/pull/9246) Removed the CLI flag `--setup-config-only` from the `testnet` command and added the subcommand `init-files`.
* [#9780](https://github.com/cosmos/cosmos-sdk/pull/9780) Use sigs.k8s.io for yaml, which might lead to minor YAML output changes
* [#10625](https://github.com/cosmos/cosmos-sdk/pull/10625) Rename `--fee-account` CLI flag to `--fee-granter`
* [#10684](https://github.com/cosmos/cosmos-sdk/pull/10684) Rename `edit-validator` command's `--moniker` flag to `--new-moniker`
* (authz)[#11060](https://github.com/cosmos/cosmos-sdk/pull/11060) Changed the default value of the `--expiration` `tx grant` CLI Flag: was now + 1year, update: null (no expire date).

### Improvements

* (types) [#12201](https://github.com/cosmos/cosmos-sdk/pull/12201) Add `MustAccAddressFromBech32` util function
* [#11696](https://github.com/cosmos/cosmos-sdk/pull/11696) Rename `helpers.GenTx` to `GenSignedMockTx` to avoid confusion with genutil's `GenTxCmd`.
* (x/auth/vesting) [#11652](https://github.com/cosmos/cosmos-sdk/pull/11652) Add util functions for `Period(s)`
* [#11630](https://github.com/cosmos/cosmos-sdk/pull/11630) Add SafeSub method to sdk.Coin.
* [#11511](https://github.com/cosmos/cosmos-sdk/pull/11511) Add api server flags to start command.
* [#11484](https://github.com/cosmos/cosmos-sdk/pull/11484) Implement getter for keyring backend option.
* [#11449](https://github.com/cosmos/cosmos-sdk/pull/11449) Improved error messages when node isn't synced.
* [#11349](https://github.com/cosmos/cosmos-sdk/pull/11349) Add `RegisterAminoMsg` function that checks that a msg name is <40 chars (else this would break ledger nano signing) then registers the concrete msg type with amino, it should be used for registering `sdk.Msg`s with amino instead of `cdc.RegisterConcrete`.
* [#11089](https://github.com/cosmos/cosmos-sdk/pull/11089]) Now cosmos-sdk consumers can upgrade gRPC to its newest versions.
* [#10439](https://github.com/cosmos/cosmos-sdk/pull/10439) Check error for `RegisterQueryHandlerClient` in all modules `RegisterGRPCGatewayRoutes`.
* [#9780](https://github.com/cosmos/cosmos-sdk/pull/9780) Remove gogoproto `moretags` YAML annotations and add `sigs.k8s.io/yaml` for YAML marshalling.
* (x/bank) [#10134](https://github.com/cosmos/cosmos-sdk/pull/10134) Add `HasDenomMetadata` function to bank `Keeper` to check if a client coin denom metadata exists in state.
* (x/bank) [#10022](https://github.com/cosmos/cosmos-sdk/pull/10022) `BankKeeper.SendCoins` now takes less execution time.
* (deps) [#9987](https://github.com/cosmos/cosmos-sdk/pull/9987) Bump Go version minimum requirement to `1.17`
* (cli) [#9856](https://github.com/cosmos/cosmos-sdk/pull/9856) Overwrite `--sequence` and `--account-number` flags with default flag values when used with `offline=false` in `sign-batch` command.
* (rosetta) [#10001](https://github.com/cosmos/cosmos-sdk/issues/10001) Add documentation for rosetta-cli dockerfile and rename folder for the rosetta-ci dockerfile
* [#9699](https://github.com/cosmos/cosmos-sdk/pull/9699) Add `:`, `.`, `-`, and `_` as allowed characters in the default denom regular expression.
* (genesis) [#9697](https://github.com/cosmos/cosmos-sdk/pull/9697) Ensure `InitGenesis` returns with non-empty validator set.
* [#10341](https://github.com/cosmos/cosmos-sdk/pull/10341) Move from `io/ioutil` to `io` and `os` packages.
* [#10468](https://github.com/cosmos/cosmos-sdk/pull/10468) Allow futureOps to queue additional operations in simulations
* [#10625](https://github.com/cosmos/cosmos-sdk/pull/10625) Add `--fee-payer` CLI flag
* (cli) [#10683](https://github.com/cosmos/cosmos-sdk/pull/10683) In CLI, allow 1 SIGN_MODE_DIRECT signer in transactions with multiple signers.
* (deps) [#10706](https://github.com/cosmos/cosmos-sdk/issues/10706) Bump rosetta-sdk-go to v0.7.2 and rosetta-cli to v0.7.3
* (types/errors) [#10779](https://github.com/cosmos/cosmos-sdk/pull/10779) Move most functionality in `types/errors` to a standalone `errors` go module, except the `RootCodespace` errors and ABCI response helpers. All functions and types that used to live in `types/errors` are now aliased so this is not a breaking change.
* (gov) [#10854](https://github.com/cosmos/cosmos-sdk/pull/10854) v1beta2's vote doesn't include the deprecate `option VoteOption` anymore. Instead, it only uses `WeightedVoteOption`.
* (types) [#11004](https://github.com/cosmos/cosmos-sdk/pull/11004) Added mutable versions of many of the sdk.Dec types operations. This improves performance when used by avoiding reallocating a new bigint for each operation.
* (x/auth) [#10880](https://github.com/cosmos/cosmos-sdk/pull/10880) Added a new query to the tx query service that returns a block with transactions fully decoded.
* (types) [#11200](https://github.com/cosmos/cosmos-sdk/pull/11200) Added `Min()` and `Max()` operations on sdk.Coins.
* (gov) [#11287](https://github.com/cosmos/cosmos-sdk/pull/11287) Fix error message when no flags are provided while executing `submit-legacy-proposal` transaction.
* (x/auth) [#11482](https://github.com/cosmos/cosmos-sdk/pull/11482) Improve panic message when attempting to register a method handler for a message that does not implement sdk.Msg
* (x/staking) [#11596](https://github.com/cosmos/cosmos-sdk/pull/11596) Add (re)delegation getters
* (errors) [#11960](https://github.com/cosmos/cosmos-sdk/pull/11960) Removed 'redacted' error message from defaultErrEncoder
* (ante) [#12013](https://github.com/cosmos/cosmos-sdk/pull/12013) Index ante events for failed tx.
* [#12668](https://github.com/cosmos/cosmos-sdk/pull/12668) Add `authz_msg_index` event attribute to message events emitted when executing via `MsgExec` through `x/authz`.
* [#12626](https://github.com/cosmos/cosmos-sdk/pull/12626) Upgrade IAVL to v0.19.0 with fast index and error propagation. NOTE: first start will take a while to propagate into new model.
* [#12649](https://github.com/cosmos/cosmos-sdk/pull/12649) Bump tendermint to v0.34.20.
* [#12576](https://github.com/cosmos/cosmos-sdk/pull/12576) Remove dependency on cosmos/keyring and upgrade to 99designs/keyring v1.2.1
* [#12590](https://github.com/cosmos/cosmos-sdk/pull/12590) Allow zero gas in simulation mode.
* [#12453](https://github.com/cosmos/cosmos-sdk/pull/12453) Add `NewInMemoryWithKeyring` function which allows the creation of in memory `keystore` instances with a specified set of existing items.
* [#11390](https://github.com/cosmos/cosmos-sdk/pull/11390) `LatestBlockResponse` & `BlockByHeightResponse` types' `Block` filed has been deprecated and they now contains new field `sdk_block` with `proposer_address` as `string`
* (deps) Downgrade to Tendermint [v0.34.20-rc0](https://github.com/tendermint/tendermint/releases/tag/v0.34.20-rc0).
* [#12089](https://github.com/cosmos/cosmos-sdk/pull/12089) Mark the `TipDecorator` as beta, don't include it in simapp by default.
* [#12153](https://github.com/cosmos/cosmos-sdk/pull/12153) Add a new `NewSimulationManagerFromAppModules` constructor, to simplify simulation wiring.

### Bug Fixes

* [#11969](https://github.com/cosmos/cosmos-sdk/pull/11969) Fix the panic error in `x/upgrade` when `AppVersion` is not set.
* (tests) [#11940](https://github.com/cosmos/cosmos-sdk/pull/11940) Fix some client tests in the `x/gov` module
* [#11772](https://github.com/cosmos/cosmos-sdk/pull/11772) Limit types.Dec length to avoid overflow.
* [#11724](https://github.com/cosmos/cosmos-sdk/pull/11724) Fix data race issues with api.Server
* [#11693](https://github.com/cosmos/cosmos-sdk/pull/11693) Add validation for gentx cmd.
* [#11645](https://github.com/cosmos/cosmos-sdk/pull/11645) Fix `--home` flag ignored when running help.
* [#11558](https://github.com/cosmos/cosmos-sdk/pull/11558) Fix `--dry-run` not working when using tx command.
* [#11354](https://github.com/cosmos/cosmos-sdk/pull/11355) Added missing pagination flag for `bank q total` query.
* [#11197](https://github.com/cosmos/cosmos-sdk/pull/11197) Signing with multisig now works with multisig address which is not in the keyring.
* (makefile) [#11285](https://github.com/cosmos/cosmos-sdk/pull/11285) Fix lint-fix make target.
* (client) [#11283](https://github.com/cosmos/cosmos-sdk/issues/11283) Support multiple keys for tx simulation and setting automatic gas for txs.
* (store) [#11177](https://github.com/cosmos/cosmos-sdk/pull/11177) Update the prune `everything` strategy to store the last two heights.
* [#10844](https://github.com/cosmos/cosmos-sdk/pull/10844) Automatic recovering non-consistent keyring storage during public key import.
* (store) [#11117](https://github.com/cosmos/cosmos-sdk/pull/11117) Fix data race in store trace component
* (cli) [#11065](https://github.com/cosmos/cosmos-sdk/pull/11065) Ensure the `tendermint-validator-set` query command respects the `-o` output flag.
* (grpc) [#10985](https://github.com/cosmos/cosmos-sdk/pull/10992) The `/cosmos/tx/v1beta1/txs/{hash}` endpoint returns a 404 when a tx does not exist.
* (rosetta) [#10340](https://github.com/cosmos/cosmos-sdk/pull/10340) Use `GenesisChunked(ctx)` instead `Genesis(ctx)` to get genesis block height
* [#10180](https://github.com/cosmos/cosmos-sdk/issues/10180) Documentation: make references to Cosmos SDK consistent
* [#9651](https://github.com/cosmos/cosmos-sdk/pull/9651) Change inconsistent limit of `0` to `MaxUint64` on InfiniteGasMeter and add GasRemaining func to GasMeter.
* [#9639](https://github.com/cosmos/cosmos-sdk/pull/9639) Check store keys length before accessing them by making sure that `key` is of length `m+1` (for `key[n:m]`)
* (types) [#9627](https://github.com/cosmos/cosmos-sdk/pull/9627) Fix nil pointer panic on `NewBigIntFromInt`
* (x/genutil) [#9574](https://github.com/cosmos/cosmos-sdk/pull/9575) Actually use the `gentx` client tx flags (like `--keyring-dir`)
* (x/distribution) [#9599](https://github.com/cosmos/cosmos-sdk/pull/9599) Withdraw rewards event now includes a value attribute even if there are 0 rewards (due to situations like 100% commission).
* (x/genutil) [#9638](https://github.com/cosmos/cosmos-sdk/pull/9638) Added missing validator key save when recovering from mnemonic
* [#9762](https://github.com/cosmos/cosmos-sdk/pull/9762) The init command uses the chain-id from the client config if --chain-id is not provided
* [#9854](https://github.com/cosmos/cosmos-sdk/pull/9854) Fixed the `make proto-gen` to get dynamic container name based on project name for the cosmos based sdks.
* [#9980](https://github.com/cosmos/cosmos-sdk/pull/9980) Returning the error when the invalid argument is passed to bank query total supply cli.
* (server) [#10016](https://github.com/cosmos/cosmos-sdk/issues/10016) Fix marshaling of index-events into server config file.
* [#10184](https://github.com/cosmos/cosmos-sdk/pull/10184) Fixed CLI tx commands to no longer explicitly require the chain-id flag as this value can come from a user config.
* [#10239](https://github.com/cosmos/cosmos-sdk/pull/10239) Fixed x/bank/044 migrateDenomMetadata.
* (x/upgrade) [#10189](https://github.com/cosmos/cosmos-sdk/issues/10189) Removed potential sources of non-determinism in upgrades
* [#10258](https://github.com/cosmos/cosmos-sdk/issues/10258) Fixes issue related to segmentation fault on mac m1 arm64
* [#10466](https://github.com/cosmos/cosmos-sdk/issues/10466) Fixes error with simulation tests when genesis start time is randomly created after the year 2262
* [#10394](https://github.com/cosmos/cosmos-sdk/issues/10394) Fixes issue related to grpc-gateway of account balance by
  ibc-denom.
* [#10593](https://github.com/cosmos/cosmos-sdk/pull/10593) Update swagger-ui to v4.1.0 to fix xss vulnerability.
* [#10842](https://github.com/cosmos/cosmos-sdk/pull/10842) Fix error when `--generate-only`, `--max-msgs` fags set while executing `WithdrawAllRewards` command.
* [#10897](https://github.com/cosmos/cosmos-sdk/pull/10897) Fix: set a non-zero value on gas overflow.
* [#9790](https://github.com/cosmos/cosmos-sdk/pull/10687) Fix behavior of `DecCoins.MulDecTruncate`.
* [#10990](https://github.com/cosmos/cosmos-sdk/pull/10990) Fixes missing `iavl-cache-size` config parsing in `GetConfig` method.
* (crypto) [#11027] Remove dependency on Tendermint core for xsalsa20symmetric.
* (x/authz) [#10447](https://github.com/cosmos/cosmos-sdk/pull/10447) Fix authz `NewGrant` expiration check.
* (x/authz) [#10633](https://github.com/cosmos/cosmos-sdk/pull/10633) Fixed authorization not found error when executing message.
* [#11222](https://github.com/cosmos/cosmos-sdk/pull/11222) reject query with block height in the future
* [#11229](https://github.com/cosmos/cosmos-sdk/pull/11229) Handled the error message of `transaction encountered error` from tendermint.
* (x/authz) [#11252](https://github.com/cosmos/cosmos-sdk/pull/11252) Allow insufficient funds error for authz simulation
* (cli) [#11313](https://github.com/cosmos/cosmos-sdk/pull/11313) Fixes `--gas auto` when executing CLI transactions in `--generate-only` mode
* (cli) [#11337](https://github.com/cosmos/cosmos-sdk/pull/11337) Fixes `show-adress` cli cmd
* (crypto) [#11298](https://github.com/cosmos/cosmos-sdk/pull/11298) Fix cgo secp signature verification and update libscep256k1 library.
* (x/authz) [#11512](https://github.com/cosmos/cosmos-sdk/pull/11512) Fix response of a panic to error, when subtracting balances.
* (rosetta) [#11590](https://github.com/cosmos/cosmos-sdk/pull/11590) `/block` returns an error with nil pointer when a request has both of index and hash and increase timeout for huge genesis.
* (x/feegrant) [#11813](https://github.com/cosmos/cosmos-sdk/pull/11813) Fix pagination total count in `AllowancesByGranter` query.
* (simapp) [#11855](https://github.com/cosmos/cosmos-sdk/pull/11855) Use `sdkmath.Int` instead of `int64` for `SimulationState.InitialStake`.
* (x/capability) [#11737](https://github.com/cosmos/cosmos-sdk/pull/11737) Use a fixed length encoding of `Capability` pointer for `FwdCapabilityKey`
* [#11983](https://github.com/cosmos/cosmos-sdk/pull/11983) (x/feegrant, x/authz) rename grants query commands to `grants-by-grantee`, `grants-by-granter` cmds.
* (protos) [#12701](https://github.com/cosmos/cosmos-sdk/pull/12701) Fix tendermint and ics23 versions used in Makefile. Run "make proto-gen".
* (testutil/sims) [#12374](https://github.com/cosmos/cosmos-sdk/pull/12374) fix the non-determinstic behavior in simulations caused by `GenSignedMockTx` and check empty coins slice before it is used to create `banktype.MsgSend`.
* [#12448](https://github.com/cosmos/cosmos-sdk/pull/12448) Start telemetry independently from the API server.
* [#12509](https://github.com/cosmos/cosmos-sdk/pull/12509) Fix `Register{Tx,Tendermint}Service` not being called, resulting in some endpoints like the Simulate endpoint not working.
* [#12416](https://github.com/cosmos/cosmos-sdk/pull/12416) Prevent zero gas transactions in the `DeductFeeDecorator` AnteHandler decorator.
* (x/mint) [#12384](https://github.com/cosmos/cosmos-sdk/pull/12384) Ensure `GoalBonded` must be positive when performing `x/mint` parameter validation.
* (x/auth) [#12261](https://github.com/cosmos/cosmos-sdk/pull/12261) Deprecate pagination in GetTxsEventRequest/Response in favor of page and limit to align with tendermint `SignClient.TxSearch`
* (vesting) [#12190](https://github.com/cosmos/cosmos-sdk/pull/12190) Replace https://github.com/cosmos/cosmos-sdk/pull/12190 to use `NewBaseAccountWithAddress` in all vesting account message handlers.
* (linting) [#12135](https://github.com/cosmos/cosmos-sdk/pull/12135/) Fix variable naming issues per enabled linters. Run gofumpt to ensure easy reviews of ongoing linting work.
* (linting) [#12132](https://github.com/cosmos/cosmos-sdk/pull/12132) Change sdk.Int to math.Int, run `gofumpt -w -l .`, and `golangci-lint run ./... --fix`
* (cli) [#12127](https://github.com/cosmos/cosmos-sdk/pull/12127) Fix the CLI not always taking into account `--fee-payer` and `--fee-granter` flags.
* (migrations) [#12028](https://github.com/cosmos/cosmos-sdk/pull/12028) Fix v0.45->v0.46 in-place store migrations.
* (baseapp) [#12089](https://github.com/cosmos/cosmos-sdk/pull/12089) Include antehandler and runMsgs events in SimulateTx.
* (cli) [#12095](https://github.com/cosmos/cosmos-sdk/pull/12095) Fix running a tx with --dry-run returns an error
* (x/auth) [#12108](https://github.com/cosmos/cosmos-sdk/pull/12108) Fix GetBlockWithTxs error when querying block with 0 tx
* (genutil) [#12140](https://github.com/cosmos/cosmos-sdk/pull/12140) Fix staking's genesis JSON migrate in the `simd migrate v0.46` CLI command.
* (types) [#12154](https://github.com/cosmos/cosmos-sdk/pull/12154) Add `baseAccountGetter` to avoid invalid account error when create vesting account.
* (x/crisis) [#12208](https://github.com/cosmos/cosmos-sdk/pull/12208) Fix progress index of crisis invariant assertion logs.
* (types) [#12229](https://github.com/cosmos/cosmos-sdk/pull/12229) Increase sdk.Dec maxApproxRootIterations to 300

### State Machine Breaking

* (baseapp) [#11985](https://github.com/cosmos/cosmos-sdk/pull/11985) Add a `postHandler` to baseapp. This `postHandler` is like antehandler, but is run _after_ the `runMsgs` execution. It is in the same store branch that `runMsgs`, meaning that both `runMsgs` and `postHandler`
* (x/gov) [#11998](https://github.com/cosmos/cosmos-sdk/pull/11998) Tweak the `x/gov` `ModuleAccountInvariant` invariant to ensure deposits are `<=` total module account balance instead of strictly equal.
* (x/upgrade) [#11800](https://github.com/cosmos/cosmos-sdk/pull/11800) Fix `GetLastCompleteUpgrade` to properly return the latest upgrade.
* [#10564](https://github.com/cosmos/cosmos-sdk/pull/10564) Fix bug when updating allowance inside AllowedMsgAllowance
* (x/auth)[#9596](https://github.com/cosmos/cosmos-sdk/pull/9596) Enable creating periodic vesting accounts with a transactions instead of requiring them to be created in genesis.
* (x/bank) [#9611](https://github.com/cosmos/cosmos-sdk/pull/9611) Introduce a new index to act as a reverse index between a denomination and address allowing to query for
  token holders of a specific denomination. `DenomOwners` is updated to use the new reverse index.
* (x/bank) [#9832](https://github.com/cosmos/cosmos-sdk/pull/9832) Account balance is stored as `sdk.Int` rather than `sdk.Coin`.
* (x/bank) [#9890](https://github.com/cosmos/cosmos-sdk/pull/9890) Remove duplicate denom from denom metadata key.
* (x/upgrade) [#10189](https://github.com/cosmos/cosmos-sdk/issues/10189) Removed potential sources of non-determinism in upgrades
* [#10422](https://github.com/cosmos/cosmos-sdk/pull/10422) and [#10529](https://github.com/cosmos/cosmos-sdk/pull/10529) Add `MinCommissionRate` param to `x/staking` module.
* (x/gov) [#10763](https://github.com/cosmos/cosmos-sdk/pull/10763) modify the fields in `TallyParams` to use `string` instead of `bytes`
* [#10770](https://github.com/cosmos/cosmos-sdk/pull/10770) revert tx when block gas limit exceeded
* (x/gov) [#10868](https://github.com/cosmos/cosmos-sdk/pull/10868) Bump gov to v1beta2. Both v1beta1 and v1beta2 queries and Msgs are accepted.
* [#11011](https://github.com/cosmos/cosmos-sdk/pull/11011) Remove burning of deposits when qourum is not reached on a governance proposal and when the deposit is not fully met.
* [#11019](https://github.com/cosmos/cosmos-sdk/pull/11019) Add `MsgCreatePermanentLockedAccount` and CLI method for creating permanent locked account
* (x/staking) [#10885] (https://github.com/cosmos/cosmos-sdk/pull/10885) Add new `CancelUnbondingDelegation`
  transaction to `x/staking` module. Delegators can now cancel unbonding delegation entry and delegate back to validator.
* (x/feegrant) [#10830](https://github.com/cosmos/cosmos-sdk/pull/10830) Expired allowances will be pruned from state.
* (x/authz,x/feegrant) [#11214](https://github.com/cosmos/cosmos-sdk/pull/11214) Fix Amino JSON encoding of authz and feegrant Msgs to be consistent with other modules.
* (authz)[#11060](https://github.com/cosmos/cosmos-sdk/pull/11060) Support grant with no expire time.
* (x/gov) [#10868](https://github.com/cosmos/cosmos-sdk/pull/10868) Bump gov to v1.

### Deprecated

* (x/upgrade) [#9906](https://github.com/cosmos/cosmos-sdk/pull/9906) Deprecate `UpgradeConsensusState` gRPC query since this functionality is only used for IBC, which now has its own [IBC replacement](https://github.com/cosmos/ibc-go/blob/2c880a22e9f9cc75f62b527ca94aa75ce1106001/proto/ibc/core/client/v1/query.proto#L54)
* (types) [#10948](https://github.com/cosmos/cosmos-sdk/issues/10948) Deprecate the types.DBBackend variable and types.NewLevelDB function. They are replaced by a new entry in `app.toml`: `app-db-backend` and `tendermint/tm-db`s `NewDB` function. If `app-db-backend` is defined, then it is used. Otherwise, if `types.DBBackend` is defined, it is used (until removed: [#11241](https://github.com/cosmos/cosmos-sdk/issues/11241)). Otherwise, Tendermint config's `db-backend` is used.

## [v0.45.6](https://github.com/cosmos/cosmos-sdk/releases/tag/v0.45.6) - 2022-06-28

### Improvements

* (simapp) [#12314](https://github.com/cosmos/cosmos-sdk/pull/12314) Increase `DefaultGenTxGas` from `1000000` to `10000000`
* [#12371](https://github.com/cosmos/cosmos-sdk/pull/12371) Update min required Golang version to 1.18.

### Bug Fixes

* [#12317](https://github.com/cosmos/cosmos-sdk/pull/12317) Rename `edit-validator` command's `--moniker` flag to `--new-moniker`
* (x/upgrade) [#12264](https://github.com/cosmos/cosmos-sdk/pull/12264) Fix `GetLastCompleteUpgrade` to properly return the latest upgrade.
* (x/crisis) [#12208](https://github.com/cosmos/cosmos-sdk/pull/12208) Fix progress index of crisis invariant assertion logs.

### Features

* (query) [#12253](https://github.com/cosmos/cosmos-sdk/pull/12253) Add `GenericFilteredPaginate` to the `query` package to improve UX.

## [v0.45.5](https://github.com/cosmos/cosmos-sdk/releases/tag/v0.45.5) - 2022-06-09

### Improvements

* (x/feegrant) [#11813](https://github.com/cosmos/cosmos-sdk/pull/11813) Fix pagination total count in `AllowancesByGranter` query.
* (errors) [#12002](https://github.com/cosmos/cosmos-sdk/pull/12002) Removed 'redacted' error message from defaultErrEncoder.
* (ante) [#12017](https://github.com/cosmos/cosmos-sdk/pull/12017) Index ante events for failed tx (backport #12013).
* [#12153](https://github.com/cosmos/cosmos-sdk/pull/12153) Add a new `NewSimulationManagerFromAppModules` constructor, to simplify simulation wiring.

### Bug Fixes

* [#11796](https://github.com/cosmos/cosmos-sdk/pull/11796) Handle EOF error case in `readLineFromBuf`, which allows successful reading of passphrases from STDIN.
* [#11772](https://github.com/cosmos/cosmos-sdk/pull/11772) Limit types.Dec length to avoid overflow.
* [#10947](https://github.com/cosmos/cosmos-sdk/pull/10947) Add `AllowancesByGranter` query to the feegrant module
* [#9639](https://github.com/cosmos/cosmos-sdk/pull/9639) Check store keys length before accessing them by making sure that `key` is of length `m+1` (for `key[n:m]`)
* [#11983](https://github.com/cosmos/cosmos-sdk/pull/11983) (x/feegrant, x/authz) rename grants query commands to `grants-by-grantee`, `grants-by-granter` cmds.

## Improvements

* [#11886](https://github.com/cosmos/cosmos-sdk/pull/11886) Improve error messages

## [v0.45.4](https://github.com/cosmos/cosmos-sdk/releases/tag/v0.45.4) - 2022-04-25

### Bug Fixes

* [#11624](https://github.com/cosmos/cosmos-sdk/pull/11624) Handle the error returned from `NewNode` in the `server` package.
* [#11724](https://github.com/cosmos/cosmos-sdk/pull/11724) Fix data race issues with `api.Server`.

### Improvements

* (types) [#12201](https://github.com/cosmos/cosmos-sdk/pull/12201) Add `MustAccAddressFromBech32` util function
* [#11693](https://github.com/cosmos/cosmos-sdk/pull/11693) Add validation for gentx cmd.
* [#11686](https://github.com/cosmos/cosmos-sdk/pull/11686) Update the min required Golang version to `1.17`.
* (x/auth/vesting) [#11652](https://github.com/cosmos/cosmos-sdk/pull/11652) Add util functions for `Period(s)`

## [v0.45.3](https://github.com/cosmos/cosmos-sdk/releases/tag/v0.45.3) - 2022-04-12

### Improvements

* [#11562](https://github.com/cosmos/cosmos-sdk/pull/11562) Updated Tendermint to v0.34.19; `unsafe-reset-all` command has been moved to the `tendermint` sub-command.

### Features

* (x/upgrade) [#11551](https://github.com/cosmos/cosmos-sdk/pull/11551) Update `ScheduleUpgrade` for chains to schedule an automated upgrade on `BeginBlock` without having to go though governance.

## [v0.45.2](https://github.com/cosmos/cosmos-sdk/releases/tag/v0.45.2) - 2022-04-05

### Features

* (tx) [#11533](https://github.com/cosmos/cosmos-sdk/pull/11533) Register [`EIP191`](https://eips.ethereum.org/EIPS/eip-191) as an available `SignMode` for chains to use.
* [#11430](https://github.com/cosmos/cosmos-sdk/pull/11430) Introduce a new `grpc-only` flag, such that when enabled, will start the node in a query-only mode. Note, gRPC MUST be enabled with this flag.
* (x/bank) [#11417](https://github.com/cosmos/cosmos-sdk/pull/11417) Introduce a new `SpendableBalances` gRPC query that retrieves an account's total (paginated) spendable balances.
* (x/bank) [#10771](https://github.com/cosmos/cosmos-sdk/pull/10771) Add safety check on bank module perms to allow module-specific mint restrictions (e.g. only minting a certain denom).
* (x/bank) [#10771](https://github.com/cosmos/cosmos-sdk/pull/10771) Add `bank.BankKeeper.WithMintCoinsRestriction` function to restrict use of bank `MintCoins` usage. This function is not on the bank `Keeper` interface, so it's not API-breaking, but only additive on the keeper implementation.
* [#10944](https://github.com/cosmos/cosmos-sdk/pull/10944) `x/authz` add all grants by grantee query
* [#11124](https://github.com/cosmos/cosmos-sdk/pull/11124) Add `GetAllVersions` to application store
* (x/auth) [#10880](https://github.com/cosmos/cosmos-sdk/pull/10880) Added a new query to the tx query service that returns a block with transactions fully decoded.
* [#11314](https://github.com/cosmos/cosmos-sdk/pull/11314) Add state rollback command.

### Bug Fixes

* [#11354](https://github.com/cosmos/cosmos-sdk/pull/11355) Added missing pagination flag for `bank q total` query.
* [#11197](https://github.com/cosmos/cosmos-sdk/pull/11197) Signing with multisig now works with multisig address which is not in the keyring.
* (client) [#11283](https://github.com/cosmos/cosmos-sdk/issues/11283) Support multiple keys for tx simulation and setting automatic gas for txs.
* (store) [#11177](https://github.com/cosmos/cosmos-sdk/pull/11177) Update the prune `everything` strategy to store the last two heights.
* (store) [#11117](https://github.com/cosmos/cosmos-sdk/pull/11117) Fix data race in store trace component
* (x/authz) [#11252](https://github.com/cosmos/cosmos-sdk/pull/11252) Allow insufficient funds error for authz simulation
* (crypto) [#11298](https://github.com/cosmos/cosmos-sdk/pull/11298) Fix cgo secp signature verification and update libscep256k1 library.
* (crypto) [#12122](https://github.com/cosmos/cosmos-sdk/pull/12122) Fix keyring migration issue.

### Improvements

* [#9576](https://github.com/cosmos/cosmos-sdk/pull/9576) Add debug error message to query result when enabled
* (types) [#11200](https://github.com/cosmos/cosmos-sdk/pull/11200) Added `Min()` and `Max()` operations on sdk.Coins.
* [#11267](https://github.com/cosmos/cosmos-sdk/pull/11267) Add hooks to allow app modules to add things to state-sync (backport #10961).

## [v0.45.1](https://github.com/cosmos/cosmos-sdk/releases/tag/v0.45.1) - 2022-02-03

### Bug Fixes

* (grpc) [#10985](https://github.com/cosmos/cosmos-sdk/pull/10992) The `/cosmos/tx/v1beta1/txs/{hash}` endpoint returns a 404 when a tx does not exist.
* [#10990](https://github.com/cosmos/cosmos-sdk/pull/10990) Fixes missing `iavl-cache-size` config parsing in `GetConfig` method.
* [#11222](https://github.com/cosmos/cosmos-sdk/pull/11222) reject query with block height in the future

### Improvements

* [#10407](https://github.com/cosmos/cosmos-sdk/pull/10407) Added validation to `x/upgrade` module's `BeginBlock` to check accidental binary downgrades
* [#10768](https://github.com/cosmos/cosmos-sdk/pull/10768) Extra logging in in-place store migrations.

## [v0.45.0](https://github.com/cosmos/cosmos-sdk/releases/tag/v0.45.0) - 2022-01-18

### State Machine Breaking

* [#10833](https://github.com/cosmos/cosmos-sdk/pull/10833) fix reported tx gas used when block gas limit exceeded.
* (auth) [#10536](https://github.com/cosmos/cosmos-sdk/pull/10536]) Enable `SetSequence` for `ModuleAccount`.
* (store) [#10218](https://github.com/cosmos/cosmos-sdk/pull/10218) Charge gas even when there are no entries while seeking.
* (store) [#10247](https://github.com/cosmos/cosmos-sdk/pull/10247) Charge gas for the key length in gas meter.
* (x/gov) [#10740](https://github.com/cosmos/cosmos-sdk/pull/10740) Increase maximum proposal description size from 5k characters to 10k characters.
* [#10814](https://github.com/cosmos/cosmos-sdk/pull/10814) revert tx when block gas limit exceeded.

### API Breaking Changes

* [#10561](https://github.com/cosmos/cosmos-sdk/pull/10561) The `CommitMultiStore` interface contains a new `SetIAVLCacheSize` method
* [#10922](https://github.com/cosmos/cosmos-sdk/pull/10922), [/#10956](https://github.com/cosmos/cosmos-sdk/pull/10956) Deprecate key `server.Generate*` functions and move them to `testutil` and support custom mnemonics in in-process testing network. Moved `TestMnemonic` from `testutil` package to `testdata`.
* [#11049](https://github.com/cosmos/cosmos-sdk/pull/11049) Add custom tendermint config variables into root command. Allows App developers to set config.toml variables.

### Features

* [#10614](https://github.com/cosmos/cosmos-sdk/pull/10614) Support in-place migration ordering

### Improvements

* [#10486](https://github.com/cosmos/cosmos-sdk/pull/10486) store/cachekv's `Store.Write` conservatively
  looks up keys, but also uses the [map clearing idiom](https://bencher.orijtech.com/perfclinic/mapclearing/)
  to reduce the RAM usage, CPU time usage, and garbage collection pressure from clearing maps,
  instead of allocating new maps.
* (module) [#10711](https://github.com/cosmos/cosmos-sdk/pull/10711) Panic at startup if the app developer forgot to add modules in the `SetOrder{BeginBlocker, EndBlocker, InitGenesis, ExportGenesis}` functions. This means that all modules, even those who have empty implementations for those methods, need to be added to `SetOrder*`.
* (types) [#10076](https://github.com/cosmos/cosmos-sdk/pull/10076) Significantly speedup and lower allocations for `Coins.String()`.
* (auth) [#10022](https://github.com/cosmos/cosmos-sdk/pull/10022) `AuthKeeper` interface in `x/auth` now includes a function `HasAccount`.
* [#10393](https://github.com/cosmos/cosmos-sdk/pull/10393) Add `HasSupply` method to bank keeper to ensure that input denom actually exists on chain.

### Bug Fixes

* (std/codec) [/#10595](https://github.com/cosmos/cosmos-sdk/pull/10595) Add evidence to std/codec to be able to decode evidence in client interactions.
* (types) [#9627](https://github.com/cosmos/cosmos-sdk/pull/9627) Fix nil pointer panic on `NewBigIntFromInt`.
* [#10725](https://github.com/cosmos/cosmos-sdk/pull/10725) populate `ctx.ConsensusParams` for begin/end blockers.
* [#9829](https://github.com/cosmos/cosmos-sdk/pull/9829) Fixed Coin denom sorting not being checked during `Balance.Validate` check. Refactored the Validation logic to use `Coins.Validate` for `Balance.Coins`
* [#10061](https://github.com/cosmos/cosmos-sdk/pull/10061) and [#10515](https://github.com/cosmos/cosmos-sdk/pull/10515) Ensure that `LegacyAminoPubKey` struct correctly unmarshals from JSON

## [v0.44.8](https://github.com/cosmos/cosmos-sdk/releases/tag/v0.44.8) - 2022-04-12

### Improvements

* [#11563](https://github.com/cosmos/cosmos-sdk/pull/11563) Updated Tendermint to v0.34.19; `unsafe-reset-all` command has been moved to the `tendermint` sub-command.

## [v0.44.7](https://github.com/cosmos/cosmos-sdk/releases/tag/v0.44.7) - 2022-04-04

### Features

* (x/bank) [#10771](https://github.com/cosmos/cosmos-sdk/pull/10771) Add safety check on bank module perms to allow module-specific mint restrictions (e.g. only minting a certain denom).
* (x/bank) [#10771](https://github.com/cosmos/cosmos-sdk/pull/10771) Add `bank.BankKeeper.WithMintCoinsRestriction` function to restrict use of bank `MintCoins` usage. This function is not on the bank `Keeper` interface, so it's not API-breaking, but only additive on the keeper implementation.

### Bug Fixes

* [#11354](https://github.com/cosmos/cosmos-sdk/pull/11355) Added missing pagination flag for `bank q total` query.
* (store) [#11177](https://github.com/cosmos/cosmos-sdk/pull/11177) Update the prune `everything` strategy to store the last two heights.
* (store) [#11117](https://github.com/cosmos/cosmos-sdk/pull/11117) Fix data race in store trace component
* (x/authz) [#11252](https://github.com/cosmos/cosmos-sdk/pull/11252) Allow insufficient funds error for authz simulation

### Improvements

* [#9576](https://github.com/cosmos/cosmos-sdk/pull/9576) Add debug error message to query result when enabled

## [v0.44.6](https://github.com/cosmos/cosmos-sdk/releases/tag/v0.44.6) - 2022-02-02

### Features

* [#11124](https://github.com/cosmos/cosmos-sdk/pull/11124) Add `GetAllVersions` to application store

### Bug Fixes

* (grpc) [#10985](https://github.com/cosmos/cosmos-sdk/pull/10992) The `/cosmos/tx/v1beta1/txs/{hash}` endpoint returns a 404 when a tx does not exist.
* (std/codec) [/#10595](https://github.com/cosmos/cosmos-sdk/pull/10595) Add evidence to std/codec to be able to decode evidence in client interactions.
* [#10725](https://github.com/cosmos/cosmos-sdk/pull/10725) populate `ctx.ConsensusParams` for begin/end blockers.
* [#10061](https://github.com/cosmos/cosmos-sdk/pull/10061) and [#10515](https://github.com/cosmos/cosmos-sdk/pull/10515) Ensure that `LegacyAminoPubKey` struct correctly unmarshals from JSON

### Improvements

* [#10823](https://github.com/cosmos/cosmos-sdk/pull/10823) updated ambiguous cli description for creating feegrant.

## [v0.44.5](https://github.com/cosmos/cosmos-sdk/releases/tag/v0.44.5) - 2021-12-02

### Improvements

* (baseapp) [#10631](https://github.com/cosmos/cosmos-sdk/pull/10631) Emit ante events even for the failed txs.
* (store) [#10741](https://github.com/cosmos/cosmos-sdk/pull/10741) Significantly speedup iterator creation after delete heavy workloads. Significantly improves IBC migration times.

### Bug Fixes

* [#10648](https://github.com/cosmos/cosmos-sdk/pull/10648) Upgrade IAVL to 0.17.3 to solve race condition bug in IAVL.

## [v0.44.4](https://github.com/cosmos/cosmos-sdk/releases/tag/v0.44.4) - 2021-11-25

### Improvements

* (types) [#10630](https://github.com/cosmos/cosmos-sdk/pull/10630) Add an `Events` field to the `TxResponse` type that captures _all_ events emitted by a transaction, unlike `Logs` which only contains events emitted during message execution.
* (x/upgrade) [#10532](https://github.com/cosmos/cosmos-sdk/pull/10532) Add `keeper.DumpUpgradeInfoWithInfoToDisk` to include `Plan.Info` in the upgrade-info file.
* (store) [#10544](https://github.com/cosmos/cosmos-sdk/pull/10544) Use the new IAVL iterator structure which significantly improves iterator performance.

### Bug Fixes

* [#10827](https://github.com/cosmos/cosmos-sdk/pull/10827) Create query `Context` with requested block height
* [#10414](https://github.com/cosmos/cosmos-sdk/pull/10414) Use `sdk.GetConfig().GetFullBIP44Path()` instead `sdk.FullFundraiserPath` to generate key
* (bank) [#10394](https://github.com/cosmos/cosmos-sdk/pull/10394) Fix: query account balance by ibc denom.
* [\10608](https://github.com/cosmos/cosmos-sdk/pull/10608) Change the order of module migration by pushing x/auth to the end. Auth module depends on other modules and should be run last. We have updated the documentation to provide more details how to change module migration order. This is technically a breaking change, but only impacts updates between the upgrades with version change, hence migrating from the previous patch release doesn't cause new migration and doesn't break the state.
* [#10674](https://github.com/cosmos/cosmos-sdk/pull/10674) Fix issue with `Error.Wrap` and `Error.Wrapf` usage with `errors.Is`.

## [v0.44.3](https://github.com/cosmos/cosmos-sdk/releases/tag/v0.44.3) - 2021-10-21

### Improvements

* [#10768](https://github.com/cosmos/cosmos-sdk/pull/10768) Added extra logging for tracking in-place store migrations
* [#10262](https://github.com/cosmos/cosmos-sdk/pull/10262) Remove unnecessary logging in `x/feegrant` simulation.
* [#10327](https://github.com/cosmos/cosmos-sdk/pull/10327) Add null guard for possible nil `Amount` in tx fee `Coins`
* [#10339](https://github.com/cosmos/cosmos-sdk/pull/10339) Improve performance of `removeZeroCoins` by only allocating memory when necessary
* [#10045](https://github.com/cosmos/cosmos-sdk/pull/10045) Revert [#8549](https://github.com/cosmos/cosmos-sdk/pull/8549). Do not route grpc queries through Tendermint.
* (deps) [#10375](https://github.com/cosmos/cosmos-sdk/pull/10375) Bump Tendermint to [v0.34.14](https://github.com/tendermint/tendermint/releases/tag/v0.34.14).
* [#10024](https://github.com/cosmos/cosmos-sdk/pull/10024) `store/cachekv` performance improvement by reduced growth factor for iterator ranging by using binary searches to find dirty items when unsorted key count >= 1024.

### Bug Fixes

* (client) [#10226](https://github.com/cosmos/cosmos-sdk/pull/10226) Fix --home flag parsing.
* (rosetta) [#10340](https://github.com/cosmos/cosmos-sdk/pull/10340) Use `GenesisChunked(ctx)` instead `Genesis(ctx)` to get genesis block height

## [v0.44.2](https://github.com/cosmos/cosmos-sdk/releases/tag/v0.44.2) - 2021-10-12

Security Release. No breaking changes related to 0.44.x.

## [v0.44.1](https://github.com/cosmos/cosmos-sdk/releases/tag/v0.44.1) - 2021-09-29

### Improvements

* (store) [#10040](https://github.com/cosmos/cosmos-sdk/pull/10040) Bump IAVL to v0.17.1 which includes performance improvements on a batch load.
* (types) [#10021](https://github.com/cosmos/cosmos-sdk/pull/10021) Speedup coins.AmountOf(), by removing many intermittent regex calls.
* [#10077](https://github.com/cosmos/cosmos-sdk/pull/10077) Remove telemetry on `GasKV` and `CacheKV` store Get/Set operations, significantly improving their performance.
* (store) [#10026](https://github.com/cosmos/cosmos-sdk/pull/10026) Improve CacheKVStore datastructures / algorithms, to no longer take O(N^2) time when interleaving iterators and insertions.

### Bug Fixes

* [#9969](https://github.com/cosmos/cosmos-sdk/pull/9969) fix: use keyring in config for add-genesis-account cmd.
* (x/genutil) [#10104](https://github.com/cosmos/cosmos-sdk/pull/10104) Ensure the `init` command reads the `--home` flag value correctly.
* (x/feegrant) [#10049](https://github.com/cosmos/cosmos-sdk/issues/10049) Fixed the error message when `period` or `period-limit` flag is not set on a feegrant grant transaction.

### Client Breaking Changes

* [#9879](https://github.com/cosmos/cosmos-sdk/pull/9879) Modify ABCI Queries to use `abci.QueryRequest` Height field if it is non-zero, otherwise continue using context height.

## [v0.44.0](https://github.com/cosmos/cosmos-sdk/releases/tag/v0.44.0) - 2021-09-01

### Features

* [#9860](https://github.com/cosmos/cosmos-sdk/pull/9860) Emit transaction fee in ante handler fee decorator. The event type is `tx` and the attribute is `fee`.

### Improvements

* (deps) [#9956](https://github.com/cosmos/cosmos-sdk/pull/9956) Bump Tendermint to [v0.34.12](https://github.com/tendermint/tendermint/releases/tag/v0.34.12).

### Deprecated

* (x/upgrade) [#9906](https://github.com/cosmos/cosmos-sdk/pull/9906) Deprecate `UpgradeConsensusState` gRPC query since this functionality is only used for IBC, which now has its own [IBC replacement](https://github.com/cosmos/ibc-go/blob/2c880a22e9f9cc75f62b527ca94aa75ce1106001/proto/ibc/core/client/v1/query.proto#L54)

### Bug Fixes

* [#9965](https://github.com/cosmos/cosmos-sdk/pull/9965) Fixed `simd version` command output to report the right release tag.
* (x/upgrade) [#10189](https://github.com/cosmos/cosmos-sdk/issues/10189) Removed potential sources of non-determinism in upgrades.

### Client Breaking Changes

* [#10041](https://github.com/cosmos/cosmos-sdk/pull/10041) Remove broadcast & encode legacy REST endpoints. Please see the [REST Endpoints Migration guide](https://docs.cosmos.network/v0.45/migrations/rest.html) to migrate to the new REST endpoints.

## [v0.43.0](https://github.com/cosmos/cosmos-sdk/releases/tag/v0.43.0) - 2021-08-10

### Features

* [#6711](https://github.com/cosmos/cosmos-sdk/pull/6711) Make integration test suites reusable by apps, tests are exported in each module's `client/testutil` package.
* [#8077](https://github.com/cosmos/cosmos-sdk/pull/8077) Added support for grpc-web, enabling browsers to communicate with a chain's gRPC server
* [#8965](https://github.com/cosmos/cosmos-sdk/pull/8965) cosmos reflection now provides more information on the application such as: deliverable msgs, sdk.Config info etc (still in alpha stage).
* [#8520](https://github.com/cosmos/cosmos-sdk/pull/8520) Add support for permanently locked vesting accounts.
* [#8559](https://github.com/cosmos/cosmos-sdk/pull/8559) Added Protobuf compatible secp256r1 ECDSA signatures.
* [#8786](https://github.com/cosmos/cosmos-sdk/pull/8786) Enabled secp256r1 in x/auth.
* (rosetta) [#8729](https://github.com/cosmos/cosmos-sdk/pull/8729) Data API fully supports balance tracking. Construction API can now construct any message supported by the application.
* [#8754](https://github.com/cosmos/cosmos-sdk/pull/8875) Added support for reverse iteration to pagination.
* (types) [#9079](https://github.com/cosmos/cosmos-sdk/issues/9079) Add `AddAmount`/`SubAmount` methods to `sdk.Coin`.
* [#9088](https://github.com/cosmos/cosmos-sdk/pull/9088) Added implementation to ADR-28 Derived Addresses.
* [#9133](https://github.com/cosmos/cosmos-sdk/pull/9133) Added hooks for governance actions.
* (x/staking) [#9214](https://github.com/cosmos/cosmos-sdk/pull/9214) Added `new_shares` attribute inside `EventTypeDelegate` event.
* [#9382](https://github.com/cosmos/cosmos-sdk/pull/9382) feat: add Dec.Float64() function.
* [#9457](https://github.com/cosmos/cosmos-sdk/pull/9457) Add amino support for x/authz and x/feegrant Msgs.
* [#9498](https://github.com/cosmos/cosmos-sdk/pull/9498) Added `Codec: codec.Codec` attribute to `client/Context` structure.
* [#9540](https://github.com/cosmos/cosmos-sdk/pull/9540) Add output flag for query txs command.
* (errors) [#8845](https://github.com/cosmos/cosmos-sdk/pull/8845) Add `Error.Wrap` handy method
* [#8518](https://github.com/cosmos/cosmos-sdk/pull/8518) Help users of multisig wallets debug signature issues.
* [#9573](https://github.com/cosmos/cosmos-sdk/pull/9573) ADR 040 implementation: New DB interface
* [#9952](https://github.com/cosmos/cosmos-sdk/pull/9952) ADR 040: Implement in-memory DB backend
* [#9848](https://github.com/cosmos/cosmos-sdk/pull/9848) ADR-040: Implement BadgerDB backend
* [#9851](https://github.com/cosmos/cosmos-sdk/pull/9851) ADR-040: Implement RocksDB backend
* [#10308](https://github.com/cosmos/cosmos-sdk/pull/10308) ADR-040: Implement DBConnection.Revert
* [#9892](https://github.com/cosmos/cosmos-sdk/pull/9892) ADR-040: KV Store with decoupled storage and state commitment

### Client Breaking Changes

* [#8363](https://github.com/cosmos/cosmos-sdk/pull/8363) Addresses no longer have a fixed 20-byte length. From the SDK modules' point of view, any 1-255 bytes-long byte array is a valid address.
* (crypto/ed25519) [#8690] Adopt zip1215 ed2559 verification rules.
* [#8849](https://github.com/cosmos/cosmos-sdk/pull/8849) Upgrade module no longer supports time based upgrades.
* [#7477](https://github.com/cosmos/cosmos-sdk/pull/7477) Changed Bech32 Public Key serialization in the client facing functionality (CLI, MsgServer, QueryServer):
    * updated the keyring display structure (it uses protobuf JSON serialization) - the output is more verbose.
    * Renamed `MarshalAny` and `UnmarshalAny` to `MarshalInterface` and `UnmarshalInterface` respectively. These functions must take an interface as parameter (not a concrete type nor `Any` object). Underneath they use `Any` wrapping for correct protobuf serialization.
    * CLI: removed `--text` flag from `show-node-id` command; the text format for public keys is not used any more - instead we use ProtoJSON.
* (store) [#8790](https://github.com/cosmos/cosmos-sdk/pull/8790) Reduce gas costs by 10x for transient store operations.
* [#9139](https://github.com/cosmos/cosmos-sdk/pull/9139) Querying events:
    * via `ServiceMsg` TypeURLs (e.g. `message.action='/cosmos.bank.v1beta1.Msg/Send'`) does not work anymore,
    * via legacy `msg.Type()` (e.g. `message.action='send'`) is being deprecated, new `Msg`s won't emit these events.
    * Please use concrete `Msg` TypeURLs instead (e.g. `message.action='/cosmos.bank.v1beta1.MsgSend'`).
* [#9859](https://github.com/cosmos/cosmos-sdk/pull/9859) The `default` pruning strategy now keeps the last 362880 blocks instead of 100. 362880 equates to roughly enough blocks to cover the entire unbonding period assuming a 21 day unbonding period and 5s block time.
* [#9785](https://github.com/cosmos/cosmos-sdk/issues/9785) Missing coin denomination in logs

### API Breaking Changes

* (keyring) [#8662](https://github.com/cosmos/cosmos-sdk/pull/8662) `NewMnemonic` now receives an additional `passphrase` argument to secure the key generated by the bip39 mnemonic.
* (x/bank) [#8473](https://github.com/cosmos/cosmos-sdk/pull/8473) Bank keeper does not expose unsafe balance changing methods such as `SetBalance`, `SetSupply` etc.
* (x/staking) [#8473](https://github.com/cosmos/cosmos-sdk/pull/8473) On genesis init, if non bonded pool and bonded pool balance, coming from the bank module, does not match what is saved in the staking state, the initialization will panic.
* (x/gov) [#8473](https://github.com/cosmos/cosmos-sdk/pull/8473) On genesis init, if the gov module account balance, coming from bank module state, does not match the one in gov module state, the initialization will panic.
* (x/distribution) [#8473](https://github.com/cosmos/cosmos-sdk/pull/8473) On genesis init, if the distribution module account balance, coming from bank module state, does not match the one in distribution module state, the initialization will panic.
* (client/keys) [#8500](https://github.com/cosmos/cosmos-sdk/pull/8500) `InfoImporter` interface is removed from legacy keybase.
* (x/staking) [#8505](https://github.com/cosmos/cosmos-sdk/pull/8505) `sdk.PowerReduction` has been renamed to `sdk.DefaultPowerReduction`, and most staking functions relying on power reduction take a new function argument, instead of relying on that global variable.
* [#8629](https://github.com/cosmos/cosmos-sdk/pull/8629) Deprecated `SetFullFundraiserPath` from `Config` in favor of `SetPurpose` and `SetCoinType`.
* (x/upgrade) [#8673](https://github.com/cosmos/cosmos-sdk/pull/8673) Remove IBC logic from x/upgrade. Deprecates IBC fields in an Upgrade Plan, an error will be thrown if they are set. IBC upgrade logic moved to 02-client and an IBC UpgradeProposal is added.
* (x/bank) [#8517](https://github.com/cosmos/cosmos-sdk/pull/8517) `SupplyI` interface and `Supply` are removed and uses `sdk.Coins` for supply tracking
* (x/upgrade) [#8743](https://github.com/cosmos/cosmos-sdk/pull/8743) `UpgradeHandler` includes a new argument `VersionMap` which helps facilitate in-place migrations.
* (x/auth) [#8129](https://github.com/cosmos/cosmos-sdk/pull/8828) Updated `SigVerifiableTx.GetPubKeys` method signature to return error.
* (x/upgrade) [\7487](https://github.com/cosmos/cosmos-sdk/pull/8897) Upgrade `Keeper` takes new argument `ProtocolVersionSetter` which implements setting a protocol version on baseapp.
* (baseapp) [\7487](https://github.com/cosmos/cosmos-sdk/pull/8897) BaseApp's fields appVersion and version were swapped to match Tendermint's fields.
* [#8682](https://github.com/cosmos/cosmos-sdk/pull/8682) `ante.NewAnteHandler` updated to receive all positional params as `ante.HandlerOptions` struct. If required fields aren't set, throws error accordingly.
* (x/staking/types) [#7447](https://github.com/cosmos/cosmos-sdk/issues/7447) Remove bech32 PubKey support:
    * `ValidatorI` interface update: `GetConsPubKey` renamed to `TmConsPubKey` (this is to clarify the return type: consensus public key must be a tendermint key); `TmConsPubKey`, `GetConsAddr` methods return error.
    * `Validator` updated according to the `ValidatorI` changes described above.
    * `ToTmValidator` function: added `error` to return values.
    * `Validator.ConsensusPubkey` type changed from `string` to `codectypes.Any`.
    * `MsgCreateValidator.Pubkey` type changed from `string` to `codectypes.Any`.
* (client) [#8926](https://github.com/cosmos/cosmos-sdk/pull/8926) `client/tx.PrepareFactory` has been converted to a private function, as it's only used internally.
* (auth/tx) [#8926](https://github.com/cosmos/cosmos-sdk/pull/8926) The `ProtoTxProvider` interface used as a workaround for transaction simulation has been removed.
* (x/bank) [#8798](https://github.com/cosmos/cosmos-sdk/pull/8798) `GetTotalSupply` is removed in favour of `GetPaginatedTotalSupply`
* (keyring) [#8739](https://github.com/cosmos/cosmos-sdk/pull/8739) Rename InfoImporter -> LegacyInfoImporter.
* (x/bank/types) [#9061](https://github.com/cosmos/cosmos-sdk/pull/9061) `AddressFromBalancesStore` now returns an error for invalid key instead of panic.
* (x/auth) [#9144](https://github.com/cosmos/cosmos-sdk/pull/9144) The `NewTxTimeoutHeightDecorator` antehandler has been converted from a struct to a function.
* (codec) [#9226](https://github.com/cosmos/cosmos-sdk/pull/9226) Rename codec interfaces and methods, to follow a general Go interfaces:
    * `codec.Marshaler` → `codec.Codec` (this defines objects which serialize other objects)
    * `codec.BinaryMarshaler` → `codec.BinaryCodec`
    * `codec.JSONMarshaler` → `codec.JSONCodec`
    * Removed `BinaryBare` suffix from `BinaryCodec` methods (`MarshalBinaryBare`, `UnmarshalBinaryBare`, ...)
    * Removed `Binary` infix from `BinaryCodec` methods (`MarshalBinaryLengthPrefixed`, `UnmarshalBinaryLengthPrefixed`, ...)
* [#9139](https://github.com/cosmos/cosmos-sdk/pull/9139) `ServiceMsg` TypeURLs (e.g. `/cosmos.bank.v1beta1.Msg/Send`) have been removed, as they don't comply to the Probobuf `Any` spec. Please use `Msg` type TypeURLs (e.g. `/cosmos.bank.v1beta1.MsgSend`). This has multiple consequences:
    * The `sdk.ServiceMsg` struct has been removed.
    * `sdk.Msg` now only contains `ValidateBasic` and `GetSigners` methods. The remaining methods `GetSignBytes`, `Route` and `Type` are moved to `legacytx.LegacyMsg`.
    * The `RegisterCustomTypeURL` function and the `cosmos.base.v1beta1.ServiceMsg` interface have been removed from the interface registry.
* (codec) [#9251](https://github.com/cosmos/cosmos-sdk/pull/9251) Rename `clientCtx.JSONMarshaler` to `clientCtx.JSONCodec` as per #9226.
* (x/bank) [#9271](https://github.com/cosmos/cosmos-sdk/pull/9271) SendEnabledCoin(s) renamed to IsSendEnabledCoin(s) to better reflect its functionality.
* (x/bank) [#9550](https://github.com/cosmos/cosmos-sdk/pull/9550) `server.InterceptConfigsPreRunHandler` now takes 2 additional arguments: customAppConfigTemplate and customAppConfig. If you don't need to customize these, simply put `""` and `nil`.
* [#8245](https://github.com/cosmos/cosmos-sdk/pull/8245) Removed `simapp.MakeCodecs` and use `simapp.MakeTestEncodingConfig` instead.
* (x/capability) [#9836](https://github.com/cosmos/cosmos-sdk/pull/9836) Removed `InitializeAndSeal(ctx sdk.Context)` and replaced with `Seal()`. App must add x/capability module to the begin blockers which will assure that the x/capability keeper is properly initialized. The x/capability begin blocker must be run before any other module which uses x/capability.

### State Machine Breaking

* (x/{bank,distrib,gov,slashing,staking}) [#8363](https://github.com/cosmos/cosmos-sdk/issues/8363) Store keys have been modified to allow for variable-length addresses.
* (x/evidence) [#8502](https://github.com/cosmos/cosmos-sdk/pull/8502) `HandleEquivocationEvidence` persists the evidence to state.
* (x/gov) [#7733](https://github.com/cosmos/cosmos-sdk/pull/7733) ADR 037 Implementation: Governance Split Votes, use `MsgWeightedVote` to send a split vote. Sending a regular `MsgVote` will convert the underlying vote option into a weighted vote with weight 1.
* (x/bank) [#8656](https://github.com/cosmos/cosmos-sdk/pull/8656) balance and supply are now correctly tracked via `coin_spent`, `coin_received`, `coinbase` and `burn` events.
* (x/bank) [#8517](https://github.com/cosmos/cosmos-sdk/pull/8517) Supply is now stored and tracked as `sdk.Coins`
* (x/bank) [#9051](https://github.com/cosmos/cosmos-sdk/pull/9051) Supply value is stored as `sdk.Int` rather than `string`.

### CLI Breaking Changes

* [#8880](https://github.com/cosmos/cosmos-sdk/pull/8880) The CLI `simd migrate v0.40 ...` command has been renamed to `simd migrate v0.42`.
* [#8628](https://github.com/cosmos/cosmos-sdk/issues/8628) Commands no longer print outputs using `stderr` by default
* [#9134](https://github.com/cosmos/cosmos-sdk/pull/9134) Renamed the CLI flag `--memo` to `--note`.
* [#9291](https://github.com/cosmos/cosmos-sdk/pull/9291) Migration scripts prior to v0.38 have been removed from the CLI `migrate` command. The oldest supported migration is v0.39->v0.42.
* [#9371](https://github.com/cosmos/cosmos-sdk/pull/9371) Non-zero default fees/Server will error if there's an empty value for min-gas-price in app.toml
* [#9827](https://github.com/cosmos/cosmos-sdk/pull/9827) Ensure input parity of validator public key input between `tx staking create-validator` and `gentx`.
* [#9621](https://github.com/cosmos/cosmos-sdk/pull/9621) Rollback [#9371](https://github.com/cosmos/cosmos-sdk/pull/9371) and log warning if there's an empty value for min-gas-price in app.toml

### Improvements

* (store) [#8012](https://github.com/cosmos/cosmos-sdk/pull/8012) Implementation of ADR-038 WriteListener and listen.KVStore
* (x/bank) [#8614](https://github.com/cosmos/cosmos-sdk/issues/8614) Add `Name` and `Symbol` fields to denom metadata
* (x/auth) [#8522](https://github.com/cosmos/cosmos-sdk/pull/8522) Allow to query all stored accounts
* (crypto/types) [#8600](https://github.com/cosmos/cosmos-sdk/pull/8600) `CompactBitArray`: optimize the `NumTrueBitsBefore` method and add an `Equal` method.
* (x/upgrade) [#8743](https://github.com/cosmos/cosmos-sdk/pull/8743) Add tracking module versions as per ADR-041
* (types) [#8962](https://github.com/cosmos/cosmos-sdk/issues/8962) Add `Abs()` method to `sdk.Int`.
* (x/bank) [#8950](https://github.com/cosmos/cosmos-sdk/pull/8950) Improve efficiency on supply updates.
* (store) [#8811](https://github.com/cosmos/cosmos-sdk/pull/8811) store/cachekv: use typed `types/kv.List` instead of `container/list.List`. The change brings time spent on the time assertion cummulatively to 580ms down from 6.88s.
* (keyring) [#8826](https://github.com/cosmos/cosmos-sdk/pull/8826) add trust to macOS Keychain for calling apps by default, avoiding repeating keychain popups that appears when dealing with keyring (key add, list, ...) operations.
* (makefile) [#7933](https://github.com/cosmos/cosmos-sdk/issues/7933) Use Docker to generate swagger files.
* (crypto/types) [#9196](https://github.com/cosmos/cosmos-sdk/pull/9196) Fix negative index accesses in CompactUnmarshal,GetIndex,SetIndex
* (makefile) [#9192](https://github.com/cosmos/cosmos-sdk/pull/9192) Reuse proto containers in proto related jobs.
* [#9205](https://github.com/cosmos/cosmos-sdk/pull/9205) Improve readability in `abci` handleQueryP2P
* [#9231](https://github.com/cosmos/cosmos-sdk/pull/9231) Remove redundant staking errors.
* [#9314](https://github.com/cosmos/cosmos-sdk/pull/9314) Update Rosetta SDK to upstream's latest release.
* (gRPC-Web) [#9493](https://github.com/cosmos/cosmos-sdk/pull/9493) Add `EnableUnsafeCORS` flag to grpc-web config.
* (x/params) [#9481](https://github.com/cosmos/cosmos-sdk/issues/9481) Speedup simulator for parameter change proposals.
* (x/staking) [#9423](https://github.com/cosmos/cosmos-sdk/pull/9423) Staking delegations now returns empty list instead of rpc error when no records found.
* (x/auth) [#9553](https://github.com/cosmos/cosmos-sdk/pull/9553) The `--multisig` flag now accepts both a name and address.
* [#8549](https://github.com/cosmos/cosmos-sdk/pull/8549) Make gRPC requests go through tendermint Query
* [#8093](https://github.com/cosmos/cosmos-sdk/pull/8093) Limit usage of context.background.
* [#8460](https://github.com/cosmos/cosmos-sdk/pull/8460) Ensure b.ReportAllocs() in all the benchmarks
* [#8461](https://github.com/cosmos/cosmos-sdk/pull/8461) Fix upgrade tx commands not showing up in CLI

### Bug Fixes

* (gRPC) [#8945](https://github.com/cosmos/cosmos-sdk/pull/8945) gRPC reflection now works correctly.
* (keyring) [#8635](https://github.com/cosmos/cosmos-sdk/issues/8635) Remove hardcoded default passphrase value on `NewMnemonic`
* (x/bank) [#8434](https://github.com/cosmos/cosmos-sdk/pull/8434) Fix legacy REST API `GET /bank/total` and `GET /bank/total/{denom}` in swagger
* (x/slashing) [#8427](https://github.com/cosmos/cosmos-sdk/pull/8427) Fix query signing infos command
* (x/bank/types) [#9112](https://github.com/cosmos/cosmos-sdk/pull/9112) fix AddressFromBalancesStore address length overflow
* (x/bank) [#9229](https://github.com/cosmos/cosmos-sdk/pull/9229) Now zero coin balances cannot be added to balances & supply stores. If any denom becomes zero corresponding key gets deleted from store. State migration: [#9664](https://github.com/cosmos/cosmos-sdk/pull/9664).
* [#9363](https://github.com/cosmos/cosmos-sdk/pull/9363) Check store key uniqueness in app wiring.
* [#9460](https://github.com/cosmos/cosmos-sdk/pull/9460) Fix lint error in `MigratePrefixAddress`.
* [#9480](https://github.com/cosmos/cosmos-sdk/pull/9480) Fix added keys when using `--dry-run`.
* (types) [#9511](https://github.com/cosmos/cosmos-sdk/pull/9511) Change `maxBitLen` of `sdk.Int` and `sdk.Dec` to handle max ERC20 value.
* [#9454](https://github.com/cosmos/cosmos-sdk/pull/9454) Fix testnet command with --node-dir-prefix accepts `-` and change `node-dir-prefix token` to `testtoken`.
* (keyring) [#9562](https://github.com/cosmos/cosmos-sdk/pull/9563) fix keyring kwallet backend when using with empty wallet.
* (keyring) [#9583](https://github.com/cosmos/cosmos-sdk/pull/9583) Fix correct population of legacy `Vote.Option` field for votes with 1 VoteOption of weight 1.
* (x/distinction) [#8918](https://github.com/cosmos/cosmos-sdk/pull/8918) Fix module's parameters validation.
* (x/gov/types) [#8586](https://github.com/cosmos/cosmos-sdk/pull/8586) Fix bug caused by NewProposal that unnecessarily creates a Proposal object that’s discarded on any error.
* [#8580](https://github.com/cosmos/cosmos-sdk/pull/8580) Use more cheaper method from the math/big package that provides a way to trivially check if a value is zero with .BitLen() == 0
* [#8567](https://github.com/cosmos/cosmos-sdk/pull/8567) Fix bug by introducing pagination to GetValidatorSetByHeight response
* (x/bank) [#8531](https://github.com/cosmos/cosmos-sdk/pull/8531) Fix bug caused by ignoring errors returned by Balance.GetAddress()
* (server) [#8399](https://github.com/cosmos/cosmos-sdk/pull/8399) fix gRPC-web flag default value
* [#8282](https://github.com/cosmos/cosmos-sdk/pull/8282) fix zero time checks
* (cli) [#9593](https://github.com/cosmos/cosmos-sdk/pull/9593) Check if chain-id is blank before verifying signatures in multisign and error.
* [#9720](https://github.com/cosmos/cosmos-sdk/pull/9720) Feegrant grant cli granter now accepts key name as well as address in general and accepts only address in --generate-only mode
* [#9793](https://github.com/cosmos/cosmos-sdk/pull/9793) Fixed ECDSA/secp256r1 transaction malleability.
* (server) [#9704](https://github.com/cosmos/cosmos-sdk/pull/9704) Start GRPCWebServer in goroutine, avoid blocking other services from starting.
* (bank) [#9687](https://github.com/cosmos/cosmos-sdk/issues/9687) fixes [#9159](https://github.com/cosmos/cosmos-sdk/issues/9159). Added migration to prune balances with zero coins.

### Deprecated

* (grpc) [#8926](https://github.com/cosmos/cosmos-sdk/pull/8926) The `tx` field in `SimulateRequest` has been deprecated, prefer to pass `tx_bytes` instead.
* (sdk types) [#9498](https://github.com/cosmos/cosmos-sdk/pull/9498) `clientContext.JSONCodec` will be removed in the next version. use `clientContext.Codec` instead.

## [v0.42.10](https://github.com/cosmos/cosmos-sdk/releases/tag/v0.42.10) - 2021-09-28

### Improvements

* (store) [#10026](https://github.com/cosmos/cosmos-sdk/pull/10026) Improve CacheKVStore datastructures / algorithms, to no longer take O(N^2) time when interleaving iterators and insertions.
* (store) [#10040](https://github.com/cosmos/cosmos-sdk/pull/10040) Bump IAVL to v0.17.1 which includes performance improvements on a batch load.
* [#10211](https://github.com/cosmos/cosmos-sdk/pull/10211) Backport of the mechanism to reject redundant IBC transactions from [ibc-go \#235](https://github.com/cosmos/ibc-go/pull/235).

### Bug Fixes

* [#9969](https://github.com/cosmos/cosmos-sdk/pull/9969) fix: use keyring in config for add-genesis-account cmd.

### Client Breaking Changes

* [#9879](https://github.com/cosmos/cosmos-sdk/pull/9879) Modify ABCI Queries to use `abci.QueryRequest` Height field if it is non-zero, otherwise continue using context height.

### API Breaking Changes

* [#10077](https://github.com/cosmos/cosmos-sdk/pull/10077) Remove telemetry on `GasKV` and `CacheKV` store Get/Set operations, significantly improving their performance.

## [v0.42.9](https://github.com/cosmos/cosmos-sdk/releases/tag/v0.42.9) - 2021-08-04

### Bug Fixes

* [#9835](https://github.com/cosmos/cosmos-sdk/pull/9835) Moved capability initialization logic to BeginBlocker to fix nondeterminsim issue mentioned in [#9800](https://github.com/cosmos/cosmos-sdk/issues/9800). Applications must now include the capability module in their BeginBlocker order before any module that uses capabilities gets run.
* [#9201](https://github.com/cosmos/cosmos-sdk/pull/9201) Fixed `<app> init --recover` flag.

### API Breaking Changes

* [#9835](https://github.com/cosmos/cosmos-sdk/pull/9835) The `InitializeAndSeal` API has not changed, however it no longer initializes the in-memory state. `InitMemStore` has been introduced to serve this function, which will be called either in `InitChain` or `BeginBlock` (whichever is first after app start). Nodes may run this version on a network running 0.42.x, however, they must update their app.go files to include the capability module in their begin blockers.

### Client Breaking Changes

* [#9781](https://github.com/cosmos/cosmos-sdk/pull/9781) Improve`withdraw-all-rewards` UX when broadcast mode `async` or `async` is used.

## [v0.42.8](https://github.com/cosmos/cosmos-sdk/releases/tag/v0.42.8) - 2021-07-30

### Features

* [#9750](https://github.com/cosmos/cosmos-sdk/pull/9750) Emit events for tx signature and sequence, so clients can now query txs by signature (`tx.signature='<base64_sig>'`) or by address and sequence combo (`tx.acc_seq='<addr>/<seq>'`).

### Improvements

* (cli) [#9717](https://github.com/cosmos/cosmos-sdk/pull/9717) Added CLI flag `--output json/text` to `tx` cli commands.

### Bug Fixes

* [#9766](https://github.com/cosmos/cosmos-sdk/pull/9766) Fix hardcoded ledger signing algorithm on `keys add` command.

## [v0.42.7](https://github.com/cosmos/cosmos-sdk/releases/tag/v0.42.7) - 2021-07-09

### Improvements

* (baseapp) [#9578](https://github.com/cosmos/cosmos-sdk/pull/9578) Return `Baseapp`'s `trace` value for logging error stack traces.

### Bug Fixes

* (x/ibc) [#9640](https://github.com/cosmos/cosmos-sdk/pull/9640) Fix IBC Transfer Ack Success event as it was initially emitting opposite value.
* [#9645](https://github.com/cosmos/cosmos-sdk/pull/9645) Use correct Prometheus format for metric labels.
* [#9299](https://github.com/cosmos/cosmos-sdk/pull/9299) Fix `[appd] keys parse cosmos1...` freezing.
* (keyring) [#9563](https://github.com/cosmos/cosmos-sdk/pull/9563) fix keyring kwallet backend when using with empty wallet.
* (x/capability) [#9392](https://github.com/cosmos/cosmos-sdk/pull/9392) initialization fix, which fixes the consensus error when using statesync.

## [v0.42.6](https://github.com/cosmos/cosmos-sdk/releases/tag/v0.42.6) - 2021-06-18

### Improvements

* [#9428](https://github.com/cosmos/cosmos-sdk/pull/9428) Optimize bank InitGenesis. Added `k.initBalances`.
* [#9429](https://github.com/cosmos/cosmos-sdk/pull/9429) Add `cosmos_sdk_version` to node_info
* [#9541](https://github.com/cosmos/cosmos-sdk/pull/9541) Bump tendermint dependency to v0.34.11.

### Bug Fixes

* [#9385](https://github.com/cosmos/cosmos-sdk/pull/9385) Fix IBC `query ibc client header` cli command. Support historical queries for query header/node-state commands.
* [#9401](https://github.com/cosmos/cosmos-sdk/pull/9401) Fixes incorrect export of IBC identifier sequences. Previously, the next identifier sequence for clients/connections/channels was not set during genesis export. This resulted in the next identifiers being generated on the new chain to reuse old identifiers (the sequences began again from 0).
* [#9408](https://github.com/cosmos/cosmos-sdk/pull/9408) Update simapp to use correct default broadcast mode.
* [#9513](https://github.com/cosmos/cosmos-sdk/pull/9513) Fixes testnet CLI command. Testnet now updates the supply in genesis. Previously, when using add-genesis-account and testnet together, inconsistent genesis files would be produced, as only add-genesis-account was updating the supply.
* (x/gov) [#8813](https://github.com/cosmos/cosmos-sdk/pull/8813) fix `GET /cosmos/gov/v1beta1/proposals/{proposal_id}/deposits` to include initial deposit

### Features

* [#9383](https://github.com/cosmos/cosmos-sdk/pull/9383) New CLI command `query ibc-transfer escrow-address <port> <channel id>` to get the escrow address for a channel; can be used to then query balance of escrowed tokens
* (baseapp, types) [#9390](https://github.com/cosmos/cosmos-sdk/pull/9390) Add current block header hash to `Context`
* (store) [#9403](https://github.com/cosmos/cosmos-sdk/pull/9403) Add `RefundGas` function to `GasMeter` interface

## [v0.42.5](https://github.com/cosmos/cosmos-sdk/releases/tag/v0.42.5) - 2021-05-18

### Bug Fixes

* [#9514](https://github.com/cosmos/cosmos-sdk/issues/9514) Fix panic when retrieving the `BlockGasMeter` on `(Re)CheckTx` mode.
* [#9235](https://github.com/cosmos/cosmos-sdk/pull/9235) CreateMembershipProof/CreateNonMembershipProof now returns an error
  if input key is empty, or input data contains empty key.
* [#9108](https://github.com/cosmos/cosmos-sdk/pull/9108) Fixed the bug with querying multisig account, which is not showing threshold and public_keys.
* [#9345](https://github.com/cosmos/cosmos-sdk/pull/9345) Fix ARM support.
* [#9040](https://github.com/cosmos/cosmos-sdk/pull/9040) Fix ENV variables binding to CLI flags for client config.

### Features

* [#8953](https://github.com/cosmos/cosmos-sdk/pull/8953) Add the `config` CLI subcommand back to the SDK, which saves client-side configuration in a `client.toml` file.

## [v0.42.4](https://github.com/cosmos/cosmos-sdk/releases/tag/v0.42.4) - 2021-04-08

### Client Breaking Changes

* [#9026](https://github.com/cosmos/cosmos-sdk/pull/9026) By default, the `tx sign` and `tx sign-batch` CLI commands use SIGN_MODE_DIRECT to sign transactions for local pubkeys. For multisigs and ledger keys, the default LEGACY_AMINO_JSON is used.

### Bug Fixes

* (gRPC) [#9015](https://github.com/cosmos/cosmos-sdk/pull/9015) Fix invalid status code when accessing gRPC endpoints.
* [#9026](https://github.com/cosmos/cosmos-sdk/pull/9026) Fixed the bug that caused the `gentx` command to fail for Ledger keys.

### Improvements

* [#9081](https://github.com/cosmos/cosmos-sdk/pull/9081) Upgrade Tendermint to v0.34.9 that includes a security issue fix for Tendermint light clients.

## [v0.42.3](https://github.com/cosmos/cosmos-sdk/releases/tag/v0.42.3) - 2021-03-24

This release fixes a security vulnerability identified in x/bank.

## [v0.42.2](https://github.com/cosmos/cosmos-sdk/releases/tag/v0.42.2) - 2021-03-19

### Improvements

* (grpc) [#8815](https://github.com/cosmos/cosmos-sdk/pull/8815) Add orderBy parameter to `TxsByEvents` endpoint.
* (cli) [#8826](https://github.com/cosmos/cosmos-sdk/pull/8826) Add trust to macOS Keychain for caller app by default.
* (store) [#8811](https://github.com/cosmos/cosmos-sdk/pull/8811) store/cachekv: use typed types/kv.List instead of container/list.List

### Bug Fixes

* (crypto) [#8841](https://github.com/cosmos/cosmos-sdk/pull/8841) Fix legacy multisig amino marshaling, allowing migrations to work between v0.39 and v0.40+.
* (cli tx) [\8873](https://github.com/cosmos/cosmos-sdk/pull/8873) add missing `--output-document` option to `app tx multisign-batch`.

## [v0.42.1](https://github.com/cosmos/cosmos-sdk/releases/tag/v0.42.1) - 2021-03-10

This release fixes security vulnerability identified in the simapp.

## [v0.42.0](https://github.com/cosmos/cosmos-sdk/releases/tag/v0.42.0) - 2021-03-08

**IMPORTANT**: This release contains an important security fix for all non Cosmos Hub chains running Stargate version of the Cosmos SDK (>0.40). Non-hub chains should not be using any version of the SDK in the v0.40.x or v0.41.x release series. See [#8461](https://github.com/cosmos/cosmos-sdk/pull/8461) for more details.

### Improvements

* (x/ibc) [#8624](https://github.com/cosmos/cosmos-sdk/pull/8624) Emit full header in IBC UpdateClient message.
* (x/crisis) [#8621](https://github.com/cosmos/cosmos-sdk/issues/8621) crisis invariants names now print to loggers.

### Bug fixes

* (x/evidence) [#8461](https://github.com/cosmos/cosmos-sdk/pull/8461) Fix bech32 prefix in evidence validator address conversion
* (x/gov) [#8806](https://github.com/cosmos/cosmos-sdk/issues/8806) Fix q gov proposals command's mishandling of the --status parameter's values.

## [v0.41.4](https://github.com/cosmos/cosmos-sdk/releases/tag/v0.41.3) - 2021-03-02

**IMPORTANT**: Due to a bug in the v0.41.x series with how evidence handles validator consensus addresses #8461, SDK based chains that are not using the default bech32 prefix (cosmos, aka all chains except for t
he Cosmos Hub) should not use this release or any release in the v0.41.x series. Please see #8668 for tracking & timeline for the v0.42.0 release, which will include a fix for this issue.

### Features

* [#7787](https://github.com/cosmos/cosmos-sdk/pull/7787) Add multisign-batch command.

### Bug fixes

* [#8730](https://github.com/cosmos/cosmos-sdk/pull/8730) Allow REST endpoint to query txs with multisig addresses.
* [#8680](https://github.com/cosmos/cosmos-sdk/issues/8680) Fix missing timestamp in GetTxsEvent response [#8732](https://github.com/cosmos/cosmos-sdk/pull/8732).
* [#8681](https://github.com/cosmos/cosmos-sdk/issues/8681) Fix missing error message when calling GetTxsEvent [#8732](https://github.com/cosmos/cosmos-sdk/pull/8732)
* (server) [#8641](https://github.com/cosmos/cosmos-sdk/pull/8641) Fix Tendermint and application configuration reading from file
* (client/keys) [#8639](https://github.com/cosmos/cosmos-sdk/pull/8639) Fix keys migrate for mulitisig, offline, and ledger keys. The migrate command now takes a positional old_home_dir argument.

### Improvements

* (store/cachekv), (x/bank/types) [#8719](https://github.com/cosmos/cosmos-sdk/pull/8719) algorithmically fix pathologically slow code
* [#8701](https://github.com/cosmos/cosmos-sdk/pull/8701) Upgrade tendermint v0.34.8.
* [#8714](https://github.com/cosmos/cosmos-sdk/pull/8714) Allow accounts to have a balance of 0 at genesis.

## [v0.41.3](https://github.com/cosmos/cosmos-sdk/releases/tag/v0.41.3) - 2021-02-18

### Bug Fixes

* [#8617](https://github.com/cosmos/cosmos-sdk/pull/8617) Fix build failures caused by a small API breakage introduced in tendermint v0.34.7.

## [v0.41.2](https://github.com/cosmos/cosmos-sdk/releases/tag/v0.41.2) - 2021-02-18

### Improvements

* Bump tendermint dependency to v0.34.7.

## [v0.41.1](https://github.com/cosmos/cosmos-sdk/releases/tag/v0.41.1) - 2021-02-17

### Bug Fixes

* (grpc) [#8549](https://github.com/cosmos/cosmos-sdk/pull/8549) Make gRPC requests go through ABCI and disallow concurrency.
* (x/staking) [#8546](https://github.com/cosmos/cosmos-sdk/pull/8546) Fix caching bug where concurrent calls to GetValidator could cause a node to crash
* (server) [#8481](https://github.com/cosmos/cosmos-sdk/pull/8481) Don't create files when running `{appd} tendermint show-*` subcommands.
* (client/keys) [#8436](https://github.com/cosmos/cosmos-sdk/pull/8436) Fix keybase->keyring keys migration.
* (crypto/hd) [#8607](https://github.com/cosmos/cosmos-sdk/pull/8607) Make DerivePrivateKeyForPath error and not panic on trailing slashes.

### Improvements

* (x/ibc) [#8458](https://github.com/cosmos/cosmos-sdk/pull/8458) Add `packet_connection` attribute to ibc events to enable relayer filtering
* [#8396](https://github.com/cosmos/cosmos-sdk/pull/8396) Add support for ARM platform
* (x/bank) [#8479](https://github.com/cosmos/cosmos-sdk/pull/8479) Aditional client denom metadata validation for `base` and `display` denoms.
* (codec/types) [#8605](https://github.com/cosmos/cosmos-sdk/pull/8605) Avoid unnecessary allocations for NewAnyWithCustomTypeURL on error.

## [v0.41.0](https://github.com/cosmos/cosmos-sdk/releases/tag/v0.41.0) - 2021-01-26

### State Machine Breaking

* (x/ibc) [#8266](https://github.com/cosmos/cosmos-sdk/issues/8266) Add amino JSON support for IBC MsgTransfer in order to support Ledger text signing transfer transactions.
* (x/ibc) [#8404](https://github.com/cosmos/cosmos-sdk/pull/8404) Reorder IBC `ChanOpenAck` and `ChanOpenConfirm` handler execution to perform core handler first, followed by application callbacks.

### Bug Fixes

* (simapp) [#8418](https://github.com/cosmos/cosmos-sdk/pull/8418) Add balance coin to supply when adding a new genesis account
* (x/bank) [#8417](https://github.com/cosmos/cosmos-sdk/pull/8417) Validate balances and coin denom metadata on genesis

## [v0.40.1](https://github.com/cosmos/cosmos-sdk/releases/tag/v0.40.1) - 2021-01-19

### Improvements

* (x/bank) [#8302](https://github.com/cosmos/cosmos-sdk/issues/8302) Add gRPC and CLI queries for client denomination metadata.
* (tendermint) Bump Tendermint version to [v0.34.3](https://github.com/tendermint/tendermint/releases/tag/v0.34.3).

### Bug Fixes

* [#8085](https://github.com/cosmos/cosmos-sdk/pull/8058) fix zero time checks
* [#8280](https://github.com/cosmos/cosmos-sdk/pull/8280) fix GET /upgrade/current query
* (x/auth) [#8287](https://github.com/cosmos/cosmos-sdk/pull/8287) Fix `tx sign --signature-only` to return correct sequence value in signature.
* (build) [\8300](https://github.com/cosmos/cosmos-sdk/pull/8300), [\8301](https://github.com/cosmos/cosmos-sdk/pull/8301) Fix reproducible builds
* (types/errors) [#8355](https://github.com/cosmos/cosmos-sdk/pull/8355) Fix errorWrap `Is` method.
* (x/ibc) [#8341](https://github.com/cosmos/cosmos-sdk/pull/8341) Fix query latest consensus state.
* (proto) [#8350](https://github.com/cosmos/cosmos-sdk/pull/8350), [#8361](https://github.com/cosmos/cosmos-sdk/pull/8361) Update gogo proto deps with v1.3.2 security fixes
* (x/ibc) [#8359](https://github.com/cosmos/cosmos-sdk/pull/8359) Add missing UnpackInterfaces functions to IBC Query Responses. Fixes 'cannot unpack Any' error for IBC types.
* (x/bank) [#8317](https://github.com/cosmos/cosmos-sdk/pull/8317) Fix panic when querying for a not found client denomination metadata.

## [v0.40.0](https://github.com/cosmos/cosmos-sdk/releases/tag/v0.40.0) - 2021-01-08

v0.40.0, known as the Stargate release of the Cosmos SDK, is one of the largest releases
of the Cosmos SDK since launch. Please read through this changelog and [release notes](https://github.com/cosmos/cosmos-sdk/blob/v0.40.0/RELEASE_NOTES.md) to make
sure you are aware of any relevant breaking changes.

### Client Breaking Changes

* **CLI**
    * (client/keys) [#5889](https://github.com/cosmos/cosmos-sdk/pull/5889) remove `keys update` command.
    * (x/auth) [#5844](https://github.com/cosmos/cosmos-sdk/pull/5844) `tx sign` command now returns an error when signing is attempted with offline/multisig keys.
    * (x/auth) [#6108](https://github.com/cosmos/cosmos-sdk/pull/6108) `tx sign` command's `--validate-signatures` flag is migrated into a `tx validate-signatures` standalone command.
    * (x/auth) [#7788](https://github.com/cosmos/cosmos-sdk/pull/7788) Remove `tx auth` subcommands, all auth subcommands exist as `tx <subcommand>`
    * (x/genutil) [#6651](https://github.com/cosmos/cosmos-sdk/pull/6651) The `gentx` command has been improved. No longer are `--from` and `--name` flags required. Instead, a single argument, `name`, is required which refers to the key pair in the Keyring. In addition, an optional
    `--moniker` flag can be provided to override the moniker found in `config.toml`.
    * (x/upgrade) [#7697](https://github.com/cosmos/cosmos-sdk/pull/7697) Rename flag name "--time" to "--upgrade-time", "--info" to "--upgrade-info", to keep it consistent with help message.
* **REST / Queriers**
    * (api) [#6426](https://github.com/cosmos/cosmos-sdk/pull/6426) The ability to start an out-of-process API REST server has now been removed. Instead, the API server is now started in-process along with the application and Tendermint. Configuration options have been added to `app.toml` to enable/disable the API server along with additional HTTP server options.
    * (client) [#7246](https://github.com/cosmos/cosmos-sdk/pull/7246) The rest server endpoint `/swagger-ui/` is replaced by `/swagger/`, and contains swagger documentation for gRPC Gateway routes in addition to legacy REST routes. Swagger API is exposed only if set in `app.toml`.
    * (x/auth) [#5702](https://github.com/cosmos/cosmos-sdk/pull/5702) The `x/auth` querier route has changed from `"acc"` to `"auth"`.
    * (x/bank) [#5572](https://github.com/cosmos/cosmos-sdk/pull/5572) The `/bank/balances/{address}` endpoint now returns all account balances or a single balance by denom when the `denom` query parameter is present.
    * (x/evidence) [#5952](https://github.com/cosmos/cosmos-sdk/pull/5952) Remove CLI and REST handlers for querying `x/evidence` parameters.
    * (x/gov) [#6295](https://github.com/cosmos/cosmos-sdk/pull/6295) Fix typo in querying governance params.
* **General**
    * (baseapp) [#6384](https://github.com/cosmos/cosmos-sdk/pull/6384) The `Result.Data` is now a Protocol Buffer encoded binary blob of type `TxData`. The `TxData` contains `Data` which contains a list of Protocol Buffer encoded message data and the corresponding message type.
    * (client) [#5783](https://github.com/cosmos/cosmos-sdk/issues/5783) Unify all coins representations on JSON client requests for governance proposals.
    * (crypto) [#7419](https://github.com/cosmos/cosmos-sdk/pull/7419) The SDK doesn't use Tendermint's `crypto.PubKey`
    interface anymore, and uses instead it's own `PubKey` interface, defined in `crypto/types`. Replace all instances of
    `crypto.PubKey` by `cryptotypes.Pubkey`.
    * (store/rootmulti) [#6390](https://github.com/cosmos/cosmos-sdk/pull/6390) Proofs of empty stores are no longer supported.
    * (store/types) [#5730](https://github.com/cosmos/cosmos-sdk/pull/5730) store.types.Cp() is removed in favour of types.CopyBytes().
    * (x/auth) [#6054](https://github.com/cosmos/cosmos-sdk/pull/6054) Remove custom JSON marshaling for base accounts as multsigs cannot be bech32 decoded.
    * (x/auth/vesting) [#6859](https://github.com/cosmos/cosmos-sdk/pull/6859) Custom JSON marshaling of vesting accounts was removed. Vesting accounts are now marshaled using their default proto or amino JSON representation.
    * (x/bank) [#5785](https://github.com/cosmos/cosmos-sdk/issues/5785) In x/bank errors, JSON strings coerced to valid UTF-8 bytes at JSON marshalling time
    are now replaced by human-readable expressions. This change can potentially break compatibility with all those client side tools
    that parse log messages.
    * (x/evidence) [#7538](https://github.com/cosmos/cosmos-sdk/pull/7538) The ABCI's `Result.Data` field for
    `MsgSubmitEvidence` responses does not contain the raw evidence's hash, but the protobuf encoded
    `MsgSubmitEvidenceResponse` struct.
    * (x/gov) [#7533](https://github.com/cosmos/cosmos-sdk/pull/7533) The ABCI's `Result.Data` field for
    `MsgSubmitProposal` responses does not contain a raw binary encoding of the `proposalID`, but the protobuf encoded
    `MsgSubmitSubmitProposalResponse` struct.
    * (x/gov) [#6859](https://github.com/cosmos/cosmos-sdk/pull/6859) `ProposalStatus` and `VoteOption` are now JSON serialized using its protobuf name, so expect names like `PROPOSAL_STATUS_DEPOSIT_PERIOD` as opposed to `DepositPeriod`.
    * (x/staking) [#7499](https://github.com/cosmos/cosmos-sdk/pull/7499) `BondStatus` is now a protobuf `enum` instead
    of an `int32`, and JSON serialized using its protobuf name, so expect names like `BOND_STATUS_UNBONDING` as opposed
    to `Unbonding`.
    * (x/staking) [#7556](https://github.com/cosmos/cosmos-sdk/pull/7556) The ABCI's `Result.Data` field for
    `MsgBeginRedelegate` and `MsgUndelegate` responses does not contain custom binary marshaled `completionTime`, but the
    protobuf encoded `MsgBeginRedelegateResponse` and `MsgUndelegateResponse` structs respectively

### API Breaking Changes

* **Baseapp / Client**
    * (AppModule) [#7518](https://github.com/cosmos/cosmos-sdk/pull/7518) [#7584](https://github.com/cosmos/cosmos-sdk/pull/7584) Rename `AppModule.RegisterQueryServices` to `AppModule.RegisterServices`, as this method now registers multiple services (the gRPC query service and the protobuf Msg service). A `Configurator` struct is used to hold the different services.
    * (baseapp) [#5865](https://github.com/cosmos/cosmos-sdk/pull/5865) The `SimulationResponse` returned from tx simulation is now JSON encoded instead of Amino binary.
    * (client) [#6290](https://github.com/cosmos/cosmos-sdk/pull/6290) `CLIContext` is renamed to `Context`. `Context` and all related methods have been moved from package context to client.
    * (client) [#6525](https://github.com/cosmos/cosmos-sdk/pull/6525) Removed support for `indent` in JSON responses. Clients should consider piping to an external tool such as `jq`.
    * (client) [#8107](https://github.com/cosmos/cosmos-sdk/pull/8107) Renamed `PrintOutput` and `PrintOutputLegacy`
    methods of the `context.Client` object to `PrintProto` and `PrintObjectLegacy`.
    * (client/flags) [#6632](https://github.com/cosmos/cosmos-sdk/pull/6632) Remove NewCompletionCmd(), the function is now available in tendermint.
    * (client/input) [#5904](https://github.com/cosmos/cosmos-sdk/pull/5904) Removal of unnecessary `GetCheckPassword`, `PrintPrefixed` functions.
    * (client/keys) [#5889](https://github.com/cosmos/cosmos-sdk/pull/5889) Rename `NewKeyBaseFromDir()` -> `NewLegacyKeyBaseFromDir()`.
    * (client/keys) [#5820](https://github.com/cosmos/cosmos-sdk/pull/5820/) Removed method CloseDB from Keybase interface.
    * (client/rpc) [#6290](https://github.com/cosmos/cosmos-sdk/pull/6290) `client` package and subdirs reorganization.
    * (client/lcd) [#6290](https://github.com/cosmos/cosmos-sdk/pull/6290) `CliCtx` of struct `RestServer` in package client/lcd has been renamed to `ClientCtx`.
    * (codec) [#6330](https://github.com/cosmos/cosmos-sdk/pull/6330) `codec.RegisterCrypto` has been moved to the `crypto/codec` package and the global `codec.Cdc` Amino instance has been deprecated and moved to the `codec/legacy_global` package.
    * (codec) [#8080](https://github.com/cosmos/cosmos-sdk/pull/8080) Updated the `codec.Marshaler` interface
        * Moved `MarshalAny` and `UnmarshalAny` helper functions to `codec.Marshaler` and renamed to `MarshalInterface` and
      `UnmarshalInterface` respectively. These functions must take interface as a parameter (not a concrete type nor `Any`
      object). Underneath they use `Any` wrapping for correct protobuf serialization.
    * (crypto) [#6780](https://github.com/cosmos/cosmos-sdk/issues/6780) Move ledger code to its own package.
    * (crypto/types/multisig) [#6373](https://github.com/cosmos/cosmos-sdk/pull/6373) `multisig.Multisignature` has been renamed to `AminoMultisignature`
    * (codec) `*codec.LegacyAmino` is now a wrapper around Amino which provides backwards compatibility with protobuf `Any`. ALL legacy code should use `*codec.LegacyAmino` instead of `*amino.Codec` directly
    * (crypto) [#5880](https://github.com/cosmos/cosmos-sdk/pull/5880) Merge `crypto/keys/mintkey` into `crypto`.
    * (crypto/hd) [#5904](https://github.com/cosmos/cosmos-sdk/pull/5904) `crypto/keys/hd` moved to `crypto/hd`.
    * (crypto/keyring):
    _ [#5866](https://github.com/cosmos/cosmos-sdk/pull/5866) Rename `crypto/keys/` to `crypto/keyring/`.
    _ [#5904](https://github.com/cosmos/cosmos-sdk/pull/5904) `Keybase` -> `Keyring` interfaces migration. `LegacyKeybase` interface is added in order
    to guarantee limited backward compatibility with the old Keybase interface for the sole purpose of migrating keys across the new keyring backends. `NewLegacy`
    constructor is provided [#5889](https://github.com/cosmos/cosmos-sdk/pull/5889) to allow for smooth migration of keys from the legacy LevelDB based implementation
    to new keyring backends. Plus, the package and the new keyring no longer depends on the sdk.Config singleton. Please consult the [package documentation](https://github.com/cosmos/cosmos-sdk/tree/master/crypto/keyring/doc.go) for more
    information on how to implement the new `Keyring` interface. \* [#5858](https://github.com/cosmos/cosmos-sdk/pull/5858) Make Keyring store keys by name and address's hexbytes representation.
    * (export) [#5952](https://github.com/cosmos/cosmos-sdk/pull/5952) `AppExporter` now returns ABCI consensus parameters to be included in marshaled exported state. These parameters must be returned from the application via the `BaseApp`.
    * (simapp) Deprecating and renaming `MakeEncodingConfig` to `MakeTestEncodingConfig` (both in `simapp` and `simapp/params` packages).
    * (store) [#5803](https://github.com/cosmos/cosmos-sdk/pull/5803) The `store.CommitMultiStore` interface now includes the new `snapshots.Snapshotter` interface as well.
    * (types) [#5579](https://github.com/cosmos/cosmos-sdk/pull/5579) The `keepRecent` field has been removed from the `PruningOptions` type.
    The `PruningOptions` type now only includes fields `KeepEvery` and `SnapshotEvery`, where `KeepEvery`
    determines which committed heights are flushed to disk and `SnapshotEvery` determines which of these
    heights are kept after pruning. The `IsValid` method should be called whenever using these options. Methods
    `SnapshotVersion` and `FlushVersion` accept a version arugment and determine if the version should be
    flushed to disk or kept as a snapshot. Note, `KeepRecent` is automatically inferred from the options
    and provided directly the IAVL store.
    * (types) [#5533](https://github.com/cosmos/cosmos-sdk/pull/5533) Refactored `AppModuleBasic` and `AppModuleGenesis`
    to now accept a `codec.JSONMarshaler` for modular serialization of genesis state.
    * (types/rest) [#5779](https://github.com/cosmos/cosmos-sdk/pull/5779) Drop unused Parse{Int64OrReturnBadRequest,QueryParamBool}() functions.
* **Modules**
    * (modules) [#7243](https://github.com/cosmos/cosmos-sdk/pull/7243) Rename `RegisterCodec` to `RegisterLegacyAminoCodec` and `codec.New()` is now renamed to `codec.NewLegacyAmino()`
    * (modules) [#6564](https://github.com/cosmos/cosmos-sdk/pull/6564) Constant `DefaultParamspace` is removed from all modules, use ModuleName instead.
    * (modules) [#5989](https://github.com/cosmos/cosmos-sdk/pull/5989) `AppModuleBasic.GetTxCmd` now takes a single `CLIContext` parameter.
    * (modules) [#5664](https://github.com/cosmos/cosmos-sdk/pull/5664) Remove amino `Codec` from simulation `StoreDecoder`, which now returns a function closure in order to unmarshal the key-value pairs.
    * (modules) [#5555](https://github.com/cosmos/cosmos-sdk/pull/5555) Move `x/auth/client/utils/` types and functions to `x/auth/client/`.
    * (modules) [#5572](https://github.com/cosmos/cosmos-sdk/pull/5572) Move account balance logic and APIs from `x/auth` to `x/bank`.
    * (modules) [#6326](https://github.com/cosmos/cosmos-sdk/pull/6326) `AppModuleBasic.GetQueryCmd` now takes a single `client.Context` parameter.
    * (modules) [#6336](https://github.com/cosmos/cosmos-sdk/pull/6336) `AppModuleBasic.RegisterQueryService` method was added to support gRPC queries, and `QuerierRoute` and `NewQuerierHandler` were deprecated.
    * (modules) [#6311](https://github.com/cosmos/cosmos-sdk/issues/6311) Remove `alias.go` usage
    * (modules) [#6447](https://github.com/cosmos/cosmos-sdk/issues/6447) Rename `blacklistedAddrs` to `blockedAddrs`.
    * (modules) [#6834](https://github.com/cosmos/cosmos-sdk/issues/6834) Add `RegisterInterfaces` method to `AppModuleBasic` to support registration of protobuf interface types.
    * (modules) [#6734](https://github.com/cosmos/cosmos-sdk/issues/6834) Add `TxEncodingConfig` parameter to `AppModuleBasic.ValidateGenesis` command to support JSON tx decoding in `genutil`.
    * (modules) [#7764](https://github.com/cosmos/cosmos-sdk/pull/7764) Added module initialization options:
        * `server/types.AppExporter` requires extra argument: `AppOptions`.
        * `server.AddCommands` requires extra argument: `addStartFlags types.ModuleInitFlags`
        * `x/crisis.NewAppModule` has a new attribute: `skipGenesisInvariants`. [PR](https://github.com/cosmos/cosmos-sdk/pull/7764)
    * (types) [#6327](https://github.com/cosmos/cosmos-sdk/pull/6327) `sdk.Msg` now inherits `proto.Message`, as a result all `sdk.Msg` types now use pointer semantics.
    * (types) [#7032](https://github.com/cosmos/cosmos-sdk/pull/7032) All types ending with `ID` (e.g. `ProposalID`) now end with `Id` (e.g. `ProposalId`), to match default Protobuf generated format. Also see [#7033](https://github.com/cosmos/cosmos-sdk/pull/7033) for more details.
    * (x/auth) [#6029](https://github.com/cosmos/cosmos-sdk/pull/6029) Module accounts have been moved from `x/supply` to `x/auth`.
    * (x/auth) [#6443](https://github.com/cosmos/cosmos-sdk/issues/6443) Move `FeeTx` and `TxWithMemo` interfaces from `x/auth/ante` to `types`.
    * (x/auth) [#7006](https://github.com/cosmos/cosmos-sdk/pull/7006) All `AccountRetriever` methods now take `client.Context` as a parameter instead of as a struct member.
    * (x/auth) [#6270](https://github.com/cosmos/cosmos-sdk/pull/6270) The passphrase argument has been removed from the signature of the following functions and methods: `BuildAndSign`, ` MakeSignature`, ` SignStdTx`, `TxBuilder.BuildAndSign`, `TxBuilder.Sign`, `TxBuilder.SignStdTx`
    * (x/auth) [#6428](https://github.com/cosmos/cosmos-sdk/issues/6428):
        * `NewAnteHandler` and `NewSigVerificationDecorator` both now take a `SignModeHandler` parameter.
        * `SignatureVerificationGasConsumer` now has the signature: `func(meter sdk.GasMeter, sig signing.SignatureV2, params types.Params) error`.
        * The `SigVerifiableTx` interface now has a `GetSignaturesV2() ([]signing.SignatureV2, error)` method and no longer has the `GetSignBytes` method.
    * (x/auth/tx) [#8106](https://github.com/cosmos/cosmos-sdk/pull/8106) change related to missing append functionality in
    client transaction signing
        * added `overwriteSig` argument to `x/auth/client.SignTx` and `client/tx.Sign` functions.
        * removed `x/auth/tx.go:wrapper.GetSignatures`. The `wrapper` provides `TxBuilder` functionality, and it's a private
      structure. That function was not used at all and it's not exposed through the `TxBuilder` interface.
    * (x/bank) [#7327](https://github.com/cosmos/cosmos-sdk/pull/7327) AddCoins and SubtractCoins no longer return a resultingValue and will only return an error.
    * (x/capability) [#7918](https://github.com/cosmos/cosmos-sdk/pull/7918) Add x/capability safety checks:
        * All outward facing APIs will now check that capability is not nil and name is not empty before performing any state-machine changes
        * `SetIndex` has been renamed to `InitializeIndex`
    * (x/evidence) [#7251](https://github.com/cosmos/cosmos-sdk/pull/7251) New evidence types and light client evidence handling. The module function names changed.
    * (x/evidence) [#5952](https://github.com/cosmos/cosmos-sdk/pull/5952) Remove APIs for getting and setting `x/evidence` parameters. `BaseApp` now uses a `ParamStore` to manage Tendermint consensus parameters which is managed via the `x/params` `Substore` type.
    * (x/gov) [#6147](https://github.com/cosmos/cosmos-sdk/pull/6147) The `Content` field on `Proposal` and `MsgSubmitProposal`
    is now `Any` in concordance with [ADR 019](docs/architecture/adr-019-protobuf-state-encoding.md) and `GetContent` should now
    be used to retrieve the actual proposal `Content`. Also the `NewMsgSubmitProposal` constructor now may return an `error`
    * (x/ibc) [#6374](https://github.com/cosmos/cosmos-sdk/pull/6374) `VerifyMembership` and `VerifyNonMembership` now take a `specs []string` argument to specify the proof format used for verification. Most SDK chains can simply use `commitmenttypes.GetSDKSpecs()` for this argument.
    * (x/params) [#5619](https://github.com/cosmos/cosmos-sdk/pull/5619) The `x/params` keeper now accepts a `codec.Marshaller` instead of
    a reference to an amino codec. Amino is still used for JSON serialization.
    * (x/staking) [#6451](https://github.com/cosmos/cosmos-sdk/pull/6451) `DefaultParamspace` and `ParamKeyTable` in staking module are moved from keeper to types to enforce consistency.
    * (x/staking) [#7419](https://github.com/cosmos/cosmos-sdk/pull/7419) The `TmConsPubKey` method on ValidatorI has been
    removed and replaced instead by `ConsPubKey` (which returns a SDK `cryptotypes.PubKey`) and `TmConsPublicKey` (which
    returns a Tendermint proto PublicKey).
    * (x/staking/types) [#7447](https://github.com/cosmos/cosmos-sdk/issues/7447) Remove bech32 PubKey support:
        * `ValidatorI` interface update. `GetConsPubKey` renamed to `TmConsPubKey` (consensus public key must be a tendermint key). `TmConsPubKey`, `GetConsAddr` methods return error.
        * `Validator` update. Methods changed in `ValidatorI` (as described above) and `ToTmValidator` return error.
        * `Validator.ConsensusPubkey` type changed from `string` to `codectypes.Any`.
        * `MsgCreateValidator.Pubkey` type changed from `string` to `codectypes.Any`.
    * (x/supply) [#6010](https://github.com/cosmos/cosmos-sdk/pull/6010) All `x/supply` types and APIs have been moved to `x/bank`.
    * [#6409](https://github.com/cosmos/cosmos-sdk/pull/6409) Rename all IsEmpty methods to Empty across the codebase and enforce consistency.
    * [#6231](https://github.com/cosmos/cosmos-sdk/pull/6231) Simplify `AppModule` interface, `Route` and `NewHandler` methods become only `Route`
    and returns a new `Route` type.
    * (x/slashing) [#6212](https://github.com/cosmos/cosmos-sdk/pull/6212) Remove `Get*` prefixes from key construction functions
    * (server) [#6079](https://github.com/cosmos/cosmos-sdk/pull/6079) Remove `UpgradeOldPrivValFile` (deprecated in Tendermint Core v0.28).
    * [#5719](https://github.com/cosmos/cosmos-sdk/pull/5719) Bump Go requirement to 1.14+

### State Machine Breaking

* **General**

    * (client) [#7268](https://github.com/cosmos/cosmos-sdk/pull/7268) / [#7147](https://github.com/cosmos/cosmos-sdk/pull/7147) Introduce new protobuf based PubKeys, and migrate PubKey in BaseAccount to use this new protobuf based PubKey format

* **Modules**
    * (modules) [#5572](https://github.com/cosmos/cosmos-sdk/pull/5572) Separate balance from accounts per ADR 004.
    _ Account balances are now persisted and retrieved via the `x/bank` module.
    _ Vesting account interface has been modified to account for changes.
    _ Callers to `NewBaseVestingAccount` are responsible for verifying account balance in relation to
    the original vesting amount.
    _ The `SendKeeper` and `ViewKeeper` interfaces in `x/bank` have been modified to account for changes.
    * (x/auth) [#5533](https://github.com/cosmos/cosmos-sdk/pull/5533) Migrate the `x/auth` module to use Protocol Buffers for state
    serialization instead of Amino.
    _ The `BaseAccount.PubKey` field is now represented as a Bech32 string instead of a `crypto.Pubkey`.
    _ `NewBaseAccountWithAddress` now returns a reference to a `BaseAccount`.
    _ The `x/auth` module now accepts a `Codec` interface which extends the `codec.Marshaler` interface by
    requiring a concrete codec to know how to serialize accounts.
    _ The `AccountRetriever` type now accepts a `Codec` in its constructor in order to know how to
    serialize accounts.
    * (x/bank) [#6518](https://github.com/cosmos/cosmos-sdk/pull/6518) Support for global and per-denomination send enabled flags.
        * Existing send_enabled global flag has been moved into a Params structure as `default_send_enabled`.
        * An array of: `{denom: string, enabled: bool}` is added to bank Params to support per-denomination override of global default value.
    * (x/distribution) [#5610](https://github.com/cosmos/cosmos-sdk/pull/5610) Migrate the `x/distribution` module to use Protocol Buffers for state
    serialization instead of Amino. The exact codec used is `codec.HybridCodec` which utilizes Protobuf for binary encoding and Amino
    for JSON encoding.
    _ `ValidatorHistoricalRewards.ReferenceCount` is now of types `uint32` instead of `uint16`.
    _ `ValidatorSlashEvents` is now a struct with `slashevents`.
    _ `ValidatorOutstandingRewards` is now a struct with `rewards`.
    _ `ValidatorAccumulatedCommission` is now a struct with `commission`. \* The `Keeper` constructor now takes a `codec.Marshaler` instead of a concrete Amino codec. This exact type
    provided is specified by `ModuleCdc`.
    * (x/evidence) [#5634](https://github.com/cosmos/cosmos-sdk/pull/5634) Migrate the `x/evidence` module to use Protocol Buffers for state
    serialization instead of Amino.
    _ The `internal` sub-package has been removed in order to expose the types proto file.
    _ The module now accepts a `Codec` interface which extends the `codec.Marshaler` interface by
    requiring a concrete codec to know how to serialize `Evidence` types. \* The `MsgSubmitEvidence` message has been removed in favor of `MsgSubmitEvidenceBase`. The application-level
    codec must now define the concrete `MsgSubmitEvidence` type which must implement the module's `MsgSubmitEvidence`
    interface.
    * (x/evidence) [#5952](https://github.com/cosmos/cosmos-sdk/pull/5952) Remove parameters from `x/evidence` genesis and module state. The `x/evidence` module now solely uses Tendermint consensus parameters to determine of evidence is valid or not.
    * (x/gov) [#5737](https://github.com/cosmos/cosmos-sdk/pull/5737) Migrate the `x/gov` module to use Protocol
    Buffers for state serialization instead of Amino.
    _ `MsgSubmitProposal` will be removed in favor of the application-level proto-defined `MsgSubmitProposal` which
    implements the `MsgSubmitProposalI` interface. Applications should extend the `NewMsgSubmitProposalBase` type
    to define their own concrete `MsgSubmitProposal` types.
    _ The module now accepts a `Codec` interface which extends the `codec.Marshaler` interface by
    requiring a concrete codec to know how to serialize `Proposal` types.
    * (x/mint) [#5634](https://github.com/cosmos/cosmos-sdk/pull/5634) Migrate the `x/mint` module to use Protocol Buffers for state
    serialization instead of Amino. \* The `internal` sub-package has been removed in order to expose the types proto file.
    * (x/slashing) [#5627](https://github.com/cosmos/cosmos-sdk/pull/5627) Migrate the `x/slashing` module to use Protocol Buffers for state
    serialization instead of Amino. The exact codec used is `codec.HybridCodec` which utilizes Protobuf for binary encoding and Amino
    for JSON encoding. \* The `Keeper` constructor now takes a `codec.Marshaler` instead of a concrete Amino codec. This exact type
    provided is specified by `ModuleCdc`.
    * (x/staking) [#6844](https://github.com/cosmos/cosmos-sdk/pull/6844) Validators are now inserted into the unbonding queue based on their unbonding time and height. The relevant keeper APIs are modified to reflect these changes by now also requiring a height.
    * (x/staking) [#6061](https://github.com/cosmos/cosmos-sdk/pull/6061) Allow a validator to immediately unjail when no signing info is present due to
    falling below their minimum self-delegation and never having been bonded. The validator may immediately unjail once they've met their minimum self-delegation.
    * (x/staking) [#5600](https://github.com/cosmos/cosmos-sdk/pull/5600) Migrate the `x/staking` module to use Protocol Buffers for state
    serialization instead of Amino. The exact codec used is `codec.HybridCodec` which utilizes Protobuf for binary encoding and Amino
    for JSON encoding.
    _ `BondStatus` is now of type `int32` instead of `byte`.
    _ Types of `int16` in the `Params` type are now of type `int32`.
    _ Every reference of `crypto.Pubkey` in context of a `Validator` is now of type string. `GetPubKeyFromBech32` must be used to get the `crypto.Pubkey`.
    _ The `Keeper` constructor now takes a `codec.Marshaler` instead of a concrete Amino codec. This exact type
    provided is specified by `ModuleCdc`.
    * (x/staking) [#7979](https://github.com/cosmos/cosmos-sdk/pull/7979) keeper pubkey storage serialization migration
    from bech32 to protobuf.
    * (x/supply) [#6010](https://github.com/cosmos/cosmos-sdk/pull/6010) Removed the `x/supply` module by merging the existing types and APIs into the `x/bank` module.
    * (x/supply) [#5533](https://github.com/cosmos/cosmos-sdk/pull/5533) Migrate the `x/supply` module to use Protocol Buffers for state
    serialization instead of Amino.
    _ The `internal` sub-package has been removed in order to expose the types proto file.
    _ The `x/supply` module now accepts a `Codec` interface which extends the `codec.Marshaler` interface by
    requiring a concrete codec to know how to serialize `SupplyI` types. \* The `SupplyI` interface has been modified to no longer return `SupplyI` on methods. Instead the
    concrete type's receiver should modify the type.
    * (x/upgrade) [#5659](https://github.com/cosmos/cosmos-sdk/pull/5659) Migrate the `x/upgrade` module to use Protocol
    Buffers for state serialization instead of Amino.
    _ The `internal` sub-package has been removed in order to expose the types proto file.
    _ The `x/upgrade` module now accepts a `codec.Marshaler` interface.

### Features

* **Baseapp / Client / REST**
    * (x/auth) [#6213](https://github.com/cosmos/cosmos-sdk/issues/6213) Introduce new protobuf based path for transaction signing, see [ADR020](https://github.com/cosmos/cosmos-sdk/blob/master/docs/architecture/adr-020-protobuf-transaction-encoding.md) for more details
    * (x/auth) [#6350](https://github.com/cosmos/cosmos-sdk/pull/6350) New sign-batch command to sign StdTx batch files.
    * (baseapp) [#5803](https://github.com/cosmos/cosmos-sdk/pull/5803) Added support for taking state snapshots at regular height intervals, via options `snapshot-interval` and `snapshot-keep-recent`.
    * (baseapp) [#7519](https://github.com/cosmos/cosmos-sdk/pull/7519) Add `ServiceMsgRouter` to BaseApp to handle routing of protobuf service `Msg`s. The two new types defined in ADR 031, `sdk.ServiceMsg` and `sdk.MsgRequest` are introduced with this router.
    * (client) [#5921](https://github.com/cosmos/cosmos-sdk/issues/5921) Introduce new gRPC and gRPC Gateway based APIs for querying app & module data. See [ADR021](https://github.com/cosmos/cosmos-sdk/blob/master/docs/architecture/adr-021-protobuf-query-encoding.md) for more details
    * (cli) [#7485](https://github.com/cosmos/cosmos-sdk/pull/7485) Introduce a new optional `--keyring-dir` flag that allows clients to specify a Keyring directory if it does not reside in the directory specified by `--home`.
    * (cli) [#7221](https://github.com/cosmos/cosmos-sdk/pull/7221) Add the option of emitting amino encoded json from the CLI
    * (codec) [#7519](https://github.com/cosmos/cosmos-sdk/pull/7519) `InterfaceRegistry` now inherits `jsonpb.AnyResolver`, and has a `RegisterCustomTypeURL` method to support ADR 031 packing of `Any`s. `AnyResolver` is now a required parameter to `RejectUnknownFields`.
    * (coin) [#6755](https://github.com/cosmos/cosmos-sdk/pull/6755) Add custom regex validation for `Coin` denom by overwriting `CoinDenomRegex` when using `/types/coin.go`.
    * (config) [#7265](https://github.com/cosmos/cosmos-sdk/pull/7265) Support Tendermint block pruning through a new `min-retain-blocks` configuration that can be set in either `app.toml` or via the CLI. This parameter is used in conjunction with other criteria to determine the height at which Tendermint should prune blocks.
    * (events) [#7121](https://github.com/cosmos/cosmos-sdk/pull/7121) The application now derives what events are indexed by Tendermint via the `index-events` configuration in `app.toml`, which is a list of events taking the form `{eventType}.{attributeKey}`.
    * (tx) [#6089](https://github.com/cosmos/cosmos-sdk/pull/6089) Transactions can now have a `TimeoutHeight` set which allows the transaction to be rejected if it's committed at a height greater than the timeout.
    * (rest) [#6167](https://github.com/cosmos/cosmos-sdk/pull/6167) Support `max-body-bytes` CLI flag for the REST service.
    * (genesis) [#7089](https://github.com/cosmos/cosmos-sdk/pull/7089) The `export` command now adds a `initial_height` field in the exported JSON. Baseapp's `CommitMultiStore` now also has a `SetInitialVersion` setter, so it can set the initial store version inside `InitChain` and start a new chain from a given height.
* **General**
    * (crypto/multisig) [#6241](https://github.com/cosmos/cosmos-sdk/pull/6241) Add Multisig type directly to the repo. Previously this was in tendermint.
    * (codec/types) [#8106](https://github.com/cosmos/cosmos-sdk/pull/8106) Adding `NewAnyWithCustomTypeURL` to correctly
    marshal Messages in TxBuilder.
    * (tests) [#6489](https://github.com/cosmos/cosmos-sdk/pull/6489) Introduce package `testutil`, new in-process testing network framework for use in integration and unit tests.
    * (tx) Add new auth/tx gRPC & gRPC-Gateway endpoints for basic querying & broadcasting support
        * [#7842](https://github.com/cosmos/cosmos-sdk/pull/7842) Add TxsByEvent gRPC endpoint
        * [#7852](https://github.com/cosmos/cosmos-sdk/pull/7852) Add tx broadcast gRPC endpoint
    * (tx) [#7688](https://github.com/cosmos/cosmos-sdk/pull/7688) Add a new Tx gRPC service with methods `Simulate` and `GetTx` (by hash).
    * (store) [#5803](https://github.com/cosmos/cosmos-sdk/pull/5803) Added `rootmulti.Store` methods for taking and restoring snapshots, based on `iavl.Store` export/import.
    * (store) [#6324](https://github.com/cosmos/cosmos-sdk/pull/6324) IAVL store query proofs now return CommitmentOp which wraps an ics23 CommitmentProof
    * (store) [#6390](https://github.com/cosmos/cosmos-sdk/pull/6390) `RootMulti` store query proofs now return `CommitmentOp` which wraps `CommitmentProofs`
        * `store.Query` now only returns chained `ics23.CommitmentProof` wrapped in `merkle.Proof`
        * `ProofRuntime` only decodes and verifies `ics23.CommitmentProof`
* **Modules**
    * (modules) [#5921](https://github.com/cosmos/cosmos-sdk/issues/5921) Introduction of Query gRPC service definitions along with REST annotations for gRPC Gateway for each module
    * (modules) [#7540](https://github.com/cosmos/cosmos-sdk/issues/7540) Protobuf service definitions can now be used for
    packing `Msg`s in transactions as defined in [ADR 031](./docs/architecture/adr-031-msg-service.md). All modules now
    define a `Msg` protobuf service.
    * (x/auth/vesting) [#7209](https://github.com/cosmos/cosmos-sdk/pull/7209) Create new `MsgCreateVestingAccount` message type along with CLI handler that allows for the creation of delayed and continuous vesting types.
    * (x/capability) [#5828](https://github.com/cosmos/cosmos-sdk/pull/5828) Capability module integration as outlined in [ADR 3 - Dynamic Capability Store](https://github.com/cosmos/tree/master/docs/architecture/adr-003-dynamic-capability-store.md).
    * (x/crisis) `x/crisis` has a new function: `AddModuleInitFlags`, which will register optional crisis module flags for the start command.
    * (x/ibc) [#5277](https://github.com/cosmos/cosmos-sdk/pull/5277) `x/ibc` changes from IBC alpha. For more details check the [`x/ibc/core/spec`](https://github.com/cosmos/cosmos-sdk/tree/master/x/ibc/core/spec) directory, or the ICS specs below:
        * [ICS 002 - Client Semantics](https://github.com/cosmos/ics/tree/master/spec/ics-002-client-semantics) subpackage
        * [ICS 003 - Connection Semantics](https://github.com/cosmos/ics/blob/master/spec/ics-003-connection-semantics) subpackage
        * [ICS 004 - Channel and Packet Semantics](https://github.com/cosmos/ics/blob/master/spec/ics-004-channel-and-packet-semantics) subpackage
        * [ICS 005 - Port Allocation](https://github.com/cosmos/ics/blob/master/spec/ics-005-port-allocation) subpackage
        * [ICS 006 - Solo Machine Client](https://github.com/cosmos/ics/tree/master/spec/ics-006-solo-machine-client) subpackage
        * [ICS 007 - Tendermint Client](https://github.com/cosmos/ics/blob/master/spec/ics-007-tendermint-client) subpackage
        * [ICS 009 - Loopback Client](https://github.com/cosmos/ics/tree/master/spec/ics-009-loopback-client) subpackage
        * [ICS 020 - Fungible Token Transfer](https://github.com/cosmos/ics/tree/master/spec/ics-020-fungible-token-transfer) subpackage
        * [ICS 023 - Vector Commitments](https://github.com/cosmos/ics/tree/master/spec/ics-023-vector-commitments) subpackage
        * [ICS 024 - Host State Machine Requirements](https://github.com/cosmos/ics/tree/master/spec/ics-024-host-requirements) subpackage
    * (x/ibc) [#6374](https://github.com/cosmos/cosmos-sdk/pull/6374) ICS-23 Verify functions will now accept and verify ics23 CommitmentProofs exclusively
    * (x/params) [#6005](https://github.com/cosmos/cosmos-sdk/pull/6005) Add new CLI command for querying raw x/params parameters by subspace and key.

### Bug Fixes

* **Baseapp / Client / REST**
    * (client) [#5964](https://github.com/cosmos/cosmos-sdk/issues/5964) `--trust-node` is now false by default - for real. Users must ensure it is set to true if they don't want to enable the verifier.
    * (client) [#6402](https://github.com/cosmos/cosmos-sdk/issues/6402) Fix `keys add` `--algo` flag which only worked for Tendermint's `secp256k1` default key signing algorithm.
    * (client) [#7699](https://github.com/cosmos/cosmos-sdk/pull/7699) Fix panic in context when setting invalid nodeURI. `WithNodeURI` does not set the `Client` in the context.
    * (export) [#6510](https://github.com/cosmos/cosmos-sdk/pull/6510/) Field TimeIotaMs now is included in genesis file while exporting.
    * (rest) [#5906](https://github.com/cosmos/cosmos-sdk/pull/5906) Fix an issue that make some REST calls panic when sending invalid or incomplete requests.
    * (crypto) [#7966](https://github.com/cosmos/cosmos-sdk/issues/7966) `Bip44Params` `String()` function now correctly
    returns the absolute HD path by adding the `m/` prefix.
    * (crypto/keyring) [#5844](https://github.com/cosmos/cosmos-sdk/pull/5844) `Keyring.Sign()` methods no longer decode amino signatures when method receivers
    are offline/multisig keys.
    * (store) [#7415](https://github.com/cosmos/cosmos-sdk/pull/7415) Allow new stores to be registered during on-chain upgrades.
* **Modules**
  _ (modules) [#5569](https://github.com/cosmos/cosmos-sdk/issues/5569) `InitGenesis`, for the relevant modules, now ensures module accounts exist.
  _ (x/auth) [#5892](https://github.com/cosmos/cosmos-sdk/pull/5892) Add `RegisterKeyTypeCodec` to register new
  types (eg. keys) to the `auth` module internal amino codec.
  _ (x/bank) [#6536](https://github.com/cosmos/cosmos-sdk/pull/6536) Fix bug in `WriteGeneratedTxResponse` function used by multiple
  REST endpoints. Now it writes a Tx in StdTx format.
  _ (x/genutil) [#5938](https://github.com/cosmos/cosmos-sdk/pull/5938) Fix `InitializeNodeValidatorFiles` error handling.
  _ (x/gentx) [#8183](https://github.com/cosmos/cosmos-sdk/pull/8183) change gentx cmd amount to arg from flag
  _ (x/gov) [#7641](https://github.com/cosmos/cosmos-sdk/pull/7641) Fix tally calculation precision error.
  _ (x/staking) [#6529](https://github.com/cosmos/cosmos-sdk/pull/6529) Export validator addresses (previously was empty).
  _ (x/staking) [#5949](https://github.com/cosmos/cosmos-sdk/pull/5949) Skip staking `HistoricalInfoKey` in simulations as headers are not exported. \* (x/staking) [#6061](https://github.com/cosmos/cosmos-sdk/pull/6061) Allow a validator to immediately unjail when no signing info is present due to
  falling below their minimum self-delegation and never having been bonded. The validator may immediately unjail once they've met their minimum self-delegation.
* **General**
    * (types) [#7038](https://github.com/cosmos/cosmos-sdk/issues/7038) Fix infinite looping of `ApproxRoot` by including a hard-coded maximum iterations limit of 100.
    * (types) [#7084](https://github.com/cosmos/cosmos-sdk/pull/7084) Fix panic when calling `BigInt()` on an uninitialized `Int`.
    * (simulation) [#7129](https://github.com/cosmos/cosmos-sdk/issues/7129) Fix support for custom `Account` and key types on auth's simulation.

### Improvements

* **Baseapp / Client / REST**
    * (baseapp) [#6186](https://github.com/cosmos/cosmos-sdk/issues/6186) Support emitting events during `AnteHandler` execution.
    * (baseapp) [#6053](https://github.com/cosmos/cosmos-sdk/pull/6053) Customizable panic recovery handling added for `app.runTx()` method (as proposed in the [ADR 22](https://github.com/cosmos/cosmos-sdk/blob/master/docs/architecture/adr-022-custom-panic-handling.md)). Adds ability for developers to register custom panic handlers extending standard ones.
    * (client) [#5810](https://github.com/cosmos/cosmos-sdk/pull/5810) Added a new `--offline` flag that allows commands to be executed without an
    internet connection. Previously, `--generate-only` served this purpose in addition to only allowing txs to be generated. Now, `--generate-only` solely
    allows txs to be generated without being broadcasted and disallows Keybase use and `--offline` allows the use of Keybase but does not allow any
    functionality that requires an online connection.
    * (cli) [#7764](https://github.com/cosmos/cosmos-sdk/pull/7764) Update x/banking and x/crisis InitChain to improve node startup time
    * (client) [#5856](https://github.com/cosmos/cosmos-sdk/pull/5856) Added the possibility to set `--offline` flag with config command.
    * (client) [#5895](https://github.com/cosmos/cosmos-sdk/issues/5895) show config options in the config command's help screen.
    * (client/keys) [#8043](https://github.com/cosmos/cosmos-sdk/pull/8043) Add support for export of unarmored private key
    * (client/tx) [#7801](https://github.com/cosmos/cosmos-sdk/pull/7801) Update sign-batch multisig to work online
    * (x/genutil) [#8099](https://github.com/cosmos/cosmos-sdk/pull/8099) `init` now supports a `--recover` flag to recover
    the private validator key from a given mnemonic
* **Modules**
    * (x/auth) [#5702](https://github.com/cosmos/cosmos-sdk/pull/5702) Add parameter querying support for `x/auth`.
    * (x/auth/ante) [#6040](https://github.com/cosmos/cosmos-sdk/pull/6040) `AccountKeeper` interface used for `NewAnteHandler` and handler's decorators to add support of using custom `AccountKeeper` implementations.
    * (x/evidence) [#5952](https://github.com/cosmos/cosmos-sdk/pull/5952) Tendermint Consensus parameters can now be changed via parameter change proposals through `x/gov`.
    * (x/evidence) [#5961](https://github.com/cosmos/cosmos-sdk/issues/5961) Add `StoreDecoder` simulation for evidence module.
    * (x/ibc) [#5948](https://github.com/cosmos/cosmos-sdk/issues/5948) Add `InitGenesis` and `ExportGenesis` functions for `ibc` module.
    * (x/ibc-transfer) [#6871](https://github.com/cosmos/cosmos-sdk/pull/6871) Implement [ADR 001 - Coin Source Tracing](./docs/architecture/adr-001-coin-source-tracing.md).
    * (x/staking) [#6059](https://github.com/cosmos/cosmos-sdk/pull/6059) Updated `HistoricalEntries` parameter default to 100.
    * (x/staking) [#5584](https://github.com/cosmos/cosmos-sdk/pull/5584) Add util function `ToTmValidator` that converts a `staking.Validator` type to `*tmtypes.Validator`.
    * (x/staking) [#6163](https://github.com/cosmos/cosmos-sdk/pull/6163) CLI and REST call to unbonding delegations and delegations now accept
    pagination.
    * (x/staking) [#8178](https://github.com/cosmos/cosmos-sdk/pull/8178) Update default historical header number for stargate
* **General**
    * (crypto) [#7987](https://github.com/cosmos/cosmos-sdk/pull/7987) Fix the inconsistency of CryptoCdc, only use
    `codec/legacy.Cdc`.
    * (logging) [#8072](https://github.com/cosmos/cosmos-sdk/pull/8072) Refactor logging:
    _ Use [zerolog](https://github.com/rs/zerolog) over Tendermint's go-kit logging wrapper.
    _ Introduce Tendermint's `--log_format=plain|json` flag. Using format `json` allows for emitting structured JSON
    logs which can be consumed by an external logging facility (e.g. Loggly). Both formats log to STDERR. \* The existing `--log_level` flag and it's default value now solely relates to the global logging
    level (e.g. `info`, `debug`, etc...) instead of `<module>:<level>`.
    * (rest) [#7649](https://github.com/cosmos/cosmos-sdk/pull/7649) Return an unsigned tx in legacy GET /tx endpoint when signature conversion fails
    * (simulation) [#6002](https://github.com/cosmos/cosmos-sdk/pull/6002) Add randomized consensus params into simulation.
    * (store) [#6481](https://github.com/cosmos/cosmos-sdk/pull/6481) Move `SimpleProofsFromMap` from Tendermint into the SDK.
    * (store) [#6719](https://github.com/cosmos/cosmos-sdk/6754) Add validity checks to stores for nil and empty keys.
    * (SDK) Updated dependencies
        * Updated iavl dependency to v0.15.3
        * Update tendermint to v0.34.1
    * (types) [#7027](https://github.com/cosmos/cosmos-sdk/pull/7027) `Coin(s)` and `DecCoin(s)` updates:
        * Bump denomination max length to 128
        * Allow uppercase letters and numbers in denominations to support [ADR 001](./docs/architecture/adr-001-coin-source-tracing.md)
        * Added `Validate` function that returns a descriptive error
    * (types) [#5581](https://github.com/cosmos/cosmos-sdk/pull/5581) Add convenience functions {,Must}Bech32ifyAddressBytes.
    * (types/module) [#5724](https://github.com/cosmos/cosmos-sdk/issues/5724) The `types/module` package does no longer depend on `x/simulation`.
    * (types) [#5585](https://github.com/cosmos/cosmos-sdk/pull/5585) IBC additions:
        * `Coin` denomination max lenght has been increased to 32.
        * Added `CapabilityKey` alias for `StoreKey` to match IBC spec.
    * (types/rest) [#5900](https://github.com/cosmos/cosmos-sdk/pull/5900) Add Check\*Error function family to spare developers from replicating tons of boilerplate code.
    * (types) [#6128](https://github.com/cosmos/cosmos-sdk/pull/6137) Add `String()` method to `GasMeter`.
    * (types) [#6195](https://github.com/cosmos/cosmos-sdk/pull/6195) Add codespace to broadcast(sync/async) response.
    * (types) \#6897 Add KV type from tendermint to `types` directory.
    * (version) [#7848](https://github.com/cosmos/cosmos-sdk/pull/7848) [#7941](https://github.com/cosmos/cosmos-sdk/pull/7941)
    `version --long` output now shows the list of build dependencies and replaced build dependencies.

## [v0.39.1](https://github.com/cosmos/cosmos-sdk/releases/tag/v0.39.1) - 2020-08-11

### Client Breaking

* (x/auth) [#6861](https://github.com/cosmos/cosmos-sdk/pull/6861) Remove public key Bech32 encoding for all account types for JSON serialization, instead relying on direct Amino encoding. In addition, JSON serialization utilizes Amino instead of the Go stdlib, so integers are treated as strings.

### Improvements

* (client) [#6853](https://github.com/cosmos/cosmos-sdk/pull/6853) Add --unsafe-cors flag.

## [v0.39.0](https://github.com/cosmos/cosmos-sdk/releases/tag/v0.39.0) - 2020-07-20

### Improvements

* (deps) Bump IAVL version to [v0.14.0](https://github.com/cosmos/iavl/releases/tag/v0.14.0)
* (client) [#5585](https://github.com/cosmos/cosmos-sdk/pull/5585) `CLIContext` additions:
    * Introduce `QueryABCI` that returns the full `abci.ResponseQuery` with inclusion Merkle proofs.
    * Added `prove` flag for Merkle proof verification.
* (x/staking) [#6791)](https://github.com/cosmos/cosmos-sdk/pull/6791) Close {UBDQueue,RedelegationQueu}Iterator once used.

### API Breaking Changes

* (baseapp) [#5837](https://github.com/cosmos/cosmos-sdk/issues/5837) Transaction simulation now returns a `SimulationResponse` which contains the `GasInfo` and `Result` from the execution.

### Client Breaking Changes

* (x/auth) [#6745](https://github.com/cosmos/cosmos-sdk/issues/6745) Remove BaseAccount's custom JSON {,un}marshalling.

### Bug Fixes

* (store) [#6475](https://github.com/cosmos/cosmos-sdk/pull/6475) Revert IAVL pruning functionality introduced in
  [v0.13.0](https://github.com/cosmos/iavl/releases/tag/v0.13.0),
  where the IAVL no longer keeps states in-memory in which it flushes periodically. IAVL now commits and
  flushes every state to disk as it did pre-v0.13.0. The SDK's multi-store will track and ensure the proper
  heights are pruned. The operator can set the pruning options via a `pruning` config via the CLI or
  through `app.toml`. The `pruning` flag exposes `default|everything|nothing|custom` as options --
  see docs for further details. If the operator chooses `custom`, they may provide granular pruning
  options `pruning-keep-recent`, `pruning-keep-every`, and `pruning-interval`. The former two options
  dictate how many recent versions are kept on disk and the offset of what versions are kept after that
  respectively, and the latter defines the height interval in which versions are deleted in a batch.
  **Note, there are some client-facing API breaking changes with regard to IAVL, stores, and pruning settings.**
* (x/distribution) [#6210](https://github.com/cosmos/cosmos-sdk/pull/6210) Register `MsgFundCommunityPool` in distribution amino codec.
* (types) [#5741](https://github.com/cosmos/cosmos-sdk/issues/5741) Prevent `ChainAnteDecorators()` from panicking when empty `AnteDecorator` slice is supplied.
* (baseapp) [#6306](https://github.com/cosmos/cosmos-sdk/issues/6306) Prevent events emitted by the antehandler from being persisted between transactions.
* (client/keys) [#5091](https://github.com/cosmos/cosmos-sdk/issues/5091) `keys parse` does not honor client app's configuration.
* (x/bank) [#6674](https://github.com/cosmos/cosmos-sdk/pull/6674) Create account if recipient does not exist on handing `MsgMultiSend`.
* (x/auth) [#6287](https://github.com/cosmos/cosmos-sdk/pull/6287) Fix nonce stuck when sending multiple transactions from an account in a same block.

## [v0.38.5] - 2020-07-02

### Improvements

* (tendermint) Bump Tendermint version to [v0.33.6](https://github.com/tendermint/tendermint/releases/tag/v0.33.6).

## [v0.38.4] - 2020-05-21

### Bug Fixes

* (x/auth) [#5950](https://github.com/cosmos/cosmos-sdk/pull/5950) Fix `IncrementSequenceDecorator` to use is `IsReCheckTx` instead of `IsCheckTx` to allow account sequence incrementing.

## [v0.38.3] - 2020-04-09

### Improvements

* (tendermint) Bump Tendermint version to [v0.33.3](https://github.com/tendermint/tendermint/releases/tag/v0.33.3).

## [v0.38.2] - 2020-03-25

### Bug Fixes

* (baseapp) [#5718](https://github.com/cosmos/cosmos-sdk/pull/5718) Remove call to `ctx.BlockGasMeter` during failed message validation which resulted in a panic when the tx execution mode was `CheckTx`.
* (x/genutil) [#5775](https://github.com/cosmos/cosmos-sdk/pull/5775) Fix `ExportGenesis` in `x/genutil` to export default genesis state (`[]`) instead of `null`.
* (client) [#5618](https://github.com/cosmos/cosmos-sdk/pull/5618) Fix crash on the client when the verifier is not set.
* (crypto/keys/mintkey) [#5823](https://github.com/cosmos/cosmos-sdk/pull/5823) fix errors handling in `UnarmorPubKeyBytes` (underlying armoring function's return error was not being checked).
* (x/distribution) [#5620](https://github.com/cosmos/cosmos-sdk/pull/5620) Fix nil pointer deref in distribution tax/reward validation helpers.

### Improvements

* (rest) [#5648](https://github.com/cosmos/cosmos-sdk/pull/5648) Enhance /txs usability:
    * Add `tx.minheight` key to filter transaction with an inclusive minimum block height
    * Add `tx.maxheight` key to filter transaction with an inclusive maximum block height
* (crypto/keys) [#5739](https://github.com/cosmos/cosmos-sdk/pull/5739) Print an error message if the password input failed.

## [v0.38.1] - 2020-02-11

### Improvements

* (modules) [#5597](https://github.com/cosmos/cosmos-sdk/pull/5597) Add `amount` event attribute to the `complete_unbonding`
  and `complete_redelegation` events that reflect the total balances of the completed unbondings and redelegations
  respectively.

### Bug Fixes

* (types) [#5579](https://github.com/cosmos/cosmos-sdk/pull/5579) The IAVL `Store#Commit` method has been refactored to
  delete a flushed version if it is not a snapshot version. The root multi-store now keeps track of `commitInfo` instead
  of `types.CommitID`. During `Commit` of the root multi-store, `lastCommitInfo` is updated from the saved state
  and is only flushed to disk if it is a snapshot version. During `Query` of the root multi-store, if the request height
  is the latest height, we'll use the store's `lastCommitInfo`. Otherwise, we fetch `commitInfo` from disk.
* (x/bank) [#5531](https://github.com/cosmos/cosmos-sdk/issues/5531) Added missing amount event to MsgMultiSend, emitted for each output.
* (x/gov) [#5622](https://github.com/cosmos/cosmos-sdk/pull/5622) Track any events emitted from a proposal's handler upon successful execution.

## [v0.38.0] - 2020-01-23

### State Machine Breaking

* (genesis) [#5506](https://github.com/cosmos/cosmos-sdk/pull/5506) The `x/distribution` genesis state
  now includes `params` instead of individual parameters.
* (genesis) [#5017](https://github.com/cosmos/cosmos-sdk/pull/5017) The `x/genaccounts` module has been
  deprecated and all components removed except the `legacy/` package. This requires changes to the
  genesis state. Namely, `accounts` now exist under `app_state.auth.accounts`. The corresponding migration
  logic has been implemented for v0.38 target version. Applications can migrate via:
  `$ {appd} migrate v0.38 genesis.json`.
* (modules) [#5299](https://github.com/cosmos/cosmos-sdk/pull/5299) Handling of `ABCIEvidenceTypeDuplicateVote`
  during `BeginBlock` along with the corresponding parameters (`MaxEvidenceAge`) have moved from the
  `x/slashing` module to the `x/evidence` module.

### API Breaking Changes

* (modules) [#5506](https://github.com/cosmos/cosmos-sdk/pull/5506) Remove individual setters of `x/distribution` parameters. Instead, follow the module spec in getting parameters, setting new value(s) and finally calling `SetParams`.
* (types) [#5495](https://github.com/cosmos/cosmos-sdk/pull/5495) Remove redundant `(Must)Bech32ify*` and `(Must)Get*KeyBech32` functions in favor of `(Must)Bech32ifyPubKey` and `(Must)GetPubKeyFromBech32` respectively, both of which take a `Bech32PubKeyType` (string).
* (types) [#5430](https://github.com/cosmos/cosmos-sdk/pull/5430) `DecCoins#Add` parameter changed from `DecCoins`
  to `...DecCoin`, `Coins#Add` parameter changed from `Coins` to `...Coin`.
* (baseapp/types) [#5421](https://github.com/cosmos/cosmos-sdk/pull/5421) The `Error` interface (`types/errors.go`)
  has been removed in favor of the concrete type defined in `types/errors/` which implements the standard `error` interface.
    * As a result, the `Handler` and `Querier` implementations now return a standard `error`.
  Within `BaseApp`, `runTx` now returns a `(GasInfo, *Result, error)`tuple and`runMsgs`returns a `(_Result, error)`tuple. A reference to a`Result`is now used to indicate success whereas an error signals an invalid message or failed message execution. As a result, the fields`Code`, `Codespace`, `GasWanted`, and `GasUsed`have been removed the`Result`type. The latter two fields are now found in the`GasInfo` type which is always returned regardless of execution outcome.
  _ Note to developers: Since all handlers and queriers must now return a standard `error`, the `types/errors/`
  package contains all the relevant and pre-registered errors that you typically work with. A typical
  error returned will look like `sdkerrors.Wrap(sdkerrors.ErrUnknownRequest, "...")`. You can retrieve
  relevant ABCI information from the error via `ABCIInfo`.
* (client) [#5442](https://github.com/cosmos/cosmos-sdk/pull/5442) Remove client/alias.go as it's not necessary and
  components can be imported directly from the packages.
* (store) [#4748](https://github.com/cosmos/cosmos-sdk/pull/4748) The `CommitMultiStore` interface
  now requires a `SetInterBlockCache` method. Applications that do not wish to support this can simply
  have this method perform a no-op.
* (modules) [#4665](https://github.com/cosmos/cosmos-sdk/issues/4665) Refactored `x/gov` module structure and dev-UX:
    * Prepare for module spec integration
    * Update gov keys to use big endian encoding instead of little endian
* (modules) [#5017](https://github.com/cosmos/cosmos-sdk/pull/5017) The `x/genaccounts` module has been deprecated and all components removed except the `legacy/` package.
* [#4486](https://github.com/cosmos/cosmos-sdk/issues/4486) Vesting account types decoupled from the `x/auth` module and now live under `x/auth/vesting`. Applications wishing to use vesting account types must be sure to register types via `RegisterCodec` under the new vesting package.
* [#4486](https://github.com/cosmos/cosmos-sdk/issues/4486) The `NewBaseVestingAccount` constructor returns an error
  if the provided arguments are invalid.
* (x/auth) [#5006](https://github.com/cosmos/cosmos-sdk/pull/5006) Modular `AnteHandler` via composable decorators:
    * The `AnteHandler` interface now returns `(newCtx Context, err error)` instead of `(newCtx Context, result sdk.Result, abort bool)`
    * The `NewAnteHandler` function returns an `AnteHandler` function that returns the new `AnteHandler`
    interface and has been moved into the `auth/ante` directory.
    * `ValidateSigCount`, `ValidateMemo`, `ProcessPubKey`, `EnsureSufficientMempoolFee`, and `GetSignBytes`
    have all been removed as public functions.
    * Invalid Signatures may return `InvalidPubKey` instead of `Unauthorized` error, since the transaction
    will first hit `SetPubKeyDecorator` before the `SigVerificationDecorator` runs.
    * `StdTx#GetSignatures` will return an array of just signature byte slices `[][]byte` instead of
    returning an array of `StdSignature` structs. To replicate the old behavior, use the public field
    `StdTx.Signatures` to get back the array of StdSignatures `[]StdSignature`.
* (modules) [#5299](https://github.com/cosmos/cosmos-sdk/pull/5299) `HandleDoubleSign` along with params `MaxEvidenceAge` and `DoubleSignJailEndTime` have moved from the `x/slashing` module to the `x/evidence` module.
* (keys) [#4941](https://github.com/cosmos/cosmos-sdk/issues/4941) Keybase concrete types constructors such as `NewKeyBaseFromDir` and `NewInMemory` now accept optional parameters of type `KeybaseOption`. These
  optional parameters are also added on the keys sub-commands functions, which are now public, and allows
  these options to be set on the commands or ignored to default to previous behavior.
* [#5547](https://github.com/cosmos/cosmos-sdk/pull/5547) `NewKeyBaseFromHomeFlag` constructor has been removed.
* [#5439](https://github.com/cosmos/cosmos-sdk/pull/5439) Further modularization was done to the `keybase`
  package to make it more suitable for use with different key formats and algorithms:
  _ The `WithKeygenFunc` function added as a `KeybaseOption` which allows a custom bytes to key
  implementation to be defined when keys are created.
  _ The `WithDeriveFunc` function added as a `KeybaseOption` allows custom logic for deriving a key
  from a mnemonic, bip39 password, and HD Path.
  _ BIP44 is no longer build into `keybase.CreateAccount()`. It is however the default when using
  the `client/keys` add command.
  _ `SupportedAlgos` and `SupportedAlgosLedger` functions return a slice of `SigningAlgo`s that are
  supported by the keybase and the ledger integration respectively.
* (simapp) [#5419](https://github.com/cosmos/cosmos-sdk/pull/5419) The `helpers.GenTx()` now accepts a gas argument.
* (baseapp) [#5455](https://github.com/cosmos/cosmos-sdk/issues/5455) A `sdk.Context` is now passed into the `router.Route()` function.

### Client Breaking Changes

* (rest) [#5270](https://github.com/cosmos/cosmos-sdk/issues/5270) All account types now implement custom JSON serialization.
* (rest) [#4783](https://github.com/cosmos/cosmos-sdk/issues/4783) The balance field in the DelegationResponse type is now sdk.Coin instead of sdk.Int
* (x/auth) [#5006](https://github.com/cosmos/cosmos-sdk/pull/5006) The gas required to pass the `AnteHandler` has
  increased significantly due to modular `AnteHandler` support. Increase GasLimit accordingly.
* (rest) [#5336](https://github.com/cosmos/cosmos-sdk/issues/5336) `MsgEditValidator` uses `description` instead of `Description` as a JSON key.
* (keys) [#5097](https://github.com/cosmos/cosmos-sdk/pull/5097) Due to the keybase -> keyring transition, keys need to be migrated. See `keys migrate` command for more info.
* (x/auth) [#5424](https://github.com/cosmos/cosmos-sdk/issues/5424) Drop `decode-tx` command from x/auth/client/cli, duplicate of the `decode` command.

### Features

* (store) [#5435](https://github.com/cosmos/cosmos-sdk/pull/5435) New iterator for paginated requests. Iterator limits DB reads to the range of the requested page.
* (x/evidence) [#5240](https://github.com/cosmos/cosmos-sdk/pull/5240) Initial implementation of the `x/evidence` module.
* (cli) [#5212](https://github.com/cosmos/cosmos-sdk/issues/5212) The `q gov proposals` command now supports pagination.
* (store) [#4724](https://github.com/cosmos/cosmos-sdk/issues/4724) Multistore supports substore migrations upon load. New `rootmulti.Store.LoadLatestVersionAndUpgrade` method in
  `Baseapp` supports `StoreLoader` to enable various upgrade strategies. It no
  longer panics if the store to load contains substores that we didn't explicitly mount.
* [#4972](https://github.com/cosmos/cosmos-sdk/issues/4972) A `TxResponse` with a corresponding code
  and tx hash will be returned for specific Tendermint errors:
  _ `CodeTxInMempoolCache`
  _ `CodeMempoolIsFull` \* `CodeTxTooLarge`
* [#3872](https://github.com/cosmos/cosmos-sdk/issues/3872) Implement a RESTful endpoint and cli command to decode transactions.
* (keys) [#4754](https://github.com/cosmos/cosmos-sdk/pull/4754) Introduce new Keybase implementation that can
  leverage operating systems' built-in functionalities to securely store secrets. MacOS users may encounter
  the following [issue](https://github.com/keybase/go-keychain/issues/47) with the `go-keychain` library. If
  you encounter this issue, you must upgrade your xcode command line tools to version >= `10.2`. You can
  upgrade via: `sudo rm -rf /Library/Developer/CommandLineTools; xcode-select --install`. Verify the
  correct version via: `pkgutil --pkg-info=com.apple.pkg.CLTools_Executables`.
* [#5355](https://github.com/cosmos/cosmos-sdk/pull/5355) Client commands accept a new `--keyring-backend` option through which users can specify which backend should be used
  by the new key store:
  _ `os`: use OS default credentials storage (default).
  _ `file`: use encrypted file-based store.
  _ `kwallet`: use [KDE Wallet](https://utils.kde.org/projects/kwalletmanager/) service.
  _ `pass`: use the [pass](https://www.passwordstore.org/) command line password manager. \* `test`: use password-less key store. _For testing purposes only. Use it at your own risk._
* (keys) [#5097](https://github.com/cosmos/cosmos-sdk/pull/5097) New `keys migrate` command to assist users migrate their keys
  to the new keyring.
* (keys) [#5366](https://github.com/cosmos/cosmos-sdk/pull/5366) `keys list` now accepts a `--list-names` option to list key names only, whilst the `keys delete`
  command can delete multiple keys by passing their names as arguments. The aforementioned commands can then be piped together, e.g.
  `appcli keys list -n | xargs appcli keys delete`
* (modules) [#4233](https://github.com/cosmos/cosmos-sdk/pull/4233) Add upgrade module that coordinates software upgrades of live chains.
* [#4486](https://github.com/cosmos/cosmos-sdk/issues/4486) Introduce new `PeriodicVestingAccount` vesting account type
  that allows for arbitrary vesting periods.
* (baseapp) [#5196](https://github.com/cosmos/cosmos-sdk/pull/5196) Baseapp has a new `runTxModeReCheck` to allow applications to skip expensive and unnecessary re-checking of transactions.
* (types) [#5196](https://github.com/cosmos/cosmos-sdk/pull/5196) Context has new `IsRecheckTx() bool` and `WithIsReCheckTx(bool) Context` methods to to be used in the `AnteHandler`.
* (x/auth/ante) [#5196](https://github.com/cosmos/cosmos-sdk/pull/5196) AnteDecorators have been updated to avoid unnecessary checks when `ctx.IsReCheckTx() == true`
* (x/auth) [#5006](https://github.com/cosmos/cosmos-sdk/pull/5006) Modular `AnteHandler` via composable decorators:
    * The `AnteDecorator` interface has been introduced to allow users to implement modular `AnteHandler`
    functionality that can be composed together to create a single `AnteHandler` rather than implementing
    a custom `AnteHandler` completely from scratch, where each `AnteDecorator` allows for custom behavior in
    tightly defined and logically isolated manner. These custom `AnteDecorator` can then be chained together
    with default `AnteDecorator` or third-party `AnteDecorator` to create a modularized `AnteHandler`
    which will run each `AnteDecorator` in the order specified in `ChainAnteDecorators`. For details
    on the new architecture, refer to the [ADR](docs/architecture/adr-010-modular-antehandler.md).
    * `ChainAnteDecorators` function has been introduced to take in a list of `AnteDecorators` and chain
    them in sequence and return a single `AnteHandler`:
    _ `SetUpContextDecorator`: Sets `GasMeter` in context and creates defer clause to recover from any
    `OutOfGas` panics in future AnteDecorators and return `OutOfGas` error to `BaseApp`. It MUST be the
    first `AnteDecorator` in the chain for any application that uses gas (or another one that sets the gas meter).
    _ `ValidateBasicDecorator`: Calls tx.ValidateBasic and returns any non-nil error.
    _ `ValidateMemoDecorator`: Validates tx memo with application parameters and returns any non-nil error.
    _ `ConsumeGasTxSizeDecorator`: Consumes gas proportional to the tx size based on application parameters.
    _ `MempoolFeeDecorator`: Checks if fee is above local mempool `minFee` parameter during `CheckTx`.
    _ `DeductFeeDecorator`: Deducts the `FeeAmount` from first signer of the transaction.
    _ `SetPubKeyDecorator`: Sets pubkey of account in any account that does not already have pubkey saved in state machine.
    _ `SigGasConsumeDecorator`: Consume parameter-defined amount of gas for each signature.
    _ `SigVerificationDecorator`: Verify each signature is valid, return if there is an error.
    _ `ValidateSigCountDecorator`: Validate the number of signatures in tx based on app-parameters. \* `IncrementSequenceDecorator`: Increments the account sequence for each signer to prevent replay attacks.
* (cli) [#5223](https://github.com/cosmos/cosmos-sdk/issues/5223) Cosmos Ledger App v2.0.0 is now supported. The changes are backwards compatible and App v1.5.x is still supported.
* (x/staking) [#5380](https://github.com/cosmos/cosmos-sdk/pull/5380) Introduced ability to store historical info entries in staking keeper, allows applications to introspect specified number of past headers and validator sets
    * Introduces new parameter `HistoricalEntries` which allows applications to determine how many recent historical info entries they want to persist in store. Default value is 0.
    * Introduces cli commands and rest routes to query historical information at a given height
* (modules) [#5249](https://github.com/cosmos/cosmos-sdk/pull/5249) Funds are now allowed to be directly sent to the community pool (via the distribution module account).
* (keys) [#4941](https://github.com/cosmos/cosmos-sdk/issues/4941) Introduce keybase option to allow overriding the default private key implementation of a key generated through the `keys add` cli command.
* (keys) [#5439](https://github.com/cosmos/cosmos-sdk/pull/5439) Flags `--algo` and `--hd-path` are added to
  `keys add` command in order to make use of keybase modularized. By default, it uses (0, 0) bip44
  HD path and secp256k1 keys, so is non-breaking.
* (types) [#5447](https://github.com/cosmos/cosmos-sdk/pull/5447) Added `ApproxRoot` function to sdk.Decimal type in order to get the nth root for a decimal number, where n is a positive integer.
    * An `ApproxSqrt` function was also added for convenience around the common case of n=2.

### Improvements

* (iavl) [#5538](https://github.com/cosmos/cosmos-sdk/pull/5538) Remove manual IAVL pruning in favor of IAVL's internal pruning strategy.
* (server) [#4215](https://github.com/cosmos/cosmos-sdk/issues/4215) The `--pruning` flag
  has been moved to the configuration file, to allow easier node configuration.
* (cli) [#5116](https://github.com/cosmos/cosmos-sdk/issues/5116) The `CLIContext` now supports multiple verifiers
  when connecting to multiple chains. The connecting chain's `CLIContext` will have to have the correct
  chain ID and node URI or client set. To use a `CLIContext` with a verifier for another chain:

  ```go
  // main or parent chain (chain as if you're running without IBC)
  mainCtx := context.NewCLIContext()

  // connecting IBC chain
  sideCtx := context.NewCLIContext().
    WithChainID(sideChainID).
    WithNodeURI(sideChainNodeURI) // or .WithClient(...)

  sideCtx = sideCtx.WithVerifier(
    context.CreateVerifier(sideCtx, context.DefaultVerifierCacheSize),
  )
  ```

* (modules) [#5017](https://github.com/cosmos/cosmos-sdk/pull/5017) The `x/auth` package now supports
  generalized genesis accounts through the `GenesisAccount` interface.
* (modules) [#4762](https://github.com/cosmos/cosmos-sdk/issues/4762) Deprecate remove and add permissions in ModuleAccount.
* (modules) [#4760](https://github.com/cosmos/cosmos-sdk/issues/4760) update `x/auth` to match module spec.
* (modules) [#4814](https://github.com/cosmos/cosmos-sdk/issues/4814) Add security contact to Validator description.
* (modules) [#4875](https://github.com/cosmos/cosmos-sdk/issues/4875) refactor integration tests to use SimApp and separate test package
* (sdk) [#4566](https://github.com/cosmos/cosmos-sdk/issues/4566) Export simulation's parameters and app state to JSON in order to reproduce bugs and invariants.
* (sdk) [#4640](https://github.com/cosmos/cosmos-sdk/issues/4640) improve import/export simulation errors by extending `DiffKVStores` to return an array of `KVPairs` that are then compared to check for inconsistencies.
* (sdk) [#4717](https://github.com/cosmos/cosmos-sdk/issues/4717) refactor `x/slashing` to match the new module spec
* (sdk) [#4758](https://github.com/cosmos/cosmos-sdk/issues/4758) update `x/genaccounts` to match module spec
* (simulation) [#4824](https://github.com/cosmos/cosmos-sdk/issues/4824) `PrintAllInvariants` flag will print all failed invariants
* (simulation) [#4490](https://github.com/cosmos/cosmos-sdk/issues/4490) add `InitialBlockHeight` flag to resume a simulation from a given block

    * Support exporting the simulation stats to a given JSON file

* (simulation) [#4847](https://github.com/cosmos/cosmos-sdk/issues/4847), [#4838](https://github.com/cosmos/cosmos-sdk/pull/4838) and [#4869](https://github.com/cosmos/cosmos-sdk/pull/4869) `SimApp` and simulation refactors:
    * Implement `SimulationManager` for executing modules' simulation functionalities in a modularized way
    * Add `RegisterStoreDecoders` to the `SimulationManager` for decoding each module's types
    * Add `GenerateGenesisStates` to the `SimulationManager` to generate a randomized `GenState` for each module
    * Add `RandomizedParams` to the `SimulationManager` that registers each modules' parameters in order to
    simulate `ParamChangeProposal`s' `Content`s
    * Add `WeightedOperations` to the `SimulationManager` that define simulation operations (modules' `Msg`s) with their
    respective weights (i.e chance of being simulated).
    * Add `ProposalContents` to the `SimulationManager` to register each module's governance proposal `Content`s.
* (simulation) [#4893](https://github.com/cosmos/cosmos-sdk/issues/4893) Change `SimApp` keepers to be public and add getter functions for keys and codec
* (simulation) [#4906](https://github.com/cosmos/cosmos-sdk/issues/4906) Add simulation `Config` struct that wraps simulation flags
* (simulation) [#4935](https://github.com/cosmos/cosmos-sdk/issues/4935) Update simulation to reflect a proper `ABCI` application without bypassing `BaseApp` semantics
* (simulation) [#5378](https://github.com/cosmos/cosmos-sdk/pull/5378) Simulation tests refactor:
    * Add `App` interface for general SDK-based app's methods.
    * Refactor and cleanup simulation tests into util functions to simplify their implementation for other SDK apps.
* (store) [#4792](https://github.com/cosmos/cosmos-sdk/issues/4792) panic on non-registered store
* (types) [#4821](https://github.com/cosmos/cosmos-sdk/issues/4821) types/errors package added with support for stacktraces. It is meant as a more feature-rich replacement for sdk.Errors in the mid-term.
* (store) [#1947](https://github.com/cosmos/cosmos-sdk/issues/1947) Implement inter-block (persistent)
  caching through `CommitKVStoreCacheManager`. Any application wishing to utilize an inter-block cache
  must set it in their app via a `BaseApp` option. The `BaseApp` docs have been drastically improved
  to detail this new feature and how state transitions occur.
* (docs/spec) All module specs moved into their respective module dir in x/ (i.e. docs/spec/staking -->> x/staking/spec)
* (docs/) [#5379](https://github.com/cosmos/cosmos-sdk/pull/5379) Major documentation refactor, including:
    * (docs/intro/) Add and improve introduction material for newcomers.
    * (docs/basics/) Add documentation about basic concepts of the cosmos sdk such as the anatomy of an SDK application, the transaction lifecycle or accounts.
    * (docs/core/) Add documentation about core conepts of the cosmos sdk such as `baseapp`, `server`, `store`s, `context` and more.
    * (docs/building-modules/) Add reference documentation on concepts relevant for module developers (`keeper`, `handler`, `messages`, `queries`,...).
    * (docs/interfaces/) Add documentation on building interfaces for the Cosmos SDK.
    * Redesigned user interface that features new dynamically generated sidebar, build-time code embedding from GitHub, new homepage as well as many other improvements.
* (types) [#5428](https://github.com/cosmos/cosmos-sdk/pull/5428) Add `Mod` (modulo) method and `RelativePow` (exponentation) function for `Uint`.
* (modules) [#5506](https://github.com/cosmos/cosmos-sdk/pull/5506) Remove redundancy in `x/distribution`s use of parameters. There
  now exists a single `Params` type with a getter and setter along with a getter for each individual parameter.

### Bug Fixes

* (client) [#5303](https://github.com/cosmos/cosmos-sdk/issues/5303) Fix ignored error in tx generate only mode.
* (cli) [#4763](https://github.com/cosmos/cosmos-sdk/issues/4763) Fix flag `--min-self-delegation` for staking `EditValidator`
* (keys) Fix ledger custom coin type support bug.
* (x/gov) [#5107](https://github.com/cosmos/cosmos-sdk/pull/5107) Sum validator operator's all voting power when tally votes
* (rest) [#5212](https://github.com/cosmos/cosmos-sdk/issues/5212) Fix pagination in the `/gov/proposals` handler.

## [v0.37.14] - 2020-08-12

### Improvements

* (tendermint) Bump Tendermint version to [v0.32.13](https://github.com/tendermint/tendermint/releases/tag/v0.32.13).

## [v0.37.13] - 2020-06-03

### Improvements

* (tendermint) Bump Tendermint version to [v0.32.12](https://github.com/tendermint/tendermint/releases/tag/v0.32.12).
* (cosmos-ledger-go) Bump Cosmos Ledger Wallet library version to [v0.11.1](https://github.com/cosmos/ledger-cosmos-go/releases/tag/v0.11.1).

## [v0.37.12] - 2020-05-05

### Improvements

* (tendermint) Bump Tendermint version to [v0.32.11](https://github.com/tendermint/tendermint/releases/tag/v0.32.11).

## [v0.37.11] - 2020-04-22

### Bug Fixes

* (x/staking) [#6021](https://github.com/cosmos/cosmos-sdk/pull/6021) --trust-node's false default value prevents creation of the genesis transaction.

## [v0.37.10] - 2020-04-22

### Bug Fixes

* (client/context) [#5964](https://github.com/cosmos/cosmos-sdk/issues/5964) Fix incorrect instantiation of tmlite verifier when --trust-node is off.

## [v0.37.9] - 2020-04-09

### Improvements

* (tendermint) Bump Tendermint version to [v0.32.10](https://github.com/tendermint/tendermint/releases/tag/v0.32.10).

## [v0.37.8] - 2020-03-11

### Bug Fixes

* (rest) [#5508](https://github.com/cosmos/cosmos-sdk/pull/5508) Fix `x/distribution` endpoints to properly return height in the response.
* (x/genutil) [#5499](https://github.com/cosmos/cosmos-sdk/pull/) Ensure `DefaultGenesis` returns valid and non-nil default genesis state.
* (x/genutil) [#5775](https://github.com/cosmos/cosmos-sdk/pull/5775) Fix `ExportGenesis` in `x/genutil` to export default genesis state (`[]`) instead of `null`.
* (genesis) [#5086](https://github.com/cosmos/cosmos-sdk/issues/5086) Ensure `gentxs` are always an empty array instead of `nil`.

### Improvements

* (rest) [#5648](https://github.com/cosmos/cosmos-sdk/pull/5648) Enhance /txs usability:
    * Add `tx.minheight` key to filter transaction with an inclusive minimum block height
    * Add `tx.maxheight` key to filter transaction with an inclusive maximum block height

## [v0.37.7] - 2020-02-10

### Improvements

* (modules) [#5597](https://github.com/cosmos/cosmos-sdk/pull/5597) Add `amount` event attribute to the `complete_unbonding`
  and `complete_redelegation` events that reflect the total balances of the completed unbondings and redelegations
  respectively.

### Bug Fixes

* (x/gov) [#5622](https://github.com/cosmos/cosmos-sdk/pull/5622) Track any events emitted from a proposal's handler upon successful execution.
* (x/bank) [#5531](https://github.com/cosmos/cosmos-sdk/issues/5531) Added missing amount event to MsgMultiSend, emitted for each output.

## [v0.37.6] - 2020-01-21

### Improvements

* (tendermint) Bump Tendermint version to [v0.32.9](https://github.com/tendermint/tendermint/releases/tag/v0.32.9)

## [v0.37.5] - 2020-01-07

### Features

* (types) [#5360](https://github.com/cosmos/cosmos-sdk/pull/5360) Implement `SortableDecBytes` which
  allows the `Dec` type be sortable.

### Improvements

* (tendermint) Bump Tendermint version to [v0.32.8](https://github.com/tendermint/tendermint/releases/tag/v0.32.8)
* (cli) [#5482](https://github.com/cosmos/cosmos-sdk/pull/5482) Remove old "tags" nomenclature from the `q txs` command in
  favor of the new events system. Functionality remains unchanged except that `=` is used instead of `:` to be
  consistent with the API's use of event queries.

### Bug Fixes

* (iavl) [#5276](https://github.com/cosmos/cosmos-sdk/issues/5276) Fix potential race condition in `iavlIterator#Close`.
* (baseapp) [#5350](https://github.com/cosmos/cosmos-sdk/issues/5350) Allow a node to restart successfully
  after a `halt-height` or `halt-time` has been triggered.
* (types) [#5395](https://github.com/cosmos/cosmos-sdk/issues/5395) Fix `Uint#LTE`.
* (types) [#5408](https://github.com/cosmos/cosmos-sdk/issues/5408) `NewDecCoins` constructor now sorts the coins.

## [v0.37.4] - 2019-11-04

### Improvements

* (tendermint) Bump Tendermint version to [v0.32.7](https://github.com/tendermint/tendermint/releases/tag/v0.32.7)
* (ledger) [#4716](https://github.com/cosmos/cosmos-sdk/pull/4716) Fix ledger custom coin type support bug.

### Bug Fixes

* (baseapp) [#5200](https://github.com/cosmos/cosmos-sdk/issues/5200) Remove duplicate events from previous messages.

## [v0.37.3] - 2019-10-10

### Bug Fixes

* (genesis) [#5095](https://github.com/cosmos/cosmos-sdk/issues/5095) Fix genesis file migration from v0.34 to
  v0.36/v0.37 not converting validator consensus pubkey to bech32 format.

### Improvements

* (tendermint) Bump Tendermint version to [v0.32.6](https://github.com/tendermint/tendermint/releases/tag/v0.32.6)

## [v0.37.1] - 2019-09-19

### Features

* (cli) [#4973](https://github.com/cosmos/cosmos-sdk/pull/4973) Enable application CPU profiling
  via the `--cpu-profile` flag.
* [#4979](https://github.com/cosmos/cosmos-sdk/issues/4979) Introduce a new `halt-time` config and
  CLI option to the `start` command. When provided, an application will halt during `Commit` when the
  block time is >= the `halt-time`.

### Improvements

* [#4990](https://github.com/cosmos/cosmos-sdk/issues/4990) Add `Events` to the `ABCIMessageLog` to
  provide context and grouping of events based on the messages they correspond to. The `Events` field
  in `TxResponse` is deprecated and will be removed in the next major release.

### Bug Fixes

* [#4979](https://github.com/cosmos/cosmos-sdk/issues/4979) Use `Signal(os.Interrupt)` over
  `os.Exit(0)` during configured halting to allow any `defer` calls to be executed.
* [#5034](https://github.com/cosmos/cosmos-sdk/issues/5034) Binary search in NFT Module wasn't working on larger sets.

## [v0.37.0] - 2019-08-21

### Bug Fixes

* (baseapp) [#4903](https://github.com/cosmos/cosmos-sdk/issues/4903) Various height query fixes:
    * Move height with proof check from `CLIContext` to `BaseApp` as the height
    can automatically be injected there.
    * Update `handleQueryStore` to resemble `handleQueryCustom`
* (simulation) [#4912](https://github.com/cosmos/cosmos-sdk/issues/4912) Fix SimApp ModuleAccountAddrs
  to properly return black listed addresses for bank keeper initialization.
* (cli) [#4919](https://github.com/cosmos/cosmos-sdk/pull/4919) Don't crash CLI
  if user doesn't answer y/n confirmation request.
* (cli) [#4927](https://github.com/cosmos/cosmos-sdk/issues/4927) Fix the `q gov vote`
  command to handle empty (pruned) votes correctly.

### Improvements

* (rest) [#4924](https://github.com/cosmos/cosmos-sdk/pull/4924) Return response
  height even upon error as it may be useful for the downstream caller and have
  `/auth/accounts/{address}` return a 200 with an empty account upon error when
  that error is that the account doesn't exist.

## [v0.36.0] - 2019-08-13

### Breaking Changes

* (rest) [#4837](https://github.com/cosmos/cosmos-sdk/pull/4837) Remove /version and /node_version
  endpoints in favor of refactoring /node_info to also include application version info.
* All REST responses now wrap the original resource/result. The response
  will contain two fields: height and result.
* [#3565](https://github.com/cosmos/cosmos-sdk/issues/3565) Updates to the governance module:
    * Rename JSON field from `proposal_content` to `content`
    * Rename JSON field from `proposal_id` to `id`
    * Disable `ProposalTypeSoftwareUpgrade` temporarily
* [#3775](https://github.com/cosmos/cosmos-sdk/issues/3775) unify sender transaction tag for ease of querying
* [#4255](https://github.com/cosmos/cosmos-sdk/issues/4255) Add supply module that passively tracks the supplies of a chain
    * Renamed `x/distribution` `ModuleName`
    * Genesis JSON and CLI now use `distribution` instead of `distr`
    * Introduce `ModuleAccount` type, which tracks the flow of coins held within a module
    * Replaced `FeeCollectorKeeper` for a `ModuleAccount`
    * Replaced the staking `Pool`, which coins are now held by the `BondedPool` and `NotBonded` module accounts
    * The `NotBonded` module account now only keeps track of the not bonded tokens within staking, instead of the whole chain
    * [#3628](https://github.com/cosmos/cosmos-sdk/issues/3628) Replaced governance's burn and deposit accounts for a `ModuleAccount`
    * Added a `ModuleAccount` for the distribution module
    * Added a `ModuleAccount` for the mint module
    [#4472](https://github.com/cosmos/cosmos-sdk/issues/4472) validation for crisis genesis
* [#3985](https://github.com/cosmos/cosmos-sdk/issues/3985) `ValidatorPowerRank` uses potential consensus power instead of tendermint power
* [#4104](https://github.com/cosmos/cosmos-sdk/issues/4104) Gaia has been moved to its own repository: https://github.com/cosmos/gaia
* [#4104](https://github.com/cosmos/cosmos-sdk/issues/4104) Rename gaiad.toml to app.toml. The internal contents of the application
  config remain unchanged.
* [#4159](https://github.com/cosmos/cosmos-sdk/issues/4159) create the default module patterns and module manager
* [#4230](https://github.com/cosmos/cosmos-sdk/issues/4230) Change the type of ABCIMessageLog#MsgIndex to uint16 for proper serialization.
* [#4250](https://github.com/cosmos/cosmos-sdk/issues/4250) BaseApp.Query() returns app's version string set via BaseApp.SetAppVersion()
  when handling /app/version queries instead of the version string passed as build
  flag at compile time.
* [#4262](https://github.com/cosmos/cosmos-sdk/issues/4262) GoSumHash is no longer returned by the version command.
* [#4263](https://github.com/cosmos/cosmos-sdk/issues/4263) RestServer#Start now takes read and write timeout arguments.
* [#4305](https://github.com/cosmos/cosmos-sdk/issues/4305) `GenerateOrBroadcastMsgs` no longer takes an `offline` parameter.
* [#4342](https://github.com/cosmos/cosmos-sdk/pull/4342) Upgrade go-amino to v0.15.0
* [#4351](https://github.com/cosmos/cosmos-sdk/issues/4351) InitCmd, AddGenesisAccountCmd, and CollectGenTxsCmd take node's and client's default home directories as arguments.
* [#4387](https://github.com/cosmos/cosmos-sdk/issues/4387) Refactor the usage of tags (now called events) to reflect the
  new ABCI events semantics:
    * Move `x/{module}/tags/tags.go` => `x/{module}/types/events.go`
    * Update `docs/specs`
    * Refactor tags in favor of new `Event(s)` type(s)
    * Update `Context` to use new `EventManager`
    * (Begin|End)Blocker no longer return tags, but rather uses new `EventManager`
    * Message handlers no longer return tags, but rather uses new `EventManager`
    Any component (e.g. BeginBlocker, message handler, etc...) wishing to emit an event must do so
    through `ctx.EventManger().EmitEvent(s)`.
    To reset or wipe emitted events: `ctx = ctx.WithEventManager(sdk.NewEventManager())`
    To get all emitted events: `events := ctx.EventManager().Events()`
* [#4437](https://github.com/cosmos/cosmos-sdk/issues/4437) Replace governance module store keys to use `[]byte` instead of `string`.
* [#4451](https://github.com/cosmos/cosmos-sdk/issues/4451) Improve modularization of clients and modules:
    * Module directory structure improved and standardized
    * Aliases autogenerated
    * Auth and bank related commands are now mounted under the respective moduels
    * Client initialization and mounting standardized
* [#4479](https://github.com/cosmos/cosmos-sdk/issues/4479) Remove codec argument redundency in client usage where
  the CLIContext's codec should be used instead.
* [#4488](https://github.com/cosmos/cosmos-sdk/issues/4488) Decouple client tx, REST, and ultil packages from auth. These packages have
  been restructured and retrofitted into the `x/auth` module.
* [#4521](https://github.com/cosmos/cosmos-sdk/issues/4521) Flatten x/bank structure by hiding module internals.
* [#4525](https://github.com/cosmos/cosmos-sdk/issues/4525) Remove --cors flag, the feature is long gone.
* [#4536](https://github.com/cosmos/cosmos-sdk/issues/4536) The `/auth/accounts/{address}` now returns a `height` in the response.
  The account is now nested under `account`.
* [#4543](https://github.com/cosmos/cosmos-sdk/issues/4543) Account getters are no longer part of client.CLIContext() and have now moved
  to reside in the auth-specific AccountRetriever.
* [#4588](https://github.com/cosmos/cosmos-sdk/issues/4588) Context does not depend on x/auth anymore. client/context is stripped out of the following features:
    * GetAccountDecoder()
    * CLIContext.WithAccountDecoder()
    * CLIContext.WithAccountStore()
    x/auth.AccountDecoder is unnecessary and consequently removed.
* [#4602](https://github.com/cosmos/cosmos-sdk/issues/4602) client/input.{Buffer,Override}Stdin() functions are removed. Thanks to cobra's new release they are now redundant.
* [#4633](https://github.com/cosmos/cosmos-sdk/issues/4633) Update old Tx search by tags APIs to use new Events
  nomenclature.
* [#4649](https://github.com/cosmos/cosmos-sdk/issues/4649) Refactor x/crisis as per modules new specs.
* [#3685](https://github.com/cosmos/cosmos-sdk/issues/3685) The default signature verification gas logic (`DefaultSigVerificationGasConsumer`) now specifies explicit key types rather than string pattern matching. This means that zones that depended on string matching to allow other keys will need to write a custom `SignatureVerificationGasConsumer` function.
* [#4663](https://github.com/cosmos/cosmos-sdk/issues/4663) Refactor bank keeper by removing private functions
    * `InputOutputCoins`, `SetCoins`, `SubtractCoins` and `AddCoins` are now part of the `SendKeeper` instead of the `Keeper` interface
* (tendermint) [#4721](https://github.com/cosmos/cosmos-sdk/pull/4721) Upgrade Tendermint to v0.32.1

### Features

* [#4843](https://github.com/cosmos/cosmos-sdk/issues/4843) Add RegisterEvidences function in the codec package to register
  Tendermint evidence types with a given codec.
* (rest) [#3867](https://github.com/cosmos/cosmos-sdk/issues/3867) Allow querying for genesis transaction when height query param is set to zero.
* [#2020](https://github.com/cosmos/cosmos-sdk/issues/2020) New keys export/import command line utilities to export/import private keys in ASCII format
  that rely on Keybase's new underlying ExportPrivKey()/ImportPrivKey() API calls.
* [#3565](https://github.com/cosmos/cosmos-sdk/issues/3565) Implement parameter change proposal support.
  Parameter change proposals can be submitted through the CLI
  or a REST endpoint. See docs for further usage.
* [#3850](https://github.com/cosmos/cosmos-sdk/issues/3850) Add `rewards` and `commission` to distribution tx tags.
* [#3981](https://github.com/cosmos/cosmos-sdk/issues/3981) Add support to gracefully halt a node at a given height
  via the node's `halt-height` config or CLI value.
* [#4144](https://github.com/cosmos/cosmos-sdk/issues/4144) Allow for configurable BIP44 HD path and coin type.
* [#4250](https://github.com/cosmos/cosmos-sdk/issues/4250) New BaseApp.{,Set}AppVersion() methods to get/set app's version string.
* [#4263](https://github.com/cosmos/cosmos-sdk/issues/4263) Add `--read-timeout` and `--write-timeout` args to the `rest-server` command
  to support custom RPC R/W timeouts.
* [#4271](https://github.com/cosmos/cosmos-sdk/issues/4271) Implement Coins#IsAnyGT
* [#4318](https://github.com/cosmos/cosmos-sdk/issues/4318) Support height queries. Queries against nodes that have the queried
  height pruned will return an error.
* [#4409](https://github.com/cosmos/cosmos-sdk/issues/4409) Implement a command that migrates exported state from one version to the next.
  The `migrate` command currently supports migrating from v0.34 to v0.36 by implementing
  necessary types for both versions.
* [#4570](https://github.com/cosmos/cosmos-sdk/issues/4570) Move /bank/balances/{address} REST handler to x/bank/client/rest. The exposed interface is unchanged.
* Community pool spend proposal per Cosmos Hub governance proposal [#7](https://github.com/cosmos/cosmos-sdk/issues/7) "Activate the Community Pool"

### Improvements

* (simulation) PrintAllInvariants flag will print all failed invariants
* (simulation) Add `InitialBlockHeight` flag to resume a simulation from a given block
* (simulation) [#4670](https://github.com/cosmos/cosmos-sdk/issues/4670) Update simulation statistics to JSON format

    * Support exporting the simulation stats to a given JSON file

* [#4775](https://github.com/cosmos/cosmos-sdk/issues/4775) Refactor CI config
* Upgrade IAVL to v0.12.4
* (tendermint) Upgrade Tendermint to v0.32.2
* (modules) [#4751](https://github.com/cosmos/cosmos-sdk/issues/4751) update `x/genutils` to match module spec
* (keys) [#4611](https://github.com/cosmos/cosmos-sdk/issues/4611) store keys in simapp now use a map instead of using individual literal keys
* [#2286](https://github.com/cosmos/cosmos-sdk/issues/2286) Improve performance of CacheKVStore iterator.
* [#3512](https://github.com/cosmos/cosmos-sdk/issues/3512) Implement Logger method on each module's keeper.
* [#3655](https://github.com/cosmos/cosmos-sdk/issues/3655) Improve signature verification failure error message.
* [#3774](https://github.com/cosmos/cosmos-sdk/issues/3774) add category tag to transactions for ease of filtering
* [#3914](https://github.com/cosmos/cosmos-sdk/issues/3914) Implement invariant benchmarks and add target to makefile.
* [#3928](https://github.com/cosmos/cosmos-sdk/issues/3928) remove staking references from types package
* [#3978](https://github.com/cosmos/cosmos-sdk/issues/3978) Return ErrUnknownRequest in message handlers for unknown
  or invalid routed messages.
* [#4190](https://github.com/cosmos/cosmos-sdk/issues/4190) Client responses that return (re)delegation(s) now return balances
  instead of shares.
* [#4194](https://github.com/cosmos/cosmos-sdk/issues/4194) ValidatorSigningInfo now includes the validator's consensus address.
* [#4235](https://github.com/cosmos/cosmos-sdk/issues/4235) Add parameter change proposal messages to simulation.
* [#4235](https://github.com/cosmos/cosmos-sdk/issues/4235) Update the minting module params to implement params.ParamSet so
  individual keys can be set via proposals instead of passing a struct.
* [#4259](https://github.com/cosmos/cosmos-sdk/issues/4259) `Coins` that are `nil` are now JSON encoded as an empty array `[]`.
  Decoding remains unchanged and behavior is left intact.
* [#4305](https://github.com/cosmos/cosmos-sdk/issues/4305) The `--generate-only` CLI flag fully respects offline tx processing.
* [#4379](https://github.com/cosmos/cosmos-sdk/issues/4379) close db write batch.
* [#4384](https://github.com/cosmos/cosmos-sdk/issues/4384)- Allow splitting withdrawal transaction in several chunks
* [#4403](https://github.com/cosmos/cosmos-sdk/issues/4403) Allow for parameter change proposals to supply only desired fields to be updated
  in objects instead of the entire object (only applies to values that are objects).
* [#4415](https://github.com/cosmos/cosmos-sdk/issues/4415) /client refactor, reduce genutil dependancy on staking
* [#4439](https://github.com/cosmos/cosmos-sdk/issues/4439) Implement governance module iterators.
* [#4465](https://github.com/cosmos/cosmos-sdk/issues/4465) Unknown subcommands print relevant error message
* [#4466](https://github.com/cosmos/cosmos-sdk/issues/4466) Commission validation added to validate basic of MsgCreateValidator by changing CommissionMsg to CommissionRates
* [#4501](https://github.com/cosmos/cosmos-sdk/issues/4501) Support height queriers in rest client
* [#4535](https://github.com/cosmos/cosmos-sdk/issues/4535) Improve import-export simulation errors by decoding the `KVPair.Value` into its
  respective type
* [#4536](https://github.com/cosmos/cosmos-sdk/issues/4536) cli context queries return query height and accounts are returned with query height
* [#4553](https://github.com/cosmos/cosmos-sdk/issues/4553) undelegate max entries check first
* [#4556](https://github.com/cosmos/cosmos-sdk/issues/4556) Added IsValid function to Coin
* [#4564](https://github.com/cosmos/cosmos-sdk/issues/4564) client/input.GetConfirmation()'s default is changed to No.
* [#4573](https://github.com/cosmos/cosmos-sdk/issues/4573) Returns height in response for query endpoints.
* [#4580](https://github.com/cosmos/cosmos-sdk/issues/4580) Update `Context#BlockHeight` to properly set the block height via `WithBlockHeader`.
* [#4584](https://github.com/cosmos/cosmos-sdk/issues/4584) Update bank Keeper to use expected keeper interface of the AccountKeeper.
* [#4584](https://github.com/cosmos/cosmos-sdk/issues/4584) Move `Account` and `VestingAccount` interface types to `x/auth/exported`.
* [#4082](https://github.com/cosmos/cosmos-sdk/issues/4082) supply module queriers for CLI and REST endpoints
* [#4601](https://github.com/cosmos/cosmos-sdk/issues/4601) Implement generic pangination helper function to be used in
  REST handlers and queriers.
* [#4629](https://github.com/cosmos/cosmos-sdk/issues/4629) Added warning event that gets emitted if validator misses a block.
* [#4674](https://github.com/cosmos/cosmos-sdk/issues/4674) Export `Simapp` genState generators and util functions by making them public
* [#4706](https://github.com/cosmos/cosmos-sdk/issues/4706) Simplify context
  Replace complex Context construct with a simpler immutible struct.
  Only breaking change is not to support `Value` and `GetValue` as first class calls.
  We do embed ctx.Context() as a raw context.Context instead to be used as you see fit.

  Migration guide:

  ```go
  ctx = ctx.WithValue(contextKeyBadProposal, false)
  ```

  Now becomes:

  ```go
  ctx = ctx.WithContext(context.WithValue(ctx.Context(), contextKeyBadProposal, false))
  ```

  A bit more verbose, but also allows `context.WithTimeout()`, etc and only used
  in one function in this repo, in test code.

* [#3685](https://github.com/cosmos/cosmos-sdk/issues/3685) Add `SetAddressVerifier` and `GetAddressVerifier` to `sdk.Config` to allow SDK users to configure custom address format verification logic (to override the default limitation of 20-byte addresses).
* [#3685](https://github.com/cosmos/cosmos-sdk/issues/3685) Add an additional parameter to NewAnteHandler for a custom `SignatureVerificationGasConsumer` (the default logic is now in `DefaultSigVerificationGasConsumer). This allows SDK users to configure their own logic for which key types are accepted and how those key types consume gas.
* Remove `--print-response` flag as it is no longer used.
* Revert [#2284](https://github.com/cosmos/cosmos-sdk/pull/2284) to allow create_empty_blocks in the config
* (tendermint) [#4718](https://github.com/cosmos/cosmos-sdk/issues/4718) Upgrade tendermint/iavl to v0.12.3

### Bug Fixes

* [#4891](https://github.com/cosmos/cosmos-sdk/issues/4891) Disable querying with proofs enabled when the query height <= 1.
* (rest) [#4858](https://github.com/cosmos/cosmos-sdk/issues/4858) Do not return an error in BroadcastTxCommit when the tx broadcasting
  was successful. This allows the proper REST response to be returned for a
  failed tx during `block` broadcasting mode.
* (store) [#4880](https://github.com/cosmos/cosmos-sdk/pull/4880) Fix error check in
  IAVL `Store#DeleteVersion`.
* (tendermint) [#4879](https://github.com/cosmos/cosmos-sdk/issues/4879) Don't terminate the process immediately after startup when run in standalone mode.
* (simulation) [#4861](https://github.com/cosmos/cosmos-sdk/pull/4861) Fix non-determinism simulation
  by using CLI flags as input and updating Makefile target.
* [#4868](https://github.com/cosmos/cosmos-sdk/issues/4868) Context#CacheContext now sets a new EventManager. This prevents unwanted events
  from being emitted.
* (cli) [#4870](https://github.com/cosmos/cosmos-sdk/issues/4870) Disable the `withdraw-all-rewards` command when `--generate-only` is supplied
* (modules) [#4831](https://github.com/cosmos/cosmos-sdk/issues/4831) Prevent community spend proposal from transferring funds to a module account
* (keys) [#4338](https://github.com/cosmos/cosmos-sdk/issues/4338) fix multisig key output for CLI
* (modules) [#4795](https://github.com/cosmos/cosmos-sdk/issues/4795) restrict module accounts from receiving transactions.
  Allowing this would cause an invariant on the module account coins.
* (modules) [#4823](https://github.com/cosmos/cosmos-sdk/issues/4823) Update the `DefaultUnbondingTime` from 3 days to 3 weeks to be inline with documentation.
* (abci) [#4639](https://github.com/cosmos/cosmos-sdk/issues/4639) Fix `CheckTx` by verifying the message route
* Return height in responses when querying against BaseApp
* [#1351](https://github.com/cosmos/cosmos-sdk/issues/1351) Stable AppHash allows no_empty_blocks
* [#3705](https://github.com/cosmos/cosmos-sdk/issues/3705) Return `[]` instead of `null` when querying delegator rewards.
* [#3966](https://github.com/cosmos/cosmos-sdk/issues/3966) fixed multiple assigns to action tags
  [#3793](https://github.com/cosmos/cosmos-sdk/issues/3793) add delegator tag for MsgCreateValidator and deleted unused moniker and identity tags
* [#4194](https://github.com/cosmos/cosmos-sdk/issues/4194) Fix pagination and results returned from /slashing/signing_infos
* [#4230](https://github.com/cosmos/cosmos-sdk/issues/4230) Properly set and display the message index through the TxResponse.
* [#4234](https://github.com/cosmos/cosmos-sdk/pull/4234) Allow `tx send --generate-only` to
  actually work offline.
* [#4271](https://github.com/cosmos/cosmos-sdk/issues/4271) Fix addGenesisAccount by using Coins#IsAnyGT for vesting amount validation.
* [#4273](https://github.com/cosmos/cosmos-sdk/issues/4273) Fix usage of AppendTags in x/staking/handler.go
* [#4303](https://github.com/cosmos/cosmos-sdk/issues/4303) Fix NewCoins() underlying function for duplicate coins detection.
* [#4307](https://github.com/cosmos/cosmos-sdk/pull/4307) Don't pass height to RPC calls as
  Tendermint will automatically use the latest height.
* [#4362](https://github.com/cosmos/cosmos-sdk/issues/4362) simulation setup bugfix for multisim 7601778
* [#4383](https://github.com/cosmos/cosmos-sdk/issues/4383) - currentStakeRoundUp is now always atleast currentStake + smallest-decimal-precision
* [#4394](https://github.com/cosmos/cosmos-sdk/issues/4394) Fix signature count check to use the TxSigLimit param instead of
  a default.
* [#4455](https://github.com/cosmos/cosmos-sdk/issues/4455) Use `QueryWithData()` to query unbonding delegations.
* [#4493](https://github.com/cosmos/cosmos-sdk/issues/4493) Fix validator-outstanding-rewards command. It now takes as an argument
  a validator address.
* [#4598](https://github.com/cosmos/cosmos-sdk/issues/4598) Fix redelegation and undelegation txs that were not checking for the correct bond denomination.
* [#4619](https://github.com/cosmos/cosmos-sdk/issues/4619) Close iterators in `GetAllMatureValidatorQueue` and `UnbondAllMatureValidatorQueue`
  methods.
* [#4654](https://github.com/cosmos/cosmos-sdk/issues/4654) validator slash event stored by period and height
* [#4681](https://github.com/cosmos/cosmos-sdk/issues/4681) panic on invalid amount on `MintCoins` and `BurnCoins`
    * skip minting if inflation is set to zero
* Sort state JSON during export and initialization

## 0.35.0

### Bug Fixes

* Fix gas consumption bug in `Undelegate` preventing the ability to sync from
  genesis.

## 0.34.10

### Bug Fixes

* Bump Tendermint version to [v0.31.11](https://github.com/tendermint/tendermint/releases/tag/v0.31.11) to address the vulnerability found in the `consensus` package.

## 0.34.9

### Bug Fixes

* Bump Tendermint version to [v0.31.10](https://github.com/tendermint/tendermint/releases/tag/v0.31.10) to address p2p panic errors.

## 0.34.8

### Bug Fixes

* Bump Tendermint version to v0.31.9 to fix the p2p panic error.
* Update gaiareplay's use of an internal Tendermint API

## 0.34.7

### Bug Fixes

#### SDK

* Fix gas consumption bug in `Undelegate` preventing the ability to sync from
  genesis.

## 0.34.6

### Bug Fixes

#### SDK

* Unbonding from a validator is now only considered "complete" after the full
  unbonding period has elapsed regardless of the validator's status.

## 0.34.5

### Bug Fixes

#### SDK

* [#4273](https://github.com/cosmos/cosmos-sdk/issues/4273) Fix usage of `AppendTags` in x/staking/handler.go

### Improvements

### SDK

* [#2286](https://github.com/cosmos/cosmos-sdk/issues/2286) Improve performance of `CacheKVStore` iterator.
* [#3655](https://github.com/cosmos/cosmos-sdk/issues/3655) Improve signature verification failure error message.
* [#4384](https://github.com/cosmos/cosmos-sdk/issues/4384) Allow splitting withdrawal transaction in several chunks.

#### Gaia CLI

* [#4227](https://github.com/cosmos/cosmos-sdk/issues/4227) Support for Ledger App v1.5.
* [#4345](https://github.com/cosmos/cosmos-sdk/pull/4345) Update `ledger-cosmos-go`
  to v0.10.3.

## 0.34.4

### Bug Fixes

#### SDK

* [#4234](https://github.com/cosmos/cosmos-sdk/pull/4234) Allow `tx send --generate-only` to
  actually work offline.

#### Gaia

* [#4219](https://github.com/cosmos/cosmos-sdk/issues/4219) Return an error when an empty mnemonic is provided during key recovery.

### Improvements

#### Gaia

* [#2007](https://github.com/cosmos/cosmos-sdk/issues/2007) Return 200 status code on empty results

### New features

#### SDK

* [#3850](https://github.com/cosmos/cosmos-sdk/issues/3850) Add `rewards` and `commission` to distribution tx tags.

## 0.34.3

### Bug Fixes

#### Gaia

* [#4196](https://github.com/cosmos/cosmos-sdk/pull/4196) Set default invariant
  check period to zero.

## 0.34.2

### Improvements

#### SDK

* [#4135](https://github.com/cosmos/cosmos-sdk/pull/4135) Add further clarification
  to generate only usage.

### Bug Fixes

#### SDK

* [#4135](https://github.com/cosmos/cosmos-sdk/pull/4135) Fix `NewResponseFormatBroadcastTxCommit`
* [#4053](https://github.com/cosmos/cosmos-sdk/issues/4053) Add `--inv-check-period`
  flag to gaiad to set period at which invariants checks will run.
* [#4099](https://github.com/cosmos/cosmos-sdk/issues/4099) Update the /staking/validators endpoint to support
  status and pagination query flags.

## 0.34.1

### Bug Fixes

#### Gaia

* [#4163](https://github.com/cosmos/cosmos-sdk/pull/4163) Fix v0.33.x export script to port gov data correctly.

## 0.34.0

### Breaking Changes

#### Gaia

* [#3463](https://github.com/cosmos/cosmos-sdk/issues/3463) Revert bank module handler fork (re-enables transfers)
* [#3875](https://github.com/cosmos/cosmos-sdk/issues/3875) Replace `async` flag with `--broadcast-mode` flag where the default
  value is `sync`. The `block` mode should not be used. The REST client now
  uses `mode` parameter instead of the `return` parameter.

#### Gaia CLI

* [#3938](https://github.com/cosmos/cosmos-sdk/issues/3938) Remove REST server's SSL support altogether.

#### SDK

* [#3245](https://github.com/cosmos/cosmos-sdk/issues/3245) Rename validator.GetJailed() to validator.IsJailed()
* [#3516](https://github.com/cosmos/cosmos-sdk/issues/3516) Remove concept of shares from staking unbonding and redelegation UX;
  replaced by direct coin amount.

#### Tendermint

* [#4029](https://github.com/cosmos/cosmos-sdk/issues/4029) Upgrade Tendermint to v0.31.3

### New features

#### SDK

* [#2935](https://github.com/cosmos/cosmos-sdk/issues/2935) New module Crisis which can test broken invariant with messages
* [#3813](https://github.com/cosmos/cosmos-sdk/issues/3813) New sdk.NewCoins safe constructor to replace bare sdk.Coins{} declarations.
* [#3858](https://github.com/cosmos/cosmos-sdk/issues/3858) add website, details and identity to gentx cli command
* Implement coin conversion and denomination registration utilities

#### Gaia

* [#2935](https://github.com/cosmos/cosmos-sdk/issues/2935) Optionally assert invariants on a blockly basis using `gaiad --assert-invariants-blockly`
* [#3886](https://github.com/cosmos/cosmos-sdk/issues/3886) Implement minting module querier and CLI/REST clients.

#### Gaia CLI

* [#3937](https://github.com/cosmos/cosmos-sdk/issues/3937) Add command to query community-pool

#### Gaia REST API

* [#3937](https://github.com/cosmos/cosmos-sdk/issues/3937) Add route to fetch community-pool
* [#3949](https://github.com/cosmos/cosmos-sdk/issues/3949) added /slashing/signing_infos to get signing_info for all validators

### Improvements

#### Gaia

* [#3808](https://github.com/cosmos/cosmos-sdk/issues/3808) `gaiad` and `gaiacli` integration tests use ./build/ binaries.
* [#3819](https://github.com/cosmos/cosmos-sdk/issues/3819) Simulation refactor, log output now stored in ~/.gaiad/simulation/
    * Simulation moved to its own module (not a part of mock)
    * Logger type instead of passing function variables everywhere
    * Logger json output (for reloadable simulation running)
    * Cleanup bank simulation messages / remove dup code in bank simulation
    * Simulations saved in `~/.gaiad/simulations/`
    * "Lean" simulation output option to exclude No-ops and !ok functions (`--SimulationLean` flag)
* [#3893](https://github.com/cosmos/cosmos-sdk/issues/3893) Improve `gaiacli tx sign` command
    * Add shorthand flags -a and -s for the account and sequence numbers respectively
    * Mark the account and sequence numbers required during "offline" mode
    * Always do an RPC query for account and sequence number during "online" mode
* [#4018](https://github.com/cosmos/cosmos-sdk/issues/4018) create genesis port script for release v.0.34.0

#### Gaia CLI

* [#3833](https://github.com/cosmos/cosmos-sdk/issues/3833) Modify stake to atom in gaia's doc.
* [#3841](https://github.com/cosmos/cosmos-sdk/issues/3841) Add indent to JSON of `gaiacli keys [add|show|list]`
* [#3859](https://github.com/cosmos/cosmos-sdk/issues/3859) Add newline to echo of `gaiacli keys ...`
* [#3959](https://github.com/cosmos/cosmos-sdk/issues/3959) Improving error messages when signing with ledger devices fails

#### SDK

* [#3238](https://github.com/cosmos/cosmos-sdk/issues/3238) Add block time to tx responses when querying for
  txs by tags or hash.
* [#3752](https://github.com/cosmos/cosmos-sdk/issues/3752) Explanatory docs for minting mechanism (`docs/spec/mint/01_concepts.md`)
* [#3801](https://github.com/cosmos/cosmos-sdk/issues/3801) `baseapp` safety improvements
* [#3820](https://github.com/cosmos/cosmos-sdk/issues/3820) Make Coins.IsAllGT() more robust and consistent.
* [#3828](https://github.com/cosmos/cosmos-sdk/issues/3828) New sdkch tool to maintain changelogs
* [#3864](https://github.com/cosmos/cosmos-sdk/issues/3864) Make Coins.IsAllGTE() more consistent.
* [#3907](https://github.com/cosmos/cosmos-sdk/issues/3907): dep -> go mod migration
    * Drop dep in favor of go modules.
    * Upgrade to Go 1.12.1.
* [#3917](https://github.com/cosmos/cosmos-sdk/issues/3917) Allow arbitrary decreases to validator commission rates.
* [#3937](https://github.com/cosmos/cosmos-sdk/issues/3937) Implement community pool querier.
* [#3940](https://github.com/cosmos/cosmos-sdk/issues/3940) Codespace should be lowercase.
* [#3986](https://github.com/cosmos/cosmos-sdk/issues/3986) Update the Stringer implementation of the Proposal type.
* [#926](https://github.com/cosmos/cosmos-sdk/issues/926) circuit breaker high level explanation
* [#3896](https://github.com/cosmos/cosmos-sdk/issues/3896) Fixed various linters warnings in the context of the gometalinter -> golangci-lint migration
* [#3916](https://github.com/cosmos/cosmos-sdk/issues/3916) Hex encode data in tx responses

### Bug Fixes

#### Gaia

* [#3825](https://github.com/cosmos/cosmos-sdk/issues/3825) Validate genesis before running gentx
* [#3889](https://github.com/cosmos/cosmos-sdk/issues/3889) When `--generate-only` is provided, the Keybase is not used and as a result
  the `--from` value must be a valid Bech32 cosmos address.
* 3974 Fix go env setting in installation.md
* 3996 Change 'make get_tools' to 'make tools' in DOCS_README.md.

#### Gaia CLI

* [#3883](https://github.com/cosmos/cosmos-sdk/issues/3883) Remove Height Flag from CLI Queries
* [#3899](https://github.com/cosmos/cosmos-sdk/issues/3899) Using 'gaiacli config node' breaks ~/config/config.toml

#### SDK

* [#3837](https://github.com/cosmos/cosmos-sdk/issues/3837) Fix `WithdrawValidatorCommission` to properly set the validator's remaining commission.
* [#3870](https://github.com/cosmos/cosmos-sdk/issues/3870) Fix DecCoins#TruncateDecimal to never return zero coins in
  either the truncated coins or the change coins.
* [#3915](https://github.com/cosmos/cosmos-sdk/issues/3915) Remove ';' delimiting support from ParseDecCoins
* [#3977](https://github.com/cosmos/cosmos-sdk/issues/3977) Fix docker image build
* [#4020](https://github.com/cosmos/cosmos-sdk/issues/4020) Fix queryDelegationRewards by returning an error
  when the validator or delegation do not exist.
* [#4050](https://github.com/cosmos/cosmos-sdk/issues/4050) Fix DecCoins APIs
  where rounding or truncation could result in zero decimal coins.
* [#4088](https://github.com/cosmos/cosmos-sdk/issues/4088) Fix `calculateDelegationRewards`
  by accounting for rounding errors when multiplying stake by slashing fractions.

## 0.33.2

### Improvements

#### Tendermint

* Upgrade Tendermint to `v0.31.0-dev0-fix0` which includes critical security fixes.

## 0.33.1

### Bug Fixes

#### Gaia

* [#3999](https://github.com/cosmos/cosmos-sdk/pull/3999) Fix distribution delegation for zero height export bug

## 0.33.0

BREAKING CHANGES

* Gaia REST API

    * [#3641](https://github.com/cosmos/cosmos-sdk/pull/3641) Remove the ability to use a Keybase from the REST API client:
        * `password` and `generate_only` have been removed from the `base_req` object
        * All txs that used to sign or use the Keybase now only generate the tx
        * `keys` routes completely removed
    * [#3692](https://github.com/cosmos/cosmos-sdk/pull/3692) Update tx encoding and broadcasting endpoints:
        * Remove duplicate broadcasting endpoints in favor of POST @ `/txs`
            * The `Tx` field now accepts a `StdTx` and not raw tx bytes
        * Move encoding endpoint to `/txs/encode`

* Gaia

    * [#3787](https://github.com/cosmos/cosmos-sdk/pull/3787) Fork the `x/bank` module into the Gaia application with only a
    modified message handler, where the modified message handler behaves the same as
    the standard `x/bank` message handler except for `MsgMultiSend` that must burn
    exactly 9 atoms and transfer 1 atom, and `MsgSend` is disabled.
    * [#3789](https://github.com/cosmos/cosmos-sdk/pull/3789) Update validator creation flow:
    _ Remove `NewMsgCreateValidatorOnBehalfOf` and corresponding business logic
    _ Ensure the validator address equals the delegator address during
    `MsgCreateValidator#ValidateBasic`

* SDK

    * [#3750](https://github.com/cosmos/cosmos-sdk/issues/3750) Track outstanding rewards per-validator instead of globally,
    and fix the main simulation issue, which was that slashes of
    re-delegations to a validator were not correctly accounted for
    in fee distribution when the redelegation in question had itself
    been slashed (from a fault committed by a different validator)
    in the same BeginBlock. Outstanding rewards are now available
    on a per-validator basis in REST.
    * [#3669](https://github.com/cosmos/cosmos-sdk/pull/3669) Ensure consistency in message naming, codec registration, and JSON
    tags.
    * [#3788](https://github.com/cosmos/cosmos-sdk/pull/3788) Change order of operations for greater accuracy when calculating delegation share token value
    * [#3788](https://github.com/cosmos/cosmos-sdk/pull/3788) DecCoins.Cap -> DecCoins.Intersect
    * [#3666](https://github.com/cosmos/cosmos-sdk/pull/3666) Improve coins denom validation.
    * [#3751](https://github.com/cosmos/cosmos-sdk/pull/3751) Disable (temporarily) support for ED25519 account key pairs.

* Tendermint
    * [#3804] Update to Tendermint `v0.31.0-dev0`

FEATURES

* SDK
    * [#3719](https://github.com/cosmos/cosmos-sdk/issues/3719) DBBackend can now be set at compile time.
    Defaults: goleveldb. Supported: cleveldb.

IMPROVEMENTS

* Gaia REST API

    * Update the `TxResponse` type allowing for the `Logs` result to be JSON decoded automatically.

* Gaia CLI

    * [#3653](https://github.com/cosmos/cosmos-sdk/pull/3653) Prompt user confirmation prior to signing and broadcasting a transaction.
    * [#3670](https://github.com/cosmos/cosmos-sdk/pull/3670) CLI support for showing bech32 addresses in Ledger devices
    * [#3711](https://github.com/cosmos/cosmos-sdk/pull/3711) Update `tx sign` to use `--from` instead of the deprecated `--name`
    CLI flag.
    * [#3738](https://github.com/cosmos/cosmos-sdk/pull/3738) Improve multisig UX:
        * `gaiacli keys show -o json` now includes constituent pubkeys, respective weights and threshold
        * `gaiacli keys show --show-multisig` now displays constituent pubkeys, respective weights and threshold
        * `gaiacli tx sign --validate-signatures` now displays multisig signers with their respective weights
    * [#3730](https://github.com/cosmos/cosmos-sdk/issues/3730) Improve workflow for
    `gaiad gentx` with offline public keys, by outputting stdtx file that needs to be signed.
    * [#3761](https://github.com/cosmos/cosmos-sdk/issues/3761) Querying account related information using custom querier in auth module

* SDK

    * [#3753](https://github.com/cosmos/cosmos-sdk/issues/3753) Remove no-longer-used governance penalty parameter
    * [#3679](https://github.com/cosmos/cosmos-sdk/issues/3679) Consistent operators across Coins, DecCoins, Int, Dec
    replaced: Minus->Sub Plus->Add Div->Quo
    * [#3665](https://github.com/cosmos/cosmos-sdk/pull/3665) Overhaul sdk.Uint type in preparation for Coins Int -> Uint migration.
    * [#3691](https://github.com/cosmos/cosmos-sdk/issues/3691) Cleanup error messages
    * [#3456](https://github.com/cosmos/cosmos-sdk/issues/3456) Integrate in the Int.ToDec() convenience function
    * [#3300](https://github.com/cosmos/cosmos-sdk/pull/3300) Update the spec-spec, spec file reorg, and TOC updates.
    * [#3694](https://github.com/cosmos/cosmos-sdk/pull/3694) Push tagged docker images on docker hub when tag is created.
    * [#3716](https://github.com/cosmos/cosmos-sdk/pull/3716) Update file permissions the client keys directory and contents to `0700`.
    * [#3681](https://github.com/cosmos/cosmos-sdk/issues/3681) Migrate ledger-cosmos-go from ZondaX to Cosmos organization

* Tendermint
    * [#3699](https://github.com/cosmos/cosmos-sdk/pull/3699) Upgrade to Tendermint 0.30.1

BUG FIXES

* Gaia CLI

    * [#3731](https://github.com/cosmos/cosmos-sdk/pull/3731) `keys add --interactive` bip32 passphrase regression fix
    * [#3714](https://github.com/cosmos/cosmos-sdk/issues/3714) Fix USB raw access issues with gaiacli when installed via snap

* Gaia

    * [#3777](https://github.com/cosmso/cosmos-sdk/pull/3777) `gaiad export` no longer panics when the database is empty
    * [#3806](https://github.com/cosmos/cosmos-sdk/pull/3806) Properly return errors from a couple of struct Unmarshal functions

* SDK
    * [#3728](https://github.com/cosmos/cosmos-sdk/issues/3728) Truncate decimal multiplication & division in distribution to ensure
    no more than the collected fees / inflation are distributed
    * [#3727](https://github.com/cosmos/cosmos-sdk/issues/3727) Return on zero-length (including []byte{}) PrefixEndBytes() calls
    * [#3559](https://github.com/cosmos/cosmos-sdk/issues/3559) fix occasional failing due to non-determinism in lcd test TestBonding
    where validator is unexpectedly slashed throwing off test calculations
    * [#3411](https://github.com/cosmos/cosmos-sdk/pull/3411) Include the `RequestInitChain.Time` in the block header init during
    `InitChain`.
    * [#3717](https://github.com/cosmos/cosmos-sdk/pull/3717) Update the vesting specification and implementation to cap deduction from
    `DelegatedVesting` by at most `DelegatedVesting`. This accounts for the case where
    the undelegation amount may exceed the original delegation amount due to
    truncation of undelegation tokens.
    * [#3717](https://github.com/cosmos/cosmos-sdk/pull/3717) Ignore unknown proposers in allocating rewards for proposers, in case
    unbonding period was just 1 block and proposer was already deleted.
    * [#3726](https://github.com/cosmos/cosmos-sdk/pull/3724) Cap(clip) reward to remaining coins in AllocateTokens.

## 0.32.0

BREAKING CHANGES

* Gaia REST API

    * [#3642](https://github.com/cosmos/cosmos-sdk/pull/3642) `GET /tx/{hash}` now returns `404` instead of `500` if the transaction is not found

* SDK
* [#3580](https://github.com/cosmos/cosmos-sdk/issues/3580) Migrate HTTP request/response types and utilities to types/rest.
* [#3592](https://github.com/cosmos/cosmos-sdk/issues/3592) Drop deprecated keybase implementation's New() constructor in
  favor of a new crypto/keys.New(string, string) implementation that
  returns a lazy keybase instance. Remove client.MockKeyBase,
  superseded by crypto/keys.NewInMemory()
* [#3621](https://github.com/cosmos/cosmos-sdk/issues/3621) staking.GenesisState.Bonds -> Delegations

IMPROVEMENTS

* SDK

    * [#3311](https://github.com/cosmos/cosmos-sdk/pull/3311) Reconcile the `DecCoin/s` API with the `Coin/s` API.
    * [#3614](https://github.com/cosmos/cosmos-sdk/pull/3614) Add coin denom length checks to the coins constructors.
    * [#3621](https://github.com/cosmos/cosmos-sdk/issues/3621) remove many inter-module dependancies
    * [#3601](https://github.com/cosmos/cosmos-sdk/pull/3601) JSON-stringify the ABCI log response which includes the log and message
    index.
    * [#3604](https://github.com/cosmos/cosmos-sdk/pull/3604) Improve SDK funds related error messages and allow for unicode in
    JSON ABCI log.
    * [#3620](https://github.com/cosmos/cosmos-sdk/pull/3620) Version command shows build tags
    * [#3638](https://github.com/cosmos/cosmos-sdk/pull/3638) Add Bcrypt benchmarks & justification of security parameter choice
    * [#3648](https://github.com/cosmos/cosmos-sdk/pull/3648) Add JSON struct tags to vesting accounts.

* Tendermint
    * [#3618](https://github.com/cosmos/cosmos-sdk/pull/3618) Upgrade to Tendermint 0.30.03

BUG FIXES

* SDK
    * [#3646](https://github.com/cosmos/cosmos-sdk/issues/3646) `x/mint` now uses total token supply instead of total bonded tokens to calculate inflation

## 0.31.2

BREAKING CHANGES

* SDK
* [#3592](https://github.com/cosmos/cosmos-sdk/issues/3592) Drop deprecated keybase implementation's
  New constructor in favor of a new
  crypto/keys.New(string, string) implementation that
  returns a lazy keybase instance. Remove client.MockKeyBase,
  superseded by crypto/keys.NewInMemory()

IMPROVEMENTS

* SDK

    * [#3604](https://github.com/cosmos/cosmos-sdk/pulls/3604) Improve SDK funds related error messages and allow for unicode in
    JSON ABCI log.

* Tendermint
    * [#3563](https://github.com/cosmos/cosmos-sdk/3563) Update to Tendermint version `0.30.0-rc0`

BUG FIXES

* Gaia

    * [#3585] Fix setting the tx hash in `NewResponseFormatBroadcastTxCommit`.
    * [#3585] Return an empty `TxResponse` when Tendermint returns an empty
    `ResultBroadcastTx`.

* SDK
    * [#3582](https://github.com/cosmos/cosmos-sdk/pull/3582) Running `make test_unit` was failing due to a missing tag
    * [#3617](https://github.com/cosmos/cosmos-sdk/pull/3582) Fix fee comparison when the required fees does not contain any denom
    present in the tx fees.

## 0.31.0

BREAKING CHANGES

* Gaia REST API (`gaiacli advanced rest-server`)

    * [#3284](https://github.com/cosmos/cosmos-sdk/issues/3284) Rename the `name`
    field to `from` in the `base_req` body.
    * [#3485](https://github.com/cosmos/cosmos-sdk/pull/3485) Error responses are now JSON objects.
    * [#3477][distribution] endpoint changed "all_delegation_rewards" -> "delegator_total_rewards"

* Gaia CLI (`gaiacli`)

    * [#3399](https://github.com/cosmos/cosmos-sdk/pull/3399) Add `gaiad validate-genesis` command to facilitate checking of genesis files
    * [#1894](https://github.com/cosmos/cosmos-sdk/issues/1894) `version` prints out short info by default. Add `--long` flag. Proper handling of `--format` flag introduced.
    * [#3465](https://github.com/cosmos/cosmos-sdk/issues/3465) `gaiacli rest-server` switched back to insecure mode by default:
        * `--insecure` flag is removed.
        * `--tls` is now used to enable secure layer.
    * [#3451](https://github.com/cosmos/cosmos-sdk/pull/3451) `gaiacli` now returns transactions in plain text including tags.
    * [#3497](https://github.com/cosmos/cosmos-sdk/issues/3497) `gaiad init` now takes moniker as required arguments, not as parameter.
    * [#3501](https://github.com/cosmos/cosmos-sdk/issues/3501) Change validator
    address Bech32 encoding to consensus address in `tendermint-validator-set`.

* Gaia

    * [#3457](https://github.com/cosmos/cosmos-sdk/issues/3457) Changed governance tally validatorGovInfo to use sdk.Int power instead of sdk.Dec
    * [#3495](https://github.com/cosmos/cosmos-sdk/issues/3495) Added Validator Minimum Self Delegation
    * Reintroduce OR semantics for tx fees

* SDK
    * [#2513](https://github.com/cosmos/cosmos-sdk/issues/2513) Tendermint updates are adjusted by 10^-6 relative to staking tokens,
    * [#3487](https://github.com/cosmos/cosmos-sdk/pull/3487) Move HTTP/REST utilities out of client/utils into a new dedicated client/rest package.
    * [#3490](https://github.com/cosmos/cosmos-sdk/issues/3490) ReadRESTReq() returns bool to avoid callers to write error responses twice.
    * [#3502](https://github.com/cosmos/cosmos-sdk/pull/3502) Fixes issue when comparing genesis states
    * [#3514](https://github.com/cosmos/cosmos-sdk/pull/3514) Various clean ups:
        * Replace all GetKeyBase\* functions family in favor of NewKeyBaseFromDir and NewKeyBaseFromHomeFlag.
        * Remove Get prefix from all TxBuilder's getters.
    * [#3522](https://github.com/cosmos/cosmos-sdk/pull/3522) Get rid of double negatives: Coins.IsNotNegative() -> Coins.IsAnyNegative().
    * [#3561](https://github.com/cosmos/cosmos-sdk/issues/3561) Don't unnecessarily store denominations in staking

FEATURES

* Gaia REST API

* [#2358](https://github.com/cosmos/cosmos-sdk/issues/2358) Add distribution module REST interface

* Gaia CLI (`gaiacli`)

    * [#3429](https://github.com/cosmos/cosmos-sdk/issues/3429) Support querying
    for all delegator distribution rewards.
    * [#3449](https://github.com/cosmos/cosmos-sdk/issues/3449) Proof verification now works with absence proofs
    * [#3484](https://github.com/cosmos/cosmos-sdk/issues/3484) Add support
    vesting accounts to the add-genesis-account command.

* Gaia

    * [#3397](https://github.com/cosmos/cosmos-sdk/pull/3397) Implement genesis file sanitization to avoid failures at chain init.
    * [#3428](https://github.com/cosmos/cosmos-sdk/issues/3428) Run the simulation from a particular genesis state loaded from a file

* SDK
    * [#3270](https://github.com/cosmos/cosmos-sdk/issues/3270) [x/staking] limit number of ongoing unbonding delegations /redelegations per pair/trio
    * [#3477][distribution] new query endpoint "delegator_validators"
    * [#3514](https://github.com/cosmos/cosmos-sdk/pull/3514) Provided a lazy loading implementation of Keybase that locks the underlying
    storage only for the time needed to perform the required operation. Also added Keybase reference to TxBuilder struct.
    * [types] [#2580](https://github.com/cosmos/cosmos-sdk/issues/2580) Addresses now Bech32 empty addresses to an empty string

IMPROVEMENTS

* Gaia REST API

    * [#3284](https://github.com/cosmos/cosmos-sdk/issues/3284) Update Gaia Lite
    REST service to support the following:
    _ Automatic account number and sequence population when fields are omitted
    _ Generate only functionality no longer requires access to a local Keybase \* `from` field in the `base_req` body can be a Keybase name or account address
    * [#3423](https://github.com/cosmos/cosmos-sdk/issues/3423) Allow simulation
    (auto gas) to work with generate only.
    * [#3514](https://github.com/cosmos/cosmos-sdk/pull/3514) REST server calls to keybase does not lock the underlying storage anymore.
    * [#3523](https://github.com/cosmos/cosmos-sdk/pull/3523) Added `/tx/encode` endpoint to serialize a JSON tx to base64-encoded Amino.

* Gaia CLI (`gaiacli`)

    * [#3476](https://github.com/cosmos/cosmos-sdk/issues/3476) New `withdraw-all-rewards` command to withdraw all delegations rewards for delegators.
    * [#3497](https://github.com/cosmos/cosmos-sdk/issues/3497) `gaiad gentx` supports `--ip` and `--node-id` flags to override defaults.
    * [#3518](https://github.com/cosmos/cosmos-sdk/issues/3518) Fix flow in
    `keys add` to show the mnemonic by default.
    * [#3517](https://github.com/cosmos/cosmos-sdk/pull/3517) Increased test coverage
    * [#3523](https://github.com/cosmos/cosmos-sdk/pull/3523) Added `tx encode` command to serialize a JSON tx to base64-encoded Amino.

* Gaia

    * [#3418](https://github.com/cosmos/cosmos-sdk/issues/3418) Add vesting account
    genesis validation checks to `GaiaValidateGenesisState`.
    * [#3420](https://github.com/cosmos/cosmos-sdk/issues/3420) Added maximum length to governance proposal descriptions and titles
    * [#3256](https://github.com/cosmos/cosmos-sdk/issues/3256) Add gas consumption
    for tx size in the ante handler.
    * [#3454](https://github.com/cosmos/cosmos-sdk/pull/3454) Add `--jail-whitelist` to `gaiad export` to enable testing of complex exports
    * [#3424](https://github.com/cosmos/cosmos-sdk/issues/3424) Allow generation of gentxs with empty memo field.
    * [#3507](https://github.com/cosmos/cosmos-sdk/issues/3507) General cleanup, removal of unnecessary struct fields, undelegation bugfix, and comment clarification in x/staking and x/slashing

* SDK
    * [#2605] x/params add subkey accessing
    * [#2986](https://github.com/cosmos/cosmos-sdk/pull/2986) Store Refactor
    * [#3435](https://github.com/cosmos/cosmos-sdk/issues/3435) Test that store implementations do not allow nil values
    * [#2509](https://github.com/cosmos/cosmos-sdk/issues/2509) Sanitize all usage of Dec.RoundInt64()
    * [#556](https://github.com/cosmos/cosmos-sdk/issues/556) Increase `BaseApp`
    test coverage.
    * [#3357](https://github.com/cosmos/cosmos-sdk/issues/3357) develop state-transitions.md for staking spec, missing states added to `state.md`
    * [#3552](https://github.com/cosmos/cosmos-sdk/pull/3552) Validate bit length when
    deserializing `Int` types.

BUG FIXES

* Gaia CLI (`gaiacli`)

    * [#3417](https://github.com/cosmos/cosmos-sdk/pull/3417) Fix `q slashing signing-info` panic by ensuring safety of user input and properly returning not found error
    * [#3345](https://github.com/cosmos/cosmos-sdk/issues/3345) Upgrade ledger-cosmos-go dependency to v0.9.3 to pull
    https://github.com/ZondaX/ledger-cosmos-go/commit/ed9aa39ce8df31bad1448c72d3d226bf2cb1a8d1 in order to fix a derivation path issue that causes `gaiacli keys add --recover`
    to malfunction.
    * [#3419](https://github.com/cosmos/cosmos-sdk/pull/3419) Fix `q distr slashes` panic
    * [#3453](https://github.com/cosmos/cosmos-sdk/pull/3453) The `rest-server` command didn't respect persistent flags such as `--chain-id` and `--trust-node` if they were
    passed on the command line.
    * [#3441](https://github.com/cosmos/cosmos-sdk/pull/3431) Improved resource management and connection handling (ledger devices). Fixes issue with DER vs BER signatures.

* Gaia
    * [#3486](https://github.com/cosmos/cosmos-sdk/pull/3486) Use AmountOf in
    vesting accounts instead of zipping/aligning denominations.

## 0.30.0

BREAKING CHANGES

* Gaia REST API (`gaiacli advanced rest-server`)

    * [gaia-lite] [#2182] Renamed and merged all redelegations endpoints into `/staking/redelegations`
    * [#3176](https://github.com/cosmos/cosmos-sdk/issues/3176) `tx/sign` endpoint now expects `BaseReq` fields as nested object.
    * [#2222] all endpoints renamed from `/stake` -> `/staking`
    * [#1268] `LooseTokens` -> `NotBondedTokens`
    * [#3289] misc renames:
        * `Validator.UnbondingMinTime` -> `Validator.UnbondingCompletionTime`
        * `Delegation` -> `Value` in `MsgCreateValidator` and `MsgDelegate`
        * `MsgBeginUnbonding` -> `MsgUndelegate`

* Gaia CLI (`gaiacli`)

    * [#810](https://github.com/cosmos/cosmos-sdk/issues/810) Don't fallback to any default values for chain ID.
        * Users need to supply chain ID either via config file or the `--chain-id` flag.
        * Change `chain_id` and `trust_node` in `gaiacli` configuration to `chain-id` and `trust-node` respectively.
    * [#3069](https://github.com/cosmos/cosmos-sdk/pull/3069) `--fee` flag renamed to `--fees` to support multiple coins
    * [#3156](https://github.com/cosmos/cosmos-sdk/pull/3156) Remove unimplemented `gaiacli init` command
    * [#2222] `gaiacli tx stake` -> `gaiacli tx staking`, `gaiacli query stake` -> `gaiacli query staking`
    * [#1894](https://github.com/cosmos/cosmos-sdk/issues/1894) `version` command now shows latest commit, vendor dir hash, and build machine info.
    * [#3320](https://github.com/cosmos/cosmos-sdk/pull/3320) Ensure all `gaiacli query` commands respect the `--output` and `--indent` flags

* Gaia

    * https://github.com/cosmos/cosmos-sdk/issues/2838 - Move store keys to constants
    * [#3162](https://github.com/cosmos/cosmos-sdk/issues/3162) The `--gas` flag now takes `auto` instead of `simulate`
    in order to trigger a simulation of the tx before the actual execution.
    * [#3285](https://github.com/cosmos/cosmos-sdk/pull/3285) New `gaiad tendermint version` to print libs versions
    * [#1894](https://github.com/cosmos/cosmos-sdk/pull/1894) `version` command now shows latest commit, vendor dir hash, and build machine info.
    * [#3249](https://github.com/cosmos/cosmos-sdk/issues/3249) `tendermint`'s `show-validator` and `show-address` `--json` flags removed in favor of `--output-format=json`.

* SDK

    * [distribution] [#3359](https://github.com/cosmos/cosmos-sdk/issues/3359) Always round down when calculating rewards-to-be-withdrawn in F1 fee distribution
    * [#3336](https://github.com/cosmos/cosmos-sdk/issues/3336) Ensure all SDK
    messages have their signature bytes contain canonical fields `value` and `type`.
    * [#3333](https://github.com/cosmos/cosmos-sdk/issues/3333) - F1 storage efficiency improvements - automatic withdrawals when unbonded, historical reward reference counting
    * [staking] [#2513](https://github.com/cosmos/cosmos-sdk/issues/2513) Validator power type from Dec -> Int
    * [staking] [#3233](https://github.com/cosmos/cosmos-sdk/issues/3233) key and value now contain duplicate fields to simplify code
    * [#3064](https://github.com/cosmos/cosmos-sdk/issues/3064) Sanitize `sdk.Coin` denom. Coins denoms are now case insensitive, i.e. 100fooToken equals to 100FOOTOKEN.
    * [#3195](https://github.com/cosmos/cosmos-sdk/issues/3195) Allows custom configuration for syncable strategy
    * [#3242](https://github.com/cosmos/cosmos-sdk/issues/3242) Fix infinite gas
    meter utilization during aborted ante handler executions.
    * [x/distribution] [#3292](https://github.com/cosmos/cosmos-sdk/issues/3292) Enable or disable withdraw addresses with a parameter in the param store
    * [staking] [#2222](https://github.com/cosmos/cosmos-sdk/issues/2222) `/stake` -> `/staking` module rename
    * [staking] [#1268](https://github.com/cosmos/cosmos-sdk/issues/1268) `LooseTokens` -> `NotBondedTokens`
    * [staking] [#1402](https://github.com/cosmos/cosmos-sdk/issues/1402) Redelegation and unbonding-delegation structs changed to include multiple an array of entries
    * [staking] [#3289](https://github.com/cosmos/cosmos-sdk/issues/3289) misc renames:
        * `Validator.UnbondingMinTime` -> `Validator.UnbondingCompletionTime`
        * `Delegation` -> `Value` in `MsgCreateValidator` and `MsgDelegate`
        * `MsgBeginUnbonding` -> `MsgUndelegate`
    * [#3315] Increase decimal precision to 18
    * [#3323](https://github.com/cosmos/cosmos-sdk/issues/3323) Update to Tendermint 0.29.0
    * [#3328](https://github.com/cosmos/cosmos-sdk/issues/3328) [x/gov] Remove redundant action tag

* Tendermint
    * [#3298](https://github.com/cosmos/cosmos-sdk/issues/3298) Upgrade to Tendermint 0.28.0

FEATURES

* Gaia REST API (`gaiacli advanced rest-server`)

    * [#3067](https://github.com/cosmos/cosmos-sdk/issues/3067) Add support for fees on transactions
    * [#3069](https://github.com/cosmos/cosmos-sdk/pull/3069) Add a custom memo on transactions
    * [#3027](https://github.com/cosmos/cosmos-sdk/issues/3027) Implement
    `/gov/proposals/{proposalID}/proposer` to query for a proposal's proposer.

* Gaia CLI (`gaiacli`)

    * [#2399](https://github.com/cosmos/cosmos-sdk/issues/2399) Implement `params` command to query slashing parameters.
    * [#2730](https://github.com/cosmos/cosmos-sdk/issues/2730) Add tx search pagination parameter
    * [#3027](https://github.com/cosmos/cosmos-sdk/issues/3027) Implement
    `query gov proposer [proposal-id]` to query for a proposal's proposer.
    * [#3198](https://github.com/cosmos/cosmos-sdk/issues/3198) New `keys add --multisig` flag to store multisig keys locally.
    * [#3198](https://github.com/cosmos/cosmos-sdk/issues/3198) New `multisign` command to generate multisig signatures.
    * [#3198](https://github.com/cosmos/cosmos-sdk/issues/3198) New `sign --multisig` flag to enable multisig mode.
    * [#2715](https://github.com/cosmos/cosmos-sdk/issues/2715) Reintroduce gaia server's insecure mode.
    * [#3334](https://github.com/cosmos/cosmos-sdk/pull/3334) New `gaiad completion` and `gaiacli completion` to generate Bash/Zsh completion scripts.
    * [#2607](https://github.com/cosmos/cosmos-sdk/issues/2607) Make `gaiacli config` handle the boolean `indent` flag to beautify commands JSON output.

* Gaia

    * [#2182] [x/staking] Added querier for querying a single redelegation
    * [#3305](https://github.com/cosmos/cosmos-sdk/issues/3305) Add support for
    vesting accounts at genesis.
    * [#3198](https://github.com/cosmos/cosmos-sdk/issues/3198) [x/auth] Add multisig transactions support
    * [#3198](https://github.com/cosmos/cosmos-sdk/issues/3198) `add-genesis-account` can take both account addresses and key names

* SDK
    * [#3099](https://github.com/cosmos/cosmos-sdk/issues/3099) Implement F1 fee distribution
    * [#2926](https://github.com/cosmos/cosmos-sdk/issues/2926) Add TxEncoder to client TxBuilder.
    * [#2694](https://github.com/cosmos/cosmos-sdk/issues/2694) Vesting account implementation.
    * [#2996](https://github.com/cosmos/cosmos-sdk/issues/2996) Update the `AccountKeeper` to contain params used in the context of
    the ante handler.
    * [#3179](https://github.com/cosmos/cosmos-sdk/pull/3179) New CodeNoSignatures error code.
    * [#3319](https://github.com/cosmos/cosmos-sdk/issues/3319) [x/distribution] Queriers for all distribution state worth querying; distribution query commands
    * [#3356](https://github.com/cosmos/cosmos-sdk/issues/3356) [x/auth] bech32-ify accounts address in error message.

IMPROVEMENTS

* Gaia REST API

    * [#3176](https://github.com/cosmos/cosmos-sdk/issues/3176) Validate tx/sign endpoint POST body.
    * [#2948](https://github.com/cosmos/cosmos-sdk/issues/2948) Swagger UI now makes requests to light client node

* Gaia CLI (`gaiacli`)

    * [#3224](https://github.com/cosmos/cosmos-sdk/pull/3224) Support adding offline public keys to the keystore

* Gaia

    * [#2186](https://github.com/cosmos/cosmos-sdk/issues/2186) Add Address Interface
    * [#3158](https://github.com/cosmos/cosmos-sdk/pull/3158) Validate slashing genesis
    * [#3172](https://github.com/cosmos/cosmos-sdk/pull/3172) Support minimum fees in a local testnet.
    * [#3250](https://github.com/cosmos/cosmos-sdk/pull/3250) Refactor integration tests and increase coverage
    * [#3248](https://github.com/cosmos/cosmos-sdk/issues/3248) Refactor tx fee
    model:
    _ Validators specify minimum gas prices instead of minimum fees
    _ Clients may provide either fees or gas prices directly
    _ The gas prices of a tx must meet a validator's minimum
    _ `gaiad start` and `gaia.toml` take --minimum-gas-prices flag and minimum-gas-price config key respectively.
    * [#2859](https://github.com/cosmos/cosmos-sdk/issues/2859) Rename `TallyResult` in gov proposals to `FinalTallyResult`
    * [#3286](https://github.com/cosmos/cosmos-sdk/pull/3286) Fix `gaiad gentx` printout of account's addresses, i.e. user bech32 instead of hex.
    * [#3249](https://github.com/cosmos/cosmos-sdk/issues/3249) `--json` flag removed, users should use `--output=json` instead.

* SDK

    * [#3137](https://github.com/cosmos/cosmos-sdk/pull/3137) Add tag documentation
    for each module along with cleaning up a few existing tags in the governance,
    slashing, and staking modules.
    * [#3093](https://github.com/cosmos/cosmos-sdk/issues/3093) Ante handler does no longer read all accounts in one go when processing signatures as signature
    verification may fail before last signature is checked.
    * [staking] [#1402](https://github.com/cosmos/cosmos-sdk/issues/1402) Add for multiple simultaneous redelegations or unbonding-delegations within an unbonding period
    * [staking] [#1268](https://github.com/cosmos/cosmos-sdk/issues/1268) staking spec rewrite

* CI
    * [#2498](https://github.com/cosmos/cosmos-sdk/issues/2498) Added macos CI job to CircleCI
    * [#142](https://github.com/tendermint/devops/issues/142) Increased the number of blocks to be tested during multi-sim
    * [#147](https://github.com/tendermint/devops/issues/142) Added docker image build to CI

BUG FIXES

* Gaia CLI (`gaiacli`)

    * [#3141](https://github.com/cosmos/cosmos-sdk/issues/3141) Fix the bug in GetAccount when `len(res) == 0` and `err == nil`
    * [#810](https://github.com/cosmos/cosmos-sdk/pull/3316) Fix regression in gaiacli config file handling

* Gaia
    * [#3148](https://github.com/cosmos/cosmos-sdk/issues/3148) Fix `gaiad export` by adding a boolean to `NewGaiaApp` determining whether or not to load the latest version
    * [#3181](https://github.com/cosmos/cosmos-sdk/issues/3181) Correctly reset total accum update height and jailed-validator bond height / unbonding height on export-for-zero-height
    * [#3172](https://github.com/cosmos/cosmos-sdk/pull/3172) Fix parsing `gaiad.toml`
    when it already exists.
    * [#3223](https://github.com/cosmos/cosmos-sdk/issues/3223) Fix unset governance proposal queues when importing state from old chain
    * [#3187](https://github.com/cosmos/cosmos-sdk/issues/3187) Fix `gaiad export`
    by resetting each validator's slashing period.

## 0.29.1

BUG FIXES

* SDK
    * [#3207](https://github.com/cosmos/cosmos-sdk/issues/3207) - Fix token printing bug

## 0.29.0

BREAKING CHANGES

* Gaia

    * [#3148](https://github.com/cosmos/cosmos-sdk/issues/3148) Fix `gaiad export` by adding a boolean to `NewGaiaApp` determining whether or not to load the latest version

* SDK
    * [#3163](https://github.com/cosmos/cosmos-sdk/issues/3163) Withdraw commission on self bond removal

## 0.28.1

BREAKING CHANGES

* Gaia REST API (`gaiacli advanced rest-server`)
    * [lcd] [#3045](https://github.com/cosmos/cosmos-sdk/pull/3045) Fix quoted json return on GET /keys (keys list)
    * [gaia-lite] [#2191](https://github.com/cosmos/cosmos-sdk/issues/2191) Split `POST /stake/delegators/{delegatorAddr}/delegations` into `POST /stake/delegators/{delegatorAddr}/delegations`, `POST /stake/delegators/{delegatorAddr}/unbonding_delegations` and `POST /stake/delegators/{delegatorAddr}/redelegations`
    * [gaia-lite] [#3056](https://github.com/cosmos/cosmos-sdk/pull/3056) `generate_only` and `simulate` have moved from query arguments to POST requests body.
* Tendermint
    * [tendermint] Now using Tendermint 0.27.3

FEATURES

* Gaia REST API (`gaiacli advanced rest-server`)
    * [slashing] [#2399](https://github.com/cosmos/cosmos-sdk/issues/2399) Implement `/slashing/parameters` endpoint to query slashing parameters.
* Gaia CLI (`gaiacli`)
    * [gaiacli] [#2399](https://github.com/cosmos/cosmos-sdk/issues/2399) Implement `params` command to query slashing parameters.
* SDK
    * [client] [#2926](https://github.com/cosmos/cosmos-sdk/issues/2926) Add TxEncoder to client TxBuilder.
* Other
    * Introduced the logjack tool for saving logs w/ rotation

IMPROVEMENTS

* Gaia REST API (`gaiacli advanced rest-server`)
    * [#2879](https://github.com/cosmos/cosmos-sdk/issues/2879), [#2880](https://github.com/cosmos/cosmos-sdk/issues/2880) Update deposit and vote endpoints to perform a direct txs query
    when a given proposal is inactive and thus having votes and deposits removed
    from state.
* Gaia CLI (`gaiacli`)
    * [#2879](https://github.com/cosmos/cosmos-sdk/issues/2879), [#2880](https://github.com/cosmos/cosmos-sdk/issues/2880) Update deposit and vote CLI commands to perform a direct txs query
    when a given proposal is inactive and thus having votes and deposits removed
    from state.
* Gaia
    * [#3021](https://github.com/cosmos/cosmos-sdk/pull/3021) Add `--gentx-dir` to `gaiad collect-gentxs` to specify a directory from which collect and load gentxs. Add `--output-document` to `gaiad init` to allow one to redirect output to file.

## 0.28.0

BREAKING CHANGES

* Gaia CLI (`gaiacli`)

    * [cli] [#2595](https://github.com/cosmos/cosmos-sdk/issues/2595) Remove `keys new` in favor of `keys add` incorporating existing functionality with addition of key recovery functionality.
    * [cli] [#2987](https://github.com/cosmos/cosmos-sdk/pull/2987) Add shorthand `-a` to `gaiacli keys show` and update docs
    * [cli] [#2971](https://github.com/cosmos/cosmos-sdk/pull/2971) Additional verification when running `gaiad gentx`
    * [cli] [#2734](https://github.com/cosmos/cosmos-sdk/issues/2734) Rewrite `gaiacli config`. It is now a non-interactive config utility.

* Gaia

    * [#128](https://github.com/tendermint/devops/issues/128) Updated CircleCI job to trigger website build on every push to master/develop.
    * [#2994](https://github.com/cosmos/cosmos-sdk/pull/2994) Change wrong-password error message.
    * [#3009](https://github.com/cosmos/cosmos-sdk/issues/3009) Added missing Gaia genesis verification
    * [#128](https://github.com/tendermint/devops/issues/128) Updated CircleCI job to trigger website build on every push to master/develop.
    * [#2994](https://github.com/cosmos/cosmos-sdk/pull/2994) Change wrong-password error message.
    * [#3009](https://github.com/cosmos/cosmos-sdk/issues/3009) Added missing Gaia genesis verification
    * [gas] [#3052](https://github.com/cosmos/cosmos-sdk/issues/3052) Updated gas costs to more reasonable numbers

* SDK
    * [auth] [#2952](https://github.com/cosmos/cosmos-sdk/issues/2952) Signatures are no longer serialized on chain with the account number and sequence number
    * [auth] [#2952](https://github.com/cosmos/cosmos-sdk/issues/2952) Signatures are no longer serialized on chain with the account number and sequence number
    * [stake] [#3055](https://github.com/cosmos/cosmos-sdk/issues/3055) Use address instead of bond height / intratxcounter for deduplication

FEATURES

* Gaia CLI (`gaiacli`)
    * [#2961](https://github.com/cosmos/cosmos-sdk/issues/2961) Add --force flag to gaiacli keys delete command to skip passphrase check and force key deletion unconditionally.

IMPROVEMENTS

* Gaia CLI (`gaiacli`)

    * [#2991](https://github.com/cosmos/cosmos-sdk/issues/2991) Fully validate transaction signatures during `gaiacli tx sign --validate-signatures`

* SDK
    * [#1277](https://github.com/cosmos/cosmos-sdk/issues/1277) Complete bank module specification
    * [#2963](https://github.com/cosmos/cosmos-sdk/issues/2963) Complete auth module specification
    * [#2914](https://github.com/cosmos/cosmos-sdk/issues/2914) No longer withdraw validator rewards on bond/unbond, but rather move
    the rewards to the respective validator's pools.

BUG FIXES

* Gaia CLI (`gaiacli`)

    * [#2921](https://github.com/cosmos/cosmos-sdk/issues/2921) Fix `keys delete` inability to delete offline and ledger keys.

* Gaia

    * [#3003](https://github.com/cosmos/cosmos-sdk/issues/3003) CollectStdTxs() must validate DelegatorAddr against genesis accounts.

* SDK
    * [#2967](https://github.com/cosmos/cosmos-sdk/issues/2967) Change ordering of `mint.BeginBlocker` and `distr.BeginBlocker`, recalculate inflation each block
    * [#3068](https://github.com/cosmos/cosmos-sdk/issues/3068) check for uint64 gas overflow during `Std#ValidateBasic`.
    * [#3071](https://github.com/cosmos/cosmos-sdk/issues/3071) Catch overflow on block gas meter

## 0.27.0

BREAKING CHANGES

* Gaia REST API (`gaiacli advanced rest-server`)

    * [gaia-lite] [#2819](https://github.com/cosmos/cosmos-sdk/pull/2819) Txs query param format is now: `/txs?tag=value` (removed '' wrapping the query parameter `value`)

* Gaia CLI (`gaiacli`)

    * [cli] [#2728](https://github.com/cosmos/cosmos-sdk/pull/2728) Seperate `tx` and `query` subcommands by module
    * [cli] [#2727](https://github.com/cosmos/cosmos-sdk/pull/2727) Fix unbonding command flow
    * [cli] [#2786](https://github.com/cosmos/cosmos-sdk/pull/2786) Fix redelegation command flow
    * [cli] [#2829](https://github.com/cosmos/cosmos-sdk/pull/2829) add-genesis-account command now validates state when adding accounts
    * [cli] [#2804](https://github.com/cosmos/cosmos-sdk/issues/2804) Check whether key exists before passing it on to `tx create-validator`.
    * [cli] [#2874](https://github.com/cosmos/cosmos-sdk/pull/2874) `gaiacli tx sign` takes an optional `--output-document` flag to support output redirection.
    * [cli] [#2875](https://github.com/cosmos/cosmos-sdk/pull/2875) Refactor `gaiad gentx` and avoid redirection to `gaiacli tx sign` for tx signing.

* Gaia

    * [mint] [#2825] minting now occurs every block, inflation parameter updates still hourly

* SDK

    * [#2752](https://github.com/cosmos/cosmos-sdk/pull/2752) Don't hardcode bondable denom.
    * [#2701](https://github.com/cosmos/cosmos-sdk/issues/2701) Account numbers and sequence numbers in `auth` are now `uint64` instead of `int64`
    * [#2019](https://github.com/cosmos/cosmos-sdk/issues/2019) Cap total number of signatures. Current per-transaction limit is 7, and if that is exceeded transaction is rejected.
    * [#2801](https://github.com/cosmos/cosmos-sdk/pull/2801) Remove AppInit structure.
    * [#2798](https://github.com/cosmos/cosmos-sdk/issues/2798) Governance API has miss-spelled English word in JSON response ('depositer' -> 'depositor')
    * [#2943](https://github.com/cosmos/cosmos-sdk/pull/2943) Transaction action tags equal the message type. Staking EndBlocker tags are included.

* Tendermint
    * Update to Tendermint 0.27.0

FEATURES

* Gaia REST API (`gaiacli advanced rest-server`)

    * [gov] [#2479](https://github.com/cosmos/cosmos-sdk/issues/2479) Added governance parameter
    query REST endpoints.

* Gaia CLI (`gaiacli`)

    * [gov][cli] [#2479](https://github.com/cosmos/cosmos-sdk/issues/2479) Added governance
    parameter query commands.
    * [stake][cli] [#2027] Add CLI query command for getting all delegations to a specific validator.
    * [#2840](https://github.com/cosmos/cosmos-sdk/pull/2840) Standardize CLI exports from modules

* Gaia

    * [app] [#2791](https://github.com/cosmos/cosmos-sdk/issues/2791) Support export at a specific height, with `gaiad export --height=HEIGHT`.
    * [x/gov] [#2479](https://github.com/cosmos/cosmos-sdk/issues/2479) Implemented querier
    for getting governance parameters.
    * [app] [#2663](https://github.com/cosmos/cosmos-sdk/issues/2663) - Runtime-assertable invariants
    * [app] [#2791](https://github.com/cosmos/cosmos-sdk/issues/2791) Support export at a specific height, with `gaiad export --height=HEIGHT`.
    * [app] [#2812](https://github.com/cosmos/cosmos-sdk/issues/2812) Support export alterations to prepare for restarting at zero-height

* SDK
    * [simulator] [#2682](https://github.com/cosmos/cosmos-sdk/issues/2682) MsgEditValidator now looks at the validator's max rate, thus it now succeeds a significant portion of the time
    * [core] [#2775](https://github.com/cosmos/cosmos-sdk/issues/2775) Add deliverTx maximum block gas limit

IMPROVEMENTS

* Gaia REST API (`gaiacli advanced rest-server`)

    * [gaia-lite] [#2819](https://github.com/cosmos/cosmos-sdk/pull/2819) Tx search now supports multiple tags as query parameters
    * [#2836](https://github.com/cosmos/cosmos-sdk/pull/2836) Expose LCD router to allow users to register routes there.

* Gaia CLI (`gaiacli`)

    * [#2749](https://github.com/cosmos/cosmos-sdk/pull/2749) Add --chain-id flag to gaiad testnet
    * [#2819](https://github.com/cosmos/cosmos-sdk/pull/2819) Tx search now supports multiple tags as query parameters

* Gaia

    * [#2772](https://github.com/cosmos/cosmos-sdk/issues/2772) Update BaseApp to not persist state when the ante handler fails on DeliverTx.
    * [#2773](https://github.com/cosmos/cosmos-sdk/issues/2773) Require moniker to be provided on `gaiad init`.
    * [#2672](https://github.com/cosmos/cosmos-sdk/issues/2672) [Makefile] Updated for better Windows compatibility and ledger support logic, get_tools was rewritten as a cross-compatible Makefile.
    * [#2766](https://github.com/cosmos/cosmos-sdk/issues/2766) [Makefile] Added goimports tool to get_tools. Get_tools now only builds new versions if binaries are missing.
    * [#110](https://github.com/tendermint/devops/issues/110) Updated CircleCI job to trigger website build when cosmos docs are updated.

* SDK
  & [x/mock/simulation] [#2720] major cleanup, introduction of helper objects, reorganization
* [#2821](https://github.com/cosmos/cosmos-sdk/issues/2821) Codespaces are now strings
* [types] [#2776](https://github.com/cosmos/cosmos-sdk/issues/2776) Improve safety of `Coin` and `Coins` types. Various functions
  and methods will panic when a negative amount is discovered.
* [#2815](https://github.com/cosmos/cosmos-sdk/issues/2815) Gas unit fields changed from `int64` to `uint64`.
* [#2821](https://github.com/cosmos/cosmos-sdk/issues/2821) Codespaces are now strings
* [#2779](https://github.com/cosmos/cosmos-sdk/issues/2779) Introduce `ValidateBasic` to the `Tx` interface and call it in the ante
  handler.
* [#2825](https://github.com/cosmos/cosmos-sdk/issues/2825) More staking and distribution invariants
* [#2912](https://github.com/cosmos/cosmos-sdk/issues/2912) Print commit ID in hex when commit is synced.

* Tendermint
* [#2796](https://github.com/cosmos/cosmos-sdk/issues/2796) Update to go-amino 0.14.1

BUG FIXES

* Gaia REST API (`gaiacli advanced rest-server`)

    * [gaia-lite] [#2868](https://github.com/cosmos/cosmos-sdk/issues/2868) Added handler for governance tally endpoint
    * [#2907](https://github.com/cosmos/cosmos-sdk/issues/2907) Refactor and fix the way Gaia Lite is started.

* Gaia

    * [#2723] Use `cosmosvalcons` Bech32 prefix in `tendermint show-address`
    * [#2742](https://github.com/cosmos/cosmos-sdk/issues/2742) Fix time format of TimeoutCommit override
    * [#2898](https://github.com/cosmos/cosmos-sdk/issues/2898) Remove redundant '$' in docker-compose.yml

* SDK

    * [#2733](https://github.com/cosmos/cosmos-sdk/issues/2733) [x/gov, x/mock/simulation] Fix governance simulation, update x/gov import/export
    * [#2854](https://github.com/cosmos/cosmos-sdk/issues/2854) [x/bank] Remove unused bank.MsgIssue, prevent possible panic
    * [#2884](https://github.com/cosmos/cosmos-sdk/issues/2884) [docs/examples] Fix `basecli version` panic

* Tendermint
    * [#2797](https://github.com/tendermint/tendermint/pull/2797) AddressBook requires addresses to have IDs; Do not crap out immediately after sending pex addrs in seed mode

## 0.26.0

BREAKING CHANGES

* Gaia

    * [gaiad init] [#2602](https://github.com/cosmos/cosmos-sdk/issues/2602) New genesis workflow

* SDK

    * [simulation] [#2665](https://github.com/cosmos/cosmos-sdk/issues/2665) only argument to sdk.Invariant is now app

* Tendermint
    * Upgrade to version 0.26.0

FEATURES

* Gaia CLI (`gaiacli`)

    * [cli] [#2569](https://github.com/cosmos/cosmos-sdk/pull/2569) Add commands to query validator unbondings and redelegations
    * [cli] [#2569](https://github.com/cosmos/cosmos-sdk/pull/2569) Add commands to query validator unbondings and redelegations
    * [cli] [#2524](https://github.com/cosmos/cosmos-sdk/issues/2524) Add support offline mode to `gaiacli tx sign`. Lookups are not performed if the flag `--offline` is on.
    * [cli] [#2558](https://github.com/cosmos/cosmos-sdk/issues/2558) Rename --print-sigs to --validate-signatures. It now performs a complete set of sanity checks and reports to the user. Also added --print-signature-only to print the signature only, not the whole transaction.
    * [cli] [#2704](https://github.com/cosmos/cosmos-sdk/pull/2704) New add-genesis-account convenience command to populate genesis.json with genesis accounts.

* SDK
    * [#1336](https://github.com/cosmos/cosmos-sdk/issues/1336) Mechanism for SDK Users to configure their own Bech32 prefixes instead of using the default cosmos prefixes.

IMPROVEMENTS

* Gaia
* [#2637](https://github.com/cosmos/cosmos-sdk/issues/2637) [x/gov] Switched inactive and active proposal queues to an iterator based queue

* SDK
* [#2573](https://github.com/cosmos/cosmos-sdk/issues/2573) [x/distribution] add accum invariance
* [#2556](https://github.com/cosmos/cosmos-sdk/issues/2556) [x/mock/simulation] Fix debugging output
* [#2396](https://github.com/cosmos/cosmos-sdk/issues/2396) [x/mock/simulation] Change parameters to get more slashes
* [#2617](https://github.com/cosmos/cosmos-sdk/issues/2617) [x/mock/simulation] Randomize all genesis parameters
* [#2669](https://github.com/cosmos/cosmos-sdk/issues/2669) [x/stake] Added invarant check to make sure validator's power aligns with its spot in the power store.
* [#1924](https://github.com/cosmos/cosmos-sdk/issues/1924) [x/mock/simulation] Use a transition matrix for block size
* [#2660](https://github.com/cosmos/cosmos-sdk/issues/2660) [x/mock/simulation] Staking transactions get tested far more frequently
* [#2610](https://github.com/cosmos/cosmos-sdk/issues/2610) [x/stake] Block redelegation to and from the same validator
* [#2652](https://github.com/cosmos/cosmos-sdk/issues/2652) [x/auth] Add benchmark for get and set account
* [#2685](https://github.com/cosmos/cosmos-sdk/issues/2685) [store] Add general merkle absence proof (also for empty substores)
* [#2708](https://github.com/cosmos/cosmos-sdk/issues/2708) [store] Disallow setting nil values

BUG FIXES

* Gaia
* [#2670](https://github.com/cosmos/cosmos-sdk/issues/2670) [x/stake] fixed incorrect `IterateBondedValidators` and split into two functions: `IterateBondedValidators` and `IterateLastBlockConsValidators`
* [#2691](https://github.com/cosmos/cosmos-sdk/issues/2691) Fix local testnet creation by using a single canonical genesis time
* [#2648](https://github.com/cosmos/cosmos-sdk/issues/2648) [gaiad] Fix `gaiad export` / `gaiad import` consistency, test in CI

* SDK
* [#2625](https://github.com/cosmos/cosmos-sdk/issues/2625) [x/gov] fix AppendTag function usage error
* [#2677](https://github.com/cosmos/cosmos-sdk/issues/2677) [x/stake, x/distribution] various staking/distribution fixes as found by the simulator
* [#2674](https://github.com/cosmos/cosmos-sdk/issues/2674) [types] Fix coin.IsLT() impl, coins.IsLT() impl, and renamed coins.Is\* to coins.IsAll\* (see [#2686](https://github.com/cosmos/cosmos-sdk/issues/2686))
* [#2711](https://github.com/cosmos/cosmos-sdk/issues/2711) [x/stake] Add commission data to `MsgCreateValidator` signature bytes.
* Temporarily disable insecure mode for Gaia Lite

## 0.25.0

_October 24th, 2018_.

BREAKING CHANGES

* Gaia REST API (`gaiacli advanced rest-server`)

    * [x/stake] Validator.Owner renamed to Validator.Operator
    * [#595](https://github.com/cosmos/cosmos-sdk/issues/595) Connections to the REST server are now secured using Transport Layer Security by default. The --insecure flag is provided to switch back to insecure HTTP.
    * [gaia-lite] [#2258](https://github.com/cosmos/cosmos-sdk/issues/2258) Split `GET stake/delegators/{delegatorAddr}` into `GET stake/delegators/{delegatorAddr}/delegations`, `GET stake/delegators/{delegatorAddr}/unbonding_delegations` and `GET stake/delegators/{delegatorAddr}/redelegations`

* Gaia CLI (`gaiacli`)

    * [x/stake] Validator.Owner renamed to Validator.Operator
    * [cli] unsafe_reset_all, show_validator, and show_node_id have been renamed to unsafe-reset-all, show-validator, and show-node-id
    * [cli] [#1983](https://github.com/cosmos/cosmos-sdk/issues/1983) --print-response now defaults to true in commands that create and send a transaction
    * [cli] [#1983](https://github.com/cosmos/cosmos-sdk/issues/1983) you can now pass --pubkey or --address to gaiacli keys show to return a plaintext representation of the key's address or public key for use with other commands
    * [cli] [#2061](https://github.com/cosmos/cosmos-sdk/issues/2061) changed proposalID in governance REST endpoints to proposal-id
    * [cli] [#2014](https://github.com/cosmos/cosmos-sdk/issues/2014) `gaiacli advanced` no longer exists - to access `ibc`, `rest-server`, and `validator-set` commands use `gaiacli ibc`, `gaiacli rest-server`, and `gaiacli tendermint`, respectively
    * [makefile] `get_vendor_deps` no longer updates lock file it just updates vendor directory. Use `update_vendor_deps` to update the lock file. [#2152](https://github.com/cosmos/cosmos-sdk/pull/2152)
    * [cli] [#2221](https://github.com/cosmos/cosmos-sdk/issues/2221) All commands that
    utilize a validator's operator address must now use the new Bech32 prefix,
    `cosmosvaloper`.
    * [cli] [#2190](https://github.com/cosmos/cosmos-sdk/issues/2190) `gaiacli init --gen-txs` is now `gaiacli init --with-txs` to reduce confusion
    * [cli] [#2073](https://github.com/cosmos/cosmos-sdk/issues/2073) --from can now be either an address or a key name
    * [cli] [#1184](https://github.com/cosmos/cosmos-sdk/issues/1184) Subcommands reorganisation, see [#2390](https://github.com/cosmos/cosmos-sdk/pull/2390) for a comprehensive list of changes.
    * [cli] [#2524](https://github.com/cosmos/cosmos-sdk/issues/2524) Add support offline mode to `gaiacli tx sign`. Lookups are not performed if the flag `--offline` is on.
    * [cli] [#2570](https://github.com/cosmos/cosmos-sdk/pull/2570) Add commands to query deposits on proposals

* Gaia

    * Make the transient store key use a distinct store key. [#2013](https://github.com/cosmos/cosmos-sdk/pull/2013)
    * [x/stake] [#1901](https://github.com/cosmos/cosmos-sdk/issues/1901) Validator type's Owner field renamed to Operator; Validator's GetOwner() renamed accordingly to comply with the SDK's Validator interface.
    * [docs] [#2001](https://github.com/cosmos/cosmos-sdk/pull/2001) Update slashing spec for slashing period
    * [x/stake, x/slashing] [#1305](https://github.com/cosmos/cosmos-sdk/issues/1305) - Rename "revoked" to "jailed"
    * [x/stake] [#1676] Revoked and jailed validators put into the unbonding state
    * [x/stake] [#1877] Redelegations/unbonding-delegation from unbonding validator have reduced time
    * [x/slashing] [#1789](https://github.com/cosmos/cosmos-sdk/issues/1789) Slashing changes for Tendermint validator set offset (NextValSet)
    * [x/stake] [#2040](https://github.com/cosmos/cosmos-sdk/issues/2040) Validator
    operator type has now changed to `sdk.ValAddress`
    * [x/stake] [#2221](https://github.com/cosmos/cosmos-sdk/issues/2221) New
    Bech32 prefixes have been introduced for a validator's consensus address and
    public key: `cosmosvalcons` and `cosmosvalconspub` respectively. Also, existing Bech32 prefixes have been
    renamed for accounts and validator operators:
    _ `cosmosaccaddr` / `cosmosaccpub` => `cosmos` / `cosmospub`
    _ `cosmosvaladdr` / `cosmosvalpub` => `cosmosvaloper` / `cosmosvaloperpub`
    * [x/stake] [#1013] TendermintUpdates now uses transient store
    * [x/stake] [#2435](https://github.com/cosmos/cosmos-sdk/issues/2435) Remove empty bytes from the ValidatorPowerRank store key
    * [x/gov] [#2195](https://github.com/cosmos/cosmos-sdk/issues/2195) Governance uses BFT Time
    * [x/gov] [#2256](https://github.com/cosmos/cosmos-sdk/issues/2256) Removed slashing for governance non-voting validators
    * [simulation] [#2162](https://github.com/cosmos/cosmos-sdk/issues/2162) Added back correct supply invariants
    * [x/slashing] [#2430](https://github.com/cosmos/cosmos-sdk/issues/2430) Simulate more slashes, check if validator is jailed before jailing
    * [x/stake] [#2393](https://github.com/cosmos/cosmos-sdk/issues/2393) Removed `CompleteUnbonding` and `CompleteRedelegation` Msg types, and instead added unbonding/redelegation queues to endblocker
    * [x/mock/simulation] [#2501](https://github.com/cosmos/cosmos-sdk/issues/2501) Simulate transactions & invariants for fee distribution, and fix bugs discovered in the process
        * [x/auth] Simulate random fee payments
        * [cmd/gaia/app] Simulate non-zero inflation
        * [x/stake] Call hooks correctly in several cases related to delegation/validator updates
        * [x/stake] Check full supply invariants, including yet-to-be-withdrawn fees
        * [x/stake] Remove no-longer-in-use store key
        * [x/slashing] Call hooks correctly when a validator is slashed
        * [x/slashing] Truncate withdrawals (unbonding, redelegation) and burn change
        * [x/mock/simulation] Ensure the simulation cannot set a proposer address of nil
        * [x/mock/simulation] Add more event logs on begin block / end block for clarity
        * [x/mock/simulation] Correctly set validator power in abci.RequestBeginBlock
        * [x/minting] Correctly call stake keeper to track inflated supply
        * [x/distribution] Sanity check for nonexistent rewards
        * [x/distribution] Truncate withdrawals and return change to the community pool
        * [x/distribution] Add sanity checks for incorrect accum / total accum relations
        * [x/distribution] Correctly calculate total power using Tendermint updates
        * [x/distribution] Simulate withdrawal transactions
        * [x/distribution] Fix a bug where the fee pool was not correctly tracked on WithdrawDelegatorRewardsAll
    * [x/stake] [#1673](https://github.com/cosmos/cosmos-sdk/issues/1673) Validators are no longer deleted until they can no longer possibly be slashed
    * [#1890](https://github.com/cosmos/cosmos-sdk/issues/1890) Start chain with initial state + sequence of transactions
        * [cli] Rename `gaiad init gentx` to `gaiad gentx`.
        * [cli] Add `--skip-genesis` flag to `gaiad init` to prevent `genesis.json` generation.
        * Drop `GenesisTx` in favor of a signed `StdTx` with only one `MsgCreateValidator` message.
        * [cli] Port `gaiad init` and `gaiad testnet` to work with `StdTx` genesis transactions.
        * [cli] Add `--moniker` flag to `gaiad init` to override moniker when generating `genesis.json` - i.e. it takes effect when running with the `--with-txs` flag, it is ignored otherwise.

* SDK

    * [core] [#2219](https://github.com/cosmos/cosmos-sdk/issues/2219) Update to Tendermint 0.24.0
        * Validator set updates delayed by one block
        * BFT timestamp that can safely be used by applications
        * Fixed maximum block size enforcement
    * [core] [#1807](https://github.com/cosmos/cosmos-sdk/issues/1807) Switch from use of rational to decimal
    * [types] [#1901](https://github.com/cosmos/cosmos-sdk/issues/1901) Validator interface's GetOwner() renamed to GetOperator()
    * [x/slashing] [#2122](https://github.com/cosmos/cosmos-sdk/pull/2122) - Implement slashing period
    * [types] [#2119](https://github.com/cosmos/cosmos-sdk/issues/2119) Parsed error messages and ABCI log errors to make them more human readable.
    * [types] [#2407](https://github.com/cosmos/cosmos-sdk/issues/2407) MulInt method added to big decimal in order to improve efficiency of slashing
    * [simulation] Rename TestAndRunTx to Operation [#2153](https://github.com/cosmos/cosmos-sdk/pull/2153)
    * [simulation] Remove log and testing.TB from Operation and Invariants, in favor of using errors [#2282](https://github.com/cosmos/cosmos-sdk/issues/2282)
    * [simulation] Remove usage of keys and addrs in the types, in favor of simulation.Account [#2384](https://github.com/cosmos/cosmos-sdk/issues/2384)
    * [tools] Removed gocyclo [#2211](https://github.com/cosmos/cosmos-sdk/issues/2211)
    * [baseapp] Remove `SetTxDecoder` in favor of requiring the decoder be set in baseapp initialization. [#1441](https://github.com/cosmos/cosmos-sdk/issues/1441)
    * [baseapp] [#1921](https://github.com/cosmos/cosmos-sdk/issues/1921) Add minimumFees field to BaseApp.
    * [store] Change storeInfo within the root multistore to use tmhash instead of ripemd160 [#2308](https://github.com/cosmos/cosmos-sdk/issues/2308)
    * [codec] [#2324](https://github.com/cosmos/cosmos-sdk/issues/2324) All referrences to wire have been renamed to codec. Additionally, wire.NewCodec is now codec.New().
    * [types] [#2343](https://github.com/cosmos/cosmos-sdk/issues/2343) Make sdk.Msg have a names field, to facilitate automatic tagging.
    * [baseapp] [#2366](https://github.com/cosmos/cosmos-sdk/issues/2366) Automatically add action tags to all messages
    * [x/auth] [#2377](https://github.com/cosmos/cosmos-sdk/issues/2377) auth.StdSignMsg -> txbuilder.StdSignMsg
    * [x/staking] [#2244](https://github.com/cosmos/cosmos-sdk/issues/2244) staking now holds a consensus-address-index instead of a consensus-pubkey-index
    * [x/staking] [#2236](https://github.com/cosmos/cosmos-sdk/issues/2236) more distribution hooks for distribution
    * [x/stake] [#2394](https://github.com/cosmos/cosmos-sdk/issues/2394) Split up UpdateValidator into distinct state transitions applied only in EndBlock
    * [x/slashing] [#2480](https://github.com/cosmos/cosmos-sdk/issues/2480) Fix signing info handling bugs & faulty slashing
    * [x/stake] [#2412](https://github.com/cosmos/cosmos-sdk/issues/2412) Added an unbonding validator queue to EndBlock to automatically update validator.Status when finished Unbonding
    * [x/stake] [#2500](https://github.com/cosmos/cosmos-sdk/issues/2500) Block conflicting redelegations until we add an index
    * [x/params] Global Paramstore refactored
    * [types] [#2506](https://github.com/cosmos/cosmos-sdk/issues/2506) sdk.Dec MarshalJSON now marshals as a normal Decimal, with 10 digits of decimal precision
    * [x/stake] [#2508](https://github.com/cosmos/cosmos-sdk/issues/2508) Utilize Tendermint power for validator power key
    * [x/stake] [#2531](https://github.com/cosmos/cosmos-sdk/issues/2531) Remove all inflation logic
    * [x/mint] [#2531](https://github.com/cosmos/cosmos-sdk/issues/2531) Add minting module and inflation logic
    * [x/auth] [#2540](https://github.com/cosmos/cosmos-sdk/issues/2540) Rename `AccountMapper` to `AccountKeeper`.
    * [types] [#2456](https://github.com/cosmos/cosmos-sdk/issues/2456) Renamed msg.Name() and msg.Type() to msg.Type() and msg.Route() respectively

* Tendermint
    * Update tendermint version from v0.23.0 to v0.25.0, notable changes
        * Mempool now won't build too large blocks, or too computationally expensive blocks
        * Maximum tx sizes and gas are now removed, and are implicitly the blocks maximums
        * ABCI validators no longer send the pubkey. The pubkey is only sent in validator updates
        * Validator set changes are now delayed by one block
        * Block header now includes the next validator sets hash
        * BFT time is implemented
        * Secp256k1 signature format has changed
        * There is now a threshold multisig format
        * See the [tendermint changelog](https://github.com/tendermint/tendermint/blob/master/CHANGELOG.md) for other changes.

FEATURES

* Gaia REST API (`gaiacli advanced rest-server`)

    * [gaia-lite] Endpoints to query staking pool and params
    * [gaia-lite] [#2110](https://github.com/cosmos/cosmos-sdk/issues/2110) Add support for `simulate=true` requests query argument to endpoints that send txs to run simulations of transactions
    * [gaia-lite] [#966](https://github.com/cosmos/cosmos-sdk/issues/966) Add support for `generate_only=true` query argument to generate offline unsigned transactions
    * [gaia-lite] [#1953](https://github.com/cosmos/cosmos-sdk/issues/1953) Add /sign endpoint to sign transactions generated with `generate_only=true`.
    * [gaia-lite] [#1954](https://github.com/cosmos/cosmos-sdk/issues/1954) Add /broadcast endpoint to broadcast transactions signed by the /sign endpoint.
    * [gaia-lite] [#2113](https://github.com/cosmos/cosmos-sdk/issues/2113) Rename `/accounts/{address}/send` to `/bank/accounts/{address}/transfers`, rename `/accounts/{address}` to `/auth/accounts/{address}`, replace `proposal-id` with `proposalId` in all gov endpoints
    * [gaia-lite] [#2478](https://github.com/cosmos/cosmos-sdk/issues/2478) Add query gov proposal's deposits endpoint
    * [gaia-lite] [#2477](https://github.com/cosmos/cosmos-sdk/issues/2477) Add query validator's outgoing redelegations and unbonding delegations endpoints

* Gaia CLI (`gaiacli`)

    * [cli] Cmds to query staking pool and params
    * [gov][cli] [#2062](https://github.com/cosmos/cosmos-sdk/issues/2062) added `--proposal` flag to `submit-proposal` that allows a JSON file containing a proposal to be passed in
    * [#2040](https://github.com/cosmos/cosmos-sdk/issues/2040) Add `--bech` to `gaiacli keys show` and respective REST endpoint to
    provide desired Bech32 prefix encoding
    * [cli] [#2047](https://github.com/cosmos/cosmos-sdk/issues/2047) [#2306](https://github.com/cosmos/cosmos-sdk/pull/2306) Passing --gas=simulate triggers a simulation of the tx before the actual execution.
    The gas estimate obtained via the simulation will be used as gas limit in the actual execution.
    * [cli] [#2047](https://github.com/cosmos/cosmos-sdk/issues/2047) The --gas-adjustment flag can be used to adjust the estimate obtained via the simulation triggered by --gas=simulate.
    * [cli] [#2110](https://github.com/cosmos/cosmos-sdk/issues/2110) Add --dry-run flag to perform a simulation of a transaction without broadcasting it. The --gas flag is ignored as gas would be automatically estimated.
    * [cli] [#2204](https://github.com/cosmos/cosmos-sdk/issues/2204) Support generating and broadcasting messages with multiple signatures via command line:
        * [#966](https://github.com/cosmos/cosmos-sdk/issues/966) Add --generate-only flag to build an unsigned transaction and write it to STDOUT.
        * [#1953](https://github.com/cosmos/cosmos-sdk/issues/1953) New `sign` command to sign transactions generated with the --generate-only flag.
        * [#1954](https://github.com/cosmos/cosmos-sdk/issues/1954) New `broadcast` command to broadcast transactions generated offline and signed with the `sign` command.
    * [cli] [#2220](https://github.com/cosmos/cosmos-sdk/issues/2220) Add `gaiacli config` feature to interactively create CLI config files to reduce the number of required flags
    * [stake][cli] [#1672](https://github.com/cosmos/cosmos-sdk/issues/1672) Introduced
    new commission flags for validator commands `create-validator` and `edit-validator`.
    * [stake][cli] [#1890](https://github.com/cosmos/cosmos-sdk/issues/1890) Add `--genesis-format` flag to `gaiacli tx create-validator` to produce transactions in genesis-friendly format.
    * [cli][#2554](https://github.com/cosmos/cosmos-sdk/issues/2554) Make `gaiacli keys show` multisig ready.

* Gaia

    * [cli] [#2170](https://github.com/cosmos/cosmos-sdk/issues/2170) added ability to show the node's address via `gaiad tendermint show-address`
    * [simulation] [#2313](https://github.com/cosmos/cosmos-sdk/issues/2313) Reworked `make test_sim_gaia_slow` to `make test_sim_gaia_full`, now simulates from multiple starting seeds in parallel
    * [cli] [#1921](https://github.com/cosmos/cosmos-sdk/issues/1921)
        * New configuration file `gaiad.toml` is now created to host Gaia-specific configuration.
        * New --minimum_fees/minimum_fees flag/config option to set a minimum fee.

* SDK
    * [querier] added custom querier functionality, so ABCI query requests can be handled by keepers
    * [simulation] [#1924](https://github.com/cosmos/cosmos-sdk/issues/1924) allow operations to specify future operations
    * [simulation] [#1924](https://github.com/cosmos/cosmos-sdk/issues/1924) Add benchmarking capabilities, with makefile commands "test_sim_gaia_benchmark, test_sim_gaia_profile"
    * [simulation] [#2349](https://github.com/cosmos/cosmos-sdk/issues/2349) Add time-based future scheduled operations to simulator
    * [x/auth] [#2376](https://github.com/cosmos/cosmos-sdk/issues/2376) Remove FeePayer() from StdTx
    * [x/stake] [#1672](https://github.com/cosmos/cosmos-sdk/issues/1672) Implement
    basis for the validator commission model.
    * [x/auth] Support account removal in the account mapper.

IMPROVEMENTS

* [tools] Improved terraform and ansible scripts for infrastructure deployment
* [tools] Added ansible script to enable process core dumps

* Gaia REST API (`gaiacli advanced rest-server`)

    * [x/stake] [#2000](https://github.com/cosmos/cosmos-sdk/issues/2000) Added tests for new staking endpoints
    * [gaia-lite] [#2445](https://github.com/cosmos/cosmos-sdk/issues/2445) Standarized REST error responses
    * [gaia-lite] Added example to Swagger specification for /keys/seed.
    * [x/stake] Refactor REST utils

* Gaia CLI (`gaiacli`)

    * [cli] [#2060](https://github.com/cosmos/cosmos-sdk/issues/2060) removed `--select` from `block` command
    * [cli] [#2128](https://github.com/cosmos/cosmos-sdk/issues/2128) fixed segfault when exporting directly after `gaiad init`
    * [cli] [#1255](https://github.com/cosmos/cosmos-sdk/issues/1255) open KeyBase in read-only mode
    for query-purpose CLI commands
    * [docs] Added commands for querying governance deposits, votes and tally

* Gaia

    * [x/stake] [#2023](https://github.com/cosmos/cosmos-sdk/pull/2023) Terminate iteration loop in `UpdateBondedValidators` and `UpdateBondedValidatorsFull` when the first revoked validator is encountered and perform a sanity check.
    * [x/auth] Signature verification's gas cost now accounts for pubkey type. [#2046](https://github.com/tendermint/tendermint/pull/2046)
    * [x/stake] [x/slashing] Ensure delegation invariants to jailed validators [#1883](https://github.com/cosmos/cosmos-sdk/issues/1883).
    * [x/stake] Improve speed of GetValidator, which was shown to be a performance bottleneck. [#2046](https://github.com/tendermint/tendermint/pull/2200)
    * [x/stake] [#2435](https://github.com/cosmos/cosmos-sdk/issues/2435) Improve memory efficiency of getting the various store keys
    * [genesis] [#2229](https://github.com/cosmos/cosmos-sdk/issues/2229) Ensure that there are no duplicate accounts or validators in the genesis state.
    * [genesis] [#2450](https://github.com/cosmos/cosmos-sdk/issues/2450) Validate staking genesis parameters.
    * Add SDK validation to `config.toml` (namely disabling `create_empty_blocks`) [#1571](https://github.com/cosmos/cosmos-sdk/issues/1571)
    * [#1941](https://github.com/cosmos/cosmos-sdk/issues/1941) Version is now inferred via `git describe --tags`.
    * [x/distribution] [#1671](https://github.com/cosmos/cosmos-sdk/issues/1671) add distribution types and tests

* SDK
    * [tools] Make get_vendor_deps deletes `.vendor-new` directories, in case scratch files are present.
    * [spec] Added simple piggy bank distribution spec
    * [cli] [#1632](https://github.com/cosmos/cosmos-sdk/issues/1632) Add integration tests to ensure `basecoind init && basecoind` start sequences run successfully for both `democoin` and `basecoin` examples.
    * [store] Speedup IAVL iteration, and consequently everything that requires IAVL iteration. [#2143](https://github.com/cosmos/cosmos-sdk/issues/2143)
    * [store] [#1952](https://github.com/cosmos/cosmos-sdk/issues/1952), [#2281](https://github.com/cosmos/cosmos-sdk/issues/2281) Update IAVL dependency to v0.11.0
    * [simulation] Make timestamps randomized [#2153](https://github.com/cosmos/cosmos-sdk/pull/2153)
    * [simulation] Make logs not just pure strings, speeding it up by a large factor at greater block heights [#2282](https://github.com/cosmos/cosmos-sdk/issues/2282)
    * [simulation] Add a concept of weighting the operations [#2303](https://github.com/cosmos/cosmos-sdk/issues/2303)
    * [simulation] Logs get written to file if large, and also get printed on panics [#2285](https://github.com/cosmos/cosmos-sdk/issues/2285)
    * [simulation] Bank simulations now makes testing auth configurable [#2425](https://github.com/cosmos/cosmos-sdk/issues/2425)
    * [gaiad] [#1992](https://github.com/cosmos/cosmos-sdk/issues/1992) Add optional flag to `gaiad testnet` to make config directory of daemon (default `gaiad`) and cli (default `gaiacli`) configurable
    * [x/stake] Add stake `Queriers` for Gaia-lite endpoints. This increases the staking endpoints performance by reusing the staking `keeper` logic for queries. [#2249](https://github.com/cosmos/cosmos-sdk/pull/2149)
    * [store] [#2017](https://github.com/cosmos/cosmos-sdk/issues/2017) Refactor
    gas iterator gas consumption to only consume gas for iterator creation and `Next`
    calls which includes dynamic consumption of value length.
    * [types/decimal] [#2378](https://github.com/cosmos/cosmos-sdk/issues/2378) - Added truncate functionality to decimal
    * [client] [#1184](https://github.com/cosmos/cosmos-sdk/issues/1184) Remove unused `client/tx/sign.go`.
    * [tools] [#2464](https://github.com/cosmos/cosmos-sdk/issues/2464) Lock binary dependencies to a specific version
    * #2573 [x/distribution] add accum invariance

BUG FIXES

* Gaia CLI (`gaiacli`)

    * [cli] [#1997](https://github.com/cosmos/cosmos-sdk/issues/1997) Handle panics gracefully when `gaiacli stake {delegation,unbond}` fail to unmarshal delegation.
    * [cli] [#2265](https://github.com/cosmos/cosmos-sdk/issues/2265) Fix JSON formatting of the `gaiacli send` command.
    * [cli] [#2547](https://github.com/cosmos/cosmos-sdk/issues/2547) Mark --to and --amount as required flags for `gaiacli tx send`.

* Gaia

    * [x/stake] Return correct Tendermint validator update set on `EndBlocker` by not
    including non previously bonded validators that have zero power. [#2189](https://github.com/cosmos/cosmos-sdk/issues/2189)
    * [docs] Fixed light client section links

* SDK
    * [#1988](https://github.com/cosmos/cosmos-sdk/issues/1988) Make us compile on OpenBSD (disable ledger)
    * [#2105](https://github.com/cosmos/cosmos-sdk/issues/2105) Fix DB Iterator leak, which may leak a go routine.
    * [ledger] [#2064](https://github.com/cosmos/cosmos-sdk/issues/2064) Fix inability to sign and send transactions via the LCD by
    loading a Ledger device at runtime.
    * [#2158](https://github.com/cosmos/cosmos-sdk/issues/2158) Fix non-deterministic ordering of validator iteration when slashing in `gov EndBlocker`
    * [simulation] [#1924](https://github.com/cosmos/cosmos-sdk/issues/1924) Make simulation stop on SIGTERM
    * [#2388](https://github.com/cosmos/cosmos-sdk/issues/2388) Remove dependency on deprecated tendermint/tmlibs repository.
    * [#2416](https://github.com/cosmos/cosmos-sdk/issues/2416) Refactored `InitializeTestLCD` to properly include proposing validator in genesis state.
    * #2573 [x/distribution] accum invariance bugfix
    * #2573 [x/slashing] unbonding-delegation slashing invariance bugfix

## 0.24.2

_August 22nd, 2018_.

BUG FIXES

* Tendermint
    * Fix unbounded consensus WAL growth

## 0.24.1

_August 21st, 2018_.

BUG FIXES

* Gaia
    * [x/slashing] Evidence tracking now uses validator address instead of validator pubkey

## 0.24.0

_August 13th, 2018_.

BREAKING CHANGES

* Gaia REST API (`gaiacli advanced rest-server`)

    * [x/stake] [#1880](https://github.com/cosmos/cosmos-sdk/issues/1880) More REST-ful endpoints (large refactor)
    * [x/slashing] [#1866](https://github.com/cosmos/cosmos-sdk/issues/1866) `/slashing/signing_info` takes cosmosvalpub instead of cosmosvaladdr
    * use time.Time instead of int64 for time. See Tendermint v0.23.0
    * Signatures are no longer Amino encoded with prefixes (just encoded as raw
    bytes) - see Tendermint v0.23.0

* Gaia CLI (`gaiacli`)

    * [x/stake] change `--keybase-sig` to `--identity`
    * [x/stake] [#1828](https://github.com/cosmos/cosmos-sdk/issues/1828) Force user to specify amount on create-validator command by removing default
    * [x/gov] Change `--proposalID` to `--proposal-id`
    * [x/stake, x/gov] [#1606](https://github.com/cosmos/cosmos-sdk/issues/1606) Use `--from` instead of adhoc flags like `--address-validator`
    and `--proposer` to indicate the sender address.
    * [#1551](https://github.com/cosmos/cosmos-sdk/issues/1551) Remove `--name` completely
    * Genesis/key creation (`gaiad init`) now supports user-provided key passwords

* Gaia

    * [x/stake] Inflation doesn't use rationals in calculation (performance boost)
    * [x/stake] Persist a map from `addr->pubkey` in the state since BeginBlock
    doesn't provide pubkeys.
    * [x/gov] [#1781](https://github.com/cosmos/cosmos-sdk/issues/1781) Added tags sub-package, changed tags to use dash-case
    * [x/gov] [#1688](https://github.com/cosmos/cosmos-sdk/issues/1688) Governance parameters are now stored in globalparams store
    * [x/gov] [#1859](https://github.com/cosmos/cosmos-sdk/issues/1859) Slash validators who do not vote on a proposal
    * [x/gov] [#1914](https://github.com/cosmos/cosmos-sdk/issues/1914) added TallyResult type that gets stored in Proposal after tallying is finished

* SDK

    * [baseapp] Msgs are no longer run on CheckTx, removed `ctx.IsCheckTx()`
    * [baseapp] NewBaseApp constructor takes sdk.TxDecoder as argument instead of wire.Codec
    * [types] sdk.NewCoin takes sdk.Int, sdk.NewInt64Coin takes int64
    * [x/auth] Default TxDecoder can be found in `x/auth` rather than baseapp
    * [client] [#1551](https://github.com/cosmos/cosmos-sdk/issues/1551): Refactored `CoreContext` to `TxContext` and `QueryContext`
        * Removed all tx related fields and logic (building & signing) to separate
      structure `TxContext` in `x/auth/client/context`

* Tendermint
    * v0.22.5 -> See [Tendermint PR](https://github.com/tendermint/tendermint/pull/1966)
        * change all the cryptography imports.
    * v0.23.0 -> See
    [Changelog](https://github.com/tendermint/tendermint/blob/v0.23.0/CHANGELOG.md#0230)
    and [SDK PR](https://github.com/cosmos/cosmos-sdk/pull/1927)
        * BeginBlock no longer includes crypto.Pubkey
        * use time.Time instead of int64 for time.

FEATURES

* Gaia REST API (`gaiacli advanced rest-server`)

    * [x/gov] Can now query governance proposals by ProposalStatus

* Gaia CLI (`gaiacli`)

    * [x/gov] added `query-proposals` command. Can filter by `depositer`, `voter`, and `status`
    * [x/stake] [#2043](https://github.com/cosmos/cosmos-sdk/issues/2043) Added staking query cli cmds for unbonding-delegations and redelegations

* Gaia

    * [networks] Added ansible scripts to upgrade seed nodes on a network

* SDK
    * [x/mock/simulation] Randomized simulation framework
        * Modules specify invariants and operations, preferably in an x/[module]/simulation package
        * Modules can test random combinations of their own operations
        * Applications can integrate operations and invariants from modules together for an integrated simulation
        * Simulates Tendermint's algorithm for validator set updates
        * Simulates validator signing/downtime with a Markov chain, and occaisional double-signatures
        * Includes simulated operations & invariants for staking, slashing, governance, and bank modules
    * [store] [#1481](https://github.com/cosmos/cosmos-sdk/issues/1481) Add transient store
    * [baseapp] Initialize validator set on ResponseInitChain
    * [baseapp] added BaseApp.Seal - ability to seal baseapp parameters once they've been set
    * [cosmos-sdk-cli] New `cosmos-sdk-cli` tool to quickly initialize a new
    SDK-based project
    * [scripts] added log output monitoring to DataDog using Ansible scripts

IMPROVEMENTS

* Gaia

    * [spec] [#967](https://github.com/cosmos/cosmos-sdk/issues/967) Inflation and distribution specs drastically improved
    * [x/gov] [#1773](https://github.com/cosmos/cosmos-sdk/issues/1773) Votes on a proposal can now be queried
    * [x/gov] Initial governance parameters can now be set in the genesis file
    * [x/stake] [#1815](https://github.com/cosmos/cosmos-sdk/issues/1815) Sped up the processing of `EditValidator` txs.
    * [config] [#1930](https://github.com/cosmos/cosmos-sdk/issues/1930) Transactions indexer indexes all tags by default.
    * [ci] [#2057](https://github.com/cosmos/cosmos-sdk/pull/2057) Run `make localnet-start` on every commit and ensure network reaches at least 10 blocks

* SDK
    * [baseapp] [#1587](https://github.com/cosmos/cosmos-sdk/issues/1587) Allow any alphanumeric character in route
    * [baseapp] Allow any alphanumeric character in route
    * [tools] Remove `rm -rf vendor/` from `make get_vendor_deps`
    * [x/auth] Recover ErrorOutOfGas panic in order to set sdk.Result attributes correctly
    * [x/auth] [#2376](https://github.com/cosmos/cosmos-sdk/issues/2376) No longer runs any signature in a multi-msg, if any account/sequence number is wrong.
    * [x/auth] [#2376](https://github.com/cosmos/cosmos-sdk/issues/2376) No longer charge gas for subtracting fees
    * [x/bank] Unit tests are now table-driven
    * [tests] Add tests to example apps in docs
    * [tests] Fixes ansible scripts to work with AWS too
    * [tests] [#1806](https://github.com/cosmos/cosmos-sdk/issues/1806) CLI tests are now behind the build flag 'cli_test', so go test works on a new repo

BUG FIXES

* Gaia CLI (`gaiacli`)

    * [#1766](https://github.com/cosmos/cosmos-sdk/issues/1766) Fixes bad example for keybase identity
    * [x/stake] [#2021](https://github.com/cosmos/cosmos-sdk/issues/2021) Fixed repeated CLI commands in staking

* Gaia
    * [x/stake] [#2077](https://github.com/cosmos/cosmos-sdk/pull/2077) Fixed invalid cliff power comparison
    * [#1804](https://github.com/cosmos/cosmos-sdk/issues/1804) Fixes gen-tx genesis generation logic temporarily until upstream updates
    * [#1799](https://github.com/cosmos/cosmos-sdk/issues/1799) Fix `gaiad export`
    * [#1839](https://github.com/cosmos/cosmos-sdk/issues/1839) Fixed bug where intra-tx counter wasn't set correctly for genesis validators
    * [x/stake] [#1858](https://github.com/cosmos/cosmos-sdk/issues/1858) Fixed bug where the cliff validator was not updated correctly
    * [tests] [#1675](https://github.com/cosmos/cosmos-sdk/issues/1675) Fix non-deterministic `test_cover`
    * [tests] [#1551](https://github.com/cosmos/cosmos-sdk/issues/1551) Fixed invalid LCD test JSON payload in `doIBCTransfer`
    * [basecoin] Fixes coin transaction failure and account query [discussion](https://forum.cosmos.network/t/unmarshalbinarybare-expected-to-read-prefix-bytes-75fbfab8-since-it-is-registered-concrete-but-got-0a141dfa/664/6)
    * [x/gov] [#1757](https://github.com/cosmos/cosmos-sdk/issues/1757) Fix VoteOption conversion to String
    * [x/stake] [#2083] Fix broken invariant of bonded validator power decrease

## 0.23.1

_July 27th, 2018_.

BUG FIXES

* [tendermint] Update to v0.22.8
    * [consensus, blockchain] Register the Evidence interface so it can be
    marshalled/unmarshalled by the blockchain and consensus reactors

## 0.23.0

_July 25th, 2018_.

BREAKING CHANGES

* [x/stake] Fixed the period check for the inflation calculation

IMPROVEMENTS

* [cli] Improve error messages for all txs when the account doesn't exist
* [tendermint] Update to v0.22.6
    * Updates the crypto imports/API (#1966)
* [x/stake] Add revoked to human-readable validator

BUG FIXES

* [tendermint] Update to v0.22.6
    * Fixes some security vulnerabilities reported in the [Bug Bounty](https://hackerone.com/tendermint)
* [#1797](https://github.com/cosmos/cosmos-sdk/issues/1797) Fix off-by-one error in slashing for downtime
* [#1787](https://github.com/cosmos/cosmos-sdk/issues/1787) Fixed bug where Tally fails due to revoked/unbonding validator
* [#1666](https://github.com/cosmos/cosmos-sdk/issues/1666) Add intra-tx counter to the genesis validators

## 0.22.0

_July 16th, 2018_.

BREAKING CHANGES

* [x/gov] Increase VotingPeriod, DepositPeriod, and MinDeposit

IMPROVEMENTS

* [gaiad] Default config updates:
    * `timeout_commit=5000` so blocks only made every 5s
    * `prof_listen_addr=localhost:6060` so profile server is on by default
    * `p2p.send_rate` and `p2p.recv_rate` increases 10x (~5MB/s)

BUG FIXES

* [server] Fix to actually overwrite default tendermint config

## 0.21.1

_July 14th, 2018_.

BUG FIXES

* [build] Added Ledger build support via `LEDGER_ENABLED=true|false`
    * True by default except when cross-compiling

## 0.21.0

_July 13th, 2018_.

BREAKING CHANGES

* [x/stake] Specify DelegatorAddress in MsgCreateValidator
* [x/stake] Remove the use of global shares in the pool
    * Remove the use of `PoolShares` type in `x/stake/validator` type - replace with `Status` `Tokens` fields
* [x/auth] NewAccountMapper takes a constructor instead of a prototype
* [keys] Keybase.Update function now takes in a function to get the newpass, rather than the password itself

FEATURES

* [baseapp] NewBaseApp now takes option functions as parameters

IMPROVEMENTS

* Updated docs folder to accommodate cosmos.network docs project
* [store] Added support for tracing multi-store operations via `--trace-store`
* [store] Pruning strategy configurable with pruning flag on gaiad start

BUG FIXES

* [#1630](https://github.com/cosmos/cosmos-sdk/issues/1630) - redelegation nolonger removes tokens from the delegator liquid account
* [keys] [#1629](https://github.com/cosmos/cosmos-sdk/issues/1629) - updating password no longer asks for a new password when the first entered password was incorrect
* [lcd] importing an account would create a random account
* [server] 'gaiad init' command family now writes provided name as the moniker in `config.toml`
* [build] Added Ledger build support via `LEDGER_ENABLED=true|false`
    * True by default except when cross-compiling

## 0.20.0

_July 10th, 2018_.

BREAKING CHANGES

* msg.GetSignBytes() returns sorted JSON (by key)
* msg.GetSignBytes() field changes
    * `msg_bytes` -> `msgs`
    * `fee_bytes` -> `fee`
* Update Tendermint to v0.22.2
    * Default ports changed from 466xx to 266xx
    * Amino JSON uses type names instead of prefix bytes
    * ED25519 addresses are the first 20-bytes of the SHA256 of the raw 32-byte
    pubkey (Instead of RIPEMD160)
    * go-crypto, abci, tmlibs have been merged into Tendermint
        * The keys sub-module is now in the SDK
    * Various other fixes
* [auth] Signers of a transaction now only sign over their own account and sequence number
* [auth] Removed MsgChangePubKey
* [auth] Removed SetPubKey from account mapper
* [auth] AltBytes renamed to Memo, now a string, max 100 characters, costs a bit of gas
* [types] `GetMsg()` -> `GetMsgs()` as txs wrap many messages
* [types] Removed GetMemo from Tx (it is still on StdTx)
* [types] renamed rational.Evaluate to rational.Round{Int64, Int}
* [types] Renamed `sdk.Address` to `sdk.AccAddress`/`sdk.ValAddress`
* [types] `sdk.AccAddress`/`sdk.ValAddress` natively marshals to Bech32 in String, Sprintf (when used with `%s`), and MarshalJSON
* [keys] Keybase and Ledger support from go-crypto merged into the SDK in the `crypto` folder
* [cli] Rearranged commands under subcommands
* [x/slashing] Update slashing for unbonding period
    * Slash according to power at time of infraction instead of power at
    time of discovery
    * Iterate through unbonding delegations & redelegations which contributed
    to an infraction, slash them proportional to their stake at the time
    * Add REST endpoint to unrevoke a validator previously revoked for downtime
    * Add REST endpoint to retrieve liveness signing information for a validator
* [x/stake] Remove Tick and add EndBlocker
* [x/stake] most index keys nolonger hold a value - inputs are rearranged to form the desired key
* [x/stake] store-value for delegation, validator, ubd, and red do not hold duplicate information contained store-key
* [x/stake] Introduce concept of unbonding for delegations and validators
    * `gaiacli stake unbond` replaced with `gaiacli stake begin-unbonding`
    * Introduced:
        * `gaiacli stake complete-unbonding`
        * `gaiacli stake begin-redelegation`
        * `gaiacli stake complete-redelegation`
* [lcd] Switch key creation output to return bech32
* [lcd] Removed shorthand CLI flags (`a`, `c`, `n`, `o`)
* [gaiad] genesis transactions now use bech32 addresses / pubkeys
* [gov] VoteStatus renamed to ProposalStatus
* [gov] VoteOption, ProposalType, and ProposalStatus all marshal to string form in JSON

DEPRECATED

* [cli] Deprecated `--name` flag in commands that send txs, in favor of `--from`

FEATURES

* [x/gov] Implemented MVP
    * Supported proposal types: just binary (pass/fail) TextProposals for now
    * Proposals need deposits to be votable; deposits are burned if proposal fails
    * Delegators delegate votes to validator by default but can override (for their stake)
* [gaiacli] Ledger support added
    * You can now use a Ledger with `gaiacli --ledger` for all key-related commands
    * Ledger keys can be named and tracked locally in the key DB
* [gaiacli] You can now attach a simple text-only memo to any transaction, with the `--memo` flag
* [gaiacli] added the following flags for commands that post transactions to the chain:
    * async -- send the tx without waiting for a tendermint response
    * json -- return the output in json format for increased readability
    * print-response -- return the tx response. (includes fields like gas cost)
* [lcd] Queried TXs now include the tx hash to identify each tx
* [mockapp] CompleteSetup() no longer takes a testing parameter
* [x/bank] Add benchmarks for signing and delivering a block with a single bank transaction
    * Run with `cd x/bank && go test --bench=.`
* [tools] make get_tools installs tendermint's linter, and gometalinter
* [tools] Switch gometalinter to the stable version
* [tools] Add the following linters
    * misspell
    * gofmt
    * go vet -composites=false
    * unconvert
    * ineffassign
    * errcheck
    * unparam
    * gocyclo
* [tools] Added `make format` command to automate fixing misspell and gofmt errors.
* [server] Default config now creates a profiler at port 6060, and increase p2p send/recv rates
* [types] Switches internal representation of Int/Uint/Rat to use pointers
* [types] Added MinInt and MinUint functions
* [gaiad] `unsafe_reset_all` now resets addrbook.json
* [democoin] add x/oracle, x/assoc
* [tests] created a randomized testing framework.
    * Currently bank has limited functionality in the framework
    * Auth has its invariants checked within the framework
* [tests] Add WaitForNextNBlocksTM helper method
* [keys] New keys now have 24 word recovery keys, for heightened security

* [keys] Add a temporary method for exporting the private key

IMPROVEMENTS

* [x/bank] Now uses go-wire codec instead of 'encoding/json'
* [x/auth] Now uses go-wire codec instead of 'encoding/json'
* revised use of endblock and beginblock
* [stake] module reorganized to include `types` and `keeper` package
* [stake] keeper always loads the store (instead passing around which doesn't really boost efficiency)
* [stake] edit-validator changes now can use the keyword [do-not-modify] to not modify unspecified `--flag` (aka won't set them to `""` value)
* [stake] offload more generic functionality from the handler into the keeper
* [stake] clearer staking logic
* [types] added common tag constants
* [keys] improve error message when deleting non-existent key
* [gaiacli] improve error messages on `send` and `account` commands
* added contributing guidelines
* [docs] Added commands for governance CLI on testnet README

BUG FIXES

* [x/slashing] [#1510](https://github.com/cosmos/cosmos-sdk/issues/1510) Unrevoked validators cannot un-revoke themselves
* [x/stake] [#1513](https://github.com/cosmos/cosmos-sdk/issues/1513) Validators slashed to zero power are unbonded and removed from the store
* [x/stake] [#1567](https://github.com/cosmos/cosmos-sdk/issues/1567) Validators decreased in power but not unbonded are now updated in Tendermint
* [x/stake] error strings lower case
* [x/stake] pool loose tokens now accounts for unbonding and unbonding tokens not associated with any validator
* [x/stake] fix revoke bytes ordering (was putting revoked candidates at the top of the list)
* [x/stake] bond count was counting revoked validators as bonded, fixed
* [gaia] Added self delegation for validators in the genesis creation
* [lcd] tests now don't depend on raw json text
* Retry on HTTP request failure in CLI tests, add option to retry tests in Makefile
* Fixed bug where chain ID wasn't passed properly in x/bank REST handler, removed Viper hack from ante handler
* Fixed bug where `democli account` didn't decode the account data correctly
* [#872](https://github.com/cosmos/cosmos-sdk/issues/872) - recovery phrases no longer all end in `abandon`
* [#887](https://github.com/cosmos/cosmos-sdk/issues/887) - limit the size of rationals that can be passed in from user input
* [#1052](https://github.com/cosmos/cosmos-sdk/issues/1052) - Make all now works
* [#1258](https://github.com/cosmos/cosmos-sdk/issues/1258) - printing big.rat's can no longer overflow int64
* [#1259](https://github.com/cosmos/cosmos-sdk/issues/1259) - fix bug where certain tests that could have a nil pointer in defer
* [#1343](https://github.com/cosmos/cosmos-sdk/issues/1343) - fixed unnecessary parallelism in CI
* [#1353](https://github.com/cosmos/cosmos-sdk/issues/1353) - CLI: Show pool shares fractions in human-readable format
* [#1367](https://github.com/cosmos/cosmos-sdk/issues/1367) - set ChainID in InitChain
* [#1461](https://github.com/cosmos/cosmos-sdk/issues/1461) - CLI tests now no longer reset your local environment data
* [#1505](https://github.com/cosmos/cosmos-sdk/issues/1505) - `gaiacli stake validator` no longer panics if validator doesn't exist
* [#1565](https://github.com/cosmos/cosmos-sdk/issues/1565) - fix cliff validator persisting when validator set shrinks from max
* [#1287](https://github.com/cosmos/cosmos-sdk/issues/1287) - prevent zero power validators at genesis
* [x/stake] fix bug when unbonding/redelegating using `--shares-percent`
* [#1010](https://github.com/cosmos/cosmos-sdk/issues/1010) - two validators can't bond with the same pubkey anymore

## 0.19.0

_June 13, 2018_.

BREAKING CHANGES

* msg.GetSignBytes() now returns bech32-encoded addresses in all cases
* [lcd] REST end-points now include gas
* sdk.Coin now uses sdk.Int, a big.Int wrapper with 256bit range cap

FEATURES

* [x/auth] Added AccountNumbers to BaseAccount and StdTxs to allow for replay protection with account pruning
* [lcd] added an endpoint to query for the SDK version of the connected node

IMPROVEMENTS

* export command now writes current validator set for Tendermint
* [tests] Application module tests now use a mock application
* [gaiacli] Fix error message when account isn't found when running gaiacli account
* [lcd] refactored to eliminate use of global variables, and interdependent tests
* [tests] Added testnet command to gaiad
* [tests] Added localnet targets to Makefile
* [x/stake] More stake tests added to test ByPower index

FIXES

* Fixes consensus fault on testnet - see postmortem [here](https://github.com/cosmos/cosmos-sdk/issues/1197#issuecomment-396823021)
* [x/stake] bonded inflation removed, non-bonded inflation partially implemented
* [lcd] Switch to bech32 for addresses on all human readable inputs and outputs
* [lcd] fixed tx indexing/querying
* [cli] Added `--gas` flag to specify transaction gas limit
* [gaia] Registered slashing message handler
* [x/slashing] Set signInfo.StartHeight correctly for newly bonded validators

FEATURES

* [docs] Reorganize documentation
* [docs] Update staking spec, create WIP spec for slashing, and fees

## 0.18.0

_June 9, 2018_.

BREAKING CHANGES

* [stake] candidate -> validator throughout (details in refactor comment)
* [stake] delegate-bond -> delegation throughout
* [stake] `gaiacli query validator` takes and argument instead of using the `--address-candidate` flag
* [stake] introduce `gaiacli query delegations`
* [stake] staking refactor
    * ValidatorsBonded store now take sorted pubKey-address instead of validator owner-address,
    is sorted like Tendermint by pk's address
    * store names more understandable
    * removed temporary ToKick store, just needs a local map!
    * removed distinction between candidates and validators
        * everything is now a validator
        * only validators with a status == bonded are actively validating/receiving rewards
    * Introduction of Unbonding fields, lowlevel logic throughout (not fully implemented with queue)
    * Introduction of PoolShares type within validators,
    replaces three rational fields (BondedShares, UnbondingShares, UnbondedShares
* [x/auth] move stuff specific to auth anteHandler to the auth module rather than the types folder. This includes:
    * StdTx (and its related stuff i.e. StdSignDoc, etc)
    * StdFee
    * StdSignature
    * Account interface
    * Related to this organization, I also:
* [x/auth] got rid of AccountMapper interface (in favor of the struct already in auth module)
* [x/auth] removed the FeeHandler function from the AnteHandler, Replaced with FeeKeeper
* [x/auth] Removed GetSignatures() from Tx interface (as different Tx styles might use something different than StdSignature)
* [store] Removed SubspaceIterator and ReverseSubspaceIterator from KVStore interface and replaced them with helper functions in /types
* [cli] rearranged commands under subcommands
* [stake] remove Tick and add EndBlocker
* Switch to bech32cosmos on all human readable inputs and outputs

FEATURES

* [x/auth] Added ability to change pubkey to auth module
* [baseapp] baseapp now has settable functions for filtering peers by address/port & public key
* [sdk] Gas consumption is now measured as transactions are executed
    * Transactions which run out of gas stop execution and revert state changes
    * A "simulate" query has been added to determine how much gas a transaction will need
    * Modules can include their own gas costs for execution of particular message types
* [stake] Seperation of fee distribution to a new module
* [stake] Creation of a validator/delegation generics in `/types`
* [stake] Helper Description of the store in x/stake/store.md
* [stake] removed use of caches in the stake keeper
* [stake] Added REST API
* [Makefile] Added terraform/ansible playbooks to easily create remote testnets on Digital Ocean

BUG FIXES

* [stake] staking delegator shares exchange rate now relative to equivalent-bonded-tokens the validator has instead of bonded tokens
  ^ this is important for unbonded validators in the power store!
* [cli] fixed cli-bash tests
* [ci] added cli-bash tests
* [basecoin] updated basecoin for stake and slashing
* [docs] fixed references to old cli commands
* [docs] Downgraded Swagger to v2 for downstream compatibility
* auto-sequencing transactions correctly
* query sequence via account store
* fixed duplicate pub_key in stake.Validator
* Auto-sequencing now works correctly
* [gaiacli] Fix error message when account isn't found when running gaiacli account

## 0.17.5

_June 5, 2018_.

Update to Tendermint v0.19.9 (Fix evidence reactor, mempool deadlock, WAL panic,
memory leak)

## 0.17.4

_May 31, 2018_.

Update to Tendermint v0.19.7 (WAL fixes and more)

## 0.17.3

_May 29, 2018_.

Update to Tendermint v0.19.6 (fix fast-sync halt)

## 0.17.2

_May 20, 2018_.

Update to Tendermint v0.19.5 (reduce WAL use, bound the mempool and some rpcs, improve logging)

## 0.17.1 (May 17, 2018)

Update to Tendermint v0.19.4 (fixes a consensus bug and improves logging)

## 0.17.0 (May 15, 2018)

BREAKING CHANGES

* [stake] MarshalJSON -> MarshalBinaryLengthPrefixed
* Queries against the store must be prefixed with the path "/store"

FEATURES

* [gaiacli] Support queries for candidates, delegator-bonds
* [gaiad] Added `gaiad export` command to export current state to JSON
* [x/bank] Tx tags with sender/recipient for indexing & later retrieval
* [x/stake] Tx tags with delegator/candidate for delegation & unbonding, and candidate info for declare candidate / edit validator

IMPROVEMENTS

* [gaiad] Update for Tendermint v0.19.3 (improve `/dump_consensus_state` and add
  `/consensus_state`)
* [spec/ibc] Added spec!
* [spec/stake] Cleanup structure, include details about slashing and
  auto-unbonding
* [spec/governance] Fixup some names and pseudocode
* NOTE: specs are still a work-in-progress ...

BUG FIXES

* Auto-sequencing now works correctly

## 0.16.0 (May 14th, 2018)

BREAKING CHANGES

* Move module REST/CLI packages to x/[module]/client/rest and x/[module]/client/cli
* Gaia simple-staking bond and unbond functions replaced
* [stake] Delegator bonds now store the height at which they were updated
* All module keepers now require a codespace, see basecoin or democoin for usage
* Many changes to names throughout
    * Type as a prefix naming convention applied (ex. BondMsg -> MsgBond)
    * Removed redundancy in names (ex. stake.StakingKeeper -> stake.Keeper)
* Removed SealedAccountMapper
* gaiad init now requires use of `--name` flag
* Removed Get from Msg interface
* types/rational now extends big.Rat

FEATURES:

* Gaia stake commands include, CreateValidator, EditValidator, Delegate, Unbond
* MountStoreWithDB without providing a custom store works.
* Repo is now lint compliant / GoMetaLinter with tendermint-lint integrated into CI
* Better key output, pubkey go-amino hex bytes now output by default
* gaiad init overhaul
    * Create genesis transactions with `gaiad init gen-tx`
    * New genesis account keys are automatically added to the client keybase (introduce `--client-home` flag)
    * Initialize with genesis txs using `--gen-txs` flag
* Context now has access to the application-configured logger
* Add (non-proof) subspace query helper functions
* Add more staking query functions: candidates, delegator-bonds

BUG FIXES

* Gaia now uses stake, ported from github.com/cosmos/gaia

## 0.15.1 (April 29, 2018)

IMPROVEMENTS:

* Update Tendermint to v0.19.1 (includes many rpc fixes)

## 0.15.0 (April 29, 2018)

NOTE: v0.15.0 is a large breaking change that updates the encoding scheme to use
[Amino](github.com/tendermint/go-amino).

For details on how this changes encoding for public keys and addresses,
see the [docs](https://github.com/tendermint/tendermint/blob/v0.19.1/docs/specification/new-spec/encoding.md#public-key-cryptography).

BREAKING CHANGES

* Remove go-wire, use go-amino
* [store] Add `SubspaceIterator` and `ReverseSubspaceIterator` to `KVStore` interface
* [basecoin] NewBasecoinApp takes a `dbm.DB` and uses namespaced DBs for substores

FEATURES:

* Add CacheContext
* Add auto sequencing to client
* Add FeeHandler to ante handler

BUG FIXES

* MountStoreWithDB without providing a custom store works.

## 0.14.1 (April 9, 2018)

BUG FIXES

* [gaiacli] Fix all commands (just a duplicate of basecli for now)

## 0.14.0 (April 9, 2018)

BREAKING CHANGES:

* [client/builder] Renamed to `client/core` and refactored to use a CoreContext
  struct
* [server] Refactor to improve useability and de-duplicate code
* [types] `Result.ToQuery -> Error.QueryResult`
* [makefile] `make build` and `make install` only build/install `gaiacli` and
  `gaiad`. Use `make build_examples` and `make install_examples` for
  `basecoind/basecli` and `democoind/democli`
* [staking] Various fixes/improvements

FEATURES:

* [democoin] Added Proof-of-Work module

BUG FIXES

* [client] Reuse Tendermint RPC client to avoid excessive open files
* [client] Fix setting log level
* [basecoin] Sort coins in genesis

## 0.13.1 (April 3, 2018)

BUG FIXES

* [x/ibc] Fix CLI and relay for IBC txs
* [x/stake] Various fixes/improvements

## 0.13.0 (April 2, 2018)

BREAKING CHANGES

* [basecoin] Remove cool/sketchy modules -> moved to new `democoin`
* [basecoin] NewBasecoinApp takes a `map[string]dbm.DB` as temporary measure
  to allow mounting multiple stores with their own DB until they can share one
* [x/staking] Renamed to `simplestake`
* [builder] Functions don't take `passphrase` as argument
* [server] GenAppParams returns generated seed and address
* [basecoind] `init` command outputs JSON of everything necessary for testnet
* [basecoind] `basecoin.db -> data/basecoin.db`
* [basecli] `data/keys.db -> keys/keys.db`

FEATURES

* [types] `Coin` supports direct arithmetic operations
* [basecoind] Add `show_validator` and `show_node_id` commands
* [x/stake] Initial merge of full staking module!
* [democoin] New example application to demo custom modules

IMPROVEMENTS

* [makefile] `make install`
* [testing] Use `/tmp` for directories so they don't get left in the repo

BUG FIXES

* [basecoin] Allow app to be restarted
* [makefile] Fix build on Windows
* [basecli] Get confirmation before overriding key with same name

## 0.12.0 (March 27 2018)

BREAKING CHANGES

* Revert to old go-wire for now
* glide -> godep
* [types] ErrBadNonce -> ErrInvalidSequence
* [types] Replace tx.GetFeePayer with FeePayer(tx) - returns the first signer
* [types] NewStdTx takes the Fee
* [types] ParseAccount -> AccountDecoder; ErrTxParse -> ErrTxDecoder
* [x/auth] AnteHandler deducts fees
* [x/bank] Move some errors to `types`
* [x/bank] Remove sequence and signature from Input

FEATURES

* [examples/basecoin] New cool module to demonstrate use of state and custom transactions
* [basecoind] `show_node_id` command
* [lcd] Implement the Light Client Daemon and endpoints
* [types/stdlib] Queue functionality
* [store] Subspace iterator on IAVLTree
* [types] StdSignDoc is the document that gets signed (chainid, msg, sequence, fee)
* [types] CodeInvalidPubKey
* [types] StdFee, and StdTx takes the StdFee
* [specs] Progression of MVPs for IBC
* [x/ibc] Initial shell of IBC functionality (no proofs)
* [x/simplestake] Simple staking module with bonding/unbonding

IMPROVEMENTS

* Lots more tests!
* [client/builder] Helpers for forming and signing transactions
* [types] sdk.Address
* [specs] Staking

BUG FIXES

* [x/auth] Fix setting pubkey on new account
* [x/auth] Require signatures to include the sequences
* [baseapp] Dont panic on nil handler
* [basecoin] Check for empty bytes in account and tx

## 0.11.0 (March 1, 2017)

BREAKING CHANGES

* [examples] dummy -> kvstore
* [examples] Remove gaia
* [examples/basecoin] MakeTxCodec -> MakeCodec
* [types] CommitMultiStore interface has new `GetCommitKVStore(key StoreKey) CommitKVStore` method

FEATURES

* [examples/basecoin] CLI for `basecli` and `basecoind` (!)
* [baseapp] router.AddRoute returns Router

IMPROVEMENTS

* [baseapp] Run msg handlers on CheckTx
* [docs] Add spec for REST API
* [all] More tests!

BUG FIXES

* [baseapp] Fix panic on app restart
* [baseapp] InitChain does not call Commit
* [basecoin] Remove IBCStore because mounting multiple stores is currently broken

## 0.10.0 (February 20, 2017)

BREAKING CHANGES

* [baseapp] NewBaseApp(logger, db)
* [baseapp] NewContext(isCheckTx, header)
* [x/bank] CoinMapper -> CoinKeeper

FEATURES

* [examples/gaia] Mock CLI !
* [baseapp] InitChainer, BeginBlocker, EndBlocker
* [baseapp] MountStoresIAVL

IMPROVEMENTS

* [docs] Various improvements.
* [basecoin] Much simpler :)

BUG FIXES

* [baseapp] initialize and reset msCheck and msDeliver properly

## 0.9.0 (February 13, 2017)

BREAKING CHANGES

* Massive refactor. Basecoin works. Still needs <3

## 0.8.1

* Updates for dependencies

## 0.8.0 (December 18, 2017)

* Updates for dependencies

## 0.7.1 (October 11, 2017)

IMPROVEMENTS:

* server/commands: GetInitCmd takes list of options

## 0.7.0 (October 11, 2017)

BREAKING CHANGES:

* Everything has changed, and it's all about to change again, so don't bother using it yet!

## 0.6.2 (July 27, 2017)

IMPROVEMENTS:

* auto-test all tutorials to detect breaking changes
* move deployment scripts from `/scripts` to `/publish` for clarity

BUG FIXES:

* `basecoin init` ensures the address in genesis.json is valid
* fix bug that certain addresses couldn't receive ibc packets

## 0.6.1 (June 28, 2017)

Make lots of small cli fixes that arose when people were using the tools for
the testnet.

IMPROVEMENTS:

* basecoin
    * `basecoin start` supports all flags that `tendermint node` does, such as
    `--rpc.laddr`, `--p2p.seeds`, and `--p2p.skip_upnp`
    * fully supports `--log_level` and `--trace` for logger configuration
    * merkleeyes no longers spams the logs... unless you want it
        * Example: `basecoin start --log_level="merkleeyes:info,state:info,*:error"`
        * Example: `basecoin start --log_level="merkleeyes:debug,state:info,*:error"`
* basecli
    * `basecli init` is more intelligent and only complains if there really was
    a connected chain, not just random files
    * support `localhost:46657` or `http://localhost:46657` format for nodes,
    not just `tcp://localhost:46657`
    * Add `--genesis` to init to specify chain-id and validator hash
        * Example: `basecli init --node=localhost:46657 --genesis=$HOME/.basecoin/genesis.json`
    * `basecli rpc` has a number of methods to easily accept tendermint rpc, and verifies what it can

BUG FIXES:

* basecli
    * `basecli query account` accepts hex account address with or without `0x`
    prefix
    * gives error message when running commands on an unitialized chain, rather
    than some unintelligable panic

## 0.6.0 (June 22, 2017)

Make the basecli command the only way to use client-side, to enforce best
security practices. Lots of enhancements to get it up to production quality.

BREAKING CHANGES:

* ./cmd/commands -> ./cmd/basecoin/commands
* basecli
    * `basecli proof state get` -> `basecli query key`
    * `basecli proof tx get` -> `basecli query tx`
    * `basecli proof state get --app=account` -> `basecli query account`
    * use `--chain-id` not `--chainid` for consistency
    * update to use `--trace` not `--debug` for stack traces on errors
    * complete overhaul on how tx and query subcommands are added. (see counter or trackomatron for examples)
    * no longer supports counter app (see new countercli)
* basecoin
    * `basecoin init` takes an argument, an address to allocate funds to in the genesis
    * removed key2.json
    * removed all client side functionality from it (use basecli now for proofs)
        * no tx subcommand
        * no query subcommand
        * no account (query) subcommand
        * a few other random ones...
    * enhanced relay subcommand
        * relay start did what relay used to do
        * relay init registers both chains on one another (to set it up so relay start just works)
* docs
    * removed `example-plugin`, put `counter` inside `docs/guide`
* app
    * Implements ABCI handshake by proxying merkleeyes.Info()

IMPROVEMENTS:

* `basecoin init` support `--chain-id`
* intergrates tendermint 0.10.0 (not the rc-2, but the real thing)
* commands return error code (1) on failure for easier script testing
* add `reset_all` to basecli, and never delete keys on `init`
* new shutil based unit tests, with better coverage of the cli actions
* just `make fresh` when things are getting stale ;)

BUG FIXES:

* app: no longer panics on missing app_options in genesis (thanks, anton)
* docs: updated all docs... again
* ibc: fix panic on getting BlockID from commit without 100% precommits (still a TODO)

## 0.5.2 (June 2, 2017)

BUG FIXES:

* fix parsing of the log level from Tendermint config (#97)

## 0.5.1 (May 30, 2017)

BUG FIXES:

* fix ibc demo app to use proper tendermint flags, 0.10.0-rc2 compatibility
* Make sure all cli uses new json.Marshal not wire.JSONBytes

## 0.5.0 (May 27, 2017)

BREAKING CHANGES:

* only those related to the tendermint 0.9 -> 0.10 upgrade

IMPROVEMENTS:

* basecoin cli
    * integrates tendermint 0.10.0 and unifies cli (init, unsafe_reset_all, ...)
    * integrate viper, all command line flags can also be defined in environmental variables or config.toml
* genesis file
    * you can define accounts with either address or pub_key
    * sorts coins for you, so no silent errors if not in alphabetical order
* [light-client](https://github.com/tendermint/light-client) integration
    * no longer must you trust the node you connect to, prove everything!
    * new [basecli command](./cmd/basecli/README.md)
    * integrated [key management](https://github.com/tendermint/go-crypto/blob/master/cmd/README.md), stored encrypted locally
    * tracks validator set changes and proves everything from one initial validator seed
    * `basecli proof state` gets complete proofs for any abci state
    * `basecli proof tx` gets complete proof where a tx was stored in the chain
    * `basecli proxy` exposes tendermint rpc, but only passes through results after doing complete verification

BUG FIXES:

* no more silently ignored error with invalid coin names (eg. "17.22foo coin" used to parse as "17 foo", not warning/error)

## 0.4.1 (April 26, 2017)

BUG FIXES:

* Fix bug in `basecoin unsafe_reset_X` where the `priv_validator.json` was not being reset

## 0.4.0 (April 21, 2017)

BREAKING CHANGES:

* CLI now uses Cobra, which forced changes to some of the flag names and orderings

IMPROVEMENTS:

* `basecoin init` doesn't generate error if already initialized
* Much more testing

## 0.3.1 (March 23, 2017)

IMPROVEMENTS:

* CLI returns exit code 1 and logs error before exiting

## 0.3.0 (March 23, 2017)

BREAKING CHANGES:

* Remove `--data` flag and use `BCHOME` to set the home directory (defaults to `~/.basecoin`)
* Remove `--in-proc` flag and start Tendermint in-process by default (expect Tendermint files in $BCHOME/tendermint).
  To start just the ABCI app/server, use `basecoin start --without-tendermint`.
* Consolidate genesis files so the Basecoin genesis is an object under `app_options` in Tendermint genesis. For instance:

```json
{
  "app_hash": "",
  "chain_id": "foo_bar_chain",
  "genesis_time": "0001-01-01T00:00:00.000Z",
  "validators": [
    {
      "amount": 10,
      "name": "",
      "pub_key": [
        1,
        "7B90EA87E7DC0C7145C8C48C08992BE271C7234134343E8A8E8008E617DE7B30"
      ]
    }
  ],
  "app_options": {
    "accounts": [
      {
        "pub_key": {
          "type": "ed25519",
          "data": "6880db93598e283a67c4d88fc67a8858aa2de70f713fe94a5109e29c137100c2"
        },
        "coins": [
          {
            "denom": "blank",
            "amount": 12345
          },
          {
            "denom": "ETH",
            "amount": 654321
          }
        ]
      }
    ],
    "plugin_options": ["plugin1/key1", "value1", "plugin1/key2", "value2"]
  }
}
```

Note the array of key-value pairs is now under `app_options.plugin_options` while the `app_options` themselves are well formed.
We also changed `chainID` to `chain_id` and consolidated to have just one of them.

FEATURES:

* Introduce `basecoin init` and `basecoin unsafe_reset_all`

## 0.2.0 (March 6, 2017)

BREAKING CHANGES:

* Update to ABCI v0.4.0 and Tendermint v0.9.0
* Coins are specified on the CLI as `Xcoin`, eg. `5gold`
* `Cost` is now `Fee`

FEATURES:

* CLI for sending transactions and querying the state,
  designed to be easily extensible as plugins are implemented
* Run Basecoin in-process with Tendermint
* Add `/account` path in Query
* IBC plugin for InterBlockchain Communication
* Demo script of IBC between two chains

IMPROVEMENTS:

* Use new Tendermint `/commit` endpoint for crafting IBC transactions
* More unit tests
* Use go-crypto S structs and go-data for more standard JSON
* Demo uses fewer sleeps

BUG FIXES:

* Various little fixes in coin arithmetic
* More commit validation in IBC
* Return results from transactions

## PreHistory

### January 14-18, 2017

* Update to Tendermint v0.8.0
* Cleanup a bit and release blog post

### September 22, 2016

* Basecoin compiles again

<!-- Release links -->

[unreleased]: https://github.com/cosmos/cosmos-sdk/compare/v0.38.2...HEAD
[v0.38.2]: https://github.com/cosmos/cosmos-sdk/releases/tag/v0.38.2
[v0.38.1]: https://github.com/cosmos/cosmos-sdk/releases/tag/v0.38.1
[v0.38.0]: https://github.com/cosmos/cosmos-sdk/releases/tag/v0.38.0
[v0.37.9]: https://github.com/cosmos/cosmos-sdk/releases/tag/v0.37.9
[v0.37.8]: https://github.com/cosmos/cosmos-sdk/releases/tag/v0.37.8
[v0.37.7]: https://github.com/cosmos/cosmos-sdk/releases/tag/v0.37.7
[v0.37.6]: https://github.com/cosmos/cosmos-sdk/releases/tag/v0.37.6
[v0.37.5]: https://github.com/cosmos/cosmos-sdk/releases/tag/v0.37.5
[v0.37.4]: https://github.com/cosmos/cosmos-sdk/releases/tag/v0.37.4
[v0.37.3]: https://github.com/cosmos/cosmos-sdk/releases/tag/v0.37.3
[v0.37.1]: https://github.com/cosmos/cosmos-sdk/releases/tag/v0.37.1
[v0.37.0]: https://github.com/cosmos/cosmos-sdk/releases/tag/v0.37.0
[v0.36.0]: https://github.com/cosmos/cosmos-sdk/releases/tag/v0.36.0<|MERGE_RESOLUTION|>--- conflicted
+++ resolved
@@ -46,11 +46,8 @@
 * (x/authz) [#13047](https://github.com/cosmos/cosmos-sdk/pull/13047) Add a GetAuthorization function to the keeper.
 * (cli) [#13064](https://github.com/cosmos/cosmos-sdk/pull/13064) Add `debug prefixes` to list supported HRP prefixes via .
 * (cli) [#12742](https://github.com/cosmos/cosmos-sdk/pull/12742) Add the `prune` CLI cmd to manually prune app store history versions based on the pruning options.
-<<<<<<< HEAD
+* (ledger) [#12935](https://github.com/cosmos/cosmos-sdk/pull/12935) Generalize Ledger integration to allow for different apps or keytypes that use SECP256k1.
 * (x/gov) [#13010](https://github.com/cosmos/cosmos-sdk/pull/13010) Add `cancel-proposal` feature to proposals. Now proposers can cancel the proposal prior to the voting-period-end-time.
-=======
-* (ledger) [#12935](https://github.com/cosmos/cosmos-sdk/pull/12935) Generalize Ledger integration to allow for different apps or keytypes that use SECP256k1.
->>>>>>> ff3803fd
 
 ### Improvements
 
