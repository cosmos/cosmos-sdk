--- conflicted
+++ resolved
@@ -127,11 +127,8 @@
   ```
 * (client/rpc) [\#6290](https://github.com/cosmos/cosmos-sdk/pull/6290) `RegisterRoutes` of rpc is moved from package client to client/rpc and client/rpc.RegisterRPCRoutes is removed.
 * (client/lcd) [\#6290](https://github.com/cosmos/cosmos-sdk/pull/6290) `CliCtx` of struct `RestServer` in package client/lcd has been renamed to `ClientCtx`.
-<<<<<<< HEAD
+* (types) [\#6327](https://github.com/cosmos/cosmos-sdk/pull/6327) `sdk.Msg` now inherits `proto.Message`, as a result all `sdk.Msg` types now use pointer semantics.
 * (codec) [\#6330](https://github.com/cosmos/cosmos-sdk/pull/6330) `codec.RegisterCrypto` has been moved to the `crypto/codec` package and the global `codec.Cdc` Amino instance has been deprecated and moved to the `codec/legacy_global` package. 
-=======
-* (types) [\#6327](https://github.com/cosmos/cosmos-sdk/pull/6327) `sdk.Msg` now inherits `proto.Message`, as a result all `sdk.Msg` types now use pointer semantics.
->>>>>>> 2e11c816
 
 ### Features
 
