<!--
Guiding Principles:

Changelogs are for humans, not machines.
There should be an entry for every single version.
The same types of changes should be grouped.
Versions and sections should be linkable.
The latest version comes first.
The release date of each version is displayed.
Mention whether you follow Semantic Versioning.

Usage:

Change log entries are to be added to the Unreleased section under the
appropriate stanza (see below). Each entry is required to include a tag and
the Github issue reference in the following format:

* (<tag>) \#<issue-number> message

The tag should consist of where the change is being made ex. (x/staking), (store)
The issue numbers will later be link-ified during the release process so you do
not have to worry about including a link manually, but you can if you wish.

Types of changes (Stanzas):

"Features" for new features.
"Improvements" for changes in existing functionality.
"Deprecated" for soon-to-be removed features.
"Bug Fixes" for any bug fixes.
"Client Breaking" for breaking Protobuf, gRPC and REST routes used by end-users.
"CLI Breaking" for breaking CLI commands.
"API Breaking" for breaking exported APIs used by developers building on SDK.
"State Machine Breaking" for any changes that result in a different AppState given same genesisState and txList.
Ref: https://keepachangelog.com/en/1.0.0/
-->

# Changelog

## [Unreleased]

### Features

* (types) [#24093](https://github.com/cosmos/cosmos-sdk/pull/24093) Added a new method, `IsGT`, for `types.Coin`. This method is used to check if a `types.Coin` is greater than another `types.Coin`.
* (client/keys) [#24071](https://github.com/cosmos/cosmos-sdk/pull/24071) Add support for importing hex key using standard input.
* (types) [#23780](https://github.com/cosmos/cosmos-sdk/pull/23780) Add a ValueCodec for the math.Uint type that can be used in collections maps.
* (perf)[#24045](https://github.com/cosmos/cosmos-sdk/pull/24045) Sims: Replace runsim command with Go stdlib testing. CLI: `Commit` default true, `Lean`, `SimulateEveryOperation`, `PrintAllInvariants`, `DBBackend` params removed
* (crypto/keyring) [#24040](https://github.com/cosmos/cosmos-sdk/pull/24040) Expose the db keyring used in the keystore.
* (types) [#23919](https://github.com/cosmos/cosmos-sdk/pull/23919) Add MustValAddressFromBech32 function.
* (all) [#23708](https://github.com/cosmos/cosmos-sdk/pull/23708) Add unordered transaction support.
    * Adds a `--timeout-timestamp` flag that allows users to specify a block time at which the unordered transactions should expire from the mempool.
* (x/epochs) [#23815](https://github.com/cosmos/cosmos-sdk/pull/23815) Upstream `x/epochs` from Osmosis
* (client) [#23811](https://github.com/cosmos/cosmos-sdk/pull/23811) Add auto cli for node service.
* (genutil) [#24018](https://github.com/cosmos/cosmos-sdk/pull/24018) Allow manually setting the consensus key type in genesis
* (client) [#18557](https://github.com/cosmos/cosmos-sdk/pull/18557) Add `--qrcode` flag to `keys show` command to support displaying keys address QR code.
* (x/auth) [#24030](https://github.com/cosmos/cosmos-sdk/pull/24030) Allow usage of ed25519 keys for transaction signing.

### Improvements

<<<<<<< HEAD
* (client/keys) [#18950](https://github.com/cosmos/cosmos-sdk/pull/18950) Improve `<appd> keys add`, `<appd> keys import` and `<appd> keys rename` by checking name validation.
=======
* (client/keys) [#18703](https://github.com/cosmos/cosmos-sdk/pull/18703) Improve `<appd> keys add` and `<appd> keys show` by checking whether there are duplicate keys in the multisig case.
>>>>>>> f4f9ea5a
* (client/keys) [#18745](https://github.com/cosmos/cosmos-sdk/pull/18745) Improve `<appd> keys export` and `<appd> keys mnemonic` by adding --yes option to skip interactive confirmation.
* (x/bank) [#24106](https://github.com/cosmos/cosmos-sdk/pull/24106) `SendCoins` now checks for `SendRestrictions` before instead of after deducting coins using `subUnlockedCoins`.
* (crypto/ledger) [#24036](https://github.com/cosmos/cosmos-sdk/pull/24036) Improve error message when deriving paths using index > 100
* (gRPC) [#23844](https://github.com/cosmos/cosmos-sdk/pull/23844) Add debug log prints for each gRPC request.
* (gRPC) [#24073](https://github.com/cosmos/cosmos-sdk/pull/24073) Adds error handling for out-of-gas panics in grpc query handlers.
* (server) [#24072](https://github.com/cosmos/cosmos-sdk/pull/24072) Return BlockHeader by shallow copy in server Context.
* (x/bank) [#24053](https://github.com/cosmos/cosmos-sdk/pull/24053) Resolve a foot-gun by swapping send restrictions check in `InputOutputCoins` before coin deduction.

### Bug Fixes

* (server) [#24068](https://github.com/cosmos/cosmos-sdk/pull/24068) Allow align block header with skip check header in grpc server.
* (x/gov) [#24044](https://github.com/cosmos/cosmos-sdk/pull/24044) Fix some places in which we call Remove inside a Walk (x/gov).
* (baseapp) [#24042](https://github.com/cosmos/cosmos-sdk/pull/24042) Fixed a data race inside BaseApp.getContext, found by end-to-end (e2e) tests.
* (client/server) [#24059](https://github.com/cosmos/cosmos-sdk/pull/24059) Consistently set viper prefix in client and server. It defaults for the binary name for both client and server.
* (client/keys) [#24041](https://github.com/cosmos/cosmos-sdk/pull/24041) `keys delete` won't terminate when a key is not found, but will log the error.
* (baseapp) [#24027](https://github.com/cosmos/cosmos-sdk/pull/24027) Ensure that `BaseApp.Init` checks that the commit multistore is set to protect against nil dereferences.
* (x/group) [GHSA-47ww-ff84-4jrg](https://github.com/cosmos/cosmos-sdk/security/advisories/GHSA-47ww-ff84-4jrg) Fix x/group can halt when erroring in EndBlocker
* (x/distribution) [#23934](https://github.com/cosmos/cosmos-sdk/pull/23934) Fix vulnerability in `incrementReferenceCount` in distribution.
* (baseapp) [#23879](https://github.com/cosmos/cosmos-sdk/pull/23879) Ensure finalize block response is not empty in the defer check of FinalizeBlock to avoid panic by nil pointer.
* (query) [#23883](https://github.com/cosmos/cosmos-sdk/pull/23883) Fix NPE in query pagination.
* (client) [#23860](https://github.com/cosmos/cosmos-sdk/pull/23860) Add missing `unordered` field for legacy amino signing of tx body.
* (x/bank) [#23836](https://github.com/cosmos/cosmos-sdk/pull/23836) Fix `DenomMetadata` rpc allow value with slashes.
* (query) [87d3a43](https://github.com/cosmos/cosmos-sdk/commit/87d3a432af95f4cf96aa02351ed5fcc51cca6e7b) Fix collection filtered pagination.
* (sims) [#23952](https://github.com/cosmos/cosmos-sdk/pull/23952) Use liveness matrix for validator sign status in sims
* (baseapp) [#24055](https://github.com/cosmos/cosmos-sdk/pull/24055) Align block header when query with latest height.
* (baseapp) [#24074](https://github.com/cosmos/cosmos-sdk/pull/24074) Use CometBFT's ComputeProtoSizeForTxs in defaultTxSelector.SelectTxForProposal for consistency.

## [v0.50.12](https://github.com/cosmos/cosmos-sdk/releases/tag/v0.50.12) - 2025-02-20

### Bug Fixes

* [GHSA-x5vx-95h7-rv4p](https://github.com/cosmos/cosmos-sdk/security/advisories/GHSA-x5vx-95h7-rv4p) Fix Group module can halt chain when handling a malicious proposal.

## [v0.50.11](https://github.com/cosmos/cosmos-sdk/releases/tag/v0.50.11) - 2024-12-16

### Features

* (crypto/keyring) [#21653](https://github.com/cosmos/cosmos-sdk/pull/21653) New Linux-only backend that adds Linux kernel's `keyctl` support.

### Improvements

* (server) [#21941](https://github.com/cosmos/cosmos-sdk/pull/21941) Regenerate addrbook.json for in place testnet.

### Bug Fixes

* Fix [ABS-0043/ABS-0044](https://github.com/cosmos/cosmos-sdk/security/advisories/GHSA-8wcc-m6j2-qxvm) Limit recursion depth for unknown field detection and unpack any
* (server) [#22564](https://github.com/cosmos/cosmos-sdk/pull/22564) Fix fallback genesis path in server
* (x/group) [#22425](https://github.com/cosmos/cosmos-sdk/pull/22425) Proper address rendering in error
* (sims) [#21906](https://github.com/cosmos/cosmos-sdk/pull/21906) Skip sims test when running dry on validators
* (cli) [#21919](https://github.com/cosmos/cosmos-sdk/pull/21919) Query address-by-acc-num by account_id instead of id.
* (x/group) [#22229](https://github.com/cosmos/cosmos-sdk/pull/22229) Accept `1` and `try` in CLI for group proposal exec.

## [v0.50.10](https://github.com/cosmos/cosmos-sdk/releases/tag/v0.50.10) - 2024-09-20

### Features

* (cli) [#20779](https://github.com/cosmos/cosmos-sdk/pull/20779) Added `module-hash-by-height` command to query and retrieve module hashes at a specified blockchain height, enhancing debugging capabilities.
* (cli) [#21372](https://github.com/cosmos/cosmos-sdk/pull/21372) Added a `bulk-add-genesis-account` genesis command to add many genesis accounts at once.
* (types/collections) [#21724](https://github.com/cosmos/cosmos-sdk/pull/21724) Added `LegacyDec` collection value.

### Improvements

* (x/bank) [#21460](https://github.com/cosmos/cosmos-sdk/pull/21460) Added `Sender` attribute in `MsgMultiSend` event.
* (genutil) [#21701](https://github.com/cosmos/cosmos-sdk/pull/21701) Improved error messages for genesis validation.
* (testutil/integration) [#21816](https://github.com/cosmos/cosmos-sdk/pull/21816) Allow to pass baseapp options in `NewIntegrationApp`.

### Bug Fixes

* (runtime) [#21769](https://github.com/cosmos/cosmos-sdk/pull/21769) Fix baseapp options ordering to avoid overwriting options set by modules.
* (x/consensus) [#21493](https://github.com/cosmos/cosmos-sdk/pull/21493) Fix regression that prevented to upgrade to > v0.50.7 without consensus version params.
* (baseapp) [#21256](https://github.com/cosmos/cosmos-sdk/pull/21256) Halt height will not commit the block indicated, meaning that if halt-height is set to 10, only blocks until 9 (included) will be committed. This is to go back to the original behavior before a change was introduced in v0.50.0.
* (baseapp) [#21444](https://github.com/cosmos/cosmos-sdk/pull/21444) Follow-up, Return PreBlocker events in FinalizeBlockResponse.
* (baseapp) [#21413](https://github.com/cosmos/cosmos-sdk/pull/21413) Fix data race in sdk mempool.

## [v0.50.9](https://github.com/cosmos/cosmos-sdk/releases/tag/v0.50.9) - 2024-08-07

## Bug Fixes

* (baseapp) [#21159](https://github.com/cosmos/cosmos-sdk/pull/21159) Return PreBlocker events in FinalizeBlockResponse.
* [#20939](https://github.com/cosmos/cosmos-sdk/pull/20939) Fix collection reverse iterator to include `pagination.key` in the result.
* (client/grpc) [#20969](https://github.com/cosmos/cosmos-sdk/pull/20969) Fix `node.NewQueryServer` method not setting `cfg`.
* (testutil/integration) [#21006](https://github.com/cosmos/cosmos-sdk/pull/21006) Fix `NewIntegrationApp` method not writing default genesis to state.
* (runtime) [#21080](https://github.com/cosmos/cosmos-sdk/pull/21080) Fix `app.yaml` / `app.json` incompatibility with `depinject v1.0.0`.

## [v0.50.8](https://github.com/cosmos/cosmos-sdk/releases/tag/v0.50.8) - 2024-07-15

## Features

* (client) [#20690](https://github.com/cosmos/cosmos-sdk/pull/20690) Import mnemonic from file

## Improvements

* (x/authz,x/feegrant) [#20590](https://github.com/cosmos/cosmos-sdk/pull/20590) Provide updated keeper in depinject for authz and feegrant modules.
* [#20631](https://github.com/cosmos/cosmos-sdk/pull/20631) Fix json parsing in the wait-tx command.
* (x/auth) [#20438](https://github.com/cosmos/cosmos-sdk/pull/20438) Add `--skip-signature-verification` flag to multisign command to allow nested multisigs.

## Bug Fixes

* (simulation) [#17911](https://github.com/cosmos/cosmos-sdk/pull/17911) Fix all problems with executing command `make test-sim-custom-genesis-fast` for simulation test.
* (simulation) [#18196](https://github.com/cosmos/cosmos-sdk/pull/18196) Fix the problem of `validator set is empty after InitGenesis` in simulation test.

## [v0.50.7](https://github.com/cosmos/cosmos-sdk/releases/tag/v0.50.7) - 2024-06-04

### Improvements

* (debug) [#20328](https://github.com/cosmos/cosmos-sdk/pull/20328) Add consensus address for debug cmd.
* (runtime) [#20264](https://github.com/cosmos/cosmos-sdk/pull/20264) Expose grpc query router via depinject.
* (x/consensus) [#20381](https://github.com/cosmos/cosmos-sdk/pull/20381) Use Comet utility for consensus module consensus param updates.
* (client) [#20356](https://github.com/cosmos/cosmos-sdk/pull/20356) Overwrite client context when available in `SetCmdClientContext`.

### Bug Fixes

* (baseapp) [#20346](https://github.com/cosmos/cosmos-sdk/pull/20346) Correctly assign `execModeSimulate` to context for `simulateTx`.
* (baseapp) [#20144](https://github.com/cosmos/cosmos-sdk/pull/20144) Remove txs from mempool when AnteHandler fails in recheck.
* (baseapp) [#20107](https://github.com/cosmos/cosmos-sdk/pull/20107) Avoid header height overwrite block height.
* (cli) [#20020](https://github.com/cosmos/cosmos-sdk/pull/20020) Make bootstrap-state command support both new and legacy genesis format.
* (testutil/sims) [#20151](https://github.com/cosmos/cosmos-sdk/pull/20151) Set all signatures and don't overwrite the previous one in `GenSignedMockTx`.

## [v0.50.6](https://github.com/cosmos/cosmos-sdk/releases/tag/v0.50.6) - 2024-04-22

### Features

* (types) [#19759](https://github.com/cosmos/cosmos-sdk/pull/19759) Align SignerExtractionAdapter in PriorityNonceMempool Remove.
* (client) [#19870](https://github.com/cosmos/cosmos-sdk/pull/19870) Add new query command `wait-tx`. Alias `event-query-tx-for` to `wait-tx` for backward compatibility.

### Improvements

* (telemetry) [#19903](https://github.com/cosmos/cosmos-sdk/pull/19903) Conditionally emit metrics based on enablement.
    * **Introduction of `Now` Function**: Added a new function called `Now` to the telemetry package. It returns the current system time if telemetry is enabled, or a zero time if telemetry is not enabled.
    * **Atomic Global Variable**: Implemented an atomic global variable to manage the state of telemetry's enablement. This ensures thread safety for the telemetry state.
    * **Conditional Telemetry Emission**: All telemetry functions have been updated to emit metrics only when telemetry is enabled. They perform a check with `isTelemetryEnabled()` and return early if telemetry is disabled, minimizing unnecessary operations and overhead.
* (deps) [#19810](https://github.com/cosmos/cosmos-sdk/pull/19810) Upgrade prometheus version and fix API breaking change due to prometheus bump.
* (deps) [#19810](https://github.com/cosmos/cosmos-sdk/pull/19810) Bump `cosmossdk.io/store` to v1.1.0.
* (server) [#19884](https://github.com/cosmos/cosmos-sdk/pull/19884) Add start customizability to start command options.
* (x/gov) [#19853](https://github.com/cosmos/cosmos-sdk/pull/19853) Emit `depositor` in `EventTypeProposalDeposit`.
* (x/gov) [#19844](https://github.com/cosmos/cosmos-sdk/pull/19844) Emit the proposer of governance proposals.
* (baseapp) [#19616](https://github.com/cosmos/cosmos-sdk/pull/19616) Don't share gas meter in tx execution.

## Bug Fixes

* (x/authz) [#20114](https://github.com/cosmos/cosmos-sdk/pull/20114) Follow up of [GHSA-4j93-fm92-rp4m](https://github.com/cosmos/cosmos-sdk/security/advisories/GHSA-4j93-fm92-rp4m) for `x/authz`.
* (crypto) [#19691](https://github.com/cosmos/cosmos-sdk/pull/19745) Fix tx sign doesn't throw an error when incorrect Ledger is used.
* (baseapp) [#19970](https://github.com/cosmos/cosmos-sdk/pull/19970) Fix default config values to use no-op mempool as default.
* (crypto) [#20027](https://github.com/cosmos/cosmos-sdk/pull/20027) secp256r1 keys now implement gogoproto's customtype interface.
* (x/bank) [#20028](https://github.com/cosmos/cosmos-sdk/pull/20028) Align query with multi denoms for send-enabled.

## [v0.50.5](https://github.com/cosmos/cosmos-sdk/releases/tag/v0.50.5) - 2024-03-12

### Features

* (baseapp) [#19626](https://github.com/cosmos/cosmos-sdk/pull/19626) Add `DisableBlockGasMeter` option to `BaseApp`, which removes the block gas meter during transaction execution.

### Improvements

* (x/distribution) [#19707](https://github.com/cosmos/cosmos-sdk/pull/19707) Add autocli config for `DelegationTotalRewards` for CLI consistency with `q rewards` commands in previous versions.
* (x/auth) [#19651](https://github.com/cosmos/cosmos-sdk/pull/19651) Allow empty public keys in `GetSignBytesAdapter`.

### Bug Fixes

* (x/gov) [#19725](https://github.com/cosmos/cosmos-sdk/pull/19725) Fetch a failed proposal tally from proposal.FinalTallyResult in the gprc query.
* (types) [#19709](https://github.com/cosmos/cosmos-sdk/pull/19709) Fix skip staking genesis export when using `CoreAppModuleAdaptor` / `CoreAppModuleBasicAdaptor` for it.
* (x/auth) [#19549](https://github.com/cosmos/cosmos-sdk/pull/19549) Accept custom get signers when injecting `x/auth/tx`.
* (x/staking) Fix a possible bypass of delegator slashing: [GHSA-86h5-xcpx-cfqc](https://github.com/cosmos/cosmos-sdk/security/advisories/GHSA-86h5-xcpx-cfqc)
* (baseapp) Fix a bug in `baseapp.ValidateVoteExtensions` helper ([GHSA-95rx-m9m5-m94v](https://github.com/cosmos/cosmos-sdk/security/advisories/GHSA-95rx-m9m5-m94v)). The helper has been fixed and for avoiding API breaking changes `currentHeight` and `chainID` arguments are ignored. Those arguments are removed from the helper in v0.51+.

## [v0.50.4](https://github.com/cosmos/cosmos-sdk/releases/tag/v0.50.4) - 2024-02-19

### Features

* (server) [#19280](https://github.com/cosmos/cosmos-sdk/pull/19280) Adds in-place testnet CLI command.

### Improvements

* (client) [#19393](https://github.com/cosmos/cosmos-sdk/pull/19393/) Add `ReadDefaultValuesFromDefaultClientConfig` to populate the default values from the default client config in client.Context without creating a app folder.

### Bug Fixes

* (x/auth/vesting) [GHSA-4j93-fm92-rp4m](#bug-fixes) Add `BlockedAddr` check in `CreatePeriodicVestingAccount`.
* (baseapp) [#19338](https://github.com/cosmos/cosmos-sdk/pull/19338) Set HeaderInfo in context when calling `setState`.
* (baseapp): [#19200](https://github.com/cosmos/cosmos-sdk/pull/19200) Ensure that sdk side ve math matches cometbft.
* [#19106](https://github.com/cosmos/cosmos-sdk/pull/19106) Allow empty public keys when setting signatures. Public keys aren't needed for every transaction.
* (baseapp) [#19198](https://github.com/cosmos/cosmos-sdk/pull/19198) Remove usage of pointers in logs in all optimistic execution goroutines.
* (baseapp) [#19177](https://github.com/cosmos/cosmos-sdk/pull/19177) Fix baseapp `DefaultProposalHandler` same-sender non-sequential sequence.
* (crypto) [#19371](https://github.com/cosmos/cosmos-sdk/pull/19371) Avoid CLI redundant log in stdout, log to stderr instead.

## [v0.50.3](https://github.com/cosmos/cosmos-sdk/releases/tag/v0.50.3) - 2024-01-15

### Features

* (types) [#18991](https://github.com/cosmos/cosmos-sdk/pull/18991) Add SignerExtractionAdapter to PriorityNonceMempool/Config and provide Default implementation matching existing behavior.
* (gRPC) [#19043](https://github.com/cosmos/cosmos-sdk/pull/19043) Add `halt_height` to the gRPC `/cosmos/base/node/v1beta1/config` request.

### Improvements

* (x/bank) [#18956](https://github.com/cosmos/cosmos-sdk/pull/18956) Introduced a new `DenomOwnersByQuery` query method for `DenomOwners`, which accepts the denom value as a query string parameter, resolving issues with denoms containing slashes.
* (x/gov) [#18707](https://github.com/cosmos/cosmos-sdk/pull/18707) Improve genesis validation.
* (x/auth/tx) [#18772](https://github.com/cosmos/cosmos-sdk/pull/18772) Remove misleading gas wanted from tx simulation failure log.
* (client/tx) [#18852](https://github.com/cosmos/cosmos-sdk/pull/18852) Add `WithFromName` to tx factory.
* (types) [#18888](https://github.com/cosmos/cosmos-sdk/pull/18888) Speedup DecCoin.Sort() if len(coins) <= 1
* (types) [#18875](https://github.com/cosmos/cosmos-sdk/pull/18875) Speedup coins.Sort() if len(coins) <= 1
* (baseapp) [#18915](https://github.com/cosmos/cosmos-sdk/pull/18915) Add a new `ExecModeVerifyVoteExtension` exec mode and ensure it's populated in the `Context` during `VerifyVoteExtension` execution.
* (testutil) [#18930](https://github.com/cosmos/cosmos-sdk/pull/18930) Add NodeURI for clientCtx.

### Bug Fixes

* (baseapp) [#19058](https://github.com/cosmos/cosmos-sdk/pull/19058) Fix baseapp posthandler branch would fail if the `runMsgs` had returned an error.
* (baseapp) [#18609](https://github.com/cosmos/cosmos-sdk/issues/18609) Fixed accounting in the block gas meter after module's beginBlock and before DeliverTx, ensuring transaction processing always starts with the expected zeroed out block gas meter.
* (baseapp) [#18895](https://github.com/cosmos/cosmos-sdk/pull/18895) Fix de-duplicating vote extensions during validation in ValidateVoteExtensions.

## [v0.50.2](https://github.com/cosmos/cosmos-sdk/releases/tag/v0.50.2) - 2023-12-11

### Features

* (debug) [#18219](https://github.com/cosmos/cosmos-sdk/pull/18219) Add debug commands for application codec types.
* (client/keys) [#17639](https://github.com/cosmos/cosmos-sdk/pull/17639) Allows using and saving public keys encoded as base64.
* (server) [#17094](https://github.com/cosmos/cosmos-sdk/pull/17094) Add a `shutdown-grace` flag for waiting a given time before exit.

### Improvements

* (telemetry) [#18646] (https://github.com/cosmos/cosmos-sdk/pull/18646) Enable statsd and dogstatsd telemetry sinks.
* (server) [#18478](https://github.com/cosmos/cosmos-sdk/pull/18478) Add command flag to disable colored logs.
* (x/gov) [#18025](https://github.com/cosmos/cosmos-sdk/pull/18025) Improve `<appd> q gov proposer` by querying directly a proposal instead of tx events. It is an alias of `q gov proposal` as the proposer is a field of the proposal.
* (version) [#18063](https://github.com/cosmos/cosmos-sdk/pull/18063) Allow to define extra info to be displayed in `<appd> version --long` command.
* (codec/unknownproto)[#18541](https://github.com/cosmos/cosmos-sdk/pull/18541) Remove the use of "protoc-gen-gogo/descriptor" in favour of using the official protobuf descriptorpb types inside unknownproto.

### Bug Fixes

* (x/auth) [#18564](https://github.com/cosmos/cosmos-sdk/pull/18564) Fix total fees calculation when batch signing.
* (server) [#18537](https://github.com/cosmos/cosmos-sdk/pull/18537) Fix panic when defining minimum gas config as `100stake;100uatom`. Use a `,` delimiter instead of `;`. Fixes the server config getter to use the correct delimiter.
* [#18531](https://github.com/cosmos/cosmos-sdk/pull/18531) Baseapp's `GetConsensusParams` returns an empty struct instead of panicking if no params are found.
* (client/tx) [#18472](https://github.com/cosmos/cosmos-sdk/pull/18472) Utilizes the correct Pubkey when simulating a transaction.
* (baseapp) [#18486](https://github.com/cosmos/cosmos-sdk/pull/18486) Fixed FinalizeBlock calls not being passed to ABCIListeners.
* (baseapp) [#18627](https://github.com/cosmos/cosmos-sdk/pull/18627) Post handlers are run on non successful transaction executions too.
* (baseapp) [#18654](https://github.com/cosmos/cosmos-sdk/pull/18654) Fixes an issue in which `gogoproto.Merge` does not work with gogoproto messages with custom types.

## [v0.50.1](https://github.com/cosmos/cosmos-sdk/releases/tag/v0.50.1) - 2023-11-07

> v0.50.0 has been retracted due to a mistake in tagging the release. Please use v0.50.1 instead.

### Features

* (baseapp) [#18071](https://github.com/cosmos/cosmos-sdk/pull/18071) Add hybrid handlers to `MsgServiceRouter`.
* (server) [#18162](https://github.com/cosmos/cosmos-sdk/pull/18162) Start gRPC & API server in standalone mode.
* (baseapp & types) [#17712](https://github.com/cosmos/cosmos-sdk/pull/17712) Introduce `PreBlock`, which runs before begin blocker other modules, and allows to modify consensus parameters, and the changes are visible to the following state machine logics. Additionally it can be used for vote extensions.
* (genutil) [#17571](https://github.com/cosmos/cosmos-sdk/pull/17571) Allow creation of `AppGenesis` without a file lookup.
* (codec) [#17042](https://github.com/cosmos/cosmos-sdk/pull/17042) Add `CollValueV2` which supports encoding of protov2 messages in collections.
* (x/gov) [#16976](https://github.com/cosmos/cosmos-sdk/pull/16976) Add `failed_reason` field to `Proposal` under `x/gov` to indicate the reason for a failed proposal. Referenced from [#238](https://github.com/bnb-chain/greenfield-cosmos-sdk/pull/238) under `bnb-chain/greenfield-cosmos-sdk`.
* (baseapp) [#16898](https://github.com/cosmos/cosmos-sdk/pull/16898) Add `preFinalizeBlockHook` to allow vote extensions persistence.
* (cli) [#16887](https://github.com/cosmos/cosmos-sdk/pull/16887) Add two new CLI commands: `<appd> tx simulate` for simulating a transaction; `<appd> query block-results` for querying CometBFT RPC for block results.
* (x/bank) [#16852](https://github.com/cosmos/cosmos-sdk/pull/16852) Add `DenomMetadataByQueryString` query in bank module to support metadata query by query string.
* (baseapp) [#16581](https://github.com/cosmos/cosmos-sdk/pull/16581) Implement Optimistic Execution as an experimental feature (not enabled by default).
* (types) [#16257](https://github.com/cosmos/cosmos-sdk/pull/16257) Allow setting the base denom in the denom registry.
* (baseapp) [#16239](https://github.com/cosmos/cosmos-sdk/pull/16239) Add Gas Limits to allow node operators to resource bound queries.
* (cli) [#16209](https://github.com/cosmos/cosmos-sdk/pull/16209) Make `StartCmd` more customizable.
* (types/simulation) [#16074](https://github.com/cosmos/cosmos-sdk/pull/16074) Add generic SimulationStoreDecoder for modules using collections.
* (genutil) [#16046](https://github.com/cosmos/cosmos-sdk/pull/16046) Add "module-name" flag to genutil `add-genesis-account` to enable intializing module accounts at genesis.* [#15970](https://github.com/cosmos/cosmos-sdk/pull/15970) Enable SIGN_MODE_TEXTUAL.
* (types) [#15958](https://github.com/cosmos/cosmos-sdk/pull/15958) Add `module.NewBasicManagerFromManager` for creating a basic module manager from a module manager.
* (types/module) [#15829](https://github.com/cosmos/cosmos-sdk/pull/15829) Add new endblocker interface to handle valset updates.
* (runtime) [#15818](https://github.com/cosmos/cosmos-sdk/pull/15818) Provide logger through `depinject` instead of appBuilder.
* (types) [#15735](https://github.com/cosmos/cosmos-sdk/pull/15735) Make `ValidateBasic() error` method of `Msg` interface optional. Modules should validate messages directly in their message handlers ([RFC 001](https://docs.cosmos.network/main/rfc/rfc-001-tx-validation)).
* (x/genutil) [#15679](https://github.com/cosmos/cosmos-sdk/pull/15679) Allow applications to specify a custom genesis migration function for the `genesis migrate` command.
* (telemetry) [#15657](https://github.com/cosmos/cosmos-sdk/pull/15657) Emit more data (go version, sdk version, upgrade height) in prom metrics.
* (client) [#15597](https://github.com/cosmos/cosmos-sdk/pull/15597) Add status endpoint for clients.
* (testutil/integration) [#15556](https://github.com/cosmos/cosmos-sdk/pull/15556) Introduce `testutil/integration` package for module integration testing.
* (runtime) [#15547](https://github.com/cosmos/cosmos-sdk/pull/15547) Allow runtime to pass event core api service to modules.
* (client) [#15458](https://github.com/cosmos/cosmos-sdk/pull/15458) Add a `CmdContext` field to client.Context initialized to cobra command's context.
* (x/genutil) [#15301](https://github.com/cosmos/cosmos-sdk/pull/15031) Add application genesis. The genesis is now entirely managed by the application and passed to CometBFT at note instantiation. Functions that were taking a `cmttypes.GenesisDoc{}` now takes a `genutiltypes.AppGenesis{}`.
* (core) [#15133](https://github.com/cosmos/cosmos-sdk/pull/15133) Implement RegisterServices in the module manager.
* (x/bank) [#14894](https://github.com/cosmos/cosmos-sdk/pull/14894) Return a human readable denomination for IBC vouchers when querying bank balances. Added a `ResolveDenom` parameter to `types.QueryAllBalancesRequest` and `--resolve-denom` flag to `GetBalancesCmd()`.
* (core) [#14860](https://github.com/cosmos/cosmos-sdk/pull/14860) Add `Precommit` and `PrepareCheckState` AppModule callbacks.
* (x/gov) [#14720](https://github.com/cosmos/cosmos-sdk/pull/14720) Upstream expedited proposals from Osmosis.
* (cli) [#14659](https://github.com/cosmos/cosmos-sdk/pull/14659) Added ability to query blocks by events with queries directly passed to Tendermint, which will allow for full query operator support, e.g. `>`.
* (x/auth) [#14650](https://github.com/cosmos/cosmos-sdk/pull/14650) Add Textual SignModeHandler. Enable `SIGN_MODE_TEXTUAL` by following the [UPGRADING.md](./UPGRADING.md) instructions.
* (x/crisis) [#14588](https://github.com/cosmos/cosmos-sdk/pull/14588) Use CacheContext() in AssertInvariants().
* (mempool) [#14484](https://github.com/cosmos/cosmos-sdk/pull/14484) Add priority nonce mempool option for transaction replacement.
* (query) [#14468](https://github.com/cosmos/cosmos-sdk/pull/14468) Implement pagination for collections.
* (x/gov) [#14373](https://github.com/cosmos/cosmos-sdk/pull/14373) Add new proto field `constitution` of type `string` to gov module genesis state, which allows chain builders to lay a strong foundation by specifying purpose.
* (client) [#14342](https://github.com/cosmos/cosmos-sdk/pull/14342) Add `<app> config` command is now a sub-command, for setting, getting and migrating Cosmos SDK configuration files.
* (x/distribution) [#14322](https://github.com/cosmos/cosmos-sdk/pull/14322) Introduce a new gRPC message handler, `DepositValidatorRewardsPool`, that allows explicit funding of a validator's reward pool.
* (x/bank) [#14224](https://github.com/cosmos/cosmos-sdk/pull/14224) Allow injection of restrictions on transfers using `AppendSendRestriction` or `PrependSendRestriction`.

### Improvements

* (x/gov) [#18189](https://github.com/cosmos/cosmos-sdk/pull/18189) Limit the accepted deposit coins for a proposal to the minimum proposal deposit denoms.
* (x/staking) [#18049](https://github.com/cosmos/cosmos-sdk/pull/18049) Return early if Slash encounters zero tokens to burn.
* (x/staking) [#18035](https://github.com/cosmos/cosmos-sdk/pull/18035) Hoisted out of the redelegation loop, the non-changing validator and delegator addresses parsing.
* (keyring) [#17913](https://github.com/cosmos/cosmos-sdk/pull/17913) Add `NewAutoCLIKeyring` for creating an AutoCLI keyring from a SDK keyring.
* (x/consensus) [#18041](https://github.com/cosmos/cosmos-sdk/pull/18041) Let `ToProtoConsensusParams()` return an error.
* (x/gov) [#17780](https://github.com/cosmos/cosmos-sdk/pull/17780) Recover panics and turn them into errors when executing x/gov proposals.
* (baseapp) [#17667](https://github.com/cosmos/cosmos-sdk/pull/17667) Close databases opened by SDK in `baseApp.Close()`.
* (types/module) [#17554](https://github.com/cosmos/cosmos-sdk/pull/17554) Introduce `HasABCIGenesis` which is implemented by a module only when a validatorset update needs to be returned.
* (cli) [#17389](https://github.com/cosmos/cosmos-sdk/pull/17389) gRPC CometBFT commands have been added under `<aapd> q consensus comet`. CometBFT commands placement in the SDK has been simplified. See the exhaustive list below.
    * `client/rpc.StatusCommand()` is now at `server.StatusCommand()`
* (testutil) [#17216](https://github.com/cosmos/cosmos-sdk/issues/17216) Add `DefaultContextWithKeys` to `testutil` package.
* (cli) [#17187](https://github.com/cosmos/cosmos-sdk/pull/17187) Do not use `ctx.PrintObjectLegacy` in commands anymore.
    * `<appd> q gov proposer [proposal-id]` now returns a proposal id as int instead of string.
* (x/staking) [#17164](https://github.com/cosmos/cosmos-sdk/pull/17164) Add `BondedTokensAndPubKeyByConsAddr` to the keeper to enable vote extension verification.
* (x/group, x/gov) [#17109](https://github.com/cosmos/cosmos-sdk/pull/17109) Let proposal summary be 40x longer than metadata limit.
* (version) [#17096](https://github.com/cosmos/cosmos-sdk/pull/17096) Improve `getSDKVersion()` to handle module replacements.
* (types) [#16890](https://github.com/cosmos/cosmos-sdk/pull/16890) Remove `GetTxCmd() *cobra.Command` and `GetQueryCmd() *cobra.Command` from `module.AppModuleBasic` interface.
* (x/authz) [#16869](https://github.com/cosmos/cosmos-sdk/pull/16869) Improve error message when grant not found.
* (all) [#16497](https://github.com/cosmos/cosmos-sdk/pull/16497) Removed all exported vestiges of `sdk.MustSortJSON` and `sdk.SortJSON`.
* (server) [#16238](https://github.com/cosmos/cosmos-sdk/pull/16238) Don't setup p2p node keys if starting a node in GRPC only mode.
* (cli) [#16206](https://github.com/cosmos/cosmos-sdk/pull/16206) Make ABCI handshake profileable.
* (types) [#16076](https://github.com/cosmos/cosmos-sdk/pull/16076) Optimize `ChainAnteDecorators`/`ChainPostDecorators` to instantiate the functions once instead of on every invocation of the returned `AnteHandler`/`PostHandler`.
* (server) [#16071](https://github.com/cosmos/cosmos-sdk/pull/16071) When `mempool.max-txs` is set to a negative value, use a no-op mempool (effectively disable the app mempool).
* (types/query) [#16041](https://github.com/cosmos/cosmos-sdk/pull/16041) Change pagination max limit to a variable in order to be modifed by application devs.
* (simapp) [#15958](https://github.com/cosmos/cosmos-sdk/pull/15958) Refactor SimApp for removing the global basic manager.
* (all modules) [#15901](https://github.com/cosmos/cosmos-sdk/issues/15901) All core Cosmos SDK modules query commands have migrated to [AutoCLI](https://docs.cosmos.network/main/core/autocli), ensuring parity between gRPC and CLI queries.
* (x/auth) [#15867](https://github.com/cosmos/cosmos-sdk/pull/15867) Support better logging for signature verification failure.
* (store/cachekv) [#15767](https://github.com/cosmos/cosmos-sdk/pull/15767) Reduce peak RAM usage during and after `InitGenesis`.
* (x/bank) [#15764](https://github.com/cosmos/cosmos-sdk/pull/15764) Speedup x/bank `InitGenesis`.
* (x/slashing) [#15580](https://github.com/cosmos/cosmos-sdk/pull/15580) Refactor the validator's missed block signing window to be a chunked bitmap instead of a "logical" bitmap, significantly reducing the storage footprint.
* (x/gov) [#15554](https://github.com/cosmos/cosmos-sdk/pull/15554) Add proposal result log in `active_proposal` event. When a proposal passes but fails to execute, the proposal result is logged in the `active_proposal` event.
* (x/consensus) [#15553](https://github.com/cosmos/cosmos-sdk/pull/15553) Migrate consensus module to use collections.
* (server) [#15358](https://github.com/cosmos/cosmos-sdk/pull/15358) Add `server.InterceptConfigsAndCreateContext` as alternative to `server.InterceptConfigsPreRunHandler` which does not set the server context and the default SDK logger.
* (mempool) [#15328](https://github.com/cosmos/cosmos-sdk/pull/15328) Improve the `PriorityNonceMempool`:
    * Support generic transaction prioritization, instead of `ctx.Priority()`
    * Improve construction through the use of a single `PriorityNonceMempoolConfig` instead of option functions
* (x/authz) [#15164](https://github.com/cosmos/cosmos-sdk/pull/15164) Add `MsgCancelUnbondingDelegation` to staking authorization.
* (server) [#15041](https://github.com/cosmos/cosmos-sdk/pull/15041) Remove unnecessary sleeps from gRPC and API server initiation. The servers will start and accept requests as soon as they're ready.
* (baseapp) [#15023](https://github.com/cosmos/cosmos-sdk/pull/15023) & [#15213](https://github.com/cosmos/cosmos-sdk/pull/15213) Add `MessageRouter` interface to baseapp and pass it to authz, gov and groups instead of concrete type.
* [#15011](https://github.com/cosmos/cosmos-sdk/pull/15011) Introduce `cosmossdk.io/log` package to provide a consistent logging interface through the SDK. CometBFT logger is now replaced by `cosmossdk.io/log.Logger`.
* (x/staking) [#14864](https://github.com/cosmos/cosmos-sdk/pull/14864) `<appd> tx staking create-validator` CLI command now takes a json file as an arg instead of using required flags.
* (x/auth) [#14758](https://github.com/cosmos/cosmos-sdk/pull/14758) Allow transaction event queries to directly passed to Tendermint, which will allow for full query operator support, e.g. `>`.
* (x/evidence) [#14757](https://github.com/cosmos/cosmos-sdk/pull/14757) Evidence messages do not need to implement a `.Type()` anymore.
* (x/auth/tx) [#14751](https://github.com/cosmos/cosmos-sdk/pull/14751) Remove `.Type()` and `Route()` methods from all msgs and `legacytx.LegacyMsg` interface.
* (cli) [#14659](https://github.com/cosmos/cosmos-sdk/pull/14659) Added ability to query blocks by either height/hash `<app> q block --type=height|hash <height|hash>`.
* (x/staking) [#14590](https://github.com/cosmos/cosmos-sdk/pull/14590) Return undelegate amount in MsgUndelegateResponse.
* [#14529](https://github.com/cosmos/cosmos-sdk/pull/14529) Add new property `BondDenom` to `SimulationState` struct.
* (store) [#14439](https://github.com/cosmos/cosmos-sdk/pull/14439) Remove global metric gatherer from store.
    * By default store has a no op metric gatherer, the application developer must set another metric gatherer or us the provided one in `store/metrics`.
* (store) [#14438](https://github.com/cosmos/cosmos-sdk/pull/14438) Pass logger from baseapp to store.
* (baseapp) [#14417](https://github.com/cosmos/cosmos-sdk/pull/14417) The store package no longer has a dependency on baseapp.
* (module) [#14415](https://github.com/cosmos/cosmos-sdk/pull/14415) Loosen assertions in SetOrderBeginBlockers() and SetOrderEndBlockers().
* (store) [#14410](https://github.com/cosmos/cosmos-sdk/pull/14410) `rootmulti.Store.loadVersion` has validation to check if all the module stores' height is correct, it will error if any module store has incorrect height.
* [#14406](https://github.com/cosmos/cosmos-sdk/issues/14406) Migrate usage of `types/store.go` to `store/types/..`.
* (context)[#14384](https://github.com/cosmos/cosmos-sdk/pull/14384) Refactor(context): Pass EventManager to the context as an interface.
* (types) [#14354](https://github.com/cosmos/cosmos-sdk/pull/14354) Improve performance on Context.KVStore and Context.TransientStore by 40%.
* (crypto/keyring) [#14151](https://github.com/cosmos/cosmos-sdk/pull/14151) Move keys presentation from `crypto/keyring` to `client/keys`
* (signing) [#14087](https://github.com/cosmos/cosmos-sdk/pull/14087) Add SignModeHandlerWithContext interface with a new `GetSignBytesWithContext` to get the sign bytes using `context.Context` as an argument to access state.
* (server) [#14062](https://github.com/cosmos/cosmos-sdk/pull/14062) Remove rosetta from server start.
* (crypto) [#3129](https://github.com/cosmos/cosmos-sdk/pull/3129) New armor and keyring key derivation uses aead and encryption uses chacha20poly.

### State Machine Breaking

* (x/gov) [#18146](https://github.com/cosmos/cosmos-sdk/pull/18146) Add denom check to reject denoms outside of those listed in `MinDeposit`. A new `MinDepositRatio` param is added (with a default value of `0.001`) and now deposits are required to be at least `MinDepositRatio*MinDeposit` to be accepted.
* (x/group,x/gov) [#16235](https://github.com/cosmos/cosmos-sdk/pull/16235) A group and gov proposal is rejected if the proposal metadata title and summary do not match the proposal title and summary.
* (baseapp) [#15930](https://github.com/cosmos/cosmos-sdk/pull/15930) change vote info provided by prepare and process proposal to the one in the block.
* (x/staking) [#15731](https://github.com/cosmos/cosmos-sdk/pull/15731) Introducing a new index to retrieve the delegations by validator efficiently.
* (x/staking) [#15701](https://github.com/cosmos/cosmos-sdk/pull/15701) The `HistoricalInfoKey` has been updated to use a binary format.
* (x/slashing) [#15580](https://github.com/cosmos/cosmos-sdk/pull/15580) The validator slashing window now stores "chunked" bitmap entries for each validator's signing window instead of a single boolean entry per signing window index.
* (x/staking) [#14590](https://github.com/cosmos/cosmos-sdk/pull/14590) `MsgUndelegateResponse` now includes undelegated amount. `x/staking` module's `keeper.Undelegate` now returns 3 values (completionTime,undelegateAmount,error) instead of 2.
* (x/feegrant) [#14294](https://github.com/cosmos/cosmos-sdk/pull/14294) Moved the logic of rejecting duplicate grant from `msg_server` to `keeper` method.

### API Breaking Changes

* (x/auth) [#17787](https://github.com/cosmos/cosmos-sdk/pull/17787) Remove Tip functionality.
* (types) `module.EndBlockAppModule` has been replaced by Core API `appmodule.HasEndBlocker` or `module.HasABCIEndBlock` when needing validator updates.
* (types) `module.BeginBlockAppModule` has been replaced by Core API `appmodule.HasBeginBlocker`.
* (types) [#17358](https://github.com/cosmos/cosmos-sdk/pull/17358) Remove deprecated `sdk.Handler`, use `baseapp.MsgServiceHandler` instead.
* (client) [#17197](https://github.com/cosmos/cosmos-sdk/pull/17197) `keys.Commands` does not take a home directory anymore. It is inferred from the root command.
* (x/staking) [#17157](https://github.com/cosmos/cosmos-sdk/pull/17157) `GetValidatorsByPowerIndexKey` and `ValidateBasic` for historical info takes a validator address codec in order to be able to decode/encode addresses.
    * `GetOperator()` now returns the address as it is represented in state, by default this is an encoded address
    * `GetConsAddr() ([]byte, error)` returns `[]byte` instead of sdk.ConsAddres.
    * `FromABCIEvidence` & `GetConsensusAddress(consAc address.Codec)` now take a consensus address codec to be able to decode the incoming address.
    * (x/distribution) `Delegate` & `SlashValidator` helper function added the mock staking keeper as a parameter passed to the function
* (x/staking) [#17098](https://github.com/cosmos/cosmos-sdk/pull/17098) `NewMsgCreateValidator`, `NewValidator`, `NewMsgCancelUnbondingDelegation`, `NewMsgUndelegate`, `NewMsgBeginRedelegate`, `NewMsgDelegate` and `NewMsgEditValidator`  takes a string instead of `sdk.ValAddress` or `sdk.AccAddress`:
    * `NewRedelegation` and `NewUnbondingDelegation` takes a validatorAddressCodec and a delegatorAddressCodec in order to decode the addresses.
    * `NewRedelegationResponse` takes a string instead of `sdk.ValAddress` or `sdk.AccAddress`.
    * `NewMsgCreateValidator.Validate()` takes an address codec in order to decode the address.
    * `BuildCreateValidatorMsg` takes a ValidatorAddressCodec in order to decode addresses.
* (x/slashing) [#17098](https://github.com/cosmos/cosmos-sdk/pull/17098) `NewMsgUnjail` takes a string instead of `sdk.ValAddress`
* (x/genutil) [#17098](https://github.com/cosmos/cosmos-sdk/pull/17098) `GenAppStateFromConfig`, AddGenesisAccountCmd and `GenTxCmd` takes an addresscodec to decode addresses.
* (x/distribution) [#17098](https://github.com/cosmos/cosmos-sdk/pull/17098) `NewMsgDepositValidatorRewardsPool`, `NewMsgFundCommunityPool`, `NewMsgWithdrawValidatorCommission` and `NewMsgWithdrawDelegatorReward` takes a string instead of `sdk.ValAddress` or `sdk.AccAddress`.
* (x/staking) [#16959](https://github.com/cosmos/cosmos-sdk/pull/16959) Add validator and consensus address codec as staking keeper arguments.
* (x/staking) [#16958](https://github.com/cosmos/cosmos-sdk/pull/16958) DelegationI interface `GetDelegatorAddr` & `GetValidatorAddr` have been migrated to return string instead of sdk.AccAddress and sdk.ValAddress respectively. stakingtypes.NewDelegation takes a string instead of sdk.AccAddress and sdk.ValAddress.
* (testutil) [#16899](https://github.com/cosmos/cosmos-sdk/pull/16899) The *cli testutil* `QueryBalancesExec` has been removed. Use the gRPC or REST query instead.
* (x/staking) [#16795](https://github.com/cosmos/cosmos-sdk/pull/16795) `DelegationToDelegationResponse`, `DelegationsToDelegationResponses`, `RedelegationsToRedelegationResponses` are no longer exported.
* (x/auth/vesting) [#16741](https://github.com/cosmos/cosmos-sdk/pull/16741) Vesting account constructor now return an error with the result of their validate function.
* (x/auth) [#16650](https://github.com/cosmos/cosmos-sdk/pull/16650) The *cli testutil* `QueryAccountExec` has been removed. Use the gRPC or REST query instead.
* (x/auth) [#16621](https://github.com/cosmos/cosmos-sdk/pull/16621) Pass address codec to auth new keeper constructor.
* (x/auth) [#16423](https://github.com/cosmos/cosmos-sdk/pull/16423) `helpers.AddGenesisAccount` has been moved to `x/genutil` to remove the cyclic dependency between `x/auth` and `x/genutil`.
* (baseapp) [#16342](https://github.com/cosmos/cosmos-sdk/pull/16342) NewContext was renamed to NewContextLegacy. The replacement (NewContext) now does not take a header, instead you should set the header via `WithHeaderInfo` or `WithBlockHeight`. Note that `WithBlockHeight` will soon be depreacted and its recommneded to use `WithHeaderInfo`.
* (x/mint) [#16329](https://github.com/cosmos/cosmos-sdk/pull/16329) Use collections for state management:
    * Removed: keeper `GetParams`, `SetParams`, `GetMinter`, `SetMinter`.
* (x/crisis) [#16328](https://github.com/cosmos/cosmos-sdk/pull/16328) Use collections for state management:
    * Removed: keeper `GetConstantFee`, `SetConstantFee`
* (x/staking) [#16324](https://github.com/cosmos/cosmos-sdk/pull/16324) `NewKeeper` now takes a `KVStoreService` instead of a `StoreKey`, and methods in the `Keeper` now take a `context.Context` instead of a `sdk.Context` and return an `error`. Notable changes:
    * `Validator` method now returns `types.ErrNoValidatorFound` instead of `nil` when not found.
* (x/distribution) [#16302](https://github.com/cosmos/cosmos-sdk/pull/16302) Use collections for FeePool state management.
    * Removed: keeper `GetFeePool`, `SetFeePool`, `GetFeePoolCommunityCoins`
* (types) [#16272](https://github.com/cosmos/cosmos-sdk/pull/16272) `FeeGranter` in the `FeeTx` interface returns `[]byte` instead of `string`.
* (x/gov) [#16268](https://github.com/cosmos/cosmos-sdk/pull/16268) Use collections for proposal state management (part 2):
    * this finalizes the gov collections migration
    * Removed: types all the key related functions
    * Removed: keeper `InsertActiveProposalsQueue`, `RemoveActiveProposalsQueue`, `InsertInactiveProposalsQueue`, `RemoveInactiveProposalsQueue`, `IterateInactiveProposalsQueue`, `IterateActiveProposalsQueue`, `ActiveProposalsQueueIterator`, `InactiveProposalsQueueIterator`
* (x/slashing) [#16246](https://github.com/cosmos/cosmos-sdk/issues/16246) `NewKeeper` now takes a `KVStoreService` instead of a `StoreKey`, and methods in the `Keeper` now take a `context.Context` instead of a `sdk.Context` and return an `error`. `GetValidatorSigningInfo` now returns an error instead of a `found bool`, the error can be `nil` (found), `ErrNoSigningInfoFound` (not found) and any other error.
* (module) [#16227](https://github.com/cosmos/cosmos-sdk/issues/16227) `manager.RunMigrations()` now take a `context.Context` instead of a `sdk.Context`.
* (x/crisis) [#16216](https://github.com/cosmos/cosmos-sdk/issues/16216) `NewKeeper` now takes a `KVStoreService` instead of a `StoreKey`, methods in the `Keeper` now take a `context.Context` instead of a `sdk.Context` and return an `error` instead of panicking.
* (x/distribution) [#16211](https://github.com/cosmos/cosmos-sdk/pull/16211) Use collections for params state management.
* (cli) [#16209](https://github.com/cosmos/cosmos-sdk/pull/16209) Add API `StartCmdWithOptions` to create customized start command.
* (x/mint) [#16179](https://github.com/cosmos/cosmos-sdk/issues/16179) `NewKeeper` now takes a `KVStoreService` instead of a `StoreKey`, and methods in the `Keeper` now take a `context.Context` instead of a `sdk.Context` and return an `error`.
* (x/gov) [#16171](https://github.com/cosmos/cosmos-sdk/pull/16171) Use collections for proposal state management (part 1):
    * Removed: keeper: `GetProposal`, `UnmarshalProposal`, `MarshalProposal`, `IterateProposal`, `GetProposal`, `GetProposalFiltered`, `GetProposals`, `GetProposalID`, `SetProposalID`
    * Removed: errors unused errors
* (x/gov) [#16164](https://github.com/cosmos/cosmos-sdk/pull/16164) Use collections for vote state management:
    * Removed: types `VoteKey`, `VoteKeys`
    * Removed: keeper `IterateVotes`, `IterateAllVotes`, `GetVotes`, `GetVote`, `SetVote`
* (sims) [#16155](https://github.com/cosmos/cosmos-sdk/pull/16155)
    * `simulation.NewOperationMsg` now marshals the operation msg as proto bytes instead of legacy amino JSON bytes.
    * `simulation.NewOperationMsg` is now 2-arity instead of 3-arity with the obsolete argument `codec.ProtoCodec` removed.
    * The field `OperationMsg.Msg` is now of type `[]byte` instead of `json.RawMessage`.
* (x/gov) [#16127](https://github.com/cosmos/cosmos-sdk/pull/16127) Use collections for deposit state management:
    * The following methods are removed from the gov keeper: `GetDeposit`, `GetAllDeposits`, `IterateAllDeposits`.
    * The following functions are removed from the gov types: `DepositKey`, `DepositsKey`.
* (x/gov) [#16118](https://github.com/cosmos/cosmos-sdk/pull/16118/) Use collections for constituion and params state management.
* (x/gov) [#16106](https://github.com/cosmos/cosmos-sdk/pull/16106) Remove gRPC query methods from gov keeper.
* (x/*all*) [#16052](https://github.com/cosmos/cosmos-sdk/pull/16062) `GetSignBytes` implementations on messages and global legacy amino codec definitions have been removed from all modules.
* (sims) [#16052](https://github.com/cosmos/cosmos-sdk/pull/16062) `GetOrGenerate` no longer requires a codec argument is now 4-arity instead of 5-arity.
* (types/math) [#16040](https://github.com/cosmos/cosmos-sdk/pull/16798) Remove aliases in `types/math.go` (part 2).
* (types/math) [#16040](https://github.com/cosmos/cosmos-sdk/pull/16040) Remove aliases in `types/math.go` (part 1).
* (x/auth) [#16016](https://github.com/cosmos/cosmos-sdk/pull/16016) Use collections for accounts state management:
    * removed: keeper `HasAccountByID`, `AccountAddressByID`, `SetParams
* (x/genutil) [#15999](https://github.com/cosmos/cosmos-sdk/pull/15999) Genutil now takes the `GenesisTxHanlder` interface instead of deliverTx. The interface is implemented on baseapp
* (x/gov) [#15988](https://github.com/cosmos/cosmos-sdk/issues/15988) `NewKeeper` now takes a `KVStoreService` instead of a `StoreKey`, methods in the `Keeper` now take a `context.Context` instead of a `sdk.Context` and return an `error` (instead of panicking or returning a `found bool`). Iterators callback functions now return an error instead of a `bool`.
* (x/auth) [#15985](https://github.com/cosmos/cosmos-sdk/pull/15985) The `AccountKeeper` does not expose the `QueryServer` and `MsgServer` APIs anymore.
* (x/authz) [#15962](https://github.com/cosmos/cosmos-sdk/issues/15962) `NewKeeper` now takes a `KVStoreService` instead of a `StoreKey`, methods in the `Keeper` now take a `context.Context` instead of a `sdk.Context`. The `Authorization` interface's `Accept` method now takes a `context.Context` instead of a `sdk.Context`.
* (x/distribution) [#15948](https://github.com/cosmos/cosmos-sdk/issues/15948) `NewKeeper` now takes a `KVStoreService` instead of a `StoreKey` and methods in the `Keeper` now take a `context.Context` instead of a `sdk.Context`. Keeper methods also now return an `error`.
* (x/bank) [#15891](https://github.com/cosmos/cosmos-sdk/issues/15891) `NewKeeper` now takes a `KVStoreService` instead of a `StoreKey` and methods in the `Keeper` now take a `context.Context` instead of a `sdk.Context`. Also `FundAccount` and `FundModuleAccount` from the `testutil` package accept a `context.Context` instead of a `sdk.Context`, and it's position was moved to the first place.
* (x/slashing) [#15875](https://github.com/cosmos/cosmos-sdk/pull/15875) `x/slashing.NewAppModule` now requires an `InterfaceRegistry` parameter.
* (x/crisis) [#15852](https://github.com/cosmos/cosmos-sdk/pull/15852) Crisis keeper now takes a instance of the address codec to be able to decode user addresses
* (x/auth) [#15822](https://github.com/cosmos/cosmos-sdk/pull/15822) The type of struct field `ante.HandlerOptions.SignModeHandler` has been changed to `x/tx/signing.HandlerMap`.
* (client) [#15822](https://github.com/cosmos/cosmos-sdk/pull/15822) The return type of the interface method `TxConfig.SignModeHandler` has been changed to `x/tx/signing.HandlerMap`.
    * The signature of `VerifySignature` has been changed to accept a `x/tx/signing.HandlerMap` and other structs from `x/tx` as arguments.
    * The signature of `NewTxConfigWithTextual` has been deprecated and its signature changed to accept a `SignModeOptions`.
    * The signature of `NewSigVerificationDecorator` has been changed to accept a `x/tx/signing.HandlerMap`.
* (x/bank) [#15818](https://github.com/cosmos/cosmos-sdk/issues/15818) `BaseViewKeeper`'s `Logger` method now doesn't require a context. `NewBaseKeeper`, `NewBaseSendKeeper` and `NewBaseViewKeeper` now also require a `log.Logger` to be passed in.
* (x/genutil) [#15679](https://github.com/cosmos/cosmos-sdk/pull/15679) `MigrateGenesisCmd` now takes a `MigrationMap` instead of having the SDK genesis migration hardcoded.
* (client) [#15673](https://github.com/cosmos/cosmos-sdk/pull/15673) Move `client/keys.OutputFormatJSON` and `client/keys.OutputFormatText` to `client/flags` package.
* (x/*all*) [#15648](https://github.com/cosmos/cosmos-sdk/issues/15648) Make `SetParams` consistent across all modules and validate the params at the message handling instead of `SetParams` method.
* (codec) [#15600](https://github.com/cosmos/cosmos-sdk/pull/15600) [#15873](https://github.com/cosmos/cosmos-sdk/pull/15873) add support for getting signers to `codec.Codec` and `InterfaceRegistry`:
    * `InterfaceRegistry` is has unexported methods and implements `protodesc.Resolver` plus the `RangeFiles` and `SigningContext` methods. All implementations of `InterfaceRegistry` by other users must now embed the official implementation.
    * `Codec` has new methods `InterfaceRegistry`, `GetMsgAnySigners`, `GetMsgV1Signers`, and `GetMsgV2Signers` as well as unexported methods. All implementations of `Codec` by other users must now embed an official implementation from the `codec` package.
    * `AminoCodec` is marked as deprecated and no longer implements `Codec.
* (client) [#15597](https://github.com/cosmos/cosmos-sdk/pull/15597) `RegisterNodeService` now requires a config parameter.
* (x/nft) [#15588](https://github.com/cosmos/cosmos-sdk/pull/15588) `NewKeeper` now takes a `KVStoreService` instead of a `StoreKey` and methods in the `Keeper` now take a `context.Context` instead of a `sdk.Context`.
* (baseapp) [#15568](https://github.com/cosmos/cosmos-sdk/pull/15568) `SetIAVLLazyLoading` is removed from baseapp.
* (x/genutil) [#15567](https://github.com/cosmos/cosmos-sdk/pull/15567) `CollectGenTxsCmd` & `GenTxCmd` takes a address.Codec to be able to decode addresses.
* (x/bank) [#15567](https://github.com/cosmos/cosmos-sdk/pull/15567) `GenesisBalance.GetAddress` now returns a string instead of `sdk.AccAddress`
    * `MsgSendExec` test helper function now takes a address.Codec
* (x/auth) [#15520](https://github.com/cosmos/cosmos-sdk/pull/15520) `NewAccountKeeper` now takes a `KVStoreService` instead of a `StoreKey` and methods in the `Keeper` now take a `context.Context` instead of a `sdk.Context`.
* (baseapp) [#15519](https://github.com/cosmos/cosmos-sdk/pull/15519/files) `runTxMode`s were renamed to `execMode`. `ModeDeliver` as changed to `ModeFinalize` and a new `ModeVoteExtension` was added for vote extensions.
* (baseapp) [#15519](https://github.com/cosmos/cosmos-sdk/pull/15519/files) Writing of state to the multistore was moved to `FinalizeBlock`. `Commit` still handles the committing values to disk.
* (baseapp) [#15519](https://github.com/cosmos/cosmos-sdk/pull/15519/files) Calls to BeginBlock and EndBlock have been replaced with core api beginblock & endblock.
* (baseapp) [#15519](https://github.com/cosmos/cosmos-sdk/pull/15519/files) BeginBlock and EndBlock are now internal to baseapp. For testing, user must call `FinalizeBlock`. BeginBlock and EndBlock calls are internal to Baseapp.
* (baseapp) [#15519](https://github.com/cosmos/cosmos-sdk/pull/15519/files) All calls to ABCI methods now accept a pointer of the abci request and response types
* (x/consensus) [#15517](https://github.com/cosmos/cosmos-sdk/pull/15517) `NewKeeper` now takes a `KVStoreService` instead of a `StoreKey`.
* (x/bank) [#15477](https://github.com/cosmos/cosmos-sdk/pull/15477) `banktypes.NewMsgMultiSend` and `keeper.InputOutputCoins` only accept one input.
* (server) [#15358](https://github.com/cosmos/cosmos-sdk/pull/15358) Remove `server.ErrorCode` that was not used anywhere.
* (x/capability) [#15344](https://github.com/cosmos/cosmos-sdk/pull/15344) Capability module was removed and is now housed in [IBC-GO](https://github.com/cosmos/ibc-go).
* (mempool) [#15328](https://github.com/cosmos/cosmos-sdk/pull/15328) The `PriorityNonceMempool` is now generic over type `C comparable` and takes a single `PriorityNonceMempoolConfig[C]` argument. See `DefaultPriorityNonceMempoolConfig` for how to construct the configuration and a `TxPriority` type.
* [#15299](https://github.com/cosmos/cosmos-sdk/pull/15299) Remove `StdTx` transaction and signing APIs. No SDK version has actually supported `StdTx` since before Stargate.
* [#15284](https://github.com/cosmos/cosmos-sdk/pull/15284)
* (x/gov) [#15284](https://github.com/cosmos/cosmos-sdk/pull/15284) `NewKeeper` now requires `codec.Codec`.
* (x/authx) [#15284](https://github.com/cosmos/cosmos-sdk/pull/15284) `NewKeeper` now requires `codec.Codec`.
    * `types/tx.Tx` no longer implements `sdk.Tx`.
    * `sdk.Tx` now requires a new method `GetMsgsV2()`.
    * `sdk.Msg.GetSigners` was deprecated and is no longer supported. Use the `cosmos.msg.v1.signer` protobuf annotation instead.
    * `TxConfig` has a new method `SigningContext() *signing.Context`.
    * `SigVerifiableTx.GetSigners()` now returns `([][]byte, error)` instead of `[]sdk.AccAddress`.
    * `AccountKeeper` now has an `AddressCodec() address.Codec` method and the expected `AccountKeeper` for `x/auth/ante` expects this method.
* [#15211](https://github.com/cosmos/cosmos-sdk/pull/15211) Remove usage of `github.com/cometbft/cometbft/libs/bytes.HexBytes` in favor of `[]byte` thorough the SDK.
* (crypto) [#15070](https://github.com/cosmos/cosmos-sdk/pull/15070) `GenerateFromPassword` and `Cost` from `bcrypt.go` now take a `uint32` instead of a `int` type.
* (types) [#15067](https://github.com/cosmos/cosmos-sdk/pull/15067) Remove deprecated alias from `types/errors`. Use `cosmossdk.io/errors` instead.
* (server) [#15041](https://github.com/cosmos/cosmos-sdk/pull/15041) Refactor how gRPC and API servers are started to remove unnecessary sleeps:
    * `api.Server#Start` now accepts a `context.Context`. The caller is responsible for ensuring that the context is canceled such that the API server can gracefully exit. The caller does not need to stop the server.
    * To start the gRPC server you must first create the server via `NewGRPCServer`, after which you can start the gRPC server via `StartGRPCServer` which accepts a `context.Context`. The caller is responsible for ensuring that the context is canceled such that the gRPC server can gracefully exit. The caller does not need to stop the server.
    * Rename `WaitForQuitSignals` to `ListenForQuitSignals`. Note, this function is no longer blocking. Thus the caller is expected to provide a `context.CancelFunc` which indicates that when a signal is caught, that any spawned processes can gracefully exit.
    * Remove `ServerStartTime` constant.
* [#15011](https://github.com/cosmos/cosmos-sdk/pull/15011) All functions that were taking a CometBFT logger, now take `cosmossdk.io/log.Logger` instead.
* (simapp) [#14977](https://github.com/cosmos/cosmos-sdk/pull/14977) Move simulation helpers functions (`AppStateFn` and `AppStateRandomizedFn`) to `testutil/sims`. These takes an extra genesisState argument which is the default state of the app.
* (x/bank) [#14894](https://github.com/cosmos/cosmos-sdk/pull/14894) Allow a human readable denomination for coins when querying bank balances. Added a `ResolveDenom` parameter to `types.QueryAllBalancesRequest`.
* [#14847](https://github.com/cosmos/cosmos-sdk/pull/14847) App and ModuleManager methods `InitGenesis`, `ExportGenesis`, `BeginBlock` and `EndBlock` now also return an error.
* (x/upgrade) [#14764](https://github.com/cosmos/cosmos-sdk/pull/14764) The `x/upgrade` module is extracted to have a separate go.mod file which allows it to be a standalone module.
* (x/auth) [#14758](https://github.com/cosmos/cosmos-sdk/pull/14758) Refactor transaction searching:
    * Refactor `QueryTxsByEvents` to accept a `query` of type `string` instead of `events` of type `[]string`
    * Refactor CLI methods to accept `--query` flag instead of `--events`
    * Pass `prove=false` to Tendermint's `TxSearch` RPC method
* (simulation) [#14751](https://github.com/cosmos/cosmos-sdk/pull/14751) Remove the `MsgType` field from `simulation.OperationInput` struct.
* (store) [#14746](https://github.com/cosmos/cosmos-sdk/pull/14746) Extract Store in its own go.mod and rename the package to `cosmossdk.io/store`.
* (x/nft) [#14725](https://github.com/cosmos/cosmos-sdk/pull/14725) Extract NFT in its own go.mod and rename the package to `cosmossdk.io/x/nft`.
* (x/gov) [#14720](https://github.com/cosmos/cosmos-sdk/pull/14720) Add an expedited field in the gov v1 proposal and `MsgNewMsgProposal`.
* (x/feegrant) [#14649](https://github.com/cosmos/cosmos-sdk/pull/14649) Extract Feegrant in its own go.mod and rename the package to `cosmossdk.io/x/feegrant`.
* (tx) [#14634](https://github.com/cosmos/cosmos-sdk/pull/14634) Move the `tx` go module to `x/tx`.
* (store/streaming)[#14603](https://github.com/cosmos/cosmos-sdk/pull/14603) `StoreDecoderRegistry` moved from store to `types/simulations` this breaks the `AppModuleSimulation` interface.
* (snapshots) [#14597](https://github.com/cosmos/cosmos-sdk/pull/14597) Move `snapshots` to `store/snapshots`, rename and bump proto package to v1.
* (x/staking) [#14590](https://github.com/cosmos/cosmos-sdk/pull/14590) `MsgUndelegateResponse` now includes undelegated amount. `x/staking` module's `keeper.Undelegate` now returns 3 values (completionTime,undelegateAmount,error)  instead of 2.
* (crypto/keyring) [#14151](https://github.com/cosmos/cosmos-sdk/pull/14151) Move keys presentation from `crypto/keyring` to `client/keys`
* (baseapp) [#14050](https://github.com/cosmos/cosmos-sdk/pull/14050) Refactor `ABCIListener` interface to accept Go contexts.
* (x/auth) [#13850](https://github.com/cosmos/cosmos-sdk/pull/13850/) Remove `MarshalYAML` methods from module (`x/...`) types.
* (modules) [#13850](https://github.com/cosmos/cosmos-sdk/pull/13850) and [#14046](https://github.com/cosmos/cosmos-sdk/pull/14046) Remove gogoproto stringer annotations. This removes the custom `String()` methods on all types that were using the annotations.
* (x/evidence) [14724](https://github.com/cosmos/cosmos-sdk/pull/14724) Extract Evidence in its own go.mod and rename the package to `cosmossdk.io/x/evidence`.
* (crypto/keyring) [#13734](https://github.com/cosmos/cosmos-sdk/pull/13834) The keyring's `Sign` method now takes a new `signMode` argument. It is only used if the signing key is a Ledger hardware device. You can set it to 0 in all other cases.
* (snapshots) [14048](https://github.com/cosmos/cosmos-sdk/pull/14048) Move the Snapshot package to the store package. This is done in an effort group all storage related logic under one package.
* (signing) [#13701](https://github.com/cosmos/cosmos-sdk/pull/) Add `context.Context` as an argument `x/auth/signing.VerifySignature`.
* (store) [#11825](https://github.com/cosmos/cosmos-sdk/pull/11825) Make extension snapshotter interface safer to use, renamed the util function `WriteExtensionItem` to `WriteExtensionPayload`.

### Client Breaking Changes

* (x/gov) [#17910](https://github.com/cosmos/cosmos-sdk/pull/17910) Remove telemetry for counting votes and proposals. It was incorrectly counting votes. Use alternatives, such as state streaming.
* (abci) [#15845](https://github.com/cosmos/cosmos-sdk/pull/15845) Remove duplicating events in `logs`.
* (abci) [#15845](https://github.com/cosmos/cosmos-sdk/pull/15845) Add `msg_index` to all event attributes to associate events and messages.
* (x/staking) [#15701](https://github.com/cosmos/cosmos-sdk/pull/15701) `HistoricalInfoKey` now has a binary format.
* (store/streaming) [#15519](https://github.com/cosmos/cosmos-sdk/pull/15519/files) State Streaming removed emitting of beginblock, endblock and delivertx in favour of emitting FinalizeBlock.
* (baseapp) [#15519](https://github.com/cosmos/cosmos-sdk/pull/15519/files) BeginBlock & EndBlock events have begin or endblock in the events in order to identify which stage they are emitted from since they are returned to comet as FinalizeBlock events.
* (grpc-web) [#14652](https://github.com/cosmos/cosmos-sdk/pull/14652) Use same port for gRPC-Web and the API server.

### CLI Breaking Changes

* (all) The migration of modules to [AutoCLI](https://docs.cosmos.network/main/core/autocli) led to no changes in UX but a [small change in CLI outputs](https://github.com/cosmos/cosmos-sdk/issues/16651) where results can be nested.
* (all) Query pagination flags have been renamed with the migration to AutoCLI:
    * `--reverse` -> `--page-reverse`
    * `--offset` -> `--page-offset`
    * `--limit` -> `--page-limit`
    * `--count-total` -> `--page-count-total`
* (cli) [#17184](https://github.com/cosmos/cosmos-sdk/pull/17184) All json keys returned by the `status` command are now snake case instead of pascal case.
* (server) [#17177](https://github.com/cosmos/cosmos-sdk/pull/17177) Remove `iavl-lazy-loading` configuration.
* (x/gov) [#16987](https://github.com/cosmos/cosmos-sdk/pull/16987) In `<appd> query gov proposals` the proposal status flag have renamed from `--status` to `--proposal-status`. Additionally, that flags now uses the ENUM values: `PROPOSAL_STATUS_DEPOSIT_PERIOD`, `PROPOSAL_STATUS_VOTING_PERIOD`, `PROPOSAL_STATUS_PASSED`, `PROPOSAL_STATUS_REJECTED`, `PROPOSAL_STATUS_FAILED`.
* (x/bank) [#16899](https://github.com/cosmos/cosmos-sdk/pull/16899) With the migration to AutoCLI some bank commands have been split in two:
    * Use `total-supply` (or `total`) for querying the total supply and `total-supply-of` for querying the supply of a specific denom.
    * Use `denoms-metadata` for querying all denom metadata and `denom-metadata` for querying a specific denom metadata.
* (rosetta) [#16276](https://github.com/cosmos/cosmos-sdk/issues/16276) Rosetta migration to standalone repo.
* (cli) [#15826](https://github.com/cosmos/cosmos-sdk/pull/15826) Remove `<appd> q account` command. Use `<appd> q auth account` instead.
* (cli) [#15299](https://github.com/cosmos/cosmos-sdk/pull/15299) Remove `--amino` flag from `sign` and `multi-sign` commands. Amino `StdTx` has been deprecated for a while. Amino JSON signing still works as expected.
* (x/gov) [#14880](https://github.com/cosmos/cosmos-sdk/pull/14880) Remove `<app> tx gov submit-legacy-proposal cancel-software-upgrade` and `software-upgrade` commands. These commands are now in the `x/upgrade` module and using gov v1. Use `tx upgrade software-upgrade` instead.
* (x/staking) [#14864](https://github.com/cosmos/cosmos-sdk/pull/14864) `<appd> tx staking create-validator` CLI command now takes a json file as an arg instead of using required flags.
* (cli) [#14659](https://github.com/cosmos/cosmos-sdk/pull/14659) `<app> q block <height>` is removed as it just output json. The new command allows either height/hash and is `<app> q block --type=height|hash <height|hash>`.
* (grpc-web) [#14652](https://github.com/cosmos/cosmos-sdk/pull/14652) Remove `grpc-web.address` flag.
* (client) [#14342](https://github.com/cosmos/cosmos-sdk/pull/14342) `<app> config` command is now a sub-command using Confix. Use `<app> config --help` to learn more.

### Bug Fixes

* (server) [#18254](https://github.com/cosmos/cosmos-sdk/pull/18254) Don't hardcode gRPC address to localhost.
* (x/gov) [#18173](https://github.com/cosmos/cosmos-sdk/pull/18173) Gov hooks now return an error and are *blocking* when they fail. Expect for `AfterProposalFailedMinDeposit` and `AfterProposalVotingPeriodEnded` which log the error and continue.
* (x/gov) [#17873](https://github.com/cosmos/cosmos-sdk/pull/17873) Fail any inactive and active proposals that cannot be decoded.
* (x/slashing) [#18016](https://github.com/cosmos/cosmos-sdk/pull/18016) Fixed builder function for missed blocks key (`validatorMissedBlockBitArrayPrefixKey`) in slashing/migration/v4.
* (x/bank) [#18107](https://github.com/cosmos/cosmos-sdk/pull/18107) Add missing keypair of SendEnabled to restore legacy param set before migration.
* (baseapp) [#17769](https://github.com/cosmos/cosmos-sdk/pull/17769) Ensure we respect block size constraints in the `DefaultProposalHandler`'s `PrepareProposal` handler when a nil or no-op mempool is used. We provide a `TxSelector` type to assist in making transaction selection generalized. We also fix a comparison bug in tx selection when `req.maxTxBytes` is reached.
* (mempool) [#17668](https://github.com/cosmos/cosmos-sdk/pull/17668) Fix `PriorityNonceIterator.Next()` nil pointer ref for min priority at the end of iteration.
* (config) [#17649](https://github.com/cosmos/cosmos-sdk/pull/17649) Fix `mempool.max-txs` configuration is invalid in `app.config`.
* (baseapp) [#17518](https://github.com/cosmos/cosmos-sdk/pull/17518) Utilizing voting power from vote extensions (CometBFT) instead of the current bonded tokens (x/staking) to determine if a set of vote extensions are valid.
* (baseapp) [#17251](https://github.com/cosmos/cosmos-sdk/pull/17251) VerifyVoteExtensions and ExtendVote initialize their own contexts/states, allowing VerifyVoteExtensions being called without ExtendVote.
* (x/distribution) [#17236](https://github.com/cosmos/cosmos-sdk/pull/17236) Using "validateCommunityTax" in "Params.ValidateBasic", preventing panic when field "CommunityTax" is nil.
* (x/bank) [#17170](https://github.com/cosmos/cosmos-sdk/pull/17170) Avoid empty spendable error message on send coins.
* (x/group) [#17146](https://github.com/cosmos/cosmos-sdk/pull/17146) Rename x/group legacy ORM package's error codespace from "orm" to "legacy_orm", preventing collisions with ORM's error codespace "orm".
* (types/query) [#16905](https://github.com/cosmos/cosmos-sdk/pull/16905) Collections Pagination now applies proper count when filtering results.
* (x/bank) [#16841](https://github.com/cosmos/cosmos-sdk/pull/16841) Correctly process legacy `DenomAddressIndex` values.
* (x/auth/vesting) [#16733](https://github.com/cosmos/cosmos-sdk/pull/16733) Panic on overflowing and negative EndTimes when creating a PeriodicVestingAccount.
* (x/consensus) [#16713](https://github.com/cosmos/cosmos-sdk/pull/16713) Add missing ABCI param in `MsgUpdateParams`.
* (baseapp) [#16700](https://github.com/cosmos/cosmos-sdk/pull/16700) Fix consensus failure in returning no response to malformed transactions.
* [#16639](https://github.com/cosmos/cosmos-sdk/pull/16639) Make sure we don't execute blocks beyond the halt height.
* (baseapp) [#16613](https://github.com/cosmos/cosmos-sdk/pull/16613) Ensure each message in a transaction has a registered handler, otherwise `CheckTx` will fail.
* (baseapp) [#16596](https://github.com/cosmos/cosmos-sdk/pull/16596) Return error during `ExtendVote` and `VerifyVoteExtension` if the request height is earlier than `VoteExtensionsEnableHeight`.
* (baseapp) [#16259](https://github.com/cosmos/cosmos-sdk/pull/16259) Ensure the `Context` block height is correct after `InitChain` and prior to the second block.
* (x/gov) [#16231](https://github.com/cosmos/cosmos-sdk/pull/16231) Fix Rawlog JSON formatting of proposal_vote option field.* (cli) [#16138](https://github.com/cosmos/cosmos-sdk/pull/16138) Fix snapshot commands panic if snapshot don't exists.
* (x/staking) [#16043](https://github.com/cosmos/cosmos-sdk/pull/16043) Call `AfterUnbondingInitiated` hook for new unbonding entries only and fix `UnbondingDelegation` entries handling. This is a behavior change compared to Cosmos SDK v0.47.x, now the hook is called only for new unbonding entries.
* (types) [#16010](https://github.com/cosmos/cosmos-sdk/pull/16010) Let `module.CoreAppModuleBasicAdaptor` fallback to legacy genesis handling.
* (types) [#15691](https://github.com/cosmos/cosmos-sdk/pull/15691) Make `Coin.Validate()` check that `.Amount` is not nil.
* (x/crypto) [#15258](https://github.com/cosmos/cosmos-sdk/pull/15258) Write keyhash file with permissions 0600 instead of 0555.
* (x/auth) [#15059](https://github.com/cosmos/cosmos-sdk/pull/15059) `ante.CountSubKeys` returns 0 when passing a nil `Pubkey`.
* (x/capability) [#15030](https://github.com/cosmos/cosmos-sdk/pull/15030) Prevent `x/capability` from consuming `GasMeter` gas during `InitMemStore`
* (types/coin) [#14739](https://github.com/cosmos/cosmos-sdk/pull/14739) Deprecate the method `Coin.IsEqual` in favour of  `Coin.Equal`. The difference between the two methods is that the first one results in a panic when denoms are not equal. This panic lead to unexpected behavior.

### Deprecated

* (types) [#16980](https://github.com/cosmos/cosmos-sdk/pull/16980) Deprecate `IntProto` and `DecProto`. Instead, `math.Int` and `math.LegacyDec` should be used respectively. Both types support `Marshal` and `Unmarshal` for binary serialization.
* (x/staking) [#14567](https://github.com/cosmos/cosmos-sdk/pull/14567) The `delegator_address` field of `MsgCreateValidator` has been deprecated.
  The validator address bytes and delegator address bytes refer to the same account while creating validator (defer only in bech32 notation).

## Previous Versions

[CHANGELOG of previous versions](https://github.com/cosmos/cosmos-sdk/blob/main/CHANGELOG.md#v0470---2023-03-14).<|MERGE_RESOLUTION|>--- conflicted
+++ resolved
@@ -56,11 +56,8 @@
 
 ### Improvements
 
-<<<<<<< HEAD
 * (client/keys) [#18950](https://github.com/cosmos/cosmos-sdk/pull/18950) Improve `<appd> keys add`, `<appd> keys import` and `<appd> keys rename` by checking name validation.
-=======
 * (client/keys) [#18703](https://github.com/cosmos/cosmos-sdk/pull/18703) Improve `<appd> keys add` and `<appd> keys show` by checking whether there are duplicate keys in the multisig case.
->>>>>>> f4f9ea5a
 * (client/keys) [#18745](https://github.com/cosmos/cosmos-sdk/pull/18745) Improve `<appd> keys export` and `<appd> keys mnemonic` by adding --yes option to skip interactive confirmation.
 * (x/bank) [#24106](https://github.com/cosmos/cosmos-sdk/pull/24106) `SendCoins` now checks for `SendRestrictions` before instead of after deducting coins using `subUnlockedCoins`.
 * (crypto/ledger) [#24036](https://github.com/cosmos/cosmos-sdk/pull/24036) Improve error message when deriving paths using index > 100
