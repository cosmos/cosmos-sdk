--- conflicted
+++ resolved
@@ -47,11 +47,8 @@
 * (types) [#24668](https://github.com/cosmos/cosmos-sdk/pull/24668) Scope the global config to a particular binary so that multiple SDK binaries can be properly run on the same machine.
 * (baseapp) [#24655](https://github.com/cosmos/cosmos-sdk/pull/24655) Add mutex locks for `state` and make `lastCommitInfo` atomic to prevent race conditions between `Commit` and `CreateQueryContext`.
 * (proto) [#24161](https://github.com/cosmos/cosmos-sdk/pull/24161) Remove unnecessary annotations from `x/staking` authz proto.
-<<<<<<< HEAD
 * (baseapp) [#24608](https://github.com/cosmos/cosmos-sdk/pull/24608) Use a `PooledCacheMultiStore` in `cacheTxContext` to prevent allocating a new cache for every transaction.
-=======
 * (x/bank) [#24660](https://github.com/cosmos/cosmos-sdk/pull/24660) Improve performance of the `GetAllBalances` and `GetAccountsBalances` keeper methods.
->>>>>>> 2c43a575
 
 ### Bug Fixes
 
