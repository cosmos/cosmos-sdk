--- conflicted
+++ resolved
@@ -74,18 +74,13 @@
 * [gaiacli] Ledger support added
   - You can now use a Ledger with `gaiacli --ledger` for all key-related commands
   - Ledger keys can be named and tracked locally in the key DB
-<<<<<<< HEAD
-* [gaiacli] added an --async flag to the cli to deliver transactions without waiting for a tendermint response
 * [testing] created a randomized testing framework. 
   - Currently bank has limited functionality in the framework
   - Auth has its invariants checked within the framework
-* [gaiacli] improve error messages on `send` and `account` commands
-=======
 * [gaiacli] added the following flags for commands that post transactions to the chain:
   * async -- send the tx without waiting for a tendermint response
   * json  -- return the output in json format for increased readability
   * print-response -- return the tx response. (includes fields like gas cost)
->>>>>>> 86d7b8f9
 
 IMPROVEMENTS
 * bank module uses go-wire codec instead of 'encoding/json'
