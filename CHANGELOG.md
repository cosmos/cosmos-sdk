--- conflicted
+++ resolved
@@ -34,11 +34,7 @@
 
 # Changelog
 
-<<<<<<< HEAD
-## v0.40.0-rc1 - Unreleased
-=======
 ## v0.40.0-rc1 - 2020-10-19
->>>>>>> d2a6cce4
 
 ### Client Breaking Changes
 
@@ -54,27 +50,18 @@
 
 * (codec) [\#7519](https://github.com/cosmos/cosmos-sdk/pull/7519) `InterfaceRegistry` now inherits `jsonpb.AnyResolver`, and has a `RegisterCustomTypeURL` method to support ADR 031 packing of `Any`s. `AnyResolver` is now a required parameter to `RejectUnknownFields`.
 * (baseapp) [\#7519](https://github.com/cosmos/cosmos-sdk/pull/7519) Add `ServiceMsgRouter` to BaseApp to handle routing of protobuf service `Msg`s. The two new types defined in ADR 031, `sdk.ServiceMsg` and `sdk.MsgRequest` are introduced with this router.
-
-
-<<<<<<< HEAD
+* (cli) [\#7221](https://github.com/cosmos/cosmos-sdk/pull/) Add the option of emitting amino encoded json from the CLI
+
+### Bug Fixes
+
+* (kvstore) [\#7415](https://github.com/cosmos/cosmos-sdk/pull/7415) Allow new stores to be registered during on-chain upgrades.
+
+### Improvements
+
+* (tendermint) [\#7527](https://github.com/cosmos/cosmos-sdk/pull/7527) Update sdk to tendermint 0.34-rc5
+* (iavl) [\#7549](https://github.com/cosmos/cosmos-sdk/pull/7549) Update sdk to IAVL 0.15.0-rc4
+
 ## [v0.40.0-rc0](https://github.com/cosmos/cosmos-sdk/releases/tag/v0.40.0-rc0) - 2020-10-13
-=======
-### Features
-
-* (cli) \#7221 Add the option of emitting amino encoded json from the CLI
-
-### Bug Fixes
-
-* (kvstore) [\#7415](https://github.com/cosmos/cosmos-sdk/pull/7415) Allow new stores to be registered during on-chain upgrades.
-
-### Improvements
-
-* (tendermint) \#7527 Update sdk to tendermint 0.34-rc5
-* (iavl) \#7549 Update sdk to IAVL 0.15.0-rc4
-
-
-## v0.40.0-rc0 - 2020-10-13
->>>>>>> d2a6cce4
 
 v0.40.0, known as the Stargate release of the Cosmos SDK, is one of the largest releases
 of the Cosmos SDK since launch. Please read through this changelog and [release notes](./RELEASE_NOTES.md) to make sure you are aware of any relevant breaking changes.
