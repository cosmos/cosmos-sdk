# Contributing

- [Contributing](#contributing)
    - [Dev Calls](#dev-calls)
    - [Architecture Decision Records (ADR)](#architecture-decision-records-adr)
    - [Development Procedure](#development-procedure)
        - [Testing](#testing)
        - [Pull Requests](#pull-requests)
        - [Pull Request Templates](#pull-request-templates)
        - [Requesting Reviews](#requesting-reviews)
        - [Updating Documentation](#updating-documentation)
    - [Dependencies](#dependencies)
    - [Protobuf](#protobuf)
    - [Branching Model and Release](#branching-model-and-release)
        - [PR Targeting](#pr-targeting)
    - [Code Owner Membership](#code-owner-membership)
    - [Concept & Feature Approval Process](#concept--feature-approval-process)

Thank you for considering making contributions to the Cosmos SDK and related repositories!

Contributing to this repo can mean many things such as participating in
discussion or proposing code changes. To ensure a smooth workflow for all
contributors, the general procedure for contributing has been established:

1. Start by browsing [new issues](https://github.com/cosmos/cosmos-sdk/issues) and [discussions](https://github.com/cosmos/cosmos-sdk/discussions). If you are looking for something interesting or if you have something in your mind, there is a chance it was has been discussed.
  - Looking for a good place to start contributing? How about checking out some [good first issues](https://github.com/cosmos/cosmos-sdk/issues?q=is%3Aopen+is%3Aissue+label%3A%22good+first+issue%22)?
2. Determine whether a GitHub issue or discussion is more appropriate for your needs:
  1. If want to propose something new that requires specification or an additional design, or you would like to change a process, start with a [new discussion](https://github.com/cosmos/cosmos-sdk/discussions/new). With discussions, we can better handle the design process using discussion threads. A discussion usually leads to one or more issues.
   2. If the issue you want addressed is a specific proposal or a bug, then open a [new issue](https://github.com/cosmos/cosmos-sdk/issues/new/choose).
   3. Review existing [issues](https://github.com/cosmos/cosmos-sdk/issues) to find an issue you'd like to help with.
3. Participate in thoughtful discussion on that issue.
4. If you would like to contribute:
   1. Ensure that the proposal has been accepted.
   2. Ensure that nobody else has already begun working on this issue. If they have,
      make sure to contact them to collaborate.
   3. If nobody has been assigned for the issue and you would like to work on it,
      make a comment on the issue to inform the community of your intentions
      to begin work.
5. To submit your work as a contribution to the repository follow standard GitHub best practices. See [pull request guideline](#pull-requests) below.

**Note: ** For very small or blatantly obvious problems such as typos, you are
not required to an open issue to submit a PR, but be aware that for more complex
problems/features, if a PR is opened before an adequate design discussion has
taken place in a GitHub issue, that PR runs a high likelihood of being rejected.

## Teams Dev Calls

The Cosmos SDK has many stakeholders contributing and shaping the project. Regen Network Development leads the Cosmos SDK R&D, and welcomes long-term contributors and additional maintainers from other projects. We use self-organizing principles to coordinate and collaborate across organizations in structured "Working Groups" that focus on specific problem domains or architectural components of the Cosmos SDK.

The developers are organized in working groups which are listed on a ["Working Groups & Arch Process" Github Issue](https://github.com/cosmos/cosmos-sdk/issues/9058) (pinned at the top of the [issues list](https://github.com/cosmos/cosmos-sdk/issues)).

The important development announcements are shared on [Discord](https://discord.com/invite/cosmosnetwork) in the \#dev-announcements channel.

To synchronize we have few major meetings:
+ Architecture calls: bi-weekly on Fridays at 14:00 UTC (alternating with the grooming meeting below).
+ Grooming / Planning: bi-weekly on Fridays at 14:00 UTC (alternating with the architecture meeting above).
+ Cosmos Community SDK Development Call on the last Wednesday of every month at 17:00 UTC.
+ Cosmos Roadmap Prioritization every 4 weeks on Tuesday at 15:00 UTC (limited participation).

If you would like to join one of those calls, then please contact us on [Discord](https://discord.com/invite/cosmosnetwork) or reach out directly to Cory Levinson from Regen Network (cory@regen.network).


## Architecture Decision Records (ADR)

When proposing an architecture decision for the Cosmos SDK, please start by opening an [issue](https://github.com/cosmos/cosmos-sdk/issues/new/choose) or a [discussion](https://github.com/cosmos/cosmos-sdk/discussions/new) with a summary of the proposal. Once the proposal has been discussed and there is rough alignment on a high-level approach to the design, the [ADR creation process](https://github.com/cosmos/cosmos-sdk/blob/master/docs/architecture/PROCESS.md) can begin. We are following this process to ensure all involved parties are in agreement before any party begins coding the proposed implementation. If you would like to see examples of how these are written, please refer to the current [ADRs](https://github.com/cosmos/cosmos-sdk/tree/master/docs/architecture).

## Development Procedure

- The latest state of development is on `master`.
- `master` must never fail `make lint test test-race`.
- No `--force` onto `master` (except when reverting a broken commit, which should seldom happen).
- Create a branch to start a wok:
  - Fork the repo (core developers must create a branch directly in the Cosmos SDK repo),
    branch from the HEAD of `master`, make some commits, and submit a PR to `master`.
  - For core developers working within the `cosmos-sdk` repo, follow branch name conventions to ensure a clear
    ownership of branches: `{moniker}/{issue#}-branch-name`.
  - See [Branching Model](#branching-model-and-release) for more details.
- Be sure to run `make format` before every commit. The easiest way
  to do this is have your editor run it for you upon saving a file (most of the editors
  will do it anyway using a pre-configured setup of the programming language mode).
  Additionally, be sure that your code is lint compliant by running `make lint-fix`.
  A convenience git `pre-commit` hook that runs the formatters automatically
  before each commit is available in the `contrib/githooks/` directory.
- Follow the [CODING GUIDELINES](CODING_GUIDELINES.md), which defines criteria for designing and coding a software.

Code is merged into master through pull request procedure.

### Testing

Tests can be executed by running `make test` at the top level of the Cosmos SDK repository.

### Pull Requests

Before submitting a pull request:
- merge the latest master `git merge origin/master`,
- run `make lint test` to ensure that all checks and tests pass.

Then:
1. If you have something to show, **start with a `Draft` PR**. It's good to have early validation of your work and we highly recommend this practice. A Draft PR also indicates to the community that the work is in progress.
   Draft PRs also helps the core team provide early feedback and ensure the work is in the right direction.
2. When the code is complete, change your PR from `Draft` to `Ready for Review`.
3. Go through the actions for each checkbox present in the PR template description. The PR actions are automatically provided for each new PR.
4. Be sure to include a relevant changelog entry in the `Unreleased` section of `CHANGELOG.md` (see file for log format).

<<<<<<< HEAD
PRs should be categorically broken up based on the type of changes being made (for example, `fix`, `feat`,
=======
PRs must have a category prefix that is based on the type of changes being made (for example, `fix`, `feat`,
>>>>>>> bc3cda69
`refactor`, `docs`, and so on). The *type* must be included in the PR title as a prefix (for example,
`fix: <description>`). This convention ensures that all changes that are committed to the base branch follow the
[Conventional Commits](https://www.conventionalcommits.org/en/v1.0.0/) specification.
Additionally, each PR should only address a single issue.

Pull requests are merged automatically using [`automerge` action](https://mergify.io/features/auto-merge).

NOTE: when merging, GitHub will squash commits and rebase on top of the master.

### Pull Request Templates

There are three PR templates. The [default template](./.github/PULL_REQUEST_TEMPLATE.md) is for types `fix`, `feat`, and `refactor`. We also have a [docs template](./.github/PULL_REQUEST_TEMPLATE/docs.md) for documentation changes and an [other template](./.github/PULL_REQUEST_TEMPLATE/other.md) for changes that do not affect production code. When previewing a PR before it has been opened, you can change the template by adding one of the following parameters to the url:

- `template=docs.md`
- `template=other.md`

### Requesting Reviews

In order to accommodate the review process, the author of the PR must complete the author checklist
(from the pull request template)
to the best of their abilities before marking the PR as "Ready for Review". If you would like to
receive early feedback on the PR, open the PR as a "Draft" and leave a comment in the PR indicating
that you would like early feedback and tagging whoever you would like to receive feedback from.

Codeowners are marked automatically as the reviewers.

All PRs require at least two review approvals before they can be merged (one review might be acceptable in
the case of minor changes to [docs](./.github/PULL_REQUEST_TEMPLATE/docs.md) or [other](./.github/PULL_REQUEST_TEMPLATE/other.md) changes that do not affect production code). Each PR template has a reviewers checklist that must be completed before the PR can be merged. Each reviewer is responsible
for all checked items unless they have indicated otherwise by leaving their handle next to specific
items. In addition, use the following review explanations:

- `LGTM` without an explicit approval means that the changes look good, but you haven't thoroughly reviewed the reviewer checklist items.
- `Approval` means that you have completed some or all of the reviewer checklist items. If you only reviewed selected items, you must add your handle next to the items that you have reviewed. In addition, follow these guidelines:
    - You must also think through anything which ought to be included but is not
    - You must think through whether any added code could be partially combined (DRYed) with existing code
    - You must think through any potential security issues or incentive-compatibility flaws introduced by the changes
    - Naming must be consistent with conventions and the rest of the codebase
    - Code must live in a reasonable location, considering dependency structures (for example, not importing testing modules in production code, or including example code modules in production code).
    - If you approve the PR, you are responsible for any issues mentioned here and any issues that should have been addressed after thoroughly reviewing the reviewer checklist items in the pull request template.
- If you sat down with the PR submitter and did a pairing review, add this information in the `Approval` or your PR comments.
- If you are only making "surface level" reviews, submit notes as a `comment` review.

### Updating Documentation

If you open a PR on the Cosmos SDK, it is mandatory to update the relevant documentation in `/docs`.

- If your change relates to the core SDK (baseapp, store, ...), be sure to update the content in `docs/basics/`, `docs/core/` and/or `docs/building-modules/` folders.
- If your changes relate to the core of the CLI (not specifically to module's CLI/Rest), then modify the content in the `docs/run-node/` folder.
- If your changes relate to a module, then be sure to update the module's spec in `x/moduleName/docs/spec/`.

When writing documentation, follow the [Documentation Writing Guidelines](./docs/DOC_WRITING_GUIDELINES.md).

## Dependencies

We use [Go Modules](https://github.com/golang/go/wiki/Modules) to manage
dependency versions.

The master branch of every Cosmos repository should just build with `go get`,
which means they should be kept up-to-date with their dependencies, so we can
get away with telling people they can just `go get` our software.

Since some dependencies are not under our control, a third party may break our
build, in which case we can fall back on `go mod tidy -v`.

## Protobuf

We use [Protocol Buffers](https://developers.google.com/protocol-buffers) along with [gogoproto](https://github.com/gogo/protobuf) to generate code for use in Cosmos SDK.

For determinstic behavior around Protobuf tooling, everything is containerized using Docker. Make sure to have Docker installed on your machine, or head to [Docker's website](https://docs.docker.com/get-docker/) to install it.

For formatting code in `.proto` files, you can run `make proto-format` command.

For linting and checking breaking changes, we use [buf](https://buf.build/). You can use the commands `make proto-lint` and `make proto-check-breaking` to respectively lint your proto files and check for breaking changes.

To generate the protobuf stubs, you can run `make proto-gen`.

We also added the `make proto-all` command to run all the above commands sequentially.

In order for imports to properly compile in your IDE, you may need to manually set your protobuf path in your IDE's workspace settings/config.

For example, in vscode your `.vscode/settings.json` should look like:

```
{
    "protoc": {
        "options": [
        "--proto_path=${workspaceRoot}/proto",
        "--proto_path=${workspaceRoot}/third_party/proto"
        ]
    }
}
```

## Branching Model and Release

User-facing repos should adhere to the trunk based development branching model: https://trunkbaseddevelopment.com/. User branches should start with a user name, example: `{moniker}/{issue#}-branch-name`.

The Cosmos SDK repository is a [multi Go module](https://github.com/golang/go/wiki/Modules#is-it-possible-to-add-a-module-to-a-multi-module-repository) repository. It means that we have more than one Go module in a single repository.

The Cosmos SDK utilizes [semantic versioning](https://semver.org/).

### PR Targeting

Ensure that you base and target your PR on the `master` branch.

All feature additions and all bug fixes must be targeted against `master`. Exception is for bug fixes which are only related to a released version. In that case, the related bug fix PRs must target against the release branch.

If needed, we backport a commit from `master` to a release branch (excluding consensus breaking feature, API breaking and similar).

## Code Owner Membership

In the ethos of open source projects, and out of necessity to keep the code
alive, the core contributor team will strive to permit special repo privileges
to developers who show an aptitude towards developing with this code base.

Several different kinds of privileges may be granted however most common
privileges to be granted are merge rights to either part of, or the entirety of the
code base (through the GitHub `CODEOWNERS` file). The on-boarding process for
new code owners is as follows: On a bi-monthly basis (or more frequently if
agreeable) all the existing code owners will privately convene to discuss
potential new candidates as well as the potential for existing code-owners to
exit or "pass on the torch". This private meeting is to be a held as a
phone/video meeting.

Subsequently after the meeting, and pending final approval from the ICF,
one of the existing code owners should open a PR modifying the `CODEOWNERS` file.
The other code owners should then all approve this PR to publicly display their support.

Only if unanimous consensus is reached among all the existing code-owners will
an invitation be extended to a new potential-member. Likewise, when an existing
member is suggested to be removed/or have their privileges reduced, the member
in question must agree on the decision for their removal or else no action
should be taken. If however, a code-owner is demonstrably shown to intentionally
have had acted maliciously or grossly negligent, code-owner privileges may be
stripped with no prior warning or consent from the member in question.

Other potential removal criteria:

* Missing 3 scheduled meetings results in ICF evaluating whether the member should be
    removed / replaced
* Violation of Code of Conduct

Earning this privilege should be considered to be no small feat and is by no
means guaranteed by any quantifiable metric. Serving as a code owner is a symbol of great trust from
the community of this project.

## Concept & Feature Approval Process

The process for how Cosmos SDK maintainers take features and ADRs from concept to release
is broken up into three distinct stages: **Strategy Discovery**, **Concept Approval**, and
**Implementation & Release Approval**

### Strategy Discovery

* Develop long term priorities, strategy and roadmap for the Cosmos SDK
* Release committee not yet defined as there is already a roadmap that can be used for the time being

### Concept Approval

* Architecture Decision Records (ADRs) may be proposed by any contributors or maintainers of the Cosmos SDK,
    and should follow the guidelines outlined in the
    [ADR Creation Process](https://github.com/cosmos/cosmos-sdk/blob/master/docs/architecture/PROCESS.md)
* After proposal, a time bound period for Request for Comment (RFC) on ADRs commences
* ADRs are intended to be iterative, and may be merged into `master` while still in a `Proposed` status

**Time Bound Period**

* Once a PR for an ADR is opened, reviewers are expected to perform a first
  review within 1 week of pull request being open
* Time bound period for individual ADR Pull Requests to be merged should not exceed 2 weeks
* Total time bound period for an ADR to reach a decision (`ABANDONED | ACCEPTED | REJECTED`) should not exceed 4 weeks

If an individual Pull Request for an ADR needs more time than 2 weeks to reach resolution, it should be merged
in current state (`Draft` or `Proposed`), with its contents updated to summarize
the current state of its discussion.

If an ADR is taking longer than 4 weeks to reach a final conclusion, the **Concept Approval Committee**
should convene to rectify the situation by either:

- unanimously setting a new time bound period for this ADR
- making changes to the Concept Approval Process (as outlined here)
- making changes to the members of the Concept Approval Committee

**Approval Committee & Decision Making**

In absence of general consensus, decision making requires 1/2 vote from the two members
of the **Concept Approval Committee**.

**Committee Members**

* Core Members: **Aaron** (Regen), **Bez** (IG)

**Committee Criteria**

Members must:

* Participate in all or almost all ADR discussions, both on GitHub as well as in bi-weekly Architecture Review
  meetings
* Be active contributors to the Cosmos SDK, and furthermore should be continuously making substantial contributions
  to the project's codebase, review process, documentation and ADRs
* Have stake in the Cosmos SDK project, represented by:
    * Being a client / user of the Comsos SDK
    * "[giving back](https://www.debian.org/social_contract)" to the software
* Delegate representation in case of vacation or absence

Code owners need to maintain participation in the process, ideally as members of **Concept Approval Committee**
members, but at the very least as active participants in ADR discussions

Removal criteria:

* Missing 3 meetings results in ICF evaluating whether the member should be removed / replaced
* Violation of Code of Conduct

### Implementation & Release Approval

The following process should be adhered to both for implementation PRs corresponding to ADRs, as
well as for PRs made as part of a release process:

* Code reviewers should ensure the PR does exactly what the ADR said it should
* Code reviewers should have more senior engineering capability
* 1/2 approval is required from the **primary repo maintainers** in `CODEOWNERS`

**Note**: For any major release series denoted as a "Stable Release" (e.g. v0.42 "Stargate"), a separate release
committee is often established. Stable Releases, and their corresponding release committees are documented
separately in [Stable Release Policy](./RELEASE_PROCESS.md#stable-release-policy)*<|MERGE_RESOLUTION|>--- conflicted
+++ resolved
@@ -102,11 +102,7 @@
 3. Go through the actions for each checkbox present in the PR template description. The PR actions are automatically provided for each new PR.
 4. Be sure to include a relevant changelog entry in the `Unreleased` section of `CHANGELOG.md` (see file for log format).
 
-<<<<<<< HEAD
-PRs should be categorically broken up based on the type of changes being made (for example, `fix`, `feat`,
-=======
 PRs must have a category prefix that is based on the type of changes being made (for example, `fix`, `feat`,
->>>>>>> bc3cda69
 `refactor`, `docs`, and so on). The *type* must be included in the PR title as a prefix (for example,
 `fix: <description>`). This convention ensures that all changes that are committed to the base branch follow the
 [Conventional Commits](https://www.conventionalcommits.org/en/v1.0.0/) specification.
