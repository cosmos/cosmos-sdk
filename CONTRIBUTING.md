--- conflicted
+++ resolved
@@ -17,12 +17,7 @@
     - [Code Owner Membership](#code-owner-membership)
     - [Concept & Feature Approval Process](#concept--feature-approval-process)
 
-<<<<<<< HEAD
-Thank you for considering making contributions to Cosmos SDK and related
-=======
-Thank you for considering making contributions to the Cosmos SDK and related
->>>>>>> 623d0841
-repositories!
+Thank you for considering making contributions to the Cosmos SDK and related repositories!
 
 Contributing to this repo can mean many things such as participating in
 discussion or proposing code changes. To ensure a smooth workflow for all
@@ -74,10 +69,9 @@
 
 Code is merged into master through pull request procedure.
 
-<<<<<<< HEAD
 ### Testing
 
-Tests can be ran by running `make test` at the top level of the SDK repository.
+Tests can be executed by running `make test` at the top level of the Cosmos SDK repository.
 
 ### Pull Requests
 
@@ -86,10 +80,6 @@
 - run `make lint test` to ensure that all checks and tests pass.
 
 Then:
-=======
-When proposing an architecture decision for the Cosmos SDK, please start by opening an [issue](https://github.com/cosmos/cosmos-sdk/issues/new/choose) or a [discussion](https://github.com/cosmos/cosmos-sdk/discussions/new) with a summary of the proposal. Once the proposal has been discussed and there is rough alignment on a high-level approach to the design, the [ADR creation process](https://github.com/cosmos/cosmos-sdk/blob/master/docs/architecture/PROCESS.md) can begin. We are following this process to ensure all involved parties are in agreement before any party begins coding the proposed implementation. If you would like to see examples of how these are written, please refer to the current [ADRs](https://github.com/cosmos/cosmos-sdk/tree/master/docs/architecture).
->>>>>>> 623d0841
-
 1. If you have something to show, **start with a `Draft` PR**. It's good to have early validation of your work and we highly recommend this practice. A Draft PR also indicates to the community that the work is in progress.
    Draft PRs also helps the core team provide early feedback and ensure the work is in the right direction.
 2. When the code is complete, change your PR from `Draft` to `Ready for Review`.
