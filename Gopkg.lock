--- conflicted
+++ resolved
@@ -550,12 +550,8 @@
     "salsa20/salsa",
   ]
   pruneopts = "UT"
-<<<<<<< HEAD
   revision = "3764759f34a542a3aef74d6b02e35be7ab893bba"
   source = "https://github.com/tendermint/crypto"
-=======
-  revision = "e3636079e1a4c1f337f212cc5cd2aca108f6c900"
->>>>>>> b70c26af
 
 [[projects]]
   digest = "1:d36f55a999540d29b6ea3c2ea29d71c76b1d9853fdcd3e5c5cb4836f2ba118f1"
@@ -574,23 +570,15 @@
   revision = "292b43bbf7cb8d35ddf40f8d5100ef3837cced3f"
 
 [[projects]]
-<<<<<<< HEAD
-  digest = "1:4bd75b1a219bc590b05c976bbebf47f4e993314ebb5c7cbf2efe05a09a184d54"
-=======
   branch = "master"
   digest = "1:8bc8ecef1d63576cfab4d08b44a1f255dd67e5b019b7a44837d62380f266a91c"
->>>>>>> b70c26af
   name = "golang.org/x/sys"
   packages = [
     "cpu",
     "unix",
   ]
   pruneopts = "UT"
-<<<<<<< HEAD
-  revision = "4e1fef5609515ec7a2cee7b5de30ba6d9b438cbf"
-=======
   revision = "e4b3c5e9061176387e7cea65e4dc5853801f3fb7"
->>>>>>> b70c26af
 
 [[projects]]
   digest = "1:a2ab62866c75542dd18d2b069fec854577a20211d7c0ea6ae746072a1dccdd18"
@@ -616,20 +604,12 @@
   version = "v0.3.0"
 
 [[projects]]
-<<<<<<< HEAD
-  digest = "1:077c1c599507b3b3e9156d17d36e1e61928ee9b53a5b420f10f28ebd4a0b275c"
-  name = "google.golang.org/genproto"
-  packages = ["googleapis/rpc/status"]
-  pruneopts = "UT"
-  revision = "383e8b2c3b9e36c4076b235b32537292176bae20"
-=======
   branch = "master"
   digest = "1:1e6b0176e8c5dd8ff551af65c76f8b73a99bcf4d812cedff1b91711b7df4804c"
   name = "google.golang.org/genproto"
   packages = ["googleapis/rpc/status"]
   pruneopts = "UT"
   revision = "c7e5094acea1ca1b899e2259d80a6b0f882f81f8"
->>>>>>> b70c26af
 
 [[projects]]
   digest = "1:2dab32a43451e320e49608ff4542fdfc653c95dcc35d0065ec9c6c3dd540ed74"
