# This file is autogenerated, do not edit; changes may be undone by the next 'dep ensure'.


[[projects]]
  digest = "1:d1665c44bd5db19aaee18d1b6233c99b0b9a986e8bccb24ef54747547a48027f"
  name = "github.com/PuerkitoBio/purell"
  packages = ["."]
  pruneopts = "UT"
  revision = "0bcb03f4b4d0a9428594752bd2a3b9aa0a9d4bd4"
  version = "v1.1.0"

[[projects]]
  branch = "master"
  digest = "1:c739832d67eb1e9cc478a19cc1a1ccd78df0397bf8a32978b759152e205f644b"
  name = "github.com/PuerkitoBio/urlesc"
  packages = ["."]
  pruneopts = "UT"
  revision = "de5bf2ad457846296e2031421a34e2568e304e35"

[[projects]]
  digest = "1:09a7f74eb6bb3c0f14d8926610c87f569c5cff68e978d30e9a3540aeb626fdf0"
  name = "github.com/bartekn/go-bip39"
  packages = ["."]
  pruneopts = "UT"
  revision = "a05967ea095d81c8fe4833776774cfaff8e5036c"

[[projects]]
  branch = "master"
  digest = "1:d6afaeed1502aa28e80a4ed0981d570ad91b2579193404256ce672ed0a609e0d"
  name = "github.com/beorn7/perks"
  packages = ["quantile"]
  pruneopts = "UT"
  revision = "3a771d992973f24aa725d07868b467d1ddfceafb"

[[projects]]
  digest = "1:1343a2963481a305ca4d051e84bc2abd16b601ee22ed324f8d605de1adb291b0"
  name = "github.com/bgentry/speakeasy"
  packages = ["."]
  pruneopts = "UT"
  revision = "4aabc24848ce5fd31929f7d1e4ea74d3709c14cd"
  version = "v0.1.0"

[[projects]]
  branch = "master"
  digest = "1:70f6b224a59b2fa453debffa85c77f71063d8754b90c8c4fbad5794e2c382b0f"
  name = "github.com/brejski/hid"
  packages = ["."]
  pruneopts = "UT"
  revision = "06112dcfcc50a7e0e4fd06e17f9791e788fdaafc"

[[projects]]
  branch = "master"
  digest = "1:2c00f064ba355903866cbfbf3f7f4c0fe64af6638cc7d1b8bdcf3181bc67f1d8"
  name = "github.com/btcsuite/btcd"
  packages = ["btcec"]
  pruneopts = "UT"
  revision = "d81d8877b8f327112e94e814937143a71d1692a7"

[[projects]]
  digest = "1:386de157f7d19259a7f9c81f26ce011223ce0f090353c1152ffdf730d7d10ac2"
  name = "github.com/btcsuite/btcutil"
  packages = ["bech32"]
  pruneopts = "UT"
  revision = "d4cc87b860166d00d6b5b9e0d3b3d71d6088d4d4"

[[projects]]
  digest = "1:ffe9824d294da03b391f44e1ae8281281b4afc1bdaa9588c9097785e3af10cec"
  name = "github.com/davecgh/go-spew"
  packages = ["spew"]
  pruneopts = "UT"
  revision = "8991bc29aa16c548c550c7ff78260e27b9ab7c73"
  version = "v1.1.1"

[[projects]]
  digest = "1:c7644c73a3d23741fdba8a99b1464e021a224b7e205be497271a8003a15ca41b"
  name = "github.com/ebuchman/fail-test"
  packages = ["."]
  pruneopts = "UT"
  revision = "95f809107225be108efcf10a3509e4ea6ceef3c4"

[[projects]]
  digest = "1:abeb38ade3f32a92943e5be54f55ed6d6e3b6602761d74b4aab4c9dd45c18abd"
  name = "github.com/fsnotify/fsnotify"
  packages = ["."]
  pruneopts = "UT"
  revision = "c2828203cd70a50dcccfb2761f8b1f8ceef9a8e9"
  version = "v1.4.7"

[[projects]]
<<<<<<< HEAD
  branch = "master"
  digest = "1:36fe9527deed01d2a317617e59304eb2c4ce9f8a24115bcc5c2e37b3aee5bae4"
  name = "github.com/gin-contrib/sse"
  packages = ["."]
  pruneopts = "UT"
  revision = "22d885f9ecc78bf4ee5d72b937e4bbcdc58e8cae"

[[projects]]
  digest = "1:d5083934eb25e45d17f72ffa86cae3814f4a9d6c073c4f16b64147169b245606"
  name = "github.com/gin-gonic/gin"
  packages = [
    ".",
    "binding",
    "json",
    "render",
  ]
  pruneopts = "UT"
  revision = "b869fe1415e4b9eb52f247441830d502aece2d4d"
  version = "v1.3.0"

[[projects]]
=======
>>>>>>> 03f79ef7
  digest = "1:fdf5169073fb0ad6dc12a70c249145e30f4058647bea25f0abd48b6d9f228a11"
  name = "github.com/go-kit/kit"
  packages = [
    "log",
    "log/level",
    "log/term",
    "metrics",
    "metrics/discard",
    "metrics/internal/lv",
    "metrics/prometheus",
  ]
  pruneopts = "UT"
  revision = "4dc7be5d2d12881735283bcab7352178e190fc71"
  version = "v0.6.0"

[[projects]]
  digest = "1:31a18dae27a29aa074515e43a443abfd2ba6deb6d69309d8d7ce789c45f34659"
  name = "github.com/go-logfmt/logfmt"
  packages = ["."]
  pruneopts = "UT"
  revision = "390ab7935ee28ec6b286364bba9b4dd6410cb3d5"
  version = "v0.3.0"

[[projects]]
  digest = "1:2997679181d901ac8aaf4330d11138ecf3974c6d3334995ff36f20cbd597daf8"
  name = "github.com/go-openapi/jsonpointer"
  packages = ["."]
  pruneopts = "UT"
  revision = "3a0015ad55fa9873f41605d3e8f28cd279c32ab2"
  version = "0.16.0"

[[projects]]
  digest = "1:1ae3f233d75a731b164ca9feafd8ed646cbedf1784095876ed6988ce8aa88b1f"
  name = "github.com/go-openapi/jsonreference"
  packages = ["."]
  pruneopts = "UT"
  revision = "3fb327e6747da3043567ee86abd02bb6376b6be2"
  version = "0.16.0"

[[projects]]
  digest = "1:3e5bdbd2a071c72c778c28fd7b5dfde95cdfbcef412f364377e031877205e418"
  name = "github.com/go-openapi/spec"
  packages = ["."]
  pruneopts = "UT"
  revision = "384415f06ee238aae1df5caad877de6ceac3a5c4"
  version = "0.16.0"

[[projects]]
  digest = "1:c80984d4a9bb79539743aff5af91b595d84f513700150b0ed73c1697d1200d54"
  name = "github.com/go-openapi/swag"
  packages = ["."]
  pruneopts = "UT"
  revision = "becd2f08beafcca035645a8a101e0e3e18140458"
  version = "0.16.0"

[[projects]]
  digest = "1:c4a2528ccbcabf90f9f3c464a5fc9e302d592861bbfd0b7135a7de8a943d0406"
  name = "github.com/go-stack/stack"
  packages = ["."]
  pruneopts = "UT"
  revision = "259ab82a6cad3992b4e21ff5cac294ccb06474bc"
  version = "v1.7.0"

[[projects]]
  digest = "1:35621fe20f140f05a0c4ef662c26c0ab4ee50bca78aa30fe87d33120bd28165e"
  name = "github.com/gogo/protobuf"
  packages = [
    "gogoproto",
    "jsonpb",
    "proto",
    "protoc-gen-gogo/descriptor",
    "sortkeys",
    "types",
  ]
  pruneopts = "UT"
  revision = "636bf0302bc95575d69441b25a2603156ffdddf1"
  version = "v1.1.1"

[[projects]]
  digest = "1:17fe264ee908afc795734e8c4e63db2accabaf57326dbf21763a7d6b86096260"
  name = "github.com/golang/protobuf"
  packages = [
    "proto",
    "ptypes",
    "ptypes/any",
    "ptypes/duration",
    "ptypes/timestamp",
  ]
  pruneopts = "UT"
  revision = "b4deda0973fb4c70b50d226b1af49f3da59f5265"
  version = "v1.1.0"

[[projects]]
  branch = "master"
  digest = "1:4a0c6bb4805508a6287675fac876be2ac1182539ca8a32468d8128882e9d5009"
  name = "github.com/golang/snappy"
  packages = ["."]
  pruneopts = "UT"
  revision = "2e65f85255dbc3072edf28d6b5b8efc472979f5a"

[[projects]]
  digest = "1:c79fb010be38a59d657c48c6ba1d003a8aa651fa56b579d959d74573b7dff8e1"
  name = "github.com/gorilla/context"
  packages = ["."]
  pruneopts = "UT"
  revision = "08b5f424b9271eedf6f9f0ce86cb9396ed337a42"
  version = "v1.1.1"

[[projects]]
  digest = "1:e73f5b0152105f18bc131fba127d9949305c8693f8a762588a82a48f61756f5f"
  name = "github.com/gorilla/mux"
  packages = ["."]
  pruneopts = "UT"
  revision = "e3702bed27f0d39777b0b37b664b6280e8ef8fbf"
  version = "v1.6.2"

[[projects]]
  digest = "1:43dd08a10854b2056e615d1b1d22ac94559d822e1f8b6fcc92c1a1057e85188e"
  name = "github.com/gorilla/websocket"
  packages = ["."]
  pruneopts = "UT"
  revision = "ea4d1f681babbce9545c9c5f3d5194a789c89f5b"
  version = "v1.2.0"

[[projects]]
  branch = "master"
  digest = "1:12247a2e99a060cc692f6680e5272c8adf0b8f572e6bce0d7095e624c958a240"
  name = "github.com/hashicorp/hcl"
  packages = [
    ".",
    "hcl/ast",
    "hcl/parser",
    "hcl/scanner",
    "hcl/strconv",
    "hcl/token",
    "json/parser",
    "json/scanner",
    "json/token",
  ]
  pruneopts = "UT"
  revision = "ef8a98b0bbce4a65b5aa4c368430a80ddc533168"

[[projects]]
  digest = "1:870d441fe217b8e689d7949fef6e43efbc787e50f200cb1e70dbca9204a1d6be"
  name = "github.com/inconshreveable/mousetrap"
  packages = ["."]
  pruneopts = "UT"
  revision = "76626ae9c91c4f2a10f34cad8ce83ea42c93bb75"
  version = "v1.0"

[[projects]]
  branch = "master"
  digest = "1:39b27d1381a30421f9813967a5866fba35dc1d4df43a6eefe3b7a5444cb07214"
  name = "github.com/jmhodges/levigo"
  packages = ["."]
  pruneopts = "UT"
  revision = "c42d9e0ca023e2198120196f842701bb4c55d7b9"

[[projects]]
  digest = "1:3e551bbb3a7c0ab2a2bf4660e7fcad16db089fdcfbb44b0199e62838038623ea"
  name = "github.com/json-iterator/go"
  packages = ["."]
  pruneopts = "UT"
  revision = "1624edc4454b8682399def8740d46db5e4362ba4"
  version = "v1.1.5"

[[projects]]
  branch = "master"
  digest = "1:a64e323dc06b73892e5bb5d040ced475c4645d456038333883f58934abbf6f72"
  name = "github.com/kr/logfmt"
  packages = ["."]
  pruneopts = "UT"
  revision = "b84e30acd515aadc4b783ad4ff83aff3299bdfe0"

[[projects]]
  digest = "1:c568d7727aa262c32bdf8a3f7db83614f7af0ed661474b24588de635c20024c7"
  name = "github.com/magiconair/properties"
  packages = ["."]
  pruneopts = "UT"
  revision = "c2353362d570a7bfa228149c62842019201cfb71"
  version = "v1.8.0"

[[projects]]
  branch = "master"
  digest = "1:84a5a2b67486d5d67060ac393aa255d05d24ed5ee41daecd5635ec22657b6492"
  name = "github.com/mailru/easyjson"
  packages = [
    "buffer",
    "jlexer",
    "jwriter",
  ]
  pruneopts = "UT"
  revision = "60711f1a8329503b04e1c88535f419d0bb440bff"

[[projects]]
  digest = "1:d4d17353dbd05cb52a2a52b7fe1771883b682806f68db442b436294926bbfafb"
  name = "github.com/mattn/go-isatty"
  packages = ["."]
  pruneopts = "UT"
  revision = "0360b2af4f38e8d38c7fce2a9f4e702702d73a39"
  version = "v0.0.3"

[[projects]]
  digest = "1:ff5ebae34cfbf047d505ee150de27e60570e8c394b3b8fdbb720ff6ac71985fc"
  name = "github.com/matttproud/golang_protobuf_extensions"
  packages = ["pbutil"]
  pruneopts = "UT"
  revision = "c12348ce28de40eed0136aa2b644d0ee0650e56c"
  version = "v1.0.1"

[[projects]]
  digest = "1:645110e089152bd0f4a011a2648fbb0e4df5977be73ca605781157ac297f50c4"
  name = "github.com/mitchellh/mapstructure"
  packages = ["."]
  pruneopts = "UT"
  revision = "fa473d140ef3c6adf42d6b391fe76707f1f243c8"
  version = "v1.0.0"

[[projects]]
  digest = "1:33422d238f147d247752996a26574ac48dcf472976eda7f5134015f06bf16563"
  name = "github.com/modern-go/concurrent"
  packages = ["."]
  pruneopts = "UT"
  revision = "bacd9c7ef1dd9b15be4a9909b8ac7a4e313eec94"
  version = "1.0.3"

[[projects]]
  digest = "1:e32bdbdb7c377a07a9a46378290059822efdce5c8d96fe71940d87cb4f918855"
  name = "github.com/modern-go/reflect2"
  packages = ["."]
  pruneopts = "UT"
  revision = "4b7aa43c6742a2c18fdef89dd197aaae7dac7ccd"
  version = "1.0.1"

[[projects]]
  digest = "1:95741de3af260a92cc5c7f3f3061e85273f5a81b5db20d4bd68da74bd521675e"
  name = "github.com/pelletier/go-toml"
  packages = ["."]
  pruneopts = "UT"
  revision = "c01d1270ff3e442a8a57cddc1c92dc1138598194"
  version = "v1.2.0"

[[projects]]
  digest = "1:40e195917a951a8bf867cd05de2a46aaf1806c50cf92eebf4c16f78cd196f747"
  name = "github.com/pkg/errors"
  packages = ["."]
  pruneopts = "UT"
  revision = "645ef00459ed84a119197bfb8d8205042c6df63d"
  version = "v0.8.0"

[[projects]]
  digest = "1:0028cb19b2e4c3112225cd871870f2d9cf49b9b4276531f03438a88e94be86fe"
  name = "github.com/pmezard/go-difflib"
  packages = ["difflib"]
  pruneopts = "UT"
  revision = "792786c7400a136282c1664665ae0a8db921c6c2"
  version = "v1.0.0"

[[projects]]
  digest = "1:c1a04665f9613e082e1209cf288bf64f4068dcd6c87a64bf1c4ff006ad422ba0"
  name = "github.com/prometheus/client_golang"
  packages = [
    "prometheus",
    "prometheus/promhttp",
  ]
  pruneopts = "UT"
  revision = "ae27198cdd90bf12cd134ad79d1366a6cf49f632"

[[projects]]
  branch = "master"
  digest = "1:2d5cd61daa5565187e1d96bae64dbbc6080dacf741448e9629c64fd93203b0d4"
  name = "github.com/prometheus/client_model"
  packages = ["go"]
  pruneopts = "UT"
  revision = "5c3871d89910bfb32f5fcab2aa4b9ec68e65a99f"

[[projects]]
  branch = "master"
  digest = "1:63b68062b8968092eb86bedc4e68894bd096ea6b24920faca8b9dcf451f54bb5"
  name = "github.com/prometheus/common"
  packages = [
    "expfmt",
    "internal/bitbucket.org/ww/goautoneg",
    "model",
  ]
  pruneopts = "UT"
  revision = "c7de2306084e37d54b8be01f3541a8464345e9a5"

[[projects]]
  branch = "master"
  digest = "1:8c49953a1414305f2ff5465147ee576dd705487c35b15918fcd4efdc0cb7a290"
  name = "github.com/prometheus/procfs"
  packages = [
    ".",
    "internal/util",
    "nfs",
    "xfs",
  ]
  pruneopts = "UT"
  revision = "05ee40e3a273f7245e8777337fc7b46e533a9a92"

[[projects]]
  digest = "1:c4556a44e350b50a490544d9b06e9fba9c286c21d6c0e47f54f3a9214597298c"
  name = "github.com/rcrowley/go-metrics"
  packages = ["."]
  pruneopts = "UT"
  revision = "e2704e165165ec55d062f5919b4b29494e9fa790"

[[projects]]
  digest = "1:bd1ae00087d17c5a748660b8e89e1043e1e5479d0fea743352cda2f8dd8c4f84"
  name = "github.com/spf13/afero"
  packages = [
    ".",
    "mem",
  ]
  pruneopts = "UT"
  revision = "787d034dfe70e44075ccc060d346146ef53270ad"
  version = "v1.1.1"

[[projects]]
  digest = "1:516e71bed754268937f57d4ecb190e01958452336fa73dbac880894164e91c1f"
  name = "github.com/spf13/cast"
  packages = ["."]
  pruneopts = "UT"
  revision = "8965335b8c7107321228e3e3702cab9832751bac"
  version = "v1.2.0"

[[projects]]
  digest = "1:7ffc0983035bc7e297da3688d9fe19d60a420e9c38bef23f845c53788ed6a05e"
  name = "github.com/spf13/cobra"
  packages = ["."]
  pruneopts = "UT"
  revision = "7b2c5ac9fc04fc5efafb60700713d4fa609b777b"
  version = "v0.0.1"

[[projects]]
  branch = "master"
  digest = "1:8a020f916b23ff574845789daee6818daf8d25a4852419aae3f0b12378ba432a"
  name = "github.com/spf13/jwalterweatherman"
  packages = ["."]
  pruneopts = "UT"
  revision = "14d3d4c518341bea657dd8a226f5121c0ff8c9f2"

[[projects]]
  digest = "1:dab83a1bbc7ad3d7a6ba1a1cc1760f25ac38cdf7d96a5cdd55cd915a4f5ceaf9"
  name = "github.com/spf13/pflag"
  packages = ["."]
  pruneopts = "UT"
  revision = "9a97c102cda95a86cec2345a6f09f55a939babf5"
  version = "v1.0.2"

[[projects]]
  digest = "1:f8e1a678a2571e265f4bf91a3e5e32aa6b1474a55cb0ea849750cc177b664d96"
  name = "github.com/spf13/viper"
  packages = ["."]
  pruneopts = "UT"
  revision = "25b30aa063fc18e48662b86996252eabdcf2f0c7"
  version = "v1.0.0"

[[projects]]
  digest = "1:7e8d267900c7fa7f35129a2a37596e38ed0f11ca746d6d9ba727980ee138f9f6"
  name = "github.com/stretchr/testify"
  packages = [
    "assert",
    "require",
  ]
  pruneopts = "UT"
  revision = "12b6f73e6084dad08a7c6e575284b177ecafbc71"
  version = "v1.2.1"

[[projects]]
  digest = "1:549284806d9fc8fea01d91d713372d8ad30091dda2ad0501511d0f009eb59823"
  name = "github.com/swaggo/gin-swagger"
  packages = [
    ".",
    "swaggerFiles",
  ]
  pruneopts = "UT"
  revision = "8cf3fa9932e247205d1cf2be6fd13a9d09ceb9a4"
  version = "v1.0.0"

[[projects]]
  digest = "1:04d4f66b72d2209109b20f4da5f71ffb9b68ef13318d5f217b43083005fcb1dd"
  name = "github.com/swaggo/swag"
  packages = [
    ".",
    "example/celler/httputil",
  ]
  pruneopts = "UT"
  revision = "db2ee6c14a35e4fca95b0d75054296ef2b699050"
  version = "v1.3.2"

[[projects]]
  branch = "master"
  digest = "1:f2ffd421680b0a3f7887501b3c6974bcf19217ecd301d0e2c9b681940ec363d5"
  name = "github.com/syndtr/goleveldb"
  packages = [
    "leveldb",
    "leveldb/cache",
    "leveldb/comparer",
    "leveldb/errors",
    "leveldb/filter",
    "leveldb/iterator",
    "leveldb/journal",
    "leveldb/memdb",
    "leveldb/opt",
    "leveldb/storage",
    "leveldb/table",
    "leveldb/util",
  ]
  pruneopts = "UT"
  revision = "ae2bd5eed72d46b28834ec3f60db3a3ebedd8dbd"

[[projects]]
  branch = "master"
  digest = "1:087aaa7920e5d0bf79586feb57ce01c35c830396ab4392798112e8aae8c47722"
  name = "github.com/tendermint/ed25519"
  packages = [
    ".",
    "edwards25519",
    "extra25519",
  ]
  pruneopts = "UT"
  revision = "d8387025d2b9d158cf4efb07e7ebf814bcce2057"

[[projects]]
  digest = "1:e0a2a4be1e20c305badc2b0a7a9ab7fef6da500763bec23ab81df3b5f9eec9ee"
  name = "github.com/tendermint/go-amino"
  packages = ["."]
  pruneopts = "UT"
  revision = "a8328986c1608950fa5d3d1c0472cccc4f8fc02c"
  version = "v0.12.0-rc0"

[[projects]]
  digest = "1:d4a15d404afbf591e8be16fcda7f5ac87948d5c7531f9d909fd84cc730ab16e2"
  name = "github.com/tendermint/iavl"
  packages = ["."]
  pruneopts = "UT"
  revision = "35f66e53d9b01e83b30de68b931f54b2477a94c9"
  version = "v0.9.2"

[[projects]]
  digest = "1:4f15e95fe3888cc75dd34f407d6394cbc7fd3ff24920851b92b295f6a8b556e6"
  name = "github.com/tendermint/tendermint"
  packages = [
    "abci/client",
    "abci/example/code",
    "abci/example/kvstore",
    "abci/server",
    "abci/types",
    "blockchain",
    "cmd/tendermint/commands",
    "config",
    "consensus",
    "consensus/types",
    "crypto",
    "crypto/armor",
    "crypto/ed25519",
    "crypto/encoding/amino",
    "crypto/merkle",
    "crypto/secp256k1",
    "crypto/tmhash",
    "crypto/xsalsa20symmetric",
    "evidence",
    "libs/autofile",
    "libs/bech32",
    "libs/cli",
    "libs/cli/flags",
    "libs/clist",
    "libs/common",
    "libs/db",
    "libs/events",
    "libs/flowrate",
    "libs/log",
    "libs/pubsub",
    "libs/pubsub/query",
    "lite",
    "lite/client",
    "lite/errors",
    "lite/files",
    "lite/proxy",
    "mempool",
    "node",
    "p2p",
    "p2p/conn",
    "p2p/pex",
    "p2p/upnp",
    "privval",
    "proxy",
    "rpc/client",
    "rpc/core",
    "rpc/core/types",
    "rpc/grpc",
    "rpc/lib",
    "rpc/lib/client",
    "rpc/lib/server",
    "rpc/lib/types",
    "state",
    "state/txindex",
    "state/txindex/kv",
    "state/txindex/null",
    "types",
    "version",
  ]
  pruneopts = "UT"
  revision = "81df19e68ab1519399fccf0cab81cb75bf9d782e"
  version = "v0.23.1-rc0"

[[projects]]
  digest = "1:bf6d9a827ea3cad964c2f863302e4f6823170d0b5ed16f72cf1184a7c615067e"
  name = "github.com/tendermint/tmlibs"
  packages = ["cli"]
  pruneopts = "UT"
  revision = "49596e0a1f48866603813df843c9409fc19805c6"
  version = "v0.9.0"

[[projects]]
  digest = "1:03aa6e485e528acb119fb32901cf99582c380225fc7d5a02758e08b180cb56c3"
  name = "github.com/ugorji/go"
  packages = ["codec"]
  pruneopts = "UT"
  revision = "b4c50a2b199d93b13dc15e78929cfb23bfdf21ab"
  version = "v1.1.1"

[[projects]]
  digest = "1:4dcb0dd65feecb068ce23a234d1a07c7868a1e39f52a6defcae0bb371d03abf6"
  name = "github.com/zondax/ledger-goclient"
  packages = ["."]
  pruneopts = "UT"
  revision = "4296ee5701e945f9b3a7dbe51f402e0b9be57259"

[[projects]]
  branch = "master"
  digest = "1:27507554c6d4f060d8d700c31c624a43d3a92baa634e178ddc044bdf7d13b44a"
  name = "golang.org/x/crypto"
  packages = [
    "blowfish",
    "chacha20poly1305",
    "curve25519",
    "hkdf",
    "internal/chacha20",
    "internal/subtle",
    "nacl/box",
    "nacl/secretbox",
    "openpgp/armor",
    "openpgp/errors",
    "pbkdf2",
    "poly1305",
    "ripemd160",
    "salsa20/salsa",
  ]
  pruneopts = "UT"
  revision = "614d502a4dac94afa3a6ce146bd1736da82514c6"

[[projects]]
<<<<<<< HEAD
  digest = "1:4179aece9cd27abeabe7aa03c434a8fd8052c075d08329c1664d8de48e5f9710"
=======
  digest = "1:d36f55a999540d29b6ea3c2ea29d71c76b1d9853fdcd3e5c5cb4836f2ba118f1"
>>>>>>> 03f79ef7
  name = "golang.org/x/net"
  packages = [
    "context",
    "http/httpguts",
    "http2",
    "http2/hpack",
    "idna",
    "internal/timeseries",
    "netutil",
    "trace",
    "webdav",
    "webdav/internal/xml",
  ]
  pruneopts = "UT"
  revision = "292b43bbf7cb8d35ddf40f8d5100ef3837cced3f"

[[projects]]
  branch = "master"
  digest = "1:86171d21d59449dcf7cee0b7d2da83dff989dab9b9b69bfe0a3d59c3c1ca6081"
  name = "golang.org/x/sys"
  packages = [
    "cpu",
    "unix",
  ]
  pruneopts = "UT"
  revision = "11551d06cbcc94edc80a0facaccbda56473c19c1"

[[projects]]
<<<<<<< HEAD
  digest = "1:0c56024909189aee3364b7f21a95a27459f718aa7c199a5c111c36cfffd9eaef"
=======
  digest = "1:a2ab62866c75542dd18d2b069fec854577a20211d7c0ea6ae746072a1dccdd18"
>>>>>>> 03f79ef7
  name = "golang.org/x/text"
  packages = [
    "collate",
    "collate/build",
    "internal/colltab",
    "internal/gen",
    "internal/tag",
    "internal/triegen",
    "internal/ucd",
    "language",
    "secure/bidirule",
    "transform",
    "unicode/bidi",
    "unicode/cldr",
    "unicode/norm",
    "unicode/rangetable",
    "width",
  ]
  pruneopts = "UT"
  revision = "f21a4dfb5e38f5895301dc265a8def02365cc3d0"
  version = "v0.3.0"

[[projects]]
  branch = "master"
  digest = "1:077c1c599507b3b3e9156d17d36e1e61928ee9b53a5b420f10f28ebd4a0b275c"
  name = "google.golang.org/genproto"
  packages = ["googleapis/rpc/status"]
  pruneopts = "UT"
  revision = "c66870c02cf823ceb633bcd05be3c7cda29976f4"

[[projects]]
  digest = "1:2dab32a43451e320e49608ff4542fdfc653c95dcc35d0065ec9c6c3dd540ed74"
  name = "google.golang.org/grpc"
  packages = [
    ".",
    "balancer",
    "balancer/base",
    "balancer/roundrobin",
    "codes",
    "connectivity",
    "credentials",
    "encoding",
    "encoding/proto",
    "grpclog",
    "internal",
    "internal/backoff",
    "internal/channelz",
    "internal/grpcrand",
    "keepalive",
    "metadata",
    "naming",
    "peer",
    "resolver",
    "resolver/dns",
    "resolver/passthrough",
    "stats",
    "status",
    "tap",
    "transport",
  ]
  pruneopts = "UT"
  revision = "168a6198bcb0ef175f7dacec0b8691fc141dc9b8"
  version = "v1.13.0"

[[projects]]
  digest = "1:cbc72c4c4886a918d6ab4b95e347ffe259846260f99ebdd8a198c2331cf2b2e9"
  name = "gopkg.in/go-playground/validator.v8"
  packages = ["."]
  pruneopts = "UT"
  revision = "5f1438d3fca68893a817e4a66806cea46a9e4ebf"
  version = "v8.18.2"

[[projects]]
  digest = "1:342378ac4dcb378a5448dd723f0784ae519383532f5e70ade24132c4c8693202"
  name = "gopkg.in/yaml.v2"
  packages = ["."]
  pruneopts = "UT"
  revision = "5420a8b6744d3b0345ab293f6fcba19c978f1183"
  version = "v2.2.1"

[solve-meta]
  analyzer-name = "dep"
  analyzer-version = 1
  input-imports = [
    "github.com/bartekn/go-bip39",
    "github.com/bgentry/speakeasy",
    "github.com/btcsuite/btcd/btcec",
    "github.com/gin-gonic/gin",
    "github.com/golang/protobuf/proto",
    "github.com/gorilla/mux",
    "github.com/mattn/go-isatty",
    "github.com/pkg/errors",
    "github.com/spf13/cobra",
    "github.com/spf13/pflag",
    "github.com/spf13/viper",
    "github.com/stretchr/testify/assert",
    "github.com/stretchr/testify/require",
    "github.com/swaggo/gin-swagger",
    "github.com/swaggo/gin-swagger/swaggerFiles",
    "github.com/swaggo/swag",
    "github.com/swaggo/swag/example/celler/httputil",
    "github.com/tendermint/go-amino",
    "github.com/tendermint/iavl",
    "github.com/tendermint/tendermint/abci/server",
    "github.com/tendermint/tendermint/abci/types",
    "github.com/tendermint/tendermint/cmd/tendermint/commands",
    "github.com/tendermint/tendermint/config",
    "github.com/tendermint/tendermint/crypto",
    "github.com/tendermint/tendermint/crypto/armor",
    "github.com/tendermint/tendermint/crypto/ed25519",
    "github.com/tendermint/tendermint/crypto/encoding/amino",
    "github.com/tendermint/tendermint/crypto/merkle",
    "github.com/tendermint/tendermint/crypto/secp256k1",
    "github.com/tendermint/tendermint/crypto/tmhash",
    "github.com/tendermint/tendermint/crypto/xsalsa20symmetric",
    "github.com/tendermint/tendermint/libs/bech32",
    "github.com/tendermint/tendermint/libs/cli",
    "github.com/tendermint/tendermint/libs/cli/flags",
    "github.com/tendermint/tendermint/libs/common",
    "github.com/tendermint/tendermint/libs/db",
    "github.com/tendermint/tendermint/libs/log",
    "github.com/tendermint/tendermint/lite",
    "github.com/tendermint/tendermint/lite/proxy",
    "github.com/tendermint/tendermint/node",
    "github.com/tendermint/tendermint/p2p",
    "github.com/tendermint/tendermint/privval",
    "github.com/tendermint/tendermint/proxy",
    "github.com/tendermint/tendermint/rpc/client",
    "github.com/tendermint/tendermint/rpc/core/types",
    "github.com/tendermint/tendermint/rpc/lib/client",
    "github.com/tendermint/tendermint/rpc/lib/server",
    "github.com/tendermint/tendermint/types",
    "github.com/tendermint/tendermint/version",
    "github.com/tendermint/tmlibs/cli",
    "github.com/zondax/ledger-goclient",
    "golang.org/x/crypto/blowfish",
    "golang.org/x/crypto/ripemd160",
  ]
  solver-name = "gps-cdcl"
  solver-version = 1<|MERGE_RESOLUTION|>--- conflicted
+++ resolved
@@ -87,7 +87,6 @@
   version = "v1.4.7"
 
 [[projects]]
-<<<<<<< HEAD
   branch = "master"
   digest = "1:36fe9527deed01d2a317617e59304eb2c4ce9f8a24115bcc5c2e37b3aee5bae4"
   name = "github.com/gin-contrib/sse"
@@ -109,8 +108,6 @@
   version = "v1.3.0"
 
 [[projects]]
-=======
->>>>>>> 03f79ef7
   digest = "1:fdf5169073fb0ad6dc12a70c249145e30f4058647bea25f0abd48b6d9f228a11"
   name = "github.com/go-kit/kit"
   packages = [
@@ -666,11 +663,7 @@
   revision = "614d502a4dac94afa3a6ce146bd1736da82514c6"
 
 [[projects]]
-<<<<<<< HEAD
   digest = "1:4179aece9cd27abeabe7aa03c434a8fd8052c075d08329c1664d8de48e5f9710"
-=======
-  digest = "1:d36f55a999540d29b6ea3c2ea29d71c76b1d9853fdcd3e5c5cb4836f2ba118f1"
->>>>>>> 03f79ef7
   name = "golang.org/x/net"
   packages = [
     "context",
@@ -699,11 +692,7 @@
   revision = "11551d06cbcc94edc80a0facaccbda56473c19c1"
 
 [[projects]]
-<<<<<<< HEAD
   digest = "1:0c56024909189aee3364b7f21a95a27459f718aa7c199a5c111c36cfffd9eaef"
-=======
-  digest = "1:a2ab62866c75542dd18d2b069fec854577a20211d7c0ea6ae746072a1dccdd18"
->>>>>>> 03f79ef7
   name = "golang.org/x/text"
   packages = [
     "collate",
