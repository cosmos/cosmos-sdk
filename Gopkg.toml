--- conflicted
+++ resolved
@@ -76,13 +76,6 @@
   name = "github.com/tendermint/tmlibs"
   branch = "develop"
 
-<<<<<<< HEAD
-[[constraint]]
-  name = "github.com/cosmos/bech32cosmos"
-  branch = "master"
- 
-=======
->>>>>>> 1a013940
 # this got updated and broke, so locked to an old working commit ...
 [[override]]
   name = "google.golang.org/genproto"
