# Gopkg.toml example
#
# Refer to https://github.com/golang/dep/blob/master/docs/Gopkg.toml.md
# for detailed Gopkg.toml documentation.
#
# required = ["github.com/user/thing/cmd/thing"]
# ignored = ["github.com/user/project/pkgX", "bitbucket.org/user/project/pkgA/pkgY"]
#
# [[constraint]]
#   name = "github.com/user/project"
#   version = "1.0.0"
#
# [[constraint]]
#   name = "github.com/user/project2"
#   branch = "dev"
#   source = "github.com/myfork/project2"
#
# [[override]]
#   name = "github.com/x/y"
#   version = "2.4.0"
#
# [prune]
#   non-go = false
#   go-tests = true
#   unused-packages = true

[[constraint]]
  name = "github.com/bgentry/speakeasy"
  version = "~0.1.0"

[[constraint]]
  name = "github.com/golang/protobuf"
  version = "~1.0.0"

[[constraint]]
  name = "github.com/mattn/go-isatty"
  version = "~0.0.3"

[[constraint]]
  name = "github.com/pkg/errors"
  version = "~0.8.0"

[[constraint]]
  name = "github.com/spf13/cobra"
  version = "~0.0.1"

[[constraint]]
  name = "github.com/spf13/viper"
  version = "~1.0.0"

[[constraint]]
  name = "github.com/stretchr/testify"
  version = "~1.2.1"

[[constraint]]
  name = "github.com/tendermint/abci"
  version = "~0.10.3"

[[override]]
  name = "github.com/tendermint/go-crypto"
  revision = "e6d0ade0e1a8315613e026fe64b006f24f58beab"

[[override]]
  name = "github.com/tendermint/go-wire"
  version = "0.7.3"

[[constraint]]
  name = "github.com/tendermint/go-amino"
  version = "~0.9.9"

[[constraint]]
  name = "github.com/tendermint/iavl"
  version = "~0.7.0"

[[constraint]]
  name = "github.com/tendermint/tendermint"
  version = "0.19.5-rc1"

[[override]]
  name = "github.com/tendermint/tmlibs"
  version = "~0.8.3-rc0"
  
# this got updated and broke, so locked to an old working commit ...
[[override]]
  name = "google.golang.org/genproto"
  revision = "7fd901a49ba6a7f87732eb344f6e3c5b19d1b200"

<<<<<<< HEAD
[[override]]
  name = "github.com/tendermint/iavl"
  branch = "develop"
=======
  [[constraint]]
  name = "github.com/cosmos/bech32cosmos"
  branch = "master"
  
>>>>>>> b0e5b8cc

[prune]
  go-tests = true
  unused-packages = true<|MERGE_RESOLUTION|>--- conflicted
+++ resolved
@@ -79,23 +79,20 @@
 [[override]]
   name = "github.com/tendermint/tmlibs"
   version = "~0.8.3-rc0"
+
+[[constraint]]
+  name = "github.com/cosmos/bech32cosmos"
+  branch = "master"
+ 
+[[override]]
+  name = "github.com/tendermint/iavl"
+  branch = "develop"
   
 # this got updated and broke, so locked to an old working commit ...
 [[override]]
   name = "google.golang.org/genproto"
   revision = "7fd901a49ba6a7f87732eb344f6e3c5b19d1b200"
 
-<<<<<<< HEAD
-[[override]]
-  name = "github.com/tendermint/iavl"
-  branch = "develop"
-=======
-  [[constraint]]
-  name = "github.com/cosmos/bech32cosmos"
-  branch = "master"
-  
->>>>>>> b0e5b8cc
-
 [prune]
   go-tests = true
   unused-packages = true