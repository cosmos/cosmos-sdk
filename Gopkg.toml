# Gopkg.toml example
#
# Refer to https://github.com/golang/dep/blob/master/docs/Gopkg.toml.md
# for detailed Gopkg.toml documentation.
#
# required = ["github.com/user/thing/cmd/thing"]
# ignored = ["github.com/user/project/pkgX", "bitbucket.org/user/project/pkgA/pkgY"]
#
# [[constraint]]
#   name = "github.com/user/project"
#   version = "1.0.0"
#
# [[override]]
#   name = "github.com/x/y"
#   version = "2.4.0"
#
# [prune]
#   non-go = false
#   go-tests = true
#   unused-packages = true

[[constraint]]
  name = "github.com/bgentry/speakeasy"
  version = "~0.1.0"

[[override]]
  name = "github.com/golang/protobuf"
  version = "=1.1.0"

[[constraint]]
  name = "github.com/mattn/go-isatty"
  version = "~0.0.3"

[[constraint]]
  name = "github.com/spf13/cobra"
  version = "~0.0.1"

[[constraint]]
  name = "github.com/spf13/viper"
  version = "~1.0.0"

[[constraint]]
  name = "github.com/pkg/errors"
  version = "=0.8.0"

[[constraint]]
  name = "github.com/stretchr/testify"
  version = "=1.2.1"

[[override]]
  name = "github.com/tendermint/go-amino"
  version = "=v0.12.0-rc0"

[[override]]
  name = "github.com/tendermint/iavl"
  version = "=v0.9.2"

[[override]]
  name = "github.com/tendermint/tendermint"
  version = "=v0.23.0"

[[constraint]]
  name = "github.com/bartekn/go-bip39"
  revision = "a05967ea095d81c8fe4833776774cfaff8e5036c"

[[constraint]]
  name = "github.com/zondax/ledger-goclient"
<<<<<<< HEAD
  revision = "a05312e1c998ad831b70eea41d009654f7f95985"
=======
  revision = "4296ee5701e945f9b3a7dbe51f402e0b9be57259"
>>>>>>> 1ae54661

[prune]
  go-tests = true
  unused-packages = true<|MERGE_RESOLUTION|>--- conflicted
+++ resolved
@@ -65,11 +65,7 @@
 
 [[constraint]]
   name = "github.com/zondax/ledger-goclient"
-<<<<<<< HEAD
-  revision = "a05312e1c998ad831b70eea41d009654f7f95985"
-=======
   revision = "4296ee5701e945f9b3a7dbe51f402e0b9be57259"
->>>>>>> 1ae54661
 
 [prune]
   go-tests = true
