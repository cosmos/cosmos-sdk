#!/usr/bin/make -f

PACKAGES_NOSIMULATION=$(shell go list ./... | grep -v '/simulation')
PACKAGES_SIMTEST=$(shell go list ./... | grep '/simulation')
export VERSION := $(shell echo $(shell git describe --always --match "v*") | sed 's/^v//')
export TMVERSION := $(shell go list -m github.com/tendermint/tendermint | sed 's:.* ::')
export COMMIT := $(shell git log -1 --format='%H')
LEDGER_ENABLED ?= true
BINDIR ?= $(GOPATH)/bin
BUILDDIR ?= $(CURDIR)/build
SIMAPP = ./simapp
MOCKS_DIR = $(CURDIR)/tests/mocks
HTTPS_GIT := https://github.com/cosmos/cosmos-sdk.git
DOCKER := $(shell which docker)
DOCKER_BUF := $(DOCKER) run --rm -v $(CURDIR):/workspace --workdir /workspace bufbuild/buf:1.0.0-rc8
PROJECT_NAME = $(shell git remote get-url origin | xargs basename -s .git)
DOCS_DOMAIN=docs.cosmos.network
# RocksDB is a native dependency, so we don't assume the library is installed.
# Instead, it must be explicitly enabled and we warn when it is not.
ENABLE_ROCKSDB ?= false

export GO111MODULE = on

# process build tags

build_tags = netgo
ifeq ($(LEDGER_ENABLED),true)
  ifeq ($(OS),Windows_NT)
    GCCEXE = $(shell where gcc.exe 2> NUL)
    ifeq ($(GCCEXE),)
      $(error gcc.exe not installed for ledger support, please install or set LEDGER_ENABLED=false)
    else
      build_tags += ledger
    endif
  else
    UNAME_S = $(shell uname -s)
    ifeq ($(UNAME_S),OpenBSD)
      $(warning OpenBSD detected, disabling ledger support (https://github.com/cosmos/cosmos-sdk/issues/1988))
    else
      GCC = $(shell command -v gcc 2> /dev/null)
      ifeq ($(GCC),)
        $(error gcc not installed for ledger support, please install or set LEDGER_ENABLED=false)
      else
        build_tags += ledger
      endif
    endif
  endif
endif

ifeq (secp,$(findstring secp,$(COSMOS_BUILD_OPTIONS)))
  build_tags += libsecp256k1_sdk
endif

whitespace :=
whitespace += $(whitespace)
comma := ,
build_tags_comma_sep := $(subst $(whitespace),$(comma),$(build_tags))

# process linker flags

ldflags = -X github.com/cosmos/cosmos-sdk/version.Name=sim \
		  -X github.com/cosmos/cosmos-sdk/version.AppName=simd \
		  -X github.com/cosmos/cosmos-sdk/version.Version=$(VERSION) \
		  -X github.com/cosmos/cosmos-sdk/version.Commit=$(COMMIT) \
		  -X "github.com/cosmos/cosmos-sdk/version.BuildTags=$(build_tags_comma_sep)" \
			-X github.com/tendermint/tendermint/version.TMCoreSemVer=$(TMVERSION)

ifeq ($(ENABLE_ROCKSDB),true)
  BUILD_TAGS += rocksdb_build
  test_tags += rocksdb_build
else
  $(warning RocksDB support is disabled; to build and test with RocksDB support, set ENABLE_ROCKSDB=true)
endif

# DB backend selection
ifeq (cleveldb,$(findstring cleveldb,$(COSMOS_BUILD_OPTIONS)))
  build_tags += gcc
endif
ifeq (badgerdb,$(findstring badgerdb,$(COSMOS_BUILD_OPTIONS)))
  BUILD_TAGS += badgerdb
endif
# handle rocksdb
ifeq (rocksdb,$(findstring rocksdb,$(COSMOS_BUILD_OPTIONS)))
  ifneq ($(ENABLE_ROCKSDB),true)
    $(error Cannot use RocksDB backend unless ENABLE_ROCKSDB=true)
  endif
  CGO_ENABLED=1
  BUILD_TAGS += rocksdb
endif
# handle boltdb
ifeq (boltdb,$(findstring boltdb,$(COSMOS_BUILD_OPTIONS)))
  BUILD_TAGS += boltdb
endif

ifeq (,$(findstring nostrip,$(COSMOS_BUILD_OPTIONS)))
  ldflags += -w -s
endif
ldflags += $(LDFLAGS)
ldflags := $(strip $(ldflags))

build_tags += $(BUILD_TAGS)
build_tags := $(strip $(build_tags))

BUILD_FLAGS := -tags "$(build_tags)" -ldflags '$(ldflags)'
# check for nostrip option
ifeq (,$(findstring nostrip,$(COSMOS_BUILD_OPTIONS)))
  BUILD_FLAGS += -trimpath
endif

# Check for debug option
ifeq (debug,$(findstring debug,$(COSMOS_BUILD_OPTIONS)))
  BUILD_FLAGS += -gcflags "all=-N -l"
endif

all: tools build lint test

# The below include contains the tools and runsim targets.
include contrib/devtools/Makefile

###############################################################################
###                                  Build                                  ###
###############################################################################

BUILD_TARGETS := build install

build: BUILD_ARGS=-o $(BUILDDIR)/
build-linux:
	GOOS=linux GOARCH=$(if $(findstring aarch64,$(shell uname -m)) || $(findstring arm64,$(shell uname -m)),arm64,amd64) LEDGER_ENABLED=false $(MAKE) build

$(BUILD_TARGETS): go.sum $(BUILDDIR)/
	go $@ -mod=readonly $(BUILD_FLAGS) $(BUILD_ARGS) ./...

$(BUILDDIR)/:
	mkdir -p $(BUILDDIR)/

cosmovisor:
	$(MAKE) -C cosmovisor cosmovisor

.PHONY: build build-linux cosmovisor

mockgen_cmd=go run github.com/golang/mock/mockgen

mocks: $(MOCKS_DIR)
	$(mockgen_cmd) -source=client/account_retriever.go -package mocks -destination tests/mocks/account_retriever.go
	$(mockgen_cmd) -package mocks -destination tests/mocks/tendermint_tm_db_DB.go github.com/tendermint/tm-db DB
	$(mockgen_cmd) -source db/types.go -package mocks -destination tests/mocks/db/types.go
	$(mockgen_cmd) -source=types/module/module.go -package mocks -destination tests/mocks/types_module_module.go
	$(mockgen_cmd) -source=types/invariant.go -package mocks -destination tests/mocks/types_invariant.go
	$(mockgen_cmd) -source=types/router.go -package mocks -destination tests/mocks/types_router.go
	$(mockgen_cmd) -package mocks -destination tests/mocks/grpc_server.go github.com/gogo/protobuf/grpc Server
	$(mockgen_cmd) -package mocks -destination tests/mocks/tendermint_tendermint_libs_log_DB.go github.com/tendermint/tendermint/libs/log Logger
	$(mockgen_cmd) -source=orm/model/ormtable/hooks.go -package ormmocks -destination orm/testing/ormmocks/hooks.go
.PHONY: mocks

$(MOCKS_DIR):
	mkdir -p $(MOCKS_DIR)

distclean: clean tools-clean
clean:
	rm -rf \
    $(BUILDDIR)/ \
    artifacts/ \
    tmp-swagger-gen/

.PHONY: distclean clean

###############################################################################
###                          Tools & Dependencies                           ###
###############################################################################

go.sum: go.mod
	echo "Ensure dependencies have not been modified ..." >&2
	go mod verify
	go mod tidy

###############################################################################
###                              Documentation                              ###
###############################################################################

update-swagger-docs: statik
	$(BINDIR)/statik -src=client/docs/swagger-ui -dest=client/docs -f -m
	@if [ -n "$(git status --porcelain)" ]; then \
        echo "\033[91mSwagger docs are out of sync!!!\033[0m";\
        exit 1;\
    else \
        echo "\033[92mSwagger docs are in sync\033[0m";\
    fi
.PHONY: update-swagger-docs

godocs:
	@echo "--> Wait a few seconds and visit http://localhost:6060/pkg/github.com/cosmos/cosmos-sdk/types"
	godoc -http=:6060

# This builds a docs site for each branch/tag in `./docs/versions`
# and copies each site to a version prefixed path. The last entry inside
# the `versions` file will be the default root index.html (and it should be main).
build-docs:
	@cd docs && \
	while read -r branch path_prefix; do \
		echo "building branch $${branch}" ; \
		(git clean -fdx && git reset --hard && git checkout $${branch} && npm install && VUEPRESS_BASE="/$${path_prefix}/" npm run build) ; \
		mkdir -p ~/output/$${path_prefix} ; \
		cp -r .vuepress/dist/* ~/output/$${path_prefix}/ ; \
		cp ~/output/$${path_prefix}/index.html ~/output ; \
		cp ~/output/$${path_prefix}/404.html ~/output ; \
	done < versions ;
	@echo $(DOCS_DOMAIN) > ~/output/CNAME

.PHONY: build-docs

###############################################################################
###                           Tests & Simulation                            ###
###############################################################################

test: test-unit
test-all: test-unit test-ledger-mock test-race test-cover

TEST_PACKAGES=./...
TEST_TARGETS := test-unit test-unit-amino test-unit-proto test-ledger-mock test-race test-ledger test-race

# Test runs-specific rules. To add a new test target, just add
# a new rule, customise ARGS or TEST_PACKAGES ad libitum, and
# append the new rule to the TEST_TARGETS list.
test-unit: test_tags += cgo ledger test_ledger_mock norace
test-unit-amino: test_tags += ledger test_ledger_mock test_amino norace
test-ledger: test_tags += cgo ledger norace
test-ledger-mock: test_tags += ledger test_ledger_mock norace
test-race: test_tags += cgo ledger test_ledger_mock
test-race: ARGS=-race
test-race: TEST_PACKAGES=$(PACKAGES_NOSIMULATION)
$(TEST_TARGETS): run-tests

# check-* compiles and collects tests without running them
# note: go test -c doesn't support multiple packages yet (https://github.com/golang/go/issues/15513)
CHECK_TEST_TARGETS := check-test-unit check-test-unit-amino
check-test-unit: test_tags += cgo ledger test_ledger_mock norace
check-test-unit-amino: test_tags += ledger test_ledger_mock test_amino norace
$(CHECK_TEST_TARGETS): EXTRA_ARGS=-run=none
$(CHECK_TEST_TARGETS): run-tests

ARGS += -tags "$(test_tags)"
SUB_MODULES = $(shell find . -type f -name 'go.mod' -print0 | xargs -0 -n1 dirname | sort)
CURRENT_DIR = $(shell pwd)
run-tests:
ifneq (,$(shell which tparse 2>/dev/null))
	@echo "Starting unit tests"; \
	finalec=0; \
	for module in $(SUB_MODULES); do \
		cd ${CURRENT_DIR}/$$module; \
		echo "Running unit tests for module $$module"; \
		go test -mod=readonly -json $(ARGS) $(TEST_PACKAGES) ./... | tparse; \
		ec=$$?; \
		if [ "$$ec" -ne '0' ]; then finalec=$$ec; fi; \
	done; \
	exit $$finalec
else
	@echo "Starting unit tests"; \
	finalec=0; \
	for module in $(SUB_MODULES); do \
		cd ${CURRENT_DIR}/$$module; \
		echo "Running unit tests for module $$module"; \
		go test -mod=readonly $(ARGS) $(TEST_PACKAGES) ./... ; \
		ec=$$?; \
		if [ "$$ec" -ne '0' ]; then finalec=$$ec; fi; \
	done; \
	exit $$finalec
endif

.PHONY: run-tests test test-all $(TEST_TARGETS)

test-sim-nondeterminism:
	@echo "Running non-determinism test..."
	@go test -mod=readonly $(SIMAPP) -run TestAppStateDeterminism -Enabled=true \
		-NumBlocks=100 -BlockSize=200 -Commit=true -Period=0 -v -timeout 24h

test-sim-custom-genesis-fast:
	@echo "Running custom genesis simulation..."
	@echo "By default, ${HOME}/.gaiad/config/genesis.json will be used."
	@go test -mod=readonly $(SIMAPP) -run TestFullAppSimulation -Genesis=${HOME}/.gaiad/config/genesis.json \
		-Enabled=true -NumBlocks=100 -BlockSize=200 -Commit=true -Seed=99 -Period=5 -v -timeout 24h

test-sim-import-export: runsim
	@echo "Running application import/export simulation. This may take several minutes..."
	@$(BINDIR)/runsim -Jobs=4 -SimAppPkg=$(SIMAPP) -ExitOnFail 50 5 TestAppImportExport

test-sim-after-import: runsim
	@echo "Running application simulation-after-import. This may take several minutes..."
	@$(BINDIR)/runsim -Jobs=4 -SimAppPkg=$(SIMAPP) -ExitOnFail 50 5 TestAppSimulationAfterImport

test-sim-custom-genesis-multi-seed: runsim
	@echo "Running multi-seed custom genesis simulation..."
	@echo "By default, ${HOME}/.gaiad/config/genesis.json will be used."
	@$(BINDIR)/runsim -Genesis=${HOME}/.gaiad/config/genesis.json -SimAppPkg=$(SIMAPP) -ExitOnFail 400 5 TestFullAppSimulation

test-sim-multi-seed-long: runsim
	@echo "Running long multi-seed application simulation. This may take awhile!"
	@$(BINDIR)/runsim -Jobs=4 -SimAppPkg=$(SIMAPP) -ExitOnFail 500 50 TestFullAppSimulation

test-sim-multi-seed-short: runsim
	@echo "Running short multi-seed application simulation. This may take awhile!"
	@$(BINDIR)/runsim -Jobs=4 -SimAppPkg=$(SIMAPP) -ExitOnFail 50 10 TestFullAppSimulation

test-sim-benchmark-invariants:
	@echo "Running simulation invariant benchmarks..."
	@go test -mod=readonly $(SIMAPP) -benchmem -bench=BenchmarkInvariants -run=^$ \
	-Enabled=true -NumBlocks=1000 -BlockSize=200 \
	-Period=1 -Commit=true -Seed=57 -v -timeout 24h

.PHONY: \
test-sim-nondeterminism \
test-sim-custom-genesis-fast \
test-sim-import-export \
test-sim-after-import \
test-sim-custom-genesis-multi-seed \
test-sim-multi-seed-short \
test-sim-multi-seed-long \
test-sim-benchmark-invariants

SIM_NUM_BLOCKS ?= 500
SIM_BLOCK_SIZE ?= 200
SIM_COMMIT ?= true

test-sim-benchmark:
	@echo "Running application benchmark for numBlocks=$(SIM_NUM_BLOCKS), blockSize=$(SIM_BLOCK_SIZE). This may take awhile!"
	@go test -mod=readonly -benchmem -run=^$$ $(SIMAPP) -bench ^BenchmarkFullAppSimulation$$  \
		-Enabled=true -NumBlocks=$(SIM_NUM_BLOCKS) -BlockSize=$(SIM_BLOCK_SIZE) -Commit=$(SIM_COMMIT) -timeout 24h

test-sim-profile:
	@echo "Running application benchmark for numBlocks=$(SIM_NUM_BLOCKS), blockSize=$(SIM_BLOCK_SIZE). This may take awhile!"
	@go test -mod=readonly -benchmem -run=^$$ $(SIMAPP) -bench ^BenchmarkFullAppSimulation$$ \
		-Enabled=true -NumBlocks=$(SIM_NUM_BLOCKS) -BlockSize=$(SIM_BLOCK_SIZE) -Commit=$(SIM_COMMIT) -timeout 24h -cpuprofile cpu.out -memprofile mem.out

.PHONY: test-sim-profile test-sim-benchmark

test-cover:
	@export VERSION=$(VERSION); bash -x contrib/test_cover.sh
.PHONY: test-cover

test-rosetta:
	docker build -t rosetta-ci:latest -f contrib/rosetta/rosetta-ci/Dockerfile .
	docker-compose -f contrib/rosetta/docker-compose.yaml up --abort-on-container-exit --exit-code-from test_rosetta --build
.PHONY: test-rosetta

benchmark:
	@go test -mod=readonly -bench=. $(PACKAGES_NOSIMULATION)
.PHONY: benchmark

###############################################################################
###                                Linting                                  ###
###############################################################################

golangci_lint_cmd=golangci-lint
golangci_version=v1.49.0

lint:
	@echo "--> Running linter"
	@go install github.com/golangci/golangci-lint/cmd/golangci-lint@$(golangci_version)
	@$(golangci_lint_cmd) run --timeout=10m

lint-fix:
	@echo "--> Running linter"
	@go install github.com/golangci/golangci-lint/cmd/golangci-lint@$(golangci_version)
	@$(golangci_lint_cmd) run --fix --out-format=tab --issues-exit-code=0

.PHONY: lint lint-fix

format:
	@go install mvdan.cc/gofumpt@latest
	@go install github.com/golangci/golangci-lint/cmd/golangci-lint@$(golangci_version)
	find . -name '*.go' -type f -not -path "./vendor*" -not -path "*.git*" -not -path "./client/docs/statik/statik.go" -not -path "./tests/mocks/*" -not -name "*.pb.go" -not -name "*.pb.gw.go" -not -name "*.pulsar.go" -not -path "./crypto/keys/secp256k1/*" | xargs gofumpt -w -l
	golangci-lint run --fix
.PHONY: format

###############################################################################
###                                 Devdoc                                  ###
###############################################################################

DEVDOC_SAVE = docker commit `docker ps -a -n 1 -q` devdoc:local

devdoc-init:
	$(DOCKER) run -it -v "$(CURDIR):/go/src/github.com/cosmos/cosmos-sdk" -w "/go/src/github.com/cosmos/cosmos-sdk" tendermint/devdoc echo
	# TODO make this safer
	$(call DEVDOC_SAVE)

devdoc:
	$(DOCKER) run -it -v "$(CURDIR):/go/src/github.com/cosmos/cosmos-sdk" -w "/go/src/github.com/cosmos/cosmos-sdk" devdoc:local bash

devdoc-save:
	# TODO make this safer
	$(call DEVDOC_SAVE)

devdoc-clean:
	docker rmi -f $$(docker images -f "dangling=true" -q)

devdoc-update:
	docker pull tendermint/devdoc

.PHONY: devdoc devdoc-clean devdoc-init devdoc-save devdoc-update

###############################################################################
###                                Protobuf                                 ###
###############################################################################

protoVer=v0.7
protoImageName=tendermintdev/sdk-proto-gen:$(protoVer)
containerProtoGen=$(PROJECT_NAME)-proto-gen-$(protoVer)
containerProtoGenAny=$(PROJECT_NAME)-proto-gen-any-$(protoVer)
containerProtoGenSwagger=$(PROJECT_NAME)-proto-gen-swagger-$(protoVer)
containerProtoFmt=$(PROJECT_NAME)-proto-fmt-$(protoVer)

proto-all: proto-format proto-lint proto-gen

proto-gen:
	@echo "Generating Protobuf files"
	@if docker ps -a --format '{{.Names}}' | grep -Eq "^${containerProtoGen}$$"; then docker start -a $(containerProtoGen); else docker run --name $(containerProtoGen) -v $(CURDIR):/workspace --workdir /workspace $(protoImageName) \
		sh ./scripts/protocgen.sh; fi

# This generates the SDK's custom wrapper for google.protobuf.Any. It should only be run manually when needed
proto-gen-any:
	@echo "Generating Protobuf Any"
	@if docker ps -a --format '{{.Names}}' | grep -Eq "^${containerProtoGenAny}$$"; then docker start -a $(containerProtoGenAny); else docker run --name $(containerProtoGenAny) -v $(CURDIR):/workspace --workdir /workspace $(protoImageName) \
		sh ./scripts/protocgen-any.sh; fi

proto-swagger-gen:
	@echo "Generating Protobuf Swagger"
	@if docker ps -a --format '{{.Names}}' | grep -Eq "^${containerProtoGenSwagger}$$"; then docker start -a $(containerProtoGenSwagger); else docker run --name $(containerProtoGenSwagger) -v $(CURDIR):/workspace --workdir /workspace $(protoImageName) \
		sh ./scripts/protoc-swagger-gen.sh; fi

proto-format:
	@echo "Formatting Protobuf files"
	@if docker ps -a --format '{{.Names}}' | grep -Eq "^${containerProtoFmt}$$"; then docker start -a $(containerProtoFmt); else docker run --name $(containerProtoFmt) -v $(CURDIR):/workspace --workdir /workspace tendermintdev/docker-build-proto \
		find ./ -not -path "./third_party/*" -name "*.proto" -exec clang-format -i {} \; ; fi


proto-lint:
	@$(DOCKER_BUF) lint --error-format=json

proto-check-breaking:
	@$(DOCKER_BUF) breaking --against $(HTTPS_GIT)#branch=main

<<<<<<< HEAD
TM_URL              = https://raw.githubusercontent.com/tendermint/tendermint/v0.34.21/proto/tendermint
=======
TM_URL              = https://raw.githubusercontent.com/tendermint/tendermint/v0.34.22/proto/tendermint
>>>>>>> 6d32debf

TM_CRYPTO_TYPES     = proto/tendermint/crypto
TM_ABCI_TYPES       = proto/tendermint/abci
TM_TYPES            = proto/tendermint/types
TM_VERSION          = proto/tendermint/version
TM_LIBS             = proto/tendermint/libs/bits
TM_P2P              = proto/tendermint/p2p

proto-update-deps:
	@echo "Updating Protobuf dependencies"

	@mkdir -p $(TM_ABCI_TYPES)
	@curl -sSL $(TM_URL)/abci/types.proto > $(TM_ABCI_TYPES)/types.proto

	@mkdir -p $(TM_VERSION)
	@curl -sSL $(TM_URL)/version/types.proto > $(TM_VERSION)/types.proto

	@mkdir -p $(TM_TYPES)
	@curl -sSL $(TM_URL)/types/types.proto > $(TM_TYPES)/types.proto
	@curl -sSL $(TM_URL)/types/evidence.proto > $(TM_TYPES)/evidence.proto
	@curl -sSL $(TM_URL)/types/params.proto > $(TM_TYPES)/params.proto
	@curl -sSL $(TM_URL)/types/validator.proto > $(TM_TYPES)/validator.proto
	@curl -sSL $(TM_URL)/types/block.proto > $(TM_TYPES)/block.proto

	@mkdir -p $(TM_CRYPTO_TYPES)
	@curl -sSL $(TM_URL)/crypto/proof.proto > $(TM_CRYPTO_TYPES)/proof.proto
	@curl -sSL $(TM_URL)/crypto/keys.proto > $(TM_CRYPTO_TYPES)/keys.proto

	@mkdir -p $(TM_LIBS)
	@curl -sSL $(TM_URL)/libs/bits/types.proto > $(TM_LIBS)/types.proto

	@mkdir -p $(TM_P2P)
	@curl -sSL $(TM_URL)/p2p/types.proto > $(TM_P2P)/types.proto

.PHONY: proto-all proto-gen proto-gen-any proto-swagger-gen proto-format proto-lint proto-check-breaking proto-update-deps

###############################################################################
###                                Localnet                                 ###
###############################################################################

localnet-build-env:
	$(MAKE) -C contrib/images simd-env
localnet-build-dlv:
	$(MAKE) -C contrib/images simd-dlv

localnet-build-nodes:
	$(DOCKER) run --rm -v $(CURDIR)/.testnets:/data cosmossdk/simd \
			  testnet init-files --v 4 -o /data --starting-ip-address 192.168.10.2 --keyring-backend=test
	docker-compose up -d

localnet-stop:
	docker-compose down

# localnet-start will run a 4-node testnet locally. The nodes are
# based off the docker images in: ./contrib/images/simd-env
localnet-start: localnet-stop localnet-build-env localnet-build-nodes

# localnet-debug will run a 4-node testnet locally in debug mode
# you can read more about the debug mode here: ./contrib/images/simd-dlv/README.md
localnet-debug: localnet-stop localnet-build-dlv localnet-build-nodes

.PHONY: localnet-start localnet-stop localnet-debug localnet-build-env localnet-build-dlv localnet-build-nodes

###############################################################################
###                                rosetta                                  ###
###############################################################################
# builds rosetta test data dir
rosetta-data:
	-docker container rm data_dir_build
	docker build -t rosetta-ci:latest -f contrib/rosetta/rosetta-ci/Dockerfile .
	docker run --name data_dir_build -t rosetta-ci:latest sh /rosetta/data.sh
	docker cp data_dir_build:/tmp/data.tar.gz "$(CURDIR)/contrib/rosetta/rosetta-ci/data.tar.gz"
	docker container rm data_dir_build
.PHONY: rosetta-data<|MERGE_RESOLUTION|>--- conflicted
+++ resolved
@@ -438,11 +438,7 @@
 proto-check-breaking:
 	@$(DOCKER_BUF) breaking --against $(HTTPS_GIT)#branch=main
 
-<<<<<<< HEAD
-TM_URL              = https://raw.githubusercontent.com/tendermint/tendermint/v0.34.21/proto/tendermint
-=======
 TM_URL              = https://raw.githubusercontent.com/tendermint/tendermint/v0.34.22/proto/tendermint
->>>>>>> 6d32debf
 
 TM_CRYPTO_TYPES     = proto/tendermint/crypto
 TM_ABCI_TYPES       = proto/tendermint/abci
