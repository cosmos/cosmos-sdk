--- conflicted
+++ resolved
@@ -422,14 +422,8 @@
 proto-check-breaking:
 	@$(protoImage) buf breaking --against $(HTTPS_GIT)#branch=main
 
-<<<<<<< HEAD
-# TODO Use tag instead of branch
-# ref https://github.com/cosmos/cosmos-sdk/issues/14870
-TM_URL              = https://raw.githubusercontent.com/cometbft/cometbft/v0.37.x/proto/tendermint
-=======
 # TODO update/remove after v0.37.x tag of CometBFT
 CMT_URL              = https://raw.githubusercontent.com/cometbft/cometbft/387422ac220d/proto/tendermint
->>>>>>> 69787106
 
 CMT_CRYPTO_TYPES     = proto/tendermint/crypto
 CMT_ABCI_TYPES       = proto/tendermint/abci
