#!/usr/bin/make -f

PACKAGES_NOSIMULATION=$(shell go list ./... | grep -v '/simulation')
PACKAGES_SIMTEST=$(shell go list ./... | grep '/simulation')
export VERSION := $(shell echo $(shell git describe --always --match "v*") | sed 's/^v//')
export CMTVERSION := $(shell go list -m github.com/cometbft/cometbft | sed 's:.* ::')
export COMMIT := $(shell git log -1 --format='%H')
LEDGER_ENABLED ?= true
BINDIR ?= $(GOPATH)/bin
BUILDDIR ?= $(CURDIR)/build
SIMAPP = ./simapp
MOCKS_DIR = $(CURDIR)/tests/mocks
HTTPS_GIT := https://github.com/cosmos/cosmos-sdk.git
DOCKER := $(shell which docker)
PROJECT_NAME = $(shell git remote get-url origin | xargs basename -s .git)

# process build tags
build_tags = netgo
ifeq ($(LEDGER_ENABLED),true)
	ifeq ($(OS),Windows_NT)
	GCCEXE = $(shell where gcc.exe 2> NUL)
	ifeq ($(GCCEXE),)
		$(error gcc.exe not installed for ledger support, please install or set LEDGER_ENABLED=false)
	else
		build_tags += ledger
	endif
	else
	UNAME_S = $(shell uname -s)
	ifeq ($(UNAME_S),OpenBSD)
		$(warning OpenBSD detected, disabling ledger support (https://github.com/cosmos/cosmos-sdk/issues/1988))
	else
		GCC = $(shell command -v gcc 2> /dev/null)
		ifeq ($(GCC),)
			$(error gcc not installed for ledger support, please install or set LEDGER_ENABLED=false)
		else
			build_tags += ledger
		endif
	endif
	endif
endif

ifeq (secp,$(findstring secp,$(COSMOS_BUILD_OPTIONS)))
  build_tags += libsecp256k1_sdk
endif

ifeq (legacy,$(findstring legacy,$(COSMOS_BUILD_OPTIONS)))
  build_tags += app_v1
endif

whitespace :=
whitespace += $(whitespace)
comma := ,
build_tags_comma_sep := $(subst $(whitespace),$(comma),$(build_tags))

# process linker flags

ldflags = -X github.com/cosmos/cosmos-sdk/version.Name=sim \
		-X github.com/cosmos/cosmos-sdk/version.AppName=simd \
		-X github.com/cosmos/cosmos-sdk/version.Version=$(VERSION) \
		-X github.com/cosmos/cosmos-sdk/version.Commit=$(COMMIT) \
		-X "github.com/cosmos/cosmos-sdk/version.BuildTags=$(build_tags_comma_sep)" \
		-X github.com/cometbft/cometbft/version.TMCoreSemVer=$(CMTVERSION)


# DB backend selection
ifeq (cleveldb,$(findstring cleveldb,$(COSMOS_BUILD_OPTIONS)))
  build_tags += gcc
endif
ifeq (badgerdb,$(findstring badgerdb,$(COSMOS_BUILD_OPTIONS)))
  build_tags += badgerdb
endif
# handle rocksdb
ifeq (rocksdb,$(findstring rocksdb,$(COSMOS_BUILD_OPTIONS)))
  CGO_ENABLED=1
  build_tags += rocksdb
endif
# handle boltdb
ifeq (boltdb,$(findstring boltdb,$(COSMOS_BUILD_OPTIONS)))
  build_tags += boltdb
endif

ifeq (,$(findstring nostrip,$(COSMOS_BUILD_OPTIONS)))
  ldflags += -w -s
endif
ldflags += $(LDFLAGS)
ldflags := $(strip $(ldflags))

build_tags += $(BUILD_TAGS)
build_tags := $(strip $(build_tags))

BUILD_FLAGS := -tags "$(build_tags)" -ldflags '$(ldflags)'
# check for nostrip option
ifeq (,$(findstring nostrip,$(COSMOS_BUILD_OPTIONS)))
  BUILD_FLAGS += -trimpath
endif

# Check for debug option
ifeq (debug,$(findstring debug,$(COSMOS_BUILD_OPTIONS)))
  BUILD_FLAGS += -gcflags "all=-N -l"
endif

all: tools build lint test vulncheck

# The below include contains the tools and runsim targets.
include contrib/devtools/Makefile

###############################################################################
###                                  Build                                  ###
###############################################################################

BUILD_TARGETS := build install

build: BUILD_ARGS=-o $(BUILDDIR)/

build-linux-amd64:
	GOOS=linux GOARCH=amd64 LEDGER_ENABLED=false $(MAKE) build

build-linux-arm64:
	GOOS=linux GOARCH=arm64 LEDGER_ENABLED=false $(MAKE) build

$(BUILD_TARGETS): go.sum $(BUILDDIR)/
	cd ${CURRENT_DIR}/simapp && go $@ -mod=readonly $(BUILD_FLAGS) $(BUILD_ARGS) ./...

$(BUILDDIR)/:
	mkdir -p $(BUILDDIR)/

cosmovisor:
	$(MAKE) -C tools/cosmovisor cosmovisor

rosetta:
	$(MAKE) -C tools/rosetta rosetta

confix:
	$(MAKE) -C tools/confix confix

hubl:
	$(MAKE) -C tools/hubl hubl

.PHONY: build build-linux-amd64 build-linux-arm64 cosmovisor rosetta confix


mocks: $(MOCKS_DIR)
	@go install github.com/golang/mock/mockgen@v1.6.0
	sh ./scripts/mockgen.sh
.PHONY: mocks


vulncheck: $(BUILDDIR)/
	GOBIN=$(BUILDDIR) go install golang.org/x/vuln/cmd/govulncheck@latest
	$(BUILDDIR)/govulncheck ./...

$(MOCKS_DIR):
	mkdir -p $(MOCKS_DIR)

distclean: clean tools-clean
clean:
	rm -rf \
	$(BUILDDIR)/ \
	artifacts/ \
	tmp-swagger-gen/ \
	.testnets

.PHONY: distclean clean

###############################################################################
###                          Tools & Dependencies                           ###
###############################################################################

go.sum: go.mod
	echo "Ensure dependencies have not been modified ..." >&2
	go mod verify
	go mod tidy

###############################################################################
###                              Documentation                              ###
###############################################################################

godocs:
	@echo "--> Wait a few seconds and visit http://localhost:6060/pkg/github.com/cosmos/cosmos-sdk/types"
	go install golang.org/x/tools/cmd/godoc@latest
	godoc -http=:6060

build-docs:
	@cd docs && DOCS_DOMAIN=docs.cosmos.network sh ./build-all.sh

.PHONY: build-docs

###############################################################################
###                           Tests & Simulation                            ###
###############################################################################

test: test-unit
test-e2e:
	$(MAKE) -C tests test-e2e
test-e2e-cov:
	$(MAKE) -C tests test-e2e-cov
test-integration:
	$(MAKE) -C tests test-integration
test-integration-cov:
	$(MAKE) -C tests test-integration-cov
test-all: test-unit test-e2e test-integration test-ledger-mock test-race

TEST_PACKAGES=./...
TEST_TARGETS := test-unit test-unit-amino test-unit-proto test-ledger-mock test-race test-ledger test-race

# Test runs-specific rules. To add a new test target, just add
# a new rule, customise ARGS or TEST_PACKAGES ad libitum, and
# append the new rule to the TEST_TARGETS list.
test-unit: test_tags += cgo ledger test_ledger_mock norace
test-unit-amino: test_tags += ledger test_ledger_mock test_amino norace
test-ledger: test_tags += cgo ledger norace
test-ledger-mock: test_tags += ledger test_ledger_mock norace
test-race: test_tags += cgo ledger test_ledger_mock
test-race: ARGS=-race
test-race: TEST_PACKAGES=$(PACKAGES_NOSIMULATION)
$(TEST_TARGETS): run-tests

# check-* compiles and collects tests without running them
# note: go test -c doesn't support multiple packages yet (https://github.com/golang/go/issues/15513)
CHECK_TEST_TARGETS := check-test-unit check-test-unit-amino
check-test-unit: test_tags += cgo ledger test_ledger_mock norace
check-test-unit-amino: test_tags += ledger test_ledger_mock test_amino norace
$(CHECK_TEST_TARGETS): EXTRA_ARGS=-run=none
$(CHECK_TEST_TARGETS): run-tests

ARGS += -tags "$(test_tags)"
SUB_MODULES = $(shell find . -type f -name 'go.mod' -print0 | xargs -0 -n1 dirname | sort)
CURRENT_DIR = $(shell pwd)
run-tests:
ifneq (,$(shell which tparse 2>/dev/null))
	@echo "Starting unit tests"; \
	finalec=0; \
	for module in $(SUB_MODULES); do \
		cd ${CURRENT_DIR}/$$module; \
		echo "Running unit tests for module $$module"; \
		go test -mod=readonly -json $(ARGS) $(TEST_PACKAGES) ./... | tparse; \
		ec=$$?; \
		if [ "$$ec" -ne '0' ]; then finalec=$$ec; fi; \
	done; \
	exit $$finalec
else
	@echo "Starting unit tests"; \
	finalec=0; \
	for module in $(SUB_MODULES); do \
		cd ${CURRENT_DIR}/$$module; \
		echo "Running unit tests for module $$module"; \
		go test -mod=readonly $(ARGS) $(TEST_PACKAGES) ./... ; \
		ec=$$?; \
		if [ "$$ec" -ne '0' ]; then finalec=$$ec; fi; \
	done; \
	exit $$finalec
endif

.PHONY: run-tests test test-all $(TEST_TARGETS)

test-sim-nondeterminism:
	@echo "Running non-determinism test..."
	@cd ${CURRENT_DIR}/simapp && go test -mod=readonly -run TestAppStateDeterminism -Enabled=true \
		-NumBlocks=100 -BlockSize=200 -Commit=true -Period=0 -v -timeout 24h

# Requires an exported plugin. See store/streaming/README.md for documentation.
#
# example:
#   export COSMOS_SDK_ABCI_V1=<path-to-plugin-binary>
#   make test-sim-nondeterminism-streaming
#
# Using the built-in examples:
#   export COSMOS_SDK_ABCI_V1=<path-to-sdk>/store/streaming/abci/examples/file/file
#   make test-sim-nondeterminism-streaming
test-sim-nondeterminism-streaming:
	@echo "Running non-determinism-streaming test..."
	@cd ${CURRENT_DIR}/simapp && go test -mod=readonly -run TestAppStateDeterminism -Enabled=true \
		-NumBlocks=100 -BlockSize=200 -Commit=true -Period=0 -v -timeout 24h -EnableStreaming=true

test-sim-custom-genesis-fast:
	@echo "Running custom genesis simulation..."
	@echo "By default, ${HOME}/.gaiad/config/genesis.json will be used."
	@cd ${CURRENT_DIR}/simapp && go test -mod=readonly -run TestFullAppSimulation -Genesis=${HOME}/.gaiad/config/genesis.json \
		-Enabled=true -NumBlocks=100 -BlockSize=200 -Commit=true -Seed=99 -Period=5 -v -timeout 24h

test-sim-import-export: runsim
	@echo "Running application import/export simulation. This may take several minutes..."
	@cd ${CURRENT_DIR}/simapp && $(BINDIR)/runsim -Jobs=4 -SimAppPkg=. -ExitOnFail 50 5 TestAppImportExport

test-sim-after-import: runsim
	@echo "Running application simulation-after-import. This may take several minutes..."
	@cd ${CURRENT_DIR}/simapp && $(BINDIR)/runsim -Jobs=4 -SimAppPkg=. -ExitOnFail 50 5 TestAppSimulationAfterImport

test-sim-custom-genesis-multi-seed: runsim
	@echo "Running multi-seed custom genesis simulation..."
	@echo "By default, ${HOME}/.gaiad/config/genesis.json will be used."
	@cd ${CURRENT_DIR}/simapp && $(BINDIR)/runsim -Genesis=${HOME}/.gaiad/config/genesis.json -SimAppPkg=. -ExitOnFail 400 5 TestFullAppSimulation

test-sim-multi-seed-long: runsim
	@echo "Running long multi-seed application simulation. This may take awhile!"
	@cd ${CURRENT_DIR}/simapp && $(BINDIR)/runsim -Jobs=4 -SimAppPkg=. -ExitOnFail 500 50 TestFullAppSimulation

test-sim-multi-seed-short: runsim
	@echo "Running short multi-seed application simulation. This may take awhile!"
	@cd ${CURRENT_DIR}/simapp && $(BINDIR)/runsim -Jobs=4 -SimAppPkg=. -ExitOnFail 50 10 TestFullAppSimulation

test-sim-benchmark-invariants:
	@echo "Running simulation invariant benchmarks..."
	cd ${CURRENT_DIR}/simapp && @go test -mod=readonly -benchmem -bench=BenchmarkInvariants -run=^$ \
	-Enabled=true -NumBlocks=1000 -BlockSize=200 \
	-Period=1 -Commit=true -Seed=57 -v -timeout 24h

.PHONY: \
test-sim-nondeterminism \
test-sim-nondeterminism-streaming \
test-sim-custom-genesis-fast \
test-sim-import-export \
test-sim-after-import \
test-sim-custom-genesis-multi-seed \
test-sim-multi-seed-short \
test-sim-multi-seed-long \
test-sim-benchmark-invariants

SIM_NUM_BLOCKS ?= 500
SIM_BLOCK_SIZE ?= 200
SIM_COMMIT ?= true

test-sim-benchmark:
	@echo "Running application benchmark for numBlocks=$(SIM_NUM_BLOCKS), blockSize=$(SIM_BLOCK_SIZE). This may take awhile!"
	@cd ${CURRENT_DIR}/simapp && go test -mod=readonly -run=^$$ $(.) -bench ^BenchmarkFullAppSimulation$$  \
		-Enabled=true -NumBlocks=$(SIM_NUM_BLOCKS) -BlockSize=$(SIM_BLOCK_SIZE) -Commit=$(SIM_COMMIT) -timeout 24h

# Requires an exported plugin. See store/streaming/README.md for documentation.
#
# example:
#   export COSMOS_SDK_ABCI_V1=<path-to-plugin-binary>
#   make test-sim-benchmark-streaming
#
# Using the built-in examples:
#   export COSMOS_SDK_ABCI_V1=<path-to-sdk>/store/streaming/abci/examples/file/file
#   make test-sim-benchmark-streaming
test-sim-benchmark-streaming:
	@echo "Running application benchmark for numBlocks=$(SIM_NUM_BLOCKS), blockSize=$(SIM_BLOCK_SIZE). This may take awhile!"
	@cd ${CURRENT_DIR}/simapp && go test -mod=readonly -run=^$$ $(.) -bench ^BenchmarkFullAppSimulation$$  \
		-Enabled=true -NumBlocks=$(SIM_NUM_BLOCKS) -BlockSize=$(SIM_BLOCK_SIZE) -Commit=$(SIM_COMMIT) -timeout 24h -EnableStreaming=true

test-sim-profile:
	@echo "Running application benchmark for numBlocks=$(SIM_NUM_BLOCKS), blockSize=$(SIM_BLOCK_SIZE). This may take awhile!"
	@cd ${CURRENT_DIR}/simapp && go test -mod=readonly -benchmem -run=^$$ $(.) -bench ^BenchmarkFullAppSimulation$$ \
		-Enabled=true -NumBlocks=$(SIM_NUM_BLOCKS) -BlockSize=$(SIM_BLOCK_SIZE) -Commit=$(SIM_COMMIT) -timeout 24h -cpuprofile cpu.out -memprofile mem.out

# Requires an exported plugin. See store/streaming/README.md for documentation.
#
# example:
#   export COSMOS_SDK_ABCI_V1=<path-to-plugin-binary>
#   make test-sim-profile-streaming
#
# Using the built-in examples:
#   export COSMOS_SDK_ABCI_V1=<path-to-sdk>/store/streaming/abci/examples/file/file
#   make test-sim-profile-streaming
test-sim-profile-streaming:
	@echo "Running application benchmark for numBlocks=$(SIM_NUM_BLOCKS), blockSize=$(SIM_BLOCK_SIZE). This may take awhile!"
	@cd ${CURRENT_DIR}/simapp && go test -mod=readonly -benchmem -run=^$$ $(.) -bench ^BenchmarkFullAppSimulation$$ \
		-Enabled=true -NumBlocks=$(SIM_NUM_BLOCKS) -BlockSize=$(SIM_BLOCK_SIZE) -Commit=$(SIM_COMMIT) -timeout 24h -cpuprofile cpu.out -memprofile mem.out -EnableStreaming=true

.PHONY: test-sim-profile test-sim-benchmark

test-rosetta:
	docker build -t rosetta-ci:latest -f contrib/rosetta/rosetta-ci/Dockerfile .
	docker-compose -f contrib/rosetta/docker-compose.yaml up --abort-on-container-exit --exit-code-from test_rosetta --build
.PHONY: test-rosetta

benchmark:
	@go test -mod=readonly -bench=. $(PACKAGES_NOSIMULATION)
.PHONY: benchmark

###############################################################################
###                                Linting                                  ###
###############################################################################

golangci_lint_cmd=golangci-lint
golangci_version=v1.51.2

lint:
	@echo "--> Running linter"
	@go install github.com/golangci/golangci-lint/cmd/golangci-lint@$(golangci_version)
<<<<<<< HEAD
	@sh ./scripts/go-lint-all.sh

.PHONY: lint
=======
	@sh ./scripts/go-lint-all.sh --timeout=15m

lint-fix:
	@echo "--> Running linter"
	@go install github.com/golangci/golangci-lint/cmd/golangci-lint@$(golangci_version)
	@sh ./scripts/go-lint-all.sh --fix

.PHONY: lint lint-fix
>>>>>>> d7dff254

###############################################################################
###                                Protobuf                                 ###
###############################################################################

protoVer=0.12.0
protoImageName=ghcr.io/cosmos/proto-builder:$(protoVer)
protoImage=$(DOCKER) run --rm -v $(CURDIR):/workspace --workdir /workspace $(protoImageName)

proto-all: proto-format proto-lint proto-gen

proto-gen:
	@echo "Generating Protobuf files"
	@$(protoImage) sh ./scripts/protocgen.sh

proto-swagger-gen:
	@echo "Generating Protobuf Swagger"
	@$(protoImage) sh ./scripts/protoc-swagger-gen.sh

proto-format:
	@$(protoImage) find ./ -name "*.proto" -exec clang-format -i {} \;

proto-lint:
	@$(protoImage) buf lint --error-format=json

proto-check-breaking:
	@$(protoImage) buf breaking --against $(HTTPS_GIT)#branch=main

CMT_URL              = https://raw.githubusercontent.com/cometbft/cometbft/v0.37.0/proto/tendermint

CMT_CRYPTO_TYPES     = proto/tendermint/crypto
CMT_ABCI_TYPES       = proto/tendermint/abci
CMT_TYPES            = proto/tendermint/types
CMT_VERSION          = proto/tendermint/version
CMT_LIBS             = proto/tendermint/libs/bits
CMT_P2P              = proto/tendermint/p2p

proto-update-deps:
	@echo "Updating Protobuf dependencies"

	@mkdir -p $(CMT_ABCI_TYPES)
	@curl -sSL $(CMT_URL)/abci/types.proto > $(CMT_ABCI_TYPES)/types.proto

	@mkdir -p $(CMT_VERSION)
	@curl -sSL $(CMT_URL)/version/types.proto > $(CMT_VERSION)/types.proto

	@mkdir -p $(CMT_TYPES)
	@curl -sSL $(CMT_URL)/types/types.proto > $(CMT_TYPES)/types.proto
	@curl -sSL $(CMT_URL)/types/evidence.proto > $(CMT_TYPES)/evidence.proto
	@curl -sSL $(CMT_URL)/types/params.proto > $(CMT_TYPES)/params.proto
	@curl -sSL $(CMT_URL)/types/validator.proto > $(CMT_TYPES)/validator.proto
	@curl -sSL $(CMT_URL)/types/block.proto > $(CMT_TYPES)/block.proto

	@mkdir -p $(CMT_CRYPTO_TYPES)
	@curl -sSL $(CMT_URL)/crypto/proof.proto > $(CMT_CRYPTO_TYPES)/proof.proto
	@curl -sSL $(CMT_URL)/crypto/keys.proto > $(CMT_CRYPTO_TYPES)/keys.proto

	@mkdir -p $(CMT_LIBS)
	@curl -sSL $(CMT_URL)/libs/bits/types.proto > $(CMT_LIBS)/types.proto

	@mkdir -p $(CMT_P2P)
	@curl -sSL $(CMT_URL)/p2p/types.proto > $(CMT_P2P)/types.proto

	$(DOCKER) run --rm -v $(CURDIR)/proto:/workspace --workdir /workspace $(protoImageName) buf mod update

.PHONY: proto-all proto-gen proto-swagger-gen proto-format proto-lint proto-check-breaking proto-update-deps

###############################################################################
###                                Localnet                                 ###
###############################################################################

localnet-build-env:
	$(MAKE) -C contrib/images simd-env
localnet-build-dlv:
	$(MAKE) -C contrib/images simd-dlv

localnet-build-nodes:
	$(DOCKER) run --rm -v $(CURDIR)/.testnets:/data cosmossdk/simd \
			  testnet init-files --v 4 -o /data --starting-ip-address 192.168.10.2 --keyring-backend=test
	docker-compose up -d

localnet-stop:
	docker-compose down

# localnet-start will run a 4-node testnet locally. The nodes are
# based off the docker images in: ./contrib/images/simd-env
localnet-start: localnet-stop localnet-build-env localnet-build-nodes

# localnet-debug will run a 4-node testnet locally in debug mode
# you can read more about the debug mode here: ./contrib/images/simd-dlv/README.md
localnet-debug: localnet-stop localnet-build-dlv localnet-build-nodes

.PHONY: localnet-start localnet-stop localnet-debug localnet-build-env localnet-build-dlv localnet-build-nodes

###############################################################################
###                                rosetta                                  ###
###############################################################################
# builds rosetta test data dir
rosetta-data:
	-docker container rm data_dir_build
	docker build -t rosetta-ci:latest -f contrib/rosetta/rosetta-ci/Dockerfile .
	docker run --name data_dir_build -t rosetta-ci:latest sh /rosetta/data.sh
	docker cp data_dir_build:/tmp/data.tar.gz "$(CURDIR)/contrib/rosetta/rosetta-ci/data.tar.gz"
	docker container rm data_dir_build
.PHONY: rosetta-data<|MERGE_RESOLUTION|>--- conflicted
+++ resolved
@@ -374,16 +374,12 @@
 ###############################################################################
 
 golangci_lint_cmd=golangci-lint
-golangci_version=v1.51.2
+golangci_version=v1.52.1
 
 lint:
 	@echo "--> Running linter"
 	@go install github.com/golangci/golangci-lint/cmd/golangci-lint@$(golangci_version)
-<<<<<<< HEAD
-	@sh ./scripts/go-lint-all.sh
-
-.PHONY: lint
-=======
+
 	@sh ./scripts/go-lint-all.sh --timeout=15m
 
 lint-fix:
@@ -392,7 +388,6 @@
 	@sh ./scripts/go-lint-all.sh --fix
 
 .PHONY: lint lint-fix
->>>>>>> d7dff254
 
 ###############################################################################
 ###                                Protobuf                                 ###
