PACKAGES_NOSIMULATION=$(shell go list ./... | grep -v '/simulation')
PACKAGES_SIMTEST=$(shell go list ./... | grep '/simulation')
VERSION := $(shell git describe --tags --long | sed 's/v\(.*\)/\1/')
BUILD_TAGS = netgo ledger
BUILD_FLAGS = -tags "${BUILD_TAGS}" -ldflags "-X github.com/cosmos/cosmos-sdk/version.Version=${VERSION}"
GCC := $(shell command -v gcc 2> /dev/null)
LEDGER_ENABLED ?= true
UNAME_S := $(shell uname -s)
all: get_tools get_vendor_deps install install_examples install_cosmos-sdk-cli test_lint test

########################################
### CI

ci: get_tools get_vendor_deps install test_cover test_lint test

########################################
### Build/Install

check-ledger:
ifeq ($(LEDGER_ENABLED),true)
   	ifeq ($(UNAME_S),OpenBSD)
   		$(info "OpenBSD detected, disabling ledger support (https://github.com/cosmos/cosmos-sdk/issues/1988)")
TMP_BUILD_TAGS := $(BUILD_TAGS)
BUILD_TAGS = $(filter-out ledger, $(TMP_BUILD_TAGS))
   	else
   	   	ifndef GCC
   	   	   $(error "gcc not installed for ledger support, please install or set LEDGER_ENABLED to false in the Makefile")
   	   	endif
   	endif
else
TMP_BUILD_TAGS := $(BUILD_TAGS)
BUILD_TAGS = $(filter-out ledger, $(TMP_BUILD_TAGS))
endif

build: check-ledger
ifeq ($(OS),Windows_NT)
	go build $(BUILD_FLAGS) -o build/gaiad.exe ./cmd/gaia/cmd/gaiad
	go build $(BUILD_FLAGS) -o build/gaiacli.exe ./cmd/gaia/cmd/gaiacli
else
	go build $(BUILD_FLAGS) -o build/gaiad ./cmd/gaia/cmd/gaiad
	go build $(BUILD_FLAGS) -o build/gaiacli ./cmd/gaia/cmd/gaiacli
endif

build-linux:
	LEDGER_ENABLED=false GOOS=linux GOARCH=amd64 $(MAKE) build

build_cosmos-sdk-cli:
ifeq ($(OS),Windows_NT)
	go build $(BUILD_FLAGS) -o build/cosmos-sdk-cli.exe ./cmd/cosmos-sdk-cli
else
	go build $(BUILD_FLAGS) -o build/cosmos-sdk-cli ./cmd/cosmos-sdk-cli
endif

build_examples:
ifeq ($(OS),Windows_NT)
	go build $(BUILD_FLAGS) -o build/basecoind.exe ./examples/basecoin/cmd/basecoind
	go build $(BUILD_FLAGS) -o build/basecli.exe ./examples/basecoin/cmd/basecli
	go build $(BUILD_FLAGS) -o build/democoind.exe ./examples/democoin/cmd/democoind
	go build $(BUILD_FLAGS) -o build/democli.exe ./examples/democoin/cmd/democli
else
	go build $(BUILD_FLAGS) -o build/basecoind ./examples/basecoin/cmd/basecoind
	go build $(BUILD_FLAGS) -o build/basecli ./examples/basecoin/cmd/basecli
	go build $(BUILD_FLAGS) -o build/democoind ./examples/democoin/cmd/democoind
	go build $(BUILD_FLAGS) -o build/democli ./examples/democoin/cmd/democli
endif

install: check-ledger
	go install $(BUILD_FLAGS) ./cmd/gaia/cmd/gaiad
	go install $(BUILD_FLAGS) ./cmd/gaia/cmd/gaiacli

install_examples:
	go install $(BUILD_FLAGS) ./examples/basecoin/cmd/basecoind
	go install $(BUILD_FLAGS) ./examples/basecoin/cmd/basecli
	go install $(BUILD_FLAGS) ./examples/democoin/cmd/democoind
	go install $(BUILD_FLAGS) ./examples/democoin/cmd/democli

install_cosmos-sdk-cli:
	go install $(BUILD_FLAGS) ./cmd/cosmos-sdk-cli

install_debug:
	go install $(BUILD_FLAGS) ./cmd/gaia/cmd/gaiadebug

dist:
	@bash publish/dist.sh
	@bash publish/publish.sh

########################################
### Tools & dependencies

check_tools:
	cd tools && $(MAKE) check_tools

check_dev_tools:
	cd tools && $(MAKE) check_dev_tools

update_tools:
	cd tools && $(MAKE) update_tools

update_dev_tools:
	cd tools && $(MAKE) update_dev_tools

get_tools:
	cd tools && $(MAKE) get_tools

get_dev_tools:
	cd tools && $(MAKE) get_dev_tools

get_vendor_deps:
	@echo "--> Generating vendor directory via dep ensure"
	@rm -rf .vendor-new
	@dep ensure -v -vendor-only

update_vendor_deps:
	@echo "--> Running dep ensure"
	@rm -rf .vendor-new
	@dep ensure -v

draw_deps:
	@# requires brew install graphviz or apt-get install graphviz
	go get github.com/RobotsAndPencils/goviz
	@goviz -i github.com/cosmos/cosmos-sdk/cmd/gaia/cmd/gaiad -d 2 | dot -Tpng -o dependency-graph.png


########################################
### Documentation

godocs:
	@echo "--> Wait a few seconds and visit http://localhost:6060/pkg/github.com/cosmos/cosmos-sdk/types"
	godoc -http=:6060


########################################
### Testing

test: test_unit

test_cli:
	@go test -count 1 -p 1 `go list github.com/cosmos/cosmos-sdk/cmd/gaia/cli_test` -tags=cli_test

test_examples:
	@go test -count 1 -p 1 `go list github.com/cosmos/cosmos-sdk/examples/basecoin/cli_test` -tags=cli_test
	@go test -count 1 -p 1 `go list github.com/cosmos/cosmos-sdk/examples/democoin/cli_test` -tags=cli_test

test_unit:
	@VERSION=$(VERSION) go test $(PACKAGES_NOSIMULATION)

test_race:
	@VERSION=$(VERSION) go test -race $(PACKAGES_NOSIMULATION)

test_sim_modules:
	@echo "Running individual module simulations..."
	@go test $(PACKAGES_SIMTEST)

test_sim_gaia_nondeterminism:
	@echo "Running nondeterminism test..."
	@go test ./cmd/gaia/app -run TestAppStateDeterminism -SimulationEnabled=true -v -timeout 10m

test_sim_gaia_fast:
	@echo "Running quick Gaia simulation. This may take several minutes..."
	@go test ./cmd/gaia/app -run TestFullGaiaSimulation -SimulationEnabled=true -SimulationNumBlocks=400 -SimulationBlockSize=200 -SimulationCommit=true -v -timeout 24h

<<<<<<< HEAD
test_sim_gaia_full:
	@echo "Running full multi-seed Gaia simulation. This may take awhile!"
	@sh scripts/multisim.sh
=======
test_sim_gaia_slow:
	@echo "Running full Gaia simulation. This may take a while!"
	@go test ./cmd/gaia/app -run TestFullGaiaSimulation -SimulationEnabled=true -SimulationNumBlocks=1000 -SimulationVerbose=true -SimulationCommit=true -v -timeout 24h
>>>>>>> 8ca8acf6

SIM_NUM_BLOCKS ?= 210
SIM_BLOCK_SIZE ?= 200
SIM_COMMIT ?= true
test_sim_gaia_benchmark:
	@echo "Running Gaia benchmark for numBlocks=$(SIM_NUM_BLOCKS), blockSize=$(SIM_BLOCK_SIZE). This may take awhile!"
	@go test -benchmem -run=^$$ github.com/cosmos/cosmos-sdk/cmd/gaia/app -bench ^BenchmarkFullGaiaSimulation$$  -SimulationEnabled=true -SimulationNumBlocks=$(SIM_NUM_BLOCKS) -SimulationBlockSize=$(SIM_BLOCK_SIZE) -SimulationCommit=$(SIM_COMMIT) -timeout 24h

test_sim_gaia_profile:
	@echo "Running Gaia benchmark for numBlocks=$(SIM_NUM_BLOCKS), blockSize=$(SIM_BLOCK_SIZE). This may take awhile!"
	@go test -benchmem -run=^$$ github.com/cosmos/cosmos-sdk/cmd/gaia/app -bench ^BenchmarkFullGaiaSimulation$$ -SimulationEnabled=true -SimulationNumBlocks=$(SIM_NUM_BLOCKS) -SimulationBlockSize=$(SIM_BLOCK_SIZE) -SimulationCommit=$(SIM_COMMIT) -timeout 24h -cpuprofile cpu.out -memprofile mem.out

test_cover:
	@export VERSION=$(VERSION); bash tests/test_cover.sh

test_lint:
	gometalinter.v2 --config=tools/gometalinter.json ./...
	!(gometalinter.v2 --disable-all --enable='errcheck' --vendor ./... | grep -v "client/")
	find . -name '*.go' -type f -not -path "./vendor*" -not -path "*.git*" | xargs gofmt -d -s
	dep status >> /dev/null
	!(grep -n branch Gopkg.toml)

format:
	find . -name '*.go' -type f -not -path "./vendor*" -not -path "*.git*" | xargs gofmt -w -s
	find . -name '*.go' -type f -not -path "./vendor*" -not -path "*.git*" | xargs misspell -w

benchmark:
	@go test -bench=. $(PACKAGES_NOSIMULATION)


########################################
### Devdoc

DEVDOC_SAVE = docker commit `docker ps -a -n 1 -q` devdoc:local

devdoc_init:
	docker run -it -v "$(CURDIR):/go/src/github.com/cosmos/cosmos-sdk" -w "/go/src/github.com/cosmos/cosmos-sdk" tendermint/devdoc echo
	# TODO make this safer
	$(call DEVDOC_SAVE)

devdoc:
	docker run -it -v "$(CURDIR):/go/src/github.com/cosmos/cosmos-sdk" -w "/go/src/github.com/cosmos/cosmos-sdk" devdoc:local bash

devdoc_save:
	# TODO make this safer
	$(call DEVDOC_SAVE)

devdoc_clean:
	docker rmi -f $$(docker images -f "dangling=true" -q)

devdoc_update:
	docker pull tendermint/devdoc


########################################
### Local validator nodes using docker and docker-compose

build-docker-gaiadnode:
	$(MAKE) -C networks/local

# Run a 4-node testnet locally
localnet-start: localnet-stop
	@if ! [ -f build/node0/gaiad/config/genesis.json ]; then docker run --rm -v $(CURDIR)/build:/gaiad:Z tendermint/gaiadnode testnet --v 4 -o . --starting-ip-address 192.168.10.2 ; fi
	docker-compose up -d

# Stop testnet
localnet-stop:
	docker-compose down

# To avoid unintended conflicts with file names, always add to .PHONY
# unless there is a reason not to.
# https://www.gnu.org/software/make/manual/html_node/Phony-Targets.html
.PHONY: build build_cosmos-sdk-cli build_examples install install_examples install_cosmos-sdk-cli install_debug dist \
check_tools check_dev_tools get_tools get_dev_tools get_vendor_deps draw_deps test test_cli test_unit \
test_cover test_lint benchmark devdoc_init devdoc devdoc_save devdoc_update \
build-linux build-docker-gaiadnode localnet-start localnet-stop \
format check-ledger test_sim_gaia_nondeterminism test_sim_modules test_sim_gaia_fast test_sim_gaia_slow update_tools update_dev_tools<|MERGE_RESOLUTION|>--- conflicted
+++ resolved
@@ -159,15 +159,9 @@
 	@echo "Running quick Gaia simulation. This may take several minutes..."
 	@go test ./cmd/gaia/app -run TestFullGaiaSimulation -SimulationEnabled=true -SimulationNumBlocks=400 -SimulationBlockSize=200 -SimulationCommit=true -v -timeout 24h
 
-<<<<<<< HEAD
 test_sim_gaia_full:
 	@echo "Running full multi-seed Gaia simulation. This may take awhile!"
 	@sh scripts/multisim.sh
-=======
-test_sim_gaia_slow:
-	@echo "Running full Gaia simulation. This may take a while!"
-	@go test ./cmd/gaia/app -run TestFullGaiaSimulation -SimulationEnabled=true -SimulationNumBlocks=1000 -SimulationVerbose=true -SimulationCommit=true -v -timeout 24h
->>>>>>> 8ca8acf6
 
 SIM_NUM_BLOCKS ?= 210
 SIM_BLOCK_SIZE ?= 200
