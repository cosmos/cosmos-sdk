#!/usr/bin/make -f

PACKAGES_NOSIMULATION=$(shell go list ./... | grep -v '/simulation')
PACKAGES_SIMTEST=$(shell go list ./... | grep '/simulation')
export VERSION := $(shell echo $(shell git describe --always --match "v*") | sed 's/^v//')
export TMVERSION := $(shell go list -m github.com/cometbft/cometbft | sed 's:.* ::')
export COMMIT := $(shell git log -1 --format='%H')
LEDGER_ENABLED ?= true
BINDIR ?= $(GOPATH)/bin
BUILDDIR ?= $(CURDIR)/build
MOCKS_DIR = $(CURDIR)/tests/mocks
PR_TARGET_REPO = https://github.com/agoric-labs/cosmos-sdk.git
PR_TARGET_BRANCH = Agoric
DOCKER := $(shell which docker)
PROJECT_NAME = $(shell git remote get-url origin | xargs basename -s .git)
DOCS_DOMAIN=docs.cosmos.network

# process build tags
build_tags = netgo
ifeq ($(LEDGER_ENABLED),true)
	ifeq ($(OS),Windows_NT)
	GCCEXE = $(shell where gcc.exe 2> NUL)
	ifeq ($(GCCEXE),)
		$(error gcc.exe not installed for ledger support, please install or set LEDGER_ENABLED=false)
	else
		build_tags += ledger
	endif
	else
	UNAME_S = $(shell uname -s)
	ifeq ($(UNAME_S),OpenBSD)
		$(warning OpenBSD detected, disabling ledger support (https://github.com/cosmos/cosmos-sdk/issues/1988))
	else
		GCC = $(shell command -v gcc 2> /dev/null)
		ifeq ($(GCC),)
			$(error gcc not installed for ledger support, please install or set LEDGER_ENABLED=false)
		else
			build_tags += ledger
		endif
	endif
	endif
endif

ifeq (secp,$(findstring secp,$(COSMOS_BUILD_OPTIONS)))
  build_tags += libsecp256k1_sdk
endif

ifeq (legacy,$(findstring legacy,$(COSMOS_BUILD_OPTIONS)))
  build_tags += app_v1
endif

whitespace :=
whitespace += $(whitespace)
comma := ,
build_tags_comma_sep := $(subst $(whitespace),$(comma),$(build_tags))

# process linker flags

ldflags = -X github.com/cosmos/cosmos-sdk/version.Name=sim \
		  -X github.com/cosmos/cosmos-sdk/version.AppName=simd \
		  -X github.com/cosmos/cosmos-sdk/version.Version=$(VERSION) \
		  -X github.com/cosmos/cosmos-sdk/version.Commit=$(COMMIT) \
		  -X "github.com/cosmos/cosmos-sdk/version.BuildTags=$(build_tags_comma_sep)" \
		  -X github.com/cometbft/cometbft/version.TMCoreSemVer=$(TMVERSION)


# DB backend selection
ifeq (cleveldb,$(findstring cleveldb,$(COSMOS_BUILD_OPTIONS)))
  build_tags += gcc
endif
ifeq (badgerdb,$(findstring badgerdb,$(COSMOS_BUILD_OPTIONS)))
  build_tags += badgerdb
endif
# handle rocksdb
ifeq (rocksdb,$(findstring rocksdb,$(COSMOS_BUILD_OPTIONS)))
  CGO_ENABLED=1
  build_tags += rocksdb
endif
# handle boltdb
ifeq (boltdb,$(findstring boltdb,$(COSMOS_BUILD_OPTIONS)))
  build_tags += boltdb
endif

ifeq (,$(findstring nostrip,$(COSMOS_BUILD_OPTIONS)))
  ldflags += -w -s
endif
ldflags += $(LDFLAGS)
ldflags := $(strip $(ldflags))

build_tags += $(BUILD_TAGS)
build_tags := $(strip $(build_tags))

BUILD_FLAGS := -tags "$(build_tags)" -ldflags '$(ldflags)'
# check for nostrip option
ifeq (,$(findstring nostrip,$(COSMOS_BUILD_OPTIONS)))
  BUILD_FLAGS += -trimpath
endif

# Check for debug option
ifeq (debug,$(findstring debug,$(COSMOS_BUILD_OPTIONS)))
  BUILD_FLAGS += -gcflags "all=-N -l"
endif

all: tools build lint test vulncheck

# The below include contains the tools and runsim targets.
include contrib/devtools/Makefile

###############################################################################
###                                  Build                                  ###
###############################################################################

BUILD_TARGETS := build install

build: BUILD_ARGS=-o $(BUILDDIR)/

build-linux-amd64:
	GOOS=linux GOARCH=amd64 LEDGER_ENABLED=false $(MAKE) build

build-linux-arm64:
	GOOS=linux GOARCH=arm64 LEDGER_ENABLED=false $(MAKE) build

$(BUILD_TARGETS): go.sum $(BUILDDIR)/
	cd ${CURRENT_DIR}/simapp && go $@ -mod=readonly $(BUILD_FLAGS) $(BUILD_ARGS) ./...

$(BUILDDIR)/:
	mkdir -p $(BUILDDIR)/

cosmovisor:
	$(MAKE) -C tools/cosmovisor cosmovisor

.PHONY: build build-linux-amd64 build-linux-arm64 cosmovisor


mocks: $(MOCKS_DIR)
	@go install github.com/golang/mock/mockgen@v1.6.0
	sh ./scripts/mockgen.sh
.PHONY: mocks


vulncheck: $(BUILDDIR)/
	GOBIN=$(BUILDDIR) go install golang.org/x/vuln/cmd/govulncheck@latest
	$(BUILDDIR)/govulncheck ./...

$(MOCKS_DIR):
	mkdir -p $(MOCKS_DIR)

distclean: clean tools-clean
clean:
	rm -rf \
	$(BUILDDIR)/ \
	artifacts/ \
	tmp-swagger-gen/ \
	.testnets

.PHONY: distclean clean

###############################################################################
###                          Tools & Dependencies                           ###
###############################################################################

go.sum: go.mod
	echo "Ensure dependencies have not been modified ..." >&2
	go mod verify
	go mod tidy

###############################################################################
###                              Documentation                              ###
###############################################################################

update-swagger-docs: statik
	$(BINDIR)/statik -src=client/docs/swagger-ui -dest=client/docs -f -m
	@if [ -n "$(git status --porcelain)" ]; then \
		echo "\033[91mSwagger docs are out of sync!!!\033[0m";\
		exit 1;\
	else \
		echo "\033[92mSwagger docs are in sync\033[0m";\
	fi
.PHONY: update-swagger-docs

godocs:
	@echo "--> Wait a few seconds and visit http://localhost:6060/pkg/github.com/cosmos/cosmos-sdk/types"
	godoc -http=:6060

# This builds the docs.cosmos.network docs using docusaurus.
# Old documentation, which have not been migrated to docusaurus are generated with vuepress.
build-docs:
	@echo "building docusaurus docs"
	@cd docs && npm ci && npm run build
	mv docs/build ~/output

	@echo "building old docs"
	@cd docs && \
			while read -r branch path_prefix; do \
			echo "building vuepress $${branch} docs" ; \
			(git clean -fdx && git reset --hard && git checkout $${branch} && npm install && VUEPRESS_BASE="/$${path_prefix}/" npm run build) ; \
			mkdir -p ~/output/$${path_prefix} ; \
			cp -r .vuepress/dist/* ~/output/$${path_prefix}/ ; \
	done < vuepress_versions ;	

	@echo "setup domain"
	@echo $(DOCS_DOMAIN) > ~/output/CNAME

.PHONY: build-docs

###############################################################################
###                           Tests & Simulation                            ###
###############################################################################

test: test-unit
test-e2e:
	$(MAKE) -C tests test-e2e
test-e2e-cov:
	$(MAKE) -C tests test-e2e-cov
test-integration:
	$(MAKE) -C tests test-integration
test-integration-cov:
	$(MAKE) -C tests test-integration-cov
test-all: test-unit test-e2e test-integration test-ledger-mock test-race

TEST_PACKAGES=./...
TEST_TARGETS := test-unit test-unit-amino test-unit-proto test-ledger-mock test-race test-ledger test-race

# Test runs-specific rules. To add a new test target, just add
# a new rule, customise ARGS or TEST_PACKAGES ad libitum, and
# append the new rule to the TEST_TARGETS list.
test-unit: test_tags += cgo ledger test_ledger_mock norace
test-unit-amino: test_tags += ledger test_ledger_mock test_amino norace
test-ledger: test_tags += cgo ledger norace
test-ledger-mock: test_tags += ledger test_ledger_mock norace
test-race: test_tags += cgo ledger test_ledger_mock
test-race: ARGS=-race
test-race: TEST_PACKAGES=$(PACKAGES_NOSIMULATION)
$(TEST_TARGETS): run-tests

# check-* compiles and collects tests without running them
# note: go test -c doesn't support multiple packages yet (https://github.com/golang/go/issues/15513)
CHECK_TEST_TARGETS := check-test-unit check-test-unit-amino
check-test-unit: test_tags += cgo ledger test_ledger_mock norace
check-test-unit-amino: test_tags += ledger test_ledger_mock test_amino norace
$(CHECK_TEST_TARGETS): EXTRA_ARGS=-run=none
$(CHECK_TEST_TARGETS): run-tests

ARGS += -tags "$(test_tags)"
SUB_MODULES = $(shell find . -type f -name 'go.mod' -print0 | xargs -0 -n1 dirname | sort)
CURRENT_DIR = $(shell pwd)
run-tests:
ifneq (,$(shell which tparse 2>/dev/null))
	@echo "Starting unit tests"; \
	finalec=0; \
	for module in $(SUB_MODULES); do \
		cd ${CURRENT_DIR}/$$module; \
		echo "Running unit tests for module $$module"; \
		go test -mod=readonly -json $(ARGS) $(TEST_PACKAGES) ./... | tparse; \
		ec=$$?; \
		if [ "$$ec" -ne '0' ]; then finalec=$$ec; fi; \
	done; \
	exit $$finalec
else
	@echo "Starting unit tests"; \
	finalec=0; \
	for module in $(SUB_MODULES); do \
		cd ${CURRENT_DIR}/$$module; \
		echo "Running unit tests for module $$module"; \
		go test -mod=readonly $(ARGS) $(TEST_PACKAGES) ./... ; \
		ec=$$?; \
		if [ "$$ec" -ne '0' ]; then finalec=$$ec; fi; \
	done; \
	exit $$finalec
endif

.PHONY: run-tests test test-all $(TEST_TARGETS)

test-sim-nondeterminism:
	@echo "Running non-determinism test..."
	@cd ${CURRENT_DIR}/simapp && go test -mod=readonly -run TestAppStateDeterminism -Enabled=true \
		-NumBlocks=100 -BlockSize=200 -Commit=true -Period=0 -v -timeout 24h

test-sim-custom-genesis-fast:
	@echo "Running custom genesis simulation..."
	@echo "By default, ${HOME}/.gaiad/config/genesis.json will be used."
	@cd ${CURRENT_DIR}/simapp && go test -mod=readonly -run TestFullAppSimulation -Genesis=${HOME}/.gaiad/config/genesis.json \
		-Enabled=true -NumBlocks=100 -BlockSize=200 -Commit=true -Seed=99 -Period=5 -v -timeout 24h

test-sim-import-export: runsim
	@echo "Running application import/export simulation. This may take several minutes..."
	@cd ${CURRENT_DIR}/simapp && $(BINDIR)/runsim -Jobs=4 -SimAppPkg=. -ExitOnFail 50 5 TestAppImportExport

test-sim-after-import: runsim
	@echo "Running application simulation-after-import. This may take several minutes..."
	@cd ${CURRENT_DIR}/simapp && $(BINDIR)/runsim -Jobs=4 -SimAppPkg=. -ExitOnFail 50 5 TestAppSimulationAfterImport

test-sim-custom-genesis-multi-seed: runsim
	@echo "Running multi-seed custom genesis simulation..."
	@echo "By default, ${HOME}/.gaiad/config/genesis.json will be used."
	@cd ${CURRENT_DIR}/simapp && $(BINDIR)/runsim -Genesis=${HOME}/.gaiad/config/genesis.json -SimAppPkg=. -ExitOnFail 400 5 TestFullAppSimulation

test-sim-multi-seed-long: runsim
	@echo "Running long multi-seed application simulation. This may take awhile!"
	@cd ${CURRENT_DIR}/simapp && $(BINDIR)/runsim -Jobs=4 -SimAppPkg=. -ExitOnFail 500 50 TestFullAppSimulation

test-sim-multi-seed-short: runsim
	@echo "Running short multi-seed application simulation. This may take awhile!"
	@cd ${CURRENT_DIR}/simapp && $(BINDIR)/runsim -Jobs=4 -SimAppPkg=. -ExitOnFail 50 10 TestFullAppSimulation

test-sim-benchmark-invariants:
	@echo "Running simulation invariant benchmarks..."
	cd ${CURRENT_DIR}/simapp && @go test -mod=readonly -benchmem -bench=BenchmarkInvariants -run=^$ \
	-Enabled=true -NumBlocks=1000 -BlockSize=200 \
	-Period=1 -Commit=true -Seed=57 -v -timeout 24h

.PHONY: \
test-sim-nondeterminism \
test-sim-custom-genesis-fast \
test-sim-import-export \
test-sim-after-import \
test-sim-custom-genesis-multi-seed \
test-sim-multi-seed-short \
test-sim-multi-seed-long \
test-sim-benchmark-invariants

SIM_NUM_BLOCKS ?= 500
SIM_BLOCK_SIZE ?= 200
SIM_COMMIT ?= true

test-sim-benchmark:
	@echo "Running application benchmark for numBlocks=$(SIM_NUM_BLOCKS), blockSize=$(SIM_BLOCK_SIZE). This may take awhile!"
	@cd ${CURRENT_DIR}/simapp && go test -mod=readonly -benchmem -run=^$$ $(.) -bench ^BenchmarkFullAppSimulation$$  \
		-Enabled=true -NumBlocks=$(SIM_NUM_BLOCKS) -BlockSize=$(SIM_BLOCK_SIZE) -Commit=$(SIM_COMMIT) -timeout 24h

test-sim-profile:
	@echo "Running application benchmark for numBlocks=$(SIM_NUM_BLOCKS), blockSize=$(SIM_BLOCK_SIZE). This may take awhile!"
	@cd ${CURRENT_DIR}/simapp && go test -mod=readonly -benchmem -run=^$$ $(.) -bench ^BenchmarkFullAppSimulation$$ \
		-Enabled=true -NumBlocks=$(SIM_NUM_BLOCKS) -BlockSize=$(SIM_BLOCK_SIZE) -Commit=$(SIM_COMMIT) -timeout 24h -cpuprofile cpu.out -memprofile mem.out

.PHONY: test-sim-profile test-sim-benchmark

test-rosetta:
	docker build -t rosetta-ci:latest -f contrib/rosetta/rosetta-ci/Dockerfile .
	docker compose -f contrib/rosetta/docker-compose.yaml up --abort-on-container-exit --exit-code-from test_rosetta --build
.PHONY: test-rosetta

benchmark:
	@go test -mod=readonly -bench=. $(PACKAGES_NOSIMULATION)
.PHONY: benchmark

###############################################################################
###                                Linting                                  ###
###############################################################################

golangci_lint_cmd=golangci-lint
golangci_version=v1.50.1

lint:
	@echo "--> Running linter"
	@go install github.com/golangci/golangci-lint/cmd/golangci-lint@$(golangci_version)
	@$(golangci_lint_cmd) run --timeout=10m

lint-fix:
	@echo "--> Running linter"
	@go install github.com/golangci/golangci-lint/cmd/golangci-lint@$(golangci_version)
	@$(golangci_lint_cmd) run --fix --out-format=tab --issues-exit-code=0

.PHONY: lint lint-fix

format:
	@go install mvdan.cc/gofumpt@latest
	@go install github.com/golangci/golangci-lint/cmd/golangci-lint@$(golangci_version)
	find . -name '*.go' -type f -not -path "./vendor*" -not -path "*.git*" -not -path "./client/docs/statik/statik.go" -not -path "./tests/mocks/*" -not -name "*.pb.go" -not -name "*.pb.gw.go" -not -name "*.pulsar.go" -not -path "./crypto/keys/secp256k1/*" | xargs gofumpt -w -l
	$(golangci_lint_cmd) run --fix
.PHONY: format

###############################################################################
###                                 Devdoc                                  ###
###############################################################################

DEVDOC_SAVE = docker commit `docker ps -a -n 1 -q` devdoc:local

devdoc-init:
	$(DOCKER) run -it -v "$(CURDIR):/go/src/github.com/cosmos/cosmos-sdk" -w "/go/src/github.com/cosmos/cosmos-sdk" tendermint/devdoc echo
	# TODO make this safer
	$(call DEVDOC_SAVE)

devdoc:
	$(DOCKER) run -it -v "$(CURDIR):/go/src/github.com/cosmos/cosmos-sdk" -w "/go/src/github.com/cosmos/cosmos-sdk" devdoc:local bash

devdoc-save:
	# TODO make this safer
	$(call DEVDOC_SAVE)

devdoc-clean:
	docker rmi -f $$(docker images -f "dangling=true" -q)

devdoc-update:
	docker pull tendermint/devdoc

.PHONY: devdoc devdoc-clean devdoc-init devdoc-save devdoc-update

###############################################################################
###                                Protobuf                                 ###
###############################################################################

protoVer=0.13.0
protoImageName=ghcr.io/cosmos/proto-builder:$(protoVer)
protoImage=$(DOCKER) run --rm -v $(CURDIR):/workspace --workdir /workspace $(protoImageName)

proto-all: proto-format proto-lint proto-gen

proto-gen:
	@echo "Generating Protobuf files"
	@$(protoImage) sh ./scripts/protocgen.sh

proto-swagger-gen:
	@echo "Generating Protobuf Swagger"
	@$(protoImage) sh ./scripts/protoc-swagger-gen.sh
	$(MAKE) update-swagger-docs

proto-format:
	@$(protoImage) find ./ -name "*.proto" -exec clang-format -i {} \;

proto-lint:
	@$(protoImage) buf lint --error-format=json

proto-check-breaking:
<<<<<<< HEAD
	@$(protoImage) buf breaking --against $(HTTPS_GIT)#branch=main

CMT_URL              = https://raw.githubusercontent.com/cometbft/cometbft/v0.37.0/proto/tendermint
=======
	@$(DOCKER_BUF) breaking --against $(PR_TARGET_REPO)#branch=$(PR_TARGET_BRANCH)

TM_URL              = https://raw.githubusercontent.com/agoric-labs/cometbft/v0.34.30-alpha.agoric.1/proto/tendermint
>>>>>>> f9850de0

TM_CRYPTO_TYPES     = proto/tendermint/crypto
TM_ABCI_TYPES       = proto/tendermint/abci
TM_TYPES            = proto/tendermint/types
TM_VERSION          = proto/tendermint/version
TM_LIBS             = proto/tendermint/libs/bits
TM_P2P              = proto/tendermint/p2p

proto-update-deps:
	@echo "Updating Protobuf dependencies"

	@mkdir -p $(TM_ABCI_TYPES)
	@curl -sSL $(TM_URL)/abci/types.proto > $(TM_ABCI_TYPES)/types.proto

	@mkdir -p $(TM_VERSION)
	@curl -sSL $(TM_URL)/version/types.proto > $(TM_VERSION)/types.proto

	@mkdir -p $(TM_TYPES)
	@curl -sSL $(TM_URL)/types/types.proto > $(TM_TYPES)/types.proto
	@curl -sSL $(TM_URL)/types/evidence.proto > $(TM_TYPES)/evidence.proto
	@curl -sSL $(TM_URL)/types/params.proto > $(TM_TYPES)/params.proto
	@curl -sSL $(TM_URL)/types/validator.proto > $(TM_TYPES)/validator.proto
	@curl -sSL $(TM_URL)/types/block.proto > $(TM_TYPES)/block.proto

	@mkdir -p $(TM_CRYPTO_TYPES)
	@curl -sSL $(TM_URL)/crypto/proof.proto > $(TM_CRYPTO_TYPES)/proof.proto
	@curl -sSL $(TM_URL)/crypto/keys.proto > $(TM_CRYPTO_TYPES)/keys.proto

	@mkdir -p $(TM_LIBS)
	@curl -sSL $(TM_URL)/libs/bits/types.proto > $(TM_LIBS)/types.proto

	@mkdir -p $(TM_P2P)
	@curl -sSL $(TM_URL)/p2p/types.proto > $(TM_P2P)/types.proto

	$(DOCKER) run --rm -v $(CURDIR)/proto:/workspace --workdir /workspace $(protoImageName) buf mod update

.PHONY: proto-all proto-gen proto-swagger-gen proto-format proto-lint proto-check-breaking proto-update-deps

###############################################################################
###                                Localnet                                 ###
###############################################################################

localnet-build-env:
	$(MAKE) -C contrib/images simd-env
localnet-build-dlv:
	$(MAKE) -C contrib/images simd-dlv

localnet-build-nodes:
	$(DOCKER) run --rm -v $(CURDIR)/.testnets:/data cosmossdk/simd \
			  testnet init-files --v 4 -o /data --starting-ip-address 192.168.10.2 --keyring-backend=test
	docker compose up -d

localnet-stop:
	docker compose down

# localnet-start will run a 4-node testnet locally. The nodes are
# based off the docker images in: ./contrib/images/simd-env
localnet-start: localnet-stop localnet-build-env localnet-build-nodes

# localnet-debug will run a 4-node testnet locally in debug mode
# you can read more about the debug mode here: ./contrib/images/simd-dlv/README.md
localnet-debug: localnet-stop localnet-build-dlv localnet-build-nodes

.PHONY: localnet-start localnet-stop localnet-debug localnet-build-env localnet-build-dlv localnet-build-nodes

###############################################################################
###                                rosetta                                  ###
###############################################################################
# builds rosetta test data dir
rosetta-data:
	-docker container rm data_dir_build
	docker build -t rosetta-ci:latest -f contrib/rosetta/rosetta-ci/Dockerfile .
	docker run --name data_dir_build -t rosetta-ci:latest sh /rosetta/data.sh
	docker cp data_dir_build:/tmp/data.tar.gz "$(CURDIR)/contrib/rosetta/rosetta-ci/data.tar.gz"
	docker container rm data_dir_build
.PHONY: rosetta-data<|MERGE_RESOLUTION|>--- conflicted
+++ resolved
@@ -421,15 +421,9 @@
 	@$(protoImage) buf lint --error-format=json
 
 proto-check-breaking:
-<<<<<<< HEAD
-	@$(protoImage) buf breaking --against $(HTTPS_GIT)#branch=main
-
-CMT_URL              = https://raw.githubusercontent.com/cometbft/cometbft/v0.37.0/proto/tendermint
-=======
-	@$(DOCKER_BUF) breaking --against $(PR_TARGET_REPO)#branch=$(PR_TARGET_BRANCH)
-
-TM_URL              = https://raw.githubusercontent.com/agoric-labs/cometbft/v0.34.30-alpha.agoric.1/proto/tendermint
->>>>>>> f9850de0
+	@$(protoImage) buf breaking --against $(PR_TARGET_REPO)#branch=$(PR_TARGET_BRANCH)
+
+CMT_URL              = https://raw.githubusercontent.com/agoric-labs/cometbft/v0.37.5/proto/tendermint
 
 TM_CRYPTO_TYPES     = proto/tendermint/crypto
 TM_ABCI_TYPES       = proto/tendermint/abci
@@ -442,27 +436,27 @@
 	@echo "Updating Protobuf dependencies"
 
 	@mkdir -p $(TM_ABCI_TYPES)
-	@curl -sSL $(TM_URL)/abci/types.proto > $(TM_ABCI_TYPES)/types.proto
+	@curl -sSL $(CMT_URL)/abci/types.proto > $(TM_ABCI_TYPES)/types.proto
 
 	@mkdir -p $(TM_VERSION)
-	@curl -sSL $(TM_URL)/version/types.proto > $(TM_VERSION)/types.proto
+	@curl -sSL $(CMT_URL)/version/types.proto > $(TM_VERSION)/types.proto
 
 	@mkdir -p $(TM_TYPES)
-	@curl -sSL $(TM_URL)/types/types.proto > $(TM_TYPES)/types.proto
-	@curl -sSL $(TM_URL)/types/evidence.proto > $(TM_TYPES)/evidence.proto
-	@curl -sSL $(TM_URL)/types/params.proto > $(TM_TYPES)/params.proto
-	@curl -sSL $(TM_URL)/types/validator.proto > $(TM_TYPES)/validator.proto
-	@curl -sSL $(TM_URL)/types/block.proto > $(TM_TYPES)/block.proto
+	@curl -sSL $(CMT_URL)/types/types.proto > $(TM_TYPES)/types.proto
+	@curl -sSL $(CMT_URL)/types/evidence.proto > $(TM_TYPES)/evidence.proto
+	@curl -sSL $(CMT_URL)/types/params.proto > $(TM_TYPES)/params.proto
+	@curl -sSL $(CMT_URL)/types/validator.proto > $(TM_TYPES)/validator.proto
+	@curl -sSL $(CMT_URL)/types/block.proto > $(TM_TYPES)/block.proto
 
 	@mkdir -p $(TM_CRYPTO_TYPES)
-	@curl -sSL $(TM_URL)/crypto/proof.proto > $(TM_CRYPTO_TYPES)/proof.proto
-	@curl -sSL $(TM_URL)/crypto/keys.proto > $(TM_CRYPTO_TYPES)/keys.proto
+	@curl -sSL $(CMT_URL)/crypto/proof.proto > $(TM_CRYPTO_TYPES)/proof.proto
+	@curl -sSL $(CMT_URL)/crypto/keys.proto > $(TM_CRYPTO_TYPES)/keys.proto
 
 	@mkdir -p $(TM_LIBS)
-	@curl -sSL $(TM_URL)/libs/bits/types.proto > $(TM_LIBS)/types.proto
+	@curl -sSL $(CMT_URL)/libs/bits/types.proto > $(TM_LIBS)/types.proto
 
 	@mkdir -p $(TM_P2P)
-	@curl -sSL $(TM_URL)/p2p/types.proto > $(TM_P2P)/types.proto
+	@curl -sSL $(CMT_URL)/p2p/types.proto > $(TM_P2P)/types.proto
 
 	$(DOCKER) run --rm -v $(CURDIR)/proto:/workspace --workdir /workspace $(protoImageName) buf mod update
 
