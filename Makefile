--- conflicted
+++ resolved
@@ -383,11 +383,7 @@
 ###############################################################################
 
 containerProtoVer=v0.2
-<<<<<<< HEAD
 containerProtoImage=onomy/sdk-proto-gen:$(containerProtoVer)
-=======
-containerProtoImage=tendermintdev/sdk-proto-gen:$(containerProtoVer)
->>>>>>> 33dbf6a7
 containerProtoGen=cosmos-sdk-proto-gen-$(containerProtoVer)
 containerProtoGenSwagger=cosmos-sdk-proto-gen-swagger-$(containerProtoVer)
 containerProtoFmt=cosmos-sdk-proto-fmt-$(containerProtoVer)
@@ -396,11 +392,7 @@
 
 proto-gen:
 	@echo "Generating Protobuf files"
-<<<<<<< HEAD
 	@if $(DOCKER) ps -a --format '{{.Names}}' | grep -Eq "^${containerProtoGen}$$"; then $(DOCKER) start -a $(containerProtoGen); else $(DOCKER) run --name $(containerProtoGen) -v $(CURDIR):/workspace --workdir /workspace $(containerProtoImage) \
-=======
-	@if docker ps -a --format '{{.Names}}' | grep -Eq "^${containerProtoGen}$$"; then docker start -a $(containerProtoGen); else docker run --name $(containerProtoGen) -v $(CURDIR):/workspace --workdir /workspace $(containerProtoImage) \
->>>>>>> 33dbf6a7
 		sh ./scripts/protocgen.sh; fi
 
 # This generates the SDK's custom wrapper for google.protobuf.Any. It should only be run manually when needed
@@ -410,23 +402,14 @@
 
 proto-swagger-gen:
 	@echo "Generating Protobuf Swagger"
-<<<<<<< HEAD
 	@if $(DOCKER) ps -a --format '{{.Names}}' | grep -Eq "^${containerProtoGenSwagger}$$"; then $(DOCKER) start -a $(containerProtoGenSwagger); else $(DOCKER) run --name $(containerProtoGenSwagger) -v $(CURDIR):/workspace --workdir /workspace $(containerProtoImage) \
-=======
-	@if docker ps -a --format '{{.Names}}' | grep -Eq "^${containerProtoGenSwagger}$$"; then docker start -a $(containerProtoGenSwagger); else docker run --name $(containerProtoGenSwagger) -v $(CURDIR):/workspace --workdir /workspace $(containerProtoImage) \
->>>>>>> 33dbf6a7
 		sh ./scripts/protoc-swagger-gen.sh; fi
 
 proto-format:
 	@echo "Formatting Protobuf files"
-<<<<<<< HEAD
-	@if $(DOCKER) ps -a --format '{{.Names}}' | grep -Eq "^${containerProtoFmt}$$"; then $(DOCKER) start -a $(containerProtoFmt); else $(DOCKER) run --name $(containerProtoFmt) -v $(CURDIR):/workspace --workdir /workspace $(containerProtoImage) \
-		find ./ -not -path "./third_party/*" -name *.proto -exec clang-format -i {}; fi
-=======
-	@if docker ps -a --format '{{.Names}}' | grep -Eq "^${containerProtoFmt}$$"; then docker start -a $(containerProtoFmt); else docker run --name $(containerProtoFmt) -v $(CURDIR):/workspace --workdir /workspace tendermintdev/docker-build-proto \
+	@if $(DOCKER) ps -a --format '{{.Names}}' | grep -Eq "^${containerProtoFmt}$$"; then $(DOCKER) start -a $(containerProtoFmt); else $(DOCKER) run --name $(containerProtoFmt) -v $(CURDIR):/workspace --workdir /workspace onomy/docker-build-proto \
 		find ./ -not -path "./third_party/*" -name "*.proto" -exec clang-format -i {} \; ; fi
 
->>>>>>> 33dbf6a7
 
 proto-lint:
 	@$(DOCKER_BUF) lint --error-format=json
