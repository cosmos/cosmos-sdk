--- conflicted
+++ resolved
@@ -277,15 +277,9 @@
 .PHONY: lint
 
 format:
-<<<<<<< HEAD
-	find . -name '*.go' -type f -not -path "./vendor*" -not -path "*.git*" -not -path "./client/lcd/statik/statik.go" -not -path "./tests/mocks/*" -not -name '*.pb.go' | xargs gofmt -w -s
-	find . -name '*.go' -type f -not -path "./vendor*" -not -path "*.git*" -not -path "./client/lcd/statik/statik.go" -not -path "./tests/mocks/*" -not -name '*.pb.go' | xargs misspell -w
-	find . -name '*.go' -type f -not -path "./vendor*" -not -path "*.git*" -not -path "./client/lcd/statik/statik.go" -not -path "./tests/mocks/*" -not -name '*.pb.go' | xargs goimports -w -local github.com/KiraCore/cosmos-sdk
-=======
 	find . -name '*.go' -type f -not -path "./vendor*" -not -path "*.git*" -not -path "./client/docs/statik/statik.go" -not -path "./tests/mocks/*" -not -name '*.pb.go' | xargs gofmt -w -s
 	find . -name '*.go' -type f -not -path "./vendor*" -not -path "*.git*" -not -path "./client/docs/statik/statik.go" -not -path "./tests/mocks/*" -not -name '*.pb.go' | xargs misspell -w
-	find . -name '*.go' -type f -not -path "./vendor*" -not -path "*.git*" -not -path "./client/docs/statik/statik.go" -not -path "./tests/mocks/*" -not -name '*.pb.go' | xargs goimports -w -local github.com/cosmos/cosmos-sdk
->>>>>>> f59df68a
+	find . -name '*.go' -type f -not -path "./vendor*" -not -path "*.git*" -not -path "./client/docs/statik/statik.go" -not -path "./tests/mocks/*" -not -name '*.pb.go' | xargs goimports -w -local github.com/KiraCore/cosmos-sdk
 .PHONY: format
 
 ###############################################################################
