--- conflicted
+++ resolved
@@ -13,11 +13,6 @@
 DOCKER := $(shell which docker)
 PROJECT_NAME = $(shell git remote get-url origin | xargs basename -s .git)
 DOCS_DOMAIN=docs.cosmos.network
-<<<<<<< HEAD
-
-export GO111MODULE = on
-=======
->>>>>>> f008f84e
 
 # process build tags
 build_tags = netgo
@@ -64,12 +59,8 @@
 		  -X github.com/cosmos/cosmos-sdk/version.Version=$(VERSION) \
 		  -X github.com/cosmos/cosmos-sdk/version.Commit=$(COMMIT) \
 		  -X "github.com/cosmos/cosmos-sdk/version.BuildTags=$(build_tags_comma_sep)" \
-<<<<<<< HEAD
-		  -X github.com/tendermint/tendermint/version.TMCoreSemVer=$(TMVERSION)
-=======
 		  -X github.com/cometbft/cometbft/version.TMCoreSemVer=$(TMVERSION)
 
->>>>>>> f008f84e
 
 # DB backend selection
 ifeq (cleveldb,$(findstring cleveldb,$(COSMOS_BUILD_OPTIONS)))
@@ -356,11 +347,7 @@
 ###############################################################################
 
 golangci_lint_cmd=golangci-lint
-<<<<<<< HEAD
-golangci_version=v1.49.0
-=======
 golangci_version=v1.50.1
->>>>>>> f008f84e
 
 lint:
 	@echo "--> Running linter"
@@ -378,11 +365,7 @@
 	@go install mvdan.cc/gofumpt@latest
 	@go install github.com/golangci/golangci-lint/cmd/golangci-lint@$(golangci_version)
 	find . -name '*.go' -type f -not -path "./vendor*" -not -path "*.git*" -not -path "./client/docs/statik/statik.go" -not -path "./tests/mocks/*" -not -name "*.pb.go" -not -name "*.pb.gw.go" -not -name "*.pulsar.go" -not -path "./crypto/keys/secp256k1/*" | xargs gofumpt -w -l
-<<<<<<< HEAD
-	golangci-lint run --fix
-=======
 	$(golangci_lint_cmd) run --fix
->>>>>>> f008f84e
 .PHONY: format
 
 ###############################################################################
@@ -423,19 +406,7 @@
 
 proto-gen:
 	@echo "Generating Protobuf files"
-<<<<<<< HEAD
-	@if docker ps -a --format '{{.Names}}' | grep -Eq "^${containerProtoGen}$$"; then docker start -a $(containerProtoGen); else docker run --name $(containerProtoGen) -v $(CURDIR):/workspace --workdir /workspace $(protoImageName) \
-		sh ./scripts/protocgen.sh; fi
-	@go mod tidy
-
-# This generates the SDK's custom wrapper for google.protobuf.Any. It should only be run manually when needed
-proto-gen-any:
-	@echo "Generating Protobuf Any"
-	@if docker ps -a --format '{{.Names}}' | grep -Eq "^${containerProtoGenAny}$$"; then docker start -a $(containerProtoGenAny); else docker run --name $(containerProtoGenAny) -v $(CURDIR):/workspace --workdir /workspace $(protoImageName) \
-		sh ./scripts/protocgen-any.sh; fi
-=======
 	@$(protoImage) sh ./scripts/protocgen.sh
->>>>>>> f008f84e
 
 proto-swagger-gen:
 	@echo "Generating Protobuf Swagger"
@@ -443,29 +414,16 @@
 	$(MAKE) update-swagger-docs
 
 proto-format:
-<<<<<<< HEAD
-	@echo "Formatting Protobuf files"
-	@if docker ps -a --format '{{.Names}}' | grep -Eq "^${containerProtoFmt}$$"; then docker start -a $(containerProtoFmt); else docker run --name $(containerProtoFmt) -v $(CURDIR):/workspace --workdir /workspace tendermintdev/docker-build-proto \
-		find ./ -not -path "./third_party/*" -name "*.proto" -exec clang-format -i {} \; ; fi
-=======
 	@$(protoImage) find ./ -name "*.proto" -exec clang-format -i {} \;
->>>>>>> f008f84e
 
 proto-lint:
 	@$(protoImage) buf lint --error-format=json
 
 proto-check-breaking:
-<<<<<<< HEAD
-	@$(DOCKER_BUF) breaking --against $(HTTPS_GIT)#branch=main
-
-TM_URL              = https://raw.githubusercontent.com/cometbft/cometbft/v0.34.28/proto/tendermint
-
-=======
 	@$(protoImage) buf breaking --against $(HTTPS_GIT)#branch=main
 
 CMT_URL              = https://raw.githubusercontent.com/cometbft/cometbft/v0.37.0/proto/tendermint
 
->>>>>>> f008f84e
 TM_CRYPTO_TYPES     = proto/tendermint/crypto
 TM_ABCI_TYPES       = proto/tendermint/abci
 TM_TYPES            = proto/tendermint/types
@@ -499,13 +457,9 @@
 	@mkdir -p $(TM_P2P)
 	@curl -sSL $(TM_URL)/p2p/types.proto > $(TM_P2P)/types.proto
 
-<<<<<<< HEAD
-.PHONY: proto-all proto-gen proto-gen-any proto-swagger-gen proto-format proto-lint proto-check-breaking proto-update-deps
-=======
 	$(DOCKER) run --rm -v $(CURDIR)/proto:/workspace --workdir /workspace $(protoImageName) buf mod update
 
 .PHONY: proto-all proto-gen proto-swagger-gen proto-format proto-lint proto-check-breaking proto-update-deps
->>>>>>> f008f84e
 
 ###############################################################################
 ###                                Localnet                                 ###
