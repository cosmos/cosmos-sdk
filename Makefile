--- conflicted
+++ resolved
@@ -394,11 +394,7 @@
 ###                                Protobuf                                 ###
 ###############################################################################
 
-<<<<<<< HEAD
-protoVer=0.9.0
-=======
 protoVer=0.11.0
->>>>>>> 5013933e
 protoImageName=ghcr.io/cosmos/proto-builder:$(protoVer)
 containerProtoGen=$(PROJECT_NAME)-proto-gen-$(protoVer)
 containerProtoGenSwagger=$(PROJECT_NAME)-proto-gen-swagger-$(protoVer)
