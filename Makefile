#!/usr/bin/make -f

PACKAGES_NOSIMULATION=$(shell go list ./... | grep -v '/simulation')
PACKAGES_SIMTEST=$(shell go list ./... | grep '/simulation')

# Ensure all tags are fetched
VERSION_RAW := $(shell git fetch --tags --force >/dev/null 2>&1; git describe --tags --always --match "v*")
VERSION := $(shell echo $(VERSION_RAW) | sed -E 's/^v?([0-9]+\.[0-9]+\.[0-9]+.*)/\1/')

# Fallback if the version is just a commit hash (not semver-like)
ifeq ($(findstring -,$(VERSION)),)  # No "-" means it's just a hash
    VERSION := 0.0.0-$(VERSION_RAW)
endif
export VERSION
export CMTVERSION := $(shell go list -m github.com/cometbft/cometbft | sed 's:.* ::')
export COMMIT := $(shell git log -1 --format='%H')
LEDGER_ENABLED ?= true
BINDIR ?= $(GOPATH)/bin
BUILDDIR ?= $(CURDIR)/build
SIMAPP = ./simapp
MOCKS_DIR = $(CURDIR)/tests/mocks
HTTPS_GIT := https://github.com/cosmos/cosmos-sdk.git
DOCKER := $(shell which docker)
PROJECT_NAME = $(shell git remote get-url origin | xargs basename -s .git)

# process build tags
build_tags = netgo
ifeq ($(LEDGER_ENABLED),true)
	ifeq ($(OS),Windows_NT)
	GCCEXE = $(shell where gcc.exe 2> NUL)
	ifeq ($(GCCEXE),)
		$(error gcc.exe not installed for ledger support, please install or set LEDGER_ENABLED=false)
	else
		build_tags += ledger
	endif
	else
	UNAME_S = $(shell uname -s)
	ifeq ($(UNAME_S),OpenBSD)
		$(warning OpenBSD detected, disabling ledger support (https://github.com/cosmos/cosmos-sdk/issues/1988))
	else
		GCC = $(shell command -v gcc 2> /dev/null)
		ifeq ($(GCC),)
			$(error gcc not installed for ledger support, please install or set LEDGER_ENABLED=false)
		else
			build_tags += ledger
		endif
	endif
	endif
endif

ifeq (secp,$(findstring secp,$(COSMOS_BUILD_OPTIONS)))
  build_tags += libsecp256k1_sdk
endif

ifeq (legacy,$(findstring legacy,$(COSMOS_BUILD_OPTIONS)))
  build_tags += app_v1
endif

whitespace :=
whitespace += $(whitespace)
comma := ,
build_tags_comma_sep := $(subst $(whitespace),$(comma),$(build_tags))

# process linker flags
ldflags = -X github.com/cosmos/cosmos-sdk/version.Name=sim \
		-X github.com/cosmos/cosmos-sdk/version.AppName=simd \
		-X github.com/cosmos/cosmos-sdk/version.Version=$(VERSION) \
		-X github.com/cosmos/cosmos-sdk/version.Commit=$(COMMIT) \
		-X "github.com/cosmos/cosmos-sdk/version.BuildTags=$(build_tags_comma_sep)" \
		-X github.com/cometbft/cometbft/version.TMCoreSemVer=$(CMTVERSION)

# DB backend selection
ifeq (cleveldb,$(findstring cleveldb,$(COSMOS_BUILD_OPTIONS)))
  build_tags += gcc
endif
ifeq (badgerdb,$(findstring badgerdb,$(COSMOS_BUILD_OPTIONS)))
  build_tags += badgerdb
endif
# handle rocksdb
ifeq (rocksdb,$(findstring rocksdb,$(COSMOS_BUILD_OPTIONS)))
  CGO_ENABLED=1
  build_tags += rocksdb
endif
# handle boltdb
ifeq (boltdb,$(findstring boltdb,$(COSMOS_BUILD_OPTIONS)))
  build_tags += boltdb
endif

ifeq (,$(findstring nostrip,$(COSMOS_BUILD_OPTIONS)))
  ldflags += -w -s
endif
ldflags += $(LDFLAGS)
ldflags := $(strip $(ldflags))

build_tags += $(BUILD_TAGS)
build_tags := $(strip $(build_tags))

BUILD_FLAGS := -tags "$(build_tags)" -ldflags '$(ldflags)'
# check for nostrip option
ifeq (,$(findstring nostrip,$(COSMOS_BUILD_OPTIONS)))
  BUILD_FLAGS += -trimpath
endif

# Check for debug option
ifeq (debug,$(findstring debug,$(COSMOS_BUILD_OPTIONS)))
  BUILD_FLAGS += -gcflags "all=-N -l"
endif

all: tools build lint test vulncheck

###############################################################################
###                                  Build                                  ###
###############################################################################

BUILD_TARGETS := build install

build: BUILD_ARGS=-o $(BUILDDIR)/

build-linux-amd64:
	GOOS=linux GOARCH=amd64 LEDGER_ENABLED=false $(MAKE) build

build-linux-arm64:
	GOOS=linux GOARCH=arm64 LEDGER_ENABLED=false $(MAKE) build

$(BUILD_TARGETS): go.sum $(BUILDDIR)/
	cd ${CURRENT_DIR}/simapp && go $@ -mod=readonly $(BUILD_FLAGS) $(BUILD_ARGS) ./...

$(BUILDDIR)/:
	mkdir -p $(BUILDDIR)/

cosmovisor:
	$(MAKE) -C tools/cosmovisor cosmovisor

confix:
	$(MAKE) -C tools/confix confix

.PHONY: build build-linux-amd64 build-linux-arm64 cosmovisor confix

#? mocks: Generate mock file
mocks: $(MOCKS_DIR)
	@go install go.uber.org/mock/mockgen@v0.6.0
	sh ./scripts/mockgen.sh
.PHONY: mocks


vulncheck: $(BUILDDIR)/
	GOBIN=$(BUILDDIR) go install golang.org/x/vuln/cmd/govulncheck@latest
	$(BUILDDIR)/govulncheck ./...

$(MOCKS_DIR):
	mkdir -p $(MOCKS_DIR)

distclean: clean tools-clean
clean:
	rm -rf \
	$(BUILDDIR)/ \
	artifacts/ \
	tmp-swagger-gen/ \
	.testnets

.PHONY: distclean clean

###############################################################################
###                          Tools & Dependencies                           ###
###############################################################################

go.sum: go.mod
	echo "Ensure dependencies have not been modified ..." >&2
	go mod verify
	go mod tidy

###############################################################################
###                              Documentation                              ###
###############################################################################

godocs:
	@echo "--> Wait a few seconds and visit http://localhost:6060/pkg/github.com/cosmos/cosmos-sdk/types"
	go install golang.org/x/tools/cmd/godoc@latest
	godoc -http=:6060

build-docs:
	@cd docs && DOCS_DOMAIN=docs.cosmos.network sh ./build-all.sh

.PHONY: build-docs

###############################################################################
###                           Tests & Simulation                            ###
###############################################################################

# make init-simapp initializes a single local node network
# it is useful for testing and development
# Usage: make install && make init-simapp && simd start
# Warning: make init-simapp will remove all data in simapp home directory
init-simapp:
	./scripts/init-simapp.sh

test: test-unit
test-e2e:
	$(MAKE) -C tests test-e2e
test-e2e-cov:
	$(MAKE) -C tests test-e2e-cov
test-integration:
	$(MAKE) -C tests test-integration
test-integration-cov:
	$(MAKE) -C tests test-integration-cov
test-all: test-unit test-e2e test-integration test-ledger-mock test-race

TEST_PACKAGES=./...
TEST_TARGETS := test-unit test-unit-amino test-unit-proto test-ledger-mock test-race test-ledger test-race

# Test runs-specific rules. To add a new test target, just add
# a new rule, customise ARGS or TEST_PACKAGES ad libitum, and
# append the new rule to the TEST_TARGETS list.
test-unit: test_tags += cgo ledger test_ledger_mock norace
test-unit-amino: test_tags += ledger test_ledger_mock test_amino norace
test-ledger: test_tags += cgo ledger norace
test-ledger-mock: test_tags += ledger test_ledger_mock norace
test-race: test_tags += cgo ledger test_ledger_mock
test-race: ARGS=-race
test-race: TEST_PACKAGES=$(PACKAGES_NOSIMULATION)
$(TEST_TARGETS): run-tests

# check-* compiles and collects tests without running them
# note: go test -c doesn't support multiple packages yet (https://github.com/golang/go/issues/15513)
CHECK_TEST_TARGETS := check-test-unit check-test-unit-amino
check-test-unit: test_tags += cgo ledger test_ledger_mock norace
check-test-unit-amino: test_tags += ledger test_ledger_mock test_amino norace
$(CHECK_TEST_TARGETS): EXTRA_ARGS=-run=none
$(CHECK_TEST_TARGETS): run-tests

ARGS += -tags "$(test_tags)"
SUB_MODULES = $(shell find . -type f -name 'go.mod' -print0 | xargs -0 -n1 dirname | sort | grep -v './tests/systemtests')
CURRENT_DIR = $(shell pwd)
run-tests:
	@(cd store/streaming/abci/examples/file && go build .)
ifneq (,$(shell which tparse 2>/dev/null))
	@echo "Starting unit tests"; \
	finalec=0; \
	for module in $(SUB_MODULES); do \
		cd ${CURRENT_DIR}/$$module; \
		echo "Running unit tests for $$(grep '^module' go.mod)"; \
		go test -mod=readonly -json $(ARGS) $(TEST_PACKAGES) ./... | tparse; \
		ec=$$?; \
		if [ "$$ec" -ne '0' ]; then finalec=$$ec; fi; \
	done; \
	exit $$finalec
else
	@echo "Starting unit tests"; \
	finalec=0; \
	for module in $(SUB_MODULES); do \
		cd ${CURRENT_DIR}/$$module; \
		echo "Running unit tests for $$(grep '^module' go.mod)"; \
		go test -mod=readonly $(ARGS) $(TEST_PACKAGES) ./... ; \
		ec=$$?; \
		if [ "$$ec" -ne '0' ]; then finalec=$$ec; fi; \
	done; \
	exit $$finalec
endif

.PHONY: run-tests test test-all $(TEST_TARGETS)

test-sim-nondeterminism:
	@echo "Running non-determinism test..."
	@cd ${CURRENT_DIR}/simapp && go test -failfast -mod=readonly -timeout=30m -tags='sims' -run TestAppStateDeterminism \
		-NumBlocks=100 -BlockSize=200 -Period=0

# Requires an exported plugin. See store/streaming/README.md for documentation.
#
# example:
#   export COSMOS_SDK_ABCI_V1=<path-to-plugin-binary>
#   make test-sim-nondeterminism-streaming
#
# Using the built-in examples:
#   export COSMOS_SDK_ABCI_V1=<path-to-sdk>/store/streaming/abci/examples/file/file
#   make test-sim-nondeterminism-streaming
test-sim-nondeterminism-streaming:
	@echo "Running non-determinism-streaming test..."
	@cd ${CURRENT_DIR}/simapp && go test -failfast -mod=readonly -timeout=30m -tags='sims' -run TestAppStateDeterminism \
		-NumBlocks=100 -BlockSize=200 -Period=0 -EnableStreaming=true

test-sim-custom-genesis-fast:
	@echo "Running custom genesis simulation..."
	@echo "By default, ${HOME}/.simapp/config/genesis.json will be used."
	@cd ${CURRENT_DIR}/simapp && go test -failfast -mod=readonly -timeout=30m -tags='sims' -run TestFullAppSimulation -Genesis=${HOME}/.simapp/config/genesis.json \
		-NumBlocks=100 -BlockSize=200 -Seed=99 -Period=5 -SigverifyTx=false

test-sim-import-export:
	@echo "Running application import/export simulation. This may take several minutes..."
	@cd ${CURRENT_DIR}/simapp && go test -failfast -mod=readonly -timeout 20m -tags='sims' -run TestAppImportExport \
		-NumBlocks=50 -Period=5

test-sim-after-import:
	@echo "Running application simulation-after-import. This may take several minutes..."
	@cd ${CURRENT_DIR}/simapp && go test -failfast -mod=readonly -timeout 30m -tags='sims' -run TestAppSimulationAfterImport \
		-NumBlocks=50 -Period=5

test-sim-custom-genesis-multi-seed:
	@echo "Running multi-seed custom genesis simulation..."
	@echo "By default, ${HOME}/.simapp/config/genesis.json will be used."
	@cd ${CURRENT_DIR}/simapp && go test -failfast -mod=readonly -timeout 30m -tags='sims' -run TestFullAppSimulation -Genesis=${HOME}/.simapp/config/genesis.json \
		-NumBlocks=400 -Period=5

test-sim-multi-seed-long:
	@echo "Running long multi-seed application simulation. This may take awhile!"
	@cd ${CURRENT_DIR}/simapp && go test -failfast -mod=readonly -timeout=1h -tags='sims' -run TestFullAppSimulation \
		-NumBlocks=500 -Period=50

test-sim-multi-seed-short:
	@echo "Running short multi-seed application simulation. This may take awhile!"
	@cd ${CURRENT_DIR}/simapp && go test -failfast -mod=readonly -timeout 30m -tags='sims' -run TestFullAppSimulation \
		-NumBlocks=50 -Period=10

.PHONY: \
test-sim-nondeterminism \
test-sim-nondeterminism-streaming \
test-sim-custom-genesis-fast \
test-sim-import-export \
test-sim-after-import \
test-sim-custom-genesis-multi-seed \
test-sim-multi-seed-short \
test-sim-multi-seed-long

SIM_NUM_BLOCKS ?= 500
SIM_BLOCK_SIZE ?= 200
SIM_COMMIT ?= true

#? test-sim-fuzz: Run fuzz test for simapp
test-sim-fuzz:
	@echo "Running application fuzz for numBlocks=2, blockSize=20. This may take awhile!"
#ld flags are a quick fix to make it work on current osx
	@cd ${CURRENT_DIR}/simapp && go test -failfast -mod=readonly -json -tags='sims' -ldflags="-extldflags=-Wl,-ld_classic" -timeout=60m -fuzztime=60m -run=^$$ -fuzz=FuzzFullAppSimulation -GenesisTime=1714720615 -NumBlocks=2 -BlockSize=20

#? test-sim-benchmark: Run benchmark test for simapp
test-sim-benchmark:
	@echo "Running application benchmark for numBlocks=$(SIM_NUM_BLOCKS), blockSize=$(SIM_BLOCK_SIZE). This may take awhile!"
	@cd ${CURRENT_DIR}/simapp && go test -failfast -mod=readonly -tags='sims' -run=^$$ $(.) -bench ^BenchmarkFullAppSimulation$$  \
		-NumBlocks=$(SIM_NUM_BLOCKS) -BlockSize=$(SIM_BLOCK_SIZE) -Commit=$(SIM_COMMIT) -Seed=57 -timeout 30m

# Requires an exported plugin. See store/streaming/README.md for documentation.
#
# example:
#   export COSMOS_SDK_ABCI_V1=<path-to-plugin-binary>
#   make test-sim-benchmark-streaming
#
# Using the built-in examples:
#   export COSMOS_SDK_ABCI_V1=<path-to-sdk>/store/streaming/abci/examples/file/file
#   make test-sim-benchmark-streaming
test-sim-benchmark-streaming:
	@echo "Running application benchmark for numBlocks=$(SIM_NUM_BLOCKS), blockSize=$(SIM_BLOCK_SIZE). This may take awhile!"
	@cd ${CURRENT_DIR}/simapp && go test -failfast -mod=readonly -run=^$$ $(.) -bench ^BenchmarkFullAppSimulation$$  \
		-NumBlocks=$(SIM_NUM_BLOCKS) -BlockSize=$(SIM_BLOCK_SIZE) -Commit=$(SIM_COMMIT) -timeout 24h -EnableStreaming=true

test-sim-profile:
	@echo "Running application benchmark for numBlocks=$(SIM_NUM_BLOCKS), blockSize=$(SIM_BLOCK_SIZE). This may take awhile!"
	@cd ${CURRENT_DIR}/simapp && go test -failfast -mod=readonly -benchmem -run=^$$ $(.) -bench ^BenchmarkFullAppSimulation$$ \
		-NumBlocks=$(SIM_NUM_BLOCKS) -BlockSize=$(SIM_BLOCK_SIZE) -Commit=$(SIM_COMMIT) -timeout 24h -cpuprofile cpu.out -memprofile mem.out

# Requires an exported plugin. See store/streaming/README.md for documentation.
#
# example:
#   export COSMOS_SDK_ABCI_V1=<path-to-plugin-binary>
#   make test-sim-profile-streaming
#
# Using the built-in examples:
#   export COSMOS_SDK_ABCI_V1=<path-to-sdk>/store/streaming/abci/examples/file/file
#   make test-sim-profile-streaming
test-sim-profile-streaming:
	@echo "Running application benchmark for numBlocks=$(SIM_NUM_BLOCKS), blockSize=$(SIM_BLOCK_SIZE). This may take awhile!"
	@cd ${CURRENT_DIR}/simapp && go test -failfast -mod=readonly -benchmem -run=^$$ $(.) -bench ^BenchmarkFullAppSimulation$$ \
		-NumBlocks=$(SIM_NUM_BLOCKS) -BlockSize=$(SIM_BLOCK_SIZE) -Commit=$(SIM_COMMIT) -timeout 24h -cpuprofile cpu.out -memprofile mem.out -EnableStreaming=true

.PHONY: test-sim-profile test-sim-benchmark test-sim-fuzz

benchmark:
	@go test -mod=readonly -bench=. $(PACKAGES_NOSIMULATION)
.PHONY: benchmark

###############################################################################
###                                Linting                                  ###
###############################################################################

<<<<<<< HEAD
golangci_version=v2.1.6
=======
golangci_version=v2.4.0
>>>>>>> 5be112fd

lint-install:
	@echo "--> Installing golangci-lint $(golangci_version)"
	@go install github.com/golangci/golangci-lint/v2/cmd/golangci-lint@$(golangci_version)

lint:
	@echo "--> Running linter on all files"
	@$(MAKE) lint-install
	@./scripts/go-lint-all.bash --timeout=15m

lint-fix:
	@echo "--> Running linter"
	@$(MAKE) lint-install
	@./scripts/go-lint-all.bash --fix

.PHONY: lint lint-fix

###############################################################################
###                                Protobuf                                 ###
###############################################################################

protoVer=0.17.1
protoImageName=ghcr.io/cosmos/proto-builder:$(protoVer)
protoImage=$(DOCKER) run --rm -v $(CURDIR):/workspace --workdir /workspace $(protoImageName)

proto-all: proto-format proto-lint proto-gen

proto-gen:
	@echo "Generating Protobuf files"
	@$(protoImage) sh ./scripts/protocgen.sh 2>&1 | tee protocgen.log | \
	awk '{print $$0} /contains the reserved field name/ && /tendermint/ {next} 1'


proto-swagger-gen:
	@echo "Generating Protobuf Swagger"
	@$(protoImage) sh ./scripts/protoc-swagger-gen.sh

proto-format:
	@$(protoImage) find ./ -name "*.proto" -exec clang-format -i {} \;

proto-lint:
	@$(protoImage) buf lint --error-format=json

proto-check-breaking:
	@$(protoImage) buf breaking --against $(HTTPS_GIT)#branch=main

CMT_URL              = https://raw.githubusercontent.com/cometbft/cometbft/v0.38.0/proto/tendermint

CMT_CRYPTO_TYPES     = proto/tendermint/crypto
CMT_ABCI_TYPES       = proto/tendermint/abci
CMT_TYPES            = proto/tendermint/types
CMT_VERSION          = proto/tendermint/version
CMT_LIBS             = proto/tendermint/libs/bits
CMT_P2P              = proto/tendermint/p2p

proto-update-deps:
	@echo "Updating Protobuf dependencies"

	@mkdir -p $(CMT_ABCI_TYPES)
	@curl -sSL $(CMT_URL)/abci/types.proto > $(CMT_ABCI_TYPES)/types.proto

	@mkdir -p $(CMT_VERSION)
	@curl -sSL $(CMT_URL)/version/types.proto > $(CMT_VERSION)/types.proto

	@mkdir -p $(CMT_TYPES)
	@curl -sSL $(CMT_URL)/types/types.proto > $(CMT_TYPES)/types.proto
	@curl -sSL $(CMT_URL)/types/evidence.proto > $(CMT_TYPES)/evidence.proto
	@curl -sSL $(CMT_URL)/types/params.proto > $(CMT_TYPES)/params.proto
	@curl -sSL $(CMT_URL)/types/validator.proto > $(CMT_TYPES)/validator.proto
	@curl -sSL $(CMT_URL)/types/block.proto > $(CMT_TYPES)/block.proto

	@mkdir -p $(CMT_CRYPTO_TYPES)
	@curl -sSL $(CMT_URL)/crypto/proof.proto > $(CMT_CRYPTO_TYPES)/proof.proto
	@curl -sSL $(CMT_URL)/crypto/keys.proto > $(CMT_CRYPTO_TYPES)/keys.proto

	@mkdir -p $(CMT_LIBS)
	@curl -sSL $(CMT_URL)/libs/bits/types.proto > $(CMT_LIBS)/types.proto

	@mkdir -p $(CMT_P2P)
	@curl -sSL $(CMT_URL)/p2p/types.proto > $(CMT_P2P)/types.proto

	$(DOCKER) run --rm -v $(CURDIR)/proto:/workspace --workdir /workspace $(protoImageName) buf mod update

.PHONY: proto-all proto-gen proto-swagger-gen proto-format proto-lint proto-check-breaking proto-update-deps

###############################################################################
###                                Localnet                                 ###
###############################################################################

localnet-build-env:
	$(MAKE) -C contrib/images simd-env
localnet-build-dlv:
	$(MAKE) -C contrib/images simd-dlv

localnet-build-nodes:
	$(DOCKER) run --rm -v $(CURDIR)/.testnets:/data cosmossdk/simd \
			  testnet init-files --validator-count 4 -o /data --starting-ip-address 192.168.10.2 --keyring-backend=test
	docker compose up -d

localnet-stop:
	docker compose down

# localnet-start will run a 4-node testnet locally. The nodes are
# based off the docker images in: ./contrib/images/simd-env
localnet-start: localnet-stop localnet-build-env localnet-build-nodes

# localnet-debug will run a 4-node testnet locally in debug mode
# you can read more about the debug mode here: ./contrib/images/simd-dlv/README.md
localnet-debug: localnet-stop localnet-build-dlv localnet-build-nodes

.PHONY: localnet-start localnet-stop localnet-debug localnet-build-env localnet-build-dlv localnet-build-nodes

test-system: build-v53 build
	mkdir -p ./tests/systemtests/binaries/
	cp $(BUILDDIR)/simd ./tests/systemtests/binaries/
	mkdir -p ./tests/systemtests/binaries/v0.53
	mv $(BUILDDIR)/simdv53 ./tests/systemtests/binaries/v0.53/simd
	$(MAKE) -C tests/systemtests test
.PHONY: test-system

# build-v53 checks out the v0.53.x branch, builds the binary, and renames it to simdv53.
build-v53:
	@echo "Starting v53 build process..."
	git_status=$$(git status --porcelain) && \
	has_changes=false && \
	if [ -n "$$git_status" ]; then \
		echo "Stashing uncommitted changes..." && \
		git stash push -m "Temporary stash for v53 build" && \
		has_changes=true; \
	else \
		echo "No changes to stash"; \
	fi && \
	echo "Saving current reference..." && \
	CURRENT_REF=$$(git symbolic-ref --short HEAD 2>/dev/null || git rev-parse HEAD) && \
	echo "Checking out release branch..." && \
	git checkout release/v0.53.x && \
	echo "Building v53 binary..." && \
	make build && \
	mv build/simd build/simdv53 && \
	echo "Returning to original branch..." && \
	if [ "$$CURRENT_REF" = "HEAD" ]; then \
		git checkout $$(git rev-parse HEAD); \
	else \
		git checkout $$CURRENT_REF; \
	fi && \
	if [ "$$has_changes" = "true" ]; then \
		echo "Reapplying stashed changes..." && \
		git stash pop || echo "Warning: Could not pop stash, your changes may be in the stash list"; \
	else \
		echo "No changes to reapply"; \
	fi
.PHONY: build-v53<|MERGE_RESOLUTION|>--- conflicted
+++ resolved
@@ -379,11 +379,7 @@
 ###                                Linting                                  ###
 ###############################################################################
 
-<<<<<<< HEAD
-golangci_version=v2.1.6
-=======
 golangci_version=v2.4.0
->>>>>>> 5be112fd
 
 lint-install:
 	@echo "--> Installing golangci-lint $(golangci_version)"
