## PENDING

BREAKING CHANGES

* Gaia REST API (`gaiacli advanced rest-server`)

* Gaia CLI  (`gaiacli`)
  * [cli] [\#2728](https://github.com/cosmos/cosmos-sdk/pull/2728) Seperate `tx` and `query` subcommands by module
  * [cli] [\#2727](https://github.com/cosmos/cosmos-sdk/pull/2727) Fix unbonding command flow
  * [cli] [\#2786](https://github.com/cosmos/cosmos-sdk/pull/2786) Fix redelegation command flow
  * [cli] [\#2804](https://github.com/cosmos/cosmos-sdk/issues/2804) Check whether key exists before passing it on to `tx create-validator`.

* Gaia

* SDK
  * [\#2752](https://github.com/cosmos/cosmos-sdk/pull/2752) Don't hardcode bondable denom.
<<<<<<< HEAD
  * [\#2701](https://github.com/cosmos/cosmos-sdk/issues/2701) Account numbers and sequence numbers in `auth` are now `uint64` instead of `int64`
=======
  * [\#2019](https://github.com/cosmos/cosmos-sdk/issues/2019) Cap total number of signatures. Current per-transaction limit is 7, and if that is exceeded transaction is rejected.
  * [\#2801](https://github.com/cosmos/cosmos-sdk/pull/2801) Remove AppInit structure.
>>>>>>> 9a370664

* Tendermint


FEATURES

* Gaia REST API (`gaiacli advanced rest-server`)
  * [gov] [\#2479](https://github.com/cosmos/cosmos-sdk/issues/2479) Added governance parameter
    query REST endpoints.

* Gaia CLI  (`gaiacli`)
  * [gov][cli] [\#2479](https://github.com/cosmos/cosmos-sdk/issues/2479) Added governance
    parameter query commands.
  * [stake][cli] [\#2027] Add CLI query command for getting all delegations to a specific validator.

* Gaia
  * [app] \#2791 Support export at a specific height, with `gaiad export --height=HEIGHT`.
  * [x/gov] [#2479](https://github.com/cosmos/cosmos-sdk/issues/2479) Implemented querier
  for getting governance parameters.
  * [app] \#2663 - Runtime-assertable invariants
  * [app] \#2791 Support export at a specific height, with `gaiad export --height=HEIGHT`.

* SDK
    * [simulator] \#2682 MsgEditValidator now looks at the validator's max rate, thus it now succeeds a significant portion of the time

* Tendermint


IMPROVEMENTS

* Gaia REST API (`gaiacli advanced rest-server`)

* Gaia CLI  (`gaiacli`)
  * [\#2749](https://github.com/cosmos/cosmos-sdk/pull/2749) Add --chain-id flag to gaiad testnet

* Gaia
 - #2773 Require moniker to be provided on `gaiad init`.
 - #2672 [Makefile] Updated for better Windows compatibility and ledger support logic, get_tools was rewritten as a cross-compatible Makefile.
 - [#110](https://github.com/tendermint/devops/issues/110) Updated CircleCI job to trigger website build when cosmos docs are updated.
* SDK
 - [x/mock/simulation] [\#2720] major cleanup, introduction of helper objects, reorganization

* Tendermint
 - #2796 Update to go-amino 0.14.1


BUG FIXES

* Gaia REST API (`gaiacli advanced rest-server`)

* Gaia CLI  (`gaiacli`)

* Gaia
  * [\#2723] Use `cosmosvalcons` Bech32 prefix in `tendermint show-address`
  * [\#2742](https://github.com/cosmos/cosmos-sdk/issues/2742) Fix time format of TimeoutCommit override

* SDK

  - \#2733 [x/gov, x/mock/simulation] Fix governance simulation, update x/gov import/export

* Tendermint
  * [\#2797](https://github.com/tendermint/tendermint/pull/2797) AddressBook requires addresses to have IDs; Do not crap out immediately after sending pex addrs in seed mode<|MERGE_RESOLUTION|>--- conflicted
+++ resolved
@@ -14,12 +14,9 @@
 
 * SDK
   * [\#2752](https://github.com/cosmos/cosmos-sdk/pull/2752) Don't hardcode bondable denom.
-<<<<<<< HEAD
   * [\#2701](https://github.com/cosmos/cosmos-sdk/issues/2701) Account numbers and sequence numbers in `auth` are now `uint64` instead of `int64`
-=======
   * [\#2019](https://github.com/cosmos/cosmos-sdk/issues/2019) Cap total number of signatures. Current per-transaction limit is 7, and if that is exceeded transaction is rejected.
   * [\#2801](https://github.com/cosmos/cosmos-sdk/pull/2801) Remove AppInit structure.
->>>>>>> 9a370664
 
 * Tendermint
 
