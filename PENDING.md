## PENDING

BREAKING CHANGES

* Gaia REST API (`gaiacli advanced rest-server`)
  * [\#3284](https://github.com/cosmos/cosmos-sdk/issues/3284) Rename the `name`
  field to `from` in the `base_req` body.
  * [\#3485](https://github.com/cosmos/cosmos-sdk/pull/3485) Error responses are now JSON objects.
  * [\#3477][distribution] endpoint changed "all_delegation_rewards" -> "delegator_total_rewards"

* Gaia CLI  (`gaiacli`)
  - [#3399](https://github.com/cosmos/cosmos-sdk/pull/3399) Add `gaiad validate-genesis` command to facilitate checking of genesis files
  - [\#1894](https://github.com/cosmos/cosmos-sdk/issues/1894) `version` prints out short info by default. Add `--long` flag. Proper handling of `--format` flag introduced.
  - [\#3465](https://github.com/cosmos/cosmos-sdk/issues/3465) `gaiacli rest-server` switched back to insecure mode by default:
    - `--insecure` flag is removed.
    - `--tls` is now used to enable secure layer.
  - [\#3451](https://github.com/cosmos/cosmos-sdk/pull/3451) `gaiacli` now returns transactions in plain text including tags.

* Gaia
  *  [\#3457](https://github.com/cosmos/cosmos-sdk/issues/3457) Changed governance tally validatorGovInfo to use sdk.Int power instead of sdk.Dec

* SDK
  * [\#3487](https://github.com/cosmos/cosmos-sdk/pull/3487) Move HTTP/REST utilities out of client/utils into a new dedicated client/rest package.
  * [\#3490](https://github.com/cosmos/cosmos-sdk/issues/3490) ReadRESTReq() returns bool to avoid callers to write error responses twice.

* Tendermint


FEATURES

* Gaia REST API
  * [\#2358](https://github.com/cosmos/cosmos-sdk/issues/2358) Add distribution module REST interface

* Gaia CLI  (`gaiacli`)
  * [\#3429](https://github.com/cosmos/cosmos-sdk/issues/3429) Support querying
  for all delegator distribution rewards.
  * \#3449 Proof verification now works with absence proofs

* Gaia
  - [\#3397](https://github.com/cosmos/cosmos-sdk/pull/3397) Implement genesis file sanitization to avoid failures at chain init.
  * \#3428 Run the simulation from a particular genesis state loaded from a file

* SDK
  * \#3270 [x/staking] limit number of ongoing unbonding delegations /redelegations per pair/trio
  * [\#3477][distribution] new query endpoint "delegator_validators"

* Tendermint


IMPROVEMENTS

* Gaia REST API
  * [\#3284](https://github.com/cosmos/cosmos-sdk/issues/3284) Update Gaia Lite
  REST service to support the following:
    * Automatic account number and sequence population when fields are omitted
    * Generate only functionality no longer requires access to a local Keybase
    * `from` field in the `base_req` body can be a Keybase name or account address
  * [\#3423](https://github.com/cosmos/cosmos-sdk/issues/3423) Allow simulation
  (auto gas) to work with generate only.

* Gaia CLI  (`gaiacli`)
  * [\#3476](https://github.com/cosmos/cosmos-sdk/issues/3476) New `withdraw-all-rewards` command to withdraw all delegations rewards for delegators.

* Gaia
  * [\#3418](https://github.com/cosmos/cosmos-sdk/issues/3418) Add vesting account
  genesis validation checks to `GaiaValidateGenesisState`.
  * [\#3420](https://github.com/cosmos/cosmos-sdk/issues/3420) Added maximum length to governance proposal descriptions and titles
  * [\#3256](https://github.com/cosmos/cosmos-sdk/issues/3256) Add gas consumption
  for tx size in the ante handler.
  * [\#3454](https://github.com/cosmos/cosmos-sdk/pull/3454) Add `--jail-whitelist` to `gaiad export` to enable testing of complex exports
  * [\#3424](https://github.com/cosmos/cosmos-sdk/issues/3424) Allow generation of gentxs with empty memo field.

* SDK
  * [\#2605] x/params add subkey accessing
  * [\#2986](https://github.com/cosmos/cosmos-sdk/pull/2986) Store Refactor
  * \#3435 Test that store implementations do not allow nil values

* Tendermint


BUG FIXES

* Gaia REST API

* Gaia CLI  (`gaiacli`)
  - [\#3417](https://github.com/cosmos/cosmos-sdk/pull/3417) Fix `q slashing signing-info` panic by ensuring safety of user input and properly returning not found error
  - [\#3345](https://github.com/cosmos/cosmos-sdk/issues/3345) Upgrade ledger-cosmos-go dependency to v0.9.3 to pull
    https://github.com/ZondaX/ledger-cosmos-go/commit/ed9aa39ce8df31bad1448c72d3d226bf2cb1a8d1 in order to fix a derivation path issue that causes `gaiacli keys add --recover`
    to malfunction.
  - [\#3419](https://github.com/cosmos/cosmos-sdk/pull/3419) Fix `q distr slashes` panic
  - [\#3453](https://github.com/cosmos/cosmos-sdk/pull/3453) The `rest-server` command didn't respect persistent flags such as `--chain-id` and `--trust-node` if they were
    passed on the command line.
<<<<<<< HEAD
  - [\#3441](https://github.com/cosmos/cosmos-sdk/pull/3431) Improved resource management and connection handling (ledger devices). Fixes issue with DER vs BER signatures.
=======
>>>>>>> 5e353542

* Gaia
  * [\#3486](https://github.com/cosmos/cosmos-sdk/pull/3486) Use AmountOf in
    vesting accounts instead of zipping/aligning denominations.

* SDK

* Tendermint<|MERGE_RESOLUTION|>--- conflicted
+++ resolved
@@ -90,10 +90,7 @@
   - [\#3419](https://github.com/cosmos/cosmos-sdk/pull/3419) Fix `q distr slashes` panic
   - [\#3453](https://github.com/cosmos/cosmos-sdk/pull/3453) The `rest-server` command didn't respect persistent flags such as `--chain-id` and `--trust-node` if they were
     passed on the command line.
-<<<<<<< HEAD
   - [\#3441](https://github.com/cosmos/cosmos-sdk/pull/3431) Improved resource management and connection handling (ledger devices). Fixes issue with DER vs BER signatures.
-=======
->>>>>>> 5e353542
 
 * Gaia
   * [\#3486](https://github.com/cosmos/cosmos-sdk/pull/3486) Use AmountOf in
