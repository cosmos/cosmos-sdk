--- conflicted
+++ resolved
@@ -13,11 +13,7 @@
 * Gaia
  - [#128](https://github.com/tendermint/devops/issues/128) Updated CircleCI job to trigger website build on every push to master/develop.
  - [\#2994](https://github.com/cosmos/cosmos-sdk/pull/2994) Change wrong-password error message.
-<<<<<<< HEAD
  - \#3009 added missing gaia genesis verification
-=======
- - \#3009 Added missing Gaia genesis verification
->>>>>>> 49da96bc
 
 * SDK
  - [auth] \#2952 Signatures are no longer serialized on chain with the account number and sequence number
