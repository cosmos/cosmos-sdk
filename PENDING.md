--- conflicted
+++ resolved
@@ -49,12 +49,9 @@
     * [\#2182] [x/staking] Added querier for querying a single redelegation
 
 * SDK
-<<<<<<< HEAD
   - \#3099 Implement F1 fee distribution
   - [\#2926](https://github.com/cosmos/cosmos-sdk/issues/2926) Add TxEncoder to client TxBuilder.
-=======
   * \#2694 Vesting account implementation.
->>>>>>> a984a223
   * \#2996 Update the `AccountKeeper` to contain params used in the context of
   the ante handler.
   * [\#3179](https://github.com/cosmos/cosmos-sdk/pull/3179) New CodeNoSignatures error code.
