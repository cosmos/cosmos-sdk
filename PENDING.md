--- conflicted
+++ resolved
@@ -65,13 +65,9 @@
 * Gaia CLI  (`gaiacli`)
 
 * Gaia
-<<<<<<< HEAD
  - \#2670 [x/stake] fixed incorrent `IterateBondedValidators` and split into two functions: `IterateBondedValidators` and `IterateLastBlockConsValidators`
  - \#2648 [gaiad] Fix `gaiad export` / `gaiad import` consistency, test in CI
-=======
- - \#2670 [x/stake] fixed incorrect `IterateBondedValidators` and split into two functions: `IterateBondedValidators` and `IterateLastBlockConsValidators`
  - \#2691 Fix local testnet creation by using a single canonical genesis time
->>>>>>> 8f690b5b
 
 * SDK
  - \#2625 [x/gov] fix AppendTag function usage error
