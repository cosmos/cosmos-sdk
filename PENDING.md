--- conflicted
+++ resolved
@@ -3,13 +3,7 @@
 BREAKING CHANGES
 
 * Gaia REST API (`gaiacli advanced rest-server`)
-<<<<<<< HEAD
-  * [lcd] https://github.com/cosmos/cosmos-sdk/pull/3045 Fix quoted json return on GET /keys (keys list)
-  * [gaia-lite] [\#2191](https://github.com/cosmos/cosmos-sdk/issues/2191) Split `POST /stake/delegators/{delegatorAddr}/delegations` into `POST /stake/delegators/{delegatorAddr}/delegations`, `POST /stake/delegators/{delegatorAddr}/unbonding_delegations` and `POST /stake/delegators/{delegatorAddr}/redelegations`
-  * [gaia-lite] [\#3056](https://github.com/cosmos/cosmos-sdk/pull/3056) `generate_only` and `simulate` have moved from query arguments to POST requests body.
   * [\#3069](https://github.com/cosmos/cosmos-sdk/pull/3069) `gas` type on `base_req` changed from `string` to `uint64`
-=======
->>>>>>> ec9c4ea5
 
 * Gaia CLI  (`gaiacli`)
 
@@ -23,18 +17,12 @@
 FEATURES
 
 * Gaia REST API (`gaiacli advanced rest-server`)
-<<<<<<< HEAD
   * [\#3067](https://github.com/cosmos/cosmos-sdk/issues/3067) Add support for fees on transactions
   * [\#3069](https://github.com/cosmos/cosmos-sdk/pull/3069) Add a custom memo on transactions
-  * \#2399 Implement `/slashing/parameters` endpoint to query slashing parameters.
 
 * Gaia CLI  (`gaiacli`)
   * [\#3069](https://github.com/cosmos/cosmos-sdk/pull/3069) fee flag now supports multiple coins and was renamed to `--fees`
   * \#2399 Implement `params` command to query slashing parameters.
-=======
-
-* Gaia CLI  (`gaiacli`)
->>>>>>> ec9c4ea5
 
 * Gaia
 
