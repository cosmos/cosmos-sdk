# PENDING CHANGELOG

<!----------------------------- BREAKING CHANGES ----------------------------->

## BREAKING CHANGES

### Gaia REST API

* [\#3641] Remove the ability to use a Keybase from the REST API client:
  * `password` and `generate_only` have been removed from the `base_req` object
  * All txs that used to sign or use the Keybase now only generate the tx
  * `keys` routes completely removed
* [\#3692] Update tx encoding and broadcasting endpoints:
  * Remove duplicate broadcasting endpoints in favor of POST @ `/txs`
    * The `Tx` field now accepts a `StdTx` and not raw tx bytes
  * Move encoding endpoint to `/txs/encode`

### Gaia CLI

### Gaia

* [\#3789] Update validator creation flow:
  * Remove `NewMsgCreateValidatorOnBehalfOf` and corresponding business logic
  * Ensure the validator address equals the delegator address during
  `MsgCreateValidator#ValidateBasic`

### SDK

* [\#3669] Ensure consistency in message naming, codec registration, and JSON
tags.
<<<<<<< HEAD
* #3788 Change order of operations for greater accuracy when calculating delegation share token value
* #3788 DecCoins.Cap -> DecCoins.Intersect
=======
* [\#3666] Improve coins denom validation.
* [\#3751] Disable (temporarily) support for ED25519 account key pairs.
>>>>>>> 51c03aa6

### Tendermint
* [\#3804] Update to Tendermint `v0.31.0-dev0`

<!--------------------------------- FEATURES --------------------------------->

## FEATURES

### Gaia REST API

### Gaia CLI

### Gaia

### SDK

* [\#3719](https://github.com/cosmos/cosmos-sdk/issues/3719) DBBackend can now be set at compile time.
  Defaults: goleveldb. Supported: cleveldb.

### Tendermint

<!------------------------------- IMPROVEMENTS ------------------------------->

## IMPROVEMENTS

### Gaia REST API

* Update the `TxResponse` type allowing for the `Logs` result to be JSON
decoded automatically.

### Gaia CLI

* [\#3653] Prompt user confirmation prior to signing and broadcasting a transaction.
* [\#3670] CLI support for showing bech32 addresses in Ledger devices
* [\#3711] Update `tx sign` to use `--from` instead of the deprecated `--name`
CLI flag.
* [\#3738] Improve multisig UX:
  * `gaiacli keys show -o json` now includes constituent pubkeys, respective weights and threshold
  * `gaiacli keys show --show-multisig` now displays constituent pubkeys, respective weights and threshold
  * `gaiacli tx sign --validate-signatures` now displays multisig signers with their respective weights
* [\#3730](https://github.com/cosmos/cosmos-sdk/issues/3730) Improve workflow for
`gaiad gentx` with offline public keys, by outputting stdtx file that needs to be signed.
* [\#3761](https://github.com/cosmos/cosmos-sdk/issues/3761) Querying account related information using custom querier in auth module

### Gaia

### SDK

* \#3750 Track outstanding rewards per-validator instead of globally,
         and fix the main simulation issue, which was that slashes of
         re-delegations to a validator were not correctly accounted for
         in fee distribution when the redelegation in question had itself
          been slashed (from a fault committed by a different validator)
         in the same BeginBlock
* \#3753 Remove no-longer-used governance penalty parameter
* \#3679 Consistent operators across Coins, DecCoins, Int, Dec
          replaced: Minus->Sub Plus->Add Div->Quo
* [\#3665] Overhaul sdk.Uint type in preparation for Coins Int -> Uint migration.
* \#3691 Cleanup error messages
* \#3456 Integrate in the Int.ToDec() convenience function
* [\#3300] Update the spec-spec, spec file reorg, and TOC updates.
* [\#3694] Push tagged docker images on docker hub when tag is created.
* [\#3716] Update file permissions the client keys directory and contents to `0700`.

### Tendermint

* [\#3699] Upgrade to Tendermint 0.30.1

<!--------------------------------- BUG FIXES -------------------------------->

## BUG FIXES

### Gaia REST API

### Gaia CLI

* [\#3731](https://github.com/cosmos/cosmos-sdk/pull/3731) `keys add --interactive` bip32 passphrase regression fix
* [\#3714](https://github.com/cosmos/cosmos-sdk/issues/3714) Fix USB raw access issues with gaiacli when installed via snap

### Gaia

* [\#3777](https://github.com/cosmso/cosmos-sdk/pull/3777) `gaiad export` no longer panics when the database is empty

### SDK

* \#3728 Truncate decimal multiplication & division in distribution to ensure
         no more than the collected fees / inflation are distributed
* \#3727 Return on zero-length (including []byte{}) PrefixEndBytes() calls
* \#3559 fix occasional failing due to non-determinism in lcd test TestBonding
  where validator is unexpectedly slashed throwing off test calculations
* [\#3411] Include the `RequestInitChain.Time` in the block header init during
`InitChain`.
* [\#3717] Update the vesting specification and implementation to cap deduction from
`DelegatedVesting` by at most `DelegatedVesting`. This accounts for the case where
the undelegation amount may exceed the original delegation amount due to
truncation of undelegation tokens.
* [\#3717] Ignore unknown proposers in allocating rewards for proposers, in case
  unbonding period was just 1 block and proposer was already deleted.
* [\#3726] Cap(clip) reward to remaining coins in AllocateTokens.

### Tendermint<|MERGE_RESOLUTION|>--- conflicted
+++ resolved
@@ -28,13 +28,10 @@
 
 * [\#3669] Ensure consistency in message naming, codec registration, and JSON
 tags.
-<<<<<<< HEAD
 * #3788 Change order of operations for greater accuracy when calculating delegation share token value
 * #3788 DecCoins.Cap -> DecCoins.Intersect
-=======
 * [\#3666] Improve coins denom validation.
 * [\#3751] Disable (temporarily) support for ED25519 account key pairs.
->>>>>>> 51c03aa6
 
 ### Tendermint
 * [\#3804] Update to Tendermint `v0.31.0-dev0`
