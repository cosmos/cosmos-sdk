--- conflicted
+++ resolved
@@ -41,12 +41,8 @@
 
 * SDK
  - \#1277 Complete bank module specification
-<<<<<<< HEAD
  - \#2963 Complete auth module specification
- 
-=======
 
->>>>>>> d32e4a9f
 * Tendermint
 
 
