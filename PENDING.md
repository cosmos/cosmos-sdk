--- conflicted
+++ resolved
@@ -21,11 +21,8 @@
 
 * Gaia
   *  [\#3457](https://github.com/cosmos/cosmos-sdk/issues/3457) Changed governance tally validatorGovInfo to use sdk.Int power instead of sdk.Dec
-<<<<<<< HEAD
   *  [\#3495](https://github.com/cosmos/cosmos-sdk/issues/3495) Added Validator Minimum Self Bond
-=======
   *  Reintroduce OR semantics for tx fees
->>>>>>> 7bc837aa
 
 * SDK
   * \#2513 Tendermint updates are adjusted by 10^-6 relative to staking tokens, 
