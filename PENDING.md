## PENDING

BREAKING CHANGES
* Update to tendermint v0.22.5. This involves changing all of the cryptography imports. [Ref](https://github.com/tendermint/tendermint/pull/1966)
* [baseapp] Msgs are no longer run on CheckTx, removed `ctx.IsCheckTx()`
* [x/gov] CLI flag changed from `proposalID` to `proposal-id`
* [x/stake] Fixed the period check for the inflation calculation
* [x/stake] Inflation doesn't use rationals in calculation (performance boost)
* [x/stake] CLI flags for identity changed from `--keybase-sig` to `--identity`, effects:
  * `gaiacli stake create-validator`
  * `gaiacli stake edit-validator`
* [baseapp] NewBaseApp constructor now takes sdk.TxDecoder as argument instead of wire.Codec
* [x/auth] Default TxDecoder can be found in `x/auth` rather than baseapp
* \#1606 The following CLI commands have been switched to use `--from`
  * `gaiacli stake create-validator --address-validator`
  * `gaiacli stake edit-validator --address-validator`
  * `gaiacli stake delegate --address-delegator`
  * `gaiacli stake unbond begin --address-delegator`
  * `gaiacli stake unbond complete --address-delegator`
  * `gaiacli stake redelegate begin --address-delegator`
  * `gaiacli stake redelegate complete --address-delegator`
  * `gaiacli stake unrevoke [validator-address]`
  * `gaiacli gov submit-proposal --proposer`
  * `gaiacli gov deposit --depositer`
  * `gaiacli gov vote --voter`
* [x/gov] Added tags sub-package, changed tags to use dash-case 
* [x/gov] Governance parameters are now stored in globalparams store
* [lcd] \#1866 Updated lcd /slashing/signing_info endpoint to take cosmosvalpub instead of cosmosvaladdr
* [types] sdk.NewCoin now takes sdk.Int, sdk.NewInt64Coin takes int64
<<<<<<< HEAD
* [cli] #1551: Officially removed `--name` from CLI commands
=======
* [cli] Genesis/key creation (`init`) now supports user-provided key passwords
>>>>>>> a9805794

FEATURES
* [lcd] Can now query governance proposals by ProposalStatus
* [x/mock/simulation] Randomized simulation framework
  * Modules specify invariants and operations, preferably in an x/[module]/simulation package
  * Modules can test random combinations of their own operations
  * Applications can integrate operations and invariants from modules together for an integrated simulation
* [baseapp] Initialize validator set on ResponseInitChain
* [cosmos-sdk-cli] Added support for cosmos-sdk-cli tool under cosmos-sdk/cmd	
   * This allows SDK users to initialize a new project repository.
* [tests] Remotenet commands for AWS (awsnet)
* [networks] Added ansible scripts to upgrade seed nodes on a network
* [store] Add transient store
* [gov] Add slashing for validators who do not vote on a proposal
* [cli] added `gov query-proposals` command to CLI. Can filter by `depositer`, `voter`, and `status`
* [core] added BaseApp.Seal - ability to seal baseapp parameters once they've been set

IMPROVEMENTS
* [baseapp] Allow any alphanumeric character in route
* [cli] Improve error messages for all txs when the account doesn't exist
* [tools] Remove `rm -rf vendor/` from `make get_vendor_deps`
* [x/auth] Recover ErrorOutOfGas panic in order to set sdk.Result attributes correctly
* [x/stake] Add revoked to human-readable validator 
* [tests] Add tests to example apps in docs
* [x/gov] Votes on a proposal can now be queried
* [x/bank] Unit tests are now table-driven
* [tests] Fixes ansible scripts to work with AWS too
* [tests] \#1806 CLI tests are now behind the build flag 'cli_test', so go test works on a new repo
* [x/gov] Initial governance parameters can now be set in the genesis file
* [x/stake] \#1815 Sped up the processing of `EditValidator` txs. 

BUG FIXES
*  \#1666 Add intra-tx counter to the genesis validators
*  \#1797 Fix off-by-one error in slashing for downtime
*  \#1787 Fixed bug where Tally fails due to revoked/unbonding validator
*  \#1766 Fixes bad example for keybase identity
*  \#1804 Fixes gen-tx genesis generation logic temporarily until upstream updates
*  \#1799 Fix `gaiad export`
*  \#1828 Force user to specify amount on create-validator command by removing default
*  \#1839 Fixed bug where intra-tx counter wasn't set correctly for genesis validators
* [tests] \#1675 Fix non-deterministic `test_cover` 
* [client] \#1551: Refactored `CoreContext`
  * Renamed `CoreContext` to `QueryContext`
  * Removed all tx related fields and logic (building & signing) to separate
  structure `TxContext` in `x/auth/client/context`
  * Cleaned up documentation and API of what used to be `CoreContext`
  * Implemented `KeyType` enum for key info

BUG FIXES
*  \#1666 Add intra-tx counter to the genesis validators
* [tests] \#1551: Fixed invalid LCD test JSON payload in `doIBCTransfer`
*  \#1787 Fixed bug where Tally fails due to revoked/unbonding validator<|MERGE_RESOLUTION|>--- conflicted
+++ resolved
@@ -27,11 +27,8 @@
 * [x/gov] Governance parameters are now stored in globalparams store
 * [lcd] \#1866 Updated lcd /slashing/signing_info endpoint to take cosmosvalpub instead of cosmosvaladdr
 * [types] sdk.NewCoin now takes sdk.Int, sdk.NewInt64Coin takes int64
-<<<<<<< HEAD
 * [cli] #1551: Officially removed `--name` from CLI commands
-=======
 * [cli] Genesis/key creation (`init`) now supports user-provided key passwords
->>>>>>> a9805794
 
 FEATURES
 * [lcd] Can now query governance proposals by ProposalStatus
