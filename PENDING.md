## PENDING

BREAKING CHANGES

* Gaia REST API (`gaiacli advanced rest-server`)
  * [gaia-lite] [\#2182] Renamed and merged all redelegations endpoints into `/stake/redelegations`

* Gaia CLI  (`gaiacli`)
  * [\#810](https://github.com/cosmos/cosmos-sdk/issues/810) Don't fallback to any default values for chain ID.
    * Users need to supply chain ID either via config file or the `--chain-id` flag.
    * Change `chain_id` and `trust_node` in `gaiacli` configuration to `chain-id` and `trust-node` respectively.
  * [\#3069](https://github.com/cosmos/cosmos-sdk/pull/3069) `--fee` flag renamed to `--fees` to support multiple coins
  * [\#3156](https://github.com/cosmos/cosmos-sdk/pull/3156) Remove unimplemented `gaiacli init` command

* Gaia
  * https://github.com/cosmos/cosmos-sdk/issues/2838 - Move store keys to constants
  * [\#3162](https://github.com/cosmos/cosmos-sdk/issues/3162) The `--gas` flag now takes `auto` instead of `simulate`
    in order to trigger a simulation of the tx before the actual execution.

* SDK
  * [\#3064](https://github.com/cosmos/cosmos-sdk/issues/3064) Sanitize `sdk.Coin` denom. Coins denoms are now case insensitive, i.e. 100fooToken equals to 100FOOTOKEN.

* Tendermint


FEATURES

* Gaia REST API (`gaiacli advanced rest-server`)
  * [\#3067](https://github.com/cosmos/cosmos-sdk/issues/3067) Add support for fees on transactions
  * [\#3069](https://github.com/cosmos/cosmos-sdk/pull/3069) Add a custom memo on transactions

* Gaia CLI  (`gaiacli`)
  * \#2399 Implement `params` command to query slashing parameters.

* Gaia
    * [\#2182] [x/stake] Added querier for querying a single redelegation

* SDK
  * \#2996 Update the `AccountKeeper` to contain params used in the context of
  the ante handler.

* Tendermint


IMPROVEMENTS

* Gaia REST API (`gaiacli advanced rest-server`)

* Gaia CLI  (`gaiacli`)

* Gaia
  * [\#3158](https://github.com/cosmos/cosmos-sdk/pull/3158) Validate slashing genesis
  * [\#3172](https://github.com/cosmos/cosmos-sdk/pull/3172) Support minimum fees
  in a local testnet.

* SDK
  * [\#3137](https://github.com/cosmos/cosmos-sdk/pull/3137) Add tag documentation
    for each module along with cleaning up a few existing tags in the governance,
    slashing, and staking modules.
  * [\#3093](https://github.com/cosmos/cosmos-sdk/issues/3093) Ante handler does no longer read all accounts in one go when processing signatures as signature
    verification may fail before last signature is checked.

* Tendermint

* CI
    * \#2498 Added macos CI job to CircleCI


BUG FIXES

* Gaia REST API (`gaiacli advanced rest-server`)

* Gaia CLI  (`gaiacli`)

* Gaia
  * \#3148 Fix `gaiad export` by adding a boolean to `NewGaiaApp` determining whether or not to load the latest version
<<<<<<< HEAD
  * \#3181 Correctly reset total accum update height and jailed-validator bond height / unbonding height on export-for-zero-height
=======
  * [\#3172](https://github.com/cosmos/cosmos-sdk/pull/3172) Fix parsing `gaiad.toml`
  when it already exists.
>>>>>>> 8211c025

* SDK

* Tendermint<|MERGE_RESOLUTION|>--- conflicted
+++ resolved
@@ -74,12 +74,9 @@
 
 * Gaia
   * \#3148 Fix `gaiad export` by adding a boolean to `NewGaiaApp` determining whether or not to load the latest version
-<<<<<<< HEAD
   * \#3181 Correctly reset total accum update height and jailed-validator bond height / unbonding height on export-for-zero-height
-=======
   * [\#3172](https://github.com/cosmos/cosmos-sdk/pull/3172) Fix parsing `gaiad.toml`
   when it already exists.
->>>>>>> 8211c025
 
 * SDK
 
