## PENDING

BREAKING CHANGES

* Gaia REST API (`gaiacli advanced rest-server`)

* Gaia CLI  (`gaiacli`)

* Gaia

* SDK

* Tendermint


FEATURES

* Gaia REST API (`gaiacli advanced rest-server`)

* Gaia CLI  (`gaiacli`)
    * [cli] [\#2569](https://github.com/cosmos/cosmos-sdk/pull/2569) Add commands to query validator unbondings and redelegations
    * [cli] [\#2569](https://github.com/cosmos/cosmos-sdk/pull/2569) Add commands to query validator unbondings and redelegations
    * [cli] [\#2524](https://github.com/cosmos/cosmos-sdk/issues/2524) Add support offline mode to `gaiacli tx sign`. Lookups are not performed if the flag `--offline` is on.
    * [cli] [\#2558](https://github.com/cosmos/cosmos-sdk/issues/2558) Rename --print-sigs to --validate-signatures. It now performs a complete set of sanity checks and reports to the user. Also added --print-signature-only to print the signature only, not the whole transaction.

* Gaia

* SDK
    * (#1336) Mechanism for SDK Users to configure their own Bech32 prefixes instead of using the default cosmos prefixes.

* Tendermint


IMPROVEMENTS

* Gaia REST API (`gaiacli advanced rest-server`)

* Gaia CLI  (`gaiacli`)

* Gaia

* SDK
 - #2573 [x/distribution] add accum invariance
 - #2556 [x/mock/simulation] Fix debugging output
 - #2396 [x/mock/simulation] Change parameters to get more slashes
 - #2617 [x/mock/simulation] Randomize all genesis parameters
<<<<<<< HEAD
=======
 - \#1924 [simulation] Use a transition matrix for block size
>>>>>>> f695a664
 - #2610 [x/stake] Block redelegation to and from the same validator


* Tendermint


BUG FIXES

* Gaia REST API (`gaiacli advanced rest-server`)

* Gaia CLI  (`gaiacli`)

* Gaia

* SDK
 - #2625 [x/gov] fix AppendTag function usage error


* Tendermint<|MERGE_RESOLUTION|>--- conflicted
+++ resolved
@@ -44,12 +44,8 @@
  - #2556 [x/mock/simulation] Fix debugging output
  - #2396 [x/mock/simulation] Change parameters to get more slashes
  - #2617 [x/mock/simulation] Randomize all genesis parameters
-<<<<<<< HEAD
-=======
  - \#1924 [simulation] Use a transition matrix for block size
->>>>>>> f695a664
  - #2610 [x/stake] Block redelegation to and from the same validator
-
 
 * Tendermint
 
