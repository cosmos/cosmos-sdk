## PENDING

BREAKING CHANGES
* API
  - \#1880 [x/stake] changed the endpoints to be more REST-ful
* Update to tendermint v0.22.5. This involves changing all of the cryptography imports. [Ref](https://github.com/tendermint/tendermint/pull/1966)
* [baseapp] Msgs are no longer run on CheckTx, removed `ctx.IsCheckTx()`
* [x/gov] CLI flag changed from `proposalID` to `proposal-id`
* [x/stake] Fixed the period check for the inflation calculation
* [x/stake] Inflation doesn't use rationals in calculation (performance boost)
* [x/stake] CLI flags for identity changed from `--keybase-sig` to `--identity`, effects:
  * `gaiacli stake create-validator`
  * `gaiacli stake edit-validator`
* [baseapp] NewBaseApp constructor now takes sdk.TxDecoder as argument instead of wire.Codec
* [x/auth] Default TxDecoder can be found in `x/auth` rather than baseapp
* \#1606 The following CLI commands have been switched to use `--from`
  * `gaiacli stake create-validator --address-validator`
  * `gaiacli stake edit-validator --address-validator`
  * `gaiacli stake delegate --address-delegator`
  * `gaiacli stake unbond begin --address-delegator`
  * `gaiacli stake unbond complete --address-delegator`
  * `gaiacli stake redelegate begin --address-delegator`
  * `gaiacli stake redelegate complete --address-delegator`
  * `gaiacli stake unrevoke [validator-address]`
  * `gaiacli gov submit-proposal --proposer`
  * `gaiacli gov deposit --depositer`
  * `gaiacli gov vote --voter`
* [x/gov] Added tags sub-package, changed tags to use dash-case 
* [x/gov] Governance parameters are now stored in globalparams store
* [lcd] \#1866 Updated lcd /slashing/signing_info endpoint to take cosmosvalpub instead of cosmosvaladdr
* [types] sdk.NewCoin now takes sdk.Int, sdk.NewInt64Coin takes int64
* [cli] #1551: Officially removed `--name` from CLI commands
* [cli] Genesis/key creation (`init`) now supports user-provided key passwords

FEATURES
* [lcd] Can now query governance proposals by ProposalStatus
* [x/mock/simulation] Randomized simulation framework
  * Modules specify invariants and operations, preferably in an x/[module]/simulation package
  * Modules can test random combinations of their own operations
  * Applications can integrate operations and invariants from modules together for an integrated simulation
  * Simulates Tendermint's algorithm for validator set updates
  * Simulates validator signing/downtime with a Markov chain, and occaisional double-signatures
  * Includes simulated operations & invariants for staking, slashing, governance, and bank modules
* [baseapp] Initialize validator set on ResponseInitChain
* [cosmos-sdk-cli] Added support for cosmos-sdk-cli tool under cosmos-sdk/cmd	
   * This allows SDK users to initialize a new project repository.
* [tests] Remotenet commands for AWS (awsnet)
* [networks] Added ansible scripts to upgrade seed nodes on a network
* [store] Add transient store
* [gov] Add slashing for validators who do not vote on a proposal
* [cli] added `gov query-proposals` command to CLI. Can filter by `depositer`, `voter`, and `status`
* [core] added BaseApp.Seal - ability to seal baseapp parameters once they've been set
* [gov] added TallyResult type that gets added stored in Proposal after tallying is finished

IMPROVEMENTS
* [baseapp] Allow any alphanumeric character in route
* [cli] Improve error messages for all txs when the account doesn't exist
* [tools] Remove `rm -rf vendor/` from `make get_vendor_deps`
* [x/auth] Recover ErrorOutOfGas panic in order to set sdk.Result attributes correctly
* [x/stake] Add revoked to human-readable validator 
* [spec] \#967 Inflation and distribution specs drastically improved
* [tests] Add tests to example apps in docs
* [x/gov] Votes on a proposal can now be queried
* [x/bank] Unit tests are now table-driven
* [tests] Fixes ansible scripts to work with AWS too
* [tests] \#1806 CLI tests are now behind the build flag 'cli_test', so go test works on a new repo
* [x/gov] Initial governance parameters can now be set in the genesis file
* [x/stake] \#1815 Sped up the processing of `EditValidator` txs. 
<<<<<<< HEAD
* [x/gov] Added simple logging for proposal expiry & tally events using ctx.Logger
* [x/stake] Added several sanity checks in UpdateValidator()
=======
* [server] \#1930 Transactions indexer indexes all tags by default.
>>>>>>> 1479a35e

BUG FIXES
*  \#1666 Add intra-tx counter to the genesis validators
*  \#1797 Fix off-by-one error in slashing for downtime
*  \#1787 Fixed bug where Tally fails due to revoked/unbonding validator
*  \#1766 Fixes bad example for keybase identity
*  \#1804 Fixes gen-tx genesis generation logic temporarily until upstream updates
*  \#1799 Fix `gaiad export`
*  \#1828 Force user to specify amount on create-validator command by removing default
*  \#1839 Fixed bug where intra-tx counter wasn't set correctly for genesis validators
* [staking] [#1858](https://github.com/cosmos/cosmos-sdk/pull/1858) Fixed bug where the cliff validator was not be updated correctly
* [tests] \#1675 Fix non-deterministic `test_cover` 
* [tests] \#1551: Fixed invalid LCD test JSON payload in `doIBCTransfer`
* [baseapp] ctx.BlockHeight now correctly set on BeginBlock when app.deliverState is non-nil
* [client] \#1551: Refactored `CoreContext`
  * Renamed `CoreContext` to `QueryContext`
  * Removed all tx related fields and logic (building & signing) to separate
  structure `TxContext` in `x/auth/client/context`
  * Cleaned up documentation and API of what used to be `CoreContext`
  * Implemented `KeyType` enum for key info
* [tests] \#1551: Fixed invalid LCD test JSON payload in `doIBCTransfer`
*  \#1787 Fixed bug where Tally fails due to revoked/unbonding validator
* [basecoin] Fixes coin transaction failure and account query [discussion](https://forum.cosmos.network/t/unmarshalbinarybare-expected-to-read-prefix-bytes-75fbfab8-since-it-is-registered-concrete-but-got-0a141dfa/664/6)<|MERGE_RESOLUTION|>--- conflicted
+++ resolved
@@ -66,12 +66,9 @@
 * [tests] \#1806 CLI tests are now behind the build flag 'cli_test', so go test works on a new repo
 * [x/gov] Initial governance parameters can now be set in the genesis file
 * [x/stake] \#1815 Sped up the processing of `EditValidator` txs. 
-<<<<<<< HEAD
 * [x/gov] Added simple logging for proposal expiry & tally events using ctx.Logger
 * [x/stake] Added several sanity checks in UpdateValidator()
-=======
 * [server] \#1930 Transactions indexer indexes all tags by default.
->>>>>>> 1479a35e
 
 BUG FIXES
 *  \#1666 Add intra-tx counter to the genesis validators
