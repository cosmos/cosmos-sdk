--- conflicted
+++ resolved
@@ -19,11 +19,8 @@
   * [\#3069](https://github.com/cosmos/cosmos-sdk/pull/3069) `--fee` flag renamed to `--fees` to support multiple coins
   * [\#3156](https://github.com/cosmos/cosmos-sdk/pull/3156) Remove unimplemented `gaiacli init` command
   * [\#2222] `gaiacli tx stake` -> `gaiacli tx staking`, `gaiacli query stake` -> `gaiacli query staking`
-<<<<<<< HEAD
   * [\#1894](https://github.com/cosmos/cosmos-sdk/issues/1894) `version` command now shows latest commit, vendor dir hash, and build machine info.
-=======
   * [\#3320](https://github.com/cosmos/cosmos-sdk/pull/3320) Ensure all `gaiacli query` commands respect the `--output` and `--indent` flags
->>>>>>> 9f50c9f5
 
 * Gaia
   * https://github.com/cosmos/cosmos-sdk/issues/2838 - Move store keys to constants
@@ -38,18 +35,11 @@
   * [\#3064](https://github.com/cosmos/cosmos-sdk/issues/3064) Sanitize `sdk.Coin` denom. Coins denoms are now case insensitive, i.e. 100fooToken equals to 100FOOTOKEN.
   * [\#3195](https://github.com/cosmos/cosmos-sdk/issues/3195) Allows custom configuration for syncable strategy
   * [\#3242](https://github.com/cosmos/cosmos-sdk/issues/3242) Fix infinite gas
-<<<<<<< HEAD
     meter utilization during aborted ante handler executions.
   * [x/distribution] \#3292 Enable or disable withdraw addresses with a parameter in the param store
   * [staking] \#2222 `/stake` -> `/staking` module rename
   * [staking] \#1268 `LooseTokens` -> `NotBondedTokens`
   * [staking] \#1402 Redelegation and unbonding-delegation structs changed to include multiple an array of entries
-=======
-  meter utilization during aborted ante handler executions.
-  * [\#2222] [x/staking] `/stake` -> `/staking` module rename
-  * \#3292 [x/distribution] Enable or disable withdraw addresses with a parameter in the param store
-  * [staking] \#1402 Redelegation and unbonding-delegation structs changed to include multiple an array of entries
->>>>>>> Pending.md
   * [staking] \#3289 misc renames:
     * `Validator.UnbondingMinTime` -> `Validator.UnbondingCompletionTime`
     * `Delegation` -> `Value` in `MsgCreateValidator` and `MsgDelegate`
@@ -127,12 +117,8 @@
     slashing, and staking modules.
   * [\#3093](https://github.com/cosmos/cosmos-sdk/issues/3093) Ante handler does no longer read all accounts in one go when processing signatures as signature
     verification may fail before last signature is checked.
-<<<<<<< HEAD
   * [staking] \#1402 Add for multiple simultaneous redelegations or unbonding-delegations within an unbonding period
   * [staking] \#1268 staking spec rewrite
-=======
-  * [x/stake] \#1402 Add for multiple simultaneous redelegations or unbonding-delegations within an unbonding period
->>>>>>> Pending.md
 
 * Tendermint
 
