--- conflicted
+++ resolved
@@ -23,11 +23,8 @@
 
 * [\#3669] Ensure consistency in message naming, codec registration, and JSON
 tags.
-<<<<<<< HEAD
 * [\#3666] Improve coins denom validation.
-=======
 * [\#3751] Disable (temporarily) support for ED25519 account key pairs.
->>>>>>> bdf55d96
 
 ### Tendermint
 
