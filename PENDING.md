--- conflicted
+++ resolved
@@ -6,25 +6,6 @@
     * [x/stake] Validator.Owner renamed to Validator.Operator
 
 * Gaia CLI  (`gaiacli`)
-<<<<<<< HEAD
-  * [x/stake] Validator.Owner renamed to Validator.Operator
-  * [cli] unsafe_reset_all, show_validator, and show_node_id have been renamed to unsafe-reset-all, show-validator, and show-node-id
-  * [cli] \#1983 --print-response now defaults to true in commands that create and send a transaction
-  * [cli] \#1983 you can now pass --pubkey or --address to gaiacli keys show to return a plaintext representation of the key's address or public key for use with other commands
-  * [cli] \#2061 changed proposalID in governance REST endpoints to proposal-id
-  * [cli] \#2014 `gaiacli advanced` no longer exists - to access `ibc`, `rest-server`, and `validator-set` commands use `gaiacli ibc`, `gaiacli rest-server`, and `gaiacli tendermint`, respectively
-  * \#2040 All commands that utilize a validator's address must now use the new
-    bech32 prefix, `cosmosvaladdr`. A validator's Tendermint signing key and address
-    now use a new bech32 prefix, `cosmosconsaddr`.
-
-* Gaia
-  * Make the transient store key use a distinct store key. [#2013](https://github.com/cosmos/cosmos-sdk/pull/2013)
-  * [x/stake] \#1901 Validator type's Owner field renamed to Operator; Validator's GetOwner() renamed accordingly to comply with the SDK's Validator interface.
-  * [x/stake, x/slashing] [#1305](https://github.com/cosmos/cosmos-sdk/issues/1305) - Rename "revoked" to "jailed"
-  * [x/stake] \#2040 Validator operator type has now changed to `sdk.ValAddress`
-    * A new bech32 prefix has been introduced for Tendermint signing keys and
-    addresses, `cosmosconspub` and `cosmosconsaddr` respectively.
-=======
     * [x/stake] Validator.Owner renamed to Validator.Operator
     * [cli] unsafe_reset_all, show_validator, and show_node_id have been renamed to unsafe-reset-all, show-validator, and show-node-id
     * [cli] \#1983 --print-response now defaults to true in commands that create and send a transaction
@@ -32,13 +13,18 @@
     * [cli] \#2061 changed proposalID in governance REST endpoints to proposal-id
     * [cli] \#2014 `gaiacli advanced` no longer exists - to access `ibc`, `rest-server`, and `validator-set` commands use `gaiacli ibc`, `gaiacli rest-server`, and `gaiacli tendermint`, respectively
     * [makefile] `get_vendor_deps` no longer updates lock file it just updates vendor directory. Use `update_vendor_deps` to update the lock file. [#2152](https://github.com/cosmos/cosmos-sdk/pull/2152)
+    * \#2040 All commands that utilize a validator's address must now use the new
+    bech32 prefix, `cosmosval`. A validator's Tendermint signing key and address
+    now use a new bech32 prefix, `cosmoscons`.
 
 * Gaia
     * Make the transient store key use a distinct store key. [#2013](https://github.com/cosmos/cosmos-sdk/pull/2013)
     * [x/stake] \#1901 Validator type's Owner field renamed to Operator; Validator's GetOwner() renamed accordingly to comply with the SDK's Validator interface.
     * [docs] [#2001](https://github.com/cosmos/cosmos-sdk/pull/2001) Update slashing spec for slashing period
     * [x/stake, x/slashing] [#1305](https://github.com/cosmos/cosmos-sdk/issues/1305) - Rename "revoked" to "jailed"
->>>>>>> fd8c1e52
+    * [x/stake] \#2040 Validator operator type has now changed to `sdk.ValAddress`
+      * A new bech32 prefix has been introduced for Tendermint signing keys and
+        addresses, `cosmosconspub` and `cosmoscons` respectively.
     
 * SDK
     * [core] \#1807 Switch from use of rational to decimal
@@ -57,13 +43,10 @@
 * Gaia CLI  (`gaiacli`)
   * [cli] Cmds to query staking pool and params
   * [gov][cli] #2062 added `--proposal` flag to `submit-proposal` that allows a JSON file containing a proposal to be passed in
-<<<<<<< HEAD
   * \#2040 Add `--bech` to `gaiacli keys show` and respective REST endpoint to
   provide desired Bech32 prefix encoding
-=======
   * [cli] \#2047 Setting the --gas flag value to 0 triggers a simulation of the tx before the actual execution. The gas estimate obtained via the simulation will be used as gas limit in the actual execution.
   * [cli] \#2047 The --gas-adjustment flag can be used to adjust the estimate obtained via the simulation triggered by --gas=0.
->>>>>>> fd8c1e52
 
 * Gaia
 
