## PENDING

BREAKING CHANGES

* Gaia REST API (`gaiacli advanced rest-server`)

* Gaia CLI  (`gaiacli`)
  * [cli] [\#2728](https://github.com/cosmos/cosmos-sdk/pull/2728) Seperate `tx` and `query` subcommands by module
  * [cli] [\#2727](https://github.com/cosmos/cosmos-sdk/pull/2727) Fix unbonding command flow
  * [cli] [\#2786](https://github.com/cosmos/cosmos-sdk/pull/2786) Fix redelegation command flow
  * [cli] [\#2829](https://github.com/cosmos/cosmos-sdk/pull/2829) add-genesis-account command now validates state when adding accounts
  * [cli] [\#2804](https://github.com/cosmos/cosmos-sdk/issues/2804) Check whether key exists before passing it on to `tx create-validator`.

* Gaia

* SDK
  * [\#2752](https://github.com/cosmos/cosmos-sdk/pull/2752) Don't hardcode bondable denom.
  * [\#2019](https://github.com/cosmos/cosmos-sdk/issues/2019) Cap total number of signatures. Current per-transaction limit is 7, and if that is exceeded transaction is rejected.
  * [\#2801](https://github.com/cosmos/cosmos-sdk/pull/2801) Remove AppInit structure.

* Tendermint


FEATURES

* Gaia REST API (`gaiacli advanced rest-server`)
  * [gov] [\#2479](https://github.com/cosmos/cosmos-sdk/issues/2479) Added governance parameter
    query REST endpoints.

* Gaia CLI  (`gaiacli`)
  * [gov][cli] [\#2479](https://github.com/cosmos/cosmos-sdk/issues/2479) Added governance
    parameter query commands.
  * [stake][cli] [\#2027] Add CLI query command for getting all delegations to a specific validator.

* Gaia
  * [app] \#2791 Support export at a specific height, with `gaiad export --height=HEIGHT`.
  * [x/gov] [#2479](https://github.com/cosmos/cosmos-sdk/issues/2479) Implemented querier
  for getting governance parameters.
  * [app] \#2663 - Runtime-assertable invariants
  * [app] \#2791 Support export at a specific height, with `gaiad export --height=HEIGHT`.

* SDK
    * [simulator] \#2682 MsgEditValidator now looks at the validator's max rate, thus it now succeeds a significant portion of the time

* Tendermint


IMPROVEMENTS

* Gaia REST API (`gaiacli advanced rest-server`)

* Gaia CLI  (`gaiacli`)
  * [\#2749](https://github.com/cosmos/cosmos-sdk/pull/2749) Add --chain-id flag to gaiad testnet

* Gaia
  - #2772 Update BaseApp to not persist state when the ante handler fails on DeliverTx.
  - #2773 Require moniker to be provided on `gaiad init`.
  - #2672 [Makefile] Updated for better Windows compatibility and ledger support logic, get_tools was rewritten as a cross-compatible Makefile.
  - [#110](https://github.com/tendermint/devops/issues/110) Updated CircleCI job to trigger website build when cosmos docs are updated.

* SDK
 - [x/mock/simulation] [\#2720] major cleanup, introduction of helper objects, reorganization
<<<<<<< HEAD
 - #2815 Gas unit fields changed from `int64` to `uint64`.
=======
 - \#2821 Codespaces are now strings
>>>>>>> 15b6fa09

* Tendermint
 - #2796 Update to go-amino 0.14.1


BUG FIXES

* Gaia REST API (`gaiacli advanced rest-server`)

* Gaia CLI  (`gaiacli`)

* Gaia
  * [\#2723] Use `cosmosvalcons` Bech32 prefix in `tendermint show-address`
  * [\#2742](https://github.com/cosmos/cosmos-sdk/issues/2742) Fix time format of TimeoutCommit override

* SDK

  - \#2733 [x/gov, x/mock/simulation] Fix governance simulation, update x/gov import/export

* Tendermint
  * [\#2797](https://github.com/tendermint/tendermint/pull/2797) AddressBook requires addresses to have IDs; Do not crap out immediately after sending pex addrs in seed mode<|MERGE_RESOLUTION|>--- conflicted
+++ resolved
@@ -60,11 +60,8 @@
 
 * SDK
  - [x/mock/simulation] [\#2720] major cleanup, introduction of helper objects, reorganization
-<<<<<<< HEAD
  - #2815 Gas unit fields changed from `int64` to `uint64`.
-=======
- - \#2821 Codespaces are now strings
->>>>>>> 15b6fa09
+ - #2821 Codespaces are now strings
 
 * Tendermint
  - #2796 Update to go-amino 0.14.1
