## PENDING

BREAKING CHANGES

* Gaia REST API (`gaiacli advanced rest-server`)
    * [x/stake] Validator.Owner renamed to Validator.Operator
    * [\#595](https://github.com/cosmos/cosmos-sdk/issues/595) Connections to the REST server are now secured using Transport Layer Security by default. The --insecure flag is provided to switch back to insecure HTTP.

* Gaia CLI  (`gaiacli`)
    * [x/stake] Validator.Owner renamed to Validator.Operator
    * [cli] unsafe_reset_all, show_validator, and show_node_id have been renamed to unsafe-reset-all, show-validator, and show-node-id
    * [cli] [\#1983](https://github.com/cosmos/cosmos-sdk/issues/1983) --print-response now defaults to true in commands that create and send a transaction
    * [cli] [\#1983](https://github.com/cosmos/cosmos-sdk/issues/1983) you can now pass --pubkey or --address to gaiacli keys show to return a plaintext representation of the key's address or public key for use with other commands
    * [cli] [\#2061](https://github.com/cosmos/cosmos-sdk/issues/2061) changed proposalID in governance REST endpoints to proposal-id
    * [cli] [\#2014](https://github.com/cosmos/cosmos-sdk/issues/2014) `gaiacli advanced` no longer exists - to access `ibc`, `rest-server`, and `validator-set` commands use `gaiacli ibc`, `gaiacli rest-server`, and `gaiacli tendermint`, respectively
    * [makefile] `get_vendor_deps` no longer updates lock file it just updates vendor directory. Use `update_vendor_deps` to update the lock file. [#2152](https://github.com/cosmos/cosmos-sdk/pull/2152)
    * [cli] [\#2221](https://github.com/cosmos/cosmos-sdk/issues/2221) All commands that
    utilize a validator's operator address must now use the new Bech32 prefix,
    `cosmosvaloper`.
    * [cli] [\#2190](https://github.com/cosmos/cosmos-sdk/issues/2190) `gaiacli init --gen-txs` is now `gaiacli init --with-txs` to reduce confusion
    * [cli] \#2073 --from can now be either an address or a key name


* Gaia
    * Make the transient store key use a distinct store key. [#2013](https://github.com/cosmos/cosmos-sdk/pull/2013)
    * [x/stake] [\#1901](https://github.com/cosmos/cosmos-sdk/issues/1901) Validator type's Owner field renamed to Operator; Validator's GetOwner() renamed accordingly to comply with the SDK's Validator interface.
    * [docs] [#2001](https://github.com/cosmos/cosmos-sdk/pull/2001) Update slashing spec for slashing period
    * [x/stake, x/slashing] [#1305](https://github.com/cosmos/cosmos-sdk/issues/1305) - Rename "revoked" to "jailed"
    * [x/stake] [#1676] Revoked and jailed validators put into the unbonding state
    * [x/stake] [#1877] Redelegations/unbonding-delegation from unbonding validator have reduced time
    * [x/stake] [\#2040](https://github.com/cosmos/cosmos-sdk/issues/2040) Validator
    operator type has now changed to `sdk.ValAddress`
    * [x/stake] [\#2221](https://github.com/cosmos/cosmos-sdk/issues/2221) New
    Bech32 prefixes have been introduced for a validator's consensus address and
    public key: `cosmosvalcons` and `cosmosvalconspub` respectively. Also, existing Bech32 prefixes have been
    renamed for accounts and validator operators:
      * `cosmosaccaddr` / `cosmosaccpub` => `cosmos` / `cosmospub`
      * `cosmosvaladdr` / `cosmosvalpub` => `cosmosvaloper` / `cosmosvaloperpub`
    * [x/stake] [#1013] TendermintUpdates now uses transient store
    * [x/gov] [#2195] Governance uses BFT Time
    * [x/gov] \#2256 Removed slashing for governance non-voting validators
    
* SDK
    * [core] [\#1807](https://github.com/cosmos/cosmos-sdk/issues/1807) Switch from use of rational to decimal
    * [types] [\#1901](https://github.com/cosmos/cosmos-sdk/issues/1901) Validator interface's GetOwner() renamed to GetOperator()
    * [x/slashing] [#2122](https://github.com/cosmos/cosmos-sdk/pull/2122) - Implement slashing period
    * [types] [\#2119](https://github.com/cosmos/cosmos-sdk/issues/2119) Parsed error messages and ABCI log errors to make     them more human readable.
    * [types] \#2407 MulInt method added to big decimal in order to improve efficiency of slashing
    * [simulation] Rename TestAndRunTx to Operation [#2153](https://github.com/cosmos/cosmos-sdk/pull/2153)
    * [simulation] Remove log and testing.TB from Operation and Invariants, in favor of using errors \#2282
    * [simulation] Remove usage of keys and addrs in the types, in favor of simulation.Account \#2384
    * [tools] Removed gocyclo [#2211](https://github.com/cosmos/cosmos-sdk/issues/2211)
    * [baseapp] Remove `SetTxDecoder` in favor of requiring the decoder be set in baseapp initialization. [#1441](https://github.com/cosmos/cosmos-sdk/issues/1441)
    * [baseapp] [\#1921](https://github.com/cosmos/cosmos-sdk/issues/1921) Add minimumFees field to BaseApp.
    * [store] Change storeInfo within the root multistore to use tmhash instead of ripemd160 \#2308
    * [codec] \#2324 All referrences to wire have been renamed to codec. Additionally, wire.NewCodec is now codec.New().
    * [types] \#2343 Make sdk.Msg have a names field, to facilitate automatic tagging.
    * [baseapp] \#2366 Automatically add action tags to all messages
<<<<<<< HEAD
    * [x/auth] \#2377 auth.StdSignMsg -> txbuilder.StdSignMsg
=======
    * [x/staking] \#2244 staking now holds a consensus-address-index instead of a consensus-pubkey-index
    * [x/staking] \#2236 more distribution hooks for distribution
>>>>>>> 145e06b8

* Tendermint

FEATURES

* Gaia REST API (`gaiacli advanced rest-server`)
  * [gaia-lite] Endpoints to query staking pool and params
  * [gaia-lite] [\#2110](https://github.com/cosmos/cosmos-sdk/issues/2110) Add support for `simulate=true` requests query argument to endpoints that send txs to run simulations of transactions
  * [gaia-lite] [\#966](https://github.com/cosmos/cosmos-sdk/issues/966) Add support for `generate_only=true` query argument to generate offline unsigned transactions
  * [gaia-lite] [\#1953](https://github.com/cosmos/cosmos-sdk/issues/1953) Add /sign endpoint to sign transactions generated with `generate_only=true`.
  * [gaia-lite] [\#1954](https://github.com/cosmos/cosmos-sdk/issues/1954) Add /broadcast endpoint to broadcast transactions signed by the /sign endpoint.

* Gaia CLI  (`gaiacli`)
  * [cli] Cmds to query staking pool and params
  * [gov][cli] #2062 added `--proposal` flag to `submit-proposal` that allows a JSON file containing a proposal to be passed in
  * [\#2040](https://github.com/cosmos/cosmos-sdk/issues/2040) Add `--bech` to `gaiacli keys show` and respective REST endpoint to
  provide desired Bech32 prefix encoding
  * [cli] [\#2047](https://github.com/cosmos/cosmos-sdk/issues/2047) [\#2306](https://github.com/cosmos/cosmos-sdk/pull/2306) Passing --gas=simulate triggers a simulation of the tx before the actual execution.
  The gas estimate obtained via the simulation will be used as gas limit in the actual execution.
  * [cli] [\#2047](https://github.com/cosmos/cosmos-sdk/issues/2047) The --gas-adjustment flag can be used to adjust the estimate obtained via the simulation triggered by --gas=simulate.
  * [cli] [\#2110](https://github.com/cosmos/cosmos-sdk/issues/2110) Add --dry-run flag to perform a simulation of a transaction without broadcasting it. The --gas flag is ignored as gas would be automatically estimated.
  * [cli] [\#2204](https://github.com/cosmos/cosmos-sdk/issues/2204) Support generating and broadcasting messages with multiple signatures via command line:
    * [\#966](https://github.com/cosmos/cosmos-sdk/issues/966) Add --generate-only flag to build an unsigned transaction and write it to STDOUT.
    * [\#1953](https://github.com/cosmos/cosmos-sdk/issues/1953) New `sign` command to sign transactions generated with the --generate-only flag.
    * [\#1954](https://github.com/cosmos/cosmos-sdk/issues/1954) New `broadcast` command to broadcast transactions generated offline and signed with the `sign` command.
  * [cli] \#2220 Add `gaiacli config` feature to interactively create CLI config files to reduce the number of required flags
  * [stake][cli] [\#1672](https://github.com/cosmos/cosmos-sdk/issues/1672) Introduced
  new commission flags for validator commands `create-validator` and `edit-validator`.

* Gaia
  * [cli] #2170 added ability to show the node's address via `gaiad tendermint show-address`
  * [cli] [\#1921] (https://github.com/cosmos/cosmos-sdk/issues/1921)
    * New configuration file `gaiad.toml` is now created to host Gaia-specific configuration.
    * New --minimum_fees/minimum_fees flag/config option to set a minimum fee.

* SDK
  * [querier] added custom querier functionality, so ABCI query requests can be handled by keepers
  * [simulation] [\#1924](https://github.com/cosmos/cosmos-sdk/issues/1924) allow operations to specify future operations
  * [simulation] [\#1924](https://github.com/cosmos/cosmos-sdk/issues/1924) Add benchmarking capabilities, with makefile commands "test_sim_gaia_benchmark, test_sim_gaia_profile"
  * [simulation] [\#2349](https://github.com/cosmos/cosmos-sdk/issues/2349) Add time-based future scheduled operations to simulator
  * [x/stake] [\#1672](https://github.com/cosmos/cosmos-sdk/issues/1672) Implement
  basis for the validator commission model.

* Tendermint


IMPROVEMENTS
* [tools] Improved terraform and ansible scripts for infrastructure deployment
* [tools] Added ansible script to enable process core dumps

* Gaia REST API (`gaiacli advanced rest-server`)
    * [x/stake] [\#2000](https://github.com/cosmos/cosmos-sdk/issues/2000) Added tests for new staking endpoints

* Gaia CLI  (`gaiacli`)
    * [cli] #2060 removed `--select` from `block` command
    * [cli] #2128 fixed segfault when exporting directly after `gaiad init`

* Gaia
    * [x/stake] [#2023](https://github.com/cosmos/cosmos-sdk/pull/2023) Terminate iteration loop in `UpdateBondedValidators` and `UpdateBondedValidatorsFull` when the first revoked validator is encountered and perform a sanity check.
    * [x/auth] Signature verification's gas cost now accounts for pubkey type. [#2046](https://github.com/tendermint/tendermint/pull/2046)
    * [x/stake] [x/slashing] Ensure delegation invariants to jailed validators [#1883](https://github.com/cosmos/cosmos-sdk/issues/1883).
    * [x/stake] Improve speed of GetValidator, which was shown to be a performance bottleneck. [#2046](https://github.com/tendermint/tendermint/pull/2200)
    * [genesis] \#2229 Ensure that there are no duplicate accounts or validators in the genesis state.
    * Add SDK validation to `config.toml` (namely disabling `create_empty_blocks`) \#1571
    * \#1941(https://github.com/cosmos/cosmos-sdk/issues/1941) Version is now inferred via `git describe --tags`.

* SDK
    * [tools] Make get_vendor_deps deletes `.vendor-new` directories, in case scratch files are present.
    * [spec] Added simple piggy bank distribution spec
    * [cli] [\#1632](https://github.com/cosmos/cosmos-sdk/issues/1632) Add integration tests to ensure `basecoind init && basecoind` start sequences run successfully for both `democoin` and `basecoin` examples.
    * [store] Speedup IAVL iteration, and consequently everything that requires IAVL iteration. [#2143](https://github.com/cosmos/cosmos-sdk/issues/2143)
    * [store] \#1952, \#2281 Update IAVL dependency to v0.11.0
    * [simulation] Make timestamps randomized [#2153](https://github.com/cosmos/cosmos-sdk/pull/2153)
    * [simulation] Make logs not just pure strings, speeding it up by a large factor at greater block heights \#2282
    * [simulation] Add a concept of weighting the operations \#2303
    * [simulation] Logs get written to file if large, and also get printed on panics \#2285
    * [gaiad] \#1992 Add optional flag to `gaiad testnet` to make config directory of daemon (default `gaiad`) and cli (default `gaiacli`) configurable
    * [x/stake] Add stake `Queriers` for Gaia-lite endpoints. This increases the staking endpoints performance by reusing the staking `keeper` logic for queries. [#2249](https://github.com/cosmos/cosmos-sdk/pull/2149)
    * [types/decimal] \#2378 - Added truncate functionality to decimal

* Tendermint

BUG FIXES

* Gaia REST API (`gaiacli advanced rest-server`)

* Gaia CLI  (`gaiacli`)
    * [cli] [\#1997](https://github.com/cosmos/cosmos-sdk/issues/1997) Handle panics gracefully when `gaiacli stake {delegation,unbond}` fail to unmarshal delegation.
    * [cli] [\#2265](https://github.com/cosmos/cosmos-sdk/issues/2265) Fix JSON formatting of the `gaiacli send` command.

* Gaia
  * [x/stake] Return correct Tendermint validator update set on `EndBlocker` by not
  including non previously bonded validators that have zero power. [#2189](https://github.com/cosmos/cosmos-sdk/issues/2189)

* SDK
    * [\#1988](https://github.com/cosmos/cosmos-sdk/issues/1988) Make us compile on OpenBSD (disable ledger) [#1988] (https://github.com/cosmos/cosmos-sdk/issues/1988)
    * [\#2105](https://github.com/cosmos/cosmos-sdk/issues/2105) Fix DB Iterator leak, which may leak a go routine.
    * [ledger] [\#2064](https://github.com/cosmos/cosmos-sdk/issues/2064) Fix inability to sign and send transactions via the LCD by
    loading a Ledger device at runtime.
    * [\#2158](https://github.com/cosmos/cosmos-sdk/issues/2158) Fix non-deterministic ordering of validator iteration when slashing in `gov EndBlocker`
    * [simulation] \#1924 Make simulation stop on SIGTERM
    * [\#2388](https://github.com/cosmos/cosmos-sdk/issues/2388) Remove dependency on deprecated tendermint/tmlibs repository.

* Tendermint<|MERGE_RESOLUTION|>--- conflicted
+++ resolved
@@ -56,12 +56,9 @@
     * [codec] \#2324 All referrences to wire have been renamed to codec. Additionally, wire.NewCodec is now codec.New().
     * [types] \#2343 Make sdk.Msg have a names field, to facilitate automatic tagging.
     * [baseapp] \#2366 Automatically add action tags to all messages
-<<<<<<< HEAD
     * [x/auth] \#2377 auth.StdSignMsg -> txbuilder.StdSignMsg
-=======
     * [x/staking] \#2244 staking now holds a consensus-address-index instead of a consensus-pubkey-index
     * [x/staking] \#2236 more distribution hooks for distribution
->>>>>>> 145e06b8
 
 * Tendermint
 
