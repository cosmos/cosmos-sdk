## PENDING

BREAKING CHANGES

* Gaia REST API (`gaiacli advanced rest-server`)
  * [\#3284](https://github.com/cosmos/cosmos-sdk/issues/3284) Rename the `name`
  field to `from` in the `base_req` body.
  * [\#3485](https://github.com/cosmos/cosmos-sdk/pull/3485) Error responses are now JSON objects.
  * [\#3477][distribution] endpoint changed "all_delegation_rewards" -> "delegator_total_rewards"

* Gaia CLI  (`gaiacli`)
  - [#3399](https://github.com/cosmos/cosmos-sdk/pull/3399) Add `gaiad validate-genesis` command to facilitate checking of genesis files
  - [\#1894](https://github.com/cosmos/cosmos-sdk/issues/1894) `version` prints out short info by default. Add `--long` flag. Proper handling of `--format` flag introduced.
  - [\#3465](https://github.com/cosmos/cosmos-sdk/issues/3465) `gaiacli rest-server` switched back to insecure mode by default:
    - `--insecure` flag is removed.
    - `--tls` is now used to enable secure layer.
  - [\#3451](https://github.com/cosmos/cosmos-sdk/pull/3451) `gaiacli` now returns transactions in plain text including tags.

* Gaia
  *  [\#3457](https://github.com/cosmos/cosmos-sdk/issues/3457) Changed governance tally validatorGovInfo to use sdk.Int power instead of sdk.Dec

* SDK
<<<<<<< HEAD
  - [\#2513][staking] tendermint updates are 10^-9 less than staking token use,
    the minimum requirement for validator to become bonded is 10^9 staking tokens. 
=======
  * [\#3487](https://github.com/cosmos/cosmos-sdk/pull/3487) Move HTTP/REST utilities out of client/utils into a new dedicated client/rest package.
  * [\#3490](https://github.com/cosmos/cosmos-sdk/issues/3490) ReadRESTReq() returns bool to avoid callers to write error responses twice.
>>>>>>> d50f3ee4

* Tendermint


FEATURES

* Gaia REST API
  * [\#2358](https://github.com/cosmos/cosmos-sdk/issues/2358) Add distribution module REST interface

* Gaia CLI  (`gaiacli`)
  * [\#3429](https://github.com/cosmos/cosmos-sdk/issues/3429) Support querying
  for all delegator distribution rewards.
  * \#3449 Proof verification now works with absence proofs

* Gaia
  - [\#3397](https://github.com/cosmos/cosmos-sdk/pull/3397) Implement genesis file sanitization to avoid failures at chain init.
  * \#3428 Run the simulation from a particular genesis state loaded from a file

* SDK
  * \#3270 [x/staking] limit number of ongoing unbonding delegations /redelegations per pair/trio
  * [\#3477][distribution] new query endpoint "delegator_validators"

* Tendermint


IMPROVEMENTS

* Gaia REST API
  * [\#3284](https://github.com/cosmos/cosmos-sdk/issues/3284) Update Gaia Lite
  REST service to support the following:
    * Automatic account number and sequence population when fields are omitted
    * Generate only functionality no longer requires access to a local Keybase
    * `from` field in the `base_req` body can be a Keybase name or account address
  * [\#3423](https://github.com/cosmos/cosmos-sdk/issues/3423) Allow simulation
  (auto gas) to work with generate only.

* Gaia CLI  (`gaiacli`)
  * [\#3476](https://github.com/cosmos/cosmos-sdk/issues/3476) New `withdraw-all-rewards` command to withdraw all delegations rewards for delegators.

* Gaia
  * [\#3418](https://github.com/cosmos/cosmos-sdk/issues/3418) Add vesting account
  genesis validation checks to `GaiaValidateGenesisState`.
  * [\#3420](https://github.com/cosmos/cosmos-sdk/issues/3420) Added maximum length to governance proposal descriptions and titles
  * [\#3256](https://github.com/cosmos/cosmos-sdk/issues/3256) Add gas consumption
  for tx size in the ante handler.
  * [\#3454](https://github.com/cosmos/cosmos-sdk/pull/3454) Add `--jail-whitelist` to `gaiad export` to enable testing of complex exports
  * [\#3424](https://github.com/cosmos/cosmos-sdk/issues/3424) Allow generation of gentxs with empty memo field.

* SDK
  * [\#2605] x/params add subkey accessing
  * [\#2986](https://github.com/cosmos/cosmos-sdk/pull/2986) Store Refactor
  * \#3435 Test that store implementations do not allow nil values
  * [\##2509] Sanitize all usage of Dec.RoundInt64()

* Tendermint


BUG FIXES

* Gaia REST API

* Gaia CLI  (`gaiacli`)
  - [\#3417](https://github.com/cosmos/cosmos-sdk/pull/3417) Fix `q slashing signing-info` panic by ensuring safety of user input and properly returning not found error
  - [\#3345](https://github.com/cosmos/cosmos-sdk/issues/3345) Upgrade ledger-cosmos-go dependency to v0.9.3 to pull
    https://github.com/ZondaX/ledger-cosmos-go/commit/ed9aa39ce8df31bad1448c72d3d226bf2cb1a8d1 in order to fix a derivation path issue that causes `gaiacli keys add --recover`
    to malfunction.
  - [\#3419](https://github.com/cosmos/cosmos-sdk/pull/3419) Fix `q distr slashes` panic
  - [\#3453](https://github.com/cosmos/cosmos-sdk/pull/3453) The `rest-server` command didn't respect persistent flags such as `--chain-id` and `--trust-node` if they were
    passed on the command line.
  - [\#3441](https://github.com/cosmos/cosmos-sdk/pull/3431) Improved resource management and connection handling (ledger devices). Fixes issue with DER vs BER signatures.

* Gaia
  * [\#3486](https://github.com/cosmos/cosmos-sdk/pull/3486) Use AmountOf in
    vesting accounts instead of zipping/aligning denominations.

* SDK

* Tendermint<|MERGE_RESOLUTION|>--- conflicted
+++ resolved
@@ -20,13 +20,10 @@
   *  [\#3457](https://github.com/cosmos/cosmos-sdk/issues/3457) Changed governance tally validatorGovInfo to use sdk.Int power instead of sdk.Dec
 
 * SDK
-<<<<<<< HEAD
-  - [\#2513][staking] tendermint updates are 10^-9 less than staking token use,
+  * [\#2513][staking] tendermint updates are 10^-9 less than staking token use,
     the minimum requirement for validator to become bonded is 10^9 staking tokens. 
-=======
   * [\#3487](https://github.com/cosmos/cosmos-sdk/pull/3487) Move HTTP/REST utilities out of client/utils into a new dedicated client/rest package.
   * [\#3490](https://github.com/cosmos/cosmos-sdk/issues/3490) ReadRESTReq() returns bool to avoid callers to write error responses twice.
->>>>>>> d50f3ee4
 
 * Tendermint
 
