--- conflicted
+++ resolved
@@ -22,10 +22,7 @@
 
 * SDK
   * [stake] \#2513 Validator power type from Dec -> Int
-<<<<<<< HEAD
-=======
   * [stake] \#3233 key and value now contain duplicate fields to simplify code
->>>>>>> 74aa9844
   * [\#3064](https://github.com/cosmos/cosmos-sdk/issues/3064) Sanitize `sdk.Coin` denom. Coins denoms are now case insensitive, i.e. 100fooToken equals to 100FOOTOKEN.
 
 * Tendermint
