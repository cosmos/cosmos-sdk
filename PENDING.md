## PENDING

BREAKING CHANGES

* Gaia REST API (`gaiacli advanced rest-server`)

* Gaia CLI  (`gaiacli`)
  * [cli] [\#2728](https://github.com/cosmos/cosmos-sdk/pull/2728) Seperate `tx` and `query` subcommands by module
  * [cli] [\#2727](https://github.com/cosmos/cosmos-sdk/pull/2727) Fix unbonding command flow
  * [cli] [\#2786](https://github.com/cosmos/cosmos-sdk/pull/2786) Fix redelegation command flow

* Gaia

* SDK
  * [\#2752](https://github.com/cosmos/cosmos-sdk/pull/2752) Don't hardcode bondable denom.

* Tendermint


FEATURES

* Gaia REST API (`gaiacli advanced rest-server`)
  * [gov] [\#2479](https://github.com/cosmos/cosmos-sdk/issues/2479) Added governance parameter
    query REST endpoints.

* Gaia CLI  (`gaiacli`)
<<<<<<< HEAD
  * [gov][cli] [\#2479](https://github.com/cosmos/cosmos-sdk/issues/2479) Added governance
    parameter query commands.

=======
    * [stake][cli] [\#2027] Add CLI query command for getting all delegations to a specific validator.
    
>>>>>>> d184121e
* Gaia
  * [x/gov] [#2479](https://github.com/cosmos/cosmos-sdk/issues/2479) Implemented querier
  for getting governance parameters.

* SDK
    * [simulator] \#2682 MsgEditValidator now looks at the validator's max rate, thus it now succeeds a significant portion of the time

* Tendermint


IMPROVEMENTS

* Gaia REST API (`gaiacli advanced rest-server`)

* Gaia CLI  (`gaiacli`)
  * [\#2749](https://github.com/cosmos/cosmos-sdk/pull/2749) Add --chain-id flag to gaiad testnet

* Gaia
 - #2773 Require moniker to be provided on `gaiad init`.
 - #2672 [Makefile] Updated for better Windows compatibility and ledger support logic, get_tools was rewritten as a cross-compatible Makefile.

* SDK
 - [x/mock/simulation] [\#2720] major cleanup, introduction of helper objects, reorganization

* Tendermint
 - #2796 Update to go-amino 0.14.1


BUG FIXES

* Gaia REST API (`gaiacli advanced rest-server`)

* Gaia CLI  (`gaiacli`)

* Gaia
  * [\#2723] Use `cosmosvalcons` Bech32 prefix in `tendermint show-address`
  * [\#2742](https://github.com/cosmos/cosmos-sdk/issues/2742) Fix time format of TimeoutCommit override

* SDK

* Tendermint
  * [\#2797](https://github.com/tendermint/tendermint/pull/2797) AddressBook requires addresses to have IDs; Do not crap out immediately after sending pex addrs in seed mode<|MERGE_RESOLUTION|>--- conflicted
+++ resolved
@@ -24,14 +24,10 @@
     query REST endpoints.
 
 * Gaia CLI  (`gaiacli`)
-<<<<<<< HEAD
   * [gov][cli] [\#2479](https://github.com/cosmos/cosmos-sdk/issues/2479) Added governance
     parameter query commands.
-
-=======
-    * [stake][cli] [\#2027] Add CLI query command for getting all delegations to a specific validator.
+  * [stake][cli] [\#2027] Add CLI query command for getting all delegations to a specific validator.
     
->>>>>>> d184121e
 * Gaia
   * [x/gov] [#2479](https://github.com/cosmos/cosmos-sdk/issues/2479) Implemented querier
   for getting governance parameters.
