--- conflicted
+++ resolved
@@ -53,13 +53,10 @@
 
 * Gaia
   * [\#2182] [x/staking] Added querier for querying a single redelegation
-<<<<<<< HEAD
   * [\#3305](https://github.com/cosmos/cosmos-sdk/issues/3305) Add support for
     vesting accounts at genesis.
-=======
   * [\#3198](https://github.com/cosmos/cosmos-sdk/issues/3198) [x/auth] Add multisig transactions support
   * [\#3198](https://github.com/cosmos/cosmos-sdk/issues/3198) `add-genesis-account` can take both account addresses and key names
->>>>>>> 26cb0a12
 
 * SDK
   * \#2694 Vesting account implementation.
