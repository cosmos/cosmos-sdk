# PENDING CHANGELOG

<!----------------------------- BREAKING CHANGES ----------------------------->

## BREAKING CHANGES

### Gaia REST API

* [\#3641] Remove the ability to use a Keybase from the REST API client:
  * `password` and `generate_only` have been removed from the `base_req` object
  * All txs that used to sign or use the Keybase now only generate the tx
  * `keys` routes completely removed

### Gaia CLI

### Gaia

### SDK

### Tendermint

<!--------------------------------- FEATURES --------------------------------->

## FEATURES

### Gaia REST API

### Gaia CLI

### Gaia

### SDK

### Tendermint

<!------------------------------- IMPROVEMENTS ------------------------------->

## IMPROVEMENTS

### Gaia REST API

### Gaia CLI

### Gaia

### SDK

<<<<<<< HEAD
 - \#3456 Integrate in the Int.ToDec() convenience function
=======
* [\#3665] Overhaul sdk.Uint type in preparation for Coins's Int -> Uint migration.
>>>>>>> b67d024f

### Tendermint

<!--------------------------------- BUG FIXES -------------------------------->

## BUG FIXES

### Gaia REST API

### Gaia CLI

### Gaia

### SDK

### Tendermint<|MERGE_RESOLUTION|>--- conflicted
+++ resolved
@@ -45,11 +45,8 @@
 
 ### SDK
 
-<<<<<<< HEAD
- - \#3456 Integrate in the Int.ToDec() convenience function
-=======
+* \#3456 Integrate in the Int.ToDec() convenience function
 * [\#3665] Overhaul sdk.Uint type in preparation for Coins's Int -> Uint migration.
->>>>>>> b67d024f
 
 ### Tendermint
 
