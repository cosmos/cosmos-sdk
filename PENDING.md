--- conflicted
+++ resolved
@@ -78,12 +78,9 @@
     * [\#966](https://github.com/cosmos/cosmos-sdk/issues/966) Add --generate-only flag to build an unsigned transaction and write it to STDOUT.
     * [\#1953](https://github.com/cosmos/cosmos-sdk/issues/1953) New `sign` command to sign transactions generated with the --generate-only flag.
     * [\#1954](https://github.com/cosmos/cosmos-sdk/issues/1954) New `broadcast` command to broadcast transactions generated offline and signed with the `sign` command.
-<<<<<<< HEAD
   * [cli] \#2220 Add `gaiacli config` feature to interactively create CLI config files to reduce the number of required flags
-=======
   * [stake][cli] [\#1672](https://github.com/cosmos/cosmos-sdk/issues/1672) Introduced
   new commission flags for validator commands `create-validator` and `edit-validator`.
->>>>>>> a04d5cf2
 
 * Gaia
   * [cli] #2170 added ability to show the node's address via `gaiad tendermint show-address`
