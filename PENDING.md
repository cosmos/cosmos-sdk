# PENDING CHANGELOG

<!----------------------------- BREAKING CHANGES ----------------------------->

## BREAKING CHANGES

### Gaia REST API

### Gaia CLI

### Gaia

### SDK

### Tendermint

<!--------------------------------- FEATURES --------------------------------->

## FEATURES

### Gaia REST API

### Gaia CLI

### Gaia

### SDK

* [\3813](https://github.com/cosmos/cosmos-sdk/pull/3813) New sdk.NewCoins safe
constructor to replace bare sdk.Coins{} declarations.

### Tendermint

<!------------------------------- IMPROVEMENTS ------------------------------->

## IMPROVEMENTS

### Gaia REST API

### Gaia CLI

* [\#3859](https://github.com/cosmos/cosmos-sdk/pull/3859) Add newline to echo of `gaiacli keys ...`

### Gaia

* #3808 `gaiad` and `gaiacli` integration tests use ./build/ binaries.

### SDK

<<<<<<< HEAD
=======
* [\#3820] Make Coins.IsAllGT() more robust and consistent.
* [\#3864] Make Coins.IsAllGTE() more consistent.

>>>>>>> 7af11ece
* #3801 `baseapp` saftey improvements

### Tendermint

### CI/CD

* [\198](https://github.com/cosmos/cosmos-sdk/pull/3832)

<!--------------------------------- BUG FIXES -------------------------------->

## BUG FIXES

### Gaia REST API

### Gaia CLI

### Gaia

### SDK

* [\#3837] Fix `WithdrawValidatorCommission` to properly set the validator's
remaining commission.

### Tendermint<|MERGE_RESOLUTION|>--- conflicted
+++ resolved
@@ -47,13 +47,9 @@
 
 ### SDK
 
-<<<<<<< HEAD
-=======
 * [\#3820] Make Coins.IsAllGT() more robust and consistent.
 * [\#3864] Make Coins.IsAllGTE() more consistent.
-
->>>>>>> 7af11ece
-* #3801 `baseapp` saftey improvements
+* [\#3801] `baseapp` saftey improvements
 
 ### Tendermint
 
