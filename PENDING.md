## PENDING

BREAKING CHANGES

* Gaia REST API (`gaiacli advanced rest-server`)
    * [x/stake] Validator.Owner renamed to Validator.Operator

* Gaia CLI  (`gaiacli`)
    * [x/stake] Validator.Owner renamed to Validator.Operator
    * [cli] unsafe_reset_all, show_validator, and show_node_id have been renamed to unsafe-reset-all, show-validator, and show-node-id
    * [cli] [\#1983](https://github.com/cosmos/cosmos-sdk/issues/1983) --print-response now defaults to true in commands that create and send a transaction
    * [cli] [\#1983](https://github.com/cosmos/cosmos-sdk/issues/1983) you can now pass --pubkey or --address to gaiacli keys show to return a plaintext representation of the key's address or public key for use with other commands
    * [cli] [\#2061](https://github.com/cosmos/cosmos-sdk/issues/2061) changed proposalID in governance REST endpoints to proposal-id
    * [cli] [\#2014](https://github.com/cosmos/cosmos-sdk/issues/2014) `gaiacli advanced` no longer exists - to access `ibc`, `rest-server`, and `validator-set` commands use `gaiacli ibc`, `gaiacli rest-server`, and `gaiacli tendermint`, respectively
    * [makefile] `get_vendor_deps` no longer updates lock file it just updates vendor directory. Use `update_vendor_deps` to update the lock file. [#2152](https://github.com/cosmos/cosmos-sdk/pull/2152)
    * [cli] [\#2221](https://github.com/cosmos/cosmos-sdk/issues/2221) All commands that
    utilize a validator's operator address must now use the new Bech32 prefix,
    `cosmosvaloper`.
    * [cli] [\#2190](https://github.com/cosmos/cosmos-sdk/issues/2190) `gaiacli init --gen-txs` is now `gaiacli init --with-txs` to reduce confusion

* Gaia
    * Make the transient store key use a distinct store key. [#2013](https://github.com/cosmos/cosmos-sdk/pull/2013)
    * [x/stake] [\#1901](https://github.com/cosmos/cosmos-sdk/issues/1901) Validator type's Owner field renamed to Operator; Validator's GetOwner() renamed accordingly to comply with the SDK's Validator interface.
    * [docs] [#2001](https://github.com/cosmos/cosmos-sdk/pull/2001) Update slashing spec for slashing period
    * [x/stake, x/slashing] [#1305](https://github.com/cosmos/cosmos-sdk/issues/1305) - Rename "revoked" to "jailed"
    * [x/stake] [#1676] Revoked and jailed validators put into the unbonding state
    * [x/stake] [#1877] Redelegations/unbonding-delegation from unbonding validator have reduced time
<<<<<<< HEAD
    * [x/stake] \#2040 Validator operator type has now changed to `sdk.ValAddress`
      * A new bech32 prefix has been introduced for Tendermint signing keys and
        addresses, `cosmosconspub` and `cosmoscons` respectively.

=======
    * [x/stake] [\#2040](https://github.com/cosmos/cosmos-sdk/issues/2040) Validator
    operator type has now changed to `sdk.ValAddress`
    * [x/stake] [\#2221](https://github.com/cosmos/cosmos-sdk/issues/2221) New
    Bech32 prefixes have been introduced for a validator's consensus address and
    public key: `cosmosvalcons` and `cosmosvalconspub` respectively. Also, existing Bech32 prefixes have been
    renamed for accounts and validator operators:
      * `cosmosaccaddr` / `cosmosaccpub` => `cosmos` / `cosmospub`
      * `cosmosvaladdr` / `cosmosvalpub` => `cosmosvaloper` / `cosmosvaloperpub`
    
>>>>>>> 06f09456
* SDK
    * [core] [\#1807](https://github.com/cosmos/cosmos-sdk/issues/1807) Switch from use of rational to decimal
    * [types] [\#1901](https://github.com/cosmos/cosmos-sdk/issues/1901) Validator interface's GetOwner() renamed to GetOperator()
    * [x/slashing] [#2122](https://github.com/cosmos/cosmos-sdk/pull/2122) - Implement slashing period
    * [types] [\#2119](https://github.com/cosmos/cosmos-sdk/issues/2119) Parsed error messages and ABCI log errors to make them more human readable.
    * [simulation] Rename TestAndRunTx to Operation [#2153](https://github.com/cosmos/cosmos-sdk/pull/2153)
    * [simulation] Remove log and testing.TB from Operation and Invariants, in favor of using errors \#2282
    * [tools] Removed gocyclo [#2211](https://github.com/cosmos/cosmos-sdk/issues/2211)
    * [baseapp] Remove `SetTxDecoder` in favor of requiring the decoder be set in baseapp initialization. [#1441](https://github.com/cosmos/cosmos-sdk/issues/1441)

* Tendermint


FEATURES

* Gaia REST API (`gaiacli advanced rest-server`)
  * [gaia-lite] Endpoints to query staking pool and params
  * [gaia-lite] [\#2110](https://github.com/cosmos/cosmos-sdk/issues/2110) Add support for `simulate=true` requests query argument to endpoints that send txs to run simulations of transactions
  * [gaia-lite] [\#966](https://github.com/cosmos/cosmos-sdk/issues/966) Add support for `generate_only=true` query argument to generate offline unsigned transactions
  * [gaia-lite] [\#1953](https://github.com/cosmos/cosmos-sdk/issues/1953) Add /sign endpoint to sign transactions generated with `generate_only=true`.
  * [gaia-lite] [\#1954](https://github.com/cosmos/cosmos-sdk/issues/1954) Add /broadcast endpoint to broadcast transactions signed by the /sign endpoint.

* Gaia CLI  (`gaiacli`)
  * [cli] Cmds to query staking pool and params
  * [gov][cli] #2062 added `--proposal` flag to `submit-proposal` that allows a JSON file containing a proposal to be passed in
  * [\#2040](https://github.com/cosmos/cosmos-sdk/issues/2040) Add `--bech` to `gaiacli keys show` and respective REST endpoint to
  provide desired Bech32 prefix encoding
  * [cli] [\#2047](https://github.com/cosmos/cosmos-sdk/issues/2047) Setting the --gas flag value to 0 triggers a simulation of the tx before the actual execution. The gas estimate obtained via the simulation will be used as gas limit in the actual execution.
  * [cli] [\#2047](https://github.com/cosmos/cosmos-sdk/issues/2047) The --gas-adjustment flag can be used to adjust the estimate obtained via the simulation triggered by --gas=0.
  * [cli] [\#2110](https://github.com/cosmos/cosmos-sdk/issues/2110) Add --dry-run flag to perform a simulation of a transaction without broadcasting it. The --gas flag is ignored as gas would be automatically estimated.
  * [cli] [\#2204](https://github.com/cosmos/cosmos-sdk/issues/2204) Support generating and broadcasting messages with multiple signatures via command line:
    * [\#966](https://github.com/cosmos/cosmos-sdk/issues/966) Add --generate-only flag to build an unsigned transaction and write it to STDOUT.
    * [\#1953](https://github.com/cosmos/cosmos-sdk/issues/1953) New `sign` command to sign transactions generated with the --generate-only flag.
    * [\#1954](https://github.com/cosmos/cosmos-sdk/issues/1954) New `broadcast` command to broadcast transactions generated offline and signed with the `sign` command.

* Gaia
  * [cli] #2170 added ability to show the node's address via `gaiad tendermint show-address`

* SDK
  * [querier] added custom querier functionality, so ABCI query requests can be handled by keepers
  * [simulation] [\#1924](https://github.com/cosmos/cosmos-sdk/issues/1924) allow operations to specify future operations
  * [simulation] [\#1924](https://github.com/cosmos/cosmos-sdk/issues/1924) Add benchmarking capabilities, with makefile commands "test_sim_gaia_benchmark, test_sim_gaia_profile"

* Tendermint


IMPROVEMENTS
* [tools] Improved terraform and ansible scripts for infrastructure deployment
* [tools] Added ansible script to enable process core dumps

* Gaia REST API (`gaiacli advanced rest-server`)
    * [x/stake] [\#2000](https://github.com/cosmos/cosmos-sdk/issues/2000) Added tests for new staking endpoints

* Gaia CLI  (`gaiacli`)
    * [cli] #2060 removed `--select` from `block` command
    * [cli] #2128 fixed segfault when exporting directly after `gaiad init`

* Gaia
    * [x/stake] [#2023](https://github.com/cosmos/cosmos-sdk/pull/2023) Terminate iteration loop in `UpdateBondedValidators` and `UpdateBondedValidatorsFull` when the first revoked validator is encountered and perform a sanity check.
    * [x/auth] Signature verification's gas cost now accounts for pubkey type. [#2046](https://github.com/tendermint/tendermint/pull/2046)
    * [x/stake] [x/slashing] Ensure delegation invariants to jailed validators [#1883](https://github.com/cosmos/cosmos-sdk/issues/1883).
    * [x/stake] Improve speed of GetValidator, which was shown to be a performance bottleneck. [#2046](https://github.com/tendermint/tendermint/pull/2200)
    * [genesis] \#2229 Ensure that there are no duplicate accounts or validators in the genesis state.
    
* SDK
    * [tools] Make get_vendor_deps deletes `.vendor-new` directories, in case scratch files are present.
    * [spec] Added simple piggy bank distribution spec
    * [cli] [\#1632](https://github.com/cosmos/cosmos-sdk/issues/1632) Add integration tests to ensure `basecoind init && basecoind` start sequences run successfully for both `democoin` and `basecoin` examples.
    * [store] Speedup IAVL iteration, and consequently everything that requires IAVL iteration. [#2143](https://github.com/cosmos/cosmos-sdk/issues/2143)
    * [store] \#1952, \#2281 Update IAVL dependency to v0.11.0
    * [simulation] Make timestamps randomized [#2153](https://github.com/cosmos/cosmos-sdk/pull/2153)
<<<<<<< HEAD
    * [x/stake] \#2249 Add stake `Queriers` for Gaia-lite endpoints. This increases the staking endpoints performance by reusing the staking `keeper` logic for queries.
=======
    * [simulation] Make logs not just pure strings, speeding it up by a large factor at greater block heights \#2282
>>>>>>> 06f09456

* Tendermint

BUG FIXES

* Gaia REST API (`gaiacli advanced rest-server`)

* Gaia CLI  (`gaiacli`)
    * [cli] [\#1997](https://github.com/cosmos/cosmos-sdk/issues/1997) Handle panics gracefully when `gaiacli stake {delegation,unbond}` fail to unmarshal delegation.
    * [cli] [\#2265](https://github.com/cosmos/cosmos-sdk/issues/2265) Fix JSON formatting of the `gaiacli send` command.

* Gaia

* SDK
    * [\#1988](https://github.com/cosmos/cosmos-sdk/issues/1988) Make us compile on OpenBSD (disable ledger) [#1988] (https://github.com/cosmos/cosmos-sdk/issues/1988)
    * [\#2105](https://github.com/cosmos/cosmos-sdk/issues/2105) Fix DB Iterator leak, which may leak a go routine.
    * [ledger] [\#2064](https://github.com/cosmos/cosmos-sdk/issues/2064) Fix inability to sign and send transactions via the LCD by
    loading a Ledger device at runtime.
    * [\#2158](https://github.com/cosmos/cosmos-sdk/issues/2158) Fix non-deterministic ordering of validator iteration when slashing in `gov EndBlocker`
    * [simulation] \#1924 Make simulation stop on SIGTERM

* Tendermint<|MERGE_RESOLUTION|>--- conflicted
+++ resolved
@@ -25,12 +25,6 @@
     * [x/stake, x/slashing] [#1305](https://github.com/cosmos/cosmos-sdk/issues/1305) - Rename "revoked" to "jailed"
     * [x/stake] [#1676] Revoked and jailed validators put into the unbonding state
     * [x/stake] [#1877] Redelegations/unbonding-delegation from unbonding validator have reduced time
-<<<<<<< HEAD
-    * [x/stake] \#2040 Validator operator type has now changed to `sdk.ValAddress`
-      * A new bech32 prefix has been introduced for Tendermint signing keys and
-        addresses, `cosmosconspub` and `cosmoscons` respectively.
-
-=======
     * [x/stake] [\#2040](https://github.com/cosmos/cosmos-sdk/issues/2040) Validator
     operator type has now changed to `sdk.ValAddress`
     * [x/stake] [\#2221](https://github.com/cosmos/cosmos-sdk/issues/2221) New
@@ -39,8 +33,7 @@
     renamed for accounts and validator operators:
       * `cosmosaccaddr` / `cosmosaccpub` => `cosmos` / `cosmospub`
       * `cosmosvaladdr` / `cosmosvalpub` => `cosmosvaloper` / `cosmosvaloperpub`
-    
->>>>>>> 06f09456
+
 * SDK
     * [core] [\#1807](https://github.com/cosmos/cosmos-sdk/issues/1807) Switch from use of rational to decimal
     * [types] [\#1901](https://github.com/cosmos/cosmos-sdk/issues/1901) Validator interface's GetOwner() renamed to GetOperator()
@@ -104,7 +97,7 @@
     * [x/stake] [x/slashing] Ensure delegation invariants to jailed validators [#1883](https://github.com/cosmos/cosmos-sdk/issues/1883).
     * [x/stake] Improve speed of GetValidator, which was shown to be a performance bottleneck. [#2046](https://github.com/tendermint/tendermint/pull/2200)
     * [genesis] \#2229 Ensure that there are no duplicate accounts or validators in the genesis state.
-    
+
 * SDK
     * [tools] Make get_vendor_deps deletes `.vendor-new` directories, in case scratch files are present.
     * [spec] Added simple piggy bank distribution spec
@@ -112,11 +105,9 @@
     * [store] Speedup IAVL iteration, and consequently everything that requires IAVL iteration. [#2143](https://github.com/cosmos/cosmos-sdk/issues/2143)
     * [store] \#1952, \#2281 Update IAVL dependency to v0.11.0
     * [simulation] Make timestamps randomized [#2153](https://github.com/cosmos/cosmos-sdk/pull/2153)
-<<<<<<< HEAD
-    * [x/stake] \#2249 Add stake `Queriers` for Gaia-lite endpoints. This increases the staking endpoints performance by reusing the staking `keeper` logic for queries.
-=======
     * [simulation] Make logs not just pure strings, speeding it up by a large factor at greater block heights \#2282
->>>>>>> 06f09456
+    * [x/stake] Add stake `Queriers` for Gaia-lite endpoints. This increases the staking endpoints performance by reusing the staking `keeper` logic for queries.
+    [\#2249](https://github.com/cosmos/cosmos-sdk/pull/2149)
 
 * Tendermint
 
