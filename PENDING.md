--- conflicted
+++ resolved
@@ -89,12 +89,9 @@
   * \#3181 Correctly reset total accum update height and jailed-validator bond height / unbonding height on export-for-zero-height
   * [\#3172](https://github.com/cosmos/cosmos-sdk/pull/3172) Fix parsing `gaiad.toml`
   when it already exists.
-<<<<<<< HEAD
   * \#3223 Fix unset governance proposal queues when importing state from old chain
-=======
   * [#3187](https://github.com/cosmos/cosmos-sdk/issues/3187) Fix `gaiad export`
   by resetting each validator's slashing period.
->>>>>>> b8de70ad
 
 * SDK
 
