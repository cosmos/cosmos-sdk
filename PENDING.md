## PENDING

BREAKING CHANGES

* Gaia REST API (`gaiacli advanced rest-server`)
  * [gaia-lite] [\#2182] Renamed and merged all redelegations endpoints into `/staking/redelegations`
  * [\#3176](https://github.com/cosmos/cosmos-sdk/issues/3176) `tx/sign` endpoint now expects `BaseReq` fields as nested object.
  * [\#2222] all endpoints renamed from `/stake` -> `/staking`
<<<<<<< HEAD
  * [\#1268] `LooseTokens` -> `NotBondedTokens`
=======
  * [\#3289] misc renames:
    * `Validator.UnbondingMinTime` -> `Validator.UnbondingCompletionTime` 
    * `Delegation` -> `Value` in `MsgCreateValidator` and `MsgDelegate` 
    * `MsgBeginUnbonding` -> `MsgUndelegate`
>>>>>>> f65ae493

* Gaia CLI  (`gaiacli`)
  * [\#810](https://github.com/cosmos/cosmos-sdk/issues/810) Don't fallback to any default values for chain ID.
    * Users need to supply chain ID either via config file or the `--chain-id` flag.
    * Change `chain_id` and `trust_node` in `gaiacli` configuration to `chain-id` and `trust-node` respectively.
  * [\#3069](https://github.com/cosmos/cosmos-sdk/pull/3069) `--fee` flag renamed to `--fees` to support multiple coins
  * [\#3156](https://github.com/cosmos/cosmos-sdk/pull/3156) Remove unimplemented `gaiacli init` command
  * [\#2222] `gaiacli tx stake` -> `gaiacli tx staking`, `gaiacli query stake` -> `gaiacli query staking`

* Gaia
  * https://github.com/cosmos/cosmos-sdk/issues/2838 - Move store keys to constants
  * [\#3162](https://github.com/cosmos/cosmos-sdk/issues/3162) The `--gas` flag now takes `auto` instead of `simulate`
    in order to trigger a simulation of the tx before the actual execution.
  * [\#3285](https://github.com/cosmos/cosmos-sdk/pull/3285) New `gaiad tendermint version` to print libs versions

* SDK
  * [staking] \#2513 Validator power type from Dec -> Int
  * [staking] \#3233 key and value now contain duplicate fields to simplify code
  * [\#3064](https://github.com/cosmos/cosmos-sdk/issues/3064) Sanitize `sdk.Coin` denom. Coins denoms are now case insensitive, i.e. 100fooToken equals to 100FOOTOKEN.
  * [\#3195](https://github.com/cosmos/cosmos-sdk/issues/3195) Allows custom configuration for syncable strategy
  * [\#3242](https://github.com/cosmos/cosmos-sdk/issues/3242) Fix infinite gas
<<<<<<< HEAD
    meter utilization during aborted ante handler executions.
  * [staking] \#2222 `/stake` -> `/staking` module rename
  * [staking] \#1402 Redelegation and unbonding-delegation structs changed to include multiple an array of entries 
  * [staking] \#1268 `LooseTokens` -> `NotBondedTokens`
=======
  meter utilization during aborted ante handler executions.
  * [\#2222] [x/staking] `/stake` -> `/staking` module rename
  * \#3292 [x/distribution] Enable or disable withdraw addresses with a parameter in the param store
  * [staking] \#1402 Redelegation and unbonding-delegation structs changed to include multiple an array of entries 
  * [staking] \#3289 misc renames:
    * `Validator.UnbondingMinTime` -> `Validator.UnbondingCompletionTime` 
    * `Delegation` -> `Value` in `MsgCreateValidator` and `MsgDelegate` 
    * `MsgBeginUnbonding` -> `MsgUndelegate`
  * [\#3315] Increase decimal precision to 18
>>>>>>> f65ae493

* Tendermint
  * [\#3298](https://github.com/cosmos/cosmos-sdk/issues/3298) Upgrade to Tendermint 0.28.0

FEATURES

* Gaia REST API (`gaiacli advanced rest-server`)
  * [\#3067](https://github.com/cosmos/cosmos-sdk/issues/3067) Add support for fees on transactions
  * [\#3069](https://github.com/cosmos/cosmos-sdk/pull/3069) Add a custom memo on transactions
  * [\#3027](https://github.com/cosmos/cosmos-sdk/issues/3027) Implement
  `/gov/proposals/{proposalID}/proposer` to query for a proposal's proposer.

* Gaia CLI  (`gaiacli`)
  * \#2399 Implement `params` command to query slashing parameters.
  * [\#2730](https://github.com/cosmos/cosmos-sdk/issues/2730) Add tx search pagination parameter
  * [\#3027](https://github.com/cosmos/cosmos-sdk/issues/3027) Implement
  `query gov proposer [proposal-id]` to query for a proposal's proposer.
  * [\#3198](https://github.com/cosmos/cosmos-sdk/issues/3198) New `keys add --multisig` flag to store multisig keys locally.
  * [\#3198](https://github.com/cosmos/cosmos-sdk/issues/3198) New `multisign` command to generate multisig signatures.
  * [\#3198](https://github.com/cosmos/cosmos-sdk/issues/3198) New `sign --multisig` flag to enable multisig mode.
  * [\#2715](https://github.com/cosmos/cosmos-sdk/issues/2715) Reintroduce gaia server's insecure mode.

* Gaia
  * [\#2182] [x/staking] Added querier for querying a single redelegation
  * [\#3305](https://github.com/cosmos/cosmos-sdk/issues/3305) Add support for
    vesting accounts at genesis.
  * [\#3198](https://github.com/cosmos/cosmos-sdk/issues/3198) [x/auth] Add multisig transactions support
  * [\#3198](https://github.com/cosmos/cosmos-sdk/issues/3198) `add-genesis-account` can take both account addresses and key names

* SDK
  - \#3099 Implement F1 fee distribution
  - [\#2926](https://github.com/cosmos/cosmos-sdk/issues/2926) Add TxEncoder to client TxBuilder.
  * \#2694 Vesting account implementation.
  * \#2996 Update the `AccountKeeper` to contain params used in the context of
  the ante handler.
  * [\#3179](https://github.com/cosmos/cosmos-sdk/pull/3179) New CodeNoSignatures error code.
  * \#3319 [x/distribution] Queriers for all distribution state worth querying; distribution query commands

* Tendermint


IMPROVEMENTS

* Gaia REST API
  * [\#3176](https://github.com/cosmos/cosmos-sdk/issues/3176) Validate tx/sign endpoint POST body.
  * [\#2948](https://github.com/cosmos/cosmos-sdk/issues/2948) Swagger UI now makes requests to light client node

* Gaia CLI  (`gaiacli`)
  * [\#3224](https://github.com/cosmos/cosmos-sdk/pull/3224) Support adding offline public keys to the keystore

* Gaia
  * [\#2186](https://github.com/cosmos/cosmos-sdk/issues/2186) Add Address Interface
  * [\#3158](https://github.com/cosmos/cosmos-sdk/pull/3158) Validate slashing genesis
  * [\#3172](https://github.com/cosmos/cosmos-sdk/pull/3172) Support minimum fees in a local testnet.
  * [\#3250](https://github.com/cosmos/cosmos-sdk/pull/3250) Refactor integration tests and increase coverage
  * [\#3248](https://github.com/cosmos/cosmos-sdk/issues/3248) Refactor tx fee
  model:
    * Validators specify minimum gas prices instead of minimum fees
    * Clients may provide either fees or gas prices directly
    * The gas prices of a tx must meet a validator's minimum
  * [\#2859](https://github.com/cosmos/cosmos-sdk/issues/2859) Rename `TallyResult` in gov proposals to `FinalTallyResult`
  * [\#3286](https://github.com/cosmos/cosmos-sdk/pull/3286) Fix `gaiad gentx` printout of account's addresses, i.e. user bech32 instead of hex.

* SDK
  * [\#3137](https://github.com/cosmos/cosmos-sdk/pull/3137) Add tag documentation
    for each module along with cleaning up a few existing tags in the governance,
    slashing, and staking modules.
  * [\#3093](https://github.com/cosmos/cosmos-sdk/issues/3093) Ante handler does no longer read all accounts in one go when processing signatures as signature
    verification may fail before last signature is checked.
<<<<<<< HEAD
  * [staking] \#1402 Add for multiple simultaneous redelegations or unbonding-delegations within an unbonding period 
  * [staking] \#1268 staking spec rewrite
=======
  * [x/stake] \#1402 Add for multiple simultaneous redelegations or unbonding-delegations within an unbonding period 
>>>>>>> f65ae493

* Tendermint

* CI
  * \#2498 Added macos CI job to CircleCI
  * [#142](https://github.com/tendermint/devops/issues/142) Increased the number of blocks to be tested during multi-sim
  * [#147](https://github.com/tendermint/devops/issues/142) Added docker image build to CI

BUG FIXES

* Gaia REST API

* Gaia CLI  (`gaiacli`)
  * \#3141 Fix the bug in GetAccount when `len(res) == 0` and `err == nil`
  * [\#810](https://github.com/cosmos/cosmos-sdk/pull/3316) Fix regression in gaiacli config file handling

* Gaia
  * \#3148 Fix `gaiad export` by adding a boolean to `NewGaiaApp` determining whether or not to load the latest version
  * \#3181 Correctly reset total accum update height and jailed-validator bond height / unbonding height on export-for-zero-height
  * [\#3172](https://github.com/cosmos/cosmos-sdk/pull/3172) Fix parsing `gaiad.toml`
  when it already exists.
  * \#3223 Fix unset governance proposal queues when importing state from old chain
  * [#3187](https://github.com/cosmos/cosmos-sdk/issues/3187) Fix `gaiad export`
  by resetting each validator's slashing period.

* SDK

* Tendermint<|MERGE_RESOLUTION|>--- conflicted
+++ resolved
@@ -6,14 +6,11 @@
   * [gaia-lite] [\#2182] Renamed and merged all redelegations endpoints into `/staking/redelegations`
   * [\#3176](https://github.com/cosmos/cosmos-sdk/issues/3176) `tx/sign` endpoint now expects `BaseReq` fields as nested object.
   * [\#2222] all endpoints renamed from `/stake` -> `/staking`
-<<<<<<< HEAD
   * [\#1268] `LooseTokens` -> `NotBondedTokens`
-=======
   * [\#3289] misc renames:
     * `Validator.UnbondingMinTime` -> `Validator.UnbondingCompletionTime` 
     * `Delegation` -> `Value` in `MsgCreateValidator` and `MsgDelegate` 
     * `MsgBeginUnbonding` -> `MsgUndelegate`
->>>>>>> f65ae493
 
 * Gaia CLI  (`gaiacli`)
   * [\#810](https://github.com/cosmos/cosmos-sdk/issues/810) Don't fallback to any default values for chain ID.
@@ -35,22 +32,16 @@
   * [\#3064](https://github.com/cosmos/cosmos-sdk/issues/3064) Sanitize `sdk.Coin` denom. Coins denoms are now case insensitive, i.e. 100fooToken equals to 100FOOTOKEN.
   * [\#3195](https://github.com/cosmos/cosmos-sdk/issues/3195) Allows custom configuration for syncable strategy
   * [\#3242](https://github.com/cosmos/cosmos-sdk/issues/3242) Fix infinite gas
-<<<<<<< HEAD
     meter utilization during aborted ante handler executions.
+  * [x/distribution] \#3292 Enable or disable withdraw addresses with a parameter in the param store
   * [staking] \#2222 `/stake` -> `/staking` module rename
-  * [staking] \#1402 Redelegation and unbonding-delegation structs changed to include multiple an array of entries 
   * [staking] \#1268 `LooseTokens` -> `NotBondedTokens`
-=======
-  meter utilization during aborted ante handler executions.
-  * [\#2222] [x/staking] `/stake` -> `/staking` module rename
-  * \#3292 [x/distribution] Enable or disable withdraw addresses with a parameter in the param store
   * [staking] \#1402 Redelegation and unbonding-delegation structs changed to include multiple an array of entries 
   * [staking] \#3289 misc renames:
     * `Validator.UnbondingMinTime` -> `Validator.UnbondingCompletionTime` 
     * `Delegation` -> `Value` in `MsgCreateValidator` and `MsgDelegate` 
     * `MsgBeginUnbonding` -> `MsgUndelegate`
   * [\#3315] Increase decimal precision to 18
->>>>>>> f65ae493
 
 * Tendermint
   * [\#3298](https://github.com/cosmos/cosmos-sdk/issues/3298) Upgrade to Tendermint 0.28.0
@@ -120,12 +111,8 @@
     slashing, and staking modules.
   * [\#3093](https://github.com/cosmos/cosmos-sdk/issues/3093) Ante handler does no longer read all accounts in one go when processing signatures as signature
     verification may fail before last signature is checked.
-<<<<<<< HEAD
   * [staking] \#1402 Add for multiple simultaneous redelegations or unbonding-delegations within an unbonding period 
   * [staking] \#1268 staking spec rewrite
-=======
-  * [x/stake] \#1402 Add for multiple simultaneous redelegations or unbonding-delegations within an unbonding period 
->>>>>>> f65ae493
 
 * Tendermint
 
