## PENDING

BREAKING CHANGES

* Gaia REST API (`gaiacli advanced rest-server`)

* Gaia CLI  (`gaiacli`)

* Gaia

* SDK

* Tendermint


FEATURES

* Gaia REST API (`gaiacli advanced rest-server`)

* Gaia CLI  (`gaiacli`)

* Gaia

* SDK
<<<<<<< HEAD
=======
  - \#1336 Mechanism for SDK Users to configure their own Bech32 prefixes instead of using the default cosmos prefixes.
>>>>>>> 94f45311

* Tendermint


IMPROVEMENTS

* Gaia REST API (`gaiacli advanced rest-server`)

* Gaia CLI  (`gaiacli`)

* Gaia

* SDK

* Tendermint


BUG FIXES

* Gaia REST API (`gaiacli advanced rest-server`)

* Gaia CLI  (`gaiacli`)

* Gaia
<<<<<<< HEAD
=======
 - \#2670 [x/stake] fixed incorrent `IterateBondedValidators` and split into two functions: `IterateBondedValidators` and `IterateLastBlockConsValidators`
 - \#2648 [gaiad] Fix `gaiad export` / `gaiad import` consistency, test in CI
 - \#2691 Fix local testnet creation by using a single canonical genesis time
>>>>>>> 94f45311

* SDK

* Tendermint<|MERGE_RESOLUTION|>--- conflicted
+++ resolved
@@ -22,10 +22,7 @@
 * Gaia
 
 * SDK
-<<<<<<< HEAD
-=======
   - \#1336 Mechanism for SDK Users to configure their own Bech32 prefixes instead of using the default cosmos prefixes.
->>>>>>> 94f45311
 
 * Tendermint
 
@@ -50,12 +47,9 @@
 * Gaia CLI  (`gaiacli`)
 
 * Gaia
-<<<<<<< HEAD
-=======
  - \#2670 [x/stake] fixed incorrent `IterateBondedValidators` and split into two functions: `IterateBondedValidators` and `IterateLastBlockConsValidators`
  - \#2648 [gaiad] Fix `gaiad export` / `gaiad import` consistency, test in CI
  - \#2691 Fix local testnet creation by using a single canonical genesis time
->>>>>>> 94f45311
 
 * SDK
 
