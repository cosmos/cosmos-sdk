--- conflicted
+++ resolved
@@ -2,56 +2,40 @@
 
 <!----------------------------- BREAKING CHANGES ----------------------------->
 
-<<<<<<< HEAD
 ## BREAKING CHANGES
 
 ### Gaia REST API
-=======
-* Gaia REST API
-  * [\#3642](https://github.com/cosmos/cosmos-sdk/pull/3642) `GET /tx/{hash}` now returns `404` instead of `500` if the transaction is not found
 
-* Gaia CLI
->>>>>>> 5ccad472
+* [\#3642](https://github.com/cosmos/cosmos-sdk/pull/3642) `GET /tx/{hash}` now returns `404` instead of `500` if the transaction is not found
 
 ### Gaia CLI
 
-<<<<<<< HEAD
 ### Gaia
-=======
-* SDK
- * \#3580 Migrate HTTP request/response types and utilities to types/rest.
- * \#3592 Drop deprecated keybase implementation's New() constructor in
+
+### SDK
+
+* \#3580 Migrate HTTP request/response types and utilities to types/rest.
+* \#3592 Drop deprecated keybase implementation's New() constructor in
    favor of a new crypto/keys.New(string, string) implementation that
    returns a lazy keybase instance. Remove client.MockKeyBase,
    superseded by crypto/keys.NewInMemory()
- * \#3621 staking.GenesisState.Bonds -> Delegations
->>>>>>> 5ccad472
+* \#3621 staking.GenesisState.Bonds -> Delegations
 
-### SDK
-
-<<<<<<< HEAD
 ### Tendermint
 
 <!--------------------------------- FEATURES --------------------------------->
 
 ## FEATURES
-=======
-FEATURES
->>>>>>> 5ccad472
 
-* Gaia REST API
+### Gaia REST API
 
-* Gaia CLI
+### Gaia CLI
 
-* Gaia
-<<<<<<< HEAD
-  * [\#3397](https://github.com/cosmos/cosmos-sdk/pull/3397) Implement genesis file sanitization to avoid failures at chain init.
-=======
->>>>>>> 5ccad472
+### Gaia
 
-* SDK
+### SDK
 
-* Tendermint
+### Tendermint
 
 <!------------------------------- IMPROVEMENTS ------------------------------->
 
@@ -59,54 +43,39 @@
 
 ### Gaia REST API
 
-<<<<<<< HEAD
 ### Gaia CLI
-=======
-* Gaia CLI
->>>>>>> 5ccad472
 
 ### Gaia
 
-<<<<<<< HEAD
 ### SDK
+
+* [\#3311] Reconcile the `DecCoin/s` API with the `Coin/s` API.
+* [\#3614] Add coin denom length checks to the coins constructors.
+* \#3621 remove many inter-module dependancies
+* [\#3601] JSON-stringify the ABCI log response which includes the log and message
+index.
+* [\#3604] Improve SDK funds related error messages and allow for unicode in
+JSON ABCI log.
+* [\#3620](https://github.com/cosmos/cosmos-sdk/pull/3620) Version command shows build tags
+* [\#3638] Add Bcrypt benchmarks & justification of security parameter choice
+* [\#3648] Add JSON struct tags to vesting accounts.
 
 ### Tendermint
 
+* [\#3618] Upgrade to Tendermint 0.30.03
+
 <!--------------------------------- BUG FIXES -------------------------------->
-=======
-* SDK
-  * [\#3311] Reconcile the `DecCoin/s` API with the `Coin/s` API.
-  * [\#3614] Add coin denom length checks to the coins constructors.
-  * \#3621 remove many inter-module dependancies
-  * [\#3601] JSON-stringify the ABCI log response which includes the log and message
-  index.
-  * [\#3604] Improve SDK funds related error messages and allow for unicode in
-  JSON ABCI log.
-  * [\#3620](https://github.com/cosmos/cosmos-sdk/pull/3620) Version command shows build tags
-  * [\#3638] Add Bcrypt benchmarks & justification of security parameter choice
-  * [\#3648] Add JSON struct tags to vesting accounts.
-
-* Tendermint
-  * [\#3618] Upgrade to Tendermint 0.30.03
->>>>>>> 5ccad472
 
 ## BUG FIXES
 
 ### Gaia REST API
 
-<<<<<<< HEAD
 ### Gaia CLI
-=======
-* Gaia CLI
->>>>>>> 5ccad472
 
 ### Gaia
 
-<<<<<<< HEAD
 ### SDK
-=======
-* SDK
-  * \#3646 `x/mint` now uses total token supply instead of total bonded tokens to calculate inflation
->>>>>>> 5ccad472
+
+* \#3646 `x/mint` now uses total token supply instead of total bonded tokens to calculate inflation
 
 ### Tendermint