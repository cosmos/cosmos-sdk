--- conflicted
+++ resolved
@@ -57,14 +57,10 @@
 
 * Gaia CLI  (`gaiacli`)
   - [\#3417](https://github.com/cosmos/cosmos-sdk/pull/3417) Fix `q slashing signing-info` panic by ensuring safety of user input and properly returning not found error
-<<<<<<< HEAD
   - [\#3345](https://github.com/cosmos/cosmos-sdk/issues/3345) Upgrade ledger-cosmos-go dependency to v0.9.3 to pull
     https://github.com/ZondaX/ledger-cosmos-go/commit/ed9aa39ce8df31bad1448c72d3d226bf2cb1a8d1 in order to fix a derivation path issue that causes `gaiacli keys add --recover`
     to malfunction.
-
-=======
   - [\#3419](https://github.com/cosmos/cosmos-sdk/pull/3419) Fix `q distr slashes` panic 
->>>>>>> 90797f5e
 
 * Gaia
 
