--- conflicted
+++ resolved
@@ -25,12 +25,9 @@
   * `gaiacli gov vote --voter`
 * [x/gov] Added tags sub-package, changed tags to use dash-case 
 * [x/gov] Governance parameters are now stored in globalparams store
-<<<<<<< HEAD
-* \#1807 Switch from use of rational to decimal
-=======
+* [core] \#1807 Switch from use of rational to decimal
 * [lcd] \#1866 Updated lcd /slashing/signing_info endpoint to take cosmosvalpub instead of cosmosvaladdr
 * [types] sdk.NewCoin now takes sdk.Int, sdk.NewInt64Coin takes int64
->>>>>>> 179b8f9c
 
 FEATURES
 * [lcd] Can now query governance proposals by ProposalStatus
