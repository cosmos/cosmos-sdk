## v0.24.0 PENDING
^--- PENDING wasn't purged on sdk v0.23.0 release.

BREAKING CHANGES
* Update to tendermint v0.23.0. This involves removing crypto.Pubkey,
maintaining a validator address to pubkey map, and using time.Time instead of int64 for time. [SDK PR](https://github.com/cosmos/cosmos-sdk/pull/1927)

## PENDING

BREAKING CHANGES
* API
  - \#1880 and \#2000 [x/stake] changed the endpoints to be more REST-ful
* Update to tendermint v0.22.5. This involves changing all of the cryptography imports. [Ref](https://github.com/tendermint/tendermint/pull/1966)
* [baseapp] Msgs are no longer run on CheckTx, removed `ctx.IsCheckTx()`
* [x/gov] CLI flag changed from `proposalID` to `proposal-id`
* [x/stake] Fixed the period check for the inflation calculation
* [x/stake] Inflation doesn't use rationals in calculation (performance boost)
* [x/stake] CLI flags for identity changed from `--keybase-sig` to `--identity`, effects:
  * `gaiacli stake create-validator`
  * `gaiacli stake edit-validator`
* [baseapp] NewBaseApp constructor now takes sdk.TxDecoder as argument instead of wire.Codec
* [x/auth] Default TxDecoder can be found in `x/auth` rather than baseapp
* \#1606 The following CLI commands have been switched to use `--from`
  * `gaiacli stake create-validator --address-validator`
  * `gaiacli stake edit-validator --address-validator`
  * `gaiacli stake delegate --address-delegator`
  * `gaiacli stake unbond begin --address-delegator`
  * `gaiacli stake unbond complete --address-delegator`
  * `gaiacli stake redelegate begin --address-delegator`
  * `gaiacli stake redelegate complete --address-delegator`
  * `gaiacli stake unrevoke [validator-address]`
  * `gaiacli gov submit-proposal --proposer`
  * `gaiacli gov deposit --depositer`
  * `gaiacli gov vote --voter`
* [x/gov] Added tags sub-package, changed tags to use dash-case
* [x/gov] Governance parameters are now stored in globalparams store
* [core] \#1807 Switch from use of rational to decimal
* [lcd] \#1866 Updated lcd /slashing/signing_info endpoint to take cosmosvalpub instead of cosmosvaladdr
* [types] sdk.NewCoin now takes sdk.Int, sdk.NewInt64Coin takes int64
* [cli] #1551: Officially removed `--name` from CLI commands
* [cli] Genesis/key creation (`init`) now supports user-provided key passwords
* [cli] unsafe_reset_all, show_validator, and show_node_id have been renamed to unsafe-reset-all, show-validator, and show-node-id

FEATURES
* [lcd] Can now query governance proposals by ProposalStatus
* [x/mock/simulation] Randomized simulation framework
  * Modules specify invariants and operations, preferably in an x/[module]/simulation package
  * Modules can test random combinations of their own operations
  * Applications can integrate operations and invariants from modules together for an integrated simulation
* [baseapp] Initialize validator set on ResponseInitChain
* [cosmos-sdk-cli] Added support for cosmos-sdk-cli tool under cosmos-sdk/cmd
   * This allows SDK users to initialize a new project repository.
* [tests] Remotenet commands for AWS (awsnet)
* [networks] Added ansible scripts to upgrade seed nodes on a network
* [store] Add transient store
* [gov] Add slashing for validators who do not vote on a proposal
* [cli] added `gov query-proposals` command to CLI. Can filter by `depositer`, `voter`, and `status`
* [core] added BaseApp.Seal - ability to seal baseapp parameters once they've been set
* [scripts] added log output monitoring to DataDog using Ansible scripts
* [gov] added TallyResult type that gets added stored in Proposal after tallying is finished

IMPROVEMENTS
* [baseapp] Allow any alphanumeric character in route
* [cli] Improve error messages for all txs when the account doesn't exist
* [tools] Remove `rm -rf vendor/` from `make get_vendor_deps`
* [x/auth] Recover ErrorOutOfGas panic in order to set sdk.Result attributes correctly
* [x/stake] Add revoked to human-readable validator
* [spec] \#967 Inflation and distribution specs drastically improved
* [tests] Add tests to example apps in docs
* [x/gov] Votes on a proposal can now be queried
* [x/bank] Unit tests are now table-driven
* [tests] Fixes ansible scripts to work with AWS too
* [tests] \#1806 CLI tests are now behind the build flag 'cli_test', so go test works on a new repo
* [x/gov] Initial governance parameters can now be set in the genesis file
* [x/stake] \#1815 Sped up the processing of `EditValidator` txs.
* [server] \#1930 Transactions indexer indexes all tags by default.
* [x/stake] \#2000 Added tests for new staking endpoints
<<<<<<< HEAD
* [x/stake] [#2023](https://github.com/cosmos/cosmos-sdk/pull/2023) Terminate iteration loop in `UpdateBondedValidators` and `UpdateBondedValidatorsFull` when the first revoked validator is encountered and perform a sanity check.
=======
* [tools] Make get_vendor_deps deletes `.vendor-new` directories, in case scratch files are present.
>>>>>>> a4bcbc97

BUG FIXES
*  \#1988 Make us compile on OpenBSD (disable ledger) [#1988] (https://github.com/cosmos/cosmos-sdk/issues/1988)
*  \#1666 Add intra-tx counter to the genesis validators
*  \#1797 Fix off-by-one error in slashing for downtime
*  \#1787 Fixed bug where Tally fails due to revoked/unbonding validator
*  \#1766 Fixes bad example for keybase identity
*  \#1804 Fixes gen-tx genesis generation logic temporarily until upstream updates
*  \#1799 Fix `gaiad export`
*  \#1828 Force user to specify amount on create-validator command by removing default
*  \#1839 Fixed bug where intra-tx counter wasn't set correctly for genesis validators
* [staking] [#1858](https://github.com/cosmos/cosmos-sdk/pull/1858) Fixed bug where the cliff validator was not be updated correctly
* [tests] \#1675 Fix non-deterministic `test_cover`
* [client] \#1551: Refactored `CoreContext`
  * Renamed `CoreContext` to `QueryContext`
  * Removed all tx related fields and logic (building & signing) to separate
  structure `TxContext` in `x/auth/client/context`
  * Cleaned up documentation and API of what used to be `CoreContext`
  * Implemented `KeyType` enum for key info
*  \#1666 Add intra-tx counter to the genesis validators
* [tests] \#1551: Fixed invalid LCD test JSON payload in `doIBCTransfer`
*  \#1787 Fixed bug where Tally fails due to revoked/unbonding validator
*  \#1787 Fixed bug where Tally fails due to revoked/unbonding validator
* [basecoin] Fixes coin transaction failure and account query [discussion](https://forum.cosmos.network/t/unmarshalbinarybare-expected-to-read-prefix-bytes-75fbfab8-since-it-is-registered-concrete-but-got-0a141dfa/664/6)<|MERGE_RESOLUTION|>--- conflicted
+++ resolved
@@ -75,11 +75,8 @@
 * [x/stake] \#1815 Sped up the processing of `EditValidator` txs.
 * [server] \#1930 Transactions indexer indexes all tags by default.
 * [x/stake] \#2000 Added tests for new staking endpoints
-<<<<<<< HEAD
 * [x/stake] [#2023](https://github.com/cosmos/cosmos-sdk/pull/2023) Terminate iteration loop in `UpdateBondedValidators` and `UpdateBondedValidatorsFull` when the first revoked validator is encountered and perform a sanity check.
-=======
 * [tools] Make get_vendor_deps deletes `.vendor-new` directories, in case scratch files are present.
->>>>>>> a4bcbc97
 
 BUG FIXES
 *  \#1988 Make us compile on OpenBSD (disable ledger) [#1988] (https://github.com/cosmos/cosmos-sdk/issues/1988)
