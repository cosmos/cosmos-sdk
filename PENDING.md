--- conflicted
+++ resolved
@@ -51,17 +51,13 @@
 
 ### SDK
 
-<<<<<<< HEAD
-* [\#3665] Overhaul sdk.Uint type in preparation for Coins's Int -> Uint migration.
-* [\#3694] Push tagged docker images on docker hub when tag is created.
-=======
 * \#3679 Consistent operators across Coins, DecCoins, Int, Dec
           replaced: Minus->Sub Plus->Add Div->Quo
 * [\#3665] Overhaul sdk.Uint type in preparation for Coins Int -> Uint migration.
 * \#3691 Cleanup error messages
 * \#3456 Integrate in the Int.ToDec() convenience function
 * [\#3300] Update the spec-spec, spec file reorg, and TOC updates.
->>>>>>> c96d8f3e
+* [\#3694] Push tagged docker images on docker hub when tag is created.
 
 ### Tendermint
 
