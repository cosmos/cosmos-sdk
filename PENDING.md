## PENDING

BREAKING CHANGES

* Gaia REST API (`gaiacli advanced rest-server`)
  * [gaia-lite] [\#2182] Renamed and merged all redelegations endpoints into `/stake/redelegations`

* Gaia CLI  (`gaiacli`)
  * [\#810](https://github.com/cosmos/cosmos-sdk/issues/810) Don't fallback to any default values for chain ID.
    * Users need to supply chain ID either via config file or the `--chain-id` flag.
    * Change `chain_id` and `trust_node` in `gaiacli` configuration to `chain-id` and `trust-node` respectively.
  * [\#3069](https://github.com/cosmos/cosmos-sdk/pull/3069) `--fee` flag renamed to `--fees` to support multiple coins
  * [\#3156](https://github.com/cosmos/cosmos-sdk/pull/3156) Remove unimplemented `gaiacli init` command

* Gaia
  * https://github.com/cosmos/cosmos-sdk/issues/2838 - Move store keys to constants
  * [\#3162](https://github.com/cosmos/cosmos-sdk/issues/3162) The `--gas` flag now takes `auto` instead of `simulate`
    in order to trigger a simulation of the tx before the actual execution.

* SDK
  * [stake] \#2513 Validator power type from Dec -> Int 
  * [\#3064](https://github.com/cosmos/cosmos-sdk/issues/3064) Sanitize `sdk.Coin` denom. Coins denoms are now case insensitive, i.e. 100fooToken equals to 100FOOTOKEN.
  * \#3207 - Fix token printing bug

* Tendermint


FEATURES

* Gaia REST API (`gaiacli advanced rest-server`)
  * [\#3067](https://github.com/cosmos/cosmos-sdk/issues/3067) Add support for fees on transactions
  * [\#3069](https://github.com/cosmos/cosmos-sdk/pull/3069) Add a custom memo on transactions
  * [\#3027](https://github.com/cosmos/cosmos-sdk/issues/3027) Implement
  `/gov/proposals/{proposalID}/proposer` to query for a proposal's proposer.

* Gaia CLI  (`gaiacli`)
  * \#2399 Implement `params` command to query slashing parameters.
  * [\#3027](https://github.com/cosmos/cosmos-sdk/issues/3027) Implement
  `query gov proposer [proposal-id]` to query for a proposal's proposer.

* Gaia
    * [\#2182] [x/stake] Added querier for querying a single redelegation

* SDK
<<<<<<< HEAD
  - \#3099 Implement F1 fee distribution
  - [\#2926](https://github.com/cosmos/cosmos-sdk/issues/2926) Add TxEncoder to client TxBuilder.
=======
  * \#2996 Update the `AccountKeeper` to contain params used in the context of
  the ante handler.
>>>>>>> 990f3ab4

* Tendermint


IMPROVEMENTS

* Gaia REST API (`gaiacli advanced rest-server`)

* Gaia CLI  (`gaiacli`)

* Gaia
  * [\#3158](https://github.com/cosmos/cosmos-sdk/pull/3158) Validate slashing genesis
  * [\#3172](https://github.com/cosmos/cosmos-sdk/pull/3172) Support minimum fees
  in a local testnet.

* SDK
  * [\#3137](https://github.com/cosmos/cosmos-sdk/pull/3137) Add tag documentation
    for each module along with cleaning up a few existing tags in the governance,
    slashing, and staking modules.
  * [\#3093](https://github.com/cosmos/cosmos-sdk/issues/3093) Ante handler does no longer read all accounts in one go when processing signatures as signature
    verification may fail before last signature is checked.

* Tendermint

* CI
    * \#2498 Added macos CI job to CircleCI


BUG FIXES

* Gaia REST API (`gaiacli advanced rest-server`)

* Gaia CLI  (`gaiacli`)
  * \#3141 Fix the bug in GetAccount when `len(res) == 0` and `err == nil`
  
* Gaia
  * \#3148 Fix `gaiad export` by adding a boolean to `NewGaiaApp` determining whether or not to load the latest version
  * \#3181 Correctly reset total accum update height and jailed-validator bond height / unbonding height on export-for-zero-height
  * [\#3172](https://github.com/cosmos/cosmos-sdk/pull/3172) Fix parsing `gaiad.toml`
  when it already exists.

* SDK

* Tendermint<|MERGE_RESOLUTION|>--- conflicted
+++ resolved
@@ -42,13 +42,10 @@
     * [\#2182] [x/stake] Added querier for querying a single redelegation
 
 * SDK
-<<<<<<< HEAD
   - \#3099 Implement F1 fee distribution
   - [\#2926](https://github.com/cosmos/cosmos-sdk/issues/2926) Add TxEncoder to client TxBuilder.
-=======
   * \#2996 Update the `AccountKeeper` to contain params used in the context of
   the ante handler.
->>>>>>> 990f3ab4
 
 * Tendermint
 
