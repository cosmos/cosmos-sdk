--- conflicted
+++ resolved
@@ -2,29 +2,15 @@
 
 <!----------------------------- BREAKING CHANGES ----------------------------->
 
-<<<<<<< HEAD
 ## BREAKING CHANGES
-=======
-* Gaia REST API
->>>>>>> 26a56143
 
 ### Gaia REST API
 
-* [\#3642](https://github.com/cosmos/cosmos-sdk/pull/3642) `GET /tx/{hash}` now returns `404` instead of `500` if the transaction is not found
-
-<<<<<<< HEAD
 ### Gaia CLI
 
 ### Gaia
 
 ### SDK
-
-* \#3580 Migrate HTTP request/response types and utilities to types/rest.
-* \#3592 Drop deprecated keybase implementation's New() constructor in
-   favor of a new crypto/keys.New(string, string) implementation that
-   returns a lazy keybase instance. Remove client.MockKeyBase,
-   superseded by crypto/keys.NewInMemory()
-* \#3621 staking.GenesisState.Bonds -> Delegations
 
 ### Tendermint
 
@@ -35,18 +21,10 @@
 ### Gaia REST API
 
 ### Gaia CLI
-=======
-* SDK
->>>>>>> 26a56143
 
 ### Gaia
 
-<<<<<<< HEAD
 ### SDK
-=======
-
-FEATURES
->>>>>>> 26a56143
 
 ### Tendermint
 
@@ -62,31 +40,11 @@
 
 ### SDK
 
-* [\#3311] Reconcile the `DecCoin/s` API with the `Coin/s` API.
-* [\#3614] Add coin denom length checks to the coins constructors.
-* \#3621 remove many inter-module dependancies
-* [\#3601] JSON-stringify the ABCI log response which includes the log and message
-index.
-* [\#3604] Improve SDK funds related error messages and allow for unicode in
-JSON ABCI log.
-* [\#3620](https://github.com/cosmos/cosmos-sdk/pull/3620) Version command shows build tags
-* [\#3638] Add Bcrypt benchmarks & justification of security parameter choice
-* [\#3648] Add JSON struct tags to vesting accounts.
-
 ### Tendermint
 
-* [\#3618] Upgrade to Tendermint 0.30.03
-
-<<<<<<< HEAD
 <!--------------------------------- BUG FIXES -------------------------------->
 
 ## BUG FIXES
-=======
-* SDK
-
-* Tendermint
-
->>>>>>> 26a56143
 
 ### Gaia REST API
 
@@ -96,10 +54,4 @@
 
 ### SDK
 
-<<<<<<< HEAD
-* \#3646 `x/mint` now uses total token supply instead of total bonded tokens to calculate inflation
-=======
-* SDK
->>>>>>> 26a56143
-
 ### Tendermint