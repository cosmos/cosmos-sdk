--- conflicted
+++ resolved
@@ -36,7 +36,6 @@
 * Gaia
 
 * SDK
-<<<<<<< HEAD
  - [x/mock/simulation] \#2832, \#2885, \#2873, \#2902 Simulation cleanup
  - [x/mock/simulation] [\#2720] major cleanup, introduction of helper objects, reorganization
  - \#2821 Codespaces are now strings
@@ -50,9 +49,7 @@
  - #2912 Print commit ID in hex when commit is synced.
  * Use `CodeInternal` instead of `CodeInvalidSequence` in the ante handler when
  an invalid account number is given.
-=======
  - \#1277 Complete bank module specification
->>>>>>> a55f4490
  
 * Tendermint
 
