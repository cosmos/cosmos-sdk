# PENDING CHANGELOG

<!----------------------------- BREAKING CHANGES ----------------------------->

## BREAKING CHANGES

### Gaia REST API

* [\#3641] Remove the ability to use a Keybase from the REST API client:
  * `password` and `generate_only` have been removed from the `base_req` object
  * All txs that used to sign or use the Keybase now only generate the tx
  * `keys` routes completely removed

### Gaia CLI

### Gaia

### SDK

### Tendermint

<!--------------------------------- FEATURES --------------------------------->

## FEATURES

### Gaia REST API

### Gaia CLI

### Gaia

### SDK

### Tendermint

<!------------------------------- IMPROVEMENTS ------------------------------->

## IMPROVEMENTS

### Gaia REST API

* Update the `TxResponse` type allowing for the `Logs` result to be JSON
decoded automatically.

### Gaia CLI

### Gaia

### SDK

* \#3679 Consistent operators across Coins, DecCoins, Int, Dec
          replaced: Minus->Sub Plus->Add Div->Quo
* [\#3665] Overhaul sdk.Uint type in preparation for Coins Int -> Uint migration.
* \#3691 Cleanup error messages
* \#3456 Integrate in the Int.ToDec() convenience function
* [\#3300] Update the spec-spec, spec file reorg, and TOC updates.

### Tendermint

<!--------------------------------- BUG FIXES -------------------------------->

## BUG FIXES

### Gaia REST API

### Gaia CLI

### Gaia

### SDK

<<<<<<< HEAD
* \#3559 fix occasional failing due to non-determinism in lcd test TestBonding
  where validator is unexpectedly slashed throwing off test calculations
=======
* [\#3411] Include the `RequestInitChain.Time` in the block header init during
`InitChain`.
>>>>>>> 0611d2ed

### Tendermint<|MERGE_RESOLUTION|>--- conflicted
+++ resolved
@@ -69,12 +69,9 @@
 
 ### SDK
 
-<<<<<<< HEAD
 * \#3559 fix occasional failing due to non-determinism in lcd test TestBonding
   where validator is unexpectedly slashed throwing off test calculations
-=======
 * [\#3411] Include the `RequestInitChain.Time` in the block header init during
 `InitChain`.
->>>>>>> 0611d2ed
 
 ### Tendermint