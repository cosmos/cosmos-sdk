--- conflicted
+++ resolved
@@ -6,12 +6,9 @@
 
 * Gaia CLI  (`gaiacli`)
   * [cli] [\#2595](https://github.com/cosmos/cosmos-sdk/issues/2595) Remove `keys new` in favor of `keys add` incorporating existing functionality with addition of key recovery functionality.
-<<<<<<< HEAD
   * [cli] [\#2987](https://github.com/cosmos/cosmos-sdk/pull/2987) Add shorthand `-a` to `gaiacli keys show` and update docs
-=======
   * [cli] [\#2971](https://github.com/cosmos/cosmos-sdk/pull/2971) Additional verification when running `gaiad gentx`
   * [cli] [\#2734](https://github.com/cosmos/cosmos-sdk/issues/2734) Rewrite `gaiacli config`. It is now a non-interactive config utility.
->>>>>>> d32e4a9f
 
 * Gaia
  - [#128](https://github.com/tendermint/devops/issues/128) Updated CircleCI job to trigger website build on every push to master/develop.
