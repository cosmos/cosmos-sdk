--- conflicted
+++ resolved
@@ -17,11 +17,8 @@
   - [\#3451](https://github.com/cosmos/cosmos-sdk/pull/3451) `gaiacli` now returns transactions in plain text including tags.
 
 * Gaia
-<<<<<<< HEAD
   * \#3494 Alter liveness incentives to prevent 34% cabal attack and encourage uptime on a per-signature basis
-=======
   *  [\#3457](https://github.com/cosmos/cosmos-sdk/issues/3457) Changed governance tally validatorGovInfo to use sdk.Int power instead of sdk.Dec
->>>>>>> d50f3ee4
 
 * SDK
   * [\#3487](https://github.com/cosmos/cosmos-sdk/pull/3487) Move HTTP/REST utilities out of client/utils into a new dedicated client/rest package.
