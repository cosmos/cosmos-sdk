--- conflicted
+++ resolved
@@ -43,16 +43,11 @@
 * Gaia
 
 * SDK
-<<<<<<< HEAD
  - \#1277 Complete bank module specification
  - \#2986 Store Refactor
- 
-=======
-  * \#1277 Complete bank module specification
-  * \#2914 No longer withdraw validator rewards on bond/unbond, but rather move
+ - \#2914 No longer withdraw validator rewards on bond/unbond, but rather move
   the rewards to the respective validator's pools.
 
->>>>>>> 6395e2a7
 * Tendermint
 
 
