--- conflicted
+++ resolved
@@ -63,10 +63,7 @@
 * SDK
  - [x/mock/simulation] [\#2720] major cleanup, introduction of helper objects, reorganization
  - \#2821 Codespaces are now strings
-<<<<<<< HEAD
  - \#1277 Complete bank module specification
-
-=======
  - [types] #2776 Improve safety of `Coin` and `Coins` types. Various functions
  and methods will panic when a negative amount is discovered.
  - #2815 Gas unit fields changed from `int64` to `uint64`.
@@ -74,7 +71,6 @@
  - #2779 Introduce `ValidateBasic` to the `Tx` interface and call it in the ante
  handler.
  
->>>>>>> 1ea0e4c4
 * Tendermint
  - #2796 Update to go-amino 0.14.1
 
