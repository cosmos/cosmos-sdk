## PENDING

BREAKING CHANGES

* Gaia REST API (`gaiacli advanced rest-server`)
  * [gaia-lite] [\#2182] Renamed and merged all redelegations endpoints into `/stake/redelegations`

* Gaia CLI  (`gaiacli`)
  * [\#810](https://github.com/cosmos/cosmos-sdk/issues/810) Don't fallback to any default values for chain ID.
    * Users need to supply chain ID either via config file or the `--chain-id` flag.
    * Change `chain_id` and `trust_node` in `gaiacli` configuration to `chain-id` and `trust-node` respectively.
  * [\#3069](https://github.com/cosmos/cosmos-sdk/pull/3069) `--fee` flag renamed to `--fees` to support multiple coins
  * [\#3156](https://github.com/cosmos/cosmos-sdk/pull/3156) Remove unimplemented `gaiacli init` command

* Gaia
  * https://github.com/cosmos/cosmos-sdk/issues/2838 - Move store keys to constants
  * [\#3162](https://github.com/cosmos/cosmos-sdk/issues/3162) The `--gas` flag now takes `auto` instead of `simulate`
    in order to trigger a simulation of the tx before the actual execution.

* Gaia REST API
  * [\#3176](https://github.com/cosmos/cosmos-sdk/issues/3176) `tx/sign` endpoint now expects `BaseReq` fields as nested object.

* SDK
  * [stake] \#2513 Validator power type from Dec -> Int
  * [stake] \#3233 key and value now contain duplicate fields to simplify code
  * [\#3064](https://github.com/cosmos/cosmos-sdk/issues/3064) Sanitize `sdk.Coin` denom. Coins denoms are now case insensitive, i.e. 100fooToken equals to 100FOOTOKEN.
<<<<<<< HEAD
  * [\#3195](https://github.com/cosmos/cosmos-sdk/issues/3195) Allows custom configuration for syncable strategy
=======
  * [\#3242](https://github.com/cosmos/cosmos-sdk/issues/3242) Fix infinite gas
  meter utilization during aborted ante handler executions.
>>>>>>> b16af442

* Tendermint


FEATURES

* Gaia REST API (`gaiacli advanced rest-server`)
  * [\#3067](https://github.com/cosmos/cosmos-sdk/issues/3067) Add support for fees on transactions
  * [\#3069](https://github.com/cosmos/cosmos-sdk/pull/3069) Add a custom memo on transactions
  * [\#3027](https://github.com/cosmos/cosmos-sdk/issues/3027) Implement
  `/gov/proposals/{proposalID}/proposer` to query for a proposal's proposer.

* Gaia CLI  (`gaiacli`)
  * \#2399 Implement `params` command to query slashing parameters.
  * [\#3027](https://github.com/cosmos/cosmos-sdk/issues/3027) Implement
  `query gov proposer [proposal-id]` to query for a proposal's proposer.

* Gaia
    * [\#2182] [x/stake] Added querier for querying a single redelegation

* SDK
  * \#2996 Update the `AccountKeeper` to contain params used in the context of
  the ante handler.
  * [\#3179](https://github.com/cosmos/cosmos-sdk/pull/3179) New CodeNoSignatures error code.


* Tendermint


IMPROVEMENTS

* Gaia REST API
  * [\#3176](https://github.com/cosmos/cosmos-sdk/issues/3176) Validate tx/sign endpoint POST body.
  * [\#2948](https://github.com/cosmos/cosmos-sdk/issues/2948) Swagger UI now makes requests to light client node

* Gaia CLI  (`gaiacli`)
  * [\#3224](https://github.com/cosmos/cosmos-sdk/pull/3224) Support adding offline public keys to the keystore

* Gaia
  * [\#2186](https://github.com/cosmos/cosmos-sdk/issues/2186) Add Address Interface
  * [\#3158](https://github.com/cosmos/cosmos-sdk/pull/3158) Validate slashing genesis
  * [\#3172](https://github.com/cosmos/cosmos-sdk/pull/3172) Support minimum fees
  in a local testnet.

* SDK
  * [\#3137](https://github.com/cosmos/cosmos-sdk/pull/3137) Add tag documentation
    for each module along with cleaning up a few existing tags in the governance,
    slashing, and staking modules.
  * [\#3093](https://github.com/cosmos/cosmos-sdk/issues/3093) Ante handler does no longer read all accounts in one go when processing signatures as signature
    verification may fail before last signature is checked.

* Tendermint

* CI
  * \#2498 Added macos CI job to CircleCI
  * [#142](https://github.com/tendermint/devops/issues/142) Increased the number of blocks to be tested during multi-sim 

BUG FIXES

* Gaia REST API

* Gaia CLI  (`gaiacli`)
  * \#3141 Fix the bug in GetAccount when `len(res) == 0` and `err == nil`

* Gaia
  * \#3148 Fix `gaiad export` by adding a boolean to `NewGaiaApp` determining whether or not to load the latest version
  * \#3181 Correctly reset total accum update height and jailed-validator bond height / unbonding height on export-for-zero-height
  * [\#3172](https://github.com/cosmos/cosmos-sdk/pull/3172) Fix parsing `gaiad.toml`
  when it already exists.
  * \#3223 Fix unset governance proposal queues when importing state from old chain
  * [#3187](https://github.com/cosmos/cosmos-sdk/issues/3187) Fix `gaiad export`
  by resetting each validator's slashing period.

* SDK

* Tendermint<|MERGE_RESOLUTION|>--- conflicted
+++ resolved
@@ -24,13 +24,10 @@
   * [stake] \#2513 Validator power type from Dec -> Int
   * [stake] \#3233 key and value now contain duplicate fields to simplify code
   * [\#3064](https://github.com/cosmos/cosmos-sdk/issues/3064) Sanitize `sdk.Coin` denom. Coins denoms are now case insensitive, i.e. 100fooToken equals to 100FOOTOKEN.
-<<<<<<< HEAD
   * [\#3195](https://github.com/cosmos/cosmos-sdk/issues/3195) Allows custom configuration for syncable strategy
-=======
   * [\#3242](https://github.com/cosmos/cosmos-sdk/issues/3242) Fix infinite gas
   meter utilization during aborted ante handler executions.
->>>>>>> b16af442
-
+  
 * Tendermint
 
 
