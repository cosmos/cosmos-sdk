## PENDING

BREAKING CHANGES

* Gaia REST API (`gaiacli advanced rest-server`)
  * [gaia-lite] [\#2182] Renamed and merged all redelegations endpoints into `/staking/redelegations`
  * [\#3176](https://github.com/cosmos/cosmos-sdk/issues/3176) `tx/sign` endpoint now expects `BaseReq` fields as nested object.
  * [\#2222] all endpoints renamed from `/stake` -> `/staking`

* Gaia CLI  (`gaiacli`)
  * [\#810](https://github.com/cosmos/cosmos-sdk/issues/810) Don't fallback to any default values for chain ID.
    * Users need to supply chain ID either via config file or the `--chain-id` flag.
    * Change `chain_id` and `trust_node` in `gaiacli` configuration to `chain-id` and `trust-node` respectively.
  * [\#3069](https://github.com/cosmos/cosmos-sdk/pull/3069) `--fee` flag renamed to `--fees` to support multiple coins
  * [\#3156](https://github.com/cosmos/cosmos-sdk/pull/3156) Remove unimplemented `gaiacli init` command
  * [\#2222] `gaiacli tx stake` -> `gaiacli tx staking`, `gaiacli query stake` -> `gaiacli query staking`

* Gaia
  * https://github.com/cosmos/cosmos-sdk/issues/2838 - Move store keys to constants
  * [\#3162](https://github.com/cosmos/cosmos-sdk/issues/3162) The `--gas` flag now takes `auto` instead of `simulate`
    in order to trigger a simulation of the tx before the actual execution.


* SDK
  * [staking] \#2513 Validator power type from Dec -> Int
  * [staking] \#3233 key and value now contain duplicate fields to simplify code
  * [\#3064](https://github.com/cosmos/cosmos-sdk/issues/3064) Sanitize `sdk.Coin` denom. Coins denoms are now case insensitive, i.e. 100fooToken equals to 100FOOTOKEN.
  * [\#3195](https://github.com/cosmos/cosmos-sdk/issues/3195) Allows custom configuration for syncable strategy
  * [\#3242](https://github.com/cosmos/cosmos-sdk/issues/3242) Fix infinite gas
  meter utilization during aborted ante handler executions.
<<<<<<< HEAD
  * [x/stake] \#1402 Redelegation and unbonding-delegation structs changed to include multiple an array of entries 


=======
  * [\#2222] [x/staking] `/stake` -> `/staking` module rename
  
>>>>>>> 78a21353
* Tendermint
  * \#3279 Upgrade to Tendermint 0.28.0-dev0

FEATURES

* Gaia REST API (`gaiacli advanced rest-server`)
  * [\#3067](https://github.com/cosmos/cosmos-sdk/issues/3067) Add support for fees on transactions
  * [\#3069](https://github.com/cosmos/cosmos-sdk/pull/3069) Add a custom memo on transactions
  * [\#3027](https://github.com/cosmos/cosmos-sdk/issues/3027) Implement
  `/gov/proposals/{proposalID}/proposer` to query for a proposal's proposer.

* Gaia CLI  (`gaiacli`)
  * \#2399 Implement `params` command to query slashing parameters.
  * [\#3027](https://github.com/cosmos/cosmos-sdk/issues/3027) Implement
  `query gov proposer [proposal-id]` to query for a proposal's proposer.

* Gaia
    * [\#2182] [x/staking] Added querier for querying a single redelegation

* SDK
  * \#2996 Update the `AccountKeeper` to contain params used in the context of
  the ante handler.
  * [\#3179](https://github.com/cosmos/cosmos-sdk/pull/3179) New CodeNoSignatures error code.


* Tendermint


IMPROVEMENTS

* Gaia REST API
  * [\#3176](https://github.com/cosmos/cosmos-sdk/issues/3176) Validate tx/sign endpoint POST body.
  * [\#2948](https://github.com/cosmos/cosmos-sdk/issues/2948) Swagger UI now makes requests to light client node

* Gaia CLI  (`gaiacli`)
  * [\#3224](https://github.com/cosmos/cosmos-sdk/pull/3224) Support adding offline public keys to the keystore

* Gaia
  * [\#2186](https://github.com/cosmos/cosmos-sdk/issues/2186) Add Address Interface
  * [\#3158](https://github.com/cosmos/cosmos-sdk/pull/3158) Validate slashing genesis
  * [\#3172](https://github.com/cosmos/cosmos-sdk/pull/3172) Support minimum fees in a local testnet.
  * [\#3250](https://github.com/cosmos/cosmos-sdk/pull/3250) Refactor integration tests and increase coverage
  * [\#2859](https://github.com/cosmos/cosmos-sdk/issues/2859) Rename `TallyResult` in gov proposals to `FinalTallyResult`

* SDK
  * [\#3137](https://github.com/cosmos/cosmos-sdk/pull/3137) Add tag documentation
    for each module along with cleaning up a few existing tags in the governance,
    slashing, and staking modules.
  * [\#3093](https://github.com/cosmos/cosmos-sdk/issues/3093) Ante handler does no longer read all accounts in one go when processing signatures as signature
    verification may fail before last signature is checked.
  * [x/stake] \#1402 Add for multiple simultaneous redelegations or unbonding-delegations within an unbonding period 

* Tendermint

* CI
  * \#2498 Added macos CI job to CircleCI
  * [#142](https://github.com/tendermint/devops/issues/142) Increased the number of blocks to be tested during multi-sim

BUG FIXES

* Gaia REST API

* Gaia CLI  (`gaiacli`)
  * \#3141 Fix the bug in GetAccount when `len(res) == 0` and `err == nil`

* Gaia
  * \#3148 Fix `gaiad export` by adding a boolean to `NewGaiaApp` determining whether or not to load the latest version
  * \#3181 Correctly reset total accum update height and jailed-validator bond height / unbonding height on export-for-zero-height
  * [\#3172](https://github.com/cosmos/cosmos-sdk/pull/3172) Fix parsing `gaiad.toml`
  when it already exists.
  * \#3223 Fix unset governance proposal queues when importing state from old chain
  * [#3187](https://github.com/cosmos/cosmos-sdk/issues/3187) Fix `gaiad export`
  by resetting each validator's slashing period.

* SDK

* Tendermint<|MERGE_RESOLUTION|>--- conflicted
+++ resolved
@@ -27,15 +27,10 @@
   * [\#3064](https://github.com/cosmos/cosmos-sdk/issues/3064) Sanitize `sdk.Coin` denom. Coins denoms are now case insensitive, i.e. 100fooToken equals to 100FOOTOKEN.
   * [\#3195](https://github.com/cosmos/cosmos-sdk/issues/3195) Allows custom configuration for syncable strategy
   * [\#3242](https://github.com/cosmos/cosmos-sdk/issues/3242) Fix infinite gas
-  meter utilization during aborted ante handler executions.
-<<<<<<< HEAD
-  * [x/stake] \#1402 Redelegation and unbonding-delegation structs changed to include multiple an array of entries 
+    meter utilization during aborted ante handler executions.
+  * [staking] \#2222 `/stake` -> `/staking` module rename
+  * [staking] \#1402 Redelegation and unbonding-delegation structs changed to include multiple an array of entries 
 
-
-=======
-  * [\#2222] [x/staking] `/stake` -> `/staking` module rename
-  
->>>>>>> 78a21353
 * Tendermint
   * \#3279 Upgrade to Tendermint 0.28.0-dev0
 
