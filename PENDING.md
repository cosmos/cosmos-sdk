--- conflicted
+++ resolved
@@ -46,14 +46,11 @@
 
 ### Gaia REST API
 
-<<<<<<< HEAD
 * [\#3692] Update tx encoding and broadcasting endpoints:
   * Remove duplicate broadcasting endpoints in favor of POST @ `/txs`
   * Move encoding endpoint to `/txs/encode`
-=======
 * Update the `TxResponse` type allowing for the `Logs` result to be JSON
 decoded automatically.
->>>>>>> cc938b8e
 
 ### Gaia CLI
 
