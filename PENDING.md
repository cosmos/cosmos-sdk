--- conflicted
+++ resolved
@@ -37,16 +37,9 @@
   * [\#3242](https://github.com/cosmos/cosmos-sdk/issues/3242) Fix infinite gas
     meter utilization during aborted ante handler executions.
   * [x/distribution] \#3292 Enable or disable withdraw addresses with a parameter in the param store
-<<<<<<< HEAD
   * [staking] \#2222 `/stake` -> `/staking` module rename
   * [staking] \#1268 `LooseTokens` -> `NotBondedTokens`
   * [staking] \#1402 Redelegation and unbonding-delegation structs changed to include multiple an array of entries
-=======
-  * [\#2222] [x/staking] `/stake` -> `/staking` module rename
-  * [staking] \#1268 `LooseTokens` -> `NotBondedTokens`
-  * [staking] \#1402 Redelegation and unbonding-delegation structs changed to include multiple an array of entries
-
->>>>>>> fae7852b
   * [staking] \#3289 misc renames:
     * `Validator.UnbondingMinTime` -> `Validator.UnbondingCompletionTime`
     * `Delegation` -> `Value` in `MsgCreateValidator` and `MsgDelegate`
