## PENDING

BREAKING CHANGES

* Gaia REST API (`gaiacli advanced rest-server`)

* Gaia CLI  (`gaiacli`)

* Gaia

* SDK

* Tendermint


FEATURES

* Gaia REST API (`gaiacli advanced rest-server`)

* Gaia CLI  (`gaiacli`)

* Gaia

* SDK
<<<<<<< HEAD
  - \#3099 Implement F1 fee distribution
  - [\#2926](https://github.com/cosmos/cosmos-sdk/issues/2926) Add TxEncoder to client TxBuilder.
  * \#2694 Vesting account implementation.
  * \#2996 Update the `AccountKeeper` to contain params used in the context of
  the ante handler.
  * [\#3179](https://github.com/cosmos/cosmos-sdk/pull/3179) New CodeNoSignatures error code.
  * \#3319 [x/distribution] Queriers for all distribution state worth querying; distribution query commands
  * [\#3356](https://github.com/cosmos/cosmos-sdk/issues/3356) [x/auth] bech32-ify accounts address in error message.
  * \#3270 [x/staking] limit number of ongoing unbonding delegations /redelegations per pair/trio
=======
>>>>>>> ccefbc74

* Tendermint


IMPROVEMENTS

* Gaia REST API (`gaiacli advanced rest-server`)

* Gaia CLI  (`gaiacli`)

* Gaia

* SDK

* Tendermint


BUG FIXES

* Gaia REST API (`gaiacli advanced rest-server`)

* Gaia CLI  (`gaiacli`)

* Gaia

* SDK

* Tendermint<|MERGE_RESOLUTION|>--- conflicted
+++ resolved
@@ -22,18 +22,7 @@
 * Gaia
 
 * SDK
-<<<<<<< HEAD
-  - \#3099 Implement F1 fee distribution
-  - [\#2926](https://github.com/cosmos/cosmos-sdk/issues/2926) Add TxEncoder to client TxBuilder.
-  * \#2694 Vesting account implementation.
-  * \#2996 Update the `AccountKeeper` to contain params used in the context of
-  the ante handler.
-  * [\#3179](https://github.com/cosmos/cosmos-sdk/pull/3179) New CodeNoSignatures error code.
-  * \#3319 [x/distribution] Queriers for all distribution state worth querying; distribution query commands
-  * [\#3356](https://github.com/cosmos/cosmos-sdk/issues/3356) [x/auth] bech32-ify accounts address in error message.
   * \#3270 [x/staking] limit number of ongoing unbonding delegations /redelegations per pair/trio
-=======
->>>>>>> ccefbc74
 
 * Tendermint
 
