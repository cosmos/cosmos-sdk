--- conflicted
+++ resolved
@@ -6,12 +6,9 @@
 
 FEATURES
 * [lcd] Can now query governance proposals by ProposalStatus
-<<<<<<< HEAD
 * [baseapp] Initialize validator set on ResponseInitChain
-=======
 * Added support for cosmos-sdk-cli tool under cosmos-sdk/cmd	
    * This allows SDK users to init a new project repository with a single command.
->>>>>>> c1af6c53
 
 IMPROVEMENTS
 * [baseapp] Allow any alphanumeric character in route
