--- conflicted
+++ resolved
@@ -39,13 +39,10 @@
 * Gaia
 
 * SDK
-<<<<<<< HEAD
   * [\#3311] Reconcile the `DecCoin/s` API with the `Coin/s` API.
   * [\#3614] Add coin denom length checks to the coins constructors.
-=======
   * [\#3604] Improve SDK funds related error messages and allow for unicode in
   JSON ABCI log.
->>>>>>> 2216f471
 
 * Tendermint
 
