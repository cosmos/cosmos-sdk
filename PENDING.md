## PENDING

BREAKING CHANGES

* Gaia REST API (`gaiacli advanced rest-server`)

* Gaia CLI  (`gaiacli`)
  * [cli] [\#2595](https://github.com/cosmos/cosmos-sdk/issues/2595) Remove `keys new` in favor of `keys add` incorporating existing functionality with addition of key recovery functionality.
  * [cli] [\#2987](https://github.com/cosmos/cosmos-sdk/pull/2987) Add shorthand `-a` to `gaiacli keys show` and update docs
  * [cli] [\#2971](https://github.com/cosmos/cosmos-sdk/pull/2971) Additional verification when running `gaiad gentx`
  * [cli] [\#2734](https://github.com/cosmos/cosmos-sdk/issues/2734) Rewrite `gaiacli config`. It is now a non-interactive config utility.

* Gaia
 - [#128](https://github.com/tendermint/devops/issues/128) Updated CircleCI job to trigger website build on every push to master/develop.
 - [\#2994](https://github.com/cosmos/cosmos-sdk/pull/2994) Change wrong-password error message.

* SDK
 - [auth] \#2952 Signatures are no longer serialized on chain with the account number and sequence number

* Tendermint


FEATURES

* Gaia REST API (`gaiacli advanced rest-server`)

* Gaia CLI  (`gaiacli`)
  - [\#2961](https://github.com/cosmos/cosmos-sdk/issues/2961) Add --force flag to gaiacli keys delete command to skip passphrase check and force key deletion unconditionally.

* Gaia

* SDK

* Tendermint


IMPROVEMENTS

* Gaia REST API (`gaiacli advanced rest-server`)

* Gaia CLI  (`gaiacli`)

* Gaia

* SDK
<<<<<<< HEAD
  * \#1277 Complete bank module specification
  * \#2914 No longer withdraw validator rewards on a self bond/unbond
=======
 - \#1277 Complete bank module specification
>>>>>>> bcfd93f5

* Tendermint


BUG FIXES

* Gaia REST API (`gaiacli advanced rest-server`)

* Gaia CLI  (`gaiacli`)
  * [\#2921](https://github.com/cosmos/cosmos-sdk/issues/2921) Fix `keys delete` inability to delete offline and ledger keys.

* Gaia

* SDK

* Tendermint<|MERGE_RESOLUTION|>--- conflicted
+++ resolved
@@ -43,12 +43,9 @@
 * Gaia
 
 * SDK
-<<<<<<< HEAD
   * \#1277 Complete bank module specification
-  * \#2914 No longer withdraw validator rewards on a self bond/unbond
-=======
- - \#1277 Complete bank module specification
->>>>>>> bcfd93f5
+  * \#2914 No longer withdraw validator rewards on bond/unbond, but rather move
+  the rewards to the respective validator's pools.
 
 * Tendermint
 
