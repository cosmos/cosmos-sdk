## PENDING

BREAKING CHANGES

* Gaia REST API (`gaiacli advanced rest-server`)
    * [x/stake] Validator.Owner renamed to Validator.Operator

* Gaia CLI  (`gaiacli`)
    * [x/stake] Validator.Owner renamed to Validator.Operator
    * [cli] unsafe_reset_all, show_validator, and show_node_id have been renamed to unsafe-reset-all, show-validator, and show-node-id
    * [cli] [\#1983](https://github.com/cosmos/cosmos-sdk/issues/1983) --print-response now defaults to true in commands that create and send a transaction
    * [cli] [\#1983](https://github.com/cosmos/cosmos-sdk/issues/1983) you can now pass --pubkey or --address to gaiacli keys show to return a plaintext representation of the key's address or public key for use with other commands
    * [cli] [\#2061](https://github.com/cosmos/cosmos-sdk/issues/2061) changed proposalID in governance REST endpoints to proposal-id
    * [cli] [\#2014](https://github.com/cosmos/cosmos-sdk/issues/2014) `gaiacli advanced` no longer exists - to access `ibc`, `rest-server`, and `validator-set` commands use `gaiacli ibc`, `gaiacli rest-server`, and `gaiacli tendermint`, respectively
    * [makefile] `get_vendor_deps` no longer updates lock file it just updates vendor directory. Use `update_vendor_deps` to update the lock file. [#2152](https://github.com/cosmos/cosmos-sdk/pull/2152)
    * [cli] [\#2221](https://github.com/cosmos/cosmos-sdk/issues/2221) All commands that
    utilize a validator's operator address must now use the new Bech32 prefix,
    `cosmosvaloper`.
    * [cli] [\#2190](https://github.com/cosmos/cosmos-sdk/issues/2190) `gaiacli init --gen-txs` is now `gaiacli init --with-txs` to reduce confusion

* Gaia
    * Make the transient store key use a distinct store key. [#2013](https://github.com/cosmos/cosmos-sdk/pull/2013)
    * [x/stake] [\#1901](https://github.com/cosmos/cosmos-sdk/issues/1901) Validator type's Owner field renamed to Operator; Validator's GetOwner() renamed accordingly to comply with the SDK's Validator interface.
    * [docs] [#2001](https://github.com/cosmos/cosmos-sdk/pull/2001) Update slashing spec for slashing period
    * [x/stake, x/slashing] [#1305](https://github.com/cosmos/cosmos-sdk/issues/1305) - Rename "revoked" to "jailed"
    * [x/stake] [#1676] Revoked and jailed validators put into the unbonding state
    * [x/stake] [#1877] Redelegations/unbonding-delegation from unbonding validator have reduced time
    * [x/stake] [\#2040](https://github.com/cosmos/cosmos-sdk/issues/2040) Validator
    operator type has now changed to `sdk.ValAddress`
    * [x/stake] [\#2221](https://github.com/cosmos/cosmos-sdk/issues/2221) New
    Bech32 prefixes have been introduced for a validator's consensus address and
    public key: `cosmosvalcons` and `cosmosvalconspub` respectively. Also, existing Bech32 prefixes have been
    renamed for accounts and validator operators:
      * `cosmosaccaddr` / `cosmosaccpub` => `cosmos` / `cosmospub`
      * `cosmosvaladdr` / `cosmosvalpub` => `cosmosvaloper` / `cosmosvaloperpub`
    
* SDK
    * [core] [\#1807](https://github.com/cosmos/cosmos-sdk/issues/1807) Switch from use of rational to decimal
    * [types] [\#1901](https://github.com/cosmos/cosmos-sdk/issues/1901) Validator interface's GetOwner() renamed to GetOperator()
    * [x/slashing] [#2122](https://github.com/cosmos/cosmos-sdk/pull/2122) - Implement slashing period
    * [types] [\#2119](https://github.com/cosmos/cosmos-sdk/issues/2119) Parsed error messages and ABCI log errors to make them more human readable.
    * [simulation] Rename TestAndRunTx to Operation [#2153](https://github.com/cosmos/cosmos-sdk/pull/2153)
    * [simulation] Remove log and testing.TB from Operation and Invariants, in favor of using errors \#2282
    * [tools] Removed gocyclo [#2211](https://github.com/cosmos/cosmos-sdk/issues/2211)
    * [baseapp] Remove `SetTxDecoder` in favor of requiring the decoder be set in baseapp initialization. [#1441](https://github.com/cosmos/cosmos-sdk/issues/1441)
    * [store] Change storeInfo within the root multistore to use tmhash instead of ripemd160 \#2308

* Tendermint

<<<<<<< HEAD
BREAKING CHANGES
* API
  - \#1880 [x/stake] changed the endpoints to be more REST-ful
* Update to tendermint v0.22.5. This involves changing all of the cryptography imports. [Ref](https://github.com/tendermint/tendermint/pull/1966)
* [baseapp] Msgs are no longer run on CheckTx, removed `ctx.IsCheckTx()`
* [x/gov] CLI flag changed from `proposalID` to `proposal-id`
* [x/stake] Fixed the period check for the inflation calculation
* [x/stake] Inflation doesn't use rationals in calculation (performance boost)
* [x/stake] CLI flags for identity changed from `--keybase-sig` to `--identity`, effects:
  * `gaiacli stake create-validator`
  * `gaiacli stake edit-validator`
* [baseapp] NewBaseApp constructor now takes sdk.TxDecoder as argument instead of wire.Codec
* [x/auth] Default TxDecoder can be found in `x/auth` rather than baseapp
* \#1606 The following CLI commands have been switched to use `--from`
  * `gaiacli stake create-validator --address-validator`
  * `gaiacli stake edit-validator --address-validator`
  * `gaiacli stake delegate --address-delegator`
  * `gaiacli stake unbond begin --address-delegator`
  * `gaiacli stake unbond complete --address-delegator`
  * `gaiacli stake redelegate begin --address-delegator`
  * `gaiacli stake redelegate complete --address-delegator`
  * `gaiacli stake unrevoke [validator-address]`
  * `gaiacli gov submit-proposal --proposer`
  * `gaiacli gov deposit --depositer`
  * `gaiacli gov vote --voter`
* [x/gov] Added tags sub-package, changed tags to use dash-case
* [x/gov] Governance parameters are now stored in globalparams store
* [lcd] \#1866 Updated lcd /slashing/signing_info endpoint to take cosmosvalpub instead of cosmosvaladdr
* [types] sdk.NewCoin now takes sdk.Int, sdk.NewInt64Coin takes int64
* [cli] #1551: Officially removed `--name` from CLI commands
* [cli] Genesis/key creation (`init`) now supports user-provided key passwords

FEATURES
* [lcd] Can now query governance proposals by ProposalStatus
* [x/mock/simulation] Randomized simulation framework
  * Modules specify invariants and operations, preferably in an x/[module]/simulation package
  * Modules can test random combinations of their own operations
  * Applications can integrate operations and invariants from modules together for an integrated simulation
* [baseapp] Initialize validator set on ResponseInitChain
* [cosmos-sdk-cli] Added support for cosmos-sdk-cli tool under cosmos-sdk/cmd
   * This allows SDK users to initialize a new project repository.
* [tests] Remotenet commands for AWS (awsnet)
* [networks] Added ansible scripts to upgrade seed nodes on a network
* [store] Add transient store
* [gov] Add slashing for validators who do not vote on a proposal
* [cli] added `gov query-proposals` command to CLI. Can filter by `depositer`, `voter`, and `status`
* [core] added BaseApp.Seal - ability to seal baseapp parameters once they've been set
* [scripts] added log output monitoring to DataDog using Ansible scripts
* [gov] added TallyResult type that gets added stored in Proposal after tallying is finished

IMPROVEMENTS
* [baseapp] Allow any alphanumeric character in route
* [cli] Improve error messages for all txs when the account doesn't exist
* [tools] Remove `rm -rf vendor/` from `make get_vendor_deps`
* [x/auth] Recover ErrorOutOfGas panic in order to set sdk.Result attributes correctly
* [x/stake] Add revoked to human-readable validator 
* [spec] \#967 Inflation and distribution specs drastically improved
* [tests] Add tests to example apps in docs
* [x/gov] Votes on a proposal can now be queried
* [x/bank] Unit tests are now table-driven
* [tests] Fixes ansible scripts to work with AWS too
* [tests] \#1806 CLI tests are now behind the build flag 'cli_test', so go test works on a new repo
* [x/gov] Initial governance parameters can now be set in the genesis file
* [x/stake] \#1815 Sped up the processing of `EditValidator` txs. 
* [server] \#1930 Transactions indexer indexes all tags by default.
* [gaiad] \#1992 Add optional flag to `gaiad testnet` to make config directory of daemon (default `gaiad`) and cli (default `gaiacli`) configurable
=======

FEATURES

* Gaia REST API (`gaiacli advanced rest-server`)
  * [gaia-lite] Endpoints to query staking pool and params
  * [gaia-lite] [\#2110](https://github.com/cosmos/cosmos-sdk/issues/2110) Add support for `simulate=true` requests query argument to endpoints that send txs to run simulations of transactions
  * [gaia-lite] [\#966](https://github.com/cosmos/cosmos-sdk/issues/966) Add support for `generate_only=true` query argument to generate offline unsigned transactions
  * [gaia-lite] [\#1953](https://github.com/cosmos/cosmos-sdk/issues/1953) Add /sign endpoint to sign transactions generated with `generate_only=true`.
  * [gaia-lite] [\#1954](https://github.com/cosmos/cosmos-sdk/issues/1954) Add /broadcast endpoint to broadcast transactions signed by the /sign endpoint.

* Gaia CLI  (`gaiacli`)
  * [cli] Cmds to query staking pool and params
  * [gov][cli] #2062 added `--proposal` flag to `submit-proposal` that allows a JSON file containing a proposal to be passed in
  * [\#2040](https://github.com/cosmos/cosmos-sdk/issues/2040) Add `--bech` to `gaiacli keys show` and respective REST endpoint to
  provide desired Bech32 prefix encoding
  * [cli] [\#2047](https://github.com/cosmos/cosmos-sdk/issues/2047) [\#2306](https://github.com/cosmos/cosmos-sdk/pull/2306) Passing --gas=simulate triggers a simulation of the tx before the actual execution.
  The gas estimate obtained via the simulation will be used as gas limit in the actual execution.
  * [cli] [\#2047](https://github.com/cosmos/cosmos-sdk/issues/2047) The --gas-adjustment flag can be used to adjust the estimate obtained via the simulation triggered by --gas=simulate.
  * [cli] [\#2110](https://github.com/cosmos/cosmos-sdk/issues/2110) Add --dry-run flag to perform a simulation of a transaction without broadcasting it. The --gas flag is ignored as gas would be automatically estimated.
  * [cli] [\#2204](https://github.com/cosmos/cosmos-sdk/issues/2204) Support generating and broadcasting messages with multiple signatures via command line:
    * [\#966](https://github.com/cosmos/cosmos-sdk/issues/966) Add --generate-only flag to build an unsigned transaction and write it to STDOUT.
    * [\#1953](https://github.com/cosmos/cosmos-sdk/issues/1953) New `sign` command to sign transactions generated with the --generate-only flag.
    * [\#1954](https://github.com/cosmos/cosmos-sdk/issues/1954) New `broadcast` command to broadcast transactions generated offline and signed with the `sign` command.

* Gaia
  * [cli] #2170 added ability to show the node's address via `gaiad tendermint show-address`

* SDK
  * [querier] added custom querier functionality, so ABCI query requests can be handled by keepers
  * [simulation] [\#1924](https://github.com/cosmos/cosmos-sdk/issues/1924) allow operations to specify future operations
  * [simulation] [\#1924](https://github.com/cosmos/cosmos-sdk/issues/1924) Add benchmarking capabilities, with makefile commands "test_sim_gaia_benchmark, test_sim_gaia_profile"

* Tendermint


IMPROVEMENTS
* [tools] Improved terraform and ansible scripts for infrastructure deployment
* [tools] Added ansible script to enable process core dumps

* Gaia REST API (`gaiacli advanced rest-server`)
    * [x/stake] [\#2000](https://github.com/cosmos/cosmos-sdk/issues/2000) Added tests for new staking endpoints

* Gaia CLI  (`gaiacli`)
    * [cli] #2060 removed `--select` from `block` command
    * [cli] #2128 fixed segfault when exporting directly after `gaiad init`

* Gaia
    * [x/stake] [#2023](https://github.com/cosmos/cosmos-sdk/pull/2023) Terminate iteration loop in `UpdateBondedValidators` and `UpdateBondedValidatorsFull` when the first revoked validator is encountered and perform a sanity check.
    * [x/auth] Signature verification's gas cost now accounts for pubkey type. [#2046](https://github.com/tendermint/tendermint/pull/2046)
    * [x/stake] [x/slashing] Ensure delegation invariants to jailed validators [#1883](https://github.com/cosmos/cosmos-sdk/issues/1883).
    * [x/stake] Improve speed of GetValidator, which was shown to be a performance bottleneck. [#2046](https://github.com/tendermint/tendermint/pull/2200)
    * [genesis] \#2229 Ensure that there are no duplicate accounts or validators in the genesis state.
    * Add SDK validation to `config.toml` (namely disabling `create_empty_blocks`) \#1571
    
* SDK
    * [tools] Make get_vendor_deps deletes `.vendor-new` directories, in case scratch files are present.
    * [spec] Added simple piggy bank distribution spec
    * [cli] [\#1632](https://github.com/cosmos/cosmos-sdk/issues/1632) Add integration tests to ensure `basecoind init && basecoind` start sequences run successfully for both `democoin` and `basecoin` examples.
    * [store] Speedup IAVL iteration, and consequently everything that requires IAVL iteration. [#2143](https://github.com/cosmos/cosmos-sdk/issues/2143)
    * [store] \#1952, \#2281 Update IAVL dependency to v0.11.0
    * [simulation] Make timestamps randomized [#2153](https://github.com/cosmos/cosmos-sdk/pull/2153)
    * [simulation] Make logs not just pure strings, speeding it up by a large factor at greater block heights \#2282
    * [simulation] Add a concept of weighting the operations \#2303
    * [simulation] Logs get written to file if large, and also get printed on panics \#2285

* Tendermint
>>>>>>> e5e7c4fa

BUG FIXES

* Gaia REST API (`gaiacli advanced rest-server`)

* Gaia CLI  (`gaiacli`)
    * [cli] [\#1997](https://github.com/cosmos/cosmos-sdk/issues/1997) Handle panics gracefully when `gaiacli stake {delegation,unbond}` fail to unmarshal delegation.
    * [cli] [\#2265](https://github.com/cosmos/cosmos-sdk/issues/2265) Fix JSON formatting of the `gaiacli send` command.

* Gaia
  * [x/stake] Return correct Tendermint validator update set on `EndBlocker` by not
  including non previously bonded validators that have zero power. [#2189](https://github.com/cosmos/cosmos-sdk/issues/2189)

* SDK
    * [\#1988](https://github.com/cosmos/cosmos-sdk/issues/1988) Make us compile on OpenBSD (disable ledger) [#1988] (https://github.com/cosmos/cosmos-sdk/issues/1988)
    * [\#2105](https://github.com/cosmos/cosmos-sdk/issues/2105) Fix DB Iterator leak, which may leak a go routine.
    * [ledger] [\#2064](https://github.com/cosmos/cosmos-sdk/issues/2064) Fix inability to sign and send transactions via the LCD by
    loading a Ledger device at runtime.
    * [\#2158](https://github.com/cosmos/cosmos-sdk/issues/2158) Fix non-deterministic ordering of validator iteration when slashing in `gov EndBlocker`
    * [simulation] \#1924 Make simulation stop on SIGTERM

* Tendermint<|MERGE_RESOLUTION|>--- conflicted
+++ resolved
@@ -46,75 +46,6 @@
     * [store] Change storeInfo within the root multistore to use tmhash instead of ripemd160 \#2308
 
 * Tendermint
-
-<<<<<<< HEAD
-BREAKING CHANGES
-* API
-  - \#1880 [x/stake] changed the endpoints to be more REST-ful
-* Update to tendermint v0.22.5. This involves changing all of the cryptography imports. [Ref](https://github.com/tendermint/tendermint/pull/1966)
-* [baseapp] Msgs are no longer run on CheckTx, removed `ctx.IsCheckTx()`
-* [x/gov] CLI flag changed from `proposalID` to `proposal-id`
-* [x/stake] Fixed the period check for the inflation calculation
-* [x/stake] Inflation doesn't use rationals in calculation (performance boost)
-* [x/stake] CLI flags for identity changed from `--keybase-sig` to `--identity`, effects:
-  * `gaiacli stake create-validator`
-  * `gaiacli stake edit-validator`
-* [baseapp] NewBaseApp constructor now takes sdk.TxDecoder as argument instead of wire.Codec
-* [x/auth] Default TxDecoder can be found in `x/auth` rather than baseapp
-* \#1606 The following CLI commands have been switched to use `--from`
-  * `gaiacli stake create-validator --address-validator`
-  * `gaiacli stake edit-validator --address-validator`
-  * `gaiacli stake delegate --address-delegator`
-  * `gaiacli stake unbond begin --address-delegator`
-  * `gaiacli stake unbond complete --address-delegator`
-  * `gaiacli stake redelegate begin --address-delegator`
-  * `gaiacli stake redelegate complete --address-delegator`
-  * `gaiacli stake unrevoke [validator-address]`
-  * `gaiacli gov submit-proposal --proposer`
-  * `gaiacli gov deposit --depositer`
-  * `gaiacli gov vote --voter`
-* [x/gov] Added tags sub-package, changed tags to use dash-case
-* [x/gov] Governance parameters are now stored in globalparams store
-* [lcd] \#1866 Updated lcd /slashing/signing_info endpoint to take cosmosvalpub instead of cosmosvaladdr
-* [types] sdk.NewCoin now takes sdk.Int, sdk.NewInt64Coin takes int64
-* [cli] #1551: Officially removed `--name` from CLI commands
-* [cli] Genesis/key creation (`init`) now supports user-provided key passwords
-
-FEATURES
-* [lcd] Can now query governance proposals by ProposalStatus
-* [x/mock/simulation] Randomized simulation framework
-  * Modules specify invariants and operations, preferably in an x/[module]/simulation package
-  * Modules can test random combinations of their own operations
-  * Applications can integrate operations and invariants from modules together for an integrated simulation
-* [baseapp] Initialize validator set on ResponseInitChain
-* [cosmos-sdk-cli] Added support for cosmos-sdk-cli tool under cosmos-sdk/cmd
-   * This allows SDK users to initialize a new project repository.
-* [tests] Remotenet commands for AWS (awsnet)
-* [networks] Added ansible scripts to upgrade seed nodes on a network
-* [store] Add transient store
-* [gov] Add slashing for validators who do not vote on a proposal
-* [cli] added `gov query-proposals` command to CLI. Can filter by `depositer`, `voter`, and `status`
-* [core] added BaseApp.Seal - ability to seal baseapp parameters once they've been set
-* [scripts] added log output monitoring to DataDog using Ansible scripts
-* [gov] added TallyResult type that gets added stored in Proposal after tallying is finished
-
-IMPROVEMENTS
-* [baseapp] Allow any alphanumeric character in route
-* [cli] Improve error messages for all txs when the account doesn't exist
-* [tools] Remove `rm -rf vendor/` from `make get_vendor_deps`
-* [x/auth] Recover ErrorOutOfGas panic in order to set sdk.Result attributes correctly
-* [x/stake] Add revoked to human-readable validator 
-* [spec] \#967 Inflation and distribution specs drastically improved
-* [tests] Add tests to example apps in docs
-* [x/gov] Votes on a proposal can now be queried
-* [x/bank] Unit tests are now table-driven
-* [tests] Fixes ansible scripts to work with AWS too
-* [tests] \#1806 CLI tests are now behind the build flag 'cli_test', so go test works on a new repo
-* [x/gov] Initial governance parameters can now be set in the genesis file
-* [x/stake] \#1815 Sped up the processing of `EditValidator` txs. 
-* [server] \#1930 Transactions indexer indexes all tags by default.
-* [gaiad] \#1992 Add optional flag to `gaiad testnet` to make config directory of daemon (default `gaiad`) and cli (default `gaiacli`) configurable
-=======
 
 FEATURES
 
@@ -179,9 +110,9 @@
     * [simulation] Make logs not just pure strings, speeding it up by a large factor at greater block heights \#2282
     * [simulation] Add a concept of weighting the operations \#2303
     * [simulation] Logs get written to file if large, and also get printed on panics \#2285
+    * [gaiad] \#1992 Add optional flag to `gaiad testnet` to make config directory of daemon (default `gaiad`) and cli (default `gaiacli`) configurable
 
 * Tendermint
->>>>>>> e5e7c4fa
 
 BUG FIXES
 
