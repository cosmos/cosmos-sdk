--- conflicted
+++ resolved
@@ -45,12 +45,9 @@
 
 ### SDK
 
-<<<<<<< HEAD
 * \#3679 Consistent operators across Coins, DecCoins, Int, Dec
           replaced: Minus->Sub Plus->Add Div->Quo
-=======
 * [\#3300] Update the spec-spec, spec file reorg, and TOC updates.
->>>>>>> a07b235f
 * [\#3665] Overhaul sdk.Uint type in preparation for Coins's Int -> Uint migration.
 
 ### Tendermint
