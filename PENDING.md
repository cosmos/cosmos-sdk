## PENDING

BREAKING CHANGES

* Gaia REST API (`gaiacli advanced rest-server`)
  * [x/stake] Validator.Owner renamed to Validator.Operator

* Gaia CLI  (`gaiacli`)
<<<<<<< HEAD
  * [x/stake] Validator.Owner renamed to Validator.Operator
  * [cli] unsafe_reset_all, show_validator, and show_node_id have been renamed to unsafe-reset-all, show-validator, and show-node-id
  * \#2040 All commands that utilize a validator's address must now use the new
    bech32 prefix, `cosmosvaladdr`. A validator's Tendermint signing key and address
    now use a new bech32 prefix, `cosmosconsaddr`.

* Gaia
  * Make the transient store key use a distinct store key. [#2013](https://github.com/cosmos/cosmos-sdk/pull/2013)
  * [x/stake] \#1901 Validator type's Owner field renamed to Operator; Validator's GetOwner() renamed accordingly to comply with the SDK's Validator interface.
  * [x/stake] \#2040 Validator operator type has now changed to `sdk.ValAddress`
    * A new bech32 prefix has been introduced for Tendermint signing keys and
    addresses, `cosmosconspub` and `cosmosconsaddr` respectively.
=======
    * [x/stake] Validator.Owner renamed to Validator.Operator
    * [cli] unsafe_reset_all, show_validator, and show_node_id have been renamed to unsafe-reset-all, show-validator, and show-node-id
    * [cli] \#1983 --print-response now defaults to true in commands that create and send a transaction
    * [cli] \#1983 you can now pass --pubkey or --address to gaiacli keys show to return a plaintext representation of the key's address or public key for use with other commands
    * [cli] \#2061 changed proposalID in governance REST endpoints to proposal-id
    * [cli] \#2014 `gaiacli advanced` no longer exists - to access `ibc`, `rest-server`, and `validator-set` commands use `gaiacli ibc`, `gaiacli rest-server`, and `gaiacli tendermint`, respectively

* Gaia
    * Make the transient store key use a distinct store key. [#2013](https://github.com/cosmos/cosmos-sdk/pull/2013)
    * [x/stake] \#1901 Validator type's Owner field renamed to Operator; Validator's GetOwner() renamed accordingly to comply with the SDK's Validator interface.
    * [x/stake, x/slashing] [#1305](https://github.com/cosmos/cosmos-sdk/issues/1305) - Rename "revoked" to "jailed"
>>>>>>> 17f234bf

* SDK
  * [core] \#1807 Switch from use of rational to decimal
  * [types] \#1901 Validator interface's GetOwner() renamed to GetOperator()

* Tendermint

FEATURES

* Gaia REST API (`gaiacli advanced rest-server`)
  * [lcd] Endpoints to query staking pool and params

* Gaia CLI  (`gaiacli`)
  * [cli] Cmds to query staking pool and params
<<<<<<< HEAD
  * \#2040 `gaiacli keys show-validator` and respective REST endpoint has been
  introduced to provide validator operator key address and signing information.
=======
  * [gov][cli] #2062 added `--proposal` flag to `submit-proposal` that allows a JSON file containing a proposal to be passed in
>>>>>>> 17f234bf

* Gaia

* SDK
  * [querier] added custom querier functionality, so ABCI query requests can be handled by keepers

* Tendermint

IMPROVEMENTS

* Gaia REST API (`gaiacli advanced rest-server`)
  * [x/stake] \#2000 Added tests for new staking endpoints

<<<<<<< HEAD
* Gaia CLI (`gaiacli`)
=======
* Gaia CLI  (`gaiacli`)
    * [cli] #2060 removed `--select` from `block` command
>>>>>>> 17f234bf

* Gaia
  * [x/stake] [#2023](https://github.com/cosmos/cosmos-sdk/pull/2023) Terminate iteration loop in `UpdateBondedValidators` and `UpdateBondedValidatorsFull` when the first revoked validator is encountered and perform a sanity check. 
  * [x/auth] Signature verification's gas cost now accounts for pubkey type. [#2046](https://github.com/tendermint/tendermint/pull/2046)

* SDK
  * [tools] Make get_vendor_deps deletes `.vendor-new` directories, in case scratch files are present.

* Tendermint

BUG FIXES

* Gaia REST API (`gaiacli advanced rest-server`)

* Gaia CLI (`gaiacli`)
  * [cli] \#1997 Handle panics gracefully when `gaiacli stake {delegation,unbond}` fail to unmarshal delegation.

* Gaia

* SDK
<<<<<<< HEAD
  * \#1988 Make us compile on OpenBSD (disable ledger) [#1988] (https://github.com/cosmos/cosmos-sdk/issues/1988)
=======
    * \#1988 Make us compile on OpenBSD (disable ledger) [#1988] (https://github.com/cosmos/cosmos-sdk/issues/1988)
    * \#2105 Fix DB Iterator leak, which may leak a go routine.
>>>>>>> 17f234bf

* Tendermint<|MERGE_RESOLUTION|>--- conflicted
+++ resolved
@@ -3,12 +3,15 @@
 BREAKING CHANGES
 
 * Gaia REST API (`gaiacli advanced rest-server`)
-  * [x/stake] Validator.Owner renamed to Validator.Operator
+    * [x/stake] Validator.Owner renamed to Validator.Operator
 
 * Gaia CLI  (`gaiacli`)
-<<<<<<< HEAD
   * [x/stake] Validator.Owner renamed to Validator.Operator
   * [cli] unsafe_reset_all, show_validator, and show_node_id have been renamed to unsafe-reset-all, show-validator, and show-node-id
+  * [cli] \#1983 --print-response now defaults to true in commands that create and send a transaction
+  * [cli] \#1983 you can now pass --pubkey or --address to gaiacli keys show to return a plaintext representation of the key's address or public key for use with other commands
+  * [cli] \#2061 changed proposalID in governance REST endpoints to proposal-id
+  * [cli] \#2014 `gaiacli advanced` no longer exists - to access `ibc`, `rest-server`, and `validator-set` commands use `gaiacli ibc`, `gaiacli rest-server`, and `gaiacli tendermint`, respectively
   * \#2040 All commands that utilize a validator's address must now use the new
     bech32 prefix, `cosmosvaladdr`. A validator's Tendermint signing key and address
     now use a new bech32 prefix, `cosmosconsaddr`.
@@ -16,28 +19,17 @@
 * Gaia
   * Make the transient store key use a distinct store key. [#2013](https://github.com/cosmos/cosmos-sdk/pull/2013)
   * [x/stake] \#1901 Validator type's Owner field renamed to Operator; Validator's GetOwner() renamed accordingly to comply with the SDK's Validator interface.
+  * [x/stake, x/slashing] [#1305](https://github.com/cosmos/cosmos-sdk/issues/1305) - Rename "revoked" to "jailed"
   * [x/stake] \#2040 Validator operator type has now changed to `sdk.ValAddress`
     * A new bech32 prefix has been introduced for Tendermint signing keys and
     addresses, `cosmosconspub` and `cosmosconsaddr` respectively.
-=======
-    * [x/stake] Validator.Owner renamed to Validator.Operator
-    * [cli] unsafe_reset_all, show_validator, and show_node_id have been renamed to unsafe-reset-all, show-validator, and show-node-id
-    * [cli] \#1983 --print-response now defaults to true in commands that create and send a transaction
-    * [cli] \#1983 you can now pass --pubkey or --address to gaiacli keys show to return a plaintext representation of the key's address or public key for use with other commands
-    * [cli] \#2061 changed proposalID in governance REST endpoints to proposal-id
-    * [cli] \#2014 `gaiacli advanced` no longer exists - to access `ibc`, `rest-server`, and `validator-set` commands use `gaiacli ibc`, `gaiacli rest-server`, and `gaiacli tendermint`, respectively
-
-* Gaia
-    * Make the transient store key use a distinct store key. [#2013](https://github.com/cosmos/cosmos-sdk/pull/2013)
-    * [x/stake] \#1901 Validator type's Owner field renamed to Operator; Validator's GetOwner() renamed accordingly to comply with the SDK's Validator interface.
-    * [x/stake, x/slashing] [#1305](https://github.com/cosmos/cosmos-sdk/issues/1305) - Rename "revoked" to "jailed"
->>>>>>> 17f234bf
-
+    
 * SDK
-  * [core] \#1807 Switch from use of rational to decimal
-  * [types] \#1901 Validator interface's GetOwner() renamed to GetOperator()
+    * [core] \#1807 Switch from use of rational to decimal
+    * [types] \#1901 Validator interface's GetOwner() renamed to GetOperator()
 
 * Tendermint
+
 
 FEATURES
 
@@ -46,12 +38,9 @@
 
 * Gaia CLI  (`gaiacli`)
   * [cli] Cmds to query staking pool and params
-<<<<<<< HEAD
-  * \#2040 `gaiacli keys show-validator` and respective REST endpoint has been
-  introduced to provide validator operator key address and signing information.
-=======
   * [gov][cli] #2062 added `--proposal` flag to `submit-proposal` that allows a JSON file containing a proposal to be passed in
->>>>>>> 17f234bf
+  * \#2040 Add `--bech` to `gaiacli keys show` and respective REST endpoint to
+  provide desired Bech32 prefix encoding
 
 * Gaia
 
@@ -60,42 +49,36 @@
 
 * Tendermint
 
+
 IMPROVEMENTS
 
 * Gaia REST API (`gaiacli advanced rest-server`)
-  * [x/stake] \#2000 Added tests for new staking endpoints
+    * [x/stake] \#2000 Added tests for new staking endpoints
 
-<<<<<<< HEAD
-* Gaia CLI (`gaiacli`)
-=======
 * Gaia CLI  (`gaiacli`)
     * [cli] #2060 removed `--select` from `block` command
->>>>>>> 17f234bf
 
 * Gaia
-  * [x/stake] [#2023](https://github.com/cosmos/cosmos-sdk/pull/2023) Terminate iteration loop in `UpdateBondedValidators` and `UpdateBondedValidatorsFull` when the first revoked validator is encountered and perform a sanity check. 
-  * [x/auth] Signature verification's gas cost now accounts for pubkey type. [#2046](https://github.com/tendermint/tendermint/pull/2046)
+    * [x/stake] [#2023](https://github.com/cosmos/cosmos-sdk/pull/2023) Terminate iteration loop in `UpdateBondedValidators` and `UpdateBondedValidatorsFull` when the first revoked validator is encountered and perform a sanity check. 
+    * [x/auth] Signature verification's gas cost now accounts for pubkey type. [#2046](https://github.com/tendermint/tendermint/pull/2046)
 
 * SDK
-  * [tools] Make get_vendor_deps deletes `.vendor-new` directories, in case scratch files are present.
+    * [tools] Make get_vendor_deps deletes `.vendor-new` directories, in case scratch files are present.
 
 * Tendermint
+
 
 BUG FIXES
 
 * Gaia REST API (`gaiacli advanced rest-server`)
 
-* Gaia CLI (`gaiacli`)
-  * [cli] \#1997 Handle panics gracefully when `gaiacli stake {delegation,unbond}` fail to unmarshal delegation.
+* Gaia CLI  (`gaiacli`)
+    * [cli] \#1997 Handle panics gracefully when `gaiacli stake {delegation,unbond}` fail to unmarshal delegation.
 
 * Gaia
 
 * SDK
-<<<<<<< HEAD
-  * \#1988 Make us compile on OpenBSD (disable ledger) [#1988] (https://github.com/cosmos/cosmos-sdk/issues/1988)
-=======
     * \#1988 Make us compile on OpenBSD (disable ledger) [#1988] (https://github.com/cosmos/cosmos-sdk/issues/1988)
     * \#2105 Fix DB Iterator leak, which may leak a go routine.
->>>>>>> 17f234bf
 
 * Tendermint