## PENDING

BREAKING CHANGES
* Update to tendermint v0.22.5. This involves changing all of the cryptography imports. [Ref](https://github.com/tendermint/tendermint/pull/1966)
* [baseapp] Msgs are no longer run on CheckTx, removed `ctx.IsCheckTx()`
* [x/gov] CLI flag changed from `proposalID` to `proposal-id`
* [x/stake] Fixed the period check for the inflation calculation
* [x/stake] Inflation doesn't use rationals in calculation (performance boost)
* [x/stake] CLI flags for identity changed from `--keybase-sig` to `--identity`, effects:
  * `gaiacli stake create-validator`
  * `gaiacli stake edit-validator`
* [baseapp] NewBaseApp constructor now takes sdk.TxDecoder as argument instead of wire.Codec
* [x/auth] Default TxDecoder can be found in `x/auth` rather than baseapp
* \#1606 The following CLI commands have been switched to use `--from`
  * `gaiacli stake create-validator --address-validator`
  * `gaiacli stake edit-validator --address-validator`
  * `gaiacli stake delegate --address-delegator`
  * `gaiacli stake unbond begin --address-delegator`
  * `gaiacli stake unbond complete --address-delegator`
  * `gaiacli stake redelegate begin --address-delegator`
  * `gaiacli stake redelegate complete --address-delegator`
  * `gaiacli stake unrevoke [validator-address]`
  * `gaiacli gov submit-proposal --proposer`
  * `gaiacli gov deposit --depositer`
  * `gaiacli gov vote --voter`
* [x/gov] Added tags sub-package, changed tags to use dash-case 
* [x/gov] Governance parameters are now stored in globalparams store

FEATURES
* [lcd] Can now query governance proposals by ProposalStatus
* [x/mock/simulation] Randomized simulation framework
  * Modules specify invariants and operations, preferably in an x/[module]/simulation package
  * Modules can test random combinations of their own operations
  * Applications can integrate operations and invariants from modules together for an integrated simulation
* [baseapp] Initialize validator set on ResponseInitChain
* [cosmos-sdk-cli] Added support for cosmos-sdk-cli tool under cosmos-sdk/cmd	
   * This allows SDK users to initialize a new project repository.
* [tests] Remotenet commands for AWS (awsnet)
<<<<<<< HEAD
* [networks] Added ansible scripts to upgrade seed nodes on a network
=======
* [store] Add transient store
>>>>>>> c9936b31

IMPROVEMENTS
* [baseapp] Allow any alphanumeric character in route
* [cli] Improve error messages for all txs when the account doesn't exist
* [tools] Remove `rm -rf vendor/` from `make get_vendor_deps`
* [x/auth] Recover ErrorOutOfGas panic in order to set sdk.Result attributes correctly
* [x/stake] Add revoked to human-readable validator 
* [tests] Add tests to example apps in docs
* [x/gov] Votes on a proposal can now be queried
* [x/bank] Unit tests are now table-driven
* [tests] Fixes ansible scripts to work with AWS too
* [tests] \#1806 CLI tests are now behind the build flag 'cli_test', so go test works on a new repo
* [x/gov] Initial governance parameters can now be set in the genesis file

BUG FIXES
*  \#1666 Add intra-tx counter to the genesis validators
*  \#1797 Fix off-by-one error in slashing for downtime
*  \#1787 Fixed bug where Tally fails due to revoked/unbonding validator
*  \#1766 Fixes bad example for keybase identity
*  \#1804 Fixes gen-tx genesis generation logic temporarily until upstream updates
*  \#1799 Fix `gaiad export`
*  \#1828 Force user to specify amount on create-validator command by removing default
*  \#1839 Fixed bug where intra-tx counter wasn't set correctly for genesis validators<|MERGE_RESOLUTION|>--- conflicted
+++ resolved
@@ -36,11 +36,8 @@
 * [cosmos-sdk-cli] Added support for cosmos-sdk-cli tool under cosmos-sdk/cmd	
    * This allows SDK users to initialize a new project repository.
 * [tests] Remotenet commands for AWS (awsnet)
-<<<<<<< HEAD
 * [networks] Added ansible scripts to upgrade seed nodes on a network
-=======
 * [store] Add transient store
->>>>>>> c9936b31
 
 IMPROVEMENTS
 * [baseapp] Allow any alphanumeric character in route
