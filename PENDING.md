--- conflicted
+++ resolved
@@ -25,12 +25,9 @@
 * Gaia
 
 * SDK
-<<<<<<< HEAD
   * \#2996 Update the `AccountKeeper` to contain params used in the context of
   the ante handler.
-=======
-  - [\#2926](https://github.com/cosmos/cosmos-sdk/issues/2926) Add TxEncoder to client TxBuilder.
->>>>>>> 904778e1
+  * [\#2926](https://github.com/cosmos/cosmos-sdk/issues/2926) Add TxEncoder to client TxBuilder.
 
 * Tendermint
 
