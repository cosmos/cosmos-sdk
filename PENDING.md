## PENDING

BREAKING CHANGES

* Gaia REST API (`gaiacli advanced rest-server`)
    * [x/stake] Validator.Owner renamed to Validator.Operator
    * [\#595](https://github.com/cosmos/cosmos-sdk/issues/595) Connections to the REST server are now secured using Transport Layer Security by default. The --insecure flag is provided to switch back to insecure HTTP.

* Gaia CLI  (`gaiacli`)
    * [x/stake] Validator.Owner renamed to Validator.Operator
    * [cli] unsafe_reset_all, show_validator, and show_node_id have been renamed to unsafe-reset-all, show-validator, and show-node-id
    * [cli] [\#1983](https://github.com/cosmos/cosmos-sdk/issues/1983) --print-response now defaults to true in commands that create and send a transaction
    * [cli] [\#1983](https://github.com/cosmos/cosmos-sdk/issues/1983) you can now pass --pubkey or --address to gaiacli keys show to return a plaintext representation of the key's address or public key for use with other commands
    * [cli] [\#2061](https://github.com/cosmos/cosmos-sdk/issues/2061) changed proposalID in governance REST endpoints to proposal-id
    * [cli] [\#2014](https://github.com/cosmos/cosmos-sdk/issues/2014) `gaiacli advanced` no longer exists - to access `ibc`, `rest-server`, and `validator-set` commands use `gaiacli ibc`, `gaiacli rest-server`, and `gaiacli tendermint`, respectively
    * [makefile] `get_vendor_deps` no longer updates lock file it just updates vendor directory. Use `update_vendor_deps` to update the lock file. [#2152](https://github.com/cosmos/cosmos-sdk/pull/2152)
    * [cli] [\#2221](https://github.com/cosmos/cosmos-sdk/issues/2221) All commands that
    utilize a validator's operator address must now use the new Bech32 prefix,
    `cosmosvaloper`.
    * [cli] [\#2190](https://github.com/cosmos/cosmos-sdk/issues/2190) `gaiacli init --gen-txs` is now `gaiacli init --with-txs` to reduce confusion
    * [cli] \#2073 --from can now be either an address or a key name


* Gaia
    * Make the transient store key use a distinct store key. [#2013](https://github.com/cosmos/cosmos-sdk/pull/2013)
    * [x/stake] [\#1901](https://github.com/cosmos/cosmos-sdk/issues/1901) Validator type's Owner field renamed to Operator; Validator's GetOwner() renamed accordingly to comply with the SDK's Validator interface.
    * [docs] [#2001](https://github.com/cosmos/cosmos-sdk/pull/2001) Update slashing spec for slashing period
    * [x/stake, x/slashing] [#1305](https://github.com/cosmos/cosmos-sdk/issues/1305) - Rename "revoked" to "jailed"
    * [x/stake] [#1676] Revoked and jailed validators put into the unbonding state
    * [x/stake] [#1877] Redelegations/unbonding-delegation from unbonding validator have reduced time
    * [x/stake] [\#2040](https://github.com/cosmos/cosmos-sdk/issues/2040) Validator
    operator type has now changed to `sdk.ValAddress`
    * [x/stake] [\#2221](https://github.com/cosmos/cosmos-sdk/issues/2221) New
    Bech32 prefixes have been introduced for a validator's consensus address and
    public key: `cosmosvalcons` and `cosmosvalconspub` respectively. Also, existing Bech32 prefixes have been
    renamed for accounts and validator operators:
      * `cosmosaccaddr` / `cosmosaccpub` => `cosmos` / `cosmospub`
      * `cosmosvaladdr` / `cosmosvalpub` => `cosmosvaloper` / `cosmosvaloperpub`
    * [x/stake] [#1013] TendermintUpdates now uses transient store
    * [x/gov] [#2195] Governance uses BFT Time
    * [x/gov] \#2256 Removed slashing for governance non-voting validators
    
* SDK
    * [core] [\#1807](https://github.com/cosmos/cosmos-sdk/issues/1807) Switch from use of rational to decimal
    * [types] [\#1901](https://github.com/cosmos/cosmos-sdk/issues/1901) Validator interface's GetOwner() renamed to GetOperator()
    * [x/slashing] [#2122](https://github.com/cosmos/cosmos-sdk/pull/2122) - Implement slashing period
    * [types] [\#2119](https://github.com/cosmos/cosmos-sdk/issues/2119) Parsed error messages and ABCI log errors to make     them more human readable.
    * [types] \#2407 MulInt method added to big decimal in order to improve efficiency of slashing
    * [simulation] Rename TestAndRunTx to Operation [#2153](https://github.com/cosmos/cosmos-sdk/pull/2153)
    * [simulation] Remove log and testing.TB from Operation and Invariants, in favor of using errors \#2282
    * [simulation] Remove usage of keys and addrs in the types, in favor of simulation.Account \#2384
    * [tools] Removed gocyclo [#2211](https://github.com/cosmos/cosmos-sdk/issues/2211)
    * [baseapp] Remove `SetTxDecoder` in favor of requiring the decoder be set in baseapp initialization. [#1441](https://github.com/cosmos/cosmos-sdk/issues/1441)
    * [baseapp] [\#1921](https://github.com/cosmos/cosmos-sdk/issues/1921) Add minimumFees field to BaseApp.
    * [store] Change storeInfo within the root multistore to use tmhash instead of ripemd160 \#2308
    * [codec] \#2324 All referrences to wire have been renamed to codec. Additionally, wire.NewCodec is now codec.New().
    * [types] \#2343 Make sdk.Msg have a names field, to facilitate automatic tagging.
    * [baseapp] \#2366 Automatically add action tags to all messages
    * [x/staking] \#2244 staking now holds a consensus-address-index instead of a consensus-pubkey-index
    * [x/staking] \#2236 more distribution hooks for distribution

* Tendermint

FEATURES

* Gaia REST API (`gaiacli advanced rest-server`)
  * [gaia-lite] Endpoints to query staking pool and params
  * [gaia-lite] [\#2110](https://github.com/cosmos/cosmos-sdk/issues/2110) Add support for `simulate=true` requests query argument to endpoints that send txs to run simulations of transactions
  * [gaia-lite] [\#966](https://github.com/cosmos/cosmos-sdk/issues/966) Add support for `generate_only=true` query argument to generate offline unsigned transactions
  * [gaia-lite] [\#1953](https://github.com/cosmos/cosmos-sdk/issues/1953) Add /sign endpoint to sign transactions generated with `generate_only=true`.
  * [gaia-lite] [\#1954](https://github.com/cosmos/cosmos-sdk/issues/1954) Add /broadcast endpoint to broadcast transactions signed by the /sign endpoint.

* Gaia CLI  (`gaiacli`)
  * [cli] Cmds to query staking pool and params
  * [gov][cli] #2062 added `--proposal` flag to `submit-proposal` that allows a JSON file containing a proposal to be passed in
  * [\#2040](https://github.com/cosmos/cosmos-sdk/issues/2040) Add `--bech` to `gaiacli keys show` and respective REST endpoint to
  provide desired Bech32 prefix encoding
  * [cli] [\#2047](https://github.com/cosmos/cosmos-sdk/issues/2047) [\#2306](https://github.com/cosmos/cosmos-sdk/pull/2306) Passing --gas=simulate triggers a simulation of the tx before the actual execution.
  The gas estimate obtained via the simulation will be used as gas limit in the actual execution.
  * [cli] [\#2047](https://github.com/cosmos/cosmos-sdk/issues/2047) The --gas-adjustment flag can be used to adjust the estimate obtained via the simulation triggered by --gas=simulate.
  * [cli] [\#2110](https://github.com/cosmos/cosmos-sdk/issues/2110) Add --dry-run flag to perform a simulation of a transaction without broadcasting it. The --gas flag is ignored as gas would be automatically estimated.
  * [cli] [\#2204](https://github.com/cosmos/cosmos-sdk/issues/2204) Support generating and broadcasting messages with multiple signatures via command line:
    * [\#966](https://github.com/cosmos/cosmos-sdk/issues/966) Add --generate-only flag to build an unsigned transaction and write it to STDOUT.
    * [\#1953](https://github.com/cosmos/cosmos-sdk/issues/1953) New `sign` command to sign transactions generated with the --generate-only flag.
    * [\#1954](https://github.com/cosmos/cosmos-sdk/issues/1954) New `broadcast` command to broadcast transactions generated offline and signed with the `sign` command.
  * [cli] \#2220 Add `gaiacli config` feature to interactively create CLI config files to reduce the number of required flags
  * [stake][cli] [\#1672](https://github.com/cosmos/cosmos-sdk/issues/1672) Introduced
  new commission flags for validator commands `create-validator` and `edit-validator`.

* Gaia
  * [cli] #2170 added ability to show the node's address via `gaiad tendermint show-address`
  * [cli] [\#1921] (https://github.com/cosmos/cosmos-sdk/issues/1921)
    * New configuration file `gaiad.toml` is now created to host Gaia-specific configuration.
    * New --minimum_fees/minimum_fees flag/config option to set a minimum fee.

* SDK
  * [querier] added custom querier functionality, so ABCI query requests can be handled by keepers
  * [simulation] [\#1924](https://github.com/cosmos/cosmos-sdk/issues/1924) allow operations to specify future operations
  * [simulation] [\#1924](https://github.com/cosmos/cosmos-sdk/issues/1924) Add benchmarking capabilities, with makefile commands "test_sim_gaia_benchmark, test_sim_gaia_profile"
  * [simulation] [\#2349](https://github.com/cosmos/cosmos-sdk/issues/2349) Add time-based future scheduled operations to simulator
  * [x/stake] [\#1672](https://github.com/cosmos/cosmos-sdk/issues/1672) Implement
  basis for the validator commission model.

* Tendermint


IMPROVEMENTS
* [tools] Improved terraform and ansible scripts for infrastructure deployment
* [tools] Added ansible script to enable process core dumps

* Gaia REST API (`gaiacli advanced rest-server`)
    * [x/stake] [\#2000](https://github.com/cosmos/cosmos-sdk/issues/2000) Added tests for new staking endpoints

* Gaia CLI  (`gaiacli`)
    * [cli] #2060 removed `--select` from `block` command
    * [cli] #2128 fixed segfault when exporting directly after `gaiad init`

* Gaia
    * [x/stake] [#2023](https://github.com/cosmos/cosmos-sdk/pull/2023) Terminate iteration loop in `UpdateBondedValidators` and `UpdateBondedValidatorsFull` when the first revoked validator is encountered and perform a sanity check.
    * [x/auth] Signature verification's gas cost now accounts for pubkey type. [#2046](https://github.com/tendermint/tendermint/pull/2046)
    * [x/stake] [x/slashing] Ensure delegation invariants to jailed validators [#1883](https://github.com/cosmos/cosmos-sdk/issues/1883).
    * [x/stake] Improve speed of GetValidator, which was shown to be a performance bottleneck. [#2046](https://github.com/tendermint/tendermint/pull/2200)
    * [genesis] \#2229 Ensure that there are no duplicate accounts or validators in the genesis state.
    * Add SDK validation to `config.toml` (namely disabling `create_empty_blocks`) \#1571
    * \#1941(https://github.com/cosmos/cosmos-sdk/issues/1941) Version is now inferred via `git describe --tags`.

* SDK
    * [tools] Make get_vendor_deps deletes `.vendor-new` directories, in case scratch files are present.
    * [spec] Added simple piggy bank distribution spec
    * [cli] [\#1632](https://github.com/cosmos/cosmos-sdk/issues/1632) Add integration tests to ensure `basecoind init && basecoind` start sequences run successfully for both `democoin` and `basecoin` examples.
    * [store] Speedup IAVL iteration, and consequently everything that requires IAVL iteration. [#2143](https://github.com/cosmos/cosmos-sdk/issues/2143)
    * [store] \#1952, \#2281 Update IAVL dependency to v0.11.0
    * [simulation] Make timestamps randomized [#2153](https://github.com/cosmos/cosmos-sdk/pull/2153)
    * [simulation] Make logs not just pure strings, speeding it up by a large factor at greater block heights \#2282
    * [simulation] Add a concept of weighting the operations \#2303
    * [simulation] Logs get written to file if large, and also get printed on panics \#2285
    * [gaiad] \#1992 Add optional flag to `gaiad testnet` to make config directory of daemon (default `gaiad`) and cli (default `gaiacli`) configurable
    * [x/stake] Add stake `Queriers` for Gaia-lite endpoints. This increases the staking endpoints performance by reusing the staking `keeper` logic for queries. [#2249](https://github.com/cosmos/cosmos-sdk/pull/2149)
<<<<<<< HEAD
    * [store] [\#2017](https://github.com/cosmos/cosmos-sdk/issues/2017) Refactor
    gas iterator gas consumption to only consume gas for iterator creation and `Next`
    calls which includes dynamic consumption of value length.
=======
    * [types/decimal] \#2378 - Added truncate functionality to decimal
>>>>>>> 91cac96f

* Tendermint

BUG FIXES

* Gaia REST API (`gaiacli advanced rest-server`)

* Gaia CLI  (`gaiacli`)
    * [cli] [\#1997](https://github.com/cosmos/cosmos-sdk/issues/1997) Handle panics gracefully when `gaiacli stake {delegation,unbond}` fail to unmarshal delegation.
    * [cli] [\#2265](https://github.com/cosmos/cosmos-sdk/issues/2265) Fix JSON formatting of the `gaiacli send` command.

* Gaia
  * [x/stake] Return correct Tendermint validator update set on `EndBlocker` by not
  including non previously bonded validators that have zero power. [#2189](https://github.com/cosmos/cosmos-sdk/issues/2189)

* SDK
    * [\#1988](https://github.com/cosmos/cosmos-sdk/issues/1988) Make us compile on OpenBSD (disable ledger) [#1988] (https://github.com/cosmos/cosmos-sdk/issues/1988)
    * [\#2105](https://github.com/cosmos/cosmos-sdk/issues/2105) Fix DB Iterator leak, which may leak a go routine.
    * [ledger] [\#2064](https://github.com/cosmos/cosmos-sdk/issues/2064) Fix inability to sign and send transactions via the LCD by
    loading a Ledger device at runtime.
    * [\#2158](https://github.com/cosmos/cosmos-sdk/issues/2158) Fix non-deterministic ordering of validator iteration when slashing in `gov EndBlocker`
    * [simulation] \#1924 Make simulation stop on SIGTERM
    * [\#2388](https://github.com/cosmos/cosmos-sdk/issues/2388) Remove dependency on deprecated tendermint/tmlibs repository.

* Tendermint<|MERGE_RESOLUTION|>--- conflicted
+++ resolved
@@ -136,13 +136,10 @@
     * [simulation] Logs get written to file if large, and also get printed on panics \#2285
     * [gaiad] \#1992 Add optional flag to `gaiad testnet` to make config directory of daemon (default `gaiad`) and cli (default `gaiacli`) configurable
     * [x/stake] Add stake `Queriers` for Gaia-lite endpoints. This increases the staking endpoints performance by reusing the staking `keeper` logic for queries. [#2249](https://github.com/cosmos/cosmos-sdk/pull/2149)
-<<<<<<< HEAD
     * [store] [\#2017](https://github.com/cosmos/cosmos-sdk/issues/2017) Refactor
     gas iterator gas consumption to only consume gas for iterator creation and `Next`
     calls which includes dynamic consumption of value length.
-=======
     * [types/decimal] \#2378 - Added truncate functionality to decimal
->>>>>>> 91cac96f
 
 * Tendermint
 
