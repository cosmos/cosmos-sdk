--- conflicted
+++ resolved
@@ -43,11 +43,8 @@
 * [store] Add transient store
 * [gov] Add slashing for validators who do not vote on a proposal
 * [cli] added `gov query-proposals` command to CLI. Can filter by `depositer`, `voter`, and `status`
-<<<<<<< HEAD
+* [core] added BaseApp.Seal - ability to seal baseapp parameters once they've been set
 * [gov] added TallyResult type that gets added stored in Proposal after tallying is finished
-=======
-* [core] added BaseApp.Seal - ability to seal baseapp parameters once they've been set
->>>>>>> 3c4985c3
 
 IMPROVEMENTS
 * [baseapp] Allow any alphanumeric character in route
