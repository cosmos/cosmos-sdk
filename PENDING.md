--- conflicted
+++ resolved
@@ -21,12 +21,8 @@
   * [\#3176](https://github.com/cosmos/cosmos-sdk/issues/3176) `tx/sign` endpoint now expects `BaseReq` fields as nested object.
 
 * SDK
-<<<<<<< HEAD
   * [stake] \#2513 Validator power type from Dec -> Int
-=======
-  * [stake] \#2513 Validator power type from Dec -> Int 
   * [stake] \#3233 key and value now contain duplicate fields to simplify code
->>>>>>> 20f6ff3e
   * [\#3064](https://github.com/cosmos/cosmos-sdk/issues/3064) Sanitize `sdk.Coin` denom. Coins denoms are now case insensitive, i.e. 100fooToken equals to 100FOOTOKEN.
 
 * Tendermint
