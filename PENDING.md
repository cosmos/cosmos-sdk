--- conflicted
+++ resolved
@@ -73,9 +73,7 @@
 *  \#1799 Fix `gaiad export`
 *  \#1828 Force user to specify amount on create-validator command by removing default
 *  \#1839 Fixed bug where intra-tx counter wasn't set correctly for genesis validators
-<<<<<<< HEAD
 * [staking] [#1858](https://github.com/cosmos/cosmos-sdk/pull/1858) Fixed bug where the cliff validator was not be updated correctly
-=======
 * [tests] \#1675 Fix non-deterministic `test_cover` 
 * [client] \#1551: Refactored `CoreContext`
   * Renamed `CoreContext` to `QueryContext`
@@ -83,9 +81,6 @@
   structure `TxContext` in `x/auth/client/context`
   * Cleaned up documentation and API of what used to be `CoreContext`
   * Implemented `KeyType` enum for key info
-
-BUG FIXES
 *  \#1666 Add intra-tx counter to the genesis validators
 * [tests] \#1551: Fixed invalid LCD test JSON payload in `doIBCTransfer`
-*  \#1787 Fixed bug where Tally fails due to revoked/unbonding validator
->>>>>>> 1da1115a
+*  \#1787 Fixed bug where Tally fails due to revoked/unbonding validator