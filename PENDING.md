--- conflicted
+++ resolved
@@ -23,15 +23,9 @@
 FEATURES
 
 * Gaia REST API (`gaiacli advanced rest-server`)
-<<<<<<< HEAD
-<<<<<<< HEAD
     * [gaia-lite] [\#2182] Added LCD endpoint for querying redelegations
-=======
-  * [gov] [\#2479](https://github.com/cosmos/cosmos-sdk/issues/2479) Added governance parameter
+    * [gov] [\#2479](https://github.com/cosmos/cosmos-sdk/issues/2479) Added governance parameter
     query REST endpoints.
->>>>>>> develop
-=======
->>>>>>> f11a65de
 
 * Gaia CLI  (`gaiacli`)
   - [\#2961](https://github.com/cosmos/cosmos-sdk/issues/2961) Add --force flag to gaiacli keys delete command to skip passphrase check and force key deletion unconditionally.
