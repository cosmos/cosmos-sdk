--- conflicted
+++ resolved
@@ -42,20 +42,14 @@
 
 * SDK
  - #2573 [x/distribution] add accum invariance
-<<<<<<< HEAD
  - #2556 [x/mock/simulation] Fix debugging output
  - #2396 [x/mock/simulation] Change parameters to get more slashes
  - #2617 [x/mock/simulation] Randomize all genesis parameters
- - \#1924 [simulation] Use a transition matrix for block size
- - #2610 [x/stake] Block redelegation to and from the same validator
  - #2669 [x/stake] Added invarant check to make sure validator's power aligns with its spot in the power store.
-
-=======
  - \#1924 [x/mock/simulation] Use a transition matrix for block size
  - \#2660 [x/mock/simulation] Staking transactions get tested far more frequently
  - #2610 [x/stake] Block redelegation to and from the same validator
  - #2652 [x/auth] Add benchmark for get and set account
->>>>>>> 15c20932
 
 * Tendermint
 
