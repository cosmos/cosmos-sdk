--- conflicted
+++ resolved
@@ -13,11 +13,6 @@
 ### SDK
 
 ### Tendermint
-<<<<<<< HEAD
-
-* [\#3804] Update to Tendermint `v0.31.0-dev0`
-=======
->>>>>>> 6f74095c
 
 <!--------------------------------- FEATURES --------------------------------->
 
@@ -31,15 +26,8 @@
 
 ### SDK
 
-<<<<<<< HEAD
-* [\#3719](https://github.com/cosmos/cosmos-sdk/issues/3719) DBBackend can now be set at compile time.
-  Defaults: goleveldb. Supported: cleveldb.
-* [\#3747](https://github.com/cosmos/cosmos-sdk/pull/3747) Implement coin denomination
-conversion utilities.
-=======
-* [\3813](https://github.com/cosmos/cosmos-sdk/pull/3813) New sdk.NewCoins safe constructor to replace bare
-  sdk.Coins{} declarations.
->>>>>>> 6f74095c
+* [\3813](https://github.com/cosmos/cosmos-sdk/pull/3813) New sdk.NewCoins safe
+constructor to replace bare sdk.Coins{} declarations.
 
 ### Tendermint
 
@@ -56,6 +44,7 @@
 * #3808 `gaiad` and `gaiacli` integration tests use ./build/ binaries.
 
 ### SDK
+
 * #3801 `baseapp` saftey improvements
 
 ### Tendermint
