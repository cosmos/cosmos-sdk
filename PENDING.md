--- conflicted
+++ resolved
@@ -5,25 +5,6 @@
 * Gaia REST API (`gaiacli advanced rest-server`)
 
 * Gaia CLI  (`gaiacli`)
-<<<<<<< HEAD
-    * [x/stake] Validator.Owner renamed to Validator.Operator
-    * [cli] unsafe_reset_all, show_validator, and show_node_id have been renamed to unsafe-reset-all, show-validator, and show-node-id
-    * [cli] [\#1983](https://github.com/cosmos/cosmos-sdk/issues/1983) --print-response now defaults to true in commands that create and send a transaction
-    * [cli] [\#1983](https://github.com/cosmos/cosmos-sdk/issues/1983) you can now pass --pubkey or --address to gaiacli keys show to return a plaintext representation of the key's address or public key for use with other commands
-    * [cli] [\#2061](https://github.com/cosmos/cosmos-sdk/issues/2061) changed proposalID in governance REST endpoints to proposal-id
-    * [cli] [\#2014](https://github.com/cosmos/cosmos-sdk/issues/2014) `gaiacli advanced` no longer exists - to access `ibc`, `rest-server`, and `validator-set` commands use `gaiacli ibc`, `gaiacli rest-server`, and `gaiacli tendermint`, respectively
-    * [makefile] `get_vendor_deps` no longer updates lock file it just updates vendor directory. Use `update_vendor_deps` to update the lock file. [#2152](https://github.com/cosmos/cosmos-sdk/pull/2152)
-    * [cli] [\#2221](https://github.com/cosmos/cosmos-sdk/issues/2221) All commands that
-    utilize a validator's operator address must now use the new Bech32 prefix,
-    `cosmosvaloper`.
-    * [cli] [\#2190](https://github.com/cosmos/cosmos-sdk/issues/2190) `gaiacli init --gen-txs` is now `gaiacli init --with-txs` to reduce confusion
-    * [cli] \#2073 --from can now be either an address or a key name
-    * [cli] [\#1184](https://github.com/cosmos/cosmos-sdk/issues/1184) Subcommands reorganisation, see [\#2390](https://github.com/cosmos/cosmos-sdk/pull/2390) for a comprehensive list of changes.
-    * [cli] [\#2524](https://github.com/cosmos/cosmos-sdk/issues/2524) Add support offline mode to `gaiacli tx sign`. Lookups are not performed if the flag `--offline` is on.
-    * [cli] [\#2569](https://github.com/cosmos/cosmos-sdk/pull/2569) Add commands to query validator unbondings and redelegations
-    * [cli] [\#2570](https://github.com/cosmos/cosmos-sdk/pull/2570) Add commands to query deposits on proposals
-=======
->>>>>>> d71f38bd
 
 * Gaia
 
@@ -37,6 +18,7 @@
 * Gaia REST API (`gaiacli advanced rest-server`)
 
 * Gaia CLI  (`gaiacli`)
+    * [cli] [\#2569](https://github.com/cosmos/cosmos-sdk/pull/2569) Add commands to query validator unbondings and redelegations
 
 * Gaia
 
