--- conflicted
+++ resolved
@@ -25,11 +25,8 @@
   * `gaiacli gov vote --voter`
 * [x/gov] Added tags sub-package, changed tags to use dash-case 
 * [x/gov] Governance parameters are now stored in globalparams store
-<<<<<<< HEAD
 * [lcd] \#1866 Updated lcd /slashing/signing_info endpoint to take cosmosvalpub instead of cosmosvaladdr
-=======
 * [types] sdk.NewCoin now takes sdk.Int, sdk.NewInt64Coin takes int64
->>>>>>> 19b0781e
 
 FEATURES
 * [lcd] Can now query governance proposals by ProposalStatus
