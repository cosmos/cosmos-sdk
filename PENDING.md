# PENDING CHANGELOG

<!----------------------------- BREAKING CHANGES ----------------------------->

## BREAKING CHANGES

### Gaia REST API

* [\#3641] Remove the ability to use a Keybase from the REST API client:
  * `password` and `generate_only` have been removed from the `base_req` object
  * All txs that used to sign or use the Keybase now only generate the tx
  * `keys` routes completely removed

### Gaia CLI

### Gaia

### SDK

### Tendermint

<!--------------------------------- FEATURES --------------------------------->

## FEATURES

### Gaia REST API

### Gaia CLI

### Gaia

### SDK

### Tendermint

<!------------------------------- IMPROVEMENTS ------------------------------->

## IMPROVEMENTS

### Gaia REST API

### Gaia CLI

### Gaia

### SDK

<<<<<<< HEAD
* \#3679 Consistent operators across Coins, DecCoins, Int, Dec
          replaced: Minus->Sub Plus->Add Div->Quo
=======
* [\#3665] Overhaul sdk.Uint type in preparation for Coins Int -> Uint migration.
* \#3691 Cleanup error messages
* \#3456 Integrate in the Int.ToDec() convenience function
>>>>>>> 992dc8b2
* [\#3300] Update the spec-spec, spec file reorg, and TOC updates.

### Tendermint

<!--------------------------------- BUG FIXES -------------------------------->

## BUG FIXES

### Gaia REST API

### Gaia CLI

### Gaia

### SDK

### Tendermint<|MERGE_RESOLUTION|>--- conflicted
+++ resolved
@@ -45,14 +45,11 @@
 
 ### SDK
 
-<<<<<<< HEAD
 * \#3679 Consistent operators across Coins, DecCoins, Int, Dec
           replaced: Minus->Sub Plus->Add Div->Quo
-=======
 * [\#3665] Overhaul sdk.Uint type in preparation for Coins Int -> Uint migration.
 * \#3691 Cleanup error messages
 * \#3456 Integrate in the Int.ToDec() convenience function
->>>>>>> 992dc8b2
 * [\#3300] Update the spec-spec, spec file reorg, and TOC updates.
 
 ### Tendermint
