--- conflicted
+++ resolved
@@ -26,14 +26,9 @@
 
 ### SDK
 
-<<<<<<< HEAD
-* [\#3719](https://github.com/cosmos/cosmos-sdk/issues/3719) DBBackend can now be set at compile time.
-  Defaults: goleveldb. Supported: cleveldb.
 * [\3813](https://github.com/cosmos/cosmos-sdk/pull/3813) New sdk.NewCoins safe constructor to replace bare
   sdk.Coins{} declarations.
 
-=======
->>>>>>> a24dee01
 ### Tendermint
 
 <!------------------------------- IMPROVEMENTS ------------------------------->
