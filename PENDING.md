--- conflicted
+++ resolved
@@ -64,11 +64,8 @@
   * [\#3198](https://github.com/cosmos/cosmos-sdk/issues/3198) New `multisign` command to generate multisig signatures.
   * [\#3198](https://github.com/cosmos/cosmos-sdk/issues/3198) New `sign --multisig` flag to enable multisig mode.
   * [\#2715](https://github.com/cosmos/cosmos-sdk/issues/2715) Reintroduce gaia server's insecure mode.
-<<<<<<< HEAD
+  * [\#3334](https://github.com/cosmos/cosmos-sdk/pull/3334) New `gaiad completion` and `gaiacli completion` to generate Bash/Zsh completion scripts.
   * [\#2607](https://github.com/cosmos/cosmos-sdk/issues/2607) Make `gaiacli config` handle the boolean `indent` flag to beautify commands JSON output.
-=======
-  * [\#3334](https://github.com/cosmos/cosmos-sdk/pull/3334) New `gaiad completion` and `gaiacli completion` to generate Bash/Zsh completion scripts.
->>>>>>> cffa39cf
 
 * Gaia
   * [\#2182] [x/staking] Added querier for querying a single redelegation
