--- conflicted
+++ resolved
@@ -42,18 +42,6 @@
 ### Gaia
 
 * #3808 `gaiad` and `gaiacli` integration tests use ./build/ binaries.
-
-<<<<<<< HEAD
-* \#3753 Remove no-longer-used governance penalty parameter
-* \#3679 Consistent operators across Coins, DecCoins, Int, Dec
-          replaced: Minus->Sub Plus->Add Div->Quo
-* [\#3665] Overhaul sdk.Uint type in preparation for Coins Int -> Uint migration.
-* \#3691 Cleanup error messages
-* \#3456 Integrate in the Int.ToDec() convenience function
-* [\#3300] Update the spec-spec, spec file reorg, and TOC updates.
-* [\#3694] Push tagged docker images on docker hub when tag is created.
-* [\#3716] Update file permissions the client keys directory and contents to `0700`.
-* [\#3681](https://github.com/cosmos/cosmos-sdk/issues/3681) Migrate ledger-cosmos-go from ZondaX to Cosmos organization 
 * \#3819 Simulation refactor, log output now stored in ~/.gaiad/simulation/ 
   * Simulation moved to its own module (not a part of mock)
   * Logger type instead of passing function variables everywhere
@@ -61,10 +49,9 @@
   * Cleanup bank simulation messages / remove dup code in bank simulation
   * Simulations saved in `~/.gaiad/simulations/` 
   * "Lean" simulation output option to exclude No-ops and !ok functions (`--SimulationLean` flag)  
-=======
+
 ### SDK
 * #3801 `baseapp` saftey improvements
->>>>>>> db421fc0
 
 ### Tendermint
 
