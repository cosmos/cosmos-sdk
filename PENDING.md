--- conflicted
+++ resolved
@@ -96,15 +96,12 @@
   where validator is unexpectedly slashed throwing off test calculations
 * [\#3411] Include the `RequestInitChain.Time` in the block header init during
 `InitChain`.
-<<<<<<< HEAD
 * [\#3717] Update the vesting specification and implementation to cap deduction from
 `DelegatedVesting` by at most `DelegatedVesting`. This accounts for the case where
 the undelegation amount may exceed the original delegation amount due to
 truncation of undelegation tokens.
 * [\#3717] Ignore unknown proposers in allocating rewards for proposers, in case
   unbonding period was just 1 block and proposer was already deleted.
-=======
 * [\#3726] Cap(clip) reward to remaining coins in AllocateTokens.
->>>>>>> 7e08b62f
 
 ### Tendermint