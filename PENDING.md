--- conflicted
+++ resolved
@@ -41,13 +41,7 @@
     Add `--output-document` to `gaiad init` to allow one to redirect output to file.
 
 * SDK
-<<<<<<< HEAD
- - \#1277 Complete bank module specification
  - \#2986 Store Refactor
- - \#2914 No longer withdraw validator rewards on bond/unbond, but rather move
-  the rewards to the respective validator's pools.
-=======
->>>>>>> 65beea44
 
 * Tendermint
 
