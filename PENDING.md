## PENDING

BREAKING CHANGES

* Gaia REST API

* Gaia CLI

* Gaia

* SDK
<<<<<<< HEAD
 * \#3580 Migrate HTTP request/response types and utilities to types/rest.
 * \#3592 Drop deprecated keybase implementation's New() constructor in
   favor of a new crypto/keys.New(string, string) implementation that
   returns a lazy keybase instance. Remove client.MockKeyBase,
   superseded by crypto/keys.NewInMemory()
=======
 * \#3621 staking.GenesisState.Bonds -> Delegations
>>>>>>> fb2d902c

* Tendermint

FEATURES

* Gaia REST API

* Gaia CLI

* Gaia

* SDK

* Tendermint


IMPROVEMENTS

* Gaia REST API

* Gaia CLI

* Gaia

* SDK
  * \#3621 remove many inter-module dependancies
  * [\#3601] JSON-stringify the ABCI log response which includes the log and message
  index.
  * [\#3604] Improve SDK funds related error messages and allow for unicode in
  JSON ABCI log.
  * [\#3620](https://github.com/cosmos/cosmos-sdk/pull/3620) Version command shows build tags
  * [\#3638] Add Bcrypt benchmarks & justification of security parameter choice

* Tendermint
  * [\#3618] Upgrade to Tendermint 0.30.03

BUG FIXES

* Gaia REST API

* Gaia CLI

* Gaia

* SDK

* Tendermint<|MERGE_RESOLUTION|>--- conflicted
+++ resolved
@@ -9,15 +9,12 @@
 * Gaia
 
 * SDK
-<<<<<<< HEAD
  * \#3580 Migrate HTTP request/response types and utilities to types/rest.
  * \#3592 Drop deprecated keybase implementation's New() constructor in
    favor of a new crypto/keys.New(string, string) implementation that
    returns a lazy keybase instance. Remove client.MockKeyBase,
    superseded by crypto/keys.NewInMemory()
-=======
  * \#3621 staking.GenesisState.Bonds -> Delegations
->>>>>>> fb2d902c
 
 * Tendermint
 
