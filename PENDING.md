## PENDING

BREAKING CHANGES

* Gaia REST API (`gaiacli advanced rest-server`)
    * [x/stake] Validator.Owner renamed to Validator.Operator

* Gaia CLI  (`gaiacli`)
    * [x/stake] Validator.Owner renamed to Validator.Operator
    * [cli] unsafe_reset_all, show_validator, and show_node_id have been renamed to unsafe-reset-all, show-validator, and show-node-id
    * [cli] [\#1983](https://github.com/cosmos/cosmos-sdk/issues/1983) --print-response now defaults to true in commands that create and send a transaction
    * [cli] [\#1983](https://github.com/cosmos/cosmos-sdk/issues/1983) you can now pass --pubkey or --address to gaiacli keys show to return a plaintext representation of the key's address or public key for use with other commands
    * [cli] [\#2061](https://github.com/cosmos/cosmos-sdk/issues/2061) changed proposalID in governance REST endpoints to proposal-id
    * [cli] [\#2014](https://github.com/cosmos/cosmos-sdk/issues/2014) `gaiacli advanced` no longer exists - to access `ibc`, `rest-server`, and `validator-set` commands use `gaiacli ibc`, `gaiacli rest-server`, and `gaiacli tendermint`, respectively
    * [makefile] `get_vendor_deps` no longer updates lock file it just updates vendor directory. Use `update_vendor_deps` to update the lock file. [#2152](https://github.com/cosmos/cosmos-sdk/pull/2152)
    * [cli] [\#2221](https://github.com/cosmos/cosmos-sdk/issues/2221) All commands that
    utilize a validator's operator address must now use the new Bech32 prefix,
    `cosmosvaloper`.
    * [cli] [\#2190](https://github.com/cosmos/cosmos-sdk/issues/2190) `gaiacli init --gen-txs` is now `gaiacli init --with-txs` to reduce confusion

* Gaia
    * Make the transient store key use a distinct store key. [#2013](https://github.com/cosmos/cosmos-sdk/pull/2013)
    * [x/stake] [\#1901](https://github.com/cosmos/cosmos-sdk/issues/1901) Validator type's Owner field renamed to Operator; Validator's GetOwner() renamed accordingly to comply with the SDK's Validator interface.
    * [docs] [#2001](https://github.com/cosmos/cosmos-sdk/pull/2001) Update slashing spec for slashing period
    * [x/stake, x/slashing] [#1305](https://github.com/cosmos/cosmos-sdk/issues/1305) - Rename "revoked" to "jailed"
    * [x/stake] [#1676] Revoked and jailed validators put into the unbonding state
    * [x/stake] [#1877] Redelegations/unbonding-delegation from unbonding validator have reduced time
    * [x/stake] [\#2040](https://github.com/cosmos/cosmos-sdk/issues/2040) Validator
    operator type has now changed to `sdk.ValAddress`
    * [x/stake] [\#2221](https://github.com/cosmos/cosmos-sdk/issues/2221) New
    Bech32 prefixes have been introduced for a validator's consensus address and
    public key: `cosmosvalcons` and `cosmosvalconspub` respectively. Also, existing Bech32 prefixes have been
    renamed for accounts and validator operators:
      * `cosmosaccaddr` / `cosmosaccpub` => `cosmos` / `cosmospub`
      * `cosmosvaladdr` / `cosmosvalpub` => `cosmosvaloper` / `cosmosvaloperpub`
    
* SDK
    * [core] [\#1807](https://github.com/cosmos/cosmos-sdk/issues/1807) Switch from use of rational to decimal
    * [types] [\#1901](https://github.com/cosmos/cosmos-sdk/issues/1901) Validator interface's GetOwner() renamed to GetOperator()
    * [x/slashing] [#2122](https://github.com/cosmos/cosmos-sdk/pull/2122) - Implement slashing period
    * [types] [\#2119](https://github.com/cosmos/cosmos-sdk/issues/2119) Parsed error messages and ABCI log errors to make them more human readable.
    * [simulation] Rename TestAndRunTx to Operation [#2153](https://github.com/cosmos/cosmos-sdk/pull/2153)
    * [simulation] Remove log and testing.TB from Operation and Invariants, in favor of using errors \#2282
    * [tools] Removed gocyclo [#2211](https://github.com/cosmos/cosmos-sdk/issues/2211)
    * [baseapp] Remove `SetTxDecoder` in favor of requiring the decoder be set in baseapp initialization. [#1441](https://github.com/cosmos/cosmos-sdk/issues/1441)

* Tendermint


FEATURES

* Gaia REST API (`gaiacli advanced rest-server`)
  * [gaia-lite] Endpoints to query staking pool and params
  * [gaia-lite] [\#2110](https://github.com/cosmos/cosmos-sdk/issues/2110) Add support for `simulate=true` requests query argument to endpoints that send txs to run simulations of transactions
  * [gaia-lite] [\#966](https://github.com/cosmos/cosmos-sdk/issues/966) Add support for `generate_only=true` query argument to generate offline unsigned transactions
  * [gaia-lite] [\#1953](https://github.com/cosmos/cosmos-sdk/issues/1953) Add /sign endpoint to sign transactions generated with `generate_only=true`.
  * [gaia-lite] [\#1954](https://github.com/cosmos/cosmos-sdk/issues/1954) Add /broadcast endpoint to broadcast transactions signed by the /sign endpoint.

* Gaia CLI  (`gaiacli`)
  * [cli] Cmds to query staking pool and params
  * [gov][cli] #2062 added `--proposal` flag to `submit-proposal` that allows a JSON file containing a proposal to be passed in
  * [\#2040](https://github.com/cosmos/cosmos-sdk/issues/2040) Add `--bech` to `gaiacli keys show` and respective REST endpoint to
  provide desired Bech32 prefix encoding
  * [cli] [\#2047](https://github.com/cosmos/cosmos-sdk/issues/2047) [\#2306](https://github.com/cosmos/cosmos-sdk/pull/2306) Passing --gas=simulate triggers a simulation of the tx before the actual execution.
  The gas estimate obtained via the simulation will be used as gas limit in the actual execution.
  * [cli] [\#2047](https://github.com/cosmos/cosmos-sdk/issues/2047) The --gas-adjustment flag can be used to adjust the estimate obtained via the simulation triggered by --gas=simulate.
  * [cli] [\#2110](https://github.com/cosmos/cosmos-sdk/issues/2110) Add --dry-run flag to perform a simulation of a transaction without broadcasting it. The --gas flag is ignored as gas would be automatically estimated.
  * [cli] [\#2204](https://github.com/cosmos/cosmos-sdk/issues/2204) Support generating and broadcasting messages with multiple signatures via command line:
    * [\#966](https://github.com/cosmos/cosmos-sdk/issues/966) Add --generate-only flag to build an unsigned transaction and write it to STDOUT.
    * [\#1953](https://github.com/cosmos/cosmos-sdk/issues/1953) New `sign` command to sign transactions generated with the --generate-only flag.
    * [\#1954](https://github.com/cosmos/cosmos-sdk/issues/1954) New `broadcast` command to broadcast transactions generated offline and signed with the `sign` command.

* Gaia
  * [cli] #2170 added ability to show the node's address via `gaiad tendermint show-address`

* SDK
  * [querier] added custom querier functionality, so ABCI query requests can be handled by keepers
  * [simulation] [\#1924](https://github.com/cosmos/cosmos-sdk/issues/1924) allow operations to specify future operations
  * [simulation] [\#1924](https://github.com/cosmos/cosmos-sdk/issues/1924) Add benchmarking capabilities, with makefile commands "test_sim_gaia_benchmark, test_sim_gaia_profile"

* Tendermint


IMPROVEMENTS
* [tools] Improved terraform and ansible scripts for infrastructure deployment
* [tools] Added ansible script to enable process core dumps

* Gaia REST API (`gaiacli advanced rest-server`)
    * [x/stake] [\#2000](https://github.com/cosmos/cosmos-sdk/issues/2000) Added tests for new staking endpoints

* Gaia CLI  (`gaiacli`)
    * [cli] #2060 removed `--select` from `block` command
    * [cli] #2128 fixed segfault when exporting directly after `gaiad init`

* Gaia
    * [x/stake] [#2023](https://github.com/cosmos/cosmos-sdk/pull/2023) Terminate iteration loop in `UpdateBondedValidators` and `UpdateBondedValidatorsFull` when the first revoked validator is encountered and perform a sanity check.
    * [x/auth] Signature verification's gas cost now accounts for pubkey type. [#2046](https://github.com/tendermint/tendermint/pull/2046)
    * [x/stake] [x/slashing] Ensure delegation invariants to jailed validators [#1883](https://github.com/cosmos/cosmos-sdk/issues/1883).
    * [x/stake] Improve speed of GetValidator, which was shown to be a performance bottleneck. [#2046](https://github.com/tendermint/tendermint/pull/2200)
    * [genesis] \#2229 Ensure that there are no duplicate accounts or validators in the genesis state.
    * Add SDK validation to `config.toml` (namely disabling `create_empty_blocks`) \#1571
    
* SDK
    * [tools] Make get_vendor_deps deletes `.vendor-new` directories, in case scratch files are present.
    * [spec] Added simple piggy bank distribution spec
    * [cli] [\#1632](https://github.com/cosmos/cosmos-sdk/issues/1632) Add integration tests to ensure `basecoind init && basecoind` start sequences run successfully for both `democoin` and `basecoin` examples.
    * [store] Speedup IAVL iteration, and consequently everything that requires IAVL iteration. [#2143](https://github.com/cosmos/cosmos-sdk/issues/2143)
    * [store] \#1952, \#2281 Update IAVL dependency to v0.11.0
    * [simulation] Make timestamps randomized [#2153](https://github.com/cosmos/cosmos-sdk/pull/2153)
    * [simulation] Make logs not just pure strings, speeding it up by a large factor at greater block heights \#2282
<<<<<<< HEAD
    * [simulation] Add a concept of weighting the operations \#2303
=======
    * [simulation] Logs get written to file if large, and also get printed on panics \#2285
>>>>>>> fb0cc0b0

* Tendermint

BUG FIXES

* Gaia REST API (`gaiacli advanced rest-server`)

* Gaia CLI  (`gaiacli`)
    * [cli] [\#1997](https://github.com/cosmos/cosmos-sdk/issues/1997) Handle panics gracefully when `gaiacli stake {delegation,unbond}` fail to unmarshal delegation.
    * [cli] [\#2265](https://github.com/cosmos/cosmos-sdk/issues/2265) Fix JSON formatting of the `gaiacli send` command.

* Gaia

* SDK
    * [\#1988](https://github.com/cosmos/cosmos-sdk/issues/1988) Make us compile on OpenBSD (disable ledger) [#1988] (https://github.com/cosmos/cosmos-sdk/issues/1988)
    * [\#2105](https://github.com/cosmos/cosmos-sdk/issues/2105) Fix DB Iterator leak, which may leak a go routine.
    * [ledger] [\#2064](https://github.com/cosmos/cosmos-sdk/issues/2064) Fix inability to sign and send transactions via the LCD by
    loading a Ledger device at runtime.
    * [\#2158](https://github.com/cosmos/cosmos-sdk/issues/2158) Fix non-deterministic ordering of validator iteration when slashing in `gov EndBlocker`
    * [simulation] \#1924 Make simulation stop on SIGTERM

* Tendermint<|MERGE_RESOLUTION|>--- conflicted
+++ resolved
@@ -108,11 +108,8 @@
     * [store] \#1952, \#2281 Update IAVL dependency to v0.11.0
     * [simulation] Make timestamps randomized [#2153](https://github.com/cosmos/cosmos-sdk/pull/2153)
     * [simulation] Make logs not just pure strings, speeding it up by a large factor at greater block heights \#2282
-<<<<<<< HEAD
     * [simulation] Add a concept of weighting the operations \#2303
-=======
     * [simulation] Logs get written to file if large, and also get printed on panics \#2285
->>>>>>> fb0cc0b0
 
 * Tendermint
 
