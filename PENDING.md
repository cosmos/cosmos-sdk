--- conflicted
+++ resolved
@@ -48,13 +48,9 @@
 * Gaia CLI  (`gaiacli`)
 
 * Gaia
-<<<<<<< HEAD
-  * \#2723 Use `cosmosvalcons` Bech32 prefix in `tendermint show-address`
-
-=======
+  * [\#2723] Use `cosmosvalcons` Bech32 prefix in `tendermint show-address`
   * [\#2742](https://github.com/cosmos/cosmos-sdk/issues/2742) Fix time format of TimeoutCommit override 
   
->>>>>>> bb54a0de
 * SDK
 
 * Tendermint
