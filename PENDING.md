--- conflicted
+++ resolved
@@ -39,11 +39,8 @@
 
 ### Gaia CLI
 
-<<<<<<< HEAD
 * [\#3841](https://github.com/cosmos/cosmos-sdk/pull/3841) Add indent to JSON of `gaiacli keys [add|show|list]`
-=======
 * [\#3859](https://github.com/cosmos/cosmos-sdk/pull/3859) Add newline to echo of `gaiacli keys ...`
->>>>>>> 5b621093
 
 ### Gaia
 
