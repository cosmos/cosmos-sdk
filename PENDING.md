## PENDING

BREAKING CHANGES

* Gaia REST API (`gaiacli advanced rest-server`)
  * [\#3284](https://github.com/cosmos/cosmos-sdk/issues/3284) Rename the `name`
  field to `from` in the `base_req` body.
  * [\#3485](https://github.com/cosmos/cosmos-sdk/pull/3485) Error responses are now JSON objects.

* Gaia CLI  (`gaiacli`)
  - [#3399](https://github.com/cosmos/cosmos-sdk/pull/3399) Add `gaiad validate-genesis` command to facilitate checking of genesis files
  - [\#1894](https://github.com/cosmos/cosmos-sdk/issues/1894) `version` prints out short info by default. Add `--long` flag. Proper handling of `--format` flag introduced.
  - [\#3465](https://github.com/cosmos/cosmos-sdk/issues/3465) `gaiacli rest-server` switched back to insecure mode by default:
    - `--insecure` flag is removed.
    - `--tls` is now used to enable secure layer.

* Gaia

* SDK
  * [\#3487](https://github.com/cosmos/cosmos-sdk/pull/3487) Move HTTP/REST utilities out of client/utils into a new dedicated client/rest package.

* Tendermint


FEATURES

* Gaia REST API

* Gaia CLI  (`gaiacli`)
  * [\#3429](https://github.com/cosmos/cosmos-sdk/issues/3429) Support querying
  for all delegator distribution rewards.
  * \#3449 Proof verification now works with absence proofs

* Gaia
  - [\#3397](https://github.com/cosmos/cosmos-sdk/pull/3397) Implement genesis file sanitization to avoid failures at chain init.
  * \#3428 Run the simulation from a particular genesis state loaded from a file

* SDK
  * \#3270 [x/staking] limit number of ongoing unbonding delegations /redelegations per pair/trio

* Tendermint


IMPROVEMENTS

* Gaia REST API
  * [\#3284](https://github.com/cosmos/cosmos-sdk/issues/3284) Update Gaia Lite
  REST service to support the following:
    * Automatic account number and sequence population when fields are omitted
    * Generate only functionality no longer requires access to a local Keybase
    * `from` field in the `base_req` body can be a Keybase name or account address
  * [\#3423](https://github.com/cosmos/cosmos-sdk/issues/3423) Allow simulation
  (auto gas) to work with generate only.

* Gaia CLI  (`gaiacli`)

* Gaia
  * [\#3418](https://github.com/cosmos/cosmos-sdk/issues/3418) Add vesting account
  genesis validation checks to `GaiaValidateGenesisState`.
  * [\#3420](https://github.com/cosmos/cosmos-sdk/issues/3420) Added maximum length to governance proposal descriptions and titles
  * [\#3454](https://github.com/cosmos/cosmos-sdk/pull/3454) Add `--jail-whitelist` to `gaiad export` to enable testing of complex exports
  * [\#3424](https://github.com/cosmos/cosmos-sdk/issues/3424) Allow generation of gentxs with empty memo field.

* SDK
<<<<<<< HEAD
  * [\#2605] x/params add subkey accessing
=======
  * [\#2986](https://github.com/cosmos/cosmos-sdk/pull/2986) Store Refactor
>>>>>>> c766993c
  * \#3435 Test that store implementations do not allow nil values

* Tendermint


BUG FIXES

* Gaia REST API

* Gaia CLI  (`gaiacli`)
  - [\#3417](https://github.com/cosmos/cosmos-sdk/pull/3417) Fix `q slashing signing-info` panic by ensuring safety of user input and properly returning not found error
  - [\#3345](https://github.com/cosmos/cosmos-sdk/issues/3345) Upgrade ledger-cosmos-go dependency to v0.9.3 to pull
    https://github.com/ZondaX/ledger-cosmos-go/commit/ed9aa39ce8df31bad1448c72d3d226bf2cb1a8d1 in order to fix a derivation path issue that causes `gaiacli keys add --recover`
    to malfunction.
  - [\#3419](https://github.com/cosmos/cosmos-sdk/pull/3419) Fix `q distr slashes` panic 
  - [\#3453](https://github.com/cosmos/cosmos-sdk/pull/3453) The `rest-server` command didn't respect persistent flags such as `--chain-id` and `--trust-node` if they were
    passed on the command line.
    
* Gaia

* SDK

* Tendermint<|MERGE_RESOLUTION|>--- conflicted
+++ resolved
@@ -62,11 +62,8 @@
   * [\#3424](https://github.com/cosmos/cosmos-sdk/issues/3424) Allow generation of gentxs with empty memo field.
 
 * SDK
-<<<<<<< HEAD
   * [\#2605] x/params add subkey accessing
-=======
   * [\#2986](https://github.com/cosmos/cosmos-sdk/pull/2986) Store Refactor
->>>>>>> c766993c
   * \#3435 Test that store implementations do not allow nil values
 
 * Tendermint
