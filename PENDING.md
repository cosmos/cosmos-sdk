## PENDING

BREAKING CHANGES

* Gaia REST API (`gaiacli advanced rest-server`)
  * [\#3284](https://github.com/cosmos/cosmos-sdk/issues/3284) Rename the `name`
  field to `from` in the `base_req` body.
  * [\#3485](https://github.com/cosmos/cosmos-sdk/pull/3485) Error responses are now JSON objects.
  * [\#3477][distribution] endpoint changed "all_delegation_rewards" -> "delegator_total_rewards"

* Gaia CLI  (`gaiacli`)
  - [#3399](https://github.com/cosmos/cosmos-sdk/pull/3399) Add `gaiad validate-genesis` command to facilitate checking of genesis files
  - [\#1894](https://github.com/cosmos/cosmos-sdk/issues/1894) `version` prints out short info by default. Add `--long` flag. Proper handling of `--format` flag introduced.
  - [\#3465](https://github.com/cosmos/cosmos-sdk/issues/3465) `gaiacli rest-server` switched back to insecure mode by default:
    - `--insecure` flag is removed.
    - `--tls` is now used to enable secure layer.
  - [\#3451](https://github.com/cosmos/cosmos-sdk/pull/3451) `gaiacli` now returns transactions in plain text including tags.

* Gaia
  *  [\#3457](https://github.com/cosmos/cosmos-sdk/issues/3457) Changed governance tally validatorGovInfo to use sdk.Int power instead of sdk.Dec

* SDK
  * \#2513 Tendermint updates are adjusted by 10^-6 relative to staking tokens, 
  * [\#3487](https://github.com/cosmos/cosmos-sdk/pull/3487) Move HTTP/REST utilities out of client/utils into a new dedicated client/rest package.
  * [\#3490](https://github.com/cosmos/cosmos-sdk/issues/3490) ReadRESTReq() returns bool to avoid callers to write error responses twice.
  * [\#3502](https://github.com/cosmos/cosmos-sdk/pull/3502) Fixes issue when comparing genesis states

* Tendermint


FEATURES

* Gaia REST API
  * [\#2358](https://github.com/cosmos/cosmos-sdk/issues/2358) Add distribution module REST interface

* Gaia CLI  (`gaiacli`)
  * [\#3429](https://github.com/cosmos/cosmos-sdk/issues/3429) Support querying
  for all delegator distribution rewards.
  * \#3449 Proof verification now works with absence proofs

* Gaia
  - [\#3397](https://github.com/cosmos/cosmos-sdk/pull/3397) Implement genesis file sanitization to avoid failures at chain init.
  * \#3428 Run the simulation from a particular genesis state loaded from a file

* SDK
  * \#3270 [x/staking] limit number of ongoing unbonding delegations /redelegations per pair/trio
  * [\#3477][distribution] new query endpoint "delegator_validators"

* Tendermint


IMPROVEMENTS

* Gaia REST API
  * [\#3284](https://github.com/cosmos/cosmos-sdk/issues/3284) Update Gaia Lite
  REST service to support the following:
    * Automatic account number and sequence population when fields are omitted
    * Generate only functionality no longer requires access to a local Keybase
    * `from` field in the `base_req` body can be a Keybase name or account address
  * [\#3423](https://github.com/cosmos/cosmos-sdk/issues/3423) Allow simulation
  (auto gas) to work with generate only.

* Gaia CLI  (`gaiacli`)
  * [\#3476](https://github.com/cosmos/cosmos-sdk/issues/3476) New `withdraw-all-rewards` command to withdraw all delegations rewards for delegators.

* Gaia
  * [\#3418](https://github.com/cosmos/cosmos-sdk/issues/3418) Add vesting account
  genesis validation checks to `GaiaValidateGenesisState`.
  * [\#3420](https://github.com/cosmos/cosmos-sdk/issues/3420) Added maximum length to governance proposal descriptions and titles
  * [\#3256](https://github.com/cosmos/cosmos-sdk/issues/3256) Add gas consumption
  for tx size in the ante handler.
  * [\#3454](https://github.com/cosmos/cosmos-sdk/pull/3454) Add `--jail-whitelist` to `gaiad export` to enable testing of complex exports
  * [\#3424](https://github.com/cosmos/cosmos-sdk/issues/3424) Allow generation of gentxs with empty memo field.

* SDK
  * [\#2605] x/params add subkey accessing
  * [\#2986](https://github.com/cosmos/cosmos-sdk/pull/2986) Store Refactor
  * \#3435 Test that store implementations do not allow nil values
<<<<<<< HEAD
  * \#2509 Sanitize all usage of Dec.RoundInt64()
=======
  * [\#556](https://github.com/cosmos/cosmos-sdk/issues/556) Increase `BaseApp`
  test coverage.
>>>>>>> 52350c59

* Tendermint


BUG FIXES

* Gaia REST API

* Gaia CLI  (`gaiacli`)
  - [\#3417](https://github.com/cosmos/cosmos-sdk/pull/3417) Fix `q slashing signing-info` panic by ensuring safety of user input and properly returning not found error
  - [\#3345](https://github.com/cosmos/cosmos-sdk/issues/3345) Upgrade ledger-cosmos-go dependency to v0.9.3 to pull
    https://github.com/ZondaX/ledger-cosmos-go/commit/ed9aa39ce8df31bad1448c72d3d226bf2cb1a8d1 in order to fix a derivation path issue that causes `gaiacli keys add --recover`
    to malfunction.
  - [\#3419](https://github.com/cosmos/cosmos-sdk/pull/3419) Fix `q distr slashes` panic
  - [\#3453](https://github.com/cosmos/cosmos-sdk/pull/3453) The `rest-server` command didn't respect persistent flags such as `--chain-id` and `--trust-node` if they were
    passed on the command line.
  - [\#3441](https://github.com/cosmos/cosmos-sdk/pull/3431) Improved resource management and connection handling (ledger devices). Fixes issue with DER vs BER signatures.

* Gaia
  * [\#3486](https://github.com/cosmos/cosmos-sdk/pull/3486) Use AmountOf in
    vesting accounts instead of zipping/aligning denominations.

* SDK

* Tendermint<|MERGE_RESOLUTION|>--- conflicted
+++ resolved
@@ -76,12 +76,9 @@
   * [\#2605] x/params add subkey accessing
   * [\#2986](https://github.com/cosmos/cosmos-sdk/pull/2986) Store Refactor
   * \#3435 Test that store implementations do not allow nil values
-<<<<<<< HEAD
   * \#2509 Sanitize all usage of Dec.RoundInt64()
-=======
   * [\#556](https://github.com/cosmos/cosmos-sdk/issues/556) Increase `BaseApp`
   test coverage.
->>>>>>> 52350c59
 
 * Tendermint
 
