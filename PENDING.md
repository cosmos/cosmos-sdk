--- conflicted
+++ resolved
@@ -28,17 +28,11 @@
   * [\#3064](https://github.com/cosmos/cosmos-sdk/issues/3064) Sanitize `sdk.Coin` denom. Coins denoms are now case insensitive, i.e. 100fooToken equals to 100FOOTOKEN.
   * [\#3195](https://github.com/cosmos/cosmos-sdk/issues/3195) Allows custom configuration for syncable strategy
   * [\#3242](https://github.com/cosmos/cosmos-sdk/issues/3242) Fix infinite gas
-<<<<<<< HEAD
-  meter utilization during aborted ante handler executions.
-  * [\#2222] [x/staking] `/stake` -> `/staking` module rename
-  * [\#1268] `LooseTokens` -> `NotBondedTokens`
-  
-=======
     meter utilization during aborted ante handler executions.
   * [staking] \#2222 `/stake` -> `/staking` module rename
   * [staking] \#1402 Redelegation and unbonding-delegation structs changed to include multiple an array of entries 
+  * [staking] \#1268 `LooseTokens` -> `NotBondedTokens`
 
->>>>>>> 7fd4b526
 * Tendermint
   * \#3279 Upgrade to Tendermint 0.28.0-dev0
 
@@ -89,11 +83,8 @@
     slashing, and staking modules.
   * [\#3093](https://github.com/cosmos/cosmos-sdk/issues/3093) Ante handler does no longer read all accounts in one go when processing signatures as signature
     verification may fail before last signature is checked.
-<<<<<<< HEAD
-  * [\#1268] staking spec rewrite
-=======
-  * [x/stake] \#1402 Add for multiple simultaneous redelegations or unbonding-delegations within an unbonding period 
->>>>>>> 7fd4b526
+  * [staking] \#1402 Add for multiple simultaneous redelegations or unbonding-delegations within an unbonding period 
+  * [staking] \#1268 staking spec rewrite
 
 * Tendermint
 
