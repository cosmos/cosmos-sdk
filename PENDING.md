## PENDING

BREAKING CHANGES

* Gaia REST API (`gaiacli advanced rest-server`)
  * [\#3284](https://github.com/cosmos/cosmos-sdk/issues/3284) Rename the `name`
  field to `from` in the `base_req` body.

* Gaia CLI  (`gaiacli`)
  - [#3399](https://github.com/cosmos/cosmos-sdk/pull/3399) Add `gaiad validate-genesis` command to facilitate checking of genesis files
  - [\#1894](https://github.com/cosmos/cosmos-sdk/issues/1894) `version` prints out short info by default. Add `--long` flag. Proper handling of `--format` flag introduced.

* Gaia

* SDK

* Tendermint


FEATURES

* Gaia REST API

* Gaia CLI  (`gaiacli`)

* Gaia
  - [\#3397](https://github.com/cosmos/cosmos-sdk/pull/3397) Implement genesis file sanitization to avoid failures at chain init.

* SDK
  * \#3270 [x/staking] limit number of ongoing unbonding delegations /redelegations per pair/trio

* Tendermint


IMPROVEMENTS

* Gaia REST API
  * [\#3284](https://github.com/cosmos/cosmos-sdk/issues/3284) Update Gaia Lite
  REST service to support the following:
    * Automatic account number and sequence population when fields are omitted
    * Generate only functionality no longer requires access to a local Keybase
    * `from` field in the `base_req` body can be a Keybase name or account address

* Gaia CLI  (`gaiacli`)

* Gaia
  * [\#3418](https://github.com/cosmos/cosmos-sdk/issues/3418) Add vesting account
  genesis validation checks to `GaiaValidateGenesisState`.
  * [\#3420](https://github.com/cosmos/cosmos-sdk/issues/3420) Added maximum length to governance proposal descriptions and titles

* SDK
<<<<<<< HEAD
  * [\#2605] x/params add subkey accessing
=======
  * \#3435 Test that store implementations do not allow nil values
>>>>>>> 0ed6de0c

* Tendermint


BUG FIXES

* Gaia REST API

* Gaia CLI  (`gaiacli`)
  - [\#3417](https://github.com/cosmos/cosmos-sdk/pull/3417) Fix `q slashing signing-info` panic by ensuring safety of user input and properly returning not found error
  - [\#3345](https://github.com/cosmos/cosmos-sdk/issues/3345) Upgrade ledger-cosmos-go dependency to v0.9.3 to pull
    https://github.com/ZondaX/ledger-cosmos-go/commit/ed9aa39ce8df31bad1448c72d3d226bf2cb1a8d1 in order to fix a derivation path issue that causes `gaiacli keys add --recover`
    to malfunction.
  - [\#3419](https://github.com/cosmos/cosmos-sdk/pull/3419) Fix `q distr slashes` panic 

* Gaia

* SDK

* Tendermint<|MERGE_RESOLUTION|>--- conflicted
+++ resolved
@@ -49,11 +49,8 @@
   * [\#3420](https://github.com/cosmos/cosmos-sdk/issues/3420) Added maximum length to governance proposal descriptions and titles
 
 * SDK
-<<<<<<< HEAD
   * [\#2605] x/params add subkey accessing
-=======
   * \#3435 Test that store implementations do not allow nil values
->>>>>>> 0ed6de0c
 
 * Tendermint
 
