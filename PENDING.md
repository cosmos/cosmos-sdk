--- conflicted
+++ resolved
@@ -39,13 +39,10 @@
 * Gaia
 
 * SDK
-<<<<<<< HEAD
   * [\#3601] JSON-stringify the ABCI log response which includes the log and message
   index.
-=======
   * [\#3604] Improve SDK funds related error messages and allow for unicode in
   JSON ABCI log.
->>>>>>> fe548c08
 
 * Tendermint
 
