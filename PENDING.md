--- conflicted
+++ resolved
@@ -17,14 +17,11 @@
     utilize a validator's operator address must now use the new Bech32 prefix,
     `cosmosvaloper`.
     * [cli] [\#2190](https://github.com/cosmos/cosmos-sdk/issues/2190) `gaiacli init --gen-txs` is now `gaiacli init --with-txs` to reduce confusion
-<<<<<<< HEAD
     * [\#2040](https://github.com/cosmos/cosmos-sdk/issues/2040) All commands that utilize a validator's address must now use the new
     bech32 prefix, `cosmosval`. A validator's Tendermint signing key and address
     now use a new bech32 prefix, `cosmoscons`.
     * [cli] \#2073 --from can now be either an address or a key name
 
-=======
->>>>>>> 3cf3ab11
 
 * Gaia
     * Make the transient store key use a distinct store key. [#2013](https://github.com/cosmos/cosmos-sdk/pull/2013)
@@ -33,12 +30,6 @@
     * [x/stake, x/slashing] [#1305](https://github.com/cosmos/cosmos-sdk/issues/1305) - Rename "revoked" to "jailed"
     * [x/stake] [#1676] Revoked and jailed validators put into the unbonding state
     * [x/stake] [#1877] Redelegations/unbonding-delegation from unbonding validator have reduced time
-<<<<<<< HEAD
-    * [x/stake] [\#2040](https://github.com/cosmos/cosmos-sdk/issues/2040) Validator operator type has now changed to `sdk.ValAddress`
-      * A new bech32 prefix has been introduced for Tendermint signing keys and
-        addresses, `cosmosconspub` and `cosmoscons` respectively.
-    * [x/gov] \#2195 Made governance use BFT Time instead of Block Heights for deposit and voting periods.
-=======
     * [x/stake] [\#2040](https://github.com/cosmos/cosmos-sdk/issues/2040) Validator
     operator type has now changed to `sdk.ValAddress`
     * [x/stake] [\#2221](https://github.com/cosmos/cosmos-sdk/issues/2221) New
@@ -47,7 +38,6 @@
     renamed for accounts and validator operators:
       * `cosmosaccaddr` / `cosmosaccpub` => `cosmos` / `cosmospub`
       * `cosmosvaladdr` / `cosmosvalpub` => `cosmosvaloper` / `cosmosvaloperpub`
->>>>>>> 3cf3ab11
     
 * SDK
     * [core] [\#1807](https://github.com/cosmos/cosmos-sdk/issues/1807) Switch from use of rational to decimal
