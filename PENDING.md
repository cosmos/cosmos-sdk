--- conflicted
+++ resolved
@@ -55,7 +55,6 @@
 
 * [\#3653] Prompt user confirmation prior to signing and broadcasting a transaction.
 * [\#3670] CLI support for showing bech32 addresses in Ledger devices
-<<<<<<< HEAD
 * [\#3711] Update `tx sign` to use `--from` instead of the deprecated `--name`
 CLI flag.
 * [\#3738] Improve multisig UX:
@@ -64,11 +63,7 @@
   * `gaiacli tx sign --validate-signatures` now displays multisig signers with their respective weights
 * [\#3730](https://github.com/cosmos/cosmos-sdk/issues/3730) Improve workflow for
 `gaiad gentx` with offline public keys, by outputting stdtx file that needs to be signed.
-=======
-* [\#3711] Update `tx sign` to use `--from` instead of the deprecated `--name` CLI flag.
-* [\#3730](https://github.com/cosmos/cosmos-sdk/issues/3730) Improve workflow for `gaiad gentx` with offline public keys, by outputting stdtx file that needs to be signed.
 * [\#3761](https://github.com/cosmos/cosmos-sdk/issues/3761) Querying account related information using custom querier in auth module
->>>>>>> b1ce965d
 
 ### Gaia
 
