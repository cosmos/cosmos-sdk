--- conflicted
+++ resolved
@@ -101,12 +101,9 @@
   * \#2509 Sanitize all usage of Dec.RoundInt64()
   * [\#556](https://github.com/cosmos/cosmos-sdk/issues/556) Increase `BaseApp`
   test coverage.
-<<<<<<< HEAD
   * \#3357 develop state-transitions.md for staking spec, missing states added to `state.md`
-=======
   * [\#3552](https://github.com/cosmos/cosmos-sdk/pull/3552) Validate bit length when
   deserializing `Int` types.
->>>>>>> fd5e7b9b
 
 * Tendermint
 
