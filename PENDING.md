--- conflicted
+++ resolved
@@ -87,13 +87,7 @@
   * Removed all tx related fields and logic (building & signing) to separate
   structure `TxContext` in `x/auth/client/context`
   * Cleaned up documentation and API of what used to be `CoreContext`
-<<<<<<< HEAD
   * Implemented `KeyType` enum for key info
-=======
-  * Implemented `KeyType` enum for key info
-*  \#1666 Add intra-tx counter to the genesis validators
 * [tests] \#1551: Fixed invalid LCD test JSON payload in `doIBCTransfer`
 *  \#1787 Fixed bug where Tally fails due to revoked/unbonding validator
-*  \#1787 Fixed bug where Tally fails due to revoked/unbonding validator
-* [basecoin] Fixes coin transaction failure and account query [discussion](https://forum.cosmos.network/t/unmarshalbinarybare-expected-to-read-prefix-bytes-75fbfab8-since-it-is-registered-concrete-but-got-0a141dfa/664/6)
->>>>>>> ac26d335
+* [basecoin] Fixes coin transaction failure and account query [discussion](https://forum.cosmos.network/t/unmarshalbinarybare-expected-to-read-prefix-bytes-75fbfab8-since-it-is-registered-concrete-but-got-0a141dfa/664/6)