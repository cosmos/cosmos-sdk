<<<<<<< HEAD
# Cosmos SDK v0.47.10 Release Notes
=======
# Cosmos SDK v0.47.11 Release Notes
>>>>>>> b68da64d

💬 [**Release Discussion**](https://github.com/orgs/cosmos/discussions/6)

## 🚀 Highlights

<<<<<<< HEAD
This early monthly patch release fixes [GHSA-86h5-xcpx-cfqc](https://github.com/cosmos/cosmos-sdk/security/advisories/GHSA-86h5-xcpx-cfqc).

We recommended to upgrade to this patch release as soon as possible.
When upgrading from <= v0.47.9, please ensure that 2/3 of the validator power upgrade to v0.47.10.

Curious? Check out the [changelog](https://github.com/cosmos/cosmos-sdk/blob/v0.47.10/CHANGELOG.md) for an exhaustive list of changes or [compare changes](https://github.com/cosmos/cosmos-sdk/compare/v0.47.9...v0.47.10) from last release.
=======
For this month patch release of the v0.47.x line, a few bug were fixed in the SDK.
Notably:

* `secp256r1` keys now implement gogoproto's customtype interface.
* CLI now throws an error when signing with an incorrect Ledger.
* Fixing [GHSA-4j93-fm92-rp4m](https://github.com/cosmos/cosmos-sdk/security/advisories/GHSA-4j93-fm92-rp4m) in `x/feegrant` and `x/authz` modules. The upgrade instuctions were provided in the [v0.47.9 release notes](https://github.com/cosmos/cosmos-sdk/releases/tag/v0.47.9).

Check out the [changelog](https://github.com/cosmos/cosmos-sdk/blob/v0.47.11/CHANGELOG.md) for an exhaustive list of changes or [compare changes](https://github.com/cosmos/cosmos-sdk/compare/v0.47.10...v0.47.11) from last release.
>>>>>>> b68da64d

Refer to the [upgrading guide](https://github.com/cosmos/cosmos-sdk/blob/release/v0.50.x/UPGRADING.md) when migrating from `v0.47.x` to `v0.50.x`.

## Maintenance Policy

v0.50 has been released which means the v0.47.x line is now supported for bug fixes only, as per our release policy. Earlier versions are not maintained.  

<<<<<<< HEAD
Start integrating with [Cosmos SDK Eden (v0.50)](https://github.com/cosmos/cosmos-sdk/releases/tag/v0.50.5) and enjoy and the new features and performance improvements.
=======
Start integrating with [Cosmos SDK Eden (v0.50)](https://github.com/cosmos/cosmos-sdk/releases/tag/v0.50.6) and enjoy and the new features and performance improvements.
>>>>>>> b68da64d
<|MERGE_RESOLUTION|>--- conflicted
+++ resolved
@@ -1,21 +1,9 @@
-<<<<<<< HEAD
-# Cosmos SDK v0.47.10 Release Notes
-=======
 # Cosmos SDK v0.47.11 Release Notes
->>>>>>> b68da64d
 
 💬 [**Release Discussion**](https://github.com/orgs/cosmos/discussions/6)
 
 ## 🚀 Highlights
 
-<<<<<<< HEAD
-This early monthly patch release fixes [GHSA-86h5-xcpx-cfqc](https://github.com/cosmos/cosmos-sdk/security/advisories/GHSA-86h5-xcpx-cfqc).
-
-We recommended to upgrade to this patch release as soon as possible.
-When upgrading from <= v0.47.9, please ensure that 2/3 of the validator power upgrade to v0.47.10.
-
-Curious? Check out the [changelog](https://github.com/cosmos/cosmos-sdk/blob/v0.47.10/CHANGELOG.md) for an exhaustive list of changes or [compare changes](https://github.com/cosmos/cosmos-sdk/compare/v0.47.9...v0.47.10) from last release.
-=======
 For this month patch release of the v0.47.x line, a few bug were fixed in the SDK.
 Notably:
 
@@ -24,7 +12,6 @@
 * Fixing [GHSA-4j93-fm92-rp4m](https://github.com/cosmos/cosmos-sdk/security/advisories/GHSA-4j93-fm92-rp4m) in `x/feegrant` and `x/authz` modules. The upgrade instuctions were provided in the [v0.47.9 release notes](https://github.com/cosmos/cosmos-sdk/releases/tag/v0.47.9).
 
 Check out the [changelog](https://github.com/cosmos/cosmos-sdk/blob/v0.47.11/CHANGELOG.md) for an exhaustive list of changes or [compare changes](https://github.com/cosmos/cosmos-sdk/compare/v0.47.10...v0.47.11) from last release.
->>>>>>> b68da64d
 
 Refer to the [upgrading guide](https://github.com/cosmos/cosmos-sdk/blob/release/v0.50.x/UPGRADING.md) when migrating from `v0.47.x` to `v0.50.x`.
 
@@ -32,8 +19,4 @@
 
 v0.50 has been released which means the v0.47.x line is now supported for bug fixes only, as per our release policy. Earlier versions are not maintained.  
 
-<<<<<<< HEAD
-Start integrating with [Cosmos SDK Eden (v0.50)](https://github.com/cosmos/cosmos-sdk/releases/tag/v0.50.5) and enjoy and the new features and performance improvements.
-=======
-Start integrating with [Cosmos SDK Eden (v0.50)](https://github.com/cosmos/cosmos-sdk/releases/tag/v0.50.6) and enjoy and the new features and performance improvements.
->>>>>>> b68da64d
+Start integrating with [Cosmos SDK Eden (v0.50)](https://github.com/cosmos/cosmos-sdk/releases/tag/v0.50.6) and enjoy and the new features and performance improvements.