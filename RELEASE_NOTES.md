--- conflicted
+++ resolved
@@ -1,29 +1,9 @@
-<<<<<<< HEAD
-# Cosmos SDK v0.50.10 Release Notes
-=======
 # Cosmos SDK v0.50.11 Release Notes
->>>>>>> eb1a8e88
 
 💬 [**Release Discussion**](https://github.com/orgs/cosmos/discussions/58)
 
 ## 🚀 Highlights
 
-<<<<<<< HEAD
-For this month patch release of the v0.50.x line, some bugs were fixed.
-
-Notably, we fixed the following:
-
-* Add the root command `module-hash-by-height` to query and retrieve module hashes at a specific height
-* `PreBlock` events (mainly `x/upgrade`) are now emitted (this time, for real)
-* A fix in runtime baseapp option ordering, giving issue when other modules were having options
-
-## 📝 Changelog
-
-Check out the [changelog](https://github.com/cosmos/cosmos-sdk/blob/v0.50.10/CHANGELOG.md) for an exhaustive list of changes, or [compare changes](https://github.com/cosmos/cosmos-sdk/compare/v0.50.9...v0.50.10) from the last release.
-
-Refer to the [upgrading guide](https://github.com/cosmos/cosmos-sdk/blob/release/v0.50.x/UPGRADING.md) when migrating from `v0.47.x` to `v0.50.1`.
-Note, that the next SDK release, v0.52, will not include `x/params` migration, when migrating from < v0.47, v0.50.x **or** v0.47.x, is a mandatory migration.
-=======
 We are back on schedule for our monthly v0.50.x patch releases.
 The last two months, next to ramping up on v0.52 and v2, we added a few bug fixes and (UX) improvements.
 
@@ -43,5 +23,4 @@
 
 Note, that the next SDK release, v0.52, does not include `x/params` migration, when migrating from < v0.47, v0.50.x **or** v0.47.x, is a mandatory migration.
 
-Start integrating with [Cosmos SDK Eden (v0.52)](https://github.com/cosmos/cosmos-sdk/blob/main/UPGRADING.md#v052x) and enjoy and the new features and performance improvements.
->>>>>>> eb1a8e88
+Start integrating with [Cosmos SDK Eden (v0.52)](https://github.com/cosmos/cosmos-sdk/blob/main/UPGRADING.md#v052x) and enjoy and the new features and performance improvements.