# Cosmos SDK v0.45.0 Release Notes

<<<<<<< HEAD
This release adds the updates from cosmos-sdk upstream v0.44.4 and v0.44.5 to the msg fee and rosetta fixes added into the Provenanced fork at v0.44.3
=======
Cosmos SDK v0.45.0 is a logical continuation of the v0.44.\* series, but brings a couple of state- and API-breaking changes requested by the community.

### State-Breaking Changes

There are few important changes in **gas consumption**, which improve the gas economics:

- We now charge gas in two new places: on `.Seek()` even if there are no entries, and for the key length (on top of the value length).
- When block gas limit is exceeded, we consume the maximum gas possible (to charge for the performed computation). We also fixed the bug when the last transaction in a block exceeds the block gas limit, it returns an error result, but the tx is actually committed successfully.

Finally, a small improvement in gov, we increased the maximum proposal description size from 5k characters to 10k characters.

### API-Breaking Changes

- The `BankKeeper` interface has a new `HasSupply` method to ensure that input denom actually exists on chain.
- The `CommitMultiStore` interface contains a new `SetIAVLCacheSize` method for a configurable IAVL cache size.
- `AuthKeeper` interface in `x/auth` now includes a function `HasAccount`.
- Moved `TestMnemonic` from `testutil` package to `testdata`.


Finally, when using the `SetOrder*` functions in simapp, e.g. `SetOrderBeginBlocker`, we now require that all modules be present in the function arguments, or else the node panics at startup. We also added a new `SetOrderMigration` function to set the order of running module migrations.

### Improvements

- Speedup improvements (e.g. speedup iterator creation after delete heavy workloads, lower allocations for `Coins.String()`, reduce RAM/CPU usage inside store/cachekv's `Store.Write`) are included in this release.
- Upgrade Rosetta to v0.7.0 .
- Support in-place migration ordering.
- Copied and updated `server.GenerateCoinKey` and `server.GenerateServerCoinKey` functions to the `testutil` package. These functions in `server` package are marked deprecated and will be removed in the next release. In the `testutil.GenerateServerCoinKey` version we  added support for custom mnemonics in in-process testing network.

See our [CHANGELOG](./CHANGELOG.md) for the exhaustive list of all changes, or a full [commit diff](https://github.com/cosmos/cosmos-sdk/compare/v0.44.5...v0.45.0).
>>>>>>> b6c77e6c
<|MERGE_RESOLUTION|>--- conflicted
+++ resolved
@@ -1,8 +1,9 @@
+# Cosmos SDK v0.44.5 Release Notes
+
+This release adds the updates from cosmos-sdk upstream v0.44.4 and v0.44.5 to the msg fee and rosetta fixes added into the Provenanced fork at v0.45
+
 # Cosmos SDK v0.45.0 Release Notes
 
-<<<<<<< HEAD
-This release adds the updates from cosmos-sdk upstream v0.44.4 and v0.44.5 to the msg fee and rosetta fixes added into the Provenanced fork at v0.44.3
-=======
 Cosmos SDK v0.45.0 is a logical continuation of the v0.44.\* series, but brings a couple of state- and API-breaking changes requested by the community.
 
 ### State-Breaking Changes
@@ -32,4 +33,3 @@
 - Copied and updated `server.GenerateCoinKey` and `server.GenerateServerCoinKey` functions to the `testutil` package. These functions in `server` package are marked deprecated and will be removed in the next release. In the `testutil.GenerateServerCoinKey` version we  added support for custom mnemonics in in-process testing network.
 
 See our [CHANGELOG](./CHANGELOG.md) for the exhaustive list of all changes, or a full [commit diff](https://github.com/cosmos/cosmos-sdk/compare/v0.44.5...v0.45.0).
->>>>>>> b6c77e6c
