--- conflicted
+++ resolved
@@ -1,15 +1,3 @@
-<<<<<<< HEAD
-# Cosmos SDK v0.45.4 Release Notes
-
-This release introduces a few bug fixes and improvements. Notably, it adds an
-error check to the `NewNode` call in the `server` package, which would allow nodes
-to sync correctly.
-
-See the [Cosmos SDK v0.45.4 Changelog](https://github.com/cosmos/cosmos-sdk/blob/v0.45.4/CHANGELOG.md)
-for the exhaustive list of all changes.
-
-**Full Commit History**: https://github.com/cosmos/cosmos-sdk/compare/v0.45.3...v0.45.4
-=======
 # Cosmos SDK v0.45.6 Release Notes
 
 This release introduces a few bug fixes and improvements.
@@ -18,5 +6,4 @@
 See the [Cosmos SDK v0.45.6 Changelog](https://github.com/cosmos/cosmos-sdk/blob/v0.45.6/CHANGELOG.md)
 for the exhaustive list of all changes.
 
-**Full Commit History**: https://github.com/cosmos/cosmos-sdk/compare/v0.45.5...v0.45.6
->>>>>>> 0e166fa0
+**Full Commit History**: https://github.com/cosmos/cosmos-sdk/compare/v0.45.5...v0.45.6