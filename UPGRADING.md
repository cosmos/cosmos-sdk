--- conflicted
+++ resolved
@@ -6,23 +6,7 @@
 
 ### TLDR
 
-<<<<<<< HEAD
-**The only major feature in Cosmos SDK v0.54.x is the upgrade from CometBFT v0.x.x to CometBFT v2.**
-
 For a full list of changes, see the [Changelog](https://github.com/cosmos/cosmos-sdk/blob/release/v0.54.x/CHANGELOG.md).
-
-#### Deprecation of `TimeoutCommit`
-
-CometBFT v2 has deprecated the use of `TimeoutCommit` for a new field, `NextBlockDelay`, that is part of the
-`FinalizeBlockResponse` ABCI message that is returned to CometBFT via the SDK baseapp.  More information from
-the CometBFT repo can be found [here](https://github.com/cometbft/cometbft/blob/88ef3d267de491db98a654be0af6d791e8724ed0/spec/abci/abci%2B%2B_methods.md?plain=1#L689).
-
-For SDK application developers and node runners, this means that the `timeout_commit` value in the `config.toml` file
-is still used if `NextBlockDelay` is 0 (its default value).  This means that when upgrading to Cosmos SDK v0.54.x, if 
-the existing `timout_commit` values that validators have been using will be maintained and have the same behavior.
-
-For setting the field in your application, there is a new `baseapp` option, `SetNextBlockDelay` which can be passed to your application upon
-initialization in `app.go`.  Setting this value to any non-zero value will override anything that is set in validators' `config.toml`.
 
 #### Adoption of OpenTelemetry and Deprecation of `github.com/hashicorp/go-metrics`
 
@@ -34,7 +18,4 @@
 1. application developers should follow the official [go OpenTelemetry](https://pkg.go.dev/go.opentelemetry.io/otel) guidelines when instrumenting their applications.
 2. node operators who want to configure OpenTelemetry exporters should set the `OTEL_EXPERIMENTAL_CONFIG_FILE` environment variable to the path of a yaml file which follows the OpenTelemetry declarative configuration format specified here: https://pkg.go.dev/go.opentelemetry.io/contrib/otelconf. As long as the `telemetry` package has been imported somewhere (it should already be imported if you are using the SDK), OpenTelemetry will be initialized automatically based on the configuration file.
 
-NOTE: the go implementation of [otelconf](https://pkg.go.dev/go.opentelemetry.io/contrib/otelconf) is still under development and we will update our usage of it as it matures.
-=======
-For a full list of changes, see the [Changelog](https://github.com/cosmos/cosmos-sdk/blob/release/v0.54.x/CHANGELOG.md).
->>>>>>> 92ddb2e2
+NOTE: the go implementation of [otelconf](https://pkg.go.dev/go.opentelemetry.io/contrib/otelconf) is still under development and we will update our usage of it as it matures.