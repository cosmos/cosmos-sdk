--- conflicted
+++ resolved
@@ -83,19 +83,17 @@
 
 #### x/feegrant
 
-<<<<<<< HEAD
+##### Extract feegrant to a standalone module
+
+The `x/feegrant` module is extracted to have a separate go.mod file which allows it to be a standalone module.
+All the feegrant imports are now renamed to use `cosmossdk.io/x/feegrant` instead of `github.com/cosmos/cosmos-sdk/x/feegrant` across the SDK.
+
 #### `x/upgrade`
 
 ##### Extract upgrade to a standalone module
 
 The `x/upgrade` module is extracted to have a separate go.mod file which allows it be a standalone module. 
 All the upgrade imports are now renamed to use `cosmossdk.io/x/upgrade` instead of `github.com/cosmos/cosmos-sdk/x/upgrade` across the SDK.
-=======
-##### Extract feegrant to a standalone module
-
-The `x/feegrant` module is extracted to have a separate go.mod file which allows it to be a standalone module.
-All the feegrant imports are now renamed to use `cosmossdk.io/x/feegrant` instead of `github.com/cosmos/cosmos-sdk/x/feegrant` across the SDK.
->>>>>>> be9bd7a8
 
 ## [v0.47.x](https://github.com/cosmos/cosmos-sdk/releases/tag/v0.47.0)
 
