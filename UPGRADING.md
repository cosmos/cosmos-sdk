# Upgrading Cosmos SDK

This guide provides instructions for upgrading to specific versions of Cosmos SDK.

## [Unreleased]

### Configuration

A new tool have been created for migrating configuration of the SDK. Use the following command to migrate your configuration:

```bash
simd config migrate v0.48
```

More information about [confix](https://docs.cosmos.network/main/tooling/confix).

#### gRPC-Web

gRPC-Web is now listening to the same address as the gRPC Gateway API server (default: `localhost:1317`).
The possibility to listen to a different address has been removed, as well as its settings.
Use `confix` to clean-up your `app.toml`. A nginx (or alike) reverse-proxy can be set to keep the previous behavior.

#### Database

ClevelDB, BoltDB and BadgerDB are not supported anymore. To migrate from a unsupported database to a supported database please use the database migration tool.

<!-- TODO: write database migration tool -->

### Protobuf

The SDK is in the process of removing all `gogoproto` annotations.

#### Stringer

The `gogoproto.goproto_stringer = false` annotation has been removed from most proto files. This means that the `String()` method is being generated for types that previously had this annotation. The generated `String()` method uses `proto.CompactTextString` for _stringifying_ structs.
[Verify](https://github.com/cosmos/cosmos-sdk/pull/13850#issuecomment-1328889651) the usage of the modified `String()` methods and double-check that they are not used in state-machine code.

### Types

#### Store

References to `types/store.go` which contained aliases for store types have been remapped to point to appropriate  store/types, hence the `types/store.go` file is no longer needed and has been removed.

##### Extract Store to a standalone module

The `store` module is extracted to have a separate go.mod file which allows it be a standalone module. 
All the store imports are now renamed to use `cosmossdk.io/store` instead of `github.com/cosmos/cosmos-sdk/store` across the SDK.

### SimApp

#### Module Assertions

Previously, all modules were required to be set in `OrderBeginBlockers`, `OrderEndBlockers` and `OrderInitGenesis / OrderExportGenesis` in `app.go` / `app_config.go`.
This is no longer the case, the assertion has been loosened to only require modules implementing, respectively, the `module.BeginBlockAppModule`, `module.EndBlockAppModule` and `module.HasGenesis` interfaces.

### Modules

#### `x/gov`

##### Cancelling Proposals

The `gov` module has been updated to support the ability to cancel governance proposals. When a proposal is canceled, all the deposits of the proposal are either burnt or sent to `ProposalCancelDest` address. The deposits burn rate will be determined by a new parameter called `ProposalCancelRatio` parameter.

```text
	1. deposits * proposal_cancel_ratio will be burned or sent to `ProposalCancelDest` address , if `ProposalCancelDest` is empty then deposits will be burned.
	2. deposits * (1 - proposal_cancel_ratio) will be sent to depositors.
```

By default, the new `ProposalCancelRatio` parameter is set to 0.5 during migration and `ProposalCancelDest` is set to empty string (i.e. burnt).

#### `x/evidence`

##### Extract evidence to a standalone module

The `x/evidence` module is extracted to have a separate go.mod file which allows it be a standalone module. 
All the evidence imports are now renamed to use `cosmossdk.io/x/evidence` instead of `github.com/cosmos/cosmos-sdk/x/evidence` across the SDK.

#### `x/nft`

##### Extract nft to a standalone module

The `x/nft` module is extracted to have a separate go.mod file which allows it to be a standalone module. 
<<<<<<< HEAD

#### x/feegrant

=======

#### x/feegrant

>>>>>>> 58a2b191
##### Extract feegrant to a standalone module

The `x/feegrant` module is extracted to have a separate go.mod file which allows it to be a standalone module.
All the feegrant imports are now renamed to use `cosmossdk.io/x/feegrant` instead of `github.com/cosmos/cosmos-sdk/x/feegrant` across the SDK.

## [v0.47.x](https://github.com/cosmos/cosmos-sdk/releases/tag/v0.47.0)

### Simulation

Remove `RandomizedParams` from `AppModuleSimulation` interface. Previously, it used to generate random parameter changes during simulations, however, it does so through ParamChangeProposal which is now legacy. Since all modules were migrated, we can now safely remove this from `AppModuleSimulation` interface.

### gRPC

A new gRPC service, `proto/cosmos/base/node/v1beta1/query.proto`, has been introduced
which exposes various operator configuration. App developers should be sure to
register the service with the gRPC-gateway service via
`nodeservice.RegisterGRPCGatewayRoutes` in their application construction, which
is typically found in `RegisterAPIRoutes`.

### AppModule Interface

Support for the `AppModule` `Querier`, `Route` and `LegacyQuerier` methods has been entirely removed from the `AppModule`
interface. This removes and fully deprecates all legacy queriers. All modules no longer support the REST API previously
known as the LCD, and the `sdk.Msg#Route` method won't be used anymore.

Most other existing `AppModule` methods have been moved to extension interfaces in preparation for the migration
to the `cosmossdk.io/core/appmodule` API in the next release. Most `AppModule` implementations should not be broken
by this change.

### SimApp

The `simapp` package **should not be imported in your own app**. Instead, you should import the `runtime.AppI` interface, that defines an `App`, and use the [`simtestutil` package](https://pkg.go.dev/github.com/cosmos/cosmos-sdk/testutil/sims) for application testing.

#### App Wiring

SimApp's `app_v2.go` is using [App Wiring](https://docs.cosmos.network/main/building-apps/app-go-v2), the dependency injection framework of the Cosmos SDK.
This means that modules are injected directly into SimApp thanks to a [configuration file](https://github.com/cosmos/cosmos-sdk/blob/v0.47.0-rc1/simapp/app_config.go).
The previous behavior, without the dependency injection framework, is still present in [`app.go`](https://github.com/cosmos/cosmos-sdk/blob/v0.47.0-rc1/simapp/app.go) and is not going anywhere.

If you are using a `app.go` without dependency injection, add the following lines to your `app.go` in order to provide newer gRPC services:

```go
autocliv1.RegisterQueryServer(app.GRPCQueryRouter(), runtimeservices.NewAutoCLIQueryService(app.ModuleManager.Modules))

reflectionSvc, err := runtimeservices.NewReflectionService()
if err != nil {
    panic(err)
}
reflectionv1.RegisterReflectionServiceServer(app.GRPCQueryRouter(), reflectionSvc)
```

#### Constructor

The constructor, `NewSimApp` has been simplified:

* `NewSimApp` does not take encoding parameters (`encodingConfig`) as input, instead the encoding parameters are injected (when using app wiring), or directly created in the constructor. Instead, we can instantiate `SimApp` for getting the encoding configuration.
* `NewSimApp` now uses `AppOptions` for getting the home path (`homePath`) and the invariant checks period (`invCheckPeriod`). These were unnecessary given as arguments as they were already present in the `AppOptions`.

#### Encoding

`simapp.MakeTestEncodingConfig()` was deprecated and has been removed. Instead you can use the `TestEncodingConfig` from the `types/module/testutil` package.
This means you can replace your usage of `simapp.MakeTestEncodingConfig` in tests to `moduletestutil.MakeTestEncodingConfig`, which takes a series of relevant `AppModuleBasic` as input (the module being tested and any potential dependencies).

#### Export

`ExportAppStateAndValidators` takes an extra argument, `modulesToExport`, which is a list of module names to export.
That argument should be passed to the module maanager `ExportGenesisFromModules` method.

### Protobuf

The SDK has migrated from `gogo/protobuf` (which is currently unmaintained), to our own maintained fork, [`cosmos/gogoproto`](https://github.com/cosmos/gogoproto).

This means you should replace all imports of `github.com/gogo/protobuf` to `github.com/cosmos/gogoproto`.
This allows you to remove the replace directive `replace github.com/gogo/protobuf => github.com/regen-network/protobuf v1.3.3-alpha.regen.1` from your `go.mod` file.

Please use the `ghcr.io/cosmos/proto-builder` image (version >= `0.11.5`) for generating protobuf files.

See which buf commit for `cosmos/cosmos-sdk` to pin in your `buf.yaml` file [here](./proto/README.md)

#### `{accepts,implements}_interface` proto annotations

The SDK is normalizing the strings inside the Protobuf `accepts_interface` and `implements_interface` annotations. We require them to be fully-scoped names. They will soon be used by code generators like Pulsar and Telescope to match which messages can or cannot be packed inside `Any`s.

Here are the following replacements that you need to perform on your proto files:

```diff
- "Content"
+ "cosmos.gov.v1beta1.Content"
- "Authorization"
+ "cosmos.authz.v1beta1.Authorization"
- "sdk.Msg"
+ "cosmos.base.v1beta1.Msg"
- "AccountI"
+ "cosmos.auth.v1beta1.AccountI"
- "ModuleAccountI"
+ "cosmos.auth.v1beta1.ModuleAccountI"
- "FeeAllowanceI"
+ "cosmos.feegrant.v1beta1.FeeAllowanceI"
```

Please also check that in your own app's proto files that there are no single-word names for those two proto annotations. If so, then replace them with fully-qualified names, even though those names don't actually resolve to an actual protobuf entity.

For more information, see the [encoding guide](./docs/docs/core/05-encoding.md).

### Transactions

#### Broadcast Mode

Broadcast mode `block` was deprecated and has been removed. Please use `sync` mode
instead. When upgrading your tests from `block` to `sync` and checking for a
transaction code, you need to query the transaction first (with its hash) to get
the correct code.

### Modules

#### `**all**`

`EventTypeMessage` events, with `sdk.AttributeKeyModule` and `sdk.AttributeKeySender` are now emitted directly at message excecution (in `baseapp`).
This means that you can remove the following boilerplate from all your custom modules:

```go
ctx.EventManager().EmitEvent(
	sdk.NewEvent(
		sdk.EventTypeMessage,
		sdk.NewAttribute(sdk.AttributeKeyModule, types.AttributeValueCategory),
		sdk.NewAttribute(sdk.AttributeKeySender, `signer/sender`),
	),
)
```

The module name is assumed by `baseapp` to be the second element of the message route: `"cosmos.bank.v1beta1.MsgSend" -> "bank"`.
In case a module does not follow the standard message path, (e.g. IBC), it is advised to keep emitting the module name event.
`Baseapp` only emits that event if the module have not already done so.

#### `x/gov`

##### Minimum Proposal Deposit At Time of Submission

The `gov` module has been updated to support a minimum proposal deposit at submission time. It is determined by a new
parameter called `MinInitialDepositRatio`. When multiplied by the existing `MinDeposit` parameter, it produces
the necessary proportion of coins needed at the proposal submission time. The motivation for this change is to prevent proposal spamming.

By default, the new `MinInitialDepositRatio` parameter is set to zero during migration. The value of zero signifies that this 
feature is disabled. If chains wish to utilize the minimum proposal deposits at time of submission, the migration logic needs to be 
modified to set the new parameter to the desired value.

##### New Proposal.Proposer field

The `Proposal` proto has been updated with proposer field. For proposal state migraton developers can call `v4.AddProposerAddressToProposal` in their upgrade handler to update all existing proposal and make them compatible and this migration is optional.

> This migration is optional, if chain wants to cancel previous proposals which are active (deposit or voting period) they can do this proposals state migration.

```go
import (
	sdk "github.com/cosmos/cosmos-sdk/types"
	"github.com/cosmos/cosmos-sdk/types/module"
	v4 "github.com/cosmos/cosmos-sdk/x/gov/migrations/v4"
	upgradetypes "github.com/cosmos/cosmos-sdk/x/upgrade/types"
)

func (app SimApp) RegisterUpgradeHandlers() {
	app.UpgradeKeeper.SetUpgradeHandler(UpgradeName,
		func(ctx sdk.Context, plan upgradetypes.Plan, fromVM module.VersionMap) (module.VersionMap, error) {
			// this migration is optional
			// add proposal ids with proposers which are active (deposit or voting period)
			proposals := make(map[uint64]string)
			proposals[1] = "cosmos1luyncewxk4lm24k6gqy8y5dxkj0klr4tu0lmnj" ...
			v4.AddProposerAddressToProposal(ctx, sdk.NewKVStoreKey(v4.ModuleName), app.appCodec, proposals)
			return app.ModuleManager.RunMigrations(ctx, app.Configurator(), fromVM)
		})
}

```

#### `x/consensus`

Introducing a new `x/consensus` module to handle managing Tendermint consensus
parameters. For migration it is required to call a specific migration to migrate
existing parameters from the deprecated `x/params` to `x/consensus` module. App
developers should ensure to call `baseapp.MigrateParams` in their upgrade handler.

Example:

```go
func (app SimApp) RegisterUpgradeHandlers() {
 	----> baseAppLegacySS := app.ParamsKeeper.Subspace(baseapp.Paramspace).WithKeyTable(paramstypes.ConsensusParamsKeyTable()) <----

 	app.UpgradeKeeper.SetUpgradeHandler(
 		UpgradeName,
 		func(ctx sdk.Context, _ upgradetypes.Plan, fromVM module.VersionMap) (module.VersionMap, error) {
 			// Migrate Tendermint consensus parameters from x/params module to a
 			// dedicated x/consensus module.
 			----> baseapp.MigrateParams(ctx, baseAppLegacySS, &app.ConsensusParamsKeeper) <----

			// ...

 			return app.ModuleManager.RunMigrations(ctx, app.Configurator(), fromVM)
 		},
 	)

  // ...
}
```

The old params module is required to still be imported in your app.go in order to handle this migration. 

##### App.go Changes

Previous:

```go
bApp.SetParamStore(app.ParamsKeeper.Subspace(baseapp.Paramspace).WithKeyTable(paramstypes.ConsensusParamsKeyTable()))
```

After:

```go
app.ConsensusParamsKeeper = consensusparamkeeper.NewKeeper(appCodec, keys[upgradetypes.StoreKey], authtypes.NewModuleAddress(govtypes.ModuleName).String())
bApp.SetParamStore(&app.ConsensusParamsKeeper)
```

#### `x/nft`

The SDK does not validate anymore the `classID` and `nftID` of an NFT, for extra flexibility in your NFT implementation.
This means chain developers need to validate the `classID` and `nftID` of an NFT.

### Ledger

Ledger support has been generalized to enable use of different apps and keytypes that use `secp256k1`. The Ledger interface remains the same, but it can now be provided through the Keyring `Options`, allowing higher-level chains to connect to different Ledger apps or use custom implementations. In addition, higher-level chains can provide custom key implementations around the Ledger public key, to enable greater flexibility with address generation and signing.

This is not a breaking change, as all values will default to use the standard Cosmos app implementation unless specified otherwise.

## [v0.46.x](https://github.com/cosmos/cosmos-sdk/releases/tag/v0.46.0)

### Go API Changes

The `replace google.golang.org/grpc` directive can be removed from the `go.mod`, it is no more required to block the version.

A few packages that were deprecated in the previous version are now removed.

For instance, the REST API, deprecated in v0.45, is now removed. If you have not migrated yet, please follow the [instructions](https://docs.cosmos.network/v0.45/migrations/rest.html).

To improve clarity of the API, some renaming and improvements has been done:

| Package   | Previous                           | Current                              |
| --------- | ---------------------------------- | ------------------------------------ |
| `simapp`  | `encodingConfig.Marshaler`         | `encodingConfig.Codec`               |
| `simapp`  | `FundAccount`, `FundModuleAccount` | Functions moved to `x/bank/testutil` |
| `types`   | `AccAddressFromHex`                | `AccAddressFromHexUnsafe`            |
| `x/auth`  | `MempoolFeeDecorator`              | Use `DeductFeeDecorator` instead     |
| `x/bank`  | `AddressFromBalancesStore`         | `AddressAndDenomFromBalancesStore`   |
| `x/gov`   | `keeper.DeleteDeposits`            | `keeper.DeleteAndBurnDeposits`       |
| `x/gov`   | `keeper.RefundDeposits`            | `keeper.RefundAndDeleteDeposits`     |
| `x/{mod}` | package `legacy`                   | package `migrations`                 |

For the exhaustive list of API renaming, please refer to the [CHANGELOG](https://github.com/cosmos/cosmos-sdk/blob/main/CHANGELOG.md).

#### new packages

Additionally, new packages have been introduced in order to further split the codebase. Aliases are available for a new API breaking migration, but it is encouraged to migrate to this new packages:

* `errors` should replace `types/errors` when registering errors or wrapping SDK errors.
* `math` contains the `Int` or `Uint` types that are used in the SDK.
* `x/nft` an NFT base module.
* `x/group` a group module allowing to create DAOs, multisig and policies. Greatly composes with `x/authz`.

#### `x/authz`

* `authz.NewMsgGrant` `expiration` is now a pointer. When `nil` is used, then no expiration will be set (grant won't expire).
* `authz.NewGrant` takes a new argument: block time, to correctly validate expire time.

### Keyring

The keyring has been refactored in v0.46.

* The `Unsafe*` interfaces have been removed from the keyring package. Please use interface casting if you wish to access those unsafe functions.
* The keys' implementation has been refactored to be serialized as proto.
* `keyring.NewInMemory` and `keyring.New` takes now a `codec.Codec`.
* Take `keyring.Record` instead of `Info` as first argument in:
        * `MkConsKeyOutput`
        * `MkValKeyOutput`
        * `MkAccKeyOutput`
* Rename:
        * `SavePubKey` to `SaveOfflineKey` and remove the `algo` argument.
        * `NewMultiInfo`, `NewLedgerInfo`  to `NewLegacyMultiInfo`, `newLegacyLedgerInfo` respectively.
        * `NewOfflineInfo` to `newLegacyOfflineInfo` and move it to `migration_test.go`.

### PostHandler

A `postHandler` is like an `antehandler`, but is run _after_ the `runMsgs` execution. It is in the same store branch that `runMsgs`, meaning that both `runMsgs` and `postHandler`. This allows to run a custom logic after the execution of the messages.

### IAVL

v0.19.0 IAVL introduces a new "fast" index. This index represents the latest state of the
IAVL laid out in a format that preserves data locality by key. As a result, it allows for faster queries and iterations
since data can now be read in lexicographical order that is frequent for Cosmos-SDK chains.

The first time the chain is started after the upgrade, the aforementioned index is created. The creation process
might take time and depends on the size of the latest state of the chain. For example, Osmosis takes around 15 minutes to rebuild the index.

While the index is being created, node operators can observe the following in the logs:
"Upgrading IAVL storage for faster queries + execution on the live state. This may take a while". The store
key is appended to the message. The message is printed for every module that has a non-transient store.
As a result, it gives a good indication of the progress of the upgrade.

There is also downgrade and re-upgrade protection. If a node operator chooses to downgrade to IAVL pre-fast index, and then upgrade again, the index is rebuilt from scratch. This implementation detail should not be relevant in most cases. It was added as a safeguard against operator
mistakes.

### Modules

#### `x/params`

* The `x/params` module has been depreacted in favour of each module housing and providing way to modify their parameters. Each module that has parameters that are changable during runtime have an authority, the authority can be a module or user account. The Cosmos-SDK team recommends migrating modules away from using the param module. An example of how this could look like can be found [here](https://github.com/cosmos/cosmos-sdk/pull/12363). 
* The Param module will be maintained until April 18, 2023. At this point the module will reach end of life and be removed from the Cosmos SDK.

#### `x/gov`

The `gov` module has been greatly improved. The previous API has been moved to `v1beta1` while the new implementation is called `v1`.

In order to submit a proposal with `submit-proposal` you now need to pass a `proposal.json` file.
You can still use the old way by using `submit-legacy-proposal`. This is not recommended.
More information can be found in the gov module [client documentation](https://docs.cosmos.network/v0.46/modules/gov/07_client.html).

#### `x/staking`

The `staking module` added a new message type to cancel unbonding delegations. Users that have unbonded by accident or wish to cancel a undelegation can now specify the amount and valdiator they would like to cancel the unbond from

### Protobuf

The `third_party/proto` folder that existed in [previous version](https://github.com/cosmos/cosmos-sdk/tree/v0.45.3/third_party/proto) now does not contains directly the [proto files](https://github.com/cosmos/cosmos-sdk/tree/release/v0.46.x/third_party/proto).

Instead, the SDK uses [`buf`](https://buf.build). Clients should have their own [`buf.yaml`](https://docs.buf.build/configuration/v1/buf-yaml) with `buf.build/cosmos/cosmos-sdk` as dependency, in order to avoid having to copy paste these files.

The protos can as well be downloaded using `buf export buf.build/cosmos/cosmos-sdk:8cb30a2c4de74dc9bd8d260b1e75e176 --output <some_folder>`.

Cosmos message protobufs should be extended with `cosmos.msg.v1.signer`: 

```protobuf
message MsgSetWithdrawAddress {
  option (cosmos.msg.v1.signer) = "delegator_address"; ++

  option (gogoproto.equal)           = false;
  option (gogoproto.goproto_getters) = false;

  string delegator_address = 1 [(cosmos_proto.scalar) = "cosmos.AddressString"];
  string withdraw_address  = 2 [(cosmos_proto.scalar) = "cosmos.AddressString"];
}
```

<!-- todo: cosmos.scalar types -->

When clients interract with a node they are required to set a codec in in the grpc.Dial. More information can be found in this [doc](https://docs.cosmos.network/v0.46/run-node/interact-node.html#programmatically-via-go).
<<<<<<< HEAD

=======
>>>>>>> 58a2b191
<|MERGE_RESOLUTION|>--- conflicted
+++ resolved
@@ -80,15 +80,9 @@
 ##### Extract nft to a standalone module
 
 The `x/nft` module is extracted to have a separate go.mod file which allows it to be a standalone module. 
-<<<<<<< HEAD
 
 #### x/feegrant
 
-=======
-
-#### x/feegrant
-
->>>>>>> 58a2b191
 ##### Extract feegrant to a standalone module
 
 The `x/feegrant` module is extracted to have a separate go.mod file which allows it to be a standalone module.
@@ -441,7 +435,3 @@
 <!-- todo: cosmos.scalar types -->
 
 When clients interract with a node they are required to set a codec in in the grpc.Dial. More information can be found in this [doc](https://docs.cosmos.network/v0.46/run-node/interact-node.html#programmatically-via-go).
-<<<<<<< HEAD
-
-=======
->>>>>>> 58a2b191
