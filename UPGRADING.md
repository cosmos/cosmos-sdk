# Upgrading Cosmos SDK

This guide provides instructions for upgrading to specific versions of Cosmos SDK.
Note, always read the **SimApp** section for more information on application wiring updates.

## [Unreleased]

### Params

* Params Migrations were removed. It is required to migrate to 0.50 prior to upgrading to .51.

### SimApp

In this section we describe the changes made in Cosmos SDK' SimApp.
**These changes are directly applicable to your application wiring.**

#### Client (`root.go`)

The `client` package has been refactored to make use of the address codecs (address, validator address, consensus address, etc.).
This is part of the work of abstracting the SDK from the global bech32 config.

This means the address codecs must be provided in the `client.Context` in the application client (usually `root.go`).

```diff
clientCtx = clientCtx.
+ WithAddressCodec(addressCodec).
+ WithValidatorAddressCodec(validatorAddressCodec).
+ WithConsensusAddressCodec(consensusAddressCodec)
```

**When using `depinject` / `app v2`, the client codecs can be provided directly from application config.**

Refer to SimApp `root_v2.go` and `root.go` for an example with an app v2 and a legacy app.

### Modules

#### `x/group`

Group was spun out into its own `go.mod`. To import it use `cosmossdk.io/x/group`

#### `x/gov`

Gov was spun out into its own `go.mod`. To import it use `cosmossdk.io/x/gov`

<<<<<<< HEAD
=======
#### `x/distribution`

Distribution was spun out into its own `go.mod`. To import it use `cosmossdk.io/x/distribution`

>>>>>>> 4352ab1f
#### Params

A standalone Go module was created and it is accessible at "cosmossdk.io/x/params".

#### `**all**`

##### Genesis Interface

All genesis interfaces have been migrated to take context.Context instead of sdk.Context.

```golang
// InitGenesis performs genesis initialization for the authz module. It returns
// no validator updates.
func (am AppModule) InitGenesis(ctx context.Context, cdc codec.JSONCodec, data json.RawMessage) {
}

// ExportGenesis returns the exported genesis state as raw bytes for the authz
// module.
func (am AppModule) ExportGenesis(ctx context.Context, cdc codec.JSONCodec) json.RawMessage {
}
```

##### Migration to Collections

Most of Cosmos SDK modules have migrated to [collections](https://docs.cosmos.network/main/packages/collections).
Many functions have been removed due to this changes as the API can be smaller thanks to collections.
For modules that have migrated, verify you are checking against `collections.ErrNotFound` when applicable.

#### `x/distribution`

The existing chains using x/distribution module needs to add the new x/protocolpool module.

#### `x/protocolpool`

Introducing a new `x/protocolpool` module to handle community pool funds. Its store must be added while upgrading to v0.51.x

Example:

```go
func (app SimApp) RegisterUpgradeHandlers() {
  	app.UpgradeKeeper.SetUpgradeHandler(
 		UpgradeName,
 		func(ctx sdk.Context, _ upgradetypes.Plan, fromVM module.VersionMap) (module.VersionMap, error) {
 			return app.ModuleManager.RunMigrations(ctx, app.Configurator(), fromVM)
 		},
 	)

  // ...
}
```

Add `x/protocolpool` store while upgrading to v0.51.x:

```go
storetypes.StoreUpgrades{
			Added: []string{
				protocolpooltypes.ModuleName,
			},
}
```

## [v0.50.x](https://github.com/cosmos/cosmos-sdk/releases/tag/v0.50.0-alpha.0)

### Migration to CometBFT (Part 2)

The Cosmos SDK has migrated in its previous versions, to CometBFT.
Some functions have been renamed to reflect the naming change.

Following an exhaustive list:

* `client.TendermintRPC` -> `client.CometRPC`
* `clitestutil.MockTendermintRPC` -> `clitestutil.MockCometRPC`
* `clitestutilgenutil.CreateDefaultTendermintConfig` -> `clitestutilgenutil.CreateDefaultCometConfig`
* Package `client/grpc/tmservice` -> `client/grpc/cmtservice`

Additionally, the commands and flags mentioning `tendermint` have been renamed to `comet`.
These commands and flags are still supported for backward compatibility.

For backward compatibility, the `**/tendermint/**` gRPC services are still supported.

Additionally, the SDK is starting its abstraction from CometBFT Go types thorought the codebase:

* The usage of the CometBFT logger has been replaced by the Cosmos SDK logger interface (`cosmossdk.io/log.Logger`).
* The usage of `github.com/cometbft/cometbft/libs/bytes.HexByte` has been replaced by `[]byte`.
* Usage of an application genesis (see [genutil](#xgenutil)).

#### Enable Vote Extensions

:::tip
This is an optional feature that is disabled by default.
:::

Once all the code changes required to implement Vote Extensions are in place,
they can be enabled by setting the consensus param `Abci.VoteExtensionsEnableHeight`
to a value greater than zero.

In a new chain, this can be done in the `genesis.json` file.

For existing chains this can be done in two ways:

* During an upgrade the value is set in an upgrade handler.
* A governance proposal that changes the consensus param **after a coordinated upgrade has taken place**.

### BaseApp

All ABCI methods now accept a pointer to the request and response types defined
by CometBFT. In addition, they also return errors. An ABCI method should only
return errors in cases where a catastrophic failure has occurred and the application
should halt. However, this is abstracted away from the application developer. Any
handler that an application can define or set that returns an error, will gracefully
by handled by `BaseApp` on behalf of the application.

BaseApp calls of `BeginBlock` & `Endblock` are now private but are still exposed
to the application to define via the `Manager` type. `FinalizeBlock` is public
and should be used in order to test and run operations. This means that although
`BeginBlock` & `Endblock` no longer exist in the ABCI interface, they are automatically
called by `BaseApp` during `FinalizeBlock`. Specifically, the order of operations
is `BeginBlock` -> `DeliverTx` (for all txs) -> `EndBlock`.

ABCI++ 2.0 also brings `ExtendVote` and `VerifyVoteExtension` ABCI methods. These
methods allow applications to extend and verify pre-commit votes. The Cosmos SDK
allows an application to define handlers for these methods via `ExtendVoteHandler`
and `VerifyVoteExtensionHandler` respectively. Please see [here](https://docs.cosmos.network/v0.50/building-apps/vote-extensions)
for more info.

#### Set PreBlocker

A `SetPreBlocker` method has been added to BaseApp. This is essential for BaseApp to run `PreBlock` which runs before begin blocker other modules, and allows to modify consensus parameters, and the changes are visible to the following state machine logics.
Read more about other use cases [here](https://github.com/cosmos/cosmos-sdk/blob/main/docs/architecture/adr-068-preblock.md).

`depinject` / app v2 users need to add `x/upgrade` in their `app_config.go` / `app.yml`:

```diff
+ PreBlockers: []string{
+	upgradetypes.ModuleName,
+ },
BeginBlockers: []string{
-	upgradetypes.ModuleName,
	minttypes.ModuleName,
}
```

When using (legacy) application wiring, the following must be added to `app.go`:

```diff
+app.ModuleManager.SetOrderPreBlockers(
+	upgradetypes.ModuleName,
+)

app.ModuleManager.SetOrderBeginBlockers(
-	upgradetypes.ModuleName,
)

+ app.SetPreBlocker(app.PreBlocker)

// ... //

+func (app *SimApp) PreBlocker(ctx sdk.Context, req *abci.RequestFinalizeBlock) (*sdk.ResponsePreBlock, error) {
+	return app.ModuleManager.PreBlock(ctx, req)
+}
```

#### Events

The log section of `abci.TxResult` is not populated in the case of successful
msg(s) execution. Instead a new attribute is added to all messages indicating
the `msg_index` which identifies which events and attributes relate the same
transaction.

`BeginBlock` & `EndBlock` Events are now emitted through `FinalizeBlock` but have
an added attribute, `mode=BeginBlock|EndBlock`, to identify if the event belongs
to `BeginBlock` or `EndBlock`.

### Config files

Confix is a new SDK tool for modifying and migrating configuration of the SDK.
It is the replacement of the `config.Cmd` command from the `client/config` package.

Use the following command to migrate your configuration:

```bash
simd config migrate v0.50
```

If you were using `<appd> config [key]` or `<appd> config [key] [value]` to set and get values from the `client.toml`, replace it with `<appd> config get client [key]` and `<appd> config set client [key] [value]`. The extra verbosity is due to the extra functionalities added in config.

More information about [confix](https://docs.cosmos.network/main/tooling/confix) and how to add it in your application binary in the [documentation](https://docs.cosmos.network/main/tooling/confix).

#### gRPC-Web

gRPC-Web is now listening to the same address and port as the gRPC Gateway API server (default: `localhost:1317`).
The possibility to listen to a different address has been removed, as well as its settings.
Use `confix` to clean-up your `app.toml`. A nginx (or alike) reverse-proxy can be set to keep the previous behavior.

#### Database Support

ClevelDB, BoltDB and BadgerDB are not supported anymore. To migrate from a unsupported database to a supported database please use a database migration tool.

### Protobuf

With the deprecation of the Amino JSON codec defined in [cosmos/gogoproto](https://github.com/cosmos/gogoproto) in favor of the protoreflect powered x/tx/aminojson codec, module developers are encouraged verify that their messages have the correct protobuf annotations to deterministically produce identical output from both codecs.

For core SDK types equivalence is asserted by generative testing of [SignableTypes](https://github.com/cosmos/cosmos-sdk/blob/v0.50.0-beta.0/tests/integration/rapidgen/rapidgen.go#L102) in [TestAminoJSON_Equivalence](https://github.com/cosmos/cosmos-sdk/blob/v0.50.0-beta.0/tests/integration/tx/aminojson/aminojson_test.go#L94).

**TODO: summarize proto annotation requirements.**

#### Stringer

The `gogoproto.goproto_stringer = false` annotation has been removed from most proto files. This means that the `String()` method is being generated for types that previously had this annotation. The generated `String()` method uses `proto.CompactTextString` for _stringifying_ structs.
[Verify](https://github.com/cosmos/cosmos-sdk/pull/13850#issuecomment-1328889651) the usage of the modified `String()` methods and double-check that they are not used in state-machine code.

### SimApp

In this section we describe the changes made in Cosmos SDK' SimApp.
**These changes are directly applicable to your application wiring.**

#### Module Assertions

Previously, all modules were required to be set in `OrderBeginBlockers`, `OrderEndBlockers` and `OrderInitGenesis / OrderExportGenesis` in `app.go` / `app_config.go`. This is no longer the case, the assertion has been loosened to only require modules implementing, respectively, the `appmodule.HasBeginBlocker`, `appmodule.HasEndBlocker` and `appmodule.HasGenesis` / `module.HasGenesis` interfaces.

#### Module wiring

The following modules `NewKeeper` function now take a `KVStoreService` instead of a `StoreKey`:

* `x/auth`
* `x/authz`
* `x/bank`
* `x/consensus`
* `x/crisis`
* `x/distribution`
* `x/evidence`
* `x/feegrant`
* `x/gov`
* `x/mint`
* `x/nft`
* `x/slashing`
* `x/upgrade`

**Users using `depinject` / app v2 do not need any changes, this is abstracted for them.**

Users manually wiring their chain need to use the `runtime.NewKVStoreService` method to create a `KVStoreService` from a `StoreKey`:

```diff
app.ConsensusParamsKeeper = consensusparamkeeper.NewKeeper(
  appCodec,
- keys[consensusparamtypes.StoreKey]
+ runtime.NewKVStoreService(keys[consensusparamtypes.StoreKey]),
  authtypes.NewModuleAddress(govtypes.ModuleName).String(),
)
```

#### Logger

Replace all your CometBFT logger imports by `cosmossdk.io/log`.

Additionally, `depinject` / app v2 users must now supply a logger through the main `depinject.Supply` function instead of passing it to `appBuilder.Build`.

```diff
appConfig = depinject.Configs(
	AppConfig,
	depinject.Supply(
		// supply the application options
		appOpts,
+		logger,
	...
```

```diff
- app.App = appBuilder.Build(logger, db, traceStore, baseAppOptions...)
+ app.App = appBuilder.Build(db, traceStore, baseAppOptions...)
```

User manually wiring their chain need to add the logger argument when creating the `x/bank` keeper.

#### Module Basics

Previously, the `ModuleBasics` was a global variable that was used to register all modules's `AppModuleBasic` implementation.
The global variable has been removed and the basic module manager can be now created from the module manager.

This is automatically done for `depinject` / app v2 users, however for supplying different app module implementation, pass them via `depinject.Supply` in the main `AppConfig` (`app_config.go`):

```go
depinject.Supply(
			// supply custom module basics
			map[string]module.AppModuleBasic{
				genutiltypes.ModuleName: genutil.NewAppModuleBasic(genutiltypes.DefaultMessageValidator),
				govtypes.ModuleName: gov.NewAppModuleBasic(
					[]govclient.ProposalHandler{
						paramsclient.ProposalHandler,
					},
				),
			},
		)
```

Users manually wiring their chain need to use the new `module.NewBasicManagerFromManager` function, after the module manager creation, and pass a `map[string]module.AppModuleBasic` as argument for optionally overridding some module's `AppModuleBasic`.

#### AutoCLI

[`AutoCLI`](https://docs.cosmos.network/main/core/autocli) has been implemented by the SDK for all its module CLI queries. This means chains must add the following in their `root.go` to enable `AutoCLI` in their application:

```go
if err := autoCliOpts.EnhanceRootCommand(rootCmd); err != nil {
	panic(err)
}
```

Where `autoCliOpts` is the autocli options of the app, containing all modules and codecs.
That value can injected by depinject ([see root_v2.go](https://github.com/cosmos/cosmos-sdk/blob/v0.50.0-beta.0/simapp/simd/cmd/root_v2.go#L49-L67)) or manually provided by the app ([see legacy app.go](https://github.com/cosmos/cosmos-sdk/blob/v0.50.0-beta.0/simapp/app.go#L636-L655)).

:::warning
Not doing this will result in all core SDK modules queries not to be included in the binary.
:::

Additionally `AutoCLI` automatically adds the custom modules commands to the root command for all modules implementing the [`appmodule.AppModule`](https://pkg.go.dev/cosmossdk.io/core/appmodule#AppModule) interface.
This means, after ensuring all the used modules implement this interface, the following can be removed from your `root.go`:

```diff
func txCommand() *cobra.Command {
	....
- appd.ModuleBasics.AddTxCommands(cmd)
}
```

```diff
func queryCommand() *cobra.Command {
	....
- appd.ModuleBasics.AddQueryCommands(cmd)
}
```

### Packages

#### Math

References to `types/math.go` which contained aliases for math types aliasing the `cosmossdk.io/math` package have been removed.
Import directly the `cosmossdk.io/math` package instead.

#### Store

References to `types/store.go` which contained aliases for store types have been remapped to point to appropriate `store/types`, hence the `types/store.go` file is no longer needed and has been removed.

##### Extract Store to a standalone module

The `store` module is extracted to have a separate go.mod file which allows it be a standalone module.
All the store imports are now renamed to use `cosmossdk.io/store` instead of `github.com/cosmos/cosmos-sdk/store` across the SDK.

##### Streaming

[ADR-38](https://docs.cosmos.network/main/architecture/adr-038-state-listening) has been implemented in the SDK.

To continue using state streaming, replace `streaming.LoadStreamingServices` by the following in your `app.go`:

```go
if err := app.RegisterStreamingServices(appOpts, app.kvStoreKeys()); err != nil {
	panic(err)
}
```

#### Client

The return type of the interface method `TxConfig.SignModeHandler()` has been changed from `x/auth/signing.SignModeHandler` to `x/tx/signing.HandlerMap`. This change is transparent to most users as the `TxConfig` interface is typically implemented by private `x/auth/tx.config` struct (as returned by `auth.NewTxConfig`) which has been updated to return the new type. If users have implemented their own `TxConfig` interface, they will need to update their implementation to return the new type.

##### Textual sign mode

A new sign mode is available in the SDK that produces more human readable output, currently only available on Ledger
devices but soon to be implemented in other UIs. 

:::tip
This sign mode does not allow offline signing
:::

When using (legacy) application wiring, the following must be added to `app.go` after setting the app's bank keeper:

```golang
	enabledSignModes := append(tx.DefaultSignModes, sigtypes.SignMode_SIGN_MODE_TEXTUAL)
	txConfigOpts := tx.ConfigOptions{
		EnabledSignModes:           enabledSignModes,
		TextualCoinMetadataQueryFn: txmodule.NewBankKeeperCoinMetadataQueryFn(app.BankKeeper),
	}
	txConfig, err := tx.NewTxConfigWithOptions(
		appCodec,
		txConfigOpts,
	)
	if err != nil {
		log.Fatalf("Failed to create new TxConfig with options: %v", err)
	}
	app.txConfig = txConfig
```

And in the application client (usually `root.go`):

```golang
	if !clientCtx.Offline {
		txConfigOpts.EnabledSignModes = append(txConfigOpts.EnabledSignModes, signing.SignMode_SIGN_MODE_TEXTUAL)
		txConfigOpts.TextualCoinMetadataQueryFn = txmodule.NewGRPCCoinMetadataQueryFn(clientCtx)
		txConfigWithTextual, err := tx.NewTxConfigWithOptions(
			codec.NewProtoCodec(clientCtx.InterfaceRegistry),
			txConfigOpts,
		)
		if err != nil {
			return err
		}
		clientCtx = clientCtx.WithTxConfig(txConfigWithTextual)
	}
```

When using `depinject` / `app v2`, **it's enabled by default** if there's a bank keeper present.

To learn more see the [docs](https://docs.cosmos.network/main/learn/advanced/transactions#sign_mode_textual) and the [ADR-050](https://docs.cosmos.network/main/build/architecture/adr-050-sign-mode-textual).

### Modules

#### `**all**`

* [RFC 001](https://docs.cosmos.network/main/rfc/rfc-001-tx-validation) has defined a simplification of the message validation process for modules.
  The `sdk.Msg` interface has been updated to not require the implementation of the `ValidateBasic` method.
  It is now recommended to validate message directly in the message server. When the validation is performed in the message server, the `ValidateBasic` method on a message is no longer required and can be removed.

* Messages no longer need to implement the `LegacyMsg` interface and implementations of `GetSignBytes` can be deleted. Because of this change, global legacy Amino codec definitions and their registration in `init()` can safely be removed as well.

* The `AppModuleBasic` interface has been simplifed. Defining `GetTxCmd() *cobra.Command` and `GetQueryCmd() *cobra.Command` is no longer required. The module manager detects when module commands are defined. If AutoCLI is enabled, `EnhanceRootCommand()` will add the auto-generated commands to the root command, unless a custom module command is defined and register that one instead.

* The following modules' `Keeper` methods now take in a `context.Context` instead of `sdk.Context`. Any module that has an interfaces for them (like "expected keepers") will need to update and re-generate mocks if needed:

    * `x/authz`
    * `x/bank`
    * `x/mint`
    * `x/crisis`
    * `x/distribution`
    * `x/evidence`
    * `x/gov`
    * `x/slashing`
    * `x/upgrade`

* `BeginBlock` and `EndBlock` have changed their signature, so it is important that any module implementing them are updated accordingly.

```diff
- BeginBlock(sdk.Context, abci.RequestBeginBlock)
+ BeginBlock(context.Context) error
```

```diff
- EndBlock(sdk.Context, abci.RequestEndBlock) []abci.ValidatorUpdate
+ EndBlock(context.Context) error
```

In case a module requires to return `abci.ValidatorUpdate` from `EndBlock`, it can use the `HasABCIEndBlock` interface instead.

```diff
- EndBlock(sdk.Context, abci.RequestEndBlock) []abci.ValidatorUpdate
+ EndBlock(context.Context) ([]abci.ValidatorUpdate, error)
```

:::tip
It is possible to ensure that a module implements the correct interfaces by using compiler assertions in your `x/{moduleName}/module.go`:

```go
var (
	_ module.AppModuleBasic      = (*AppModule)(nil)
	_ module.AppModuleSimulation = (*AppModule)(nil)
	_ module.HasGenesis          = (*AppModule)(nil)

	_ appmodule.AppModule        = (*AppModule)(nil)
	_ appmodule.HasBeginBlocker  = (*AppModule)(nil)
	_ appmodule.HasEndBlocker    = (*AppModule)(nil)
	...
)
```

Read more on those interfaces [here](https://docs.cosmos.network/v0.50/building-modules/module-manager#application-module-interfaces).

:::

* `GetSigners()` is no longer required to be implemented on `Msg` types. The SDK will automatically infer the signers from the `Signer` field on the message. The signer field is required on all messages unless using a custom signer function.

To find out more please read the [signer field](../../build/building-modules/05-protobuf-annotations.md#signer) & [here](https://github.com/cosmos/cosmos-sdk/blob/7352d0bce8e72121e824297df453eb1059c28da8/docs/docs/build/building-modules/02-messages-and-queries.md#L40) documentation.
<!-- Link to docs once redeployed -->

#### `x/auth`

For ante handler construction via `ante.NewAnteHandler`, the field `ante.HandlerOptions.SignModeHandler` has been updated to `x/tx/signing/HandlerMap` from `x/auth/signing/SignModeHandler`. Callers typically fetch this value from `client.TxConfig.SignModeHandler()` (which is also changed) so this change should be transparent to most users.

#### `x/capability`

Capability has been moved to [IBC Go](https://github.com/cosmos/ibc-go). IBC v8 will contain the necessary changes to incorporate the new module location.

#### `x/genutil`

The Cosmos SDK has migrated from a CometBFT genesis to a application managed genesis file.
The genesis is now fully handled by `x/genutil`. This has no consequences for running chains:

* Importing a CometBFT genesis is still supported.
* Exporting a genesis now exports the genesis as an application genesis.

When needing to read an application genesis, use the following helpers from the `x/genutil/types` package:

```go
// AppGenesisFromReader reads the AppGenesis from the reader.
func AppGenesisFromReader(reader io.Reader) (*AppGenesis, error)

// AppGenesisFromFile reads the AppGenesis from the provided file.
func AppGenesisFromFile(genFile string) (*AppGenesis, error)
```

#### `x/gov`

##### Expedited Proposals

The `gov` v1 module now supports expedited governance proposals. When a proposal is expedited, the voting period will be shortened to `ExpeditedVotingPeriod` parameter. An expedited proposal must have an higher voting threshold than a classic proposal, that threshold is defined with the `ExpeditedThreshold` parameter.

##### Cancelling Proposals

The `gov` module now supports cancelling governance proposals. When a proposal is canceled, all the deposits of the proposal are either burnt or sent to `ProposalCancelDest` address. The deposits burn rate will be determined by a new parameter called `ProposalCancelRatio` parameter.

```text
1. deposits * proposal_cancel_ratio will be burned or sent to `ProposalCancelDest` address , if `ProposalCancelDest` is empty then deposits will be burned.
2. deposits * (1 - proposal_cancel_ratio) will be sent to depositors.
```

By default, the new `ProposalCancelRatio` parameter is set to `0.5` during migration and `ProposalCancelDest` is set to empty string (i.e. burnt).

#### `x/evidence`

##### Extract evidence to a standalone module

The `x/evidence` module is extracted to have a separate go.mod file which allows it be a standalone module.
All the evidence imports are now renamed to use `cosmossdk.io/x/evidence` instead of `github.com/cosmos/cosmos-sdk/x/evidence` across the SDK.

#### `x/nft`

##### Extract nft to a standalone module

The `x/nft` module is extracted to have a separate go.mod file which allows it to be a standalone module.
All the evidence imports are now renamed to use `cosmossdk.io/x/nft` instead of `github.com/cosmos/cosmos-sdk/x/nft` across the SDK.

#### x/feegrant

##### Extract feegrant to a standalone module

The `x/feegrant` module is extracted to have a separate go.mod file which allows it to be a standalone module.
All the feegrant imports are now renamed to use `cosmossdk.io/x/feegrant` instead of `github.com/cosmos/cosmos-sdk/x/feegrant` across the SDK.

#### `x/upgrade`

##### Extract upgrade to a standalone module

The `x/upgrade` module is extracted to have a separate go.mod file which allows it to be a standalone module.
All the upgrade imports are now renamed to use `cosmossdk.io/x/upgrade` instead of `github.com/cosmos/cosmos-sdk/x/upgrade` across the SDK.

### Tooling

#### Rosetta

Rosetta has moved to it's own [repo](https://github.com/cosmos/rosetta) and not imported by the Cosmos SDK SimApp by default.
Any user who is interested on using the tool can connect it standalone to any node without the need to add it as part of the node binary.
The rosetta tool also allows multi chain connections.

## [v0.47.x](https://github.com/cosmos/cosmos-sdk/releases/tag/v0.47.0)

### Migration to CometBFT (Part 1)

The Cosmos SDK has migrated to CometBFT, as its default consensus engine.
CometBFT is an implementation of the Tendermint consensus algorithm, and the successor of Tendermint Core.
Due to the import changes, this is a breaking change. Chains need to remove **entirely** their imports of Tendermint Core in their codebase, from direct and indirects imports in their `go.mod`.

* Replace `github.com/tendermint/tendermint` by `github.com/cometbft/cometbft`
* Replace `github.com/tendermint/tm-db` by `github.com/cometbft/cometbft-db`
* Verify `github.com/tendermint/tendermint` is not an indirect or direct dependency
* Run `make proto-gen`

Other than that, the migration should be seamless.
On the SDK side, clean-up of variables, functions to reflect the new name will only happen from v0.50 (part 2).

Note: It is possible that these steps must first be performed by your dependencies before you can perform them on your own codebase.

### Simulation

Remove `RandomizedParams` from `AppModuleSimulation` interface. Previously, it used to generate random parameter changes during simulations, however, it does so through ParamChangeProposal which is now legacy. Since all modules were migrated, we can now safely remove this from `AppModuleSimulation` interface.

Moreover, to support the `MsgUpdateParams` governance proposals for each modules, `AppModuleSimulation` now defines a `AppModule.ProposalMsgs` method in addition to `AppModule.ProposalContents`. That method defines the messages that can be used to submit a proposal and that should be tested in simulation.

When a module has no proposal messages or proposal content to be tested by simulation, the `AppModule.ProposalMsgs` and `AppModule.ProposalContents` methods can be deleted.

### gRPC

A new gRPC service, `proto/cosmos/base/node/v1beta1/query.proto`, has been introduced
which exposes various operator configuration. App developers should be sure to
register the service with the gRPC-gateway service via
`nodeservice.RegisterGRPCGatewayRoutes` in their application construction, which
is typically found in `RegisterAPIRoutes`.

### AppModule Interface

Support for the `AppModule` `Querier`, `Route` and `LegacyQuerier` methods has been entirely removed from the `AppModule`
interface. This removes and fully deprecates all legacy queriers. All modules no longer support the REST API previously
known as the LCD, and the `sdk.Msg#Route` method won't be used anymore.

Most other existing `AppModule` methods have been moved to extension interfaces in preparation for the migration
to the `cosmossdk.io/core/appmodule` API in the next release. Most `AppModule` implementations should not be broken
by this change.

### SimApp

The `simapp` package **should not be imported in your own app**. Instead, you should import the `runtime.AppI` interface, that defines an `App`, and use the [`simtestutil` package](https://pkg.go.dev/github.com/cosmos/cosmos-sdk/testutil/sims) for application testing.

#### App Wiring

SimApp's `app_v2.go` is using [App Wiring](https://docs.cosmos.network/main/building-apps/app-go-v2), the dependency injection framework of the Cosmos SDK.
This means that modules are injected directly into SimApp thanks to a [configuration file](https://github.com/cosmos/cosmos-sdk/blob/v0.47.0-rc1/simapp/app_config.go).
The previous behavior, without the dependency injection framework, is still present in [`app.go`](https://github.com/cosmos/cosmos-sdk/blob/v0.47.0-rc1/simapp/app.go) and is not going anywhere.

If you are using a `app.go` without dependency injection, add the following lines to your `app.go` in order to provide newer gRPC services:

```go
autocliv1.RegisterQueryServer(app.GRPCQueryRouter(), runtimeservices.NewAutoCLIQueryService(app.ModuleManager.Modules))

reflectionSvc, err := runtimeservices.NewReflectionService()
if err != nil {
    panic(err)
}
reflectionv1.RegisterReflectionServiceServer(app.GRPCQueryRouter(), reflectionSvc)
```

#### Constructor

The constructor, `NewSimApp` has been simplified:

* `NewSimApp` does not take encoding parameters (`encodingConfig`) as input, instead the encoding parameters are injected (when using app wiring), or directly created in the constructor. Instead, we can instantiate `SimApp` for getting the encoding configuration.
* `NewSimApp` now uses `AppOptions` for getting the home path (`homePath`) and the invariant checks period (`invCheckPeriod`). These were unnecessary given as arguments as they were already present in the `AppOptions`.

#### Encoding

`simapp.MakeTestEncodingConfig()` was deprecated and has been removed. Instead you can use the `TestEncodingConfig` from the `types/module/testutil` package.
This means you can replace your usage of `simapp.MakeTestEncodingConfig` in tests to `moduletestutil.MakeTestEncodingConfig`, which takes a series of relevant `AppModuleBasic` as input (the module being tested and any potential dependencies).

#### Export

`ExportAppStateAndValidators` takes an extra argument, `modulesToExport`, which is a list of module names to export.
That argument should be passed to the module maanager `ExportGenesisFromModules` method.

#### Replaces

The `GoLevelDB` version must pinned to `v1.0.1-0.20210819022825-2ae1ddf74ef7` in the application, following versions might cause unexpected behavior.
This can be done adding `replace github.com/syndtr/goleveldb => github.com/syndtr/goleveldb v1.0.1-0.20210819022825-2ae1ddf74ef7` to the `go.mod` file.

* [issue #14949 on cosmos-sdk](https://github.com/cosmos/cosmos-sdk/issues/14949)
* [issue #25413 on go-ethereum](https://github.com/ethereum/go-ethereum/pull/25413)

### Protobuf

The SDK has migrated from `gogo/protobuf` (which is currently unmaintained), to our own maintained fork, [`cosmos/gogoproto`](https://github.com/cosmos/gogoproto).

This means you should replace all imports of `github.com/gogo/protobuf` to `github.com/cosmos/gogoproto`.
This allows you to remove the replace directive `replace github.com/gogo/protobuf => github.com/regen-network/protobuf v1.3.3-alpha.regen.1` from your `go.mod` file.

Please use the `ghcr.io/cosmos/proto-builder` image (version >= `0.11.5`) for generating protobuf files.

See which buf commit for `cosmos/cosmos-sdk` to pin in your `buf.yaml` file [here](https://github.com/cosmos/cosmos-sdk/blob/main/proto/README.md).

#### Gogoproto Import Paths

The SDK made a [patch fix](https://github.com/cosmos/gogoproto/pull/32) on its gogoproto repository to require that each proto file's package name matches its OS import path (relatively to a protobuf root import path, usually the root `proto/` folder, set by the `protoc -I` flag).

For example, assuming you put all your proto files in subfolders inside your root `proto/` folder, then a proto file with package name `myapp.mymodule.v1` should be found in the `proto/myapp/mymodule/v1/` folder. If it is in another folder, the proto generation command will throw an error.

If you are using a custom folder structure for your proto files, please reorganize them so that their OS path matches their proto package name.

This is to allow the proto FileDescriptSets to be correctly registered, and this standardized OS import paths allows [Hubl](https://github.com/cosmos/cosmos-sdk/tree/main/tools/hubl) to reflectively talk to any chain.

#### `{accepts,implements}_interface` proto annotations

The SDK is normalizing the strings inside the Protobuf `accepts_interface` and `implements_interface` annotations. We require them to be fully-scoped names. They will soon be used by code generators like Pulsar and Telescope to match which messages can or cannot be packed inside `Any`s.

Here are the following replacements that you need to perform on your proto files:

```diff
- "Content"
+ "cosmos.gov.v1beta1.Content"
- "Authorization"
+ "cosmos.authz.v1beta1.Authorization"
- "sdk.Msg"
+ "cosmos.base.v1beta1.Msg"
- "AccountI"
+ "cosmos.auth.v1beta1.AccountI"
- "ModuleAccountI"
+ "cosmos.auth.v1beta1.ModuleAccountI"
- "FeeAllowanceI"
+ "cosmos.feegrant.v1beta1.FeeAllowanceI"
```

Please also check that in your own app's proto files that there are no single-word names for those two proto annotations. If so, then replace them with fully-qualified names, even though those names don't actually resolve to an actual protobuf entity.

For more information, see the [encoding guide](https://github.com/cosmos/cosmos-sdk/blob/main/docs/learn/advanced/05-encoding.md).

### Transactions

#### Broadcast Mode

Broadcast mode `block` was deprecated and has been removed. Please use `sync` mode
instead. When upgrading your tests from `block` to `sync` and checking for a
transaction code, you need to query the transaction first (with its hash) to get
the correct code.

### Modules

#### `**all**`

`EventTypeMessage` events, with `sdk.AttributeKeyModule` and `sdk.AttributeKeySender` are now emitted directly at message excecution (in `baseapp`).
This means that the following boilerplate should be removed from all your custom modules:

```go
ctx.EventManager().EmitEvent(
	sdk.NewEvent(
		sdk.EventTypeMessage,
		sdk.NewAttribute(sdk.AttributeKeyModule, types.AttributeValueCategory),
		sdk.NewAttribute(sdk.AttributeKeySender, `signer/sender`),
	),
)
```

The module name is assumed by `baseapp` to be the second element of the message route: `"cosmos.bank.v1beta1.MsgSend" -> "bank"`.
In case a module does not follow the standard message path, (e.g. IBC), it is advised to keep emitting the module name event.
`Baseapp` only emits that event if the module has not already done so.

#### `x/params`

The `params` module was deprecated since v0.46. The Cosmos SDK has migrated away from `x/params` for its own modules.
Cosmos SDK modules now store their parameters directly in its repective modules.
The `params` module will be removed in `v0.50`, as mentioned [in v0.46 release](https://github.com/cosmos/cosmos-sdk/blob/v0.46.1/UPGRADING.md#xparams). It is strongly encouraged to migrate away from `x/params` before `v0.50`.

When performing a chain migration, the params table must be initizalied manually. This was done in the modules keepers in previous versions.
Have a look at `simapp.RegisterUpgradeHandlers()` for an example.

#### `x/crisis`

With the migrations of all modules away from `x/params`, the crisis module now has a store.
The store must be created during a chain upgrade to v0.47.x.

```go
storetypes.StoreUpgrades{
			Added: []string{
				crisistypes.ModuleName,
			},
}
```

#### `x/gov`

##### Minimum Proposal Deposit At Time of Submission

The `gov` module has been updated to support a minimum proposal deposit at submission time. It is determined by a new
parameter called `MinInitialDepositRatio`. When multiplied by the existing `MinDeposit` parameter, it produces
the necessary proportion of coins needed at the proposal submission time. The motivation for this change is to prevent proposal spamming.

By default, the new `MinInitialDepositRatio` parameter is set to zero during migration. The value of zero signifies that this
feature is disabled. If chains wish to utilize the minimum proposal deposits at time of submission, the migration logic needs to be
modified to set the new parameter to the desired value.

##### New `Proposal.Proposer` field

The `Proposal` proto has been updated with proposer field. For proposal state migraton developers can call `v4.AddProposerAddressToProposal` in their upgrade handler to update all existing proposal and make them compatible and **this migration is optional**.

```go
import (
	sdk "github.com/cosmos/cosmos-sdk/types"
	"github.com/cosmos/cosmos-sdk/types/module"
	v4 "github.com/cosmos/cosmos-sdk/x/gov/migrations/v4"
	upgradetypes "github.com/cosmos/cosmos-sdk/x/upgrade/types"
)

func (app SimApp) RegisterUpgradeHandlers() {
	app.UpgradeKeeper.SetUpgradeHandler(UpgradeName,
		func(ctx sdk.Context, plan upgradetypes.Plan, fromVM module.VersionMap) (module.VersionMap, error) {
			// this migration is optional
			// add proposal ids with proposers which are active (deposit or voting period)
			proposals := make(map[uint64]string)
			proposals[1] = "cosmos1luyncewxk4lm24k6gqy8y5dxkj0klr4tu0lmnj" ...
			v4.AddProposerAddressToProposal(ctx, sdk.NewKVStoreKey(v4.ModuleName), app.appCodec, proposals)
			return app.ModuleManager.RunMigrations(ctx, app.Configurator(), fromVM)
		})
}

```

#### `x/consensus`

Introducing a new `x/consensus` module to handle managing Tendermint consensus
parameters. For migration it is required to call a specific migration to migrate
existing parameters from the deprecated `x/params` to `x/consensus` module. App
developers should ensure to call `baseapp.MigrateParams` in their upgrade handler.

Example:

```go
func (app SimApp) RegisterUpgradeHandlers() {
 	----> baseAppLegacySS := app.ParamsKeeper.Subspace(baseapp.Paramspace).WithKeyTable(paramstypes.ConsensusParamsKeyTable()) <----

 	app.UpgradeKeeper.SetUpgradeHandler(
 		UpgradeName,
 		func(ctx sdk.Context, _ upgradetypes.Plan, fromVM module.VersionMap) (module.VersionMap, error) {
 			// Migrate Tendermint consensus parameters from x/params module to a
 			// dedicated x/consensus module.
 			----> baseapp.MigrateParams(ctx, baseAppLegacySS, &app.ConsensusParamsKeeper) <----

			// ...

 			return app.ModuleManager.RunMigrations(ctx, app.Configurator(), fromVM)
 		},
 	)

  // ...
}
```

The `x/params` module should still be imported in your app.go in order to handle this migration.

Because the `x/consensus` module is a new module, its store must be added while upgrading to v0.47.x:

```go
storetypes.StoreUpgrades{
			Added: []string{
				consensustypes.ModuleName,
			},
}
```

##### `app.go` changes

When using an `app.go` without App Wiring, the following changes are required:

```diff
- bApp.SetParamStore(app.ParamsKeeper.Subspace(baseapp.Paramspace).WithKeyTable(paramstypes.ConsensusParamsKeyTable()))
+ app.ConsensusParamsKeeper = consensusparamkeeper.NewKeeper(appCodec, keys[consensusparamstypes.StoreKey], authtypes.NewModuleAddress(govtypes.ModuleName).String())
+ bApp.SetParamStore(&app.ConsensusParamsKeeper)
```

When using App Wiring, the paramater store is automatically set for you.

#### `x/nft`

The SDK does not validate anymore the `classID` and `nftID` of an NFT, for extra flexibility in your NFT implementation.
This means chain developers need to validate the `classID` and `nftID` of an NFT.

### Ledger

Ledger support has been generalized to enable use of different apps and keytypes that use `secp256k1`. The Ledger interface remains the same, but it can now be provided through the Keyring `Options`, allowing higher-level chains to connect to different Ledger apps or use custom implementations. In addition, higher-level chains can provide custom key implementations around the Ledger public key, to enable greater flexibility with address generation and signing.

This is not a breaking change, as all values will default to use the standard Cosmos app implementation unless specified otherwise.

## [v0.46.x](https://github.com/cosmos/cosmos-sdk/releases/tag/v0.46.0)

### Go API Changes

The `replace google.golang.org/grpc` directive can be removed from the `go.mod`, it is no more required to block the version.

A few packages that were deprecated in the previous version are now removed.

For instance, the REST API, deprecated in v0.45, is now removed. If you have not migrated yet, please follow the [instructions](https://docs.cosmos.network/v0.45/migrations/rest.html).

To improve clarity of the API, some renaming and improvements has been done:

| Package   | Previous                           | Current                              |
| --------- | ---------------------------------- | ------------------------------------ |
| `simapp`  | `encodingConfig.Marshaler`         | `encodingConfig.Codec`               |
| `simapp`  | `FundAccount`, `FundModuleAccount` | Functions moved to `x/bank/testutil` |
| `types`   | `AccAddressFromHex`                | `AccAddressFromHexUnsafe`            |
| `x/auth`  | `MempoolFeeDecorator`              | Use `DeductFeeDecorator` instead     |
| `x/bank`  | `AddressFromBalancesStore`         | `AddressAndDenomFromBalancesStore`   |
| `x/gov`   | `keeper.DeleteDeposits`            | `keeper.DeleteAndBurnDeposits`       |
| `x/gov`   | `keeper.RefundDeposits`            | `keeper.RefundAndDeleteDeposits`     |
| `x/{mod}` | package `legacy`                   | package `migrations`                 |

For the exhaustive list of API renaming, please refer to the [CHANGELOG](https://github.com/cosmos/cosmos-sdk/blob/main/CHANGELOG.md).

#### new packages

Additionally, new packages have been introduced in order to further split the codebase. Aliases are available for a new API breaking migration, but it is encouraged to migrate to this new packages:

* `errors` should replace `types/errors` when registering errors or wrapping SDK errors.
* `math` contains the `Int` or `Uint` types that are used in the SDK.
* `x/nft` an NFT base module.
* `x/group` a group module allowing to create DAOs, multisig and policies. Greatly composes with `x/authz`.

#### `x/authz`

* `authz.NewMsgGrant` `expiration` is now a pointer. When `nil` is used, then no expiration will be set (grant won't expire).
* `authz.NewGrant` takes a new argument: block time, to correctly validate expire time.

### Keyring

The keyring has been refactored in v0.46.

* The `Unsafe*` interfaces have been removed from the keyring package. Please use interface casting if you wish to access those unsafe functions.
* The keys' implementation has been refactored to be serialized as proto.
* `keyring.NewInMemory` and `keyring.New` takes now a `codec.Codec`.
* Take `keyring.Record` instead of `Info` as first argument in:
  _ `MkConsKeyOutput`
  _ `MkValKeyOutput` \* `MkAccKeyOutput`
* Rename:
  _ `SavePubKey` to `SaveOfflineKey` and remove the `algo` argument.
  _ `NewMultiInfo`, `NewLedgerInfo` to `NewLegacyMultiInfo`, `newLegacyLedgerInfo` respectively. \* `NewOfflineInfo` to `newLegacyOfflineInfo` and move it to `migration_test.go`.

### PostHandler

A `postHandler` is like an `antehandler`, but is run _after_ the `runMsgs` execution. It is in the same store branch that `runMsgs`, meaning that both `runMsgs` and `postHandler`. This allows to run a custom logic after the execution of the messages.

### IAVL

v0.19.0 IAVL introduces a new "fast" index. This index represents the latest state of the
IAVL laid out in a format that preserves data locality by key. As a result, it allows for faster queries and iterations
since data can now be read in lexicographical order that is frequent for Cosmos-SDK chains.

The first time the chain is started after the upgrade, the aforementioned index is created. The creation process
might take time and depends on the size of the latest state of the chain. For example, Osmosis takes around 15 minutes to rebuild the index.

While the index is being created, node operators can observe the following in the logs:
"Upgrading IAVL storage for faster queries + execution on the live state. This may take a while". The store
key is appended to the message. The message is printed for every module that has a non-transient store.
As a result, it gives a good indication of the progress of the upgrade.

There is also downgrade and re-upgrade protection. If a node operator chooses to downgrade to IAVL pre-fast index, and then upgrade again, the index is rebuilt from scratch. This implementation detail should not be relevant in most cases. It was added as a safeguard against operator
mistakes.

### Modules

#### `x/params`

* The `x/params` module has been depreacted in favour of each module housing and providing way to modify their parameters. Each module that has parameters that are changable during runtime have an authority, the authority can be a module or user account. The Cosmos SDK team recommends migrating modules away from using the param module. An example of how this could look like can be found [here](https://github.com/cosmos/cosmos-sdk/pull/12363).
* The Param module will be maintained until April 18, 2023. At this point the module will reach end of life and be removed from the Cosmos SDK.

#### `x/gov`

The `gov` module has been greatly improved. The previous API has been moved to `v1beta1` while the new implementation is called `v1`.

In order to submit a proposal with `submit-proposal` you now need to pass a `proposal.json` file.
You can still use the old way by using `submit-legacy-proposal`. This is not recommended.
More information can be found in the gov module [client documentation](https://docs.cosmos.network/v0.46/modules/gov/07_client.html).

#### `x/staking`

The `staking module` added a new message type to cancel unbonding delegations. Users that have unbonded by accident or wish to cancel a undelegation can now specify the amount and valdiator they would like to cancel the unbond from

### Protobuf

The `third_party/proto` folder that existed in [previous version](https://github.com/cosmos/cosmos-sdk/tree/v0.45.3/third_party/proto) now does not contains directly the [proto files](https://github.com/cosmos/cosmos-sdk/tree/release/v0.46.x/third_party/proto).

Instead, the SDK uses [`buf`](https://buf.build). Clients should have their own [`buf.yaml`](https://docs.buf.build/configuration/v1/buf-yaml) with `buf.build/cosmos/cosmos-sdk` as dependency, in order to avoid having to copy paste these files.

The protos can as well be downloaded using `buf export buf.build/cosmos/cosmos-sdk:8cb30a2c4de74dc9bd8d260b1e75e176 --output <some_folder>`.

Cosmos message protobufs should be extended with `cosmos.msg.v1.signer`:

```protobuf
message MsgSetWithdrawAddress {
  option (cosmos.msg.v1.signer) = "delegator_address"; ++

  option (gogoproto.equal)           = false;
  option (gogoproto.goproto_getters) = false;

  string delegator_address = 1 [(cosmos_proto.scalar) = "cosmos.AddressString"];
  string withdraw_address  = 2 [(cosmos_proto.scalar) = "cosmos.AddressString"];
}
```

When clients interract with a node they are required to set a codec in in the grpc.Dial. More information can be found in this [doc](https://docs.cosmos.network/v0.46/run-node/interact-node.html#programmatically-via-go).<|MERGE_RESOLUTION|>--- conflicted
+++ resolved
@@ -42,13 +42,14 @@
 
 Gov was spun out into its own `go.mod`. To import it use `cosmossdk.io/x/gov`
 
-<<<<<<< HEAD
-=======
 #### `x/distribution`
 
 Distribution was spun out into its own `go.mod`. To import it use `cosmossdk.io/x/distribution`
 
->>>>>>> 4352ab1f
+#### `x/slashing`
+
+Slashing was spun out into its own `go.mod`. To import it use `cosmossdk.io/x/slashing`
+
 #### Params
 
 A standalone Go module was created and it is accessible at "cosmossdk.io/x/params".
