--- conflicted
+++ resolved
@@ -102,12 +102,7 @@
 and `VerifyVoteExtensionHandler` respectively. Please see [here](https://docs.cosmos.network/v0.50/building-apps/vote-extensions)
 for more info.
 
-<<<<<<< HEAD
-
 #### Set PreBlocker
-=======
-#### Upgrade
->>>>>>> 01b8be0c
 
 **Users using `depinject` / app v2 do not need any changes, this is abstracted for them.**
 
