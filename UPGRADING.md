# Upgrade Reference

This document provides a quick reference for the upgrades from `v0.53.x` to `v0.54.x` of Cosmos SDK.

Note, always read the **App Wiring Changes** section for more information on application wiring updates.

### TLDR

For a full list of changes, see the [Changelog](https://github.com/cosmos/cosmos-sdk/blob/release/v0.54.x/CHANGELOG.md).

<<<<<<< HEAD
#### Adoption of OpenTelemetry and Deprecation of `github.com/hashicorp/go-metrics`

Existing Cosmos SDK telemetry support is provided by `github.com/hashicorp/go-metrics` which is undermaintained and only supported metrics instrumentation.
OpenTelemetry provides an integrated solution for metrics, traces, and logging which is widely adopted and actively maintained.
The existing wrapper functions in the `telemetry` package required acquiring mutex locks and map lookups for every metric operation which is sub-optimal. OpenTelemetry's API uses atomic concurrency wherever possible and should introduce less performance overhead during metric collection.

The [README.md](telemetry/README.md) in the `telemetry` package provides more details on usage, but below is a quick summary:
1. application developers should follow the official [go OpenTelemetry](https://pkg.go.dev/go.opentelemetry.io/otel) guidelines when instrumenting their applications.
2. node operators who want to configure OpenTelemetry exporters should set the `OTEL_EXPERIMENTAL_CONFIG_FILE` environment variable to the path of a yaml file which follows the OpenTelemetry declarative configuration format specified here: https://pkg.go.dev/go.opentelemetry.io/contrib/otelconf. As long as the `telemetry` package has been imported somewhere (it should already be imported if you are using the SDK), OpenTelemetry will be initialized automatically based on the configuration file.

NOTE: the go implementation of [otelconf](https://pkg.go.dev/go.opentelemetry.io/contrib/otelconf) is still under development and we will update our usage of it as it matures.
=======
## x/gov

### Keeper Initialization

The `x/gov` module has been decoupled from `x/staking`. The `keeper.NewKeeper` constructor now requires a `CalculateVoteResultsAndVotingPowerFn` parameter instead of a `StakingKeeper`.

**Before:**
```go
govKeeper := keeper.NewKeeper(
    cdc,
    storeService,
    authKeeper,
    bankKeeper,
    stakingKeeper,  // StakingKeeper parameter
    distrKeeper,
    router,
    config,
    authority,
)
```

**After:**
```go
govKeeper := keeper.NewKeeper(
    cdc,
    storeService,
    authKeeper,
    bankKeeper,
    keeper.NewDefaultCalculateVoteResultsAndVotingPower(stakingKeeper),  // Function parameter
    distrKeeper,
    router,
    config,
    authority,
)
```

For applications using depinject, the governance module now accepts an optional `CalculateVoteResultsAndVotingPowerFn`. If not provided, it will use the `StakingKeeper` (also optional) to create the default function.

### GovHooks Interface

The `AfterProposalSubmission` hook now includes the proposer address as a parameter.

**Before:**
```go
func (h MyGovHooks) AfterProposalSubmission(ctx context.Context, proposalID uint64) error {
    // implementation
}
```

**After:**
```go
func (h MyGovHooks) AfterProposalSubmission(ctx context.Context, proposalID uint64, proposerAddr sdk.AccAddress) error {
    // implementation
}
```
>>>>>>> 7298d71a
<|MERGE_RESOLUTION|>--- conflicted
+++ resolved
@@ -8,19 +8,6 @@
 
 For a full list of changes, see the [Changelog](https://github.com/cosmos/cosmos-sdk/blob/release/v0.54.x/CHANGELOG.md).
 
-<<<<<<< HEAD
-#### Adoption of OpenTelemetry and Deprecation of `github.com/hashicorp/go-metrics`
-
-Existing Cosmos SDK telemetry support is provided by `github.com/hashicorp/go-metrics` which is undermaintained and only supported metrics instrumentation.
-OpenTelemetry provides an integrated solution for metrics, traces, and logging which is widely adopted and actively maintained.
-The existing wrapper functions in the `telemetry` package required acquiring mutex locks and map lookups for every metric operation which is sub-optimal. OpenTelemetry's API uses atomic concurrency wherever possible and should introduce less performance overhead during metric collection.
-
-The [README.md](telemetry/README.md) in the `telemetry` package provides more details on usage, but below is a quick summary:
-1. application developers should follow the official [go OpenTelemetry](https://pkg.go.dev/go.opentelemetry.io/otel) guidelines when instrumenting their applications.
-2. node operators who want to configure OpenTelemetry exporters should set the `OTEL_EXPERIMENTAL_CONFIG_FILE` environment variable to the path of a yaml file which follows the OpenTelemetry declarative configuration format specified here: https://pkg.go.dev/go.opentelemetry.io/contrib/otelconf. As long as the `telemetry` package has been imported somewhere (it should already be imported if you are using the SDK), OpenTelemetry will be initialized automatically based on the configuration file.
-
-NOTE: the go implementation of [otelconf](https://pkg.go.dev/go.opentelemetry.io/contrib/otelconf) is still under development and we will update our usage of it as it matures.
-=======
 ## x/gov
 
 ### Keeper Initialization
@@ -76,4 +63,15 @@
     // implementation
 }
 ```
->>>>>>> 7298d71a
+
+#### Adoption of OpenTelemetry and Deprecation of `github.com/hashicorp/go-metrics`
+
+Existing Cosmos SDK telemetry support is provided by `github.com/hashicorp/go-metrics` which is undermaintained and only supported metrics instrumentation.
+OpenTelemetry provides an integrated solution for metrics, traces, and logging which is widely adopted and actively maintained.
+The existing wrapper functions in the `telemetry` package required acquiring mutex locks and map lookups for every metric operation which is sub-optimal. OpenTelemetry's API uses atomic concurrency wherever possible and should introduce less performance overhead during metric collection.
+
+The [README.md](telemetry/README.md) in the `telemetry` package provides more details on usage, but below is a quick summary:
+1. application developers should follow the official [go OpenTelemetry](https://pkg.go.dev/go.opentelemetry.io/otel) guidelines when instrumenting their applications.
+2. node operators who want to configure OpenTelemetry exporters should set the `OTEL_EXPERIMENTAL_CONFIG_FILE` environment variable to the path of a yaml file which follows the OpenTelemetry declarative configuration format specified here: https://pkg.go.dev/go.opentelemetry.io/contrib/otelconf. As long as the `telemetry` package has been imported somewhere (it should already be imported if you are using the SDK), OpenTelemetry will be initialized automatically based on the configuration file.
+
+NOTE: the go implementation of [otelconf](https://pkg.go.dev/go.opentelemetry.io/contrib/otelconf) is still under development and we will update our usage of it as it matures.