--- conflicted
+++ resolved
@@ -339,15 +339,9 @@
 // and only the AnteHandler is executed. State is persisted to the BaseApp's
 // internal CheckTx state if the AnteHandler passes. Otherwise, the ResponseCheckTx
 // will contain relevant error information. Regardless of tx execution outcome,
-<<<<<<< HEAD
-// the ResponseCheckTx will contain relevant gas execution context.
+// the ResponseCheckTx will contain the relevant gas execution context.
 func (app *BaseApp) CheckTx(req *abci.CheckTxRequest) (*abci.CheckTxResponse, error) {
-	var mode execMode
-=======
-// the ResponseCheckTx will contain the relevant gas execution context.
-func (app *BaseApp) CheckTx(req *abci.RequestCheckTx) (*abci.ResponseCheckTx, error) {
 	var mode sdk.ExecMode
->>>>>>> 5fcd5911
 
 	switch req.Type {
 	case abci.CHECK_TX_TYPE_CHECK:
@@ -366,15 +360,9 @@
 			return sdkerrors.ResponseCheckTxWithEvents(err, gasInfo.GasWanted, gasInfo.GasUsed, anteEvents, app.trace), nil
 		}
 
-<<<<<<< HEAD
 		return &abci.CheckTxResponse{
-			GasWanted: int64(gInfo.GasWanted), // TODO: Should type accept unsigned ints?
-			GasUsed:   int64(gInfo.GasUsed),   // TODO: Should type accept unsigned ints?
-=======
-		return &abci.ResponseCheckTx{
 			GasWanted: int64(gasInfo.GasWanted), // TODO: Should type accept unsigned ints?
 			GasUsed:   int64(gasInfo.GasUsed),   // TODO: Should type accept unsigned ints?
->>>>>>> 5fcd5911
 			Log:       result.Log,
 			Data:      result.Data,
 			Events:    sdk.MarkEventsToIndex(result.Events, app.indexEvents),
@@ -960,14 +948,9 @@
 // defined in config, Commit will execute a deferred function call to check
 // against that height and gracefully halt if it matches the latest committed
 // height.
-<<<<<<< HEAD
 func (app *BaseApp) Commit() (*abci.CommitResponse, error) {
-	header := app.finalizeBlockState.Context().BlockHeader()
-=======
-func (app *BaseApp) Commit() (*abci.ResponseCommit, error) {
 	finalizeState := app.stateManager.GetState(execModeFinalize)
 	header := finalizeState.Context().BlockHeader()
->>>>>>> 5fcd5911
 	retainHeight := app.GetBlockRetentionHeight(header.Height)
 
 	if app.abciHandlers.Precommiter != nil {
