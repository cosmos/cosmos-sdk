package baseapp

import (
	"context"
	"fmt"
	"sort"
	"strings"
	"time"

	"github.com/cockroachdb/errors"
	abci "github.com/cometbft/cometbft/abci/types"
	cmtproto "github.com/cometbft/cometbft/proto/tendermint/types"
	"github.com/cosmos/gogoproto/proto"
	otelattr "go.opentelemetry.io/otel/attribute"
	"go.opentelemetry.io/otel/trace"
	"google.golang.org/grpc/codes"
	grpcstatus "google.golang.org/grpc/status"

	coreheader "cosmossdk.io/core/header"
	errorsmod "cosmossdk.io/errors"
	"cosmossdk.io/store/rootmulti"
	snapshottypes "cosmossdk.io/store/snapshots/types"
	storetypes "cosmossdk.io/store/types"

	"github.com/cosmos/cosmos-sdk/baseapp/state"
	"github.com/cosmos/cosmos-sdk/baseapp/txnrunner"
	"github.com/cosmos/cosmos-sdk/codec"
	"github.com/cosmos/cosmos-sdk/telemetry"
	sdk "github.com/cosmos/cosmos-sdk/types"
	sdkerrors "github.com/cosmos/cosmos-sdk/types/errors"
)

// Supported ABCI Query prefixes and paths
const (
	QueryPathApp    = "app"
	QueryPathCustom = "custom"
	QueryPathP2P    = "p2p"
	QueryPathStore  = "store"

	QueryPathBroadcastTx = "/cosmos.tx.v1beta1.Service/BroadcastTx"
)

func (app *BaseApp) InitChain(req *abci.RequestInitChain) (*abci.ResponseInitChain, error) {
	_, span := tracer.Start(context.Background(), "InitChain")
	defer span.End()

	if req.ChainId != app.chainID {
		return nil, fmt.Errorf("invalid chain-id on InitChain; expected: %s, got: %s", app.chainID, req.ChainId)
	}

	// On a new chain, we consider the init chain block height as 0, even though
	// req.InitialHeight is 1 by default.
	initHeader := cmtproto.Header{ChainID: req.ChainId, Time: req.Time}
	app.logger.Info("InitChain", "initialHeight", req.InitialHeight, "chainID", req.ChainId)

	// Set the initial height, which will be used to determine if we are proposing
	// or processing the first block or not.
	app.initialHeight = req.InitialHeight
	if app.initialHeight == 0 { // If initial height is 0, set it to 1
		app.initialHeight = 1
	}

	// if req.InitialHeight is > 1, then we set the initial version on all stores
	if req.InitialHeight > 1 {
		initHeader.Height = req.InitialHeight
		if err := app.cms.SetInitialVersion(req.InitialHeight); err != nil {
			return nil, err
		}
	}

	// initialize states with a correct header
	app.stateManager.SetState(execModeFinalize, app.cms, initHeader, app.logger, app.streamingManager)
	app.stateManager.SetState(execModeCheck, app.cms, initHeader, app.logger, app.streamingManager)
	finalizeState := app.stateManager.GetState(execModeFinalize)

	// Store the consensus params in the BaseApp's param store. Note, this must be
	// done after the finalizeBlockState and context have been set as it's persisted
	// to state.
	if req.ConsensusParams != nil {
		err := app.StoreConsensusParams(finalizeState.Context(), *req.ConsensusParams)
		if err != nil {
			return nil, err
		}
	}

	defer func() {
		// InitChain represents the state of the application BEFORE the first block,
		// i.e. the genesis block. This means that when processing the app's InitChain
		// handler, the block height is zero by default. However, after Commit is called
		// the height needs to reflect the true block height.
		initHeader.Height = req.InitialHeight
		checkState := app.stateManager.GetState(execModeCheck)
		checkState.SetContext(checkState.Context().WithBlockHeader(initHeader).
			WithHeaderInfo(coreheader.Info{
				ChainID: req.ChainId,
				Height:  req.InitialHeight,
				Time:    req.Time,
			}))
		finalizeState.SetContext(finalizeState.Context().WithBlockHeader(initHeader).
			WithHeaderInfo(coreheader.Info{
				ChainID: req.ChainId,
				Height:  req.InitialHeight,
				Time:    req.Time,
			}))
	}()

	if app.abciHandlers.InitChainer == nil {
		return &abci.ResponseInitChain{}, nil
	}

	// add block gas meter for any genesis transactions (allow infinite gas)
	finalizeState.SetContext(finalizeState.Context().WithBlockGasMeter(storetypes.NewInfiniteGasMeter()))

	res, err := app.abciHandlers.InitChainer(finalizeState.Context(), req)
	if err != nil {
		return nil, err
	}

	if len(req.Validators) > 0 {
		if len(req.Validators) != len(res.Validators) {
			return nil, fmt.Errorf(
				"len(RequestInitChain.Validators) != len(GenesisValidators) (%d != %d)",
				len(req.Validators), len(res.Validators),
			)
		}

		sort.Sort(abci.ValidatorUpdates(req.Validators))
		sort.Sort(abci.ValidatorUpdates(res.Validators))

		for i := range res.Validators {
			if !proto.Equal(&res.Validators[i], &req.Validators[i]) {
				return nil, fmt.Errorf("genesisValidators[%d] != req.Validators[%d] ", i, i)
			}
		}
	}

	// NOTE: We don't commit, but FinalizeBlock for block InitialHeight starts from
	// this FinalizeBlockState.
	return &abci.ResponseInitChain{
		ConsensusParams: res.ConsensusParams,
		Validators:      res.Validators,
		AppHash:         app.LastCommitID().Hash,
	}, nil
}

func (app *BaseApp) Info(_ *abci.RequestInfo) (*abci.ResponseInfo, error) {
	lastCommitID := app.cms.LastCommitID()

	return &abci.ResponseInfo{
		Data:             app.name,
		Version:          app.version,
		AppVersion:       app.appVersion,
		LastBlockHeight:  lastCommitID.Version,
		LastBlockAppHash: lastCommitID.Hash,
	}, nil
}

// Query implements the ABCI interface. It delegates to CommitMultiStore if it
// implements Queryable.
func (app *BaseApp) Query(ctx context.Context, req *abci.RequestQuery) (resp *abci.ResponseQuery, err error) {
	ctx, span := tracer.Start(ctx, "Query",
		trace.WithAttributes(otelattr.String("path", req.Path)),
	)
	defer span.End()

	// add panic recovery for all queries
	//
	// Ref: https://github.com/cosmos/cosmos-sdk/pull/8039
	defer func() {
		if r := recover(); r != nil {
			resp = sdkerrors.QueryResult(errorsmod.Wrapf(sdkerrors.ErrPanic, "%v", r), app.trace)
		}
	}()

	// when a client did not provide a query height, manually inject the latest
	if req.Height == 0 {
		req.Height = app.LastBlockHeight()
	}

	//nolint:staticcheck // TODO: switch to OpenTelemetry
	telemetry.IncrCounter(1, "query", "count")
	//nolint:staticcheck // TODO: switch to OpenTelemetry
	telemetry.IncrCounter(1, "query", req.Path)
	//nolint:staticcheck // TODO: switch to OpenTelemetry
	defer telemetry.MeasureSince(telemetry.Now(), req.Path)

	if req.Path == QueryPathBroadcastTx {
		return sdkerrors.QueryResult(errorsmod.Wrap(sdkerrors.ErrInvalidRequest, "can't route a broadcast tx message"), app.trace), nil
	}

	// handle gRPC routes first rather than calling splitPath because '/' characters
	// are used as part of gRPC paths
	if grpcHandler := app.grpcQueryRouter.Route(req.Path); grpcHandler != nil {
		return app.handleQueryGRPC(ctx, grpcHandler, req), nil
	}

	path := SplitABCIQueryPath(req.Path)
	if len(path) == 0 {
		return sdkerrors.QueryResult(errorsmod.Wrap(sdkerrors.ErrUnknownRequest, "no query path provided"), app.trace), nil
	}

	switch path[0] {
	case QueryPathApp:
		// "/app" prefix for special application queries
		resp = handleQueryApp(app, path, req)

	case QueryPathStore:
		resp = handleQueryStore(app, path, *req)

	case QueryPathP2P:
		resp = handleQueryP2P(app, path)

	default:
		resp = sdkerrors.QueryResult(errorsmod.Wrap(sdkerrors.ErrUnknownRequest, "unknown query path"), app.trace)
	}

	return resp, nil
}

// ListSnapshots implements the ABCI interface. It delegates to app.snapshotManager if set.
func (app *BaseApp) ListSnapshots(_ *abci.RequestListSnapshots) (*abci.ResponseListSnapshots, error) {
	resp := &abci.ResponseListSnapshots{Snapshots: []*abci.Snapshot{}}
	if app.snapshotManager == nil {
		return resp, nil
	}

	snapshots, err := app.snapshotManager.List()
	if err != nil {
		app.logger.Error("failed to list snapshots", "err", err)
		return nil, err
	}

	for _, snapshot := range snapshots {
		abciSnapshot, err := snapshot.ToABCI()
		if err != nil {
			app.logger.Error("failed to convert ABCI snapshots", "err", err)
			return nil, err
		}

		resp.Snapshots = append(resp.Snapshots, &abciSnapshot)
	}

	return resp, nil
}

// LoadSnapshotChunk implements the ABCI interface. It delegates to app.snapshotManager if set.
func (app *BaseApp) LoadSnapshotChunk(req *abci.RequestLoadSnapshotChunk) (*abci.ResponseLoadSnapshotChunk, error) {
	if app.snapshotManager == nil {
		return &abci.ResponseLoadSnapshotChunk{}, nil
	}

	chunk, err := app.snapshotManager.LoadChunk(req.Height, req.Format, req.Chunk)
	if err != nil {
		app.logger.Error(
			"failed to load snapshot chunk",
			"height", req.Height,
			"format", req.Format,
			"chunk", req.Chunk,
			"err", err,
		)
		return nil, err
	}

	return &abci.ResponseLoadSnapshotChunk{Chunk: chunk}, nil
}

// OfferSnapshot implements the ABCI interface. It delegates to app.snapshotManager if set.
func (app *BaseApp) OfferSnapshot(req *abci.RequestOfferSnapshot) (*abci.ResponseOfferSnapshot, error) {
	if app.snapshotManager == nil {
		app.logger.Error("snapshot manager not configured")
		return &abci.ResponseOfferSnapshot{Result: abci.ResponseOfferSnapshot_ABORT}, nil
	}

	if req.Snapshot == nil {
		app.logger.Error("received nil snapshot")
		return &abci.ResponseOfferSnapshot{Result: abci.ResponseOfferSnapshot_REJECT}, nil
	}

	snapshot, err := snapshottypes.SnapshotFromABCI(req.Snapshot)
	if err != nil {
		app.logger.Error("failed to decode snapshot metadata", "err", err)
		return &abci.ResponseOfferSnapshot{Result: abci.ResponseOfferSnapshot_REJECT}, nil
	}

	err = app.snapshotManager.Restore(snapshot)
	switch {
	case err == nil:
		return &abci.ResponseOfferSnapshot{Result: abci.ResponseOfferSnapshot_ACCEPT}, nil

	case errors.Is(err, snapshottypes.ErrUnknownFormat):
		return &abci.ResponseOfferSnapshot{Result: abci.ResponseOfferSnapshot_REJECT_FORMAT}, nil

	case errors.Is(err, snapshottypes.ErrInvalidMetadata):
		app.logger.Error(
			"rejecting invalid snapshot",
			"height", req.Snapshot.Height,
			"format", req.Snapshot.Format,
			"err", err,
		)
		return &abci.ResponseOfferSnapshot{Result: abci.ResponseOfferSnapshot_REJECT}, nil

	default:
		// CometBFT errors are defined here: https://github.com/cometbft/cometbft/blob/main/statesync/syncer.go
		// It may happen that in case of a CometBFT error, such as a timeout (which occurs after two minutes),
		// the process is aborted. This is done intentionally because deleting the database programmatically
		// can lead to more complicated situations.
		app.logger.Error(
			"failed to restore snapshot",
			"height", req.Snapshot.Height,
			"format", req.Snapshot.Format,
			"err", err,
		)

		// We currently don't support resetting the IAVL stores and retrying a
		// different snapshot, so we ask CometBFT to abort all snapshot restoration.
		return &abci.ResponseOfferSnapshot{Result: abci.ResponseOfferSnapshot_ABORT}, nil
	}
}

// ApplySnapshotChunk implements the ABCI interface. It delegates to app.snapshotManager if set.
func (app *BaseApp) ApplySnapshotChunk(req *abci.RequestApplySnapshotChunk) (*abci.ResponseApplySnapshotChunk, error) {
	if app.snapshotManager == nil {
		app.logger.Error("snapshot manager not configured")
		return &abci.ResponseApplySnapshotChunk{Result: abci.ResponseApplySnapshotChunk_ABORT}, nil
	}

	_, err := app.snapshotManager.RestoreChunk(req.Chunk)
	switch {
	case err == nil:
		return &abci.ResponseApplySnapshotChunk{Result: abci.ResponseApplySnapshotChunk_ACCEPT}, nil

	case errors.Is(err, snapshottypes.ErrChunkHashMismatch):
		app.logger.Error(
			"chunk checksum mismatch; rejecting sender and requesting refetch",
			"chunk", req.Index,
			"sender", req.Sender,
			"err", err,
		)
		return &abci.ResponseApplySnapshotChunk{
			Result:        abci.ResponseApplySnapshotChunk_RETRY,
			RefetchChunks: []uint32{req.Index},
			RejectSenders: []string{req.Sender},
		}, nil

	default:
		app.logger.Error("failed to restore snapshot", "err", err)
		return &abci.ResponseApplySnapshotChunk{Result: abci.ResponseApplySnapshotChunk_ABORT}, nil
	}
}

// CheckTx implements the ABCI interface and executes a tx in CheckTx mode. In
// CheckTx mode, messages are not executed. This means messages are only validated
// and only the AnteHandler is executed. State is persisted to the BaseApp's
// internal CheckTx state if the AnteHandler passes. Otherwise, the ResponseCheckTx
// will contain relevant error information. Regardless of tx execution outcome,
// the ResponseCheckTx will contain the relevant gas execution context.
func (app *BaseApp) CheckTx(req *abci.RequestCheckTx) (*abci.ResponseCheckTx, error) {
	_, span := tracer.Start(context.Background(), "CheckTx", trace.WithAttributes(otelattr.String("ExecMode", req.Type.String())))
	defer span.End()

	var mode sdk.ExecMode

	switch req.Type {
	case abci.CheckTxType_New:
		mode = execModeCheck

	case abci.CheckTxType_Recheck:
		mode = execModeReCheck

	default:
		return nil, fmt.Errorf("unknown RequestCheckTx type: %s", req.Type)
	}

	if app.abciHandlers.CheckTxHandler == nil {
		gasInfo, result, anteEvents, err := app.RunTx(mode, req.Tx, nil, -1, nil, nil)
		if err != nil {
			return sdkerrors.ResponseCheckTxWithEvents(err, gasInfo.GasWanted, gasInfo.GasUsed, anteEvents, app.trace), nil
		}

		return &abci.ResponseCheckTx{
			GasWanted: int64(gasInfo.GasWanted), // TODO: Should type accept unsigned ints?
			GasUsed:   int64(gasInfo.GasUsed),   // TODO: Should type accept unsigned ints?
			Log:       result.Log,
			Data:      result.Data,
			Events:    sdk.MarkEventsToIndex(result.Events, app.indexEvents),
		}, nil
	}

	// Create wrapper to avoid users overriding the execution mode
	runTx := func(txBytes []byte, tx sdk.Tx) (gInfo sdk.GasInfo, result *sdk.Result, anteEvents []abci.Event, err error) {
		return app.RunTx(mode, txBytes, tx, -1, nil, nil)
	}

	return app.abciHandlers.CheckTxHandler(runTx, req)
}

// PrepareProposal implements the PrepareProposal ABCI method and returns a
// ResponsePrepareProposal object to the client. The PrepareProposal method is
// responsible for allowing the block proposer to perform application-dependent
// work in a block before proposing it.
//
// Transactions can be modified, removed, or added by the application. Since the
// application maintains its own local mempool, it will ignore the transactions
// provided to it in RequestPrepareProposal. Instead, it will determine which
// transactions to return based on the mempool's semantics and the MaxTxBytes
// provided by the client's request.
//
// Ref: https://github.com/cosmos/cosmos-sdk/blob/main/docs/architecture/adr-060-abci-1.0.md
// Ref: https://github.com/cometbft/cometbft/blob/main/spec/abci/abci%2B%2B_basic_concepts.md
func (app *BaseApp) PrepareProposal(req *abci.RequestPrepareProposal) (resp *abci.ResponsePrepareProposal, err error) {
	if app.abciHandlers.PrepareProposalHandler == nil {
		return nil, errors.New("PrepareProposal handler not set")
	}

	// Abort any running OE so it cannot overlap with `PrepareProposal`. This could happen if optimistic
	// `internalFinalizeBlock` from previous round takes a long time, but consensus has moved on to next round.
	// Overlap is undesirable, since `internalFinalizeBlock` and `PrepareProoposal` could share access to
	// in-memory structs depending on application implementation.
	// No-op if OE is not enabled.
	// Similar call to Abort() is done in `ProcessProposal`.
	app.optimisticExec.Abort()

	// Always reset state given that PrepareProposal can timeout and be called
	// again in a subsequent round.
	header := cmtproto.Header{
		ChainID:            app.chainID,
		Height:             req.Height,
		Time:               req.Time,
		ProposerAddress:    req.ProposerAddress,
		NextValidatorsHash: req.NextValidatorsHash,
		AppHash:            app.LastCommitID().Hash,
	}
	app.stateManager.SetState(execModePrepareProposal, app.cms, header, app.logger, app.streamingManager)

	// CometBFT must never call PrepareProposal with a height of 0.
	//
	// Ref: https://github.com/cometbft/cometbft/blob/059798a4f5b0c9f52aa8655fa619054a0154088c/spec/core/state.md?plain=1#L37-L38
	if req.Height < 1 {
		return nil, errors.New("PrepareProposal called with invalid height")
	}

	prepareProposalState := app.stateManager.GetState(execModePrepareProposal)
	prepareProposalState.SetContext(app.getContextForProposal(prepareProposalState.Context(), req.Height).
		WithVoteInfos(toVoteInfo(req.LocalLastCommit.Votes)). // this is a set of votes that are not finalized yet, wait for commit
		WithBlockHeight(req.Height).
		WithBlockTime(req.Time).
		WithProposer(req.ProposerAddress).
		WithExecMode(sdk.ExecModePrepareProposal).
		WithCometInfo(prepareProposalInfo{req}).
		WithHeaderInfo(coreheader.Info{
			ChainID: app.chainID,
			Height:  req.Height,
			Time:    req.Time,
		}))

	prepareProposalState.SetContext(prepareProposalState.Context().
		WithConsensusParams(app.GetConsensusParams(prepareProposalState.Context())).
		WithBlockGasMeter(app.getBlockGasMeter(prepareProposalState.Context())))

	defer func() {
		if err := recover(); err != nil {
			app.logger.Error(
				"panic recovered in PrepareProposal",
				"height", req.Height,
				"time", req.Time,
				"panic", err,
			)

			resp = &abci.ResponsePrepareProposal{Txs: req.Txs}
		}
	}()

	ctx := prepareProposalState.Context()
	ctx, span := ctx.StartSpan(
		tracer,
		"PrepareProposal",
		trace.WithAttributes(
			otelattr.Int64("height", req.Height),
			otelattr.String("timestamp", req.Time.String()),
			otelattr.Int("num_txs", len(req.Txs)),
			otelattr.String("proposer", sdk.ValAddress(req.ProposerAddress).String()),
		),
	)
	defer span.End()
	resp, err = app.abciHandlers.PrepareProposalHandler(ctx, req)
	if err != nil {
		app.logger.Error("failed to prepare proposal", "height", req.Height, "time", req.Time, "err", err)
		return &abci.ResponsePrepareProposal{Txs: req.Txs}, nil
	}

	return resp, nil
}

// ProcessProposal implements the ProcessProposal ABCI method and returns a
// ResponseProcessProposal object to the client. The ProcessProposal method is
// responsible for allowing execution of application-dependent work in a proposed
// block. Note, the application defines the exact implementation details of
// ProcessProposal. In general, the application must at the very least ensure
// that all transactions are valid. If all transactions are valid, then we inform
// CometBFT that the Status is ACCEPT. However, the application is also able
// to implement optimizations such as executing the entire proposed block
// immediately.
//
// If a panic is detected during execution of an application's ProcessProposal
// handler, it will be recovered and we will reject the proposal.
//
// Ref: https://github.com/cosmos/cosmos-sdk/blob/main/docs/architecture/adr-060-abci-1.0.md
// Ref: https://github.com/cometbft/cometbft/blob/main/spec/abci/abci%2B%2B_basic_concepts.md
func (app *BaseApp) ProcessProposal(req *abci.RequestProcessProposal) (resp *abci.ResponseProcessProposal, err error) {
	if app.abciHandlers.ProcessProposalHandler == nil {
		return nil, errors.New("ProcessProposal handler not set")
	}

	// CometBFT must never call ProcessProposal with a height of 0.
	// Ref: https://github.com/cometbft/cometbft/blob/059798a4f5b0c9f52aa8655fa619054a0154088c/spec/core/state.md?plain=1#L37-L38
	if req.Height < 1 {
		return nil, errors.New("ProcessProposal called with invalid height")
	}

	// Always reset state given that ProcessProposal can timeout and be called
	// again in a subsequent round.
	header := cmtproto.Header{
		ChainID:            app.chainID,
		Height:             req.Height,
		Time:               req.Time,
		ProposerAddress:    req.ProposerAddress,
		NextValidatorsHash: req.NextValidatorsHash,
		AppHash:            app.LastCommitID().Hash,
	}
	app.stateManager.SetState(execModeProcessProposal, app.cms, header, app.logger, app.streamingManager)

	// Since the application can get access to FinalizeBlock state and write to it,
	// we must be sure to reset it in case ProcessProposal timeouts and is called
	// again in a subsequent round. However, we only want to do this after we've
	// processed the first block, as we want to avoid overwriting the finalizeState
	// after state changes during InitChain.
	if req.Height > app.initialHeight {
		// abort any running OE
		app.optimisticExec.Abort()
		app.stateManager.SetState(execModeFinalize, app.cms, header, app.logger, app.streamingManager)
	}

	processProposalState := app.stateManager.GetState(execModeProcessProposal)
	ctx := processProposalState.Context()
	ctx, span := ctx.StartSpan(
		tracer,
		"ProcessProposal",
		trace.WithAttributes(
			otelattr.Int64("height", req.Height),
			otelattr.String("timestamp", req.Time.String()),
			otelattr.String("proposer", sdk.ValAddress(req.ProposerAddress).String()),
			otelattr.Int("num_txs", len(req.Txs)),
			otelattr.String("hash", fmt.Sprintf("%X", req.Hash)),
		),
	)
	defer span.End()
	processProposalState.SetContext(app.getContextForProposal(ctx, req.Height).
		WithVoteInfos(req.ProposedLastCommit.Votes). // this is a set of votes that are not finalized yet, wait for commit
		WithBlockHeight(req.Height).
		WithBlockTime(req.Time).
		WithHeaderHash(req.Hash).
		WithProposer(req.ProposerAddress).
		WithCometInfo(cometInfo{ProposerAddress: req.ProposerAddress, ValidatorsHash: req.NextValidatorsHash, Misbehavior: req.Misbehavior, LastCommit: req.ProposedLastCommit}).
		WithExecMode(sdk.ExecModeProcessProposal).
		WithHeaderInfo(coreheader.Info{
			ChainID: app.chainID,
			Height:  req.Height,
			Time:    req.Time,
		}))

	processProposalState.SetContext(processProposalState.Context().
		WithConsensusParams(app.GetConsensusParams(processProposalState.Context())).
		WithBlockGasMeter(app.getBlockGasMeter(processProposalState.Context())))

	defer func() {
		if err := recover(); err != nil {
			app.logger.Error(
				"panic recovered in ProcessProposal",
				"height", req.Height,
				"time", req.Time,
				"hash", fmt.Sprintf("%X", req.Hash),
				"panic", err,
			)
			resp = &abci.ResponseProcessProposal{Status: abci.ResponseProcessProposal_REJECT}
		}
	}()

	resp, err = app.abciHandlers.ProcessProposalHandler(processProposalState.Context(), req)
	if err != nil {
		app.logger.Error("failed to process proposal", "height", req.Height, "time", req.Time, "hash", fmt.Sprintf("%X", req.Hash), "err", err)
		return &abci.ResponseProcessProposal{Status: abci.ResponseProcessProposal_REJECT}, nil
	}

	// Only execute optimistic execution if the proposal is accepted, OE is
	// enabled and the block height is greater than the initial height. During
	// the first block we'll be carrying state from InitChain, so it would be
	// impossible for us to easily revert.
	// After the first block has been processed, the next blocks will get executed
	// optimistically, so that when the ABCI client calls `FinalizeBlock` the app
	// can have a response ready.
	if resp.Status == abci.ResponseProcessProposal_ACCEPT &&
		app.optimisticExec.Enabled() &&
		req.Height > app.initialHeight {
		app.optimisticExec.Execute(req)
	}

	return resp, nil
}

// ExtendVote implements the ExtendVote ABCI method and returns a ResponseExtendVote.
// It calls the application's ExtendVote handler which is responsible for performing
// application-specific business logic when sending a pre-commit for the NEXT
// block height. The extensions response may be non-deterministic but must always
// be returned, even if empty.
//
// Agreed upon vote extensions are made available to the proposer of the next
// height and are committed in the subsequent height, i.e. H+2. An error is
// returned if vote extensions are not enabled or if extendVote fails or panics.
func (app *BaseApp) ExtendVote(_ context.Context, req *abci.RequestExtendVote) (resp *abci.ResponseExtendVote, err error) {
	// Always reset state given that ExtendVote and VerifyVoteExtension can timeout
	// and be called again in a subsequent round.
	var ctx sdk.Context

	// If we're extending the vote for the initial height, we need to use the
	// finalizeBlockState context, otherwise we don't get the uncommitted data
	// from InitChain.
	if req.Height == app.initialHeight {
		ctx, _ = app.stateManager.GetState(execModeFinalize).Context().CacheContext()
	} else {
		emptyHeader := cmtproto.Header{ChainID: app.chainID, Height: req.Height}
		ms := app.cms.CacheMultiStore()
		ctx = sdk.NewContext(ms, emptyHeader, false, app.logger).WithStreamingManager(app.streamingManager)
	}

	if app.abciHandlers.ExtendVoteHandler == nil {
		return nil, errors.New("application ExtendVote handler not set")
	}

	ctx, span := ctx.StartSpan(tracer, "ExtendVote")
	defer span.End()

	// If vote extensions are not enabled, as a safety precaution, we return an
	// error.
	cp := app.GetConsensusParams(ctx)

	// Note: In this case, we do want to extend vote if the height is equal or
	// greater than VoteExtensionsEnableHeight. This defers from the check done
	// in ValidateVoteExtensions and PrepareProposal in which we'll check for
	// vote extensions on VoteExtensionsEnableHeight+1.
	extsEnabled := cp.Abci != nil && req.Height >= cp.Abci.VoteExtensionsEnableHeight && cp.Abci.VoteExtensionsEnableHeight != 0
	if !extsEnabled {
		return nil, fmt.Errorf("vote extensions are not enabled; unexpected call to ExtendVote at height %d", req.Height)
	}

	ctx = ctx.
		WithConsensusParams(cp).
		WithBlockGasMeter(storetypes.NewInfiniteGasMeter()).
		WithBlockHeight(req.Height).
		WithHeaderHash(req.Hash).
		WithExecMode(sdk.ExecModeVoteExtension).
		WithHeaderInfo(coreheader.Info{
			ChainID: app.chainID,
			Height:  req.Height,
			Hash:    req.Hash,
		})

	// add a deferred recover handler in case extendVote panics
	defer func() {
		if r := recover(); r != nil {
			app.logger.Error(
				"panic recovered in ExtendVote",
				"height", req.Height,
				"hash", fmt.Sprintf("%X", req.Hash),
				"panic", r,
			)
			err = fmt.Errorf("recovered application panic in ExtendVote: %v", r)
		}
	}()

	resp, err = app.abciHandlers.ExtendVoteHandler(ctx, req)
	if err != nil {
		app.logger.Error("failed to extend vote", "height", req.Height, "hash", fmt.Sprintf("%X", req.Hash), "err", err)
		return &abci.ResponseExtendVote{VoteExtension: []byte{}}, nil
	}

	return resp, err
}

// VerifyVoteExtension implements the VerifyVoteExtension ABCI method and returns
// a ResponseVerifyVoteExtension. It calls the applications' VerifyVoteExtension
// handler which is responsible for performing application-specific business
// logic in verifying a vote extension from another validator during the pre-commit
// phase. The response MUST be deterministic. An error is returned if vote
// extensions are not enabled or if verifyVoteExt fails or panics.
func (app *BaseApp) VerifyVoteExtension(req *abci.RequestVerifyVoteExtension) (resp *abci.ResponseVerifyVoteExtension, err error) {
	if app.abciHandlers.VerifyVoteExtensionHandler == nil {
		return nil, errors.New("application VerifyVoteExtension handler not set")
	}

	var ctx sdk.Context

	// If we're verifying the vote for the initial height, we need to use the
	// finalizeBlockState context, otherwise we don't get the uncommitted data
	// from InitChain.
	if req.Height == app.initialHeight {
		ctx, _ = app.stateManager.GetState(execModeFinalize).Context().CacheContext()
	} else {
		emptyHeader := cmtproto.Header{ChainID: app.chainID, Height: req.Height}
		ms := app.cms.CacheMultiStore()
		ctx = sdk.NewContext(ms, emptyHeader, false, app.logger).WithStreamingManager(app.streamingManager)
	}

	ctx, span := ctx.StartSpan(tracer, "VerifyVoteExtension")
	defer span.End()

	// If vote extensions are not enabled, as a safety precaution, we return an
	// error.
	cp := app.GetConsensusParams(ctx)

	// Note: we verify votes extensions on VoteExtensionsEnableHeight+1. Check
	// comment in ExtendVote and ValidateVoteExtensions for more details.
	extsEnabled := cp.Abci != nil && req.Height >= cp.Abci.VoteExtensionsEnableHeight && cp.Abci.VoteExtensionsEnableHeight != 0
	if !extsEnabled {
		return nil, fmt.Errorf("vote extensions are not enabled; unexpected call to VerifyVoteExtension at height %d", req.Height)
	}

	// add a deferred recover handler in case verifyVoteExt panics
	defer func() {
		if r := recover(); r != nil {
			app.logger.Error(
				"panic recovered in VerifyVoteExtension",
				"height", req.Height,
				"hash", fmt.Sprintf("%X", req.Hash),
				"validator", fmt.Sprintf("%X", req.ValidatorAddress),
				"panic", r,
			)
			err = fmt.Errorf("recovered application panic in VerifyVoteExtension: %v", r)
		}
	}()

	ctx = ctx.
		WithConsensusParams(cp).
		WithBlockGasMeter(storetypes.NewInfiniteGasMeter()).
		WithBlockHeight(req.Height).
		WithHeaderHash(req.Hash).
		WithExecMode(sdk.ExecModeVerifyVoteExtension).
		WithHeaderInfo(coreheader.Info{
			ChainID: app.chainID,
			Height:  req.Height,
			Hash:    req.Hash,
		})

	resp, err = app.abciHandlers.VerifyVoteExtensionHandler(ctx, req)
	if err != nil {
		app.logger.Error("failed to verify vote extension", "height", req.Height, "err", err)
		return &abci.ResponseVerifyVoteExtension{Status: abci.ResponseVerifyVoteExtension_REJECT}, nil
	}

	return resp, err
}

// internalFinalizeBlock executes the block, called by the Optimistic
// Execution flow or by the FinalizeBlock ABCI method. The context received is
// only used to handle early cancellation, for anything related to state app.stateManager.GetState(execModeFinalize).Context()
// must be used.
func (app *BaseApp) internalFinalizeBlock(goCtx context.Context, req *abci.RequestFinalizeBlock) (*abci.ResponseFinalizeBlock, error) {
	var events []abci.Event

	if err := app.checkHalt(req.Height, req.Time); err != nil {
		return nil, err
	}

	if err := app.validateFinalizeBlockHeight(req); err != nil {
		return nil, err
	}

	if app.cms.TracingEnabled() {
		app.cms.SetTracingContext(storetypes.TraceContext(
			map[string]any{"blockHeight": req.Height},
		))
	}

	header := cmtproto.Header{
		ChainID:            app.chainID,
		Height:             req.Height,
		Time:               req.Time,
		ProposerAddress:    req.ProposerAddress,
		NextValidatorsHash: req.NextValidatorsHash,
		AppHash:            app.LastCommitID().Hash,
	}

	// finalizeBlockState should be set on InitChain or ProcessProposal. If it is
	// nil, it means we are replaying this block and we need to set the state here
	// given that during block replay ProcessProposal is not executed by CometBFT.
	finalizeState := app.stateManager.GetState(execModeFinalize)
	if finalizeState == nil {
		app.stateManager.SetState(execModeFinalize, app.cms, header, app.logger, app.streamingManager)
		finalizeState = app.stateManager.GetState(execModeFinalize)
	}
	ctx := finalizeState.Context().WithContext(goCtx)
	ctx, span := ctx.StartSpan(tracer, "internalFinalizeBlock")
	defer span.End()

	// Context is now updated with Header information.
	finalizeState.SetContext(ctx.
		WithBlockHeader(header).
		WithHeaderHash(req.Hash).
		WithHeaderInfo(coreheader.Info{
			ChainID: app.chainID,
			Height:  req.Height,
			Time:    req.Time,
			Hash:    req.Hash,
			AppHash: app.LastCommitID().Hash,
		}).
		WithConsensusParams(app.GetConsensusParams(finalizeState.Context())).
		WithVoteInfos(req.DecidedLastCommit.Votes).
		WithExecMode(sdk.ExecModeFinalize).
		WithCometInfo(cometInfo{
			Misbehavior:     req.Misbehavior,
			ValidatorsHash:  req.NextValidatorsHash,
			ProposerAddress: req.ProposerAddress,
			LastCommit:      req.DecidedLastCommit,
		}))

	// GasMeter must be set after we get a context with updated consensus params.
	gasMeter := app.getBlockGasMeter(finalizeState.Context())
	finalizeState.SetContext(finalizeState.Context().WithBlockGasMeter(gasMeter))

	if checkState := app.stateManager.GetState(execModeCheck); checkState != nil {
		checkState.SetContext(checkState.Context().
			WithBlockGasMeter(gasMeter).
			WithHeaderHash(req.Hash))
	}

	preblockEvents, err := app.preBlock(req)
	if err != nil {
		return nil, err
	}

	events = append(events, preblockEvents...)

	beginBlock, err := app.beginBlock(req)
	if err != nil {
		return nil, err
	}

	// First check for an abort signal after beginBlock, as it's the first place
	// we spend any significant amount of time.
	select {
	case <-ctx.Done():
		return nil, ctx.Err()
	default:
		// continue
	}

	events = append(events, beginBlock.Events...)

	// Reset the gas meter so that the AnteHandlers aren't required to
	gasMeter = app.getBlockGasMeter(finalizeState.Context())
	finalizeState.SetContext(
		finalizeState.Context().
			WithBlockGasMeter(gasMeter).
			WithTxCount(len(req.Txs)))

	// Iterate over all raw transactions in the proposal and attempt to execute
	// them, gathering the execution results.
	//
	// NOTE: Not all raw transactions may adhere to the sdk.Tx interface, e.g.
	// vote extensions, so skip those.
	txResults, err := app.executeTxsWithExecutor(ctx, finalizeState.MultiStore, req.Txs)
	if err != nil {
		// usually due to canceled
		return nil, err
	}

	if finalizeState.MultiStore.TracingEnabled() {
		finalizeState.MultiStore = finalizeState.MultiStore.SetTracingContext(nil).(storetypes.CacheMultiStore)
	}

	var (
		blockGasUsed   uint64
		blockGasWanted uint64
	)
	for _, res := range txResults {
		// GasUsed should not be -1 but just in case
		if res.GasUsed > 0 {
			blockGasUsed += uint64(res.GasUsed)
		}
		// GasWanted could be -1 if the tx is invalid
		if res.GasWanted > 0 {
			blockGasWanted += uint64(res.GasWanted)
		}
	}
	finalizeState.SetContext(
		finalizeState.Context().
			WithBlockGasUsed(blockGasUsed).
			WithBlockGasWanted(blockGasWanted),
	)
	endBlock, err := app.endBlock()
	if err != nil {
		return nil, err
	}

	// check after endBlock if we should abort, to avoid propagating the result
	select {
	case <-ctx.Done():
		return nil, ctx.Err()
	default:
		// continue
	}

	events = append(events, endBlock.Events...)
	cp := app.GetConsensusParams(finalizeState.Context())

	return &abci.ResponseFinalizeBlock{
		Events:                events,
		TxResults:             txResults,
		ValidatorUpdates:      endBlock.ValidatorUpdates,
		ConsensusParamUpdates: &cp,
	}, nil
}

func (app *BaseApp) executeTxsWithExecutor(ctx context.Context, ms storetypes.MultiStore, txs [][]byte) ([]*abci.ExecTxResult, error) {
	if app.txRunner == nil {
		app.txRunner = txnrunner.NewDefaultRunner(
			app.txDecoder,
		)
	}

	return app.txRunner.Run(ctx, ms, txs, app.deliverTx)
}

// FinalizeBlock will execute the block proposal provided by RequestFinalizeBlock.
// Specifically, it will execute an application's BeginBlock (if defined), followed
// by the transactions in the proposal, finally followed by the application's
// EndBlock (if defined).
//
// For each raw transaction, i.e. a byte slice, BaseApp will only execute it if
// it adheres to the sdk.Tx interface. Otherwise, the raw transaction will be
// skipped. This is to support compatibility with proposers injecting vote
// extensions into the proposal, which should not themselves be executed in cases
// where they adhere to the sdk.Tx interface.
func (app *BaseApp) FinalizeBlock(req *abci.RequestFinalizeBlock) (res *abci.ResponseFinalizeBlock, err error) {
	defer func() {
		if res == nil {
			return
		}
		// call the streaming service hooks with the FinalizeBlock messages
		for _, streamingListener := range app.streamingManager.ABCIListeners {
			if err := streamingListener.ListenFinalizeBlock(app.stateManager.GetState(execModeFinalize).Context(), *req, *res); err != nil {
				app.logger.Error("ListenFinalizeBlock listening hook failed", "height", req.Height, "err", err)
			}
		}
	}()

	if app.optimisticExec.Initialized() {
		// check if the hash we got is the same as the one we are executing
		aborted := app.optimisticExec.AbortIfNeeded(req.Hash)
		// Wait for the OE to finish, regardless of whether it was aborted or not
		res, err = app.optimisticExec.WaitResult()

		// only return if we are not aborting
		if !aborted {
			if res != nil {
				res.AppHash = app.workingHash()
			}

			return res, err
		}

		// if it was aborted, we need to reset the state
		app.stateManager.ClearState(execModeFinalize)
		app.optimisticExec.Reset()
	}

	// if no OE is running, just run the block (this is either a block replay or a OE that got aborted)
	res, err = app.internalFinalizeBlock(context.Background(), req)
	if res != nil {
		res.AppHash = app.workingHash()
	}

	return res, err
}

// checkHalt checks if height or time exceeds halt-height or halt-time respectively.
func (app *BaseApp) checkHalt(height int64, time time.Time) error {
	var halt bool
	switch {
	case app.haltHeight > 0 && uint64(height) >= app.haltHeight:
		halt = true

	case app.haltTime > 0 && time.Unix() >= int64(app.haltTime):
		halt = true
	}

	if halt {
		return fmt.Errorf("halt per configuration height %d time %d", app.haltHeight, app.haltTime)
	}

	return nil
}

// Commit implements the ABCI interface. It will commit all state that exists in
// the deliver state's multi-store and includes the resulting commit ID in the
// returned abci.ResponseCommit. Commit will set the check state based on the
// latest header and reset the deliver state. Also, if a non-zero halt height is
// defined in config, Commit will execute a deferred function call to check
// against that height and gracefully halt if it matches the latest committed
// height.
func (app *BaseApp) Commit() (*abci.ResponseCommit, error) {
	finalizeState := app.stateManager.GetState(execModeFinalize)
	ctx := finalizeState.Context()
	ctx, span := ctx.StartSpan(tracer, "Commit")
	defer span.End()

	header := ctx.BlockHeader()
	retainHeight := app.GetBlockRetentionHeight(header.Height)

	if app.abciHandlers.Precommiter != nil {
		app.abciHandlers.Precommiter(finalizeState.Context())
	}

	rms, ok := app.cms.(*rootmulti.Store)
	if ok {
		rms.SetCommitHeader(header)
	}

	app.cms.Commit()

	resp := &abci.ResponseCommit{
		RetainHeight: retainHeight,
	}

	abciListeners := app.streamingManager.ABCIListeners
	if len(abciListeners) > 0 {
		ctx := finalizeState.Context()
		blockHeight := ctx.BlockHeight()
		changeSet := app.cms.PopStateCache()

		for _, abciListener := range abciListeners {
			if err := abciListener.ListenCommit(ctx, *resp, changeSet); err != nil {
				app.logger.Error("Commit listening hook failed", "height", blockHeight, "err", err)
			}
		}
	}

	// Reset the CheckTx state to the latest committed.
	//
	// NOTE: This is safe because CometBFT holds a lock on the mempool for
	// Commit. Use the header from this latest block.
	app.stateManager.SetState(execModeCheck, app.cms, header, app.logger, app.streamingManager)

	app.stateManager.ClearState(execModeFinalize)

	if app.abciHandlers.PrepareCheckStater != nil {
		app.abciHandlers.PrepareCheckStater(app.stateManager.GetState(execModeCheck).Context())
	}

	// The SnapshotIfApplicable method will create the snapshot by starting the goroutine
	app.snapshotManager.SnapshotIfApplicable(header.Height)

	blockCounter.Add(ctx, 1)

	return resp, nil
}

// workingHash gets the apphash that will be finalized in commit.
// These writes will be persisted to the root multi-store (app.cms) and flushed to
// disk in the Commit phase. This means when the ABCI client requests Commit(), the application
// state transitions will be flushed to disk and as a result, but we already have
// an application Merkle root.
func (app *BaseApp) workingHash() []byte {
	// Write the FinalizeBlock state into branched storage and commit the MultiStore.
	// The write to the FinalizeBlock state writes all state transitions to the root
	// MultiStore (app.cms) so when Commit() is called it persists those values.
<<<<<<< HEAD
	app.simulateMutex.Lock()
	app.finalizeBlockState.ms.Write()
	app.simulateMutex.Unlock()
=======
	app.stateManager.GetState(execModeFinalize).MultiStore.Write()
>>>>>>> f6237824

	// Get the hash of all writes in order to return the apphash to the comet in finalizeBlock.
	commitHash := app.cms.WorkingHash()
	app.logger.Debug("hash of all writes", "workingHash", fmt.Sprintf("%X", commitHash))

	return commitHash
}

func handleQueryApp(app *BaseApp, path []string, req *abci.RequestQuery) *abci.ResponseQuery {
	if len(path) >= 2 {
		switch path[1] {
		case "simulate":
			txBytes := req.Data

			gInfo, res, err := app.Simulate(txBytes)
			if err != nil {
				return sdkerrors.QueryResult(errorsmod.Wrap(err, "failed to simulate tx"), app.trace)
			}

			simRes := &sdk.SimulationResponse{
				GasInfo: gInfo,
				Result:  res,
			}

			bz, err := codec.ProtoMarshalJSON(simRes, app.interfaceRegistry)
			if err != nil {
				return sdkerrors.QueryResult(errorsmod.Wrap(err, "failed to JSON encode simulation response"), app.trace)
			}

			return &abci.ResponseQuery{
				Codespace: sdkerrors.RootCodespace,
				Height:    req.Height,
				Value:     bz,
			}

		case "version":
			return &abci.ResponseQuery{
				Codespace: sdkerrors.RootCodespace,
				Height:    req.Height,
				Value:     []byte(app.version),
			}

		default:
			return sdkerrors.QueryResult(errorsmod.Wrapf(sdkerrors.ErrUnknownRequest, "unknown query: %s", path), app.trace)
		}
	}

	return sdkerrors.QueryResult(
		errorsmod.Wrap(
			sdkerrors.ErrUnknownRequest,
			"expected second parameter to be either 'simulate' or 'version', neither was present",
		), app.trace)
}

func handleQueryStore(app *BaseApp, path []string, req abci.RequestQuery) *abci.ResponseQuery {
	// "/store" prefix for store queries
	queryable, ok := app.cms.(storetypes.Queryable)
	if !ok {
		return sdkerrors.QueryResult(errorsmod.Wrap(sdkerrors.ErrUnknownRequest, "multi-store does not support queries"), app.trace)
	}

	req.Path = "/" + strings.Join(path[1:], "/")

	if req.Height <= 1 && req.Prove {
		return sdkerrors.QueryResult(
			errorsmod.Wrap(
				sdkerrors.ErrInvalidRequest,
				"cannot query with proof when height <= 1; please provide a valid height",
			), app.trace)
	}

	sdkReq := storetypes.RequestQuery(req)
	resp, err := queryable.Query(&sdkReq)
	if err != nil {
		return sdkerrors.QueryResult(err, app.trace)
	}
	resp.Height = req.Height

	abciResp := abci.ResponseQuery(*resp)

	return &abciResp
}

func handleQueryP2P(app *BaseApp, path []string) *abci.ResponseQuery {
	// "/p2p" prefix for p2p queries
	if len(path) < 4 {
		return sdkerrors.QueryResult(errorsmod.Wrap(sdkerrors.ErrUnknownRequest, "path should be p2p filter <addr|id> <parameter>"), app.trace)
	}

	var resp *abci.ResponseQuery

	cmd, typ, arg := path[1], path[2], path[3]
	switch cmd {
	case "filter":
		switch typ {
		case "addr":
			resp = app.FilterPeerByAddrPort(arg)

		case "id":
			resp = app.FilterPeerByID(arg)
		}

	default:
		resp = sdkerrors.QueryResult(errorsmod.Wrap(sdkerrors.ErrUnknownRequest, "expected second parameter to be 'filter'"), app.trace)
	}

	return resp
}

// SplitABCIQueryPath splits a string path using the delimiter '/'.
//
// e.g. "this/is/funny" becomes []string{"this", "is", "funny"}
func SplitABCIQueryPath(requestPath string) (path []string) {
	path = strings.Split(requestPath, "/")

	// first element is empty string
	if len(path) > 0 && path[0] == "" {
		path = path[1:]
	}

	return path
}

// FilterPeerByAddrPort filters peers by address/port.
func (app *BaseApp) FilterPeerByAddrPort(info string) *abci.ResponseQuery {
	if app.addrPeerFilter != nil {
		return app.addrPeerFilter(info)
	}

	return &abci.ResponseQuery{}
}

// FilterPeerByID filters peers by node ID.
func (app *BaseApp) FilterPeerByID(info string) *abci.ResponseQuery {
	if app.idPeerFilter != nil {
		return app.idPeerFilter(info)
	}

	return &abci.ResponseQuery{}
}

// getContextForProposal returns the correct Context for PrepareProposal and
// ProcessProposal. We use finalizeBlockState on the first block to be able to
// access any state changes made in InitChain.
func (app *BaseApp) getContextForProposal(ctx sdk.Context, height int64) sdk.Context {
	if height == app.initialHeight {
		ctx, _ = app.stateManager.GetState(execModeFinalize).Context().CacheContext()

		// clear all context data set during InitChain to avoid inconsistent behavior
		ctx = ctx.WithBlockHeader(cmtproto.Header{}).WithHeaderInfo(coreheader.Info{})
		return ctx
	}

	return ctx
}

func (app *BaseApp) handleQueryGRPC(goCtx context.Context, handler GRPCQueryHandler, req *abci.RequestQuery) *abci.ResponseQuery {
	ctx, err := app.CreateQueryContext(req.Height, req.Prove)
	if err != nil {
		return sdkerrors.QueryResult(err, app.trace)
	}

	// add base context for tracing
	ctx = ctx.WithContext(goCtx)

	resp, err := handler(ctx, req)
	if err != nil {
		resp = sdkerrors.QueryResult(gRPCErrorToSDKError(err), app.trace)
		resp.Height = req.Height
		return resp
	}

	return resp
}

func gRPCErrorToSDKError(err error) error {
	status, ok := grpcstatus.FromError(err)
	if !ok {
		return errorsmod.Wrap(sdkerrors.ErrInvalidRequest, err.Error())
	}

	switch status.Code() {
	case codes.NotFound:
		return errorsmod.Wrap(sdkerrors.ErrKeyNotFound, err.Error())

	case codes.InvalidArgument:
		return errorsmod.Wrap(sdkerrors.ErrInvalidRequest, err.Error())

	case codes.FailedPrecondition:
		return errorsmod.Wrap(sdkerrors.ErrInvalidRequest, err.Error())

	case codes.Unauthenticated:
		return errorsmod.Wrap(sdkerrors.ErrUnauthorized, err.Error())

	default:
		return errorsmod.Wrap(sdkerrors.ErrUnknownRequest, err.Error())
	}
}

func checkNegativeHeight(height int64) error {
	if height < 0 {
		return errorsmod.Wrap(sdkerrors.ErrInvalidRequest, "cannot query with height < 0; please provide a valid height")
	}

	return nil
}

// CreateQueryContext creates a new sdk.Context for a query, taking as args
// the block height and whether the query needs a proof or not.
func (bapp *BaseApp) CreateQueryContext(height int64, prove bool) (sdk.Context, error) {
	return bapp.CreateQueryContextWithCheckHeader(height, prove, true)
}

// CreateQueryContextWithCheckHeader creates a new sdk.Context for a query, taking as args
// the block height, whether the query needs a proof or not, and whether to check the header or not.
func (bapp *BaseApp) CreateQueryContextWithCheckHeader(height int64, prove, checkHeader bool) (sdk.Context, error) {
	if err := checkNegativeHeight(height); err != nil {
		return sdk.Context{}, err
	}

	// use custom query multi-store if provided
	qms := bapp.qms
	if qms == nil {
		qms = bapp.cms.(storetypes.MultiStore)
	}

	lastBlockHeight := qms.LatestVersion()
	if lastBlockHeight == 0 {
		return sdk.Context{}, errorsmod.Wrapf(sdkerrors.ErrInvalidHeight, "%s is not ready; please wait for first block", bapp.Name())
	}

	if height > lastBlockHeight {
		return sdk.Context{},
			errorsmod.Wrap(
				sdkerrors.ErrInvalidHeight,
				"cannot query with height in the future; please provide a valid height",
			)
	}

	if height == 1 && prove {
		return sdk.Context{},
			errorsmod.Wrap(
				sdkerrors.ErrInvalidRequest,
				"cannot query with proof when height <= 1; please provide a valid height",
			)
	}

	var header *cmtproto.Header
	isLatest := height == 0
	for _, appState := range []*state.State{
		bapp.stateManager.GetState(execModeCheck),
		bapp.stateManager.GetState(execModeFinalize),
	} {
		if appState != nil {
			// branch the commit multi-store for safety
			h := appState.Context().BlockHeader()
			if isLatest {
				lastBlockHeight = qms.LatestVersion()
			}
			if !checkHeader || !isLatest || isLatest && h.Height == lastBlockHeight {
				header = &h
				break
			}
		}
	}

	if header == nil {
		return sdk.Context{},
			errorsmod.Wrapf(
				sdkerrors.ErrInvalidHeight,
				"context did not contain latest block height in either check state or finalize block state (%d)", lastBlockHeight,
			)
	}

	// when a client did not provide a query height, manually inject the latest
	if isLatest {
		height = lastBlockHeight
	}

	cacheMS, err := qms.CacheMultiStoreWithVersion(height)
	if err != nil {
		return sdk.Context{},
			errorsmod.Wrapf(
				sdkerrors.ErrNotFound,
				"failed to load state at height %d; %s (latest height: %d)", height, err, lastBlockHeight,
			)
	}

	// branch the commit multi-store for safety
	ctx := sdk.NewContext(cacheMS, *header, true, bapp.logger).
		WithMinGasPrices(bapp.gasConfig.MinGasPrices).
		WithGasMeter(storetypes.NewGasMeter(bapp.gasConfig.QueryGasLimit)).
		WithBlockHeader(*header).
		WithBlockHeight(height)

	if !isLatest {
		rms, ok := bapp.cms.(*rootmulti.Store)
		if ok {
			cInfo, err := rms.GetCommitInfo(height)
			if cInfo != nil && err == nil {
				ctx = ctx.WithBlockHeight(height).WithBlockTime(cInfo.Timestamp)
			}
		}
	}
	return ctx, nil
}

// GetBlockRetentionHeight returns the height for which all blocks below this height
// are pruned from CometBFT. Given a commitment height and a non-zero local
// minRetainBlocks configuration, the retentionHeight is the smallest height that
// satisfies:
//
// - Unbonding (safety threshold) time: The block interval in which validators
// can be economically punished for misbehavior. Blocks in this interval must be
// auditable e.g. by the light client.
//
// - Logical store snapshot interval: The block interval at which the underlying
// logical store database is persisted to disk, e.g. every 10000 heights. Blocks
// since the last IAVL snapshot must be available for replay on application restart.
//
// - State sync snapshots: Blocks since the oldest available snapshot must be
// available for state sync nodes to catch up (oldest because a node may be
// restoring an old snapshot while a new snapshot was taken).
//
// - Local (minRetainBlocks) config: Archive nodes may want to retain more or
// all blocks, e.g. via a local config option min-retain-blocks. There may also
// be a need to vary retention for other nodes, e.g. sentry nodes which do not
// need historical blocks.
func (app *BaseApp) GetBlockRetentionHeight(commitHeight int64) int64 {
	// If minRetainBlocks is zero, pruning is disabled and we return 0
	// If commitHeight is less than or equal to minRetainBlocks, return 0 since there are not enough
	// blocks to trigger pruning yet. This ensures we keep all blocks until we have at least minRetainBlocks.
	retentionBlockWindow := commitHeight - int64(app.minRetainBlocks)
	if app.minRetainBlocks == 0 || retentionBlockWindow <= 0 {
		return 0
	}

	minNonZero := func(x, y int64) int64 {
		switch {
		case x == 0:
			return y

		case y == 0:
			return x

		case x < y:
			return x

		default:
			return y
		}
	}

	// Define retentionHeight as the minimum value that satisfies all non-zero
	// constraints. All blocks below (commitHeight-retentionHeight) are pruned
	// from CometBFT.
	var retentionHeight int64

	// Define the number of blocks needed to protect against misbehaving validators
	// which allows light clients to operate safely. Note, we piggyback of the
	// evidence parameters instead of computing an estimated number of blocks based
	// on the unbonding period and block commitment time as the two should be
	// equivalent.
	cp := app.GetConsensusParams(app.stateManager.GetState(execModeFinalize).Context())
	if cp.Evidence != nil && cp.Evidence.MaxAgeNumBlocks > 0 {
		retentionHeight = commitHeight - cp.Evidence.MaxAgeNumBlocks
	}

	if app.snapshotManager != nil {
		snapshotRetentionHeights := app.snapshotManager.GetSnapshotBlockRetentionHeights()
		if snapshotRetentionHeights > 0 {
			retentionHeight = minNonZero(retentionHeight, commitHeight-snapshotRetentionHeights)
		}
	}

	retentionHeight = minNonZero(retentionHeight, retentionBlockWindow)

	if retentionHeight <= 0 {
		// prune nothing in the case of a non-positive height
		return 0
	}

	return retentionHeight
}

// toVoteInfo converts the new ExtendedVoteInfo to VoteInfo.
func toVoteInfo(votes []abci.ExtendedVoteInfo) []abci.VoteInfo {
	legacyVotes := make([]abci.VoteInfo, len(votes))
	for i, vote := range votes {
		legacyVotes[i] = abci.VoteInfo{
			Validator: abci.Validator{
				Address: vote.Validator.Address,
				Power:   vote.Validator.Power,
			},
			BlockIdFlag: vote.BlockIdFlag,
		}
	}

	return legacyVotes
}<|MERGE_RESOLUTION|>--- conflicted
+++ resolved
@@ -1073,13 +1073,7 @@
 	// Write the FinalizeBlock state into branched storage and commit the MultiStore.
 	// The write to the FinalizeBlock state writes all state transitions to the root
 	// MultiStore (app.cms) so when Commit() is called it persists those values.
-<<<<<<< HEAD
-	app.simulateMutex.Lock()
-	app.finalizeBlockState.ms.Write()
-	app.simulateMutex.Unlock()
-=======
 	app.stateManager.GetState(execModeFinalize).MultiStore.Write()
->>>>>>> f6237824
 
 	// Get the hash of all writes in order to return the apphash to the comet in finalizeBlock.
 	commitHash := app.cms.WorkingHash()
