package baseapp

import (
	"context"
	"fmt"
	"sort"
	"strings"
	"time"

	"github.com/cockroachdb/errors"
	abci "github.com/cometbft/cometbft/abci/types"
	cmtproto "github.com/cometbft/cometbft/proto/tendermint/types"
	"github.com/cosmos/gogoproto/proto"
	otelattr "go.opentelemetry.io/otel/attribute"
	"go.opentelemetry.io/otel/trace"
	"google.golang.org/grpc/codes"
	grpcstatus "google.golang.org/grpc/status"

	coreheader "cosmossdk.io/core/header"
	errorsmod "cosmossdk.io/errors"
	"cosmossdk.io/store/rootmulti"
	snapshottypes "cosmossdk.io/store/snapshots/types"
	storetypes "cosmossdk.io/store/types"

	"github.com/cosmos/cosmos-sdk/baseapp/state"
	"github.com/cosmos/cosmos-sdk/baseapp/txnrunner"
	"github.com/cosmos/cosmos-sdk/codec"
	"github.com/cosmos/cosmos-sdk/telemetry"
	sdk "github.com/cosmos/cosmos-sdk/types"
	sdkerrors "github.com/cosmos/cosmos-sdk/types/errors"
)

// Supported ABCI Query prefixes and paths
const (
	QueryPathApp    = "app"
	QueryPathCustom = "custom"
	QueryPathP2P    = "p2p"
	QueryPathStore  = "store"

	QueryPathBroadcastTx = "/cosmos.tx.v1beta1.Service/BroadcastTx"
)

func (app *BaseApp) InitChain(req *abci.RequestInitChain) (*abci.ResponseInitChain, error) {
	_, span := tracer.Start(context.Background(), "InitChain")
	defer span.End()

	if req.ChainId != app.chainID {
		return nil, fmt.Errorf("invalid chain-id on InitChain; expected: %s, got: %s", app.chainID, req.ChainId)
	}

	// On a new chain, we consider the init chain block height as 0, even though
	// req.InitialHeight is 1 by default.
	initHeader := cmtproto.Header{ChainID: req.ChainId, Time: req.Time}
	app.logger.Info("InitChain", "initialHeight", req.InitialHeight, "chainID", req.ChainId)

	// Set the initial height, which will be used to determine if we are proposing
	// or processing the first block or not.
	app.initialHeight = req.InitialHeight
	if app.initialHeight == 0 { // If initial height is 0, set it to 1
		app.initialHeight = 1
	}

	// if req.InitialHeight is > 1, then we set the initial version on all stores
	if req.InitialHeight > 1 {
		initHeader.Height = req.InitialHeight
		if err := app.cms.SetInitialVersion(req.InitialHeight); err != nil {
			return nil, err
		}
	}

	// initialize states with a correct header
	app.stateManager.SetState(execModeFinalize, app.cms, initHeader, app.logger, app.streamingManager)
	app.stateManager.SetState(execModeCheck, app.cms, initHeader, app.logger, app.streamingManager)
	finalizeState := app.stateManager.GetState(execModeFinalize)

	// Store the consensus params in the BaseApp's param store. Note, this must be
	// done after the finalizeBlockState and context have been set as it's persisted
	// to state.
	if req.ConsensusParams != nil {
		err := app.StoreConsensusParams(finalizeState.Context(), *req.ConsensusParams)
		if err != nil {
			return nil, err
		}
	}

	defer func() {
		// InitChain represents the state of the application BEFORE the first block,
		// i.e. the genesis block. This means that when processing the app's InitChain
		// handler, the block height is zero by default. However, after Commit is called
		// the height needs to reflect the true block height.
		initHeader.Height = req.InitialHeight
		checkState := app.stateManager.GetState(execModeCheck)
		checkState.SetContext(checkState.Context().WithBlockHeader(initHeader).
			WithHeaderInfo(coreheader.Info{
				ChainID: req.ChainId,
				Height:  req.InitialHeight,
				Time:    req.Time,
			}))
		finalizeState.SetContext(finalizeState.Context().WithBlockHeader(initHeader).
			WithHeaderInfo(coreheader.Info{
				ChainID: req.ChainId,
				Height:  req.InitialHeight,
				Time:    req.Time,
			}))
	}()

	if app.abciHandlers.InitChainer == nil {
		return &abci.ResponseInitChain{}, nil
	}

	// add block gas meter for any genesis transactions (allow infinite gas)
	finalizeState.SetContext(finalizeState.Context().WithBlockGasMeter(storetypes.NewInfiniteGasMeter()))

	ctx := finalizeState.Context()
	ctx, span := ctx.StartSpan(tracer, "InitChain")
	res, err := app.abciHandlers.InitChainer(ctx, req)
	if err != nil {
		return nil, err
	}
	span.End()

	if len(req.Validators) > 0 {
		if len(req.Validators) != len(res.Validators) {
			return nil, fmt.Errorf(
				"len(RequestInitChain.Validators) != len(GenesisValidators) (%d != %d)",
				len(req.Validators), len(res.Validators),
			)
		}

		sort.Sort(abci.ValidatorUpdates(req.Validators))
		sort.Sort(abci.ValidatorUpdates(res.Validators))

		for i := range res.Validators {
			if !proto.Equal(&res.Validators[i], &req.Validators[i]) {
				return nil, fmt.Errorf("genesisValidators[%d] != req.Validators[%d] ", i, i)
			}
		}
	}

	// NOTE: We don't commit, but FinalizeBlock for block InitialHeight starts from
	// this FinalizeBlockState.
	return &abci.ResponseInitChain{
		ConsensusParams: res.ConsensusParams,
		Validators:      res.Validators,
		AppHash:         app.LastCommitID().Hash,
	}, nil
}

func (app *BaseApp) Info(_ *abci.RequestInfo) (*abci.ResponseInfo, error) {
	lastCommitID := app.cms.LastCommitID()

	return &abci.ResponseInfo{
		Data:             app.name,
		Version:          app.version,
		AppVersion:       app.appVersion,
		LastBlockHeight:  lastCommitID.Version,
		LastBlockAppHash: lastCommitID.Hash,
	}, nil
}

// Query implements the ABCI interface. It delegates to CommitMultiStore if it
// implements Queryable.
func (app *BaseApp) Query(ctx context.Context, req *abci.RequestQuery) (resp *abci.ResponseQuery, err error) {
<<<<<<< HEAD
	ctx, span := tracer.Start(ctx, "Query")
=======
	ctx, span := tracer.Start(ctx, "Query",
		trace.WithAttributes(otelattr.String("path", req.Path)),
	)
>>>>>>> d868512a
	defer span.End()

	// add panic recovery for all queries
	//
	// Ref: https://github.com/cosmos/cosmos-sdk/pull/8039
	defer func() {
		if r := recover(); r != nil {
			resp = sdkerrors.QueryResult(errorsmod.Wrapf(sdkerrors.ErrPanic, "%v", r), app.trace)
		}
	}()

	// when a client did not provide a query height, manually inject the latest
	if req.Height == 0 {
		req.Height = app.LastBlockHeight()
	}

	//nolint:staticcheck // TODO: switch to OpenTelemetry
	telemetry.IncrCounter(1, "query", "count")
	//nolint:staticcheck // TODO: switch to OpenTelemetry
	telemetry.IncrCounter(1, "query", req.Path)
	//nolint:staticcheck // TODO: switch to OpenTelemetry
	defer telemetry.MeasureSince(telemetry.Now(), req.Path)

	if req.Path == QueryPathBroadcastTx {
		return sdkerrors.QueryResult(errorsmod.Wrap(sdkerrors.ErrInvalidRequest, "can't route a broadcast tx message"), app.trace), nil
	}

	// handle gRPC routes first rather than calling splitPath because '/' characters
	// are used as part of gRPC paths
	if grpcHandler := app.grpcQueryRouter.Route(req.Path); grpcHandler != nil {
		return app.handleQueryGRPC(ctx, grpcHandler, req), nil
	}

	path := SplitABCIQueryPath(req.Path)
	if len(path) == 0 {
		return sdkerrors.QueryResult(errorsmod.Wrap(sdkerrors.ErrUnknownRequest, "no query path provided"), app.trace), nil
	}

	switch path[0] {
	case QueryPathApp:
		// "/app" prefix for special application queries
		resp = handleQueryApp(app, path, req)

	case QueryPathStore:
		resp = handleQueryStore(app, path, *req)

	case QueryPathP2P:
		resp = handleQueryP2P(app, path)

	default:
		resp = sdkerrors.QueryResult(errorsmod.Wrap(sdkerrors.ErrUnknownRequest, "unknown query path"), app.trace)
	}

	return resp, nil
}

// ListSnapshots implements the ABCI interface. It delegates to app.snapshotManager if set.
func (app *BaseApp) ListSnapshots(_ *abci.RequestListSnapshots) (*abci.ResponseListSnapshots, error) {
	resp := &abci.ResponseListSnapshots{Snapshots: []*abci.Snapshot{}}
	if app.snapshotManager == nil {
		return resp, nil
	}

	snapshots, err := app.snapshotManager.List()
	if err != nil {
		app.logger.Error("failed to list snapshots", "err", err)
		return nil, err
	}

	for _, snapshot := range snapshots {
		abciSnapshot, err := snapshot.ToABCI()
		if err != nil {
			app.logger.Error("failed to convert ABCI snapshots", "err", err)
			return nil, err
		}

		resp.Snapshots = append(resp.Snapshots, &abciSnapshot)
	}

	return resp, nil
}

// LoadSnapshotChunk implements the ABCI interface. It delegates to app.snapshotManager if set.
func (app *BaseApp) LoadSnapshotChunk(req *abci.RequestLoadSnapshotChunk) (*abci.ResponseLoadSnapshotChunk, error) {
	if app.snapshotManager == nil {
		return &abci.ResponseLoadSnapshotChunk{}, nil
	}

	chunk, err := app.snapshotManager.LoadChunk(req.Height, req.Format, req.Chunk)
	if err != nil {
		app.logger.Error(
			"failed to load snapshot chunk",
			"height", req.Height,
			"format", req.Format,
			"chunk", req.Chunk,
			"err", err,
		)
		return nil, err
	}

	return &abci.ResponseLoadSnapshotChunk{Chunk: chunk}, nil
}

// OfferSnapshot implements the ABCI interface. It delegates to app.snapshotManager if set.
func (app *BaseApp) OfferSnapshot(req *abci.RequestOfferSnapshot) (*abci.ResponseOfferSnapshot, error) {
	if app.snapshotManager == nil {
		app.logger.Error("snapshot manager not configured")
		return &abci.ResponseOfferSnapshot{Result: abci.ResponseOfferSnapshot_ABORT}, nil
	}

	if req.Snapshot == nil {
		app.logger.Error("received nil snapshot")
		return &abci.ResponseOfferSnapshot{Result: abci.ResponseOfferSnapshot_REJECT}, nil
	}

	snapshot, err := snapshottypes.SnapshotFromABCI(req.Snapshot)
	if err != nil {
		app.logger.Error("failed to decode snapshot metadata", "err", err)
		return &abci.ResponseOfferSnapshot{Result: abci.ResponseOfferSnapshot_REJECT}, nil
	}

	err = app.snapshotManager.Restore(snapshot)
	switch {
	case err == nil:
		return &abci.ResponseOfferSnapshot{Result: abci.ResponseOfferSnapshot_ACCEPT}, nil

	case errors.Is(err, snapshottypes.ErrUnknownFormat):
		return &abci.ResponseOfferSnapshot{Result: abci.ResponseOfferSnapshot_REJECT_FORMAT}, nil

	case errors.Is(err, snapshottypes.ErrInvalidMetadata):
		app.logger.Error(
			"rejecting invalid snapshot",
			"height", req.Snapshot.Height,
			"format", req.Snapshot.Format,
			"err", err,
		)
		return &abci.ResponseOfferSnapshot{Result: abci.ResponseOfferSnapshot_REJECT}, nil

	default:
		// CometBFT errors are defined here: https://github.com/cometbft/cometbft/blob/main/statesync/syncer.go
		// It may happen that in case of a CometBFT error, such as a timeout (which occurs after two minutes),
		// the process is aborted. This is done intentionally because deleting the database programmatically
		// can lead to more complicated situations.
		app.logger.Error(
			"failed to restore snapshot",
			"height", req.Snapshot.Height,
			"format", req.Snapshot.Format,
			"err", err,
		)

		// We currently don't support resetting the IAVL stores and retrying a
		// different snapshot, so we ask CometBFT to abort all snapshot restoration.
		return &abci.ResponseOfferSnapshot{Result: abci.ResponseOfferSnapshot_ABORT}, nil
	}
}

// ApplySnapshotChunk implements the ABCI interface. It delegates to app.snapshotManager if set.
func (app *BaseApp) ApplySnapshotChunk(req *abci.RequestApplySnapshotChunk) (*abci.ResponseApplySnapshotChunk, error) {
	if app.snapshotManager == nil {
		app.logger.Error("snapshot manager not configured")
		return &abci.ResponseApplySnapshotChunk{Result: abci.ResponseApplySnapshotChunk_ABORT}, nil
	}

	_, err := app.snapshotManager.RestoreChunk(req.Chunk)
	switch {
	case err == nil:
		return &abci.ResponseApplySnapshotChunk{Result: abci.ResponseApplySnapshotChunk_ACCEPT}, nil

	case errors.Is(err, snapshottypes.ErrChunkHashMismatch):
		app.logger.Error(
			"chunk checksum mismatch; rejecting sender and requesting refetch",
			"chunk", req.Index,
			"sender", req.Sender,
			"err", err,
		)
		return &abci.ResponseApplySnapshotChunk{
			Result:        abci.ResponseApplySnapshotChunk_RETRY,
			RefetchChunks: []uint32{req.Index},
			RejectSenders: []string{req.Sender},
		}, nil

	default:
		app.logger.Error("failed to restore snapshot", "err", err)
		return &abci.ResponseApplySnapshotChunk{Result: abci.ResponseApplySnapshotChunk_ABORT}, nil
	}
}

// CheckTx implements the ABCI interface and executes a tx in CheckTx mode. In
// CheckTx mode, messages are not executed. This means messages are only validated
// and only the AnteHandler is executed. State is persisted to the BaseApp's
// internal CheckTx state if the AnteHandler passes. Otherwise, the ResponseCheckTx
// will contain relevant error information. Regardless of tx execution outcome,
// the ResponseCheckTx will contain the relevant gas execution context.
func (app *BaseApp) CheckTx(req *abci.RequestCheckTx) (*abci.ResponseCheckTx, error) {
<<<<<<< HEAD
	_, span := tracer.Start(context.Background(), "CheckTx")
=======
	_, span := tracer.Start(context.Background(), "CheckTx", trace.WithAttributes(otelattr.String("ExecMode", req.Type.String())))
>>>>>>> d868512a
	defer span.End()

	var mode sdk.ExecMode

	switch req.Type {
	case abci.CheckTxType_New:
		mode = execModeCheck

	case abci.CheckTxType_Recheck:
		mode = execModeReCheck

	default:
		return nil, fmt.Errorf("unknown RequestCheckTx type: %s", req.Type)
	}

	if app.abciHandlers.CheckTxHandler == nil {
		gasInfo, result, anteEvents, err := app.RunTx(mode, req.Tx, nil, -1, nil, nil)
		if err != nil {
			return sdkerrors.ResponseCheckTxWithEvents(err, gasInfo.GasWanted, gasInfo.GasUsed, anteEvents, app.trace), nil
		}

		return &abci.ResponseCheckTx{
			GasWanted: int64(gasInfo.GasWanted), // TODO: Should type accept unsigned ints?
			GasUsed:   int64(gasInfo.GasUsed),   // TODO: Should type accept unsigned ints?
			Log:       result.Log,
			Data:      result.Data,
			Events:    sdk.MarkEventsToIndex(result.Events, app.indexEvents),
		}, nil
	}

	// Create wrapper to avoid users overriding the execution mode
	runTx := func(txBytes []byte, tx sdk.Tx) (gInfo sdk.GasInfo, result *sdk.Result, anteEvents []abci.Event, err error) {
		return app.RunTx(mode, txBytes, tx, -1, nil, nil)
	}

	return app.abciHandlers.CheckTxHandler(runTx, req)
}

// PrepareProposal implements the PrepareProposal ABCI method and returns a
// ResponsePrepareProposal object to the client. The PrepareProposal method is
// responsible for allowing the block proposer to perform application-dependent
// work in a block before proposing it.
//
// Transactions can be modified, removed, or added by the application. Since the
// application maintains its own local mempool, it will ignore the transactions
// provided to it in RequestPrepareProposal. Instead, it will determine which
// transactions to return based on the mempool's semantics and the MaxTxBytes
// provided by the client's request.
//
// Ref: https://github.com/cosmos/cosmos-sdk/blob/main/docs/architecture/adr-060-abci-1.0.md
// Ref: https://github.com/cometbft/cometbft/blob/main/spec/abci/abci%2B%2B_basic_concepts.md
func (app *BaseApp) PrepareProposal(req *abci.RequestPrepareProposal) (resp *abci.ResponsePrepareProposal, err error) {
	if app.abciHandlers.PrepareProposalHandler == nil {
		return nil, errors.New("PrepareProposal handler not set")
	}

	// Abort any running OE so it cannot overlap with `PrepareProposal`. This could happen if optimistic
	// `internalFinalizeBlock` from previous round takes a long time, but consensus has moved on to next round.
	// Overlap is undesirable, since `internalFinalizeBlock` and `PrepareProoposal` could share access to
	// in-memory structs depending on application implementation.
	// No-op if OE is not enabled.
	// Similar call to Abort() is done in `ProcessProposal`.
	app.optimisticExec.Abort()

	// Always reset state given that PrepareProposal can timeout and be called
	// again in a subsequent round.
	header := cmtproto.Header{
		ChainID:            app.chainID,
		Height:             req.Height,
		Time:               req.Time,
		ProposerAddress:    req.ProposerAddress,
		NextValidatorsHash: req.NextValidatorsHash,
		AppHash:            app.LastCommitID().Hash,
	}
	app.stateManager.SetState(execModePrepareProposal, app.cms, header, app.logger, app.streamingManager)

	// CometBFT must never call PrepareProposal with a height of 0.
	//
	// Ref: https://github.com/cometbft/cometbft/blob/059798a4f5b0c9f52aa8655fa619054a0154088c/spec/core/state.md?plain=1#L37-L38
	if req.Height < 1 {
		return nil, errors.New("PrepareProposal called with invalid height")
	}

	prepareProposalState := app.stateManager.GetState(execModePrepareProposal)
	prepareProposalState.SetContext(app.getContextForProposal(prepareProposalState.Context(), req.Height).
		WithVoteInfos(toVoteInfo(req.LocalLastCommit.Votes)). // this is a set of votes that are not finalized yet, wait for commit
		WithBlockHeight(req.Height).
		WithBlockTime(req.Time).
		WithProposer(req.ProposerAddress).
		WithExecMode(sdk.ExecModePrepareProposal).
		WithCometInfo(prepareProposalInfo{req}).
		WithHeaderInfo(coreheader.Info{
			ChainID: app.chainID,
			Height:  req.Height,
			Time:    req.Time,
		}))

	prepareProposalState.SetContext(prepareProposalState.Context().
		WithConsensusParams(app.GetConsensusParams(prepareProposalState.Context())).
		WithBlockGasMeter(app.getBlockGasMeter(prepareProposalState.Context())))

	defer func() {
		if err := recover(); err != nil {
			app.logger.Error(
				"panic recovered in PrepareProposal",
				"height", req.Height,
				"time", req.Time,
				"panic", err,
			)

			resp = &abci.ResponsePrepareProposal{Txs: req.Txs}
		}
	}()

	ctx := prepareProposalState.Context()
<<<<<<< HEAD
	ctx, span := ctx.StartSpan(tracer, "PrepareProposal")
=======
	ctx, span := ctx.StartSpan(
		tracer,
		"PrepareProposal",
		trace.WithAttributes(
			otelattr.Int64("height", req.Height),
			otelattr.String("timestamp", req.Time.String()),
			otelattr.Int("num_txs", len(req.Txs)),
			otelattr.String("proposer", sdk.ValAddress(req.ProposerAddress).String()),
		),
	)
>>>>>>> d868512a
	defer span.End()
	resp, err = app.abciHandlers.PrepareProposalHandler(ctx, req)
	if err != nil {
		app.logger.Error("failed to prepare proposal", "height", req.Height, "time", req.Time, "err", err)
		return &abci.ResponsePrepareProposal{Txs: req.Txs}, nil
	}

	return resp, nil
}

// ProcessProposal implements the ProcessProposal ABCI method and returns a
// ResponseProcessProposal object to the client. The ProcessProposal method is
// responsible for allowing execution of application-dependent work in a proposed
// block. Note, the application defines the exact implementation details of
// ProcessProposal. In general, the application must at the very least ensure
// that all transactions are valid. If all transactions are valid, then we inform
// CometBFT that the Status is ACCEPT. However, the application is also able
// to implement optimizations such as executing the entire proposed block
// immediately.
//
// If a panic is detected during execution of an application's ProcessProposal
// handler, it will be recovered and we will reject the proposal.
//
// Ref: https://github.com/cosmos/cosmos-sdk/blob/main/docs/architecture/adr-060-abci-1.0.md
// Ref: https://github.com/cometbft/cometbft/blob/main/spec/abci/abci%2B%2B_basic_concepts.md
func (app *BaseApp) ProcessProposal(req *abci.RequestProcessProposal) (resp *abci.ResponseProcessProposal, err error) {
	if app.abciHandlers.ProcessProposalHandler == nil {
		return nil, errors.New("ProcessProposal handler not set")
	}

	// CometBFT must never call ProcessProposal with a height of 0.
	// Ref: https://github.com/cometbft/cometbft/blob/059798a4f5b0c9f52aa8655fa619054a0154088c/spec/core/state.md?plain=1#L37-L38
	if req.Height < 1 {
		return nil, errors.New("ProcessProposal called with invalid height")
	}

	// Always reset state given that ProcessProposal can timeout and be called
	// again in a subsequent round.
	header := cmtproto.Header{
		ChainID:            app.chainID,
		Height:             req.Height,
		Time:               req.Time,
		ProposerAddress:    req.ProposerAddress,
		NextValidatorsHash: req.NextValidatorsHash,
		AppHash:            app.LastCommitID().Hash,
	}
	app.stateManager.SetState(execModeProcessProposal, app.cms, header, app.logger, app.streamingManager)

	// Since the application can get access to FinalizeBlock state and write to it,
	// we must be sure to reset it in case ProcessProposal timeouts and is called
	// again in a subsequent round. However, we only want to do this after we've
	// processed the first block, as we want to avoid overwriting the finalizeState
	// after state changes during InitChain.
	if req.Height > app.initialHeight {
		// abort any running OE
		app.optimisticExec.Abort()
		app.stateManager.SetState(execModeFinalize, app.cms, header, app.logger, app.streamingManager)
	}

	processProposalState := app.stateManager.GetState(execModeProcessProposal)
	ctx := processProposalState.Context()
<<<<<<< HEAD
	ctx, span := ctx.StartSpan(tracer, "ProcessProposal")
=======
	ctx, span := ctx.StartSpan(
		tracer,
		"ProcessProposal",
		trace.WithAttributes(
			otelattr.Int64("height", req.Height),
			otelattr.String("timestamp", req.Time.String()),
			otelattr.String("proposer", sdk.ValAddress(req.ProposerAddress).String()),
			otelattr.Int("num_txs", len(req.Txs)),
			otelattr.String("hash", fmt.Sprintf("%X", req.Hash)),
		),
	)
>>>>>>> d868512a
	defer span.End()
	processProposalState.SetContext(app.getContextForProposal(ctx, req.Height).
		WithVoteInfos(req.ProposedLastCommit.Votes). // this is a set of votes that are not finalized yet, wait for commit
		WithBlockHeight(req.Height).
		WithBlockTime(req.Time).
		WithHeaderHash(req.Hash).
		WithProposer(req.ProposerAddress).
		WithCometInfo(cometInfo{ProposerAddress: req.ProposerAddress, ValidatorsHash: req.NextValidatorsHash, Misbehavior: req.Misbehavior, LastCommit: req.ProposedLastCommit}).
		WithExecMode(sdk.ExecModeProcessProposal).
		WithHeaderInfo(coreheader.Info{
			ChainID: app.chainID,
			Height:  req.Height,
			Time:    req.Time,
		}))

	processProposalState.SetContext(processProposalState.Context().
		WithConsensusParams(app.GetConsensusParams(processProposalState.Context())).
		WithBlockGasMeter(app.getBlockGasMeter(processProposalState.Context())))

	defer func() {
		if err := recover(); err != nil {
			app.logger.Error(
				"panic recovered in ProcessProposal",
				"height", req.Height,
				"time", req.Time,
				"hash", fmt.Sprintf("%X", req.Hash),
				"panic", err,
			)
			resp = &abci.ResponseProcessProposal{Status: abci.ResponseProcessProposal_REJECT}
		}
	}()

	resp, err = app.abciHandlers.ProcessProposalHandler(processProposalState.Context(), req)
	if err != nil {
		app.logger.Error("failed to process proposal", "height", req.Height, "time", req.Time, "hash", fmt.Sprintf("%X", req.Hash), "err", err)
		return &abci.ResponseProcessProposal{Status: abci.ResponseProcessProposal_REJECT}, nil
	}

	// Only execute optimistic execution if the proposal is accepted, OE is
	// enabled and the block height is greater than the initial height. During
	// the first block we'll be carrying state from InitChain, so it would be
	// impossible for us to easily revert.
	// After the first block has been processed, the next blocks will get executed
	// optimistically, so that when the ABCI client calls `FinalizeBlock` the app
	// can have a response ready.
	if resp.Status == abci.ResponseProcessProposal_ACCEPT &&
		app.optimisticExec.Enabled() &&
		req.Height > app.initialHeight {
		app.optimisticExec.Execute(req)
	}

	return resp, nil
}

// ExtendVote implements the ExtendVote ABCI method and returns a ResponseExtendVote.
// It calls the application's ExtendVote handler which is responsible for performing
// application-specific business logic when sending a pre-commit for the NEXT
// block height. The extensions response may be non-deterministic but must always
// be returned, even if empty.
//
// Agreed upon vote extensions are made available to the proposer of the next
// height and are committed in the subsequent height, i.e. H+2. An error is
// returned if vote extensions are not enabled or if extendVote fails or panics.
func (app *BaseApp) ExtendVote(_ context.Context, req *abci.RequestExtendVote) (resp *abci.ResponseExtendVote, err error) {
	// Always reset state given that ExtendVote and VerifyVoteExtension can timeout
	// and be called again in a subsequent round.
	var ctx sdk.Context

	// If we're extending the vote for the initial height, we need to use the
	// finalizeBlockState context, otherwise we don't get the uncommitted data
	// from InitChain.
	if req.Height == app.initialHeight {
		ctx, _ = app.stateManager.GetState(execModeFinalize).Context().CacheContext()
	} else {
		emptyHeader := cmtproto.Header{ChainID: app.chainID, Height: req.Height}
		ms := app.cms.CacheMultiStore()
		ctx = sdk.NewContext(ms, emptyHeader, false, app.logger).WithStreamingManager(app.streamingManager)
	}

	if app.abciHandlers.ExtendVoteHandler == nil {
		return nil, errors.New("application ExtendVote handler not set")
	}

	ctx, span := ctx.StartSpan(tracer, "ExtendVote")
	defer span.End()

	// If vote extensions are not enabled, as a safety precaution, we return an
	// error.
	cp := app.GetConsensusParams(ctx)

	// Note: In this case, we do want to extend vote if the height is equal or
	// greater than VoteExtensionsEnableHeight. This defers from the check done
	// in ValidateVoteExtensions and PrepareProposal in which we'll check for
	// vote extensions on VoteExtensionsEnableHeight+1.
	extsEnabled := cp.Abci != nil && req.Height >= cp.Abci.VoteExtensionsEnableHeight && cp.Abci.VoteExtensionsEnableHeight != 0
	if !extsEnabled {
		return nil, fmt.Errorf("vote extensions are not enabled; unexpected call to ExtendVote at height %d", req.Height)
	}

	ctx = ctx.
		WithConsensusParams(cp).
		WithBlockGasMeter(storetypes.NewInfiniteGasMeter()).
		WithBlockHeight(req.Height).
		WithHeaderHash(req.Hash).
		WithExecMode(sdk.ExecModeVoteExtension).
		WithHeaderInfo(coreheader.Info{
			ChainID: app.chainID,
			Height:  req.Height,
			Hash:    req.Hash,
		})

	// add a deferred recover handler in case extendVote panics
	defer func() {
		if r := recover(); r != nil {
			app.logger.Error(
				"panic recovered in ExtendVote",
				"height", req.Height,
				"hash", fmt.Sprintf("%X", req.Hash),
				"panic", r,
			)
			err = fmt.Errorf("recovered application panic in ExtendVote: %v", r)
		}
	}()

	resp, err = app.abciHandlers.ExtendVoteHandler(ctx, req)
	if err != nil {
		app.logger.Error("failed to extend vote", "height", req.Height, "hash", fmt.Sprintf("%X", req.Hash), "err", err)
		return &abci.ResponseExtendVote{VoteExtension: []byte{}}, nil
	}

	return resp, err
}

// VerifyVoteExtension implements the VerifyVoteExtension ABCI method and returns
// a ResponseVerifyVoteExtension. It calls the applications' VerifyVoteExtension
// handler which is responsible for performing application-specific business
// logic in verifying a vote extension from another validator during the pre-commit
// phase. The response MUST be deterministic. An error is returned if vote
// extensions are not enabled or if verifyVoteExt fails or panics.
func (app *BaseApp) VerifyVoteExtension(req *abci.RequestVerifyVoteExtension) (resp *abci.ResponseVerifyVoteExtension, err error) {
	if app.abciHandlers.VerifyVoteExtensionHandler == nil {
		return nil, errors.New("application VerifyVoteExtension handler not set")
	}

	var ctx sdk.Context

	// If we're verifying the vote for the initial height, we need to use the
	// finalizeBlockState context, otherwise we don't get the uncommitted data
	// from InitChain.
	if req.Height == app.initialHeight {
		ctx, _ = app.stateManager.GetState(execModeFinalize).Context().CacheContext()
	} else {
		emptyHeader := cmtproto.Header{ChainID: app.chainID, Height: req.Height}
		ms := app.cms.CacheMultiStore()
		ctx = sdk.NewContext(ms, emptyHeader, false, app.logger).WithStreamingManager(app.streamingManager)
	}

	ctx, span := ctx.StartSpan(tracer, "VerifyVoteExtension")
	defer span.End()

	// If vote extensions are not enabled, as a safety precaution, we return an
	// error.
	cp := app.GetConsensusParams(ctx)

	// Note: we verify votes extensions on VoteExtensionsEnableHeight+1. Check
	// comment in ExtendVote and ValidateVoteExtensions for more details.
	extsEnabled := cp.Abci != nil && req.Height >= cp.Abci.VoteExtensionsEnableHeight && cp.Abci.VoteExtensionsEnableHeight != 0
	if !extsEnabled {
		return nil, fmt.Errorf("vote extensions are not enabled; unexpected call to VerifyVoteExtension at height %d", req.Height)
	}

	// add a deferred recover handler in case verifyVoteExt panics
	defer func() {
		if r := recover(); r != nil {
			app.logger.Error(
				"panic recovered in VerifyVoteExtension",
				"height", req.Height,
				"hash", fmt.Sprintf("%X", req.Hash),
				"validator", fmt.Sprintf("%X", req.ValidatorAddress),
				"panic", r,
			)
			err = fmt.Errorf("recovered application panic in VerifyVoteExtension: %v", r)
		}
	}()

	ctx = ctx.
		WithConsensusParams(cp).
		WithBlockGasMeter(storetypes.NewInfiniteGasMeter()).
		WithBlockHeight(req.Height).
		WithHeaderHash(req.Hash).
		WithExecMode(sdk.ExecModeVerifyVoteExtension).
		WithHeaderInfo(coreheader.Info{
			ChainID: app.chainID,
			Height:  req.Height,
			Hash:    req.Hash,
		})

	resp, err = app.abciHandlers.VerifyVoteExtensionHandler(ctx, req)
	if err != nil {
		app.logger.Error("failed to verify vote extension", "height", req.Height, "err", err)
		return &abci.ResponseVerifyVoteExtension{Status: abci.ResponseVerifyVoteExtension_REJECT}, nil
	}

	return resp, err
}

// internalFinalizeBlock executes the block, called by the Optimistic
// Execution flow or by the FinalizeBlock ABCI method. The context received is
// only used to handle early cancellation, for anything related to state app.stateManager.GetState(execModeFinalize).Context()
// must be used.
func (app *BaseApp) internalFinalizeBlock(goCtx context.Context, req *abci.RequestFinalizeBlock) (*abci.ResponseFinalizeBlock, error) {
	var events []abci.Event

	if err := app.checkHalt(req.Height, req.Time); err != nil {
		return nil, err
	}

	if err := app.validateFinalizeBlockHeight(req); err != nil {
		return nil, err
	}

	if app.cms.TracingEnabled() {
		app.cms.SetTracingContext(storetypes.TraceContext(
			map[string]any{"blockHeight": req.Height},
		))
	}

	header := cmtproto.Header{
		ChainID:            app.chainID,
		Height:             req.Height,
		Time:               req.Time,
		ProposerAddress:    req.ProposerAddress,
		NextValidatorsHash: req.NextValidatorsHash,
		AppHash:            app.LastCommitID().Hash,
	}

	// finalizeBlockState should be set on InitChain or ProcessProposal. If it is
	// nil, it means we are replaying this block and we need to set the state here
	// given that during block replay ProcessProposal is not executed by CometBFT.
	finalizeState := app.stateManager.GetState(execModeFinalize)
	if finalizeState == nil {
		app.stateManager.SetState(execModeFinalize, app.cms, header, app.logger, app.streamingManager)
		finalizeState = app.stateManager.GetState(execModeFinalize)
	}
<<<<<<< HEAD
=======
	ctx := finalizeState.Context().WithContext(goCtx)
	ctx, span := ctx.StartSpan(tracer, "internalFinalizeBlock")
	defer span.End()

>>>>>>> d868512a
	// Context is now updated with Header information.
	finalizeState.SetContext(ctx.
		WithBlockHeader(header).
		WithHeaderHash(req.Hash).
		WithHeaderInfo(coreheader.Info{
			ChainID: app.chainID,
			Height:  req.Height,
			Time:    req.Time,
			Hash:    req.Hash,
			AppHash: app.LastCommitID().Hash,
		}).
		WithConsensusParams(app.GetConsensusParams(finalizeState.Context())).
		WithVoteInfos(req.DecidedLastCommit.Votes).
		WithExecMode(sdk.ExecModeFinalize).
		WithCometInfo(cometInfo{
			Misbehavior:     req.Misbehavior,
			ValidatorsHash:  req.NextValidatorsHash,
			ProposerAddress: req.ProposerAddress,
			LastCommit:      req.DecidedLastCommit,
		}))

	// GasMeter must be set after we get a context with updated consensus params.
	gasMeter := app.getBlockGasMeter(finalizeState.Context())
	finalizeState.SetContext(finalizeState.Context().WithBlockGasMeter(gasMeter))

	if checkState := app.stateManager.GetState(execModeCheck); checkState != nil {
		checkState.SetContext(checkState.Context().
			WithBlockGasMeter(gasMeter).
			WithHeaderHash(req.Hash))
	}

	// instrument FinalizeBlock here and capture block context, because we'll switch back to that after FinalizeBlock
	blockCtx := finalizeState.Context()
	ctx, span := blockCtx.StartSpan(tracer, "FinalizeBlock")
	finalizeState.SetContext(ctx)
	defer span.End()
	defer func() {
		// restore the go context to block context so that Commit is not instrumented as a child of FinalizeBlock
		finalizeState.SetContext(finalizeState.Context().WithContext(blockCtx.Context()))
	}()

	preblockEvents, err := app.preBlock(req)
	if err != nil {
		return nil, err
	}

	events = append(events, preblockEvents...)

	beginBlock, err := app.beginBlock(req)
	if err != nil {
		return nil, err
	}

	// First check for an abort signal after beginBlock, as it's the first place
	// we spend any significant amount of time.
	// NOTE: we use the go context here because that is used for cancellation
	// whereas the finalize state context is used for block execution
	select {
	case <-goCtx.Done():
		return nil, goCtx.Err()
	default:
		// continue
	}

	events = append(events, beginBlock.Events...)

	// Reset the gas meter so that the AnteHandlers aren't required to
	gasMeter = app.getBlockGasMeter(finalizeState.Context())
	finalizeState.SetContext(
		finalizeState.Context().
			WithBlockGasMeter(gasMeter).
			WithTxCount(len(req.Txs)))

	// Iterate over all raw transactions in the proposal and attempt to execute
	// them, gathering the execution results.
	//
	// NOTE: Not all raw transactions may adhere to the sdk.Tx interface, e.g.
	// vote extensions, so skip those.
	txResults, err := app.executeTxsWithExecutor(ctx, finalizeState.MultiStore, req.Txs)
	if err != nil {
		// usually due to canceled
		return nil, err
	}

	if finalizeState.MultiStore.TracingEnabled() {
		finalizeState.MultiStore = finalizeState.MultiStore.SetTracingContext(nil).(storetypes.CacheMultiStore)
	}

	var (
		blockGasUsed   uint64
		blockGasWanted uint64
	)
	for _, res := range txResults {
		// GasUsed should not be -1 but just in case
		if res.GasUsed > 0 {
			blockGasUsed += uint64(res.GasUsed)
		}
		// GasWanted could be -1 if the tx is invalid
		if res.GasWanted > 0 {
			blockGasWanted += uint64(res.GasWanted)
		}
	}
	finalizeState.SetContext(
		finalizeState.Context().
			WithBlockGasUsed(blockGasUsed).
			WithBlockGasWanted(blockGasWanted),
	)
	endBlock, err := app.endBlock()
	if err != nil {
		return nil, err
	}

	// check after endBlock if we should abort, to avoid propagating the result
	// NOTE: we use the go context here because that is used for cancellation
	// whereas the finalize state context is used for block execution
	select {
	case <-goCtx.Done():
		return nil, goCtx.Err()
	default:
		// continue
	}

	events = append(events, endBlock.Events...)
	cp := app.GetConsensusParams(finalizeState.Context())

	return &abci.ResponseFinalizeBlock{
		Events:                events,
		TxResults:             txResults,
		ValidatorUpdates:      endBlock.ValidatorUpdates,
		ConsensusParamUpdates: &cp,
	}, nil
}

func (app *BaseApp) executeTxsWithExecutor(ctx context.Context, ms storetypes.MultiStore, txs [][]byte) ([]*abci.ExecTxResult, error) {
	if app.txRunner == nil {
		app.txRunner = txnrunner.NewDefaultRunner(
			app.txDecoder,
		)
	}

	return app.txRunner.Run(ctx, ms, txs, app.deliverTx)
}

// FinalizeBlock will execute the block proposal provided by RequestFinalizeBlock.
// Specifically, it will execute an application's BeginBlock (if defined), followed
// by the transactions in the proposal, finally followed by the application's
// EndBlock (if defined).
//
// For each raw transaction, i.e. a byte slice, BaseApp will only execute it if
// it adheres to the sdk.Tx interface. Otherwise, the raw transaction will be
// skipped. This is to support compatibility with proposers injecting vote
// extensions into the proposal, which should not themselves be executed in cases
// where they adhere to the sdk.Tx interface.
func (app *BaseApp) FinalizeBlock(req *abci.RequestFinalizeBlock) (res *abci.ResponseFinalizeBlock, err error) {
	defer func() {
		if res == nil {
			return
		}
		// call the streaming service hooks with the FinalizeBlock messages
		for _, streamingListener := range app.streamingManager.ABCIListeners {
			if err := streamingListener.ListenFinalizeBlock(app.stateManager.GetState(execModeFinalize).Context(), *req, *res); err != nil {
				app.logger.Error("ListenFinalizeBlock listening hook failed", "height", req.Height, "err", err)
			}
		}
	}()

	if app.optimisticExec.Initialized() {
		// check if the hash we got is the same as the one we are executing
		aborted := app.optimisticExec.AbortIfNeeded(req.Hash)
		// Wait for the OE to finish, regardless of whether it was aborted or not
		res, err = app.optimisticExec.WaitResult()

		// only return if we are not aborting
		if !aborted {
			if res != nil {
				res.AppHash = app.workingHash()
			}

			return res, err
		}

		// if it was aborted, we need to reset the state
		app.stateManager.ClearState(execModeFinalize)
		app.optimisticExec.Reset()
	}

	// if no OE is running, just run the block (this is either a block replay or a OE that got aborted)
	res, err = app.internalFinalizeBlock(context.Background(), req)
	if res != nil {
		res.AppHash = app.workingHash()
	}

	return res, err
}

// checkHalt checks if height or time exceeds halt-height or halt-time respectively.
func (app *BaseApp) checkHalt(height int64, time time.Time) error {
	var halt bool
	switch {
	case app.haltHeight > 0 && uint64(height) >= app.haltHeight:
		halt = true

	case app.haltTime > 0 && time.Unix() >= int64(app.haltTime):
		halt = true
	}

	if halt {
		return fmt.Errorf("halt per configuration height %d time %d", app.haltHeight, app.haltTime)
	}

	return nil
}

// Commit implements the ABCI interface. It will commit all state that exists in
// the deliver state's multi-store and includes the resulting commit ID in the
// returned abci.ResponseCommit. Commit will set the check state based on the
// latest header and reset the deliver state. Also, if a non-zero halt height is
// defined in config, Commit will execute a deferred function call to check
// against that height and gracefully halt if it matches the latest committed
// height.
func (app *BaseApp) Commit() (*abci.ResponseCommit, error) {
	finalizeState := app.stateManager.GetState(execModeFinalize)
	ctx := finalizeState.Context()
	ctx, span := ctx.StartSpan(tracer, "Commit")
	defer span.End()

	header := ctx.BlockHeader()
	retainHeight := app.GetBlockRetentionHeight(header.Height)

	if app.abciHandlers.Precommiter != nil {
		app.abciHandlers.Precommiter(finalizeState.Context())
	}

	rms, ok := app.cms.(*rootmulti.Store)
	if ok {
		rms.SetCommitHeader(header)
	}

	app.cms.Commit()

	resp := &abci.ResponseCommit{
		RetainHeight: retainHeight,
	}

	abciListeners := app.streamingManager.ABCIListeners
	if len(abciListeners) > 0 {
		ctx := finalizeState.Context()
		blockHeight := ctx.BlockHeight()
		changeSet := app.cms.PopStateCache()

		for _, abciListener := range abciListeners {
			if err := abciListener.ListenCommit(ctx, *resp, changeSet); err != nil {
				app.logger.Error("Commit listening hook failed", "height", blockHeight, "err", err)
			}
		}
	}

	// Reset the CheckTx state to the latest committed.
	//
	// NOTE: This is safe because CometBFT holds a lock on the mempool for
	// Commit. Use the header from this latest block.
	app.stateManager.SetState(execModeCheck, app.cms, header, app.logger, app.streamingManager)

	app.stateManager.ClearState(execModeFinalize)

	if app.abciHandlers.PrepareCheckStater != nil {
		app.abciHandlers.PrepareCheckStater(app.stateManager.GetState(execModeCheck).Context())
	}

	// The SnapshotIfApplicable method will create the snapshot by starting the goroutine
	app.snapshotManager.SnapshotIfApplicable(header.Height)

<<<<<<< HEAD
	// track metrics and setup span for next block
	// TODO: should this be in the state manager instead?
	blockCnt.Add(ctx, 1)
	blockTime.Record(ctx, time.Since(app.blockStartTime).Seconds())
	app.blockStartTime = time.Now()
=======
	blockCounter.Add(ctx, 1)
>>>>>>> d868512a

	return resp, nil
}

// workingHash gets the apphash that will be finalized in commit.
// These writes will be persisted to the root multi-store (app.cms) and flushed to
// disk in the Commit phase. This means when the ABCI client requests Commit(), the application
// state transitions will be flushed to disk and as a result, but we already have
// an application Merkle root.
func (app *BaseApp) workingHash() []byte {
	// Write the FinalizeBlock state into branched storage and commit the MultiStore.
	// The write to the FinalizeBlock state writes all state transitions to the root
	// MultiStore (app.cms) so when Commit() is called it persists those values.
	app.stateManager.GetState(execModeFinalize).MultiStore.Write()

	// Get the hash of all writes in order to return the apphash to the comet in finalizeBlock.
	commitHash := app.cms.WorkingHash()
	app.logger.Debug("hash of all writes", "workingHash", fmt.Sprintf("%X", commitHash))

	return commitHash
}

func handleQueryApp(app *BaseApp, path []string, req *abci.RequestQuery) *abci.ResponseQuery {
	if len(path) >= 2 {
		switch path[1] {
		case "simulate":
			txBytes := req.Data

			gInfo, res, err := app.Simulate(txBytes)
			if err != nil {
				return sdkerrors.QueryResult(errorsmod.Wrap(err, "failed to simulate tx"), app.trace)
			}

			simRes := &sdk.SimulationResponse{
				GasInfo: gInfo,
				Result:  res,
			}

			bz, err := codec.ProtoMarshalJSON(simRes, app.interfaceRegistry)
			if err != nil {
				return sdkerrors.QueryResult(errorsmod.Wrap(err, "failed to JSON encode simulation response"), app.trace)
			}

			return &abci.ResponseQuery{
				Codespace: sdkerrors.RootCodespace,
				Height:    req.Height,
				Value:     bz,
			}

		case "version":
			return &abci.ResponseQuery{
				Codespace: sdkerrors.RootCodespace,
				Height:    req.Height,
				Value:     []byte(app.version),
			}

		default:
			return sdkerrors.QueryResult(errorsmod.Wrapf(sdkerrors.ErrUnknownRequest, "unknown query: %s", path), app.trace)
		}
	}

	return sdkerrors.QueryResult(
		errorsmod.Wrap(
			sdkerrors.ErrUnknownRequest,
			"expected second parameter to be either 'simulate' or 'version', neither was present",
		), app.trace)
}

func handleQueryStore(app *BaseApp, path []string, req abci.RequestQuery) *abci.ResponseQuery {
	// "/store" prefix for store queries
	queryable, ok := app.cms.(storetypes.Queryable)
	if !ok {
		return sdkerrors.QueryResult(errorsmod.Wrap(sdkerrors.ErrUnknownRequest, "multi-store does not support queries"), app.trace)
	}

	req.Path = "/" + strings.Join(path[1:], "/")

	if req.Height <= 1 && req.Prove {
		return sdkerrors.QueryResult(
			errorsmod.Wrap(
				sdkerrors.ErrInvalidRequest,
				"cannot query with proof when height <= 1; please provide a valid height",
			), app.trace)
	}

	sdkReq := storetypes.RequestQuery(req)
	resp, err := queryable.Query(&sdkReq)
	if err != nil {
		return sdkerrors.QueryResult(err, app.trace)
	}
	resp.Height = req.Height

	abciResp := abci.ResponseQuery(*resp)

	return &abciResp
}

func handleQueryP2P(app *BaseApp, path []string) *abci.ResponseQuery {
	// "/p2p" prefix for p2p queries
	if len(path) < 4 {
		return sdkerrors.QueryResult(errorsmod.Wrap(sdkerrors.ErrUnknownRequest, "path should be p2p filter <addr|id> <parameter>"), app.trace)
	}

	var resp *abci.ResponseQuery

	cmd, typ, arg := path[1], path[2], path[3]
	switch cmd {
	case "filter":
		switch typ {
		case "addr":
			resp = app.FilterPeerByAddrPort(arg)

		case "id":
			resp = app.FilterPeerByID(arg)
		}

	default:
		resp = sdkerrors.QueryResult(errorsmod.Wrap(sdkerrors.ErrUnknownRequest, "expected second parameter to be 'filter'"), app.trace)
	}

	return resp
}

// SplitABCIQueryPath splits a string path using the delimiter '/'.
//
// e.g. "this/is/funny" becomes []string{"this", "is", "funny"}
func SplitABCIQueryPath(requestPath string) (path []string) {
	path = strings.Split(requestPath, "/")

	// first element is empty string
	if len(path) > 0 && path[0] == "" {
		path = path[1:]
	}

	return path
}

// FilterPeerByAddrPort filters peers by address/port.
func (app *BaseApp) FilterPeerByAddrPort(info string) *abci.ResponseQuery {
	if app.addrPeerFilter != nil {
		return app.addrPeerFilter(info)
	}

	return &abci.ResponseQuery{}
}

// FilterPeerByID filters peers by node ID.
func (app *BaseApp) FilterPeerByID(info string) *abci.ResponseQuery {
	if app.idPeerFilter != nil {
		return app.idPeerFilter(info)
	}

	return &abci.ResponseQuery{}
}

// getContextForProposal returns the correct Context for PrepareProposal and
// ProcessProposal. We use finalizeBlockState on the first block to be able to
// access any state changes made in InitChain.
func (app *BaseApp) getContextForProposal(ctx sdk.Context, height int64) sdk.Context {
	if height == app.initialHeight {
		ctx, _ = app.stateManager.GetState(execModeFinalize).Context().CacheContext()

		// clear all context data set during InitChain to avoid inconsistent behavior
		ctx = ctx.WithBlockHeader(cmtproto.Header{}).WithHeaderInfo(coreheader.Info{})
		return ctx
	}

	return ctx
}

func (app *BaseApp) handleQueryGRPC(goCtx context.Context, handler GRPCQueryHandler, req *abci.RequestQuery) *abci.ResponseQuery {
	ctx, err := app.CreateQueryContext(req.Height, req.Prove)
	if err != nil {
		return sdkerrors.QueryResult(err, app.trace)
	}

	// add base context for tracing
	ctx = ctx.WithContext(goCtx)

	resp, err := handler(ctx, req)
	if err != nil {
		resp = sdkerrors.QueryResult(gRPCErrorToSDKError(err), app.trace)
		resp.Height = req.Height
		return resp
	}

	return resp
}

func gRPCErrorToSDKError(err error) error {
	status, ok := grpcstatus.FromError(err)
	if !ok {
		return errorsmod.Wrap(sdkerrors.ErrInvalidRequest, err.Error())
	}

	switch status.Code() {
	case codes.NotFound:
		return errorsmod.Wrap(sdkerrors.ErrKeyNotFound, err.Error())

	case codes.InvalidArgument:
		return errorsmod.Wrap(sdkerrors.ErrInvalidRequest, err.Error())

	case codes.FailedPrecondition:
		return errorsmod.Wrap(sdkerrors.ErrInvalidRequest, err.Error())

	case codes.Unauthenticated:
		return errorsmod.Wrap(sdkerrors.ErrUnauthorized, err.Error())

	default:
		return errorsmod.Wrap(sdkerrors.ErrUnknownRequest, err.Error())
	}
}

func checkNegativeHeight(height int64) error {
	if height < 0 {
		return errorsmod.Wrap(sdkerrors.ErrInvalidRequest, "cannot query with height < 0; please provide a valid height")
	}

	return nil
}

// CreateQueryContext creates a new sdk.Context for a query, taking as args
// the block height and whether the query needs a proof or not.
func (bapp *BaseApp) CreateQueryContext(height int64, prove bool) (sdk.Context, error) {
	return bapp.CreateQueryContextWithCheckHeader(height, prove, true)
}

// CreateQueryContextWithCheckHeader creates a new sdk.Context for a query, taking as args
// the block height, whether the query needs a proof or not, and whether to check the header or not.
func (bapp *BaseApp) CreateQueryContextWithCheckHeader(height int64, prove, checkHeader bool) (sdk.Context, error) {
	if err := checkNegativeHeight(height); err != nil {
		return sdk.Context{}, err
	}

	// use custom query multi-store if provided
	qms := bapp.qms
	if qms == nil {
		qms = bapp.cms.(storetypes.MultiStore)
	}

	lastBlockHeight := qms.LatestVersion()
	if lastBlockHeight == 0 {
		return sdk.Context{}, errorsmod.Wrapf(sdkerrors.ErrInvalidHeight, "%s is not ready; please wait for first block", bapp.Name())
	}

	if height > lastBlockHeight {
		return sdk.Context{},
			errorsmod.Wrap(
				sdkerrors.ErrInvalidHeight,
				"cannot query with height in the future; please provide a valid height",
			)
	}

	if height == 1 && prove {
		return sdk.Context{},
			errorsmod.Wrap(
				sdkerrors.ErrInvalidRequest,
				"cannot query with proof when height <= 1; please provide a valid height",
			)
	}

	var header *cmtproto.Header
	isLatest := height == 0
	for _, appState := range []*state.State{
		bapp.stateManager.GetState(execModeCheck),
		bapp.stateManager.GetState(execModeFinalize),
	} {
		if appState != nil {
			// branch the commit multi-store for safety
			h := appState.Context().BlockHeader()
			if isLatest {
				lastBlockHeight = qms.LatestVersion()
			}
			if !checkHeader || !isLatest || isLatest && h.Height == lastBlockHeight {
				header = &h
				break
			}
		}
	}

	if header == nil {
		return sdk.Context{},
			errorsmod.Wrapf(
				sdkerrors.ErrInvalidHeight,
				"context did not contain latest block height in either check state or finalize block state (%d)", lastBlockHeight,
			)
	}

	// when a client did not provide a query height, manually inject the latest
	if isLatest {
		height = lastBlockHeight
	}

	cacheMS, err := qms.CacheMultiStoreWithVersion(height)
	if err != nil {
		return sdk.Context{},
			errorsmod.Wrapf(
				sdkerrors.ErrNotFound,
				"failed to load state at height %d; %s (latest height: %d)", height, err, lastBlockHeight,
			)
	}

	// branch the commit multi-store for safety
	ctx := sdk.NewContext(cacheMS, *header, true, bapp.logger).
		WithMinGasPrices(bapp.gasConfig.MinGasPrices).
		WithGasMeter(storetypes.NewGasMeter(bapp.gasConfig.QueryGasLimit)).
		WithBlockHeader(*header).
		WithBlockHeight(height)

	if !isLatest {
		rms, ok := bapp.cms.(*rootmulti.Store)
		if ok {
			cInfo, err := rms.GetCommitInfo(height)
			if cInfo != nil && err == nil {
				ctx = ctx.WithBlockHeight(height).WithBlockTime(cInfo.Timestamp)
			}
		}
	}
	return ctx, nil
}

// GetBlockRetentionHeight returns the height for which all blocks below this height
// are pruned from CometBFT. Given a commitment height and a non-zero local
// minRetainBlocks configuration, the retentionHeight is the smallest height that
// satisfies:
//
// - Unbonding (safety threshold) time: The block interval in which validators
// can be economically punished for misbehavior. Blocks in this interval must be
// auditable e.g. by the light client.
//
// - Logical store snapshot interval: The block interval at which the underlying
// logical store database is persisted to disk, e.g. every 10000 heights. Blocks
// since the last IAVL snapshot must be available for replay on application restart.
//
// - State sync snapshots: Blocks since the oldest available snapshot must be
// available for state sync nodes to catch up (oldest because a node may be
// restoring an old snapshot while a new snapshot was taken).
//
// - Local (minRetainBlocks) config: Archive nodes may want to retain more or
// all blocks, e.g. via a local config option min-retain-blocks. There may also
// be a need to vary retention for other nodes, e.g. sentry nodes which do not
// need historical blocks.
func (app *BaseApp) GetBlockRetentionHeight(commitHeight int64) int64 {
	// If minRetainBlocks is zero, pruning is disabled and we return 0
	// If commitHeight is less than or equal to minRetainBlocks, return 0 since there are not enough
	// blocks to trigger pruning yet. This ensures we keep all blocks until we have at least minRetainBlocks.
	retentionBlockWindow := commitHeight - int64(app.minRetainBlocks)
	if app.minRetainBlocks == 0 || retentionBlockWindow <= 0 {
		return 0
	}

	minNonZero := func(x, y int64) int64 {
		switch {
		case x == 0:
			return y

		case y == 0:
			return x

		case x < y:
			return x

		default:
			return y
		}
	}

	// Define retentionHeight as the minimum value that satisfies all non-zero
	// constraints. All blocks below (commitHeight-retentionHeight) are pruned
	// from CometBFT.
	var retentionHeight int64

	// Define the number of blocks needed to protect against misbehaving validators
	// which allows light clients to operate safely. Note, we piggyback of the
	// evidence parameters instead of computing an estimated number of blocks based
	// on the unbonding period and block commitment time as the two should be
	// equivalent.
	cp := app.GetConsensusParams(app.stateManager.GetState(execModeFinalize).Context())
	if cp.Evidence != nil && cp.Evidence.MaxAgeNumBlocks > 0 {
		retentionHeight = commitHeight - cp.Evidence.MaxAgeNumBlocks
	}

	if app.snapshotManager != nil {
		snapshotRetentionHeights := app.snapshotManager.GetSnapshotBlockRetentionHeights()
		if snapshotRetentionHeights > 0 {
			retentionHeight = minNonZero(retentionHeight, commitHeight-snapshotRetentionHeights)
		}
	}

	retentionHeight = minNonZero(retentionHeight, retentionBlockWindow)

	if retentionHeight <= 0 {
		// prune nothing in the case of a non-positive height
		return 0
	}

	return retentionHeight
}

// toVoteInfo converts the new ExtendedVoteInfo to VoteInfo.
func toVoteInfo(votes []abci.ExtendedVoteInfo) []abci.VoteInfo {
	legacyVotes := make([]abci.VoteInfo, len(votes))
	for i, vote := range votes {
		legacyVotes[i] = abci.VoteInfo{
			Validator: abci.Validator{
				Address: vote.Validator.Address,
				Power:   vote.Validator.Power,
			},
			BlockIdFlag: vote.BlockIdFlag,
		}
	}

	return legacyVotes
}<|MERGE_RESOLUTION|>--- conflicted
+++ resolved
@@ -111,13 +111,10 @@
 	// add block gas meter for any genesis transactions (allow infinite gas)
 	finalizeState.SetContext(finalizeState.Context().WithBlockGasMeter(storetypes.NewInfiniteGasMeter()))
 
-	ctx := finalizeState.Context()
-	ctx, span := ctx.StartSpan(tracer, "InitChain")
-	res, err := app.abciHandlers.InitChainer(ctx, req)
+	res, err := app.abciHandlers.InitChainer(finalizeState.Context(), req)
 	if err != nil {
 		return nil, err
 	}
-	span.End()
 
 	if len(req.Validators) > 0 {
 		if len(req.Validators) != len(res.Validators) {
@@ -161,13 +158,9 @@
 // Query implements the ABCI interface. It delegates to CommitMultiStore if it
 // implements Queryable.
 func (app *BaseApp) Query(ctx context.Context, req *abci.RequestQuery) (resp *abci.ResponseQuery, err error) {
-<<<<<<< HEAD
-	ctx, span := tracer.Start(ctx, "Query")
-=======
 	ctx, span := tracer.Start(ctx, "Query",
 		trace.WithAttributes(otelattr.String("path", req.Path)),
 	)
->>>>>>> d868512a
 	defer span.End()
 
 	// add panic recovery for all queries
@@ -362,11 +355,7 @@
 // will contain relevant error information. Regardless of tx execution outcome,
 // the ResponseCheckTx will contain the relevant gas execution context.
 func (app *BaseApp) CheckTx(req *abci.RequestCheckTx) (*abci.ResponseCheckTx, error) {
-<<<<<<< HEAD
-	_, span := tracer.Start(context.Background(), "CheckTx")
-=======
 	_, span := tracer.Start(context.Background(), "CheckTx", trace.WithAttributes(otelattr.String("ExecMode", req.Type.String())))
->>>>>>> d868512a
 	defer span.End()
 
 	var mode sdk.ExecMode
@@ -482,9 +471,6 @@
 	}()
 
 	ctx := prepareProposalState.Context()
-<<<<<<< HEAD
-	ctx, span := ctx.StartSpan(tracer, "PrepareProposal")
-=======
 	ctx, span := ctx.StartSpan(
 		tracer,
 		"PrepareProposal",
@@ -495,7 +481,6 @@
 			otelattr.String("proposer", sdk.ValAddress(req.ProposerAddress).String()),
 		),
 	)
->>>>>>> d868512a
 	defer span.End()
 	resp, err = app.abciHandlers.PrepareProposalHandler(ctx, req)
 	if err != nil {
@@ -557,9 +542,6 @@
 
 	processProposalState := app.stateManager.GetState(execModeProcessProposal)
 	ctx := processProposalState.Context()
-<<<<<<< HEAD
-	ctx, span := ctx.StartSpan(tracer, "ProcessProposal")
-=======
 	ctx, span := ctx.StartSpan(
 		tracer,
 		"ProcessProposal",
@@ -571,7 +553,6 @@
 			otelattr.String("hash", fmt.Sprintf("%X", req.Hash)),
 		),
 	)
->>>>>>> d868512a
 	defer span.End()
 	processProposalState.SetContext(app.getContextForProposal(ctx, req.Height).
 		WithVoteInfos(req.ProposedLastCommit.Votes). // this is a set of votes that are not finalized yet, wait for commit
@@ -816,13 +797,10 @@
 		app.stateManager.SetState(execModeFinalize, app.cms, header, app.logger, app.streamingManager)
 		finalizeState = app.stateManager.GetState(execModeFinalize)
 	}
-<<<<<<< HEAD
-=======
 	ctx := finalizeState.Context().WithContext(goCtx)
 	ctx, span := ctx.StartSpan(tracer, "internalFinalizeBlock")
 	defer span.End()
 
->>>>>>> d868512a
 	// Context is now updated with Header information.
 	finalizeState.SetContext(ctx.
 		WithBlockHeader(header).
@@ -854,16 +832,6 @@
 			WithHeaderHash(req.Hash))
 	}
 
-	// instrument FinalizeBlock here and capture block context, because we'll switch back to that after FinalizeBlock
-	blockCtx := finalizeState.Context()
-	ctx, span := blockCtx.StartSpan(tracer, "FinalizeBlock")
-	finalizeState.SetContext(ctx)
-	defer span.End()
-	defer func() {
-		// restore the go context to block context so that Commit is not instrumented as a child of FinalizeBlock
-		finalizeState.SetContext(finalizeState.Context().WithContext(blockCtx.Context()))
-	}()
-
 	preblockEvents, err := app.preBlock(req)
 	if err != nil {
 		return nil, err
@@ -878,11 +846,9 @@
 
 	// First check for an abort signal after beginBlock, as it's the first place
 	// we spend any significant amount of time.
-	// NOTE: we use the go context here because that is used for cancellation
-	// whereas the finalize state context is used for block execution
 	select {
-	case <-goCtx.Done():
-		return nil, goCtx.Err()
+	case <-ctx.Done():
+		return nil, ctx.Err()
 	default:
 		// continue
 	}
@@ -936,11 +902,9 @@
 	}
 
 	// check after endBlock if we should abort, to avoid propagating the result
-	// NOTE: we use the go context here because that is used for cancellation
-	// whereas the finalize state context is used for block execution
 	select {
-	case <-goCtx.Done():
-		return nil, goCtx.Err()
+	case <-ctx.Done():
+		return nil, ctx.Err()
 	default:
 		// continue
 	}
@@ -1095,15 +1059,7 @@
 	// The SnapshotIfApplicable method will create the snapshot by starting the goroutine
 	app.snapshotManager.SnapshotIfApplicable(header.Height)
 
-<<<<<<< HEAD
-	// track metrics and setup span for next block
-	// TODO: should this be in the state manager instead?
-	blockCnt.Add(ctx, 1)
-	blockTime.Record(ctx, time.Since(app.blockStartTime).Seconds())
-	app.blockStartTime = time.Now()
-=======
 	blockCounter.Add(ctx, 1)
->>>>>>> d868512a
 
 	return resp, nil
 }
