package baseapp

import (
	"crypto/sha256"
	"errors"
	"fmt"
	"os"
	"sort"
	"strings"
	"syscall"
	"time"

	"github.com/cosmos/gogoproto/proto"
	abci "github.com/tendermint/tendermint/abci/types"
	tmproto "github.com/tendermint/tendermint/proto/tendermint/types"
	"google.golang.org/grpc/codes"
	grpcstatus "google.golang.org/grpc/status"

	"github.com/cosmos/cosmos-sdk/codec"
	snapshottypes "github.com/cosmos/cosmos-sdk/store/snapshots/types"
	"github.com/cosmos/cosmos-sdk/telemetry"
	sdk "github.com/cosmos/cosmos-sdk/types"
	sdkerrors "github.com/cosmos/cosmos-sdk/types/errors"
)

// Supported ABCI Query prefixes
const (
	QueryPathApp    = "app"
	QueryPathCustom = "custom"
	QueryPathP2P    = "p2p"
	QueryPathStore  = "store"
)

// InitChain implements the ABCI interface. It runs the initialization logic
// directly on the CommitMultiStore.
func (app *BaseApp) InitChain(req abci.RequestInitChain) (res abci.ResponseInitChain) {
	// On a new chain, we consider the init chain block height as 0, even though
	// req.InitialHeight is 1 by default.
	initHeader := tmproto.Header{ChainID: req.ChainId, Time: req.Time}

	app.logger.Info("InitChain", "initialHeight", req.InitialHeight, "chainID", req.ChainId)

	// If req.InitialHeight is > 1, then we set the initial version in the
	// stores.
	if req.InitialHeight > 1 {
		app.initialHeight = req.InitialHeight
		initHeader = tmproto.Header{ChainID: req.ChainId, Height: req.InitialHeight, Time: req.Time}
		err := app.cms.SetInitialVersion(req.InitialHeight)
		if err != nil {
			panic(err)
		}
	}

	// initialize states with a correct header
	app.setDeliverState(initHeader)
	app.setCheckState(initHeader)
	app.setPrepareProposalState(initHeader)
	app.setProcessProposalState(initHeader)

	// Store the consensus params in the BaseApp's paramstore. Note, this must be
	// done after the deliver state and context have been set as it's persisted
	// to state.
	if req.ConsensusParams != nil {
		app.StoreConsensusParams(app.deliverState.ctx, req.ConsensusParams)
	}

	if app.initChainer == nil {
		return
	}

	// add block gas meter for any genesis transactions (allow infinite gas)
	app.deliverState.ctx = app.deliverState.ctx.WithBlockGasMeter(sdk.NewInfiniteGasMeter())

	res = app.initChainer(app.deliverState.ctx, req)

	// sanity check
	if len(req.Validators) > 0 {
		if len(req.Validators) != len(res.Validators) {
			panic(
				fmt.Errorf(
					"len(RequestInitChain.Validators) != len(GenesisValidators) (%d != %d)",
					len(req.Validators), len(res.Validators),
				),
			)
		}

		sort.Sort(abci.ValidatorUpdates(req.Validators))
		sort.Sort(abci.ValidatorUpdates(res.Validators))

		for i := range res.Validators {
			if !proto.Equal(&res.Validators[i], &req.Validators[i]) {
				panic(fmt.Errorf("genesisValidators[%d] != req.Validators[%d] ", i, i))
			}
		}
	}

	// In the case of a new chain, AppHash will be the hash of an empty string.
	// During an upgrade, it'll be the hash of the last committed block.
	var appHash []byte
	if !app.LastCommitID().IsZero() {
		appHash = app.LastCommitID().Hash
	} else {
		// $ echo -n '' | sha256sum
		// e3b0c44298fc1c149afbf4c8996fb92427ae41e4649b934ca495991b7852b855
		emptyHash := sha256.Sum256([]byte{})
		appHash = emptyHash[:]
	}

	// NOTE: We don't commit, but BeginBlock for block `initial_height` starts from this
	// deliverState.
	return abci.ResponseInitChain{
		ConsensusParams: res.ConsensusParams,
		Validators:      res.Validators,
		AppHash:         appHash,
	}
}

// Info implements the ABCI interface.
func (app *BaseApp) Info(req abci.RequestInfo) abci.ResponseInfo {
	lastCommitID := app.cms.LastCommitID()

	return abci.ResponseInfo{
		Data:             app.name,
		Version:          app.version,
		AppVersion:       app.appVersion,
		LastBlockHeight:  lastCommitID.Version,
		LastBlockAppHash: lastCommitID.Hash,
	}
}

// FilterPeerByAddrPort filters peers by address/port.
func (app *BaseApp) FilterPeerByAddrPort(info string) abci.ResponseQuery {
	if app.addrPeerFilter != nil {
		return app.addrPeerFilter(info)
	}

	return abci.ResponseQuery{}
}

// FilterPeerByID filters peers by node ID.
func (app *BaseApp) FilterPeerByID(info string) abci.ResponseQuery {
	if app.idPeerFilter != nil {
		return app.idPeerFilter(info)
	}

	return abci.ResponseQuery{}
}

// BeginBlock implements the ABCI application interface.
func (app *BaseApp) BeginBlock(req abci.RequestBeginBlock) (res abci.ResponseBeginBlock) {
	if app.cms.TracingEnabled() {
		app.cms.SetTracingContext(sdk.TraceContext(
			map[string]interface{}{"blockHeight": req.Header.Height},
		))
	}

	if err := app.validateHeight(req); err != nil {
		panic(err)
	}

	// Initialize the DeliverTx state. If this is the first block, it should
	// already be initialized in InitChain. Otherwise app.deliverState will be
	// nil, since it is reset on Commit.
	if app.deliverState == nil {
		app.setDeliverState(req.Header)
	} else {
		// In the first block, app.deliverState.ctx will already be initialized
		// by InitChain. Context is now updated with Header information.
		app.deliverState.ctx = app.deliverState.ctx.
			WithBlockHeader(req.Header).
			WithBlockHeight(req.Header.Height)
	}

	// add block gas meter
	var gasMeter sdk.GasMeter
	if maxGas := app.getMaximumBlockGas(app.deliverState.ctx); maxGas > 0 {
		gasMeter = sdk.NewGasMeter(maxGas)
	} else {
		gasMeter = sdk.NewInfiniteGasMeter()
	}

	// NOTE: header hash is not set in NewContext, so we manually set it here

	app.deliverState.ctx = app.deliverState.ctx.
		WithBlockGasMeter(gasMeter).
		WithHeaderHash(req.Hash).
		WithConsensusParams(app.GetConsensusParams(app.deliverState.ctx))

	if app.checkState != nil {
		app.checkState.ctx = app.checkState.ctx.
			WithBlockGasMeter(gasMeter).
			WithHeaderHash(req.Hash)
	}

	if app.beginBlocker != nil {
		res = app.beginBlocker(app.deliverState.ctx, req)
		res.Events = sdk.MarkEventsToIndex(res.Events, app.indexEvents)
	}
	// set the signed validators for addition to context in deliverTx
	app.voteInfos = req.LastCommitInfo.GetVotes()

	// call the hooks with the BeginBlock messages
	for _, streamingListener := range app.abciListeners {
<<<<<<< HEAD

		goCtx := sdk.WrapSDKContext(app.deliverState.ctx)

		if err := streamingListener.ListenBeginBlock(goCtx, req, res); err != nil {
			panic(fmt.Errorf("BeginBlock listening hook failed, height: %d, error: %w", req.Header.Height, err))
=======
		if err := streamingListener.ListenBeginBlock(app.deliverState.ctx, req, res); err != nil {
			app.logger.Error("BeginBlock listening hook failed", "height", req.Header.Height, "err", err)
>>>>>>> 6239cdfd
		}
	}

	return res
}

// EndBlock implements the ABCI interface.
func (app *BaseApp) EndBlock(req abci.RequestEndBlock) (res abci.ResponseEndBlock) {
	if app.deliverState.ms.TracingEnabled() {
		app.deliverState.ms = app.deliverState.ms.SetTracingContext(nil).(sdk.CacheMultiStore)
	}

	if app.endBlocker != nil {
		res = app.endBlocker(app.deliverState.ctx, req)
		res.Events = sdk.MarkEventsToIndex(res.Events, app.indexEvents)
	}

	if cp := app.GetConsensusParams(app.deliverState.ctx); cp != nil {
		res.ConsensusParamUpdates = cp
	}

	// call the streaming service hooks with the EndBlock messages
	for _, streamingListener := range app.abciListeners {
<<<<<<< HEAD
		goCtx := sdk.WrapSDKContext(app.deliverState.ctx)

		if err := streamingListener.ListenEndBlock(goCtx, req, res); err != nil {
			panic(fmt.Errorf("EndBlock listening hook failed, height: %d, error: %w", req.Height, err))
=======
		if err := streamingListener.ListenEndBlock(app.deliverState.ctx, req, res); err != nil {
			app.logger.Error("EndBlock listening hook failed", "height", req.Height, "err", err)
>>>>>>> 6239cdfd
		}
	}

	return res
}

// PrepareProposal implements the PrepareProposal ABCI method and returns a
// ResponsePrepareProposal object to the client. The PrepareProposal method is
// responsible for allowing the block proposer to perform application-dependent
// work in a block before proposing it.
//
// Transactions can be modified, removed, or added by the application. Since the
// application maintains its own local mempool, it will ignore the transactions
// provided to it in RequestPrepareProposal. Instead, it will determine which
// transactions to return based on the mempool's semantics and the MaxTxBytes
// provided by the client's request.
//
// Ref: https://github.com/cosmos/cosmos-sdk/blob/main/docs/architecture/adr-060-abci-1.0.md
// Ref: https://github.com/tendermint/tendermint/blob/main/spec/abci/abci%2B%2B_basic_concepts.md
func (app *BaseApp) PrepareProposal(req abci.RequestPrepareProposal) abci.ResponsePrepareProposal {
	ctx := app.getContextForTx(runTxPrepareProposal, []byte{})
	if app.prepareProposal == nil {
		panic("PrepareProposal method not set")
	}
	return app.prepareProposal(ctx, req)
}

// ProcessProposal implements the ProcessProposal ABCI method and returns a
// ResponseProcessProposal object to the client. The ProcessProposal method is
// responsible for allowing execution of application-dependent work in a proposed
// block. Note, the application defines the exact implementation details of
// ProcessProposal. In general, the application must at the very least ensure
// that all transactions are valid. If all transactions are valid, then we inform
// Tendermint that the Status is ACCEPT. However, the application is also able
// to implement optimizations such as executing the entire proposed block
// immediately. It may even execute the block in parallel.
//
// Ref: https://github.com/cosmos/cosmos-sdk/blob/main/docs/architecture/adr-060-abci-1.0.md
// Ref: https://github.com/tendermint/tendermint/blob/main/spec/abci/abci%2B%2B_basic_concepts.md
func (app *BaseApp) ProcessProposal(req abci.RequestProcessProposal) abci.ResponseProcessProposal {
	if app.processProposal == nil {
		panic("app.ProcessProposal is not set")
	}

	ctx := app.processProposalState.ctx.
		WithVoteInfos(app.voteInfos).
		WithBlockHeight(req.Height).
		WithBlockTime(req.Time).
		WithHeaderHash(req.Hash).
		WithProposer(req.ProposerAddress).
		WithConsensusParams(app.GetConsensusParams(app.processProposalState.ctx))

	return app.processProposal(ctx, req)
}

// CheckTx implements the ABCI interface and executes a tx in CheckTx mode. In
// CheckTx mode, messages are not executed. This means messages are only validated
// and only the AnteHandler is executed. State is persisted to the BaseApp's
// internal CheckTx state if the AnteHandler passes. Otherwise, the ResponseCheckTx
// will contain relevant error information. Regardless of tx execution outcome,
// the ResponseCheckTx will contain relevant gas execution context.
func (app *BaseApp) CheckTx(req abci.RequestCheckTx) abci.ResponseCheckTx {
	var mode runTxMode

	switch {
	case req.Type == abci.CheckTxType_New:
		mode = runTxModeCheck

	case req.Type == abci.CheckTxType_Recheck:
		mode = runTxModeReCheck

	default:
		panic(fmt.Sprintf("unknown RequestCheckTx type: %s", req.Type))
	}

	gInfo, result, anteEvents, priority, err := app.runTx(mode, req.Tx)
	if err != nil {
		return sdkerrors.ResponseCheckTxWithEvents(err, gInfo.GasWanted, gInfo.GasUsed, anteEvents, app.trace)
	}

	return abci.ResponseCheckTx{
		GasWanted: int64(gInfo.GasWanted), // TODO: Should type accept unsigned ints?
		GasUsed:   int64(gInfo.GasUsed),   // TODO: Should type accept unsigned ints?
		Log:       result.Log,
		Data:      result.Data,
		Events:    sdk.MarkEventsToIndex(result.Events, app.indexEvents),
		Priority:  priority,
	}
}

// DeliverTx implements the ABCI interface and executes a tx in DeliverTx mode.
// State only gets persisted if all messages are valid and get executed successfully.
// Otherwise, the ResponseDeliverTx will contain relevant error information.
// Regardless of tx execution outcome, the ResponseDeliverTx will contain relevant
// gas execution context.
func (app *BaseApp) DeliverTx(req abci.RequestDeliverTx) (res abci.ResponseDeliverTx) {
	gInfo := sdk.GasInfo{}
	resultStr := "successful"

	defer func() {
		for _, streamingListener := range app.abciListeners {
<<<<<<< HEAD
			goCtx := sdk.WrapSDKContext(app.deliverState.ctx)

			if err := streamingListener.ListenDeliverTx(goCtx, req, res); err != nil {
				panic(fmt.Errorf("DeliverTx listening hook failed: %w", err))
=======
			if err := streamingListener.ListenDeliverTx(app.deliverState.ctx, req, res); err != nil {
				app.logger.Error("DeliverTx listening hook failed", "err", err)
>>>>>>> 6239cdfd
			}
		}
	}()

	defer func() {
		telemetry.IncrCounter(1, "tx", "count")
		telemetry.IncrCounter(1, "tx", resultStr)
		telemetry.SetGauge(float32(gInfo.GasUsed), "tx", "gas", "used")
		telemetry.SetGauge(float32(gInfo.GasWanted), "tx", "gas", "wanted")
	}()

	gInfo, result, anteEvents, _, err := app.runTx(runTxModeDeliver, req.Tx)
	if err != nil {
		resultStr = "failed"
		return sdkerrors.ResponseDeliverTxWithEvents(err, gInfo.GasWanted, gInfo.GasUsed, sdk.MarkEventsToIndex(anteEvents, app.indexEvents), app.trace)
	}

	return abci.ResponseDeliverTx{
		GasWanted: int64(gInfo.GasWanted), // TODO: Should type accept unsigned ints?
		GasUsed:   int64(gInfo.GasUsed),   // TODO: Should type accept unsigned ints?
		Log:       result.Log,
		Data:      result.Data,
		Events:    sdk.MarkEventsToIndex(result.Events, app.indexEvents),
	}
}

// Commit implements the ABCI interface. It will commit all state that exists in
// the deliver state's multi-store and includes the resulting commit ID in the
// returned abci.ResponseCommit. Commit will set the check state based on the
// latest header and reset the deliver state. Also, if a non-zero halt height is
// defined in config, Commit will execute a deferred function call to check
// against that height and gracefully halt if it matches the latest committed
// height.
func (app *BaseApp) Commit() abci.ResponseCommit {
	header := app.deliverState.ctx.BlockHeader()
	retainHeight := app.GetBlockRetentionHeight(header.Height)

	// Write the DeliverTx state into branched storage and commit the MultiStore.
	// The write to the DeliverTx state writes all state transitions to the root
	// MultiStore (app.cms) so when Commit() is called is persists those values.
	app.deliverState.ms.Write()
	commitID := app.cms.Commit()

	res := abci.ResponseCommit{
		Data:         commitID.Hash,
		RetainHeight: retainHeight,
	}

	// call the hooks with the Commit message
	for _, streamingListener := range app.abciListeners {

		goCtx := sdk.WrapSDKContext(app.deliverState.ctx)

		if err := streamingListener.ListenCommit(goCtx, res); err != nil {
			panic(fmt.Errorf("Commit listening hook failed, height: %d, err: %w", header.Height, err))
		}
	}

	app.logger.Info("commit synced", "commit", fmt.Sprintf("%X", commitID))

	// Reset the Check state to the latest committed.
	//
	// NOTE: This is safe because Tendermint holds a lock on the mempool for
	// Commit. Use the header from this latest block.
	app.setCheckState(header)
	app.setPrepareProposalState(header)
	app.setProcessProposalState(header)

	// empty/reset the deliver state
	app.deliverState = nil

	var halt bool

	switch {
	case app.haltHeight > 0 && uint64(header.Height) >= app.haltHeight:
		halt = true

	case app.haltTime > 0 && header.Time.Unix() >= int64(app.haltTime):
		halt = true
	}

	if halt {
		// Halt the binary and allow Tendermint to receive the ResponseCommit
		// response with the commit ID hash. This will allow the node to successfully
		// restart and process blocks assuming the halt configuration has been
		// reset or moved to a more distant value.
		app.halt()
	}

	go app.snapshotManager.SnapshotIfApplicable(header.Height)

	return res
}

// halt attempts to gracefully shutdown the node via SIGINT and SIGTERM falling
// back on os.Exit if both fail.
func (app *BaseApp) halt() {
	app.logger.Info("halting node per configuration", "height", app.haltHeight, "time", app.haltTime)

	p, err := os.FindProcess(os.Getpid())
	if err == nil {
		// attempt cascading signals in case SIGINT fails (os dependent)
		sigIntErr := p.Signal(syscall.SIGINT)
		sigTermErr := p.Signal(syscall.SIGTERM)

		if sigIntErr == nil || sigTermErr == nil {
			return
		}
	}

	// Resort to exiting immediately if the process could not be found or killed
	// via SIGINT/SIGTERM signals.
	app.logger.Info("failed to send SIGINT/SIGTERM; exiting...")
	os.Exit(0)
}

// Query implements the ABCI interface. It delegates to CommitMultiStore if it
// implements Queryable.
func (app *BaseApp) Query(req abci.RequestQuery) (res abci.ResponseQuery) {
	// Add panic recovery for all queries.
	// ref: https://github.com/cosmos/cosmos-sdk/pull/8039
	defer func() {
		if r := recover(); r != nil {
			res = sdkerrors.QueryResult(sdkerrors.Wrapf(sdkerrors.ErrPanic, "%v", r), app.trace)
		}
	}()

	// when a client did not provide a query height, manually inject the latest
	if req.Height == 0 {
		req.Height = app.LastBlockHeight()
	}

	telemetry.IncrCounter(1, "query", "count")
	telemetry.IncrCounter(1, "query", req.Path)
	defer telemetry.MeasureSince(time.Now(), req.Path)

	// handle gRPC routes first rather than calling splitPath because '/' characters
	// are used as part of gRPC paths
	if grpcHandler := app.grpcQueryRouter.Route(req.Path); grpcHandler != nil {
		return app.handleQueryGRPC(grpcHandler, req)
	}

	path := SplitABCIQueryPath(req.Path)
	if len(path) == 0 {
		return sdkerrors.QueryResult(sdkerrors.Wrap(sdkerrors.ErrUnknownRequest, "no query path provided"), app.trace)
	}

	switch path[0] {
	case QueryPathApp:
		// "/app" prefix for special application queries
		return handleQueryApp(app, path, req)

	case QueryPathStore:
		return handleQueryStore(app, path, req)

	case QueryPathP2P:
		return handleQueryP2P(app, path)
	}

	return sdkerrors.QueryResult(sdkerrors.Wrap(sdkerrors.ErrUnknownRequest, "unknown query path"), app.trace)
}

// ListSnapshots implements the ABCI interface. It delegates to app.snapshotManager if set.
func (app *BaseApp) ListSnapshots(req abci.RequestListSnapshots) abci.ResponseListSnapshots {
	resp := abci.ResponseListSnapshots{Snapshots: []*abci.Snapshot{}}
	if app.snapshotManager == nil {
		return resp
	}

	snapshots, err := app.snapshotManager.List()
	if err != nil {
		app.logger.Error("failed to list snapshots", "err", err)
		return resp
	}

	for _, snapshot := range snapshots {
		abciSnapshot, err := snapshot.ToABCI()
		if err != nil {
			app.logger.Error("failed to list snapshots", "err", err)
			return resp
		}
		resp.Snapshots = append(resp.Snapshots, &abciSnapshot)
	}

	return resp
}

// LoadSnapshotChunk implements the ABCI interface. It delegates to app.snapshotManager if set.
func (app *BaseApp) LoadSnapshotChunk(req abci.RequestLoadSnapshotChunk) abci.ResponseLoadSnapshotChunk {
	if app.snapshotManager == nil {
		return abci.ResponseLoadSnapshotChunk{}
	}
	chunk, err := app.snapshotManager.LoadChunk(req.Height, req.Format, req.Chunk)
	if err != nil {
		app.logger.Error(
			"failed to load snapshot chunk",
			"height", req.Height,
			"format", req.Format,
			"chunk", req.Chunk,
			"err", err,
		)
		return abci.ResponseLoadSnapshotChunk{}
	}
	return abci.ResponseLoadSnapshotChunk{Chunk: chunk}
}

// OfferSnapshot implements the ABCI interface. It delegates to app.snapshotManager if set.
func (app *BaseApp) OfferSnapshot(req abci.RequestOfferSnapshot) abci.ResponseOfferSnapshot {
	if app.snapshotManager == nil {
		app.logger.Error("snapshot manager not configured")
		return abci.ResponseOfferSnapshot{Result: abci.ResponseOfferSnapshot_ABORT}
	}

	if req.Snapshot == nil {
		app.logger.Error("received nil snapshot")
		return abci.ResponseOfferSnapshot{Result: abci.ResponseOfferSnapshot_REJECT}
	}

	snapshot, err := snapshottypes.SnapshotFromABCI(req.Snapshot)
	if err != nil {
		app.logger.Error("failed to decode snapshot metadata", "err", err)
		return abci.ResponseOfferSnapshot{Result: abci.ResponseOfferSnapshot_REJECT}
	}

	err = app.snapshotManager.Restore(snapshot)
	switch {
	case err == nil:
		return abci.ResponseOfferSnapshot{Result: abci.ResponseOfferSnapshot_ACCEPT}

	case errors.Is(err, snapshottypes.ErrUnknownFormat):
		return abci.ResponseOfferSnapshot{Result: abci.ResponseOfferSnapshot_REJECT_FORMAT}

	case errors.Is(err, snapshottypes.ErrInvalidMetadata):
		app.logger.Error(
			"rejecting invalid snapshot",
			"height", req.Snapshot.Height,
			"format", req.Snapshot.Format,
			"err", err,
		)
		return abci.ResponseOfferSnapshot{Result: abci.ResponseOfferSnapshot_REJECT}

	default:
		app.logger.Error(
			"failed to restore snapshot",
			"height", req.Snapshot.Height,
			"format", req.Snapshot.Format,
			"err", err,
		)

		// We currently don't support resetting the IAVL stores and retrying a different snapshot,
		// so we ask Tendermint to abort all snapshot restoration.
		return abci.ResponseOfferSnapshot{Result: abci.ResponseOfferSnapshot_ABORT}
	}
}

// ApplySnapshotChunk implements the ABCI interface. It delegates to app.snapshotManager if set.
func (app *BaseApp) ApplySnapshotChunk(req abci.RequestApplySnapshotChunk) abci.ResponseApplySnapshotChunk {
	if app.snapshotManager == nil {
		app.logger.Error("snapshot manager not configured")
		return abci.ResponseApplySnapshotChunk{Result: abci.ResponseApplySnapshotChunk_ABORT}
	}

	_, err := app.snapshotManager.RestoreChunk(req.Chunk)
	switch {
	case err == nil:
		return abci.ResponseApplySnapshotChunk{Result: abci.ResponseApplySnapshotChunk_ACCEPT}

	case errors.Is(err, snapshottypes.ErrChunkHashMismatch):
		app.logger.Error(
			"chunk checksum mismatch; rejecting sender and requesting refetch",
			"chunk", req.Index,
			"sender", req.Sender,
			"err", err,
		)
		return abci.ResponseApplySnapshotChunk{
			Result:        abci.ResponseApplySnapshotChunk_RETRY,
			RefetchChunks: []uint32{req.Index},
			RejectSenders: []string{req.Sender},
		}

	default:
		app.logger.Error("failed to restore snapshot", "err", err)
		return abci.ResponseApplySnapshotChunk{Result: abci.ResponseApplySnapshotChunk_ABORT}
	}
}

func (app *BaseApp) handleQueryGRPC(handler GRPCQueryHandler, req abci.RequestQuery) abci.ResponseQuery {
	ctx, err := app.createQueryContext(req.Height, req.Prove)
	if err != nil {
		return sdkerrors.QueryResult(err, app.trace)
	}

	res, err := handler(ctx, req)
	if err != nil {
		res = sdkerrors.QueryResult(gRPCErrorToSDKError(err), app.trace)
		res.Height = req.Height
		return res
	}

	return res
}

func gRPCErrorToSDKError(err error) error {
	status, ok := grpcstatus.FromError(err)
	if !ok {
		return sdkerrors.Wrap(sdkerrors.ErrInvalidRequest, err.Error())
	}

	switch status.Code() {
	case codes.NotFound:
		return sdkerrors.Wrap(sdkerrors.ErrKeyNotFound, err.Error())
	case codes.InvalidArgument:
		return sdkerrors.Wrap(sdkerrors.ErrInvalidRequest, err.Error())
	case codes.FailedPrecondition:
		return sdkerrors.Wrap(sdkerrors.ErrInvalidRequest, err.Error())
	case codes.Unauthenticated:
		return sdkerrors.Wrap(sdkerrors.ErrUnauthorized, err.Error())
	default:
		return sdkerrors.Wrap(sdkerrors.ErrUnknownRequest, err.Error())
	}
}

func checkNegativeHeight(height int64) error {
	if height < 0 {
		// Reject invalid heights.
		return sdkerrors.Wrap(
			sdkerrors.ErrInvalidRequest,
			"cannot query with height < 0; please provide a valid height",
		)
	}
	return nil
}

// createQueryContext creates a new sdk.Context for a query, taking as args
// the block height and whether the query needs a proof or not.
func (app *BaseApp) createQueryContext(height int64, prove bool) (sdk.Context, error) {
	if err := checkNegativeHeight(height); err != nil {
		return sdk.Context{}, err
	}

	// use custom query multistore if provided
	qms := app.qms
	if qms == nil {
		qms = app.cms.(sdk.MultiStore)
	}

	lastBlockHeight := qms.LatestVersion()
	if height > lastBlockHeight {
		return sdk.Context{},
			sdkerrors.Wrap(
				sdkerrors.ErrInvalidHeight,
				"cannot query with height in the future; please provide a valid height",
			)
	}

	// when a client did not provide a query height, manually inject the latest
	if height == 0 {
		height = lastBlockHeight
	}

	if height <= 1 && prove {
		return sdk.Context{},
			sdkerrors.Wrap(
				sdkerrors.ErrInvalidRequest,
				"cannot query with proof when height <= 1; please provide a valid height",
			)
	}

	cacheMS, err := qms.CacheMultiStoreWithVersion(height)
	if err != nil {
		return sdk.Context{},
			sdkerrors.Wrapf(
				sdkerrors.ErrInvalidRequest,
				"failed to load state at height %d; %s (latest height: %d)", height, err, lastBlockHeight,
			)
	}

	// branch the commit-multistore for safety
	ctx := sdk.NewContext(
		cacheMS, app.checkState.ctx.BlockHeader(), true, app.logger,
	).WithMinGasPrices(app.minGasPrices).WithBlockHeight(height)

	return ctx, nil
}

// GetBlockRetentionHeight returns the height for which all blocks below this height
// are pruned from Tendermint. Given a commitment height and a non-zero local
// minRetainBlocks configuration, the retentionHeight is the smallest height that
// satisfies:
//
// - Unbonding (safety threshold) time: The block interval in which validators
// can be economically punished for misbehavior. Blocks in this interval must be
// auditable e.g. by the light client.
//
// - Logical store snapshot interval: The block interval at which the underlying
// logical store database is persisted to disk, e.g. every 10000 heights. Blocks
// since the last IAVL snapshot must be available for replay on application restart.
//
// - State sync snapshots: Blocks since the oldest available snapshot must be
// available for state sync nodes to catch up (oldest because a node may be
// restoring an old snapshot while a new snapshot was taken).
//
// - Local (minRetainBlocks) config: Archive nodes may want to retain more or
// all blocks, e.g. via a local config option min-retain-blocks. There may also
// be a need to vary retention for other nodes, e.g. sentry nodes which do not
// need historical blocks.
func (app *BaseApp) GetBlockRetentionHeight(commitHeight int64) int64 {
	// pruning is disabled if minRetainBlocks is zero
	if app.minRetainBlocks == 0 {
		return 0
	}

	minNonZero := func(x, y int64) int64 {
		switch {
		case x == 0:
			return y
		case y == 0:
			return x
		case x < y:
			return x
		default:
			return y
		}
	}

	// Define retentionHeight as the minimum value that satisfies all non-zero
	// constraints. All blocks below (commitHeight-retentionHeight) are pruned
	// from Tendermint.
	var retentionHeight int64

	// Define the number of blocks needed to protect against misbehaving validators
	// which allows light clients to operate safely. Note, we piggy back of the
	// evidence parameters instead of computing an estimated nubmer of blocks based
	// on the unbonding period and block commitment time as the two should be
	// equivalent.
	cp := app.GetConsensusParams(app.deliverState.ctx)
	if cp != nil && cp.Evidence != nil && cp.Evidence.MaxAgeNumBlocks > 0 {
		retentionHeight = commitHeight - cp.Evidence.MaxAgeNumBlocks
	}

	if app.snapshotManager != nil {
		snapshotRetentionHeights := app.snapshotManager.GetSnapshotBlockRetentionHeights()
		if snapshotRetentionHeights > 0 {
			retentionHeight = minNonZero(retentionHeight, commitHeight-snapshotRetentionHeights)
		}
	}

	v := commitHeight - int64(app.minRetainBlocks)
	retentionHeight = minNonZero(retentionHeight, v)

	if retentionHeight <= 0 {
		// prune nothing in the case of a non-positive height
		return 0
	}

	return retentionHeight
}

func handleQueryApp(app *BaseApp, path []string, req abci.RequestQuery) abci.ResponseQuery {
	if len(path) >= 2 {
		switch path[1] {
		case "simulate":
			txBytes := req.Data

			gInfo, res, err := app.Simulate(txBytes)
			if err != nil {
				return sdkerrors.QueryResult(sdkerrors.Wrap(err, "failed to simulate tx"), app.trace)
			}

			simRes := &sdk.SimulationResponse{
				GasInfo: gInfo,
				Result:  res,
			}

			bz, err := codec.ProtoMarshalJSON(simRes, app.interfaceRegistry)
			if err != nil {
				return sdkerrors.QueryResult(sdkerrors.Wrap(err, "failed to JSON encode simulation response"), app.trace)
			}

			return abci.ResponseQuery{
				Codespace: sdkerrors.RootCodespace,
				Height:    req.Height,
				Value:     bz,
			}

		case "version":
			return abci.ResponseQuery{
				Codespace: sdkerrors.RootCodespace,
				Height:    req.Height,
				Value:     []byte(app.version),
			}

		default:
			return sdkerrors.QueryResult(sdkerrors.Wrapf(sdkerrors.ErrUnknownRequest, "unknown query: %s", path), app.trace)
		}
	}

	return sdkerrors.QueryResult(
		sdkerrors.Wrap(
			sdkerrors.ErrUnknownRequest,
			"expected second parameter to be either 'simulate' or 'version', neither was present",
		), app.trace)
}

func handleQueryStore(app *BaseApp, path []string, req abci.RequestQuery) abci.ResponseQuery {
	// "/store" prefix for store queries
	queryable, ok := app.cms.(sdk.Queryable)
	if !ok {
		return sdkerrors.QueryResult(sdkerrors.Wrap(sdkerrors.ErrUnknownRequest, "multistore doesn't support queries"), app.trace)
	}

	req.Path = "/" + strings.Join(path[1:], "/")

	if req.Height <= 1 && req.Prove {
		return sdkerrors.QueryResult(
			sdkerrors.Wrap(
				sdkerrors.ErrInvalidRequest,
				"cannot query with proof when height <= 1; please provide a valid height",
			), app.trace)
	}

	resp := queryable.Query(req)
	resp.Height = req.Height

	return resp
}

func handleQueryP2P(app *BaseApp, path []string) abci.ResponseQuery {
	// "/p2p" prefix for p2p queries
	if len(path) < 4 {
		return sdkerrors.QueryResult(
			sdkerrors.Wrap(
				sdkerrors.ErrUnknownRequest, "path should be p2p filter <addr|id> <parameter>",
			), app.trace)
	}

	var resp abci.ResponseQuery

	cmd, typ, arg := path[1], path[2], path[3]
	switch cmd {
	case "filter":
		switch typ {
		case "addr":
			resp = app.FilterPeerByAddrPort(arg)

		case "id":
			resp = app.FilterPeerByID(arg)
		}

	default:
		resp = sdkerrors.QueryResult(sdkerrors.Wrap(sdkerrors.ErrUnknownRequest, "expected second parameter to be 'filter'"), app.trace)
	}

	return resp
}

// SplitABCIQueryPath splits a string path using the delimiter '/'.
//
// e.g. "this/is/funny" becomes []string{"this", "is", "funny"}
func SplitABCIQueryPath(requestPath string) (path []string) {
	path = strings.Split(requestPath, "/")

	// first element is empty string
	if len(path) > 0 && path[0] == "" {
		path = path[1:]
	}

	return path
}<|MERGE_RESOLUTION|>--- conflicted
+++ resolved
@@ -201,16 +201,8 @@
 
 	// call the hooks with the BeginBlock messages
 	for _, streamingListener := range app.abciListeners {
-<<<<<<< HEAD
-
-		goCtx := sdk.WrapSDKContext(app.deliverState.ctx)
-
-		if err := streamingListener.ListenBeginBlock(goCtx, req, res); err != nil {
-			panic(fmt.Errorf("BeginBlock listening hook failed, height: %d, error: %w", req.Header.Height, err))
-=======
 		if err := streamingListener.ListenBeginBlock(app.deliverState.ctx, req, res); err != nil {
-			app.logger.Error("BeginBlock listening hook failed", "height", req.Header.Height, "err", err)
->>>>>>> 6239cdfd
+			panic(fmt.Errorf("BeginBlock listening hook failed, height: %d, err: %w", req.Header.Height, err))
 		}
 	}
 
@@ -234,15 +226,8 @@
 
 	// call the streaming service hooks with the EndBlock messages
 	for _, streamingListener := range app.abciListeners {
-<<<<<<< HEAD
-		goCtx := sdk.WrapSDKContext(app.deliverState.ctx)
-
-		if err := streamingListener.ListenEndBlock(goCtx, req, res); err != nil {
-			panic(fmt.Errorf("EndBlock listening hook failed, height: %d, error: %w", req.Height, err))
-=======
 		if err := streamingListener.ListenEndBlock(app.deliverState.ctx, req, res); err != nil {
-			app.logger.Error("EndBlock listening hook failed", "height", req.Height, "err", err)
->>>>>>> 6239cdfd
+			panic(fmt.Errorf("EndBlock listening hook failed, height: %d, err: %w", req.Height, err))
 		}
 	}
 
@@ -344,15 +329,8 @@
 
 	defer func() {
 		for _, streamingListener := range app.abciListeners {
-<<<<<<< HEAD
-			goCtx := sdk.WrapSDKContext(app.deliverState.ctx)
-
-			if err := streamingListener.ListenDeliverTx(goCtx, req, res); err != nil {
+			if err := streamingListener.ListenDeliverTx(app.deliverState.ctx, req, res); err != nil {
 				panic(fmt.Errorf("DeliverTx listening hook failed: %w", err))
-=======
-			if err := streamingListener.ListenDeliverTx(app.deliverState.ctx, req, res); err != nil {
-				app.logger.Error("DeliverTx listening hook failed", "err", err)
->>>>>>> 6239cdfd
 			}
 		}
 	}()
@@ -403,10 +381,7 @@
 
 	// call the hooks with the Commit message
 	for _, streamingListener := range app.abciListeners {
-
-		goCtx := sdk.WrapSDKContext(app.deliverState.ctx)
-
-		if err := streamingListener.ListenCommit(goCtx, res); err != nil {
+		if err := streamingListener.ListenCommit(app.deliverState.ctx, res); err != nil {
 			panic(fmt.Errorf("Commit listening hook failed, height: %d, err: %w", header.Height, err))
 		}
 	}
