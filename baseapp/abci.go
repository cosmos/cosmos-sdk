package baseapp

import (
	"crypto/sha256"
	"errors"
	"fmt"
	"os"
	"sort"
	"strings"
	"syscall"
	"time"

	"github.com/cosmos/gogoproto/proto"
	abci "github.com/tendermint/tendermint/abci/types"
	tmproto "github.com/tendermint/tendermint/proto/tendermint/types"
	"google.golang.org/grpc/codes"
	grpcstatus "google.golang.org/grpc/status"

	"github.com/cosmos/cosmos-sdk/codec"
	snapshottypes "github.com/cosmos/cosmos-sdk/snapshots/types"
	"github.com/cosmos/cosmos-sdk/telemetry"
	sdk "github.com/cosmos/cosmos-sdk/types"
	sdkerrors "github.com/cosmos/cosmos-sdk/types/errors"
)

// Supported ABCI Query prefixes
const (
	QueryPathApp    = "app"
	QueryPathCustom = "custom"
	QueryPathP2P    = "p2p"
	QueryPathStore  = "store"
)

// InitChain implements the ABCI interface. It runs the initialization logic
// directly on the CommitMultiStore.
func (app *BaseApp) InitChain(req abci.RequestInitChain) (res abci.ResponseInitChain) {
	// On a new chain, we consider the init chain block height as 0, even though
	// req.InitialHeight is 1 by default.
	initHeader := tmproto.Header{ChainID: req.ChainId, Time: req.Time}

	app.logger.Info("InitChain", "initialHeight", req.InitialHeight, "chainID", req.ChainId)

	// If req.InitialHeight is > 1, then we set the initial version in the
	// stores.
	if req.InitialHeight > 1 {
		app.initialHeight = req.InitialHeight
		initHeader = tmproto.Header{ChainID: req.ChainId, Height: req.InitialHeight, Time: req.Time}
		err := app.cms.SetInitialVersion(req.InitialHeight)
		if err != nil {
			panic(err)
		}
	}

	// initialize states with a correct header
	app.setDeliverState(initHeader)
	app.setCheckState(initHeader)
	app.setPrepareProposalState(initHeader)
	app.setProcessProposalState(initHeader)

	// Store the consensus params in the BaseApp's paramstore. Note, this must be
	// done after the deliver state and context have been set as it's persisted
	// to state.
	if req.ConsensusParams != nil {
		app.StoreConsensusParams(app.deliverState.ctx, req.ConsensusParams)
	}

	if app.initChainer == nil {
		return
	}

	// add block gas meter for any genesis transactions (allow infinite gas)
	app.deliverState.ctx = app.deliverState.ctx.WithBlockGasMeter(sdk.NewInfiniteGasMeter())

	res = app.initChainer(app.deliverState.ctx, req)

	// sanity check
	if len(req.Validators) > 0 {
		if len(req.Validators) != len(res.Validators) {
			panic(
				fmt.Errorf(
					"len(RequestInitChain.Validators) != len(GenesisValidators) (%d != %d)",
					len(req.Validators), len(res.Validators),
				),
			)
		}

		sort.Sort(abci.ValidatorUpdates(req.Validators))
		sort.Sort(abci.ValidatorUpdates(res.Validators))

		for i := range res.Validators {
			if !proto.Equal(&res.Validators[i], &req.Validators[i]) {
				panic(fmt.Errorf("genesisValidators[%d] != req.Validators[%d] ", i, i))
			}
		}
	}

	// In the case of a new chain, AppHash will be the hash of an empty string.
	// During an upgrade, it'll be the hash of the last committed block.
	var appHash []byte
	if !app.LastCommitID().IsZero() {
		appHash = app.LastCommitID().Hash
	} else {
		// $ echo -n '' | sha256sum
		// e3b0c44298fc1c149afbf4c8996fb92427ae41e4649b934ca495991b7852b855
		emptyHash := sha256.Sum256([]byte{})
		appHash = emptyHash[:]
	}

	// NOTE: We don't commit, but BeginBlock for block `initial_height` starts from this
	// deliverState.
	return abci.ResponseInitChain{
		ConsensusParams: res.ConsensusParams,
		Validators:      res.Validators,
		AppHash:         appHash,
	}
}

// Info implements the ABCI interface.
func (app *BaseApp) Info(req abci.RequestInfo) abci.ResponseInfo {
	lastCommitID := app.cms.LastCommitID()

	return abci.ResponseInfo{
		Data:             app.name,
		Version:          app.version,
		AppVersion:       app.appVersion,
		LastBlockHeight:  lastCommitID.Version,
		LastBlockAppHash: lastCommitID.Hash,
	}
}

// FilterPeerByAddrPort filters peers by address/port.
func (app *BaseApp) FilterPeerByAddrPort(info string) abci.ResponseQuery {
	if app.addrPeerFilter != nil {
		return app.addrPeerFilter(info)
	}

	return abci.ResponseQuery{}
}

// FilterPeerByID filters peers by node ID.
func (app *BaseApp) FilterPeerByID(info string) abci.ResponseQuery {
	if app.idPeerFilter != nil {
		return app.idPeerFilter(info)
	}

	return abci.ResponseQuery{}
}

// BeginBlock implements the ABCI application interface.
func (app *BaseApp) BeginBlock(req abci.RequestBeginBlock) (res abci.ResponseBeginBlock) {
	if app.cms.TracingEnabled() {
		app.cms.SetTracingContext(sdk.TraceContext(
			map[string]interface{}{"blockHeight": req.Header.Height},
		))
	}

	if err := app.validateHeight(req); err != nil {
		panic(err)
	}

	// Initialize the DeliverTx state. If this is the first block, it should
	// already be initialized in InitChain. Otherwise app.deliverState will be
	// nil, since it is reset on Commit.
	if app.deliverState == nil {
		app.setDeliverState(req.Header)
	} else {
		// In the first block, app.deliverState.ctx will already be initialized
		// by InitChain. Context is now updated with Header information.
		app.deliverState.ctx = app.deliverState.ctx.
			WithBlockHeader(req.Header).
			WithBlockHeight(req.Header.Height)
	}

	// add block gas meter
	var gasMeter sdk.GasMeter
	if maxGas := app.getMaximumBlockGas(app.deliverState.ctx); maxGas > 0 {
		gasMeter = sdk.NewGasMeter(maxGas)
	} else {
		gasMeter = sdk.NewInfiniteGasMeter()
	}

	// NOTE: header hash is not set in NewContext, so we manually set it here

	app.deliverState.ctx = app.deliverState.ctx.
		WithBlockGasMeter(gasMeter).
		WithHeaderHash(req.Hash).
		WithConsensusParams(app.GetConsensusParams(app.deliverState.ctx))

	if app.checkState != nil {
		app.checkState.ctx = app.checkState.ctx.
			WithBlockGasMeter(gasMeter).
			WithHeaderHash(req.Hash)
	}

	if app.beginBlocker != nil {
		res = app.beginBlocker(app.deliverState.ctx, req)
		res.Events = sdk.MarkEventsToIndex(res.Events, app.indexEvents)
	}
	// set the signed validators for addition to context in deliverTx
	app.voteInfos = req.LastCommitInfo.GetVotes()

	// call the hooks with the BeginBlock messages
	for _, streamingListener := range app.abciListeners {
<<<<<<< HEAD
		if err := streamingListener.ListenBeginBlock(app.deliverState.ctx, req, res); err != nil {
			panic(sdkerrors.Wrapf(err, "BeginBlock listening hook failed, height: %d", req.Header.Height))
=======

		goCtx := sdk.WrapSDKContext(app.deliverState.ctx)

		if err := streamingListener.ListenBeginBlock(goCtx, req, res); err != nil {
			app.logger.Error("BeginBlock listening hook failed", "height", req.Header.Height, "err", err)
>>>>>>> a176eb26
		}
	}

	return res
}

// EndBlock implements the ABCI interface.
func (app *BaseApp) EndBlock(req abci.RequestEndBlock) (res abci.ResponseEndBlock) {
	if app.deliverState.ms.TracingEnabled() {
		app.deliverState.ms = app.deliverState.ms.SetTracingContext(nil).(sdk.CacheMultiStore)
	}

	if app.endBlocker != nil {
		res = app.endBlocker(app.deliverState.ctx, req)
		res.Events = sdk.MarkEventsToIndex(res.Events, app.indexEvents)
	}

	if cp := app.GetConsensusParams(app.deliverState.ctx); cp != nil {
		res.ConsensusParamUpdates = cp
	}

	// call the streaming service hooks with the EndBlock messages
	for _, streamingListener := range app.abciListeners {
<<<<<<< HEAD
		if err := streamingListener.ListenEndBlock(app.deliverState.ctx, req, res); err != nil {
			panic(sdkerrors.Wrapf(err, "EndBlock listening hook failed, height: %d", req.Height))
=======
		goCtx := sdk.WrapSDKContext(app.deliverState.ctx)

		if err := streamingListener.ListenEndBlock(goCtx, req, res); err != nil {
			app.logger.Error("EndBlock listening hook failed", "height", req.Height, "err", err)
>>>>>>> a176eb26
		}
	}

	return res
}

// PrepareProposal implements the PrepareProposal ABCI method and returns a
// ResponsePrepareProposal object to the client. The PrepareProposal method is
// responsible for allowing the block proposer to perform application-dependent
// work in a block before proposing it.
//
// Transactions can be modified, removed, or added by the application. Since the
// application maintains its own local mempool, it will ignore the transactions
// provided to it in RequestPrepareProposal. Instead, it will determine which
// transactions to return based on the mempool's semantics and the MaxTxBytes
// provided by the client's request.
//
// Ref: https://github.com/cosmos/cosmos-sdk/blob/main/docs/architecture/adr-060-abci-1.0.md
// Ref: https://github.com/tendermint/tendermint/blob/main/spec/abci/abci%2B%2B_basic_concepts.md
func (app *BaseApp) PrepareProposal(req abci.RequestPrepareProposal) abci.ResponsePrepareProposal {
	ctx := app.getContextForTx(runTxPrepareProposal, []byte{})
	if app.prepareProposal == nil {
		panic("PrepareProposal method not set")
	}
	return app.prepareProposal(ctx, req)
}

// ProcessProposal implements the ProcessProposal ABCI method and returns a
// ResponseProcessProposal object to the client. The ProcessProposal method is
// responsible for allowing execution of application-dependent work in a proposed
// block. Note, the application defines the exact implementation details of
// ProcessProposal. In general, the application must at the very least ensure
// that all transactions are valid. If all transactions are valid, then we inform
// Tendermint that the Status is ACCEPT. However, the application is also able
// to implement optimizations such as executing the entire proposed block
// immediately. It may even execute the block in parallel.
//
// Ref: https://github.com/cosmos/cosmos-sdk/blob/main/docs/architecture/adr-060-abci-1.0.md
// Ref: https://github.com/tendermint/tendermint/blob/main/spec/abci/abci%2B%2B_basic_concepts.md
func (app *BaseApp) ProcessProposal(req abci.RequestProcessProposal) abci.ResponseProcessProposal {
	if app.processProposal == nil {
		panic("app.ProcessProposal is not set")
	}

	ctx := app.processProposalState.ctx.
		WithVoteInfos(app.voteInfos).
		WithBlockHeight(req.Height).
		WithBlockTime(req.Time).
		WithHeaderHash(req.Hash).
		WithProposer(req.ProposerAddress).
		WithConsensusParams(app.GetConsensusParams(app.processProposalState.ctx))

	return app.processProposal(ctx, req)
}

// CheckTx implements the ABCI interface and executes a tx in CheckTx mode. In
// CheckTx mode, messages are not executed. This means messages are only validated
// and only the AnteHandler is executed. State is persisted to the BaseApp's
// internal CheckTx state if the AnteHandler passes. Otherwise, the ResponseCheckTx
// will contain relevant error information. Regardless of tx execution outcome,
// the ResponseCheckTx will contain relevant gas execution context.
func (app *BaseApp) CheckTx(req abci.RequestCheckTx) abci.ResponseCheckTx {
	var mode runTxMode

	switch {
	case req.Type == abci.CheckTxType_New:
		mode = runTxModeCheck

	case req.Type == abci.CheckTxType_Recheck:
		mode = runTxModeReCheck

	default:
		panic(fmt.Sprintf("unknown RequestCheckTx type: %s", req.Type))
	}

	gInfo, result, anteEvents, priority, err := app.runTx(mode, req.Tx)
	if err != nil {
		return sdkerrors.ResponseCheckTxWithEvents(err, gInfo.GasWanted, gInfo.GasUsed, anteEvents, app.trace)
	}

	return abci.ResponseCheckTx{
		GasWanted: int64(gInfo.GasWanted), // TODO: Should type accept unsigned ints?
		GasUsed:   int64(gInfo.GasUsed),   // TODO: Should type accept unsigned ints?
		Log:       result.Log,
		Data:      result.Data,
		Events:    sdk.MarkEventsToIndex(result.Events, app.indexEvents),
		Priority:  priority,
	}
}

// DeliverTx implements the ABCI interface and executes a tx in DeliverTx mode.
// State only gets persisted if all messages are valid and get executed successfully.
// Otherwise, the ResponseDeliverTx will contain relevant error information.
// Regardless of tx execution outcome, the ResponseDeliverTx will contain relevant
// gas execution context.
func (app *BaseApp) DeliverTx(req abci.RequestDeliverTx) (res abci.ResponseDeliverTx) {
	gInfo := sdk.GasInfo{}
	resultStr := "successful"

	defer func() {
		for _, streamingListener := range app.abciListeners {
<<<<<<< HEAD
			if err := streamingListener.ListenDeliverTx(app.deliverState.ctx, req, res); err != nil {
				panic(sdkerrors.Wrap(err, "DeliverTx listening hook failed"))
=======
			goCtx := sdk.WrapSDKContext(app.deliverState.ctx)

			if err := streamingListener.ListenDeliverTx(goCtx, req, res); err != nil {
				app.logger.Error("DeliverTx listening hook failed", "err", err)
>>>>>>> a176eb26
			}
		}
	}()

	defer func() {
		telemetry.IncrCounter(1, "tx", "count")
		telemetry.IncrCounter(1, "tx", resultStr)
		telemetry.SetGauge(float32(gInfo.GasUsed), "tx", "gas", "used")
		telemetry.SetGauge(float32(gInfo.GasWanted), "tx", "gas", "wanted")
	}()

	gInfo, result, anteEvents, _, err := app.runTx(runTxModeDeliver, req.Tx)
	if err != nil {
		resultStr = "failed"
		return sdkerrors.ResponseDeliverTxWithEvents(err, gInfo.GasWanted, gInfo.GasUsed, sdk.MarkEventsToIndex(anteEvents, app.indexEvents), app.trace)
	}

	return abci.ResponseDeliverTx{
		GasWanted: int64(gInfo.GasWanted), // TODO: Should type accept unsigned ints?
		GasUsed:   int64(gInfo.GasUsed),   // TODO: Should type accept unsigned ints?
		Log:       result.Log,
		Data:      result.Data,
		Events:    sdk.MarkEventsToIndex(result.Events, app.indexEvents),
	}
}

// Commit implements the ABCI interface. It will commit all state that exists in
// the deliver state's multi-store and includes the resulting commit ID in the
// returned abci.ResponseCommit. Commit will set the check state based on the
// latest header and reset the deliver state. Also, if a non-zero halt height is
// defined in config, Commit will execute a deferred function call to check
// against that height and gracefully halt if it matches the latest committed
// height.
func (app *BaseApp) Commit() abci.ResponseCommit {
	header := app.deliverState.ctx.BlockHeader()
	retainHeight := app.GetBlockRetentionHeight(header.Height)

	// Write the DeliverTx state into branched storage and commit the MultiStore.
	// The write to the DeliverTx state writes all state transitions to the root
	// MultiStore (app.cms) so when Commit() is called is persists those values.
	app.deliverState.ms.Write()
	commitID := app.cms.Commit()

	res := abci.ResponseCommit{
		Data:         commitID.Hash,
		RetainHeight: retainHeight,
	}

	// call the hooks with the Commit message
	for _, streamingListener := range app.abciListeners {
		if err := streamingListener.ListenCommit(app.deliverState.ctx, res); err != nil {
			panic(sdkerrors.Wrapf(err, "Commit listening hook failed, height: %d", header.Height))
		}
	}

	app.logger.Info("commit synced", "commit", fmt.Sprintf("%X", commitID))

	// Reset the Check state to the latest committed.
	//
	// NOTE: This is safe because Tendermint holds a lock on the mempool for
	// Commit. Use the header from this latest block.
	app.setCheckState(header)
	app.setPrepareProposalState(header)
	app.setProcessProposalState(header)

	// empty/reset the deliver state
	app.deliverState = nil

	var halt bool

	switch {
	case app.haltHeight > 0 && uint64(header.Height) >= app.haltHeight:
		halt = true

	case app.haltTime > 0 && header.Time.Unix() >= int64(app.haltTime):
		halt = true
	}

	if halt {
		// Halt the binary and allow Tendermint to receive the ResponseCommit
		// response with the commit ID hash. This will allow the node to successfully
		// restart and process blocks assuming the halt configuration has been
		// reset or moved to a more distant value.
		app.halt()
	}

	go app.snapshotManager.SnapshotIfApplicable(header.Height)

	return res
}

// halt attempts to gracefully shutdown the node via SIGINT and SIGTERM falling
// back on os.Exit if both fail.
func (app *BaseApp) halt() {
	app.logger.Info("halting node per configuration", "height", app.haltHeight, "time", app.haltTime)

	p, err := os.FindProcess(os.Getpid())
	if err == nil {
		// attempt cascading signals in case SIGINT fails (os dependent)
		sigIntErr := p.Signal(syscall.SIGINT)
		sigTermErr := p.Signal(syscall.SIGTERM)

		if sigIntErr == nil || sigTermErr == nil {
			return
		}
	}

	// Resort to exiting immediately if the process could not be found or killed
	// via SIGINT/SIGTERM signals.
	app.logger.Info("failed to send SIGINT/SIGTERM; exiting...")
	os.Exit(0)
}

// Query implements the ABCI interface. It delegates to CommitMultiStore if it
// implements Queryable.
func (app *BaseApp) Query(req abci.RequestQuery) (res abci.ResponseQuery) {
	// Add panic recovery for all queries.
	// ref: https://github.com/cosmos/cosmos-sdk/pull/8039
	defer func() {
		if r := recover(); r != nil {
			res = sdkerrors.QueryResult(sdkerrors.Wrapf(sdkerrors.ErrPanic, "%v", r), app.trace)
		}
	}()

	// when a client did not provide a query height, manually inject the latest
	if req.Height == 0 {
		req.Height = app.LastBlockHeight()
	}

	telemetry.IncrCounter(1, "query", "count")
	telemetry.IncrCounter(1, "query", req.Path)
	defer telemetry.MeasureSince(time.Now(), req.Path)

	// handle gRPC routes first rather than calling splitPath because '/' characters
	// are used as part of gRPC paths
	if grpcHandler := app.grpcQueryRouter.Route(req.Path); grpcHandler != nil {
		return app.handleQueryGRPC(grpcHandler, req)
	}

	path := SplitABCIQueryPath(req.Path)
	if len(path) == 0 {
		return sdkerrors.QueryResult(sdkerrors.Wrap(sdkerrors.ErrUnknownRequest, "no query path provided"), app.trace)
	}

	switch path[0] {
	case QueryPathApp:
		// "/app" prefix for special application queries
		return handleQueryApp(app, path, req)

	case QueryPathStore:
		return handleQueryStore(app, path, req)

	case QueryPathP2P:
		return handleQueryP2P(app, path)
	}

	return sdkerrors.QueryResult(sdkerrors.Wrap(sdkerrors.ErrUnknownRequest, "unknown query path"), app.trace)
}

// ListSnapshots implements the ABCI interface. It delegates to app.snapshotManager if set.
func (app *BaseApp) ListSnapshots(req abci.RequestListSnapshots) abci.ResponseListSnapshots {
	resp := abci.ResponseListSnapshots{Snapshots: []*abci.Snapshot{}}
	if app.snapshotManager == nil {
		return resp
	}

	snapshots, err := app.snapshotManager.List()
	if err != nil {
		app.logger.Error("failed to list snapshots", "err", err)
		return resp
	}

	for _, snapshot := range snapshots {
		abciSnapshot, err := snapshot.ToABCI()
		if err != nil {
			app.logger.Error("failed to list snapshots", "err", err)
			return resp
		}
		resp.Snapshots = append(resp.Snapshots, &abciSnapshot)
	}

	return resp
}

// LoadSnapshotChunk implements the ABCI interface. It delegates to app.snapshotManager if set.
func (app *BaseApp) LoadSnapshotChunk(req abci.RequestLoadSnapshotChunk) abci.ResponseLoadSnapshotChunk {
	if app.snapshotManager == nil {
		return abci.ResponseLoadSnapshotChunk{}
	}
	chunk, err := app.snapshotManager.LoadChunk(req.Height, req.Format, req.Chunk)
	if err != nil {
		app.logger.Error(
			"failed to load snapshot chunk",
			"height", req.Height,
			"format", req.Format,
			"chunk", req.Chunk,
			"err", err,
		)
		return abci.ResponseLoadSnapshotChunk{}
	}
	return abci.ResponseLoadSnapshotChunk{Chunk: chunk}
}

// OfferSnapshot implements the ABCI interface. It delegates to app.snapshotManager if set.
func (app *BaseApp) OfferSnapshot(req abci.RequestOfferSnapshot) abci.ResponseOfferSnapshot {
	if app.snapshotManager == nil {
		app.logger.Error("snapshot manager not configured")
		return abci.ResponseOfferSnapshot{Result: abci.ResponseOfferSnapshot_ABORT}
	}

	if req.Snapshot == nil {
		app.logger.Error("received nil snapshot")
		return abci.ResponseOfferSnapshot{Result: abci.ResponseOfferSnapshot_REJECT}
	}

	snapshot, err := snapshottypes.SnapshotFromABCI(req.Snapshot)
	if err != nil {
		app.logger.Error("failed to decode snapshot metadata", "err", err)
		return abci.ResponseOfferSnapshot{Result: abci.ResponseOfferSnapshot_REJECT}
	}

	err = app.snapshotManager.Restore(snapshot)
	switch {
	case err == nil:
		return abci.ResponseOfferSnapshot{Result: abci.ResponseOfferSnapshot_ACCEPT}

	case errors.Is(err, snapshottypes.ErrUnknownFormat):
		return abci.ResponseOfferSnapshot{Result: abci.ResponseOfferSnapshot_REJECT_FORMAT}

	case errors.Is(err, snapshottypes.ErrInvalidMetadata):
		app.logger.Error(
			"rejecting invalid snapshot",
			"height", req.Snapshot.Height,
			"format", req.Snapshot.Format,
			"err", err,
		)
		return abci.ResponseOfferSnapshot{Result: abci.ResponseOfferSnapshot_REJECT}

	default:
		app.logger.Error(
			"failed to restore snapshot",
			"height", req.Snapshot.Height,
			"format", req.Snapshot.Format,
			"err", err,
		)

		// We currently don't support resetting the IAVL stores and retrying a different snapshot,
		// so we ask Tendermint to abort all snapshot restoration.
		return abci.ResponseOfferSnapshot{Result: abci.ResponseOfferSnapshot_ABORT}
	}
}

// ApplySnapshotChunk implements the ABCI interface. It delegates to app.snapshotManager if set.
func (app *BaseApp) ApplySnapshotChunk(req abci.RequestApplySnapshotChunk) abci.ResponseApplySnapshotChunk {
	if app.snapshotManager == nil {
		app.logger.Error("snapshot manager not configured")
		return abci.ResponseApplySnapshotChunk{Result: abci.ResponseApplySnapshotChunk_ABORT}
	}

	_, err := app.snapshotManager.RestoreChunk(req.Chunk)
	switch {
	case err == nil:
		return abci.ResponseApplySnapshotChunk{Result: abci.ResponseApplySnapshotChunk_ACCEPT}

	case errors.Is(err, snapshottypes.ErrChunkHashMismatch):
		app.logger.Error(
			"chunk checksum mismatch; rejecting sender and requesting refetch",
			"chunk", req.Index,
			"sender", req.Sender,
			"err", err,
		)
		return abci.ResponseApplySnapshotChunk{
			Result:        abci.ResponseApplySnapshotChunk_RETRY,
			RefetchChunks: []uint32{req.Index},
			RejectSenders: []string{req.Sender},
		}

	default:
		app.logger.Error("failed to restore snapshot", "err", err)
		return abci.ResponseApplySnapshotChunk{Result: abci.ResponseApplySnapshotChunk_ABORT}
	}
}

func (app *BaseApp) handleQueryGRPC(handler GRPCQueryHandler, req abci.RequestQuery) abci.ResponseQuery {
	ctx, err := app.createQueryContext(req.Height, req.Prove)
	if err != nil {
		return sdkerrors.QueryResult(err, app.trace)
	}

	res, err := handler(ctx, req)
	if err != nil {
		res = sdkerrors.QueryResult(gRPCErrorToSDKError(err), app.trace)
		res.Height = req.Height
		return res
	}

	return res
}

func gRPCErrorToSDKError(err error) error {
	status, ok := grpcstatus.FromError(err)
	if !ok {
		return sdkerrors.Wrap(sdkerrors.ErrInvalidRequest, err.Error())
	}

	switch status.Code() {
	case codes.NotFound:
		return sdkerrors.Wrap(sdkerrors.ErrKeyNotFound, err.Error())
	case codes.InvalidArgument:
		return sdkerrors.Wrap(sdkerrors.ErrInvalidRequest, err.Error())
	case codes.FailedPrecondition:
		return sdkerrors.Wrap(sdkerrors.ErrInvalidRequest, err.Error())
	case codes.Unauthenticated:
		return sdkerrors.Wrap(sdkerrors.ErrUnauthorized, err.Error())
	default:
		return sdkerrors.Wrap(sdkerrors.ErrUnknownRequest, err.Error())
	}
}

func checkNegativeHeight(height int64) error {
	if height < 0 {
		// Reject invalid heights.
		return sdkerrors.Wrap(
			sdkerrors.ErrInvalidRequest,
			"cannot query with height < 0; please provide a valid height",
		)
	}
	return nil
}

// createQueryContext creates a new sdk.Context for a query, taking as args
// the block height and whether the query needs a proof or not.
func (app *BaseApp) createQueryContext(height int64, prove bool) (sdk.Context, error) {
	if err := checkNegativeHeight(height); err != nil {
		return sdk.Context{}, err
	}

	// use custom query multistore if provided
	qms := app.qms
	if qms == nil {
		qms = app.cms.(sdk.MultiStore)
	}

	lastBlockHeight := qms.LatestVersion()
	if height > lastBlockHeight {
		return sdk.Context{},
			sdkerrors.Wrap(
				sdkerrors.ErrInvalidHeight,
				"cannot query with height in the future; please provide a valid height",
			)
	}

	// when a client did not provide a query height, manually inject the latest
	if height == 0 {
		height = lastBlockHeight
	}

	if height <= 1 && prove {
		return sdk.Context{},
			sdkerrors.Wrap(
				sdkerrors.ErrInvalidRequest,
				"cannot query with proof when height <= 1; please provide a valid height",
			)
	}

	cacheMS, err := qms.CacheMultiStoreWithVersion(height)
	if err != nil {
		return sdk.Context{},
			sdkerrors.Wrapf(
				sdkerrors.ErrInvalidRequest,
				"failed to load state at height %d; %s (latest height: %d)", height, err, lastBlockHeight,
			)
	}

	// branch the commit-multistore for safety
	ctx := sdk.NewContext(
		cacheMS, app.checkState.ctx.BlockHeader(), true, app.logger,
	).WithMinGasPrices(app.minGasPrices).WithBlockHeight(height)

	return ctx, nil
}

// GetBlockRetentionHeight returns the height for which all blocks below this height
// are pruned from Tendermint. Given a commitment height and a non-zero local
// minRetainBlocks configuration, the retentionHeight is the smallest height that
// satisfies:
//
// - Unbonding (safety threshold) time: The block interval in which validators
// can be economically punished for misbehavior. Blocks in this interval must be
// auditable e.g. by the light client.
//
// - Logical store snapshot interval: The block interval at which the underlying
// logical store database is persisted to disk, e.g. every 10000 heights. Blocks
// since the last IAVL snapshot must be available for replay on application restart.
//
// - State sync snapshots: Blocks since the oldest available snapshot must be
// available for state sync nodes to catch up (oldest because a node may be
// restoring an old snapshot while a new snapshot was taken).
//
// - Local (minRetainBlocks) config: Archive nodes may want to retain more or
// all blocks, e.g. via a local config option min-retain-blocks. There may also
// be a need to vary retention for other nodes, e.g. sentry nodes which do not
// need historical blocks.
func (app *BaseApp) GetBlockRetentionHeight(commitHeight int64) int64 {
	// pruning is disabled if minRetainBlocks is zero
	if app.minRetainBlocks == 0 {
		return 0
	}

	minNonZero := func(x, y int64) int64 {
		switch {
		case x == 0:
			return y
		case y == 0:
			return x
		case x < y:
			return x
		default:
			return y
		}
	}

	// Define retentionHeight as the minimum value that satisfies all non-zero
	// constraints. All blocks below (commitHeight-retentionHeight) are pruned
	// from Tendermint.
	var retentionHeight int64

	// Define the number of blocks needed to protect against misbehaving validators
	// which allows light clients to operate safely. Note, we piggy back of the
	// evidence parameters instead of computing an estimated nubmer of blocks based
	// on the unbonding period and block commitment time as the two should be
	// equivalent.
	cp := app.GetConsensusParams(app.deliverState.ctx)
	if cp != nil && cp.Evidence != nil && cp.Evidence.MaxAgeNumBlocks > 0 {
		retentionHeight = commitHeight - cp.Evidence.MaxAgeNumBlocks
	}

	if app.snapshotManager != nil {
		snapshotRetentionHeights := app.snapshotManager.GetSnapshotBlockRetentionHeights()
		if snapshotRetentionHeights > 0 {
			retentionHeight = minNonZero(retentionHeight, commitHeight-snapshotRetentionHeights)
		}
	}

	v := commitHeight - int64(app.minRetainBlocks)
	retentionHeight = minNonZero(retentionHeight, v)

	if retentionHeight <= 0 {
		// prune nothing in the case of a non-positive height
		return 0
	}

	return retentionHeight
}

func handleQueryApp(app *BaseApp, path []string, req abci.RequestQuery) abci.ResponseQuery {
	if len(path) >= 2 {
		switch path[1] {
		case "simulate":
			txBytes := req.Data

			gInfo, res, err := app.Simulate(txBytes)
			if err != nil {
				return sdkerrors.QueryResult(sdkerrors.Wrap(err, "failed to simulate tx"), app.trace)
			}

			simRes := &sdk.SimulationResponse{
				GasInfo: gInfo,
				Result:  res,
			}

			bz, err := codec.ProtoMarshalJSON(simRes, app.interfaceRegistry)
			if err != nil {
				return sdkerrors.QueryResult(sdkerrors.Wrap(err, "failed to JSON encode simulation response"), app.trace)
			}

			return abci.ResponseQuery{
				Codespace: sdkerrors.RootCodespace,
				Height:    req.Height,
				Value:     bz,
			}

		case "version":
			return abci.ResponseQuery{
				Codespace: sdkerrors.RootCodespace,
				Height:    req.Height,
				Value:     []byte(app.version),
			}

		default:
			return sdkerrors.QueryResult(sdkerrors.Wrapf(sdkerrors.ErrUnknownRequest, "unknown query: %s", path), app.trace)
		}
	}

	return sdkerrors.QueryResult(
		sdkerrors.Wrap(
			sdkerrors.ErrUnknownRequest,
			"expected second parameter to be either 'simulate' or 'version', neither was present",
		), app.trace)
}

func handleQueryStore(app *BaseApp, path []string, req abci.RequestQuery) abci.ResponseQuery {
	// "/store" prefix for store queries
	queryable, ok := app.cms.(sdk.Queryable)
	if !ok {
		return sdkerrors.QueryResult(sdkerrors.Wrap(sdkerrors.ErrUnknownRequest, "multistore doesn't support queries"), app.trace)
	}

	req.Path = "/" + strings.Join(path[1:], "/")

	if req.Height <= 1 && req.Prove {
		return sdkerrors.QueryResult(
			sdkerrors.Wrap(
				sdkerrors.ErrInvalidRequest,
				"cannot query with proof when height <= 1; please provide a valid height",
			), app.trace)
	}

	resp := queryable.Query(req)
	resp.Height = req.Height

	return resp
}

func handleQueryP2P(app *BaseApp, path []string) abci.ResponseQuery {
	// "/p2p" prefix for p2p queries
	if len(path) < 4 {
		return sdkerrors.QueryResult(
			sdkerrors.Wrap(
				sdkerrors.ErrUnknownRequest, "path should be p2p filter <addr|id> <parameter>",
			), app.trace)
	}

	var resp abci.ResponseQuery

	cmd, typ, arg := path[1], path[2], path[3]
	switch cmd {
	case "filter":
		switch typ {
		case "addr":
			resp = app.FilterPeerByAddrPort(arg)

		case "id":
			resp = app.FilterPeerByID(arg)
		}

	default:
		resp = sdkerrors.QueryResult(sdkerrors.Wrap(sdkerrors.ErrUnknownRequest, "expected second parameter to be 'filter'"), app.trace)
	}

	return resp
}

// SplitABCIQueryPath splits a string path using the delimiter '/'.
//
// e.g. "this/is/funny" becomes []string{"this", "is", "funny"}
func SplitABCIQueryPath(requestPath string) (path []string) {
	path = strings.Split(requestPath, "/")

	// first element is empty string
	if len(path) > 0 && path[0] == "" {
		path = path[1:]
	}

	return path
}<|MERGE_RESOLUTION|>--- conflicted
+++ resolved
@@ -201,16 +201,11 @@
 
 	// call the hooks with the BeginBlock messages
 	for _, streamingListener := range app.abciListeners {
-<<<<<<< HEAD
-		if err := streamingListener.ListenBeginBlock(app.deliverState.ctx, req, res); err != nil {
+
+		goCtx := sdk.WrapSDKContext(app.deliverState.ctx)
+
+		if err := streamingListener.ListenBeginBlock(goCtx, req, res); err != nil {
 			panic(sdkerrors.Wrapf(err, "BeginBlock listening hook failed, height: %d", req.Header.Height))
-=======
-
-		goCtx := sdk.WrapSDKContext(app.deliverState.ctx)
-
-		if err := streamingListener.ListenBeginBlock(goCtx, req, res); err != nil {
-			app.logger.Error("BeginBlock listening hook failed", "height", req.Header.Height, "err", err)
->>>>>>> a176eb26
 		}
 	}
 
@@ -234,15 +229,10 @@
 
 	// call the streaming service hooks with the EndBlock messages
 	for _, streamingListener := range app.abciListeners {
-<<<<<<< HEAD
-		if err := streamingListener.ListenEndBlock(app.deliverState.ctx, req, res); err != nil {
+		goCtx := sdk.WrapSDKContext(app.deliverState.ctx)
+
+		if err := streamingListener.ListenEndBlock(goCtx, req, res); err != nil {
 			panic(sdkerrors.Wrapf(err, "EndBlock listening hook failed, height: %d", req.Height))
-=======
-		goCtx := sdk.WrapSDKContext(app.deliverState.ctx)
-
-		if err := streamingListener.ListenEndBlock(goCtx, req, res); err != nil {
-			app.logger.Error("EndBlock listening hook failed", "height", req.Height, "err", err)
->>>>>>> a176eb26
 		}
 	}
 
@@ -344,15 +334,10 @@
 
 	defer func() {
 		for _, streamingListener := range app.abciListeners {
-<<<<<<< HEAD
-			if err := streamingListener.ListenDeliverTx(app.deliverState.ctx, req, res); err != nil {
+			goCtx := sdk.WrapSDKContext(app.deliverState.ctx)
+
+			if err := streamingListener.ListenDeliverTx(goCtx, req, res); err != nil {
 				panic(sdkerrors.Wrap(err, "DeliverTx listening hook failed"))
-=======
-			goCtx := sdk.WrapSDKContext(app.deliverState.ctx)
-
-			if err := streamingListener.ListenDeliverTx(goCtx, req, res); err != nil {
-				app.logger.Error("DeliverTx listening hook failed", "err", err)
->>>>>>> a176eb26
 			}
 		}
 	}()
