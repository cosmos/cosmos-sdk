package baseapp

import (
	"context"
	"crypto/sha256"
	"fmt"
	"sort"
	"strings"
	"time"

	"github.com/cockroachdb/errors"
	abci "github.com/cometbft/cometbft/abci/types"
	cmtproto "github.com/cometbft/cometbft/proto/tendermint/types"
	"github.com/cosmos/gogoproto/proto"
	"google.golang.org/grpc/codes"
	grpcstatus "google.golang.org/grpc/status"

	corecomet "cosmossdk.io/core/comet"
	coreheader "cosmossdk.io/core/header"
	errorsmod "cosmossdk.io/errors"
	"cosmossdk.io/store/rootmulti"
	snapshottypes "cosmossdk.io/store/snapshots/types"
	storetypes "cosmossdk.io/store/types"

	"github.com/cosmos/cosmos-sdk/codec"
	"github.com/cosmos/cosmos-sdk/telemetry"
	sdk "github.com/cosmos/cosmos-sdk/types"
	sdkerrors "github.com/cosmos/cosmos-sdk/types/errors"
)

// Supported ABCI Query prefixes and paths
const (
	QueryPathApp    = "app"
	QueryPathCustom = "custom"
	QueryPathP2P    = "p2p"
	QueryPathStore  = "store"

	QueryPathBroadcastTx = "/cosmos.tx.v1beta1.Service/BroadcastTx"
)

func (app *BaseApp) InitChain(req *abci.RequestInitChain) (*abci.ResponseInitChain, error) {
	if req.ChainId != app.chainID {
		return nil, fmt.Errorf("invalid chain-id on InitChain; expected: %s, got: %s", app.chainID, req.ChainId)
	}

	// On a new chain, we consider the init chain block height as 0, even though
	// req.InitialHeight is 1 by default.
	initHeader := cmtproto.Header{ChainID: req.ChainId, Time: req.Time}
	app.logger.Info("InitChain", "initialHeight", req.InitialHeight, "chainID", req.ChainId)

	// Set the initial height, which will be used to determine if we are proposing
	// or processing the first block or not.
	app.initialHeight = req.InitialHeight
	if app.initialHeight == 0 { // If initial height is 0, set it to 1
		app.initialHeight = 1
	}

	// if req.InitialHeight is > 1, then we set the initial version on all stores
	if req.InitialHeight > 1 {
		initHeader.Height = req.InitialHeight
		if err := app.cms.SetInitialVersion(req.InitialHeight); err != nil {
			return nil, err
		}
	}

	// initialize states with a correct header
	app.setState(execModeFinalize, initHeader)
	app.setState(execModeCheck, initHeader)

	// Store the consensus params in the BaseApp's param store. Note, this must be
	// done after the finalizeBlockState and context have been set as it's persisted
	// to state.
	if req.ConsensusParams != nil {
		err := app.StoreConsensusParams(app.finalizeBlockState.ctx, *req.ConsensusParams)
		if err != nil {
			return nil, err
		}
	}

	defer func() {
		// InitChain represents the state of the application BEFORE the first block,
		// i.e. the genesis block. This means that when processing the app's InitChain
		// handler, the block height is zero by default. However, after Commit is called
		// the height needs to reflect the true block height.
		initHeader.Height = req.InitialHeight
		app.checkState.ctx = app.checkState.ctx.WithBlockHeader(initHeader).
			WithHeaderInfo(coreheader.Info{
				ChainID: req.ChainId,
				Height:  req.InitialHeight,
				Time:    req.Time,
			})
		app.finalizeBlockState.ctx = app.finalizeBlockState.ctx.WithBlockHeader(initHeader).
			WithHeaderInfo(coreheader.Info{
				ChainID: req.ChainId,
				Height:  req.InitialHeight,
				Time:    req.Time,
			})
	}()

	if app.initChainer == nil {
		return &abci.ResponseInitChain{}, nil
	}

	// add block gas meter for any genesis transactions (allow infinite gas)
	app.finalizeBlockState.ctx = app.finalizeBlockState.ctx.WithBlockGasMeter(storetypes.NewInfiniteGasMeter())

	res, err := app.initChainer(app.finalizeBlockState.ctx, req)
	if err != nil {
		return nil, err
	}

	if len(req.Validators) > 0 {
		if len(req.Validators) != len(res.Validators) {
			return nil, fmt.Errorf(
				"len(RequestInitChain.Validators) != len(GenesisValidators) (%d != %d)",
				len(req.Validators), len(res.Validators),
			)
		}

		sort.Sort(abci.ValidatorUpdates(req.Validators))
		sort.Sort(abci.ValidatorUpdates(res.Validators))

		for i := range res.Validators {
			if !proto.Equal(&res.Validators[i], &req.Validators[i]) {
				return nil, fmt.Errorf("genesisValidators[%d] != req.Validators[%d] ", i, i)
			}
		}
	}

	// In the case of a new chain, AppHash will be the hash of an empty string.
	// During an upgrade, it'll be the hash of the last committed block.
	var appHash []byte
	if !app.LastCommitID().IsZero() {
		appHash = app.LastCommitID().Hash
	} else {
		// $ echo -n '' | sha256sum
		// e3b0c44298fc1c149afbf4c8996fb92427ae41e4649b934ca495991b7852b855
		emptyHash := sha256.Sum256([]byte{})
		appHash = emptyHash[:]
	}

	// NOTE: We don't commit, but FinalizeBlock for block InitialHeight starts from
	// this FinalizeBlockState.
	return &abci.ResponseInitChain{
		ConsensusParams: res.ConsensusParams,
		Validators:      res.Validators,
		AppHash:         appHash,
	}, nil
}

func (app *BaseApp) Info(req *abci.RequestInfo) (*abci.ResponseInfo, error) {
	lastCommitID := app.cms.LastCommitID()
	appVersion := InitialAppVersion
	if lastCommitID.Version > 0 {
		ctx, err := app.CreateQueryContext(lastCommitID.Version, false)
		if err != nil {
			return nil, fmt.Errorf("failed creating query context: %w", err)
		}
		appVersion, err = app.AppVersion(ctx)
		if err != nil {
			return nil, fmt.Errorf("failed getting app version: %w", err)
		}
	}

	return &abci.ResponseInfo{
		Data:             app.name,
		Version:          app.version,
		AppVersion:       appVersion,
		LastBlockHeight:  lastCommitID.Version,
		LastBlockAppHash: lastCommitID.Hash,
	}, nil
}

// Query implements the ABCI interface. It delegates to CommitMultiStore if it
// implements Queryable.
func (app *BaseApp) Query(_ context.Context, req *abci.RequestQuery) (resp *abci.ResponseQuery, err error) {
	// add panic recovery for all queries
	//
	// Ref: https://github.com/cosmos/cosmos-sdk/pull/8039
	defer func() {
		if r := recover(); r != nil {
			resp = sdkerrors.QueryResult(errorsmod.Wrapf(sdkerrors.ErrPanic, "%v", r), app.trace)
		}
	}()

	// when a client did not provide a query height, manually inject the latest
	if req.Height == 0 {
		req.Height = app.LastBlockHeight()
	}

	telemetry.IncrCounter(1, "query", "count")
	telemetry.IncrCounter(1, "query", req.Path)
	defer telemetry.MeasureSince(time.Now(), req.Path)

	if req.Path == QueryPathBroadcastTx {
		return sdkerrors.QueryResult(errorsmod.Wrap(sdkerrors.ErrInvalidRequest, "can't route a broadcast tx message"), app.trace), nil
	}

	// handle gRPC routes first rather than calling splitPath because '/' characters
	// are used as part of gRPC paths
	if grpcHandler := app.grpcQueryRouter.Route(req.Path); grpcHandler != nil {
		return app.handleQueryGRPC(grpcHandler, req), nil
	}

	path := SplitABCIQueryPath(req.Path)
	if len(path) == 0 {
		return sdkerrors.QueryResult(errorsmod.Wrap(sdkerrors.ErrUnknownRequest, "no query path provided"), app.trace), nil
	}

	switch path[0] {
	case QueryPathApp:
		// "/app" prefix for special application queries
		resp = handleQueryApp(app, path, req)

	case QueryPathStore:
		resp = handleQueryStore(app, path, *req)

	case QueryPathP2P:
		resp = handleQueryP2P(app, path)

	default:
		resp = sdkerrors.QueryResult(errorsmod.Wrap(sdkerrors.ErrUnknownRequest, "unknown query path"), app.trace)
	}

	return resp, nil
}

// ListSnapshots implements the ABCI interface. It delegates to app.snapshotManager if set.
func (app *BaseApp) ListSnapshots(req *abci.RequestListSnapshots) (*abci.ResponseListSnapshots, error) {
	resp := &abci.ResponseListSnapshots{Snapshots: []*abci.Snapshot{}}
	if app.snapshotManager == nil {
		return resp, nil
	}

	snapshots, err := app.snapshotManager.List()
	if err != nil {
		app.logger.Error("failed to list snapshots", "err", err)
		return nil, err
	}

	for _, snapshot := range snapshots {
		abciSnapshot, err := snapshot.ToABCI()
		if err != nil {
			app.logger.Error("failed to convert ABCI snapshots", "err", err)
			return nil, err
		}

		resp.Snapshots = append(resp.Snapshots, &abciSnapshot)
	}

	return resp, nil
}

// LoadSnapshotChunk implements the ABCI interface. It delegates to app.snapshotManager if set.
func (app *BaseApp) LoadSnapshotChunk(req *abci.RequestLoadSnapshotChunk) (*abci.ResponseLoadSnapshotChunk, error) {
	if app.snapshotManager == nil {
		return &abci.ResponseLoadSnapshotChunk{}, nil
	}

	chunk, err := app.snapshotManager.LoadChunk(req.Height, req.Format, req.Chunk)
	if err != nil {
		app.logger.Error(
			"failed to load snapshot chunk",
			"height", req.Height,
			"format", req.Format,
			"chunk", req.Chunk,
			"err", err,
		)
		return nil, err
	}

	return &abci.ResponseLoadSnapshotChunk{Chunk: chunk}, nil
}

// OfferSnapshot implements the ABCI interface. It delegates to app.snapshotManager if set.
func (app *BaseApp) OfferSnapshot(req *abci.RequestOfferSnapshot) (*abci.ResponseOfferSnapshot, error) {
	if app.snapshotManager == nil {
		app.logger.Error("snapshot manager not configured")
		return &abci.ResponseOfferSnapshot{Result: abci.ResponseOfferSnapshot_ABORT}, nil
	}

	if req.Snapshot == nil {
		app.logger.Error("received nil snapshot")
		return &abci.ResponseOfferSnapshot{Result: abci.ResponseOfferSnapshot_REJECT}, nil
	}

	snapshot, err := snapshottypes.SnapshotFromABCI(req.Snapshot)
	if err != nil {
		app.logger.Error("failed to decode snapshot metadata", "err", err)
		return &abci.ResponseOfferSnapshot{Result: abci.ResponseOfferSnapshot_REJECT}, nil
	}

	err = app.snapshotManager.Restore(snapshot)
	switch {
	case err == nil:
		return &abci.ResponseOfferSnapshot{Result: abci.ResponseOfferSnapshot_ACCEPT}, nil

	case errors.Is(err, snapshottypes.ErrUnknownFormat):
		return &abci.ResponseOfferSnapshot{Result: abci.ResponseOfferSnapshot_REJECT_FORMAT}, nil

	case errors.Is(err, snapshottypes.ErrInvalidMetadata):
		app.logger.Error(
			"rejecting invalid snapshot",
			"height", req.Snapshot.Height,
			"format", req.Snapshot.Format,
			"err", err,
		)
		return &abci.ResponseOfferSnapshot{Result: abci.ResponseOfferSnapshot_REJECT}, nil

	default:
		app.logger.Error(
			"failed to restore snapshot",
			"height", req.Snapshot.Height,
			"format", req.Snapshot.Format,
			"err", err,
		)

		// We currently don't support resetting the IAVL stores and retrying a
		// different snapshot, so we ask CometBFT to abort all snapshot restoration.
		return &abci.ResponseOfferSnapshot{Result: abci.ResponseOfferSnapshot_ABORT}, nil
	}
}

// ApplySnapshotChunk implements the ABCI interface. It delegates to app.snapshotManager if set.
func (app *BaseApp) ApplySnapshotChunk(req *abci.RequestApplySnapshotChunk) (*abci.ResponseApplySnapshotChunk, error) {
	if app.snapshotManager == nil {
		app.logger.Error("snapshot manager not configured")
		return &abci.ResponseApplySnapshotChunk{Result: abci.ResponseApplySnapshotChunk_ABORT}, nil
	}

	_, err := app.snapshotManager.RestoreChunk(req.Chunk)
	switch {
	case err == nil:
		return &abci.ResponseApplySnapshotChunk{Result: abci.ResponseApplySnapshotChunk_ACCEPT}, nil

	case errors.Is(err, snapshottypes.ErrChunkHashMismatch):
		app.logger.Error(
			"chunk checksum mismatch; rejecting sender and requesting refetch",
			"chunk", req.Index,
			"sender", req.Sender,
			"err", err,
		)
		return &abci.ResponseApplySnapshotChunk{
			Result:        abci.ResponseApplySnapshotChunk_RETRY,
			RefetchChunks: []uint32{req.Index},
			RejectSenders: []string{req.Sender},
		}, nil

	default:
		app.logger.Error("failed to restore snapshot", "err", err)
		return &abci.ResponseApplySnapshotChunk{Result: abci.ResponseApplySnapshotChunk_ABORT}, nil
	}
}

// CheckTx implements the ABCI interface and executes a tx in CheckTx mode. In
// CheckTx mode, messages are not executed. This means messages are only validated
// and only the AnteHandler is executed. State is persisted to the BaseApp's
// internal CheckTx state if the AnteHandler passes. Otherwise, the ResponseCheckTx
// will contain relevant error information. Regardless of tx execution outcome,
// the ResponseCheckTx will contain relevant gas execution context.
func (app *BaseApp) CheckTx(req *abci.RequestCheckTx) (*abci.ResponseCheckTx, error) {
	var mode execMode

	switch {
	case req.Type == abci.CheckTxType_New:
		mode = execModeCheck

	case req.Type == abci.CheckTxType_Recheck:
		mode = execModeReCheck

	default:
		return nil, fmt.Errorf("unknown RequestCheckTx type: %s", req.Type)
	}

	gInfo, result, anteEvents, err := app.runTx(mode, req.Tx)
	if err != nil {
		return sdkerrors.ResponseCheckTxWithEvents(err, gInfo.GasWanted, gInfo.GasUsed, anteEvents, app.trace), nil
	}

	return &abci.ResponseCheckTx{
		GasWanted: int64(gInfo.GasWanted), // TODO: Should type accept unsigned ints?
		GasUsed:   int64(gInfo.GasUsed),   // TODO: Should type accept unsigned ints?
		Log:       result.Log,
		Data:      result.Data,
		Events:    sdk.MarkEventsToIndex(result.Events, app.indexEvents),
	}, nil
}

// PrepareProposal implements the PrepareProposal ABCI method and returns a
// ResponsePrepareProposal object to the client. The PrepareProposal method is
// responsible for allowing the block proposer to perform application-dependent
// work in a block before proposing it.
//
// Transactions can be modified, removed, or added by the application. Since the
// application maintains its own local mempool, it will ignore the transactions
// provided to it in RequestPrepareProposal. Instead, it will determine which
// transactions to return based on the mempool's semantics and the MaxTxBytes
// provided by the client's request.
//
// Ref: https://github.com/cosmos/cosmos-sdk/blob/main/docs/architecture/adr-060-abci-1.0.md
// Ref: https://github.com/cometbft/cometbft/blob/main/spec/abci/abci%2B%2B_basic_concepts.md
func (app *BaseApp) PrepareProposal(req *abci.RequestPrepareProposal) (resp *abci.ResponsePrepareProposal, err error) {
	if app.prepareProposal == nil {
		return nil, errors.New("PrepareProposal handler not set")
	}

	// Always reset state given that PrepareProposal can timeout and be called
	// again in a subsequent round.
	header := cmtproto.Header{
		ChainID:            app.chainID,
		Height:             req.Height,
		Time:               req.Time,
		ProposerAddress:    req.ProposerAddress,
		NextValidatorsHash: req.NextValidatorsHash,
		AppHash:            app.LastCommitID().Hash,
	}
	app.setState(execModePrepareProposal, header)

	// CometBFT must never call PrepareProposal with a height of 0.
	//
	// Ref: https://github.com/cometbft/cometbft/blob/059798a4f5b0c9f52aa8655fa619054a0154088c/spec/core/state.md?plain=1#L37-L38
	if req.Height < 1 {
		return nil, errors.New("PrepareProposal called with invalid height")
	}

	app.prepareProposalState.ctx = app.getContextForProposal(app.prepareProposalState.ctx, req.Height).
		WithVoteInfos(toVoteInfo(req.LocalLastCommit.Votes)). // this is a set of votes that are not finalized yet, wait for commit
		WithBlockHeight(req.Height).
		WithBlockTime(req.Time).
		WithProposer(req.ProposerAddress).
		WithExecMode(sdk.ExecModePrepareProposal).
		WithCometInfo(corecomet.Info{
			Evidence:        sdk.ToSDKEvidence(req.Misbehavior),
			ValidatorsHash:  req.NextValidatorsHash,
			ProposerAddress: req.ProposerAddress,
			LastCommit:      sdk.ToSDKExtendedCommitInfo(req.LocalLastCommit),
		}).
		WithHeaderInfo(coreheader.Info{
			ChainID: app.chainID,
			Height:  req.Height,
			Time:    req.Time,
		})

	app.prepareProposalState.ctx = app.prepareProposalState.ctx.
		WithConsensusParams(app.GetConsensusParams(app.prepareProposalState.ctx)).
		WithBlockGasMeter(app.getBlockGasMeter(app.prepareProposalState.ctx))

	defer func() {
		if err := recover(); err != nil {
			app.logger.Error(
				"panic recovered in PrepareProposal",
				"height", req.Height,
				"time", req.Time,
				"panic", err,
			)

			resp = &abci.ResponsePrepareProposal{}
		}
	}()

	resp, err = app.prepareProposal(app.prepareProposalState.ctx, req)
	if err != nil {
		app.logger.Error("failed to prepare proposal", "height", req.Height, "time", req.Time, "err", err)
		return &abci.ResponsePrepareProposal{}, nil
	}

	return resp, nil
}

// ProcessProposal implements the ProcessProposal ABCI method and returns a
// ResponseProcessProposal object to the client. The ProcessProposal method is
// responsible for allowing execution of application-dependent work in a proposed
// block. Note, the application defines the exact implementation details of
// ProcessProposal. In general, the application must at the very least ensure
// that all transactions are valid. If all transactions are valid, then we inform
// CometBFT that the Status is ACCEPT. However, the application is also able
// to implement optimizations such as executing the entire proposed block
// immediately.
//
// If a panic is detected during execution of an application's ProcessProposal
// handler, it will be recovered and we will reject the proposal.
//
// Ref: https://github.com/cosmos/cosmos-sdk/blob/main/docs/architecture/adr-060-abci-1.0.md
// Ref: https://github.com/cometbft/cometbft/blob/main/spec/abci/abci%2B%2B_basic_concepts.md
func (app *BaseApp) ProcessProposal(req *abci.RequestProcessProposal) (resp *abci.ResponseProcessProposal, err error) {
	if app.processProposal == nil {
		return nil, errors.New("ProcessProposal handler not set")
	}

	// CometBFT must never call ProcessProposal with a height of 0.
	// Ref: https://github.com/cometbft/cometbft/blob/059798a4f5b0c9f52aa8655fa619054a0154088c/spec/core/state.md?plain=1#L37-L38
	if req.Height < 1 {
		return nil, errors.New("ProcessProposal called with invalid height")
	}

	// Always reset state given that ProcessProposal can timeout and be called
	// again in a subsequent round.
	header := cmtproto.Header{
		ChainID:            app.chainID,
		Height:             req.Height,
		Time:               req.Time,
		ProposerAddress:    req.ProposerAddress,
		NextValidatorsHash: req.NextValidatorsHash,
		AppHash:            app.LastCommitID().Hash,
	}
	app.setState(execModeProcessProposal, header)

	// Since the application can get access to FinalizeBlock state and write to it,
	// we must be sure to reset it in case ProcessProposal timeouts and is called
	// again in a subsequent round. However, we only want to do this after we've
	// processed the first block, as we want to avoid overwriting the finalizeState
	// after state changes during InitChain.
	if req.Height > app.initialHeight {
		app.setState(execModeFinalize, header)
	}

	app.processProposalState.ctx = app.getContextForProposal(app.processProposalState.ctx, req.Height).
		WithVoteInfos(req.ProposedLastCommit.Votes). // this is a set of votes that are not finalized yet, wait for commit
		WithBlockHeight(req.Height).
		WithBlockTime(req.Time).
		WithHeaderHash(req.Hash).
		WithProposer(req.ProposerAddress).
<<<<<<< HEAD
		WithCometInfo(sdk.CometInfo{ProposerAddress: req.ProposerAddress, ValidatorsHash: req.NextValidatorsHash, Misbehavior: req.Misbehavior, LastCommit: req.ProposedLastCommit}).
=======
		WithCometInfo(corecomet.Info{
			ProposerAddress: req.ProposerAddress,
			ValidatorsHash:  req.NextValidatorsHash,
			Evidence:        sdk.ToSDKEvidence(req.Misbehavior),
			LastCommit:      sdk.ToSDKCommitInfo(req.ProposedLastCommit),
		},
		).
>>>>>>> e47795e3
		WithExecMode(sdk.ExecModeProcessProposal).
		WithHeaderInfo(coreheader.Info{
			ChainID: app.chainID,
			Height:  req.Height,
			Time:    req.Time,
		})

	app.processProposalState.ctx = app.processProposalState.ctx.
		WithConsensusParams(app.GetConsensusParams(app.processProposalState.ctx)).
		WithBlockGasMeter(app.getBlockGasMeter(app.processProposalState.ctx))

	defer func() {
		if err := recover(); err != nil {
			app.logger.Error(
				"panic recovered in ProcessProposal",
				"height", req.Height,
				"time", req.Time,
				"hash", fmt.Sprintf("%X", req.Hash),
				"panic", err,
			)
			resp = &abci.ResponseProcessProposal{Status: abci.ResponseProcessProposal_REJECT}
		}
	}()

	resp, err = app.processProposal(app.processProposalState.ctx, req)
	if err != nil {
		app.logger.Error("failed to process proposal", "height", req.Height, "time", req.Time, "hash", fmt.Sprintf("%X", req.Hash), "err", err)
		return &abci.ResponseProcessProposal{Status: abci.ResponseProcessProposal_REJECT}, nil
	}

	return resp, nil
}

// ExtendVote implements the ExtendVote ABCI method and returns a ResponseExtendVote.
// It calls the application's ExtendVote handler which is responsible for performing
// application-specific business logic when sending a pre-commit for the NEXT
// block height. The extensions response may be non-deterministic but must always
// be returned, even if empty.
//
// Agreed upon vote extensions are made available to the proposer of the next
// height and are committed in the subsequent height, i.e. H+2. An error is
// returned if vote extensions are not enabled or if extendVote fails or panics.
func (app *BaseApp) ExtendVote(_ context.Context, req *abci.RequestExtendVote) (resp *abci.ResponseExtendVote, err error) {
	// Always reset state given that ExtendVote and VerifyVoteExtension can timeout
	// and be called again in a subsequent round.
	ms := app.cms.CacheMultiStore()
	ctx := sdk.NewContext(ms, false, app.logger).WithStreamingManager(app.streamingManager).WithChainID(app.chainID).WithBlockHeight(req.Height)

	if app.extendVote == nil {
		return nil, errors.New("application ExtendVote handler not set")
	}

	// If vote extensions are not enabled, as a safety precaution, we return an
	// error.
	cp := app.GetConsensusParams(ctx)

	extsEnabled := cp.Abci != nil && req.Height >= cp.Abci.VoteExtensionsEnableHeight && cp.Abci.VoteExtensionsEnableHeight != 0
	if !extsEnabled {
		return nil, fmt.Errorf("vote extensions are not enabled; unexpected call to ExtendVote at height %d", req.Height)
	}

	ctx = ctx.
		WithConsensusParams(cp).
		WithBlockGasMeter(storetypes.NewInfiniteGasMeter()).
		WithBlockHeight(req.Height).
		WithHeaderHash(req.Hash).
		WithExecMode(sdk.ExecModeVoteExtension).
		WithHeaderInfo(coreheader.Info{
			ChainID: app.chainID,
			Height:  req.Height,
			Hash:    req.Hash,
		})

	// add a deferred recover handler in case extendVote panics
	defer func() {
		if r := recover(); r != nil {
			app.logger.Error(
				"panic recovered in ExtendVote",
				"height", req.Height,
				"hash", fmt.Sprintf("%X", req.Hash),
				"panic", err,
			)
			err = fmt.Errorf("recovered application panic in ExtendVote: %v", r)
		}
	}()

	resp, err = app.extendVote(ctx, req)
	if err != nil {
		app.logger.Error("failed to extend vote", "height", req.Height, "hash", fmt.Sprintf("%X", req.Hash), "err", err)
		return &abci.ResponseExtendVote{VoteExtension: []byte{}}, nil
	}

	return resp, err
}

// VerifyVoteExtension implements the VerifyVoteExtension ABCI method and returns
// a ResponseVerifyVoteExtension. It calls the applications' VerifyVoteExtension
// handler which is responsible for performing application-specific business
// logic in verifying a vote extension from another validator during the pre-commit
// phase. The response MUST be deterministic. An error is returned if vote
// extensions are not enabled or if verifyVoteExt fails or panics.
func (app *BaseApp) VerifyVoteExtension(req *abci.RequestVerifyVoteExtension) (resp *abci.ResponseVerifyVoteExtension, err error) {
	if app.verifyVoteExt == nil {
		return nil, errors.New("application VerifyVoteExtension handler not set")
	}

	ms := app.cms.CacheMultiStore()
	ctx := sdk.NewContext(ms, false, app.logger).WithStreamingManager(app.streamingManager).WithChainID(app.chainID).WithBlockHeight(req.Height)

	// If vote extensions are not enabled, as a safety precaution, we return an
	// error.
	cp := app.GetConsensusParams(ctx)

	extsEnabled := cp.Abci != nil && req.Height >= cp.Abci.VoteExtensionsEnableHeight && cp.Abci.VoteExtensionsEnableHeight != 0
	if !extsEnabled {
		return nil, fmt.Errorf("vote extensions are not enabled; unexpected call to VerifyVoteExtension at height %d", req.Height)
	}

	// add a deferred recover handler in case verifyVoteExt panics
	defer func() {
		if r := recover(); r != nil {
			app.logger.Error(
				"panic recovered in VerifyVoteExtension",
				"height", req.Height,
				"hash", fmt.Sprintf("%X", req.Hash),
				"validator", fmt.Sprintf("%X", req.ValidatorAddress),
				"panic", r,
			)
			err = fmt.Errorf("recovered application panic in VerifyVoteExtension: %v", r)
		}
	}()

	resp, err = app.verifyVoteExt(ctx, req)
	if err != nil {
		app.logger.Error("failed to verify vote extension", "height", req.Height, "err", err)
		return &abci.ResponseVerifyVoteExtension{Status: abci.ResponseVerifyVoteExtension_REJECT}, nil
	}

	return resp, err
}

// FinalizeBlock will execute the block proposal provided by RequestFinalizeBlock.
// Specifically, it will execute an application's BeginBlock (if defined), followed
// by the transactions in the proposal, finally followed by the application's
// EndBlock (if defined).
//
// For each raw transaction, i.e. a byte slice, BaseApp will only execute it if
// it adheres to the sdk.Tx interface. Otherwise, the raw transaction will be
// skipped. This is to support compatibility with proposers injecting vote
// extensions into the proposal, which should not themselves be executed in cases
// where they adhere to the sdk.Tx interface.
func (app *BaseApp) FinalizeBlock(req *abci.RequestFinalizeBlock) (*abci.ResponseFinalizeBlock, error) {
	var events []abci.Event

	if err := app.checkHalt(req.Height, req.Time); err != nil {
		return nil, err
	}

	if err := app.validateFinalizeBlockHeight(req); err != nil {
		return nil, err
	}

	if app.cms.TracingEnabled() {
		app.cms.SetTracingContext(storetypes.TraceContext(
			map[string]any{"blockHeight": req.Height},
		))
	}

	header := cmtproto.Header{
		ChainID:            app.chainID,
		Height:             req.Height,
		Time:               req.Time,
		ProposerAddress:    req.ProposerAddress,
		NextValidatorsHash: req.NextValidatorsHash,
		AppHash:            app.LastCommitID().Hash,
	}

	// finalizeBlockState should be set on InitChain or ProcessProposal. If it is
	// nil, it means we are replaying this block and we need to set the state here
	// given that during block replay ProcessProposal is not executed by CometBFT.
	if app.finalizeBlockState == nil {
		app.setState(execModeFinalize, header)
	}

	// Context is now updated with Header information.
	app.finalizeBlockState.ctx = app.finalizeBlockState.ctx.
		WithBlockHeader(header).
		WithHeaderHash(req.Hash).
		WithHeaderInfo(coreheader.Info{
			ChainID: app.chainID,
			Height:  req.Height,
			Time:    req.Time,
			Hash:    req.Hash,
			AppHash: app.LastCommitID().Hash,
		}).
		WithConsensusParams(app.GetConsensusParams(app.finalizeBlockState.ctx)).
		WithVoteInfos(req.DecidedLastCommit.Votes).
		WithExecMode(sdk.ExecModeFinalize).
<<<<<<< HEAD
		WithCometInfo(sdk.CometInfo{
			Misbehavior:     req.Misbehavior,
=======
		WithCometInfo(corecomet.Info{
			Evidence:        sdk.ToSDKEvidence(req.Misbehavior),
>>>>>>> e47795e3
			ValidatorsHash:  req.NextValidatorsHash,
			ProposerAddress: req.ProposerAddress,
			LastCommit:      sdk.ToSDKCommitInfo(req.DecidedLastCommit),
		})

	// GasMeter must be set after we get a context with updated consensus params.
	gasMeter := app.getBlockGasMeter(app.finalizeBlockState.ctx)
	app.finalizeBlockState.ctx = app.finalizeBlockState.ctx.WithBlockGasMeter(gasMeter)

	if app.checkState != nil {
		app.checkState.ctx = app.checkState.ctx.
			WithBlockGasMeter(gasMeter).
			WithHeaderHash(req.Hash)
	}

	if app.preFinalizeBlockHook != nil {
		if err := app.preFinalizeBlockHook(app.finalizeBlockState.ctx, req); err != nil {
			return nil, err
		}
	}

	if err := app.preBlock(); err != nil {
		return nil, err
	}

	beginBlock, err := app.beginBlock(req)
	if err != nil {
		return nil, err
	}

	events = append(events, beginBlock.Events...)

	// Iterate over all raw transactions in the proposal and attempt to execute
	// them, gathering the execution results.
	//
	// NOTE: Not all raw transactions may adhere to the sdk.Tx interface, e.g.
	// vote extensions, so skip those.
	txResults := make([]*abci.ExecTxResult, 0, len(req.Txs))
	for _, rawTx := range req.Txs {
		var response *abci.ExecTxResult

		if _, err := app.txDecoder(rawTx); err == nil {
			response = app.deliverTx(rawTx)
		} else {
			// In the case where a transaction included in a block proposal is malformed,
			// we still want to return a default response to comet. This is because comet
			// expects a response for each transaction included in a block proposal.
			response = sdkerrors.ResponseExecTxResultWithEvents(
				sdkerrors.ErrTxDecode,
				0,
				0,
				nil,
				false,
			)
		}

		txResults = append(txResults, response)
	}

	if app.finalizeBlockState.ms.TracingEnabled() {
		app.finalizeBlockState.ms = app.finalizeBlockState.ms.SetTracingContext(nil).(storetypes.CacheMultiStore)
	}

	endBlock, err := app.endBlock(app.finalizeBlockState.ctx)
	if err != nil {
		return nil, err
	}

	events = append(events, endBlock.Events...)
	cp := app.GetConsensusParams(app.finalizeBlockState.ctx)

	return &abci.ResponseFinalizeBlock{
		Events:                events,
		TxResults:             txResults,
		ValidatorUpdates:      endBlock.ValidatorUpdates,
		ConsensusParamUpdates: &cp,
		AppHash:               app.workingHash(),
	}, nil
}

// checkHalt checkes if height or time exceeds halt-height or halt-time respectively.
func (app *BaseApp) checkHalt(height int64, time time.Time) error {
	var halt bool
	switch {
	case app.haltHeight > 0 && uint64(height) > app.haltHeight:
		halt = true

	case app.haltTime > 0 && time.Unix() > int64(app.haltTime):
		halt = true
	}

	if halt {
		return fmt.Errorf("halt per configuration height %d time %d", app.haltHeight, app.haltTime)
	}

	return nil
}

// Commit implements the ABCI interface. It will commit all state that exists in
// the deliver state's multi-store and includes the resulting commit ID in the
// returned abci.ResponseCommit. Commit will set the check state based on the
// latest header and reset the deliver state. Also, if a non-zero halt height is
// defined in config, Commit will execute a deferred function call to check
// against that height and gracefully halt if it matches the latest committed
// height.
func (app *BaseApp) Commit() (*abci.ResponseCommit, error) {
	header := app.finalizeBlockState.ctx.BlockHeader()
	retainHeight := app.GetBlockRetentionHeight(header.Height)

	if app.precommiter != nil {
		app.precommiter(app.finalizeBlockState.ctx)
	}

	rms, ok := app.cms.(*rootmulti.Store)
	if ok {
		rms.SetCommitHeader(header)
	}

	app.cms.Commit()

	resp := &abci.ResponseCommit{
		RetainHeight: retainHeight,
	}

	abciListeners := app.streamingManager.ABCIListeners
	if len(abciListeners) > 0 {
		ctx := app.finalizeBlockState.ctx
		blockHeight := ctx.BlockHeight()
		changeSet := app.cms.PopStateCache()

		for _, abciListener := range abciListeners {
			if err := abciListener.ListenCommit(ctx, *resp, changeSet); err != nil {
				app.logger.Error("Commit listening hook failed", "height", blockHeight, "err", err)
			}
		}
	}

	// Reset the CheckTx state to the latest committed.
	//
	// NOTE: This is safe because CometBFT holds a lock on the mempool for
	// Commit. Use the header from this latest block.
	app.setState(execModeCheck, header)

	app.finalizeBlockState = nil

	if app.prepareCheckStater != nil {
		app.prepareCheckStater(app.checkState.ctx)
	}

	// The SnapshotIfApplicable method will create the snapshot by starting the goroutine
	app.snapshotManager.SnapshotIfApplicable(header.Height)

	return resp, nil
}

// workingHash gets the apphash that will be finalized in commit.
// These writes will be persisted to the root multi-store (app.cms) and flushed to
// disk in the Commit phase. This means when the ABCI client requests Commit(), the application
// state transitions will be flushed to disk and as a result, but we already have
// an application Merkle root.
func (app *BaseApp) workingHash() []byte {
	// Write the FinalizeBlock state into branched storage and commit the MultiStore.
	// The write to the FinalizeBlock state writes all state transitions to the root
	// MultiStore (app.cms) so when Commit() is called it persists those values.
	app.finalizeBlockState.ms.Write()

	// Get the hash of all writes in order to return the apphash to the comet in finalizeBlock.
	commitHash := app.cms.WorkingHash()
	app.logger.Debug("hash of all writes", "workingHash", fmt.Sprintf("%X", commitHash))

	return commitHash
}

func handleQueryApp(app *BaseApp, path []string, req *abci.RequestQuery) *abci.ResponseQuery {
	if len(path) >= 2 {
		switch path[1] {
		case "simulate":
			txBytes := req.Data

			gInfo, res, err := app.Simulate(txBytes)
			if err != nil {
				return sdkerrors.QueryResult(errorsmod.Wrap(err, "failed to simulate tx"), app.trace)
			}

			simRes := &sdk.SimulationResponse{
				GasInfo: gInfo,
				Result:  res,
			}

			bz, err := codec.ProtoMarshalJSON(simRes, app.interfaceRegistry)
			if err != nil {
				return sdkerrors.QueryResult(errorsmod.Wrap(err, "failed to JSON encode simulation response"), app.trace)
			}

			return &abci.ResponseQuery{
				Codespace: sdkerrors.RootCodespace,
				Height:    req.Height,
				Value:     bz,
			}

		case "version":
			return &abci.ResponseQuery{
				Codespace: sdkerrors.RootCodespace,
				Height:    req.Height,
				Value:     []byte(app.version),
			}

		default:
			return sdkerrors.QueryResult(errorsmod.Wrapf(sdkerrors.ErrUnknownRequest, "unknown query: %s", path), app.trace)
		}
	}

	return sdkerrors.QueryResult(
		errorsmod.Wrap(
			sdkerrors.ErrUnknownRequest,
			"expected second parameter to be either 'simulate' or 'version', neither was present",
		), app.trace)
}

func handleQueryStore(app *BaseApp, path []string, req abci.RequestQuery) *abci.ResponseQuery {
	// "/store" prefix for store queries
	queryable, ok := app.cms.(storetypes.Queryable)
	if !ok {
		return sdkerrors.QueryResult(errorsmod.Wrap(sdkerrors.ErrUnknownRequest, "multi-store does not support queries"), app.trace)
	}

	req.Path = "/" + strings.Join(path[1:], "/")

	if req.Height <= 1 && req.Prove {
		return sdkerrors.QueryResult(
			errorsmod.Wrap(
				sdkerrors.ErrInvalidRequest,
				"cannot query with proof when height <= 1; please provide a valid height",
			), app.trace)
	}

	sdkReq := storetypes.RequestQuery(req)
	resp, err := queryable.Query(&sdkReq)
	if err != nil {
		return sdkerrors.QueryResult(err, app.trace)
	}
	resp.Height = req.Height

	abciResp := abci.ResponseQuery(*resp)

	return &abciResp
}

func handleQueryP2P(app *BaseApp, path []string) *abci.ResponseQuery {
	// "/p2p" prefix for p2p queries
	if len(path) < 4 {
		return sdkerrors.QueryResult(errorsmod.Wrap(sdkerrors.ErrUnknownRequest, "path should be p2p filter <addr|id> <parameter>"), app.trace)
	}

	var resp *abci.ResponseQuery

	cmd, typ, arg := path[1], path[2], path[3]
	switch cmd {
	case "filter":
		switch typ {
		case "addr":
			resp = app.FilterPeerByAddrPort(arg)

		case "id":
			resp = app.FilterPeerByID(arg)
		}

	default:
		resp = sdkerrors.QueryResult(errorsmod.Wrap(sdkerrors.ErrUnknownRequest, "expected second parameter to be 'filter'"), app.trace)
	}

	return resp
}

// SplitABCIQueryPath splits a string path using the delimiter '/'.
//
// e.g. "this/is/funny" becomes []string{"this", "is", "funny"}
func SplitABCIQueryPath(requestPath string) (path []string) {
	path = strings.Split(requestPath, "/")

	// first element is empty string
	if len(path) > 0 && path[0] == "" {
		path = path[1:]
	}

	return path
}

// FilterPeerByAddrPort filters peers by address/port.
func (app *BaseApp) FilterPeerByAddrPort(info string) *abci.ResponseQuery {
	if app.addrPeerFilter != nil {
		return app.addrPeerFilter(info)
	}

	return &abci.ResponseQuery{}
}

// FilterPeerByID filters peers by node ID.
func (app *BaseApp) FilterPeerByID(info string) *abci.ResponseQuery {
	if app.idPeerFilter != nil {
		return app.idPeerFilter(info)
	}

	return &abci.ResponseQuery{}
}

// getContextForProposal returns the correct Context for PrepareProposal and
// ProcessProposal. We use finalizeBlockState on the first block to be able to
// access any state changes made in InitChain.
func (app *BaseApp) getContextForProposal(ctx sdk.Context, height int64) sdk.Context {
	if height == app.initialHeight {
		ctx, _ = app.finalizeBlockState.ctx.CacheContext()

		// clear all context data set during InitChain to avoid inconsistent behavior
		ctx = ctx.WithHeaderInfo(coreheader.Info{}).WithBlockHeader(cmtproto.Header{})
		return ctx
	}

	return ctx
}

func (app *BaseApp) handleQueryGRPC(handler GRPCQueryHandler, req *abci.RequestQuery) *abci.ResponseQuery {
	ctx, err := app.CreateQueryContext(req.Height, req.Prove)
	if err != nil {
		return sdkerrors.QueryResult(err, app.trace)
	}

	resp, err := handler(ctx, req)
	if err != nil {
		resp = sdkerrors.QueryResult(gRPCErrorToSDKError(err), app.trace)
		resp.Height = req.Height
		return resp
	}

	return resp
}

func gRPCErrorToSDKError(err error) error {
	status, ok := grpcstatus.FromError(err)
	if !ok {
		return errorsmod.Wrap(sdkerrors.ErrInvalidRequest, err.Error())
	}

	switch status.Code() {
	case codes.NotFound:
		return errorsmod.Wrap(sdkerrors.ErrKeyNotFound, err.Error())

	case codes.InvalidArgument:
		return errorsmod.Wrap(sdkerrors.ErrInvalidRequest, err.Error())

	case codes.FailedPrecondition:
		return errorsmod.Wrap(sdkerrors.ErrInvalidRequest, err.Error())

	case codes.Unauthenticated:
		return errorsmod.Wrap(sdkerrors.ErrUnauthorized, err.Error())

	default:
		return errorsmod.Wrap(sdkerrors.ErrUnknownRequest, err.Error())
	}
}

func checkNegativeHeight(height int64) error {
	if height < 0 {
		return errorsmod.Wrap(sdkerrors.ErrInvalidRequest, "cannot query with height < 0; please provide a valid height")
	}

	return nil
}

// createQueryContext creates a new sdk.Context for a query, taking as args
// the block height and whether the query needs a proof or not.
func (app *BaseApp) CreateQueryContext(height int64, prove bool) (sdk.Context, error) {
	if err := checkNegativeHeight(height); err != nil {
		return sdk.Context{}, err
	}

	// use custom query multi-store if provided
	qms := app.qms
	if qms == nil {
		qms = app.cms.(storetypes.MultiStore)
	}

	lastBlockHeight := qms.LatestVersion()
	if lastBlockHeight == 0 {
		return sdk.Context{}, errorsmod.Wrapf(sdkerrors.ErrInvalidHeight, "%s is not ready; please wait for first block", app.Name())
	}

	if height > lastBlockHeight {
		return sdk.Context{},
			errorsmod.Wrap(
				sdkerrors.ErrInvalidHeight,
				"cannot query with height in the future; please provide a valid height",
			)
	}

	// when a client did not provide a query height, manually inject the latest
	if height == 0 {
		height = lastBlockHeight
	}

	if height <= 1 && prove {
		return sdk.Context{},
			errorsmod.Wrap(
				sdkerrors.ErrInvalidRequest,
				"cannot query with proof when height <= 1; please provide a valid height",
			)
	}

	cacheMS, err := qms.CacheMultiStoreWithVersion(height)
	if err != nil {
		return sdk.Context{},
			errorsmod.Wrapf(
				sdkerrors.ErrInvalidRequest,
				"failed to load state at height %d; %s (latest height: %d)", height, err, lastBlockHeight,
			)
	}

	// branch the commit multi-store for safety
	ctx := sdk.NewContext(cacheMS, true, app.logger).
		WithMinGasPrices(app.minGasPrices).
		WithBlockHeight(height).
		WithGasMeter(storetypes.NewGasMeter(app.queryGasLimit)).WithBlockHeader(app.checkState.ctx.BlockHeader())

	if height != lastBlockHeight {
		rms, ok := app.cms.(*rootmulti.Store)
		if ok {
			cInfo, err := rms.GetCommitInfo(height)
			if cInfo != nil && err == nil {
				ctx = ctx.WithBlockTime(cInfo.Timestamp)
			}
		}
	}

	return ctx, nil
}

// GetBlockRetentionHeight returns the height for which all blocks below this height
// are pruned from CometBFT. Given a commitment height and a non-zero local
// minRetainBlocks configuration, the retentionHeight is the smallest height that
// satisfies:
//
// - Unbonding (safety threshold) time: The block interval in which validators
// can be economically punished for misbehavior. Blocks in this interval must be
// auditable e.g. by the light client.
//
// - Logical store snapshot interval: The block interval at which the underlying
// logical store database is persisted to disk, e.g. every 10000 heights. Blocks
// since the last IAVL snapshot must be available for replay on application restart.
//
// - State sync snapshots: Blocks since the oldest available snapshot must be
// available for state sync nodes to catch up (oldest because a node may be
// restoring an old snapshot while a new snapshot was taken).
//
// - Local (minRetainBlocks) config: Archive nodes may want to retain more or
// all blocks, e.g. via a local config option min-retain-blocks. There may also
// be a need to vary retention for other nodes, e.g. sentry nodes which do not
// need historical blocks.
func (app *BaseApp) GetBlockRetentionHeight(commitHeight int64) int64 {
	// pruning is disabled if minRetainBlocks is zero
	if app.minRetainBlocks == 0 {
		return 0
	}

	minNonZero := func(x, y int64) int64 {
		switch {
		case x == 0:
			return y

		case y == 0:
			return x

		case x < y:
			return x

		default:
			return y
		}
	}

	// Define retentionHeight as the minimum value that satisfies all non-zero
	// constraints. All blocks below (commitHeight-retentionHeight) are pruned
	// from CometBFT.
	var retentionHeight int64

	// Define the number of blocks needed to protect against misbehaving validators
	// which allows light clients to operate safely. Note, we piggy back of the
	// evidence parameters instead of computing an estimated number of blocks based
	// on the unbonding period and block commitment time as the two should be
	// equivalent.
	cp := app.GetConsensusParams(app.finalizeBlockState.ctx)
	if cp.Evidence != nil && cp.Evidence.MaxAgeNumBlocks > 0 {
		retentionHeight = commitHeight - cp.Evidence.MaxAgeNumBlocks
	}

	if app.snapshotManager != nil {
		snapshotRetentionHeights := app.snapshotManager.GetSnapshotBlockRetentionHeights()
		if snapshotRetentionHeights > 0 {
			retentionHeight = minNonZero(retentionHeight, commitHeight-snapshotRetentionHeights)
		}
	}

	v := commitHeight - int64(app.minRetainBlocks)
	retentionHeight = minNonZero(retentionHeight, v)

	if retentionHeight <= 0 {
		// prune nothing in the case of a non-positive height
		return 0
	}

	return retentionHeight
}

// toVoteInfo converts the new ExtendedVoteInfo to VoteInfo.
func toVoteInfo(votes []abci.ExtendedVoteInfo) []abci.VoteInfo {
	legacyVotes := make([]abci.VoteInfo, len(votes))
	for i, vote := range votes {
		legacyVotes[i] = abci.VoteInfo{
			Validator: abci.Validator{
				Address: vote.Validator.Address,
				Power:   vote.Validator.Power,
			},
			BlockIdFlag: vote.BlockIdFlag,
		}
	}

	return legacyVotes
}<|MERGE_RESOLUTION|>--- conflicted
+++ resolved
@@ -520,9 +520,6 @@
 		WithBlockTime(req.Time).
 		WithHeaderHash(req.Hash).
 		WithProposer(req.ProposerAddress).
-<<<<<<< HEAD
-		WithCometInfo(sdk.CometInfo{ProposerAddress: req.ProposerAddress, ValidatorsHash: req.NextValidatorsHash, Misbehavior: req.Misbehavior, LastCommit: req.ProposedLastCommit}).
-=======
 		WithCometInfo(corecomet.Info{
 			ProposerAddress: req.ProposerAddress,
 			ValidatorsHash:  req.NextValidatorsHash,
@@ -530,7 +527,6 @@
 			LastCommit:      sdk.ToSDKCommitInfo(req.ProposedLastCommit),
 		},
 		).
->>>>>>> e47795e3
 		WithExecMode(sdk.ExecModeProcessProposal).
 		WithHeaderInfo(coreheader.Info{
 			ChainID: app.chainID,
@@ -729,13 +725,8 @@
 		WithConsensusParams(app.GetConsensusParams(app.finalizeBlockState.ctx)).
 		WithVoteInfos(req.DecidedLastCommit.Votes).
 		WithExecMode(sdk.ExecModeFinalize).
-<<<<<<< HEAD
-		WithCometInfo(sdk.CometInfo{
-			Misbehavior:     req.Misbehavior,
-=======
 		WithCometInfo(corecomet.Info{
 			Evidence:        sdk.ToSDKEvidence(req.Misbehavior),
->>>>>>> e47795e3
 			ValidatorsHash:  req.NextValidatorsHash,
 			ProposerAddress: req.ProposerAddress,
 			LastCommit:      sdk.ToSDKCommitInfo(req.DecidedLastCommit),
