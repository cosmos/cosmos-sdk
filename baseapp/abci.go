--- conflicted
+++ resolved
@@ -127,15 +127,9 @@
 		appHash = emptyHash[:]
 	}
 
-<<<<<<< HEAD
-	// NOTE: We don't commit, since FinalizeBlock for a block at height
-	// initial_height starts from this state.
-	return &abci.ResponseInitChain{
-=======
-	// NOTE: We don't commit, but BeginBlock for block InitialHeight starts from
-	// this deliverState.
+	// NOTE: We don't commit, but FinalizeBlock for block InitialHeight starts from
+	// this FinalizeBlockState.
 	return abci.ResponseInitChain{
->>>>>>> 166be376
 		ConsensusParams: res.ConsensusParams,
 		Validators:      res.Validators,
 		AppHash:         appHash,
