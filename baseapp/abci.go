--- conflicted
+++ resolved
@@ -240,11 +240,7 @@
 		panic(fmt.Sprintf("unknown RequestCheckTx type: %s", req.Type))
 	}
 
-<<<<<<< HEAD
-	gInfo, result, anteEvents, err := app.runTx(mode, req.Tx)
-=======
-	gInfo, result, _, err := app.runTx(mode, req.Tx)
->>>>>>> eff7dd7b
+	gInfo, result, anteEvents, _, err := app.runTx(mode, req.Tx)
 	if err != nil {
 		return sdkerrors.ResponseCheckTxWithEvents(err, gInfo.GasWanted, gInfo.GasUsed, anteEvents, app.trace)
 	}
@@ -276,11 +272,7 @@
 		telemetry.SetGauge(float32(gInfo.GasWanted), "tx", "gas", "wanted")
 	}()
 
-<<<<<<< HEAD
-	gInfo, result, anteEvents, err := app.runTx(runTxModeDeliver, req.Tx)
-=======
-	gInfo, result, _, err := app.runTx(runTxModeDeliver, req.Tx)
->>>>>>> eff7dd7b
+	gInfo, result, anteEvents, _, err := app.runTx(runTxModeDeliver, req.Tx)
 	if err != nil {
 		resultStr = "failed"
 		return sdkerrors.ResponseDeliverTxWithEvents(err, gInfo.GasWanted, gInfo.GasUsed, anteEvents, app.trace)
