package baseapp

import (
	"crypto/sha256"
	"errors"
	"fmt"
	"os"
	"sort"
	"strings"
	"syscall"

	"github.com/gogo/protobuf/proto"
	abci "github.com/tendermint/tendermint/abci/types"
	tmproto "github.com/tendermint/tendermint/proto/tendermint/types"
	"google.golang.org/grpc/codes"
	grpcstatus "google.golang.org/grpc/status"

	"github.com/cosmos/cosmos-sdk/codec"
	snapshottypes "github.com/cosmos/cosmos-sdk/snapshots/types"
	"github.com/cosmos/cosmos-sdk/telemetry"
	sdk "github.com/cosmos/cosmos-sdk/types"
	sdkerrors "github.com/cosmos/cosmos-sdk/types/errors"
)

// Supported ABCI Query prefixes
const (
	QueryPathApp    = "app"
	QueryPathCustom = "custom"
	QueryPathP2P    = "p2p"
	QueryPathStore  = "store"
)

// InitChain implements the ABCI interface. It runs the initialization logic
// directly on the CommitMultiStore.
func (app *BaseApp) InitChain(req abci.RequestInitChain) (res abci.ResponseInitChain) {
	// On a new chain, we consider the init chain block height as 0, even though
	// req.InitialHeight is 1 by default.
	initHeader := tmproto.Header{ChainID: req.ChainId, Time: req.Time}

	// If req.InitialHeight is > 1, then we set the initial version in the
	// stores.
	if req.InitialHeight > 1 {
		app.initialHeight = req.InitialHeight
		initHeader = tmproto.Header{ChainID: req.ChainId, Height: req.InitialHeight, Time: req.Time}
		err := app.cms.SetInitialVersion(req.InitialHeight)
		if err != nil {
			panic(err)
		}
	}

	// initialize the deliver state and check state with a correct header
	app.setDeliverState(initHeader)
	app.setCheckState(initHeader)

	// Store the consensus params in the BaseApp's paramstore. Note, this must be
	// done after the deliver state and context have been set as it's persisted
	// to state.
	if req.ConsensusParams != nil {
		app.StoreConsensusParams(app.deliverState.ctx, req.ConsensusParams)
	}

	if app.initChainer == nil {
		return
	}

	// add block gas meter for any genesis transactions (allow infinite gas)
	app.deliverState.ctx = app.deliverState.ctx.WithBlockGasMeter(sdk.NewInfiniteGasMeter())

	res = app.initChainer(app.deliverState.ctx, req)

	// sanity check
	if len(req.Validators) > 0 {
		if len(req.Validators) != len(res.Validators) {
			panic(
				fmt.Errorf(
					"len(RequestInitChain.Validators) != len(GenesisValidators) (%d != %d)",
					len(req.Validators), len(res.Validators),
				),
			)
		}

		sort.Sort(abci.ValidatorUpdates(req.Validators))
		sort.Sort(abci.ValidatorUpdates(res.Validators))

		for i := range res.Validators {
			if !proto.Equal(&res.Validators[i], &req.Validators[i]) {
				panic(fmt.Errorf("genesisValidators[%d] != req.Validators[%d] ", i, i))
			}
		}
	}

	// In the case of a new chain, AppHash will be the hash of an empty string.
	// During an upgrade, it'll be the hash of the last committed block.
	var appHash []byte
	if !app.LastCommitID().IsZero() {
		appHash = app.LastCommitID().Hash
	} else {
		// $ echo -n '' | sha256sum
		// e3b0c44298fc1c149afbf4c8996fb92427ae41e4649b934ca495991b7852b855
		emptyHash := sha256.Sum256([]byte{})
		appHash = emptyHash[:]
	}

	// NOTE: We don't commit, but BeginBlock for block `initial_height` starts from this
	// deliverState.
	return abci.ResponseInitChain{
		ConsensusParams: res.ConsensusParams,
		Validators:      res.Validators,
		AppHash:         appHash,
	}
}

// Info implements the ABCI interface.
func (app *BaseApp) Info(req abci.RequestInfo) abci.ResponseInfo {
	lastCommitID := app.cms.LastCommitID()

	return abci.ResponseInfo{
		Data:             app.name,
		Version:          app.version,
		AppVersion:       app.appVersion,
		LastBlockHeight:  lastCommitID.Version,
		LastBlockAppHash: lastCommitID.Hash,
	}
}

// FilterPeerByAddrPort filters peers by address/port.
func (app *BaseApp) FilterPeerByAddrPort(info string) abci.ResponseQuery {
	if app.addrPeerFilter != nil {
		return app.addrPeerFilter(info)
	}

	return abci.ResponseQuery{}
}

// FilterPeerByID filters peers by node ID.
func (app *BaseApp) FilterPeerByID(info string) abci.ResponseQuery {
	if app.idPeerFilter != nil {
		return app.idPeerFilter(info)
	}

	return abci.ResponseQuery{}
}

// BeginBlock implements the ABCI application interface.
func (app *BaseApp) BeginBlock(req abci.RequestBeginBlock) (res abci.ResponseBeginBlock) {
	if app.cms.TracingEnabled() {
		app.cms.SetTracingContext(sdk.TraceContext(
			map[string]interface{}{"blockHeight": req.Header.Height},
		))
	}

	if err := app.validateHeight(req); err != nil {
		panic(err)
	}

	// Initialize the DeliverTx state. If this is the first block, it should
	// already be initialized in InitChain. Otherwise app.deliverState will be
	// nil, since it is reset on Commit.
	if app.deliverState == nil {
		app.setDeliverState(req.Header)
	} else {
		// In the first block, app.deliverState.ctx will already be initialized
		// by InitChain. Context is now updated with Header information.
		app.deliverState.ctx = app.deliverState.ctx.
			WithBlockHeader(req.Header).
			WithBlockHeight(req.Header.Height)
	}

	// add block gas meter
	var gasMeter sdk.GasMeter
	if maxGas := app.getMaximumBlockGas(app.deliverState.ctx); maxGas > 0 {
		gasMeter = sdk.NewGasMeter(maxGas)
	} else {
		gasMeter = sdk.NewInfiniteGasMeter()
	}

	// NOTE: header hash is not set in NewContext, so we manually set it here

	app.deliverState.ctx = app.deliverState.ctx.
		WithBlockGasMeter(gasMeter).
		WithHeaderHash(req.Hash).
		WithConsensusParams(app.GetConsensusParams(app.deliverState.ctx))

	// we also set block gas meter to checkState in case the application needs to
	// verify gas consumption during (Re)CheckTx
	if app.checkState != nil {
		app.checkState.ctx = app.checkState.ctx.
			WithBlockGasMeter(gasMeter).
			WithHeaderHash(req.Hash)
	}

	if app.beginBlocker != nil {
		res = app.beginBlocker(app.deliverState.ctx, req)
		res.Events = sdk.MarkEventsToIndex(res.Events, app.indexEvents)
	}
	// set the signed validators for addition to context in deliverTx
	app.voteInfos = req.LastCommitInfo.GetVotes()

	// call the hooks with the BeginBlock messages
	for _, streamingListener := range app.abciListeners {
		if err := streamingListener.ListenBeginBlock(app.deliverState.ctx, req, res); err != nil {
			app.logger.Error("BeginBlock listening hook failed", "height", req.Header.Height, "err", err)
		}
	}

	return res
}

// EndBlock implements the ABCI interface.
func (app *BaseApp) EndBlock(req abci.RequestEndBlock) (res abci.ResponseEndBlock) {
	if app.deliverState.ms.TracingEnabled() {
		app.deliverState.ms = app.deliverState.ms.SetTracingContext(nil).(sdk.CacheMultiStore)
	}

	if app.endBlocker != nil {
		res = app.endBlocker(app.deliverState.ctx, req)
		res.Events = sdk.MarkEventsToIndex(res.Events, app.indexEvents)
	}

	if cp := app.GetConsensusParams(app.deliverState.ctx); cp != nil {
		res.ConsensusParamUpdates = cp
	}

	// call the streaming service hooks with the EndBlock messages
	for _, streamingListener := range app.abciListeners {
		if err := streamingListener.ListenEndBlock(app.deliverState.ctx, req, res); err != nil {
			app.logger.Error("EndBlock listening hook failed", "height", req.Height, "err", err)
		}
	}

	return res
}

// CheckTx implements the ABCI interface and executes a tx in CheckTx mode. In
// CheckTx mode, messages are not executed. This means messages are only validated
// and only the AnteHandler is executed. State is persisted to the BaseApp's
// internal CheckTx state if the AnteHandler passes. Otherwise, the ResponseCheckTx
// will contain releveant error information. Regardless of tx execution outcome,
// the ResponseCheckTx will contain relevant gas execution context.
func (app *BaseApp) CheckTx(req abci.RequestCheckTx) abci.ResponseCheckTx {
	var mode runTxMode

	switch {
	case req.Type == abci.CheckTxType_New:
		mode = runTxModeCheck

	case req.Type == abci.CheckTxType_Recheck:
		mode = runTxModeReCheck

	default:
		panic(fmt.Sprintf("unknown RequestCheckTx type: %s", req.Type))
	}

	gInfo, result, anteEvents, err := app.runTx(mode, req.Tx)
	if err != nil {
		return sdkerrors.ResponseCheckTxWithEvents(err, gInfo.GasWanted, gInfo.GasUsed, anteEvents, app.trace)
	}

	return abci.ResponseCheckTx{
		GasWanted: int64(gInfo.GasWanted), // TODO: Should type accept unsigned ints?
		GasUsed:   int64(gInfo.GasUsed),   // TODO: Should type accept unsigned ints?
		Log:       result.Log,
		Data:      result.Data,
		Events:    sdk.MarkEventsToIndex(result.Events, app.indexEvents),
	}
}

// DeliverTx implements the ABCI interface and executes a tx in DeliverTx mode.
// State only gets persisted if all messages are valid and get executed successfully.
// Otherwise, the ResponseDeliverTx will contain releveant error information.
// Regardless of tx execution outcome, the ResponseDeliverTx will contain relevant
// gas execution context.
func (app *BaseApp) DeliverTx(req abci.RequestDeliverTx) abci.ResponseDeliverTx {
<<<<<<< HEAD
	gInfo := sdk.GasInfo{}
	resultStr := "successful"

=======
	var abciRes abci.ResponseDeliverTx
>>>>>>> f470d402
	defer func() {
		telemetry.IncrCounter(1, "tx", "count")
		telemetry.IncrCounter(1, "tx", resultStr)
		telemetry.SetGauge(float32(gInfo.GasUsed), "tx", "gas", "used")
		telemetry.SetGauge(float32(gInfo.GasWanted), "tx", "gas", "wanted")
	}()

	gInfo, result, anteEvents, err := app.runTx(runTxModeDeliver, req.Tx)
	if err != nil {
		resultStr = "failed"
		return sdkerrors.ResponseDeliverTxWithEvents(err, gInfo.GasWanted, gInfo.GasUsed, anteEvents, app.trace)
	}

	return abci.ResponseDeliverTx{
		GasWanted: int64(gInfo.GasWanted), // TODO: Should type accept unsigned ints?
		GasUsed:   int64(gInfo.GasUsed),   // TODO: Should type accept unsigned ints?
		Log:       result.Log,
		Data:      result.Data,
		Events:    sdk.MarkEventsToIndex(result.Events, app.indexEvents),
	}
<<<<<<< HEAD
=======

	return abciRes
>>>>>>> f470d402
}

// Commit implements the ABCI interface. It will commit all state that exists in
// the deliver state's multi-store and includes the resulting commit ID in the
// returned abci.ResponseCommit. Commit will set the check state based on the
// latest header and reset the deliver state. Also, if a non-zero halt height is
// defined in config, Commit will execute a deferred function call to check
// against that height and gracefully halt if it matches the latest committed
// height.
func (app *BaseApp) Commit() (res abci.ResponseCommit) {
	header := app.deliverState.ctx.BlockHeader()
	retainHeight := app.GetBlockRetentionHeight(header.Height)

	// Write the DeliverTx state into branched storage and commit the MultiStore.
	// The write to the DeliverTx state writes all state transitions to the root
	// MultiStore (app.cms) so when Commit() is called is persists those values.
	app.deliverState.ms.Write()
	commitID := app.cms.Commit()
	app.logger.Info("commit synced", "commit", fmt.Sprintf("%X", commitID))

	// Reset the Check state to the latest committed.
	//
	// NOTE: This is safe because Tendermint holds a lock on the mempool for
	// Commit. Use the header from this latest block.
	app.setCheckState(header)

	// empty/reset the deliver state
	app.deliverState = nil

	var halt bool

	switch {
	case app.haltHeight > 0 && uint64(header.Height) >= app.haltHeight:
		halt = true

	case app.haltTime > 0 && header.Time.Unix() >= int64(app.haltTime):
		halt = true
	}

	if halt {
		// Halt the binary and allow Tendermint to receive the ResponseCommit
		// response with the commit ID hash. This will allow the node to successfully
		// restart and process blocks assuming the halt configuration has been
		// reset or moved to a more distant value.
		app.halt()
	}

	go app.snapshotManager.SnapshotIfApplicable(header.Height)

	return abci.ResponseCommit{
		Data:         commitID.Hash,
		RetainHeight: retainHeight,
	}
}

// halt attempts to gracefully shutdown the node via SIGINT and SIGTERM falling
// back on os.Exit if both fail.
func (app *BaseApp) halt() {
	app.logger.Info("halting node per configuration", "height", app.haltHeight, "time", app.haltTime)

	p, err := os.FindProcess(os.Getpid())
	if err == nil {
		// attempt cascading signals in case SIGINT fails (os dependent)
		sigIntErr := p.Signal(syscall.SIGINT)
		sigTermErr := p.Signal(syscall.SIGTERM)

		if sigIntErr == nil || sigTermErr == nil {
			return
		}
	}

	// Resort to exiting immediately if the process could not be found or killed
	// via SIGINT/SIGTERM signals.
	app.logger.Info("failed to send SIGINT/SIGTERM; exiting...")
	os.Exit(0)
}

// Query implements the ABCI interface. It delegates to CommitMultiStore if it
// implements Queryable.
func (app *BaseApp) Query(req abci.RequestQuery) (res abci.ResponseQuery) {
	// Add panic recovery for all queries.
	// ref: https://github.com/cosmos/cosmos-sdk/pull/8039
	defer func() {
		if r := recover(); r != nil {
			res = sdkerrors.QueryResult(sdkerrors.Wrapf(sdkerrors.ErrPanic, "%v", r), app.trace)
		}
	}()

	// when a client did not provide a query height, manually inject the latest
	if req.Height == 0 {
		req.Height = app.LastBlockHeight()
	}

	// handle gRPC routes first rather than calling splitPath because '/' characters
	// are used as part of gRPC paths
	if grpcHandler := app.grpcQueryRouter.Route(req.Path); grpcHandler != nil {
		return app.handleQueryGRPC(grpcHandler, req)
	}

	path := SplitABCIQueryPath(req.Path)
	if len(path) == 0 {
		sdkerrors.QueryResult(sdkerrors.Wrap(sdkerrors.ErrUnknownRequest, "no query path provided"), app.trace)
	}

	switch path[0] {
	case QueryPathApp:
		// "/app" prefix for special application queries
		return handleQueryApp(app, path, req)

	case QueryPathStore:
		return handleQueryStore(app, path, req)

	case QueryPathP2P:
		return handleQueryP2P(app, path)

	case QueryPathCustom:
		return handleQueryCustom(app, path, req)
	}

	return sdkerrors.QueryResult(sdkerrors.Wrap(sdkerrors.ErrUnknownRequest, "unknown query path"), app.trace)
}

// ListSnapshots implements the ABCI interface. It delegates to app.snapshotManager if set.
func (app *BaseApp) ListSnapshots(req abci.RequestListSnapshots) abci.ResponseListSnapshots {
	resp := abci.ResponseListSnapshots{Snapshots: []*abci.Snapshot{}}
	if app.snapshotManager == nil {
		return resp
	}

	snapshots, err := app.snapshotManager.List()
	if err != nil {
		app.logger.Error("failed to list snapshots", "err", err)
		return resp
	}

	for _, snapshot := range snapshots {
		abciSnapshot, err := snapshot.ToABCI()
		if err != nil {
			app.logger.Error("failed to list snapshots", "err", err)
			return resp
		}
		resp.Snapshots = append(resp.Snapshots, &abciSnapshot)
	}

	return resp
}

// LoadSnapshotChunk implements the ABCI interface. It delegates to app.snapshotManager if set.
func (app *BaseApp) LoadSnapshotChunk(req abci.RequestLoadSnapshotChunk) abci.ResponseLoadSnapshotChunk {
	if app.snapshotManager == nil {
		return abci.ResponseLoadSnapshotChunk{}
	}
	chunk, err := app.snapshotManager.LoadChunk(req.Height, req.Format, req.Chunk)
	if err != nil {
		app.logger.Error(
			"failed to load snapshot chunk",
			"height", req.Height,
			"format", req.Format,
			"chunk", req.Chunk,
			"err", err,
		)
		return abci.ResponseLoadSnapshotChunk{}
	}
	return abci.ResponseLoadSnapshotChunk{Chunk: chunk}
}

// OfferSnapshot implements the ABCI interface. It delegates to app.snapshotManager if set.
func (app *BaseApp) OfferSnapshot(req abci.RequestOfferSnapshot) abci.ResponseOfferSnapshot {
	if app.snapshotManager == nil {
		app.logger.Error("snapshot manager not configured")
		return abci.ResponseOfferSnapshot{Result: abci.ResponseOfferSnapshot_ABORT}
	}

	if req.Snapshot == nil {
		app.logger.Error("received nil snapshot")
		return abci.ResponseOfferSnapshot{Result: abci.ResponseOfferSnapshot_REJECT}
	}

	snapshot, err := snapshottypes.SnapshotFromABCI(req.Snapshot)
	if err != nil {
		app.logger.Error("failed to decode snapshot metadata", "err", err)
		return abci.ResponseOfferSnapshot{Result: abci.ResponseOfferSnapshot_REJECT}
	}

	err = app.snapshotManager.Restore(snapshot)
	switch {
	case err == nil:
		return abci.ResponseOfferSnapshot{Result: abci.ResponseOfferSnapshot_ACCEPT}

	case errors.Is(err, snapshottypes.ErrUnknownFormat):
		return abci.ResponseOfferSnapshot{Result: abci.ResponseOfferSnapshot_REJECT_FORMAT}

	case errors.Is(err, snapshottypes.ErrInvalidMetadata):
		app.logger.Error(
			"rejecting invalid snapshot",
			"height", req.Snapshot.Height,
			"format", req.Snapshot.Format,
			"err", err,
		)
		return abci.ResponseOfferSnapshot{Result: abci.ResponseOfferSnapshot_REJECT}

	default:
		app.logger.Error(
			"failed to restore snapshot",
			"height", req.Snapshot.Height,
			"format", req.Snapshot.Format,
			"err", err,
		)

		// We currently don't support resetting the IAVL stores and retrying a different snapshot,
		// so we ask Tendermint to abort all snapshot restoration.
		return abci.ResponseOfferSnapshot{Result: abci.ResponseOfferSnapshot_ABORT}
	}
}

// ApplySnapshotChunk implements the ABCI interface. It delegates to app.snapshotManager if set.
func (app *BaseApp) ApplySnapshotChunk(req abci.RequestApplySnapshotChunk) abci.ResponseApplySnapshotChunk {
	if app.snapshotManager == nil {
		app.logger.Error("snapshot manager not configured")
		return abci.ResponseApplySnapshotChunk{Result: abci.ResponseApplySnapshotChunk_ABORT}
	}

	_, err := app.snapshotManager.RestoreChunk(req.Chunk)
	switch {
	case err == nil:
		return abci.ResponseApplySnapshotChunk{Result: abci.ResponseApplySnapshotChunk_ACCEPT}

	case errors.Is(err, snapshottypes.ErrChunkHashMismatch):
		app.logger.Error(
			"chunk checksum mismatch; rejecting sender and requesting refetch",
			"chunk", req.Index,
			"sender", req.Sender,
			"err", err,
		)
		return abci.ResponseApplySnapshotChunk{
			Result:        abci.ResponseApplySnapshotChunk_RETRY,
			RefetchChunks: []uint32{req.Index},
			RejectSenders: []string{req.Sender},
		}

	default:
		app.logger.Error("failed to restore snapshot", "err", err)
		return abci.ResponseApplySnapshotChunk{Result: abci.ResponseApplySnapshotChunk_ABORT}
	}
}

func (app *BaseApp) handleQueryGRPC(handler GRPCQueryHandler, req abci.RequestQuery) abci.ResponseQuery {
	ctx, err := app.createQueryContext(req.Height, req.Prove)
	if err != nil {
		return sdkerrors.QueryResult(err, app.trace)
	}

	res, err := handler(ctx, req)
	if err != nil {
		res = sdkerrors.QueryResult(gRPCErrorToSDKError(err), app.trace)
		res.Height = req.Height
		return res
	}

	return res
}

func gRPCErrorToSDKError(err error) error {
	status, ok := grpcstatus.FromError(err)
	if !ok {
		return sdkerrors.Wrap(sdkerrors.ErrInvalidRequest, err.Error())
	}

	switch status.Code() {
	case codes.NotFound:
		return sdkerrors.Wrap(sdkerrors.ErrKeyNotFound, err.Error())
	case codes.InvalidArgument:
		return sdkerrors.Wrap(sdkerrors.ErrInvalidRequest, err.Error())
	case codes.FailedPrecondition:
		return sdkerrors.Wrap(sdkerrors.ErrInvalidRequest, err.Error())
	case codes.Unauthenticated:
		return sdkerrors.Wrap(sdkerrors.ErrUnauthorized, err.Error())
	default:
		return sdkerrors.Wrap(sdkerrors.ErrUnknownRequest, err.Error())
	}
}

func checkNegativeHeight(height int64) error {
	if height < 0 {
		// Reject invalid heights.
		return sdkerrors.Wrap(
			sdkerrors.ErrInvalidRequest,
			"cannot query with height < 0; please provide a valid height",
		)
	}
	return nil
}

// createQueryContext creates a new sdk.Context for a query, taking as args
// the block height and whether the query needs a proof or not.
func (app *BaseApp) createQueryContext(height int64, prove bool) (sdk.Context, error) {
	if err := checkNegativeHeight(height); err != nil {
		return sdk.Context{}, err
	}

	lastBlockHeight := app.LastBlockHeight()
	if height > lastBlockHeight {
		return sdk.Context{},
			sdkerrors.Wrap(
				sdkerrors.ErrInvalidHeight,
				"cannot query with height in the future; please provide a valid height",
			)
	}

	// when a client did not provide a query height, manually inject the latest
	if height == 0 {
		height = lastBlockHeight
	}

	if height <= 1 && prove {
		return sdk.Context{},
			sdkerrors.Wrap(
				sdkerrors.ErrInvalidRequest,
				"cannot query with proof when height <= 1; please provide a valid height",
			)
	}

	cacheMS, err := app.cms.CacheMultiStoreWithVersion(height)
	if err != nil {
		return sdk.Context{},
			sdkerrors.Wrapf(
				sdkerrors.ErrInvalidRequest,
				"failed to load state at height %d; %s (latest height: %d)", height, err, lastBlockHeight,
			)
	}

	// branch the commit-multistore for safety
	ctx := sdk.NewContext(
		cacheMS, app.checkState.ctx.BlockHeader(), true, app.logger,
	).WithMinGasPrices(app.minGasPrices).WithBlockHeight(height)

	return ctx, nil
}

// GetBlockRetentionHeight returns the height for which all blocks below this height
// are pruned from Tendermint. Given a commitment height and a non-zero local
// minRetainBlocks configuration, the retentionHeight is the smallest height that
// satisfies:
//
// - Unbonding (safety threshold) time: The block interval in which validators
// can be economically punished for misbehavior. Blocks in this interval must be
// auditable e.g. by the light client.
//
// - Logical store snapshot interval: The block interval at which the underlying
// logical store database is persisted to disk, e.g. every 10000 heights. Blocks
// since the last IAVL snapshot must be available for replay on application restart.
//
// - State sync snapshots: Blocks since the oldest available snapshot must be
// available for state sync nodes to catch up (oldest because a node may be
// restoring an old snapshot while a new snapshot was taken).
//
// - Local (minRetainBlocks) config: Archive nodes may want to retain more or
// all blocks, e.g. via a local config option min-retain-blocks. There may also
// be a need to vary retention for other nodes, e.g. sentry nodes which do not
// need historical blocks.
func (app *BaseApp) GetBlockRetentionHeight(commitHeight int64) int64 {
	// pruning is disabled if minRetainBlocks is zero
	if app.minRetainBlocks == 0 {
		return 0
	}

	minNonZero := func(x, y int64) int64 {
		switch {
		case x == 0:
			return y
		case y == 0:
			return x
		case x < y:
			return x
		default:
			return y
		}
	}

	// Define retentionHeight as the minimum value that satisfies all non-zero
	// constraints. All blocks below (commitHeight-retentionHeight) are pruned
	// from Tendermint.
	var retentionHeight int64

	// Define the number of blocks needed to protect against misbehaving validators
	// which allows light clients to operate safely. Note, we piggy back of the
	// evidence parameters instead of computing an estimated nubmer of blocks based
	// on the unbonding period and block commitment time as the two should be
	// equivalent.
	cp := app.GetConsensusParams(app.deliverState.ctx)
	if cp != nil && cp.Evidence != nil && cp.Evidence.MaxAgeNumBlocks > 0 {
		retentionHeight = commitHeight - cp.Evidence.MaxAgeNumBlocks
	}

	if app.snapshotManager != nil {
		snapshotRetentionHeights := app.snapshotManager.GetSnapshotBlockRetentionHeights()
		if snapshotRetentionHeights > 0 {
			retentionHeight = minNonZero(retentionHeight, commitHeight-snapshotRetentionHeights)
		}
	}

	v := commitHeight - int64(app.minRetainBlocks)
	retentionHeight = minNonZero(retentionHeight, v)

	if retentionHeight <= 0 {
		// prune nothing in the case of a non-positive height
		return 0
	}

	return retentionHeight
}

func handleQueryApp(app *BaseApp, path []string, req abci.RequestQuery) abci.ResponseQuery {
	if len(path) >= 2 {
		switch path[1] {
		case "simulate":
			txBytes := req.Data

			gInfo, res, err := app.Simulate(txBytes)
			if err != nil {
				return sdkerrors.QueryResult(sdkerrors.Wrap(err, "failed to simulate tx"), app.trace)
			}

			simRes := &sdk.SimulationResponse{
				GasInfo: gInfo,
				Result:  res,
			}

			bz, err := codec.ProtoMarshalJSON(simRes, app.interfaceRegistry)
			if err != nil {
				return sdkerrors.QueryResult(sdkerrors.Wrap(err, "failed to JSON encode simulation response"), app.trace)
			}

			return abci.ResponseQuery{
				Codespace: sdkerrors.RootCodespace,
				Height:    req.Height,
				Value:     bz,
			}

		case "version":
			return abci.ResponseQuery{
				Codespace: sdkerrors.RootCodespace,
				Height:    req.Height,
				Value:     []byte(app.version),
			}

		default:
			return sdkerrors.QueryResult(sdkerrors.Wrapf(sdkerrors.ErrUnknownRequest, "unknown query: %s", path), app.trace)
		}
	}

	return sdkerrors.QueryResult(
		sdkerrors.Wrap(
			sdkerrors.ErrUnknownRequest,
			"expected second parameter to be either 'simulate' or 'version', neither was present",
		), app.trace)
}

func handleQueryStore(app *BaseApp, path []string, req abci.RequestQuery) abci.ResponseQuery {
	// "/store" prefix for store queries
	queryable, ok := app.cms.(sdk.Queryable)
	if !ok {
		return sdkerrors.QueryResult(sdkerrors.Wrap(sdkerrors.ErrUnknownRequest, "multistore doesn't support queries"), app.trace)
	}

	req.Path = "/" + strings.Join(path[1:], "/")

	if req.Height <= 1 && req.Prove {
		return sdkerrors.QueryResult(
			sdkerrors.Wrap(
				sdkerrors.ErrInvalidRequest,
				"cannot query with proof when height <= 1; please provide a valid height",
			), app.trace)
	}

	resp := queryable.Query(req)
	resp.Height = req.Height

	return resp
}

func handleQueryP2P(app *BaseApp, path []string) abci.ResponseQuery {
	// "/p2p" prefix for p2p queries
	if len(path) < 4 {
		return sdkerrors.QueryResult(
			sdkerrors.Wrap(
				sdkerrors.ErrUnknownRequest, "path should be p2p filter <addr|id> <parameter>",
			), app.trace)
	}

	var resp abci.ResponseQuery

	cmd, typ, arg := path[1], path[2], path[3]
	switch cmd {
	case "filter":
		switch typ {
		case "addr":
			resp = app.FilterPeerByAddrPort(arg)

		case "id":
			resp = app.FilterPeerByID(arg)
		}

	default:
		resp = sdkerrors.QueryResult(sdkerrors.Wrap(sdkerrors.ErrUnknownRequest, "expected second parameter to be 'filter'"), app.trace)
	}

	return resp
}

func handleQueryCustom(app *BaseApp, path []string, req abci.RequestQuery) abci.ResponseQuery {
	// path[0] should be "custom" because "/custom" prefix is required for keeper
	// queries.
	//
	// The QueryRouter routes using path[1]. For example, in the path
	// "custom/gov/proposal", QueryRouter routes using "gov".
	if len(path) < 2 || path[1] == "" {
		return sdkerrors.QueryResult(sdkerrors.Wrap(sdkerrors.ErrUnknownRequest, "no route for custom query specified"), app.trace)
	}

	querier := app.queryRouter.Route(path[1])
	if querier == nil {
		return sdkerrors.QueryResult(sdkerrors.Wrapf(sdkerrors.ErrUnknownRequest, "no custom querier found for route %s", path[1]), app.trace)
	}

	ctx, err := app.createQueryContext(req.Height, req.Prove)
	if err != nil {
		return sdkerrors.QueryResult(err, app.trace)
	}

	// Passes the rest of the path as an argument to the querier.
	//
	// For example, in the path "custom/gov/proposal/test", the gov querier gets
	// []string{"proposal", "test"} as the path.
	resBytes, err := querier(ctx, path[2:], req)
	if err != nil {
		res := sdkerrors.QueryResult(err, app.trace)
		res.Height = req.Height
		return res
	}

	return abci.ResponseQuery{
		Height: req.Height,
		Value:  resBytes,
	}
}

// SplitABCIQueryPath splits a string path using the delimiter '/'.
//
// e.g. "this/is/funny" becomes []string{"this", "is", "funny"}
func SplitABCIQueryPath(requestPath string) (path []string) {
	path = strings.Split(requestPath, "/")

	// first element is empty string
	if len(path) > 0 && path[0] == "" {
		path = path[1:]
	}

	return path
}<|MERGE_RESOLUTION|>--- conflicted
+++ resolved
@@ -271,13 +271,9 @@
 // Regardless of tx execution outcome, the ResponseDeliverTx will contain relevant
 // gas execution context.
 func (app *BaseApp) DeliverTx(req abci.RequestDeliverTx) abci.ResponseDeliverTx {
-<<<<<<< HEAD
 	gInfo := sdk.GasInfo{}
 	resultStr := "successful"
 
-=======
-	var abciRes abci.ResponseDeliverTx
->>>>>>> f470d402
 	defer func() {
 		telemetry.IncrCounter(1, "tx", "count")
 		telemetry.IncrCounter(1, "tx", resultStr)
@@ -298,11 +294,6 @@
 		Data:      result.Data,
 		Events:    sdk.MarkEventsToIndex(result.Events, app.indexEvents),
 	}
-<<<<<<< HEAD
-=======
-
-	return abciRes
->>>>>>> f470d402
 }
 
 // Commit implements the ABCI interface. It will commit all state that exists in
