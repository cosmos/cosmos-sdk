--- conflicted
+++ resolved
@@ -10,12 +10,11 @@
 	"syscall"
 	"time"
 
+	"github.com/cosmos/gogoproto/proto"
 	abci "github.com/tendermint/tendermint/abci/types"
 	tmproto "github.com/tendermint/tendermint/proto/tendermint/types"
 	"google.golang.org/grpc/codes"
 	grpcstatus "google.golang.org/grpc/status"
-
-	"github.com/cosmos/gogoproto/proto"
 
 	"github.com/cosmos/cosmos-sdk/codec"
 	snapshottypes "github.com/cosmos/cosmos-sdk/snapshots/types"
@@ -188,22 +187,8 @@
 		WithHeaderHash(req.Hash).
 		WithConsensusParams(app.GetConsensusParams(app.deliverState.ctx))
 
-<<<<<<< HEAD
-	// we
-=======
->>>>>>> 61effe82
 	if app.checkState != nil {
 		app.checkState.ctx = app.checkState.ctx.
-			WithBlockGasMeter(gasMeter).
-			WithHeaderHash(req.Hash)
-	}
-	if app.prepareProposalState != nil {
-		app.prepareProposalState.ctx = app.prepareProposalState.ctx.
-			WithBlockGasMeter(gasMeter).
-			WithHeaderHash(req.Hash)
-	}
-	if app.processProposalState != nil {
-		app.processProposalState.ctx = app.processProposalState.ctx.
 			WithBlockGasMeter(gasMeter).
 			WithHeaderHash(req.Hash)
 	}
@@ -264,13 +249,6 @@
 // Ref: https://github.com/cosmos/cosmos-sdk/blob/main/docs/architecture/adr-060-abci-1.0.md
 // Ref: https://github.com/tendermint/tendermint/blob/main/spec/abci/abci%2B%2B_basic_concepts.md
 func (app *BaseApp) PrepareProposal(req abci.RequestPrepareProposal) abci.ResponsePrepareProposal {
-<<<<<<< HEAD
-	txs, err := app.prepareProposal(req)
-	if err != nil {
-		panic(err)
-	}
-	return abci.ResponsePrepareProposal{Txs: txs}
-=======
 	var (
 		txsBytes  [][]byte
 		byteCount int64
@@ -309,7 +287,6 @@
 	}
 
 	return abci.ResponsePrepareProposal{Txs: txsBytes}
->>>>>>> 61effe82
 }
 
 // ProcessProposal implements the ProcessProposal ABCI method and returns a
@@ -325,13 +302,6 @@
 // Ref: https://github.com/cosmos/cosmos-sdk/blob/main/docs/architecture/adr-060-abci-1.0.md
 // Ref: https://github.com/tendermint/tendermint/blob/main/spec/abci/abci%2B%2B_basic_concepts.md
 func (app *BaseApp) ProcessProposal(req abci.RequestProcessProposal) abci.ResponseProcessProposal {
-<<<<<<< HEAD
-	err := app.processProposal(req)
-	if err != nil {
-		return abci.ResponseProcessProposal{Status: abci.ResponseProcessProposal_REJECT}
-	}
-	return abci.ResponseProcessProposal{Status: abci.ResponseProcessProposal_ACCEPT}
-=======
 	if app.processProposal == nil {
 		panic("app.ProcessProposal is not set")
 	}
@@ -345,7 +315,6 @@
 		WithConsensusParams(app.GetConsensusParams(app.processProposalState.ctx))
 
 	return app.processProposal(ctx, req)
->>>>>>> 61effe82
 }
 
 // CheckTx implements the ABCI interface and executes a tx in CheckTx mode. In
@@ -448,7 +417,7 @@
 	app.setPrepareProposalState(header)
 	app.setProcessProposalState(header)
 
-	// empty/reset the deliver
+	// empty/reset the deliver state
 	app.deliverState = nil
 
 	var halt bool
