--- conflicted
+++ resolved
@@ -565,15 +565,11 @@
 // logic in verifying a vote extension from another validator during the pre-commit
 // phase. The response MUST be deterministic. An error is returned if vote
 // extensions are not enabled or if verifyVoteExt fails or panics.
-<<<<<<< HEAD
 func (app *BaseApp) VerifyVoteExtension(_ context.Context, req *abci.RequestVerifyVoteExtension) (resp *abci.ResponseVerifyVoteExtension, err error) {
 	if app.verifyVoteExt == nil {
 		return nil, errors.New("application VerifyVoteExtension handler not set")
 	}
 
-=======
-func (app *BaseApp) VerifyVoteExtension(req *abci.RequestVerifyVoteExtension) (resp *abci.ResponseVerifyVoteExtension, err error) {
->>>>>>> af389796
 	// If vote extensions are not enabled, as a safety precaution, we return an
 	// error.
 	cp := app.GetConsensusParams(app.voteExtensionState.ctx)
