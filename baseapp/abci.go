--- conflicted
+++ resolved
@@ -2,7 +2,6 @@
 
 import (
 	"crypto/sha256"
-	"encoding/json"
 	"errors"
 	"fmt"
 	"os"
@@ -120,12 +119,6 @@
 	}
 }
 
-// SetOption implements the ABCI interface.
-func (app *BaseApp) SetOption(req abci.RequestSetOption) (res abci.ResponseSetOption) {
-	// TODO: Implement!
-	return
-}
-
 // Info implements the ABCI interface.
 func (app *BaseApp) Info(req abci.RequestInfo) abci.ResponseInfo {
 	lastCommitID := app.cms.LastCommitID()
@@ -137,6 +130,24 @@
 		LastBlockHeight:  lastCommitID.Version,
 		LastBlockAppHash: lastCommitID.Hash,
 	}
+}
+
+// FilterPeerByAddrPort filters peers by address/port.
+func (app *BaseApp) FilterPeerByAddrPort(info string) abci.ResponseQuery {
+	if app.addrPeerFilter != nil {
+		return app.addrPeerFilter(info)
+	}
+
+	return abci.ResponseQuery{}
+}
+
+// FilterPeerByID filters peers by node ID.
+func (app *BaseApp) FilterPeerByID(info string) abci.ResponseQuery {
+	if app.idPeerFilter != nil {
+		return app.idPeerFilter(info)
+	}
+
+	return abci.ResponseQuery{}
 }
 
 // BeginBlock implements the ABCI application interface.
@@ -735,12 +746,6 @@
 	// use custom query multistore if provided
 	qms := app.qms
 	if qms == nil {
-<<<<<<< HEAD
-		qms = sdk.MultiStore(app.cms)
-	}
-
-	lastBlockHeight := qms.LatestVersion()
-=======
 		qms = app.cms.(sdk.MultiStore)
 	}
 
@@ -749,7 +754,6 @@
 		return sdk.Context{}, sdkerrors.Wrapf(sdkerrors.ErrInvalidHeight, "%s is not ready; please wait for first block", app.Name())
 	}
 
->>>>>>> f008f84e
 	if height > lastBlockHeight {
 		return sdk.Context{},
 			sdkerrors.Wrap(
@@ -905,22 +909,6 @@
 				Value:     []byte(app.version),
 			}
 
-		case "snapshots":
-			var responseValue []byte
-
-			response := app.ListSnapshots(abci.RequestListSnapshots{})
-
-			responseValue, err := json.Marshal(response)
-			if err != nil {
-				return sdkerrors.QueryResult(sdkerrors.Wrap(err, fmt.Sprintf("failed to marshal list snapshots response %v", response)), app.trace)
-			}
-
-			return abci.ResponseQuery{
-				Codespace: sdkerrors.RootCodespace,
-				Height:    req.Height,
-				Value:     responseValue,
-			}
-
 		default:
 			return sdkerrors.QueryResult(sdkerrors.Wrapf(sdkerrors.ErrUnknownRequest, "unknown query: %s", path), app.trace)
 		}
@@ -956,43 +944,6 @@
 	return resp
 }
 
-<<<<<<< HEAD
-func handleQueryCustom(app *BaseApp, path []string, req abci.RequestQuery) abci.ResponseQuery {
-	// path[0] should be "custom" because "/custom" prefix is required for keeper
-	// queries.
-	//
-	// The QueryRouter routes using path[1]. For example, in the path
-	// "custom/gov/proposal", QueryRouter routes using "gov".
-	if len(path) < 2 || path[1] == "" {
-		return sdkerrors.QueryResult(sdkerrors.Wrap(sdkerrors.ErrUnknownRequest, "no route for custom query specified"), app.trace)
-	}
-
-	querier := app.queryRouter.Route(path[1])
-	if querier == nil {
-		return sdkerrors.QueryResult(sdkerrors.Wrapf(sdkerrors.ErrUnknownRequest, "no custom querier found for route %s", path[1]), app.trace)
-	}
-
-	ctx, err := app.createQueryContext(req.Height, req.Prove)
-	if err != nil {
-		return sdkerrors.QueryResult(err, app.trace)
-	}
-
-	// Passes the rest of the path as an argument to the querier.
-	//
-	// For example, in the path "custom/gov/proposal/test", the gov querier gets
-	// []string{"proposal", "test"} as the path.
-	resBytes, err := querier(ctx, path[2:], req)
-	if err != nil {
-		res := sdkerrors.QueryResult(err, app.trace)
-		res.Height = req.Height
-		return res
-	}
-
-	return abci.ResponseQuery{
-		Height: req.Height,
-		Value:  resBytes,
-	}
-=======
 func handleQueryP2P(app *BaseApp, path []string) abci.ResponseQuery {
 	// "/p2p" prefix for p2p queries
 	if len(path) < 4 {
@@ -1020,7 +971,6 @@
 	}
 
 	return resp
->>>>>>> f008f84e
 }
 
 // SplitABCIQueryPath splits a string path using the delimiter '/'.
