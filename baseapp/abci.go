package baseapp

import (
	"context"
	"fmt"
	"sort"
	"strings"
	"time"

	"github.com/cockroachdb/errors"
	abci "github.com/cometbft/cometbft/abci/types"
	cmtproto "github.com/cometbft/cometbft/proto/tendermint/types"
	"github.com/cosmos/gogoproto/proto"
	"google.golang.org/grpc/codes"
	grpcstatus "google.golang.org/grpc/status"

	coreheader "cosmossdk.io/core/header"
	errorsmod "cosmossdk.io/errors"
	"cosmossdk.io/store/rootmulti"
	snapshottypes "cosmossdk.io/store/snapshots/types"
	storetypes "cosmossdk.io/store/types"

	"math"

	"github.com/cosmos/cosmos-sdk/baseapp/state"
	"github.com/cosmos/cosmos-sdk/codec"
	"github.com/cosmos/cosmos-sdk/telemetry"
	sdk "github.com/cosmos/cosmos-sdk/types"
	sdkerrors "github.com/cosmos/cosmos-sdk/types/errors"
)

// Supported ABCI Query prefixes and paths
const (
	QueryPathApp    = "app"
	QueryPathCustom = "custom"
	QueryPathP2P    = "p2p"
	QueryPathStore  = "store"

	QueryPathBroadcastTx = "/cosmos.tx.v1beta1.Service/BroadcastTx"
)

func (app *BaseApp) InitChain(req *abci.RequestInitChain) (*abci.ResponseInitChain, error) {
	if req.ChainId != app.chainID {
		return nil, fmt.Errorf("invalid chain-id on InitChain; expected: %s, got: %s", app.chainID, req.ChainId)
	}

	// On a new chain, we consider the init chain block height as 0, even though
	// req.InitialHeight is 1 by default.
	initHeader := cmtproto.Header{ChainID: req.ChainId, Time: req.Time}
	app.logger.Info("InitChain", "initialHeight", req.InitialHeight, "chainID", req.ChainId)

	// Set the initial height, which will be used to determine if we are proposing
	// or processing the first block or not.
	app.initialHeight = req.InitialHeight
	if app.initialHeight == 0 { // If initial height is 0, set it to 1
		app.initialHeight = 1
	}

	// if req.InitialHeight is > 1, then we set the initial version on all stores
	if req.InitialHeight > 1 {
		initHeader.Height = req.InitialHeight
		if err := app.cms.SetInitialVersion(req.InitialHeight); err != nil {
			return nil, err
		}
	}

	// initialize states with a correct header
	app.stateManager.SetState(execModeFinalize, app.cms, initHeader, app.logger, app.streamingManager)
	app.stateManager.SetState(execModeCheck, app.cms, initHeader, app.logger, app.streamingManager)
	finalizeState := app.stateManager.GetState(execModeFinalize)

	// Store the consensus params in the BaseApp's param store. Note, this must be
	// done after the finalizeBlockState and context have been set as it's persisted
	// to state.
	if req.ConsensusParams != nil {
		err := app.StoreConsensusParams(finalizeState.Context(), *req.ConsensusParams)
		if err != nil {
			return nil, err
		}
	}

	defer func() {
		// InitChain represents the state of the application BEFORE the first block,
		// i.e. the genesis block. This means that when processing the app's InitChain
		// handler, the block height is zero by default. However, after Commit is called
		// the height needs to reflect the true block height.
		initHeader.Height = req.InitialHeight
		checkState := app.stateManager.GetState(execModeCheck)
		checkState.SetContext(checkState.Context().WithBlockHeader(initHeader).
			WithHeaderInfo(coreheader.Info{
				ChainID: req.ChainId,
				Height:  req.InitialHeight,
				Time:    req.Time,
			}))
		finalizeState.SetContext(finalizeState.Context().WithBlockHeader(initHeader).
			WithHeaderInfo(coreheader.Info{
				ChainID: req.ChainId,
				Height:  req.InitialHeight,
				Time:    req.Time,
			}))
	}()

	if app.abciHandlers.InitChainer == nil {
		return &abci.ResponseInitChain{}, nil
	}

	// add block gas meter for any genesis transactions (allow infinite gas)
	finalizeState.SetContext(finalizeState.Context().WithBlockGasMeter(storetypes.NewInfiniteGasMeter()))

	res, err := app.abciHandlers.InitChainer(finalizeState.Context(), req)
	if err != nil {
		return nil, err
	}

	if len(req.Validators) > 0 {
		if len(req.Validators) != len(res.Validators) {
			return nil, fmt.Errorf(
				"len(RequestInitChain.Validators) != len(GenesisValidators) (%d != %d)",
				len(req.Validators), len(res.Validators),
			)
		}

		sort.Sort(abci.ValidatorUpdates(req.Validators))
		sort.Sort(abci.ValidatorUpdates(res.Validators))

		for i := range res.Validators {
			if !proto.Equal(&res.Validators[i], &req.Validators[i]) {
				return nil, fmt.Errorf("genesisValidators[%d] != req.Validators[%d] ", i, i)
			}
		}
	}

	// NOTE: We don't commit, but FinalizeBlock for block InitialHeight starts from
	// this FinalizeBlockState.
	return &abci.ResponseInitChain{
		ConsensusParams: res.ConsensusParams,
		Validators:      res.Validators,
		AppHash:         app.LastCommitID().Hash,
	}, nil
}

func (app *BaseApp) Info(_ *abci.RequestInfo) (*abci.ResponseInfo, error) {
	lastCommitID := app.cms.LastCommitID()

	return &abci.ResponseInfo{
		Data:             app.name,
		Version:          app.version,
		AppVersion:       app.appVersion,
		LastBlockHeight:  lastCommitID.Version,
		LastBlockAppHash: lastCommitID.Hash,
	}, nil
}

// Query implements the ABCI interface. It delegates to CommitMultiStore if it
// implements Queryable.
func (app *BaseApp) Query(_ context.Context, req *abci.RequestQuery) (resp *abci.ResponseQuery, err error) {
	// add panic recovery for all queries
	//
	// Ref: https://github.com/cosmos/cosmos-sdk/pull/8039
	defer func() {
		if r := recover(); r != nil {
			resp = sdkerrors.QueryResult(errorsmod.Wrapf(sdkerrors.ErrPanic, "%v", r), app.trace)
		}
	}()

	// when a client did not provide a query height, manually inject the latest
	if req.Height == 0 {
		req.Height = app.LastBlockHeight()
	}

	telemetry.IncrCounter(1, "query", "count")
	telemetry.IncrCounter(1, "query", req.Path)
	defer telemetry.MeasureSince(telemetry.Now(), req.Path)

	if req.Path == QueryPathBroadcastTx {
		return sdkerrors.QueryResult(errorsmod.Wrap(sdkerrors.ErrInvalidRequest, "can't route a broadcast tx message"), app.trace), nil
	}

	// handle gRPC routes first rather than calling splitPath because '/' characters
	// are used as part of gRPC paths
	if grpcHandler := app.grpcQueryRouter.Route(req.Path); grpcHandler != nil {
		return app.handleQueryGRPC(grpcHandler, req), nil
	}

	path := SplitABCIQueryPath(req.Path)
	if len(path) == 0 {
		return sdkerrors.QueryResult(errorsmod.Wrap(sdkerrors.ErrUnknownRequest, "no query path provided"), app.trace), nil
	}

	switch path[0] {
	case QueryPathApp:
		// "/app" prefix for special application queries
		resp = handleQueryApp(app, path, req)

	case QueryPathStore:
		resp = handleQueryStore(app, path, *req)

	case QueryPathP2P:
		resp = handleQueryP2P(app, path)

	default:
		resp = sdkerrors.QueryResult(errorsmod.Wrap(sdkerrors.ErrUnknownRequest, "unknown query path"), app.trace)
	}

	return resp, nil
}

// ListSnapshots implements the ABCI interface. It delegates to app.snapshotManager if set.
func (app *BaseApp) ListSnapshots(_ *abci.RequestListSnapshots) (*abci.ResponseListSnapshots, error) {
	resp := &abci.ResponseListSnapshots{Snapshots: []*abci.Snapshot{}}
	if app.snapshotManager == nil {
		return resp, nil
	}

	snapshots, err := app.snapshotManager.List()
	if err != nil {
		app.logger.Error("failed to list snapshots", "err", err)
		return nil, err
	}

	for _, snapshot := range snapshots {
		abciSnapshot, err := snapshot.ToABCI()
		if err != nil {
			app.logger.Error("failed to convert ABCI snapshots", "err", err)
			return nil, err
		}

		resp.Snapshots = append(resp.Snapshots, &abciSnapshot)
	}

	return resp, nil
}

// LoadSnapshotChunk implements the ABCI interface. It delegates to app.snapshotManager if set.
func (app *BaseApp) LoadSnapshotChunk(req *abci.RequestLoadSnapshotChunk) (*abci.ResponseLoadSnapshotChunk, error) {
	if app.snapshotManager == nil {
		return &abci.ResponseLoadSnapshotChunk{}, nil
	}

	chunk, err := app.snapshotManager.LoadChunk(req.Height, req.Format, req.Chunk)
	if err != nil {
		app.logger.Error(
			"failed to load snapshot chunk",
			"height", req.Height,
			"format", req.Format,
			"chunk", req.Chunk,
			"err", err,
		)
		return nil, err
	}

	return &abci.ResponseLoadSnapshotChunk{Chunk: chunk}, nil
}

// OfferSnapshot implements the ABCI interface. It delegates to app.snapshotManager if set.
func (app *BaseApp) OfferSnapshot(req *abci.RequestOfferSnapshot) (*abci.ResponseOfferSnapshot, error) {
	if app.snapshotManager == nil {
		app.logger.Error("snapshot manager not configured")
		return &abci.ResponseOfferSnapshot{Result: abci.ResponseOfferSnapshot_ABORT}, nil
	}

	if req.Snapshot == nil {
		app.logger.Error("received nil snapshot")
		return &abci.ResponseOfferSnapshot{Result: abci.ResponseOfferSnapshot_REJECT}, nil
	}

	snapshot, err := snapshottypes.SnapshotFromABCI(req.Snapshot)
	if err != nil {
		app.logger.Error("failed to decode snapshot metadata", "err", err)
		return &abci.ResponseOfferSnapshot{Result: abci.ResponseOfferSnapshot_REJECT}, nil
	}

	err = app.snapshotManager.Restore(snapshot)
	switch {
	case err == nil:
		return &abci.ResponseOfferSnapshot{Result: abci.ResponseOfferSnapshot_ACCEPT}, nil

	case errors.Is(err, snapshottypes.ErrUnknownFormat):
		return &abci.ResponseOfferSnapshot{Result: abci.ResponseOfferSnapshot_REJECT_FORMAT}, nil

	case errors.Is(err, snapshottypes.ErrInvalidMetadata):
		app.logger.Error(
			"rejecting invalid snapshot",
			"height", req.Snapshot.Height,
			"format", req.Snapshot.Format,
			"err", err,
		)
		return &abci.ResponseOfferSnapshot{Result: abci.ResponseOfferSnapshot_REJECT}, nil

	default:
		// CometBFT errors are defined here: https://github.com/cometbft/cometbft/blob/main/statesync/syncer.go
		// It may happen that in case of a CometBFT error, such as a timeout (which occurs after two minutes),
		// the process is aborted. This is done intentionally because deleting the database programmatically
		// can lead to more complicated situations.
		app.logger.Error(
			"failed to restore snapshot",
			"height", req.Snapshot.Height,
			"format", req.Snapshot.Format,
			"err", err,
		)

		// We currently don't support resetting the IAVL stores and retrying a
		// different snapshot, so we ask CometBFT to abort all snapshot restoration.
		return &abci.ResponseOfferSnapshot{Result: abci.ResponseOfferSnapshot_ABORT}, nil
	}
}

// ApplySnapshotChunk implements the ABCI interface. It delegates to app.snapshotManager if set.
func (app *BaseApp) ApplySnapshotChunk(req *abci.RequestApplySnapshotChunk) (*abci.ResponseApplySnapshotChunk, error) {
	if app.snapshotManager == nil {
		app.logger.Error("snapshot manager not configured")
		return &abci.ResponseApplySnapshotChunk{Result: abci.ResponseApplySnapshotChunk_ABORT}, nil
	}

	_, err := app.snapshotManager.RestoreChunk(req.Chunk)
	switch {
	case err == nil:
		return &abci.ResponseApplySnapshotChunk{Result: abci.ResponseApplySnapshotChunk_ACCEPT}, nil

	case errors.Is(err, snapshottypes.ErrChunkHashMismatch):
		app.logger.Error(
			"chunk checksum mismatch; rejecting sender and requesting refetch",
			"chunk", req.Index,
			"sender", req.Sender,
			"err", err,
		)
		return &abci.ResponseApplySnapshotChunk{
			Result:        abci.ResponseApplySnapshotChunk_RETRY,
			RefetchChunks: []uint32{req.Index},
			RejectSenders: []string{req.Sender},
		}, nil

	default:
		app.logger.Error("failed to restore snapshot", "err", err)
		return &abci.ResponseApplySnapshotChunk{Result: abci.ResponseApplySnapshotChunk_ABORT}, nil
	}
}

// safeInt64FromUint64 converts uint64 to int64 with overflow checking.
// If the value is too large to fit in int64, it returns math.MaxInt64.
func safeInt64FromUint64(val uint64) int64 {
	if val > math.MaxInt64 {
		return math.MaxInt64
	}
	return int64(val)
}

// CheckTx implements the ABCI interface and executes a tx in CheckTx mode. In
// CheckTx mode, messages are not executed. This means messages are only validated
// and only the AnteHandler is executed. State is persisted to the BaseApp's
// internal CheckTx state if the AnteHandler passes. Otherwise, the ResponseCheckTx
// will contain relevant error information. Regardless of tx execution outcome,
// the ResponseCheckTx will contain the relevant gas execution context.
func (app *BaseApp) CheckTx(req *abci.RequestCheckTx) (*abci.ResponseCheckTx, error) {
	var mode sdk.ExecMode

	switch req.Type {
	case abci.CheckTxType_New:
		mode = execModeCheck

	case abci.CheckTxType_Recheck:
		mode = execModeReCheck

	default:
		return nil, fmt.Errorf("unknown RequestCheckTx type: %s", req.Type)
	}

	if app.abciHandlers.CheckTxHandler == nil {
		gasInfo, result, anteEvents, err := app.runTx(mode, req.Tx, nil)
		if err != nil {
			return sdkerrors.ResponseCheckTxWithEvents(err, gasInfo.GasWanted, gasInfo.GasUsed, anteEvents, app.trace), nil
		}

<<<<<<< HEAD
		return &abci.CheckTxResponse{
			GasWanted: safeInt64FromUint64(gasInfo.GasWanted),
			GasUsed:   safeInt64FromUint64(gasInfo.GasUsed),
=======
		return &abci.ResponseCheckTx{
			GasWanted: int64(gasInfo.GasWanted), // TODO: Should type accept unsigned ints?
			GasUsed:   int64(gasInfo.GasUsed),   // TODO: Should type accept unsigned ints?
>>>>>>> b6b58e4c
			Log:       result.Log,
			Data:      result.Data,
			Events:    sdk.MarkEventsToIndex(result.Events, app.indexEvents),
		}, nil
	}

	// Create wrapper to avoid users overriding the execution mode
	runTx := func(txBytes []byte, tx sdk.Tx) (gInfo sdk.GasInfo, result *sdk.Result, anteEvents []abci.Event, err error) {
		return app.runTx(mode, txBytes, tx)
	}

	return app.abciHandlers.CheckTxHandler(runTx, req)
}

// PrepareProposal implements the PrepareProposal ABCI method and returns a
// ResponsePrepareProposal object to the client. The PrepareProposal method is
// responsible for allowing the block proposer to perform application-dependent
// work in a block before proposing it.
//
// Transactions can be modified, removed, or added by the application. Since the
// application maintains its own local mempool, it will ignore the transactions
// provided to it in RequestPrepareProposal. Instead, it will determine which
// transactions to return based on the mempool's semantics and the MaxTxBytes
// provided by the client's request.
//
// Ref: https://github.com/cosmos/cosmos-sdk/blob/main/docs/architecture/adr-060-abci-1.0.md
// Ref: https://github.com/cometbft/cometbft/blob/main/spec/abci/abci%2B%2B_basic_concepts.md
func (app *BaseApp) PrepareProposal(req *abci.RequestPrepareProposal) (resp *abci.ResponsePrepareProposal, err error) {
	if app.abciHandlers.PrepareProposalHandler == nil {
		return nil, errors.New("PrepareProposal handler not set")
	}

	// Always reset state given that PrepareProposal can timeout and be called
	// again in a subsequent round.
	header := cmtproto.Header{
		ChainID:            app.chainID,
		Height:             req.Height,
		Time:               req.Time,
		ProposerAddress:    req.ProposerAddress,
		NextValidatorsHash: req.NextValidatorsHash,
		AppHash:            app.LastCommitID().Hash,
	}
	app.stateManager.SetState(execModePrepareProposal, app.cms, header, app.logger, app.streamingManager)

	// CometBFT must never call PrepareProposal with a height of 0.
	//
	// Ref: https://github.com/cometbft/cometbft/blob/059798a4f5b0c9f52aa8655fa619054a0154088c/spec/core/state.md?plain=1#L37-L38
	if req.Height < 1 {
		return nil, errors.New("PrepareProposal called with invalid height")
	}

	prepareProposalState := app.stateManager.GetState(execModePrepareProposal)
	prepareProposalState.SetContext(app.getContextForProposal(prepareProposalState.Context(), req.Height).
		WithVoteInfos(toVoteInfo(req.LocalLastCommit.Votes)). // this is a set of votes that are not finalized yet, wait for commit
		WithBlockHeight(req.Height).
		WithBlockTime(req.Time).
		WithProposer(req.ProposerAddress).
		WithExecMode(sdk.ExecModePrepareProposal).
		WithCometInfo(prepareProposalInfo{req}).
		WithHeaderInfo(coreheader.Info{
			ChainID: app.chainID,
			Height:  req.Height,
			Time:    req.Time,
		}))

	prepareProposalState.SetContext(prepareProposalState.Context().
		WithConsensusParams(app.GetConsensusParams(prepareProposalState.Context())).
		WithBlockGasMeter(app.getBlockGasMeter(prepareProposalState.Context())))

	defer func() {
		if err := recover(); err != nil {
			app.logger.Error(
				"panic recovered in PrepareProposal",
				"height", req.Height,
				"time", req.Time,
				"panic", err,
			)

			resp = &abci.ResponsePrepareProposal{Txs: req.Txs}
		}
	}()

	resp, err = app.abciHandlers.PrepareProposalHandler(prepareProposalState.Context(), req)
	if err != nil {
		app.logger.Error("failed to prepare proposal", "height", req.Height, "time", req.Time, "err", err)
		return &abci.ResponsePrepareProposal{Txs: req.Txs}, nil
	}

	return resp, nil
}

// ProcessProposal implements the ProcessProposal ABCI method and returns a
// ResponseProcessProposal object to the client. The ProcessProposal method is
// responsible for allowing execution of application-dependent work in a proposed
// block. Note, the application defines the exact implementation details of
// ProcessProposal. In general, the application must at the very least ensure
// that all transactions are valid. If all transactions are valid, then we inform
// CometBFT that the Status is ACCEPT. However, the application is also able
// to implement optimizations such as executing the entire proposed block
// immediately.
//
// If a panic is detected during execution of an application's ProcessProposal
// handler, it will be recovered and we will reject the proposal.
//
// Ref: https://github.com/cosmos/cosmos-sdk/blob/main/docs/architecture/adr-060-abci-1.0.md
// Ref: https://github.com/cometbft/cometbft/blob/main/spec/abci/abci%2B%2B_basic_concepts.md
func (app *BaseApp) ProcessProposal(req *abci.RequestProcessProposal) (resp *abci.ResponseProcessProposal, err error) {
	if app.abciHandlers.ProcessProposalHandler == nil {
		return nil, errors.New("ProcessProposal handler not set")
	}

	// CometBFT must never call ProcessProposal with a height of 0.
	// Ref: https://github.com/cometbft/cometbft/blob/059798a4f5b0c9f52aa8655fa619054a0154088c/spec/core/state.md?plain=1#L37-L38
	if req.Height < 1 {
		return nil, errors.New("ProcessProposal called with invalid height")
	}

	// Always reset state given that ProcessProposal can timeout and be called
	// again in a subsequent round.
	header := cmtproto.Header{
		ChainID:            app.chainID,
		Height:             req.Height,
		Time:               req.Time,
		ProposerAddress:    req.ProposerAddress,
		NextValidatorsHash: req.NextValidatorsHash,
		AppHash:            app.LastCommitID().Hash,
	}
	app.stateManager.SetState(execModeProcessProposal, app.cms, header, app.logger, app.streamingManager)

	// Since the application can get access to FinalizeBlock state and write to it,
	// we must be sure to reset it in case ProcessProposal timeouts and is called
	// again in a subsequent round. However, we only want to do this after we've
	// processed the first block, as we want to avoid overwriting the finalizeState
	// after state changes during InitChain.
	if req.Height > app.initialHeight {
		// abort any running OE
		app.optimisticExec.Abort()
		app.stateManager.SetState(execModeFinalize, app.cms, header, app.logger, app.streamingManager)
	}

	processProposalState := app.stateManager.GetState(execModeProcessProposal)
	processProposalState.SetContext(app.getContextForProposal(processProposalState.Context(), req.Height).
		WithVoteInfos(req.ProposedLastCommit.Votes). // this is a set of votes that are not finalized yet, wait for commit
		WithBlockHeight(req.Height).
		WithBlockTime(req.Time).
		WithHeaderHash(req.Hash).
		WithProposer(req.ProposerAddress).
		WithCometInfo(cometInfo{ProposerAddress: req.ProposerAddress, ValidatorsHash: req.NextValidatorsHash, Misbehavior: req.Misbehavior, LastCommit: req.ProposedLastCommit}).
		WithExecMode(sdk.ExecModeProcessProposal).
		WithHeaderInfo(coreheader.Info{
			ChainID: app.chainID,
			Height:  req.Height,
			Time:    req.Time,
		}))

	processProposalState.SetContext(processProposalState.Context().
		WithConsensusParams(app.GetConsensusParams(processProposalState.Context())).
		WithBlockGasMeter(app.getBlockGasMeter(processProposalState.Context())))

	defer func() {
		if err := recover(); err != nil {
			app.logger.Error(
				"panic recovered in ProcessProposal",
				"height", req.Height,
				"time", req.Time,
				"hash", fmt.Sprintf("%X", req.Hash),
				"panic", err,
			)
			resp = &abci.ResponseProcessProposal{Status: abci.ResponseProcessProposal_REJECT}
		}
	}()

	resp, err = app.abciHandlers.ProcessProposalHandler(processProposalState.Context(), req)
	if err != nil {
		app.logger.Error("failed to process proposal", "height", req.Height, "time", req.Time, "hash", fmt.Sprintf("%X", req.Hash), "err", err)
		return &abci.ResponseProcessProposal{Status: abci.ResponseProcessProposal_REJECT}, nil
	}

	// Only execute optimistic execution if the proposal is accepted, OE is
	// enabled and the block height is greater than the initial height. During
	// the first block we'll be carrying state from InitChain, so it would be
	// impossible for us to easily revert.
	// After the first block has been processed, the next blocks will get executed
	// optimistically, so that when the ABCI client calls `FinalizeBlock` the app
	// can have a response ready.
	if resp.Status == abci.ResponseProcessProposal_ACCEPT &&
		app.optimisticExec.Enabled() &&
		req.Height > app.initialHeight {
		app.optimisticExec.Execute(req)
	}

	return resp, nil
}

// ExtendVote implements the ExtendVote ABCI method and returns a ResponseExtendVote.
// It calls the application's ExtendVote handler which is responsible for performing
// application-specific business logic when sending a pre-commit for the NEXT
// block height. The extensions response may be non-deterministic but must always
// be returned, even if empty.
//
// Agreed upon vote extensions are made available to the proposer of the next
// height and are committed in the subsequent height, i.e. H+2. An error is
// returned if vote extensions are not enabled or if extendVote fails or panics.
func (app *BaseApp) ExtendVote(_ context.Context, req *abci.RequestExtendVote) (resp *abci.ResponseExtendVote, err error) {
	// Always reset state given that ExtendVote and VerifyVoteExtension can timeout
	// and be called again in a subsequent round.
	var ctx sdk.Context

	// If we're extending the vote for the initial height, we need to use the
	// finalizeBlockState context, otherwise we don't get the uncommitted data
	// from InitChain.
	if req.Height == app.initialHeight {
		ctx, _ = app.stateManager.GetState(execModeFinalize).Context().CacheContext()
	} else {
		emptyHeader := cmtproto.Header{ChainID: app.chainID, Height: req.Height}
		ms := app.cms.CacheMultiStore()
		ctx = sdk.NewContext(ms, emptyHeader, false, app.logger).WithStreamingManager(app.streamingManager)
	}

	if app.abciHandlers.ExtendVoteHandler == nil {
		return nil, errors.New("application ExtendVote handler not set")
	}

	// If vote extensions are not enabled, as a safety precaution, we return an
	// error.
	cp := app.GetConsensusParams(ctx)

	// Note: In this case, we do want to extend vote if the height is equal or
	// greater than VoteExtensionsEnableHeight. This defers from the check done
	// in ValidateVoteExtensions and PrepareProposal in which we'll check for
	// vote extensions on VoteExtensionsEnableHeight+1.
	extsEnabled := cp.Abci != nil && req.Height >= cp.Abci.VoteExtensionsEnableHeight && cp.Abci.VoteExtensionsEnableHeight != 0
	if !extsEnabled {
		return nil, fmt.Errorf("vote extensions are not enabled; unexpected call to ExtendVote at height %d", req.Height)
	}

	ctx = ctx.
		WithConsensusParams(cp).
		WithBlockGasMeter(storetypes.NewInfiniteGasMeter()).
		WithBlockHeight(req.Height).
		WithHeaderHash(req.Hash).
		WithExecMode(sdk.ExecModeVoteExtension).
		WithHeaderInfo(coreheader.Info{
			ChainID: app.chainID,
			Height:  req.Height,
			Hash:    req.Hash,
		})

	// add a deferred recover handler in case extendVote panics
	defer func() {
		if r := recover(); r != nil {
			app.logger.Error(
				"panic recovered in ExtendVote",
				"height", req.Height,
				"hash", fmt.Sprintf("%X", req.Hash),
				"panic", err,
			)
			err = fmt.Errorf("recovered application panic in ExtendVote: %v", r)
		}
	}()

	resp, err = app.abciHandlers.ExtendVoteHandler(ctx, req)
	if err != nil {
		app.logger.Error("failed to extend vote", "height", req.Height, "hash", fmt.Sprintf("%X", req.Hash), "err", err)
		return &abci.ResponseExtendVote{VoteExtension: []byte{}}, nil
	}

	return resp, err
}

// VerifyVoteExtension implements the VerifyVoteExtension ABCI method and returns
// a ResponseVerifyVoteExtension. It calls the applications' VerifyVoteExtension
// handler which is responsible for performing application-specific business
// logic in verifying a vote extension from another validator during the pre-commit
// phase. The response MUST be deterministic. An error is returned if vote
// extensions are not enabled or if verifyVoteExt fails or panics.
func (app *BaseApp) VerifyVoteExtension(req *abci.RequestVerifyVoteExtension) (resp *abci.ResponseVerifyVoteExtension, err error) {
	if app.abciHandlers.VerifyVoteExtensionHandler == nil {
		return nil, errors.New("application VerifyVoteExtension handler not set")
	}

	var ctx sdk.Context

	// If we're verifying the vote for the initial height, we need to use the
	// finalizeBlockState context, otherwise we don't get the uncommitted data
	// from InitChain.
	if req.Height == app.initialHeight {
		ctx, _ = app.stateManager.GetState(execModeFinalize).Context().CacheContext()
	} else {
		emptyHeader := cmtproto.Header{ChainID: app.chainID, Height: req.Height}
		ms := app.cms.CacheMultiStore()
		ctx = sdk.NewContext(ms, emptyHeader, false, app.logger).WithStreamingManager(app.streamingManager)
	}

	// If vote extensions are not enabled, as a safety precaution, we return an
	// error.
	cp := app.GetConsensusParams(ctx)

	// Note: we verify votes extensions on VoteExtensionsEnableHeight+1. Check
	// comment in ExtendVote and ValidateVoteExtensions for more details.
	extsEnabled := cp.Abci != nil && req.Height >= cp.Abci.VoteExtensionsEnableHeight && cp.Abci.VoteExtensionsEnableHeight != 0
	if !extsEnabled {
		return nil, fmt.Errorf("vote extensions are not enabled; unexpected call to VerifyVoteExtension at height %d", req.Height)
	}

	// add a deferred recover handler in case verifyVoteExt panics
	defer func() {
		if r := recover(); r != nil {
			app.logger.Error(
				"panic recovered in VerifyVoteExtension",
				"height", req.Height,
				"hash", fmt.Sprintf("%X", req.Hash),
				"validator", fmt.Sprintf("%X", req.ValidatorAddress),
				"panic", r,
			)
			err = fmt.Errorf("recovered application panic in VerifyVoteExtension: %v", r)
		}
	}()

	ctx = ctx.
		WithConsensusParams(cp).
		WithBlockGasMeter(storetypes.NewInfiniteGasMeter()).
		WithBlockHeight(req.Height).
		WithHeaderHash(req.Hash).
		WithExecMode(sdk.ExecModeVerifyVoteExtension).
		WithHeaderInfo(coreheader.Info{
			ChainID: app.chainID,
			Height:  req.Height,
			Hash:    req.Hash,
		})

	resp, err = app.abciHandlers.VerifyVoteExtensionHandler(ctx, req)
	if err != nil {
		app.logger.Error("failed to verify vote extension", "height", req.Height, "err", err)
		return &abci.ResponseVerifyVoteExtension{Status: abci.ResponseVerifyVoteExtension_REJECT}, nil
	}

	return resp, err
}

// internalFinalizeBlock executes the block, called by the Optimistic
// Execution flow or by the FinalizeBlock ABCI method. The context received is
// only used to handle early cancellation, for anything related to state app.stateManager.GetState(execModeFinalize).Context()
// must be used.
func (app *BaseApp) internalFinalizeBlock(ctx context.Context, req *abci.RequestFinalizeBlock) (*abci.ResponseFinalizeBlock, error) {
	var events []abci.Event

	if err := app.checkHalt(req.Height, req.Time); err != nil {
		return nil, err
	}

	if err := app.validateFinalizeBlockHeight(req); err != nil {
		return nil, err
	}

	if app.cms.TracingEnabled() {
		app.cms.SetTracingContext(storetypes.TraceContext(
			map[string]any{"blockHeight": req.Height},
		))
	}

	header := cmtproto.Header{
		ChainID:            app.chainID,
		Height:             req.Height,
		Time:               req.Time,
		ProposerAddress:    req.ProposerAddress,
		NextValidatorsHash: req.NextValidatorsHash,
		AppHash:            app.LastCommitID().Hash,
	}

	// finalizeBlockState should be set on InitChain or ProcessProposal. If it is
	// nil, it means we are replaying this block and we need to set the state here
	// given that during block replay ProcessProposal is not executed by CometBFT.
	finalizeState := app.stateManager.GetState(execModeFinalize)
	if finalizeState == nil {
		app.stateManager.SetState(execModeFinalize, app.cms, header, app.logger, app.streamingManager)
		finalizeState = app.stateManager.GetState(execModeFinalize)
	}

	// Context is now updated with Header information.
	finalizeState.SetContext(finalizeState.Context().
		WithBlockHeader(header).
		WithHeaderHash(req.Hash).
		WithHeaderInfo(coreheader.Info{
			ChainID: app.chainID,
			Height:  req.Height,
			Time:    req.Time,
			Hash:    req.Hash,
			AppHash: app.LastCommitID().Hash,
		}).
		WithConsensusParams(app.GetConsensusParams(finalizeState.Context())).
		WithVoteInfos(req.DecidedLastCommit.Votes).
		WithExecMode(sdk.ExecModeFinalize).
		WithCometInfo(cometInfo{
			Misbehavior:     req.Misbehavior,
			ValidatorsHash:  req.NextValidatorsHash,
			ProposerAddress: req.ProposerAddress,
			LastCommit:      req.DecidedLastCommit,
		}))

	// GasMeter must be set after we get a context with updated consensus params.
	gasMeter := app.getBlockGasMeter(finalizeState.Context())
	finalizeState.SetContext(finalizeState.Context().WithBlockGasMeter(gasMeter))

	if checkState := app.stateManager.GetState(execModeCheck); checkState != nil {
		checkState.SetContext(checkState.Context().
			WithBlockGasMeter(gasMeter).
			WithHeaderHash(req.Hash))
	}

	preblockEvents, err := app.preBlock(req)
	if err != nil {
		return nil, err
	}

	events = append(events, preblockEvents...)

	beginBlock, err := app.beginBlock(req)
	if err != nil {
		return nil, err
	}

	// First check for an abort signal after beginBlock, as it's the first place
	// we spend any significant amount of time.
	select {
	case <-ctx.Done():
		return nil, ctx.Err()
	default:
		// continue
	}

	events = append(events, beginBlock.Events...)

	// Reset the gas meter so that the AnteHandlers aren't required to
	gasMeter = app.getBlockGasMeter(finalizeState.Context())
	finalizeState.SetContext(finalizeState.Context().WithBlockGasMeter(gasMeter))

	// Iterate over all raw transactions in the proposal and attempt to execute
	// them, gathering the execution results.
	//
	// NOTE: Not all raw transactions may adhere to the sdk.Tx interface, e.g.
	// vote extensions, so skip those.
	txResults := make([]*abci.ExecTxResult, 0, len(req.Txs))
	for _, rawTx := range req.Txs {
		var response *abci.ExecTxResult

		if _, err := app.txDecoder(rawTx); err == nil {
			response = app.deliverTx(rawTx)
		} else {
			// In the case where a transaction included in a block proposal is malformed,
			// we still want to return a default response to comet. This is because comet
			// expects a response for each transaction included in a block proposal.
			response = sdkerrors.ResponseExecTxResultWithEvents(
				sdkerrors.ErrTxDecode,
				0,
				0,
				nil,
				false,
			)
		}

		// check after every tx if we should abort
		select {
		case <-ctx.Done():
			return nil, ctx.Err()
		default:
			// continue
		}

		txResults = append(txResults, response)
	}

	if finalizeState.MultiStore.TracingEnabled() {
		finalizeState.MultiStore = finalizeState.MultiStore.SetTracingContext(nil).(storetypes.CacheMultiStore)
	}

	endBlock, err := app.endBlock(finalizeState.Context())
	if err != nil {
		return nil, err
	}

	// check after endBlock if we should abort, to avoid propagating the result
	select {
	case <-ctx.Done():
		return nil, ctx.Err()
	default:
		// continue
	}

	events = append(events, endBlock.Events...)
	cp := app.GetConsensusParams(finalizeState.Context())

	return &abci.ResponseFinalizeBlock{
		Events:                events,
		TxResults:             txResults,
		ValidatorUpdates:      endBlock.ValidatorUpdates,
		ConsensusParamUpdates: &cp,
	}, nil
}

// FinalizeBlock will execute the block proposal provided by RequestFinalizeBlock.
// Specifically, it will execute an application's BeginBlock (if defined), followed
// by the transactions in the proposal, finally followed by the application's
// EndBlock (if defined).
//
// For each raw transaction, i.e. a byte slice, BaseApp will only execute it if
// it adheres to the sdk.Tx interface. Otherwise, the raw transaction will be
// skipped. This is to support compatibility with proposers injecting vote
// extensions into the proposal, which should not themselves be executed in cases
// where they adhere to the sdk.Tx interface.
func (app *BaseApp) FinalizeBlock(req *abci.RequestFinalizeBlock) (res *abci.ResponseFinalizeBlock, err error) {
	defer func() {
		if res == nil {
			return
		}
		// call the streaming service hooks with the FinalizeBlock messages
		for _, streamingListener := range app.streamingManager.ABCIListeners {
			if err := streamingListener.ListenFinalizeBlock(app.stateManager.GetState(execModeFinalize).Context(), *req, *res); err != nil {
				app.logger.Error("ListenFinalizeBlock listening hook failed", "height", req.Height, "err", err)
			}
		}
	}()

	if app.optimisticExec.Initialized() {
		// check if the hash we got is the same as the one we are executing
		aborted := app.optimisticExec.AbortIfNeeded(req.Hash)
		// Wait for the OE to finish, regardless of whether it was aborted or not
		res, err = app.optimisticExec.WaitResult()

		// only return if we are not aborting
		if !aborted {
			if res != nil {
				res.AppHash = app.workingHash()
			}

			return res, err
		}

		// if it was aborted, we need to reset the state
		app.stateManager.ClearState(execModeFinalize)
		app.optimisticExec.Reset()
	}

	// if no OE is running, just run the block (this is either a block replay or a OE that got aborted)
	res, err = app.internalFinalizeBlock(context.Background(), req)
	if res != nil {
		res.AppHash = app.workingHash()
	}

	return res, err
}

// checkHalt checkes if height or time exceeds halt-height or halt-time respectively.
func (app *BaseApp) checkHalt(height int64, time time.Time) error {
	var halt bool
	switch {
	case app.haltHeight > 0 && uint64(height) >= app.haltHeight:
		halt = true

	case app.haltTime > 0 && time.Unix() >= int64(app.haltTime):
		halt = true
	}

	if halt {
		return fmt.Errorf("halt per configuration height %d time %d", app.haltHeight, app.haltTime)
	}

	return nil
}

// Commit implements the ABCI interface. It will commit all state that exists in
// the deliver state's multi-store and includes the resulting commit ID in the
// returned abci.ResponseCommit. Commit will set the check state based on the
// latest header and reset the deliver state. Also, if a non-zero halt height is
// defined in config, Commit will execute a deferred function call to check
// against that height and gracefully halt if it matches the latest committed
// height.
func (app *BaseApp) Commit() (*abci.ResponseCommit, error) {
	finalizeState := app.stateManager.GetState(execModeFinalize)
	header := finalizeState.Context().BlockHeader()
	retainHeight := app.GetBlockRetentionHeight(header.Height)

	if app.abciHandlers.Precommiter != nil {
		app.abciHandlers.Precommiter(finalizeState.Context())
	}

	rms, ok := app.cms.(*rootmulti.Store)
	if ok {
		rms.SetCommitHeader(header)
	}

	app.cms.Commit()

	resp := &abci.ResponseCommit{
		RetainHeight: retainHeight,
	}

	abciListeners := app.streamingManager.ABCIListeners
	if len(abciListeners) > 0 {
		ctx := finalizeState.Context()
		blockHeight := ctx.BlockHeight()
		changeSet := app.cms.PopStateCache()

		for _, abciListener := range abciListeners {
			if err := abciListener.ListenCommit(ctx, *resp, changeSet); err != nil {
				app.logger.Error("Commit listening hook failed", "height", blockHeight, "err", err)
			}
		}
	}

	// Reset the CheckTx state to the latest committed.
	//
	// NOTE: This is safe because CometBFT holds a lock on the mempool for
	// Commit. Use the header from this latest block.
	app.stateManager.SetState(execModeCheck, app.cms, header, app.logger, app.streamingManager)

	app.stateManager.ClearState(execModeFinalize)

	if app.abciHandlers.PrepareCheckStater != nil {
		app.abciHandlers.PrepareCheckStater(app.stateManager.GetState(execModeCheck).Context())
	}

	// The SnapshotIfApplicable method will create the snapshot by starting the goroutine
	app.snapshotManager.SnapshotIfApplicable(header.Height)

	return resp, nil
}

// workingHash gets the apphash that will be finalized in commit.
// These writes will be persisted to the root multi-store (app.cms) and flushed to
// disk in the Commit phase. This means when the ABCI client requests Commit(), the application
// state transitions will be flushed to disk and as a result, but we already have
// an application Merkle root.
func (app *BaseApp) workingHash() []byte {
	// Write the FinalizeBlock state into branched storage and commit the MultiStore.
	// The write to the FinalizeBlock state writes all state transitions to the root
	// MultiStore (app.cms) so when Commit() is called it persists those values.
	app.stateManager.GetState(execModeFinalize).MultiStore.Write()

	// Get the hash of all writes in order to return the apphash to the comet in finalizeBlock.
	commitHash := app.cms.WorkingHash()
	app.logger.Debug("hash of all writes", "workingHash", fmt.Sprintf("%X", commitHash))

	return commitHash
}

func handleQueryApp(app *BaseApp, path []string, req *abci.RequestQuery) *abci.ResponseQuery {
	if len(path) >= 2 {
		switch path[1] {
		case "simulate":
			txBytes := req.Data

			gInfo, res, err := app.Simulate(txBytes)
			if err != nil {
				return sdkerrors.QueryResult(errorsmod.Wrap(err, "failed to simulate tx"), app.trace)
			}

			simRes := &sdk.SimulationResponse{
				GasInfo: gInfo,
				Result:  res,
			}

			bz, err := codec.ProtoMarshalJSON(simRes, app.interfaceRegistry)
			if err != nil {
				return sdkerrors.QueryResult(errorsmod.Wrap(err, "failed to JSON encode simulation response"), app.trace)
			}

			return &abci.ResponseQuery{
				Codespace: sdkerrors.RootCodespace,
				Height:    req.Height,
				Value:     bz,
			}

		case "version":
			return &abci.ResponseQuery{
				Codespace: sdkerrors.RootCodespace,
				Height:    req.Height,
				Value:     []byte(app.version),
			}

		default:
			return sdkerrors.QueryResult(errorsmod.Wrapf(sdkerrors.ErrUnknownRequest, "unknown query: %s", path), app.trace)
		}
	}

	return sdkerrors.QueryResult(
		errorsmod.Wrap(
			sdkerrors.ErrUnknownRequest,
			"expected second parameter to be either 'simulate' or 'version', neither was present",
		), app.trace)
}

func handleQueryStore(app *BaseApp, path []string, req abci.RequestQuery) *abci.ResponseQuery {
	// "/store" prefix for store queries
	queryable, ok := app.cms.(storetypes.Queryable)
	if !ok {
		return sdkerrors.QueryResult(errorsmod.Wrap(sdkerrors.ErrUnknownRequest, "multi-store does not support queries"), app.trace)
	}

	req.Path = "/" + strings.Join(path[1:], "/")

	if req.Height <= 1 && req.Prove {
		return sdkerrors.QueryResult(
			errorsmod.Wrap(
				sdkerrors.ErrInvalidRequest,
				"cannot query with proof when height <= 1; please provide a valid height",
			), app.trace)
	}

	sdkReq := storetypes.RequestQuery(req)
	resp, err := queryable.Query(&sdkReq)
	if err != nil {
		return sdkerrors.QueryResult(err, app.trace)
	}
	resp.Height = req.Height

	abciResp := abci.ResponseQuery(*resp)

	return &abciResp
}

func handleQueryP2P(app *BaseApp, path []string) *abci.ResponseQuery {
	// "/p2p" prefix for p2p queries
	if len(path) < 4 {
		return sdkerrors.QueryResult(errorsmod.Wrap(sdkerrors.ErrUnknownRequest, "path should be p2p filter <addr|id> <parameter>"), app.trace)
	}

	var resp *abci.ResponseQuery

	cmd, typ, arg := path[1], path[2], path[3]
	switch cmd {
	case "filter":
		switch typ {
		case "addr":
			resp = app.FilterPeerByAddrPort(arg)

		case "id":
			resp = app.FilterPeerByID(arg)
		}

	default:
		resp = sdkerrors.QueryResult(errorsmod.Wrap(sdkerrors.ErrUnknownRequest, "expected second parameter to be 'filter'"), app.trace)
	}

	return resp
}

// SplitABCIQueryPath splits a string path using the delimiter '/'.
//
// e.g. "this/is/funny" becomes []string{"this", "is", "funny"}
func SplitABCIQueryPath(requestPath string) (path []string) {
	path = strings.Split(requestPath, "/")

	// first element is empty string
	if len(path) > 0 && path[0] == "" {
		path = path[1:]
	}

	return path
}

// FilterPeerByAddrPort filters peers by address/port.
func (app *BaseApp) FilterPeerByAddrPort(info string) *abci.ResponseQuery {
	if app.addrPeerFilter != nil {
		return app.addrPeerFilter(info)
	}

	return &abci.ResponseQuery{}
}

// FilterPeerByID filters peers by node ID.
func (app *BaseApp) FilterPeerByID(info string) *abci.ResponseQuery {
	if app.idPeerFilter != nil {
		return app.idPeerFilter(info)
	}

	return &abci.ResponseQuery{}
}

// getContextForProposal returns the correct Context for PrepareProposal and
// ProcessProposal. We use finalizeBlockState on the first block to be able to
// access any state changes made in InitChain.
func (app *BaseApp) getContextForProposal(ctx sdk.Context, height int64) sdk.Context {
	if height == app.initialHeight {
		ctx, _ = app.stateManager.GetState(execModeFinalize).Context().CacheContext()

		// clear all context data set during InitChain to avoid inconsistent behavior
		ctx = ctx.WithBlockHeader(cmtproto.Header{}).WithHeaderInfo(coreheader.Info{})
		return ctx
	}

	return ctx
}

func (app *BaseApp) handleQueryGRPC(handler GRPCQueryHandler, req *abci.RequestQuery) *abci.ResponseQuery {
	ctx, err := app.CreateQueryContext(req.Height, req.Prove)
	if err != nil {
		return sdkerrors.QueryResult(err, app.trace)
	}

	resp, err := handler(ctx, req)
	if err != nil {
		resp = sdkerrors.QueryResult(gRPCErrorToSDKError(err), app.trace)
		resp.Height = req.Height
		return resp
	}

	return resp
}

func gRPCErrorToSDKError(err error) error {
	status, ok := grpcstatus.FromError(err)
	if !ok {
		return errorsmod.Wrap(sdkerrors.ErrInvalidRequest, err.Error())
	}

	switch status.Code() {
	case codes.NotFound:
		return errorsmod.Wrap(sdkerrors.ErrKeyNotFound, err.Error())

	case codes.InvalidArgument:
		return errorsmod.Wrap(sdkerrors.ErrInvalidRequest, err.Error())

	case codes.FailedPrecondition:
		return errorsmod.Wrap(sdkerrors.ErrInvalidRequest, err.Error())

	case codes.Unauthenticated:
		return errorsmod.Wrap(sdkerrors.ErrUnauthorized, err.Error())

	default:
		return errorsmod.Wrap(sdkerrors.ErrUnknownRequest, err.Error())
	}
}

func checkNegativeHeight(height int64) error {
	if height < 0 {
		return errorsmod.Wrap(sdkerrors.ErrInvalidRequest, "cannot query with height < 0; please provide a valid height")
	}

	return nil
}

// CreateQueryContext creates a new sdk.Context for a query, taking as args
// the block height and whether the query needs a proof or not.
func (bapp *BaseApp) CreateQueryContext(height int64, prove bool) (sdk.Context, error) {
	return bapp.CreateQueryContextWithCheckHeader(height, prove, true)
}

// CreateQueryContextWithCheckHeader creates a new sdk.Context for a query, taking as args
// the block height, whether the query needs a proof or not, and whether to check the header or not.
func (bapp *BaseApp) CreateQueryContextWithCheckHeader(height int64, prove, checkHeader bool) (sdk.Context, error) {
	if err := checkNegativeHeight(height); err != nil {
		return sdk.Context{}, err
	}

	// use custom query multi-store if provided
	qms := bapp.qms
	if qms == nil {
		qms = bapp.cms.(storetypes.MultiStore)
	}

	lastBlockHeight := qms.LatestVersion()
	if lastBlockHeight == 0 {
		return sdk.Context{}, errorsmod.Wrapf(sdkerrors.ErrInvalidHeight, "%s is not ready; please wait for first block", bapp.Name())
	}

	if height > lastBlockHeight {
		return sdk.Context{},
			errorsmod.Wrap(
				sdkerrors.ErrInvalidHeight,
				"cannot query with height in the future; please provide a valid height",
			)
	}

	if height == 1 && prove {
		return sdk.Context{},
			errorsmod.Wrap(
				sdkerrors.ErrInvalidRequest,
				"cannot query with proof when height <= 1; please provide a valid height",
			)
	}

	var header *cmtproto.Header
	isLatest := height == 0
	for _, appState := range []*state.State{
		bapp.stateManager.GetState(execModeCheck),
		bapp.stateManager.GetState(execModeFinalize),
	} {
		if appState != nil {
			// branch the commit multi-store for safety
			h := appState.Context().BlockHeader()
			if isLatest {
				lastBlockHeight = qms.LatestVersion()
			}
			if !checkHeader || !isLatest || isLatest && h.Height == lastBlockHeight {
				header = &h
				break
			}
		}
	}

	if header == nil {
		return sdk.Context{},
			errorsmod.Wrapf(
				sdkerrors.ErrInvalidHeight,
				"context did not contain latest block height in either check state or finalize block state (%d)", lastBlockHeight,
			)
	}

	// when a client did not provide a query height, manually inject the latest
	if isLatest {
		height = lastBlockHeight
	}

	cacheMS, err := qms.CacheMultiStoreWithVersion(height)
	if err != nil {
		return sdk.Context{},
			errorsmod.Wrapf(
				sdkerrors.ErrNotFound,
				"failed to load state at height %d; %s (latest height: %d)", height, err, lastBlockHeight,
			)
	}

	// branch the commit multi-store for safety
	ctx := sdk.NewContext(cacheMS, *header, true, bapp.logger).
		WithMinGasPrices(bapp.gasConfig.MinGasPrices).
		WithGasMeter(storetypes.NewGasMeter(bapp.gasConfig.QueryGasLimit)).
		WithBlockHeader(*header).
		WithBlockHeight(height)

	if !isLatest {
		rms, ok := bapp.cms.(*rootmulti.Store)
		if ok {
			cInfo, err := rms.GetCommitInfo(height)
			if cInfo != nil && err == nil {
				ctx = ctx.WithBlockHeight(height).WithBlockTime(cInfo.Timestamp)
			}
		}
	}
	return ctx, nil
}

// GetBlockRetentionHeight returns the height for which all blocks below this height
// are pruned from CometBFT. Given a commitment height and a non-zero local
// minRetainBlocks configuration, the retentionHeight is the smallest height that
// satisfies:
//
// - Unbonding (safety threshold) time: The block interval in which validators
// can be economically punished for misbehavior. Blocks in this interval must be
// auditable e.g. by the light client.
//
// - Logical store snapshot interval: The block interval at which the underlying
// logical store database is persisted to disk, e.g. every 10000 heights. Blocks
// since the last IAVL snapshot must be available for replay on application restart.
//
// - State sync snapshots: Blocks since the oldest available snapshot must be
// available for state sync nodes to catch up (oldest because a node may be
// restoring an old snapshot while a new snapshot was taken).
//
// - Local (minRetainBlocks) config: Archive nodes may want to retain more or
// all blocks, e.g. via a local config option min-retain-blocks. There may also
// be a need to vary retention for other nodes, e.g. sentry nodes which do not
// need historical blocks.
func (app *BaseApp) GetBlockRetentionHeight(commitHeight int64) int64 {
	// If minRetainBlocks is zero, pruning is disabled and we return 0
	// If commitHeight is less than or equal to minRetainBlocks, return 0 since there are not enough
	// blocks to trigger pruning yet. This ensures we keep all blocks until we have at least minRetainBlocks.
	retentionBlockWindow := commitHeight - int64(app.minRetainBlocks)
	if app.minRetainBlocks == 0 || retentionBlockWindow <= 0 {
		return 0
	}

	minNonZero := func(x, y int64) int64 {
		switch {
		case x == 0:
			return y

		case y == 0:
			return x

		case x < y:
			return x

		default:
			return y
		}
	}

	// Define retentionHeight as the minimum value that satisfies all non-zero
	// constraints. All blocks below (commitHeight-retentionHeight) are pruned
	// from CometBFT.
	var retentionHeight int64

	// Define the number of blocks needed to protect against misbehaving validators
	// which allows light clients to operate safely. Note, we piggyback of the
	// evidence parameters instead of computing an estimated number of blocks based
	// on the unbonding period and block commitment time as the two should be
	// equivalent.
	cp := app.GetConsensusParams(app.stateManager.GetState(execModeFinalize).Context())
	if cp.Evidence != nil && cp.Evidence.MaxAgeNumBlocks > 0 {
		retentionHeight = commitHeight - cp.Evidence.MaxAgeNumBlocks
	}

	if app.snapshotManager != nil {
		snapshotRetentionHeights := app.snapshotManager.GetSnapshotBlockRetentionHeights()
		if snapshotRetentionHeights > 0 {
			retentionHeight = minNonZero(retentionHeight, commitHeight-snapshotRetentionHeights)
		}
	}

	retentionHeight = minNonZero(retentionHeight, retentionBlockWindow)

	if retentionHeight <= 0 {
		// prune nothing in the case of a non-positive height
		return 0
	}

	return retentionHeight
}

// toVoteInfo converts the new ExtendedVoteInfo to VoteInfo.
func toVoteInfo(votes []abci.ExtendedVoteInfo) []abci.VoteInfo {
	legacyVotes := make([]abci.VoteInfo, len(votes))
	for i, vote := range votes {
		legacyVotes[i] = abci.VoteInfo{
			Validator: abci.Validator{
				Address: vote.Validator.Address,
				Power:   vote.Validator.Power,
			},
			BlockIdFlag: vote.BlockIdFlag,
		}
	}

	return legacyVotes
}<|MERGE_RESOLUTION|>--- conflicted
+++ resolved
@@ -371,15 +371,9 @@
 			return sdkerrors.ResponseCheckTxWithEvents(err, gasInfo.GasWanted, gasInfo.GasUsed, anteEvents, app.trace), nil
 		}
 
-<<<<<<< HEAD
 		return &abci.CheckTxResponse{
 			GasWanted: safeInt64FromUint64(gasInfo.GasWanted),
 			GasUsed:   safeInt64FromUint64(gasInfo.GasUsed),
-=======
-		return &abci.ResponseCheckTx{
-			GasWanted: int64(gasInfo.GasWanted), // TODO: Should type accept unsigned ints?
-			GasUsed:   int64(gasInfo.GasUsed),   // TODO: Should type accept unsigned ints?
->>>>>>> b6b58e4c
 			Log:       result.Log,
 			Data:      result.Data,
 			Events:    sdk.MarkEventsToIndex(result.Events, app.indexEvents),
