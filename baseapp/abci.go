package baseapp

import (
	"crypto/sha256"
	"errors"
	"fmt"
	"os"
	"sort"
	"strings"
	"syscall"
	"time"

	abci "github.com/tendermint/tendermint/abci/types"
	tmproto "github.com/tendermint/tendermint/proto/tendermint/types"
	"google.golang.org/grpc/codes"
	grpcstatus "google.golang.org/grpc/status"

	"github.com/cosmos/gogoproto/proto"

	"github.com/cosmos/cosmos-sdk/codec"
	snapshottypes "github.com/cosmos/cosmos-sdk/snapshots/types"
	"github.com/cosmos/cosmos-sdk/telemetry"
	sdk "github.com/cosmos/cosmos-sdk/types"
	sdkerrors "github.com/cosmos/cosmos-sdk/types/errors"
)

// Supported ABCI Query prefixes
const (
	QueryPathApp    = "app"
	QueryPathCustom = "custom"
	QueryPathP2P    = "p2p"
	QueryPathStore  = "store"
)

// InitChain implements the ABCI interface. It runs the initialization logic
// directly on the CommitMultiStore.
func (app *BaseApp) InitChain(req abci.RequestInitChain) (res abci.ResponseInitChain) {
	// On a new chain, we consider the init chain block height as 0, even though
	// req.InitialHeight is 1 by default.
	initHeader := tmproto.Header{ChainID: req.ChainId, Time: req.Time}

	// If req.InitialHeight is > 1, then we set the initial version in the
	// stores.
	if req.InitialHeight > 1 {
		app.initialHeight = req.InitialHeight
		initHeader = tmproto.Header{ChainID: req.ChainId, Height: req.InitialHeight, Time: req.Time}
		err := app.cms.SetInitialVersion(req.InitialHeight)
		if err != nil {
			panic(err)
		}
	}

	// initialize the deliver state and check state with a correct header
	app.setDeliverState(initHeader)
	app.setCheckState(initHeader)
	app.setPrepareProposalState(initHeader)
	app.setProcessProposalState(initHeader)

	// Store the consensus params in the BaseApp's paramstore. Note, this must be
	// done after the deliver state and context have been set as it's persisted
	// to state.
	if req.ConsensusParams != nil {
		app.StoreConsensusParams(app.deliverState.ctx, req.ConsensusParams)
	}

	if app.initChainer == nil {
		return
	}

	// add block gas meter for any genesis transactions (allow infinite gas)
	app.deliverState.ctx = app.deliverState.ctx.WithBlockGasMeter(sdk.NewInfiniteGasMeter())

	res = app.initChainer(app.deliverState.ctx, req)

	// sanity check
	if len(req.Validators) > 0 {
		if len(req.Validators) != len(res.Validators) {
			panic(
				fmt.Errorf(
					"len(RequestInitChain.Validators) != len(GenesisValidators) (%d != %d)",
					len(req.Validators), len(res.Validators),
				),
			)
		}

		sort.Sort(abci.ValidatorUpdates(req.Validators))
		sort.Sort(abci.ValidatorUpdates(res.Validators))

		for i := range res.Validators {
			if !proto.Equal(&res.Validators[i], &req.Validators[i]) {
				panic(fmt.Errorf("genesisValidators[%d] != req.Validators[%d] ", i, i))
			}
		}
	}

	// In the case of a new chain, AppHash will be the hash of an empty string.
	// During an upgrade, it'll be the hash of the last committed block.
	var appHash []byte
	if !app.LastCommitID().IsZero() {
		appHash = app.LastCommitID().Hash
	} else {
		// $ echo -n '' | sha256sum
		// e3b0c44298fc1c149afbf4c8996fb92427ae41e4649b934ca495991b7852b855
		emptyHash := sha256.Sum256([]byte{})
		appHash = emptyHash[:]
	}

	// NOTE: We don't commit, but BeginBlock for block `initial_height` starts from this
	// deliverState.
	return abci.ResponseInitChain{
		ConsensusParams: res.ConsensusParams,
		Validators:      res.Validators,
		AppHash:         appHash,
	}
}

// Info implements the ABCI interface.
func (app *BaseApp) Info(req abci.RequestInfo) abci.ResponseInfo {
	lastCommitID := app.cms.LastCommitID()

	return abci.ResponseInfo{
		Data:             app.name,
		Version:          app.version,
		AppVersion:       app.appVersion,
		LastBlockHeight:  lastCommitID.Version,
		LastBlockAppHash: lastCommitID.Hash,
	}
}

// FilterPeerByAddrPort filters peers by address/port.
func (app *BaseApp) FilterPeerByAddrPort(info string) abci.ResponseQuery {
	if app.addrPeerFilter != nil {
		return app.addrPeerFilter(info)
	}

	return abci.ResponseQuery{}
}

// FilterPeerByID filters peers by node ID.
func (app *BaseApp) FilterPeerByID(info string) abci.ResponseQuery {
	if app.idPeerFilter != nil {
		return app.idPeerFilter(info)
	}

	return abci.ResponseQuery{}
}

// BeginBlock implements the ABCI application interface.
func (app *BaseApp) BeginBlock(req abci.RequestBeginBlock) (res abci.ResponseBeginBlock) {
	if app.cms.TracingEnabled() {
		app.cms.SetTracingContext(sdk.TraceContext(
			map[string]interface{}{"blockHeight": req.Header.Height},
		))
	}

	if err := app.validateHeight(req); err != nil {
		panic(err)
	}

	// Initialize the DeliverTx state. If this is the first block, it should
	// already be initialized in InitChain. Otherwise app.deliverState will be
	// nil, since it is reset on Commit.
	if app.deliverState == nil {
		app.setDeliverState(req.Header)
	} else {
		// In the first block, app.deliverState.ctx will already be initialized
		// by InitChain. Context is now updated with Header information.
		app.deliverState.ctx = app.deliverState.ctx.
			WithBlockHeader(req.Header).
			WithBlockHeight(req.Header.Height)
	}

	// add block gas meter
	var gasMeter sdk.GasMeter
	if maxGas := app.getMaximumBlockGas(app.deliverState.ctx); maxGas > 0 {
		gasMeter = sdk.NewGasMeter(maxGas)
	} else {
		gasMeter = sdk.NewInfiniteGasMeter()
	}

	// NOTE: header hash is not set in NewContext, so we manually set it here

	app.deliverState.ctx = app.deliverState.ctx.
		WithBlockGasMeter(gasMeter).
		WithHeaderHash(req.Hash).
		WithConsensusParams(app.GetConsensusParams(app.deliverState.ctx))

	// we
	if app.checkState != nil {
		app.checkState.ctx = app.checkState.ctx.
			WithBlockGasMeter(gasMeter).
			WithHeaderHash(req.Hash)
	}
	if app.prepareProposalState != nil {
		app.prepareProposalState.ctx = app.prepareProposalState.ctx.
			WithBlockGasMeter(gasMeter).
			WithHeaderHash(req.Hash)
	}
	if app.processProposalState != nil {
		app.processProposalState.ctx = app.processProposalState.ctx.
			WithBlockGasMeter(gasMeter).
			WithHeaderHash(req.Hash)
	}

	if app.beginBlocker != nil {
		res = app.beginBlocker(app.deliverState.ctx, req)
		res.Events = sdk.MarkEventsToIndex(res.Events, app.indexEvents)
	}
	// set the signed validators for addition to context in deliverTx
	app.voteInfos = req.LastCommitInfo.GetVotes()

	// call the hooks with the BeginBlock messages
	for _, streamingListener := range app.abciListeners {
		if err := streamingListener.ListenBeginBlock(app.deliverState.ctx, req, res); err != nil {
			app.logger.Error("BeginBlock listening hook failed", "height", req.Header.Height, "err", err)
		}
	}

	return res
}

// EndBlock implements the ABCI interface.
func (app *BaseApp) EndBlock(req abci.RequestEndBlock) (res abci.ResponseEndBlock) {
	if app.deliverState.ms.TracingEnabled() {
		app.deliverState.ms = app.deliverState.ms.SetTracingContext(nil).(sdk.CacheMultiStore)
	}

	if app.endBlocker != nil {
		res = app.endBlocker(app.deliverState.ctx, req)
		res.Events = sdk.MarkEventsToIndex(res.Events, app.indexEvents)
	}

	if cp := app.GetConsensusParams(app.deliverState.ctx); cp != nil {
		res.ConsensusParamUpdates = cp
	}

	// call the streaming service hooks with the EndBlock messages
	for _, streamingListener := range app.abciListeners {
		if err := streamingListener.ListenEndBlock(app.deliverState.ctx, req, res); err != nil {
			app.logger.Error("EndBlock listening hook failed", "height", req.Height, "err", err)
		}
	}

	return res
}

// PrepareProposal implements the PrepareProposal ABCI method and returns a
// ResponsePrepareProposal object to the client. The PrepareProposal method is
// responsible for allowing the block proposer to perform application-dependent
// work in a block before proposing it.
//
// Transactions can be modified, removed, or added by the application. Since the
// application maintains its own local mempool, it will ignore the transactions
// provided to it in RequestPrepareProposal. Instead, it will determine which
// transactions to return based on the mempool's semantics and the MaxTxBytes
// provided by the client's request.
//
// Ref: https://github.com/cosmos/cosmos-sdk/blob/main/docs/architecture/adr-060-abci-1.0.md
// Ref: https://github.com/tendermint/tendermint/blob/main/spec/abci/abci%2B%2B_basic_concepts.md
func (app *BaseApp) PrepareProposal(req abci.RequestPrepareProposal) abci.ResponsePrepareProposal {
<<<<<<< HEAD
	txs, _ := app.prepareProposal(req)
=======
	txs, err := app.prepareProposal(req)
	if err != nil {
		panic(err)
	}
>>>>>>> 3e6e1a4a
	return abci.ResponsePrepareProposal{Txs: txs}
}

// ProcessProposal implements the ProcessProposal ABCI method and returns a
// ResponseProcessProposal object to the client. The ProcessProposal method is
// responsible for allowing execution of application-dependent work in a proposed
// block. Note, the application defines the exact implementation details of
// ProcessProposal. In general, the application must at the very least ensure
// that all transactions are valid. If all transactions are valid, then we inform
// Tendermint that the Status is ACCEPT. However, the application is also able
// to implement optimizations such as executing the entire proposed block
// immediately. It may even execute the block in parallel.
//
// Ref: https://github.com/cosmos/cosmos-sdk/blob/main/docs/architecture/adr-060-abci-1.0.md
// Ref: https://github.com/tendermint/tendermint/blob/main/spec/abci/abci%2B%2B_basic_concepts.md
func (app *BaseApp) ProcessProposal(req abci.RequestProcessProposal) abci.ResponseProcessProposal {
	err := app.processProposal(req)
	if err != nil {
		return abci.ResponseProcessProposal{Status: abci.ResponseProcessProposal_REJECT}
	}
	return abci.ResponseProcessProposal{Status: abci.ResponseProcessProposal_ACCEPT}
}

// CheckTx implements the ABCI interface and executes a tx in CheckTx mode. In
// CheckTx mode, messages are not executed. This means messages are only validated
// and only the AnteHandler is executed. State is persisted to the BaseApp's
// internal CheckTx state if the AnteHandler passes. Otherwise, the ResponseCheckTx
// will contain relevant error information. Regardless of tx execution outcome,
// the ResponseCheckTx will contain relevant gas execution context.
func (app *BaseApp) CheckTx(req abci.RequestCheckTx) abci.ResponseCheckTx {
	var mode runTxMode

	switch {
	case req.Type == abci.CheckTxType_New:
		mode = runTxModeCheck

	case req.Type == abci.CheckTxType_Recheck:
		mode = runTxModeReCheck

	default:
		panic(fmt.Sprintf("unknown RequestCheckTx type: %s", req.Type))
	}

	gInfo, result, anteEvents, priority, err := app.runTx(mode, req.Tx)
	if err != nil {
		return sdkerrors.ResponseCheckTxWithEvents(err, gInfo.GasWanted, gInfo.GasUsed, anteEvents, app.trace)
	}

	return abci.ResponseCheckTx{
		GasWanted: int64(gInfo.GasWanted), // TODO: Should type accept unsigned ints?
		GasUsed:   int64(gInfo.GasUsed),   // TODO: Should type accept unsigned ints?
		Log:       result.Log,
		Data:      result.Data,
		Events:    sdk.MarkEventsToIndex(result.Events, app.indexEvents),
		Priority:  priority,
	}
}

// DeliverTx implements the ABCI interface and executes a tx in DeliverTx mode.
// State only gets persisted if all messages are valid and get executed successfully.
// Otherwise, the ResponseDeliverTx will contain relevant error information.
// Regardless of tx execution outcome, the ResponseDeliverTx will contain relevant
// gas execution context.
func (app *BaseApp) DeliverTx(req abci.RequestDeliverTx) (res abci.ResponseDeliverTx) {
	gInfo := sdk.GasInfo{}
	resultStr := "successful"

	defer func() {
		for _, streamingListener := range app.abciListeners {
			if err := streamingListener.ListenDeliverTx(app.deliverState.ctx, req, res); err != nil {
				app.logger.Error("DeliverTx listening hook failed", "err", err)
			}
		}
	}()

	defer func() {
		telemetry.IncrCounter(1, "tx", "count")
		telemetry.IncrCounter(1, "tx", resultStr)
		telemetry.SetGauge(float32(gInfo.GasUsed), "tx", "gas", "used")
		telemetry.SetGauge(float32(gInfo.GasWanted), "tx", "gas", "wanted")
	}()

	gInfo, result, anteEvents, _, err := app.runTx(runTxModeDeliver, req.Tx)
	if err != nil {
		resultStr = "failed"
		return sdkerrors.ResponseDeliverTxWithEvents(err, gInfo.GasWanted, gInfo.GasUsed, sdk.MarkEventsToIndex(anteEvents, app.indexEvents), app.trace)
	}

	return abci.ResponseDeliverTx{
		GasWanted: int64(gInfo.GasWanted), // TODO: Should type accept unsigned ints?
		GasUsed:   int64(gInfo.GasUsed),   // TODO: Should type accept unsigned ints?
		Log:       result.Log,
		Data:      result.Data,
		Events:    sdk.MarkEventsToIndex(result.Events, app.indexEvents),
	}
}

// Commit implements the ABCI interface. It will commit all state that exists in
// the deliver state's multi-store and includes the resulting commit ID in the
// returned abci.ResponseCommit. Commit will set the check state based on the
// latest header and reset the deliver state. Also, if a non-zero halt height is
// defined in config, Commit will execute a deferred function call to check
// against that height and gracefully halt if it matches the latest committed
// height.
func (app *BaseApp) Commit() (res abci.ResponseCommit) {
	header := app.deliverState.ctx.BlockHeader()
	retainHeight := app.GetBlockRetentionHeight(header.Height)

	// Write the DeliverTx state into branched storage and commit the MultiStore.
	// The write to the DeliverTx state writes all state transitions to the root
	// MultiStore (app.cms) so when Commit() is called is persists those values.
	app.deliverState.ms.Write()
	commitID := app.cms.Commit()
	app.logger.Info("commit synced", "commit", fmt.Sprintf("%X", commitID))

	// Reset the Check state to the latest committed.
	//
	// NOTE: This is safe because Tendermint holds a lock on the mempool for
	// Commit. Use the header from this latest block.
	app.setCheckState(header)
	app.setPrepareProposalState(header)
	app.setProcessProposalState(header)

	// empty/reset the deliver
	app.deliverState = nil

	var halt bool

	switch {
	case app.haltHeight > 0 && uint64(header.Height) >= app.haltHeight:
		halt = true

	case app.haltTime > 0 && header.Time.Unix() >= int64(app.haltTime):
		halt = true
	}

	if halt {
		// Halt the binary and allow Tendermint to receive the ResponseCommit
		// response with the commit ID hash. This will allow the node to successfully
		// restart and process blocks assuming the halt configuration has been
		// reset or moved to a more distant value.
		app.halt()
	}

	go app.snapshotManager.SnapshotIfApplicable(header.Height)

	return abci.ResponseCommit{
		Data:         commitID.Hash,
		RetainHeight: retainHeight,
	}
}

// halt attempts to gracefully shutdown the node via SIGINT and SIGTERM falling
// back on os.Exit if both fail.
func (app *BaseApp) halt() {
	app.logger.Info("halting node per configuration", "height", app.haltHeight, "time", app.haltTime)

	p, err := os.FindProcess(os.Getpid())
	if err == nil {
		// attempt cascading signals in case SIGINT fails (os dependent)
		sigIntErr := p.Signal(syscall.SIGINT)
		sigTermErr := p.Signal(syscall.SIGTERM)

		if sigIntErr == nil || sigTermErr == nil {
			return
		}
	}

	// Resort to exiting immediately if the process could not be found or killed
	// via SIGINT/SIGTERM signals.
	app.logger.Info("failed to send SIGINT/SIGTERM; exiting...")
	os.Exit(0)
}

// Query implements the ABCI interface. It delegates to CommitMultiStore if it
// implements Queryable.
func (app *BaseApp) Query(req abci.RequestQuery) (res abci.ResponseQuery) {
	// Add panic recovery for all queries.
	// ref: https://github.com/cosmos/cosmos-sdk/pull/8039
	defer func() {
		if r := recover(); r != nil {
			res = sdkerrors.QueryResult(sdkerrors.Wrapf(sdkerrors.ErrPanic, "%v", r), app.trace)
		}
	}()

	// when a client did not provide a query height, manually inject the latest
	if req.Height == 0 {
		req.Height = app.LastBlockHeight()
	}

	telemetry.IncrCounter(1, "query", "count")
	telemetry.IncrCounter(1, "query", req.Path)
	defer telemetry.MeasureSince(time.Now(), req.Path)

	// handle gRPC routes first rather than calling splitPath because '/' characters
	// are used as part of gRPC paths
	if grpcHandler := app.grpcQueryRouter.Route(req.Path); grpcHandler != nil {
		return app.handleQueryGRPC(grpcHandler, req)
	}

	path := SplitABCIQueryPath(req.Path)
	if len(path) == 0 {
		return sdkerrors.QueryResult(sdkerrors.Wrap(sdkerrors.ErrUnknownRequest, "no query path provided"), app.trace)
	}

	switch path[0] {
	case QueryPathApp:
		// "/app" prefix for special application queries
		return handleQueryApp(app, path, req)

	case QueryPathStore:
		return handleQueryStore(app, path, req)

	case QueryPathP2P:
		return handleQueryP2P(app, path)
	}

	return sdkerrors.QueryResult(sdkerrors.Wrap(sdkerrors.ErrUnknownRequest, "unknown query path"), app.trace)
}

// ListSnapshots implements the ABCI interface. It delegates to app.snapshotManager if set.
func (app *BaseApp) ListSnapshots(req abci.RequestListSnapshots) abci.ResponseListSnapshots {
	resp := abci.ResponseListSnapshots{Snapshots: []*abci.Snapshot{}}
	if app.snapshotManager == nil {
		return resp
	}

	snapshots, err := app.snapshotManager.List()
	if err != nil {
		app.logger.Error("failed to list snapshots", "err", err)
		return resp
	}

	for _, snapshot := range snapshots {
		abciSnapshot, err := snapshot.ToABCI()
		if err != nil {
			app.logger.Error("failed to list snapshots", "err", err)
			return resp
		}
		resp.Snapshots = append(resp.Snapshots, &abciSnapshot)
	}

	return resp
}

// LoadSnapshotChunk implements the ABCI interface. It delegates to app.snapshotManager if set.
func (app *BaseApp) LoadSnapshotChunk(req abci.RequestLoadSnapshotChunk) abci.ResponseLoadSnapshotChunk {
	if app.snapshotManager == nil {
		return abci.ResponseLoadSnapshotChunk{}
	}
	chunk, err := app.snapshotManager.LoadChunk(req.Height, req.Format, req.Chunk)
	if err != nil {
		app.logger.Error(
			"failed to load snapshot chunk",
			"height", req.Height,
			"format", req.Format,
			"chunk", req.Chunk,
			"err", err,
		)
		return abci.ResponseLoadSnapshotChunk{}
	}
	return abci.ResponseLoadSnapshotChunk{Chunk: chunk}
}

// OfferSnapshot implements the ABCI interface. It delegates to app.snapshotManager if set.
func (app *BaseApp) OfferSnapshot(req abci.RequestOfferSnapshot) abci.ResponseOfferSnapshot {
	if app.snapshotManager == nil {
		app.logger.Error("snapshot manager not configured")
		return abci.ResponseOfferSnapshot{Result: abci.ResponseOfferSnapshot_ABORT}
	}

	if req.Snapshot == nil {
		app.logger.Error("received nil snapshot")
		return abci.ResponseOfferSnapshot{Result: abci.ResponseOfferSnapshot_REJECT}
	}

	snapshot, err := snapshottypes.SnapshotFromABCI(req.Snapshot)
	if err != nil {
		app.logger.Error("failed to decode snapshot metadata", "err", err)
		return abci.ResponseOfferSnapshot{Result: abci.ResponseOfferSnapshot_REJECT}
	}

	err = app.snapshotManager.Restore(snapshot)
	switch {
	case err == nil:
		return abci.ResponseOfferSnapshot{Result: abci.ResponseOfferSnapshot_ACCEPT}

	case errors.Is(err, snapshottypes.ErrUnknownFormat):
		return abci.ResponseOfferSnapshot{Result: abci.ResponseOfferSnapshot_REJECT_FORMAT}

	case errors.Is(err, snapshottypes.ErrInvalidMetadata):
		app.logger.Error(
			"rejecting invalid snapshot",
			"height", req.Snapshot.Height,
			"format", req.Snapshot.Format,
			"err", err,
		)
		return abci.ResponseOfferSnapshot{Result: abci.ResponseOfferSnapshot_REJECT}

	default:
		app.logger.Error(
			"failed to restore snapshot",
			"height", req.Snapshot.Height,
			"format", req.Snapshot.Format,
			"err", err,
		)

		// We currently don't support resetting the IAVL stores and retrying a different snapshot,
		// so we ask Tendermint to abort all snapshot restoration.
		return abci.ResponseOfferSnapshot{Result: abci.ResponseOfferSnapshot_ABORT}
	}
}

// ApplySnapshotChunk implements the ABCI interface. It delegates to app.snapshotManager if set.
func (app *BaseApp) ApplySnapshotChunk(req abci.RequestApplySnapshotChunk) abci.ResponseApplySnapshotChunk {
	if app.snapshotManager == nil {
		app.logger.Error("snapshot manager not configured")
		return abci.ResponseApplySnapshotChunk{Result: abci.ResponseApplySnapshotChunk_ABORT}
	}

	_, err := app.snapshotManager.RestoreChunk(req.Chunk)
	switch {
	case err == nil:
		return abci.ResponseApplySnapshotChunk{Result: abci.ResponseApplySnapshotChunk_ACCEPT}

	case errors.Is(err, snapshottypes.ErrChunkHashMismatch):
		app.logger.Error(
			"chunk checksum mismatch; rejecting sender and requesting refetch",
			"chunk", req.Index,
			"sender", req.Sender,
			"err", err,
		)
		return abci.ResponseApplySnapshotChunk{
			Result:        abci.ResponseApplySnapshotChunk_RETRY,
			RefetchChunks: []uint32{req.Index},
			RejectSenders: []string{req.Sender},
		}

	default:
		app.logger.Error("failed to restore snapshot", "err", err)
		return abci.ResponseApplySnapshotChunk{Result: abci.ResponseApplySnapshotChunk_ABORT}
	}
}

func (app *BaseApp) handleQueryGRPC(handler GRPCQueryHandler, req abci.RequestQuery) abci.ResponseQuery {
	ctx, err := app.createQueryContext(req.Height, req.Prove)
	if err != nil {
		return sdkerrors.QueryResult(err, app.trace)
	}

	res, err := handler(ctx, req)
	if err != nil {
		res = sdkerrors.QueryResult(gRPCErrorToSDKError(err), app.trace)
		res.Height = req.Height
		return res
	}

	return res
}

func gRPCErrorToSDKError(err error) error {
	status, ok := grpcstatus.FromError(err)
	if !ok {
		return sdkerrors.Wrap(sdkerrors.ErrInvalidRequest, err.Error())
	}

	switch status.Code() {
	case codes.NotFound:
		return sdkerrors.Wrap(sdkerrors.ErrKeyNotFound, err.Error())
	case codes.InvalidArgument:
		return sdkerrors.Wrap(sdkerrors.ErrInvalidRequest, err.Error())
	case codes.FailedPrecondition:
		return sdkerrors.Wrap(sdkerrors.ErrInvalidRequest, err.Error())
	case codes.Unauthenticated:
		return sdkerrors.Wrap(sdkerrors.ErrUnauthorized, err.Error())
	default:
		return sdkerrors.Wrap(sdkerrors.ErrUnknownRequest, err.Error())
	}
}

func checkNegativeHeight(height int64) error {
	if height < 0 {
		// Reject invalid heights.
		return sdkerrors.Wrap(
			sdkerrors.ErrInvalidRequest,
			"cannot query with height < 0; please provide a valid height",
		)
	}
	return nil
}

// createQueryContext creates a new sdk.Context for a query, taking as args
// the block height and whether the query needs a proof or not.
func (app *BaseApp) createQueryContext(height int64, prove bool) (sdk.Context, error) {
	if err := checkNegativeHeight(height); err != nil {
		return sdk.Context{}, err
	}

	// use custom query multistore if provided
	qms := app.qms
	if qms == nil {
		qms = app.cms.(sdk.MultiStore)
	}

	lastBlockHeight := qms.LatestVersion()
	if height > lastBlockHeight {
		return sdk.Context{},
			sdkerrors.Wrap(
				sdkerrors.ErrInvalidHeight,
				"cannot query with height in the future; please provide a valid height",
			)
	}

	// when a client did not provide a query height, manually inject the latest
	if height == 0 {
		height = lastBlockHeight
	}

	if height <= 1 && prove {
		return sdk.Context{},
			sdkerrors.Wrap(
				sdkerrors.ErrInvalidRequest,
				"cannot query with proof when height <= 1; please provide a valid height",
			)
	}

	cacheMS, err := qms.CacheMultiStoreWithVersion(height)
	if err != nil {
		return sdk.Context{},
			sdkerrors.Wrapf(
				sdkerrors.ErrInvalidRequest,
				"failed to load state at height %d; %s (latest height: %d)", height, err, lastBlockHeight,
			)
	}

	// branch the commit-multistore for safety
	ctx := sdk.NewContext(
		cacheMS, app.checkState.ctx.BlockHeader(), true, app.logger,
	).WithMinGasPrices(app.minGasPrices).WithBlockHeight(height)

	return ctx, nil
}

// GetBlockRetentionHeight returns the height for which all blocks below this height
// are pruned from Tendermint. Given a commitment height and a non-zero local
// minRetainBlocks configuration, the retentionHeight is the smallest height that
// satisfies:
//
// - Unbonding (safety threshold) time: The block interval in which validators
// can be economically punished for misbehavior. Blocks in this interval must be
// auditable e.g. by the light client.
//
// - Logical store snapshot interval: The block interval at which the underlying
// logical store database is persisted to disk, e.g. every 10000 heights. Blocks
// since the last IAVL snapshot must be available for replay on application restart.
//
// - State sync snapshots: Blocks since the oldest available snapshot must be
// available for state sync nodes to catch up (oldest because a node may be
// restoring an old snapshot while a new snapshot was taken).
//
// - Local (minRetainBlocks) config: Archive nodes may want to retain more or
// all blocks, e.g. via a local config option min-retain-blocks. There may also
// be a need to vary retention for other nodes, e.g. sentry nodes which do not
// need historical blocks.
func (app *BaseApp) GetBlockRetentionHeight(commitHeight int64) int64 {
	// pruning is disabled if minRetainBlocks is zero
	if app.minRetainBlocks == 0 {
		return 0
	}

	minNonZero := func(x, y int64) int64 {
		switch {
		case x == 0:
			return y
		case y == 0:
			return x
		case x < y:
			return x
		default:
			return y
		}
	}

	// Define retentionHeight as the minimum value that satisfies all non-zero
	// constraints. All blocks below (commitHeight-retentionHeight) are pruned
	// from Tendermint.
	var retentionHeight int64

	// Define the number of blocks needed to protect against misbehaving validators
	// which allows light clients to operate safely. Note, we piggy back of the
	// evidence parameters instead of computing an estimated nubmer of blocks based
	// on the unbonding period and block commitment time as the two should be
	// equivalent.
	cp := app.GetConsensusParams(app.deliverState.ctx)
	if cp != nil && cp.Evidence != nil && cp.Evidence.MaxAgeNumBlocks > 0 {
		retentionHeight = commitHeight - cp.Evidence.MaxAgeNumBlocks
	}

	if app.snapshotManager != nil {
		snapshotRetentionHeights := app.snapshotManager.GetSnapshotBlockRetentionHeights()
		if snapshotRetentionHeights > 0 {
			retentionHeight = minNonZero(retentionHeight, commitHeight-snapshotRetentionHeights)
		}
	}

	v := commitHeight - int64(app.minRetainBlocks)
	retentionHeight = minNonZero(retentionHeight, v)

	if retentionHeight <= 0 {
		// prune nothing in the case of a non-positive height
		return 0
	}

	return retentionHeight
}

func handleQueryApp(app *BaseApp, path []string, req abci.RequestQuery) abci.ResponseQuery {
	if len(path) >= 2 {
		switch path[1] {
		case "simulate":
			txBytes := req.Data

			gInfo, res, err := app.Simulate(txBytes)
			if err != nil {
				return sdkerrors.QueryResult(sdkerrors.Wrap(err, "failed to simulate tx"), app.trace)
			}

			simRes := &sdk.SimulationResponse{
				GasInfo: gInfo,
				Result:  res,
			}

			bz, err := codec.ProtoMarshalJSON(simRes, app.interfaceRegistry)
			if err != nil {
				return sdkerrors.QueryResult(sdkerrors.Wrap(err, "failed to JSON encode simulation response"), app.trace)
			}

			return abci.ResponseQuery{
				Codespace: sdkerrors.RootCodespace,
				Height:    req.Height,
				Value:     bz,
			}

		case "version":
			return abci.ResponseQuery{
				Codespace: sdkerrors.RootCodespace,
				Height:    req.Height,
				Value:     []byte(app.version),
			}

		default:
			return sdkerrors.QueryResult(sdkerrors.Wrapf(sdkerrors.ErrUnknownRequest, "unknown query: %s", path), app.trace)
		}
	}

	return sdkerrors.QueryResult(
		sdkerrors.Wrap(
			sdkerrors.ErrUnknownRequest,
			"expected second parameter to be either 'simulate' or 'version', neither was present",
		), app.trace)
}

func handleQueryStore(app *BaseApp, path []string, req abci.RequestQuery) abci.ResponseQuery {
	// "/store" prefix for store queries
	queryable, ok := app.cms.(sdk.Queryable)
	if !ok {
		return sdkerrors.QueryResult(sdkerrors.Wrap(sdkerrors.ErrUnknownRequest, "multistore doesn't support queries"), app.trace)
	}

	req.Path = "/" + strings.Join(path[1:], "/")

	if req.Height <= 1 && req.Prove {
		return sdkerrors.QueryResult(
			sdkerrors.Wrap(
				sdkerrors.ErrInvalidRequest,
				"cannot query with proof when height <= 1; please provide a valid height",
			), app.trace)
	}

	resp := queryable.Query(req)
	resp.Height = req.Height

	return resp
}

func handleQueryP2P(app *BaseApp, path []string) abci.ResponseQuery {
	// "/p2p" prefix for p2p queries
	if len(path) < 4 {
		return sdkerrors.QueryResult(
			sdkerrors.Wrap(
				sdkerrors.ErrUnknownRequest, "path should be p2p filter <addr|id> <parameter>",
			), app.trace)
	}

	var resp abci.ResponseQuery

	cmd, typ, arg := path[1], path[2], path[3]
	switch cmd {
	case "filter":
		switch typ {
		case "addr":
			resp = app.FilterPeerByAddrPort(arg)

		case "id":
			resp = app.FilterPeerByID(arg)
		}

	default:
		resp = sdkerrors.QueryResult(sdkerrors.Wrap(sdkerrors.ErrUnknownRequest, "expected second parameter to be 'filter'"), app.trace)
	}

	return resp
}

// SplitABCIQueryPath splits a string path using the delimiter '/'.
//
// e.g. "this/is/funny" becomes []string{"this", "is", "funny"}
func SplitABCIQueryPath(requestPath string) (path []string) {
	path = strings.Split(requestPath, "/")

	// first element is empty string
	if len(path) > 0 && path[0] == "" {
		path = path[1:]
	}

	return path
}<|MERGE_RESOLUTION|>--- conflicted
+++ resolved
@@ -250,22 +250,21 @@
 // work in a block before proposing it.
 //
 // Transactions can be modified, removed, or added by the application. Since the
-// application maintains its own local mempool, it will ignore the transactions
+// application maintains it's own local mempool, it will ignore the transactions
 // provided to it in RequestPrepareProposal. Instead, it will determine which
 // transactions to return based on the mempool's semantics and the MaxTxBytes
 // provided by the client's request.
 //
+// Note, there is no need to execute the transactions for validity as they have
+// already passed CheckTx.
+//
 // Ref: https://github.com/cosmos/cosmos-sdk/blob/main/docs/architecture/adr-060-abci-1.0.md
 // Ref: https://github.com/tendermint/tendermint/blob/main/spec/abci/abci%2B%2B_basic_concepts.md
 func (app *BaseApp) PrepareProposal(req abci.RequestPrepareProposal) abci.ResponsePrepareProposal {
-<<<<<<< HEAD
-	txs, _ := app.prepareProposal(req)
-=======
 	txs, err := app.prepareProposal(req)
 	if err != nil {
 		panic(err)
 	}
->>>>>>> 3e6e1a4a
 	return abci.ResponsePrepareProposal{Txs: txs}
 }
 
