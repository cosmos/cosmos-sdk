package baseapp

import (
	"context"
	"fmt"
	"sort"
	"strings"
	"time"

	"github.com/cockroachdb/errors"
	abci "github.com/cometbft/cometbft/abci/types"
	cmtproto "github.com/cometbft/cometbft/proto/tendermint/types"
	"github.com/cosmos/gogoproto/proto"
	"google.golang.org/grpc/codes"
	grpcstatus "google.golang.org/grpc/status"

	coreheader "cosmossdk.io/core/header"
	errorsmod "cosmossdk.io/errors"
	"cosmossdk.io/store/rootmulti"
	snapshottypes "cosmossdk.io/store/snapshots/types"
	storetypes "cosmossdk.io/store/types"

	"github.com/cosmos/cosmos-sdk/codec"
	"github.com/cosmos/cosmos-sdk/telemetry"
	sdk "github.com/cosmos/cosmos-sdk/types"
	sdkerrors "github.com/cosmos/cosmos-sdk/types/errors"
)

// Supported ABCI Query prefixes and paths
const (
	QueryPathApp    = "app"
	QueryPathCustom = "custom"
	QueryPathP2P    = "p2p"
	QueryPathStore  = "store"

	QueryPathBroadcastTx = "/cosmos.tx.v1beta1.Service/BroadcastTx"
)

func (app *BaseApp) InitChain(req *abci.RequestInitChain) (*abci.ResponseInitChain, error) {
	if req.ChainId != app.chainID {
		return nil, fmt.Errorf("invalid chain-id on InitChain; expected: %s, got: %s", app.chainID, req.ChainId)
	}

	// On a new chain, we consider the init chain block height as 0, even though
	// req.InitialHeight is 1 by default.
	initHeader := cmtproto.Header{ChainID: req.ChainId, Time: req.Time}
	app.logger.Info("InitChain", "initialHeight", req.InitialHeight, "chainID", req.ChainId)

	// Set the initial height, which will be used to determine if we are proposing
	// or processing the first block or not.
	app.initialHeight = req.InitialHeight
	if app.initialHeight == 0 { // If initial height is 0, set it to 1
		app.initialHeight = 1
	}

	// if req.InitialHeight is > 1, then we set the initial version on all stores
	if req.InitialHeight > 1 {
		initHeader.Height = req.InitialHeight
		if err := app.cms.SetInitialVersion(req.InitialHeight); err != nil {
			return nil, err
		}
	}

	// initialize states with a correct header
	app.setState(execModeFinalize, initHeader)
	app.setState(execModeCheck, initHeader)
	finalizeState := app.getState(execModeFinalize)

	// Store the consensus params in the BaseApp's param store. Note, this must be
	// done after the finalizeBlockState and context have been set as it's persisted
	// to state.
	if req.ConsensusParams != nil {
		err := app.StoreConsensusParams(finalizeState.Context(), *req.ConsensusParams)
		if err != nil {
			return nil, err
		}
	}

	defer func() {
		// InitChain represents the state of the application BEFORE the first block,
		// i.e. the genesis block. This means that when processing the app's InitChain
		// handler, the block height is zero by default. However, after Commit is called
		// the height needs to reflect the true block height.
		initHeader.Height = req.InitialHeight
		checkState := app.getState(execModeCheck)
		checkState.SetContext(checkState.Context().WithBlockHeader(initHeader).
			WithHeaderInfo(coreheader.Info{
				ChainID: req.ChainId,
				Height:  req.InitialHeight,
				Time:    req.Time,
			}))
		finalizeState.SetContext(finalizeState.Context().WithBlockHeader(initHeader).
			WithHeaderInfo(coreheader.Info{
				ChainID: req.ChainId,
				Height:  req.InitialHeight,
				Time:    req.Time,
			}))
	}()

	if app.abciHandlers.InitChainer == nil {
		return &abci.ResponseInitChain{}, nil
	}

	// add block gas meter for any genesis transactions (allow infinite gas)
	finalizeState.SetContext(finalizeState.Context().WithBlockGasMeter(storetypes.NewInfiniteGasMeter()))

<<<<<<< HEAD
	res, err := app.initChainer(finalizeState.Context(), req)
=======
	res, err := app.abciHandlers.InitChainer(app.finalizeBlockState.Context(), req)
>>>>>>> acb3d747
	if err != nil {
		return nil, err
	}

	if len(req.Validators) > 0 {
		if len(req.Validators) != len(res.Validators) {
			return nil, fmt.Errorf(
				"len(RequestInitChain.Validators) != len(GenesisValidators) (%d != %d)",
				len(req.Validators), len(res.Validators),
			)
		}

		sort.Sort(abci.ValidatorUpdates(req.Validators))
		sort.Sort(abci.ValidatorUpdates(res.Validators))

		for i := range res.Validators {
			if !proto.Equal(&res.Validators[i], &req.Validators[i]) {
				return nil, fmt.Errorf("genesisValidators[%d] != req.Validators[%d] ", i, i)
			}
		}
	}

	// NOTE: We don't commit, but FinalizeBlock for block InitialHeight starts from
	// this FinalizeBlockState.
	return &abci.ResponseInitChain{
		ConsensusParams: res.ConsensusParams,
		Validators:      res.Validators,
		AppHash:         app.LastCommitID().Hash,
	}, nil
}

func (app *BaseApp) Info(_ *abci.RequestInfo) (*abci.ResponseInfo, error) {
	lastCommitID := app.cms.LastCommitID()

	return &abci.ResponseInfo{
		Data:             app.name,
		Version:          app.version,
		AppVersion:       app.appVersion,
		LastBlockHeight:  lastCommitID.Version,
		LastBlockAppHash: lastCommitID.Hash,
	}, nil
}

// Query implements the ABCI interface. It delegates to CommitMultiStore if it
// implements Queryable.
func (app *BaseApp) Query(_ context.Context, req *abci.RequestQuery) (resp *abci.ResponseQuery, err error) {
	// add panic recovery for all queries
	//
	// Ref: https://github.com/cosmos/cosmos-sdk/pull/8039
	defer func() {
		if r := recover(); r != nil {
			resp = sdkerrors.QueryResult(errorsmod.Wrapf(sdkerrors.ErrPanic, "%v", r), app.trace)
		}
	}()

	// when a client did not provide a query height, manually inject the latest
	if req.Height == 0 {
		req.Height = app.LastBlockHeight()
	}

	telemetry.IncrCounter(1, "query", "count")
	telemetry.IncrCounter(1, "query", req.Path)
	defer telemetry.MeasureSince(telemetry.Now(), req.Path)

	if req.Path == QueryPathBroadcastTx {
		return sdkerrors.QueryResult(errorsmod.Wrap(sdkerrors.ErrInvalidRequest, "can't route a broadcast tx message"), app.trace), nil
	}

	// handle gRPC routes first rather than calling splitPath because '/' characters
	// are used as part of gRPC paths
	if grpcHandler := app.grpcQueryRouter.Route(req.Path); grpcHandler != nil {
		return app.handleQueryGRPC(grpcHandler, req), nil
	}

	path := SplitABCIQueryPath(req.Path)
	if len(path) == 0 {
		return sdkerrors.QueryResult(errorsmod.Wrap(sdkerrors.ErrUnknownRequest, "no query path provided"), app.trace), nil
	}

	switch path[0] {
	case QueryPathApp:
		// "/app" prefix for special application queries
		resp = handleQueryApp(app, path, req)

	case QueryPathStore:
		resp = handleQueryStore(app, path, *req)

	case QueryPathP2P:
		resp = handleQueryP2P(app, path)

	default:
		resp = sdkerrors.QueryResult(errorsmod.Wrap(sdkerrors.ErrUnknownRequest, "unknown query path"), app.trace)
	}

	return resp, nil
}

// ListSnapshots implements the ABCI interface. It delegates to app.snapshotManager if set.
func (app *BaseApp) ListSnapshots(req *abci.RequestListSnapshots) (*abci.ResponseListSnapshots, error) {
	resp := &abci.ResponseListSnapshots{Snapshots: []*abci.Snapshot{}}
	if app.snapshotManager == nil {
		return resp, nil
	}

	snapshots, err := app.snapshotManager.List()
	if err != nil {
		app.logger.Error("failed to list snapshots", "err", err)
		return nil, err
	}

	for _, snapshot := range snapshots {
		abciSnapshot, err := snapshot.ToABCI()
		if err != nil {
			app.logger.Error("failed to convert ABCI snapshots", "err", err)
			return nil, err
		}

		resp.Snapshots = append(resp.Snapshots, &abciSnapshot)
	}

	return resp, nil
}

// LoadSnapshotChunk implements the ABCI interface. It delegates to app.snapshotManager if set.
func (app *BaseApp) LoadSnapshotChunk(req *abci.RequestLoadSnapshotChunk) (*abci.ResponseLoadSnapshotChunk, error) {
	if app.snapshotManager == nil {
		return &abci.ResponseLoadSnapshotChunk{}, nil
	}

	chunk, err := app.snapshotManager.LoadChunk(req.Height, req.Format, req.Chunk)
	if err != nil {
		app.logger.Error(
			"failed to load snapshot chunk",
			"height", req.Height,
			"format", req.Format,
			"chunk", req.Chunk,
			"err", err,
		)
		return nil, err
	}

	return &abci.ResponseLoadSnapshotChunk{Chunk: chunk}, nil
}

// OfferSnapshot implements the ABCI interface. It delegates to app.snapshotManager if set.
func (app *BaseApp) OfferSnapshot(req *abci.RequestOfferSnapshot) (*abci.ResponseOfferSnapshot, error) {
	if app.snapshotManager == nil {
		app.logger.Error("snapshot manager not configured")
		return &abci.ResponseOfferSnapshot{Result: abci.ResponseOfferSnapshot_ABORT}, nil
	}

	if req.Snapshot == nil {
		app.logger.Error("received nil snapshot")
		return &abci.ResponseOfferSnapshot{Result: abci.ResponseOfferSnapshot_REJECT}, nil
	}

	snapshot, err := snapshottypes.SnapshotFromABCI(req.Snapshot)
	if err != nil {
		app.logger.Error("failed to decode snapshot metadata", "err", err)
		return &abci.ResponseOfferSnapshot{Result: abci.ResponseOfferSnapshot_REJECT}, nil
	}

	err = app.snapshotManager.Restore(snapshot)
	switch {
	case err == nil:
		return &abci.ResponseOfferSnapshot{Result: abci.ResponseOfferSnapshot_ACCEPT}, nil

	case errors.Is(err, snapshottypes.ErrUnknownFormat):
		return &abci.ResponseOfferSnapshot{Result: abci.ResponseOfferSnapshot_REJECT_FORMAT}, nil

	case errors.Is(err, snapshottypes.ErrInvalidMetadata):
		app.logger.Error(
			"rejecting invalid snapshot",
			"height", req.Snapshot.Height,
			"format", req.Snapshot.Format,
			"err", err,
		)
		return &abci.ResponseOfferSnapshot{Result: abci.ResponseOfferSnapshot_REJECT}, nil

	default:
		// CometBFT errors are defined here: https://github.com/cometbft/cometbft/blob/main/statesync/syncer.go
		// It may happen that in case of a CometBFT error, such as a timeout (which occurs after two minutes),
		// the process is aborted. This is done intentionally because deleting the database programmatically
		// can lead to more complicated situations.
		app.logger.Error(
			"failed to restore snapshot",
			"height", req.Snapshot.Height,
			"format", req.Snapshot.Format,
			"err", err,
		)

		// We currently don't support resetting the IAVL stores and retrying a
		// different snapshot, so we ask CometBFT to abort all snapshot restoration.
		return &abci.ResponseOfferSnapshot{Result: abci.ResponseOfferSnapshot_ABORT}, nil
	}
}

// ApplySnapshotChunk implements the ABCI interface. It delegates to app.snapshotManager if set.
func (app *BaseApp) ApplySnapshotChunk(req *abci.RequestApplySnapshotChunk) (*abci.ResponseApplySnapshotChunk, error) {
	if app.snapshotManager == nil {
		app.logger.Error("snapshot manager not configured")
		return &abci.ResponseApplySnapshotChunk{Result: abci.ResponseApplySnapshotChunk_ABORT}, nil
	}

	_, err := app.snapshotManager.RestoreChunk(req.Chunk)
	switch {
	case err == nil:
		return &abci.ResponseApplySnapshotChunk{Result: abci.ResponseApplySnapshotChunk_ACCEPT}, nil

	case errors.Is(err, snapshottypes.ErrChunkHashMismatch):
		app.logger.Error(
			"chunk checksum mismatch; rejecting sender and requesting refetch",
			"chunk", req.Index,
			"sender", req.Sender,
			"err", err,
		)
		return &abci.ResponseApplySnapshotChunk{
			Result:        abci.ResponseApplySnapshotChunk_RETRY,
			RefetchChunks: []uint32{req.Index},
			RejectSenders: []string{req.Sender},
		}, nil

	default:
		app.logger.Error("failed to restore snapshot", "err", err)
		return &abci.ResponseApplySnapshotChunk{Result: abci.ResponseApplySnapshotChunk_ABORT}, nil
	}
}

// CheckTx implements the ABCI interface and executes a tx in CheckTx mode. In
// CheckTx mode, messages are not executed. This means messages are only validated
// and only the AnteHandler is executed. State is persisted to the BaseApp's
// internal CheckTx state if the AnteHandler passes. Otherwise, the ResponseCheckTx
// will contain relevant error information. Regardless of tx execution outcome,
// the ResponseCheckTx will contain relevant gas execution context.
func (app *BaseApp) CheckTx(req *abci.RequestCheckTx) (*abci.ResponseCheckTx, error) {
	var mode execMode

	switch req.Type {
	case abci.CheckTxType_New:
		mode = execModeCheck

	case abci.CheckTxType_Recheck:
		mode = execModeReCheck

	default:
		return nil, fmt.Errorf("unknown RequestCheckTx type: %s", req.Type)
	}

	if app.abciHandlers.CheckTxHandler == nil {
		gInfo, result, anteEvents, err := app.runTx(mode, req.Tx, nil)
		if err != nil {
			return sdkerrors.ResponseCheckTxWithEvents(err, gInfo.GasWanted, gInfo.GasUsed, anteEvents, app.trace), nil
		}

		return &abci.ResponseCheckTx{
			GasWanted: int64(gInfo.GasWanted), // TODO: Should type accept unsigned ints?
			GasUsed:   int64(gInfo.GasUsed),   // TODO: Should type accept unsigned ints?
			Log:       result.Log,
			Data:      result.Data,
			Events:    sdk.MarkEventsToIndex(result.Events, app.indexEvents),
		}, nil
	}

	// Create wrapper to avoid users overriding the execution mode
	runTx := func(txBytes []byte, tx sdk.Tx) (gInfo sdk.GasInfo, result *sdk.Result, anteEvents []abci.Event, err error) {
		return app.runTx(mode, txBytes, tx)
	}

	return app.abciHandlers.CheckTxHandler(runTx, req)
}

// PrepareProposal implements the PrepareProposal ABCI method and returns a
// ResponsePrepareProposal object to the client. The PrepareProposal method is
// responsible for allowing the block proposer to perform application-dependent
// work in a block before proposing it.
//
// Transactions can be modified, removed, or added by the application. Since the
// application maintains its own local mempool, it will ignore the transactions
// provided to it in RequestPrepareProposal. Instead, it will determine which
// transactions to return based on the mempool's semantics and the MaxTxBytes
// provided by the client's request.
//
// Ref: https://github.com/cosmos/cosmos-sdk/blob/main/docs/architecture/adr-060-abci-1.0.md
// Ref: https://github.com/cometbft/cometbft/blob/main/spec/abci/abci%2B%2B_basic_concepts.md
func (app *BaseApp) PrepareProposal(req *abci.RequestPrepareProposal) (resp *abci.ResponsePrepareProposal, err error) {
	if app.abciHandlers.PrepareProposalHandler == nil {
		return nil, errors.New("PrepareProposal handler not set")
	}

	// Always reset state given that PrepareProposal can timeout and be called
	// again in a subsequent round.
	header := cmtproto.Header{
		ChainID:            app.chainID,
		Height:             req.Height,
		Time:               req.Time,
		ProposerAddress:    req.ProposerAddress,
		NextValidatorsHash: req.NextValidatorsHash,
		AppHash:            app.LastCommitID().Hash,
	}
	app.setState(execModePrepareProposal, header)

	// CometBFT must never call PrepareProposal with a height of 0.
	//
	// Ref: https://github.com/cometbft/cometbft/blob/059798a4f5b0c9f52aa8655fa619054a0154088c/spec/core/state.md?plain=1#L37-L38
	if req.Height < 1 {
		return nil, errors.New("PrepareProposal called with invalid height")
	}

	prepareProposalState := app.getState(execModePrepareProposal)
	prepareProposalState.SetContext(app.getContextForProposal(prepareProposalState.Context(), req.Height).
		WithVoteInfos(toVoteInfo(req.LocalLastCommit.Votes)). // this is a set of votes that are not finalized yet, wait for commit
		WithBlockHeight(req.Height).
		WithBlockTime(req.Time).
		WithProposer(req.ProposerAddress).
		WithExecMode(sdk.ExecModePrepareProposal).
		WithCometInfo(prepareProposalInfo{req}).
		WithHeaderInfo(coreheader.Info{
			ChainID: app.chainID,
			Height:  req.Height,
			Time:    req.Time,
		}))

	prepareProposalState.SetContext(prepareProposalState.Context().
		WithConsensusParams(app.GetConsensusParams(prepareProposalState.Context())).
		WithBlockGasMeter(app.getBlockGasMeter(prepareProposalState.Context())))

	defer func() {
		if err := recover(); err != nil {
			app.logger.Error(
				"panic recovered in PrepareProposal",
				"height", req.Height,
				"time", req.Time,
				"panic", err,
			)

			resp = &abci.ResponsePrepareProposal{Txs: req.Txs}
		}
	}()

<<<<<<< HEAD
	resp, err = app.prepareProposal(prepareProposalState.Context(), req)
=======
	resp, err = app.abciHandlers.PrepareProposalHandler(app.prepareProposalState.Context(), req)
>>>>>>> acb3d747
	if err != nil {
		app.logger.Error("failed to prepare proposal", "height", req.Height, "time", req.Time, "err", err)
		return &abci.ResponsePrepareProposal{Txs: req.Txs}, nil
	}

	return resp, nil
}

// ProcessProposal implements the ProcessProposal ABCI method and returns a
// ResponseProcessProposal object to the client. The ProcessProposal method is
// responsible for allowing execution of application-dependent work in a proposed
// block. Note, the application defines the exact implementation details of
// ProcessProposal. In general, the application must at the very least ensure
// that all transactions are valid. If all transactions are valid, then we inform
// CometBFT that the Status is ACCEPT. However, the application is also able
// to implement optimizations such as executing the entire proposed block
// immediately.
//
// If a panic is detected during execution of an application's ProcessProposal
// handler, it will be recovered and we will reject the proposal.
//
// Ref: https://github.com/cosmos/cosmos-sdk/blob/main/docs/architecture/adr-060-abci-1.0.md
// Ref: https://github.com/cometbft/cometbft/blob/main/spec/abci/abci%2B%2B_basic_concepts.md
func (app *BaseApp) ProcessProposal(req *abci.RequestProcessProposal) (resp *abci.ResponseProcessProposal, err error) {
	if app.abciHandlers.ProcessProposalHandler == nil {
		return nil, errors.New("ProcessProposal handler not set")
	}

	// CometBFT must never call ProcessProposal with a height of 0.
	// Ref: https://github.com/cometbft/cometbft/blob/059798a4f5b0c9f52aa8655fa619054a0154088c/spec/core/state.md?plain=1#L37-L38
	if req.Height < 1 {
		return nil, errors.New("ProcessProposal called with invalid height")
	}

	// Always reset state given that ProcessProposal can timeout and be called
	// again in a subsequent round.
	header := cmtproto.Header{
		ChainID:            app.chainID,
		Height:             req.Height,
		Time:               req.Time,
		ProposerAddress:    req.ProposerAddress,
		NextValidatorsHash: req.NextValidatorsHash,
		AppHash:            app.LastCommitID().Hash,
	}
	app.setState(execModeProcessProposal, header)

	// Since the application can get access to FinalizeBlock state and write to it,
	// we must be sure to reset it in case ProcessProposal timeouts and is called
	// again in a subsequent round. However, we only want to do this after we've
	// processed the first block, as we want to avoid overwriting the finalizeState
	// after state changes during InitChain.
	if req.Height > app.initialHeight {
		// abort any running OE
		app.optimisticExec.Abort()
		app.setState(execModeFinalize, header)
	}

	processProposalState := app.getState(execModeProcessProposal)
	processProposalState.SetContext(app.getContextForProposal(processProposalState.Context(), req.Height).
		WithVoteInfos(req.ProposedLastCommit.Votes). // this is a set of votes that are not finalized yet, wait for commit
		WithBlockHeight(req.Height).
		WithBlockTime(req.Time).
		WithHeaderHash(req.Hash).
		WithProposer(req.ProposerAddress).
		WithCometInfo(cometInfo{ProposerAddress: req.ProposerAddress, ValidatorsHash: req.NextValidatorsHash, Misbehavior: req.Misbehavior, LastCommit: req.ProposedLastCommit}).
		WithExecMode(sdk.ExecModeProcessProposal).
		WithHeaderInfo(coreheader.Info{
			ChainID: app.chainID,
			Height:  req.Height,
			Time:    req.Time,
		}))

	processProposalState.SetContext(processProposalState.Context().
		WithConsensusParams(app.GetConsensusParams(processProposalState.Context())).
		WithBlockGasMeter(app.getBlockGasMeter(processProposalState.Context())))

	defer func() {
		if err := recover(); err != nil {
			app.logger.Error(
				"panic recovered in ProcessProposal",
				"height", req.Height,
				"time", req.Time,
				"hash", fmt.Sprintf("%X", req.Hash),
				"panic", err,
			)
			resp = &abci.ResponseProcessProposal{Status: abci.ResponseProcessProposal_REJECT}
		}
	}()

<<<<<<< HEAD
	resp, err = app.processProposal(processProposalState.Context(), req)
=======
	resp, err = app.abciHandlers.ProcessProposalHandler(app.processProposalState.Context(), req)
>>>>>>> acb3d747
	if err != nil {
		app.logger.Error("failed to process proposal", "height", req.Height, "time", req.Time, "hash", fmt.Sprintf("%X", req.Hash), "err", err)
		return &abci.ResponseProcessProposal{Status: abci.ResponseProcessProposal_REJECT}, nil
	}

	// Only execute optimistic execution if the proposal is accepted, OE is
	// enabled and the block height is greater than the initial height. During
	// the first block we'll be carrying state from InitChain, so it would be
	// impossible for us to easily revert.
	// After the first block has been processed, the next blocks will get executed
	// optimistically, so that when the ABCI client calls `FinalizeBlock` the app
	// can have a response ready.
	if resp.Status == abci.ResponseProcessProposal_ACCEPT &&
		app.optimisticExec.Enabled() &&
		req.Height > app.initialHeight {
		app.optimisticExec.Execute(req)
	}

	return resp, nil
}

// ExtendVote implements the ExtendVote ABCI method and returns a ResponseExtendVote.
// It calls the application's ExtendVote handler which is responsible for performing
// application-specific business logic when sending a pre-commit for the NEXT
// block height. The extensions response may be non-deterministic but must always
// be returned, even if empty.
//
// Agreed upon vote extensions are made available to the proposer of the next
// height and are committed in the subsequent height, i.e. H+2. An error is
// returned if vote extensions are not enabled or if extendVote fails or panics.
func (app *BaseApp) ExtendVote(_ context.Context, req *abci.RequestExtendVote) (resp *abci.ResponseExtendVote, err error) {
	// Always reset state given that ExtendVote and VerifyVoteExtension can timeout
	// and be called again in a subsequent round.
	var ctx sdk.Context

	// If we're extending the vote for the initial height, we need to use the
	// finalizeBlockState context, otherwise we don't get the uncommitted data
	// from InitChain.
	if req.Height == app.initialHeight {
		ctx, _ = app.getState(execModeFinalize).Context().CacheContext()
	} else {
		emptyHeader := cmtproto.Header{ChainID: app.chainID, Height: req.Height}
		ms := app.cms.CacheMultiStore()
		ctx = sdk.NewContext(ms, emptyHeader, false, app.logger).WithStreamingManager(app.streamingManager)
	}

	if app.abciHandlers.ExtendVoteHandler == nil {
		return nil, errors.New("application ExtendVote handler not set")
	}

	// If vote extensions are not enabled, as a safety precaution, we return an
	// error.
	cp := app.GetConsensusParams(ctx)

	// Note: In this case, we do want to extend vote if the height is equal or
	// greater than VoteExtensionsEnableHeight. This defers from the check done
	// in ValidateVoteExtensions and PrepareProposal in which we'll check for
	// vote extensions on VoteExtensionsEnableHeight+1.
	extsEnabled := cp.Abci != nil && req.Height >= cp.Abci.VoteExtensionsEnableHeight && cp.Abci.VoteExtensionsEnableHeight != 0
	if !extsEnabled {
		return nil, fmt.Errorf("vote extensions are not enabled; unexpected call to ExtendVote at height %d", req.Height)
	}

	ctx = ctx.
		WithConsensusParams(cp).
		WithBlockGasMeter(storetypes.NewInfiniteGasMeter()).
		WithBlockHeight(req.Height).
		WithHeaderHash(req.Hash).
		WithExecMode(sdk.ExecModeVoteExtension).
		WithHeaderInfo(coreheader.Info{
			ChainID: app.chainID,
			Height:  req.Height,
			Hash:    req.Hash,
		})

	// add a deferred recover handler in case extendVote panics
	defer func() {
		if r := recover(); r != nil {
			app.logger.Error(
				"panic recovered in ExtendVote",
				"height", req.Height,
				"hash", fmt.Sprintf("%X", req.Hash),
				"panic", err,
			)
			err = fmt.Errorf("recovered application panic in ExtendVote: %v", r)
		}
	}()

	resp, err = app.abciHandlers.ExtendVoteHandler(ctx, req)
	if err != nil {
		app.logger.Error("failed to extend vote", "height", req.Height, "hash", fmt.Sprintf("%X", req.Hash), "err", err)
		return &abci.ResponseExtendVote{VoteExtension: []byte{}}, nil
	}

	return resp, err
}

// VerifyVoteExtension implements the VerifyVoteExtension ABCI method and returns
// a ResponseVerifyVoteExtension. It calls the applications' VerifyVoteExtension
// handler which is responsible for performing application-specific business
// logic in verifying a vote extension from another validator during the pre-commit
// phase. The response MUST be deterministic. An error is returned if vote
// extensions are not enabled or if verifyVoteExt fails or panics.
func (app *BaseApp) VerifyVoteExtension(req *abci.RequestVerifyVoteExtension) (resp *abci.ResponseVerifyVoteExtension, err error) {
	if app.abciHandlers.VerifyVoteExtensionHandler == nil {
		return nil, errors.New("application VerifyVoteExtension handler not set")
	}

	var ctx sdk.Context

	// If we're verifying the vote for the initial height, we need to use the
	// finalizeBlockState context, otherwise we don't get the uncommitted data
	// from InitChain.
	if req.Height == app.initialHeight {
		ctx, _ = app.getState(execModeFinalize).Context().CacheContext()
	} else {
		emptyHeader := cmtproto.Header{ChainID: app.chainID, Height: req.Height}
		ms := app.cms.CacheMultiStore()
		ctx = sdk.NewContext(ms, emptyHeader, false, app.logger).WithStreamingManager(app.streamingManager)
	}

	// If vote extensions are not enabled, as a safety precaution, we return an
	// error.
	cp := app.GetConsensusParams(ctx)

	// Note: we verify votes extensions on VoteExtensionsEnableHeight+1. Check
	// comment in ExtendVote and ValidateVoteExtensions for more details.
	extsEnabled := cp.Abci != nil && req.Height >= cp.Abci.VoteExtensionsEnableHeight && cp.Abci.VoteExtensionsEnableHeight != 0
	if !extsEnabled {
		return nil, fmt.Errorf("vote extensions are not enabled; unexpected call to VerifyVoteExtension at height %d", req.Height)
	}

	// add a deferred recover handler in case verifyVoteExt panics
	defer func() {
		if r := recover(); r != nil {
			app.logger.Error(
				"panic recovered in VerifyVoteExtension",
				"height", req.Height,
				"hash", fmt.Sprintf("%X", req.Hash),
				"validator", fmt.Sprintf("%X", req.ValidatorAddress),
				"panic", r,
			)
			err = fmt.Errorf("recovered application panic in VerifyVoteExtension: %v", r)
		}
	}()

	ctx = ctx.
		WithConsensusParams(cp).
		WithBlockGasMeter(storetypes.NewInfiniteGasMeter()).
		WithBlockHeight(req.Height).
		WithHeaderHash(req.Hash).
		WithExecMode(sdk.ExecModeVerifyVoteExtension).
		WithHeaderInfo(coreheader.Info{
			ChainID: app.chainID,
			Height:  req.Height,
			Hash:    req.Hash,
		})

	resp, err = app.abciHandlers.VerifyVoteExtensionHandler(ctx, req)
	if err != nil {
		app.logger.Error("failed to verify vote extension", "height", req.Height, "err", err)
		return &abci.ResponseVerifyVoteExtension{Status: abci.ResponseVerifyVoteExtension_REJECT}, nil
	}

	return resp, err
}

// internalFinalizeBlock executes the block, called by the Optimistic
// Execution flow or by the FinalizeBlock ABCI method. The context received is
// only used to handle early cancellation, for anything related to state app.getState(execModeFinalize).Context()
// must be used.
func (app *BaseApp) internalFinalizeBlock(ctx context.Context, req *abci.RequestFinalizeBlock) (*abci.ResponseFinalizeBlock, error) {
	var events []abci.Event

	if err := app.checkHalt(req.Height, req.Time); err != nil {
		return nil, err
	}

	if err := app.validateFinalizeBlockHeight(req); err != nil {
		return nil, err
	}

	if app.cms.TracingEnabled() {
		app.cms.SetTracingContext(storetypes.TraceContext(
			map[string]any{"blockHeight": req.Height},
		))
	}

	header := cmtproto.Header{
		ChainID:            app.chainID,
		Height:             req.Height,
		Time:               req.Time,
		ProposerAddress:    req.ProposerAddress,
		NextValidatorsHash: req.NextValidatorsHash,
		AppHash:            app.LastCommitID().Hash,
	}

	// finalizeBlockState should be set on InitChain or ProcessProposal. If it is
	// nil, it means we are replaying this block and we need to set the state here
	// given that during block replay ProcessProposal is not executed by CometBFT.
	finalizeState := app.getState(execModeFinalize)
	if finalizeState == nil {
		app.setState(execModeFinalize, header)
		finalizeState = app.getState(execModeFinalize)
	}

	// Context is now updated with Header information.
	finalizeState.SetContext(finalizeState.Context().
		WithBlockHeader(header).
		WithHeaderHash(req.Hash).
		WithHeaderInfo(coreheader.Info{
			ChainID: app.chainID,
			Height:  req.Height,
			Time:    req.Time,
			Hash:    req.Hash,
			AppHash: app.LastCommitID().Hash,
		}).
		WithConsensusParams(app.GetConsensusParams(finalizeState.Context())).
		WithVoteInfos(req.DecidedLastCommit.Votes).
		WithExecMode(sdk.ExecModeFinalize).
		WithCometInfo(cometInfo{
			Misbehavior:     req.Misbehavior,
			ValidatorsHash:  req.NextValidatorsHash,
			ProposerAddress: req.ProposerAddress,
			LastCommit:      req.DecidedLastCommit,
		}))

	// GasMeter must be set after we get a context with updated consensus params.
	gasMeter := app.getBlockGasMeter(finalizeState.Context())
	finalizeState.SetContext(finalizeState.Context().WithBlockGasMeter(gasMeter))

	if checkState := app.getState(execModeCheck); checkState != nil {
		checkState.SetContext(checkState.Context().
			WithBlockGasMeter(gasMeter).
			WithHeaderHash(req.Hash))
	}

	preblockEvents, err := app.preBlock(req)
	if err != nil {
		return nil, err
	}

	events = append(events, preblockEvents...)

	beginBlock, err := app.beginBlock(req)
	if err != nil {
		return nil, err
	}

	// First check for an abort signal after beginBlock, as it's the first place
	// we spend any significant amount of time.
	select {
	case <-ctx.Done():
		return nil, ctx.Err()
	default:
		// continue
	}

	events = append(events, beginBlock.Events...)

	// Reset the gas meter so that the AnteHandlers aren't required to
	gasMeter = app.getBlockGasMeter(finalizeState.Context())
	finalizeState.SetContext(finalizeState.Context().WithBlockGasMeter(gasMeter))

	// Iterate over all raw transactions in the proposal and attempt to execute
	// them, gathering the execution results.
	//
	// NOTE: Not all raw transactions may adhere to the sdk.Tx interface, e.g.
	// vote extensions, so skip those.
	txResults := make([]*abci.ExecTxResult, 0, len(req.Txs))
	for _, rawTx := range req.Txs {
		var response *abci.ExecTxResult

		if _, err := app.txDecoder(rawTx); err == nil {
			response = app.deliverTx(rawTx)
		} else {
			// In the case where a transaction included in a block proposal is malformed,
			// we still want to return a default response to comet. This is because comet
			// expects a response for each transaction included in a block proposal.
			response = sdkerrors.ResponseExecTxResultWithEvents(
				sdkerrors.ErrTxDecode,
				0,
				0,
				nil,
				false,
			)
		}

		// check after every tx if we should abort
		select {
		case <-ctx.Done():
			return nil, ctx.Err()
		default:
			// continue
		}

		txResults = append(txResults, response)
	}

	if finalizeState.ms.TracingEnabled() {
		finalizeState.ms = finalizeState.ms.SetTracingContext(nil).(storetypes.CacheMultiStore)
	}

	endBlock, err := app.endBlock(finalizeState.Context())
	if err != nil {
		return nil, err
	}

	// check after endBlock if we should abort, to avoid propagating the result
	select {
	case <-ctx.Done():
		return nil, ctx.Err()
	default:
		// continue
	}

	events = append(events, endBlock.Events...)
	cp := app.GetConsensusParams(finalizeState.Context())

	return &abci.ResponseFinalizeBlock{
		Events:                events,
		TxResults:             txResults,
		ValidatorUpdates:      endBlock.ValidatorUpdates,
		ConsensusParamUpdates: &cp,
	}, nil
}

// FinalizeBlock will execute the block proposal provided by RequestFinalizeBlock.
// Specifically, it will execute an application's BeginBlock (if defined), followed
// by the transactions in the proposal, finally followed by the application's
// EndBlock (if defined).
//
// For each raw transaction, i.e. a byte slice, BaseApp will only execute it if
// it adheres to the sdk.Tx interface. Otherwise, the raw transaction will be
// skipped. This is to support compatibility with proposers injecting vote
// extensions into the proposal, which should not themselves be executed in cases
// where they adhere to the sdk.Tx interface.
func (app *BaseApp) FinalizeBlock(req *abci.RequestFinalizeBlock) (res *abci.ResponseFinalizeBlock, err error) {
	defer func() {
		if res == nil {
			return
		}
		// call the streaming service hooks with the FinalizeBlock messages
		for _, streamingListener := range app.streamingManager.ABCIListeners {
			if err := streamingListener.ListenFinalizeBlock(app.getState(execModeFinalize).Context(), *req, *res); err != nil {
				app.logger.Error("ListenFinalizeBlock listening hook failed", "height", req.Height, "err", err)
			}
		}
	}()

	if app.optimisticExec.Initialized() {
		// check if the hash we got is the same as the one we are executing
		aborted := app.optimisticExec.AbortIfNeeded(req.Hash)
		// Wait for the OE to finish, regardless of whether it was aborted or not
		res, err = app.optimisticExec.WaitResult()

		// only return if we are not aborting
		if !aborted {
			if res != nil {
				res.AppHash = app.workingHash()
			}

			return res, err
		}

		// if it was aborted, we need to reset the state
		app.clearState(execModeFinalize)
		app.optimisticExec.Reset()
	}

	// if no OE is running, just run the block (this is either a block replay or a OE that got aborted)
	res, err = app.internalFinalizeBlock(context.Background(), req)
	if res != nil {
		res.AppHash = app.workingHash()
	}

	return res, err
}

// checkHalt checkes if height or time exceeds halt-height or halt-time respectively.
func (app *BaseApp) checkHalt(height int64, time time.Time) error {
	var halt bool
	switch {
	case app.haltHeight > 0 && uint64(height) >= app.haltHeight:
		halt = true

	case app.haltTime > 0 && time.Unix() >= int64(app.haltTime):
		halt = true
	}

	if halt {
		return fmt.Errorf("halt per configuration height %d time %d", app.haltHeight, app.haltTime)
	}

	return nil
}

// Commit implements the ABCI interface. It will commit all state that exists in
// the deliver state's multi-store and includes the resulting commit ID in the
// returned abci.ResponseCommit. Commit will set the check state based on the
// latest header and reset the deliver state. Also, if a non-zero halt height is
// defined in config, Commit will execute a deferred function call to check
// against that height and gracefully halt if it matches the latest committed
// height.
func (app *BaseApp) Commit() (*abci.ResponseCommit, error) {
	finalizeState := app.getState(execModeFinalize)
	header := finalizeState.Context().BlockHeader()
	retainHeight := app.GetBlockRetentionHeight(header.Height)

<<<<<<< HEAD
	if app.precommiter != nil {
		app.precommiter(finalizeState.Context())
=======
	if app.abciHandlers.Precommiter != nil {
		app.abciHandlers.Precommiter(app.finalizeBlockState.Context())
>>>>>>> acb3d747
	}

	rms, ok := app.cms.(*rootmulti.Store)
	if ok {
		rms.SetCommitHeader(header)
	}

	app.cms.Commit()

	resp := &abci.ResponseCommit{
		RetainHeight: retainHeight,
	}

	abciListeners := app.streamingManager.ABCIListeners
	if len(abciListeners) > 0 {
		ctx := finalizeState.Context()
		blockHeight := ctx.BlockHeight()
		changeSet := app.cms.PopStateCache()

		for _, abciListener := range abciListeners {
			if err := abciListener.ListenCommit(ctx, *resp, changeSet); err != nil {
				app.logger.Error("Commit listening hook failed", "height", blockHeight, "err", err)
			}
		}
	}

	// Reset the CheckTx state to the latest committed.
	//
	// NOTE: This is safe because CometBFT holds a lock on the mempool for
	// Commit. Use the header from this latest block.
	app.setState(execModeCheck, header)

	app.clearState(execModeFinalize)

<<<<<<< HEAD
	if app.prepareCheckStater != nil {
		app.prepareCheckStater(app.getState(execModeCheck).Context())
=======
	if app.abciHandlers.PrepareCheckStater != nil {
		app.abciHandlers.PrepareCheckStater(app.checkState.Context())
>>>>>>> acb3d747
	}

	// The SnapshotIfApplicable method will create the snapshot by starting the goroutine
	app.snapshotManager.SnapshotIfApplicable(header.Height)

	return resp, nil
}

// workingHash gets the apphash that will be finalized in commit.
// These writes will be persisted to the root multi-store (app.cms) and flushed to
// disk in the Commit phase. This means when the ABCI client requests Commit(), the application
// state transitions will be flushed to disk and as a result, but we already have
// an application Merkle root.
func (app *BaseApp) workingHash() []byte {
	// Write the FinalizeBlock state into branched storage and commit the MultiStore.
	// The write to the FinalizeBlock state writes all state transitions to the root
	// MultiStore (app.cms) so when Commit() is called it persists those values.
	app.getState(execModeFinalize).ms.Write()

	// Get the hash of all writes in order to return the apphash to the comet in finalizeBlock.
	commitHash := app.cms.WorkingHash()
	app.logger.Debug("hash of all writes", "workingHash", fmt.Sprintf("%X", commitHash))

	return commitHash
}

func handleQueryApp(app *BaseApp, path []string, req *abci.RequestQuery) *abci.ResponseQuery {
	if len(path) >= 2 {
		switch path[1] {
		case "simulate":
			txBytes := req.Data

			gInfo, res, err := app.Simulate(txBytes)
			if err != nil {
				return sdkerrors.QueryResult(errorsmod.Wrap(err, "failed to simulate tx"), app.trace)
			}

			simRes := &sdk.SimulationResponse{
				GasInfo: gInfo,
				Result:  res,
			}

			bz, err := codec.ProtoMarshalJSON(simRes, app.interfaceRegistry)
			if err != nil {
				return sdkerrors.QueryResult(errorsmod.Wrap(err, "failed to JSON encode simulation response"), app.trace)
			}

			return &abci.ResponseQuery{
				Codespace: sdkerrors.RootCodespace,
				Height:    req.Height,
				Value:     bz,
			}

		case "version":
			return &abci.ResponseQuery{
				Codespace: sdkerrors.RootCodespace,
				Height:    req.Height,
				Value:     []byte(app.version),
			}

		default:
			return sdkerrors.QueryResult(errorsmod.Wrapf(sdkerrors.ErrUnknownRequest, "unknown query: %s", path), app.trace)
		}
	}

	return sdkerrors.QueryResult(
		errorsmod.Wrap(
			sdkerrors.ErrUnknownRequest,
			"expected second parameter to be either 'simulate' or 'version', neither was present",
		), app.trace)
}

func handleQueryStore(app *BaseApp, path []string, req abci.RequestQuery) *abci.ResponseQuery {
	// "/store" prefix for store queries
	queryable, ok := app.cms.(storetypes.Queryable)
	if !ok {
		return sdkerrors.QueryResult(errorsmod.Wrap(sdkerrors.ErrUnknownRequest, "multi-store does not support queries"), app.trace)
	}

	req.Path = "/" + strings.Join(path[1:], "/")

	if req.Height <= 1 && req.Prove {
		return sdkerrors.QueryResult(
			errorsmod.Wrap(
				sdkerrors.ErrInvalidRequest,
				"cannot query with proof when height <= 1; please provide a valid height",
			), app.trace)
	}

	sdkReq := storetypes.RequestQuery(req)
	resp, err := queryable.Query(&sdkReq)
	if err != nil {
		return sdkerrors.QueryResult(err, app.trace)
	}
	resp.Height = req.Height

	abciResp := abci.ResponseQuery(*resp)

	return &abciResp
}

func handleQueryP2P(app *BaseApp, path []string) *abci.ResponseQuery {
	// "/p2p" prefix for p2p queries
	if len(path) < 4 {
		return sdkerrors.QueryResult(errorsmod.Wrap(sdkerrors.ErrUnknownRequest, "path should be p2p filter <addr|id> <parameter>"), app.trace)
	}

	var resp *abci.ResponseQuery

	cmd, typ, arg := path[1], path[2], path[3]
	switch cmd {
	case "filter":
		switch typ {
		case "addr":
			resp = app.FilterPeerByAddrPort(arg)

		case "id":
			resp = app.FilterPeerByID(arg)
		}

	default:
		resp = sdkerrors.QueryResult(errorsmod.Wrap(sdkerrors.ErrUnknownRequest, "expected second parameter to be 'filter'"), app.trace)
	}

	return resp
}

// SplitABCIQueryPath splits a string path using the delimiter '/'.
//
// e.g. "this/is/funny" becomes []string{"this", "is", "funny"}
func SplitABCIQueryPath(requestPath string) (path []string) {
	path = strings.Split(requestPath, "/")

	// first element is empty string
	if len(path) > 0 && path[0] == "" {
		path = path[1:]
	}

	return path
}

// FilterPeerByAddrPort filters peers by address/port.
func (app *BaseApp) FilterPeerByAddrPort(info string) *abci.ResponseQuery {
	if app.addrPeerFilter != nil {
		return app.addrPeerFilter(info)
	}

	return &abci.ResponseQuery{}
}

// FilterPeerByID filters peers by node ID.
func (app *BaseApp) FilterPeerByID(info string) *abci.ResponseQuery {
	if app.idPeerFilter != nil {
		return app.idPeerFilter(info)
	}

	return &abci.ResponseQuery{}
}

// getContextForProposal returns the correct Context for PrepareProposal and
// ProcessProposal. We use finalizeBlockState on the first block to be able to
// access any state changes made in InitChain.
func (app *BaseApp) getContextForProposal(ctx sdk.Context, height int64) sdk.Context {
	if height == app.initialHeight {
		ctx, _ = app.getState(execModeFinalize).Context().CacheContext()

		// clear all context data set during InitChain to avoid inconsistent behavior
		ctx = ctx.WithBlockHeader(cmtproto.Header{}).WithHeaderInfo(coreheader.Info{})
		return ctx
	}

	return ctx
}

func (app *BaseApp) handleQueryGRPC(handler GRPCQueryHandler, req *abci.RequestQuery) *abci.ResponseQuery {
	ctx, err := app.CreateQueryContext(req.Height, req.Prove)
	if err != nil {
		return sdkerrors.QueryResult(err, app.trace)
	}

	resp, err := handler(ctx, req)
	if err != nil {
		resp = sdkerrors.QueryResult(gRPCErrorToSDKError(err), app.trace)
		resp.Height = req.Height
		return resp
	}

	return resp
}

func gRPCErrorToSDKError(err error) error {
	status, ok := grpcstatus.FromError(err)
	if !ok {
		return errorsmod.Wrap(sdkerrors.ErrInvalidRequest, err.Error())
	}

	switch status.Code() {
	case codes.NotFound:
		return errorsmod.Wrap(sdkerrors.ErrKeyNotFound, err.Error())

	case codes.InvalidArgument:
		return errorsmod.Wrap(sdkerrors.ErrInvalidRequest, err.Error())

	case codes.FailedPrecondition:
		return errorsmod.Wrap(sdkerrors.ErrInvalidRequest, err.Error())

	case codes.Unauthenticated:
		return errorsmod.Wrap(sdkerrors.ErrUnauthorized, err.Error())

	default:
		return errorsmod.Wrap(sdkerrors.ErrUnknownRequest, err.Error())
	}
}

func checkNegativeHeight(height int64) error {
	if height < 0 {
		return errorsmod.Wrap(sdkerrors.ErrInvalidRequest, "cannot query with height < 0; please provide a valid height")
	}

	return nil
}

// CreateQueryContext creates a new sdk.Context for a query, taking as args
// the block height and whether the query needs a proof or not.
func (app *BaseApp) CreateQueryContext(height int64, prove bool) (sdk.Context, error) {
	return app.CreateQueryContextWithCheckHeader(height, prove, true)
}

// CreateQueryContextWithCheckHeader creates a new sdk.Context for a query, taking as args
// the block height, whether the query needs a proof or not, and whether to check the header or not.
func (app *BaseApp) CreateQueryContextWithCheckHeader(height int64, prove, checkHeader bool) (sdk.Context, error) {
	if err := checkNegativeHeight(height); err != nil {
		return sdk.Context{}, err
	}

	// use custom query multi-store if provided
	qms := app.qms
	if qms == nil {
		qms = app.cms.(storetypes.MultiStore)
	}

	lastBlockHeight := qms.LatestVersion()
	if lastBlockHeight == 0 {
		return sdk.Context{}, errorsmod.Wrapf(sdkerrors.ErrInvalidHeight, "%s is not ready; please wait for first block", app.Name())
	}

	if height > lastBlockHeight {
		return sdk.Context{},
			errorsmod.Wrap(
				sdkerrors.ErrInvalidHeight,
				"cannot query with height in the future; please provide a valid height",
			)
	}

	if height == 1 && prove {
		return sdk.Context{},
			errorsmod.Wrap(
				sdkerrors.ErrInvalidRequest,
				"cannot query with proof when height <= 1; please provide a valid height",
			)
	}

	var header *cmtproto.Header
	isLatest := height == 0
	for _, state := range []*state{
		app.getState(execModeCheck),
		app.getState(execModeFinalize),
	} {
		if state != nil {
			// branch the commit multi-store for safety
			h := state.Context().BlockHeader()
			if isLatest {
				lastBlockHeight = qms.LatestVersion()
			}
			if !checkHeader || !isLatest || isLatest && h.Height == lastBlockHeight {
				header = &h
				break
			}
		}
	}

	if header == nil {
		return sdk.Context{},
			errorsmod.Wrapf(
				sdkerrors.ErrInvalidHeight,
				"context did not contain latest block height in either check state or finalize block state (%d)", lastBlockHeight,
			)
	}

	// when a client did not provide a query height, manually inject the latest
	if isLatest {
		height = lastBlockHeight
	}

	cacheMS, err := qms.CacheMultiStoreWithVersion(height)
	if err != nil {
		return sdk.Context{},
			errorsmod.Wrapf(
				sdkerrors.ErrNotFound,
				"failed to load state at height %d; %s (latest height: %d)", height, err, lastBlockHeight,
			)
	}

	// branch the commit multi-store for safety
	ctx := sdk.NewContext(cacheMS, *header, true, app.logger).
		WithMinGasPrices(app.minGasPrices).
		WithGasMeter(storetypes.NewGasMeter(app.queryGasLimit)).
		WithBlockHeader(*header).
		WithBlockHeight(height)

	if !isLatest {
		rms, ok := app.cms.(*rootmulti.Store)
		if ok {
			cInfo, err := rms.GetCommitInfo(height)
			if cInfo != nil && err == nil {
				ctx = ctx.WithBlockHeight(height).WithBlockTime(cInfo.Timestamp)
			}
		}
	}
	return ctx, nil
}

// GetBlockRetentionHeight returns the height for which all blocks below this height
// are pruned from CometBFT. Given a commitment height and a non-zero local
// minRetainBlocks configuration, the retentionHeight is the smallest height that
// satisfies:
//
// - Unbonding (safety threshold) time: The block interval in which validators
// can be economically punished for misbehavior. Blocks in this interval must be
// auditable e.g. by the light client.
//
// - Logical store snapshot interval: The block interval at which the underlying
// logical store database is persisted to disk, e.g. every 10000 heights. Blocks
// since the last IAVL snapshot must be available for replay on application restart.
//
// - State sync snapshots: Blocks since the oldest available snapshot must be
// available for state sync nodes to catch up (oldest because a node may be
// restoring an old snapshot while a new snapshot was taken).
//
// - Local (minRetainBlocks) config: Archive nodes may want to retain more or
// all blocks, e.g. via a local config option min-retain-blocks. There may also
// be a need to vary retention for other nodes, e.g. sentry nodes which do not
// need historical blocks.
func (app *BaseApp) GetBlockRetentionHeight(commitHeight int64) int64 {
	// If minRetainBlocks is zero, pruning is disabled and we return 0
	// If commitHeight is less than or equal to minRetainBlocks, return 0 since there are not enough
	// blocks to trigger pruning yet. This ensures we keep all blocks until we have at least minRetainBlocks.
	retentionBlockWindow := commitHeight - int64(app.minRetainBlocks)
	if app.minRetainBlocks == 0 || retentionBlockWindow <= 0 {
		return 0
	}

	minNonZero := func(x, y int64) int64 {
		switch {
		case x == 0:
			return y

		case y == 0:
			return x

		case x < y:
			return x

		default:
			return y
		}
	}

	// Define retentionHeight as the minimum value that satisfies all non-zero
	// constraints. All blocks below (commitHeight-retentionHeight) are pruned
	// from CometBFT.
	var retentionHeight int64

	// Define the number of blocks needed to protect against misbehaving validators
	// which allows light clients to operate safely. Note, we piggy back of the
	// evidence parameters instead of computing an estimated number of blocks based
	// on the unbonding period and block commitment time as the two should be
	// equivalent.
	cp := app.GetConsensusParams(app.getState(execModeFinalize).Context())
	if cp.Evidence != nil && cp.Evidence.MaxAgeNumBlocks > 0 {
		retentionHeight = commitHeight - cp.Evidence.MaxAgeNumBlocks
	}

	if app.snapshotManager != nil {
		snapshotRetentionHeights := app.snapshotManager.GetSnapshotBlockRetentionHeights()
		if snapshotRetentionHeights > 0 {
			retentionHeight = minNonZero(retentionHeight, commitHeight-snapshotRetentionHeights)
		}
	}

	retentionHeight = minNonZero(retentionHeight, retentionBlockWindow)

	if retentionHeight <= 0 {
		// prune nothing in the case of a non-positive height
		return 0
	}

	return retentionHeight
}

// toVoteInfo converts the new ExtendedVoteInfo to VoteInfo.
func toVoteInfo(votes []abci.ExtendedVoteInfo) []abci.VoteInfo {
	legacyVotes := make([]abci.VoteInfo, len(votes))
	for i, vote := range votes {
		legacyVotes[i] = abci.VoteInfo{
			Validator: abci.Validator{
				Address: vote.Validator.Address,
				Power:   vote.Validator.Power,
			},
			BlockIdFlag: vote.BlockIdFlag,
		}
	}

	return legacyVotes
}<|MERGE_RESOLUTION|>--- conflicted
+++ resolved
@@ -104,11 +104,7 @@
 	// add block gas meter for any genesis transactions (allow infinite gas)
 	finalizeState.SetContext(finalizeState.Context().WithBlockGasMeter(storetypes.NewInfiniteGasMeter()))
 
-<<<<<<< HEAD
-	res, err := app.initChainer(finalizeState.Context(), req)
-=======
-	res, err := app.abciHandlers.InitChainer(app.finalizeBlockState.Context(), req)
->>>>>>> acb3d747
+	res, err := app.abciHandlers.InitChainer(finalizeState.Context(), req)
 	if err != nil {
 		return nil, err
 	}
@@ -448,11 +444,8 @@
 		}
 	}()
 
-<<<<<<< HEAD
-	resp, err = app.prepareProposal(prepareProposalState.Context(), req)
-=======
-	resp, err = app.abciHandlers.PrepareProposalHandler(app.prepareProposalState.Context(), req)
->>>>>>> acb3d747
+	resp, err = app.abciHandlers.PrepareProposalHandler(prepareProposalState.Context(), req)
+
 	if err != nil {
 		app.logger.Error("failed to prepare proposal", "height", req.Height, "time", req.Time, "err", err)
 		return &abci.ResponsePrepareProposal{Txs: req.Txs}, nil
@@ -542,11 +535,8 @@
 		}
 	}()
 
-<<<<<<< HEAD
-	resp, err = app.processProposal(processProposalState.Context(), req)
-=======
-	resp, err = app.abciHandlers.ProcessProposalHandler(app.processProposalState.Context(), req)
->>>>>>> acb3d747
+	resp, err = app.abciHandlers.ProcessProposalHandler(processProposalState.Context(), req)
+
 	if err != nil {
 		app.logger.Error("failed to process proposal", "height", req.Height, "time", req.Time, "hash", fmt.Sprintf("%X", req.Hash), "err", err)
 		return &abci.ResponseProcessProposal{Status: abci.ResponseProcessProposal_REJECT}, nil
@@ -956,13 +946,8 @@
 	header := finalizeState.Context().BlockHeader()
 	retainHeight := app.GetBlockRetentionHeight(header.Height)
 
-<<<<<<< HEAD
-	if app.precommiter != nil {
-		app.precommiter(finalizeState.Context())
-=======
 	if app.abciHandlers.Precommiter != nil {
-		app.abciHandlers.Precommiter(app.finalizeBlockState.Context())
->>>>>>> acb3d747
+		app.abciHandlers.Precommiter(finalizeState.Context())
 	}
 
 	rms, ok := app.cms.(*rootmulti.Store)
@@ -997,13 +982,8 @@
 
 	app.clearState(execModeFinalize)
 
-<<<<<<< HEAD
-	if app.prepareCheckStater != nil {
-		app.prepareCheckStater(app.getState(execModeCheck).Context())
-=======
 	if app.abciHandlers.PrepareCheckStater != nil {
-		app.abciHandlers.PrepareCheckStater(app.checkState.Context())
->>>>>>> acb3d747
+		app.abciHandlers.PrepareCheckStater(app.getState(execModeCheck).Context())
 	}
 
 	// The SnapshotIfApplicable method will create the snapshot by starting the goroutine
