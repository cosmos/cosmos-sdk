package baseapp

import (
	"context"
	"fmt"
	"sort"
	"strings"
	"time"

	"github.com/cockroachdb/errors"
	abci "github.com/cometbft/cometbft/abci/types"
	cmtproto "github.com/cometbft/cometbft/proto/tendermint/types"
	"github.com/cosmos/gogoproto/proto"
	"google.golang.org/grpc/codes"
	grpcstatus "google.golang.org/grpc/status"

	coreheader "cosmossdk.io/core/header"
	errorsmod "cosmossdk.io/errors"
	"cosmossdk.io/store/rootmulti"
	snapshottypes "cosmossdk.io/store/snapshots/types"
	storetypes "cosmossdk.io/store/types"

	"github.com/cosmos/cosmos-sdk/baseapp/state"
	"github.com/cosmos/cosmos-sdk/codec"
	"github.com/cosmos/cosmos-sdk/telemetry"
	sdk "github.com/cosmos/cosmos-sdk/types"
	sdkerrors "github.com/cosmos/cosmos-sdk/types/errors"
)

// Supported ABCI Query prefixes and paths
const (
	QueryPathApp    = "app"
	QueryPathCustom = "custom"
	QueryPathP2P    = "p2p"
	QueryPathStore  = "store"

	QueryPathBroadcastTx = "/cosmos.tx.v1beta1.Service/BroadcastTx"
)

func (app *BaseApp) InitChain(req *abci.RequestInitChain) (*abci.ResponseInitChain, error) {
	if req.ChainId != app.chainID {
		return nil, fmt.Errorf("invalid chain-id on InitChain; expected: %s, got: %s", app.chainID, req.ChainId)
	}

	// On a new chain, we consider the init chain block height as 0, even though
	// req.InitialHeight is 1 by default.
	initHeader := cmtproto.Header{ChainID: req.ChainId, Time: req.Time}
	app.logger.Info("InitChain", "initialHeight", req.InitialHeight, "chainID", req.ChainId)

	// Set the initial height, which will be used to determine if we are proposing
	// or processing the first block or not.
	app.initialHeight = req.InitialHeight
	if app.initialHeight == 0 { // If initial height is 0, set it to 1
		app.initialHeight = 1
	}

	// if req.InitialHeight is > 1, then we set the initial version on all stores
	if req.InitialHeight > 1 {
		initHeader.Height = req.InitialHeight
		if err := app.cms.SetInitialVersion(req.InitialHeight); err != nil {
			return nil, err
		}
	}

	// initialize states with a correct header
	app.stateManager.SetState(execModeFinalize, app.cms, initHeader, app.logger, app.streamingManager)
	app.stateManager.SetState(execModeCheck, app.cms, initHeader, app.logger, app.streamingManager)
	finalizeState := app.stateManager.GetState(execModeFinalize)

	// Store the consensus params in the BaseApp's param store. Note, this must be
	// done after the finalizeBlockState and context have been set as it's persisted
	// to state.
	if req.ConsensusParams != nil {
		err := app.StoreConsensusParams(finalizeState.Context(), *req.ConsensusParams)
		if err != nil {
			return nil, err
		}
	}

	defer func() {
		// InitChain represents the state of the application BEFORE the first block,
		// i.e. the genesis block. This means that when processing the app's InitChain
		// handler, the block height is zero by default. However, after Commit is called
		// the height needs to reflect the true block height.
		initHeader.Height = req.InitialHeight
		checkState := app.stateManager.GetState(execModeCheck)
		checkState.SetContext(checkState.Context().WithBlockHeader(initHeader).
			WithHeaderInfo(coreheader.Info{
				ChainID: req.ChainId,
				Height:  req.InitialHeight,
				Time:    req.Time,
			}))
		finalizeState.SetContext(finalizeState.Context().WithBlockHeader(initHeader).
			WithHeaderInfo(coreheader.Info{
				ChainID: req.ChainId,
				Height:  req.InitialHeight,
				Time:    req.Time,
			}))
	}()

	if app.abciHandlers.InitChainer == nil {
		return &abci.ResponseInitChain{}, nil
	}

	// add block gas meter for any genesis transactions (allow infinite gas)
	finalizeState.SetContext(finalizeState.Context().WithBlockGasMeter(storetypes.NewInfiniteGasMeter()))

<<<<<<< HEAD
	res, err := app.initChainer(finalizeState.Context(), req)
=======
	res, err := app.abciHandlers.InitChainer(app.finalizeBlockState.Context(), req)
>>>>>>> a090e0ce
	if err != nil {
		return nil, err
	}

	if len(req.Validators) > 0 {
		if len(req.Validators) != len(res.Validators) {
			return nil, fmt.Errorf(
				"len(RequestInitChain.Validators) != len(GenesisValidators) (%d != %d)",
				len(req.Validators), len(res.Validators),
			)
		}

		sort.Sort(abci.ValidatorUpdates(req.Validators))
		sort.Sort(abci.ValidatorUpdates(res.Validators))

		for i := range res.Validators {
			if !proto.Equal(&res.Validators[i], &req.Validators[i]) {
				return nil, fmt.Errorf("genesisValidators[%d] != req.Validators[%d] ", i, i)
			}
		}
	}

	// NOTE: We don't commit, but FinalizeBlock for block InitialHeight starts from
	// this FinalizeBlockState.
	return &abci.ResponseInitChain{
		ConsensusParams: res.ConsensusParams,
		Validators:      res.Validators,
		AppHash:         app.LastCommitID().Hash,
	}, nil
}

func (app *BaseApp) Info(_ *abci.RequestInfo) (*abci.ResponseInfo, error) {
	lastCommitID := app.cms.LastCommitID()

	return &abci.ResponseInfo{
		Data:             app.name,
		Version:          app.version,
		AppVersion:       app.appVersion,
		LastBlockHeight:  lastCommitID.Version,
		LastBlockAppHash: lastCommitID.Hash,
	}, nil
}

// Query implements the ABCI interface. It delegates to CommitMultiStore if it
// implements Queryable.
func (app *BaseApp) Query(_ context.Context, req *abci.RequestQuery) (resp *abci.ResponseQuery, err error) {
	// add panic recovery for all queries
	//
	// Ref: https://github.com/cosmos/cosmos-sdk/pull/8039
	defer func() {
		if r := recover(); r != nil {
			resp = sdkerrors.QueryResult(errorsmod.Wrapf(sdkerrors.ErrPanic, "%v", r), app.trace)
		}
	}()

	// when a client did not provide a query height, manually inject the latest
	if req.Height == 0 {
		req.Height = app.LastBlockHeight()
	}

	telemetry.IncrCounter(1, "query", "count")
	telemetry.IncrCounter(1, "query", req.Path)
	defer telemetry.MeasureSince(telemetry.Now(), req.Path)

	if req.Path == QueryPathBroadcastTx {
		return sdkerrors.QueryResult(errorsmod.Wrap(sdkerrors.ErrInvalidRequest, "can't route a broadcast tx message"), app.trace), nil
	}

	// handle gRPC routes first rather than calling splitPath because '/' characters
	// are used as part of gRPC paths
	if grpcHandler := app.grpcQueryRouter.Route(req.Path); grpcHandler != nil {
		return app.handleQueryGRPC(grpcHandler, req), nil
	}

	path := SplitABCIQueryPath(req.Path)
	if len(path) == 0 {
		return sdkerrors.QueryResult(errorsmod.Wrap(sdkerrors.ErrUnknownRequest, "no query path provided"), app.trace), nil
	}

	switch path[0] {
	case QueryPathApp:
		// "/app" prefix for special application queries
		resp = handleQueryApp(app, path, req)

	case QueryPathStore:
		resp = handleQueryStore(app, path, *req)

	case QueryPathP2P:
		resp = handleQueryP2P(app, path)

	default:
		resp = sdkerrors.QueryResult(errorsmod.Wrap(sdkerrors.ErrUnknownRequest, "unknown query path"), app.trace)
	}

	return resp, nil
}

// ListSnapshots implements the ABCI interface. It delegates to app.snapshotManager if set.
func (app *BaseApp) ListSnapshots(req *abci.RequestListSnapshots) (*abci.ResponseListSnapshots, error) {
	resp := &abci.ResponseListSnapshots{Snapshots: []*abci.Snapshot{}}
	if app.snapshotManager == nil {
		return resp, nil
	}

	snapshots, err := app.snapshotManager.List()
	if err != nil {
		app.logger.Error("failed to list snapshots", "err", err)
		return nil, err
	}

	for _, snapshot := range snapshots {
		abciSnapshot, err := snapshot.ToABCI()
		if err != nil {
			app.logger.Error("failed to convert ABCI snapshots", "err", err)
			return nil, err
		}

		resp.Snapshots = append(resp.Snapshots, &abciSnapshot)
	}

	return resp, nil
}

// LoadSnapshotChunk implements the ABCI interface. It delegates to app.snapshotManager if set.
func (app *BaseApp) LoadSnapshotChunk(req *abci.RequestLoadSnapshotChunk) (*abci.ResponseLoadSnapshotChunk, error) {
	if app.snapshotManager == nil {
		return &abci.ResponseLoadSnapshotChunk{}, nil
	}

	chunk, err := app.snapshotManager.LoadChunk(req.Height, req.Format, req.Chunk)
	if err != nil {
		app.logger.Error(
			"failed to load snapshot chunk",
			"height", req.Height,
			"format", req.Format,
			"chunk", req.Chunk,
			"err", err,
		)
		return nil, err
	}

	return &abci.ResponseLoadSnapshotChunk{Chunk: chunk}, nil
}

// OfferSnapshot implements the ABCI interface. It delegates to app.snapshotManager if set.
func (app *BaseApp) OfferSnapshot(req *abci.RequestOfferSnapshot) (*abci.ResponseOfferSnapshot, error) {
	if app.snapshotManager == nil {
		app.logger.Error("snapshot manager not configured")
		return &abci.ResponseOfferSnapshot{Result: abci.ResponseOfferSnapshot_ABORT}, nil
	}

	if req.Snapshot == nil {
		app.logger.Error("received nil snapshot")
		return &abci.ResponseOfferSnapshot{Result: abci.ResponseOfferSnapshot_REJECT}, nil
	}

	snapshot, err := snapshottypes.SnapshotFromABCI(req.Snapshot)
	if err != nil {
		app.logger.Error("failed to decode snapshot metadata", "err", err)
		return &abci.ResponseOfferSnapshot{Result: abci.ResponseOfferSnapshot_REJECT}, nil
	}

	err = app.snapshotManager.Restore(snapshot)
	switch {
	case err == nil:
		return &abci.ResponseOfferSnapshot{Result: abci.ResponseOfferSnapshot_ACCEPT}, nil

	case errors.Is(err, snapshottypes.ErrUnknownFormat):
		return &abci.ResponseOfferSnapshot{Result: abci.ResponseOfferSnapshot_REJECT_FORMAT}, nil

	case errors.Is(err, snapshottypes.ErrInvalidMetadata):
		app.logger.Error(
			"rejecting invalid snapshot",
			"height", req.Snapshot.Height,
			"format", req.Snapshot.Format,
			"err", err,
		)
		return &abci.ResponseOfferSnapshot{Result: abci.ResponseOfferSnapshot_REJECT}, nil

	default:
		// CometBFT errors are defined here: https://github.com/cometbft/cometbft/blob/main/statesync/syncer.go
		// It may happen that in case of a CometBFT error, such as a timeout (which occurs after two minutes),
		// the process is aborted. This is done intentionally because deleting the database programmatically
		// can lead to more complicated situations.
		app.logger.Error(
			"failed to restore snapshot",
			"height", req.Snapshot.Height,
			"format", req.Snapshot.Format,
			"err", err,
		)

		// We currently don't support resetting the IAVL stores and retrying a
		// different snapshot, so we ask CometBFT to abort all snapshot restoration.
		return &abci.ResponseOfferSnapshot{Result: abci.ResponseOfferSnapshot_ABORT}, nil
	}
}

// ApplySnapshotChunk implements the ABCI interface. It delegates to app.snapshotManager if set.
func (app *BaseApp) ApplySnapshotChunk(req *abci.RequestApplySnapshotChunk) (*abci.ResponseApplySnapshotChunk, error) {
	if app.snapshotManager == nil {
		app.logger.Error("snapshot manager not configured")
		return &abci.ResponseApplySnapshotChunk{Result: abci.ResponseApplySnapshotChunk_ABORT}, nil
	}

	_, err := app.snapshotManager.RestoreChunk(req.Chunk)
	switch {
	case err == nil:
		return &abci.ResponseApplySnapshotChunk{Result: abci.ResponseApplySnapshotChunk_ACCEPT}, nil

	case errors.Is(err, snapshottypes.ErrChunkHashMismatch):
		app.logger.Error(
			"chunk checksum mismatch; rejecting sender and requesting refetch",
			"chunk", req.Index,
			"sender", req.Sender,
			"err", err,
		)
		return &abci.ResponseApplySnapshotChunk{
			Result:        abci.ResponseApplySnapshotChunk_RETRY,
			RefetchChunks: []uint32{req.Index},
			RejectSenders: []string{req.Sender},
		}, nil

	default:
		app.logger.Error("failed to restore snapshot", "err", err)
		return &abci.ResponseApplySnapshotChunk{Result: abci.ResponseApplySnapshotChunk_ABORT}, nil
	}
}

// CheckTx implements the ABCI interface and executes a tx in CheckTx mode. In
// CheckTx mode, messages are not executed. This means messages are only validated
// and only the AnteHandler is executed. State is persisted to the BaseApp's
// internal CheckTx state if the AnteHandler passes. Otherwise, the ResponseCheckTx
// will contain relevant error information. Regardless of tx execution outcome,
// the ResponseCheckTx will contain relevant gas execution context.
func (app *BaseApp) CheckTx(req *abci.RequestCheckTx) (*abci.ResponseCheckTx, error) {
	var mode execMode

	switch req.Type {
	case abci.CheckTxType_New:
		mode = execModeCheck

	case abci.CheckTxType_Recheck:
		mode = execModeReCheck

	default:
		return nil, fmt.Errorf("unknown RequestCheckTx type: %s", req.Type)
	}

	if app.abciHandlers.CheckTxHandler == nil {
		gInfo, result, anteEvents, err := app.runTx(mode, req.Tx, nil)
		if err != nil {
			return sdkerrors.ResponseCheckTxWithEvents(err, gInfo.GasWanted, gInfo.GasUsed, anteEvents, app.trace), nil
		}

		return &abci.ResponseCheckTx{
			GasWanted: int64(gInfo.GasWanted), // TODO: Should type accept unsigned ints?
			GasUsed:   int64(gInfo.GasUsed),   // TODO: Should type accept unsigned ints?
			Log:       result.Log,
			Data:      result.Data,
			Events:    sdk.MarkEventsToIndex(result.Events, app.indexEvents),
		}, nil
	}

	// Create wrapper to avoid users overriding the execution mode
	runTx := func(txBytes []byte, tx sdk.Tx) (gInfo sdk.GasInfo, result *sdk.Result, anteEvents []abci.Event, err error) {
		return app.runTx(mode, txBytes, tx)
	}

	return app.abciHandlers.CheckTxHandler(runTx, req)
}

// PrepareProposal implements the PrepareProposal ABCI method and returns a
// ResponsePrepareProposal object to the client. The PrepareProposal method is
// responsible for allowing the block proposer to perform application-dependent
// work in a block before proposing it.
//
// Transactions can be modified, removed, or added by the application. Since the
// application maintains its own local mempool, it will ignore the transactions
// provided to it in RequestPrepareProposal. Instead, it will determine which
// transactions to return based on the mempool's semantics and the MaxTxBytes
// provided by the client's request.
//
// Ref: https://github.com/cosmos/cosmos-sdk/blob/main/docs/architecture/adr-060-abci-1.0.md
// Ref: https://github.com/cometbft/cometbft/blob/main/spec/abci/abci%2B%2B_basic_concepts.md
func (app *BaseApp) PrepareProposal(req *abci.RequestPrepareProposal) (resp *abci.ResponsePrepareProposal, err error) {
	if app.abciHandlers.PrepareProposalHandler == nil {
		return nil, errors.New("PrepareProposal handler not set")
	}

	// Always reset state given that PrepareProposal can timeout and be called
	// again in a subsequent round.
	header := cmtproto.Header{
		ChainID:            app.chainID,
		Height:             req.Height,
		Time:               req.Time,
		ProposerAddress:    req.ProposerAddress,
		NextValidatorsHash: req.NextValidatorsHash,
		AppHash:            app.LastCommitID().Hash,
	}
	app.stateManager.SetState(execModePrepareProposal, app.cms, header, app.logger, app.streamingManager)

	// CometBFT must never call PrepareProposal with a height of 0.
	//
	// Ref: https://github.com/cometbft/cometbft/blob/059798a4f5b0c9f52aa8655fa619054a0154088c/spec/core/state.md?plain=1#L37-L38
	if req.Height < 1 {
		return nil, errors.New("PrepareProposal called with invalid height")
	}

	prepareProposalState := app.stateManager.GetState(execModePrepareProposal)
	prepareProposalState.SetContext(app.getContextForProposal(prepareProposalState.Context(), req.Height).
		WithVoteInfos(toVoteInfo(req.LocalLastCommit.Votes)). // this is a set of votes that are not finalized yet, wait for commit
		WithBlockHeight(req.Height).
		WithBlockTime(req.Time).
		WithProposer(req.ProposerAddress).
		WithExecMode(sdk.ExecModePrepareProposal).
		WithCometInfo(prepareProposalInfo{req}).
		WithHeaderInfo(coreheader.Info{
			ChainID: app.chainID,
			Height:  req.Height,
			Time:    req.Time,
		}))

	prepareProposalState.SetContext(prepareProposalState.Context().
		WithConsensusParams(app.GetConsensusParams(prepareProposalState.Context())).
		WithBlockGasMeter(app.getBlockGasMeter(prepareProposalState.Context())))

	defer func() {
		if err := recover(); err != nil {
			app.logger.Error(
				"panic recovered in PrepareProposal",
				"height", req.Height,
				"time", req.Time,
				"panic", err,
			)

			resp = &abci.ResponsePrepareProposal{Txs: req.Txs}
		}
	}()

<<<<<<< HEAD
	resp, err = app.prepareProposal(prepareProposalState.Context(), req)
=======
	resp, err = app.abciHandlers.PrepareProposalHandler(app.prepareProposalState.Context(), req)
>>>>>>> a090e0ce
	if err != nil {
		app.logger.Error("failed to prepare proposal", "height", req.Height, "time", req.Time, "err", err)
		return &abci.ResponsePrepareProposal{Txs: req.Txs}, nil
	}

	return resp, nil
}

// ProcessProposal implements the ProcessProposal ABCI method and returns a
// ResponseProcessProposal object to the client. The ProcessProposal method is
// responsible for allowing execution of application-dependent work in a proposed
// block. Note, the application defines the exact implementation details of
// ProcessProposal. In general, the application must at the very least ensure
// that all transactions are valid. If all transactions are valid, then we inform
// CometBFT that the Status is ACCEPT. However, the application is also able
// to implement optimizations such as executing the entire proposed block
// immediately.
//
// If a panic is detected during execution of an application's ProcessProposal
// handler, it will be recovered and we will reject the proposal.
//
// Ref: https://github.com/cosmos/cosmos-sdk/blob/main/docs/architecture/adr-060-abci-1.0.md
// Ref: https://github.com/cometbft/cometbft/blob/main/spec/abci/abci%2B%2B_basic_concepts.md
func (app *BaseApp) ProcessProposal(req *abci.RequestProcessProposal) (resp *abci.ResponseProcessProposal, err error) {
	if app.abciHandlers.ProcessProposalHandler == nil {
		return nil, errors.New("ProcessProposal handler not set")
	}

	// CometBFT must never call ProcessProposal with a height of 0.
	// Ref: https://github.com/cometbft/cometbft/blob/059798a4f5b0c9f52aa8655fa619054a0154088c/spec/core/state.md?plain=1#L37-L38
	if req.Height < 1 {
		return nil, errors.New("ProcessProposal called with invalid height")
	}

	// Always reset state given that ProcessProposal can timeout and be called
	// again in a subsequent round.
	header := cmtproto.Header{
		ChainID:            app.chainID,
		Height:             req.Height,
		Time:               req.Time,
		ProposerAddress:    req.ProposerAddress,
		NextValidatorsHash: req.NextValidatorsHash,
		AppHash:            app.LastCommitID().Hash,
	}
	app.stateManager.SetState(execModeProcessProposal, app.cms, header, app.logger, app.streamingManager)

	// Since the application can get access to FinalizeBlock state and write to it,
	// we must be sure to reset it in case ProcessProposal timeouts and is called
	// again in a subsequent round. However, we only want to do this after we've
	// processed the first block, as we want to avoid overwriting the finalizeState
	// after state changes during InitChain.
	if req.Height > app.initialHeight {
		// abort any running OE
		app.optimisticExec.Abort()
		app.stateManager.SetState(execModeFinalize, app.cms, header, app.logger, app.streamingManager)
	}

	processProposalState := app.stateManager.GetState(execModeProcessProposal)
	processProposalState.SetContext(app.getContextForProposal(processProposalState.Context(), req.Height).
		WithVoteInfos(req.ProposedLastCommit.Votes). // this is a set of votes that are not finalized yet, wait for commit
		WithBlockHeight(req.Height).
		WithBlockTime(req.Time).
		WithHeaderHash(req.Hash).
		WithProposer(req.ProposerAddress).
		WithCometInfo(cometInfo{ProposerAddress: req.ProposerAddress, ValidatorsHash: req.NextValidatorsHash, Misbehavior: req.Misbehavior, LastCommit: req.ProposedLastCommit}).
		WithExecMode(sdk.ExecModeProcessProposal).
		WithHeaderInfo(coreheader.Info{
			ChainID: app.chainID,
			Height:  req.Height,
			Time:    req.Time,
		}))

	processProposalState.SetContext(processProposalState.Context().
		WithConsensusParams(app.GetConsensusParams(processProposalState.Context())).
		WithBlockGasMeter(app.getBlockGasMeter(processProposalState.Context())))

	defer func() {
		if err := recover(); err != nil {
			app.logger.Error(
				"panic recovered in ProcessProposal",
				"height", req.Height,
				"time", req.Time,
				"hash", fmt.Sprintf("%X", req.Hash),
				"panic", err,
			)
			resp = &abci.ResponseProcessProposal{Status: abci.ResponseProcessProposal_REJECT}
		}
	}()

<<<<<<< HEAD
	resp, err = app.processProposal(processProposalState.Context(), req)
=======
	resp, err = app.abciHandlers.ProcessProposalHandler(app.processProposalState.Context(), req)
>>>>>>> a090e0ce
	if err != nil {
		app.logger.Error("failed to process proposal", "height", req.Height, "time", req.Time, "hash", fmt.Sprintf("%X", req.Hash), "err", err)
		return &abci.ResponseProcessProposal{Status: abci.ResponseProcessProposal_REJECT}, nil
	}

	// Only execute optimistic execution if the proposal is accepted, OE is
	// enabled and the block height is greater than the initial height. During
	// the first block we'll be carrying state from InitChain, so it would be
	// impossible for us to easily revert.
	// After the first block has been processed, the next blocks will get executed
	// optimistically, so that when the ABCI client calls `FinalizeBlock` the app
	// can have a response ready.
	if resp.Status == abci.ResponseProcessProposal_ACCEPT &&
		app.optimisticExec.Enabled() &&
		req.Height > app.initialHeight {
		app.optimisticExec.Execute(req)
	}

	return resp, nil
}

// ExtendVote implements the ExtendVote ABCI method and returns a ResponseExtendVote.
// It calls the application's ExtendVote handler which is responsible for performing
// application-specific business logic when sending a pre-commit for the NEXT
// block height. The extensions response may be non-deterministic but must always
// be returned, even if empty.
//
// Agreed upon vote extensions are made available to the proposer of the next
// height and are committed in the subsequent height, i.e. H+2. An error is
// returned if vote extensions are not enabled or if extendVote fails or panics.
func (app *BaseApp) ExtendVote(_ context.Context, req *abci.RequestExtendVote) (resp *abci.ResponseExtendVote, err error) {
	// Always reset state given that ExtendVote and VerifyVoteExtension can timeout
	// and be called again in a subsequent round.
	var ctx sdk.Context

	// If we're extending the vote for the initial height, we need to use the
	// finalizeBlockState context, otherwise we don't get the uncommitted data
	// from InitChain.
	if req.Height == app.initialHeight {
		ctx, _ = app.stateManager.GetState(execModeFinalize).Context().CacheContext()
	} else {
		emptyHeader := cmtproto.Header{ChainID: app.chainID, Height: req.Height}
		ms := app.cms.CacheMultiStore()
		ctx = sdk.NewContext(ms, emptyHeader, false, app.logger).WithStreamingManager(app.streamingManager)
	}

	if app.abciHandlers.ExtendVoteHandler == nil {
		return nil, errors.New("application ExtendVote handler not set")
	}

	// If vote extensions are not enabled, as a safety precaution, we return an
	// error.
	cp := app.GetConsensusParams(ctx)

	// Note: In this case, we do want to extend vote if the height is equal or
	// greater than VoteExtensionsEnableHeight. This defers from the check done
	// in ValidateVoteExtensions and PrepareProposal in which we'll check for
	// vote extensions on VoteExtensionsEnableHeight+1.
	extsEnabled := cp.Abci != nil && req.Height >= cp.Abci.VoteExtensionsEnableHeight && cp.Abci.VoteExtensionsEnableHeight != 0
	if !extsEnabled {
		return nil, fmt.Errorf("vote extensions are not enabled; unexpected call to ExtendVote at height %d", req.Height)
	}

	ctx = ctx.
		WithConsensusParams(cp).
		WithBlockGasMeter(storetypes.NewInfiniteGasMeter()).
		WithBlockHeight(req.Height).
		WithHeaderHash(req.Hash).
		WithExecMode(sdk.ExecModeVoteExtension).
		WithHeaderInfo(coreheader.Info{
			ChainID: app.chainID,
			Height:  req.Height,
			Hash:    req.Hash,
		})

	// add a deferred recover handler in case extendVote panics
	defer func() {
		if r := recover(); r != nil {
			app.logger.Error(
				"panic recovered in ExtendVote",
				"height", req.Height,
				"hash", fmt.Sprintf("%X", req.Hash),
				"panic", err,
			)
			err = fmt.Errorf("recovered application panic in ExtendVote: %v", r)
		}
	}()

	resp, err = app.abciHandlers.ExtendVoteHandler(ctx, req)
	if err != nil {
		app.logger.Error("failed to extend vote", "height", req.Height, "hash", fmt.Sprintf("%X", req.Hash), "err", err)
		return &abci.ResponseExtendVote{VoteExtension: []byte{}}, nil
	}

	return resp, err
}

// VerifyVoteExtension implements the VerifyVoteExtension ABCI method and returns
// a ResponseVerifyVoteExtension. It calls the applications' VerifyVoteExtension
// handler which is responsible for performing application-specific business
// logic in verifying a vote extension from another validator during the pre-commit
// phase. The response MUST be deterministic. An error is returned if vote
// extensions are not enabled or if verifyVoteExt fails or panics.
func (app *BaseApp) VerifyVoteExtension(req *abci.RequestVerifyVoteExtension) (resp *abci.ResponseVerifyVoteExtension, err error) {
	if app.abciHandlers.VerifyVoteExtensionHandler == nil {
		return nil, errors.New("application VerifyVoteExtension handler not set")
	}

	var ctx sdk.Context

	// If we're verifying the vote for the initial height, we need to use the
	// finalizeBlockState context, otherwise we don't get the uncommitted data
	// from InitChain.
	if req.Height == app.initialHeight {
		ctx, _ = app.stateManager.GetState(execModeFinalize).Context().CacheContext()
	} else {
		emptyHeader := cmtproto.Header{ChainID: app.chainID, Height: req.Height}
		ms := app.cms.CacheMultiStore()
		ctx = sdk.NewContext(ms, emptyHeader, false, app.logger).WithStreamingManager(app.streamingManager)
	}

	// If vote extensions are not enabled, as a safety precaution, we return an
	// error.
	cp := app.GetConsensusParams(ctx)

	// Note: we verify votes extensions on VoteExtensionsEnableHeight+1. Check
	// comment in ExtendVote and ValidateVoteExtensions for more details.
	extsEnabled := cp.Abci != nil && req.Height >= cp.Abci.VoteExtensionsEnableHeight && cp.Abci.VoteExtensionsEnableHeight != 0
	if !extsEnabled {
		return nil, fmt.Errorf("vote extensions are not enabled; unexpected call to VerifyVoteExtension at height %d", req.Height)
	}

	// add a deferred recover handler in case verifyVoteExt panics
	defer func() {
		if r := recover(); r != nil {
			app.logger.Error(
				"panic recovered in VerifyVoteExtension",
				"height", req.Height,
				"hash", fmt.Sprintf("%X", req.Hash),
				"validator", fmt.Sprintf("%X", req.ValidatorAddress),
				"panic", r,
			)
			err = fmt.Errorf("recovered application panic in VerifyVoteExtension: %v", r)
		}
	}()

	ctx = ctx.
		WithConsensusParams(cp).
		WithBlockGasMeter(storetypes.NewInfiniteGasMeter()).
		WithBlockHeight(req.Height).
		WithHeaderHash(req.Hash).
		WithExecMode(sdk.ExecModeVerifyVoteExtension).
		WithHeaderInfo(coreheader.Info{
			ChainID: app.chainID,
			Height:  req.Height,
			Hash:    req.Hash,
		})

	resp, err = app.abciHandlers.VerifyVoteExtensionHandler(ctx, req)
	if err != nil {
		app.logger.Error("failed to verify vote extension", "height", req.Height, "err", err)
		return &abci.ResponseVerifyVoteExtension{Status: abci.ResponseVerifyVoteExtension_REJECT}, nil
	}

	return resp, err
}

// internalFinalizeBlock executes the block, called by the Optimistic
// Execution flow or by the FinalizeBlock ABCI method. The context received is
// only used to handle early cancellation, for anything related to state app.stateManager.GetState(execModeFinalize).Context()
// must be used.
func (app *BaseApp) internalFinalizeBlock(ctx context.Context, req *abci.RequestFinalizeBlock) (*abci.ResponseFinalizeBlock, error) {
	var events []abci.Event

	if err := app.checkHalt(req.Height, req.Time); err != nil {
		return nil, err
	}

	if err := app.validateFinalizeBlockHeight(req); err != nil {
		return nil, err
	}

	if app.cms.TracingEnabled() {
		app.cms.SetTracingContext(storetypes.TraceContext(
			map[string]any{"blockHeight": req.Height},
		))
	}

	header := cmtproto.Header{
		ChainID:            app.chainID,
		Height:             req.Height,
		Time:               req.Time,
		ProposerAddress:    req.ProposerAddress,
		NextValidatorsHash: req.NextValidatorsHash,
		AppHash:            app.LastCommitID().Hash,
	}

	// finalizeBlockState should be set on InitChain or ProcessProposal. If it is
	// nil, it means we are replaying this block and we need to set the state here
	// given that during block replay ProcessProposal is not executed by CometBFT.
	finalizeState := app.stateManager.GetState(execModeFinalize)
	if finalizeState == nil {
		app.stateManager.SetState(execModeFinalize, app.cms, header, app.logger, app.streamingManager)
		finalizeState = app.stateManager.GetState(execModeFinalize)
	}

	// Context is now updated with Header information.
	finalizeState.SetContext(finalizeState.Context().
		WithBlockHeader(header).
		WithHeaderHash(req.Hash).
		WithHeaderInfo(coreheader.Info{
			ChainID: app.chainID,
			Height:  req.Height,
			Time:    req.Time,
			Hash:    req.Hash,
			AppHash: app.LastCommitID().Hash,
		}).
		WithConsensusParams(app.GetConsensusParams(finalizeState.Context())).
		WithVoteInfos(req.DecidedLastCommit.Votes).
		WithExecMode(sdk.ExecModeFinalize).
		WithCometInfo(cometInfo{
			Misbehavior:     req.Misbehavior,
			ValidatorsHash:  req.NextValidatorsHash,
			ProposerAddress: req.ProposerAddress,
			LastCommit:      req.DecidedLastCommit,
		}))

	// GasMeter must be set after we get a context with updated consensus params.
	gasMeter := app.getBlockGasMeter(finalizeState.Context())
	finalizeState.SetContext(finalizeState.Context().WithBlockGasMeter(gasMeter))

	if checkState := app.stateManager.GetState(execModeCheck); checkState != nil {
		checkState.SetContext(checkState.Context().
			WithBlockGasMeter(gasMeter).
			WithHeaderHash(req.Hash))
	}

	preblockEvents, err := app.preBlock(req)
	if err != nil {
		return nil, err
	}

	events = append(events, preblockEvents...)

	beginBlock, err := app.beginBlock(req)
	if err != nil {
		return nil, err
	}

	// First check for an abort signal after beginBlock, as it's the first place
	// we spend any significant amount of time.
	select {
	case <-ctx.Done():
		return nil, ctx.Err()
	default:
		// continue
	}

	events = append(events, beginBlock.Events...)

	// Reset the gas meter so that the AnteHandlers aren't required to
	gasMeter = app.getBlockGasMeter(finalizeState.Context())
	finalizeState.SetContext(finalizeState.Context().WithBlockGasMeter(gasMeter))

	// Iterate over all raw transactions in the proposal and attempt to execute
	// them, gathering the execution results.
	//
	// NOTE: Not all raw transactions may adhere to the sdk.Tx interface, e.g.
	// vote extensions, so skip those.
	txResults := make([]*abci.ExecTxResult, 0, len(req.Txs))
	for _, rawTx := range req.Txs {
		var response *abci.ExecTxResult

		if _, err := app.txDecoder(rawTx); err == nil {
			response = app.deliverTx(rawTx)
		} else {
			// In the case where a transaction included in a block proposal is malformed,
			// we still want to return a default response to comet. This is because comet
			// expects a response for each transaction included in a block proposal.
			response = sdkerrors.ResponseExecTxResultWithEvents(
				sdkerrors.ErrTxDecode,
				0,
				0,
				nil,
				false,
			)
		}

		// check after every tx if we should abort
		select {
		case <-ctx.Done():
			return nil, ctx.Err()
		default:
			// continue
		}

		txResults = append(txResults, response)
	}

	if finalizeState.MultiStore.TracingEnabled() {
		finalizeState.MultiStore = finalizeState.MultiStore.SetTracingContext(nil).(storetypes.CacheMultiStore)
	}

	endBlock, err := app.endBlock(finalizeState.Context())
	if err != nil {
		return nil, err
	}

	// check after endBlock if we should abort, to avoid propagating the result
	select {
	case <-ctx.Done():
		return nil, ctx.Err()
	default:
		// continue
	}

	events = append(events, endBlock.Events...)
	cp := app.GetConsensusParams(finalizeState.Context())

	return &abci.ResponseFinalizeBlock{
		Events:                events,
		TxResults:             txResults,
		ValidatorUpdates:      endBlock.ValidatorUpdates,
		ConsensusParamUpdates: &cp,
	}, nil
}

// FinalizeBlock will execute the block proposal provided by RequestFinalizeBlock.
// Specifically, it will execute an application's BeginBlock (if defined), followed
// by the transactions in the proposal, finally followed by the application's
// EndBlock (if defined).
//
// For each raw transaction, i.e. a byte slice, BaseApp will only execute it if
// it adheres to the sdk.Tx interface. Otherwise, the raw transaction will be
// skipped. This is to support compatibility with proposers injecting vote
// extensions into the proposal, which should not themselves be executed in cases
// where they adhere to the sdk.Tx interface.
func (app *BaseApp) FinalizeBlock(req *abci.RequestFinalizeBlock) (res *abci.ResponseFinalizeBlock, err error) {
	defer func() {
		if res == nil {
			return
		}
		// call the streaming service hooks with the FinalizeBlock messages
		for _, streamingListener := range app.streamingManager.ABCIListeners {
			if err := streamingListener.ListenFinalizeBlock(app.stateManager.GetState(execModeFinalize).Context(), *req, *res); err != nil {
				app.logger.Error("ListenFinalizeBlock listening hook failed", "height", req.Height, "err", err)
			}
		}
	}()

	if app.optimisticExec.Initialized() {
		// check if the hash we got is the same as the one we are executing
		aborted := app.optimisticExec.AbortIfNeeded(req.Hash)
		// Wait for the OE to finish, regardless of whether it was aborted or not
		res, err = app.optimisticExec.WaitResult()

		// only return if we are not aborting
		if !aborted {
			if res != nil {
				res.AppHash = app.workingHash()
			}

			return res, err
		}

		// if it was aborted, we need to reset the state
		app.stateManager.ClearState(execModeFinalize)
		app.optimisticExec.Reset()
	}

	// if no OE is running, just run the block (this is either a block replay or a OE that got aborted)
	res, err = app.internalFinalizeBlock(context.Background(), req)
	if res != nil {
		res.AppHash = app.workingHash()
	}

	return res, err
}

// checkHalt checkes if height or time exceeds halt-height or halt-time respectively.
func (app *BaseApp) checkHalt(height int64, time time.Time) error {
	var halt bool
	switch {
	case app.haltHeight > 0 && uint64(height) >= app.haltHeight:
		halt = true

	case app.haltTime > 0 && time.Unix() >= int64(app.haltTime):
		halt = true
	}

	if halt {
		return fmt.Errorf("halt per configuration height %d time %d", app.haltHeight, app.haltTime)
	}

	return nil
}

// Commit implements the ABCI interface. It will commit all state that exists in
// the deliver state's multi-store and includes the resulting commit ID in the
// returned abci.ResponseCommit. Commit will set the check state based on the
// latest header and reset the deliver state. Also, if a non-zero halt height is
// defined in config, Commit will execute a deferred function call to check
// against that height and gracefully halt if it matches the latest committed
// height.
func (app *BaseApp) Commit() (*abci.ResponseCommit, error) {
	finalizeState := app.stateManager.GetState(execModeFinalize)
	header := finalizeState.Context().BlockHeader()
	retainHeight := app.GetBlockRetentionHeight(header.Height)

<<<<<<< HEAD
	if app.precommiter != nil {
		app.precommiter(finalizeState.Context())
=======
	if app.abciHandlers.Precommiter != nil {
		app.abciHandlers.Precommiter(app.finalizeBlockState.Context())
>>>>>>> a090e0ce
	}

	rms, ok := app.cms.(*rootmulti.Store)
	if ok {
		rms.SetCommitHeader(header)
	}

	app.cms.Commit()

	resp := &abci.ResponseCommit{
		RetainHeight: retainHeight,
	}

	abciListeners := app.streamingManager.ABCIListeners
	if len(abciListeners) > 0 {
		ctx := finalizeState.Context()
		blockHeight := ctx.BlockHeight()
		changeSet := app.cms.PopStateCache()

		for _, abciListener := range abciListeners {
			if err := abciListener.ListenCommit(ctx, *resp, changeSet); err != nil {
				app.logger.Error("Commit listening hook failed", "height", blockHeight, "err", err)
			}
		}
	}

	// Reset the CheckTx state to the latest committed.
	//
	// NOTE: This is safe because CometBFT holds a lock on the mempool for
	// Commit. Use the header from this latest block.
	app.stateManager.SetState(execModeCheck, app.cms, header, app.logger, app.streamingManager)

	app.stateManager.ClearState(execModeFinalize)

<<<<<<< HEAD
	if app.prepareCheckStater != nil {
		app.prepareCheckStater(app.stateManager.GetState(execModeCheck).Context())
=======
	if app.abciHandlers.PrepareCheckStater != nil {
		app.abciHandlers.PrepareCheckStater(app.checkState.Context())
>>>>>>> a090e0ce
	}

	// The SnapshotIfApplicable method will create the snapshot by starting the goroutine
	app.snapshotManager.SnapshotIfApplicable(header.Height)

	return resp, nil
}

// workingHash gets the apphash that will be finalized in commit.
// These writes will be persisted to the root multi-store (app.cms) and flushed to
// disk in the Commit phase. This means when the ABCI client requests Commit(), the application
// state transitions will be flushed to disk and as a result, but we already have
// an application Merkle root.
func (app *BaseApp) workingHash() []byte {
	// Write the FinalizeBlock state into branched storage and commit the MultiStore.
	// The write to the FinalizeBlock state writes all state transitions to the root
	// MultiStore (app.cms) so when Commit() is called it persists those values.
	app.stateManager.GetState(execModeFinalize).MultiStore.Write()

	// Get the hash of all writes in order to return the apphash to the comet in finalizeBlock.
	commitHash := app.cms.WorkingHash()
	app.logger.Debug("hash of all writes", "workingHash", fmt.Sprintf("%X", commitHash))

	return commitHash
}

func handleQueryApp(app *BaseApp, path []string, req *abci.RequestQuery) *abci.ResponseQuery {
	if len(path) >= 2 {
		switch path[1] {
		case "simulate":
			txBytes := req.Data

			gInfo, res, err := app.Simulate(txBytes)
			if err != nil {
				return sdkerrors.QueryResult(errorsmod.Wrap(err, "failed to simulate tx"), app.trace)
			}

			simRes := &sdk.SimulationResponse{
				GasInfo: gInfo,
				Result:  res,
			}

			bz, err := codec.ProtoMarshalJSON(simRes, app.interfaceRegistry)
			if err != nil {
				return sdkerrors.QueryResult(errorsmod.Wrap(err, "failed to JSON encode simulation response"), app.trace)
			}

			return &abci.ResponseQuery{
				Codespace: sdkerrors.RootCodespace,
				Height:    req.Height,
				Value:     bz,
			}

		case "version":
			return &abci.ResponseQuery{
				Codespace: sdkerrors.RootCodespace,
				Height:    req.Height,
				Value:     []byte(app.version),
			}

		default:
			return sdkerrors.QueryResult(errorsmod.Wrapf(sdkerrors.ErrUnknownRequest, "unknown query: %s", path), app.trace)
		}
	}

	return sdkerrors.QueryResult(
		errorsmod.Wrap(
			sdkerrors.ErrUnknownRequest,
			"expected second parameter to be either 'simulate' or 'version', neither was present",
		), app.trace)
}

func handleQueryStore(app *BaseApp, path []string, req abci.RequestQuery) *abci.ResponseQuery {
	// "/store" prefix for store queries
	queryable, ok := app.cms.(storetypes.Queryable)
	if !ok {
		return sdkerrors.QueryResult(errorsmod.Wrap(sdkerrors.ErrUnknownRequest, "multi-store does not support queries"), app.trace)
	}

	req.Path = "/" + strings.Join(path[1:], "/")

	if req.Height <= 1 && req.Prove {
		return sdkerrors.QueryResult(
			errorsmod.Wrap(
				sdkerrors.ErrInvalidRequest,
				"cannot query with proof when height <= 1; please provide a valid height",
			), app.trace)
	}

	sdkReq := storetypes.RequestQuery(req)
	resp, err := queryable.Query(&sdkReq)
	if err != nil {
		return sdkerrors.QueryResult(err, app.trace)
	}
	resp.Height = req.Height

	abciResp := abci.ResponseQuery(*resp)

	return &abciResp
}

func handleQueryP2P(app *BaseApp, path []string) *abci.ResponseQuery {
	// "/p2p" prefix for p2p queries
	if len(path) < 4 {
		return sdkerrors.QueryResult(errorsmod.Wrap(sdkerrors.ErrUnknownRequest, "path should be p2p filter <addr|id> <parameter>"), app.trace)
	}

	var resp *abci.ResponseQuery

	cmd, typ, arg := path[1], path[2], path[3]
	switch cmd {
	case "filter":
		switch typ {
		case "addr":
			resp = app.FilterPeerByAddrPort(arg)

		case "id":
			resp = app.FilterPeerByID(arg)
		}

	default:
		resp = sdkerrors.QueryResult(errorsmod.Wrap(sdkerrors.ErrUnknownRequest, "expected second parameter to be 'filter'"), app.trace)
	}

	return resp
}

// SplitABCIQueryPath splits a string path using the delimiter '/'.
//
// e.g. "this/is/funny" becomes []string{"this", "is", "funny"}
func SplitABCIQueryPath(requestPath string) (path []string) {
	path = strings.Split(requestPath, "/")

	// first element is empty string
	if len(path) > 0 && path[0] == "" {
		path = path[1:]
	}

	return path
}

// FilterPeerByAddrPort filters peers by address/port.
func (app *BaseApp) FilterPeerByAddrPort(info string) *abci.ResponseQuery {
	if app.addrPeerFilter != nil {
		return app.addrPeerFilter(info)
	}

	return &abci.ResponseQuery{}
}

// FilterPeerByID filters peers by node ID.
func (app *BaseApp) FilterPeerByID(info string) *abci.ResponseQuery {
	if app.idPeerFilter != nil {
		return app.idPeerFilter(info)
	}

	return &abci.ResponseQuery{}
}

// getContextForProposal returns the correct Context for PrepareProposal and
// ProcessProposal. We use finalizeBlockState on the first block to be able to
// access any state changes made in InitChain.
func (app *BaseApp) getContextForProposal(ctx sdk.Context, height int64) sdk.Context {
	if height == app.initialHeight {
		ctx, _ = app.stateManager.GetState(execModeFinalize).Context().CacheContext()

		// clear all context data set during InitChain to avoid inconsistent behavior
		ctx = ctx.WithBlockHeader(cmtproto.Header{}).WithHeaderInfo(coreheader.Info{})
		return ctx
	}

	return ctx
}

func (app *BaseApp) handleQueryGRPC(handler GRPCQueryHandler, req *abci.RequestQuery) *abci.ResponseQuery {
	ctx, err := app.CreateQueryContext(req.Height, req.Prove)
	if err != nil {
		return sdkerrors.QueryResult(err, app.trace)
	}

	resp, err := handler(ctx, req)
	if err != nil {
		resp = sdkerrors.QueryResult(gRPCErrorToSDKError(err), app.trace)
		resp.Height = req.Height
		return resp
	}

	return resp
}

func gRPCErrorToSDKError(err error) error {
	status, ok := grpcstatus.FromError(err)
	if !ok {
		return errorsmod.Wrap(sdkerrors.ErrInvalidRequest, err.Error())
	}

	switch status.Code() {
	case codes.NotFound:
		return errorsmod.Wrap(sdkerrors.ErrKeyNotFound, err.Error())

	case codes.InvalidArgument:
		return errorsmod.Wrap(sdkerrors.ErrInvalidRequest, err.Error())

	case codes.FailedPrecondition:
		return errorsmod.Wrap(sdkerrors.ErrInvalidRequest, err.Error())

	case codes.Unauthenticated:
		return errorsmod.Wrap(sdkerrors.ErrUnauthorized, err.Error())

	default:
		return errorsmod.Wrap(sdkerrors.ErrUnknownRequest, err.Error())
	}
}

func checkNegativeHeight(height int64) error {
	if height < 0 {
		return errorsmod.Wrap(sdkerrors.ErrInvalidRequest, "cannot query with height < 0; please provide a valid height")
	}

	return nil
}

// CreateQueryContext creates a new sdk.Context for a query, taking as args
// the block height and whether the query needs a proof or not.
func (bapp *BaseApp) CreateQueryContext(height int64, prove bool) (sdk.Context, error) {
	return bapp.CreateQueryContextWithCheckHeader(height, prove, true)
}

// CreateQueryContextWithCheckHeader creates a new sdk.Context for a query, taking as args
// the block height, whether the query needs a proof or not, and whether to check the header or not.
func (bapp *BaseApp) CreateQueryContextWithCheckHeader(height int64, prove, checkHeader bool) (sdk.Context, error) {
	if err := checkNegativeHeight(height); err != nil {
		return sdk.Context{}, err
	}

	// use custom query multi-store if provided
	qms := bapp.qms
	if qms == nil {
		qms = bapp.cms.(storetypes.MultiStore)
	}

	lastBlockHeight := qms.LatestVersion()
	if lastBlockHeight == 0 {
		return sdk.Context{}, errorsmod.Wrapf(sdkerrors.ErrInvalidHeight, "%s is not ready; please wait for first block", bapp.Name())
	}

	if height > lastBlockHeight {
		return sdk.Context{},
			errorsmod.Wrap(
				sdkerrors.ErrInvalidHeight,
				"cannot query with height in the future; please provide a valid height",
			)
	}

	if height == 1 && prove {
		return sdk.Context{},
			errorsmod.Wrap(
				sdkerrors.ErrInvalidRequest,
				"cannot query with proof when height <= 1; please provide a valid height",
			)
	}

	var header *cmtproto.Header
	isLatest := height == 0
	for _, appState := range []*state.State{
		bapp.stateManager.GetState(execModeCheck),
		bapp.stateManager.GetState(execModeFinalize),
	} {
		if appState != nil {
			// branch the commit multi-store for safety
			h := appState.Context().BlockHeader()
			if isLatest {
				lastBlockHeight = qms.LatestVersion()
			}
			if !checkHeader || !isLatest || isLatest && h.Height == lastBlockHeight {
				header = &h
				break
			}
		}
	}

	if header == nil {
		return sdk.Context{},
			errorsmod.Wrapf(
				sdkerrors.ErrInvalidHeight,
				"context did not contain latest block height in either check state or finalize block state (%d)", lastBlockHeight,
			)
	}

	// when a client did not provide a query height, manually inject the latest
	if isLatest {
		height = lastBlockHeight
	}

	cacheMS, err := qms.CacheMultiStoreWithVersion(height)
	if err != nil {
		return sdk.Context{},
			errorsmod.Wrapf(
				sdkerrors.ErrNotFound,
				"failed to load state at height %d; %s (latest height: %d)", height, err, lastBlockHeight,
			)
	}

	// branch the commit multi-store for safety
	ctx := sdk.NewContext(cacheMS, *header, true, bapp.logger).
		WithMinGasPrices(bapp.gasConfig.MinGasPrices).
		WithGasMeter(storetypes.NewGasMeter(bapp.gasConfig.QueryGasLimit)).
		WithBlockHeader(*header).
		WithBlockHeight(height)

	if !isLatest {
		rms, ok := bapp.cms.(*rootmulti.Store)
		if ok {
			cInfo, err := rms.GetCommitInfo(height)
			if cInfo != nil && err == nil {
				ctx = ctx.WithBlockHeight(height).WithBlockTime(cInfo.Timestamp)
			}
		}
	}
	return ctx, nil
}

// GetBlockRetentionHeight returns the height for which all blocks below this height
// are pruned from CometBFT. Given a commitment height and a non-zero local
// minRetainBlocks configuration, the retentionHeight is the smallest height that
// satisfies:
//
// - Unbonding (safety threshold) time: The block interval in which validators
// can be economically punished for misbehavior. Blocks in this interval must be
// auditable e.g. by the light client.
//
// - Logical store snapshot interval: The block interval at which the underlying
// logical store database is persisted to disk, e.g. every 10000 heights. Blocks
// since the last IAVL snapshot must be available for replay on application restart.
//
// - State sync snapshots: Blocks since the oldest available snapshot must be
// available for state sync nodes to catch up (oldest because a node may be
// restoring an old snapshot while a new snapshot was taken).
//
// - Local (minRetainBlocks) config: Archive nodes may want to retain more or
// all blocks, e.g. via a local config option min-retain-blocks. There may also
// be a need to vary retention for other nodes, e.g. sentry nodes which do not
// need historical blocks.
func (app *BaseApp) GetBlockRetentionHeight(commitHeight int64) int64 {
	// If minRetainBlocks is zero, pruning is disabled and we return 0
	// If commitHeight is less than or equal to minRetainBlocks, return 0 since there are not enough
	// blocks to trigger pruning yet. This ensures we keep all blocks until we have at least minRetainBlocks.
	retentionBlockWindow := commitHeight - int64(app.minRetainBlocks)
	if app.minRetainBlocks == 0 || retentionBlockWindow <= 0 {
		return 0
	}

	minNonZero := func(x, y int64) int64 {
		switch {
		case x == 0:
			return y

		case y == 0:
			return x

		case x < y:
			return x

		default:
			return y
		}
	}

	// Define retentionHeight as the minimum value that satisfies all non-zero
	// constraints. All blocks below (commitHeight-retentionHeight) are pruned
	// from CometBFT.
	var retentionHeight int64

	// Define the number of blocks needed to protect against misbehaving validators
	// which allows light clients to operate safely. Note, we piggyback of the
	// evidence parameters instead of computing an estimated number of blocks based
	// on the unbonding period and block commitment time as the two should be
	// equivalent.
	cp := app.GetConsensusParams(app.stateManager.GetState(execModeFinalize).Context())
	if cp.Evidence != nil && cp.Evidence.MaxAgeNumBlocks > 0 {
		retentionHeight = commitHeight - cp.Evidence.MaxAgeNumBlocks
	}

	if app.snapshotManager != nil {
		snapshotRetentionHeights := app.snapshotManager.GetSnapshotBlockRetentionHeights()
		if snapshotRetentionHeights > 0 {
			retentionHeight = minNonZero(retentionHeight, commitHeight-snapshotRetentionHeights)
		}
	}

	retentionHeight = minNonZero(retentionHeight, retentionBlockWindow)

	if retentionHeight <= 0 {
		// prune nothing in the case of a non-positive height
		return 0
	}

	return retentionHeight
}

// toVoteInfo converts the new ExtendedVoteInfo to VoteInfo.
func toVoteInfo(votes []abci.ExtendedVoteInfo) []abci.VoteInfo {
	legacyVotes := make([]abci.VoteInfo, len(votes))
	for i, vote := range votes {
		legacyVotes[i] = abci.VoteInfo{
			Validator: abci.Validator{
				Address: vote.Validator.Address,
				Power:   vote.Validator.Power,
			},
			BlockIdFlag: vote.BlockIdFlag,
		}
	}

	return legacyVotes
}<|MERGE_RESOLUTION|>--- conflicted
+++ resolved
@@ -105,11 +105,7 @@
 	// add block gas meter for any genesis transactions (allow infinite gas)
 	finalizeState.SetContext(finalizeState.Context().WithBlockGasMeter(storetypes.NewInfiniteGasMeter()))
 
-<<<<<<< HEAD
-	res, err := app.initChainer(finalizeState.Context(), req)
-=======
-	res, err := app.abciHandlers.InitChainer(app.finalizeBlockState.Context(), req)
->>>>>>> a090e0ce
+	res, err := app.abciHandlers.InitChainer(finalizeState.Context(), req)
 	if err != nil {
 		return nil, err
 	}
@@ -449,11 +445,7 @@
 		}
 	}()
 
-<<<<<<< HEAD
-	resp, err = app.prepareProposal(prepareProposalState.Context(), req)
-=======
-	resp, err = app.abciHandlers.PrepareProposalHandler(app.prepareProposalState.Context(), req)
->>>>>>> a090e0ce
+	resp, err = app.abciHandlers.PrepareProposalHandler(prepareProposalState.Context(), req)
 	if err != nil {
 		app.logger.Error("failed to prepare proposal", "height", req.Height, "time", req.Time, "err", err)
 		return &abci.ResponsePrepareProposal{Txs: req.Txs}, nil
@@ -543,11 +535,7 @@
 		}
 	}()
 
-<<<<<<< HEAD
-	resp, err = app.processProposal(processProposalState.Context(), req)
-=======
-	resp, err = app.abciHandlers.ProcessProposalHandler(app.processProposalState.Context(), req)
->>>>>>> a090e0ce
+	resp, err = app.abciHandlers.ProcessProposalHandler(processProposalState.Context(), req)
 	if err != nil {
 		app.logger.Error("failed to process proposal", "height", req.Height, "time", req.Time, "hash", fmt.Sprintf("%X", req.Hash), "err", err)
 		return &abci.ResponseProcessProposal{Status: abci.ResponseProcessProposal_REJECT}, nil
@@ -957,13 +945,8 @@
 	header := finalizeState.Context().BlockHeader()
 	retainHeight := app.GetBlockRetentionHeight(header.Height)
 
-<<<<<<< HEAD
-	if app.precommiter != nil {
-		app.precommiter(finalizeState.Context())
-=======
 	if app.abciHandlers.Precommiter != nil {
-		app.abciHandlers.Precommiter(app.finalizeBlockState.Context())
->>>>>>> a090e0ce
+		app.abciHandlers.Precommiter(finalizeState.Context())
 	}
 
 	rms, ok := app.cms.(*rootmulti.Store)
@@ -998,13 +981,8 @@
 
 	app.stateManager.ClearState(execModeFinalize)
 
-<<<<<<< HEAD
-	if app.prepareCheckStater != nil {
-		app.prepareCheckStater(app.stateManager.GetState(execModeCheck).Context())
-=======
 	if app.abciHandlers.PrepareCheckStater != nil {
-		app.abciHandlers.PrepareCheckStater(app.checkState.Context())
->>>>>>> a090e0ce
+		app.abciHandlers.PrepareCheckStater(app.stateManager.GetState(execModeCheck).Context())
 	}
 
 	// The SnapshotIfApplicable method will create the snapshot by starting the goroutine
