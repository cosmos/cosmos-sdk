--- conflicted
+++ resolved
@@ -4,11 +4,7 @@
 	"context"
 	"crypto/sha256"
 	"fmt"
-<<<<<<< HEAD
 	"log"
-	"os"
-=======
->>>>>>> 9f8e5072
 	"sort"
 	"strings"
 	"time"
@@ -751,16 +747,13 @@
 	// vote extensions, so skip those.
 	txResults := make([]*abci.ExecTxResult, 0, len(req.Txs))
 	for _, rawTx := range req.Txs {
-<<<<<<< HEAD
 		// check before every tx if we should abort
 		if app.oeEnabled && app.oeInfo != nil {
 			if app.oeInfo.ShouldAbort() {
 				return nil, nil
 			}
 		}
-=======
 		var response *abci.ExecTxResult
->>>>>>> 9f8e5072
 
 		if _, err := app.txDecoder(rawTx); err == nil {
 			response = app.deliverTx(rawTx)
@@ -801,7 +794,6 @@
 	}, nil
 }
 
-<<<<<<< HEAD
 // FinalizeBlock will execute the block proposal provided by RequestFinalizeBlock.
 // Specifically, it will execute an application's BeginBlock (if defined), followed
 // by the transactions in the proposal, finally followed by the application's
@@ -827,7 +819,8 @@
 
 	log.Println("NOT running OE ❌")
 	return app.internalFinalizeBlock(req)
-=======
+}
+
 // checkHalt checkes if height or time exceeds halt-height or halt-time respectively.
 func (app *BaseApp) checkHalt(height int64, time time.Time) error {
 	var halt bool
@@ -844,7 +837,6 @@
 	}
 
 	return nil
->>>>>>> 9f8e5072
 }
 
 // Commit implements the ABCI interface. It will commit all state that exists in
