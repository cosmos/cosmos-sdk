package baseapp

import (
	"context"
	"fmt"
	"sort"
	"strings"
	"time"

	"github.com/cockroachdb/errors"
	abci "github.com/cometbft/cometbft/abci/types"
	cmtproto "github.com/cometbft/cometbft/proto/tendermint/types"
	"github.com/cosmos/gogoproto/proto"
	"google.golang.org/grpc/codes"
	grpcstatus "google.golang.org/grpc/status"

	coreheader "cosmossdk.io/core/header"
	errorsmod "cosmossdk.io/errors"
	"cosmossdk.io/store/rootmulti"
	snapshottypes "cosmossdk.io/store/snapshots/types"
	storetypes "cosmossdk.io/store/types"

<<<<<<< HEAD
	"github.com/cosmos/cosmos-sdk/blockstm"
=======
	"github.com/cosmos/cosmos-sdk/baseapp/state"
>>>>>>> 5be112fd
	"github.com/cosmos/cosmos-sdk/codec"
	"github.com/cosmos/cosmos-sdk/telemetry"
	sdk "github.com/cosmos/cosmos-sdk/types"
	sdkerrors "github.com/cosmos/cosmos-sdk/types/errors"
)

// Supported ABCI Query prefixes and paths
const (
	QueryPathApp    = "app"
	QueryPathCustom = "custom"
	QueryPathP2P    = "p2p"
	QueryPathStore  = "store"

	QueryPathBroadcastTx = "/cosmos.tx.v1beta1.Service/BroadcastTx"
)

func (app *BaseApp) InitChain(req *abci.RequestInitChain) (*abci.ResponseInitChain, error) {
	if req.ChainId != app.chainID {
		return nil, fmt.Errorf("invalid chain-id on InitChain; expected: %s, got: %s", app.chainID, req.ChainId)
	}

	// On a new chain, we consider the init chain block height as 0, even though
	// req.InitialHeight is 1 by default.
	initHeader := cmtproto.Header{ChainID: req.ChainId, Time: req.Time}
	app.logger.Info("InitChain", "initialHeight", req.InitialHeight, "chainID", req.ChainId)

	// Set the initial height, which will be used to determine if we are proposing
	// or processing the first block or not.
	app.initialHeight = req.InitialHeight
	if app.initialHeight == 0 { // If initial height is 0, set it to 1
		app.initialHeight = 1
	}

	// if req.InitialHeight is > 1, then we set the initial version on all stores
	if req.InitialHeight > 1 {
		initHeader.Height = req.InitialHeight
		if err := app.cms.SetInitialVersion(req.InitialHeight); err != nil {
			return nil, err
		}
	}

	// initialize states with a correct header
	app.stateManager.SetState(execModeFinalize, app.cms, initHeader, app.logger, app.streamingManager)
	app.stateManager.SetState(execModeCheck, app.cms, initHeader, app.logger, app.streamingManager)
	finalizeState := app.stateManager.GetState(execModeFinalize)

	// Store the consensus params in the BaseApp's param store. Note, this must be
	// done after the finalizeBlockState and context have been set as it's persisted
	// to state.
	if req.ConsensusParams != nil {
		err := app.StoreConsensusParams(finalizeState.Context(), *req.ConsensusParams)
		if err != nil {
			return nil, err
		}
	}

	defer func() {
		// InitChain represents the state of the application BEFORE the first block,
		// i.e. the genesis block. This means that when processing the app's InitChain
		// handler, the block height is zero by default. However, after Commit is called
		// the height needs to reflect the true block height.
		initHeader.Height = req.InitialHeight
		checkState := app.stateManager.GetState(execModeCheck)
		checkState.SetContext(checkState.Context().WithBlockHeader(initHeader).
			WithHeaderInfo(coreheader.Info{
				ChainID: req.ChainId,
				Height:  req.InitialHeight,
				Time:    req.Time,
			}))
		finalizeState.SetContext(finalizeState.Context().WithBlockHeader(initHeader).
			WithHeaderInfo(coreheader.Info{
				ChainID: req.ChainId,
				Height:  req.InitialHeight,
				Time:    req.Time,
			}))
	}()

	if app.abciHandlers.InitChainer == nil {
		return &abci.ResponseInitChain{}, nil
	}

	// add block gas meter for any genesis transactions (allow infinite gas)
	finalizeState.SetContext(finalizeState.Context().WithBlockGasMeter(storetypes.NewInfiniteGasMeter()))

	res, err := app.abciHandlers.InitChainer(finalizeState.Context(), req)
	if err != nil {
		return nil, err
	}

	if len(req.Validators) > 0 {
		if len(req.Validators) != len(res.Validators) {
			return nil, fmt.Errorf(
				"len(RequestInitChain.Validators) != len(GenesisValidators) (%d != %d)",
				len(req.Validators), len(res.Validators),
			)
		}

		sort.Sort(abci.ValidatorUpdates(req.Validators))
		sort.Sort(abci.ValidatorUpdates(res.Validators))

		for i := range res.Validators {
			if !proto.Equal(&res.Validators[i], &req.Validators[i]) {
				return nil, fmt.Errorf("genesisValidators[%d] != req.Validators[%d] ", i, i)
			}
		}
	}

	// NOTE: We don't commit, but FinalizeBlock for block InitialHeight starts from
	// this FinalizeBlockState.
	return &abci.ResponseInitChain{
		ConsensusParams: res.ConsensusParams,
		Validators:      res.Validators,
		AppHash:         app.LastCommitID().Hash,
	}, nil
}

func (app *BaseApp) Info(_ *abci.RequestInfo) (*abci.ResponseInfo, error) {
	lastCommitID := app.cms.LastCommitID()

	return &abci.ResponseInfo{
		Data:             app.name,
		Version:          app.version,
		AppVersion:       app.appVersion,
		LastBlockHeight:  lastCommitID.Version,
		LastBlockAppHash: lastCommitID.Hash,
	}, nil
}

// Query implements the ABCI interface. It delegates to CommitMultiStore if it
// implements Queryable.
func (app *BaseApp) Query(_ context.Context, req *abci.RequestQuery) (resp *abci.ResponseQuery, err error) {
	// add panic recovery for all queries
	//
	// Ref: https://github.com/cosmos/cosmos-sdk/pull/8039
	defer func() {
		if r := recover(); r != nil {
			resp = sdkerrors.QueryResult(errorsmod.Wrapf(sdkerrors.ErrPanic, "%v", r), app.trace)
		}
	}()

	// when a client did not provide a query height, manually inject the latest
	if req.Height == 0 {
		req.Height = app.LastBlockHeight()
	}

	telemetry.IncrCounter(1, "query", "count")
	telemetry.IncrCounter(1, "query", req.Path)
	defer telemetry.MeasureSince(telemetry.Now(), req.Path)

	if req.Path == QueryPathBroadcastTx {
		return sdkerrors.QueryResult(errorsmod.Wrap(sdkerrors.ErrInvalidRequest, "can't route a broadcast tx message"), app.trace), nil
	}

	// handle gRPC routes first rather than calling splitPath because '/' characters
	// are used as part of gRPC paths
	if grpcHandler := app.grpcQueryRouter.Route(req.Path); grpcHandler != nil {
		return app.handleQueryGRPC(grpcHandler, req), nil
	}

	path := SplitABCIQueryPath(req.Path)
	if len(path) == 0 {
		return sdkerrors.QueryResult(errorsmod.Wrap(sdkerrors.ErrUnknownRequest, "no query path provided"), app.trace), nil
	}

	switch path[0] {
	case QueryPathApp:
		// "/app" prefix for special application queries
		resp = handleQueryApp(app, path, req)

	case QueryPathStore:
		resp = handleQueryStore(app, path, *req)

	case QueryPathP2P:
		resp = handleQueryP2P(app, path)

	default:
		resp = sdkerrors.QueryResult(errorsmod.Wrap(sdkerrors.ErrUnknownRequest, "unknown query path"), app.trace)
	}

	return resp, nil
}

// ListSnapshots implements the ABCI interface. It delegates to app.snapshotManager if set.
func (app *BaseApp) ListSnapshots(_ *abci.RequestListSnapshots) (*abci.ResponseListSnapshots, error) {
	resp := &abci.ResponseListSnapshots{Snapshots: []*abci.Snapshot{}}
	if app.snapshotManager == nil {
		return resp, nil
	}

	snapshots, err := app.snapshotManager.List()
	if err != nil {
		app.logger.Error("failed to list snapshots", "err", err)
		return nil, err
	}

	for _, snapshot := range snapshots {
		abciSnapshot, err := snapshot.ToABCI()
		if err != nil {
			app.logger.Error("failed to convert ABCI snapshots", "err", err)
			return nil, err
		}

		resp.Snapshots = append(resp.Snapshots, &abciSnapshot)
	}

	return resp, nil
}

// LoadSnapshotChunk implements the ABCI interface. It delegates to app.snapshotManager if set.
func (app *BaseApp) LoadSnapshotChunk(req *abci.RequestLoadSnapshotChunk) (*abci.ResponseLoadSnapshotChunk, error) {
	if app.snapshotManager == nil {
		return &abci.ResponseLoadSnapshotChunk{}, nil
	}

	chunk, err := app.snapshotManager.LoadChunk(req.Height, req.Format, req.Chunk)
	if err != nil {
		app.logger.Error(
			"failed to load snapshot chunk",
			"height", req.Height,
			"format", req.Format,
			"chunk", req.Chunk,
			"err", err,
		)
		return nil, err
	}

	return &abci.ResponseLoadSnapshotChunk{Chunk: chunk}, nil
}

// OfferSnapshot implements the ABCI interface. It delegates to app.snapshotManager if set.
func (app *BaseApp) OfferSnapshot(req *abci.RequestOfferSnapshot) (*abci.ResponseOfferSnapshot, error) {
	if app.snapshotManager == nil {
		app.logger.Error("snapshot manager not configured")
		return &abci.ResponseOfferSnapshot{Result: abci.ResponseOfferSnapshot_ABORT}, nil
	}

	if req.Snapshot == nil {
		app.logger.Error("received nil snapshot")
		return &abci.ResponseOfferSnapshot{Result: abci.ResponseOfferSnapshot_REJECT}, nil
	}

	snapshot, err := snapshottypes.SnapshotFromABCI(req.Snapshot)
	if err != nil {
		app.logger.Error("failed to decode snapshot metadata", "err", err)
		return &abci.ResponseOfferSnapshot{Result: abci.ResponseOfferSnapshot_REJECT}, nil
	}

	err = app.snapshotManager.Restore(snapshot)
	switch {
	case err == nil:
		return &abci.ResponseOfferSnapshot{Result: abci.ResponseOfferSnapshot_ACCEPT}, nil

	case errors.Is(err, snapshottypes.ErrUnknownFormat):
		return &abci.ResponseOfferSnapshot{Result: abci.ResponseOfferSnapshot_REJECT_FORMAT}, nil

	case errors.Is(err, snapshottypes.ErrInvalidMetadata):
		app.logger.Error(
			"rejecting invalid snapshot",
			"height", req.Snapshot.Height,
			"format", req.Snapshot.Format,
			"err", err,
		)
		return &abci.ResponseOfferSnapshot{Result: abci.ResponseOfferSnapshot_REJECT}, nil

	default:
		// CometBFT errors are defined here: https://github.com/cometbft/cometbft/blob/main/statesync/syncer.go
		// It may happen that in case of a CometBFT error, such as a timeout (which occurs after two minutes),
		// the process is aborted. This is done intentionally because deleting the database programmatically
		// can lead to more complicated situations.
		app.logger.Error(
			"failed to restore snapshot",
			"height", req.Snapshot.Height,
			"format", req.Snapshot.Format,
			"err", err,
		)

		// We currently don't support resetting the IAVL stores and retrying a
		// different snapshot, so we ask CometBFT to abort all snapshot restoration.
		return &abci.ResponseOfferSnapshot{Result: abci.ResponseOfferSnapshot_ABORT}, nil
	}
}

// ApplySnapshotChunk implements the ABCI interface. It delegates to app.snapshotManager if set.
func (app *BaseApp) ApplySnapshotChunk(req *abci.RequestApplySnapshotChunk) (*abci.ResponseApplySnapshotChunk, error) {
	if app.snapshotManager == nil {
		app.logger.Error("snapshot manager not configured")
		return &abci.ResponseApplySnapshotChunk{Result: abci.ResponseApplySnapshotChunk_ABORT}, nil
	}

	_, err := app.snapshotManager.RestoreChunk(req.Chunk)
	switch {
	case err == nil:
		return &abci.ResponseApplySnapshotChunk{Result: abci.ResponseApplySnapshotChunk_ACCEPT}, nil

	case errors.Is(err, snapshottypes.ErrChunkHashMismatch):
		app.logger.Error(
			"chunk checksum mismatch; rejecting sender and requesting refetch",
			"chunk", req.Index,
			"sender", req.Sender,
			"err", err,
		)
		return &abci.ResponseApplySnapshotChunk{
			Result:        abci.ResponseApplySnapshotChunk_RETRY,
			RefetchChunks: []uint32{req.Index},
			RejectSenders: []string{req.Sender},
		}, nil

	default:
		app.logger.Error("failed to restore snapshot", "err", err)
		return &abci.ResponseApplySnapshotChunk{Result: abci.ResponseApplySnapshotChunk_ABORT}, nil
	}
}

// CheckTx implements the ABCI interface and executes a tx in CheckTx mode. In
// CheckTx mode, messages are not executed. This means messages are only validated
// and only the AnteHandler is executed. State is persisted to the BaseApp's
// internal CheckTx state if the AnteHandler passes. Otherwise, the ResponseCheckTx
// will contain relevant error information. Regardless of tx execution outcome,
// the ResponseCheckTx will contain the relevant gas execution context.
func (app *BaseApp) CheckTx(req *abci.RequestCheckTx) (*abci.ResponseCheckTx, error) {
	var mode sdk.ExecMode

	switch req.Type {
	case abci.CheckTxType_New:
		mode = execModeCheck

	case abci.CheckTxType_Recheck:
		mode = execModeReCheck

	default:
		return nil, fmt.Errorf("unknown RequestCheckTx type: %s", req.Type)
	}

<<<<<<< HEAD
	if app.checkTxHandler == nil {
		gInfo, result, anteEvents, err := app.RunTx(mode, req.Tx, nil, -1, nil, nil)
=======
	if app.abciHandlers.CheckTxHandler == nil {
		gasInfo, result, anteEvents, err := app.runTx(mode, req.Tx, nil)
>>>>>>> 5be112fd
		if err != nil {
			return sdkerrors.ResponseCheckTxWithEvents(err, gasInfo.GasWanted, gasInfo.GasUsed, anteEvents, app.trace), nil
		}

		return &abci.ResponseCheckTx{
			GasWanted: int64(gasInfo.GasWanted), // TODO: Should type accept unsigned ints?
			GasUsed:   int64(gasInfo.GasUsed),   // TODO: Should type accept unsigned ints?
			Log:       result.Log,
			Data:      result.Data,
			Events:    sdk.MarkEventsToIndex(result.Events, app.indexEvents),
		}, nil
	}

	// Create wrapper to avoid users overriding the execution mode
	runTx := func(txBytes []byte, tx sdk.Tx) (gInfo sdk.GasInfo, result *sdk.Result, anteEvents []abci.Event, err error) {
		return app.RunTx(mode, txBytes, tx, -1, nil, nil)
	}

	return app.abciHandlers.CheckTxHandler(runTx, req)
}

// PrepareProposal implements the PrepareProposal ABCI method and returns a
// ResponsePrepareProposal object to the client. The PrepareProposal method is
// responsible for allowing the block proposer to perform application-dependent
// work in a block before proposing it.
//
// Transactions can be modified, removed, or added by the application. Since the
// application maintains its own local mempool, it will ignore the transactions
// provided to it in RequestPrepareProposal. Instead, it will determine which
// transactions to return based on the mempool's semantics and the MaxTxBytes
// provided by the client's request.
//
// Ref: https://github.com/cosmos/cosmos-sdk/blob/main/docs/architecture/adr-060-abci-1.0.md
// Ref: https://github.com/cometbft/cometbft/blob/main/spec/abci/abci%2B%2B_basic_concepts.md
func (app *BaseApp) PrepareProposal(req *abci.RequestPrepareProposal) (resp *abci.ResponsePrepareProposal, err error) {
	if app.abciHandlers.PrepareProposalHandler == nil {
		return nil, errors.New("PrepareProposal handler not set")
	}

	// Abort any running OE so it cannot overlap with `PrepareProposal`. This could happen if optimistic
	// `internalFinalizeBlock` from previous round takes a long time, but consensus has moved on to next round.
	// Overlap is undesirable, since `internalFinalizeBlock` and `PrepareProoposal` could share access to
	// in-memory structs depending on application implementation.
	// No-op if OE is not enabled.
	// Similar call to Abort() is done in `ProcessProposal`.
	app.optimisticExec.Abort()

	// Always reset state given that PrepareProposal can timeout and be called
	// again in a subsequent round.
	header := cmtproto.Header{
		ChainID:            app.chainID,
		Height:             req.Height,
		Time:               req.Time,
		ProposerAddress:    req.ProposerAddress,
		NextValidatorsHash: req.NextValidatorsHash,
		AppHash:            app.LastCommitID().Hash,
	}
	app.stateManager.SetState(execModePrepareProposal, app.cms, header, app.logger, app.streamingManager)

	// CometBFT must never call PrepareProposal with a height of 0.
	//
	// Ref: https://github.com/cometbft/cometbft/blob/059798a4f5b0c9f52aa8655fa619054a0154088c/spec/core/state.md?plain=1#L37-L38
	if req.Height < 1 {
		return nil, errors.New("PrepareProposal called with invalid height")
	}

	prepareProposalState := app.stateManager.GetState(execModePrepareProposal)
	prepareProposalState.SetContext(app.getContextForProposal(prepareProposalState.Context(), req.Height).
		WithVoteInfos(toVoteInfo(req.LocalLastCommit.Votes)). // this is a set of votes that are not finalized yet, wait for commit
		WithBlockHeight(req.Height).
		WithBlockTime(req.Time).
		WithProposer(req.ProposerAddress).
		WithExecMode(sdk.ExecModePrepareProposal).
		WithCometInfo(prepareProposalInfo{req}).
		WithHeaderInfo(coreheader.Info{
			ChainID: app.chainID,
			Height:  req.Height,
			Time:    req.Time,
		}))

	prepareProposalState.SetContext(prepareProposalState.Context().
		WithConsensusParams(app.GetConsensusParams(prepareProposalState.Context())).
		WithBlockGasMeter(app.getBlockGasMeter(prepareProposalState.Context())))

	defer func() {
		if err := recover(); err != nil {
			app.logger.Error(
				"panic recovered in PrepareProposal",
				"height", req.Height,
				"time", req.Time,
				"panic", err,
			)

			resp = &abci.ResponsePrepareProposal{Txs: req.Txs}
		}
	}()

	resp, err = app.abciHandlers.PrepareProposalHandler(prepareProposalState.Context(), req)
	if err != nil {
		app.logger.Error("failed to prepare proposal", "height", req.Height, "time", req.Time, "err", err)
		return &abci.ResponsePrepareProposal{Txs: req.Txs}, nil
	}

	return resp, nil
}

// ProcessProposal implements the ProcessProposal ABCI method and returns a
// ResponseProcessProposal object to the client. The ProcessProposal method is
// responsible for allowing execution of application-dependent work in a proposed
// block. Note, the application defines the exact implementation details of
// ProcessProposal. In general, the application must at the very least ensure
// that all transactions are valid. If all transactions are valid, then we inform
// CometBFT that the Status is ACCEPT. However, the application is also able
// to implement optimizations such as executing the entire proposed block
// immediately.
//
// If a panic is detected during execution of an application's ProcessProposal
// handler, it will be recovered and we will reject the proposal.
//
// Ref: https://github.com/cosmos/cosmos-sdk/blob/main/docs/architecture/adr-060-abci-1.0.md
// Ref: https://github.com/cometbft/cometbft/blob/main/spec/abci/abci%2B%2B_basic_concepts.md
func (app *BaseApp) ProcessProposal(req *abci.RequestProcessProposal) (resp *abci.ResponseProcessProposal, err error) {
	if app.abciHandlers.ProcessProposalHandler == nil {
		return nil, errors.New("ProcessProposal handler not set")
	}

	// CometBFT must never call ProcessProposal with a height of 0.
	// Ref: https://github.com/cometbft/cometbft/blob/059798a4f5b0c9f52aa8655fa619054a0154088c/spec/core/state.md?plain=1#L37-L38
	if req.Height < 1 {
		return nil, errors.New("ProcessProposal called with invalid height")
	}

	// Always reset state given that ProcessProposal can timeout and be called
	// again in a subsequent round.
	header := cmtproto.Header{
		ChainID:            app.chainID,
		Height:             req.Height,
		Time:               req.Time,
		ProposerAddress:    req.ProposerAddress,
		NextValidatorsHash: req.NextValidatorsHash,
		AppHash:            app.LastCommitID().Hash,
	}
	app.stateManager.SetState(execModeProcessProposal, app.cms, header, app.logger, app.streamingManager)

	// Since the application can get access to FinalizeBlock state and write to it,
	// we must be sure to reset it in case ProcessProposal timeouts and is called
	// again in a subsequent round. However, we only want to do this after we've
	// processed the first block, as we want to avoid overwriting the finalizeState
	// after state changes during InitChain.
	if req.Height > app.initialHeight {
		// abort any running OE
		app.optimisticExec.Abort()
		app.stateManager.SetState(execModeFinalize, app.cms, header, app.logger, app.streamingManager)
	}

	processProposalState := app.stateManager.GetState(execModeProcessProposal)
	processProposalState.SetContext(app.getContextForProposal(processProposalState.Context(), req.Height).
		WithVoteInfos(req.ProposedLastCommit.Votes). // this is a set of votes that are not finalized yet, wait for commit
		WithBlockHeight(req.Height).
		WithBlockTime(req.Time).
		WithHeaderHash(req.Hash).
		WithProposer(req.ProposerAddress).
		WithCometInfo(cometInfo{ProposerAddress: req.ProposerAddress, ValidatorsHash: req.NextValidatorsHash, Misbehavior: req.Misbehavior, LastCommit: req.ProposedLastCommit}).
		WithExecMode(sdk.ExecModeProcessProposal).
		WithHeaderInfo(coreheader.Info{
			ChainID: app.chainID,
			Height:  req.Height,
			Time:    req.Time,
		}))

	processProposalState.SetContext(processProposalState.Context().
		WithConsensusParams(app.GetConsensusParams(processProposalState.Context())).
		WithBlockGasMeter(app.getBlockGasMeter(processProposalState.Context())))

	defer func() {
		if err := recover(); err != nil {
			app.logger.Error(
				"panic recovered in ProcessProposal",
				"height", req.Height,
				"time", req.Time,
				"hash", fmt.Sprintf("%X", req.Hash),
				"panic", err,
			)
			resp = &abci.ResponseProcessProposal{Status: abci.ResponseProcessProposal_REJECT}
		}
	}()

	resp, err = app.abciHandlers.ProcessProposalHandler(processProposalState.Context(), req)
	if err != nil {
		app.logger.Error("failed to process proposal", "height", req.Height, "time", req.Time, "hash", fmt.Sprintf("%X", req.Hash), "err", err)
		return &abci.ResponseProcessProposal{Status: abci.ResponseProcessProposal_REJECT}, nil
	}

	// Only execute optimistic execution if the proposal is accepted, OE is
	// enabled and the block height is greater than the initial height. During
	// the first block we'll be carrying state from InitChain, so it would be
	// impossible for us to easily revert.
	// After the first block has been processed, the next blocks will get executed
	// optimistically, so that when the ABCI client calls `FinalizeBlock` the app
	// can have a response ready.
	if resp.Status == abci.ResponseProcessProposal_ACCEPT &&
		app.optimisticExec.Enabled() &&
		req.Height > app.initialHeight {
		app.optimisticExec.Execute(req)
	}

	return resp, nil
}

// ExtendVote implements the ExtendVote ABCI method and returns a ResponseExtendVote.
// It calls the application's ExtendVote handler which is responsible for performing
// application-specific business logic when sending a pre-commit for the NEXT
// block height. The extensions response may be non-deterministic but must always
// be returned, even if empty.
//
// Agreed upon vote extensions are made available to the proposer of the next
// height and are committed in the subsequent height, i.e. H+2. An error is
// returned if vote extensions are not enabled or if extendVote fails or panics.
func (app *BaseApp) ExtendVote(_ context.Context, req *abci.RequestExtendVote) (resp *abci.ResponseExtendVote, err error) {
	// Always reset state given that ExtendVote and VerifyVoteExtension can timeout
	// and be called again in a subsequent round.
	var ctx sdk.Context

	// If we're extending the vote for the initial height, we need to use the
	// finalizeBlockState context, otherwise we don't get the uncommitted data
	// from InitChain.
	if req.Height == app.initialHeight {
		ctx, _ = app.stateManager.GetState(execModeFinalize).Context().CacheContext()
	} else {
		emptyHeader := cmtproto.Header{ChainID: app.chainID, Height: req.Height}
		ms := app.cms.CacheMultiStore()
		ctx = sdk.NewContext(ms, emptyHeader, false, app.logger).WithStreamingManager(app.streamingManager)
	}

	if app.abciHandlers.ExtendVoteHandler == nil {
		return nil, errors.New("application ExtendVote handler not set")
	}

	// If vote extensions are not enabled, as a safety precaution, we return an
	// error.
	cp := app.GetConsensusParams(ctx)

	// Note: In this case, we do want to extend vote if the height is equal or
	// greater than VoteExtensionsEnableHeight. This defers from the check done
	// in ValidateVoteExtensions and PrepareProposal in which we'll check for
	// vote extensions on VoteExtensionsEnableHeight+1.
	extsEnabled := cp.Abci != nil && req.Height >= cp.Abci.VoteExtensionsEnableHeight && cp.Abci.VoteExtensionsEnableHeight != 0
	if !extsEnabled {
		return nil, fmt.Errorf("vote extensions are not enabled; unexpected call to ExtendVote at height %d", req.Height)
	}

	ctx = ctx.
		WithConsensusParams(cp).
		WithBlockGasMeter(storetypes.NewInfiniteGasMeter()).
		WithBlockHeight(req.Height).
		WithHeaderHash(req.Hash).
		WithExecMode(sdk.ExecModeVoteExtension).
		WithHeaderInfo(coreheader.Info{
			ChainID: app.chainID,
			Height:  req.Height,
			Hash:    req.Hash,
		})

	// add a deferred recover handler in case extendVote panics
	defer func() {
		if r := recover(); r != nil {
			app.logger.Error(
				"panic recovered in ExtendVote",
				"height", req.Height,
				"hash", fmt.Sprintf("%X", req.Hash),
				"panic", err,
			)
			err = fmt.Errorf("recovered application panic in ExtendVote: %v", r)
		}
	}()

	resp, err = app.abciHandlers.ExtendVoteHandler(ctx, req)
	if err != nil {
		app.logger.Error("failed to extend vote", "height", req.Height, "hash", fmt.Sprintf("%X", req.Hash), "err", err)
		return &abci.ResponseExtendVote{VoteExtension: []byte{}}, nil
	}

	return resp, err
}

// VerifyVoteExtension implements the VerifyVoteExtension ABCI method and returns
// a ResponseVerifyVoteExtension. It calls the applications' VerifyVoteExtension
// handler which is responsible for performing application-specific business
// logic in verifying a vote extension from another validator during the pre-commit
// phase. The response MUST be deterministic. An error is returned if vote
// extensions are not enabled or if verifyVoteExt fails or panics.
func (app *BaseApp) VerifyVoteExtension(req *abci.RequestVerifyVoteExtension) (resp *abci.ResponseVerifyVoteExtension, err error) {
	if app.abciHandlers.VerifyVoteExtensionHandler == nil {
		return nil, errors.New("application VerifyVoteExtension handler not set")
	}

	var ctx sdk.Context

	// If we're verifying the vote for the initial height, we need to use the
	// finalizeBlockState context, otherwise we don't get the uncommitted data
	// from InitChain.
	if req.Height == app.initialHeight {
		ctx, _ = app.stateManager.GetState(execModeFinalize).Context().CacheContext()
	} else {
		emptyHeader := cmtproto.Header{ChainID: app.chainID, Height: req.Height}
		ms := app.cms.CacheMultiStore()
		ctx = sdk.NewContext(ms, emptyHeader, false, app.logger).WithStreamingManager(app.streamingManager)
	}

	// If vote extensions are not enabled, as a safety precaution, we return an
	// error.
	cp := app.GetConsensusParams(ctx)

	// Note: we verify votes extensions on VoteExtensionsEnableHeight+1. Check
	// comment in ExtendVote and ValidateVoteExtensions for more details.
	extsEnabled := cp.Abci != nil && req.Height >= cp.Abci.VoteExtensionsEnableHeight && cp.Abci.VoteExtensionsEnableHeight != 0
	if !extsEnabled {
		return nil, fmt.Errorf("vote extensions are not enabled; unexpected call to VerifyVoteExtension at height %d", req.Height)
	}

	// add a deferred recover handler in case verifyVoteExt panics
	defer func() {
		if r := recover(); r != nil {
			app.logger.Error(
				"panic recovered in VerifyVoteExtension",
				"height", req.Height,
				"hash", fmt.Sprintf("%X", req.Hash),
				"validator", fmt.Sprintf("%X", req.ValidatorAddress),
				"panic", r,
			)
			err = fmt.Errorf("recovered application panic in VerifyVoteExtension: %v", r)
		}
	}()

	ctx = ctx.
		WithConsensusParams(cp).
		WithBlockGasMeter(storetypes.NewInfiniteGasMeter()).
		WithBlockHeight(req.Height).
		WithHeaderHash(req.Hash).
		WithExecMode(sdk.ExecModeVerifyVoteExtension).
		WithHeaderInfo(coreheader.Info{
			ChainID: app.chainID,
			Height:  req.Height,
			Hash:    req.Hash,
		})

	resp, err = app.abciHandlers.VerifyVoteExtensionHandler(ctx, req)
	if err != nil {
		app.logger.Error("failed to verify vote extension", "height", req.Height, "err", err)
		return &abci.ResponseVerifyVoteExtension{Status: abci.ResponseVerifyVoteExtension_REJECT}, nil
	}

	return resp, err
}

// internalFinalizeBlock executes the block, called by the Optimistic
// Execution flow or by the FinalizeBlock ABCI method. The context received is
// only used to handle early cancellation, for anything related to state app.stateManager.GetState(execModeFinalize).Context()
// must be used.
func (app *BaseApp) internalFinalizeBlock(ctx context.Context, req *abci.RequestFinalizeBlock) (*abci.ResponseFinalizeBlock, error) {
	var events []abci.Event

	if err := app.checkHalt(req.Height, req.Time); err != nil {
		return nil, err
	}

	if err := app.validateFinalizeBlockHeight(req); err != nil {
		return nil, err
	}

	if app.cms.TracingEnabled() {
		app.cms.SetTracingContext(storetypes.TraceContext(
			map[string]any{"blockHeight": req.Height},
		))
	}

	header := cmtproto.Header{
		ChainID:            app.chainID,
		Height:             req.Height,
		Time:               req.Time,
		ProposerAddress:    req.ProposerAddress,
		NextValidatorsHash: req.NextValidatorsHash,
		AppHash:            app.LastCommitID().Hash,
	}

	// finalizeBlockState should be set on InitChain or ProcessProposal. If it is
	// nil, it means we are replaying this block and we need to set the state here
	// given that during block replay ProcessProposal is not executed by CometBFT.
	finalizeState := app.stateManager.GetState(execModeFinalize)
	if finalizeState == nil {
		app.stateManager.SetState(execModeFinalize, app.cms, header, app.logger, app.streamingManager)
		finalizeState = app.stateManager.GetState(execModeFinalize)
	}

	// Context is now updated with Header information.
	finalizeState.SetContext(finalizeState.Context().
		WithBlockHeader(header).
		WithHeaderHash(req.Hash).
		WithHeaderInfo(coreheader.Info{
			ChainID: app.chainID,
			Height:  req.Height,
			Time:    req.Time,
			Hash:    req.Hash,
			AppHash: app.LastCommitID().Hash,
		}).
		WithConsensusParams(app.GetConsensusParams(finalizeState.Context())).
		WithVoteInfos(req.DecidedLastCommit.Votes).
		WithExecMode(sdk.ExecModeFinalize).
		WithCometInfo(cometInfo{
			Misbehavior:     req.Misbehavior,
			ValidatorsHash:  req.NextValidatorsHash,
			ProposerAddress: req.ProposerAddress,
			LastCommit:      req.DecidedLastCommit,
		}))

	// GasMeter must be set after we get a context with updated consensus params.
	gasMeter := app.getBlockGasMeter(finalizeState.Context())
	finalizeState.SetContext(finalizeState.Context().WithBlockGasMeter(gasMeter))

	if checkState := app.stateManager.GetState(execModeCheck); checkState != nil {
		checkState.SetContext(checkState.Context().
			WithBlockGasMeter(gasMeter).
			WithHeaderHash(req.Hash))
	}

	preblockEvents, err := app.preBlock(req)
	if err != nil {
		return nil, err
	}

	events = append(events, preblockEvents...)

	beginBlock, err := app.beginBlock(req)
	if err != nil {
		return nil, err
	}

	// First check for an abort signal after beginBlock, as it's the first place
	// we spend any significant amount of time.
	select {
	case <-ctx.Done():
		return nil, ctx.Err()
	default:
		// continue
	}

	events = append(events, beginBlock.Events...)

	// Reset the gas meter so that the AnteHandlers aren't required to
<<<<<<< HEAD
	gasMeter = app.getBlockGasMeter(app.finalizeBlockState.Context())
	app.finalizeBlockState.SetContext(
		app.finalizeBlockState.Context().
			WithBlockGasMeter(gasMeter).
			WithTxCount(len(req.Txs)))
=======
	gasMeter = app.getBlockGasMeter(finalizeState.Context())
	finalizeState.SetContext(finalizeState.Context().WithBlockGasMeter(gasMeter))
>>>>>>> 5be112fd

	// Iterate over all raw transactions in the proposal and attempt to execute
	// them, gathering the execution results.
	//
	// NOTE: Not all raw transactions may adhere to the sdk.Tx interface, e.g.
	// vote extensions, so skip those.
	txResults, err := app.executeTxsWithExecutor(ctx, app.finalizeBlockState.ms, req.Txs)
	if err != nil {
		// usually due to canceled
		return nil, err
	}

	if finalizeState.MultiStore.TracingEnabled() {
		finalizeState.MultiStore = finalizeState.MultiStore.SetTracingContext(nil).(storetypes.CacheMultiStore)
	}

<<<<<<< HEAD
	var (
		blockGasUsed   uint64
		blockGasWanted uint64
	)
	for _, res := range txResults {
		// GasUsed should not be -1 but just in case
		if res.GasUsed > 0 {
			blockGasUsed += uint64(res.GasUsed)
		}
		// GasWanted could be -1 if the tx is invalid
		if res.GasWanted > 0 {
			blockGasWanted += uint64(res.GasWanted)
		}
	}
	app.finalizeBlockState.SetContext(
		app.finalizeBlockState.Context().
			WithBlockGasUsed(blockGasUsed).
			WithBlockGasWanted(blockGasWanted),
	)
	endBlock, err := app.endBlock(app.finalizeBlockState.Context())
=======
	endBlock, err := app.endBlock(finalizeState.Context())
>>>>>>> 5be112fd
	if err != nil {
		return nil, err
	}

	// check after endBlock if we should abort, to avoid propagating the result
	select {
	case <-ctx.Done():
		return nil, ctx.Err()
	default:
		// continue
	}

	events = append(events, endBlock.Events...)
	cp := app.GetConsensusParams(finalizeState.Context())

	return &abci.ResponseFinalizeBlock{
		Events:                events,
		TxResults:             txResults,
		ValidatorUpdates:      endBlock.ValidatorUpdates,
		ConsensusParamUpdates: &cp,
	}, nil
}

func (app *BaseApp) executeTxsWithExecutor(ctx context.Context, ms storetypes.MultiStore, txs [][]byte) ([]*abci.ExecTxResult, error) {
	if app.txRunner == nil {
		app.txRunner = blockstm.NewDefaultRunner(
			app.txDecoder,
		)
	}

	return app.txRunner.Run(ctx, ms, txs, app.deliverTx)
}

// FinalizeBlock will execute the block proposal provided by RequestFinalizeBlock.
// Specifically, it will execute an application's BeginBlock (if defined), followed
// by the transactions in the proposal, finally followed by the application's
// EndBlock (if defined).
//
// For each raw transaction, i.e. a byte slice, BaseApp will only execute it if
// it adheres to the sdk.Tx interface. Otherwise, the raw transaction will be
// skipped. This is to support compatibility with proposers injecting vote
// extensions into the proposal, which should not themselves be executed in cases
// where they adhere to the sdk.Tx interface.
func (app *BaseApp) FinalizeBlock(req *abci.RequestFinalizeBlock) (res *abci.ResponseFinalizeBlock, err error) {
	defer func() {
		if res == nil {
			return
		}
		// call the streaming service hooks with the FinalizeBlock messages
		for _, streamingListener := range app.streamingManager.ABCIListeners {
			if err := streamingListener.ListenFinalizeBlock(app.stateManager.GetState(execModeFinalize).Context(), *req, *res); err != nil {
				app.logger.Error("ListenFinalizeBlock listening hook failed", "height", req.Height, "err", err)
			}
		}
	}()

	if app.optimisticExec.Initialized() {
		// check if the hash we got is the same as the one we are executing
		aborted := app.optimisticExec.AbortIfNeeded(req.Hash)
		// Wait for the OE to finish, regardless of whether it was aborted or not
		res, err = app.optimisticExec.WaitResult()

		// only return if we are not aborting
		if !aborted {
			if res != nil {
				res.AppHash = app.workingHash()
			}

			return res, err
		}

		// if it was aborted, we need to reset the state
		app.stateManager.ClearState(execModeFinalize)
		app.optimisticExec.Reset()
	}

	// if no OE is running, just run the block (this is either a block replay or a OE that got aborted)
	res, err = app.internalFinalizeBlock(context.Background(), req)
	if res != nil {
		res.AppHash = app.workingHash()
	}

	return res, err
}

// checkHalt checks if height or time exceeds halt-height or halt-time respectively.
func (app *BaseApp) checkHalt(height int64, time time.Time) error {
	var halt bool
	switch {
	case app.haltHeight > 0 && uint64(height) >= app.haltHeight:
		halt = true

	case app.haltTime > 0 && time.Unix() >= int64(app.haltTime):
		halt = true
	}

	if halt {
		return fmt.Errorf("halt per configuration height %d time %d", app.haltHeight, app.haltTime)
	}

	return nil
}

// Commit implements the ABCI interface. It will commit all state that exists in
// the deliver state's multi-store and includes the resulting commit ID in the
// returned abci.ResponseCommit. Commit will set the check state based on the
// latest header and reset the deliver state. Also, if a non-zero halt height is
// defined in config, Commit will execute a deferred function call to check
// against that height and gracefully halt if it matches the latest committed
// height.
func (app *BaseApp) Commit() (*abci.ResponseCommit, error) {
	finalizeState := app.stateManager.GetState(execModeFinalize)
	header := finalizeState.Context().BlockHeader()
	retainHeight := app.GetBlockRetentionHeight(header.Height)

	if app.abciHandlers.Precommiter != nil {
		app.abciHandlers.Precommiter(finalizeState.Context())
	}

	rms, ok := app.cms.(*rootmulti.Store)
	if ok {
		rms.SetCommitHeader(header)
	}

	app.cms.Commit()

	resp := &abci.ResponseCommit{
		RetainHeight: retainHeight,
	}

	abciListeners := app.streamingManager.ABCIListeners
	if len(abciListeners) > 0 {
		ctx := finalizeState.Context()
		blockHeight := ctx.BlockHeight()
		changeSet := app.cms.PopStateCache()

		for _, abciListener := range abciListeners {
			if err := abciListener.ListenCommit(ctx, *resp, changeSet); err != nil {
				app.logger.Error("Commit listening hook failed", "height", blockHeight, "err", err)
			}
		}
	}

	// Reset the CheckTx state to the latest committed.
	//
	// NOTE: This is safe because CometBFT holds a lock on the mempool for
	// Commit. Use the header from this latest block.
	app.stateManager.SetState(execModeCheck, app.cms, header, app.logger, app.streamingManager)

	app.stateManager.ClearState(execModeFinalize)

	if app.abciHandlers.PrepareCheckStater != nil {
		app.abciHandlers.PrepareCheckStater(app.stateManager.GetState(execModeCheck).Context())
	}

	// The SnapshotIfApplicable method will create the snapshot by starting the goroutine
	app.snapshotManager.SnapshotIfApplicable(header.Height)

	return resp, nil
}

// workingHash gets the apphash that will be finalized in commit.
// These writes will be persisted to the root multi-store (app.cms) and flushed to
// disk in the Commit phase. This means when the ABCI client requests Commit(), the application
// state transitions will be flushed to disk and as a result, but we already have
// an application Merkle root.
func (app *BaseApp) workingHash() []byte {
	// Write the FinalizeBlock state into branched storage and commit the MultiStore.
	// The write to the FinalizeBlock state writes all state transitions to the root
	// MultiStore (app.cms) so when Commit() is called it persists those values.
	app.stateManager.GetState(execModeFinalize).MultiStore.Write()

	// Get the hash of all writes in order to return the apphash to the comet in finalizeBlock.
	commitHash := app.cms.WorkingHash()
	app.logger.Debug("hash of all writes", "workingHash", fmt.Sprintf("%X", commitHash))

	return commitHash
}

func handleQueryApp(app *BaseApp, path []string, req *abci.RequestQuery) *abci.ResponseQuery {
	if len(path) >= 2 {
		switch path[1] {
		case "simulate":
			txBytes := req.Data

			gInfo, res, err := app.Simulate(txBytes)
			if err != nil {
				return sdkerrors.QueryResult(errorsmod.Wrap(err, "failed to simulate tx"), app.trace)
			}

			simRes := &sdk.SimulationResponse{
				GasInfo: gInfo,
				Result:  res,
			}

			bz, err := codec.ProtoMarshalJSON(simRes, app.interfaceRegistry)
			if err != nil {
				return sdkerrors.QueryResult(errorsmod.Wrap(err, "failed to JSON encode simulation response"), app.trace)
			}

			return &abci.ResponseQuery{
				Codespace: sdkerrors.RootCodespace,
				Height:    req.Height,
				Value:     bz,
			}

		case "version":
			return &abci.ResponseQuery{
				Codespace: sdkerrors.RootCodespace,
				Height:    req.Height,
				Value:     []byte(app.version),
			}

		default:
			return sdkerrors.QueryResult(errorsmod.Wrapf(sdkerrors.ErrUnknownRequest, "unknown query: %s", path), app.trace)
		}
	}

	return sdkerrors.QueryResult(
		errorsmod.Wrap(
			sdkerrors.ErrUnknownRequest,
			"expected second parameter to be either 'simulate' or 'version', neither was present",
		), app.trace)
}

func handleQueryStore(app *BaseApp, path []string, req abci.RequestQuery) *abci.ResponseQuery {
	// "/store" prefix for store queries
	queryable, ok := app.cms.(storetypes.Queryable)
	if !ok {
		return sdkerrors.QueryResult(errorsmod.Wrap(sdkerrors.ErrUnknownRequest, "multi-store does not support queries"), app.trace)
	}

	req.Path = "/" + strings.Join(path[1:], "/")

	if req.Height <= 1 && req.Prove {
		return sdkerrors.QueryResult(
			errorsmod.Wrap(
				sdkerrors.ErrInvalidRequest,
				"cannot query with proof when height <= 1; please provide a valid height",
			), app.trace)
	}

	sdkReq := storetypes.RequestQuery(req)
	resp, err := queryable.Query(&sdkReq)
	if err != nil {
		return sdkerrors.QueryResult(err, app.trace)
	}
	resp.Height = req.Height

	abciResp := abci.ResponseQuery(*resp)

	return &abciResp
}

func handleQueryP2P(app *BaseApp, path []string) *abci.ResponseQuery {
	// "/p2p" prefix for p2p queries
	if len(path) < 4 {
		return sdkerrors.QueryResult(errorsmod.Wrap(sdkerrors.ErrUnknownRequest, "path should be p2p filter <addr|id> <parameter>"), app.trace)
	}

	var resp *abci.ResponseQuery

	cmd, typ, arg := path[1], path[2], path[3]
	switch cmd {
	case "filter":
		switch typ {
		case "addr":
			resp = app.FilterPeerByAddrPort(arg)

		case "id":
			resp = app.FilterPeerByID(arg)
		}

	default:
		resp = sdkerrors.QueryResult(errorsmod.Wrap(sdkerrors.ErrUnknownRequest, "expected second parameter to be 'filter'"), app.trace)
	}

	return resp
}

// SplitABCIQueryPath splits a string path using the delimiter '/'.
//
// e.g. "this/is/funny" becomes []string{"this", "is", "funny"}
func SplitABCIQueryPath(requestPath string) (path []string) {
	path = strings.Split(requestPath, "/")

	// first element is empty string
	if len(path) > 0 && path[0] == "" {
		path = path[1:]
	}

	return path
}

// FilterPeerByAddrPort filters peers by address/port.
func (app *BaseApp) FilterPeerByAddrPort(info string) *abci.ResponseQuery {
	if app.addrPeerFilter != nil {
		return app.addrPeerFilter(info)
	}

	return &abci.ResponseQuery{}
}

// FilterPeerByID filters peers by node ID.
func (app *BaseApp) FilterPeerByID(info string) *abci.ResponseQuery {
	if app.idPeerFilter != nil {
		return app.idPeerFilter(info)
	}

	return &abci.ResponseQuery{}
}

// getContextForProposal returns the correct Context for PrepareProposal and
// ProcessProposal. We use finalizeBlockState on the first block to be able to
// access any state changes made in InitChain.
func (app *BaseApp) getContextForProposal(ctx sdk.Context, height int64) sdk.Context {
	if height == app.initialHeight {
		ctx, _ = app.stateManager.GetState(execModeFinalize).Context().CacheContext()

		// clear all context data set during InitChain to avoid inconsistent behavior
		ctx = ctx.WithBlockHeader(cmtproto.Header{}).WithHeaderInfo(coreheader.Info{})
		return ctx
	}

	return ctx
}

func (app *BaseApp) handleQueryGRPC(handler GRPCQueryHandler, req *abci.RequestQuery) *abci.ResponseQuery {
	ctx, err := app.CreateQueryContext(req.Height, req.Prove)
	if err != nil {
		return sdkerrors.QueryResult(err, app.trace)
	}

	resp, err := handler(ctx, req)
	if err != nil {
		resp = sdkerrors.QueryResult(gRPCErrorToSDKError(err), app.trace)
		resp.Height = req.Height
		return resp
	}

	return resp
}

func gRPCErrorToSDKError(err error) error {
	status, ok := grpcstatus.FromError(err)
	if !ok {
		return errorsmod.Wrap(sdkerrors.ErrInvalidRequest, err.Error())
	}

	switch status.Code() {
	case codes.NotFound:
		return errorsmod.Wrap(sdkerrors.ErrKeyNotFound, err.Error())

	case codes.InvalidArgument:
		return errorsmod.Wrap(sdkerrors.ErrInvalidRequest, err.Error())

	case codes.FailedPrecondition:
		return errorsmod.Wrap(sdkerrors.ErrInvalidRequest, err.Error())

	case codes.Unauthenticated:
		return errorsmod.Wrap(sdkerrors.ErrUnauthorized, err.Error())

	default:
		return errorsmod.Wrap(sdkerrors.ErrUnknownRequest, err.Error())
	}
}

func checkNegativeHeight(height int64) error {
	if height < 0 {
		return errorsmod.Wrap(sdkerrors.ErrInvalidRequest, "cannot query with height < 0; please provide a valid height")
	}

	return nil
}

// CreateQueryContext creates a new sdk.Context for a query, taking as args
// the block height and whether the query needs a proof or not.
func (bapp *BaseApp) CreateQueryContext(height int64, prove bool) (sdk.Context, error) {
	return bapp.CreateQueryContextWithCheckHeader(height, prove, true)
}

// CreateQueryContextWithCheckHeader creates a new sdk.Context for a query, taking as args
// the block height, whether the query needs a proof or not, and whether to check the header or not.
func (bapp *BaseApp) CreateQueryContextWithCheckHeader(height int64, prove, checkHeader bool) (sdk.Context, error) {
	if err := checkNegativeHeight(height); err != nil {
		return sdk.Context{}, err
	}

	// use custom query multi-store if provided
	qms := bapp.qms
	if qms == nil {
		qms = bapp.cms.(storetypes.MultiStore)
	}

	lastBlockHeight := qms.LatestVersion()
	if lastBlockHeight == 0 {
		return sdk.Context{}, errorsmod.Wrapf(sdkerrors.ErrInvalidHeight, "%s is not ready; please wait for first block", bapp.Name())
	}

	if height > lastBlockHeight {
		return sdk.Context{},
			errorsmod.Wrap(
				sdkerrors.ErrInvalidHeight,
				"cannot query with height in the future; please provide a valid height",
			)
	}

	if height == 1 && prove {
		return sdk.Context{},
			errorsmod.Wrap(
				sdkerrors.ErrInvalidRequest,
				"cannot query with proof when height <= 1; please provide a valid height",
			)
	}

	var header *cmtproto.Header
	isLatest := height == 0
	for _, appState := range []*state.State{
		bapp.stateManager.GetState(execModeCheck),
		bapp.stateManager.GetState(execModeFinalize),
	} {
		if appState != nil {
			// branch the commit multi-store for safety
			h := appState.Context().BlockHeader()
			if isLatest {
				lastBlockHeight = qms.LatestVersion()
			}
			if !checkHeader || !isLatest || isLatest && h.Height == lastBlockHeight {
				header = &h
				break
			}
		}
	}

	if header == nil {
		return sdk.Context{},
			errorsmod.Wrapf(
				sdkerrors.ErrInvalidHeight,
				"context did not contain latest block height in either check state or finalize block state (%d)", lastBlockHeight,
			)
	}

	// when a client did not provide a query height, manually inject the latest
	if isLatest {
		height = lastBlockHeight
	}

	cacheMS, err := qms.CacheMultiStoreWithVersion(height)
	if err != nil {
		return sdk.Context{},
			errorsmod.Wrapf(
				sdkerrors.ErrNotFound,
				"failed to load state at height %d; %s (latest height: %d)", height, err, lastBlockHeight,
			)
	}

	// branch the commit multi-store for safety
	ctx := sdk.NewContext(cacheMS, *header, true, bapp.logger).
		WithMinGasPrices(bapp.gasConfig.MinGasPrices).
		WithGasMeter(storetypes.NewGasMeter(bapp.gasConfig.QueryGasLimit)).
		WithBlockHeader(*header).
		WithBlockHeight(height)

	if !isLatest {
		rms, ok := bapp.cms.(*rootmulti.Store)
		if ok {
			cInfo, err := rms.GetCommitInfo(height)
			if cInfo != nil && err == nil {
				ctx = ctx.WithBlockHeight(height).WithBlockTime(cInfo.Timestamp)
			}
		}
	}
	return ctx, nil
}

// GetBlockRetentionHeight returns the height for which all blocks below this height
// are pruned from CometBFT. Given a commitment height and a non-zero local
// minRetainBlocks configuration, the retentionHeight is the smallest height that
// satisfies:
//
// - Unbonding (safety threshold) time: The block interval in which validators
// can be economically punished for misbehavior. Blocks in this interval must be
// auditable e.g. by the light client.
//
// - Logical store snapshot interval: The block interval at which the underlying
// logical store database is persisted to disk, e.g. every 10000 heights. Blocks
// since the last IAVL snapshot must be available for replay on application restart.
//
// - State sync snapshots: Blocks since the oldest available snapshot must be
// available for state sync nodes to catch up (oldest because a node may be
// restoring an old snapshot while a new snapshot was taken).
//
// - Local (minRetainBlocks) config: Archive nodes may want to retain more or
// all blocks, e.g. via a local config option min-retain-blocks. There may also
// be a need to vary retention for other nodes, e.g. sentry nodes which do not
// need historical blocks.
func (app *BaseApp) GetBlockRetentionHeight(commitHeight int64) int64 {
	// If minRetainBlocks is zero, pruning is disabled and we return 0
	// If commitHeight is less than or equal to minRetainBlocks, return 0 since there are not enough
	// blocks to trigger pruning yet. This ensures we keep all blocks until we have at least minRetainBlocks.
	retentionBlockWindow := commitHeight - int64(app.minRetainBlocks)
	if app.minRetainBlocks == 0 || retentionBlockWindow <= 0 {
		return 0
	}

	minNonZero := func(x, y int64) int64 {
		switch {
		case x == 0:
			return y

		case y == 0:
			return x

		case x < y:
			return x

		default:
			return y
		}
	}

	// Define retentionHeight as the minimum value that satisfies all non-zero
	// constraints. All blocks below (commitHeight-retentionHeight) are pruned
	// from CometBFT.
	var retentionHeight int64

	// Define the number of blocks needed to protect against misbehaving validators
	// which allows light clients to operate safely. Note, we piggyback of the
	// evidence parameters instead of computing an estimated number of blocks based
	// on the unbonding period and block commitment time as the two should be
	// equivalent.
	cp := app.GetConsensusParams(app.stateManager.GetState(execModeFinalize).Context())
	if cp.Evidence != nil && cp.Evidence.MaxAgeNumBlocks > 0 {
		retentionHeight = commitHeight - cp.Evidence.MaxAgeNumBlocks
	}

	if app.snapshotManager != nil {
		snapshotRetentionHeights := app.snapshotManager.GetSnapshotBlockRetentionHeights()
		if snapshotRetentionHeights > 0 {
			retentionHeight = minNonZero(retentionHeight, commitHeight-snapshotRetentionHeights)
		}
	}

	retentionHeight = minNonZero(retentionHeight, retentionBlockWindow)

	if retentionHeight <= 0 {
		// prune nothing in the case of a non-positive height
		return 0
	}

	return retentionHeight
}

// toVoteInfo converts the new ExtendedVoteInfo to VoteInfo.
func toVoteInfo(votes []abci.ExtendedVoteInfo) []abci.VoteInfo {
	legacyVotes := make([]abci.VoteInfo, len(votes))
	for i, vote := range votes {
		legacyVotes[i] = abci.VoteInfo{
			Validator: abci.Validator{
				Address: vote.Validator.Address,
				Power:   vote.Validator.Power,
			},
			BlockIdFlag: vote.BlockIdFlag,
		}
	}

	return legacyVotes
}<|MERGE_RESOLUTION|>--- conflicted
+++ resolved
@@ -20,11 +20,8 @@
 	snapshottypes "cosmossdk.io/store/snapshots/types"
 	storetypes "cosmossdk.io/store/types"
 
-<<<<<<< HEAD
+	"github.com/cosmos/cosmos-sdk/baseapp/state"
 	"github.com/cosmos/cosmos-sdk/blockstm"
-=======
-	"github.com/cosmos/cosmos-sdk/baseapp/state"
->>>>>>> 5be112fd
 	"github.com/cosmos/cosmos-sdk/codec"
 	"github.com/cosmos/cosmos-sdk/telemetry"
 	sdk "github.com/cosmos/cosmos-sdk/types"
@@ -358,13 +355,8 @@
 		return nil, fmt.Errorf("unknown RequestCheckTx type: %s", req.Type)
 	}
 
-<<<<<<< HEAD
-	if app.checkTxHandler == nil {
-		gInfo, result, anteEvents, err := app.RunTx(mode, req.Tx, nil, -1, nil, nil)
-=======
 	if app.abciHandlers.CheckTxHandler == nil {
-		gasInfo, result, anteEvents, err := app.runTx(mode, req.Tx, nil)
->>>>>>> 5be112fd
+		gasInfo, result, anteEvents, err := app.RunTx(mode, req.Tx, nil, -1, nil, nil)
 		if err != nil {
 			return sdkerrors.ResponseCheckTxWithEvents(err, gasInfo.GasWanted, gasInfo.GasUsed, anteEvents, app.trace), nil
 		}
@@ -814,23 +806,18 @@
 	events = append(events, beginBlock.Events...)
 
 	// Reset the gas meter so that the AnteHandlers aren't required to
-<<<<<<< HEAD
-	gasMeter = app.getBlockGasMeter(app.finalizeBlockState.Context())
-	app.finalizeBlockState.SetContext(
-		app.finalizeBlockState.Context().
+	gasMeter = app.getBlockGasMeter(finalizeState.Context())
+	finalizeState.SetContext(
+		finalizeState.Context().
 			WithBlockGasMeter(gasMeter).
 			WithTxCount(len(req.Txs)))
-=======
-	gasMeter = app.getBlockGasMeter(finalizeState.Context())
-	finalizeState.SetContext(finalizeState.Context().WithBlockGasMeter(gasMeter))
->>>>>>> 5be112fd
 
 	// Iterate over all raw transactions in the proposal and attempt to execute
 	// them, gathering the execution results.
 	//
 	// NOTE: Not all raw transactions may adhere to the sdk.Tx interface, e.g.
 	// vote extensions, so skip those.
-	txResults, err := app.executeTxsWithExecutor(ctx, app.finalizeBlockState.ms, req.Txs)
+	txResults, err := app.executeTxsWithExecutor(ctx, finalizeState.MultiStore, req.Txs)
 	if err != nil {
 		// usually due to canceled
 		return nil, err
@@ -840,7 +827,6 @@
 		finalizeState.MultiStore = finalizeState.MultiStore.SetTracingContext(nil).(storetypes.CacheMultiStore)
 	}
 
-<<<<<<< HEAD
 	var (
 		blockGasUsed   uint64
 		blockGasWanted uint64
@@ -855,15 +841,12 @@
 			blockGasWanted += uint64(res.GasWanted)
 		}
 	}
-	app.finalizeBlockState.SetContext(
-		app.finalizeBlockState.Context().
+	finalizeState.SetContext(
+		finalizeState.Context().
 			WithBlockGasUsed(blockGasUsed).
 			WithBlockGasWanted(blockGasWanted),
 	)
-	endBlock, err := app.endBlock(app.finalizeBlockState.Context())
-=======
 	endBlock, err := app.endBlock(finalizeState.Context())
->>>>>>> 5be112fd
 	if err != nil {
 		return nil, err
 	}
