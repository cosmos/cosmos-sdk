package baseapp

import (
<<<<<<< HEAD
	"crypto/sha256"
=======
	"errors"
>>>>>>> 32eccde5
	"fmt"
	"os"
	"sort"
	"strings"
	"syscall"
	"time"

	"github.com/gogo/protobuf/proto"
	abci "github.com/tendermint/tendermint/abci/types"
	tmproto "github.com/tendermint/tendermint/proto/tendermint/types"
	"google.golang.org/grpc/codes"
	grpcstatus "google.golang.org/grpc/status"

	"github.com/cosmos/cosmos-sdk/codec"
	snapshottypes "github.com/cosmos/cosmos-sdk/snapshots/types"
	"github.com/cosmos/cosmos-sdk/telemetry"
	sdk "github.com/cosmos/cosmos-sdk/types"
	sdkerrors "github.com/cosmos/cosmos-sdk/types/errors"
)

// InitChain implements the ABCI interface. It runs the initialization logic
// directly on the CommitMultiStore.
func (app *BaseApp) InitChain(req abci.RequestInitChain) (res abci.ResponseInitChain) {
	// On a new chain, we consider the init chain block height as 0, even though
	// req.InitialHeight is 1 by default.
	initHeader := tmproto.Header{ChainID: req.ChainId, Time: req.Time}

	// If req.InitialHeight is > 1, then we set the initial version in the
	// stores.
	if req.InitialHeight > 1 {
		app.initialHeight = req.InitialHeight
		initHeader = tmproto.Header{ChainID: req.ChainId, Height: req.InitialHeight, Time: req.Time}
		err := app.cms.SetInitialVersion(req.InitialHeight)
		if err != nil {
			panic(err)
		}
	}

	// initialize the deliver state and check state with a correct header
	app.setDeliverState(initHeader)
	app.setCheckState(initHeader)

	// Store the consensus params in the BaseApp's paramstore. Note, this must be
	// done after the deliver state and context have been set as it's persisted
	// to state.
	if req.ConsensusParams != nil {
		app.StoreConsensusParams(app.deliverState.ctx, req.ConsensusParams)
	}

	if app.initChainer == nil {
		return
	}

	// add block gas meter for any genesis transactions (allow infinite gas)
	app.deliverState.ctx = app.deliverState.ctx.WithBlockGasMeter(sdk.NewInfiniteGasMeter())

	res = app.initChainer(app.deliverState.ctx, req)

	// sanity check
	if len(req.Validators) > 0 {
		if len(req.Validators) != len(res.Validators) {
			panic(
				fmt.Errorf(
					"len(RequestInitChain.Validators) != len(GenesisValidators) (%d != %d)",
					len(req.Validators), len(res.Validators),
				),
			)
		}

		sort.Sort(abci.ValidatorUpdates(req.Validators))
		sort.Sort(abci.ValidatorUpdates(res.Validators))

		for i := range res.Validators {
			if !proto.Equal(&res.Validators[i], &req.Validators[i]) {
				panic(fmt.Errorf("genesisValidators[%d] != req.Validators[%d] ", i, i))
			}
		}
	}

<<<<<<< HEAD
	// In the case of a new chain, AppHash will be the hash of an empty string.
	// During an upgrade, it'll be the hash of the last committed block.
	var appHash []byte
	if !app.LastCommitID().IsZero() {
		appHash = app.LastCommitID().Hash
	} else {
		// $ echo -n '' | sha256sum
		// e3b0c44298fc1c149afbf4c8996fb92427ae41e4649b934ca495991b7852b855
		emptyHash := sha256.Sum256([]byte{})
		appHash = emptyHash[:]
	}

	// NOTE: We don't commit, but BeginBlock for block 1 starts from this
=======
	// NOTE: We don't commit, but BeginBlock for block `initial_height` starts from this
>>>>>>> 32eccde5
	// deliverState.
	return abci.ResponseInitChain{
		ConsensusParams: res.ConsensusParams,
		Validators:      res.Validators,
		AppHash:         appHash,
	}

}

// Info implements the ABCI interface.
func (app *BaseApp) Info(req abci.RequestInfo) abci.ResponseInfo {
	lastCommitID := app.cms.LastCommitID()

	return abci.ResponseInfo{
		Data:             app.name,
		LastBlockHeight:  lastCommitID.Version,
		LastBlockAppHash: lastCommitID.Hash,
	}
}

// SetOption implements the ABCI interface.
func (app *BaseApp) SetOption(req abci.RequestSetOption) (res abci.ResponseSetOption) {
	// TODO: Implement!
	return
}

// FilterPeerByAddrPort filters peers by address/port.
func (app *BaseApp) FilterPeerByAddrPort(info string) abci.ResponseQuery {
	if app.addrPeerFilter != nil {
		return app.addrPeerFilter(info)
	}

	return abci.ResponseQuery{}
}

// FilterPeerByID filters peers by node ID.
func (app *BaseApp) FilterPeerByID(info string) abci.ResponseQuery {
	if app.idPeerFilter != nil {
		return app.idPeerFilter(info)
	}

	return abci.ResponseQuery{}
}

// BeginBlock implements the ABCI application interface.
func (app *BaseApp) BeginBlock(req abci.RequestBeginBlock) (res abci.ResponseBeginBlock) {
	defer telemetry.MeasureSince(time.Now(), "abci", "begin_block")

	if app.cms.TracingEnabled() {
		app.cms.SetTracingContext(sdk.TraceContext(
			map[string]interface{}{"blockHeight": req.Header.Height},
		))
	}

	if err := app.validateHeight(req); err != nil {
		panic(err)
	}

	// Initialize the DeliverTx state. If this is the first block, it should
	// already be initialized in InitChain. Otherwise app.deliverState will be
	// nil, since it is reset on Commit.
	if app.deliverState == nil {
		app.setDeliverState(req.Header)
	} else {
		// In the first block, app.deliverState.ctx will already be initialized
		// by InitChain. Context is now updated with Header information.
		app.deliverState.ctx = app.deliverState.ctx.
			WithBlockHeader(req.Header).
			WithBlockHeight(req.Header.Height)
	}

	// add block gas meter
	var gasMeter sdk.GasMeter
	if maxGas := app.getMaximumBlockGas(app.deliverState.ctx); maxGas > 0 {
		gasMeter = sdk.NewGasMeter(maxGas)
	} else {
		gasMeter = sdk.NewInfiniteGasMeter()
	}

	app.deliverState.ctx = app.deliverState.ctx.WithBlockGasMeter(gasMeter)

	if app.beginBlocker != nil {
		res = app.beginBlocker(app.deliverState.ctx, req)
		res.Events = sdk.MarkEventsToIndex(res.Events, app.indexEvents)
	}
	// set the signed validators for addition to context in deliverTx
	app.voteInfos = req.LastCommitInfo.GetVotes()
	return res
}

// EndBlock implements the ABCI interface.
func (app *BaseApp) EndBlock(req abci.RequestEndBlock) (res abci.ResponseEndBlock) {
	defer telemetry.MeasureSince(time.Now(), "abci", "end_block")

	if app.deliverState.ms.TracingEnabled() {
		app.deliverState.ms = app.deliverState.ms.SetTracingContext(nil).(sdk.CacheMultiStore)
	}

	if app.endBlocker != nil {
		res = app.endBlocker(app.deliverState.ctx, req)
		res.Events = sdk.MarkEventsToIndex(res.Events, app.indexEvents)
	}

	if cp := app.GetConsensusParams(app.deliverState.ctx); cp != nil {
		res.ConsensusParamUpdates = cp
	}

	return res
}

// CheckTx implements the ABCI interface and executes a tx in CheckTx mode. In
// CheckTx mode, messages are not executed. This means messages are only validated
// and only the AnteHandler is executed. State is persisted to the BaseApp's
// internal CheckTx state if the AnteHandler passes. Otherwise, the ResponseCheckTx
// will contain releveant error information. Regardless of tx execution outcome,
// the ResponseCheckTx will contain relevant gas execution context.
func (app *BaseApp) CheckTx(req abci.RequestCheckTx) abci.ResponseCheckTx {
	defer telemetry.MeasureSince(time.Now(), "abci", "check_tx")

	tx, err := app.txDecoder(req.Tx)
	if err != nil {
		return sdkerrors.ResponseCheckTx(err, 0, 0, app.trace)
	}

	var mode runTxMode

	switch {
	case req.Type == abci.CheckTxType_New:
		mode = runTxModeCheck

	case req.Type == abci.CheckTxType_Recheck:
		mode = runTxModeReCheck

	default:
		panic(fmt.Sprintf("unknown RequestCheckTx type: %s", req.Type))
	}

	gInfo, result, err := app.runTx(mode, req.Tx, tx)
	if err != nil {
		return sdkerrors.ResponseCheckTx(err, gInfo.GasWanted, gInfo.GasUsed, app.trace)
	}

	return abci.ResponseCheckTx{
		GasWanted: int64(gInfo.GasWanted), // TODO: Should type accept unsigned ints?
		GasUsed:   int64(gInfo.GasUsed),   // TODO: Should type accept unsigned ints?
		Log:       result.Log,
		Data:      result.Data,
		Events:    sdk.MarkEventsToIndex(result.Events, app.indexEvents),
	}
}

// DeliverTx implements the ABCI interface and executes a tx in DeliverTx mode.
// State only gets persisted if all messages are valid and get executed successfully.
// Otherwise, the ResponseDeliverTx will contain releveant error information.
// Regardless of tx execution outcome, the ResponseDeliverTx will contain relevant
// gas execution context.
func (app *BaseApp) DeliverTx(req abci.RequestDeliverTx) abci.ResponseDeliverTx {
	defer telemetry.MeasureSince(time.Now(), "abci", "deliver_tx")

	tx, err := app.txDecoder(req.Tx)
	if err != nil {
		return sdkerrors.ResponseDeliverTx(err, 0, 0, app.trace)
	}

	gInfo := sdk.GasInfo{}
	resultStr := "successful"

	defer func() {
		telemetry.IncrCounter(1, "tx", "count")
		telemetry.IncrCounter(1, "tx", resultStr)
		telemetry.SetGauge(float32(gInfo.GasUsed), "tx", "gas", "used")
		telemetry.SetGauge(float32(gInfo.GasWanted), "tx", "gas", "wanted")
	}()

	gInfo, result, err := app.runTx(runTxModeDeliver, req.Tx, tx)
	if err != nil {
		resultStr = "failed"
		return sdkerrors.ResponseDeliverTx(err, gInfo.GasWanted, gInfo.GasUsed, app.trace)
	}

	return abci.ResponseDeliverTx{
		GasWanted: int64(gInfo.GasWanted), // TODO: Should type accept unsigned ints?
		GasUsed:   int64(gInfo.GasUsed),   // TODO: Should type accept unsigned ints?
		Log:       result.Log,
		Data:      result.Data,
		Events:    sdk.MarkEventsToIndex(result.Events, app.indexEvents),
	}
}

// Commit implements the ABCI interface. It will commit all state that exists in
// the deliver state's multi-store and includes the resulting commit ID in the
// returned abci.ResponseCommit. Commit will set the check state based on the
// latest header and reset the deliver state. Also, if a non-zero halt height is
// defined in config, Commit will execute a deferred function call to check
// against that height and gracefully halt if it matches the latest committed
// height.
func (app *BaseApp) Commit() (res abci.ResponseCommit) {
	defer telemetry.MeasureSince(time.Now(), "abci", "commit")

	header := app.deliverState.ctx.BlockHeader()

	// Write the DeliverTx state which is cache-wrapped and commit the MultiStore.
	// The write to the DeliverTx state writes all state transitions to the root
	// MultiStore (app.cms) so when Commit() is called is persists those values.
	app.deliverState.ms.Write()
	commitID := app.cms.Commit()
	app.logger.Debug("Commit synced", "commit", fmt.Sprintf("%X", commitID))

	// Reset the Check state to the latest committed.
	//
	// NOTE: This is safe because Tendermint holds a lock on the mempool for
	// Commit. Use the header from this latest block.
	app.setCheckState(header)

	// empty/reset the deliver state
	app.deliverState = nil

	var halt bool

	switch {
	case app.haltHeight > 0 && uint64(header.Height) >= app.haltHeight:
		halt = true

	case app.haltTime > 0 && header.Time.Unix() >= int64(app.haltTime):
		halt = true
	}

	if halt {
		// Halt the binary and allow Tendermint to receive the ResponseCommit
		// response with the commit ID hash. This will allow the node to successfully
		// restart and process blocks assuming the halt configuration has been
		// reset or moved to a more distant value.
		app.halt()
	}

	if app.snapshotInterval > 0 && uint64(header.Height)%app.snapshotInterval == 0 {
		go app.snapshot(header.Height)
	}

	return abci.ResponseCommit{
		Data: commitID.Hash,
	}
}

// halt attempts to gracefully shutdown the node via SIGINT and SIGTERM falling
// back on os.Exit if both fail.
func (app *BaseApp) halt() {
	app.logger.Info("halting node per configuration", "height", app.haltHeight, "time", app.haltTime)

	p, err := os.FindProcess(os.Getpid())
	if err == nil {
		// attempt cascading signals in case SIGINT fails (os dependent)
		sigIntErr := p.Signal(syscall.SIGINT)
		sigTermErr := p.Signal(syscall.SIGTERM)

		if sigIntErr == nil || sigTermErr == nil {
			return
		}
	}

	// Resort to exiting immediately if the process could not be found or killed
	// via SIGINT/SIGTERM signals.
	app.logger.Info("failed to send SIGINT/SIGTERM; exiting...")
	os.Exit(0)
}

// snapshot takes a snapshot of the current state and prunes any old snapshottypes.
func (app *BaseApp) snapshot(height int64) {
	app.logger.Info("Creating state snapshot", "height", height)
	snapshot, err := app.snapshotManager.Create(uint64(height))
	if err != nil {
		app.logger.Error("Failed to create state snapshot", "height", height, "err", err)
		return
	}
	app.logger.Info("Completed state snapshot", "height", height, "format", snapshot.Format)

	if app.snapshotKeepRecent > 0 {
		app.logger.Debug("Pruning state snapshots")
		pruned, err := app.snapshotManager.Prune(app.snapshotKeepRecent)
		if err != nil {
			app.logger.Error("Failed to prune state snapshots", "err", err)
			return
		}
		app.logger.Debug("Pruned state snapshots", "pruned", pruned)
	}
}

// Query implements the ABCI interface. It delegates to CommitMultiStore if it
// implements Queryable.
func (app *BaseApp) Query(req abci.RequestQuery) abci.ResponseQuery {
	defer telemetry.MeasureSince(time.Now(), "abci", "query")

	// handle gRPC routes first rather than calling splitPath because '/' characters
	// are used as part of gRPC paths
	if grpcHandler := app.grpcQueryRouter.Route(req.Path); grpcHandler != nil {
		return app.handleQueryGRPC(grpcHandler, req)
	}

	path := splitPath(req.Path)
	if len(path) == 0 {
		sdkerrors.QueryResult(sdkerrors.Wrap(sdkerrors.ErrUnknownRequest, "no query path provided"))
	}

	switch path[0] {
	// "/app" prefix for special application queries
	case "app":
		return handleQueryApp(app, path, req)

	case "store":
		return handleQueryStore(app, path, req)

	case "p2p":
		return handleQueryP2P(app, path)

	case "custom":
		return handleQueryCustom(app, path, req)
	}

	return sdkerrors.QueryResult(sdkerrors.Wrap(sdkerrors.ErrUnknownRequest, "unknown query path"))
}

// ListSnapshots implements the ABCI interface. It delegates to app.snapshotManager if set.
func (app *BaseApp) ListSnapshots(req abci.RequestListSnapshots) abci.ResponseListSnapshots {
	resp := abci.ResponseListSnapshots{Snapshots: []*abci.Snapshot{}}
	if app.snapshotManager == nil {
		return resp
	}

	snapshots, err := app.snapshotManager.List()
	if err != nil {
		app.logger.Error("Failed to list snapshots", "err", err)
		return resp
	}
	for _, snapshot := range snapshots {
		abciSnapshot, err := snapshot.ToABCI()
		if err != nil {
			app.logger.Error("Failed to list snapshots", "err", err)
			return resp
		}
		resp.Snapshots = append(resp.Snapshots, &abciSnapshot)
	}

	return resp
}

// LoadSnapshotChunk implements the ABCI interface. It delegates to app.snapshotManager if set.
func (app *BaseApp) LoadSnapshotChunk(req abci.RequestLoadSnapshotChunk) abci.ResponseLoadSnapshotChunk {
	if app.snapshotManager == nil {
		return abci.ResponseLoadSnapshotChunk{}
	}
	chunk, err := app.snapshotManager.LoadChunk(req.Height, req.Format, req.Chunk)
	if err != nil {
		app.logger.Error("Failed to load snapshot chunk", "height", req.Height, "format", req.Format,
			"chunk", req.Chunk, "err")
		return abci.ResponseLoadSnapshotChunk{}
	}
	return abci.ResponseLoadSnapshotChunk{Chunk: chunk}
}

// OfferSnapshot implements the ABCI interface. It delegates to app.snapshotManager if set.
func (app *BaseApp) OfferSnapshot(req abci.RequestOfferSnapshot) abci.ResponseOfferSnapshot {
	if req.Snapshot == nil {
		app.logger.Error("Received nil snapshot")
		return abci.ResponseOfferSnapshot{Result: abci.ResponseOfferSnapshot_REJECT}
	}

	snapshot, err := snapshottypes.SnapshotFromABCI(req.Snapshot)
	if err != nil {
		app.logger.Error("Failed to decode snapshot metadata", "err", err)
		return abci.ResponseOfferSnapshot{Result: abci.ResponseOfferSnapshot_REJECT}
	}
	err = app.snapshotManager.Restore(snapshot)
	switch {
	case err == nil:
		return abci.ResponseOfferSnapshot{Result: abci.ResponseOfferSnapshot_ACCEPT}

	case errors.Is(err, snapshottypes.ErrUnknownFormat):
		return abci.ResponseOfferSnapshot{Result: abci.ResponseOfferSnapshot_REJECT_FORMAT}

	case errors.Is(err, snapshottypes.ErrInvalidMetadata):
		app.logger.Error("Rejecting invalid snapshot", "height", req.Snapshot.Height,
			"format", req.Snapshot.Format, "err", err)
		return abci.ResponseOfferSnapshot{Result: abci.ResponseOfferSnapshot_REJECT}

	default:
		app.logger.Error("Failed to restore snapshot", "height", req.Snapshot.Height,
			"format", req.Snapshot.Format, "err", err)
		// We currently don't support resetting the IAVL stores and retrying a different snapshot,
		// so we ask Tendermint to abort all snapshot restoration.
		return abci.ResponseOfferSnapshot{Result: abci.ResponseOfferSnapshot_ABORT}
	}
}

// ApplySnapshotChunk implements the ABCI interface. It delegates to app.snapshotManager if set.
func (app *BaseApp) ApplySnapshotChunk(req abci.RequestApplySnapshotChunk) abci.ResponseApplySnapshotChunk {
	_, err := app.snapshotManager.RestoreChunk(req.Chunk)
	switch {
	case err == nil:
		return abci.ResponseApplySnapshotChunk{Result: abci.ResponseApplySnapshotChunk_ACCEPT}

	case errors.Is(err, snapshottypes.ErrChunkHashMismatch):
		app.logger.Error("Chunk checksum mismatch, rejecting sender and requesting refetch",
			"chunk", req.Index, "sender", req.Sender, "err", err)
		return abci.ResponseApplySnapshotChunk{
			Result:        abci.ResponseApplySnapshotChunk_RETRY,
			RefetchChunks: []uint32{req.Index},
			RejectSenders: []string{req.Sender},
		}

	default:
		app.logger.Error("Failed to restore snapshot", "err", err)
		return abci.ResponseApplySnapshotChunk{Result: abci.ResponseApplySnapshotChunk_ABORT}
	}
}

func (app *BaseApp) handleQueryGRPC(handler GRPCQueryHandler, req abci.RequestQuery) abci.ResponseQuery {
	ctx, err := app.createQueryContext(req.Height, req.Prove)
	if err != nil {
		return sdkerrors.QueryResult(err)
	}

	res, err := handler(ctx, req)
	if err != nil {
		res = sdkerrors.QueryResult(gRPCErrorToSDKError(err))
		res.Height = req.Height
		return res
	}

	return res
}

func gRPCErrorToSDKError(err error) error {
	status, ok := grpcstatus.FromError(err)
	if !ok {
		return sdkerrors.Wrap(sdkerrors.ErrInvalidRequest, err.Error())
	}

	switch status.Code() {
	case codes.NotFound:
		return sdkerrors.Wrap(sdkerrors.ErrKeyNotFound, err.Error())
	case codes.InvalidArgument:
		return sdkerrors.Wrap(sdkerrors.ErrInvalidRequest, err.Error())
	case codes.FailedPrecondition:
		return sdkerrors.Wrap(sdkerrors.ErrInvalidRequest, err.Error())
	case codes.Unauthenticated:
		return sdkerrors.Wrap(sdkerrors.ErrUnauthorized, err.Error())
	default:
		return sdkerrors.Wrap(sdkerrors.ErrUnknownRequest, err.Error())
	}
}

// createQueryContext creates a new sdk.Context for a query, taking as args
// the block height and whether the query needs a proof or not.
func (app *BaseApp) createQueryContext(height int64, prove bool) (sdk.Context, error) {
	// when a client did not provide a query height, manually inject the latest
	if height == 0 {
		height = app.LastBlockHeight()
	}

	if height <= 1 && prove {
		return sdk.Context{},
			sdkerrors.Wrap(
				sdkerrors.ErrInvalidRequest,
				"cannot query with proof when height <= 1; please provide a valid height",
			)
	}

	cacheMS, err := app.cms.CacheMultiStoreWithVersion(height)
	if err != nil {
		return sdk.Context{},
			sdkerrors.Wrapf(
				sdkerrors.ErrInvalidRequest,
				"failed to load state at height %d; %s (latest height: %d)", height, err, app.LastBlockHeight(),
			)
	}

	// cache wrap the commit-multistore for safety
	ctx := sdk.NewContext(
		cacheMS, app.checkState.ctx.BlockHeader(), true, app.logger,
	).WithMinGasPrices(app.minGasPrices)

	return ctx, nil
}

func handleQueryApp(app *BaseApp, path []string, req abci.RequestQuery) abci.ResponseQuery {
	if len(path) >= 2 {
		switch path[1] {
		case "simulate":
			txBytes := req.Data

			tx, err := app.txDecoder(txBytes)
			if err != nil {
				return sdkerrors.QueryResult(sdkerrors.Wrap(err, "failed to decode tx"))
			}

			gInfo, res, err := app.Simulate(txBytes, tx)
			if err != nil {
				return sdkerrors.QueryResult(sdkerrors.Wrap(err, "failed to simulate tx"))
			}

			simRes := &sdk.SimulationResponse{
				GasInfo: gInfo,
				Result:  res,
			}

			bz, err := codec.ProtoMarshalJSON(simRes)
			if err != nil {
				return sdkerrors.QueryResult(sdkerrors.Wrap(err, "failed to JSON encode simulation response"))
			}

			return abci.ResponseQuery{
				Codespace: sdkerrors.RootCodespace,
				Height:    req.Height,
				Value:     bz,
			}

		case "version":
			return abci.ResponseQuery{
				Codespace: sdkerrors.RootCodespace,
				Height:    req.Height,
				Value:     []byte(app.appVersion),
			}

		default:
			return sdkerrors.QueryResult(sdkerrors.Wrapf(sdkerrors.ErrUnknownRequest, "unknown query: %s", path))
		}
	}

	return sdkerrors.QueryResult(
		sdkerrors.Wrap(
			sdkerrors.ErrUnknownRequest,
			"expected second parameter to be either 'simulate' or 'version', neither was present",
		),
	)
}

func handleQueryStore(app *BaseApp, path []string, req abci.RequestQuery) abci.ResponseQuery {
	// "/store" prefix for store queries
	queryable, ok := app.cms.(sdk.Queryable)
	if !ok {
		return sdkerrors.QueryResult(sdkerrors.Wrap(sdkerrors.ErrUnknownRequest, "multistore doesn't support queries"))
	}

	req.Path = "/" + strings.Join(path[1:], "/")

	// when a client did not provide a query height, manually inject the latest
	if req.Height == 0 {
		req.Height = app.LastBlockHeight()
	}

	if req.Height <= 1 && req.Prove {
		return sdkerrors.QueryResult(
			sdkerrors.Wrap(
				sdkerrors.ErrInvalidRequest,
				"cannot query with proof when height <= 1; please provide a valid height",
			),
		)
	}

	resp := queryable.Query(req)
	resp.Height = req.Height

	return resp
}

func handleQueryP2P(app *BaseApp, path []string) abci.ResponseQuery {
	// "/p2p" prefix for p2p queries
	if len(path) >= 4 {
		cmd, typ, arg := path[1], path[2], path[3]
		switch cmd {
		case "filter":
			switch typ {
			case "addr":
				return app.FilterPeerByAddrPort(arg)

			case "id":
				return app.FilterPeerByID(arg)
			}

		default:
			return sdkerrors.QueryResult(sdkerrors.Wrap(sdkerrors.ErrUnknownRequest, "expected second parameter to be 'filter'"))
		}
	}

	return sdkerrors.QueryResult(
		sdkerrors.Wrap(
			sdkerrors.ErrUnknownRequest, "expected path is p2p filter <addr|id> <parameter>",
		),
	)
}

func handleQueryCustom(app *BaseApp, path []string, req abci.RequestQuery) abci.ResponseQuery {
	// path[0] should be "custom" because "/custom" prefix is required for keeper
	// queries.
	//
	// The QueryRouter routes using path[1]. For example, in the path
	// "custom/gov/proposal", QueryRouter routes using "gov".
	if len(path) < 2 || path[1] == "" {
		return sdkerrors.QueryResult(sdkerrors.Wrap(sdkerrors.ErrUnknownRequest, "no route for custom query specified"))
	}

	querier := app.queryRouter.Route(path[1])
	if querier == nil {
		return sdkerrors.QueryResult(sdkerrors.Wrapf(sdkerrors.ErrUnknownRequest, "no custom querier found for route %s", path[1]))
	}

	ctx, err := app.createQueryContext(req.Height, req.Prove)
	if err != nil {
		return sdkerrors.QueryResult(err)
	}

	// Passes the rest of the path as an argument to the querier.
	//
	// For example, in the path "custom/gov/proposal/test", the gov querier gets
	// []string{"proposal", "test"} as the path.
	resBytes, err := querier(ctx, path[2:], req)
	if err != nil {
		res := sdkerrors.QueryResult(err)
		res.Height = req.Height
		return res
	}

	return abci.ResponseQuery{
		Height: req.Height,
		Value:  resBytes,
	}
}

// splitPath splits a string path using the delimiter '/'.
//
// e.g. "this/is/funny" becomes []string{"this", "is", "funny"}
func splitPath(requestPath string) (path []string) {
	path = strings.Split(requestPath, "/")

	// first element is empty string
	if len(path) > 0 && path[0] == "" {
		path = path[1:]
	}

	return path
}<|MERGE_RESOLUTION|>--- conflicted
+++ resolved
@@ -1,11 +1,8 @@
 package baseapp
 
 import (
-<<<<<<< HEAD
 	"crypto/sha256"
-=======
 	"errors"
->>>>>>> 32eccde5
 	"fmt"
 	"os"
 	"sort"
@@ -85,7 +82,6 @@
 		}
 	}
 
-<<<<<<< HEAD
 	// In the case of a new chain, AppHash will be the hash of an empty string.
 	// During an upgrade, it'll be the hash of the last committed block.
 	var appHash []byte
@@ -98,17 +94,13 @@
 		appHash = emptyHash[:]
 	}
 
-	// NOTE: We don't commit, but BeginBlock for block 1 starts from this
-=======
 	// NOTE: We don't commit, but BeginBlock for block `initial_height` starts from this
->>>>>>> 32eccde5
 	// deliverState.
 	return abci.ResponseInitChain{
 		ConsensusParams: res.ConsensusParams,
 		Validators:      res.Validators,
 		AppHash:         appHash,
 	}
-
 }
 
 // Info implements the ABCI interface.
