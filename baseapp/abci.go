package baseapp

import (
	"crypto/sha256"
	"encoding/json"
	"errors"
	"fmt"
	"os"
	"sort"
	"strings"
	"syscall"
	"time"

	"github.com/gogo/protobuf/proto"
	abci "github.com/tendermint/tendermint/abci/types"
	tmproto "github.com/tendermint/tendermint/proto/tendermint/types"
	"google.golang.org/grpc/codes"
	grpcstatus "google.golang.org/grpc/status"

	"github.com/cosmos/cosmos-sdk/codec"
	snapshottypes "github.com/cosmos/cosmos-sdk/snapshots/types"
	"github.com/cosmos/cosmos-sdk/telemetry"
	sdk "github.com/cosmos/cosmos-sdk/types"
	sdkerrors "github.com/cosmos/cosmos-sdk/types/errors"
)

// InitChain implements the ABCI interface. It runs the initialization logic
// directly on the CommitMultiStore.
func (app *BaseApp) InitChain(req abci.RequestInitChain) (res abci.ResponseInitChain) {
	// On a new chain, we consider the init chain block height as 0, even though
	// req.InitialHeight is 1 by default.
	initHeader := tmproto.Header{ChainID: req.ChainId, Time: req.Time}

	// If req.InitialHeight is > 1, then we set the initial version in the
	// stores.
	if req.InitialHeight > 1 {
		app.initialHeight = req.InitialHeight
		initHeader = tmproto.Header{ChainID: req.ChainId, Height: req.InitialHeight, Time: req.Time}
		err := app.cms.SetInitialVersion(req.InitialHeight)
		if err != nil {
			panic(err)
		}
	}

	// initialize the deliver state and check state with a correct header
	app.setDeliverState(initHeader)
	app.setCheckState(initHeader)

	// Store the consensus params in the BaseApp's paramstore. Note, this must be
	// done after the deliver state and context have been set as it's persisted
	// to state.
	if req.ConsensusParams != nil {
		app.StoreConsensusParams(app.deliverState.ctx, req.ConsensusParams)
	}

	if app.initChainer == nil {
		return
	}

	// add block gas meter for any genesis transactions (allow infinite gas)
	app.deliverState.ctx = app.deliverState.ctx.WithBlockGasMeter(sdk.NewInfiniteGasMeter())

	res = app.initChainer(app.deliverState.ctx, req)

	// sanity check
	if len(req.Validators) > 0 {
		if len(req.Validators) != len(res.Validators) {
			panic(
				fmt.Errorf(
					"len(RequestInitChain.Validators) != len(GenesisValidators) (%d != %d)",
					len(req.Validators), len(res.Validators),
				),
			)
		}

		sort.Sort(abci.ValidatorUpdates(req.Validators))
		sort.Sort(abci.ValidatorUpdates(res.Validators))

		for i := range res.Validators {
			if !proto.Equal(&res.Validators[i], &req.Validators[i]) {
				panic(fmt.Errorf("genesisValidators[%d] != req.Validators[%d] ", i, i))
			}
		}
	}

	// In the case of a new chain, AppHash will be the hash of an empty string.
	// During an upgrade, it'll be the hash of the last committed block.
	var appHash []byte
	if !app.LastCommitID().IsZero() {
		appHash = app.LastCommitID().Hash
	} else {
		// $ echo -n '' | sha256sum
		// e3b0c44298fc1c149afbf4c8996fb92427ae41e4649b934ca495991b7852b855
		emptyHash := sha256.Sum256([]byte{})
		appHash = emptyHash[:]
	}

	// NOTE: We don't commit, but BeginBlock for block `initial_height` starts from this
	// deliverState.
	return abci.ResponseInitChain{
		ConsensusParams: res.ConsensusParams,
		Validators:      res.Validators,
		AppHash:         appHash,
	}
}

// Info implements the ABCI interface.
func (app *BaseApp) Info(req abci.RequestInfo) abci.ResponseInfo {
	lastCommitID := app.cms.LastCommitID()

	return abci.ResponseInfo{
		Data:             app.name,
		Version:          app.version,
		AppVersion:       app.appVersion,
		LastBlockHeight:  lastCommitID.Version,
		LastBlockAppHash: lastCommitID.Hash,
	}
}

// SetOption implements the ABCI interface.
func (app *BaseApp) SetOption(req abci.RequestSetOption) (res abci.ResponseSetOption) {
	// TODO: Implement!
	return
}

// BeginBlock implements the ABCI application interface.
func (app *BaseApp) BeginBlock(req abci.RequestBeginBlock) (res abci.ResponseBeginBlock) {
	defer telemetry.MeasureSince(time.Now(), "abci", "begin_block")

	if app.cms.TracingEnabled() {
		app.cms.SetTracingContext(sdk.TraceContext(
			map[string]interface{}{"blockHeight": req.Header.Height},
		))
	}

	if err := app.validateHeight(req); err != nil {
		panic(err)
	}

	// Initialize the DeliverTx state. If this is the first block, it should
	// already be initialized in InitChain. Otherwise app.deliverState will be
	// nil, since it is reset on Commit.
	if app.deliverState == nil {
		app.setDeliverState(req.Header)
	} else {
		// In the first block, app.deliverState.ctx will already be initialized
		// by InitChain. Context is now updated with Header information.
		app.deliverState.ctx = app.deliverState.ctx.
			WithBlockHeader(req.Header).
			WithBlockHeight(req.Header.Height)
	}

	// add block gas meter
	var gasMeter sdk.GasMeter
	if maxGas := app.getMaximumBlockGas(app.deliverState.ctx); maxGas > 0 {
		gasMeter = sdk.NewGasMeter(maxGas)
	} else {
		gasMeter = sdk.NewInfiniteGasMeter()
	}

	// NOTE: header hash is not set in NewContext, so we manually set it here

	app.deliverState.ctx = app.deliverState.ctx.
		WithBlockGasMeter(gasMeter).
		WithHeaderHash(req.Hash).
		WithConsensusParams(app.GetConsensusParams(app.deliverState.ctx))

	// we also set block gas meter to checkState in case the application needs to
	// verify gas consumption during (Re)CheckTx
	if app.checkState != nil {
		app.checkState.ctx = app.checkState.ctx.
			WithBlockGasMeter(gasMeter).
			WithHeaderHash(req.Hash)
	}

	if app.beginBlocker != nil {
		res = app.beginBlocker(app.deliverState.ctx, req)
		res.Events = sdk.MarkEventsToIndex(res.Events, app.indexEvents)
	}
	// set the signed validators for addition to context in deliverTx
	app.voteInfos = req.LastCommitInfo.GetVotes()

	// call the hooks with the BeginBlock messages
	for _, streamingListener := range app.abciListeners {
		if err := streamingListener.ListenBeginBlock(app.deliverState.ctx, req, res); err != nil {
			app.logger.Error("BeginBlock listening hook failed", "height", req.Header.Height, "err", err)
		}
	}

	return res
}

// EndBlock implements the ABCI interface.
func (app *BaseApp) EndBlock(req abci.RequestEndBlock) (res abci.ResponseEndBlock) {
	defer telemetry.MeasureSince(time.Now(), "abci", "end_block")

	if app.deliverState.ms.TracingEnabled() {
		app.deliverState.ms = app.deliverState.ms.SetTracingContext(nil).(sdk.CacheMultiStore)
	}

	if app.endBlocker != nil {
		// Propagate the event history.
		em := sdk.NewEventManagerWithHistory(app.deliverState.eventHistory)
		res = app.endBlocker(app.deliverState.ctx.WithEventManager(em), req)
		res.Events = sdk.MarkEventsToIndex(res.Events, app.indexEvents)
	}

	if cp := app.GetConsensusParams(app.deliverState.ctx); cp != nil {
		res.ConsensusParamUpdates = cp
	}

<<<<<<< HEAD
	app.deliverState.eventHistory = []abci.Event{}
=======
	// call the streaming service hooks with the EndBlock messages
	for _, streamingListener := range app.abciListeners {
		if err := streamingListener.ListenEndBlock(app.deliverState.ctx, req, res); err != nil {
			app.logger.Error("EndBlock listening hook failed", "height", req.Height, "err", err)
		}
	}
>>>>>>> 47f46643

	return res
}

// CheckTx implements the ABCI interface and executes a tx in CheckTx mode. In
// CheckTx mode, messages are not executed. This means messages are only validated
// and only the AnteHandler is executed. State is persisted to the BaseApp's
// internal CheckTx state if the AnteHandler passes. Otherwise, the ResponseCheckTx
// will contain releveant error information. Regardless of tx execution outcome,
// the ResponseCheckTx will contain relevant gas execution context.
func (app *BaseApp) CheckTx(req abci.RequestCheckTx) abci.ResponseCheckTx {
	defer telemetry.MeasureSince(time.Now(), "abci", "check_tx")

	var mode runTxMode

	switch {
	case req.Type == abci.CheckTxType_New:
		mode = runTxModeCheck

	case req.Type == abci.CheckTxType_Recheck:
		mode = runTxModeReCheck

	default:
		panic(fmt.Sprintf("unknown RequestCheckTx type: %s", req.Type))
	}

	gInfo, result, anteEvents, err := app.runTx(mode, req.Tx)
	if err != nil {
		return sdkerrors.ResponseCheckTxWithEvents(err, gInfo.GasWanted, gInfo.GasUsed, anteEvents, app.trace)
	}

	return abci.ResponseCheckTx{
		GasWanted: int64(gInfo.GasWanted), // TODO: Should type accept unsigned ints?
		GasUsed:   int64(gInfo.GasUsed),   // TODO: Should type accept unsigned ints?
		Log:       result.Log,
		Data:      result.Data,
		Events:    sdk.MarkEventsToIndex(result.Events, app.indexEvents),
	}
}

// DeliverTx implements the ABCI interface and executes a tx in DeliverTx mode.
// State only gets persisted if all messages are valid and get executed successfully.
// Otherwise, the ResponseDeliverTx will contain releveant error information.
// Regardless of tx execution outcome, the ResponseDeliverTx will contain relevant
// gas execution context.
func (app *BaseApp) DeliverTx(req abci.RequestDeliverTx) (res abci.ResponseDeliverTx) {
	defer telemetry.MeasureSince(time.Now(), "abci", "deliver_tx")

	defer func() {
		for _, streamingListener := range app.abciListeners {
			if err := streamingListener.ListenDeliverTx(app.deliverState.ctx, req, res); err != nil {
				app.logger.Error("DeliverTx listening hook failed", "err", err)
			}
		}
	}()

	gInfo := sdk.GasInfo{}
	resultStr := "successful"

	defer func() {
		telemetry.IncrCounter(1, "tx", "count")
		telemetry.IncrCounter(1, "tx", resultStr)
		telemetry.SetGauge(float32(gInfo.GasUsed), "tx", "gas", "used")
		telemetry.SetGauge(float32(gInfo.GasWanted), "tx", "gas", "wanted")
	}()

	gInfo, result, anteEvents, err := app.runTx(runTxModeDeliver, req.Tx)
	if err != nil {
		resultStr = "failed"
		return sdkerrors.ResponseDeliverTxWithEvents(err, gInfo.GasWanted, gInfo.GasUsed, sdk.MarkEventsToIndex(anteEvents, app.indexEvents), app.trace)
	}

	events := sdk.MarkEventsToIndex(result.Events, app.indexEvents)
	app.deliverState.eventHistory = append(app.deliverState.eventHistory, events...)
	return abci.ResponseDeliverTx{
		GasWanted: int64(gInfo.GasWanted), // TODO: Should type accept unsigned ints?
		GasUsed:   int64(gInfo.GasUsed),   // TODO: Should type accept unsigned ints?
		Log:       result.Log,
		Data:      result.Data,
		Events:    events,
	}
}

// Commit implements the ABCI interface. It will commit all state that exists in
// the deliver state's multi-store and includes the resulting commit ID in the
// returned abci.ResponseCommit. Commit will set the check state based on the
// latest header and reset the deliver state. Also, if a non-zero halt height is
// defined in config, Commit will execute a deferred function call to check
// against that height and gracefully halt if it matches the latest committed
// height.
func (app *BaseApp) Commit() (res abci.ResponseCommit) {
	defer telemetry.MeasureSince(time.Now(), "abci", "commit")

	header := app.deliverState.ctx.BlockHeader()
	retainHeight := app.GetBlockRetentionHeight(header.Height)

	// Write the DeliverTx state into branched storage and commit the MultiStore.
	// The write to the DeliverTx state writes all state transitions to the root
	// MultiStore (app.cms) so when Commit() is called is persists those values.
	app.deliverState.ms.Write()
	commitID := app.cms.Commit()
	app.logger.Info("commit synced", "commit", fmt.Sprintf("%X", commitID))

	// Reset the Check state to the latest committed.
	//
	// NOTE: This is safe because Tendermint holds a lock on the mempool for
	// Commit. Use the header from this latest block.
	app.setCheckState(header)

	// empty/reset the deliver state
	app.deliverState = nil

	var halt bool

	switch {
	case app.haltHeight > 0 && uint64(header.Height) >= app.haltHeight:
		halt = true

	case app.haltTime > 0 && header.Time.Unix() >= int64(app.haltTime):
		halt = true
	}

	if halt {
		// Halt the binary and allow Tendermint to receive the ResponseCommit
		// response with the commit ID hash. This will allow the node to successfully
		// restart and process blocks assuming the halt configuration has been
		// reset or moved to a more distant value.
		app.halt()
	}

	if app.snapshotInterval > 0 && uint64(header.Height)%app.snapshotInterval == 0 {
		go app.snapshot(header.Height)
	}

	return abci.ResponseCommit{
		Data:         commitID.Hash,
		RetainHeight: retainHeight,
	}
}

// halt attempts to gracefully shutdown the node via SIGINT and SIGTERM falling
// back on os.Exit if both fail.
func (app *BaseApp) halt() {
	app.logger.Info("halting node per configuration", "height", app.haltHeight, "time", app.haltTime)

	p, err := os.FindProcess(os.Getpid())
	if err == nil {
		// attempt cascading signals in case SIGINT fails (os dependent)
		sigIntErr := p.Signal(syscall.SIGINT)
		sigTermErr := p.Signal(syscall.SIGTERM)

		if sigIntErr == nil || sigTermErr == nil {
			return
		}
	}

	// Resort to exiting immediately if the process could not be found or killed
	// via SIGINT/SIGTERM signals.
	app.logger.Info("failed to send SIGINT/SIGTERM; exiting...")
	os.Exit(0)
}

// snapshot takes a snapshot of the current state and prunes any old snapshottypes.
func (app *BaseApp) snapshot(height int64) {
	if app.snapshotManager == nil {
		app.logger.Info("snapshot manager not configured")
		return
	}

	app.logger.Info("creating state snapshot", "height", height)

	snapshot, err := app.snapshotManager.Create(uint64(height))
	if err != nil {
		app.logger.Error("failed to create state snapshot", "height", height, "err", err)
		return
	}

	app.logger.Info("completed state snapshot", "height", height, "format", snapshot.Format)

	if app.snapshotKeepRecent > 0 {
		app.logger.Debug("pruning state snapshots")

		pruned, err := app.snapshotManager.Prune(app.snapshotKeepRecent)
		if err != nil {
			app.logger.Error("Failed to prune state snapshots", "err", err)
			return
		}

		app.logger.Debug("pruned state snapshots", "pruned", pruned)
	}
}

// Query implements the ABCI interface. It delegates to CommitMultiStore if it
// implements Queryable.
func (app *BaseApp) Query(req abci.RequestQuery) (res abci.ResponseQuery) {
	defer telemetry.MeasureSince(time.Now(), "abci", "query")

	// Add panic recovery for all queries.
	// ref: https://github.com/cosmos/cosmos-sdk/pull/8039
	defer func() {
		if r := recover(); r != nil {
			res = sdkerrors.QueryResultWithDebug(sdkerrors.Wrapf(sdkerrors.ErrPanic, "%v", r), app.trace)
		}
	}()

	// when a client did not provide a query height, manually inject the latest
	lastHeight := app.LastBlockHeight()
	if req.Height == 0 {
		req.Height = lastHeight
	}
	if req.Height > lastHeight {
		return sdkerrors.QueryResult(
			sdkerrors.Wrapf(
				sdkerrors.ErrInvalidHeight,
				"given height %d is greater than latest height %d",
				req.Height, lastHeight,
			),
		)
	}

	// handle gRPC routes first rather than calling splitPath because '/' characters
	// are used as part of gRPC paths
	if grpcHandler := app.grpcQueryRouter.Route(req.Path); grpcHandler != nil {
		return app.handleQueryGRPC(grpcHandler, req)
	}

	path := splitPath(req.Path)
	if len(path) == 0 {
		return sdkerrors.QueryResultWithDebug(sdkerrors.Wrap(sdkerrors.ErrUnknownRequest, "no query path provided"), app.trace)
	}

	switch path[0] {
	// "/app" prefix for special application queries
	case "app":
		return handleQueryApp(app, path, req)

	case "store":
		return handleQueryStore(app, path, req)

	case "p2p":
		return handleQueryP2P(app, path)

	case "custom":
		return handleQueryCustom(app, path, req)
	}

	return sdkerrors.QueryResultWithDebug(sdkerrors.Wrap(sdkerrors.ErrUnknownRequest, "unknown query path"), app.trace)
}

// ListSnapshots implements the ABCI interface. It delegates to app.snapshotManager if set.
func (app *BaseApp) ListSnapshots(req abci.RequestListSnapshots) abci.ResponseListSnapshots {
	resp := abci.ResponseListSnapshots{Snapshots: []*abci.Snapshot{}}
	if app.snapshotManager == nil {
		return resp
	}

	snapshots, err := app.snapshotManager.List()
	if err != nil {
		app.logger.Error("failed to list snapshots", "err", err)
		return resp
	}

	for _, snapshot := range snapshots {
		abciSnapshot, err := snapshot.ToABCI()
		if err != nil {
			app.logger.Error("failed to list snapshots", "err", err)
			return resp
		}
		resp.Snapshots = append(resp.Snapshots, &abciSnapshot)
	}

	return resp
}

// LoadSnapshotChunk implements the ABCI interface. It delegates to app.snapshotManager if set.
func (app *BaseApp) LoadSnapshotChunk(req abci.RequestLoadSnapshotChunk) abci.ResponseLoadSnapshotChunk {
	if app.snapshotManager == nil {
		return abci.ResponseLoadSnapshotChunk{}
	}
	chunk, err := app.snapshotManager.LoadChunk(req.Height, req.Format, req.Chunk)
	if err != nil {
		app.logger.Error(
			"failed to load snapshot chunk",
			"height", req.Height,
			"format", req.Format,
			"chunk", req.Chunk,
			"err", err,
		)
		return abci.ResponseLoadSnapshotChunk{}
	}
	return abci.ResponseLoadSnapshotChunk{Chunk: chunk}
}

// OfferSnapshot implements the ABCI interface. It delegates to app.snapshotManager if set.
func (app *BaseApp) OfferSnapshot(req abci.RequestOfferSnapshot) abci.ResponseOfferSnapshot {
	if app.snapshotManager == nil {
		app.logger.Error("snapshot manager not configured")
		return abci.ResponseOfferSnapshot{Result: abci.ResponseOfferSnapshot_ABORT}
	}

	if req.Snapshot == nil {
		app.logger.Error("received nil snapshot")
		return abci.ResponseOfferSnapshot{Result: abci.ResponseOfferSnapshot_REJECT}
	}

	snapshot, err := snapshottypes.SnapshotFromABCI(req.Snapshot)
	if err != nil {
		app.logger.Error("failed to decode snapshot metadata", "err", err)
		return abci.ResponseOfferSnapshot{Result: abci.ResponseOfferSnapshot_REJECT}
	}

	err = app.snapshotManager.Restore(snapshot)
	switch {
	case err == nil:
		return abci.ResponseOfferSnapshot{Result: abci.ResponseOfferSnapshot_ACCEPT}

	case errors.Is(err, snapshottypes.ErrUnknownFormat):
		return abci.ResponseOfferSnapshot{Result: abci.ResponseOfferSnapshot_REJECT_FORMAT}

	case errors.Is(err, snapshottypes.ErrInvalidMetadata):
		app.logger.Error(
			"rejecting invalid snapshot",
			"height", req.Snapshot.Height,
			"format", req.Snapshot.Format,
			"err", err,
		)
		return abci.ResponseOfferSnapshot{Result: abci.ResponseOfferSnapshot_REJECT}

	default:
		app.logger.Error(
			"failed to restore snapshot",
			"height", req.Snapshot.Height,
			"format", req.Snapshot.Format,
			"err", err,
		)

		// We currently don't support resetting the IAVL stores and retrying a different snapshot,
		// so we ask Tendermint to abort all snapshot restoration.
		return abci.ResponseOfferSnapshot{Result: abci.ResponseOfferSnapshot_ABORT}
	}
}

// ApplySnapshotChunk implements the ABCI interface. It delegates to app.snapshotManager if set.
func (app *BaseApp) ApplySnapshotChunk(req abci.RequestApplySnapshotChunk) abci.ResponseApplySnapshotChunk {
	if app.snapshotManager == nil {
		app.logger.Error("snapshot manager not configured")
		return abci.ResponseApplySnapshotChunk{Result: abci.ResponseApplySnapshotChunk_ABORT}
	}

	_, err := app.snapshotManager.RestoreChunk(req.Chunk)
	switch {
	case err == nil:
		return abci.ResponseApplySnapshotChunk{Result: abci.ResponseApplySnapshotChunk_ACCEPT}

	case errors.Is(err, snapshottypes.ErrChunkHashMismatch):
		app.logger.Error(
			"chunk checksum mismatch; rejecting sender and requesting refetch",
			"chunk", req.Index,
			"sender", req.Sender,
			"err", err,
		)
		return abci.ResponseApplySnapshotChunk{
			Result:        abci.ResponseApplySnapshotChunk_RETRY,
			RefetchChunks: []uint32{req.Index},
			RejectSenders: []string{req.Sender},
		}

	default:
		app.logger.Error("failed to restore snapshot", "err", err)
		return abci.ResponseApplySnapshotChunk{Result: abci.ResponseApplySnapshotChunk_ABORT}
	}
}

func (app *BaseApp) handleQueryGRPC(handler GRPCQueryHandler, req abci.RequestQuery) abci.ResponseQuery {
	ctx, err := app.createQueryContext(req.Height, req.Prove)
	if err != nil {
		return sdkerrors.QueryResultWithDebug(err, app.trace)
	}

	res, err := handler(ctx, req)
	if err != nil {
		res = sdkerrors.QueryResultWithDebug(gRPCErrorToSDKError(err), app.trace)
		res.Height = req.Height
		return res
	}

	return res
}

func gRPCErrorToSDKError(err error) error {
	status, ok := grpcstatus.FromError(err)
	if !ok {
		return sdkerrors.Wrap(sdkerrors.ErrInvalidRequest, err.Error())
	}

	switch status.Code() {
	case codes.NotFound:
		return sdkerrors.Wrap(sdkerrors.ErrKeyNotFound, err.Error())
	case codes.InvalidArgument:
		return sdkerrors.Wrap(sdkerrors.ErrInvalidRequest, err.Error())
	case codes.FailedPrecondition:
		return sdkerrors.Wrap(sdkerrors.ErrInvalidRequest, err.Error())
	case codes.Unauthenticated:
		return sdkerrors.Wrap(sdkerrors.ErrUnauthorized, err.Error())
	default:
		return sdkerrors.Wrap(sdkerrors.ErrUnknownRequest, err.Error())
	}
}

func checkNegativeHeight(height int64) error {
	if height < 0 {
		// Reject invalid heights.
		return sdkerrors.Wrap(
			sdkerrors.ErrInvalidRequest,
			"cannot query with height < 0; please provide a valid height",
		)
	}
	return nil
}

// createQueryContext creates a new sdk.Context for a query, taking as args
// the block height and whether the query needs a proof or not.
func (app *BaseApp) createQueryContext(height int64, prove bool) (sdk.Context, error) {
	if err := checkNegativeHeight(height); err != nil {
		return sdk.Context{}, err
	}

	lastBlockHeight := app.LastBlockHeight()
	if height > lastBlockHeight {
		return sdk.Context{},
			sdkerrors.Wrap(
				sdkerrors.ErrInvalidHeight,
				"cannot query with height in the future; please provide a valid height",
			)
	}

	// when a client did not provide a query height, manually inject the latest
	if height == 0 {
		height = lastBlockHeight
	}

	if height <= 1 && prove {
		return sdk.Context{},
			sdkerrors.Wrap(
				sdkerrors.ErrInvalidRequest,
				"cannot query with proof when height <= 1; please provide a valid height",
			)
	}

	cacheMS, err := app.cms.CacheMultiStoreWithVersion(height)
	if err != nil {
		return sdk.Context{},
			sdkerrors.Wrapf(
				sdkerrors.ErrInvalidRequest,
				"failed to load state at height %d; %s (latest height: %d)", height, err, lastBlockHeight,
			)
	}

	// branch the commit-multistore for safety
	ctx := sdk.NewContext(
		cacheMS, app.checkState.ctx.BlockHeader(), true, app.logger,
	).WithMinGasPrices(app.minGasPrices).WithBlockHeight(height)

	return ctx, nil
}

// GetBlockRetentionHeight returns the height for which all blocks below this height
// are pruned from Tendermint. Given a commitment height and a non-zero local
// minRetainBlocks configuration, the retentionHeight is the smallest height that
// satisfies:
//
// - Unbonding (safety threshold) time: The block interval in which validators
// can be economically punished for misbehavior. Blocks in this interval must be
// auditable e.g. by the light client.
//
// - Logical store snapshot interval: The block interval at which the underlying
// logical store database is persisted to disk, e.g. every 10000 heights. Blocks
// since the last IAVL snapshot must be available for replay on application restart.
//
// - State sync snapshots: Blocks since the oldest available snapshot must be
// available for state sync nodes to catch up (oldest because a node may be
// restoring an old snapshot while a new snapshot was taken).
//
// - Local (minRetainBlocks) config: Archive nodes may want to retain more or
// all blocks, e.g. via a local config option min-retain-blocks. There may also
// be a need to vary retention for other nodes, e.g. sentry nodes which do not
// need historical blocks.
func (app *BaseApp) GetBlockRetentionHeight(commitHeight int64) int64 {
	// pruning is disabled if minRetainBlocks is zero
	if app.minRetainBlocks == 0 {
		return 0
	}

	minNonZero := func(x, y int64) int64 {
		switch {
		case x == 0:
			return y
		case y == 0:
			return x
		case x < y:
			return x
		default:
			return y
		}
	}

	// Define retentionHeight as the minimum value that satisfies all non-zero
	// constraints. All blocks below (commitHeight-retentionHeight) are pruned
	// from Tendermint.
	var retentionHeight int64

	// Define the number of blocks needed to protect against misbehaving validators
	// which allows light clients to operate safely. Note, we piggy back of the
	// evidence parameters instead of computing an estimated nubmer of blocks based
	// on the unbonding period and block commitment time as the two should be
	// equivalent.
	cp := app.GetConsensusParams(app.deliverState.ctx)
	if cp != nil && cp.Evidence != nil && cp.Evidence.MaxAgeNumBlocks > 0 {
		retentionHeight = commitHeight - cp.Evidence.MaxAgeNumBlocks
	}

	// Define the state pruning offset, i.e. the block offset at which the
	// underlying logical database is persisted to disk.
	statePruningOffset := int64(app.cms.GetPruning().KeepEvery)
	if statePruningOffset > 0 {
		if commitHeight > statePruningOffset {
			v := commitHeight - (commitHeight % statePruningOffset)
			retentionHeight = minNonZero(retentionHeight, v)
		} else {
			// Hitting this case means we have persisting enabled but have yet to reach
			// a height in which we persist state, so we return zero regardless of other
			// conditions. Otherwise, we could end up pruning blocks without having
			// any state committed to disk.
			return 0
		}
	}

	if app.snapshotInterval > 0 && app.snapshotKeepRecent > 0 {
		v := commitHeight - int64((app.snapshotInterval * uint64(app.snapshotKeepRecent)))
		retentionHeight = minNonZero(retentionHeight, v)
	}

	v := commitHeight - int64(app.minRetainBlocks)
	retentionHeight = minNonZero(retentionHeight, v)

	if retentionHeight <= 0 {
		// prune nothing in the case of a non-positive height
		return 0
	}

	return retentionHeight
}

func handleQueryApp(app *BaseApp, path []string, req abci.RequestQuery) abci.ResponseQuery {
	if len(path) >= 2 {
		switch path[1] {
		case "simulate":
			txBytes := req.Data

			gInfo, res, err := app.Simulate(txBytes)
			if err != nil {
				return sdkerrors.QueryResultWithDebug(sdkerrors.Wrap(err, "failed to simulate tx"), app.trace)
			}

			simRes := &sdk.SimulationResponse{
				GasInfo: gInfo,
				Result:  res,
			}

			bz, err := codec.ProtoMarshalJSON(simRes, app.interfaceRegistry)
			if err != nil {
				return sdkerrors.QueryResultWithDebug(sdkerrors.Wrap(err, "failed to JSON encode simulation response"), app.trace)
			}

			return abci.ResponseQuery{
				Codespace: sdkerrors.RootCodespace,
				Height:    req.Height,
				Value:     bz,
			}

		case "version":
			return abci.ResponseQuery{
				Codespace: sdkerrors.RootCodespace,
				Height:    req.Height,
				Value:     []byte(app.version),
			}

		case "snapshots":
			var responseValue []byte

			response := app.ListSnapshots(abci.RequestListSnapshots{})

			responseValue, err := json.Marshal(response)
			if err != nil {
				sdkerrors.QueryResult(sdkerrors.Wrap(err, fmt.Sprintf("failed to marshal list snapshots response %v", response)))
			}

			return abci.ResponseQuery{
				Codespace: sdkerrors.RootCodespace,
				Height:    req.Height,
				Value:     responseValue,
			}

		default:
			return sdkerrors.QueryResultWithDebug(sdkerrors.Wrapf(sdkerrors.ErrUnknownRequest, "unknown query: %s", path), app.trace)
		}
	}

	return sdkerrors.QueryResultWithDebug(
		sdkerrors.Wrap(
			sdkerrors.ErrUnknownRequest,
			"expected second parameter to be either 'simulate' or 'version', neither was present",
		), app.trace)
}

func handleQueryStore(app *BaseApp, path []string, req abci.RequestQuery) abci.ResponseQuery {
	// "/store" prefix for store queries
	queryable, ok := app.cms.(sdk.Queryable)
	if !ok {
		return sdkerrors.QueryResultWithDebug(sdkerrors.Wrap(sdkerrors.ErrUnknownRequest, "multistore doesn't support queries"), app.trace)
	}

	req.Path = "/" + strings.Join(path[1:], "/")

	if req.Height <= 1 && req.Prove {
		return sdkerrors.QueryResultWithDebug(
			sdkerrors.Wrap(
				sdkerrors.ErrInvalidRequest,
				"cannot query with proof when height <= 1; please provide a valid height",
			), app.trace)
	}

	resp := queryable.Query(req)
	resp.Height = req.Height

	return resp
}

func handleQueryCustom(app *BaseApp, path []string, req abci.RequestQuery) abci.ResponseQuery {
	// path[0] should be "custom" because "/custom" prefix is required for keeper
	// queries.
	//
	// The QueryRouter routes using path[1]. For example, in the path
	// "custom/gov/proposal", QueryRouter routes using "gov".
	if len(path) < 2 || path[1] == "" {
		return sdkerrors.QueryResultWithDebug(sdkerrors.Wrap(sdkerrors.ErrUnknownRequest, "no route for custom query specified"), app.trace)
	}

	querier := app.queryRouter.Route(path[1])
	if querier == nil {
		return sdkerrors.QueryResultWithDebug(sdkerrors.Wrapf(sdkerrors.ErrUnknownRequest, "no custom querier found for route %s", path[1]), app.trace)
	}

	ctx, err := app.createQueryContext(req.Height, req.Prove)
	if err != nil {
		return sdkerrors.QueryResultWithDebug(err, app.trace)
	}

	// Passes the rest of the path as an argument to the querier.
	//
	// For example, in the path "custom/gov/proposal/test", the gov querier gets
	// []string{"proposal", "test"} as the path.
	resBytes, err := querier(ctx, path[2:], req)
	if err != nil {
		res := sdkerrors.QueryResultWithDebug(err, app.trace)
		res.Height = req.Height
		return res
	}

	return abci.ResponseQuery{
		Height: req.Height,
		Value:  resBytes,
	}
}

// splitPath splits a string path using the delimiter '/'.
//
// e.g. "this/is/funny" becomes []string{"this", "is", "funny"}
func splitPath(requestPath string) (path []string) {
	path = strings.Split(requestPath, "/")

	// first element is empty string
	if len(path) > 0 && path[0] == "" {
		path = path[1:]
	}

	return path
}<|MERGE_RESOLUTION|>--- conflicted
+++ resolved
@@ -209,16 +209,14 @@
 		res.ConsensusParamUpdates = cp
 	}
 
-<<<<<<< HEAD
 	app.deliverState.eventHistory = []abci.Event{}
-=======
+
 	// call the streaming service hooks with the EndBlock messages
 	for _, streamingListener := range app.abciListeners {
 		if err := streamingListener.ListenEndBlock(app.deliverState.ctx, req, res); err != nil {
 			app.logger.Error("EndBlock listening hook failed", "height", req.Height, "err", err)
 		}
 	}
->>>>>>> 47f46643
 
 	return res
 }
