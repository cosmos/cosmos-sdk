--- conflicted
+++ resolved
@@ -1,15 +1,11 @@
 package baseapp_test
 
 import (
-<<<<<<< HEAD
-	"encoding/json"
-=======
 	"bytes"
 	"errors"
 	"fmt"
 	"strconv"
 	"strings"
->>>>>>> f008f84e
 	"testing"
 
 	dbm "github.com/cometbft/cometbft-db"
@@ -18,12 +14,6 @@
 	tmproto "github.com/cometbft/cometbft/proto/tendermint/types"
 	"github.com/cosmos/gogoproto/jsonpb"
 	"github.com/stretchr/testify/require"
-<<<<<<< HEAD
-	abci "github.com/tendermint/tendermint/abci/types"
-	tmproto "github.com/tendermint/tendermint/proto/tendermint/types"
-	dbm "github.com/tendermint/tm-db"
-=======
->>>>>>> f008f84e
 
 	"github.com/cosmos/cosmos-sdk/baseapp"
 	baseapptestutil "github.com/cosmos/cosmos-sdk/baseapp/testutil"
@@ -31,15 +21,11 @@
 	snapshottypes "github.com/cosmos/cosmos-sdk/snapshots/types"
 	pruningtypes "github.com/cosmos/cosmos-sdk/store/pruning/types"
 	"github.com/cosmos/cosmos-sdk/testutil"
-<<<<<<< HEAD
-	sdk "github.com/cosmos/cosmos-sdk/types"
-=======
 	"github.com/cosmos/cosmos-sdk/testutil/testdata"
 	sdk "github.com/cosmos/cosmos-sdk/types"
 	sdkerrors "github.com/cosmos/cosmos-sdk/types/errors"
 	"github.com/cosmos/cosmos-sdk/types/mempool"
 	"github.com/cosmos/cosmos-sdk/x/auth/signing"
->>>>>>> f008f84e
 )
 
 func TestABCI_Info(t *testing.T) {
@@ -1323,11 +1309,7 @@
 
 		tc.bapp.SetParamStore(&paramStore{db: dbm.NewMemDB()})
 		tc.bapp.InitChain(abci.RequestInitChain{
-<<<<<<< HEAD
-			ConsensusParams: &abci.ConsensusParams{
-=======
 			ConsensusParams: &tmproto.ConsensusParams{
->>>>>>> f008f84e
 				Evidence: &tmproto.EvidenceParams{
 					MaxAgeNumBlocks: tc.maxAgeBlocks,
 				},
@@ -1726,45 +1708,6 @@
 			return ctx, nil
 		})
 	}
-<<<<<<< HEAD
-}
-
-type paramStore struct {
-	db *dbm.MemDB
-}
-
-func (ps *paramStore) Set(_ sdk.Context, key []byte, value interface{}) {
-	bz, err := json.Marshal(value)
-	if err != nil {
-		panic(err)
-	}
-
-	ps.db.Set(key, bz)
-}
-
-func (ps *paramStore) Has(_ sdk.Context, key []byte) bool {
-	ok, err := ps.db.Has(key)
-	if err != nil {
-		panic(err)
-	}
-
-	return ok
-}
-
-func (ps *paramStore) Get(_ sdk.Context, key []byte, ptr interface{}) {
-	bz, err := ps.db.Get(key)
-	if err != nil {
-		panic(err)
-	}
-
-	if len(bz) == 0 {
-		return
-	}
-
-	if err := json.Unmarshal(bz, ptr); err != nil {
-		panic(err)
-	}
-=======
 
 	suite := NewBaseAppSuite(t, anteOpt, baseapp.SetMempool(pool))
 	baseapptestutil.RegisterKeyValueServer(suite.baseApp.MsgServiceRouter(), MsgKeyValueImpl{})
@@ -1844,5 +1787,4 @@
 
 	require.NotEmpty(t, res.Events)
 	require.True(t, res.IsOK(), fmt.Sprintf("%v", res))
->>>>>>> f008f84e
 }