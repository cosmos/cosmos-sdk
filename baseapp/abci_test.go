--- conflicted
+++ resolved
@@ -732,15 +732,13 @@
 	})
 	require.NoError(t, err)
 
-<<<<<<< HEAD
 	_, err = suite.baseApp.FinalizeBlock(&abci.RequestFinalizeBlock{
-=======
-	_, err := suite.baseApp.FinalizeBlock(&abci.RequestFinalizeBlock{
->>>>>>> 26057dab
 		Height: 1,
 	})
 	require.NoError(t, err)
 
+	_, err = suite.baseApp.Commit()
+	require.NoError(t, err)
 	_, err = suite.baseApp.Commit()
 	require.NoError(t, err)
 
