package baseapp_test

import (
	"fmt"
	"testing"

	"github.com/stretchr/testify/require"
	abci "github.com/tendermint/tendermint/abci/types"
	tmprototypes "github.com/tendermint/tendermint/proto/tendermint/types"

	"github.com/cosmos/cosmos-sdk/baseapp"
	"github.com/cosmos/cosmos-sdk/db/memdb"
	sdk "github.com/cosmos/cosmos-sdk/types"
)

func TestGetBlockRentionHeight(t *testing.T) {
	logger := defaultLogger()
	name := t.Name()

	testCases := map[string]struct {
		bapp         *baseapp.BaseApp
		maxAgeBlocks int64
		commitHeight int64
		expected     int64
	}{
		"defaults": {
			bapp:         baseapp.NewBaseApp(name, logger, memdb.NewDB()),
			maxAgeBlocks: 0,
			commitHeight: 499000,
			expected:     0,
		},
		"pruning unbonding time only": {
			bapp:         baseapp.NewBaseApp(name, logger, memdb.NewDB(), baseapp.SetMinRetainBlocks(1)),
			maxAgeBlocks: 362880,
			commitHeight: 499000,
			expected:     136120,
		},
		"pruning iavl snapshot only": {
			bapp: baseapp.NewBaseApp(
<<<<<<< HEAD
				name, logger, memdb.NewDB(),
				baseapp.SetPruning(sdk.PruningOptions{KeepEvery: 10000}),
=======
				name, logger, db,
>>>>>>> e7066c42
				baseapp.SetMinRetainBlocks(1),
			),
			maxAgeBlocks: 0,
			commitHeight: 499000,
			expected:     498999,
		},
		"pruning state sync snapshot only": {
			bapp: baseapp.NewBaseApp(
				name, logger, memdb.NewDB(),
				baseapp.SetSnapshotInterval(50000),
				baseapp.SetSnapshotKeepRecent(3),
				baseapp.SetMinRetainBlocks(1),
			),
			maxAgeBlocks: 0,
			commitHeight: 499000,
			expected:     349000,
		},
		"pruning min retention only": {
			bapp: baseapp.NewBaseApp(
				name, logger, memdb.NewDB(),
				baseapp.SetMinRetainBlocks(400000),
			),
			maxAgeBlocks: 0,
			commitHeight: 499000,
			expected:     99000,
		},
		"pruning all conditions": {
			bapp: baseapp.NewBaseApp(
<<<<<<< HEAD
				name, logger, memdb.NewDB(),
				baseapp.SetPruning(sdk.PruningOptions{KeepEvery: 10000}),
=======
				name, logger, db,
>>>>>>> e7066c42
				baseapp.SetMinRetainBlocks(400000),
				baseapp.SetSnapshotInterval(50000), baseapp.SetSnapshotKeepRecent(3),
			),
			maxAgeBlocks: 362880,
			commitHeight: 499000,
			expected:     99000,
		},
		"no pruning due to no persisted state": {
			bapp: baseapp.NewBaseApp(
<<<<<<< HEAD
				name, logger, memdb.NewDB(),
				baseapp.SetPruning(sdk.PruningOptions{KeepEvery: 10000}),
=======
				name, logger, db,
>>>>>>> e7066c42
				baseapp.SetMinRetainBlocks(400000),
				baseapp.SetSnapshotInterval(50000), baseapp.SetSnapshotKeepRecent(3),
			),
			maxAgeBlocks: 362880,
			commitHeight: 10000,
			expected:     0,
		},
		"disable pruning": {
			bapp: baseapp.NewBaseApp(
<<<<<<< HEAD
				name, logger, memdb.NewDB(),
				baseapp.SetPruning(sdk.PruningOptions{KeepEvery: 10000}),
=======
				name, logger, db,
>>>>>>> e7066c42
				baseapp.SetMinRetainBlocks(0),
				baseapp.SetSnapshotInterval(50000), baseapp.SetSnapshotKeepRecent(3),
			),
			maxAgeBlocks: 362880,
			commitHeight: 499000,
			expected:     0,
		},
	}

	for name, tc := range testCases {
		tc := tc

		tc.bapp.SetParamStore(newParamStore(memdb.NewDB()))
		require.NoError(t, tc.bapp.Init())
		tc.bapp.InitChain(abci.RequestInitChain{
			ConsensusParams: &tmprototypes.ConsensusParams{
				Evidence: &tmprototypes.EvidenceParams{
					MaxAgeNumBlocks: tc.maxAgeBlocks,
				},
			},
		})

		t.Run(name, func(t *testing.T) {
			require.Equal(t, tc.expected, tc.bapp.GetBlockRetentionHeight(tc.commitHeight))
		})
		require.NoError(t, tc.bapp.CloseStore())
	}
}

// Test and ensure that negative heights always cause errors.
// See issue https://github.com/cosmos/cosmos-sdk/issues/7662.
func TestBaseAppCreateQueryContextRejectsNegativeHeights(t *testing.T) {
	t.Parallel()

	logger := defaultLogger()
	db := memdb.NewDB()
	name := t.Name()
	app := baseapp.NewBaseApp(name, logger, db)

	proves := []bool{
		false, true,
	}
	for _, prove := range proves {
		t.Run(fmt.Sprintf("prove=%t", prove), func(t *testing.T) {
			sctx, err := app.CreateQueryContext(-10, true)
			require.Error(t, err)
			require.Equal(t, sctx, sdk.Context{})
		})
	}
}<|MERGE_RESOLUTION|>--- conflicted
+++ resolved
@@ -37,12 +37,7 @@
 		},
 		"pruning iavl snapshot only": {
 			bapp: baseapp.NewBaseApp(
-<<<<<<< HEAD
 				name, logger, memdb.NewDB(),
-				baseapp.SetPruning(sdk.PruningOptions{KeepEvery: 10000}),
-=======
-				name, logger, db,
->>>>>>> e7066c42
 				baseapp.SetMinRetainBlocks(1),
 			),
 			maxAgeBlocks: 0,
@@ -71,12 +66,7 @@
 		},
 		"pruning all conditions": {
 			bapp: baseapp.NewBaseApp(
-<<<<<<< HEAD
 				name, logger, memdb.NewDB(),
-				baseapp.SetPruning(sdk.PruningOptions{KeepEvery: 10000}),
-=======
-				name, logger, db,
->>>>>>> e7066c42
 				baseapp.SetMinRetainBlocks(400000),
 				baseapp.SetSnapshotInterval(50000), baseapp.SetSnapshotKeepRecent(3),
 			),
@@ -86,12 +76,7 @@
 		},
 		"no pruning due to no persisted state": {
 			bapp: baseapp.NewBaseApp(
-<<<<<<< HEAD
 				name, logger, memdb.NewDB(),
-				baseapp.SetPruning(sdk.PruningOptions{KeepEvery: 10000}),
-=======
-				name, logger, db,
->>>>>>> e7066c42
 				baseapp.SetMinRetainBlocks(400000),
 				baseapp.SetSnapshotInterval(50000), baseapp.SetSnapshotKeepRecent(3),
 			),
@@ -101,12 +86,7 @@
 		},
 		"disable pruning": {
 			bapp: baseapp.NewBaseApp(
-<<<<<<< HEAD
 				name, logger, memdb.NewDB(),
-				baseapp.SetPruning(sdk.PruningOptions{KeepEvery: 10000}),
-=======
-				name, logger, db,
->>>>>>> e7066c42
 				baseapp.SetMinRetainBlocks(0),
 				baseapp.SetSnapshotInterval(50000), baseapp.SetSnapshotKeepRecent(3),
 			),
