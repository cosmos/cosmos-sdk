package baseapp_test

import (
<<<<<<< HEAD
	"bytes"
	"errors"
	"fmt"
	"strconv"
	"strings"
=======
	"encoding/json"
	"fmt"
	"os"
	"os/signal"
	"strings"
	"syscall"
>>>>>>> f9850de0
	"testing"
	"time"

	dbm "github.com/cometbft/cometbft-db"
	abci "github.com/cometbft/cometbft/abci/types"
	cmtproto "github.com/cometbft/cometbft/proto/tendermint/types"
	tmproto "github.com/cometbft/cometbft/proto/tendermint/types"
	"github.com/cosmos/gogoproto/jsonpb"
	"github.com/stretchr/testify/require"

	"github.com/cosmos/cosmos-sdk/baseapp"
	baseapptestutil "github.com/cosmos/cosmos-sdk/baseapp/testutil"
	"github.com/cosmos/cosmos-sdk/snapshots"
	snapshottypes "github.com/cosmos/cosmos-sdk/snapshots/types"
	pruningtypes "github.com/cosmos/cosmos-sdk/store/pruning/types"
	"github.com/cosmos/cosmos-sdk/testutil"
	"github.com/cosmos/cosmos-sdk/testutil/testdata"
	sdk "github.com/cosmos/cosmos-sdk/types"
	sdkerrors "github.com/cosmos/cosmos-sdk/types/errors"
	"github.com/cosmos/cosmos-sdk/types/mempool"
	"github.com/cosmos/cosmos-sdk/x/auth/signing"
)

func TestABCI_Info(t *testing.T) {
	suite := NewBaseAppSuite(t)

	reqInfo := abci.RequestInfo{}
	res := suite.baseApp.Info(reqInfo)

	require.Equal(t, "", res.Version)
	require.Equal(t, t.Name(), res.GetData())
	require.Equal(t, int64(0), res.LastBlockHeight)
	require.Equal(t, []uint8(nil), res.LastBlockAppHash)
	require.Equal(t, suite.baseApp.AppVersion(), res.AppVersion)
}

func TestABCI_InitChain(t *testing.T) {
	name := t.Name()
	db := dbm.NewMemDB()
	logger := defaultLogger()
	app := baseapp.NewBaseApp(name, logger, db, nil, baseapp.SetChainID("test-chain-id"))

	capKey := sdk.NewKVStoreKey("main")
	capKey2 := sdk.NewKVStoreKey("key2")
	app.MountStores(capKey, capKey2)

	// set a value in the store on init chain
	key, value := []byte("hello"), []byte("goodbye")
	var initChainer sdk.InitChainer = func(ctx sdk.Context, req abci.RequestInitChain) abci.ResponseInitChain {
		store := ctx.KVStore(capKey)
		store.Set(key, value)
		return abci.ResponseInitChain{}
	}

	query := abci.RequestQuery{
		Path: "/store/main/key",
		Data: key,
	}

	// initChain is nil and chain ID is wrong - panics
	require.Panics(t, func() {
		app.InitChain(abci.RequestInitChain{ChainId: "wrong-chain-id"})
	})

	// initChain is nil - nothing happens
	app.InitChain(abci.RequestInitChain{ChainId: "test-chain-id"})
	res := app.Query(query)
	require.Equal(t, 0, len(res.Value))

	// set initChainer and try again - should see the value
	app.SetInitChainer(initChainer)

	// stores are mounted and private members are set - sealing baseapp
	err := app.LoadLatestVersion() // needed to make stores non-nil
	require.Nil(t, err)
	require.Equal(t, int64(0), app.LastBlockHeight())

	initChainRes := app.InitChain(abci.RequestInitChain{AppStateBytes: []byte("{}"), ChainId: "test-chain-id"}) // must have valid JSON genesis file, even if empty

	// The AppHash returned by a new chain is the sha256 hash of "".
	// $ echo -n '' | sha256sum
	// e3b0c44298fc1c149afbf4c8996fb92427ae41e4649b934ca495991b7852b855
	require.Equal(
		t,
		[]byte{0xe3, 0xb0, 0xc4, 0x42, 0x98, 0xfc, 0x1c, 0x14, 0x9a, 0xfb, 0xf4, 0xc8, 0x99, 0x6f, 0xb9, 0x24, 0x27, 0xae, 0x41, 0xe4, 0x64, 0x9b, 0x93, 0x4c, 0xa4, 0x95, 0x99, 0x1b, 0x78, 0x52, 0xb8, 0x55},
		initChainRes.AppHash,
	)

	// assert that chainID is set correctly in InitChain
	chainID := getDeliverStateCtx(app).ChainID()
	require.Equal(t, "test-chain-id", chainID, "ChainID in deliverState not set correctly in InitChain")

	chainID = getCheckStateCtx(app).ChainID()
	require.Equal(t, "test-chain-id", chainID, "ChainID in checkState not set correctly in InitChain")

	app.Commit()
	res = app.Query(query)
	require.Equal(t, int64(1), app.LastBlockHeight())
	require.Equal(t, value, res.Value)

	// reload app
	app = baseapp.NewBaseApp(name, logger, db, nil)
	app.SetInitChainer(initChainer)
	app.MountStores(capKey, capKey2)
	err = app.LoadLatestVersion() // needed to make stores non-nil
	require.Nil(t, err)
	require.Equal(t, int64(1), app.LastBlockHeight())

	// ensure we can still query after reloading
	res = app.Query(query)
	require.Equal(t, value, res.Value)

	// commit and ensure we can still query
	header := tmproto.Header{Height: app.LastBlockHeight() + 1}
	app.BeginBlock(abci.RequestBeginBlock{Header: header})
	app.Commit()

	res = app.Query(query)
	require.Equal(t, value, res.Value)
}

func TestABCI_InitChain_WithInitialHeight(t *testing.T) {
	name := t.Name()
	db := dbm.NewMemDB()
	logger := defaultLogger()
	app := baseapp.NewBaseApp(name, logger, db, nil)

	app.InitChain(
		abci.RequestInitChain{
			InitialHeight: 3,
		},
	)
	app.Commit()

	require.Equal(t, int64(3), app.LastBlockHeight())
}

func TestABCI_BeginBlock_WithInitialHeight(t *testing.T) {
	name := t.Name()
	db := dbm.NewMemDB()
	logger := defaultLogger()
	app := baseapp.NewBaseApp(name, logger, db, nil)

	app.InitChain(
		abci.RequestInitChain{
			InitialHeight: 3,
		},
	)

	require.PanicsWithError(t, "invalid height: 4; expected: 3", func() {
		app.BeginBlock(abci.RequestBeginBlock{
			Header: tmproto.Header{
				Height: 4,
			},
		})
	})

	app.BeginBlock(abci.RequestBeginBlock{
		Header: tmproto.Header{
			Height: 3,
		},
	})
	app.Commit()

	require.Equal(t, int64(3), app.LastBlockHeight())
}

func TestABCI_GRPCQuery(t *testing.T) {
	grpcQueryOpt := func(bapp *baseapp.BaseApp) {
		testdata.RegisterQueryServer(
			bapp.GRPCQueryRouter(),
			testdata.QueryImpl{},
		)
	}

	suite := NewBaseAppSuite(t, grpcQueryOpt)

	suite.baseApp.InitChain(abci.RequestInitChain{
		ConsensusParams: &tmproto.ConsensusParams{},
	})

	req := testdata.SayHelloRequest{Name: "foo"}
	reqBz, err := req.Marshal()
	require.NoError(t, err)

	resQuery := suite.baseApp.Query(abci.RequestQuery{
		Data: reqBz,
		Path: "/testpb.Query/SayHello",
	})
	require.Equal(t, sdkerrors.ErrInvalidHeight.ABCICode(), resQuery.Code, resQuery)
	require.Contains(t, resQuery.Log, "TestABCI_GRPCQuery is not ready; please wait for first block")

	header := tmproto.Header{Height: suite.baseApp.LastBlockHeight() + 1}
	suite.baseApp.BeginBlock(abci.RequestBeginBlock{Header: header})
	suite.baseApp.Commit()

	reqQuery := abci.RequestQuery{
		Data: reqBz,
		Path: "/testpb.Query/SayHello",
	}

	resQuery = suite.baseApp.Query(reqQuery)
	require.Equal(t, abci.CodeTypeOK, resQuery.Code, resQuery)

	var res testdata.SayHelloResponse
	require.NoError(t, res.Unmarshal(resQuery.Value))
	require.Equal(t, "Hello foo!", res.Greeting)
}

func TestABCI_P2PQuery(t *testing.T) {
	addrPeerFilterOpt := func(bapp *baseapp.BaseApp) {
		bapp.SetAddrPeerFilter(func(addrport string) abci.ResponseQuery {
			require.Equal(t, "1.1.1.1:8000", addrport)
			return abci.ResponseQuery{Code: uint32(3)}
		})
	}

	idPeerFilterOpt := func(bapp *baseapp.BaseApp) {
		bapp.SetIDPeerFilter(func(id string) abci.ResponseQuery {
			require.Equal(t, "testid", id)
			return abci.ResponseQuery{Code: uint32(4)}
		})
	}

	suite := NewBaseAppSuite(t, addrPeerFilterOpt, idPeerFilterOpt)

	addrQuery := abci.RequestQuery{
		Path: "/p2p/filter/addr/1.1.1.1:8000",
	}
	res := suite.baseApp.Query(addrQuery)
	require.Equal(t, uint32(3), res.Code)

	idQuery := abci.RequestQuery{
		Path: "/p2p/filter/id/testid",
	}
	res = suite.baseApp.Query(idQuery)
	require.Equal(t, uint32(4), res.Code)
}

func TestABCI_ListSnapshots(t *testing.T) {
	ssCfg := SnapshotsConfig{
		blocks:             5,
		blockTxs:           4,
		snapshotInterval:   2,
		snapshotKeepRecent: 2,
		pruningOpts:        pruningtypes.NewPruningOptions(pruningtypes.PruningNothing),
	}

	suite := NewBaseAppSuiteWithSnapshots(t, ssCfg)

	resp := suite.baseApp.ListSnapshots(abci.RequestListSnapshots{})
	for _, s := range resp.Snapshots {
		require.NotEmpty(t, s.Hash)
		require.NotEmpty(t, s.Metadata)

		s.Hash = nil
		s.Metadata = nil
	}

	require.Equal(t, abci.ResponseListSnapshots{Snapshots: []*abci.Snapshot{
		{Height: 4, Format: snapshottypes.CurrentFormat, Chunks: 2},
		{Height: 2, Format: snapshottypes.CurrentFormat, Chunks: 1},
	}}, resp)
}

func TestABCI_SnapshotWithPruning(t *testing.T) {
	testCases := map[string]struct {
		ssCfg             SnapshotsConfig
		expectedSnapshots []*abci.Snapshot
	}{
		"prune nothing with snapshot": {
			ssCfg: SnapshotsConfig{
				blocks:             20,
				blockTxs:           2,
				snapshotInterval:   5,
				snapshotKeepRecent: 1,
				pruningOpts:        pruningtypes.NewPruningOptions(pruningtypes.PruningNothing),
			},
			expectedSnapshots: []*abci.Snapshot{
				{Height: 20, Format: snapshottypes.CurrentFormat, Chunks: 5},
			},
		},
		"prune everything with snapshot": {
			ssCfg: SnapshotsConfig{
				blocks:             20,
				blockTxs:           2,
				snapshotInterval:   5,
				snapshotKeepRecent: 1,
				pruningOpts:        pruningtypes.NewPruningOptions(pruningtypes.PruningEverything),
			},
			expectedSnapshots: []*abci.Snapshot{
				{Height: 20, Format: snapshottypes.CurrentFormat, Chunks: 5},
			},
		},
		"default pruning with snapshot": {
			ssCfg: SnapshotsConfig{
				blocks:             20,
				blockTxs:           2,
				snapshotInterval:   5,
				snapshotKeepRecent: 1,
				pruningOpts:        pruningtypes.NewPruningOptions(pruningtypes.PruningDefault),
			},
			expectedSnapshots: []*abci.Snapshot{
				{Height: 20, Format: snapshottypes.CurrentFormat, Chunks: 5},
			},
		},
		"custom": {
			ssCfg: SnapshotsConfig{
				blocks:             25,
				blockTxs:           2,
				snapshotInterval:   5,
				snapshotKeepRecent: 2,
				pruningOpts:        pruningtypes.NewCustomPruningOptions(12, 12),
			},
			expectedSnapshots: []*abci.Snapshot{
				{Height: 25, Format: snapshottypes.CurrentFormat, Chunks: 6},
				{Height: 20, Format: snapshottypes.CurrentFormat, Chunks: 5},
			},
		},
		"no snapshots": {
			ssCfg: SnapshotsConfig{
				blocks:           10,
				blockTxs:         2,
				snapshotInterval: 0, // 0 implies disable snapshots
				pruningOpts:      pruningtypes.NewPruningOptions(pruningtypes.PruningNothing),
			},
			expectedSnapshots: []*abci.Snapshot{},
		},
		"keep all snapshots": {
			ssCfg: SnapshotsConfig{
				blocks:             10,
				blockTxs:           2,
				snapshotInterval:   3,
				snapshotKeepRecent: 0, // 0 implies keep all snapshots
				pruningOpts:        pruningtypes.NewPruningOptions(pruningtypes.PruningNothing),
			},
			expectedSnapshots: []*abci.Snapshot{
				{Height: 9, Format: snapshottypes.CurrentFormat, Chunks: 2},
				{Height: 6, Format: snapshottypes.CurrentFormat, Chunks: 2},
				{Height: 3, Format: snapshottypes.CurrentFormat, Chunks: 1},
			},
		},
	}

	for name, tc := range testCases {
		t.Run(name, func(t *testing.T) {
			suite := NewBaseAppSuiteWithSnapshots(t, tc.ssCfg)

			resp := suite.baseApp.ListSnapshots(abci.RequestListSnapshots{})
			for _, s := range resp.Snapshots {
				require.NotEmpty(t, s.Hash)
				require.NotEmpty(t, s.Metadata)

				s.Hash = nil
				s.Metadata = nil
			}

			require.Equal(t, abci.ResponseListSnapshots{Snapshots: tc.expectedSnapshots}, resp)

			// Validate that heights were pruned correctly by querying the state at the last height that should be present relative to latest
			// and the first height that should be pruned.
			//
			// Exceptions:
			//   * Prune nothing: should be able to query all heights (we only test first and latest)
			//   * Prune default: should be able to query all heights (we only test first and latest)
			//      * The reason for default behaving this way is that we only commit 20 heights but default has 100_000 keep-recent
			var lastExistingHeight int64
			if tc.ssCfg.pruningOpts.GetPruningStrategy() == pruningtypes.PruningNothing || tc.ssCfg.pruningOpts.GetPruningStrategy() == pruningtypes.PruningDefault {
				lastExistingHeight = 1
			} else {
				// Integer division rounds down so by multiplying back we get the last height at which we pruned
				lastExistingHeight = int64((tc.ssCfg.blocks/tc.ssCfg.pruningOpts.Interval)*tc.ssCfg.pruningOpts.Interval - tc.ssCfg.pruningOpts.KeepRecent)
			}

			// Query 1
			res := suite.baseApp.Query(abci.RequestQuery{Path: fmt.Sprintf("/store/%s/key", capKey2.Name()), Data: []byte("0"), Height: lastExistingHeight})
			require.NotNil(t, res, "height: %d", lastExistingHeight)
			require.NotNil(t, res.Value, "height: %d", lastExistingHeight)

			// Query 2
			res = suite.baseApp.Query(abci.RequestQuery{Path: fmt.Sprintf("/store/%s/key", capKey2.Name()), Data: []byte("0"), Height: lastExistingHeight - 1})
			require.NotNil(t, res, "height: %d", lastExistingHeight-1)

			if tc.ssCfg.pruningOpts.GetPruningStrategy() == pruningtypes.PruningNothing || tc.ssCfg.pruningOpts.GetPruningStrategy() == pruningtypes.PruningDefault {
				// With prune nothing or default, we query height 0 which translates to the latest height.
				require.NotNil(t, res.Value, "height: %d", lastExistingHeight-1)
			}
		})
	}
}

func TestABCI_LoadSnapshotChunk(t *testing.T) {
	ssCfg := SnapshotsConfig{
		blocks:             2,
		blockTxs:           5,
		snapshotInterval:   2,
		snapshotKeepRecent: snapshottypes.CurrentFormat,
		pruningOpts:        pruningtypes.NewPruningOptions(pruningtypes.PruningNothing),
	}
	suite := NewBaseAppSuiteWithSnapshots(t, ssCfg)

	testCases := map[string]struct {
		height      uint64
		format      uint32
		chunk       uint32
		expectEmpty bool
	}{
		"Existing snapshot": {2, snapshottypes.CurrentFormat, 1, false},
		"Missing height":    {100, snapshottypes.CurrentFormat, 1, true},
		"Missing format":    {2, snapshottypes.CurrentFormat + 1, 1, true},
		"Missing chunk":     {2, snapshottypes.CurrentFormat, 9, true},
		"Zero height":       {0, snapshottypes.CurrentFormat, 1, true},
		"Zero format":       {2, 0, 1, true},
		"Zero chunk":        {2, snapshottypes.CurrentFormat, 0, false},
	}

	for name, tc := range testCases {
		t.Run(name, func(t *testing.T) {
			resp := suite.baseApp.LoadSnapshotChunk(abci.RequestLoadSnapshotChunk{
				Height: tc.height,
				Format: tc.format,
				Chunk:  tc.chunk,
			})
			if tc.expectEmpty {
				require.Equal(t, abci.ResponseLoadSnapshotChunk{}, resp)
				return
			}

			require.NotEmpty(t, resp.Chunk)
		})
	}
}

func TestABCI_OfferSnapshot_Errors(t *testing.T) {
	ssCfg := SnapshotsConfig{
		blocks:             0,
		blockTxs:           0,
		snapshotInterval:   2,
		snapshotKeepRecent: 2,
		pruningOpts:        pruningtypes.NewPruningOptions(pruningtypes.PruningNothing),
	}
	suite := NewBaseAppSuiteWithSnapshots(t, ssCfg)

	m := snapshottypes.Metadata{ChunkHashes: [][]byte{{1}, {2}, {3}}}
	metadata, err := m.Marshal()
	require.NoError(t, err)

	hash := []byte{1, 2, 3}

	testCases := map[string]struct {
		snapshot *abci.Snapshot
		result   abci.ResponseOfferSnapshot_Result
	}{
		"nil snapshot": {nil, abci.ResponseOfferSnapshot_REJECT},
		"invalid format": {&abci.Snapshot{
			Height: 1, Format: 9, Chunks: 3, Hash: hash, Metadata: metadata,
		}, abci.ResponseOfferSnapshot_REJECT_FORMAT},
		"incorrect chunk count": {&abci.Snapshot{
			Height: 1, Format: snapshottypes.CurrentFormat, Chunks: 2, Hash: hash, Metadata: metadata,
		}, abci.ResponseOfferSnapshot_REJECT},
		"no chunks": {&abci.Snapshot{
			Height: 1, Format: snapshottypes.CurrentFormat, Chunks: 0, Hash: hash, Metadata: metadata,
		}, abci.ResponseOfferSnapshot_REJECT},
		"invalid metadata serialization": {&abci.Snapshot{
			Height: 1, Format: snapshottypes.CurrentFormat, Chunks: 0, Hash: hash, Metadata: []byte{3, 1, 4},
		}, abci.ResponseOfferSnapshot_REJECT},
	}
	for name, tc := range testCases {
		tc := tc
		t.Run(name, func(t *testing.T) {
			resp := suite.baseApp.OfferSnapshot(abci.RequestOfferSnapshot{Snapshot: tc.snapshot})
			require.Equal(t, tc.result, resp.Result)
		})
	}

	// Offering a snapshot after one has been accepted should error
	resp := suite.baseApp.OfferSnapshot(abci.RequestOfferSnapshot{Snapshot: &abci.Snapshot{
		Height:   1,
		Format:   snapshottypes.CurrentFormat,
		Chunks:   3,
		Hash:     []byte{1, 2, 3},
		Metadata: metadata,
	}})
	require.Equal(t, abci.ResponseOfferSnapshot{Result: abci.ResponseOfferSnapshot_ACCEPT}, resp)

	resp = suite.baseApp.OfferSnapshot(abci.RequestOfferSnapshot{Snapshot: &abci.Snapshot{
		Height:   2,
		Format:   snapshottypes.CurrentFormat,
		Chunks:   3,
		Hash:     []byte{1, 2, 3},
		Metadata: metadata,
	}})
	require.Equal(t, abci.ResponseOfferSnapshot{Result: abci.ResponseOfferSnapshot_ABORT}, resp)
}

func TestABCI_ApplySnapshotChunk(t *testing.T) {
	srcCfg := SnapshotsConfig{
		blocks:             4,
		blockTxs:           10,
		snapshotInterval:   2,
		snapshotKeepRecent: 2,
		pruningOpts:        pruningtypes.NewPruningOptions(pruningtypes.PruningNothing),
	}
	srcSuite := NewBaseAppSuiteWithSnapshots(t, srcCfg)

	targetCfg := SnapshotsConfig{
		blocks:             0,
		blockTxs:           0,
		snapshotInterval:   2,
		snapshotKeepRecent: 2,
		pruningOpts:        pruningtypes.NewPruningOptions(pruningtypes.PruningNothing),
	}
	targetSuite := NewBaseAppSuiteWithSnapshots(t, targetCfg)

	// fetch latest snapshot to restore
	respList := srcSuite.baseApp.ListSnapshots(abci.RequestListSnapshots{})
	require.NotEmpty(t, respList.Snapshots)
	snapshot := respList.Snapshots[0]

	// make sure the snapshot has at least 3 chunks
	require.GreaterOrEqual(t, snapshot.Chunks, uint32(3), "Not enough snapshot chunks")

	// begin a snapshot restoration in the target
	respOffer := targetSuite.baseApp.OfferSnapshot(abci.RequestOfferSnapshot{Snapshot: snapshot})
	require.Equal(t, abci.ResponseOfferSnapshot{Result: abci.ResponseOfferSnapshot_ACCEPT}, respOffer)

	// We should be able to pass an invalid chunk and get a verify failure, before
	// reapplying it.
	respApply := targetSuite.baseApp.ApplySnapshotChunk(abci.RequestApplySnapshotChunk{
		Index:  0,
		Chunk:  []byte{9},
		Sender: "sender",
	})
	require.Equal(t, abci.ResponseApplySnapshotChunk{
		Result:        abci.ResponseApplySnapshotChunk_RETRY,
		RefetchChunks: []uint32{0},
		RejectSenders: []string{"sender"},
	}, respApply)

	// fetch each chunk from the source and apply it to the target
	for index := uint32(0); index < snapshot.Chunks; index++ {
		respChunk := srcSuite.baseApp.LoadSnapshotChunk(abci.RequestLoadSnapshotChunk{
			Height: snapshot.Height,
			Format: snapshot.Format,
			Chunk:  index,
		})
		require.NotNil(t, respChunk.Chunk)

		respApply := targetSuite.baseApp.ApplySnapshotChunk(abci.RequestApplySnapshotChunk{
			Index: index,
			Chunk: respChunk.Chunk,
		})
		require.Equal(t, abci.ResponseApplySnapshotChunk{
			Result: abci.ResponseApplySnapshotChunk_ACCEPT,
		}, respApply)
	}

	// the target should now have the same hash as the source
	require.Equal(t, srcSuite.baseApp.LastCommitID(), targetSuite.baseApp.LastCommitID())
}

func TestABCI_EndBlock(t *testing.T) {
	db := dbm.NewMemDB()
	name := t.Name()
	logger := defaultLogger()

	cp := &tmproto.ConsensusParams{
		Block: &tmproto.BlockParams{
			MaxGas: 5000000,
		},
	}

	app := baseapp.NewBaseApp(name, logger, db, nil)
	app.SetParamStore(&paramStore{db: dbm.NewMemDB()})
	app.InitChain(abci.RequestInitChain{
		ConsensusParams: cp,
	})

	app.SetEndBlocker(func(ctx sdk.Context, req abci.RequestEndBlock) abci.ResponseEndBlock {
		return abci.ResponseEndBlock{
			ValidatorUpdates: []abci.ValidatorUpdate{
				{Power: 100},
			},
		}
	})
	app.Seal()

	res := app.EndBlock(abci.RequestEndBlock{})
	require.Len(t, res.GetValidatorUpdates(), 1)
	require.Equal(t, int64(100), res.GetValidatorUpdates()[0].Power)
	require.Equal(t, cp.Block.MaxGas, res.ConsensusParamUpdates.Block.MaxGas)
}

func TestABCI_CheckTx(t *testing.T) {
	// This ante handler reads the key and checks that the value matches the
	// current counter. This ensures changes to the KVStore persist across
	// successive CheckTx runs.
	counterKey := []byte("counter-key")
	anteOpt := func(bapp *baseapp.BaseApp) { bapp.SetAnteHandler(anteHandlerTxTest(t, capKey1, counterKey)) }
	suite := NewBaseAppSuite(t, anteOpt)

	baseapptestutil.RegisterCounterServer(suite.baseApp.MsgServiceRouter(), CounterServerImpl{t, capKey1, counterKey})

	nTxs := int64(5)
	suite.baseApp.InitChain(abci.RequestInitChain{
		ConsensusParams: &tmproto.ConsensusParams{},
	})

	for i := int64(0); i < nTxs; i++ {
		tx := newTxCounter(t, suite.txConfig, i, 0) // no messages
		txBytes, err := suite.txConfig.TxEncoder()(tx)
		require.NoError(t, err)

		r := suite.baseApp.CheckTx(abci.RequestCheckTx{Tx: txBytes})
		require.True(t, r.IsOK(), fmt.Sprintf("%v", r))
		require.Equal(t, testTxPriority, r.Priority)
		require.Empty(t, r.GetEvents())
	}

	checkStateStore := getCheckStateCtx(suite.baseApp).KVStore(capKey1)
	storedCounter := getIntFromStore(t, checkStateStore, counterKey)

	// ensure AnteHandler ran
	require.Equal(t, nTxs, storedCounter)

	// if a block is committed, CheckTx state should be reset
	header := tmproto.Header{Height: 1}
	suite.baseApp.BeginBlock(abci.RequestBeginBlock{Header: header, Hash: []byte("hash")})

	require.NotNil(t, getCheckStateCtx(suite.baseApp).BlockGasMeter(), "block gas meter should have been set to checkState")
	require.NotEmpty(t, getCheckStateCtx(suite.baseApp).HeaderHash())

	suite.baseApp.EndBlock(abci.RequestEndBlock{})
	suite.baseApp.Commit()

	checkStateStore = getCheckStateCtx(suite.baseApp).KVStore(capKey1)
	storedBytes := checkStateStore.Get(counterKey)
	require.Nil(t, storedBytes)
}

func TestABCI_DeliverTx(t *testing.T) {
	anteKey := []byte("ante-key")
	anteOpt := func(bapp *baseapp.BaseApp) { bapp.SetAnteHandler(anteHandlerTxTest(t, capKey1, anteKey)) }
	suite := NewBaseAppSuite(t, anteOpt)

	suite.baseApp.InitChain(abci.RequestInitChain{
		ConsensusParams: &tmproto.ConsensusParams{},
	})

	deliverKey := []byte("deliver-key")
	baseapptestutil.RegisterCounterServer(suite.baseApp.MsgServiceRouter(), CounterServerImpl{t, capKey1, deliverKey})

	nBlocks := 3
	txPerHeight := 5

	for blockN := 0; blockN < nBlocks; blockN++ {
		header := tmproto.Header{Height: int64(blockN) + 1}
		suite.baseApp.BeginBlock(abci.RequestBeginBlock{Header: header})

		for i := 0; i < txPerHeight; i++ {
			counter := int64(blockN*txPerHeight + i)
			tx := newTxCounter(t, suite.txConfig, counter, counter)

			txBytes, err := suite.txConfig.TxEncoder()(tx)
			require.NoError(t, err)

			res := suite.baseApp.DeliverTx(abci.RequestDeliverTx{Tx: txBytes})
			require.True(t, res.IsOK(), fmt.Sprintf("%v", res))

			events := res.GetEvents()
			require.Len(t, events, 3, "should contain ante handler, message type and counter events respectively")
			require.Equal(t, sdk.MarkEventsToIndex(counterEvent("ante_handler", counter).ToABCIEvents(), map[string]struct{}{})[0], events[0], "ante handler event")
			require.Equal(t, sdk.MarkEventsToIndex(counterEvent(sdk.EventTypeMessage, counter).ToABCIEvents(), map[string]struct{}{})[0], events[2], "msg handler update counter event")
		}

		suite.baseApp.EndBlock(abci.RequestEndBlock{})
		suite.baseApp.Commit()
	}
}

func TestABCI_DeliverTx_MultiMsg(t *testing.T) {
	anteKey := []byte("ante-key")
	anteOpt := func(bapp *baseapp.BaseApp) { bapp.SetAnteHandler(anteHandlerTxTest(t, capKey1, anteKey)) }
	suite := NewBaseAppSuite(t, anteOpt)

	suite.baseApp.InitChain(abci.RequestInitChain{
		ConsensusParams: &tmproto.ConsensusParams{},
	})

	deliverKey := []byte("deliver-key")
	baseapptestutil.RegisterCounterServer(suite.baseApp.MsgServiceRouter(), CounterServerImpl{t, capKey1, deliverKey})

	deliverKey2 := []byte("deliver-key2")
	baseapptestutil.RegisterCounter2Server(suite.baseApp.MsgServiceRouter(), Counter2ServerImpl{t, capKey1, deliverKey2})

	// run a multi-msg tx
	// with all msgs the same route
	header := tmproto.Header{Height: 1}
	suite.baseApp.BeginBlock(abci.RequestBeginBlock{Header: header})

	tx := newTxCounter(t, suite.txConfig, 0, 0, 1, 2)
	txBytes, err := suite.txConfig.TxEncoder()(tx)
	require.NoError(t, err)

	res := suite.baseApp.DeliverTx(abci.RequestDeliverTx{Tx: txBytes})
	require.True(t, res.IsOK(), fmt.Sprintf("%v", res))

	store := getDeliverStateCtx(suite.baseApp).KVStore(capKey1)

	// tx counter only incremented once
	txCounter := getIntFromStore(t, store, anteKey)
	require.Equal(t, int64(1), txCounter)

	// msg counter incremented three times
	msgCounter := getIntFromStore(t, store, deliverKey)
	require.Equal(t, int64(3), msgCounter)

	// replace the second message with a Counter2
	tx = newTxCounter(t, suite.txConfig, 1, 3)

	builder := suite.txConfig.NewTxBuilder()
	msgs := tx.GetMsgs()
	msgs = append(msgs, &baseapptestutil.MsgCounter2{Counter: 0})
	msgs = append(msgs, &baseapptestutil.MsgCounter2{Counter: 1})

	builder.SetMsgs(msgs...)
	builder.SetMemo(tx.GetMemo())
	setTxSignature(t, builder, 0)

	txBytes, err = suite.txConfig.TxEncoder()(builder.GetTx())
	require.NoError(t, err)

	res = suite.baseApp.DeliverTx(abci.RequestDeliverTx{Tx: txBytes})
	require.True(t, res.IsOK(), fmt.Sprintf("%v", res))

	store = getDeliverStateCtx(suite.baseApp).KVStore(capKey1)

	// tx counter only incremented once
	txCounter = getIntFromStore(t, store, anteKey)
	require.Equal(t, int64(2), txCounter)

	// original counter increments by one
	// new counter increments by two
	msgCounter = getIntFromStore(t, store, deliverKey)
	require.Equal(t, int64(4), msgCounter)

	msgCounter2 := getIntFromStore(t, store, deliverKey2)
	require.Equal(t, int64(2), msgCounter2)
}

func TestABCI_Query_SimulateTx(t *testing.T) {
	gasConsumed := uint64(5)
	anteOpt := func(bapp *baseapp.BaseApp) {
		bapp.SetAnteHandler(func(ctx sdk.Context, tx sdk.Tx, simulate bool) (newCtx sdk.Context, err error) {
			newCtx = ctx.WithGasMeter(sdk.NewGasMeter(gasConsumed))
			return
		})
	}
	suite := NewBaseAppSuite(t, anteOpt)

	suite.baseApp.InitChain(abci.RequestInitChain{
		ConsensusParams: &tmproto.ConsensusParams{},
	})

	baseapptestutil.RegisterCounterServer(suite.baseApp.MsgServiceRouter(), CounterServerImplGasMeterOnly{gasConsumed})

	nBlocks := 3
	for blockN := 0; blockN < nBlocks; blockN++ {
		count := int64(blockN + 1)
		header := tmproto.Header{Height: count}
		suite.baseApp.BeginBlock(abci.RequestBeginBlock{Header: header})

		tx := newTxCounter(t, suite.txConfig, count, count)

		txBytes, err := suite.txConfig.TxEncoder()(tx)
		require.Nil(t, err)

		// simulate a message, check gas reported
		gInfo, result, err := suite.baseApp.Simulate(txBytes)
		require.NoError(t, err)
		require.NotNil(t, result)
		require.Equal(t, gasConsumed, gInfo.GasUsed)

		// simulate again, same result
		gInfo, result, err = suite.baseApp.Simulate(txBytes)
		require.NoError(t, err)
		require.NotNil(t, result)
		require.Equal(t, gasConsumed, gInfo.GasUsed)

		// simulate by calling Query with encoded tx
		query := abci.RequestQuery{
			Path: "/app/simulate",
			Data: txBytes,
		}
		queryResult := suite.baseApp.Query(query)
		require.True(t, queryResult.IsOK(), queryResult.Log)

		var simRes sdk.SimulationResponse
		require.NoError(t, jsonpb.Unmarshal(strings.NewReader(string(queryResult.Value)), &simRes))

		require.Equal(t, gInfo, simRes.GasInfo)
		require.Equal(t, result.Log, simRes.Result.Log)
		require.Equal(t, result.Events, simRes.Result.Events)
		require.True(t, bytes.Equal(result.Data, simRes.Result.Data))

		suite.baseApp.EndBlock(abci.RequestEndBlock{})
		suite.baseApp.Commit()
	}
}

func TestABCI_InvalidTransaction(t *testing.T) {
	anteOpt := func(bapp *baseapp.BaseApp) {
		bapp.SetAnteHandler(func(ctx sdk.Context, tx sdk.Tx, simulate bool) (newCtx sdk.Context, err error) {
			return
		})
	}

	suite := NewBaseAppSuite(t, anteOpt)
	baseapptestutil.RegisterCounterServer(suite.baseApp.MsgServiceRouter(), CounterServerImplGasMeterOnly{})

	suite.baseApp.InitChain(abci.RequestInitChain{
		ConsensusParams: &tmproto.ConsensusParams{},
	})

	header := tmproto.Header{Height: 1}
	suite.baseApp.BeginBlock(abci.RequestBeginBlock{Header: header})

	// transaction with no messages
	{
		emptyTx := suite.txConfig.NewTxBuilder().GetTx()
		_, result, err := suite.baseApp.SimDeliver(suite.txConfig.TxEncoder(), emptyTx)
		require.Error(t, err)
		require.Nil(t, result)

		space, code, _ := sdkerrors.ABCIInfo(err, false)
		require.EqualValues(t, sdkerrors.ErrInvalidRequest.Codespace(), space, err)
		require.EqualValues(t, sdkerrors.ErrInvalidRequest.ABCICode(), code, err)
	}

	// transaction where ValidateBasic fails
	{
		testCases := []struct {
			tx   signing.Tx
			fail bool
		}{
			{newTxCounter(t, suite.txConfig, 0, 0), false},
			{newTxCounter(t, suite.txConfig, -1, 0), false},
			{newTxCounter(t, suite.txConfig, 100, 100), false},
			{newTxCounter(t, suite.txConfig, 100, 5, 4, 3, 2, 1), false},

			{newTxCounter(t, suite.txConfig, 0, -1), true},
			{newTxCounter(t, suite.txConfig, 0, 1, -2), true},
			{newTxCounter(t, suite.txConfig, 0, 1, 2, -10, 5), true},
		}

		for _, testCase := range testCases {
			tx := testCase.tx
			_, result, err := suite.baseApp.SimDeliver(suite.txConfig.TxEncoder(), tx)

			if testCase.fail {
				require.Error(t, err)

				space, code, _ := sdkerrors.ABCIInfo(err, false)
				require.EqualValues(t, sdkerrors.ErrInvalidSequence.Codespace(), space, err)
				require.EqualValues(t, sdkerrors.ErrInvalidSequence.ABCICode(), code, err)
			} else {
				require.NotNil(t, result)
			}
		}
	}

	// transaction with no known route
	{
		txBuilder := suite.txConfig.NewTxBuilder()
		txBuilder.SetMsgs(&baseapptestutil.MsgCounter2{})
		setTxSignature(t, txBuilder, 0)
		unknownRouteTx := txBuilder.GetTx()

		_, result, err := suite.baseApp.SimDeliver(suite.txConfig.TxEncoder(), unknownRouteTx)
		require.Error(t, err)
		require.Nil(t, result)

		space, code, _ := sdkerrors.ABCIInfo(err, false)
		require.EqualValues(t, sdkerrors.ErrUnknownRequest.Codespace(), space, err)
		require.EqualValues(t, sdkerrors.ErrUnknownRequest.ABCICode(), code, err)

		txBuilder = suite.txConfig.NewTxBuilder()
		txBuilder.SetMsgs(&baseapptestutil.MsgCounter{}, &baseapptestutil.MsgCounter2{})
		setTxSignature(t, txBuilder, 0)
		unknownRouteTx = txBuilder.GetTx()

		_, result, err = suite.baseApp.SimDeliver(suite.txConfig.TxEncoder(), unknownRouteTx)
		require.Error(t, err)
		require.Nil(t, result)

		space, code, _ = sdkerrors.ABCIInfo(err, false)
		require.EqualValues(t, sdkerrors.ErrUnknownRequest.Codespace(), space, err)
		require.EqualValues(t, sdkerrors.ErrUnknownRequest.ABCICode(), code, err)
	}

	// Transaction with an unregistered message
	{
		txBuilder := suite.txConfig.NewTxBuilder()
		txBuilder.SetMsgs(&testdata.MsgCreateDog{})
		tx := txBuilder.GetTx()

		txBytes, err := suite.txConfig.TxEncoder()(tx)
		require.NoError(t, err)

		res := suite.baseApp.DeliverTx(abci.RequestDeliverTx{Tx: txBytes})
		require.EqualValues(t, sdkerrors.ErrTxDecode.ABCICode(), res.Code)
		require.EqualValues(t, sdkerrors.ErrTxDecode.Codespace(), res.Codespace)
	}
}

func TestABCI_TxGasLimits(t *testing.T) {
	gasGranted := uint64(10)
	anteOpt := func(bapp *baseapp.BaseApp) {
		bapp.SetAnteHandler(func(ctx sdk.Context, tx sdk.Tx, simulate bool) (newCtx sdk.Context, err error) {
			newCtx = ctx.WithGasMeter(sdk.NewGasMeter(gasGranted))

			// AnteHandlers must have their own defer/recover in order for the BaseApp
			// to know how much gas was used! This is because the GasMeter is created in
			// the AnteHandler, but if it panics the context won't be set properly in
			// runTx's recover call.
			defer func() {
				if r := recover(); r != nil {
					switch rType := r.(type) {
					case sdk.ErrorOutOfGas:
						err = sdkerrors.Wrapf(sdkerrors.ErrOutOfGas, "out of gas in location: %v", rType.Descriptor)
					default:
						panic(r)
					}
				}
			}()

			count, _ := parseTxMemo(t, tx)
			newCtx.GasMeter().ConsumeGas(uint64(count), "counter-ante")

			return newCtx, nil
		})
	}

	suite := NewBaseAppSuite(t, anteOpt)
	baseapptestutil.RegisterCounterServer(suite.baseApp.MsgServiceRouter(), CounterServerImplGasMeterOnly{})

	suite.baseApp.InitChain(abci.RequestInitChain{
		ConsensusParams: &tmproto.ConsensusParams{},
	})

	header := tmproto.Header{Height: 1}
	suite.baseApp.BeginBlock(abci.RequestBeginBlock{Header: header})

	testCases := []struct {
		tx      signing.Tx
		gasUsed uint64
		fail    bool
	}{
		{newTxCounter(t, suite.txConfig, 0, 0), 0, false},
		{newTxCounter(t, suite.txConfig, 1, 1), 2, false},
		{newTxCounter(t, suite.txConfig, 9, 1), 10, false},
		{newTxCounter(t, suite.txConfig, 1, 9), 10, false},
		{newTxCounter(t, suite.txConfig, 10, 0), 10, false},
		{newTxCounter(t, suite.txConfig, 0, 10), 10, false},
		{newTxCounter(t, suite.txConfig, 0, 8, 2), 10, false},
		{newTxCounter(t, suite.txConfig, 0, 5, 1, 1, 1, 1, 1), 10, false},
		{newTxCounter(t, suite.txConfig, 0, 5, 1, 1, 1, 1), 9, false},

		{newTxCounter(t, suite.txConfig, 9, 2), 11, true},
		{newTxCounter(t, suite.txConfig, 2, 9), 11, true},
		{newTxCounter(t, suite.txConfig, 9, 1, 1), 11, true},
		{newTxCounter(t, suite.txConfig, 1, 8, 1, 1), 11, true},
		{newTxCounter(t, suite.txConfig, 11, 0), 11, true},
		{newTxCounter(t, suite.txConfig, 0, 11), 11, true},
		{newTxCounter(t, suite.txConfig, 0, 5, 11), 16, true},
	}

	for i, tc := range testCases {
		tx := tc.tx
		gInfo, result, err := suite.baseApp.SimDeliver(suite.txConfig.TxEncoder(), tx)

		// check gas used and wanted
		require.Equal(t, tc.gasUsed, gInfo.GasUsed, fmt.Sprintf("tc #%d; gas: %v, result: %v, err: %s", i, gInfo, result, err))

		// check for out of gas
		if !tc.fail {
			require.NotNil(t, result, fmt.Sprintf("%d: %v, %v", i, tc, err))
		} else {
			require.Error(t, err)
			require.Nil(t, result)

			space, code, _ := sdkerrors.ABCIInfo(err, false)
			require.EqualValues(t, sdkerrors.ErrOutOfGas.Codespace(), space, err)
			require.EqualValues(t, sdkerrors.ErrOutOfGas.ABCICode(), code, err)
		}
	}
}

func TestABCI_MaxBlockGasLimits(t *testing.T) {
	gasGranted := uint64(10)
	anteOpt := func(bapp *baseapp.BaseApp) {
		bapp.SetAnteHandler(func(ctx sdk.Context, tx sdk.Tx, simulate bool) (newCtx sdk.Context, err error) {
			newCtx = ctx.WithGasMeter(sdk.NewGasMeter(gasGranted))

			defer func() {
				if r := recover(); r != nil {
					switch rType := r.(type) {
					case sdk.ErrorOutOfGas:
						err = sdkerrors.Wrapf(sdkerrors.ErrOutOfGas, "out of gas in location: %v", rType.Descriptor)
					default:
						panic(r)
					}
				}
			}()

			count, _ := parseTxMemo(t, tx)
			newCtx.GasMeter().ConsumeGas(uint64(count), "counter-ante")

			return
		})
	}

	suite := NewBaseAppSuite(t, anteOpt)
	baseapptestutil.RegisterCounterServer(suite.baseApp.MsgServiceRouter(), CounterServerImplGasMeterOnly{})

	suite.baseApp.InitChain(abci.RequestInitChain{
		ConsensusParams: &tmproto.ConsensusParams{
			Block: &tmproto.BlockParams{
				MaxGas: 100,
			},
		},
	})

	header := tmproto.Header{Height: 1}
	suite.baseApp.BeginBlock(abci.RequestBeginBlock{Header: header})

	testCases := []struct {
		tx                signing.Tx
		numDelivers       int
		gasUsedPerDeliver uint64
		fail              bool
		failAfterDeliver  int
	}{
		{newTxCounter(t, suite.txConfig, 0, 0), 0, 0, false, 0},
		{newTxCounter(t, suite.txConfig, 9, 1), 2, 10, false, 0},
		{newTxCounter(t, suite.txConfig, 10, 0), 3, 10, false, 0},
		{newTxCounter(t, suite.txConfig, 10, 0), 10, 10, false, 0},
		{newTxCounter(t, suite.txConfig, 2, 7), 11, 9, false, 0},
		{newTxCounter(t, suite.txConfig, 10, 0), 10, 10, false, 0}, // hit the limit but pass

		{newTxCounter(t, suite.txConfig, 10, 0), 11, 10, true, 10},
		{newTxCounter(t, suite.txConfig, 10, 0), 15, 10, true, 10},
		{newTxCounter(t, suite.txConfig, 9, 0), 12, 9, true, 11}, // fly past the limit
	}

	for i, tc := range testCases {
		tx := tc.tx

		// reset the block gas
		header := tmproto.Header{Height: suite.baseApp.LastBlockHeight() + 1}
		suite.baseApp.BeginBlock(abci.RequestBeginBlock{Header: header})

		// execute the transaction multiple times
		for j := 0; j < tc.numDelivers; j++ {
			_, result, err := suite.baseApp.SimDeliver(suite.txConfig.TxEncoder(), tx)

			ctx := getDeliverStateCtx(suite.baseApp)

			// check for failed transactions
			if tc.fail && (j+1) > tc.failAfterDeliver {
				require.Error(t, err, fmt.Sprintf("tc #%d; result: %v, err: %s", i, result, err))
				require.Nil(t, result, fmt.Sprintf("tc #%d; result: %v, err: %s", i, result, err))

				space, code, _ := sdkerrors.ABCIInfo(err, false)
				require.EqualValues(t, sdkerrors.ErrOutOfGas.Codespace(), space, err)
				require.EqualValues(t, sdkerrors.ErrOutOfGas.ABCICode(), code, err)
				require.True(t, ctx.BlockGasMeter().IsOutOfGas())
			} else {
				// check gas used and wanted
				blockGasUsed := ctx.BlockGasMeter().GasConsumed()
				expBlockGasUsed := tc.gasUsedPerDeliver * uint64(j+1)
				require.Equal(
					t, expBlockGasUsed, blockGasUsed,
					fmt.Sprintf("%d,%d: %v, %v, %v, %v", i, j, tc, expBlockGasUsed, blockGasUsed, result),
				)

				require.NotNil(t, result, fmt.Sprintf("tc #%d; currDeliver: %d, result: %v, err: %s", i, j, result, err))
				require.False(t, ctx.BlockGasMeter().IsPastLimit())
			}
		}
	}
}

func TestABCI_GasConsumptionBadTx(t *testing.T) {
	gasWanted := uint64(5)
	anteOpt := func(bapp *baseapp.BaseApp) {
		bapp.SetAnteHandler(func(ctx sdk.Context, tx sdk.Tx, simulate bool) (newCtx sdk.Context, err error) {
			newCtx = ctx.WithGasMeter(sdk.NewGasMeter(gasWanted))

			defer func() {
				if r := recover(); r != nil {
					switch rType := r.(type) {
					case sdk.ErrorOutOfGas:
						log := fmt.Sprintf("out of gas in location: %v", rType.Descriptor)
						err = sdkerrors.Wrap(sdkerrors.ErrOutOfGas, log)
					default:
						panic(r)
					}
				}
			}()

			counter, failOnAnte := parseTxMemo(t, tx)
			newCtx.GasMeter().ConsumeGas(uint64(counter), "counter-ante")
			if failOnAnte {
				return newCtx, sdkerrors.Wrap(sdkerrors.ErrUnauthorized, "ante handler failure")
			}

			return
		})
	}

	suite := NewBaseAppSuite(t, anteOpt)
	baseapptestutil.RegisterCounterServer(suite.baseApp.MsgServiceRouter(), CounterServerImplGasMeterOnly{})

	suite.baseApp.InitChain(abci.RequestInitChain{
		ConsensusParams: &tmproto.ConsensusParams{
			Block: &tmproto.BlockParams{
				MaxGas: 9,
			},
		},
	})

	header := tmproto.Header{Height: suite.baseApp.LastBlockHeight() + 1}
	suite.baseApp.BeginBlock(abci.RequestBeginBlock{Header: header})

	tx := newTxCounter(t, suite.txConfig, 5, 0)
	tx = setFailOnAnte(t, suite.txConfig, tx, true)
	txBytes, err := suite.txConfig.TxEncoder()(tx)
	require.NoError(t, err)

	res := suite.baseApp.DeliverTx(abci.RequestDeliverTx{Tx: txBytes})
	require.False(t, res.IsOK(), fmt.Sprintf("%v", res))

	// require next tx to fail due to black gas limit
	tx = newTxCounter(t, suite.txConfig, 5, 0)
	txBytes, err = suite.txConfig.TxEncoder()(tx)
	require.NoError(t, err)

	res = suite.baseApp.DeliverTx(abci.RequestDeliverTx{Tx: txBytes})
	require.False(t, res.IsOK(), fmt.Sprintf("%v", res))
}

func TestABCI_Query(t *testing.T) {
	key, value := []byte("hello"), []byte("goodbye")
	anteOpt := func(bapp *baseapp.BaseApp) {
		bapp.SetAnteHandler(func(ctx sdk.Context, tx sdk.Tx, simulate bool) (newCtx sdk.Context, err error) {
			store := ctx.KVStore(capKey1)
			store.Set(key, value)
			return
		})
	}

	suite := NewBaseAppSuite(t, anteOpt)
	baseapptestutil.RegisterCounterServer(suite.baseApp.MsgServiceRouter(), CounterServerImplGasMeterOnly{})

	suite.baseApp.InitChain(abci.RequestInitChain{
		ConsensusParams: &tmproto.ConsensusParams{},
	})

	// NOTE: "/store/key1" tells us KVStore
	// and the final "/key" says to use the data as the
	// key in the given KVStore ...
	query := abci.RequestQuery{
		Path: "/store/key1/key",
		Data: key,
	}
	tx := newTxCounter(t, suite.txConfig, 0, 0)

	// query is empty before we do anything
	res := suite.baseApp.Query(query)
	require.Equal(t, 0, len(res.Value))

	// query is still empty after a CheckTx
	_, resTx, err := suite.baseApp.SimCheck(suite.txConfig.TxEncoder(), tx)
	require.NoError(t, err)
	require.NotNil(t, resTx)

	res = suite.baseApp.Query(query)
	require.Equal(t, 0, len(res.Value))

	// query is still empty after a DeliverTx before we commit
	header := tmproto.Header{Height: suite.baseApp.LastBlockHeight() + 1}
	suite.baseApp.BeginBlock(abci.RequestBeginBlock{Header: header})

	_, resTx, err = suite.baseApp.SimDeliver(suite.txConfig.TxEncoder(), tx)
	require.NoError(t, err)
	require.NotNil(t, resTx)

	res = suite.baseApp.Query(query)
	require.Equal(t, 0, len(res.Value))

	// query returns correct value after Commit
	suite.baseApp.Commit()

	res = suite.baseApp.Query(query)
	require.Equal(t, value, res.Value)
}

func TestABCI_GetBlockRetentionHeight(t *testing.T) {
	logger := defaultLogger()
	db := dbm.NewMemDB()
	name := t.Name()

	snapshotStore, err := snapshots.NewStore(dbm.NewMemDB(), testutil.GetTempDir(t))
	require.NoError(t, err)

	testCases := map[string]struct {
		bapp         *baseapp.BaseApp
		maxAgeBlocks int64
		commitHeight int64
		expected     int64
	}{
		"defaults": {
			bapp:         baseapp.NewBaseApp(name, logger, db, nil),
			maxAgeBlocks: 0,
			commitHeight: 499000,
			expected:     0,
		},
		"pruning unbonding time only": {
			bapp:         baseapp.NewBaseApp(name, logger, db, nil, baseapp.SetMinRetainBlocks(1)),
			maxAgeBlocks: 362880,
			commitHeight: 499000,
			expected:     136120,
		},
		"pruning iavl snapshot only": {
			bapp: baseapp.NewBaseApp(
				name, logger, db, nil,
				baseapp.SetPruning(pruningtypes.NewPruningOptions(pruningtypes.PruningNothing)),
				baseapp.SetMinRetainBlocks(1),
				baseapp.SetSnapshot(snapshotStore, snapshottypes.NewSnapshotOptions(10000, 1)),
			),
			maxAgeBlocks: 0,
			commitHeight: 499000,
			expected:     489000,
		},
		"pruning state sync snapshot only": {
			bapp: baseapp.NewBaseApp(
				name, logger, db, nil,
				baseapp.SetSnapshot(snapshotStore, snapshottypes.NewSnapshotOptions(50000, 3)),
				baseapp.SetMinRetainBlocks(1),
			),
			maxAgeBlocks: 0,
			commitHeight: 499000,
			expected:     349000,
		},
		"pruning min retention only": {
			bapp: baseapp.NewBaseApp(
				name, logger, db, nil,
				baseapp.SetMinRetainBlocks(400000),
			),
			maxAgeBlocks: 0,
			commitHeight: 499000,
			expected:     99000,
		},
		"pruning all conditions": {
			bapp: baseapp.NewBaseApp(
				name, logger, db, nil,
				baseapp.SetPruning(pruningtypes.NewCustomPruningOptions(0, 0)),
				baseapp.SetMinRetainBlocks(400000),
				baseapp.SetSnapshot(snapshotStore, snapshottypes.NewSnapshotOptions(50000, 3)),
			),
			maxAgeBlocks: 362880,
			commitHeight: 499000,
			expected:     99000,
		},
		"no pruning due to no persisted state": {
			bapp: baseapp.NewBaseApp(
				name, logger, db, nil,
				baseapp.SetPruning(pruningtypes.NewCustomPruningOptions(0, 0)),
				baseapp.SetMinRetainBlocks(400000),
				baseapp.SetSnapshot(snapshotStore, snapshottypes.NewSnapshotOptions(50000, 3)),
			),
			maxAgeBlocks: 362880,
			commitHeight: 10000,
			expected:     0,
		},
		"disable pruning": {
			bapp: baseapp.NewBaseApp(
				name, logger, db, nil,
				baseapp.SetPruning(pruningtypes.NewCustomPruningOptions(0, 0)),
				baseapp.SetMinRetainBlocks(0),
				baseapp.SetSnapshot(snapshotStore, snapshottypes.NewSnapshotOptions(50000, 3)),
			),
			maxAgeBlocks: 362880,
			commitHeight: 499000,
			expected:     0,
		},
	}

	for name, tc := range testCases {
		tc := tc

		tc.bapp.SetParamStore(&paramStore{db: dbm.NewMemDB()})
		tc.bapp.InitChain(abci.RequestInitChain{
			ConsensusParams: &tmproto.ConsensusParams{
				Evidence: &tmproto.EvidenceParams{
					MaxAgeNumBlocks: tc.maxAgeBlocks,
				},
			},
		})

		t.Run(name, func(t *testing.T) {
			require.Equal(t, tc.expected, tc.bapp.GetBlockRetentionHeight(tc.commitHeight))
		})
	}
}

func TestABCI_Proposal_HappyPath(t *testing.T) {
	anteKey := []byte("ante-key")
	pool := mempool.NewSenderNonceMempool()
	anteOpt := func(bapp *baseapp.BaseApp) {
		bapp.SetAnteHandler(anteHandlerTxTest(t, capKey1, anteKey))
	}

	suite := NewBaseAppSuite(t, anteOpt, baseapp.SetMempool(pool))
	baseapptestutil.RegisterKeyValueServer(suite.baseApp.MsgServiceRouter(), MsgKeyValueImpl{})
	baseapptestutil.RegisterCounterServer(suite.baseApp.MsgServiceRouter(), NoopCounterServerImpl{})

	suite.baseApp.InitChain(abci.RequestInitChain{
		ConsensusParams: &tmproto.ConsensusParams{},
	})

	tx := newTxCounter(t, suite.txConfig, 0, 1)
	txBytes, err := suite.txConfig.TxEncoder()(tx)
	require.NoError(t, err)

	reqCheckTx := abci.RequestCheckTx{
		Tx:   txBytes,
		Type: abci.CheckTxType_New,
	}
	suite.baseApp.CheckTx(reqCheckTx)

	tx2 := newTxCounter(t, suite.txConfig, 1, 1)

	tx2Bytes, err := suite.txConfig.TxEncoder()(tx2)
	require.NoError(t, err)

	err = pool.Insert(sdk.Context{}, tx2)
	require.NoError(t, err)

	reqPrepareProposal := abci.RequestPrepareProposal{
		MaxTxBytes: 1000,
		Height:     1,
	}
	resPrepareProposal := suite.baseApp.PrepareProposal(reqPrepareProposal)
	require.Equal(t, 2, len(resPrepareProposal.Txs))

	reqProposalTxBytes := [2][]byte{
		txBytes,
		tx2Bytes,
	}
	reqProcessProposal := abci.RequestProcessProposal{
		Txs:    reqProposalTxBytes[:],
		Height: reqPrepareProposal.Height,
	}

	resProcessProposal := suite.baseApp.ProcessProposal(reqProcessProposal)
	require.Equal(t, abci.ResponseProcessProposal_ACCEPT, resProcessProposal.Status)

	suite.baseApp.BeginBlock(abci.RequestBeginBlock{
		Header: tmproto.Header{Height: suite.baseApp.LastBlockHeight() + 1},
	})

	res := suite.baseApp.DeliverTx(abci.RequestDeliverTx{Tx: txBytes})
	require.Equal(t, 1, pool.CountTx())

	require.NotEmpty(t, res.Events)
	require.True(t, res.IsOK(), fmt.Sprintf("%v", res))
}

func TestABCI_Proposal_Read_State_PrepareProposal(t *testing.T) {
	someKey := []byte("some-key")

	setInitChainerOpt := func(bapp *baseapp.BaseApp) {
		bapp.SetInitChainer(func(ctx sdk.Context, req abci.RequestInitChain) abci.ResponseInitChain {
			ctx.KVStore(capKey1).Set(someKey, []byte("foo"))
			return abci.ResponseInitChain{}
		})
	}

	prepareOpt := func(bapp *baseapp.BaseApp) {
		bapp.SetPrepareProposal(func(ctx sdk.Context, req abci.RequestPrepareProposal) abci.ResponsePrepareProposal {
			value := ctx.KVStore(capKey1).Get(someKey)
			// We should be able to access any state written in InitChain
			require.Equal(t, "foo", string(value))
			return abci.ResponsePrepareProposal{Txs: req.Txs}
		})
	}

	suite := NewBaseAppSuite(t, setInitChainerOpt, prepareOpt)

	suite.baseApp.InitChain(abci.RequestInitChain{
		InitialHeight:   1,
		ConsensusParams: &tmproto.ConsensusParams{},
	})

	reqPrepareProposal := abci.RequestPrepareProposal{
		MaxTxBytes: 1000,
		Height:     1, // this value can't be 0
	}
	resPrepareProposal := suite.baseApp.PrepareProposal(reqPrepareProposal)
	require.Equal(t, 0, len(resPrepareProposal.Txs))

	reqProposalTxBytes := [][]byte{}
	reqProcessProposal := abci.RequestProcessProposal{
		Txs:    reqProposalTxBytes,
		Height: reqPrepareProposal.Height,
	}

	resProcessProposal := suite.baseApp.ProcessProposal(reqProcessProposal)
	require.Equal(t, abci.ResponseProcessProposal_ACCEPT, resProcessProposal.Status)

	suite.baseApp.BeginBlock(abci.RequestBeginBlock{
		Header: tmproto.Header{Height: suite.baseApp.LastBlockHeight() + 1},
	})
}

func TestABCI_PrepareProposal_ReachedMaxBytes(t *testing.T) {
	anteKey := []byte("ante-key")
	pool := mempool.NewSenderNonceMempool()
	anteOpt := func(bapp *baseapp.BaseApp) {
		bapp.SetAnteHandler(anteHandlerTxTest(t, capKey1, anteKey))
	}
	suite := NewBaseAppSuite(t, anteOpt, baseapp.SetMempool(pool))

	suite.baseApp.InitChain(abci.RequestInitChain{
		ConsensusParams: &tmproto.ConsensusParams{},
	})

	for i := 0; i < 100; i++ {
		tx2 := newTxCounter(t, suite.txConfig, int64(i), int64(i))
		err := pool.Insert(sdk.Context{}, tx2)
		require.NoError(t, err)
	}

	reqPrepareProposal := abci.RequestPrepareProposal{
		MaxTxBytes: 1500,
		Height:     1,
	}
	resPrepareProposal := suite.baseApp.PrepareProposal(reqPrepareProposal)
	require.Equal(t, 11, len(resPrepareProposal.Txs))
}

func TestABCI_PrepareProposal_BadEncoding(t *testing.T) {
	anteKey := []byte("ante-key")
	pool := mempool.NewSenderNonceMempool()
	anteOpt := func(bapp *baseapp.BaseApp) {
		bapp.SetAnteHandler(anteHandlerTxTest(t, capKey1, anteKey))
	}
	suite := NewBaseAppSuite(t, anteOpt, baseapp.SetMempool(pool))

	suite.baseApp.InitChain(abci.RequestInitChain{
		ConsensusParams: &tmproto.ConsensusParams{},
	})

	tx := newTxCounter(t, suite.txConfig, 0, 0)
	err := pool.Insert(sdk.Context{}, tx)
	require.NoError(t, err)

	reqPrepareProposal := abci.RequestPrepareProposal{
		MaxTxBytes: 1000,
		Height:     1,
	}
	resPrepareProposal := suite.baseApp.PrepareProposal(reqPrepareProposal)
	require.Equal(t, 1, len(resPrepareProposal.Txs))
}

func TestABCI_PrepareProposal_OverGasUnderBytes(t *testing.T) {
	pool := mempool.NewSenderNonceMempool()
	suite := NewBaseAppSuite(t, baseapp.SetMempool(pool))
	baseapptestutil.RegisterCounterServer(suite.baseApp.MsgServiceRouter(), NoopCounterServerImpl{})

	// set max block gas limit to 99, this will allow 9 txs of 10 gas each.
	suite.baseApp.InitChain(abci.RequestInitChain{
		ConsensusParams: &tmproto.ConsensusParams{
			Block: &tmproto.BlockParams{MaxGas: 99},
		},
	})

	// insert 100 txs, each with a gas limit of 10
	for i := int64(0); i < 100; i++ {
		msg := &baseapptestutil.MsgCounter{Counter: i, FailOnHandler: false}
		msgs := []sdk.Msg{msg}

		builder := suite.txConfig.NewTxBuilder()
		err := builder.SetMsgs(msgs...)
		require.NoError(t, err)
		builder.SetMemo("counter=" + strconv.FormatInt(i, 10) + "&failOnAnte=false")
		builder.SetGasLimit(10)
		setTxSignature(t, builder, uint64(i))

		err = pool.Insert(sdk.Context{}, builder.GetTx())
		require.NoError(t, err)
	}

	// ensure we only select transactions that fit within the block gas limit
	res := suite.baseApp.PrepareProposal(abci.RequestPrepareProposal{
		MaxTxBytes: 1_000_000, // large enough to ignore restriction
		Height:     1,
	})

	// Should include 9 transactions
	require.Len(t, res.Txs, 9, "invalid number of transactions returned")
}

func TestABCI_PrepareProposal_MaxGas(t *testing.T) {
	pool := mempool.NewSenderNonceMempool()
	suite := NewBaseAppSuite(t, baseapp.SetMempool(pool))
	baseapptestutil.RegisterCounterServer(suite.baseApp.MsgServiceRouter(), NoopCounterServerImpl{})

	// set max block gas limit to 100
	suite.baseApp.InitChain(abci.RequestInitChain{
		ConsensusParams: &tmproto.ConsensusParams{
			Block: &tmproto.BlockParams{MaxGas: 100},
		},
	})

	// insert 100 txs, each with a gas limit of 10
	for i := int64(0); i < 100; i++ {
		msg := &baseapptestutil.MsgCounter{Counter: i, FailOnHandler: false}
		msgs := []sdk.Msg{msg}

		builder := suite.txConfig.NewTxBuilder()
		builder.SetMsgs(msgs...)
		builder.SetMemo("counter=" + strconv.FormatInt(i, 10) + "&failOnAnte=false")
		builder.SetGasLimit(10)
		setTxSignature(t, builder, uint64(i))

		err := pool.Insert(sdk.Context{}, builder.GetTx())
		require.NoError(t, err)
	}

	// ensure we only select transactions that fit within the block gas limit
	res := suite.baseApp.PrepareProposal(abci.RequestPrepareProposal{
		MaxTxBytes: 1_000_000, // large enough to ignore restriction
		Height:     1,
	})
	require.Len(t, res.Txs, 10, "invalid number of transactions returned")
}

func TestABCI_PrepareProposal_Failures(t *testing.T) {
	anteKey := []byte("ante-key")
	pool := mempool.NewSenderNonceMempool()
	anteOpt := func(bapp *baseapp.BaseApp) {
		bapp.SetAnteHandler(anteHandlerTxTest(t, capKey1, anteKey))
	}
	suite := NewBaseAppSuite(t, anteOpt, baseapp.SetMempool(pool))

	suite.baseApp.InitChain(abci.RequestInitChain{
		ConsensusParams: &tmproto.ConsensusParams{},
	})

	tx := newTxCounter(t, suite.txConfig, 0, 0)
	txBytes, err := suite.txConfig.TxEncoder()(tx)
	require.NoError(t, err)

	reqCheckTx := abci.RequestCheckTx{
		Tx:   txBytes,
		Type: abci.CheckTxType_New,
	}
	checkTxRes := suite.baseApp.CheckTx(reqCheckTx)
	require.True(t, checkTxRes.IsOK())

	failTx := newTxCounter(t, suite.txConfig, 1, 1)
	failTx = setFailOnAnte(t, suite.txConfig, failTx, true)

	err = pool.Insert(sdk.Context{}, failTx)
	require.NoError(t, err)
	require.Equal(t, 2, pool.CountTx())

	req := abci.RequestPrepareProposal{
		MaxTxBytes: 1000,
		Height:     1,
	}
	res := suite.baseApp.PrepareProposal(req)
	require.Equal(t, 1, len(res.Txs))
}

<<<<<<< HEAD
func TestABCI_PrepareProposal_PanicRecovery(t *testing.T) {
	prepareOpt := func(app *baseapp.BaseApp) {
		app.SetPrepareProposal(func(ctx sdk.Context, rpp abci.RequestPrepareProposal) abci.ResponsePrepareProposal {
			panic(errors.New("test"))
		})
	}
	suite := NewBaseAppSuite(t, prepareOpt)

	suite.baseApp.InitChain(abci.RequestInitChain{
		ConsensusParams: &tmproto.ConsensusParams{},
	})

	req := abci.RequestPrepareProposal{
		MaxTxBytes: 1000,
		Height:     1,
	}

	require.NotPanics(t, func() {
		res := suite.baseApp.PrepareProposal(req)
		require.Equal(t, req.Txs, res.Txs)
	})
=======
func TestBaseAppCreateQueryContextRejectsFutureHeights(t *testing.T) {
	t.Parallel()

	logger := defaultLogger()
	db := dbm.NewMemDB()
	name := t.Name()
	app := NewBaseApp(name, logger, db, nil)

	proves := []bool{
		false, true,
	}
	for _, prove := range proves {
		t.Run(fmt.Sprintf("prove=%t", prove), func(t *testing.T) {
			sctx, err := app.createQueryContext(30, true)
			require.Error(t, err)
			require.Equal(t, sctx, sdk.Context{})
		})
	}
}

type paramStore struct {
	db *dbm.MemDB
>>>>>>> f9850de0
}

func TestABCI_ProcessProposal_PanicRecovery(t *testing.T) {
	processOpt := func(app *baseapp.BaseApp) {
		app.SetProcessProposal(func(ctx sdk.Context, rpp abci.RequestProcessProposal) abci.ResponseProcessProposal {
			panic(errors.New("test"))
		})
	}
	suite := NewBaseAppSuite(t, processOpt)

	suite.baseApp.InitChain(abci.RequestInitChain{
		ConsensusParams: &tmproto.ConsensusParams{},
	})

	require.NotPanics(t, func() {
		res := suite.baseApp.ProcessProposal(abci.RequestProcessProposal{Height: 1})
		require.Equal(t, res.Status, abci.ResponseProcessProposal_REJECT)
	})
}

// TestABCI_Proposal_Reset_State ensures that state is reset between runs of
// PrepareProposal and ProcessProposal in case they are called multiple times.
// This is only valid for heights > 1, given that on height 1 we always set the
// state to be deliverState.
func TestABCI_Proposal_Reset_State_Between_Calls(t *testing.T) {
	someKey := []byte("some-key")

	prepareOpt := func(bapp *baseapp.BaseApp) {
		bapp.SetPrepareProposal(func(ctx sdk.Context, req abci.RequestPrepareProposal) abci.ResponsePrepareProposal {
			// This key should not exist given that we reset the state on every call.
			require.False(t, ctx.KVStore(capKey1).Has(someKey))
			ctx.KVStore(capKey1).Set(someKey, someKey)
			return abci.ResponsePrepareProposal{Txs: req.Txs}
		})
	}

	processOpt := func(bapp *baseapp.BaseApp) {
		bapp.SetProcessProposal(func(ctx sdk.Context, req abci.RequestProcessProposal) abci.ResponseProcessProposal {
			// This key should not exist given that we reset the state on every call.
			require.False(t, ctx.KVStore(capKey1).Has(someKey))
			ctx.KVStore(capKey1).Set(someKey, someKey)
			return abci.ResponseProcessProposal{Status: abci.ResponseProcessProposal_ACCEPT}
		})
	}

	suite := NewBaseAppSuite(t, prepareOpt, processOpt)

	suite.baseApp.InitChain(abci.RequestInitChain{
		ConsensusParams: &tmproto.ConsensusParams{},
	})

	reqPrepareProposal := abci.RequestPrepareProposal{
		MaxTxBytes: 1000,
		Height:     2, // this value can't be 0
	}

	// Let's pretend something happened and PrepareProposal gets called many
	// times, this must be safe to do.
	for i := 0; i < 5; i++ {
		resPrepareProposal := suite.baseApp.PrepareProposal(reqPrepareProposal)
		require.Equal(t, 0, len(resPrepareProposal.Txs))
	}

	reqProposalTxBytes := [][]byte{}
	reqProcessProposal := abci.RequestProcessProposal{
		Txs:    reqProposalTxBytes,
		Height: 2,
	}

	// Let's pretend something happened and ProcessProposal gets called many
	// times, this must be safe to do.
	for i := 0; i < 5; i++ {
		resProcessProposal := suite.baseApp.ProcessProposal(reqProcessProposal)
		require.Equal(t, abci.ResponseProcessProposal_ACCEPT, resProcessProposal.Status)
	}

	suite.baseApp.BeginBlock(abci.RequestBeginBlock{
		Header: tmproto.Header{Height: suite.baseApp.LastBlockHeight() + 1},
	})
}

func TestABCI_Proposal_FailReCheckTx(t *testing.T) {
	pool := mempool.NewSenderNonceMempool()

	anteOpt := func(bapp *baseapp.BaseApp) {
		bapp.SetAnteHandler(func(ctx sdk.Context, tx sdk.Tx, simulate bool) (sdk.Context, error) {
			// always fail on recheck, just to test the recheck logic
			if ctx.IsReCheckTx() {
				return ctx, errors.New("recheck failed in ante handler")
			}

			return ctx, nil
		})
	}

	suite := NewBaseAppSuite(t, anteOpt, baseapp.SetMempool(pool))
	baseapptestutil.RegisterKeyValueServer(suite.baseApp.MsgServiceRouter(), MsgKeyValueImpl{})
	baseapptestutil.RegisterCounterServer(suite.baseApp.MsgServiceRouter(), NoopCounterServerImpl{})

	suite.baseApp.InitChain(abci.RequestInitChain{
		ConsensusParams: &cmtproto.ConsensusParams{},
	})

	tx := newTxCounter(t, suite.txConfig, 0, 1)
	txBytes, err := suite.txConfig.TxEncoder()(tx)
	require.NoError(t, err)

	reqCheckTx := abci.RequestCheckTx{
		Tx:   txBytes,
		Type: abci.CheckTxType_New,
	}
	_ = suite.baseApp.CheckTx(reqCheckTx)

	tx2 := newTxCounter(t, suite.txConfig, 1, 1)

	tx2Bytes, err := suite.txConfig.TxEncoder()(tx2)
	require.NoError(t, err)

	err = pool.Insert(sdk.Context{}, tx2)
	require.NoError(t, err)

	require.Equal(t, 2, pool.CountTx())

	// call prepareProposal before calling recheck tx, just as a sanity check
	reqPrepareProposal := abci.RequestPrepareProposal{
		MaxTxBytes: 1000,
		Height:     1,
	}
	resPrepareProposal := suite.baseApp.PrepareProposal(reqPrepareProposal)
	require.Equal(t, 2, len(resPrepareProposal.Txs))

	// call recheck on the first tx, it MUST return an error
	reqReCheckTx := abci.RequestCheckTx{
		Tx:   txBytes,
		Type: abci.CheckTxType_Recheck,
	}
<<<<<<< HEAD
	resp := suite.baseApp.CheckTx(reqReCheckTx)

	require.True(t, resp.IsErr())
	require.Equal(t, "recheck failed in ante handler", resp.Log)

	// call prepareProposal again, should return only the second tx
	resPrepareProposal = suite.baseApp.PrepareProposal(reqPrepareProposal)
	require.Equal(t, 1, len(resPrepareProposal.Txs))
	require.Equal(t, tx2Bytes, resPrepareProposal.Txs[0])

	// check the mempool, it should have only the second tx
	require.Equal(t, 1, pool.CountTx())

	reqProposalTxBytes := tx2Bytes

	reqProcessProposal := abci.RequestProcessProposal{
		Txs:    [][]byte{reqProposalTxBytes},
		Height: reqPrepareProposal.Height,
	}

	resProcessProposal := suite.baseApp.ProcessProposal(reqProcessProposal)
	require.Equal(t, abci.ResponseProcessProposal_ACCEPT, resProcessProposal.Status)

	suite.baseApp.BeginBlock(abci.RequestBeginBlock{
		Header: tmproto.Header{Height: suite.baseApp.LastBlockHeight() + 1},
	})

	// the same txs as in PrepareProposal
	res := suite.baseApp.DeliverTx(abci.RequestDeliverTx{
		Tx: reqProposalTxBytes,
	})
	require.NoError(t, err)

	require.Equal(t, 0, pool.CountTx())

	require.NotEmpty(t, res.Events)
	require.True(t, res.IsOK(), fmt.Sprintf("%v", res))
=======
}

func TestABCI_HaltChain(t *testing.T) {
	logger := defaultLogger()
	db := dbm.NewMemDB()
	name := t.Name()

	testCases := []struct {
		name        string
		haltHeight  uint64
		haltTime    uint64
		blockHeight int64
		blockTime   int64
		expHalt     bool
	}{
		{"default", 0, 0, 10, 0, false},
		{"halt-height-edge", 10, 0, 10, 0, false},
		{"halt-height", 10, 0, 11, 0, true},
		{"halt-time-edge", 0, 10, 1, 10, false},
		{"halt-time", 0, 10, 1, 11, true},
	}

	sigs := make(chan os.Signal, 5)
	for _, tc := range testCases {
		t.Run(tc.name, func(t *testing.T) {
			if tc.expHalt {
				signal.Notify(sigs, syscall.SIGINT, syscall.SIGTERM)
			}

			defer func() {
				rec := recover()
				signal.Stop(sigs)
				var err error
				if rec != nil {
					err = rec.(error)
				}
				if !tc.expHalt {
					require.NoError(t, err)
				} else {
					// ensure that we received the correct signals
					require.Equal(t, syscall.SIGINT, <-sigs)
					require.Equal(t, syscall.SIGTERM, <-sigs)
					require.Equal(t, len(sigs), 0)

					// Check our error message.
					require.Error(t, err)
					require.True(t, strings.HasPrefix(err.Error(), "halt application"))
				}
			}()

			app := NewBaseApp(
				name, logger, db, nil,
				SetHaltHeight(tc.haltHeight),
				SetHaltTime(tc.haltTime),
			)

			app.InitChain(abci.RequestInitChain{
				InitialHeight: tc.blockHeight,
			})

			app.BeginBlock(abci.RequestBeginBlock{
				Header: tmproto.Header{
					Height: tc.blockHeight,
					Time:   time.Unix(tc.blockTime, 0),
				},
			})
		})
	}
>>>>>>> f9850de0
}<|MERGE_RESOLUTION|>--- conflicted
+++ resolved
@@ -1,20 +1,15 @@
 package baseapp_test
 
 import (
-<<<<<<< HEAD
 	"bytes"
+	"encoding/json"
 	"errors"
-	"fmt"
-	"strconv"
-	"strings"
-=======
-	"encoding/json"
 	"fmt"
 	"os"
 	"os/signal"
+	"strconv"
 	"strings"
 	"syscall"
->>>>>>> f9850de0
 	"testing"
 	"time"
 
@@ -1442,6 +1437,37 @@
 	})
 }
 
+func TestBaseAppCreateQueryContextRejectsFutureHeights(t *testing.T) {
+	t.Parallel()
+
+	logger := defaultLogger()
+	db := dbm.NewMemDB()
+	name := t.Name()
+	app := NewBaseApp(name, logger, db, nil)
+
+	proves := []bool{
+		false, true,
+	}
+	for _, prove := range proves {
+		t.Run(fmt.Sprintf("prove=%t", prove), func(t *testing.T) {
+			sctx, err := app.createQueryContext(30, true)
+			require.Error(t, err)
+			require.Equal(t, sctx, sdk.Context{})
+		})
+	}
+}
+
+type paramStore struct {
+	db *dbm.MemDB
+}
+
+func (ps *paramStore) Set(_ sdk.Context, key []byte, value interface{}) {
+	bz, err := json.Marshal(value)
+	if err != nil {
+		panic(err)
+	}
+}
+
 func TestABCI_PrepareProposal_ReachedMaxBytes(t *testing.T) {
 	anteKey := []byte("ante-key")
 	pool := mempool.NewSenderNonceMempool()
@@ -1603,7 +1629,6 @@
 	require.Equal(t, 1, len(res.Txs))
 }
 
-<<<<<<< HEAD
 func TestABCI_PrepareProposal_PanicRecovery(t *testing.T) {
 	prepareOpt := func(app *baseapp.BaseApp) {
 		app.SetPrepareProposal(func(ctx sdk.Context, rpp abci.RequestPrepareProposal) abci.ResponsePrepareProposal {
@@ -1625,30 +1650,6 @@
 		res := suite.baseApp.PrepareProposal(req)
 		require.Equal(t, req.Txs, res.Txs)
 	})
-=======
-func TestBaseAppCreateQueryContextRejectsFutureHeights(t *testing.T) {
-	t.Parallel()
-
-	logger := defaultLogger()
-	db := dbm.NewMemDB()
-	name := t.Name()
-	app := NewBaseApp(name, logger, db, nil)
-
-	proves := []bool{
-		false, true,
-	}
-	for _, prove := range proves {
-		t.Run(fmt.Sprintf("prove=%t", prove), func(t *testing.T) {
-			sctx, err := app.createQueryContext(30, true)
-			require.Error(t, err)
-			require.Equal(t, sctx, sdk.Context{})
-		})
-	}
-}
-
-type paramStore struct {
-	db *dbm.MemDB
->>>>>>> f9850de0
 }
 
 func TestABCI_ProcessProposal_PanicRecovery(t *testing.T) {
@@ -1785,7 +1786,6 @@
 		Tx:   txBytes,
 		Type: abci.CheckTxType_Recheck,
 	}
-<<<<<<< HEAD
 	resp := suite.baseApp.CheckTx(reqReCheckTx)
 
 	require.True(t, resp.IsErr())
@@ -1823,7 +1823,6 @@
 
 	require.NotEmpty(t, res.Events)
 	require.True(t, res.IsOK(), fmt.Sprintf("%v", res))
-=======
 }
 
 func TestABCI_HaltChain(t *testing.T) {
@@ -1892,5 +1891,4 @@
 			})
 		})
 	}
->>>>>>> f9850de0
 }