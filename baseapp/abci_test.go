package baseapp

import (
	"testing"

	"github.com/stretchr/testify/require"
	abci "github.com/tendermint/tendermint/abci/types"
	tmproto "github.com/tendermint/tendermint/proto/tendermint/types"
	tmprototypes "github.com/tendermint/tendermint/proto/tendermint/types"

<<<<<<< HEAD
	"github.com/cosmos/cosmos-sdk/baseapp"
	"github.com/cosmos/cosmos-sdk/db/memdb"
=======
	pruningtypes "github.com/cosmos/cosmos-sdk/pruning/types"
	"github.com/cosmos/cosmos-sdk/snapshots"
	snapshottypes "github.com/cosmos/cosmos-sdk/snapshots/types"
	"github.com/cosmos/cosmos-sdk/testutil"
>>>>>>> dafdc107
)

func TestGetBlockRentionHeight(t *testing.T) {
	logger := defaultLogger()
	name := t.Name()

	snapshotStore, err := snapshots.NewStore(dbm.NewMemDB(), testutil.GetTempDir(t))
	require.NoError(t, err)

	testCases := map[string]struct {
		bapp         *BaseApp
		maxAgeBlocks int64
		commitHeight int64
		expected     int64
	}{
		"defaults": {
<<<<<<< HEAD
			bapp:         baseapp.NewBaseApp(name, logger, memdb.NewDB()),
=======
			bapp:         NewBaseApp(name, logger, db, nil),
>>>>>>> dafdc107
			maxAgeBlocks: 0,
			commitHeight: 499000,
			expected:     0,
		},
		"pruning unbonding time only": {
<<<<<<< HEAD
			bapp:         baseapp.NewBaseApp(name, logger, memdb.NewDB(), baseapp.SetMinRetainBlocks(1)),
=======
			bapp:         NewBaseApp(name, logger, db, nil, SetMinRetainBlocks(1)),
>>>>>>> dafdc107
			maxAgeBlocks: 362880,
			commitHeight: 499000,
			expected:     136120,
		},
		"pruning iavl snapshot only": {
<<<<<<< HEAD
			bapp: baseapp.NewBaseApp(
				name, logger, memdb.NewDB(),
				baseapp.SetMinRetainBlocks(1),
=======
			bapp: NewBaseApp(
				name, logger, db, nil,
				SetPruning(pruningtypes.NewPruningOptions(pruningtypes.PruningNothing)),
				SetMinRetainBlocks(1),
				SetSnapshot(snapshotStore, snapshottypes.NewSnapshotOptions(10000, 1)),
>>>>>>> dafdc107
			),
			maxAgeBlocks: 0,
			commitHeight: 499000,
			expected:     489000,
		},
		"pruning state sync snapshot only": {
<<<<<<< HEAD
			bapp: baseapp.NewBaseApp(
				name, logger, memdb.NewDB(),
				baseapp.SetSnapshotInterval(50000),
				baseapp.SetSnapshotKeepRecent(3),
				baseapp.SetMinRetainBlocks(1),
=======
			bapp: NewBaseApp(
				name, logger, db, nil,
				SetSnapshot(snapshotStore, snapshottypes.NewSnapshotOptions(50000, 3)),
				SetMinRetainBlocks(1),
>>>>>>> dafdc107
			),
			maxAgeBlocks: 0,
			commitHeight: 499000,
			expected:     349000,
		},
		"pruning min retention only": {
<<<<<<< HEAD
			bapp: baseapp.NewBaseApp(
				name, logger, memdb.NewDB(),
				baseapp.SetMinRetainBlocks(400000),
=======
			bapp: NewBaseApp(
				name, logger, db, nil,
				SetMinRetainBlocks(400000),
>>>>>>> dafdc107
			),
			maxAgeBlocks: 0,
			commitHeight: 499000,
			expected:     99000,
		},
		"pruning all conditions": {
<<<<<<< HEAD
			bapp: baseapp.NewBaseApp(
				name, logger, memdb.NewDB(),
				baseapp.SetMinRetainBlocks(400000),
				baseapp.SetSnapshotInterval(50000), baseapp.SetSnapshotKeepRecent(3),
=======
			bapp: NewBaseApp(
				name, logger, db, nil,
				SetPruning(pruningtypes.NewCustomPruningOptions(0, 0)),
				SetMinRetainBlocks(400000),
				SetSnapshot(snapshotStore, snapshottypes.NewSnapshotOptions(50000, 3)),
>>>>>>> dafdc107
			),
			maxAgeBlocks: 362880,
			commitHeight: 499000,
			expected:     99000,
		},
		"no pruning due to no persisted state": {
<<<<<<< HEAD
			bapp: baseapp.NewBaseApp(
				name, logger, memdb.NewDB(),
				baseapp.SetMinRetainBlocks(400000),
				baseapp.SetSnapshotInterval(50000), baseapp.SetSnapshotKeepRecent(3),
=======
			bapp: NewBaseApp(
				name, logger, db, nil,
				SetPruning(pruningtypes.NewCustomPruningOptions(0, 0)),
				SetMinRetainBlocks(400000),
				SetSnapshot(snapshotStore, snapshottypes.NewSnapshotOptions(50000, 3)),
>>>>>>> dafdc107
			),
			maxAgeBlocks: 362880,
			commitHeight: 10000,
			expected:     0,
		},
		"disable pruning": {
<<<<<<< HEAD
			bapp: baseapp.NewBaseApp(
				name, logger, memdb.NewDB(),
				baseapp.SetMinRetainBlocks(0),
				baseapp.SetSnapshotInterval(50000), baseapp.SetSnapshotKeepRecent(3),
=======
			bapp: NewBaseApp(
				name, logger, db, nil,
				SetPruning(pruningtypes.NewCustomPruningOptions(0, 0)),
				SetMinRetainBlocks(0),
				SetSnapshot(snapshotStore, snapshottypes.NewSnapshotOptions(50000, 3)),
>>>>>>> dafdc107
			),
			maxAgeBlocks: 362880,
			commitHeight: 499000,
			expected:     0,
		},
	}

	for name, tc := range testCases {
		tc := tc

		tc.bapp.SetParamStore(newParamStore(memdb.NewDB()))
		require.NoError(t, tc.bapp.Init())
		tc.bapp.InitChain(abci.RequestInitChain{
			ConsensusParams: &tmprototypes.ConsensusParams{
				Evidence: &tmprototypes.EvidenceParams{
					MaxAgeNumBlocks: tc.maxAgeBlocks,
				},
			},
		})

		t.Run(name, func(t *testing.T) {
			require.Equal(t, tc.expected, tc.bapp.GetBlockRetentionHeight(tc.commitHeight))
		})
		require.NoError(t, tc.bapp.CloseStore())
	}
}

// Test and ensure that invalid block heights always cause errors.
// See issues:
// - https://github.com/cosmos/cosmos-sdk/issues/11220
// - https://github.com/cosmos/cosmos-sdk/issues/7662
func TestBaseAppCreateQueryContext(t *testing.T) {
	t.Parallel()

	logger := defaultLogger()
	db := memdb.NewDB()
	name := t.Name()
	app := NewBaseApp(name, logger, db, nil)

	app.BeginBlock(abci.RequestBeginBlock{Header: tmproto.Header{Height: 1}})
	app.Commit()

	app.BeginBlock(abci.RequestBeginBlock{Header: tmproto.Header{Height: 2}})
	app.Commit()

	testCases := []struct {
		name   string
		height int64
		prove  bool
		expErr bool
	}{
		{"valid height", 2, true, false},
		{"future height", 10, true, true},
		{"negative height, prove=true", -1, true, true},
		{"negative height, prove=false", -1, false, true},
	}

	for _, tc := range testCases {
		t.Run(tc.name, func(t *testing.T) {
			_, err := app.createQueryContext(tc.height, tc.prove)
			if tc.expErr {
				require.Error(t, err)
			} else {
				require.NoError(t, err)
			}
		})
	}
}<|MERGE_RESOLUTION|>--- conflicted
+++ resolved
@@ -8,22 +8,18 @@
 	tmproto "github.com/tendermint/tendermint/proto/tendermint/types"
 	tmprototypes "github.com/tendermint/tendermint/proto/tendermint/types"
 
-<<<<<<< HEAD
-	"github.com/cosmos/cosmos-sdk/baseapp"
 	"github.com/cosmos/cosmos-sdk/db/memdb"
-=======
 	pruningtypes "github.com/cosmos/cosmos-sdk/pruning/types"
 	"github.com/cosmos/cosmos-sdk/snapshots"
 	snapshottypes "github.com/cosmos/cosmos-sdk/snapshots/types"
 	"github.com/cosmos/cosmos-sdk/testutil"
->>>>>>> dafdc107
 )
 
 func TestGetBlockRentionHeight(t *testing.T) {
 	logger := defaultLogger()
 	name := t.Name()
 
-	snapshotStore, err := snapshots.NewStore(dbm.NewMemDB(), testutil.GetTempDir(t))
+	snapshotStore, err := snapshots.NewStore(memdb.NewDB(), testutil.GetTempDir(t))
 	require.NoError(t, err)
 
 	testCases := map[string]struct {
@@ -33,124 +29,75 @@
 		expected     int64
 	}{
 		"defaults": {
-<<<<<<< HEAD
-			bapp:         baseapp.NewBaseApp(name, logger, memdb.NewDB()),
-=======
-			bapp:         NewBaseApp(name, logger, db, nil),
->>>>>>> dafdc107
+			bapp:         NewBaseApp(name, logger, memdb.NewDB(), nil),
 			maxAgeBlocks: 0,
 			commitHeight: 499000,
 			expected:     0,
 		},
 		"pruning unbonding time only": {
-<<<<<<< HEAD
-			bapp:         baseapp.NewBaseApp(name, logger, memdb.NewDB(), baseapp.SetMinRetainBlocks(1)),
-=======
-			bapp:         NewBaseApp(name, logger, db, nil, SetMinRetainBlocks(1)),
->>>>>>> dafdc107
+			bapp:         NewBaseApp(name, logger, memdb.NewDB(), nil, SetMinRetainBlocks(1)),
 			maxAgeBlocks: 362880,
 			commitHeight: 499000,
 			expected:     136120,
 		},
 		"pruning iavl snapshot only": {
-<<<<<<< HEAD
-			bapp: baseapp.NewBaseApp(
-				name, logger, memdb.NewDB(),
-				baseapp.SetMinRetainBlocks(1),
-=======
 			bapp: NewBaseApp(
-				name, logger, db, nil,
+				name, logger, memdb.NewDB(), nil,
 				SetPruning(pruningtypes.NewPruningOptions(pruningtypes.PruningNothing)),
 				SetMinRetainBlocks(1),
 				SetSnapshot(snapshotStore, snapshottypes.NewSnapshotOptions(10000, 1)),
->>>>>>> dafdc107
 			),
 			maxAgeBlocks: 0,
 			commitHeight: 499000,
 			expected:     489000,
 		},
 		"pruning state sync snapshot only": {
-<<<<<<< HEAD
-			bapp: baseapp.NewBaseApp(
-				name, logger, memdb.NewDB(),
-				baseapp.SetSnapshotInterval(50000),
-				baseapp.SetSnapshotKeepRecent(3),
-				baseapp.SetMinRetainBlocks(1),
-=======
 			bapp: NewBaseApp(
-				name, logger, db, nil,
+				name, logger, memdb.NewDB(), nil,
 				SetSnapshot(snapshotStore, snapshottypes.NewSnapshotOptions(50000, 3)),
 				SetMinRetainBlocks(1),
->>>>>>> dafdc107
 			),
 			maxAgeBlocks: 0,
 			commitHeight: 499000,
 			expected:     349000,
 		},
 		"pruning min retention only": {
-<<<<<<< HEAD
-			bapp: baseapp.NewBaseApp(
-				name, logger, memdb.NewDB(),
-				baseapp.SetMinRetainBlocks(400000),
-=======
 			bapp: NewBaseApp(
-				name, logger, db, nil,
+				name, logger, memdb.NewDB(), nil,
 				SetMinRetainBlocks(400000),
->>>>>>> dafdc107
 			),
 			maxAgeBlocks: 0,
 			commitHeight: 499000,
 			expected:     99000,
 		},
 		"pruning all conditions": {
-<<<<<<< HEAD
-			bapp: baseapp.NewBaseApp(
-				name, logger, memdb.NewDB(),
-				baseapp.SetMinRetainBlocks(400000),
-				baseapp.SetSnapshotInterval(50000), baseapp.SetSnapshotKeepRecent(3),
-=======
 			bapp: NewBaseApp(
-				name, logger, db, nil,
+				name, logger, memdb.NewDB(), nil,
 				SetPruning(pruningtypes.NewCustomPruningOptions(0, 0)),
 				SetMinRetainBlocks(400000),
 				SetSnapshot(snapshotStore, snapshottypes.NewSnapshotOptions(50000, 3)),
->>>>>>> dafdc107
 			),
 			maxAgeBlocks: 362880,
 			commitHeight: 499000,
 			expected:     99000,
 		},
 		"no pruning due to no persisted state": {
-<<<<<<< HEAD
-			bapp: baseapp.NewBaseApp(
-				name, logger, memdb.NewDB(),
-				baseapp.SetMinRetainBlocks(400000),
-				baseapp.SetSnapshotInterval(50000), baseapp.SetSnapshotKeepRecent(3),
-=======
 			bapp: NewBaseApp(
-				name, logger, db, nil,
+				name, logger, memdb.NewDB(), nil,
 				SetPruning(pruningtypes.NewCustomPruningOptions(0, 0)),
 				SetMinRetainBlocks(400000),
 				SetSnapshot(snapshotStore, snapshottypes.NewSnapshotOptions(50000, 3)),
->>>>>>> dafdc107
 			),
 			maxAgeBlocks: 362880,
 			commitHeight: 10000,
 			expected:     0,
 		},
 		"disable pruning": {
-<<<<<<< HEAD
-			bapp: baseapp.NewBaseApp(
-				name, logger, memdb.NewDB(),
-				baseapp.SetMinRetainBlocks(0),
-				baseapp.SetSnapshotInterval(50000), baseapp.SetSnapshotKeepRecent(3),
-=======
 			bapp: NewBaseApp(
-				name, logger, db, nil,
+				name, logger, memdb.NewDB(), nil,
 				SetPruning(pruningtypes.NewCustomPruningOptions(0, 0)),
 				SetMinRetainBlocks(0),
 				SetSnapshot(snapshotStore, snapshottypes.NewSnapshotOptions(50000, 3)),
->>>>>>> dafdc107
 			),
 			maxAgeBlocks: 362880,
 			commitHeight: 499000,
@@ -162,7 +109,6 @@
 		tc := tc
 
 		tc.bapp.SetParamStore(newParamStore(memdb.NewDB()))
-		require.NoError(t, tc.bapp.Init())
 		tc.bapp.InitChain(abci.RequestInitChain{
 			ConsensusParams: &tmprototypes.ConsensusParams{
 				Evidence: &tmprototypes.EvidenceParams{
