--- conflicted
+++ resolved
@@ -1730,13 +1730,8 @@
 	})
 	require.NoError(t, err)
 
-<<<<<<< HEAD
 	tx := newTxCounter(t, suite.txConfig, Atomic, 0, 0)
-	err := pool.Insert(sdk.Context{}, tx)
-=======
-	tx := newTxCounter(t, suite.txConfig, 0, 0)
 	err = pool.Insert(sdk.Context{}, tx)
->>>>>>> df7cc3ee
 	require.NoError(t, err)
 
 	reqPrepareProposal := abci.RequestPrepareProposal{
